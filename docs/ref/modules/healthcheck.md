--- conflicted
+++ resolved
@@ -30,38 +30,6 @@
 
 ## List
 
-<<<<<<< HEAD
-| Name                                                 | Description                                                                                                                        |
-| ---------------------------------------------------- | ---------------------------------------------------------------------------------------------------------------------------------- |
-| `index-pattern:alerts`                               | Validate (create is possible) the existence of a compatible index pattern for alerts                                               |
-| `index-pattern:monitoring`                           | Validate (create is possible) the existence of a compatible index pattern for monitoring                                           |
-| `index-pattern:statistitcs`                          | Validate (create is possible) the existence of a compatible index pattern for statistics                                           |
-| `index-pattern:vulnerabilities-states`               | Validate (create is possible) the existence of a compatible index pattern for vulnerabilities states                               |
-| `index-pattern:states-inventory`                     | Validate (create is possible) the existence of a compatible index pattern for IT Hygiene overview states                           |
-| `index-pattern:states-inventory-groups`              | Validate (create is possible) the existence of a compatible index pattern for IT Hygiene groups overview states                    |
-| `index-pattern:states-inventory-hardware`            | Validate (create is possible) the existence of a compatible index pattern for IT Hygiene hardware states                           |
-| `index-pattern:states-inventory-hotfixes`            | Validate (create is possible) the existence of a compatible index pattern for IT Hygiene hotfixes states                           |
-| `index-pattern:states-inventory-interfaces`          | Validate (create is possible) the existence of a compatible index pattern for IT Hygiene interfaces states                         |
-| `index-pattern:states-inventory-networks`            | Validate (create is possible) the existence of a compatible index pattern for IT Hygiene networks states                           |
-| `index-pattern:states-inventory-packages`            | Validate (create is possible) the existence of a compatible index pattern for IT Hygiene packages states                           |
-| `index-pattern:states-inventory-ports`               | Validate (create is possible) the existence of a compatible index pattern for IT Hygiene ports states                              |
-| `index-pattern:states-inventory-processes`           | Validate (create is possible) the existence of a compatible index pattern for IT Hygiene processes states                          |
-| `index-pattern:states-inventory-protocols`           | Validate (create is possible) the existence of a compatible index pattern for IT Hygiene protocols states                          |
-| `index-pattern:states-inventory-system`              | Validate (create is possible) the existence of a compatible index pattern for IT Hygiene system states                             |
-| `index-pattern:states-inventory-users`               | Validate (create is possible) the existence of a compatible index pattern for IT Hygiene users states                              |
-| `index-pattern:states-inventory-services`            | Validate (create is possible) the existence of a compatible index pattern for IT Hygiene services states                           |
-| `index-pattern:states-inventory-browser-extensions`  | Validate (create is possible) the existence of a compatible index pattern for IT Hygiene browser-extensions states                 |
-| `index-pattern:states-fim-files`                     | Validate (create is possible) the existence of a compatible index pattern for FIM files states                                     |
-| `index-pattern:states-fim-registry-keys`             | Validate (create is possible) the existence of a compatible index pattern for FIM registry keys states                             |
-| `index-pattern:states-fim-registry-values`           | Validate (create is possible) the existence of a compatible index pattern for FIM registry values states                           |
-| `index-pattern:states-sca`                           | Validate (create is possible) the existence of a compatible index pattern for Configuration Assessment states                      |
-| `server-api:connection-compatibility`                | Validate the connection and compatibility with the server API hosts                                                                |
-| `notification-channel:default-channels-integrations` | Validate the existence of the default Notifications channels; creates them if missing. See Notifications and Alerting for details. |
-
-## Notifications and Alerting
-
-For details about the default notification channels created by Health Check, the sample monitors it can provision, and the steps to finalize configuration, see [Notifications and Alerting](./notifications-alerting.md).
-=======
 | Name                                                | Description                                                                                                        |
 | --------------------------------------------------- | ------------------------------------------------------------------------------------------------------------------ |
 | `index-pattern:alerts`                              | Validate (create if possible) the existence of a compatible index pattern for alerts                               |
@@ -98,8 +66,12 @@
 | `index-pattern:states-fim-registry-values`          | Validate (create if possible) the existence of a compatible index pattern for FIM registry values states           |
 | `index-pattern:states-sca`                          | Validate (create if possible) the existence of a compatible index pattern for Configuration Assessment states      |
 | `server-api:connection-compatibility`               | Validate the connection and compatibility with the server API hosts                                                |
-| `notification-channel:verify-default-channels`      | Validate the existence of the default notification channels or create them if they do not exist.                   |
->>>>>>> 72de3200
+| `notification-channel:default-channels-integrations` | Validate the existence of the default Notifications channels; creates them if missing. See Notifications and Alerting for details. |
+
+## Notifications and Alerting
+
+For details about the default notification channels created by Health Check, the sample monitors it can provision, and the steps to finalize configuration, see [Notifications and Alerting](./notifications-alerting.md).
+
 
 ## Execution results
 
