{
<<<<<<< HEAD
  "version": "4.14.1",
=======
  "version": "5.0.0",
>>>>>>> 140e3cfc
  "stage": "alpha0"
}<|MERGE_RESOLUTION|>--- conflicted
+++ resolved
@@ -1,8 +1,4 @@
 {
-<<<<<<< HEAD
-  "version": "4.14.1",
-=======
   "version": "5.0.0",
->>>>>>> 140e3cfc
   "stage": "alpha0"
 }