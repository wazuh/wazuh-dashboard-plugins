--- conflicted
+++ resolved
@@ -1,9 +1,4 @@
 {
-<<<<<<< HEAD
-  "version": "4.13.0",
-  "stage": "rc3"
-=======
   "version": "4.14.0",
   "stage": "alpha0"
->>>>>>> 8171146c
 }