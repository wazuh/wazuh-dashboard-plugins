--- conflicted
+++ resolved
@@ -1,9 +1,4 @@
 {
-<<<<<<< HEAD
   "version": "4.12.1",
   "stage": "alpha0"
-=======
-  "version": "4.12.0",
-  "stage": "rc1"
->>>>>>> 4a0e7994
 }