{
<<<<<<< HEAD
  "version": "4.14.3",
  "stage": "alpha0"
=======
  "version": "4.14.2",
  "stage": "rc2"
>>>>>>> 1ae6a08f
}<|MERGE_RESOLUTION|>--- conflicted
+++ resolved
@@ -1,9 +1,4 @@
 {
-<<<<<<< HEAD
   "version": "4.14.3",
   "stage": "alpha0"
-=======
-  "version": "4.14.2",
-  "stage": "rc2"
->>>>>>> 1ae6a08f
 }