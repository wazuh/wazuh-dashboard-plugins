{
<<<<<<< HEAD
  "version": "4.13.1",
=======
  "version": "4.14.0",
>>>>>>> 123085bd
  "stage": "alpha0"
}<|MERGE_RESOLUTION|>--- conflicted
+++ resolved
@@ -1,8 +1,4 @@
 {
-<<<<<<< HEAD
-  "version": "4.13.1",
-=======
   "version": "4.14.0",
->>>>>>> 123085bd
   "stage": "alpha0"
 }