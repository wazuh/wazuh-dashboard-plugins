const chai = require('chai');
const needle = require('needle');

chai.should();

const headers = {
  headers: { 'kbn-xsrf': 'kibana', 'Content-Type': 'application/json' }
};

<<<<<<< HEAD
let API_ID   = null;

describe('wazuh-api-elastic', () => {

    before(async () => {
        const res = await needle('get', `localhost:5601/api/wazuh-api/apiEntries`, {}, {});
        if(!res.body || !res.body.length) {
            console.log('There are no APIs stored in Elasticsearch, exiting...')
            process.exit(1)
        }
        API_ID = res.body[0]._id;
    })

    it('PUT /api/wazuh-api/settings', async () => {
        const res = await needle('put', `localhost:5601/api/wazuh-api/settings`, {
            user        : 'foo',
            password    : 'bar',
            url         : 'http://localhost',
            port        : 55000,
            insecure    : true,
            component   : 'API',
            active      : true,
            cluster_info: {},
            extensions  : {}
        }, headers);
        res.body.response.result.should.be.eql('created')
        const removed = await needle('delete', `localhost:5601/api/wazuh-api/apiEntries/${res.body.response._id}`, {}, headers);
        removed.body.result.should.be.eql('deleted')
    })

    it('PUT /api/wazuh-api/update-settings', async () => {
        const res = await needle('put', `localhost:5601/api/wazuh-api/settings`, {
            user        : 'foo',
            password    : 'bar',
            url         : 'http://localhost',
            port        : 55000,
            insecure    : true,
            component   : 'API',
            active      : true,
            cluster_info: {},
            extensions  : {}
        }, headers);
        const updated = await needle('put', `localhost:5601/api/wazuh-api/update-settings`, {user: 'john', password: 'bar', url: 'http://0.0.0.0', port: 55000, id: res.body.response._id}, headers);
        await needle('delete', `localhost:5601/api/wazuh-api/apiEntries/${res.body.response._id}`, {}, headers);
        updated.body.statusCode.should.be.eql(200)
        updated.body.message.should.be.eql('ok')
    })

    it('GET /api/wazuh-api/apiEntries', async () => {
        const res = await needle('get', `localhost:5601/api/wazuh-api/apiEntries`, {}, headers);
        res.body.should.be.a('array')
        res.body.length.should.be.gt(0)
    })

    it('DELETE /api/wazuh-api/apiEntries/{id}', async () => {
        const insert = await needle('put', `localhost:5601/api/wazuh-api/settings`, {
            user        : 'foo',
            password    : 'bar',
            url         : 'http://localhost',
            port        : 55000,
            insecure    : true,
            component   : 'API',
            active      : true,
            cluster_info: {},
            extensions  : {}
        }, headers);
        const res = await needle('delete', `localhost:5601/api/wazuh-api/apiEntries/${insert.body.response._id}`, {}, headers);
        res.body.result.should.be.eql('deleted')
    })

    /*it('PUT /api/wazuh-api/apiEntries/{id}', async () => {
        const res = await needle('put', `localhost:5601/api/wazuh-api/apiEntries/${API_ID}`, {}, headers);
        console.log(res.body)
        res.body.statusCode.should.be.eql(200)
        res.body.message.should.be.eql('ok')
    })*/

    it('PUT /api/wazuh-api/updateApiHostname/{id}', async () => {
        const res = await needle('put', `localhost:5601/api/wazuh-api/updateApiHostname/${API_ID}`, {}, headers);
        res.body.statusCode.should.be.eql(200)
        res.body.message.should.be.eql('ok')
    })
})
=======
let API_ID = null;
let API_PORT = null;
let API_URL = null;
let API_USER = null;

const EXAMPLE_API = {};

describe('wazuh-api-elastic', () => {
  /*

    // Save the given API into elasticsearch
    server.route({ method: 'PUT', path: '/api/wazuh-api/settings', handler: (req,reply) => ctrl.saveAPI(req,reply) });

    // Update the given API into elasticsearch
    server.route({ method: 'PUT', path: '/api/wazuh-api/update-settings', handler: (req,reply) => ctrl.updateFullAPI(req,reply) });

    // Get Wazuh-API entries list (Multimanager) from elasticsearch index
    server.route({ method: 'GET', path: '/api/wazuh-api/apiEntries', handler: (req,reply) => ctrl.getAPIEntries(req,reply) });

    // Delete Wazuh-API entry (multimanager) from elasticsearch index
    server.route({ method: 'DELETE', path: '/api/wazuh-api/apiEntries/{id}', handler: (req,reply) => ctrl.deleteAPIEntries(req,reply) });

    // Set Wazuh-API as default (multimanager) on elasticsearch index
    server.route({ method: 'PUT', path: '/api/wazuh-api/apiEntries/{id}', handler: (req,reply) => ctrl.setAPIEntryDefault(req,reply) });

    // Update the API hostname
    server.route({ method: 'PUT', path: '/api/wazuh-api/updateApiHostname/{id}', handler: (req,reply) => ctrl.updateAPIHostname(req,reply) });
    */
  before(async () => {
    const res = await needle(
      'get',
      `localhost:5601/api/wazuh-api/apiEntries`,
      {},
      {}
    );
    if (!res.body || !res.body.length) {
      console.log('There are no APIs stored in Elasticsearch, exiting...');
      process.exit(1);
    }
    API_ID = res.body[0]._id;
    API_URL = res.body[0]._source.url;
    API_PORT = res.body[0]._source.api_port;
    API_USER = res.body[0]._source.api_user;
  });

  it('PUT /api/wazuh-api/settings', async () => {
    const res = await needle(
      'put',
      `localhost:5601/api/wazuh-api/settings`,
      {
        user: 'foo',
        password: 'bar',
        url: 'http://localhost',
        port: 55000,
        insecure: true,
        component: 'API',
        active: true,
        cluster_info: {},
        extensions: {}
      },
      headers
    );
    res.body.response.result.should.be.eql('created');
    const removed = await needle(
      'delete',
      `localhost:5601/api/wazuh-api/apiEntries/${res.body.response._id}`,
      {},
      headers
    );
    removed.body.result.should.be.eql('deleted');
  });

  it('PUT /api/wazuh-api/update-settings', async () => {
    const res = await needle(
      'put',
      `localhost:5601/api/wazuh-api/settings`,
      {
        user: 'foo',
        password: 'bar',
        url: 'http://localhost',
        port: 55000,
        insecure: true,
        component: 'API',
        active: true,
        cluster_info: {},
        extensions: {}
      },
      headers
    );
    const updated = await needle(
      'put',
      `localhost:5601/api/wazuh-api/update-settings`,
      {
        user: 'john',
        password: 'bar',
        url: 'http://0.0.0.0',
        port: 55000,
        id: res.body.response._id
      },
      headers
    );
    await needle(
      'delete',
      `localhost:5601/api/wazuh-api/apiEntries/${res.body.response._id}`,
      {},
      headers
    );
    updated.body.statusCode.should.be.eql(200);
    updated.body.message.should.be.eql('ok');
  });

  it('GET /api/wazuh-api/apiEntries', async () => {
    const res = await needle(
      'get',
      `localhost:5601/api/wazuh-api/apiEntries`,
      {},
      headers
    );
    res.body.should.be.a('array');
    res.body.length.should.be.gt(0);
  });

  it('DELETE /api/wazuh-api/apiEntries/{id}', async () => {
    const insert = await needle(
      'put',
      `localhost:5601/api/wazuh-api/settings`,
      {
        user: 'foo',
        password: 'bar',
        url: 'http://localhost',
        port: 55000,
        insecure: true,
        component: 'API',
        active: true,
        cluster_info: {},
        extensions: {}
      },
      headers
    );
    const res = await needle(
      'delete',
      `localhost:5601/api/wazuh-api/apiEntries/${insert.body.response._id}`,
      {},
      headers
    );
    res.body.result.should.be.eql('deleted');
  });

  it('PUT /api/wazuh-api/apiEntries/{id}', async () => {
    const res = await needle(
      'put',
      `localhost:5601/api/wazuh-api/apiEntries/${API_ID}`,
      {},
      headers
    );
    res.body.statusCode.should.be.eql(200);
    res.body.message.should.be.eql('ok');
  });

  it('PUT /api/wazuh-api/updateApiHostname/{id}', async () => {
    const res = await needle(
      'put',
      `localhost:5601/api/wazuh-api/updateApiHostname/${API_ID}`,
      {},
      headers
    );
    res.body.statusCode.should.be.eql(200);
    res.body.message.should.be.eql('ok');
  });
});
>>>>>>> e5e14f1b
<|MERGE_RESOLUTION|>--- conflicted
+++ resolved
@@ -7,119 +7,9 @@
   headers: { 'kbn-xsrf': 'kibana', 'Content-Type': 'application/json' }
 };
 
-<<<<<<< HEAD
-let API_ID   = null;
+let API_ID = null;
 
 describe('wazuh-api-elastic', () => {
-
-    before(async () => {
-        const res = await needle('get', `localhost:5601/api/wazuh-api/apiEntries`, {}, {});
-        if(!res.body || !res.body.length) {
-            console.log('There are no APIs stored in Elasticsearch, exiting...')
-            process.exit(1)
-        }
-        API_ID = res.body[0]._id;
-    })
-
-    it('PUT /api/wazuh-api/settings', async () => {
-        const res = await needle('put', `localhost:5601/api/wazuh-api/settings`, {
-            user        : 'foo',
-            password    : 'bar',
-            url         : 'http://localhost',
-            port        : 55000,
-            insecure    : true,
-            component   : 'API',
-            active      : true,
-            cluster_info: {},
-            extensions  : {}
-        }, headers);
-        res.body.response.result.should.be.eql('created')
-        const removed = await needle('delete', `localhost:5601/api/wazuh-api/apiEntries/${res.body.response._id}`, {}, headers);
-        removed.body.result.should.be.eql('deleted')
-    })
-
-    it('PUT /api/wazuh-api/update-settings', async () => {
-        const res = await needle('put', `localhost:5601/api/wazuh-api/settings`, {
-            user        : 'foo',
-            password    : 'bar',
-            url         : 'http://localhost',
-            port        : 55000,
-            insecure    : true,
-            component   : 'API',
-            active      : true,
-            cluster_info: {},
-            extensions  : {}
-        }, headers);
-        const updated = await needle('put', `localhost:5601/api/wazuh-api/update-settings`, {user: 'john', password: 'bar', url: 'http://0.0.0.0', port: 55000, id: res.body.response._id}, headers);
-        await needle('delete', `localhost:5601/api/wazuh-api/apiEntries/${res.body.response._id}`, {}, headers);
-        updated.body.statusCode.should.be.eql(200)
-        updated.body.message.should.be.eql('ok')
-    })
-
-    it('GET /api/wazuh-api/apiEntries', async () => {
-        const res = await needle('get', `localhost:5601/api/wazuh-api/apiEntries`, {}, headers);
-        res.body.should.be.a('array')
-        res.body.length.should.be.gt(0)
-    })
-
-    it('DELETE /api/wazuh-api/apiEntries/{id}', async () => {
-        const insert = await needle('put', `localhost:5601/api/wazuh-api/settings`, {
-            user        : 'foo',
-            password    : 'bar',
-            url         : 'http://localhost',
-            port        : 55000,
-            insecure    : true,
-            component   : 'API',
-            active      : true,
-            cluster_info: {},
-            extensions  : {}
-        }, headers);
-        const res = await needle('delete', `localhost:5601/api/wazuh-api/apiEntries/${insert.body.response._id}`, {}, headers);
-        res.body.result.should.be.eql('deleted')
-    })
-
-    /*it('PUT /api/wazuh-api/apiEntries/{id}', async () => {
-        const res = await needle('put', `localhost:5601/api/wazuh-api/apiEntries/${API_ID}`, {}, headers);
-        console.log(res.body)
-        res.body.statusCode.should.be.eql(200)
-        res.body.message.should.be.eql('ok')
-    })*/
-
-    it('PUT /api/wazuh-api/updateApiHostname/{id}', async () => {
-        const res = await needle('put', `localhost:5601/api/wazuh-api/updateApiHostname/${API_ID}`, {}, headers);
-        res.body.statusCode.should.be.eql(200)
-        res.body.message.should.be.eql('ok')
-    })
-})
-=======
-let API_ID = null;
-let API_PORT = null;
-let API_URL = null;
-let API_USER = null;
-
-const EXAMPLE_API = {};
-
-describe('wazuh-api-elastic', () => {
-  /*
-
-    // Save the given API into elasticsearch
-    server.route({ method: 'PUT', path: '/api/wazuh-api/settings', handler: (req,reply) => ctrl.saveAPI(req,reply) });
-
-    // Update the given API into elasticsearch
-    server.route({ method: 'PUT', path: '/api/wazuh-api/update-settings', handler: (req,reply) => ctrl.updateFullAPI(req,reply) });
-
-    // Get Wazuh-API entries list (Multimanager) from elasticsearch index
-    server.route({ method: 'GET', path: '/api/wazuh-api/apiEntries', handler: (req,reply) => ctrl.getAPIEntries(req,reply) });
-
-    // Delete Wazuh-API entry (multimanager) from elasticsearch index
-    server.route({ method: 'DELETE', path: '/api/wazuh-api/apiEntries/{id}', handler: (req,reply) => ctrl.deleteAPIEntries(req,reply) });
-
-    // Set Wazuh-API as default (multimanager) on elasticsearch index
-    server.route({ method: 'PUT', path: '/api/wazuh-api/apiEntries/{id}', handler: (req,reply) => ctrl.setAPIEntryDefault(req,reply) });
-
-    // Update the API hostname
-    server.route({ method: 'PUT', path: '/api/wazuh-api/updateApiHostname/{id}', handler: (req,reply) => ctrl.updateAPIHostname(req,reply) });
-    */
   before(async () => {
     const res = await needle(
       'get',
@@ -132,9 +22,6 @@
       process.exit(1);
     }
     API_ID = res.body[0]._id;
-    API_URL = res.body[0]._source.url;
-    API_PORT = res.body[0]._source.api_port;
-    API_USER = res.body[0]._source.api_user;
   });
 
   it('PUT /api/wazuh-api/settings', async () => {
@@ -240,16 +127,12 @@
     res.body.result.should.be.eql('deleted');
   });
 
-  it('PUT /api/wazuh-api/apiEntries/{id}', async () => {
-    const res = await needle(
-      'put',
-      `localhost:5601/api/wazuh-api/apiEntries/${API_ID}`,
-      {},
-      headers
-    );
-    res.body.statusCode.should.be.eql(200);
-    res.body.message.should.be.eql('ok');
-  });
+  /*it('PUT /api/wazuh-api/apiEntries/{id}', async () => {
+        const res = await needle('put', `localhost:5601/api/wazuh-api/apiEntries/${API_ID}`, {}, headers);
+        console.log(res.body)
+        res.body.statusCode.should.be.eql(200)
+        res.body.message.should.be.eql('ok')
+    })*/
 
   it('PUT /api/wazuh-api/updateApiHostname/{id}', async () => {
     const res = await needle(
@@ -261,5 +144,4 @@
     res.body.statusCode.should.be.eql(200);
     res.body.message.should.be.eql('ok');
   });
-});
->>>>>>> e5e14f1b
+});