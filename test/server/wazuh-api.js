const chai = require('chai');
const needle = require('needle');
const { PLUGIN_PLATFORM_REQUEST_HEADERS } = require('../../common/constants');

chai.should();

const headers = {
<<<<<<< HEAD
  headers: { 'osd-xsrf': 'kibana', 'Content-Type': 'application/json' }
=======
  headers: { ...PLUGIN_PLATFORM_REQUEST_HEADERS, 'content-type': 'application/json' }
>>>>>>> 8ccc2c4e
};

let API_ID = null;
let API_PORT = null;
let API_URL = null;
let API_USERNAME = null;

describe('wazuh-api', () => {
  before(async () => {
    const res = await needle('get', `localhost:5601/elastic/apis`, {}, {});

    /* eslint-disable */
    if (!res.body || !res.body.length) {
      console.log('There are no APIs stored in Elasticsearch, exiting...');
      process.exit(1);
    }
    /* eslint-enable */

    API_ID = res.body[0]._id;
    API_URL = res.body[0]._source.url;
    API_PORT = res.body[0]._source.api_port;
    API_USERNAME = res.body[0]._source.api_username;
  });

  it('POST /api/csv', async () => {
    const res = await needle(
      'post',
      `localhost:5601/api/csv`,
      { path: '/agents', id: API_ID },
      headers
    );
    res.body.should.be.a('string');
  });

  it('POST /api/check-api', async () => {
    const res = await needle(
      'post',
      `localhost:5601/api/check-api`,
      { username: API_USERNAME, url: API_URL, port: API_PORT, id: API_ID },
      headers
    );
    res.body.should.be.a('object');
    res.body.manager.should.be.a('string');
    res.body.cluster.should.be.a('string');
    res.body.status.should.be.a('string');
  });

  it('POST /api/check-stored-api', async () => {
    const res = await needle(
      'post',
      `localhost:5601/api/check-stored-api`,
      API_ID,
      headers
    );
    res.body.should.be.a('object');
    res.body.statusCode.should.be.eql(200);
    res.body.data.should.be.a('object');
    res.body.data.username.should.be.a('string');
    res.body.data.password.should.be.a('string');
    res.body.data.url.should.be.a('string');
    res.body.data.port.should.be.a('string');
    res.body.data.extensions.should.be.a('object');
    res.body.data.cluster_info.should.be.a('object');
  });

  it('POST /api/request', async () => {
    const res = await needle(
      'post',
      `localhost:5601/api/request`,
      { method: 'GET', path: '/agents/000', body: {}, id: API_ID },
      headers
    );
    res.body.should.be.a('object');
    res.body.error.should.be.eql(0);
    res.body.data.should.be.a('object');
    res.body.data.status.should.be.eql('Active');
    res.body.data.id.should.be.eql('000');
  });

  it('GET /api/pci/{requirement}', async () => {
    const res = await needle('get', `localhost:5601/api/pci/all`, {}, {});
    res.body.should.be.a('object');
    res.body['1.1.1'].should.be.eql(
      'A formal process for approving and testing all network connections and changes to the firewall and router configurations'
    );
  });

  it('GET /api/gdpr/{requirement}', async () => {
    const res = await needle('get', `localhost:5601/api/gdpr/all`, {}, {});
    res.body.should.be.a('object');
    res.body['II_5.1.f'].should.be.eql(
      'Ensure the ongoing confidentiality, integrity, availability and resilience of processing systems and services, verifying its modifications, accesses, locations and guarantee the safety of them.<br>File sharing protection and file sharing technologies that meet the requirements of data protection.'
    );
  });

  it('GET /utils/configuration', async () => {
    const res = await needle(
      'get',
      `localhost:5601/utils/configuration`,
      {},
      {}
    );
    res.body.should.be.a('object');
    res.body.error.should.be.eql(0);
    res.body.statusCode.should.be.eql(200);
    res.body.data.should.be.a('object');
  });

  it('GET /utils/memory', async () => {
    const res = await needle('get', `localhost:5601/utils/memory`, {}, {});
    res.body.should.be.a('object');
    res.body.error.should.be.eql(0);
    res.body.ram.should.be.gt(1);
  });

  it('GET /api/agents-unique/{api}', async () => {
    const res = await needle(
      'get',
      `localhost:5601/api/agents-unique/${API_ID}`,
      {},
      {}
    );
    res.body.should.be.a('object');
    res.body.error.should.be.eql(0);
    res.body.result.should.be.a('object');
    res.body.result.groups.should.be.a('array');
    res.body.result.nodes.should.be.a('array');
    res.body.result.versions.should.be.a('array');
    res.body.result.osPlatforms.should.be.a('array');
    res.body.result.lastAgent.should.be.a('object');
    res.body.result.summary.should.be.a('object');
  });

  it('GET /utils/logs', async () => {
    const res = await needle('get', `localhost:5601/utils/logs`, {}, {});
    res.body.should.be.a('object');
    res.body.lastLogs.should.be.a('array');
    res.body.error.should.be.eql(0);
  });
});<|MERGE_RESOLUTION|>--- conflicted
+++ resolved
@@ -5,11 +5,7 @@
 chai.should();
 
 const headers = {
-<<<<<<< HEAD
-  headers: { 'osd-xsrf': 'kibana', 'Content-Type': 'application/json' }
-=======
   headers: { ...PLUGIN_PLATFORM_REQUEST_HEADERS, 'content-type': 'application/json' }
->>>>>>> 8ccc2c4e
 };
 
 let API_ID = null;
