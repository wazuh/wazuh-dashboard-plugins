import { clickElement, getSelector, forceClickElement } from '../../../utils/driver';
import { SAMPLE_DATA } from '../../../utils/pages-constants';
let toastLocator = '[data-test-subj="globalToastList"] div button';
let toastLocatorTitle = '[data-test-subj="globalToastList"] div';

When('The user {} sample data for', (status,types) => {
  let titleStatus = 'added'
  let buttonLabel = 'Remove data'
  if(status != 'adds'){titleStatus =  'removed'; buttonLabel = 'Add data';}
<<<<<<< HEAD
  // cy.log(titleStatus)
  // cy.log(buttonLabel)
=======
>>>>>>> 381eed9c
  types.raw().forEach((sample) => {
    cy.get(getSelector(sample, SAMPLE_DATA), { timeout: 15000 })
    forceClickElement(getSelector(sample, SAMPLE_DATA));
    cy.wait(500);
    cy.get(getSelector(sample, SAMPLE_DATA), { timeout: 15000 }).should('have.text',buttonLabel)
    cy.get(toastLocatorTitle, { timeout: 15000 })
      .then(($) => {
        const texts = $.map((i, el) => Cypress.$(el).text().replace('A new notification appears').replace('Date range for sample data is now-7 days ago'))
        const paragraphs = texts.get()
        let element = getSelector(sample + ' title', SAMPLE_DATA)
        let titles = Cypress.$(element).text()
        expect(paragraphs.toString()).to.contains(titles + ' alerts '+ titleStatus)
      })
  });
});<|MERGE_RESOLUTION|>--- conflicted
+++ resolved
@@ -7,11 +7,6 @@
   let titleStatus = 'added'
   let buttonLabel = 'Remove data'
   if(status != 'adds'){titleStatus =  'removed'; buttonLabel = 'Add data';}
-<<<<<<< HEAD
-  // cy.log(titleStatus)
-  // cy.log(buttonLabel)
-=======
->>>>>>> 381eed9c
   types.raw().forEach((sample) => {
     cy.get(getSelector(sample, SAMPLE_DATA), { timeout: 15000 })
     forceClickElement(getSelector(sample, SAMPLE_DATA));
