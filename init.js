--- conflicted
+++ resolved
@@ -1,4 +1,14 @@
-<<<<<<< HEAD
+/*
+ * Wazuh app - Module for server initialization
+ * Copyright (C) 2018 Wazuh, Inc.
+ *
+ * This program is free software; you can redistribute it and/or modify
+ * it under the terms of the GNU General Public License as published by
+ * the Free Software Foundation; either version 2 of the License, or
+ * (at your option) any later version.
+ *
+ * Find more information about this on the LICENSE file.
+ */
 // Imports all modules
 import initialize      from './server/initialize';
 import wazuhElastic    from './server/routes/wazuh-elastic';
@@ -12,26 +22,4 @@
     wazuhApiElastic(server, options);
     monitoring(server, false);
     wazuhApi(server, options);
-=======
-/*
- * Wazuh app - Module for server initialization
- * Copyright (C) 2018 Wazuh, Inc.
- *
- * This program is free software; you can redistribute it and/or modify
- * it under the terms of the GNU General Public License as published by
- * the Free Software Foundation; either version 2 of the License, or
- * (at your option) any later version.
- *
- * Find more information about this on the LICENSE file.
- */
-
-// Imports all server modules
-module.exports = (server, options) => {
-    require('./server/initialize')(server, options);
-    require('./server/routes/wazuh-elastic')(server, options);
-    require('./server/routes/wazuh-api-elastic')(server, options);
-    require('./server/monitoring')(server, options);
-    require('./server/vis-deletion-cron')(server);
-    require('./server/routes/wazuh-api')(server, options);
->>>>>>> 1c733de0
 };