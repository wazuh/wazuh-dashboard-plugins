--- conflicted
+++ resolved
@@ -1,13 +1,8 @@
 {
   "name": "wazuh",
   "version": "3.10.0",
-<<<<<<< HEAD
-  "revision": "0526",
-  "code": "0526-0",
-=======
   "revision": "0531",
   "code": "0531-0",
->>>>>>> ea3103db
   "kibana": {
     "version": "7.3.0"
   },
