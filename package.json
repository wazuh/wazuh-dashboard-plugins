{
  "name": "wazuh",
<<<<<<< HEAD
  "version": "4.1.4",
  "revision": "4105",
  "code": "4105-0",
=======
  "version": "4.1.5",
  "revision": "4106",
  "code": "4106-0",
>>>>>>> 0ed9e05f
  "kibana": {
    "version": "7.10.2"
  },
  "description": "Wazuh app",
  "keywords": [
    "kibana",
    "wazuh",
    "ossec"
  ],
  "node_build": "8.14.0",
  "author": "Wazuh, Inc",
  "license": "GPL-2.0",
  "repository": {
    "type": "git",
    "url": "https://github.com/wazuh/wazuh-kibana-app.git"
  },
  "bugs": {
    "url": "https://github.com/wazuh/wazuh-kibana-app/issues"
  },
  "homepage": "https://www.wazuh.com/",
  "scripts": {
    "pretty": "prettier --single-quote \"{,!(node_modules)/**/}*.js\" --write",
    "tslint": "tslint -c .tslint.yml server/**/*.ts server/**/*.tsx public/**/*.ts public/**/*.tsx",
    "lint": "eslint . --ext .js -c .eslintrc.json --color",
    "kbn": "node ../../scripts/kbn",
    "es": "node ../../scripts/es",
    "start": "plugin-helpers start",
    "build": "yarn plugin-helpers build --skip-archive --kibana-version=$KIBANA_VERSION",
    "plugin-helpers": "node ../../scripts/plugin_helpers",
    "test:ui:runner": "node ../../scripts/functional_test_runner.js",
    "test:server": "plugin-helpers test:server",
    "test:browser": "plugin-helpers test:browser",
    "test:jest": "node scripts/jest",
    "generate:api-4.0-info": "cd scripts/generate-api-4.0-info;./generate-api-4.0-info.sh;cd ../..",
    "prebuild": "node scripts/generate-build-version",
    "postbuild": "mkdir build/kibana/wazuh/public && cp -R public/assets build/kibana/wazuh/public && cd build && zip wazuh-kibana-app.zip kibana -r && rm -rf kibana && cd .."
  },
  "dependencies": {
    "angular-animate": "1.7.8",
    "angular-chart.js": "1.1.1",
    "angular-material": "1.1.18",
    "axios": "^0.21.1",
    "install": "^0.10.1",
    "js2xmlparser": "^3.0.0",
    "json2csv": "^4.1.2",
    "jwt-decode": "^2.2.0",
    "needle": "^2.0.1",
    "node-cron": "^1.1.2",
    "pdfmake": "0.1.65",
    "pug-loader": "^2.4.0",
    "querystring-browser": "1.0.4",
    "react-codemirror": "^1.0.0",
    "react-cookie": "^4.0.3",
    "read-last-lines": "^1.7.2",
    "timsort": "^0.3.0",
    "winston": "3.0.0"
  },
  "devDependencies": {
    "@types/node-cron": "^2.0.3",
    "eslint-plugin-async-await": "^0.0.0",
    "tslint": "^5.11.0",
    "typescript-eslint-parser": "^18.0.0"
  }
}<|MERGE_RESOLUTION|>--- conflicted
+++ resolved
@@ -1,16 +1,10 @@
 {
   "name": "wazuh",
-<<<<<<< HEAD
-  "version": "4.1.4",
-  "revision": "4105",
-  "code": "4105-0",
-=======
   "version": "4.1.5",
   "revision": "4106",
   "code": "4106-0",
->>>>>>> 0ed9e05f
   "kibana": {
-    "version": "7.10.2"
+    "version": "7.10.0"
   },
   "description": "Wazuh app",
   "keywords": [
