{
  "name": "wazuh",
  "version": "4.2.0",
<<<<<<< HEAD
  "revision": "4103",
  "code": "4103-0",
=======
  "revision": "4201",
  "code": "4201-0",
>>>>>>> 57583771
  "kibana": {
    "version": "7.10.0"
  },
  "description": "Wazuh app",
  "keywords": [
    "kibana",
    "wazuh",
    "ossec"
  ],
  "node_build": "8.14.0",
  "author": "Wazuh, Inc",
  "license": "GPL-2.0",
  "repository": {
    "type": "git",
    "url": "https://github.com/wazuh/wazuh-kibana-app.git"
  },
  "bugs": {
    "url": "https://github.com/wazuh/wazuh-kibana-app/issues"
  },
  "homepage": "https://www.wazuh.com/",
  "scripts": {
    "pretty": "prettier --single-quote \"{,!(node_modules)/**/}*.js\" --write",
    "tslint": "tslint -c .tslint.yml server/**/*.ts server/**/*.tsx public/**/*.ts public/**/*.tsx",
    "lint": "eslint . --ext .js -c .eslintrc.json --color",
    "kbn": "node ../../scripts/kbn",
    "es": "node ../../scripts/es",
    "start": "plugin-helpers start",
    "build": "yarn plugin-helpers build --skip-archive --kibana-version=$KIBANA_VERSION",
    "plugin-helpers": "node ../../scripts/plugin_helpers",
    "test:ui:runner": "node ../../scripts/functional_test_runner.js",
    "test:server": "plugin-helpers test:server",
    "test:browser": "plugin-helpers test:browser",
    "test:jest": "node scripts/jest",
    "generate:api-4.0-info": "cd scripts/generate-api-4.0-info;./generate-api-4.0-info.sh;cd ../..",
    "postbuild": "mkdir build/kibana/wazuh/public && cp -R public/assets build/kibana/wazuh/public && cd build && zip wazuh-kibana-app.zip kibana -r && rm -rf kibana && cd .."
  },
  "dependencies": {
    "angular-animate": "1.7.8",
    "angular-chart.js": "1.1.1",
    "angular-material": "1.1.18",
    "axios": "^0.21.1",
    "install": "^0.10.1",
    "js2xmlparser": "^3.0.0",
    "json2csv": "^4.1.2",
    "jwt-decode": "^2.2.0",
    "needle": "^2.0.1",
    "node-cron": "^1.1.2",
    "pdfmake": "0.1.65",
    "pug-loader": "^2.4.0",
    "querystring-browser": "1.0.4",
    "react-codemirror": "^1.0.0",
    "react-cookie": "^4.0.3",
    "read-last-lines": "^1.7.2",
    "timsort": "^0.3.0",
    "winston": "3.0.0"
  },
  "devDependencies": {
    "@types/node-cron": "^2.0.3",
    "eslint-plugin-async-await": "^0.0.0",
    "tslint": "^5.11.0",
    "typescript-eslint-parser": "^18.0.0"
  }
}<|MERGE_RESOLUTION|>--- conflicted
+++ resolved
@@ -1,13 +1,8 @@
 {
   "name": "wazuh",
   "version": "4.2.0",
-<<<<<<< HEAD
-  "revision": "4103",
-  "code": "4103-0",
-=======
   "revision": "4201",
   "code": "4201-0",
->>>>>>> 57583771
   "kibana": {
     "version": "7.10.0"
   },
