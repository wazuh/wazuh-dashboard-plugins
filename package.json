{
  "name": "wazuh",
  "version": "3.12.0",
  "revision": "0590",
  "code": "0590-0",
  "kibana": {
<<<<<<< HEAD
    "version": "7.5.1"
=======
    "version": "7.6.0"
>>>>>>> ee24743e
  },
  "description": "Wazuh app",
  "main": "index.js",
  "keywords": [
    "kibana",
    "wazuh",
    "ossec"
  ],
  "node_build": "8.14.0",
  "author": "Wazuh, Inc",
  "license": "GPL-2.0",
  "repository": {
    "type": "git",
    "url": "https://github.com/wazuh/wazuh-kibana-app.git"
  },
  "bugs": {
    "url": "https://github.com/wazuh/wazuh-kibana-app/issues"
  },
  "homepage": "https://www.wazuh.com/",
  "scripts": {
    "preinstall": "node ../../preinstall_check",
    "pretty": "prettier --single-quote \"{,!(node_modules)/**/}*.js\" --write",
    "tslint": "tslint -c .tslint.yml server/**/*.ts server/**/*.tsx public/**/*.ts public/**/*.tsx",
    "lint": "eslint . --ext .js -c .eslintrc.json --color",
    "kbn": "node ../../scripts/kbn",
    "es": "node ../../scripts/es",
    "start": "plugin-helpers start",
    "prebuild": "tsc; find . -name \"*.ts*\" -type f -not -path \"./node_modules/*\" -delete",
    "build": "plugin-helpers build",
    "test": "_mocha test/**/*",
<<<<<<< HEAD
    "test:jest": "node scripts/jest",
    "test:ui:runner": "node ../../scripts/functional_test_runner.js"
=======
    "test:ui:runner": "node ../../scripts/functional_test_runner.js",
    "test:server": "plugin-helpers test:server",
    "test:browser": "plugin-helpers test:browser"
>>>>>>> ee24743e
  },
  "dependencies": {
    "angular-animate": "1.7.8",
    "angular-chart.js": "1.1.1",
    "d3": "^5.12.0",
    "angular-cookies": "1.6.5",
    "angular-material": "1.1.18",
    "axios": "^0.19.0",
    "babel-polyfill": "^6.13.0",
    "dom-to-image": "^2.6.0",
    "install": "^0.10.1",
    "js2xmlparser": "^3.0.0",
    "json2csv": "^4.1.2",
    "needle": "^2.0.1",
    "node-cron": "^1.1.2",
    "pdfmake": "^0.1.37",
    "pug-loader": "^2.4.0",
    "querystring-browser": "1.0.4",
    "react-redux": "^7.1.1",
    "react-codemirror": "^1.0.0",
    "redux": "^4.0.4",
    "simple-tail": "^1.1.0",
    "timsort": "^0.3.0",
    "winston": "3.0.0"
  },
  "devDependencies": {
    "@elastic/plugin-helpers": "^7.1.8",
    "babel-eslint": "^8.2.6",
    "chai": "^4.1.2",
    "eslint": "^5.10.0",
    "eslint-plugin-async-await": "^0.0.0",
    "eslint-plugin-import": "^2.14.0",
    "eslint-plugin-node": "^7.0.1",
    "eslint-plugin-react": "^7.13.0",
    "mocha": "^5.2.0",
    "prettier": "^1.14.2",
    "tslint": "^5.11.0",
    "typescript": "^3.0.1",
    "typescript-eslint-parser": "^18.0.0"
  }
}<|MERGE_RESOLUTION|>--- conflicted
+++ resolved
@@ -4,11 +4,7 @@
   "revision": "0590",
   "code": "0590-0",
   "kibana": {
-<<<<<<< HEAD
-    "version": "7.5.1"
-=======
     "version": "7.6.0"
->>>>>>> ee24743e
   },
   "description": "Wazuh app",
   "main": "index.js",
@@ -39,14 +35,10 @@
     "prebuild": "tsc; find . -name \"*.ts*\" -type f -not -path \"./node_modules/*\" -delete",
     "build": "plugin-helpers build",
     "test": "_mocha test/**/*",
-<<<<<<< HEAD
     "test:jest": "node scripts/jest",
-    "test:ui:runner": "node ../../scripts/functional_test_runner.js"
-=======
     "test:ui:runner": "node ../../scripts/functional_test_runner.js",
     "test:server": "plugin-helpers test:server",
     "test:browser": "plugin-helpers test:browser"
->>>>>>> ee24743e
   },
   "dependencies": {
     "angular-animate": "1.7.8",
