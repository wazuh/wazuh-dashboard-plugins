--- conflicted
+++ resolved
@@ -1,6 +1,6 @@
 {
   "name": "wazuh",
-  "version": "3.10.2",
+  "version": "3.11.0",
   "revision": "0561",
   "code": "0561-0",
   "kibana": {
@@ -38,10 +38,7 @@
     "angular-chart.js": "1.1.1",
     "angular-cookies": "1.6.5",
     "angular-material": "1.1.18",
-<<<<<<< HEAD
     "axios": "^0.19.0",
-=======
->>>>>>> c6a53f54
     "babel-polyfill": "^6.13.0",
     "dom-to-image": "^2.6.0",
     "install": "^0.10.1",
