{
  "name": "wazuh",
<<<<<<< HEAD
  "version": "4.2.0",
  "revision": "4201",
  "code": "4201-0",
=======
  "version": "4.1.2",
  "revision": "4104",
  "code": "4104-0",
>>>>>>> 240dd058
  "kibana": {
    "version": "7.10.0"
  },
  "description": "Wazuh app",
  "keywords": [
    "kibana",
    "wazuh",
    "ossec"
  ],
  "node_build": "8.14.0",
  "author": "Wazuh, Inc",
  "license": "GPL-2.0",
  "repository": {
    "type": "git",
    "url": "https://github.com/wazuh/wazuh-kibana-app.git"
  },
  "bugs": {
    "url": "https://github.com/wazuh/wazuh-kibana-app/issues"
  },
  "homepage": "https://www.wazuh.com/",
  "scripts": {
    "pretty": "prettier --single-quote \"{,!(node_modules)/**/}*.js\" --write",
    "tslint": "tslint -c .tslint.yml server/**/*.ts server/**/*.tsx public/**/*.ts public/**/*.tsx",
    "lint": "eslint . --ext .js -c .eslintrc.json --color",
    "kbn": "node ../../scripts/kbn",
    "es": "node ../../scripts/es",
    "start": "plugin-helpers start",
    "build": "yarn plugin-helpers build --skip-archive --kibana-version=$KIBANA_VERSION",
    "plugin-helpers": "node ../../scripts/plugin_helpers",
    "test:ui:runner": "node ../../scripts/functional_test_runner.js",
    "test:server": "plugin-helpers test:server",
    "test:browser": "plugin-helpers test:browser",
    "test:jest": "node scripts/jest",
    "generate:api-4.0-info": "cd scripts/generate-api-4.0-info;./generate-api-4.0-info.sh;cd ../..",
    "prebuild": "node scripts/generate-build-version",
    "postbuild": "mkdir build/kibana/wazuh/public && cp -R public/assets build/kibana/wazuh/public && cd build && zip wazuh-kibana-app.zip kibana -r && rm -rf kibana && cd .."
  },
  "dependencies": {
    "angular-animate": "1.7.8",
    "angular-chart.js": "1.1.1",
    "angular-material": "1.1.18",
    "axios": "^0.21.1",
    "install": "^0.10.1",
    "js2xmlparser": "^3.0.0",
    "json2csv": "^4.1.2",
    "jwt-decode": "^2.2.0",
    "needle": "^2.0.1",
    "node-cron": "^1.1.2",
    "pdfmake": "0.1.65",
    "pug-loader": "^2.4.0",
    "querystring-browser": "1.0.4",
    "react-codemirror": "^1.0.0",
    "react-cookie": "^4.0.3",
    "read-last-lines": "^1.7.2",
    "timsort": "^0.3.0",
    "winston": "3.0.0"
  },
  "devDependencies": {
    "@types/node-cron": "^2.0.3",
    "eslint-plugin-async-await": "^0.0.0",
    "tslint": "^5.11.0",
    "typescript-eslint-parser": "^18.0.0"
  }
}<|MERGE_RESOLUTION|>--- conflicted
+++ resolved
@@ -1,14 +1,8 @@
 {
   "name": "wazuh",
-<<<<<<< HEAD
-  "version": "4.2.0",
-  "revision": "4201",
-  "code": "4201-0",
-=======
   "version": "4.1.2",
   "revision": "4104",
   "code": "4104-0",
->>>>>>> 240dd058
   "kibana": {
     "version": "7.10.0"
   },
