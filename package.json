--- conflicted
+++ resolved
@@ -1,12 +1,7 @@
 {
   "name": "wazuh",
-<<<<<<< HEAD
   "version": "4.5.3",
   "revision": "01",
-=======
-  "version": "4.5.2",
-  "revision": "02",
->>>>>>> dda92369
   "pluginPlatform": {
     "version": "7.10.2"
   },
