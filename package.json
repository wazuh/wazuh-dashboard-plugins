{
  "name": "wazuh",
<<<<<<< HEAD
  "version": "4.4.4",
  "revision": "01-hl",
=======
  "version": "4.4.5",
  "revision": "02",
>>>>>>> 7d051cf0
  "stage": "stable",
  "commit": "c805cbcd0",
  "pluginPlatform": {
    "version": "2.6.0"
  },
  "description": "Wazuh dashboard",
  "keywords": [
    "opensearch_dashboards",
    "wazuh",
    "ossec"
  ],
  "node_build": "10.23.1",
  "author": "Wazuh, Inc",
  "license": "GPL-2.0",
  "repository": {
    "type": "git",
    "url": "https://github.com/wazuh/wazuh-kibana-app.git"
  },
  "bugs": {
    "url": "https://github.com/wazuh/wazuh-kibana-app/issues"
  },
  "homepage": "https://www.wazuh.com/",
  "scripts": {
    "lint": "eslint {public,server,common}/**/*.{js,jsx,ts,tsx,json}",
    "lint:public": "eslint public/**/*.{js,jsx,ts,tsx,json}",
    "lint:server": "eslint server/**/*.{js,jsx,ts,tsx,json}",
    "lint:common": "eslint common/**/*.{js,jsx,ts,tsx,json}",
    "lint:fix": "eslint --fix '{public,server,common}/**/*.{js,jsx,ts,tsx,json}'",
    "format": "prettier --write '{public,server,common}/**/*.{js,jsx,ts,tsx,css,md,json}' --config ./.prettierrc",
    "kbn": "node ../../scripts/kbn",
    "es": "node ../../scripts/es",
    "start": "plugin-helpers start",
    "build": "yarn plugin-helpers build --opensearch-dashboards-version=$OPENSEARCH_DASHBOARDS_VERSION",
    "plugin-helpers": "node ../../scripts/plugin_helpers",
    "test:ui:runner": "node ../../scripts/functional_test_runner.js",
    "test:server": "plugin-helpers test:server",
    "test:browser": "plugin-helpers test:browser",
    "test:jest": "node scripts/jest",
    "generate:api-4.0-info": "cd scripts/generate-api-4.0-info;./generate-api-4.0-info.sh;cd ../..",
    "prebuild": "node scripts/generate-build-version"
  },
  "dependencies": {
    "angular-animate": "1.7.8",
    "angular-material": "1.1.18",
    "axios": "^0.21.1",
    "install": "^0.10.1",
    "js2xmlparser": "^3.0.0",
    "json2csv": "^4.1.2",
    "jwt-decode": "^2.2.0",
    "loglevel": "^1.7.1",
    "markdown-it-link-attributes": "^3.0.0",
    "md5": "^2.3.0",
    "needle": "^2.0.1",
    "node-cron": "^1.1.2",
    "pdfmake": "0.2.7",
    "querystring-browser": "1.0.4",
    "react-codemirror": "^1.0.0",
    "react-cookie": "^4.0.3",
    "read-last-lines": "^1.7.2",
    "timsort": "^0.3.0",
    "typescript": "^4.4.2",
    "winston": "3.5.1"
  },
  "devDependencies": {
    "@types/node-cron": "^2.0.3",
    "@typescript-eslint/eslint-plugin": "^5.38.1",
    "@typescript-eslint/parser": "^5.38.1",
    "eslint": "^8.24.0",
    "eslint-config-prettier": "^8.5.0",
    "eslint-import-resolver-typescript": "2.7.1",
    "eslint-plugin-async-await": "^0.0.0",
    "eslint-plugin-cypress": "^2.12.1",
    "eslint-plugin-filenames-simple": "^0.7.0",
    "eslint-plugin-import": "^2.26.0",
    "eslint-plugin-prettier": "^4.2.1",
    "eslint-plugin-react": "^7.31.8",
    "eslint-plugin-react-hooks": "^4.6.0",
    "prettier": "^2.7.1",
    "redux-mock-store": "^1.5.4",
    "tslint": "^5.11.0",
    "typescript-eslint-parser": "^18.0.0"
  }
}<|MERGE_RESOLUTION|>--- conflicted
+++ resolved
@@ -1,12 +1,7 @@
 {
   "name": "wazuh",
-<<<<<<< HEAD
-  "version": "4.4.4",
-  "revision": "01-hl",
-=======
   "version": "4.4.5",
-  "revision": "02",
->>>>>>> 7d051cf0
+  "revision": "02-hl",
   "stage": "stable",
   "commit": "c805cbcd0",
   "pluginPlatform": {
