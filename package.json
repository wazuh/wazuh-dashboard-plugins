{
  "name": "wazuh",
  "version": "3.10.0",
<<<<<<< HEAD
  "revision": "0526",
  "code": "0526-0",
=======
  "revision": "0537",
  "code": "0537-0",
>>>>>>> 3e2a348f
  "kibana": {
    "version": "7.3.1"
  },
  "description": "Wazuh app",
  "main": "index.js",
  "keywords": [
    "kibana",
    "wazuh",
    "ossec"
  ],
  "node_build": "8.14.0",
  "author": "Wazuh, Inc",
  "license": "GPL-2.0",
  "repository": {
    "type": "git",
    "url": "https://github.com/wazuh/wazuh-kibana-app.git"
  },
  "bugs": {
    "url": "https://github.com/wazuh/wazuh-kibana-app/issues"
  },
  "homepage": "https://www.wazuh.com/",
  "scripts": {
    "pretty": "prettier --single-quote \"{,!(node_modules)/**/}*.js\" --write",
    "tslint": "tslint -c .tslint.yml server/**/*.ts server/**/*.tsx public/**/*.ts public/**/*.tsx",
    "lint": "eslint . --ext .js -c .eslintrc.json --color",
    "prebuild": "tsc; find . -name \"*.ts*\" -type f -not -path \"./node_modules/*\" -delete",
    "build": "plugin-helpers build",
    "test": "_mocha test/**/*",
    "test:ui:runner": "node ../../scripts/functional_test_runner.js"
  },
  "dependencies": {
    "angular-animate": "1.7.8",
    "angular-chart.js": "1.1.1",
    "angular-cookies": "1.6.5",
    "angular-material": "1.1.18",
    "dom-to-image": "^2.6.0",
    "install": "^0.10.1",
    "js2xmlparser": "^3.0.0",
    "json2csv": "^4.1.2",
    "needle": "^2.0.1",
    "node-cron": "^1.1.2",
    "pdfmake": "^0.1.37",
    "pug-loader": "^2.4.0",
    "querystring-browser": "1.0.4",
    "simple-tail": "^1.1.0",
    "timsort": "^0.3.0",
    "winston": "3.0.0",
    "babel-polyfill": "^6.13.0"
  },
  "devDependencies": {
    "@elastic/plugin-helpers": "^7.1.8",
    "babel-eslint": "^8.2.6",
    "chai": "^4.1.2",
    "eslint": "^5.10.0",
    "eslint-plugin-async-await": "^0.0.0",
    "eslint-plugin-import": "^2.14.0",
    "eslint-plugin-node": "^7.0.1",
    "eslint-plugin-react": "^7.13.0",
    "mocha": "^5.2.0",
    "prettier": "^1.14.2",
    "tslint": "^5.11.0",
    "typescript": "^3.0.1",
    "typescript-eslint-parser": "^18.0.0"
  }
}<|MERGE_RESOLUTION|>--- conflicted
+++ resolved
@@ -1,13 +1,8 @@
 {
   "name": "wazuh",
   "version": "3.10.0",
-<<<<<<< HEAD
-  "revision": "0526",
-  "code": "0526-0",
-=======
   "revision": "0537",
   "code": "0537-0",
->>>>>>> 3e2a348f
   "kibana": {
     "version": "7.3.1"
   },
