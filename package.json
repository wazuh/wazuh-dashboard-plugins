{
  "name": "wazuh",
  "version": "3.11.0",
<<<<<<< HEAD
  "revision": "0550",
  "code": "0550-0",
=======
  "revision": "0560",
  "code": "0560-0",
>>>>>>> 960672fa
  "kibana": {
    "version": "7.4.0"
  },
  "description": "Wazuh app",
  "main": "index.js",
  "keywords": [
    "kibana",
    "wazuh",
    "ossec"
  ],
  "node_build": "8.14.0",
  "author": "Wazuh, Inc",
  "license": "GPL-2.0",
  "repository": {
    "type": "git",
    "url": "https://github.com/wazuh/wazuh-kibana-app.git"
  },
  "bugs": {
    "url": "https://github.com/wazuh/wazuh-kibana-app/issues"
  },
  "homepage": "https://www.wazuh.com/",
  "scripts": {
    "pretty": "prettier --single-quote \"{,!(node_modules)/**/}*.js\" --write",
    "tslint": "tslint -c .tslint.yml server/**/*.ts server/**/*.tsx public/**/*.ts public/**/*.tsx",
    "lint": "eslint . --ext .js -c .eslintrc.json --color",
    "prebuild": "tsc; find . -name \"*.ts*\" -type f -not -path \"./node_modules/*\" -delete",
    "build": "plugin-helpers build",
    "test": "_mocha test/**/*",
    "test:ui:runner": "node ../../scripts/functional_test_runner.js"
  },
  "dependencies": {
    "angular-animate": "1.7.8",
    "angular-chart.js": "1.1.1",
    "angular-cookies": "1.6.5",
    "angular-material": "1.1.18",
    "dom-to-image": "^2.6.0",
    "install": "^0.10.1",
    "js2xmlparser": "^3.0.0",
    "json2csv": "^4.1.2",
    "needle": "^2.0.1",
    "node-cron": "^1.1.2",
    "pdfmake": "^0.1.37",
    "pug-loader": "^2.4.0",
    "querystring-browser": "1.0.4",
    "simple-tail": "^1.1.0",
    "timsort": "^0.3.0",
    "winston": "3.0.0",
    "babel-polyfill": "^6.13.0"
  },
  "devDependencies": {
    "@elastic/plugin-helpers": "^7.1.8",
    "babel-eslint": "^8.2.6",
    "chai": "^4.1.2",
    "eslint": "^5.10.0",
    "eslint-plugin-async-await": "^0.0.0",
    "eslint-plugin-import": "^2.14.0",
    "eslint-plugin-node": "^7.0.1",
    "eslint-plugin-react": "^7.13.0",
    "mocha": "^5.2.0",
    "prettier": "^1.14.2",
    "tslint": "^5.11.0",
    "typescript": "^3.0.1",
    "typescript-eslint-parser": "^18.0.0"
  }
}<|MERGE_RESOLUTION|>--- conflicted
+++ resolved
@@ -1,13 +1,8 @@
 {
   "name": "wazuh",
   "version": "3.11.0",
-<<<<<<< HEAD
-  "revision": "0550",
-  "code": "0550-0",
-=======
   "revision": "0560",
   "code": "0560-0",
->>>>>>> 960672fa
   "kibana": {
     "version": "7.4.0"
   },
