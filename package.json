--- conflicted
+++ resolved
@@ -1,14 +1,8 @@
 {
   "name": "wazuh",
-<<<<<<< HEAD
   "version": "3.10.0",
-  "revision": "0523",
-  "code": "0523-0",
-=======
-  "version": "3.9.4",
-  "revision": "0525",
-  "code": "0525-0",
->>>>>>> c84cac88
+  "revision": "0526",
+  "code": "0526-0",
   "kibana": {
     "version": "7.2.0"
   },
