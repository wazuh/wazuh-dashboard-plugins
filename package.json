--- conflicted
+++ resolved
@@ -1,14 +1,8 @@
 {
   "name": "wazuh",
-<<<<<<< HEAD
-  "version": "4.2.2",
-  "revision": "4203-2",
-  "code": "4203-2",
-=======
   "version": "4.2.4",
   "revision": "4205-1",
   "code": "4205-1",
->>>>>>> d76bfdf3
   "kibana": {
     "version": "7.10.2"
   },
