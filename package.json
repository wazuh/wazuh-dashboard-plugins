{
  "name": "wazuh",
<<<<<<< HEAD
  "version": "4.5.2",
  "revision": "01",
=======
  "version": "4.5.1",
  "revision": "03",
>>>>>>> ff09004a
  "pluginPlatform": {
    "version": "7.16.0"
  },
  "description": "Wazuh app",
  "keywords": [
    "kibana",
    "wazuh",
    "ossec"
  ],
  "node_build": "10.23.1",
  "author": "Wazuh, Inc",
  "license": "GPL-2.0",
  "repository": {
    "type": "git",
    "url": "https://github.com/wazuh/wazuh-kibana-app.git"
  },
  "bugs": {
    "url": "https://github.com/wazuh/wazuh-kibana-app/issues"
  },
  "homepage": "https://www.wazuh.com/",
  "scripts": {
    "lint": "eslint {public,server,common}/**/*.{js,jsx,ts,tsx,json}",
    "lint:public": "eslint public/**/*.{js,jsx,ts,tsx,json}",
    "lint:server": "eslint server/**/*.{js,jsx,ts,tsx,json}",
    "lint:common": "eslint common/**/*.{js,jsx,ts,tsx,json}",
    "lint:fix": "eslint --fix '{public,server,common}/**/*.{js,jsx,ts,tsx,json}'",
    "format": "prettier --write '{public,server,common}/**/*.{js,jsx,ts,tsx,css,md,json}' --config ./.prettierrc",
    "kbn": "node ../../scripts/kbn",
    "es": "node ../../scripts/es",
    "start": "plugin-helpers start",
    "build": "yarn plugin-helpers build --kibana-version=$KIBANA_VERSION",
    "plugin-helpers": "node ../../scripts/plugin_helpers",
    "test:ui:runner": "node ../../scripts/functional_test_runner.js",
    "test:server": "plugin-helpers test:server",
    "test:browser": "plugin-helpers test:browser",
    "test:jest": "node scripts/jest",
    "generate:api-4.0-info": "cd scripts/generate-api-4.0-info;./generate-api-4.0-info.sh;cd ../..",
    "release:bump": "node scripts/release/bump --manifest-package package.json --manifest-plugin kibana.json",
    "release:tag": "node scripts/release/tag --manifest-package package.json",
    "prebuild": "node scripts/generate-build-version"
  },
  "dependencies": {
    "angular": "^1.8.0",
    "angular-aria": "^1.8.0",
    "angular-animate": "1.7.8",
    "angular-elastic": "^2.5.1",
    "angular-material": "1.1.18",
    "angular-recursion": "^1.0.5",
    "angular-resource": "1.8.0",
    "angular-route": "^1.8.0",
    "angular-sanitize": "^1.8.0",
    "angular-sortable-view": "^0.0.17",
    "axios": "^0.21.1",
    "install": "^0.10.1",
    "js2xmlparser": "^3.0.0",
    "json2csv": "^4.1.2",
    "jwt-decode": "^2.2.0",
    "loglevel": "^1.7.1",
    "markdown-it-link-attributes": "^3.0.0",
    "md5": "^2.3.0",
    "needle": "^2.0.1",
    "ngreact": "^0.5.1",
    "node-cron": "^1.1.2",
    "pdfmake": "0.2.7",
    "querystring-browser": "1.0.4",
    "react-codemirror": "^1.0.0",
    "react-cookie": "^4.0.3",
    "read-last-lines": "^1.7.2",
    "timsort": "^0.3.0",
    "typescript": "^4.4.2",
    "winston": "3.5.1"
  },
  "devDependencies": {
    "@types/node-cron": "^2.0.3",
    "@typescript-eslint/eslint-plugin": "^5.38.1",
    "@typescript-eslint/parser": "^5.38.1",
    "eslint": "^8.24.0",
    "eslint-config-prettier": "^8.5.0",
    "eslint-import-resolver-typescript": "2.7.1",
    "eslint-plugin-async-await": "^0.0.0",
    "eslint-plugin-cypress": "^2.12.1",
    "eslint-plugin-filenames-simple": "^0.7.0",
    "eslint-plugin-import": "^2.26.0",
    "eslint-plugin-prettier": "^4.2.1",
    "eslint-plugin-react": "^7.31.8",
    "eslint-plugin-react-hooks": "^4.6.0",
    "prettier": "^2.7.1",
    "redux-mock-store": "^1.5.4",
    "tslint": "^5.11.0",
    "typescript-eslint-parser": "^18.0.0"
  }
}<|MERGE_RESOLUTION|>--- conflicted
+++ resolved
@@ -1,12 +1,7 @@
 {
   "name": "wazuh",
-<<<<<<< HEAD
   "version": "4.5.2",
   "revision": "01",
-=======
-  "version": "4.5.1",
-  "revision": "03",
->>>>>>> ff09004a
   "pluginPlatform": {
     "version": "7.16.0"
   },
