{
  "name": "wazuh",
<<<<<<< HEAD
  "version": "4.5.3",
  "revision": "02-hl",
=======
  "version": "4.5.4",
  "revision": "01",
>>>>>>> 75bb07ca
  "pluginPlatform": {
    "version": "2.6.0"
  },
  "description": "Wazuh dashboard",
  "keywords": [
    "opensearch_dashboards",
    "wazuh",
    "ossec"
  ],
  "node_build": "10.23.1",
  "author": "Wazuh, Inc",
  "license": "GPL-2.0",
  "repository": {
    "type": "git",
    "url": "https://github.com/wazuh/wazuh-kibana-app.git"
  },
  "bugs": {
    "url": "https://github.com/wazuh/wazuh-kibana-app/issues"
  },
  "homepage": "https://www.wazuh.com/",
  "scripts": {
    "lint": "eslint {public,server,common}/**/*.{js,jsx,ts,tsx,json}",
    "lint:public": "eslint public/**/*.{js,jsx,ts,tsx,json}",
    "lint:server": "eslint server/**/*.{js,jsx,ts,tsx,json}",
    "lint:common": "eslint common/**/*.{js,jsx,ts,tsx,json}",
    "lint:fix": "eslint --fix '{public,server,common}/**/*.{js,jsx,ts,tsx,json}'",
    "format": "prettier --write '{public,server,common}/**/*.{js,jsx,ts,tsx,css,md,json}' --config ./.prettierrc",
    "kbn": "node ../../scripts/kbn",
    "es": "node ../../scripts/es",
    "start": "plugin-helpers start",
    "build": "yarn plugin-helpers build --opensearch-dashboards-version=$OPENSEARCH_DASHBOARDS_VERSION",
    "plugin-helpers": "node ../../scripts/plugin_helpers",
    "test:ui:runner": "node ../../scripts/functional_test_runner.js",
    "test:server": "plugin-helpers test:server",
    "test:browser": "plugin-helpers test:browser",
    "test:jest": "node scripts/jest",
    "generate:api-4.0-info": "cd scripts/generate-api-4.0-info;./generate-api-4.0-info.sh;cd ../..",
    "release:bump": "node scripts/release/bump --manifest-package package.json --manifest-plugin opensearch_dashboards.json",
    "release:tag": "node scripts/release/tag --manifest-package package.json",
    "prebuild": "node scripts/generate-build-version"
  },
  "dependencies": {
    "angular-animate": "1.7.8",
    "angular-material": "1.1.18",
    "axios": "^0.21.1",
    "install": "^0.10.1",
    "js2xmlparser": "^3.0.0",
    "json2csv": "^4.1.2",
    "jwt-decode": "^2.2.0",
    "loglevel": "^1.7.1",
    "markdown-it-link-attributes": "^3.0.0",
    "md5": "^2.3.0",
    "needle": "^2.0.1",
    "node-cron": "^1.1.2",
    "pdfmake": "0.2.7",
    "querystring-browser": "1.0.4",
    "react-codemirror": "^1.0.0",
    "react-cookie": "^4.0.3",
    "read-last-lines": "^1.7.2",
    "timsort": "^0.3.0",
    "typescript": "^4.4.2",
    "winston": "3.5.1"
  },
  "devDependencies": {
    "@types/node-cron": "^2.0.3",
    "@typescript-eslint/eslint-plugin": "^5.38.1",
    "@typescript-eslint/parser": "^5.38.1",
    "eslint": "^8.24.0",
    "eslint-config-prettier": "^8.5.0",
    "eslint-import-resolver-typescript": "2.7.1",
    "eslint-plugin-async-await": "^0.0.0",
    "eslint-plugin-cypress": "^2.12.1",
    "eslint-plugin-filenames-simple": "^0.7.0",
    "eslint-plugin-import": "^2.26.0",
    "eslint-plugin-prettier": "^4.2.1",
    "eslint-plugin-react": "^7.31.8",
    "eslint-plugin-react-hooks": "^4.6.0",
    "prettier": "^2.7.1",
    "redux-mock-store": "^1.5.4",
    "tslint": "^5.11.0",
    "typescript-eslint-parser": "^18.0.0"
  }
}<|MERGE_RESOLUTION|>--- conflicted
+++ resolved
@@ -1,12 +1,7 @@
 {
   "name": "wazuh",
-<<<<<<< HEAD
-  "version": "4.5.3",
-  "revision": "02-hl",
-=======
   "version": "4.5.4",
-  "revision": "01",
->>>>>>> 75bb07ca
+  "revision": "01-hl",
   "pluginPlatform": {
     "version": "2.6.0"
   },
