{
  "name": "wazuh",
<<<<<<< HEAD
  "version": "3.9.0",
  "revision": "0526",
  "code": "0526-0",
=======
  "version": "3.10.0",
  "revision": "0530",
  "code": "0530-0",
>>>>>>> c2f77f8a
  "kibana": {
    "version": "7.2.1"
  },
  "description": "Wazuh app",
  "main": "index.js",
  "keywords": [
    "kibana",
    "wazuh",
    "ossec"
  ],
  "node_build": "8.14.0",
  "author": "Wazuh, Inc",
  "license": "GPL-2.0",
  "repository": {
    "type": "git",
    "url": "https://github.com/wazuh/wazuh-kibana-app.git"
  },
  "bugs": {
    "url": "https://github.com/wazuh/wazuh-kibana-app/issues"
  },
  "homepage": "https://www.wazuh.com/",
  "scripts": {
    "pretty": "prettier --single-quote \"{,!(node_modules)/**/}*.js\" --write",
    "tslint": "tslint -c .tslint.yml server/**/*.ts server/**/*.tsx public/**/*.ts public/**/*.tsx",
    "lint": "eslint . --ext .js -c .eslintrc.json --color",
    "prebuild": "tsc; find . -name \"*.ts*\" -type f -not -path \"./node_modules/*\" -delete",
    "build": "plugin-helpers build",
    "test": "_mocha test/**/*"
  },
  "dependencies": {
    "angular-animate": "1.7.8",
    "angular-chart.js": "1.1.1",
    "angular-cookies": "1.6.5",
    "angular-material": "1.1.18",
    "dom-to-image": "^2.6.0",
    "install": "^0.10.1",
    "js2xmlparser": "^3.0.0",
    "json2csv": "^4.1.2",
    "needle": "^2.0.1",
    "node-cron": "^1.1.2",
    "pdfmake": "^0.1.37",
    "pug-loader": "^2.4.0",
    "querystring-browser": "1.0.4",
    "simple-tail": "^1.1.0",
    "timsort": "^0.3.0",
    "winston": "3.0.0",
    "babel-polyfill": "^6.13.0"
  },
  "devDependencies": {
    "@elastic/plugin-helpers": "^7.1.8",
    "babel-eslint": "^8.2.6",
    "chai": "^4.1.2",
    "eslint": "^5.10.0",
    "eslint-plugin-async-await": "^0.0.0",
    "eslint-plugin-import": "^2.14.0",
    "eslint-plugin-node": "^7.0.1",
    "eslint-plugin-react": "^7.13.0",
    "mocha": "^5.2.0",
    "prettier": "^1.14.2",
    "tslint": "^5.11.0",
    "typescript": "^3.0.1",
    "typescript-eslint-parser": "^18.0.0"
  }
}<|MERGE_RESOLUTION|>--- conflicted
+++ resolved
@@ -1,16 +1,10 @@
 {
   "name": "wazuh",
-<<<<<<< HEAD
   "version": "3.9.0",
-  "revision": "0526",
-  "code": "0526-0",
-=======
-  "version": "3.10.0",
   "revision": "0530",
   "code": "0530-0",
->>>>>>> c2f77f8a
   "kibana": {
-    "version": "7.2.1"
+    "version": "7.2.0"
   },
   "description": "Wazuh app",
   "main": "index.js",
