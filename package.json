{
  "name": "wazuh",
  "version": "4.1.2",
<<<<<<< HEAD
  "revision": "4103",
  "code": "4103-0",
=======
  "revision": "4104",
  "code": "4104-0",
>>>>>>> 790fe6b3
  "kibana": {
    "version": "7.10.0"
  },
  "description": "Wazuh app",
  "keywords": [
    "kibana",
    "wazuh",
    "ossec"
  ],
  "node_build": "8.14.0",
  "author": "Wazuh, Inc",
  "license": "GPL-2.0",
  "repository": {
    "type": "git",
    "url": "https://github.com/wazuh/wazuh-kibana-app.git"
  },
  "bugs": {
    "url": "https://github.com/wazuh/wazuh-kibana-app/issues"
  },
  "homepage": "https://www.wazuh.com/",
  "scripts": {
    "pretty": "prettier --single-quote \"{,!(node_modules)/**/}*.js\" --write",
    "tslint": "tslint -c .tslint.yml server/**/*.ts server/**/*.tsx public/**/*.ts public/**/*.tsx",
    "lint": "eslint . --ext .js -c .eslintrc.json --color",
    "kbn": "node ../../scripts/kbn",
    "es": "node ../../scripts/es",
    "start": "plugin-helpers start",
    "build": "yarn plugin-helpers build --skip-archive --kibana-version=$KIBANA_VERSION",
    "plugin-helpers": "node ../../scripts/plugin_helpers",
    "test:ui:runner": "node ../../scripts/functional_test_runner.js",
    "test:server": "plugin-helpers test:server",
    "test:browser": "plugin-helpers test:browser",
    "test:jest": "node scripts/jest",
    "generate:api-4.0-info": "cd scripts/generate-api-4.0-info;./generate-api-4.0-info.sh;cd ../..",
<<<<<<< HEAD
=======
    "prebuild": "node scripts/generate-build-version",
>>>>>>> 790fe6b3
    "postbuild": "mkdir build/kibana/wazuh/public && cp -R public/assets build/kibana/wazuh/public && cd build && zip wazuh-kibana-app.zip kibana -r && rm -rf kibana && cd .."
  },
  "dependencies": {
    "angular-animate": "1.7.8",
    "angular-chart.js": "1.1.1",
    "angular-material": "1.1.18",
    "axios": "^0.21.1",
    "install": "^0.10.1",
    "js2xmlparser": "^3.0.0",
    "json2csv": "^4.1.2",
    "jwt-decode": "^2.2.0",
    "needle": "^2.0.1",
    "node-cron": "^1.1.2",
    "pdfmake": "0.1.65",
    "pug-loader": "^2.4.0",
    "querystring-browser": "1.0.4",
    "react-codemirror": "^1.0.0",
    "react-cookie": "^4.0.3",
    "read-last-lines": "^1.7.2",
    "timsort": "^0.3.0",
    "winston": "3.0.0"
  },
  "devDependencies": {
    "@types/node-cron": "^2.0.3",
    "eslint-plugin-async-await": "^0.0.0",
    "tslint": "^5.11.0",
    "typescript-eslint-parser": "^18.0.0"
  }
}<|MERGE_RESOLUTION|>--- conflicted
+++ resolved
@@ -1,13 +1,8 @@
 {
   "name": "wazuh",
   "version": "4.1.2",
-<<<<<<< HEAD
-  "revision": "4103",
-  "code": "4103-0",
-=======
   "revision": "4104",
   "code": "4104-0",
->>>>>>> 790fe6b3
   "kibana": {
     "version": "7.10.0"
   },
@@ -42,10 +37,7 @@
     "test:browser": "plugin-helpers test:browser",
     "test:jest": "node scripts/jest",
     "generate:api-4.0-info": "cd scripts/generate-api-4.0-info;./generate-api-4.0-info.sh;cd ../..",
-<<<<<<< HEAD
-=======
     "prebuild": "node scripts/generate-build-version",
->>>>>>> 790fe6b3
     "postbuild": "mkdir build/kibana/wazuh/public && cp -R public/assets build/kibana/wazuh/public && cd build && zip wazuh-kibana-app.zip kibana -r && rm -rf kibana && cd .."
   },
   "dependencies": {
