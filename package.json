--- conflicted
+++ resolved
@@ -1,12 +1,7 @@
 {
   "name": "wazuh",
-<<<<<<< HEAD
   "version": "4.5.2",
   "revision": "01",
-=======
-  "version": "4.5.1",
-  "revision": "03",
->>>>>>> 8b8c2e8c
   "pluginPlatform": {
     "version": "7.10.2"
   },
