{
  "name": "wazuh",
  "version": "4.3.0",
<<<<<<< HEAD
  "revision": "4301-1-ehl",
  "code": "4301-1-ehl",
=======
  "revision": "4302-1",
  "code": "4302-1",
>>>>>>> 1dd1a2f1
  "pluginPlatform": {
    "version": "7.10.2"
  },
  "description": "Wazuh app",
  "keywords": [
    "kibana",
    "wazuh",
    "ossec"
  ],
  "node_build": "10.23.1",
  "author": "Wazuh, Inc",
  "license": "GPL-2.0",
  "repository": {
    "type": "git",
    "url": "https://github.com/wazuh/wazuh-kibana-app.git"
  },
  "bugs": {
    "url": "https://github.com/wazuh/wazuh-kibana-app/issues"
  },
  "homepage": "https://www.wazuh.com/",
  "scripts": {
    "pretty": "prettier --single-quote \"{,!(node_modules)/**/}*.js\" --write",
    "tslint": "tslint -c .tslint.yml server/**/*.ts server/**/*.tsx public/**/*.ts public/**/*.tsx",
    "lint": "eslint . --ext .js -c .eslintrc.json --color",
    "kbn": "node ../../scripts/kbn",
    "es": "node ../../scripts/es",
    "start": "plugin-helpers start",
    "build": "yarn plugin-helpers build --kibana-version=$KIBANA_VERSION",
    "plugin-helpers": "node ../../scripts/plugin_helpers",
    "test:ui:runner": "node ../../scripts/functional_test_runner.js",
    "test:server": "plugin-helpers test:server",
    "test:browser": "plugin-helpers test:browser",
    "test:jest": "node scripts/jest",
    "generate:api-4.0-info": "cd scripts/generate-api-4.0-info;./generate-api-4.0-info.sh;cd ../..",
    "prebuild": "node scripts/generate-build-version"
  },
  "dependencies": {
    "angular-animate": "1.7.8",
    "angular-chart.js": "1.1.1",
    "angular-material": "1.1.18",
    "axios": "^0.21.1",
    "install": "^0.10.1",
    "js2xmlparser": "^3.0.0",
    "json2csv": "^4.1.2",
    "jwt-decode": "^2.2.0",
    "loglevel": "^1.7.1",
    "markdown-it-link-attributes": "^3.0.0",
    "needle": "^2.0.1",
    "node-cron": "^1.1.2",
    "pdfmake": "0.1.65",
    "pug-loader": "^2.4.0",
    "querystring-browser": "1.0.4",
    "react-codemirror": "^1.0.0",
    "react-cookie": "^4.0.3",
    "read-last-lines": "^1.7.2",
    "timsort": "^0.3.0",
    "winston": "3.0.0"
  },
  "devDependencies": {
    "redux-mock-store": "^1.5.4",
    "@types/node-cron": "^2.0.3",
    "eslint-plugin-async-await": "^0.0.0",
    "tslint": "^5.11.0",
    "typescript-eslint-parser": "^18.0.0"
  }
}<|MERGE_RESOLUTION|>--- conflicted
+++ resolved
@@ -1,13 +1,8 @@
 {
   "name": "wazuh",
   "version": "4.3.0",
-<<<<<<< HEAD
-  "revision": "4301-1-ehl",
-  "code": "4301-1-ehl",
-=======
-  "revision": "4302-1",
-  "code": "4302-1",
->>>>>>> 1dd1a2f1
+  "revision": "4302-1-ehl",
+  "code": "4302-1-ehl",
   "pluginPlatform": {
     "version": "7.10.2"
   },
