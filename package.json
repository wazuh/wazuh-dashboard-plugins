--- conflicted
+++ resolved
@@ -1,12 +1,7 @@
 {
   "name": "wazuh",
-<<<<<<< HEAD
-  "version": "4.5.2",
+  "version": "4.5.3",
   "revision": "02-hl",
-=======
-  "version": "4.5.3",
-  "revision": "02",
->>>>>>> 699e02b2
   "pluginPlatform": {
     "version": "2.6.0"
   },
