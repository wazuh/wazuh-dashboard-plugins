{
  "name": "wazuh",
  "version": "2.0.1",
  "revision": "0336",
  "kibana": {
<<<<<<< HEAD
    "version" : "5.4.1"
=======
    "version" : "5.4.3"
>>>>>>> 596d11e6
  },
  "description": "Wazuh App",
  "main": "index.js",
  "keywords": [
    "kibana",
    "wazuh",
    "ossec"
  ],
  "author": "Wazuh, Inc",
  "license": "GPL-2.0",
  "repository": {
    "type": "git",
    "url": "https://github.com/wazuh/wazuh-kibana-app.git"
  },
  "bugs": {
    "url": "https://github.com/wazuh/wazuh-kibana-app/issues"
  },
  "homepage": "https://www.wazuh.com/",
  "dependencies": {
    "angular-animate": "1.4.7",
    "angular-aria": "1.4.7",
    "angular-cookies": "1.4.7",
    "angular-material": "1.1.1",
    "angular-md5": "^0.1.10",
    "bootstrap": "3.3.6",
    "needle": "^1.0.0",
    "node-cron": "^1.1.2"
  }
}<|MERGE_RESOLUTION|>--- conflicted
+++ resolved
@@ -3,11 +3,7 @@
   "version": "2.0.1",
   "revision": "0336",
   "kibana": {
-<<<<<<< HEAD
-    "version" : "5.4.1"
-=======
     "version" : "5.4.3"
->>>>>>> 596d11e6
   },
   "description": "Wazuh App",
   "main": "index.js",
