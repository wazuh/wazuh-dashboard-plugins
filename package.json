--- conflicted
+++ resolved
@@ -1,14 +1,8 @@
 {
   "name": "wazuh",
-<<<<<<< HEAD
-  "version": "4.0.1",
-  "revision": "4010",
-  "code": "4010-0",
-=======
   "version": "4.0.3",
   "revision": "4013",
   "code": "4013-0",
->>>>>>> 53f1353f
   "kibana": {
     "version": "7.9.1"
   },
