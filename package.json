--- conflicted
+++ resolved
@@ -1,14 +1,8 @@
 {
   "name": "wazuh",
-<<<<<<< HEAD
-  "version": "4.3.2",
-  "revision": "4303-1",
-  "code": "4303-1",
-=======
   "version": "4.3.4",
   "revision": "4305",
   "code": "4305",
->>>>>>> a343373f
   "pluginPlatform": {
     "version": "7.10.2"
   },
