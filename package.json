--- conflicted
+++ resolved
@@ -1,14 +1,8 @@
 {
   "name": "wazuh",
-<<<<<<< HEAD
-  "version": "4.3.7",
-  "revision": "4308",
-  "code": "4307",
-=======
   "version": "4.4.0",
   "revision": "4400",
   "code": "4400",
->>>>>>> 1e64860d
   "pluginPlatform": {
     "version": "1.2.0"
   },
