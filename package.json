--- conflicted
+++ resolved
@@ -1,43 +1,4 @@
 {
-<<<<<<< HEAD
-  "name": "wazuh",
-  "version": "3.2.1",
-  "revision": "0389",
-  "kibana": {
-    "version": "6.2.4"
-  },
-  "description": "Wazuh App",
-  "main": "index.js",
-  "keywords": [
-    "kibana",
-    "wazuh",
-    "ossec"
-  ],
-  "author": "Wazuh, Inc",
-  "license": "GPL-2.0",
-  "repository": {
-    "type": "git",
-    "url": "https://github.com/wazuh/wazuh-kibana-app.git"
-  },
-  "bugs": {
-    "url": "https://github.com/wazuh/wazuh-kibana-app/issues"
-  },
-  "homepage": "https://www.wazuh.com/",
-  "dependencies": {
-    "angular-animate": "1.6.5",
-    "angular-aria": "1.6.5",
-    "angular-cookies": "1.6.5",
-    "angular-material": "1.1.1",
-    "angular-md5": "^0.1.10",
-    "ansicolors": "^0.3.2",
-    "install": "^0.10.1",
-    "js-yaml": "3.10.0",
-    "lodash": "3.10.1",
-    "needle": "^2.0.1",
-    "node-cron": "^1.1.2",
-    "winston": "3.0.0-rc1"
-  }
-=======
     "name": "wazuh",
     "version": "3.2.2",
     "revision": "0390",
@@ -76,5 +37,4 @@
         "rison": "^0.1.1",
         "winston": "3.0.0-rc1"
     }
->>>>>>> cee6b616
 }