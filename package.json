{
  "name": "wazuh",
<<<<<<< HEAD
  "version": "4.1.0",
  "revision": "4101-3",
  "code": "4101-3",
=======
  "version": "4.1.1",
  "revision": "4102",
  "code": "4102-0",
>>>>>>> 4af011f6
  "kibana": {
    "version": "7.10.0"
  },
  "description": "Wazuh app",
  "keywords": [
    "kibana",
    "wazuh",
    "ossec"
  ],
  "node_build": "8.14.0",
  "author": "Wazuh, Inc",
  "license": "GPL-2.0",
  "repository": {
    "type": "git",
    "url": "https://github.com/wazuh/wazuh-kibana-app.git"
  },
  "bugs": {
    "url": "https://github.com/wazuh/wazuh-kibana-app/issues"
  },
  "homepage": "https://www.wazuh.com/",
  "scripts": {
    "pretty": "prettier --single-quote \"{,!(node_modules)/**/}*.js\" --write",
    "tslint": "tslint -c .tslint.yml server/**/*.ts server/**/*.tsx public/**/*.ts public/**/*.tsx",
    "lint": "eslint . --ext .js -c .eslintrc.json --color",
    "kbn": "node ../../scripts/kbn",
    "es": "node ../../scripts/es",
    "start": "plugin-helpers start",
    "build": "yarn plugin-helpers build --skip-archive --kibana-version=$KIBANA_VERSION && yarn run postbuild",
    "plugin-helpers": "node ../../scripts/plugin_helpers",
    "test:ui:runner": "node ../../scripts/functional_test_runner.js",
    "test:server": "plugin-helpers test:server",
    "test:browser": "plugin-helpers test:browser",
    "test:jest": "node scripts/jest",
    "generate:api-4.0-info": "cd scripts/generate-api-4.0-info;./generate-api-4.0-info.sh;cd ../..",
    "postbuild": "mkdir build/kibana/wazuh/public && cp -R public/assets build/kibana/wazuh/public && cd build && zip wazuh-kibana-app.zip kibana -r && rm -rf kibana && cd .."
  },
  "dependencies": {
    "angular-animate": "1.7.8",
    "angular-chart.js": "1.1.1",
    "angular-material": "1.1.18",
    "axios": "^0.21.1",
    "install": "^0.10.1",
    "js2xmlparser": "^3.0.0",
    "json2csv": "^4.1.2",
    "jwt-decode": "^2.2.0",
    "needle": "^2.0.1",
    "node-cron": "^1.1.2",
    "pdfmake": "0.1.65",
    "pug-loader": "^2.4.0",
    "querystring-browser": "1.0.4",
    "react-codemirror": "^1.0.0",
    "react-cookie": "^4.0.3",
    "read-last-lines": "^1.7.2",
    "timsort": "^0.3.0",
    "winston": "3.0.0"
  },
  "devDependencies": {
    "@types/node-cron": "^2.0.3",
    "eslint-plugin-async-await": "^0.0.0",
    "tslint": "^5.11.0",
    "typescript-eslint-parser": "^18.0.0"
  }
}<|MERGE_RESOLUTION|>--- conflicted
+++ resolved
@@ -1,14 +1,8 @@
 {
   "name": "wazuh",
-<<<<<<< HEAD
-  "version": "4.1.0",
-  "revision": "4101-3",
-  "code": "4101-3",
-=======
   "version": "4.1.1",
   "revision": "4102",
   "code": "4102-0",
->>>>>>> 4af011f6
   "kibana": {
     "version": "7.10.0"
   },
@@ -43,7 +37,7 @@
     "test:browser": "plugin-helpers test:browser",
     "test:jest": "node scripts/jest",
     "generate:api-4.0-info": "cd scripts/generate-api-4.0-info;./generate-api-4.0-info.sh;cd ../..",
-    "postbuild": "mkdir build/kibana/wazuh/public && cp -R public/assets build/kibana/wazuh/public && cd build && zip wazuh-kibana-app.zip kibana -r && rm -rf kibana && cd .."
+    "postbuild": "mkdir build/kibana/wazuh/public; cp -R public/assets build/kibana/wazuh/public; cd build; zip wazuh-kibana-app.zip kibana -r; rm -rf kibana; cd .."
   },
   "dependencies": {
     "angular-animate": "1.7.8",
