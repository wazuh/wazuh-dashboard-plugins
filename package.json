--- conflicted
+++ resolved
@@ -1,18 +1,10 @@
 {
   "name": "wazuh",
-<<<<<<< HEAD
-  "version": "3.11.4",
-  "revision": "0575",
-  "code": "0575-0",
+  "version": "3.12.0",
+  "revision": "0576",
+  "code": "0576-0",
   "kibana": {
     "version": "7.4.2"
-=======
-  "version": "3.12.0",
-  "revision": "0870",
-  "code": "0870-0",
-  "kibana": {
-    "version": "7.6.1"
->>>>>>> 0d12dd71
   },
   "description": "Wazuh app",
   "main": "index.js",
