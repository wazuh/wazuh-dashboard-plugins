--- conflicted
+++ resolved
@@ -1,12 +1,7 @@
 {
   "name": "wazuh",
-<<<<<<< HEAD
-  "version": "3.1.0",
+  "version": "3.2.0",
   "revision": "0380",
-=======
-  "version": "3.2.0",
-  "revision": "0379",
->>>>>>> 305e1c49
   "kibana": {
     "version": "6.1.3"
   },
