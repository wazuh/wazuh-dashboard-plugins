--- conflicted
+++ resolved
@@ -1,14 +1,8 @@
 {
     "name": "wazuh",
-<<<<<<< HEAD
-    "version": "3.8.0",
-    "revision": "0417",
-    "code": "0417-0",
-=======
     "version": "3.8.1",
-    "revision": "0417",
-    "code": "0417-1",
->>>>>>> a4d147f0
+    "revision": "0418",
+    "code": "0418-0",
     "kibana": {
         "version": "6.5.4"
     },
