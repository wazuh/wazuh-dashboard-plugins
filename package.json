{
  "name": "wazuh",
<<<<<<< HEAD
  "version": "4.2.6",
  "revision": "4208-1-ehl",
=======
  "version": "4.2.7",
  "revision": "4208-1",
>>>>>>> f0a19eaf
  "code": "4208-1",
  "kibana": {
    "version": "7.10.2"
  },
  "description": "Wazuh app",
  "keywords": [
    "kibana",
    "wazuh",
    "ossec"
  ],
  "node_build": "10.23.1",
  "author": "Wazuh, Inc",
  "license": "GPL-2.0",
  "repository": {
    "type": "git",
    "url": "https://github.com/wazuh/wazuh-kibana-app.git"
  },
  "bugs": {
    "url": "https://github.com/wazuh/wazuh-kibana-app/issues"
  },
  "homepage": "https://www.wazuh.com/",
  "scripts": {
    "pretty": "prettier --single-quote \"{,!(node_modules)/**/}*.js\" --write",
    "tslint": "tslint -c .tslint.yml server/**/*.ts server/**/*.tsx public/**/*.ts public/**/*.tsx",
    "lint": "eslint . --ext .js -c .eslintrc.json --color",
    "kbn": "node ../../scripts/kbn",
    "es": "node ../../scripts/es",
    "start": "plugin-helpers start",
    "build": "yarn plugin-helpers build --kibana-version=$KIBANA_VERSION",
    "plugin-helpers": "node ../../scripts/plugin_helpers",
    "test:ui:runner": "node ../../scripts/functional_test_runner.js",
    "test:server": "plugin-helpers test:server",
    "test:browser": "plugin-helpers test:browser",
    "test:jest": "node scripts/jest",
    "generate:api-4.0-info": "cd scripts/generate-api-4.0-info;./generate-api-4.0-info.sh;cd ../..",
    "prebuild": "node scripts/generate-build-version"
  },
  "dependencies": {
    "angular-animate": "1.7.8",
    "angular-chart.js": "1.1.1",
    "angular-material": "1.1.18",
    "axios": "^0.21.1",
    "install": "^0.10.1",
    "js2xmlparser": "^3.0.0",
    "json2csv": "^4.1.2",
    "jwt-decode": "^2.2.0",
    "needle": "^2.0.1",
    "node-cron": "^1.1.2",
    "pdfmake": "0.1.65",
    "pug-loader": "^2.4.0",
    "querystring-browser": "1.0.4",
    "react-codemirror": "^1.0.0",
    "react-cookie": "^4.0.3",
    "read-last-lines": "^1.7.2",
    "timsort": "^0.3.0",
    "winston": "3.0.0"
  },
  "devDependencies": {
    "@types/node-cron": "^2.0.3",
    "eslint-plugin-async-await": "^0.0.0",
    "tslint": "^5.11.0",
    "typescript-eslint-parser": "^18.0.0"
  }
}<|MERGE_RESOLUTION|>--- conflicted
+++ resolved
@@ -1,13 +1,8 @@
 {
   "name": "wazuh",
-<<<<<<< HEAD
-  "version": "4.2.6",
-  "revision": "4208-1-ehl",
-=======
   "version": "4.2.7",
-  "revision": "4208-1",
->>>>>>> f0a19eaf
-  "code": "4208-1",
+  "revision": "4209-1-ehl",
+  "code": "4209-1",
   "kibana": {
     "version": "7.10.2"
   },
