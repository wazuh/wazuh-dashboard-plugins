{
  "name": "wazuh",
  "version": "3.11.0",
<<<<<<< HEAD
  "revision": "0470",
  "code": "0470-0",
  "kibana": {
    "version": "6.8.3"
=======
  "revision": "0561",
  "code": "0561-0",
  "kibana": {
    "version": "7.4.0"
>>>>>>> 24bebca3
  },
  "description": "Wazuh app",
  "main": "index.js",
  "keywords": [
    "kibana",
    "wazuh",
    "ossec"
  ],
  "node_build": "8.14.0",
  "author": "Wazuh, Inc",
  "license": "GPL-2.0",
  "repository": {
    "type": "git",
    "url": "https://github.com/wazuh/wazuh-kibana-app.git"
  },
  "bugs": {
    "url": "https://github.com/wazuh/wazuh-kibana-app/issues"
  },
  "homepage": "https://www.wazuh.com/",
  "scripts": {
    "pretty": "prettier --single-quote \"{,!(node_modules)/**/}*.js\" --write",
    "tslint": "tslint -c .tslint.yml server/**/*.ts server/**/*.tsx public/**/*.ts public/**/*.tsx",
    "lint": "eslint . --ext .js -c .eslintrc.json --color",
    "prebuild": "tsc; find . -name \"*.ts*\" -type f -not -path \"./node_modules/*\" -delete",
    "build": "plugin-helpers build",
    "test": "_mocha test/**/*",
    "test:ui:runner": "node ../../scripts/functional_test_runner.js"
  },
  "dependencies": {
    "angular-animate": "1.7.8",
    "angular-chart.js": "1.1.1",
    "angular-cookies": "1.6.5",
    "angular-material": "1.1.18",
    "dom-to-image": "^2.6.0",
    "install": "^0.10.1",
    "js2xmlparser": "^3.0.0",
    "json2csv": "^4.1.2",
    "needle": "^2.0.1",
    "node-cron": "^1.1.2",
    "pdfmake": "^0.1.37",
    "pug-loader": "^2.4.0",
    "querystring-browser": "1.0.4",
    "simple-tail": "^1.1.0",
    "timsort": "^0.3.0",
    "winston": "3.0.0",
    "babel-polyfill": "^6.13.0"
  },
  "devDependencies": {
    "@elastic/plugin-helpers": "^7.1.8",
    "babel-eslint": "^8.2.6",
    "chai": "^4.1.2",
    "eslint": "^5.10.0",
    "eslint-plugin-async-await": "^0.0.0",
    "eslint-plugin-import": "^2.14.0",
    "eslint-plugin-node": "^7.0.1",
    "eslint-plugin-react": "^7.13.0",
    "mocha": "^5.2.0",
    "prettier": "^1.14.2",
    "tslint": "^5.11.0",
    "typescript": "^3.0.1",
    "typescript-eslint-parser": "^18.0.0"
  }
}<|MERGE_RESOLUTION|>--- conflicted
+++ resolved
@@ -1,17 +1,10 @@
 {
   "name": "wazuh",
   "version": "3.11.0",
-<<<<<<< HEAD
-  "revision": "0470",
-  "code": "0470-0",
+  "revision": "0471",
+  "code": "0471-0",
   "kibana": {
     "version": "6.8.3"
-=======
-  "revision": "0561",
-  "code": "0561-0",
-  "kibana": {
-    "version": "7.4.0"
->>>>>>> 24bebca3
   },
   "description": "Wazuh app",
   "main": "index.js",
