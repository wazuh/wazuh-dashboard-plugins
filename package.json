{
  "name": "wazuh",
  "version": "2.0.1",
<<<<<<< HEAD
  "revision": "0338",
=======
  "revision": "0339",
>>>>>>> 7ac6b33e
  "kibana": {
    "version" : "5.5.0"
  },
  "description": "Wazuh App",
  "main": "index.js",
  "keywords": [
    "kibana",
    "wazuh",
    "ossec"
  ],
  "author": "Wazuh, Inc",
  "license": "GPL-2.0",
  "repository": {
    "type": "git",
    "url": "https://github.com/wazuh/wazuh-kibana-app.git"
  },
  "bugs": {
    "url": "https://github.com/wazuh/wazuh-kibana-app/issues"
  },
  "homepage": "https://www.wazuh.com/",
  "dependencies": {
    "angular-animate": "1.4.7",
    "angular-aria": "1.4.7",
    "angular-cookies": "1.4.7",
    "angular-material": "1.1.1",
    "angular-md5": "^0.1.10",
    "bootstrap": "3.3.6",
    "needle": "^1.0.0",
    "node-cron": "^1.1.2"
  }
}<|MERGE_RESOLUTION|>--- conflicted
+++ resolved
@@ -1,11 +1,6 @@
 {
   "name": "wazuh",
   "version": "2.0.1",
-<<<<<<< HEAD
-  "revision": "0338",
-=======
-  "revision": "0339",
->>>>>>> 7ac6b33e
   "kibana": {
     "version" : "5.5.0"
   },
