--- conflicted
+++ resolved
@@ -1,16 +1,9 @@
 {
   "name": "wazuh",
-<<<<<<< HEAD
   "version": "4.5.0",
   "revision": "00",
   "stage": "pre-alpha",
   "commit": "ecf87845d",
-=======
-  "version": "4.4.0",
-  "revision": "04",
-  "stage": "rc2",
-  "commit": "74d880c20",
->>>>>>> a9316beb
   "pluginPlatform": {
     "version": "7.10.2"
   },
