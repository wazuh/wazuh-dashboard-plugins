{
  "name": "wazuh",
<<<<<<< HEAD
  "version": "3.10.2",
  "revision": "0462",
  "code": "0462-0",
  "kibana": {
    "version": "6.8.3"
=======
  "version": "3.11.0",
  "revision": "0550",
  "code": "0550-0",
  "kibana": {
    "version": "7.3.2"
>>>>>>> 555b8eef
  },
  "description": "Wazuh app",
  "main": "index.js",
  "keywords": [
    "kibana",
    "wazuh",
    "ossec"
  ],
  "node_build": "8.14.0",
  "author": "Wazuh, Inc",
  "license": "GPL-2.0",
  "repository": {
    "type": "git",
    "url": "https://github.com/wazuh/wazuh-kibana-app.git"
  },
  "bugs": {
    "url": "https://github.com/wazuh/wazuh-kibana-app/issues"
  },
  "homepage": "https://www.wazuh.com/",
  "scripts": {
    "pretty": "prettier --single-quote \"{,!(node_modules)/**/}*.js\" --write",
    "tslint": "tslint -c .tslint.yml server/**/*.ts server/**/*.tsx public/**/*.ts public/**/*.tsx",
    "lint": "eslint . --ext .js -c .eslintrc.json --color",
    "prebuild": "tsc; find . -name \"*.ts*\" -type f -not -path \"./node_modules/*\" -delete",
    "build": "plugin-helpers build",
    "test": "_mocha test/**/*",
    "test:ui:runner": "node ../../scripts/functional_test_runner.js"
  },
  "dependencies": {
    "angular-animate": "1.7.8",
    "angular-chart.js": "1.1.1",
    "angular-cookies": "1.6.5",
    "angular-material": "1.1.18",
    "dom-to-image": "^2.6.0",
    "install": "^0.10.1",
    "js2xmlparser": "^3.0.0",
    "json2csv": "^4.1.2",
    "needle": "^2.0.1",
    "node-cron": "^1.1.2",
    "pdfmake": "^0.1.37",
    "pug-loader": "^2.4.0",
    "querystring-browser": "1.0.4",
    "simple-tail": "^1.1.0",
    "timsort": "^0.3.0",
    "winston": "3.0.0",
    "babel-polyfill": "^6.13.0"
  },
  "devDependencies": {
    "@elastic/plugin-helpers": "^7.1.8",
    "babel-eslint": "^8.2.6",
    "chai": "^4.1.2",
    "eslint": "^5.10.0",
    "eslint-plugin-async-await": "^0.0.0",
    "eslint-plugin-import": "^2.14.0",
    "eslint-plugin-node": "^7.0.1",
    "eslint-plugin-react": "^7.13.0",
    "mocha": "^5.2.0",
    "prettier": "^1.14.2",
    "tslint": "^5.11.0",
    "typescript": "^3.0.1",
    "typescript-eslint-parser": "^18.0.0"
  }
}<|MERGE_RESOLUTION|>--- conflicted
+++ resolved
@@ -1,18 +1,10 @@
 {
   "name": "wazuh",
-<<<<<<< HEAD
-  "version": "3.10.2",
-  "revision": "0462",
-  "code": "0462-0",
+  "version": "3.11.0",
+  "revision": "0470",
+  "code": "0470-0",
   "kibana": {
     "version": "6.8.3"
-=======
-  "version": "3.11.0",
-  "revision": "0550",
-  "code": "0550-0",
-  "kibana": {
-    "version": "7.3.2"
->>>>>>> 555b8eef
   },
   "description": "Wazuh app",
   "main": "index.js",
