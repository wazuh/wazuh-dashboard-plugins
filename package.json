{
  "name": "wazuh",
  "version": "4.5.2",
<<<<<<< HEAD
  "revision": "02",
  "stage": "stable",
  "commit": "c805cbcd0",
=======
  "revision": "01",
>>>>>>> 099ab655
  "pluginPlatform": {
    "version": "2.6.0"
  },
  "description": "Wazuh dashboard",
  "keywords": [
    "opensearch_dashboards",
    "wazuh",
    "ossec"
  ],
  "node_build": "10.23.1",
  "author": "Wazuh, Inc",
  "license": "GPL-2.0",
  "repository": {
    "type": "git",
    "url": "https://github.com/wazuh/wazuh-kibana-app.git"
  },
  "bugs": {
    "url": "https://github.com/wazuh/wazuh-kibana-app/issues"
  },
  "homepage": "https://www.wazuh.com/",
  "scripts": {
    "lint": "eslint {public,server,common}/**/*.{js,jsx,ts,tsx,json}",
    "lint:public": "eslint public/**/*.{js,jsx,ts,tsx,json}",
    "lint:server": "eslint server/**/*.{js,jsx,ts,tsx,json}",
    "lint:common": "eslint common/**/*.{js,jsx,ts,tsx,json}",
    "lint:fix": "eslint --fix '{public,server,common}/**/*.{js,jsx,ts,tsx,json}'",
    "format": "prettier --write '{public,server,common}/**/*.{js,jsx,ts,tsx,css,md,json}' --config ./.prettierrc",
    "kbn": "node ../../scripts/kbn",
    "es": "node ../../scripts/es",
    "start": "plugin-helpers start",
    "build": "yarn plugin-helpers build --opensearch-dashboards-version=$OPENSEARCH_DASHBOARDS_VERSION",
    "plugin-helpers": "node ../../scripts/plugin_helpers",
    "test:ui:runner": "node ../../scripts/functional_test_runner.js",
    "test:server": "plugin-helpers test:server",
    "test:browser": "plugin-helpers test:browser",
    "test:jest": "node scripts/jest",
    "generate:api-4.0-info": "cd scripts/generate-api-4.0-info;./generate-api-4.0-info.sh;cd ../..",
    "release:bump": "node scripts/release/bump --manifest-package package.json --manifest-plugin opensearch_dashboards.json",
    "release:tag": "node scripts/release/tag --manifest-package package.json",
    "prebuild": "node scripts/generate-build-version"
  },
  "dependencies": {
    "angular-animate": "1.7.8",
    "angular-material": "1.1.18",
    "axios": "^0.21.1",
    "install": "^0.10.1",
    "js2xmlparser": "^3.0.0",
    "json2csv": "^4.1.2",
    "jwt-decode": "^2.2.0",
    "loglevel": "^1.7.1",
    "markdown-it-link-attributes": "^3.0.0",
    "md5": "^2.3.0",
    "needle": "^2.0.1",
    "node-cron": "^1.1.2",
    "pdfmake": "0.2.7",
    "querystring-browser": "1.0.4",
    "react-codemirror": "^1.0.0",
    "react-cookie": "^4.0.3",
    "read-last-lines": "^1.7.2",
    "timsort": "^0.3.0",
    "typescript": "^4.4.2",
    "winston": "3.5.1"
  },
  "devDependencies": {
    "@types/node-cron": "^2.0.3",
    "@typescript-eslint/eslint-plugin": "^5.38.1",
    "@typescript-eslint/parser": "^5.38.1",
    "eslint": "^8.24.0",
    "eslint-config-prettier": "^8.5.0",
    "eslint-import-resolver-typescript": "2.7.1",
    "eslint-plugin-async-await": "^0.0.0",
    "eslint-plugin-cypress": "^2.12.1",
    "eslint-plugin-filenames-simple": "^0.7.0",
    "eslint-plugin-import": "^2.26.0",
    "eslint-plugin-prettier": "^4.2.1",
    "eslint-plugin-react": "^7.31.8",
    "eslint-plugin-react-hooks": "^4.6.0",
    "prettier": "^2.7.1",
    "redux-mock-store": "^1.5.4",
    "tslint": "^5.11.0",
    "typescript-eslint-parser": "^18.0.0"
  }
}<|MERGE_RESOLUTION|>--- conflicted
+++ resolved
@@ -1,13 +1,7 @@
 {
   "name": "wazuh",
   "version": "4.5.2",
-<<<<<<< HEAD
   "revision": "02",
-  "stage": "stable",
-  "commit": "c805cbcd0",
-=======
-  "revision": "01",
->>>>>>> 099ab655
   "pluginPlatform": {
     "version": "2.6.0"
   },
