--- conflicted
+++ resolved
@@ -66,10 +66,6 @@
     "winston": "3.5.1"
   },
   "devDependencies": {
-<<<<<<< HEAD
-    "@types/jest": "^29.0.0",
-=======
->>>>>>> 45d58fa8
     "@types/node-cron": "^2.0.3",
     "@typescript-eslint/eslint-plugin": "^5.38.1",
     "@typescript-eslint/parser": "^5.38.1",
@@ -77,8 +73,6 @@
     "eslint-config-prettier": "^8.5.0",
     "eslint-import-resolver-typescript": "2.7.1",
     "eslint-plugin-async-await": "^0.0.0",
-<<<<<<< HEAD
-=======
     "eslint-plugin-cypress": "^2.12.1",
     "eslint-plugin-filenames-simple": "^0.7.0",
     "eslint-plugin-import": "^2.26.0",
@@ -86,7 +80,6 @@
     "eslint-plugin-react": "^7.31.8",
     "eslint-plugin-react-hooks": "^4.6.0",
     "prettier": "^2.7.1",
->>>>>>> 45d58fa8
     "redux-mock-store": "^1.5.4",
     "tslint": "^5.11.0",
     "typescript-eslint-parser": "^18.0.0"
