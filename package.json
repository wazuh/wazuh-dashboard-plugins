--- conflicted
+++ resolved
@@ -1,10 +1,6 @@
 {
   "name": "wazuh",
-<<<<<<< HEAD
-  "version": "3.11.0",
-=======
   "version": "3.12.0",
->>>>>>> 3515836c
   "revision": "0561",
   "code": "0561-0",
   "kibana": {
