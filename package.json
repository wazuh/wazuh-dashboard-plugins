{
    "name": "wazuh",
<<<<<<< HEAD
    "version": "3.8.2",
=======
    "version": "3.9.0",
>>>>>>> 7c68e1f5
    "revision": "0420",
    "code": "0420-0",
    "kibana": {
        "version": "6.6.0"
    },
    "description": "Wazuh app",
    "main": "index.js",
    "keywords": [
        "kibana",
        "wazuh",
        "ossec"
    ],
    "author": "Wazuh, Inc",
    "license": "GPL-2.0",
    "repository": {
        "type": "git",
        "url": "https://github.com/wazuh/wazuh-kibana-app.git"
    },
    "bugs": {
        "url": "https://github.com/wazuh/wazuh-kibana-app/issues"
    },
    "homepage": "https://www.wazuh.com/",
    "scripts": {
        "pretty": "prettier --single-quote \"{,!(node_modules)/**/}*.js\" --write",
        "tslint": "tslint -c .tslint.yml server/**/*.ts server/**/*.tsx public/**/*.ts public/**/*.tsx",
        "lint": "eslint . --ext .js -c .eslintrc.json --color",
        "prebuild": "tsc; find . -name \"*.ts*\" -type f -not -path \"./node_modules/*\" -delete",
        "build": "plugin-helpers build",
        "test": "_mocha test/**/*"
    },
    "dependencies": {
        "angular-animate": "1.6.5",
        "angular-cookies": "1.6.5",
        "angular-material": "1.1.10",
        "dom-to-image": "^2.6.0",
        "install": "^0.10.1",
        "js2xmlparser": "^3.0.0",
        "json2csv": "^4.1.2",
        "needle": "^2.0.1",
        "node-cron": "^1.1.2",
        "pdfmake": "^0.1.37",
        "pug-loader": "^2.4.0",
        "querystring-browser": "1.0.4",
        "simple-tail": "^1.1.0",
        "timsort": "^0.3.0",
        "winston": "3.0.0"
    },
    "devDependencies": {
        "@elastic/plugin-helpers": "^7.1.8",
        "babel-eslint": "^8.2.6",
        "chai": "^4.1.2",
        "eslint": "^5.10.0",
        "eslint-plugin-async-await": "^0.0.0",
        "eslint-plugin-import": "^2.14.0",
        "eslint-plugin-node": "^7.0.1",
        "mocha": "^5.2.0",
        "prettier": "^1.14.2",
        "tslint": "^5.11.0",
        "typescript": "^3.0.1",
        "typescript-eslint-parser": "^18.0.0"
    }
}<|MERGE_RESOLUTION|>--- conflicted
+++ resolved
@@ -1,10 +1,6 @@
 {
     "name": "wazuh",
-<<<<<<< HEAD
-    "version": "3.8.2",
-=======
     "version": "3.9.0",
->>>>>>> 7c68e1f5
     "revision": "0420",
     "code": "0420-0",
     "kibana": {
