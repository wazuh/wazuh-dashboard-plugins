--- conflicted
+++ resolved
@@ -1,14 +1,8 @@
 {
   "name": "wazuh",
-<<<<<<< HEAD
   "version": "3.12.0",
   "revision": "0590",
   "code": "0590-0",
-=======
-  "version": "3.11.2",
-  "revision": "0583",
-  "code": "0583-0",
->>>>>>> 25a34bd7
   "kibana": {
     "version": "7.5.2"
   },
