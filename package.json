{
  "name": "wazuh",
<<<<<<< HEAD
  "version": "4.1.0",
=======
  "version": "4.0.4",
>>>>>>> ee9c1cd2
  "revision": "4016",
  "code": "4016-0",
  "kibana": {
    "version": "7.10.0"
  },
  "description": "Wazuh app",
  "keywords": [
    "kibana",
    "wazuh",
    "ossec"
  ],
  "node_build": "8.14.0",
  "author": "Wazuh, Inc",
  "license": "GPL-2.0",
  "repository": {
    "type": "git",
    "url": "https://github.com/wazuh/wazuh-kibana-app.git"
  },
  "bugs": {
    "url": "https://github.com/wazuh/wazuh-kibana-app/issues"
  },
  "homepage": "https://www.wazuh.com/",
  "scripts": {
    "pretty": "prettier --single-quote \"{,!(node_modules)/**/}*.js\" --write",
    "tslint": "tslint -c .tslint.yml server/**/*.ts server/**/*.tsx public/**/*.ts public/**/*.tsx",
    "lint": "eslint . --ext .js -c .eslintrc.json --color",
    "kbn": "node ../../scripts/kbn",
    "es": "node ../../scripts/es",
    "start": "plugin-helpers start",
<<<<<<< HEAD
    "build": "yarn plugin-helpers build",
=======
    "build": "yarn plugin-helpers build --skip-archive;yarn run postbuild",
>>>>>>> ee9c1cd2
    "plugin-helpers": "node ../../scripts/plugin_helpers",
    "test:ui:runner": "node ../../scripts/functional_test_runner.js",
    "test:server": "plugin-helpers test:server",
    "test:browser": "plugin-helpers test:browser",
    "test:jest": "node scripts/jest",
    "generate:api-4.0-info": "cd scripts/generate-api-4.0-info;./generate-api-4.0-info.sh;cd ..;cd ..",
    "postbuild": "mkdir build/kibana/wazuh/public;cp -R public/assets build/kibana/wazuh/public; cd build; zip wazuh-7.10.0.zip kibana -r; cd .."
  },
  "dependencies": {
    "angular-animate": "1.7.8",
    "angular-chart.js": "1.1.1",
    "angular-material": "1.1.18",
    "axios": "^0.21.1",
    "install": "^0.10.1",
    "js2xmlparser": "^3.0.0",
    "json2csv": "^4.1.2",
    "jwt-decode": "^2.2.0",
    "needle": "^2.0.1",
    "node-cron": "^1.1.2",
    "pdfmake": "0.1.65",
    "pug-loader": "^2.4.0",
    "querystring-browser": "1.0.4",
    "react-codemirror": "^1.0.0",
    "react-cookie": "^4.0.3",
    "read-last-lines": "^1.7.2",
    "timsort": "^0.3.0",
    "winston": "3.0.0"
  },
  "devDependencies": {
    "@types/node-cron": "^2.0.3",
    "eslint-plugin-async-await": "^0.0.0",
    "tslint": "^5.11.0",
    "typescript-eslint-parser": "^18.0.0"
  }
}<|MERGE_RESOLUTION|>--- conflicted
+++ resolved
@@ -1,12 +1,8 @@
 {
   "name": "wazuh",
-<<<<<<< HEAD
   "version": "4.1.0",
-=======
-  "version": "4.0.4",
->>>>>>> ee9c1cd2
-  "revision": "4016",
-  "code": "4016-0",
+  "revision": "4101",
+  "code": "4101-0",
   "kibana": {
     "version": "7.10.0"
   },
@@ -34,11 +30,7 @@
     "kbn": "node ../../scripts/kbn",
     "es": "node ../../scripts/es",
     "start": "plugin-helpers start",
-<<<<<<< HEAD
-    "build": "yarn plugin-helpers build",
-=======
     "build": "yarn plugin-helpers build --skip-archive;yarn run postbuild",
->>>>>>> ee9c1cd2
     "plugin-helpers": "node ../../scripts/plugin_helpers",
     "test:ui:runner": "node ../../scripts/functional_test_runner.js",
     "test:server": "plugin-helpers test:server",
