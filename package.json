--- conflicted
+++ resolved
@@ -2,11 +2,6 @@
   "name": "wazuh",
   "version": "4.5.1",
   "revision": "01",
-<<<<<<< HEAD
-  "stage": "stable",
-  "commit": "3d1f43450",
-=======
->>>>>>> e5f17f0a
   "pluginPlatform": {
     "version": "7.10.2"
   },
