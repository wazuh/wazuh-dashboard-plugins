--- conflicted
+++ resolved
@@ -1,10 +1,6 @@
 {
   "name": "wazuh",
-<<<<<<< HEAD
-  "version": "4.4.4",
-=======
-  "version": "4.5.0",
->>>>>>> 26662537
+  "version": "4.5.1",
   "revision": "01",
   "stage": "stable",
   "commit": "0e7201ff8",
