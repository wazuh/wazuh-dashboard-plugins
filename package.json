--- conflicted
+++ resolved
@@ -1,14 +1,7 @@
 {
   "name": "wazuh",
-<<<<<<< HEAD
-  "version": "4.4.5",
+  "version": "4.5.2",
   "revision": "02-hl",
-  "stage": "stable",
-  "commit": "c805cbcd0",
-=======
-  "version": "4.5.2",
-  "revision": "02",
->>>>>>> d48e9603
   "pluginPlatform": {
     "version": "2.6.0"
   },
