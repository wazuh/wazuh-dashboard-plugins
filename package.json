--- conflicted
+++ resolved
@@ -1,16 +1,9 @@
 {
   "name": "wazuh",
-<<<<<<< HEAD
-  "version": "2.1.0",
-  "revision": "0344",
-  "kibana": {
-    "version": "5.6.0"
-=======
   "version": "3.0.0",
-  "revision": "0343",
+  "revision": "0345",
   "kibana": {
     "version": "6.0.0"
->>>>>>> d6e7424c
   },
   "description": "Wazuh App",
   "main": "index.js",
