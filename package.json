--- conflicted
+++ resolved
@@ -1,14 +1,8 @@
 {
   "name": "wazuh",
-<<<<<<< HEAD
   "version": "4.0.0",
-  "revision": "4001",
-  "code": "4001-0",
-=======
-  "version": "3.13.2",
-  "revision": "0886",
-  "code": "0886-0",
->>>>>>> 97f13a86
+  "revision": "4002",
+  "code": "4002-0",
   "kibana": {
     "version": "7.9.1"
   },
