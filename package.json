{
  "name": "wazuh",
<<<<<<< HEAD
  "version": "4.4.4",
=======
  "version": "4.5.0",
>>>>>>> 9f8d3bfd
  "revision": "01",
  "stage": "stable",
  "commit": "7489f9237",
  "pluginPlatform": {
    "version": "7.10.2"
  },
  "description": "Wazuh app",
  "keywords": [
    "kibana",
    "wazuh",
    "ossec"
  ],
  "node_build": "10.23.1",
  "author": "Wazuh, Inc",
  "license": "GPL-2.0",
  "repository": {
    "type": "git",
    "url": "https://github.com/wazuh/wazuh-kibana-app.git"
  },
  "bugs": {
    "url": "https://github.com/wazuh/wazuh-kibana-app/issues"
  },
  "homepage": "https://www.wazuh.com/",
  "scripts": {
    "lint": "eslint {public,server,common}/**/*.{js,jsx,ts,tsx,json}",
    "lint:public": "eslint public/**/*.{js,jsx,ts,tsx,json}",
    "lint:server": "eslint server/**/*.{js,jsx,ts,tsx,json}",
    "lint:common": "eslint common/**/*.{js,jsx,ts,tsx,json}",
    "lint:fix": "eslint --fix '{public,server,common}/**/*.{js,jsx,ts,tsx,json}'",
    "format": "prettier --write '{public,server,common}/**/*.{js,jsx,ts,tsx,css,md,json}' --config ./.prettierrc",
    "kbn": "node ../../scripts/kbn",
    "es": "node ../../scripts/es",
    "start": "plugin-helpers start",
    "build": "yarn plugin-helpers build --kibana-version=$KIBANA_VERSION",
    "plugin-helpers": "node ../../scripts/plugin_helpers",
    "test:ui:runner": "node ../../scripts/functional_test_runner.js",
    "test:server": "plugin-helpers test:server",
    "test:browser": "plugin-helpers test:browser",
    "test:jest": "node scripts/jest",
    "generate:api-4.0-info": "cd scripts/generate-api-4.0-info;./generate-api-4.0-info.sh;cd ../..",
    "prebuild": "node scripts/generate-build-version"
  },
  "dependencies": {
    "angular-animate": "1.7.8",
    "angular-material": "1.1.18",
    "axios": "^0.21.1",
    "install": "^0.10.1",
    "js2xmlparser": "^3.0.0",
    "json2csv": "^4.1.2",
    "jwt-decode": "^2.2.0",
    "loglevel": "^1.7.1",
    "markdown-it-link-attributes": "^3.0.0",
    "md5": "^2.3.0",
    "needle": "^2.0.1",
    "node-cron": "^1.1.2",
    "pdfmake": "0.1.65",
    "querystring-browser": "1.0.4",
    "react-codemirror": "^1.0.0",
    "react-cookie": "^4.0.3",
    "read-last-lines": "^1.7.2",
    "timsort": "^0.3.0",
    "typescript": "^4.4.2",
    "winston": "3.5.1"
  },
  "devDependencies": {
    "@types/node-cron": "^2.0.3",
    "@typescript-eslint/eslint-plugin": "^3.10.0",
    "@typescript-eslint/parser": "^3.10.0",
    "eslint": "^7.32.0",
    "eslint-config-prettier": "^8.5.0",
    "eslint-import-resolver-typescript": "2.7.1",
    "eslint-plugin-async-await": "^0.0.0",
    "eslint-plugin-cypress": "^2.12.1",
    "eslint-plugin-filenames-simple": "^0.6.0",
    "eslint-plugin-import": "^2.26.0",
    "eslint-plugin-prettier": "^3.1.4",
    "eslint-plugin-react": "^7.31.8",
    "eslint-plugin-react-hooks": "^4.6.0",
    "prettier": "^2.7.1",
    "redux-mock-store": "^1.5.4",
    "tslint": "^5.11.0",
    "typescript-eslint-parser": "^18.0.0"
  }
}<|MERGE_RESOLUTION|>--- conflicted
+++ resolved
@@ -1,10 +1,6 @@
 {
   "name": "wazuh",
-<<<<<<< HEAD
-  "version": "4.4.4",
-=======
-  "version": "4.5.0",
->>>>>>> 9f8d3bfd
+  "version": "4.5.1",
   "revision": "01",
   "stage": "stable",
   "commit": "7489f9237",
