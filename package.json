{
  "name": "wazuh",
<<<<<<< HEAD
  "version": "3.9.5",
  "revision": "0533",
  "code": "0533-0",
=======
  "version": "3.10.0",
  "revision": "0531",
  "code": "0531-0",
>>>>>>> eb8e0005
  "kibana": {
    "version": "7.3.0"
  },
  "description": "Wazuh app",
  "main": "index.js",
  "keywords": [
    "kibana",
    "wazuh",
    "ossec"
  ],
  "node_build": "8.14.0",
  "author": "Wazuh, Inc",
  "license": "GPL-2.0",
  "repository": {
    "type": "git",
    "url": "https://github.com/wazuh/wazuh-kibana-app.git"
  },
  "bugs": {
    "url": "https://github.com/wazuh/wazuh-kibana-app/issues"
  },
  "homepage": "https://www.wazuh.com/",
  "scripts": {
    "pretty": "prettier --single-quote \"{,!(node_modules)/**/}*.js\" --write",
    "tslint": "tslint -c .tslint.yml server/**/*.ts server/**/*.tsx public/**/*.ts public/**/*.tsx",
    "lint": "eslint . --ext .js -c .eslintrc.json --color",
    "prebuild": "tsc; find . -name \"*.ts*\" -type f -not -path \"./node_modules/*\" -delete",
    "build": "plugin-helpers build",
    "test": "_mocha test/**/*"
  },
  "dependencies": {
    "angular-animate": "1.7.8",
    "angular-chart.js": "1.1.1",
    "angular-cookies": "1.6.5",
    "angular-material": "1.1.18",
    "dom-to-image": "^2.6.0",
    "install": "^0.10.1",
    "js2xmlparser": "^3.0.0",
    "json2csv": "^4.1.2",
    "needle": "^2.0.1",
    "node-cron": "^1.1.2",
    "pdfmake": "^0.1.37",
    "pug-loader": "^2.4.0",
    "querystring-browser": "1.0.4",
    "simple-tail": "^1.1.0",
    "timsort": "^0.3.0",
    "winston": "3.0.0",
    "babel-polyfill": "^6.13.0"
  },
  "devDependencies": {
    "@elastic/plugin-helpers": "^7.1.8",
    "babel-eslint": "^8.2.6",
    "chai": "^4.1.2",
    "eslint": "^5.10.0",
    "eslint-plugin-async-await": "^0.0.0",
    "eslint-plugin-import": "^2.14.0",
    "eslint-plugin-node": "^7.0.1",
    "eslint-plugin-react": "^7.13.0",
    "mocha": "^5.2.0",
    "prettier": "^1.14.2",
    "tslint": "^5.11.0",
    "typescript": "^3.0.1",
    "typescript-eslint-parser": "^18.0.0"
  }
}<|MERGE_RESOLUTION|>--- conflicted
+++ resolved
@@ -1,14 +1,8 @@
 {
   "name": "wazuh",
-<<<<<<< HEAD
-  "version": "3.9.5",
-  "revision": "0533",
-  "code": "0533-0",
-=======
   "version": "3.10.0",
   "revision": "0531",
   "code": "0531-0",
->>>>>>> eb8e0005
   "kibana": {
     "version": "7.3.0"
   },
