{
  "name": "wazuh",
  "version": "2.0.1",
<<<<<<< HEAD
  "revision": "0338",
=======
  "revision": "0339",
>>>>>>> 518fe7b1
  "kibana": {
    "version" : "5.5.0"
  },
  "description": "Wazuh App",
  "main": "index.js",
  "keywords": [
    "kibana",
    "wazuh",
    "ossec"
  ],
  "author": "Wazuh, Inc",
  "license": "GPL-2.0",
  "repository": {
    "type": "git",
    "url": "https://github.com/wazuh/wazuh-kibana-app.git"
  },
  "bugs": {
    "url": "https://github.com/wazuh/wazuh-kibana-app/issues"
  },
  "homepage": "https://www.wazuh.com/",
  "dependencies": {
    "angular-animate": "1.4.7",
    "angular-aria": "1.4.7",
    "angular-cookies": "1.4.7",
    "angular-material": "1.1.1",
    "angular-md5": "^0.1.10",
    "bootstrap": "3.3.6",
    "needle": "^1.0.0",
    "node-cron": "^1.1.2"
  }
}<|MERGE_RESOLUTION|>--- conflicted
+++ resolved
@@ -1,11 +1,7 @@
 {
   "name": "wazuh",
   "version": "2.0.1",
-<<<<<<< HEAD
-  "revision": "0338",
-=======
   "revision": "0339",
->>>>>>> 518fe7b1
   "kibana": {
     "version" : "5.5.0"
   },
