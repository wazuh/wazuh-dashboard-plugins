{
  "name": "wazuh",
<<<<<<< HEAD
  "version": "4.2.5",
  "revision": "4207-1",
  "code": "4207-1",
  "kibana": {
=======
  "version": "4.3.0",
  "revision": "4301-0",
  "code": "4301-0",
  "pluginPlatform": {
>>>>>>> 950eb27e
    "version": "7.10.2"
  },
  "description": "Wazuh app",
  "keywords": [
    "kibana",
    "wazuh",
    "ossec"
  ],
  "node_build": "10.23.1",
  "author": "Wazuh, Inc",
  "license": "GPL-2.0",
  "repository": {
    "type": "git",
    "url": "https://github.com/wazuh/wazuh-kibana-app.git"
  },
  "bugs": {
    "url": "https://github.com/wazuh/wazuh-kibana-app/issues"
  },
  "homepage": "https://www.wazuh.com/",
  "scripts": {
    "pretty": "prettier --single-quote \"{,!(node_modules)/**/}*.js\" --write",
    "tslint": "tslint -c .tslint.yml server/**/*.ts server/**/*.tsx public/**/*.ts public/**/*.tsx",
    "lint": "eslint . --ext .js -c .eslintrc.json --color",
    "kbn": "node ../../scripts/kbn",
    "es": "node ../../scripts/es",
    "start": "plugin-helpers start",
    "build": "yarn plugin-helpers build --kibana-version=$KIBANA_VERSION",
    "plugin-helpers": "node ../../scripts/plugin_helpers",
    "test:ui:runner": "node ../../scripts/functional_test_runner.js",
    "test:server": "plugin-helpers test:server",
    "test:browser": "plugin-helpers test:browser",
    "test:jest": "node scripts/jest",
    "generate:api-4.0-info": "cd scripts/generate-api-4.0-info;./generate-api-4.0-info.sh;cd ../..",
    "prebuild": "node scripts/generate-build-version"
  },
  "dependencies": {
    "angular-animate": "1.7.8",
    "angular-chart.js": "1.1.1",
    "angular-material": "1.1.18",
    "axios": "^0.21.1",
    "install": "^0.10.1",
    "js2xmlparser": "^3.0.0",
    "json2csv": "^4.1.2",
    "jwt-decode": "^2.2.0",
    "loglevel": "^1.7.1",
    "markdown-it-link-attributes": "^3.0.0",
    "needle": "^2.0.1",
    "node-cron": "^1.1.2",
    "pdfmake": "0.1.65",
    "pug-loader": "^2.4.0",
    "querystring-browser": "1.0.4",
    "react-codemirror": "^1.0.0",
    "react-cookie": "^4.0.3",
    "read-last-lines": "^1.7.2",
    "timsort": "^0.3.0",
    "winston": "3.0.0"
  },
  "devDependencies": {
    "redux-mock-store": "^1.5.4",
    "@types/node-cron": "^2.0.3",
    "eslint-plugin-async-await": "^0.0.0",
    "tslint": "^5.11.0",
    "typescript-eslint-parser": "^18.0.0"
  }
}<|MERGE_RESOLUTION|>--- conflicted
+++ resolved
@@ -1,16 +1,9 @@
 {
   "name": "wazuh",
-<<<<<<< HEAD
-  "version": "4.2.5",
-  "revision": "4207-1",
-  "code": "4207-1",
-  "kibana": {
-=======
   "version": "4.3.0",
   "revision": "4301-0",
   "code": "4301-0",
   "pluginPlatform": {
->>>>>>> 950eb27e
     "version": "7.10.2"
   },
   "description": "Wazuh app",
