{
  "name": "wazuh",
  "version": "3.11.0",
<<<<<<< HEAD
  "revision": "0560",
  "code": "0560-0",
  "kibana": {
    "version": "7.4.0"
=======
  "revision": "0561",
  "code": "0561-0",
  "kibana": {
    "version": "7.4.2"
>>>>>>> ceec2eaa
  },
  "description": "Wazuh app",
  "main": "index.js",
  "keywords": [
    "kibana",
    "wazuh",
    "ossec"
  ],
  "node_build": "8.14.0",
  "author": "Wazuh, Inc",
  "license": "GPL-2.0",
  "repository": {
    "type": "git",
    "url": "https://github.com/wazuh/wazuh-kibana-app.git"
  },
  "bugs": {
    "url": "https://github.com/wazuh/wazuh-kibana-app/issues"
  },
  "homepage": "https://www.wazuh.com/",
  "scripts": {
    "pretty": "prettier --single-quote \"{,!(node_modules)/**/}*.js\" --write",
    "tslint": "tslint -c .tslint.yml server/**/*.ts server/**/*.tsx public/**/*.ts public/**/*.tsx",
    "lint": "eslint . --ext .js -c .eslintrc.json --color",
    "prebuild": "tsc; find . -name \"*.ts*\" -type f -not -path \"./node_modules/*\" -delete",
    "build": "plugin-helpers build",
    "test": "_mocha test/**/*",
    "test:ui:runner": "node ../../scripts/functional_test_runner.js"
  },
  "dependencies": {
    "angular-animate": "1.7.8",
    "angular-chart.js": "1.1.1",
    "angular-cookies": "1.6.5",
    "angular-material": "1.1.18",
    "babel-polyfill": "^6.13.0",
    "dom-to-image": "^2.6.0",
    "install": "^0.10.1",
    "js2xmlparser": "^3.0.0",
    "json2csv": "^4.1.2",
    "needle": "^2.0.1",
    "node-cron": "^1.1.2",
    "pdfmake": "^0.1.37",
    "pug-loader": "^2.4.0",
    "querystring-browser": "1.0.4",
    "simple-tail": "^1.1.0",
    "timsort": "^0.3.0",
    "winston": "3.0.0"
  },
  "devDependencies": {
    "@elastic/plugin-helpers": "^7.1.8",
    "babel-eslint": "^8.2.6",
    "chai": "^4.1.2",
    "eslint": "^5.10.0",
    "eslint-plugin-async-await": "^0.0.0",
    "eslint-plugin-import": "^2.14.0",
    "eslint-plugin-node": "^7.0.1",
    "eslint-plugin-react": "^7.13.0",
    "mocha": "^5.2.0",
    "prettier": "^1.14.2",
    "tslint": "^5.11.0",
    "typescript": "^3.0.1",
    "typescript-eslint-parser": "^18.0.0"
  }
}<|MERGE_RESOLUTION|>--- conflicted
+++ resolved
@@ -1,17 +1,10 @@
 {
   "name": "wazuh",
   "version": "3.11.0",
-<<<<<<< HEAD
-  "revision": "0560",
-  "code": "0560-0",
-  "kibana": {
-    "version": "7.4.0"
-=======
   "revision": "0561",
   "code": "0561-0",
   "kibana": {
     "version": "7.4.2"
->>>>>>> ceec2eaa
   },
   "description": "Wazuh app",
   "main": "index.js",
