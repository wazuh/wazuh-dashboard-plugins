--- conflicted
+++ resolved
@@ -1,14 +1,8 @@
 {
   "name": "wazuh",
-<<<<<<< HEAD
   "version": "3.12.0",
-  "revision": "0581",
-  "code": "0581-0",
-=======
-  "version": "3.11.2",
-  "revision": "0582",
-  "code": "0582-0",
->>>>>>> c6fd0baa
+  "revision": "0590",
+  "code": "0590-0",
   "kibana": {
     "version": "7.5.1"
   },
