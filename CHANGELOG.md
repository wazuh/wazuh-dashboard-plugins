--- conflicted
+++ resolved
@@ -15,11 +15,8 @@
 ### Changed
 
 - Changed position of Top users on Integrity Monitoring Top 5 user. [#2892](https://github.com/wazuh/wazuh-kibana-app/pull/2892)
-<<<<<<< HEAD
 - Changed user allow_run_as way of editing. [#3080](https://github.com/wazuh/wazuh-kibana-app/pull/3080)
-=======
 - Rename some ossec references to Wazuh [#3046](https://github.com/wazuh/wazuh-kibana-app/pull/3046)
->>>>>>> d97dfd9e
 
 ### Fixed
 
