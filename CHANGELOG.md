--- conflicted
+++ resolved
@@ -2,7 +2,6 @@
 
 All notable changes to the Wazuh app project will be documented in this file.
 
-<<<<<<< HEAD
 ## Wazuh v5.0.0 - OpenSearch Dashboards 3.2.0 - Revision 00
 
 ### Added
@@ -38,13 +37,12 @@
 - Removed `/health-check` and `/blank-screen` frontend routes [#7622](https://github.com/wazuh/wazuh-dashboard-plugins/pull/7622)
 - Removed `Miscellaneous` from `App Settings`[#7622](https://github.com/wazuh/wazuh-dashboard-plugins/pull/7622)
 - Removed `customization.logo.healthcheck`, `checks.api`, `checks.fields`, `checks.maxBuckets`, `checks.metaFields`, `checks.pattern`, `checks.setup`, `checks.template` and `checks.timeFilter` settings
-=======
+
 ## Wazuh v4.14.2 - OpenSearch Dashboards 2.19.3 - Revision 00
 
 ### Added
 
 - Support for Wazuh 4.14.2
->>>>>>> 0adc3ae3
 
 ## Wazuh v4.14.1 - OpenSearch Dashboards 2.19.3 - Revision 02
 
