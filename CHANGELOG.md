--- conflicted
+++ resolved
@@ -2,7 +2,6 @@
 
 All notable changes to the Wazuh app project will be documented in this file.
 
-<<<<<<< HEAD
 ## Wazuh v4.11.0 - OpenSearch Dashboards 2.16.0 - Revision 00
 
 ### Added
@@ -14,8 +13,6 @@
 - Refined the layout of the agent details view [#7193](https://github.com/wazuh/wazuh-dashboard-plugins/issues/7193)
 - Changed the width of the command column, relocate argvs column and change the width of the rest of the columns in the table processes. [#7195](https://github.com/wazuh/wazuh-dashboard-plugins/pull/7195)
 
-## Wazuh v4.10.0 - OpenSearch Dashboards 2.16.0 - Revision 06
-=======
 ## Wazuh v4.10.1 - OpenSearch Dashboards 2.16.0 - Revision 00
 
 ### Added
@@ -23,7 +20,6 @@
 - Support for Wazuh 4.10.1
 
 ## Wazuh v4.10.0 - OpenSearch Dashboards 2.16.0 - Revision 08
->>>>>>> 855cf6bf
 
 ### Added
 
