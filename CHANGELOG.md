--- conflicted
+++ resolved
@@ -2,15 +2,6 @@
 
 All notable changes to the Wazuh app project will be documented in this file.
 
-## Wazuh v3.11.4 - Kibana v6.8.7, v7.4.2, v7.6.1 - Revision 485
-
-<<<<<<< HEAD
-### Added
-
-- Support for Kibana v6.8.7
-
-## Wazuh v3.11.4 - Kibana v6.8.6, v7.4.2, v7.6.0 - Revision 484
-=======
 ## Wazuh v3.12.0 - Kibana v6.8.7, v7.4.2, v7.6.1 - Revision 870
 
 ### Added
@@ -39,15 +30,11 @@
 
 
 ## Wazuh v3.11.4 - Kibana v6.8.6, v7.4.2, v7.6.0 - Revision 857
->>>>>>> 0d12dd71
 
 ### Added
 
 - Support for Wazuh v3.11.4
 
-<<<<<<< HEAD
-## Wazuh v3.11.3 - Kibana v6.8.6, v7.3.2, v7.5.1 - Revision 483
-=======
 
 ## Wazuh v3.11.3 - Kibana v7.6.0 - Revision 856
 
@@ -63,7 +50,6 @@
 - Support for Kibana v7.4.2
 
 ## Wazuh v3.11.3 - Kibana v7.5.2 - Revision 854
->>>>>>> 0d12dd71
 
 ### Added
 
@@ -74,9 +60,6 @@
 - Windows Updates table is now displayed in the Inventory Data report [#2028](https://github.com/wazuh/wazuh-kibana-app/pull/2028)
 
 
-<<<<<<< HEAD
-## Wazuh v3.11.2 - Kibana v6.8.6, v7.3.2, v7.5.1 - Revision 481
-=======
 ## Wazuh v3.11.2 - Kibana v7.5.2 - Revision 853
 
 ### Added
@@ -85,7 +68,6 @@
 
 
 ## Wazuh v3.11.2 - Kibana v6.8.6, v7.3.2, v7.5.1 - Revision 852
->>>>>>> 0d12dd71
 
 ### Added
 
@@ -98,10 +80,7 @@
 ### Fixed
 
 - The xml validator now correctly handles the `--` string within comments [#1980](https://github.com/wazuh/wazuh-kibana-app/pull/1980)
-<<<<<<< HEAD
-=======
 - The AWS map visualization wasn't been loaded until the user interacts with it [dd31bd7](https://github.com/wazuh/wazuh-kibana-app/commit/dd31bd7a155354bc50fe0af22fca878607c8936a)
->>>>>>> 0d12dd71
 
 
 ## Wazuh v3.11.1 - Kibana v6.8.6, v7.3.2, v7.5.1 - Revision 581
