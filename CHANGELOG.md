# Change Log

All notable changes to the Wazuh app project will be documented in this file.

## Wazuh v4.3.0 - Kibana 7.10.2 , 7.16.x, 7.17.x - Revision 4301

### Added

- Support for Kibana 7.16.3
- Support for Kibana 7.17.0
- Added GitHub and Office365 modules [#3557](https://github.com/wazuh/wazuh-kibana-app/pull/3557)
- Added a new `Panel` module tab for GitHub and Office365 modules 
  [#3541](https://github.com/wazuh/wazuh-kibana-app/pull/3541) 
  [#3945](https://github.com/wazuh/wazuh-kibana-app/pull/3945)
  [#3952](https://github.com/wazuh/wazuh-kibana-app/pull/3952)
- Added ability to filter the results fo the `Network Ports` table in the `Inventory data` section [#3639](https://github.com/wazuh/wazuh-kibana-app/pull/3639)
- Added new endpoint service to collect the frontend logs into a file [#3324](https://github.com/wazuh/wazuh-kibana-app/pull/3324)
- Improved the frontend handle errors strategy: UI, Toasts, console log and log in file 
  [#3327](https://github.com/wazuh/wazuh-kibana-app/pull/3327) 
  [#3321](https://github.com/wazuh/wazuh-kibana-app/pull/3321) 
  [#3367](https://github.com/wazuh/wazuh-kibana-app/pull/3367)
  [#3373](https://github.com/wazuh/wazuh-kibana-app/pull/3373)
  [#3374](https://github.com/wazuh/wazuh-kibana-app/pull/3374) 
  [#3390](https://github.com/wazuh/wazuh-kibana-app/pull/3390)  
  [#3410](https://github.com/wazuh/wazuh-kibana-app/pull/3410) 
  [#3408](https://github.com/wazuh/wazuh-kibana-app/pull/3408) 
  [#3429](https://github.com/wazuh/wazuh-kibana-app/pull/3429) 
  [#3427](https://github.com/wazuh/wazuh-kibana-app/pull/3427) 
  [#3417](https://github.com/wazuh/wazuh-kibana-app/pull/3417) 
  [#3462](https://github.com/wazuh/wazuh-kibana-app/pull/3462) 
  [#3451](https://github.com/wazuh/wazuh-kibana-app/pull/3451) 
  [#3442](https://github.com/wazuh/wazuh-kibana-app/pull/3442)
  [#3480](https://github.com/wazuh/wazuh-kibana-app/pull/3480) 
  [#3472](https://github.com/wazuh/wazuh-kibana-app/pull/3472) 
  [#3434](https://github.com/wazuh/wazuh-kibana-app/pull/3434) 
  [#3392](https://github.com/wazuh/wazuh-kibana-app/pull/3392)
  [#3404](https://github.com/wazuh/wazuh-kibana-app/pull/3404) 
  [#3432](https://github.com/wazuh/wazuh-kibana-app/pull/3432) 
  [#3415](https://github.com/wazuh/wazuh-kibana-app/pull/3415) 
  [#3469](https://github.com/wazuh/wazuh-kibana-app/pull/3469) 
  [#3448](https://github.com/wazuh/wazuh-kibana-app/pull/3448)
  [#3465](https://github.com/wazuh/wazuh-kibana-app/pull/3465)
  [#3464](https://github.com/wazuh/wazuh-kibana-app/pull/3464)
  [#3478](https://github.com/wazuh/wazuh-kibana-app/pull/3478)
- Added Intelligence tab to Mitre Att&ck module [#3368](https://github.com/wazuh/wazuh-kibana-app/pull/3368) [#3344](https://github.com/wazuh/wazuh-kibana-app/pull/3344) [#3726](https://github.com/wazuh/wazuh-kibana-app/pull/3726)
- Added sample data for office365 events [#3424](https://github.com/wazuh/wazuh-kibana-app/pull/3424)
- Created a separate component to check for sample data [#3475](https://github.com/wazuh/wazuh-kibana-app/pull/3475)
- Added a new hook for getting value suggestions [#3506](https://github.com/wazuh/wazuh-kibana-app/pull/3506)
- Added dinamic simple filters and adding simple GitHub filters fields [3531](https://github.com/wazuh/wazuh-kibana-app/pull/3531)
- Added configuration viewer for Module Office365 on Management > Configuration [#3524](https://github.com/wazuh/wazuh-kibana-app/pull/3524)
- Added base Module Panel view with Office365 setup [#3518](https://github.com/wazuh/wazuh-kibana-app/pull/3518)
- Added specifics and custom filters for Office365 search bar [#3533](https://github.com/wazuh/wazuh-kibana-app/pull/3533)
- Adding Pagination and filter to drilldown tables at Office pannel [#3544](https://github.com/wazuh/wazuh-kibana-app/pull/3544).
- Simple filters change between panel and drilldown panel [#3568](https://github.com/wazuh/wazuh-kibana-app/pull/3568).
- Added new fields in Inventory table and Flyout Details [#3525](https://github.com/wazuh/wazuh-kibana-app/pull/3525)
- Added columns selector in agents table [#3691](https://github.com/wazuh/wazuh-kibana-app/pull/3691)
- Added a new workflow for create wazuh packages [#3742](https://github.com/wazuh/wazuh-kibana-app/pull/3742)
- Run `template` and `fields` checks in the health check depends on the app configuration [#3783](https://github.com/wazuh/wazuh-kibana-app/pull/3783)
- Added a toast message when there is an error creating a new group [#3804](https://github.com/wazuh/wazuh-kibana-app/pull/3804)
- Added a step to start the agent to the deploy new Windowns agent guide [#3846](https://github.com/wazuh/wazuh-kibana-app/pull/3846)
- Added 3 new panels to `Vulnerabilities/Inventory` [#3893](https://github.com/wazuh/wazuh-kibana-app/pull/3893)
- Added new fields of `Vulnerabilities` to the details flyout [#3893](https://github.com/wazuh/wazuh-kibana-app/pull/3893) [#3908](https://github.com/wazuh/wazuh-kibana-app/pull/3908)
- Added missing fields used in visualizations to the known fiels related to alerts [#3924](https://github.com/wazuh/wazuh-kibana-app/pull/3924)
- Added troubleshooting link to "index pattern was refreshed" toast [#3946](https://github.com/wazuh/wazuh-kibana-app/pull/3946)
- Added more number options to the tables widget in Modules -> "Mitre" [#4041](https://github.com/wazuh/wazuh-kibana-app/pull/4066)

### Changed

- Changed ossec to wazuh in sample-data [#3121](https://github.com/wazuh/wazuh-kibana-app/pull/3121)
- Changed empty fields in FIM tables and `syscheck.value_name` in discovery now show an empty tag for visual clarity [#3279](https://github.com/wazuh/wazuh-kibana-app/pull/3279)
- Adapted the Mitre tactics and techniques resources to use the API endpoints [#3346](https://github.com/wazuh/wazuh-kibana-app/pull/3346)
- Moved the filterManager subscription to the hook useFilterManager [#3517](https://github.com/wazuh/wazuh-kibana-app/pull/3517)
- Change filter from is to is one of in custom searchbar [#3529](https://github.com/wazuh/wazuh-kibana-app/pull/3529)
- Refactored as module tabs and buttons are rendered [#3494](https://github.com/wazuh/wazuh-kibana-app/pull/3494)
- Updated the deprecated and added new references authd [#3663](https://github.com/wazuh/wazuh-kibana-app/pull/3663) [#3806](https://github.com/wazuh/wazuh-kibana-app/pull/3806)
- Added time subscription to Discover component [#3549](https://github.com/wazuh/wazuh-kibana-app/pull/3549)
- Refactored as module tabs and buttons are rendered [#3494](https://github.com/wazuh/wazuh-kibana-app/pull/3494)
- Testing logs using the Ruletest Test don't display the rule information if not matching a rule. [#3446](https://github.com/wazuh/wazuh-kibana-app/pull/3446)
- Changed format permissions in FIM inventory [#3649](https://github.com/wazuh/wazuh-kibana-app/pull/3649)
- Changed of request for one that does not return data that is not necessary to optimize times. [#3686](https://github.com/wazuh/wazuh-kibana-app/pull/3686) [#3728](https://github.com/wazuh/wazuh-kibana-app/pull/3728)
- Rebranding. Replaced the brand logos, set module icons with brand colors [#3788](https://github.com/wazuh/wazuh-kibana-app/pull/3788)
- Changed user for sample data management [#3795](https://github.com/wazuh/wazuh-kibana-app/pull/3795)
- Changed agent install codeblock copy button and powershell terminal warning [#3792](https://github.com/wazuh/wazuh-kibana-app/pull/3792)
- Refactored as the plugin platform name and references is managed [#3811](https://github.com/wazuh/wazuh-kibana-app/pull/3811)
- Removed `Dashboard` tab for the `Vulnerabilities` modules [#3893](https://github.com/wazuh/wazuh-kibana-app/pull/3893)
- Display all fields in the `Table` tab when expading an alert row in the alerts tables of flyouts and the `Modules/Security Events/Dashboard` table [#3908](https://github.com/wazuh/wazuh-kibana-app/pull/3908)
- Refactored the table in `Vulnerabilities/Inventory` [#3196](https://github.com/wazuh/wazuh-kibana-app/pull/3196)
- Changed Google Groups app icons  [#3949](https://github.com/wazuh/wazuh-kibana-app/pull/3949)
- Removed sorting for `Agents` or `Configuration checksum` column in the table of `Management/Groups` due to this is not supported by the API [#3857](https://github.com/wazuh/wazuh-kibana-app/pull/3857)
- Changed messages in the agent installation guide [#4040](https://github.com/wazuh/wazuh-kibana-app/pull/4040)
- Changed the default `wazuh.statistics.shards` setting from `2` to `1` [#4055](https://github.com/wazuh/wazuh-kibana-app/pull/4055)
- Removed the migration tasks in the `.wazuh` and `.wazuh-version` indices [#4098](https://github.com/wazuh/wazuh-kibana-app/pull/4098)
- Separated the actions of viewing and editing the `agent.conf` group file [#4114](https://github.com/wazuh/wazuh-kibana-app/pull/4114)

### Fixed

- Fixed creation of log files [#3384](https://github.com/wazuh/wazuh-kibana-app/pull/3384) 
- Fixed double fetching alerts count when pinnin/unpinning the agent in Mitre Att&ck/Framework [#3484](https://github.com/wazuh/wazuh-kibana-app/pull/3484)
- Query config refactor [#3490](https://github.com/wazuh/wazuh-kibana-app/pull/3490)
- Fixed rules and decoders test flyout clickout event [#3412](https://github.com/wazuh/wazuh-kibana-app/pull/3412)
- Notify when you are registering an agent without permissions [#3430](https://github.com/wazuh/wazuh-kibana-app/pull/3430)
- Remove not used `redirectRule` query param when clicking the row table on CDB Lists/Decoders [#3438](https://github.com/wazuh/wazuh-kibana-app/pull/3438)
- Fixed the code overflows over the line numbers in the API Console editor [#3439](https://github.com/wazuh/wazuh-kibana-app/pull/3439)
- Don't open the main menu when changing the seleted API or index pattern [#3440](https://github.com/wazuh/wazuh-kibana-app/pull/3440)
- Fix error message in conf managment [#3443](https://github.com/wazuh/wazuh-kibana-app/pull/3443)
- Fix size api selector when name is too long [#3445](https://github.com/wazuh/wazuh-kibana-app/pull/3445)
- Fixed error when edit a rule or decoder [#3456](https://github.com/wazuh/wazuh-kibana-app/pull/3456)
- Fixed index pattern selector doesn't display the ignored index patterns [#3458](https://github.com/wazuh/wazuh-kibana-app/pull/3458)
- Fixed error in /Management/Configuration when cluster is disabled [#3553](https://github.com/wazuh/wazuh-kibana-app/pull/3553)
- Fix the pinned filters were removed when accessing to the `Panel` tab of a module [#3565](https://github.com/wazuh/wazuh-kibana-app/pull/3565)
- Fixed multi-select component searcher handler [#3645](https://github.com/wazuh/wazuh-kibana-app/pull/3645)
- Fixed order logs properly in Management/Logs [#3609](https://github.com/wazuh/wazuh-kibana-app/pull/3609)
- Fixed the Wazuh API requests to `GET //` [#3661](https://github.com/wazuh/wazuh-kibana-app/pull/3661)
- Fixed missing mitre tactics [#3675](https://github.com/wazuh/wazuh-kibana-app/pull/3675)
- Fix CDB list view not working with IPv6 [#3488](https://github.com/wazuh/wazuh-kibana-app/pull/3488)
- Fixed the bad requests using Console tool to `PUT /active-response` API endpoint [#3466](https://github.com/wazuh/wazuh-kibana-app/pull/3466)
- Fixed group agent management table does not update on error [#3605](https://github.com/wazuh/wazuh-kibana-app/pull/3605)
- Fixed not showing packages details in agent inventory for a freeBSD agent SO [#3651](https://github.com/wazuh/wazuh-kibana-app/pull/3651)
- Fixed wazuh token deleted twice [#3652](https://github.com/wazuh/wazuh-kibana-app/pull/3652)
- Fixed handler of error on dev-tools [#3687](https://github.com/wazuh/wazuh-kibana-app/pull/3687)
- Fixed compatibility wazuh 4.3 - kibana 7.13.4 [#3685](https://github.com/wazuh/wazuh-kibana-app/pull/3685)
- Fixed registry values without agent pinned in FIM>Events [#3689](https://github.com/wazuh/wazuh-kibana-app/pull/3689)
- Fixed breadcrumbs style compatibility for Kibana 7.14.2 [#3688](https://github.com/wazuh/wazuh-kibana-app/pull/3688)
- Fixed security alerts table when filters change [#3682](https://github.com/wazuh/wazuh-kibana-app/pull/3682)
- Fixed error that shows we're using X-Pack when we have Basic [#3692](https://github.com/wazuh/wazuh-kibana-app/pull/3692)
- Fixed blank screen in Kibana 7.10.2 [#3700](https://github.com/wazuh/wazuh-kibana-app/pull/3700)
- Fixed related decoder link undefined parameters error [#3704](https://github.com/wazuh/wazuh-kibana-app/pull/3704)
- Fixing Flyouts in Kibana 7.14.2 [#3708](https://github.com/wazuh/wazuh-kibana-app/pull/3708)
- Fixing the bug of index patterns in health-check due to bad copy of a PR [#3707](https://github.com/wazuh/wazuh-kibana-app/pull/3707)
- Fixed styles and behaviour of button filter in the flyout of `Inventory` section for `Integrity monitoring` and `Vulnerabilities` modules [#3733](https://github.com/wazuh/wazuh-kibana-app/pull/3733)
- Fixed height of `Evolution` card in the `Agents` section when has no data for the selected time range [#3733](https://github.com/wazuh/wazuh-kibana-app/pull/3733)
- Fix clearing the query filter doesn't update the data in Office 365 and GitHub Panel tab [#3722](https://github.com/wazuh/wazuh-kibana-app/pull/3722)
- Fix wrong deamons in filter list [#3710](https://github.com/wazuh/wazuh-kibana-app/pull/3710)
- Fixing bug when create filename with spaces and throws a bad error [#3724](https://github.com/wazuh/wazuh-kibana-app/pull/3724)
- Fixing bug in security User flyout nonexistant unsubmitted changes warning [#3731](https://github.com/wazuh/wazuh-kibana-app/pull/3731)
- Fixing redirect to new tab when click in a link [#3732](https://github.com/wazuh/wazuh-kibana-app/pull/3732)
- Fixed missing settings in `Management/Configuration/Global configuration/Global/Main settings` [#3737](https://github.com/wazuh/wazuh-kibana-app/pull/3737)
- Fixed `Maximum call stack size exceeded` error exporting key-value pairs of a CDB List [#3738](https://github.com/wazuh/wazuh-kibana-app/pull/3738)
- Fixed regex lookahead and lookbehind for safari [#3741](https://github.com/wazuh/wazuh-kibana-app/pull/3741)
- Fixed Vulnerabilities Inventory flyout details filters [#3744](https://github.com/wazuh/wazuh-kibana-app/pull/3744)
- Removed api selector toggle from settings menu since it performed no useful function [#3604](https://github.com/wazuh/wazuh-kibana-app/pull/3604)
- Fixed the requests get [#3661](https://github.com/wazuh/wazuh-kibana-app/pull/3661)
- Fixed Dashboard PDF report error when switching pinned agent state [#3748](https://github.com/wazuh/wazuh-kibana-app/pull/3748)
- Fixed the rendering of the command to deploy new Windows agent not working in some Kibana versions [#3753](https://github.com/wazuh/wazuh-kibana-app/pull/3753)
- Fixed action buttons overlaying to the request text in Tools/API Console [#3772](https://github.com/wazuh/wazuh-kibana-app/pull/3772)
- Fix `Rule ID` value in reporting tables related to top results [#3774](https://github.com/wazuh/wazuh-kibana-app/issues/3774)
- Fixed github/office365 multi-select filters suggested values [#3787](https://github.com/wazuh/wazuh-kibana-app/pull/3787)
- Fix updating the aggregation data of Panel section when changing the time filter [#3790](https://github.com/wazuh/wazuh-kibana-app/pull/3790)
- Removed the button to remove an agent for a group in the agents' table when it is the default group [#3804](https://github.com/wazuh/wazuh-kibana-app/pull/3804)
- Fixed internal user no longer needs permission to make x-pack detection request [#3831](https://github.com/wazuh/wazuh-kibana-app/pull/3831)
- Fixed agents details card style [#3845](https://github.com/wazuh/wazuh-kibana-app/pull/3845) [#3860](https://github.com/wazuh/wazuh-kibana-app/pull/3860)
- Fixed search bar query sanitizing in PDF report [#3861](https://github.com/wazuh/wazuh-kibana-app/pull/3861)
- Fixed routing redirection in events documents discover links [#3866](https://github.com/wazuh/wazuh-kibana-app/pull/3866)
- Fixed health-check [#3868](https://github.com/wazuh/wazuh-kibana-app/pull/3868)
- Fixed an error when generating PDF reports due to Wazuh API token expiration [#3881](https://github.com/wazuh/wazuh-kibana-app/pull/3881)
- Fixed the table of Vulnerabilities/Inventory doesn't reload when changing the selected agent [#3901](https://github.com/wazuh/wazuh-kibana-app/pull/3901)
- Fixed backslash breaking exported JSON result [#3909](https://github.com/wazuh/wazuh-kibana-app/pull/3909)
- Fixed the Events view multiple "The index pattern was refreshed successfully" toast [#3937](https://github.com/wazuh/wazuh-kibana-app/pull/3937)
- Fixed a rendering problem in the map visualizations [#3942](https://github.com/wazuh/wazuh-kibana-app/pull/3942)
- Parse error when using `#` character not at the beginning of the line [#3877](https://github.com/wazuh/wazuh-kibana-app/pull/3877)
- Fixed the `rule.mitre.id` cell enhancement that doesn't support values with sub techniques [#3944](https://github.com/wazuh/wazuh-kibana-app/pull/3944)
- Fixed error not working the alerts displayed when changing the selected time in some flyouts [#3947](https://github.com/wazuh/wazuh-kibana-app/pull/3947) [#4115](https://github.com/wazuh/wazuh-kibana-app/pull/4115)
- Fixed the user can not logout when the Kibana server has a basepath configurated [#3957](https://github.com/wazuh/wazuh-kibana-app/pull/3957)
- Fixed fatal cron-job error when Wazuh API is down [#3991](https://github.com/wazuh/wazuh-kibana-app/pull/3991)
- Fixed circular re-directions when API errors are handled [#4079](https://github.com/wazuh/wazuh-kibana-app/pull/4079)
- Fixed agent breadcrumb routing minor error [#4101](https://github.com/wazuh/wazuh-kibana-app/pull/4101)
- Fixed selected text not visible in API Console [#4102](https://github.com/wazuh/wazuh-kibana-app/pull/4102)
- Fixed the 'missing parameters' error on the Manager Logs [#4110](https://github.com/wazuh/wazuh-kibana-app/pull/4110)
<<<<<<< HEAD
- Fixed "See full error" on error toast [#4119](https://github.com/wazuh/wazuh-kibana-app/pull/4119)
=======
- Fixed not being able to remove custom filters. [#4112](https://github.com/wazuh/wazuh-kibana-app/pull/4112)
- Fixed spinner not showing when export button is clicked in management views [#4120](https://github.com/wazuh/wazuh-kibana-app/pull/4120)
>>>>>>> ee1f31dc

## Wazuh v4.2.6 - Kibana 7.10.2, 7.11.2, 7.12.1, 7.13.0, 7.13.1, 7.13.2, 7.13.3, 7.13.4, 7.14.0, 7.14.1, 7.14.2 - Revision 4207

### Added

- Support for Wazuh 4.2.6

## Wazuh v4.2.5 - Kibana 7.10.2, 7.11.2, 7.12.1, 7.13.0, 7.13.1, 7.13.2, 7.13.3, 7.13.4, 7.14.0, 7.14.1, 7.14.2 - Revision 4206

### Added

- Support for Kibana 7.13.4
- Support for Kibana 7.14.2
- Hide the `telemetry` banner [#3709](https://github.com/wazuh/wazuh-kibana-app/pull/3709)

### Fixed

- Fixed compatibility Wazuh 4.2 - Kibana 7.13.4 [#3653](https://github.com/wazuh/wazuh-kibana-app/pull/3653)
- Fixed interative register windows agent screen error [#3654](https://github.com/wazuh/wazuh-kibana-app/pull/3654)
- Fixed breadcrumbs style compatibility for Kibana 7.14.2 [#3668](https://github.com/wazuh/wazuh-kibana-app/pull/3668)
- Fixed Wazuh token is not removed after logout in Kibana 7.13 [#3670](https://github.com/wazuh/wazuh-kibana-app/pull/3670)
- Fixed Group Configuration and Management configuration error after trying to going back after you save [#3672](https://github.com/wazuh/wazuh-kibana-app/pull/3672)
- Fixing EuiPanels in Overview Sections and disabled text in WzMenu [#3674](https://github.com/wazuh/wazuh-kibana-app/pull/3674)
- Fixing double flyout clicking in a policy [#3676](https://github.com/wazuh/wazuh-kibana-app/pull/3676)
- Fixed error conflict setting kibana settings from the health check [#3678](https://github.com/wazuh/wazuh-kibana-app/pull/3678)
- Fixed compatibility to get the valid index patterns and refresh fields for Kibana 7.10.2-7.13.4 [3681](https://github.com/wazuh/wazuh-kibana-app/pull/3681)
- Fixed wrong redirect after login [3701](https://github.com/wazuh/wazuh-kibana-app/pull/3701)
- Fixed error getting the index pattern data when there is not `attributes.fields` in the saved object [3689](https://github.com/wazuh/wazuh-kibana-app/pull/3698)


## Wazuh v4.2.4 - Kibana 7.10.2, 7.11.2, 7.12.1 - Revision 4205

### Added

- Support for Wazuh 4.2.4

### Fixed 

- Fixed a bug where the user's auth token was not deprecated on logout [#3638](https://github.com/wazuh/wazuh-kibana-app/pull/3638)

## Wazuh v4.2.3 - Kibana 7.10.2, 7.11.2, 7.12.1 - Revision 4204

### Added

- Support for Wazuh 4.2.3

## Wazuh v4.2.2 - Kibana 7.10.2 , 7.12.1 - Revision 4203

### Added

- Wazuh help links in the Kibana help menu [#3170](https://github.com/wazuh/wazuh-kibana-app/pull/3170)
- Redirect to group details using the `group` query param in the URL [#3184](https://github.com/wazuh/wazuh-kibana-app/pull/3184)
- Configuration to disable Wazuh App access from X-Pack/ODFE role [#3222](https://github.com/wazuh/wazuh-kibana-app/pull/3222) [#3292](https://github.com/wazuh/wazuh-kibana-app/pull/3292)
- Added confirmation message when closing a form [#3221](https://github.com/wazuh/wazuh-kibana-app/pull/3221)
- Improvement to hide navbar Wazuh label. [#3240](https://github.com/wazuh/wazuh-kibana-app/pull/3240)
- Add modal creating new rule/decoder [#3274](https://github.com/wazuh/wazuh-kibana-app/pull/3274)
- New functionality to change app logos [#3503](https://github.com/wazuh/wazuh-kibana-app/pull/3503)
- Added link to the upgrade guide when the Wazuh API version and the Wazuh App version mismatch [#3592](https://github.com/wazuh/wazuh-kibana-app/pull/3592)

### Changed

- Removed module titles [#3160](https://github.com/wazuh/wazuh-kibana-app/pull/3160)
- Changed default `wazuh.monitoring.creation` app setting from `d` to `w` [#3174](https://github.com/wazuh/wazuh-kibana-app/pull/3174)
- Changed default `wazuh.monitoring.shards` app setting from `2` to `1` [#3174](https://github.com/wazuh/wazuh-kibana-app/pull/3174)
- Removed Sha1 field from registry key detail [#3189](https://github.com/wazuh/wazuh-kibana-app/pull/3189)
- Removed tooltip in last breadcrumb in header breadcrumb [3250](https://github.com/wazuh/wazuh-kibana-app/pull/3250)
- Refactored the Health check component [#3197](https://github.com/wazuh/wazuh-kibana-app/pull/3197)
- Added version in package downloaded name in agent deploy command [#3210](https://github.com/wazuh/wazuh-kibana-app/issues/3210)
- Removed restriction to allow only current active agents from vulnerability inventory [#3243](https://github.com/wazuh/wazuh-kibana-app/pull/3243)
- Move API selector and Index Pattern Selector to the header bar [#3175](https://github.com/wazuh/wazuh-kibana-app/pull/3175)
- Health check actions notifications refactored and added debug mode [#3258](https://github.com/wazuh/wazuh-kibana-app/pull/3258)
- Improved visualizations object configuration readability [#3355](https://github.com/wazuh/wazuh-kibana-app/pull/3355)
- Changed the way kibana-vis hides the visualization while loading, this should prevent errors caused by having a 0 height visualization [#3349](https://github.com/wazuh/wazuh-kibana-app/pull/3349)

### Fixed

- Fixed screen flickers in Cluster visualization [#3159](https://github.com/wazuh/wazuh-kibana-app/pull/3159)
- Fixed the broken links when using `server.basePath` Kibana setting [#3161](https://github.com/wazuh/wazuh-kibana-app/pull/3161)
- Fixed filter in reports [#3173](https://github.com/wazuh/wazuh-kibana-app/pull/3173)
- Fixed typo error in Settings/Configuration [#3234](https://github.com/wazuh/wazuh-kibana-app/pull/3234)
- Fixed fields overlap in the agent summary screen [#3217](https://github.com/wazuh/wazuh-kibana-app/pull/3217)
- Fixed Ruleset Test, each request is made in a different session instead of all in the same session [#3257](https://github.com/wazuh/wazuh-kibana-app/pull/3257)
- Fixed the `Visualize` button is not displaying when expanding a field in the Events sidebar [#3237](https://github.com/wazuh/wazuh-kibana-app/pull/3237)
- Fix modules are missing in the agent menu [#3244](https://github.com/wazuh/wazuh-kibana-app/pull/3244)
- Fix improving and removing WUI error logs [#3260](https://github.com/wazuh/wazuh-kibana-app/pull/3260)
- Fix some errors of PDF reports [#3272](https://github.com/wazuh/wazuh-kibana-app/pull/3272)
- Fix TypeError when selecting macOS agent deployment in a Safari Browser [#3289](https://github.com/wazuh/wazuh-kibana-app/pull/3289)
- Fix error in how the SCA check's checks are displayed [#3297](https://github.com/wazuh/wazuh-kibana-app/pull/3297)
- Fixed message of error when add sample data fails [#3241](https://github.com/wazuh/wazuh-kibana-app/pull/3241)
- Fixed modules are missing in the agent menu [#3244](https://github.com/wazuh/wazuh-kibana-app/pull/3244)
- Fixed Alerts Summary of modules for reports [#3303](https://github.com/wazuh/wazuh-kibana-app/pull/3303)
- Fixed dark mode visualization background in pdf reports [#3315](https://github.com/wazuh/wazuh-kibana-app/pull/3315)
- Adapt Kibana integrations to Kibana 7.11 and 7.12  [#3309](https://github.com/wazuh/wazuh-kibana-app/pull/3309)
- Fixed error agent view does not render correctly  [#3306](https://github.com/wazuh/wazuh-kibana-app/pull/3306)
- Fixed miscalculation in table column width in PDF reports  [#3326](https://github.com/wazuh/wazuh-kibana-app/pull/3326)
- Normalized visData table property for 7.12 retro-compatibility  [#3323](https://github.com/wazuh/wazuh-kibana-app/pull/3323)
- Fixed error that caused the labels in certain visualizations to overlap [#3355](https://github.com/wazuh/wazuh-kibana-app/pull/3355)
- Fixed export to csv button in dashboards tables [#3358](https://github.com/wazuh/wazuh-kibana-app/pull/3358)
- Fixed Elastic UI breaking changes in 7.12 [#3345](https://github.com/wazuh/wazuh-kibana-app/pull/3345)
- Fixed Wazuh main menu and breadcrumb render issues [#3347](https://github.com/wazuh/wazuh-kibana-app/pull/3347)
- Fixed generation of huge logs from backend errors [#3397](https://github.com/wazuh/wazuh-kibana-app/pull/3397)
- Fixed vulnerabilities flyout not showing alerts if the vulnerability had a field missing [#3593](https://github.com/wazuh/wazuh-kibana-app/pull/3593)

## Wazuh v4.2.1 - Kibana 7.10.2 , 7.11.2 - Revision 4202

### Added

- Support for Wazuh 4.2.1

## Wazuh v4.2.0 - Kibana 7.10.2 , 7.11.2 - Revision 4201

### Added

- Added `Ruleset Test` section under Tools menu, and on Edit Rules/Decoders as a tool. [#1434](https://github.com/wazuh/wazuh-kibana-app/pull/1434)
- Added page size options in Security events, explore agents table [#2925](https://github.com/wazuh/wazuh-kibana-app/pull/2925)
- Added a reminder to restart cluster or manager after import a file in Rules, Decoders or CDB Lists [#3051](https://github.com/wazuh/wazuh-kibana-app/pull/3051)
- Added Agent Stats section [#3056](https://github.com/wazuh/wazuh-kibana-app/pull/3056)
- Added `logtest` PUT example on API Console [#3061](https://github.com/wazuh/wazuh-kibana-app/pull/3061)
- Added vulnerabilities inventory that affect to an agent [#3069](https://github.com/wazuh/wazuh-kibana-app/pull/3069)
- Added retry button to check api again in health check [#3109](https://github.com/wazuh/wazuh-kibana-app/pull/3109)
- Added `wazuh-statistics` template and a new mapping for these indices [#3111](https://github.com/wazuh/wazuh-kibana-app/pull/3111)
- Added link to documentation "Checking connection with Manager" in deploy new agent [#3126](https://github.com/wazuh/wazuh-kibana-app/pull/3126)
- Fixed Agent Evolution graph showing agents from multiple APIs [#3256](https://github.com/wazuh/wazuh-kibana-app/pull/3256)
- Added Disabled index pattern checks in Health Check [#3311](https://github.com/wazuh/wazuh-kibana-app/pull/3311)

### Changed

- Moved Dev Tools inside of Tools menu as Api Console.  [#1434](https://github.com/wazuh/wazuh-kibana-app/pull/1434)
- Changed position of Top users on Integrity Monitoring Top 5 user. [#2892](https://github.com/wazuh/wazuh-kibana-app/pull/2892)
- Changed user allow_run_as way of editing. [#3080](https://github.com/wazuh/wazuh-kibana-app/pull/3080)
- Rename some ossec references to Wazuh [#3046](https://github.com/wazuh/wazuh-kibana-app/pull/3046)

### Fixed

- Filter only authorized agents in Agents stats and Visualizations [#3088](https://github.com/wazuh/wazuh-kibana-app/pull/3088)
- Fixed missing `pending` status suggestion for agents [#3095](https://github.com/wazuh/wazuh-kibana-app/pull/3095)
- Index pattern setting not used for choosing from existing patterns [#3097](https://github.com/wazuh/wazuh-kibana-app/pull/3097)
- Fixed space character missing on deployment command if UDP is configured [#3108](https://github.com/wazuh/wazuh-kibana-app/pull/3108)
- Fixed statistics visualizations when a node is selected [#3110](https://github.com/wazuh/wazuh-kibana-app/pull/3110)
- Fixed Flyout date filter also changes main date filter [#3114](https://github.com/wazuh/wazuh-kibana-app/pull/3114)
- Fixed name for "TCP sessions" visualization and average metric is now a sum [#3118](https://github.com/wazuh/wazuh-kibana-app/pull/3118)
- Filter only authorized agents in Events and Security Alerts table [#3120](https://github.com/wazuh/wazuh-kibana-app/pull/3120)
- Fixed Last keep alive label is outside the panel [#3122](https://github.com/wazuh/wazuh-kibana-app/pull/3122)
- Fixed app redirect to Settings section after the health check [#3128](https://github.com/wazuh/wazuh-kibana-app/pull/3128)
- Fixed the plugin logo path in Kibana menu when use `server.basePath` setting [#3144](https://github.com/wazuh/wazuh-kibana-app/pull/3144)
- Fixed deprecated endpoint for create agent groups [3152](https://github.com/wazuh/wazuh-kibana-app/pull/3152)
- Fixed check for TCP protocol in deploy new agent [#3163](https://github.com/wazuh/wazuh-kibana-app/pull/3163)
- Fixed RBAC issue with agent group permissions [#3181](https://github.com/wazuh/wazuh-kibana-app/pull/3181)
- Fixed change index pattern from menu doesn't work [#3187](https://github.com/wazuh/wazuh-kibana-app/pull/3187)
- Conflict with the creation of the index pattern when performing the Health Check [#3232](https://github.com/wazuh/wazuh-kibana-app/pull/3232)
- Added Disabled index pattern checks in Health Check [#3311](https://github.com/wazuh/wazuh-kibana-app/pull/3311)
- Fixed windows update section in Linux Inventory PDF [#3569](https://github.com/wazuh/wazuh-kibana-app/pull/3569)
- Improving and removing unnecessary error logs [#3574](https://github.com/wazuh/wazuh-kibana-app/pull/3574)

## Wazuh v4.1.5 - Kibana 7.10.0 , 7.10.2, 7.11.2 - Revision 4108

### Fixed

- Unable to change selected index pattern from the Wazuh menu [#3330](https://github.com/wazuh/wazuh-kibana-app/pull/3330)

## Wazuh v4.1.5 - Kibana 7.10.0 , 7.10.2, 7.11.2 - Revision 4107

### Added

- Support for Kibana 7.11.2
- Added a warning message for the `Install and enroll the agent` step of `Deploy new agent` guide [#3238](https://github.com/wazuh/wazuh-kibana-app/pull/3238)

### Fixed

- Conflict with the creation of the index pattern when performing the Health Check [#3223](https://github.com/wazuh/wazuh-kibana-app/pull/3223)
- Fixing mac os agents add command [#3207](https://github.com/wazuh/wazuh-kibana-app/pull/3207)
## Wazuh v4.1.5 - Kibana 7.10.0 , 7.10.2 - Revision 4106

- Adapt for Wazuh 4.1.5

## Wazuh v4.1.4 - Kibana 7.10.0 , 7.10.2 - Revision 4105

- Adapt for Wazuh 4.1.4

## Wazuh v4.1.3 - Kibana 7.10.0 , 7.10.2 - Revision 4104

### Added

- Creation of index pattern after the default one is changes in Settings [#2985](https://github.com/wazuh/wazuh-kibana-app/pull/2985)
- Added node name of agent list and detail [#3039](https://github.com/wazuh/wazuh-kibana-app/pull/3039)
- Added loading view while the user is logging to prevent permissions prompts [#3041](https://github.com/wazuh/wazuh-kibana-app/pull/3041)
- Added custom message for each possible run_as setup [#3048](https://github.com/wazuh/wazuh-kibana-app/pull/3048)

### Changed 

- Change all dates labels to Kibana formatting time zone [#3047](https://github.com/wazuh/wazuh-kibana-app/pull/3047)
- Improve toast message when selecting a default API [#3049](https://github.com/wazuh/wazuh-kibana-app/pull/3049)
- Improve validation and prevention for caching bundles on the client-side [#3063](https://github.com/wazuh/wazuh-kibana-app/pull/3063) [#3091](https://github.com/wazuh/wazuh-kibana-app/pull/3091)

### Fixed

- Fixed unexpected behavior in Roles mapping [#3028](https://github.com/wazuh/wazuh-kibana-app/pull/3028)
- Fixed rule filter is no applied when you click on a rule id in another module.[#3057](https://github.com/wazuh/wazuh-kibana-app/pull/3057)
- Fixed bug changing master node configuration [#3062](https://github.com/wazuh/wazuh-kibana-app/pull/3062)
- Fixed wrong variable declaration for macOS agents [#3066](https://github.com/wazuh/wazuh-kibana-app/pull/3066)
- Fixed some errors in the Events table, action buttons style, and URLs disappeared [#3086](https://github.com/wazuh/wazuh-kibana-app/pull/3086)
- Fixed Rollback of invalid rule configuration file [#3084](https://github.com/wazuh/wazuh-kibana-app/pull/3084)

## Wazuh v4.1.2 - Kibana 7.10.0 , 7.10.2 - Revision 4103

- Add `run_as` setting to example host configuration in Add new API view [#3021](https://github.com/wazuh/wazuh-kibana-app/pull/3021)
- Refactor of some prompts [#3015](https://github.com/wazuh/wazuh-kibana-app/pull/3015)

### Fixed

- Fix SCA policy detail showing name and check results about another policy [#3007](https://github.com/wazuh/wazuh-kibana-app/pull/3007)
- Fixed that alerts table is empty when switching pinned agents [#3008](https://github.com/wazuh/wazuh-kibana-app/pull/3008)
- Creating a role mapping before the existing ones are loaded, the page bursts [#3013](https://github.com/wazuh/wazuh-kibana-app/pull/3013)
- Fix pagination in SCA checks table when expand some row [#3018](https://github.com/wazuh/wazuh-kibana-app/pull/3018)
- Fix manager is shown in suggestions in Agents section [#3025](https://github.com/wazuh/wazuh-kibana-app/pull/3025)
- Fix disabled loading on inventory when request fail [#3026](https://github.com/wazuh/wazuh-kibana-app/pull/3026)
- Fix restarting selected cluster instead of all of them [#3032](https://github.com/wazuh/wazuh-kibana-app/pull/3032)
- Fix pinned agents don't trigger a new filtered query [#3035](https://github.com/wazuh/wazuh-kibana-app/pull/3035)
- Overlay Wazuh menu when Kibana menu is opened or docked [#3038](https://github.com/wazuh/wazuh-kibana-app/pull/3038)
- Fix visualizations in PDF Reports with Dark mode [#2983](https://github.com/wazuh/wazuh-kibana-app/pull/2983)

## Wazuh v4.1.1 - Kibana 7.10.0 , 7.10.2 - Revision 4102

### Added

- Prompt to show the unsupported module for the selected agent [#2959](https://github.com/wazuh/wazuh-kibana-app/pull/2959)
- Added a X-Frame-Options header to the backend responses [#2977](https://github.com/wazuh/wazuh-kibana-app/pull/2977)

### Changed

- Added toast with refresh button when new fields are loaded [#2974](https://github.com/wazuh/wazuh-kibana-app/pull/2974)
- Migrated manager and cluster files endpoints and their corresponding RBAC [#2984](https://github.com/wazuh/wazuh-kibana-app/pull/2984)

### Fixed

- Fix login error when AWS Elasticsearch and ODFE is used [#2710](https://github.com/wazuh/wazuh-kibana-app/issues/2710)
- An error message is displayed when changing a group's configuration although the user has the right permissions [#2955](https://github.com/wazuh/wazuh-kibana-app/pull/2955)
- Fix Security events table is empty when switching the pinned agents [#2956](https://github.com/wazuh/wazuh-kibana-app/pull/2956)
- Fix disabled switch visual edit button when json content is empty [#2957](https://github.com/wazuh/wazuh-kibana-app/issues/2957)
- Fixed main and `More` menus for unsupported agents [#2959](https://github.com/wazuh/wazuh-kibana-app/pull/2959)
- Fixed forcing a non numeric filter value in a number type field [#2961](https://github.com/wazuh/wazuh-kibana-app/pull/2961)
- Fixed wrong number of alerts in Security Events [#2964](https://github.com/wazuh/wazuh-kibana-app/pull/2964)
- Fixed search with strange characters of agent in Management groups [#2970](https://github.com/wazuh/wazuh-kibana-app/pull/2970)
- Fix the statusCode error message [#2971](https://github.com/wazuh/wazuh-kibana-app/pull/2971)
- Fix the SCA policy stats didn't refresh [#2973](https://github.com/wazuh/wazuh-kibana-app/pull/2973)
- Fixed loading of AWS index fields even when no AWS alerts were found [#2974](https://github.com/wazuh/wazuh-kibana-app/pull/2974)
- Fix some date fields format in FIM and SCA modules [#2975](https://github.com/wazuh/wazuh-kibana-app/pull/2975)
- Fix a non-stop error in Manage agents when the user has no permissions [#2976](https://github.com/wazuh/wazuh-kibana-app/pull/2976)
- Can't edit empty rules and decoders files that already exist in the manager [#2978](https://github.com/wazuh/wazuh-kibana-app/pull/2978)
- Support for alerts index pattern with different ID and name [#2979](https://github.com/wazuh/wazuh-kibana-app/pull/2979)
- Fix the unpin agent in the selection modal [#2980](https://github.com/wazuh/wazuh-kibana-app/pull/2980)
- Fix properly logout of Wazuh API when logging out of the application (only for OpenDistro) [#2789](https://github.com/wazuh/wazuh-kibana-app/issues/2789)
- Fixed missing `&&` from macOS agent deployment command [#2989](https://github.com/wazuh/wazuh-kibana-app/issues/2989)
- Fix prompt permissions on Framework of Mitre and Inventory of Integrity monitoring. [#2967](https://github.com/wazuh/wazuh-kibana-app/issues/2967)
- Fix properly logout of Wazuh API when logging out of the application support x-pack [#2789](https://github.com/wazuh/wazuh-kibana-app/issues/2789)

## Wazuh v4.1.0 - Kibana 7.10.0 , 7.10.2 - Revision 4101

### Added

- Check the max buckets by default in healthcheck and increase them [#2901](https://github.com/wazuh/wazuh-kibana-app/pull/2901)
- Added a prompt wraning in role mapping if run_as is false or he is not allowed to use it by API [#2876](https://github.com/wazuh/wazuh-kibana-app/pull/2876)

### Changed

- Support new fields of Windows Registry at FIM inventory panel [#2679](https://github.com/wazuh/wazuh-kibana-app/issues/2679)
- Added on FIM Inventory Windows Registry registry_key and registry_value items from syscheck [#2908](https://github.com/wazuh/wazuh-kibana-app/issues/2908)
- Uncheck agents after an action in agents groups management [#2907](https://github.com/wazuh/wazuh-kibana-app/pull/2907)
- Unsave rule files when edit or create a rule with invalid content [#2944](https://github.com/wazuh/wazuh-kibana-app/pull/2944)
- Added vulnerabilities module for macos agents [#2969](https://github.com/wazuh/wazuh-kibana-app/pull/2969)

### Fixed

- Fix server error Invalid token specified: Cannot read property 'replace' of undefined [#2899](https://github.com/wazuh/wazuh-kibana-app/issues/2899)
- Fix show empty files rules and decoders: [#2923](https://github.com/wazuh/wazuh-kibana-app/issues/2923)
- Fixed wrong hover texts in CDB lists actions [#2929](https://github.com/wazuh/wazuh-kibana-app/pull/2929)
- Fixed access to forbidden agents information when exporting agents listt [2918](https://github.com/wazuh/wazuh-kibana-app/pull/2918)
- Fix the decoder detail view is not displayed [#2888](https://github.com/wazuh/wazuh-kibana-app/issues/2888)
- Fix the complex search using the Wazuh API query filter in search bars [#2930](https://github.com/wazuh/wazuh-kibana-app/issues/2930)
- Fixed validation to check userPermissions are not ready yet [#2931](https://github.com/wazuh/wazuh-kibana-app/issues/2931)
- Fixed clear visualizations manager list when switching tabs. Fixes PDF reports filters [#2932](https://github.com/wazuh/wazuh-kibana-app/pull/2932)
- Fix Strange box shadow in Export popup panel in Managment > Groups [#2886](https://github.com/wazuh/wazuh-kibana-app/issues/2886)
- Fixed wrong command on alert when data folder does not exist [#2938](https://github.com/wazuh/wazuh-kibana-app/pull/2938)
- Fix agents table OS field sorting: Changes agents table field `os_name` to `os.name,os.version` to make it sortable. [#2939](https://github.com/wazuh/wazuh-kibana-app/pull/2939)
- Fixed diff parsed datetime between agent detail and agents table [#2940](https://github.com/wazuh/wazuh-kibana-app/pull/2940)
- Allow access to Agents section with agent:group action permission [#2933](https://github.com/wazuh/wazuh-kibana-app/issues/2933)
- Fixed filters does not work on modals with search bar [#2935](https://github.com/wazuh/wazuh-kibana-app/pull/2935)
- Fix wrong package name in deploy new agent [#2942](https://github.com/wazuh/wazuh-kibana-app/issues/2942)
- Fixed number agents not show on pie onMouseEvent [#2890](https://github.com/wazuh/wazuh-kibana-app/issues/2890)
- Fixed off Kibana Query Language in search bar of Controls/Inventory modules. [#2945](https://github.com/wazuh/wazuh-kibana-app/pull/2945)
- Fixed number of agents do not show on the pie chart tooltip in agents preview [#2890](https://github.com/wazuh/wazuh-kibana-app/issues/2890)

## Wazuh v4.0.4 - Kibana 7.10.0 , 7.10.2 - Revision 4017

### Added
- Adapt the app to the new Kibana platform [#2475](https://github.com/wazuh/wazuh-kibana-app/issues/2475)
- Wazuh data directory moved from `optimize` to `data` Kibana directory [#2591](https://github.com/wazuh/wazuh-kibana-app/issues/2591)
- Show the wui_rules belong to wazuh-wui API user [#2702](https://github.com/wazuh/wazuh-kibana-app/issues/2702)

### Fixed

- Fixed Wazuh menu and agent menu for Solaris agents [#2773](https://github.com/wazuh/wazuh-kibana-app/issues/2773) [#2725](https://github.com/wazuh/wazuh-kibana-app/issues/2725)
- Fixed wrong shards and replicas for statistics indices and also fixed wrong prefix for monitoring indices [#2732](https://github.com/wazuh/wazuh-kibana-app/issues/2732)
- Report's creation dates set to 1970-01-01T00:00:00.000Z [#2772](https://github.com/wazuh/wazuh-kibana-app/issues/2772)
- Fixed bug for missing commands in ubuntu/debian and centos [#2786](https://github.com/wazuh/wazuh-kibana-app/issues/2786)
- Fixed bug that show an hour before in /security-events/dashboard [#2785](https://github.com/wazuh/wazuh-kibana-app/issues/2785) 
- Fixed permissions to access agents [#2838](https://github.com/wazuh/wazuh-kibana-app/issues/2838)
- Fix searching in groups [#2825](https://github.com/wazuh/wazuh-kibana-app/issues/2825)
- Fix the pagination in SCA ckecks table [#2815](https://github.com/wazuh/wazuh-kibana-app/issues/2815)
- Fix the SCA table with a wrong behaviour using the refresh button [#2854](https://github.com/wazuh/wazuh-kibana-app/issues/2854)
- Fix sca permissions for agents views and dashboards [#2862](https://github.com/wazuh/wazuh-kibana-app/issues/2862)
- Solaris should not show vulnerabilities module [#2829](https://github.com/wazuh/wazuh-kibana-app/issues/2829)
- Fix the settings of statistics indices creation [#2858](https://github.com/wazuh/wazuh-kibana-app/issues/2858)
- Update agents' info in Management Status after changing cluster node selected [#2828](https://github.com/wazuh/wazuh-kibana-app/issues/2828)
- Fix error when applying filter in rules from events [#2877](https://github.com/wazuh/wazuh-kibana-app/issues/2877)

### Changed

- Replaced `wazuh` Wazuh API user by `wazuh-wui` in the default configuration [#2852](https://github.com/wazuh/wazuh-kibana-app/issues/2852)
- Add agent id to the reports name in Agent Inventory and Modules [#2817](https://github.com/wazuh/wazuh-kibana-app/issues/2817)

### Adapt for Kibana 7.10.0

- Fixed filter pinned crash returning from agents [#2864](https://github.com/wazuh/wazuh-kibana-app/issues/2864)
- Fixed style in sca and regulatory compliance tables and in wz menu [#2861](https://github.com/wazuh/wazuh-kibana-app/issues/2861)
- Fix body-payload of Sample Alerts POST endpoint [#2857](https://github.com/wazuh/wazuh-kibana-app/issues/2857)
- Fixed bug in the table on Agents->Table-> Actions->Config icon [#2853](https://github.com/wazuh/wazuh-kibana-app/issues/2853)
- Fixed tooltip in the icon of view decoder file [#2850](https://github.com/wazuh/wazuh-kibana-app/issues/2850)
- Fixed bug with agent filter when it is pinned [#2846](https://github.com/wazuh/wazuh-kibana-app/issues/2846)
- Fix discovery navigation [#2845](https://github.com/wazuh/wazuh-kibana-app/issues/2845)
- Search file editor gone [#2843](https://github.com/wazuh/wazuh-kibana-app/issues/2843)
- Fix Agent Search Bar - Regex Query Interpreter [#2834](https://github.com/wazuh/wazuh-kibana-app/issues/2834)
- Fixed accordion style breaking [#2833](https://github.com/wazuh/wazuh-kibana-app/issues/2833)
- Fix metrics are not updated after a bad request in search input [#2830](https://github.com/wazuh/wazuh-kibana-app/issues/2830)
- Fix mitre framework tab crash [#2821](https://github.com/wazuh/wazuh-kibana-app/issues/2821)
- Changed ping request to default request. Added delay and while to che… [#2820](https://github.com/wazuh/wazuh-kibana-app/issues/2820)
- Removed kibana alert for security [#2806](https://github.com/wazuh/wazuh-kibana-app/issues/2806)

## Wazuh v4.0.4 - Kibana 7.10.0 , 7.10.2 - Revision 4016

### Added

- Modified agent registration adding groups and architecture [#2666](https://github.com/wazuh/wazuh-kibana-app/issues/2666) [#2652](https://github.com/wazuh/wazuh-kibana-app/issues/2652)
- Each user can only view their own reports [#2686](https://github.com/wazuh/wazuh-kibana-app/issues/2686)

### Fixed

- Create index pattern even if there aren´t available indices [#2620](https://github.com/wazuh/wazuh-kibana-app/issues/2620)
- Top bar overlayed over expanded visualizations [#2667](https://github.com/wazuh/wazuh-kibana-app/issues/2667)
- Empty inventory data in Solaris agents [#2680](https://github.com/wazuh/wazuh-kibana-app/pull/2680)
- Wrong parameters in the dev-tools autocomplete section [#2675](https://github.com/wazuh/wazuh-kibana-app/issues/2675)
- Wrong permissions on edit CDB list [#2665](https://github.com/wazuh/wazuh-kibana-app/pull/2665)
- fix(frontend): add the metafields when refreshing the index pattern [#2681](https://github.com/wazuh/wazuh-kibana-app/pull/2681)
- Error toast is showing about Elasticsearch users for environments without security [#2713](https://github.com/wazuh/wazuh-kibana-app/issues/2713)
- Error about Handler.error in Role Mapping fixed [#2702](https://github.com/wazuh/wazuh-kibana-app/issues/2702)
- Fixed message in reserved users actions [#2702](https://github.com/wazuh/wazuh-kibana-app/issues/2702)
- Error 500 on Export formatted CDB list [#2692](https://github.com/wazuh/wazuh-kibana-app/pull/2692)
- Wui rules label should have only one tooltip [#2723](https://github.com/wazuh/wazuh-kibana-app/issues/2723)
- Move upper the Wazuh item in the Kibana menu and default index pattern [#2867](https://github.com/wazuh/wazuh-kibana-app/pull/2867)


## Wazuh v4.0.4 - Kibana v7.9.1, v7.9.3 - Revision 4015

### Added

- Support for Wazuh v4.0.4

## Wazuh v4.0.3 - Kibana v7.9.1, v7.9.2, v7.9.3 - Revision 4014

### Added

- Improved management of index-pattern fields [#2630](https://github.com/wazuh/wazuh-kibana-app/issues/2630)

### Fixed

- fix(fronted): fixed the check of API and APP version in health check [#2655](https://github.com/wazuh/wazuh-kibana-app/pull/2655)
- Replace user by username key in the monitoring logic [#2654](https://github.com/wazuh/wazuh-kibana-app/pull/2654)
- Security alerts and reporting issues when using private tenants [#2639](https://github.com/wazuh/wazuh-kibana-app/issues/2639)
- Manager restart in rule editor does not work with Wazuh cluster enabled [#2640](https://github.com/wazuh/wazuh-kibana-app/issues/2640)
- fix(frontend): Empty inventory data in Solaris agents [#2680](https://github.com/wazuh/wazuh-kibana-app/pull/2680)

## Wazuh v4.0.3 - Kibana v7.9.1, v7.9.2, v7.9.3 - Revision 4013

### Added

- Support for Wazuh v4.0.3.

## Wazuh v4.0.2 - Kibana v7.9.1, v7.9.3 - Revision 4012

### Added

- Sample data indices name should take index pattern in use [#2593](https://github.com/wazuh/wazuh-kibana-app/issues/2593) 
- Added start option to macos Agents [#2653](https://github.com/wazuh/wazuh-kibana-app/pull/2653)

### Changed

- Statistics settings do not allow to configure primary shards and replicas [#2627](https://github.com/wazuh/wazuh-kibana-app/issues/2627)

## Wazuh v4.0.2 - Kibana v7.9.1, v7.9.3 - Revision 4011

### Added

- Support for Wazuh v4.0.2.

### Fixed

- The index pattern title is overwritten with its id after refreshing its fields [#2577](https://github.com/wazuh/wazuh-kibana-app/issues/2577)
- [RBAC] Issues detected when using RBAC [#2579](https://github.com/wazuh/wazuh-kibana-app/issues/2579)

## Wazuh v4.0.1 - Kibana v7.9.1, v7.9.3 - Revision 4010

### Changed

- Alerts summary table for PDF reports on all modules [#2632](https://github.com/wazuh/wazuh-kibana-app/issues/2632)
- [4.0-7.9] Run as with no wazuh-wui API user [#2576](https://github.com/wazuh/wazuh-kibana-app/issues/2576)
- Deploy a new agent interface as default interface [#2564](https://github.com/wazuh/wazuh-kibana-app/issues/2564)
- Problem in the visualization of new reserved resources of the Wazuh API [#2643](https://github.com/wazuh/wazuh-kibana-app/issues/2643)

### Fixed

- Restore the tables in the agents' reports [#2628](https://github.com/wazuh/wazuh-kibana-app/issues/2628)
- [RBAC] Issues detected when using RBAC [#2579](https://github.com/wazuh/wazuh-kibana-app/issues/2579)
- Changes done via a worker's API are overwritten [#2626](https://github.com/wazuh/wazuh-kibana-app/issues/2626)

### Fixed

- [BUGFIX] Default user field for current platform [#2633](https://github.com/wazuh/wazuh-kibana-app/pull/2633)

## Wazuh v4.0.1 - Kibana v7.9.1, v7.9.3 - Revision 4009

### Changed

- Hide empty columns of the processes table of the MacOS agents [#2570](https://github.com/wazuh/wazuh-kibana-app/pull/2570)
- Missing step in "Deploy a new agent" view [#2623](https://github.com/wazuh/wazuh-kibana-app/issues/2623)
- Implement wazuh users' CRUD [#2598](https://github.com/wazuh/wazuh-kibana-app/pull/2598)

### Fixed

- Inconsistent data in sample data alerts [#2618](https://github.com/wazuh/wazuh-kibana-app/pull/2618)

## Wazuh v4.0.1 - Kibana v7.9.1, v7.9.3 - Revision 4008

### Fixed

- Icons not align to the right in Modules > Events [#2607](https://github.com/wazuh/wazuh-kibana-app/pull/2607)
- Statistics visualizations do not show data [#2602](https://github.com/wazuh/wazuh-kibana-app/pull/2602)
- Error on loading css files [#2599](https://github.com/wazuh/wazuh-kibana-app/pull/2599)
- Fixed search filter in search bar in Module/SCA wasn't working [#2601](https://github.com/wazuh/wazuh-kibana-app/pull/2601)

## Wazuh v4.0.0 - Kibana v7.9.1, v7.9.2, v7.9.3 - Revision 4007

### Fixed

- updated macOS package URL [#2596](https://github.com/wazuh/wazuh-kibana-app/pull/2596)
- Revert "[4.0-7.9] [BUGFIX] Removed unnecessary function call" [#2597](https://github.com/wazuh/wazuh-kibana-app/pull/2597)

## Wazuh v4.0.0 - Kibana v7.9.1, v7.9.2, v7.9.3 - Revision 4006

### Fixed

- Undefined field in event view [#2588](https://github.com/wazuh/wazuh-kibana-app/issues/2588)
- Several calls to the same stats request (esAlerts) [#2586](https://github.com/wazuh/wazuh-kibana-app/issues/2586)
- The filter options popup doesn't open on click once the filter is pinned [#2581](https://github.com/wazuh/wazuh-kibana-app/issues/2581)
- The formatedFields are missing from the index-pattern of wazuh-alerts-* [#2574](https://github.com/wazuh/wazuh-kibana-app/issues/2574)


## Wazuh v4.0.0 - Kibana v7.9.3 - Revision 4005

### Added

- Support for Kibana v7.9.3

## Wazuh v4.0.0 - Kibana v7.9.1, v7.9.2 - Revision 4002

### Added

- Support for Wazuh v4.0.0.
- Support for Kibana v7.9.1 and 7.9.2.
- Support for Open Distro 1.10.1.
- Added a RBAC security layer integrated with Open Distro and X-Pack.
- Added remoted and analysisd statistics.
- Expand supported deployment variables.
- Added new configuration view settings for GCP integration.
- Added logic to change the `metafields` configuration of Kibana [#2524](https://github.com/wazuh/wazuh-kibana-app/issues/2524)

### Changed

- Migrated the default index-pattern to `wazuh-alerts-*`.
- Removed the `known-fields` functionality.
- Security Events dashboard redesinged.
- Redesigned the app settings configuration with categories.
- Moved the wazuh-registry file to Kibana optimize folder.

### Fixed

- Format options in `wazuh-alerts` index-pattern are not overwritten now.
- Prevent blank page in detaill agent view.
- Navigable agents name in Events.
- Index pattern is not being refreshed.
- Reporting fails when agent is pinned and compliance controls are visited.
- Reload rule detail doesn't work properly with the related rules.
- Fix search bar filter in Manage agent of group [#2541](https://github.com/wazuh/wazuh-kibana-app/pull/2541)

## Wazuh v3.13.2 - Kibana v7.9.1 - Revision 887

### Added

- Support for Wazuh v3.13.2

## Wazuh v3.13.2 - Kibana v7.8.0 - Revision 887
### Added

- Support for Wazuh v3.13.2

## Wazuh v3.13.1 - Kibana v7.9.1 - Revision 886

### Added

- Support for Kibana v7.9.1

## Wazuh v3.13.1 - Kibana v7.9.0 - Revision 885

### Added

- Support for Kibana v7.9.0


## Wazuh v3.13.1 - Kibana v7.8.1 - Revision 884

### Added

- Support for Kibana v7.8.1


## Wazuh v3.13.1 - Kibana v7.8.0 - Revision 883

### Added

- Support for Wazuh v3.13.1


## Wazuh v3.13.0 - Kibana v7.8.0 - Revision 881

### Added

- Support for Kibana v7.8.0


## Wazuh v3.13.0 - Kibana v7.7.0, v7.7.1 - Revision 880

### Added

- Support for Wazuh v3.13.0
- Support for Kibana v7.7.1
- Support for Open Distro 1.8
- New navigation experience with a global menu [#1965](https://github.com/wazuh/wazuh-kibana-app/issues/1965)
- Added a Breadcrumb in Kibana top nav [#2161](https://github.com/wazuh/wazuh-kibana-app/issues/2161)
- Added a new Agents Summary Screen [#1963](https://github.com/wazuh/wazuh-kibana-app/issues/1963)
- Added a new feature to add sample data to dashboards [#2115](https://github.com/wazuh/wazuh-kibana-app/issues/2115)
- Added MITRE integration [#1877](https://github.com/wazuh/wazuh-kibana-app/issues/1877)
- Added Google Cloud Platform integration [#1873](https://github.com/wazuh/wazuh-kibana-app/issues/1873)
- Added TSC integration [#2204](https://github.com/wazuh/wazuh-kibana-app/pull/2204)
- Added a new Integrity monitoring state view for agent [#2153](https://github.com/wazuh/wazuh-kibana-app/issues/2153)
- Added a new Integrity monitoring files detail view [#2156](https://github.com/wazuh/wazuh-kibana-app/issues/2156)
- Added a new component to explore Compliance requirements [#2156](https://github.com/wazuh/wazuh-kibana-app/issues/2261)

### Changed

- Code migration to React.js
- Global review of styles
- Unified Overview and Agent dashboards into new Modules [#2110](https://github.com/wazuh/wazuh-kibana-app/issues/2110)
- Changed Vulnerabilities dashboard visualizations [#2262](https://github.com/wazuh/wazuh-kibana-app/issues/2262)

### Fixed

- Open Distro tenants have been fixed and are functional now [#1890](https://github.com/wazuh/wazuh-kibana-app/issues/1890).
- Improved navigation performance [#2200](https://github.com/wazuh/wazuh-kibana-app/issues/2200).
- Avoid creating the wazuh-monitoring index pattern if it is disabled [#2100](https://github.com/wazuh/wazuh-kibana-app/issues/2100)
- SCA checks without compliance field can't be expanded [#2264](https://github.com/wazuh/wazuh-kibana-app/issues/2264)


## Wazuh v3.12.3 - Kibana v7.7.1 - Revision 876

### Added

- Support for Kibana v7.7.1


## Wazuh v3.12.3 - Kibana v7.7.0 - Revision 875

### Added

- Support for Kibana v7.7.0


## Wazuh v3.12.3 - Kibana v6.8.8, v7.6.1, v7.6.2 - Revision 874

### Added

- Support for Wazuh v3.12.3


## Wazuh v3.12.2 - Kibana v6.8.8, v7.6.1, v7.6.2 - Revision 873

### Added

- Support for Wazuh v3.12.2


## Wazuh v3.12.1 - Kibana v6.8.8, v7.6.1, v7.6.2 - Revision 872

### Added

- Support Wazuh 3.12.1
- Added new FIM settings on configuration on demand. [#2147](https://github.com/wazuh/wazuh-kibana-app/issues/2147)

### Changed

- Updated agent's variable names in deployment guides. [#2169](https://github.com/wazuh/wazuh-kibana-app/pull/2169)

### Fixed

- Pagination is now shown in table-type visualizations. [#2180](https://github.com/wazuh/wazuh-kibana-app/issues/2180)


## Wazuh v3.12.0 - Kibana v6.8.8, v7.6.2 - Revision 871

### Added

- Support for Kibana v6.8.8 and v7.6.2

## Wazuh v3.12.0 - Kibana v6.8.7, v7.4.2, v7.6.1 - Revision 870

### Added

- Support for Wazuh v3.12.0
- Added a new setting to hide manager alerts from dashboards. [#2102](https://github.com/wazuh/wazuh-kibana-app/pull/2102)
- Added a new setting to be able to change API from the top menu. [#2143](https://github.com/wazuh/wazuh-kibana-app/issues/2143)
- Added a new setting to enable/disable the known fields health check [#2037](https://github.com/wazuh/wazuh-kibana-app/pull/2037)
- Added suport for PCI 11.2.1 and 11.2.3 rules. [#2062](https://github.com/wazuh/wazuh-kibana-app/pull/2062)

### Changed

- Restructuring of the optimize/wazuh directory. Now the Wazuh configuration file (wazuh.yml) is placed on /usr/share/kibana/optimize/wazuh/config. [#2116](https://github.com/wazuh/wazuh-kibana-app/pull/2116)
- Improve performance of Dasboards reports generation. [1802344](https://github.com/wazuh/wazuh-kibana-app/commit/18023447c6279d385df84d7f4a5663ed2167fdb5)

### Fixed

- Discover time range selector is now displayed on the Cluster section. [08901df](https://github.com/wazuh/wazuh-kibana-app/commit/08901dfcbe509f17e4fab26877c8b7dae8a66bff)
- Added the win_auth_failure rule group to Authentication failure metrics. [#2099](https://github.com/wazuh/wazuh-kibana-app/pull/2099)
- Negative values in Syscheck attributes now have their correct value in reports. [7c3e84e](https://github.com/wazuh/wazuh-kibana-app/commit/7c3e84ec8f00760b4f650cfc00a885d868123f99)


## Wazuh v3.11.4 - Kibana v7.6.1 - Revision 858

### Added

- Support for Kibana v7.6.1


## Wazuh v3.11.4 - Kibana v6.8.6, v7.4.2, v7.6.0 - Revision 857

### Added

- Support for Wazuh v3.11.4


## Wazuh v3.11.3 - Kibana v7.6.0 - Revision 856

### Added

- Support for Kibana v7.6.0


## Wazuh v3.11.3 - Kibana v7.4.2 - Revision 855

### Added

- Support for Kibana v7.4.2

## Wazuh v3.11.3 - Kibana v7.5.2 - Revision 854

### Added

- Support for Wazuh v3.11.3

### Fixed

- Windows Updates table is now displayed in the Inventory Data report [#2028](https://github.com/wazuh/wazuh-kibana-app/pull/2028)


## Wazuh v3.11.2 - Kibana v7.5.2 - Revision 853

### Added

- Support for Kibana v7.5.2


## Wazuh v3.11.2 - Kibana v6.8.6, v7.3.2, v7.5.1 - Revision 852

### Added

- Support for Wazuh v3.11.2

### Changed

- Increased list filesize limit for the CDB-list [#1993](https://github.com/wazuh/wazuh-kibana-app/pull/1993)

### Fixed

- The xml validator now correctly handles the `--` string within comments [#1980](https://github.com/wazuh/wazuh-kibana-app/pull/1980)
- The AWS map visualization wasn't been loaded until the user interacts with it [dd31bd7](https://github.com/wazuh/wazuh-kibana-app/commit/dd31bd7a155354bc50fe0af22fca878607c8936a)


## Wazuh v3.11.1 - Kibana v6.8.6, v7.3.2, v7.5.1 - Revision 581

### Added
- Support for Wazuh v3.11.1.


## Wazuh v3.11.0 - Kibana v6.8.6, v7.3.2, v7.5.1 - Revision 580

### Added

- Support for Wazuh v3.11.0.
- Support for Kibana v7.5.1.
- The API credentials configuration has been moved from the .wazuh index to a wazuh.yml configuration file. Now the configuration of the API hosts is done from the file and not from the application. [#1465](https://github.com/wazuh/wazuh-kibana-app/issues/1465) [#1771](https://github.com/wazuh/wazuh-kibana-app/issues/1771).
- Upload ruleset files using a "drag and drop" component [#1770](https://github.com/wazuh/wazuh-kibana-app/issues/1770)
- Add logs for the reporting module [#1622](https://github.com/wazuh/wazuh-kibana-app/issues/1622).
- Extended the "Add new agent" guide [#1767](https://github.com/wazuh/wazuh-kibana-app/issues/1767).
- Add new table for windows hotfixes [#1932](https://github.com/wazuh/wazuh-kibana-app/pull/1932)

### Changed

- Removed Discover from top menu [#1699](https://github.com/wazuh/wazuh-kibana-app/issues/1699).
- Hide index pattern selector in case that only one exists [#1799](https://github.com/wazuh/wazuh-kibana-app/issues/1799).
- Remove visualizations legend [#1936](https://github.com/wazuh/wazuh-kibana-app/pull/1936)
- Normalize the field whodata in the group reporting [#1921](https://github.com/wazuh/wazuh-kibana-app/pull/1921)
- A message in the configuration view is ambiguous [#1870](https://github.com/wazuh/wazuh-kibana-app/issues/1870)
- Refactor syscheck table [#1941](https://github.com/wazuh/wazuh-kibana-app/pull/1941)

### Fixed

- Empty files now throws an error [#1806](https://github.com/wazuh/wazuh-kibana-app/issues/1806).
- Arguments for wazuh api requests are now validated [#1815](https://github.com/wazuh/wazuh-kibana-app/issues/1815).
- Fixed the way to check admin mode [#1838](https://github.com/wazuh/wazuh-kibana-app/issues/1838).
- Fixed error exporting as CSV the files into a group [#1833](https://github.com/wazuh/wazuh-kibana-app/issues/1833).
- Fixed XML validator false error for `<` [1882](https://github.com/wazuh/wazuh-kibana-app/issues/1882)
- Fixed "New file" editor doesn't allow saving twice [#1896](https://github.com/wazuh/wazuh-kibana-app/issues/1896)
- Fixed decoders files [#1929](https://github.com/wazuh/wazuh-kibana-app/pull/1929)
- Fixed registration guide [#1926](https://github.com/wazuh/wazuh-kibana-app/pull/1926)
- Fixed infinite load on Ciscat views [#1920](https://github.com/wazuh/wazuh-kibana-app/pull/1920), [#1916](https://github.com/wazuh/wazuh-kibana-app/pull/1916)
- Fixed missing fields in the Visualizations [#1913](https://github.com/wazuh/wazuh-kibana-app/pull/1913)
- Fixed Amazon S3 status is wrong in configuration section [#1864](https://github.com/wazuh/wazuh-kibana-app/issues/1864)
- Fixed hidden overflow in the fim configuration [#1887](https://github.com/wazuh/wazuh-kibana-app/pull/1887)
- Fixed Logo source fail after adding server.basePath [#1871](https://github.com/wazuh/wazuh-kibana-app/issues/1871)
- Fixed the documentation broken links [#1853](https://github.com/wazuh/wazuh-kibana-app/pull/1853)

## Wazuh v3.10.2 - Kibana v7.5.1 - Revision 556

### Added

- Support for Kibana v7.5.1


## Wazuh v3.10.2 - Kibana v7.5.0 - Revision 555

### Added

- Support for Kibana v7.5.0


## Wazuh v3.10.2 - Kibana v7.4.2 - Revision 549

### Added

- Support for Kibana v7.4.2


## Wazuh v3.10.2 - Kibana v7.4.1 - Revision 548

### Added

- Support for Kibana v7.4.1


## Wazuh v3.10.2 - Kibana v7.4.0 - Revision 547

### Added

- Support for Kibana v7.4.0
- Support for Wazuh v3.10.2.


## Wazuh v3.10.2 - Kibana v7.3.2 - Revision 546

### Added

- Support for Wazuh v3.10.2.


## Wazuh v3.10.1 - Kibana v7.3.2 - Revision 545

### Added

- Support for Wazuh v3.10.1.


## Wazuh v3.10.0 - Kibana v7.3.2 - Revision 543

### Added

- Support for Wazuh v3.10.0.
- Added an interactive guide for registering agents, things are now easier for the user, guiding it through the steps needed ending in a _copy & paste_ snippet for deploying his agent [#1468](https://github.com/wazuh/wazuh-kibana-app/issues/1468).
- Added new dashboards for the recently added regulatory compliance groups into the Wazuh core. They are HIPAA and NIST-800-53 [#1468](https://github.com/wazuh/wazuh-kibana-app/issues/1448), [#1638]( https://github.com/wazuh/wazuh-kibana-app/issues/1638).
- Make the app work under a custom Kibana space [#1234](https://github.com/wazuh/wazuh-kibana-app/issues/1234), [#1450](https://github.com/wazuh/wazuh-kibana-app/issues/1450).
- Added the ability to manage the app as a native plugin when using Kibana spaces, now you can safely hide/show the app depending on the selected space [#1601](https://github.com/wazuh/wazuh-kibana-app/issues/1601).
- Adapt the app the for Kibana dark mode [#1562](https://github.com/wazuh/wazuh-kibana-app/issues/1562).
- Added an alerts summary in _Overview > FIM_ panel [#1527](https://github.com/wazuh/wazuh-kibana-app/issues/1527).
- Export all the information of a Wazuh group and its related agents in a PDF document [#1341](https://github.com/wazuh/wazuh-kibana-app/issues/1341).
- Export the configuration of a certain agent as a PDF document. Supports granularity for exporting just certain sections of the configuration [#1340](https://github.com/wazuh/wazuh-kibana-app/issues/1340).


### Changed

- Reduced _Agents preview_ load time using the new API endpoint `/summary/agents` [#1687](https://github.com/wazuh/wazuh-kibana-app/pull/1687).
- Replaced most of the _md-nav-bar_ Angular.js components with React components using EUI [#1705](https://github.com/wazuh/wazuh-kibana-app/pull/1705).
- Replaced the requirements slider component with a new styled component [#1708](https://github.com/wazuh/wazuh-kibana-app/pull/1708).
- Soft deprecated the _.wazuh-version_ internal index, now the app dumps its content if applicable to a registry file, then the app removes that index. Further versions will hard deprecate this index [#1467](https://github.com/wazuh/wazuh-kibana-app/issues/1467). 
- Visualizations now don't fetch the documents _source_, also, they now use _size: 0_ for fetching [#1663](https://github.com/wazuh/wazuh-kibana-app/issues/1663).
- The app menu is now fixed on top of the view, it's not being hidden on every state change. Also, the Wazuh logo was placed in the top bar of Kibana UI [#1502](https://github.com/wazuh/wazuh-kibana-app/issues/1502).
- Improved _getTimestamp_ method not returning a promise object because it's no longer needed [014bc3a](https://github.com/wazuh/wazuh-kibana-app/commit/014b3aba0d2e9cda0c4d521f5f16faddc434a21e). Also improved main Discover listener for Wazuh not returning a promise object [bd82823](https://github.com/wazuh/wazuh-kibana-app/commit/bd8282391a402b8c567b32739cf914a0135d74bc).
- Replaced _Requirements over time_ visualizations in both PCI DSS and GDPR dashboards [35c539](https://github.com/wazuh/wazuh-kibana-app/commit/35c539eb328b3bded94aa7608f73f9cc51c235a6).
- Do not show a toaster when a visualization field was not known yet, instead, show it just in case the internal refreshing failed [19a2e7](https://github.com/wazuh/wazuh-kibana-app/commit/19a2e71006b38f6a64d3d1eb8a20b02b415d7e07).
- Minor optimizations for server logging [eb8e000](https://github.com/wazuh/wazuh-kibana-app/commit/eb8e00057dfea2dafef56319590ff832042c402d).

### Fixed

- Alerts search bar fixed for Kibana v7.3.1, queries were not being applied as expected [#1686](https://github.com/wazuh/wazuh-kibana-app/issues/1686).
- Hide attributes field from non-Windows agents in the FIM table [#1710](https://github.com/wazuh/wazuh-kibana-app/issues/1710).
- Fixed broken view in Management > Configuration > Amazon S3 > Buckets, some information was missing [#1675](https://github.com/wazuh/wazuh-kibana-app/issues/1675).
- Keep user's filters when switching from Discover to panel [#1685](https://github.com/wazuh/wazuh-kibana-app/issues/1685).
- Reduce load time and amount of data to be fetched in _Management > Cluster monitoring_ section avoiding possible timeouts [#1663](https://github.com/wazuh/wazuh-kibana-app/issues/1663).
- Restored _Remove column_ feature in Discover tabs [#1702](https://github.com/wazuh/wazuh-kibana-app/issues/1702).
- Apps using Kibana v7.3.1 had a bug once the user goes back from _Agent > FIM > Files_ to _Agent > FIM > dashboard_, filters disappear, now it's working properly [#1700](https://github.com/wazuh/wazuh-kibana-app/issues/1700).
- Fixed visual bug in _Management > Cluster monitoring_ and a button position [1e3b748](https://github.com/wazuh/wazuh-kibana-app/commit/1e3b748f11b43b2e7956b830269b6d046d74d12c).
- The app installation date was not being updated properly, now it's fixed [#1692](https://github.com/wazuh/wazuh-kibana-app/issues/1692).
- Fixed _Network interfaces_ table in Inventory section, the table was not paginating [#1474](https://github.com/wazuh/wazuh-kibana-app/issues/1474).
- Fixed APIs passwords are now obfuscated in server responses [adc3152](https://github.com/wazuh/wazuh-kibana-app/pull/1782/commits/adc31525e26b25e4cb62d81cbae70a8430728af5).


## Wazuh v3.9.5 - Kibana v6.8.2 / Kibana v7.2.1 / Kibana v7.3.0 - Revision 531

### Added

- Support for Wazuh v3.9.5

## Wazuh v3.9.4 - Kibana v6.8.1 / Kibana v6.8.2 / Kibana v7.2.0 / Kibana v7.2.1 / Kibana v7.3.0 - Revision 528

### Added

- Support for Wazuh v3.9.4
- Allow filtering by clicking a column in rules/decoders tables [0e2ddd7](https://github.com/wazuh/wazuh-kibana-app/pull/1615/commits/0e2ddd7b73f7f7975d02e97ed86ae8a0966472b4)
- Allow open file in rules table clicking on the file column [1af929d](https://github.com/wazuh/wazuh-kibana-app/pull/1615/commits/1af929d62f450f93c6733868bcb4057e16b7e279)

### Changed

- Improved app performance [#1640](https://github.com/wazuh/wazuh-kibana-app/pull/1640).
- Remove path filter from custom rules and decoders [895792e](https://github.com/wazuh/wazuh-kibana-app/pull/1615/commits/895792e6e6d9401b3293d5e16352b9abef515096)
- Show path column in rules and decoders [6f49816](https://github.com/wazuh/wazuh-kibana-app/pull/1615/commits/6f49816c71b5999d77bf9e3838443627c9be945d)
- Removed SCA overview dashboard [94ebbff](https://github.com/wazuh/wazuh-kibana-app/pull/1615/commits/94ebbff231cbfb6d793130e0b9ea855baa755a1c)
- Disabled last custom column removal [f1ef7de](https://github.com/wazuh/wazuh-kibana-app/pull/1615/commits/f1ef7de1a34bbe53a899596002e8153b95e7dc0e)
- Agents messages across sections unification [8fd7e36](https://github.com/wazuh/wazuh-kibana-app/pull/1615/commits/8fd7e36286fa9dfd03a797499af6ffbaa90b00e1)

### Fixed

- Fix check storeded apis [d6115d6](https://github.com/wazuh/wazuh-kibana-app/pull/1615/commits/d6115d6424c78f0cde2017b432a51b77186dd95a).
- Fix pci-dss console error [297080d](https://github.com/wazuh/wazuh-kibana-app/pull/1615/commits/297080d36efaea8f99b0cafd4c48845dad20495a)
- Fix error in reportingTable [85b7266](https://github.com/wazuh/wazuh-kibana-app/pull/1615/commits/85b72662cb4db44c443ed04f7c31fba57eefccaa)
- Fix filters budgets size [c7ac86a](https://github.com/wazuh/wazuh-kibana-app/pull/1615/commits/c7ac86acb3d5afaf1cf348fab09a2b8c5778a491)
- Fix missing permalink virustotal visualization [1b57529](https://github.com/wazuh/wazuh-kibana-app/pull/1615/commits/1b57529758fccdeb3ac0840e66a8aafbe4757a96)
- Improved wz-table performance [224bd6f](https://github.com/wazuh/wazuh-kibana-app/pull/1615/commits/224bd6f31235c81ba01755c3c1e120c3f86beafd)
- Fix inconsistent data between visualizations and tables in Overview Security Events [b12c600](https://github.com/wazuh/wazuh-kibana-app/pull/1615/commits/b12c600578d80d0715507dec4624a4ebc27ea573)
- Timezone applied in cluster status [a4f620d](https://github.com/wazuh/wazuh-kibana-app/pull/1615/commits/a4f620d398f5834a6d2945af892a462425ca3bec)
- Fixed Overview Security Events report when wazuh.monitoring is disabled [1c26da0](https://github.com/wazuh/wazuh-kibana-app/pull/1615/commits/1c26da05a0b6daf727e15c13b819111aa4e4e913)
- Fixes in APIs management [2143943](https://github.com/wazuh/wazuh-kibana-app/pull/1615/commits/2143943a5049cbb59bb8d6702b5a56cbe0d27a2a)
- Prevent duplicated visualization toast errors [786faf3](https://github.com/wazuh/wazuh-kibana-app/commit/786faf3e62d2cad13f512c0f873b36eca6e9787d)
- Fix not properly updated breadcrumb in ruleset section [9645903](https://github.com/wazuh/wazuh-kibana-app/commit/96459031cd4edbe047970bf0d22d0c099771879f)
- Fix badly dimensioned table in Integrity Monitoring section [9645903](https://github.com/wazuh/wazuh-kibana-app/commit/96459031cd4edbe047970bf0d22d0c099771879f)
- Fix implicit filters can be destroyed [9cf8578](https://github.com/wazuh/wazuh-kibana-app/commit/9cf85786f504f5d67edddeea6cfbf2ab577e799b)
- Windows agent dashboard doesn't show failure logon access. [d38d088](https://github.com/wazuh/wazuh-kibana-app/commit/d38d0881ac8e4294accde83d63108337b74cdd91) 
- Number of agents is not properly updated.  [f7cbbe5](https://github.com/wazuh/wazuh-kibana-app/commit/f7cbbe54394db825827715c3ad4370ac74317108) 
- Missing scrollbar on Firefox file viewer.  [df4e8f9](https://github.com/wazuh/wazuh-kibana-app/commit/df4e8f9305b35e9ee1473bed5f5d452dd3420567) 
- Agent search filter by name, lost when refreshing. [71b5274](https://github.com/wazuh/wazuh-kibana-app/commit/71b5274ccc332d8961a158587152f7badab28a95) 
- Alerts of level 12 cannot be displayed in the Summary table. [ec0e888](https://github.com/wazuh/wazuh-kibana-app/commit/ec0e8885d9f1306523afbc87de01a31f24e36309) 
- Restored query from search bar in visualizations. [439128f](https://github.com/wazuh/wazuh-kibana-app/commit/439128f0a1f65b649a9dcb81ab5804ca20f65763) 
- Fix Kibana filters loop in Firefox. [82f0f32](https://github.com/wazuh/wazuh-kibana-app/commit/82f0f32946d844ce96a28f0185f903e8e05c5589) 

## Wazuh v3.9.3 - Kibana v6.8.1 / v7.1.1 / v7.2.0 - Revision 523

### Added

- Support for Wazuh v3.9.3
- Support for Kibana v7.2.0 [#1556](https://github.com/wazuh/wazuh-kibana-app/pull/1556).

### Changed

- New design and several UI/UX changes [#1525](https://github.com/wazuh/wazuh-kibana-app/pull/1525).
- Improved error checking + syscollector performance [94d0a83](https://github.com/wazuh/wazuh-kibana-app/commit/94d0a83e43aa1d2d84ef6f87cbb76b9aefa085b3).
- Adapt Syscollector for MacOS agents [a4bf7ef](https://github.com/wazuh/wazuh-kibana-app/commit/a4bf7efc693a99b7565b5afcaa372155f15a4db9).
- Show last scan for syscollector [73f2056](https://github.com/wazuh/wazuh-kibana-app/commit/73f2056673bb289d472663397ba7097e49b7b93b).
- Extendend information for syscollector [#1585](https://github.com/wazuh/wazuh-kibana-app/issues/1585).

### Fixed

- Corrected width for agent stats [a998955](https://github.com/wazuh/wazuh-kibana-app/commit/a99895565a8854c55932ec94cffb08e1d0aa3da1).
- Fix height for the menu directive with Dynamic height [427d0f3](https://github.com/wazuh/wazuh-kibana-app/commit/427d0f3e9fa6c34287aa9e8557da99a51e0db40f).
- Fix wazuh-db and clusterd check [cddcef6](https://github.com/wazuh/wazuh-kibana-app/commit/cddcef630c5234dd6f6a495715743dfcfd4e4001).
- Fix AlertsStats when value is "0", it was showing "-" [07a3e10](https://github.com/wazuh/wazuh-kibana-app/commit/07a3e10c7f1e626ba75a55452b6c295d11fd657d).
- Fix syscollector state value [f8d3d0e](https://github.com/wazuh/wazuh-kibana-app/commit/f8d3d0eca44e67e26f79bc574495b1f4c8f751f2).
- Fix time offset for reporting table [2ef500b](https://github.com/wazuh/wazuh-kibana-app/commit/2ef500bb112e68bd4811b8e87ce8581d7c04d20f).
- Fix call to obtain GDPR requirements for specific agent [ccda846](https://github.com/wazuh/wazuh-kibana-app/commit/ccda8464b50be05bc5b3642f25f4972c8a7a2c03).
- Restore "rule.id" as a clickable field in visualizations [#1546](https://github.com/wazuh/wazuh-kibana-app/pull/1546).
- Fix timepicker in cluster monitoring [f7533ce](https://github.com/wazuh/wazuh-kibana-app/pull/1560/commits/f7533cecb6862abfb5c1d2173ec3e70ffc59804a).
- Fix several bugs [#1569](https://github.com/wazuh/wazuh-kibana-app/pull/1569).
- Fully removed "rule.id" as URL field [#1584](https://github.com/wazuh/wazuh-kibana-app/issues/1584).
- Fix filters for dashboards [#1583](https://github.com/wazuh/wazuh-kibana-app/issues/1583).
- Fix missing dependency [#1591](https://github.com/wazuh/wazuh-kibana-app/issues/1591).

## Wazuh v3.9.2 - Kibana v7.1.1 - Revision 510

### Added

- Support for Wazuh v3.9.2

### Changed

- Avoid showing more than one toaster for the same error message [7937003](https://github.com/wazuh/wazuh-kibana-app/commit/793700382798033203091d160773363323e05bb9).
- Restored "Alerts evolution - Top 5 agents" in Overview > Security events [f9305c0](https://github.com/wazuh/wazuh-kibana-app/commit/f9305c0c6acf4a31c41b1cc9684b87f79b27524f).

### Fixed

- Fix missing parameters in Dev Tools request [#1496](https://github.com/wazuh/wazuh-kibana-app/pull/1496).
- Fix "Invalid Date" for Safari and Internet Explorer [#1505](https://github.com/wazuh/wazuh-kibana-app/pull/1505).

## Wazuh v3.9.1 - Kibana v7.1.1 - Revision 509

### Added

- Support for Kibana v7.1.1
- Added overall metrics for Agents > Overview [#1479](https://github.com/wazuh/wazuh-kibana-app/pull/1479).

### Fixed

- Fixed missing dependency for Discover [43f5dd5](https://github.com/wazuh/wazuh-kibana-app/commit/43f5dd5f64065c618ba930b2a4087f0a9e706c0e).
- Fixed visualization for Agents > Overview [#1477](https://github.com/wazuh/wazuh-kibana-app/pull/1477). 
- Fixed SCA policy checks table [#1478](https://github.com/wazuh/wazuh-kibana-app/pull/1478).

## Wazuh v3.9.1 - Kibana v7.1.0 - Revision 508

### Added

- Support for Kibana v7.1.0

## Wazuh v3.9.1 - Kibana v6.8.0 - Revision 444

### Added

- Support for Wazuh v3.9.1
- Support for Kibana v6.8.0

### Fixed

- Fixed background color for some parts of the Discover directive [2dfc763](https://github.com/wazuh/wazuh-kibana-app/commit/2dfc763bfa1093fb419f118c2938f6b348562c69).
- Fixed cut values in non-resizable tables when the value is too large [cc4828f](https://github.com/wazuh/wazuh-kibana-app/commit/cc4828fbf50d4dab3dd4bb430617c1f2b13dac6a).
- Fixed handled but not shown error messages from rule editor [0aa0e17](https://github.com/wazuh/wazuh-kibana-app/commit/0aa0e17ac8678879e5066f8d83fd46f5d8edd86a).
- Minor typos corrected [fe11fb6](https://github.com/wazuh/wazuh-kibana-app/commit/fe11fb67e752368aedc89ec844ddf729eb8ad761).
- Minor fixes in agents configuration [1bc2175](https://github.com/wazuh/wazuh-kibana-app/commit/1bc217590438573e7267687655bb5939b5bb9fde).
- Fix Management > logs viewer scrolling [f458b2e](https://github.com/wazuh/wazuh-kibana-app/commit/f458b2e3294796f9cf00482b4da27984646c6398).

### Changed

- Kibana version shown in settings is now read from our package.json [c103d3e](https://github.com/wazuh/wazuh-kibana-app/commit/c103d3e782136106736c02039d28c4567b255aaa).
- Removed an old header from Settings [0197b8b](https://github.com/wazuh/wazuh-kibana-app/commit/0197b8b1abc195f275c8cd9893df84cd5569527b).
- Improved index pattern validation fields, replaced "full_log" with "rule.id" as part of the minimum required fields [dce0595](https://github.com/wazuh/wazuh-kibana-app/commit/dce059501cbd28f1294fd761da3e015e154747bc).
- Improve dynamic height for configuration editor [c318131](https://github.com/wazuh/wazuh-kibana-app/commit/c318131dfb6b5f01752593f2aa972b98c0655610).
- Add timezone for all dates shown in the app [4b8736f](https://github.com/wazuh/wazuh-kibana-app/commit/4b8736fb4e562c78505daaee042bcd798242c3f5).

## Wazuh v3.9.0 - Kibana v6.7.0 / v6.7.1 / v6.7.2 - Revision 441

### Added

- Support for Wazuh v3.9.0
- Support for Kibana v6.7.0 / v6.7.1 / v6.7.2
- Edit master and worker configuration ([#1215](https://github.com/wazuh/wazuh-kibana-app/pull/1215)).
- Edit local rules, local decoders and CDB lists ([#1212](https://github.com/wazuh/wazuh-kibana-app/pull/1212), [#1204](https://github.com/wazuh/wazuh-kibana-app/pull/1204), [#1196](https://github.com/wazuh/wazuh-kibana-app/pull/1196), [#1233](https://github.com/wazuh/wazuh-kibana-app/pull/1233), [#1304](https://github.com/wazuh/wazuh-kibana-app/pull/1304)).
- View no local rules/decoders XML files ([#1395](https://github.com/wazuh/wazuh-kibana-app/pull/1395))
- Dev Tools additions
  - Added hotkey `[shift] + [enter]` for sending query ([#1170](https://github.com/wazuh/wazuh-kibana-app/pull/1170)).
  - Added `Export JSON` button for the Dev Tools ([#1170](https://github.com/wazuh/wazuh-kibana-app/pull/1170)).
- Added refresh button for agents preview table ([#1169](https://github.com/wazuh/wazuh-kibana-app/pull/1169)).
- Added `configuration assessment` information in "Agent > Policy monitoring" ([#1227](https://github.com/wazuh/wazuh-kibana-app/pull/1227)).
- Added agents `configuration assessment` configuration section in "Agent > Configuration" ([1257](https://github.com/wazuh/wazuh-kibana-app/pull/1257))
- Restart master and worker nodes ([#1222](https://github.com/wazuh/wazuh-kibana-app/pull/1222)).
- Restart agents ([#1229](https://github.com/wazuh/wazuh-kibana-app/pull/1229)).
- Added support for more than one Wazuh monitoring pattern ([#1243](https://github.com/wazuh/wazuh-kibana-app/pull/1243))
- Added customizable interval for Wazuh monitoring indices creation ([#1243](https://github.com/wazuh/wazuh-kibana-app/pull/1243)).
- Expand visualizations ([#1246](https://github.com/wazuh/wazuh-kibana-app/pull/1246)).
- Added a dynamic table columns selector ([#1246](https://github.com/wazuh/wazuh-kibana-app/pull/1246)).
- Added resizable columns by dragging in tables ([d2bf8ee](https://github.com/wazuh/wazuh-kibana-app/commit/d2bf8ee9681ca5d6028325e165854b49214e86a3))
- Added a cron job for fetching missing fields of all valid index patterns, also merging dynamic fields every time an index pattern is refreshed by the app ([#1276](https://github.com/wazuh/wazuh-kibana-app/pull/1276)).
- Added auto-merging dynamic fields for Wazuh monitoring index patterns ([#1300](https://github.com/wazuh/wazuh-kibana-app/pull/1300))
- New server module, it's a job queue so we can add delayed jobs to be run in background, this iteration only accepts delayed Wazuh API calls ([#1283](https://github.com/wazuh/wazuh-kibana-app/pull/1283)).
- Added new way to view logs using a logs viewer ([#1292](https://github.com/wazuh/wazuh-kibana-app/pull/1292))
- Added new directive for registering agents from the UI, including instructions on "how to" ([#1321](https://github.com/wazuh/wazuh-kibana-app/pull/1321)).
- Added some Angular charts in Agents Preview and Agents SCA sections ([#1364](https://github.com/wazuh/wazuh-kibana-app/pull/1364))
- Added Docker listener settings in configuration views ([#1365](https://github.com/wazuh/wazuh-kibana-app/pull/1365))
- Added Docker dashboards for both Agents and Overview ([#1367](https://github.com/wazuh/wazuh-kibana-app/pull/1367))
- Improved app logger with debug level ([#1373](https://github.com/wazuh/wazuh-kibana-app/pull/1373))
- Introducing React components from the EUI framework

### Changed

- Escape XML special characters ([#1159](https://github.com/wazuh/wazuh-kibana-app/pull/1159)).
- Changed empty results message for Wazuh tables ([#1165](https://github.com/wazuh/wazuh-kibana-app/pull/1165)).
- Allowing the same query multiple times on the Dev Tools ([#1174](https://github.com/wazuh/wazuh-kibana-app/pull/1174))
- Refactor JSON/XML viewer for configuration tab ([#1173](https://github.com/wazuh/wazuh-kibana-app/pull/1173), [#1148](https://github.com/wazuh/wazuh-kibana-app/pull/1148)).
- Using full height for all containers when possible ([#1224](https://github.com/wazuh/wazuh-kibana-app/pull/1224)).
- Improved the way we are handling "back button" events ([#1207](https://github.com/wazuh/wazuh-kibana-app/pull/1207)).
- Changed some visualizations for FIM, GDPR, PCI, Vulnerability and Security Events ([#1206](https://github.com/wazuh/wazuh-kibana-app/pull/1206), [#1235](https://github.com/wazuh/wazuh-kibana-app/pull/1235), [#1293](https://github.com/wazuh/wazuh-kibana-app/pull/1293)).
- New design for agent header view ([#1186](https://github.com/wazuh/wazuh-kibana-app/pull/1186)).
- Not fetching data the very first time the Dev Tools are opened ([#1185](https://github.com/wazuh/wazuh-kibana-app/pull/1185)).
- Refresh all known fields for all valid index patterns if `kbn-vis` detects a broken index pattern ([ecd7c8f](https://github.com/wazuh/wazuh-kibana-app/commit/ecd7c8f98c187a350f81261d13b0d45dcec6dc5d)).
- Truncate texts and display a tooltip when they don't fit in a table cell ([7b56a87](https://github.com/wazuh/wazuh-kibana-app/commit/7b56a873f85dcba7e6838aeb2e40d9b4cf472576))
- Updated API autocomplete for Dev Tools ([#1218](https://github.com/wazuh/wazuh-kibana-app/pull/1218))
- Updated switches design to adapt it to Kibana's design ([#1253](https://github.com/wazuh/wazuh-kibana-app/pull/1253))
- Reduced the width of some table cells with little text, to give more space to the other columns ([#1263](https://github.com/wazuh/wazuh-kibana-app/pull/1263)).
- Redesign for Management > Status daemons list ([#1284](https://github.com/wazuh/wazuh-kibana-app/pull/1284)).
- Redesign for Management > Configuration, Agent > Configuration ([#1289](https://github.com/wazuh/wazuh-kibana-app/pull/1289)).
- Replaced Management > Logs table with a log viewer component ([#1292](https://github.com/wazuh/wazuh-kibana-app/pull/1292)).
- The agents list search bar now allows to switch between AND/OR operators ([#1291](https://github.com/wazuh/wazuh-kibana-app/pull/1291)).
- Improve audit dashboards ([#1374](https://github.com/wazuh/wazuh-kibana-app/pull/1374))
- Exclude agent "000" getting the last registered and the most active agents from the Wazuh API.([#1391](https://github.com/wazuh/wazuh-kibana-app/pull/1391))
- Reviewed Osquery dashboards ([#1394](https://github.com/wazuh/wazuh-kibana-app/pull/1394))
- Memory info is now a log ([#1400](https://github.com/wazuh/wazuh-kibana-app/pull/1400))
- Error toasters time is now 30000ms, warning/info are still 6000ms ([#1420](https://github.com/wazuh/wazuh-kibana-app/pull/1420))

### Fixed

- Properly handling long messages on notifier service, until now, they were using out of the card space, also we replaced some API messages with more meaningful messages ([#1168](https://github.com/wazuh/wazuh-kibana-app/pull/1168)).
- Adapted Wazuh icon for multiple browsers where it was gone ([#1208](https://github.com/wazuh/wazuh-kibana-app/pull/1208)).
- Do not fetch data from tables twice when resize window ([#1303](https://github.com/wazuh/wazuh-kibana-app/pull/1303)).
- Agent syncrhonization status is updated as we browse the configuration section ([#1305](https://github.com/wazuh/wazuh-kibana-app/pull/1305))
- Using the browser timezone for reporting documents ([#1311](https://github.com/wazuh/wazuh-kibana-app/pull/1311)).
- Wrong behaviors in the routing system when the basePath was set ([#1342](https://github.com/wazuh/wazuh-kibana-app/pull/1342))
- Do not show pagination for one-page tables ([196c5b7](https://github.com/wazuh/wazuh-kibana-app/pull/1362/commits/196c5b717583032798da7791fa4f90ec06397f68))
- Being redirected to Overview once a Kibana restart is performed ([#1378](https://github.com/wazuh/wazuh-kibana-app/pull/1378))
- Displaying the AWS services section of the aws-s3 wodle ([#1393](https://github.com/wazuh/wazuh-kibana-app/pull/1393))
- Show email configuration on the configuration on demand ([#1401](https://github.com/wazuh/wazuh-kibana-app/issues/1401))
- Show "Follow symbolic link" field in Integrity monitoring - Monitored configuration on demand ([0c9c9da](https://github.com/wazuh/wazuh-kibana-app/pull/1414/commits/0c9c9da3b951548761cd203db5ee5baa39afe26c))

## Wazuh v3.8.2 - Kibana v6.6.0 / v6.6.1 / v6.6.2 / v6.7.0 - Revision 419

### Added

- Support for Kibana v6.6.0 / v6.6.1 / v6.6.2 / v6.7.0

### Fixed

- Fixed AWS dashboard, newer JavaScript browser engines break the view due to Angular.js ([6e882fc](https://github.com/wazuh/wazuh-kibana-app/commit/6e882fc1d7efe6059e6140ff40b8a20d9c1fa51e)).
- Fixed AWS accounts visualization, using the right field now ([6e882fc](https://github.com/wazuh/wazuh-kibana-app/commit/6e882fc1d7efe6059e6140ff40b8a20d9c1fa51e)).

## Wazuh v3.8.2 - Kibana v6.5.4 - Revision 418

### Added

- Support for Wazuh v3.8.2

### Changed

- Close configuration editor only if it was successfully updated ([bc77c35](https://github.com/wazuh/wazuh-kibana-app/commit/bc77c35d8440a656d4704451ce857c9e1d36a438)).
- Replaced FIM Vega visualization with standard visualization ([554ee1c](https://github.com/wazuh/wazuh-kibana-app/commit/554ee1c4c4d75c76d82272075acf8bb62e7f9e27)).

## Wazuh v3.8.1 - Kibana v6.5.4 - Revision 417

### Added

- Support for Wazuh v3.8.1

### Changed

- Moved monitored/ignored Windows registry entries to "FIM > Monitored" and "FIM > Ignored" to avoid user confusion ([#1176](https://github.com/wazuh/wazuh-kibana-app/pull/1176)).
- Excluding managers from wazuh-monitoring indices ([#1177](https://github.com/wazuh/wazuh-kibana-app/pull/1177)).
- Escape `&` before sending group configuration ([d3aa56f](https://github.com/wazuh/wazuh-kibana-app/commit/d3aa56fa73478c60505e500db7d3a7df263081b5)).
- Improved `autoFormat` function before rendering group configuration ([f4f8144](https://github.com/wazuh/wazuh-kibana-app/commit/f4f8144eef8b93038fc897a9f16356e71029b844)).
- Now the group configuration editor doesn't exit after sending data to the Wazuh API ([5c1a3ef](https://github.com/wazuh/wazuh-kibana-app/commit/5c1a3ef9bd710a7befbed0709c4a7cf414f44f6b)).

### Fixed

- Fixed style for the error toaster for long URLs or long paths ([11b8084](https://github.com/wazuh/wazuh-kibana-app/commit/11b8084c75bbc5da36587ff31d1bc80a55fe4dfe)).

## Wazuh v3.8.0 - Kibana v6.5.4 - Revision 416

### Added

- Added group management features such as:
  - Edit the group configuration ([#1096](https://github.com/wazuh/wazuh-kibana-app/pull/1096)).
  - Add/remove groups to/from an agent ([#1096](https://github.com/wazuh/wazuh-kibana-app/pull/1096)).
  - Add/remove agents to/from a group ([#1096](https://github.com/wazuh/wazuh-kibana-app/pull/1096)).
  - Add/remove groups ([#1152](https://github.com/wazuh/wazuh-kibana-app/pull/1152)).
- New directive for tables that don't need external data sources ([#1067](https://github.com/wazuh/wazuh-kibana-app/pull/1067)).
- New search bar directive with interactive filters and suggestions ([#1058](https://github.com/wazuh/wazuh-kibana-app/pull/1058)).
- New server route `/elastic/alerts` for fetching alerts using custom parameters([#1056](https://github.com/wazuh/wazuh-kibana-app/pull/1056)).
- New table for an agent FIM monitored files, if the agent OS platform is Windows it will show two tables: files and registry ([#1032](https://github.com/wazuh/wazuh-kibana-app/pull/1032)).
- Added description to each setting under Settings > Configuration ([#1048](https://github.com/wazuh/wazuh-kibana-app/pull/1048)).
- Added a new setting to `config.yml` related to Wazuh monitoring and its index pattern ([#1095](https://github.com/wazuh/wazuh-kibana-app/pull/1095)).
- Resizable columns by dragging in Dev-tools ([#1102](https://github.com/wazuh/wazuh-kibana-app/pull/1102)).
- New feature to be able to edit config.yml file from the Settings > Configuration section view ([#1105](https://github.com/wazuh/wazuh-kibana-app/pull/1105)).
- Added a new table (network addresses) for agent inventory tab ([#1111](https://github.com/wazuh/wazuh-kibana-app/pull/1111)).
- Added `audit_key` (Who-data Audit keys) for configuration tab ([#1123](https://github.com/wazuh/wazuh-kibana-app/pull/1123)).
- Added new known fields for Kibana index pattern ([#1150](https://github.com/wazuh/wazuh-kibana-app/pull/1150)).

### Changed

- Changed Inventory tables. Now the app looks for the OS platform and it shows different tables depending on the OS platform. In addition the process state codes has been replaced to be more meaningful ([#1059](https://github.com/wazuh/wazuh-kibana-app/pull/1059)).
- Tiny rework for the AWS tab including.
- "Report" button is hidden on Discover panel ([#1047](https://github.com/wazuh/wazuh-kibana-app/pull/1047)).
- Visualizations, filters and Discover improved ([#1083](https://github.com/wazuh/wazuh-kibana-app/pull/1083)).
- Removed `popularizeField` function until https://github.com/elastic/kibana/issues/22426 is solved in order to avoid `Unable to write index pattern!` error on Discover tab ([#1085](https://github.com/wazuh/wazuh-kibana-app/pull/1085)).
- Improved Wazuh monitoring module ([#1094](https://github.com/wazuh/wazuh-kibana-app/pull/1094)).
- Added "Registered date" and "Last keep alive" in agents table allowing you to sort by these fields ([#1102](https://github.com/wazuh/wazuh-kibana-app/pull/1102)).
- Improved code quality in sections such as Ruleset > Rule and Decoder detail view simplify conditions ([#1102](https://github.com/wazuh/wazuh-kibana-app/pull/1102)).
- Replaced reporting success message ([#1102](https://github.com/wazuh/wazuh-kibana-app/pull/1102)).
- Reduced the default number of shards and the default number of replicas for the app indices ([#1113](https://github.com/wazuh/wazuh-kibana-app/pull/1113)).
- Refreshing index pattern known fields on health check controller ([#1119](https://github.com/wazuh/wazuh-kibana-app/pull/1119)).
- Less strict memory check ([786c764](https://github.com/wazuh/wazuh-kibana-app/commit/786c7642cd88083f9a77c57ed204488ecf5b710a)).
- Checking message origin in error handler ([dfec368](https://github.com/wazuh/wazuh-kibana-app/commit/dfec368d22a148b2e4437db92d71294900241961)).
- Dev tools is now showing the response as it is, like `curl` does ([#1137](https://github.com/wazuh/wazuh-kibana-app/pull/1137)).
- Removed `unknown` as valid node name ([#1149](https://github.com/wazuh/wazuh-kibana-app/pull/1149)).
- Removed `rule.id` direct filter from the rule set tables ([#1151](https://github.com/wazuh/wazuh-kibana-app/pull/1151))

### Fixed

- Restored X-Pack security logic for the .wazuh index, now it's not bypassing the X-Pack roles ([#1081](https://github.com/wazuh/wazuh-kibana-app/pull/1081))
- Avoid fetching twice the same data ([#1072](https://github.com/wazuh/wazuh-kibana-app/pull/1072), [#1061](https://github.com/wazuh/wazuh-kibana-app/pull/1061)).
- Wazuh logo adapted to low resolutions ([#1074](https://github.com/wazuh/wazuh-kibana-app/pull/1074)).
- Hide Audit, OpenSCAP tabs for non-linux agents. Fixed empty Windows events under Configuration > Log collection section. OSQuery logo has been standardized ([#1072](https://github.com/wazuh/wazuh-kibana-app/pull/1072), [#1076](https://github.com/wazuh/wazuh-kibana-app/pull/1076)).
- Fix empty values on _Overview > Security events_ when Wazuh monitoring is disabled ([#1091](https://github.com/wazuh/wazuh-kibana-app/pull/1091)).
- Fix overlapped play button in Dev-tools when the input box has a scrollbar ([#1102](https://github.com/wazuh/wazuh-kibana-app/pull/1102)).
- Fix Dev-tools behavior when parse json invalid blocks ([#1102](https://github.com/wazuh/wazuh-kibana-app/pull/1102)).
- Fixed Management > Monitoring tab frustration adding back buttons ([#1102](https://github.com/wazuh/wazuh-kibana-app/pull/1102)).
- Fix template checking when using more than one pattern ([#1104](https://github.com/wazuh/wazuh-kibana-app/pull/1104)).
- Fix infinite loop for Wazuh monitoring when the Wazuh API is not being able to give us all the agents ([5a26916](https://github.com/wazuh/wazuh-kibana-app/commit/5a2691642b40a34783d2eafb6ee24ae78b9af21a)), ([85005a1](https://github.com/wazuh/wazuh-kibana-app/commit/85005a184d4f1c3d339b7c895b5d2469f3b45171)).
- Fix rule details for `list` and `info` parameters ([#1149](https://github.com/wazuh/wazuh-kibana-app/pull/1149)).

## Wazuh v3.7.1 / v3.7.2 - Kibana v6.5.1 / v6.5.2 / v6.5.3 / v6.5.4 - Revision 415

### Added

- Support for Elastic stack v6.5.2 / v6.5.3 / v6.5.4.
- Support for Wazuh v3.7.1 / v3.7.2.
- Dev Tools module now autocompletes API endpoints ([#1030](https://github.com/wazuh/wazuh-kibana-app/pull/1030)).

### Changed

- Increased number of rows for syscollector tables ([#1033](https://github.com/wazuh/wazuh-kibana-app/pull/1033)).
- Modularized JSON/XML viewers for the configuration section ([#982](https://github.com/wazuh/wazuh-kibana-app/pull/982)).

### Fixed

- Added missing fields for syscollector network tables ([#1036](https://github.com/wazuh/wazuh-kibana-app/pull/1036)).
- Using the right API path when downloading CSV for decoders list ([#1045](https://github.com/wazuh/wazuh-kibana-app/pull/1045)).
- Including group field when downloading CSV for agents list ([#1044](https://github.com/wazuh/wazuh-kibana-app/pull/1044)).
- Preserve active tab in configuration section when refreshing the page ([#1037](https://github.com/wazuh/wazuh-kibana-app/pull/1037)).

## Wazuh v3.7.0 - Kibana v6.5.0 / v6.5.1 - Revision 414

### Added

- Support for Elastic Stack v6.5.0 / v6.5.1.
- Agent groups bar is now visible on the agent configuration section ([#1023](https://github.com/wazuh/wazuh-kibana-app/pull/1023)).
- Added a new setting for the `config.yml` file for enable/disable administrator mode ([#1019](https://github.com/wazuh/wazuh-kibana-app/pull/1019)).
  - This allows the user to perform PUT, POST, DELETE methods in our Dev Tools.

### Changed

- Refactored most front-end controllers ([#1023](https://github.com/wazuh/wazuh-kibana-app/pull/1023)).

## Wazuh v3.7.0 - Kibana v6.4.2 / v6.4.3 - Revision 413

### Added

- Support for Wazuh v3.7.0.
- Support for Elastic Stack v6.4.2 / v6.4.3.
- Brand-new interface for _Configuration_ (on both _Management_ and _Agents_ tabs) ([#914](https://github.com/wazuh/wazuh-kibana-app/pull/914)):
  - Now you can check current and real agent and manager configuration.
  - A new interface design, with more useful information and easy to understand descriptions.
  - New and more responsive JSON/XML viewers to show the configuration in raw mode.
- Brand-new extension - Osquery ([#938](https://github.com/wazuh/wazuh-kibana-app/pull/938)):
  - A new extension, disabled by default.
  - Check alerts from Wazuh's Osquery integration.
  - Check your current Osquery wodle configuration.
  - More improvements will come for this extension in the future.
- New option for Wazuh app configuration file - _Ignore index patterns_ ([#947](https://github.com/wazuh/wazuh-kibana-app/pull/947)):
  - Now the user can specify which index patterns can't be selected on the app using the new `ip.ignore` setting on the `config.yml` file.
  - The valid format is an array of strings which represents index patterns.
  - By default, this list is empty (all index patterns will be available if they use a compatible structure).
- Added a node selector for _Management > Status_ section when Wazuh cluster is enabled ([#976](https://github.com/wazuh/wazuh-kibana-app/pull/976)).
- Added quick access to _Configuration_ or _Discover_ panels for an agent on the agents list ([#939](https://github.com/wazuh/wazuh-kibana-app/pull/939)).
- Now you can click on an agent's ID on the _Discover_ panels to open its details page on the app ([#904](https://github.com/wazuh/wazuh-kibana-app/pull/904)).
- Redesigned the _Overview > Amazon AWS_ tab, using more meaningful visualizations for a better overall view of your agents' status ([#903](https://github.com/wazuh/wazuh-kibana-app/pull/903)).
- Redesigned the _Overview/Agents > Vulnerabilities_ tab, using more meaningful visualizations for a better overall view of your agents' status ([#954](https://github.com/wazuh/wazuh-kibana-app/pull/954)).
- Now everytime the user enters the _Settings_ tab, the API connection will be automatically checked ([#971](https://github.com/wazuh/wazuh-kibana-app/pull/971)).
- Added a node selector for _Management > Logs_ section when Wazuh cluster is enabled ([#980](https://github.com/wazuh/wazuh-kibana-app/pull/980)).
- Added a group selector for _Agents_ section ([#995](https://github.com/wazuh/wazuh-kibana-app/pull/995)).

### Changed

- Interface refactoring for the _Agents > Inventory data_ tab ([#924](https://github.com/wazuh/wazuh-kibana-app/pull/924)):
  - Now the tab won't be available if your agent doesn't have Syscollector enabled, and each card will be enabled or disabled depending on the current Syscollector scans configuration.
  - This will prevent situations where the user couldn't check the inventory although there was actual scan data to show on some sections.
- Added support for new multigroups feature ([#911](https://github.com/wazuh/wazuh-kibana-app/pull/911)):
  - Now the information bars on _Agents_ will show all the groups an agent belongs to.
- Now the result pane on the _Dev tools_ tab will show the error code coming from the Wazuh API ([#909](https://github.com/wazuh/wazuh-kibana-app/pull/909)).
- Changed some visualizations titles for _Overview/Agents > OpenSCAP_ tab ([#925](https://github.com/wazuh/wazuh-kibana-app/pull/925)).
- All backend routes have been renamed ([#932](https://github.com/wazuh/wazuh-kibana-app/pull/932)).
- Several improvements for Elasticsearch tests ([#933](https://github.com/wazuh/wazuh-kibana-app/pull/933)).
- Updated some strings and descriptions on the _Settings_ tab ([#934](https://github.com/wazuh/wazuh-kibana-app/pull/934)).
- Changed the date format on _Settings > Logs_ to make it more human-readable ([#944](https://github.com/wazuh/wazuh-kibana-app/pull/944)).
- Changed some labels to remove the "MD5 sum" expression, it will use "Checksum" instead ([#945](https://github.com/wazuh/wazuh-kibana-app/pull/945)).
- Added word wrapping class to group name in _Management > Groups > Group detail_ tab ([#945](https://github.com/wazuh/wazuh-kibana-app/pull/945)).
- The `wz-table` directive has been refactored ([#953](https://github.com/wazuh/wazuh-kibana-app/pull/953)).
- The `wz-table` directive now checks if a request is aborted ([#979](https://github.com/wazuh/wazuh-kibana-app/pull/979)).
- Several performance improvements ([#985](https://github.com/wazuh/wazuh-kibana-app/pull/985), [#997](https://github.com/wazuh/wazuh-kibana-app/pull/997), [#1000](https://github.com/wazuh/wazuh-kibana-app/pull/1000)).

### Fixed

- Several known fields for _Whodata_ functionality have been fixed ([#901](https://github.com/wazuh/wazuh-kibana-app/pull/901)).
- Fixed alignment bug with the _Add a filter +_ button on _Discover_ and _Agents_ tabs ([#912](https://github.com/wazuh/wazuh-kibana-app/pull/912)).
- Fixed a bug where the `Add API` form on _Settings_ didn't appear when pressing the button after editing an existing API entry ([#944](https://github.com/wazuh/wazuh-kibana-app/pull/944)).
- Fixed a bug on _Ruleset_ tab where the "Description" column was showing `0` if the rule doesn't have any description ([#948](https://github.com/wazuh/wazuh-kibana-app/pull/948)).
- Fixed wrong alignment on related Rules/Decoders tables from _Management > Ruleset_ tab ([#971](https://github.com/wazuh/wazuh-kibana-app/pull/971)).
- Fixed a bug where sometimes the error messages appeared duplicated ([#971](https://github.com/wazuh/wazuh-kibana-app/pull/971)).

### Removed

- On the _Management > Monitoring_ tab, the `Cluster enabled but not running` message won't appear as an error anymore ([#971](https://github.com/wazuh/wazuh-kibana-app/pull/971)).

## Wazuh v3.6.1 - Kibana v6.4.1 / v6.4.2 / v6.4.3 - Revision 412

### Added

- Support for Elastic Stack v6.4.1 / v6.4.2 / v6.4.3.

## Wazuh v3.6.1 - Kibana v6.4.0 - Revision 411

### Added

- Redesigned the _Overview > Integrity monitoring_ tab, using more meaningful visualizations for a better overall view of your agents' status ([#893](https://github.com/wazuh/wazuh-kibana-app/pull/893)).
- Added a new table for the _Inventory_ tab: _Processes_ ([#895](https://github.com/wazuh/wazuh-kibana-app/pull/895)).
- Improved error handling for tables. Now the table will show an error message if it wasn't able to fetch and load data ([#896](https://github.com/wazuh/wazuh-kibana-app/pull/896)).

### Changed

- The app source code has been improved, following best practices and coding guidelines ([#892](https://github.com/wazuh/wazuh-kibana-app/pull/892)).
- Included more app tests and prettifier for better code maintainability ([#883](https://github.com/wazuh/wazuh-kibana-app/pull/883) & [#885](https://github.com/wazuh/wazuh-kibana-app/pull/885)).

### Fixed

- Fixed minor visual errors on some _GDPR_, _PCI DSS_ and _Vulnerabilities_ visualizations ([#894](https://github.com/wazuh/wazuh-kibana-app/pull/894)).

## Wazuh v3.6.1 - Kibana v6.4.0 - Revision 410

### Added

- The _Inventory_ tab has been redesigned ([#873](https://github.com/wazuh/wazuh-kibana-app/pull/873)):
  - Added new network interfaces and port tables.
  - Improved design using metric information bars and intuitive status indicators.
- Added refresh functionality to the _Settings > Logs_ tab ([#852](https://github.com/wazuh/wazuh-kibana-app/pull/852)):
  - Now everytime the user opens the tab, the logs will be reloaded.
  - A new button to force the update has been added on the top left corner of the logs table.
- Added `tags` and `recursion_level` configuration options to _Management/Agent > Configuration_ tabs ([#850](https://github.com/wazuh/wazuh-kibana-app/pull/850)).
- The _Kuery_ search syntax has been added again to the app ([#851](https://github.com/wazuh/wazuh-kibana-app/pull/851)).
- Added a first batch of [_Mocha_](https://mochajs.org/) tests and other quality of code improvements to the app ([#859](https://github.com/wazuh/wazuh-kibana-app/pull/859)).
- Now you can open specific rule details (the _Management > Ruleset_ tab) when clicking on the `rule.id` value on the _Discover_ tab ([#862](https://github.com/wazuh/wazuh-kibana-app/pull/862)).
- Now you can click on the rule ID value on the _Management > Ruleset_ tab to search for related alerts on the _Discover_ tab ([#863](https://github.com/wazuh/wazuh-kibana-app/pull/863)).

### Changed

- The index pattern known fields have been updated up to 567 ([#872](https://github.com/wazuh/wazuh-kibana-app/pull/872)).
- Now the _Inventory_ tab will always be available for all agents, and a descriptive message will appear if the agent doesn't have `syscollector` enabled ([#879](https://github.com/wazuh/wazuh-kibana-app/pull/879)).

### Fixed

- Fixed a bug where the _Inventory_ tab was unavailable if the user reloads the page while on the _Agents > Configuration_ tab ([#845](https://github.com/wazuh/wazuh-kibana-app/pull/845)).
- Fixed some _Overview > VirusTotal_ visualizations ([#846](https://github.com/wazuh/wazuh-kibana-app/pull/846)).
- Fixed a bug where the _Settings > Extensions_ tab wasn't being properly hidden when there's no API entries inserted ([#847](https://github.com/wazuh/wazuh-kibana-app/pull/847)).
- Fixed a bug where the _Current API_ indicator on the top navbar wasn't being properly updated when the user deletes all the API entries ([#848](https://github.com/wazuh/wazuh-kibana-app/pull/848)).
- Fixed a bug where the _Agents coverage_ metric were not displaying a proper value when the manager has 0 registered agents ([#849](https://github.com/wazuh/wazuh-kibana-app/pull/849)).
- Fixed a bug where the `wazuh-basic` user role was able to update API entries (it should be forbidden) ([#853](https://github.com/wazuh/wazuh-kibana-app/pull/853)).
- Fixed a bug where the visualizations had scroll bars on the PDF reports ([#870](https://github.com/wazuh/wazuh-kibana-app/pull/870)).
- Fixed a bug on the _Dev tools_ tab where the user couldn't execute the first request block if there was blank lines above it ([#871](https://github.com/wazuh/wazuh-kibana-app/pull/871)).
- Fixed a bug on pinned filters when opening tabs where the implicit filter was the same, making them stuck and unremovable from other tabs ([#878](https://github.com/wazuh/wazuh-kibana-app/pull/878)).

## Wazuh v3.6.1 - Kibana v6.4.0 - Revision 409

### Added

- Support for Wazuh v3.6.1.

### Fixed

- Fixed a bug on the _Dev tools_ tab ([b7c79f4](https://github.com/wazuh/wazuh-kibana-app/commit/b7c79f48f06cb49b12883ec9e9337da23b49976b)).

## Wazuh v3.6.1 - Kibana v6.3.2 - Revision 408

### Added

- Support for Wazuh v3.6.1.

### Fixed

- Fixed a bug on the _Dev tools_ tab ([4ca9ed5](https://github.com/wazuh/wazuh-kibana-app/commit/4ca9ed54f1b18e5d499d950e6ff0741946701988)).

## Wazuh v3.6.0 - Kibana v6.4.0 - Revision 407

### Added

- Support for Wazuh v3.6.0.

## Wazuh v3.6.0 - Kibana v6.3.2 - Revision 406

### Added

- Support for Wazuh v3.6.0.

## Wazuh v3.5.0 - Kibana v6.4.0 - Revision 405

### Added

- Support for Elastic Stack v6.4.0 ([#813](https://github.com/wazuh/wazuh-kibana-app/pull/813)).

## Wazuh v3.5.0 - Kibana v6.3.2 - Revision 404

### Added

- Added new options to `config.yml` to change shards and replicas settings for `wazuh-monitoring` indices ([#809](https://github.com/wazuh/wazuh-kibana-app/pull/809)).
- Added more error messages for `wazuhapp.log` in case of failure when performing some crucial functions ([#812](https://github.com/wazuh/wazuh-kibana-app/pull/812)).
- Now it's possible to change replicas settings for existing `.wazuh`, `.wazuh-version` and `wazuh-monitoring` indices on the `config.yml` file ([#817](https://github.com/wazuh/wazuh-kibana-app/pull/817)).

### Changed

- App frontend code refactored and restructured ([#802](https://github.com/wazuh/wazuh-kibana-app/pull/802)).
- Now the _Overview > Security events_ tab won't show anything if the only visualization with data is _Agents status_ ([#811](https://github.com/wazuh/wazuh-kibana-app/pull/811)).

### Fixed

- Fixed a bug where the RAM status message appreared twice the first time you opened the app ([#807](https://github.com/wazuh/wazuh-kibana-app/pull/807)).
- Fixed the app UI to make the app usable on Internet Explorer 11 ([#808](https://github.com/wazuh/wazuh-kibana-app/pull/808)).

## Wazuh v3.5.0 - Kibana v6.3.2 - Revision 403

### Added

- The welcome tabs on _Overview_ and _Agents_ have been updated with a new name and description for the existing sections ([#788](https://github.com/wazuh/wazuh-kibana-app/pull/788)).
- Now the app tables will auto-resize depending on the screen height ([#792](https://github.com/wazuh/wazuh-kibana-app/pull/792)).

### Changed

- Now all the app filters on several tables will present the values in alphabetical order ([#787](https://github.com/wazuh/wazuh-kibana-app/pull/787)).

### Fixed

- Fixed a bug on _Decoders_ where clicking on the decoder wouldn't open the detail view if the `Parent decoders` filter was enabled ([#782](https://github.com/wazuh/wazuh-kibana-app/pull/782)).
- Fixed a bug on _Dev tools_ when the first line on the editor pane was empty or had a comment ([#790](https://github.com/wazuh/wazuh-kibana-app/pull/790)).
- Fixed a bug where the app was throwing multiple warning messages the first time you open it ([#791](https://github.com/wazuh/wazuh-kibana-app/pull/791)).
- Fixed a bug where clicking on a different tab from _Overview_ right after inserting the API credentials for the first time would always redirect to _Overview_ ([#791](https://github.com/wazuh/wazuh-kibana-app/pull/791)).
- Fixed a bug where the user could have a browser cookie with a reference to a non-existing API entry on Elasticsearch ([#794](https://github.com/wazuh/wazuh-kibana-app/pull/794) & [#795](https://github.com/wazuh/wazuh-kibana-app/pull/795)).

### Removed

- The cluster key has been removed from the API requests to `/manager/configuration` ([#796](https://github.com/wazuh/wazuh-kibana-app/pull/796)).

## Wazuh v3.5.0 - Kibana v6.3.1/v6.3.2 - Revision 402

### Added

- Support for Wazuh v3.5.0.
- Added new fields for _Vulnerability detector_ alerts ([#752](https://github.com/wazuh/wazuh-kibana-app/pull/752)).
- Added multi table search for `wz-table` directive. Added two new log levels for _Management > Logs_ section ([#753](https://github.com/wazuh/wazuh-kibana-app/pull/753)).

## Wazuh v3.4.0 - Kibana v6.3.1/v6.3.2 - Revision 401

### Added

- Added a few new fields for Kibana due to the new Wazuh _who-data_ feature ([#763](https://github.com/wazuh/wazuh-kibana-app/pull/763)).
- Added XML/JSON viewer for each card under _Management > Configuration_ ([#764](https://github.com/wazuh/wazuh-kibana-app/pull/764)).

### Changed

- Improved error handling for Dev tools. Also removed some unused dependencies from the _Dev tools_ tab ([#760](https://github.com/wazuh/wazuh-kibana-app/pull/760)).
- Unified origin for tab descriptions. Reviewed some grammar typos ([#765](https://github.com/wazuh/wazuh-kibana-app/pull/765)).
- Refactored agents autocomplete component. Removed unused/deprecated modules ([#766](https://github.com/wazuh/wazuh-kibana-app/pull/766)).
- Simplified route resolves section ([#768](https://github.com/wazuh/wazuh-kibana-app/pull/768)).

### Fixed

- Fixed missing cluster node filter for the visualization shown when looking for specific node under _Management > Monitoring_ section ([#758](https://github.com/wazuh/wazuh-kibana-app/pull/758)).
- Fixed missing dependency injection for `wzMisc` factory ([#768](https://github.com/wazuh/wazuh-kibana-app/pull/768)).

### Removed

- Removed `angular-aria`, `angular-md5`, `ansicolors`, `js-yaml`, `querystring` and `lodash` dependencies since Kibana includes all of them. Removed some unused images ([#768](https://github.com/wazuh/wazuh-kibana-app/pull/768)).

## Wazuh v3.4.0 - Kibana v6.3.1/v6.3.2 - Revision 400

### Added

- Support for Wazuh v3.4.0.
- Support for Elastic Stack v6.3.2.
- Support for Kuery as accepted query language ([#742](https://github.com/wazuh/wazuh-kibana-app/pull/742)).
  - This feature is experimental.
- Added new _Who data_ fields from file integrity monitoring features ([#746](https://github.com/wazuh/wazuh-kibana-app/pull/746)).
- Added tab in _Settings_ section where you can see the last logs from the Wazuh app server ([#723](https://github.com/wazuh/wazuh-kibana-app/pull/723)).

### Changed

- Fully redesigned of the welcome screen along the different app sections ([#751](https://github.com/wazuh/wazuh-kibana-app/pull/751)).
- Now any agent can go to the _Inventory_ tab regardless if it's enabled or not. The content will change properly according to the agent configuration ([#744](https://github.com/wazuh/wazuh-kibana-app/pull/744)).
- Updated the `angular-material` dependency to `1.1.10` ([#743](https://github.com/wazuh/wazuh-kibana-app/pull/743)).
- Any API entry is now removable regardless if it's the only one API entry ([#740](https://github.com/wazuh/wazuh-kibana-app/pull/740)).
- Performance has been improved regarding to agents status, they are now being fetched using _distinct_ routes from the Wazuh API ([#738](https://github.com/wazuh/wazuh-kibana-app/pull/738)).
- Improved the way we are parsing some Wazuh API errors regarding to version mismatching ([#735](https://github.com/wazuh/wazuh-kibana-app/pull/735)).

### Fixed

- Fixed wrong filters being applied in _Ruleset > Rules_ and _Ruleset > Decoders_ sections when using Lucene like filters plus path filters ([#736](https://github.com/wazuh/wazuh-kibana-app/pull/736)).
- Fixed the template checking from the healthcheck, now it allows to use custom index patterns ([#739](https://github.com/wazuh/wazuh-kibana-app/pull/739)).
- Fixed infinite white screen from _Management > Monitoring_ when the Wazuh cluster is enabled but not running ([#741](https://github.com/wazuh/wazuh-kibana-app/pull/741)).

## Wazuh v3.3.0/v3.3.1 - Kibana v6.3.1 - Revision 399

### Added

- Added a new Angular.js factory to store the Wazuh app configuration values. Also, this factory is being used by the pre-routes functions (resolves); this way we are sure about having the real configuration at any time. These pre-routes functions have been improved too ([#670](https://github.com/wazuh/wazuh-kibana-app/pull/670)).
- Added extended information for reports from _Reporting_ feature ([#701](https://github.com/wazuh/wazuh-kibana-app/pull/701)).

### Changed

- Tables have been improved. Now they are truncating long fields and adding a tooltip if needed ([#671](https://github.com/wazuh/wazuh-kibana-app/pull/671)).
- Services have been improved ([#715](https://github.com/wazuh/wazuh-kibana-app/pull/715)).
- CSV formatted files have been improved. Now they are showing a more human readable column names ([#717](https://github.com/wazuh/wazuh-kibana-app/pull/717), [#726](https://github.com/wazuh/wazuh-kibana-app/pull/726)).
- Added/Modified some visualization titles ([#728](https://github.com/wazuh/wazuh-kibana-app/pull/728)).
- Improved Discover perfomance when in background mode ([#719](https://github.com/wazuh/wazuh-kibana-app/pull/719)).
- Reports from the _Reporting_ feature have been fulyl redesigned ([#701](https://github.com/wazuh/wazuh-kibana-app/pull/701)).

### Fixed

- Fixed the top menu API indicator when checking the API connection and the manager/cluster information had been changed ([#668](https://github.com/wazuh/wazuh-kibana-app/pull/668)).
- Fixed our logger module which was not writting logs the very first time Kibana is started neither after a log rotation ([#667](https://github.com/wazuh/wazuh-kibana-app/pull/667)).
- Fixed a regular expression in the server side when parsing URLs before registering a new Wazuh API ([#690](https://github.com/wazuh/wazuh-kibana-app/pull/690)).
- Fixed filters from specific visualization regarding to _File integrity_ section ([#694](https://github.com/wazuh/wazuh-kibana-app/pull/694)).
- Fixed filters parsing when generating a report because it was not parsing negated filters as expected ([#696](https://github.com/wazuh/wazuh-kibana-app/pull/696)).
- Fixed visualization counter from _OSCAP_ tab ([#722](https://github.com/wazuh/wazuh-kibana-app/pull/722)).

### Removed

- Temporary removed CSV download from agent inventory section due to Wazuh API bug ([#727](https://github.com/wazuh/wazuh-kibana-app/pull/727)).

## Wazuh v3.3.0/v3.3.1 - Kibana v6.3.0 - Revision 398

### Added

- Improvements for latest app redesign ([#652](https://github.com/wazuh/wazuh-kibana-app/pull/652)):
  - The _Welcome_ tabs have been simplified, following a more Elastic design.
  - Added again the `md-nav-bar` component with refined styles and limited to specific sections.
  - The _Settings > Welcome_ tab has been removed. You can use the nav bar to switch tabs.
  - Minor CSS adjustments and reordering.
- Small app UI improvements ([#634](https://github.com/wazuh/wazuh-kibana-app/pull/634)):
  - Added link to _Agents Preview_ on the _Agents_ tab breadcrumbs.
  - Replaced the _Generate report_ button with a smaller one.
  - Redesigned _Management > Ruleset_ `md-chips` to look similar to Kibana filter pills.
  - Added agent information bar from _Agents > General_ to _Agents > Welcome_ too.
  - Refactored flex layout on _Welcome_ tabs to fix a height visual bug.
  - Removed duplicated loading rings on the _Agents_ tab.
- Improvements for app tables ([#627](https://github.com/wazuh/wazuh-kibana-app/pull/627)):
  - Now the current page will be highlighted.
  - The gap has been fixed to the items per page value.
  - If there are no more pages for _Next_ or _Prev_ buttons, they will be hidden.
- Improvements for app health check ([#637](https://github.com/wazuh/wazuh-kibana-app/pull/637)):
  - Improved design for the view.
  - The checks have been placed on a table, showing the current status of each one.
- Changes to our reporting feature ([#639](https://github.com/wazuh/wazuh-kibana-app/pull/639)):
  - Now the generated reports will include tables for each section.
  - Added a parser for getting Elasticsearch data table responses.
  - The reporting feature is now a separated module, and the code has been refactored.
- Improvements for app tables pagination ([#646](https://github.com/wazuh/wazuh-kibana-app/pull/646)).

### Changed

- Now the `pretty` parameter on the _Dev tools_ tab will be ignored to avoid `Unexpected error` messages ([#624](https://github.com/wazuh/wazuh-kibana-app/pull/624)).
- The `pdfkit` dependency has been replaced by `pdfmake` ([#639](https://github.com/wazuh/wazuh-kibana-app/pull/639)).
- Changed some Kibana tables for performance improvements on the reporting feature ([#644](https://github.com/wazuh/wazuh-kibana-app/pull/644)).
- Changed the method to refresh the list of known fields on the index pattern ([#650](https://github.com/wazuh/wazuh-kibana-app/pull/650)):
  - Now when restarting Kibana, the app will update the fieldset preserving the custom user fields.

### Fixed

- Fixed bug on _Agents CIS-CAT_ tab who wasn't loading the appropriate visualizations ([#626](https://github.com/wazuh/wazuh-kibana-app/pull/626)).
- Fixed a bug where sometimes the index pattern could be `undefined` during the health check process, leading into a false error message when loading the app ([#640](https://github.com/wazuh/wazuh-kibana-app/pull/640)).
- Fixed several bugs on the _Settings > API_ tab when removing, adding or editing new entries.

### Removed

- Removed the app login system ([#636](https://github.com/wazuh/wazuh-kibana-app/pull/636)):
  - This feature was unstable, experimental and untested for a long time. We'll provide much better RBAC capabilities in the future.
- Removed the new Kuery language option on Discover app search bars.
  - This feature will be restored in the future, after more Elastic v6.3.0 adaptations.

## Wazuh v3.3.0/v3.3.1 - Kibana v6.3.0 - Revision 397

### Added

- Support for Elastic Stack v6.3.0 ([#579](https://github.com/wazuh/wazuh-kibana-app/pull/579) & [#612](https://github.com/wazuh/wazuh-kibana-app/pull/612) & [#615](https://github.com/wazuh/wazuh-kibana-app/pull/615)).
- Brand-new Wazuh app redesign for the _Monitoring_ tab ([#581](https://github.com/wazuh/wazuh-kibana-app/pull/581)):
  - Refactored and optimized UI for these tabs, using a breadcrumbs-based navigability.
  - Used the same guidelines from the previous redesign for _Overview_ and _Agents_ tabs.
- New tab for _Agents_ - _Inventory_ ([#582](https://github.com/wazuh/wazuh-kibana-app/pull/582)):
  - Get information about the agent host, such as installed packages, motherboard, operating system, etc.
  - This tab will appear if the agent has the [`syscollector`](https://documentation.wazuh.com/current/user-manual/reference/ossec-conf/wodle-syscollector.html) wodle enabled.
- Brand-new extension - _CIS-CAT Alerts_ ([#601](https://github.com/wazuh/wazuh-kibana-app/pull/601)):
  - A new extension, disabled by default.
  - Visualize alerts related to the CIS-CAT benchmarks on the _Overview_ and _Agents_ tabs.
  - Get information about the last performed scan and its score.
- Several improvements for the _Dev tools_ tab ([#583](https://github.com/wazuh/wazuh-kibana-app/pull/583) & [#597](https://github.com/wazuh/wazuh-kibana-app/pull/597)):
  - Now you can insert queries using inline parameters, just like in a web browser.
  - You can combine inline parameters with JSON-like parameters.
  - If you use the same parameter on both methods with different values, the inline parameter has precedence over the other one.
  - The tab icon has been changed for a more appropriate one.
  - The `Execute query` button is now always placed on the first line of the query block.
- Refactoring for all app tables ([#582](https://github.com/wazuh/wazuh-kibana-app/pull/582)):
  - Replaced the old `wz-table` directive with a new one, along with a new data factory.
  - Now the tables are built with a pagination system.
  - Much easier method for building tables for the app.
  - Performance and stability improvements when fetching API data.
  - Now you can see the total amount of items and the elapsed time.

### Changed

- Moved some logic from the _Agents preview_ tab to the server, to avoid excessive client-side workload ([#586](https://github.com/wazuh/wazuh-kibana-app/pull/586)).
- Changed the UI to use the same loading ring across all the app tabs ([#593](https://github.com/wazuh/wazuh-kibana-app/pull/593) & [#599](https://github.com/wazuh/wazuh-kibana-app/pull/599)).
- Changed the _No results_ message across all the tabs with visualizations ([#599](https://github.com/wazuh/wazuh-kibana-app/pull/599)).

### Fixed

- Fixed a bug on the _Settings/Extensions_ tab where enabling/disabling some extensions could make other ones to be disabled ([#591](https://github.com/wazuh/wazuh-kibana-app/pull/591)).

## Wazuh v3.3.0/v3.3.1 - Kibana v6.2.4 - Revision 396

### Added

- Support for Wazuh v3.3.1.
- Brand-new Wazuh app redesign for the _Settings_ tab ([#570](https://github.com/wazuh/wazuh-kibana-app/pull/570)):
  - Refactored and optimized UI for these tabs, using a breadcrumbs-based navigability.
  - Used the same guidelines from the previous redesign for _Overview_ and _Agents_ tabs.
- Refactoring for _Overview_ and _Agents_ controllers ([#564](https://github.com/wazuh/wazuh-kibana-app/pull/564)):
  - Reduced duplicated code by splitting it into separate files.
  - Code optimization for a better performance and maintainability.
  - Added new services to provide similar functionality between different app tabs.
- Added `data.vulnerability.package.condition` to the list of known fields ([#566](https://github.com/wazuh/wazuh-kibana-app/pull/566)).

### Changed

- The `wazuh-logs` and `wazuh-monitoring` folders have been moved to the Kibana's `optimize` directory in order to avoid some error messages when using the `kibana-plugin list` command ([#563](https://github.com/wazuh/wazuh-kibana-app/pull/563)).

### Fixed

- Fixed a bug on the _Settings_ tab where updating an API entry with wrong credentials would corrupt the existing one ([#558](https://github.com/wazuh/wazuh-kibana-app/pull/558)).
- Fixed a bug on the _Settings_ tab where removing an API entry while its edit form is opened would hide the `Add API` button unless the user reloads the tab ([#558](https://github.com/wazuh/wazuh-kibana-app/pull/558)).
- Fixed some Audit visualizations on the _Overview_ and _Agents_ tabs that weren't using the same search query to show the results ([#572](https://github.com/wazuh/wazuh-kibana-app/pull/572)).
- Fixed undefined variable error on the `wz-menu` directive ([#575](https://github.com/wazuh/wazuh-kibana-app/pull/575)).

## Wazuh v3.3.0 - Kibana v6.2.4 - Revision 395

### Fixed

- Fixed a bug on the _Agent Configuration_ tab where the sync status was always `NOT SYNCHRONIZED` ([#569](https://github.com/wazuh/wazuh-kibana-app/pull/569)).

## Wazuh v3.3.0 - Kibana v6.2.4 - Revision 394

### Added

- Support for Wazuh v3.3.0.
- Updated some backend API calls to include the app version in the request header ([#560](https://github.com/wazuh/wazuh-kibana-app/pull/560)).

## Wazuh v3.2.4 - Kibana v6.2.4 - Revision 393

### Added

- Brand-new Wazuh app redesign for _Overview_ and _Agents_ tabs ([#543](https://github.com/wazuh/wazuh-kibana-app/pull/543)):
  - Updated UI for these tabs using breadcrumbs.
  - New _Welcome_ screen, presenting all the tabs to the user, with useful links to our documentation.
  - Overall design improved, adjusted font sizes and reduced HTML code.
  - This base will allow the app to increase its functionality in the future.
  - Removed the `md-nav-bar` component for a better user experience on small screens.
  - Improved app performance removing some CSS effects from some components, such as buttons.
- New filter for agent version on the _Agents Preview_ tab ([#537](https://github.com/wazuh/wazuh-kibana-app/pull/537)).
- New filter for cluster node on the _Agents Preview_ tab ([#538](https://github.com/wazuh/wazuh-kibana-app/pull/538)).

### Changed

- Now the report generation process will run in a parallel mode in the foreground ([#523](https://github.com/wazuh/wazuh-kibana-app/pull/523)).
- Replaced the usage of `$rootScope` with two new factories, along with more controller improvements ([#525](https://github.com/wazuh/wazuh-kibana-app/pull/525)).
- Now the _Extensions_ tab on _Settings_ won't edit the `.wazuh` index to modify the extensions configuration for all users ([#545](https://github.com/wazuh/wazuh-kibana-app/pull/545)).
  - This allows each new user to always start with the base extensions configuration, and modify it to its needs storing the settings on a browser cookie.
- Now the GDPR requirements description on its tab won't be loaded if the Wazuh API version is not v3.2.3 or higher ([#546](https://github.com/wazuh/wazuh-kibana-app/pull/546)).

### Fixed

- Fixed a bug where the app crashes when attempting to download huge amounts of data as CSV format ([#521](https://github.com/wazuh/wazuh-kibana-app/pull/521)).
- Fixed a bug on the Timelion visualizations from _Management/Monitoring_ which were not properly filtering and showing the cluster nodes information ([#530](https://github.com/wazuh/wazuh-kibana-app/pull/530)).
- Fixed several bugs on the loading process when switching between tabs with or without visualizations in the _Overview_ and _Agents_ tab ([#531](https://github.com/wazuh/wazuh-kibana-app/pull/531) & [#533](https://github.com/wazuh/wazuh-kibana-app/pull/533)).
- Fixed a bug on the `wazuh-monitoring` index feature when using multiple inserted APIs, along with several performance improvements ([#539](https://github.com/wazuh/wazuh-kibana-app/pull/539)).
- Fixed a bug where the OS filter on the _Agents Preview_ tab would exclude the rest of filters instead of combining them ([#552](https://github.com/wazuh/wazuh-kibana-app/pull/552)).
- Fixed a bug where the Extensions settings were restored every time the user opened the _Settings_ tab or pressed the _Set default manager_ button ([#555](https://github.com/wazuh/wazuh-kibana-app/pull/555) & [#556](https://github.com/wazuh/wazuh-kibana-app/pull/556)).

## Wazuh v3.2.3/v3.2.4 - Kibana v6.2.4 - Revision 392

### Added

- Support for Wazuh v3.2.4.
- New functionality - _Reporting_ ([#510](https://github.com/wazuh/wazuh-kibana-app/pull/510)):
  - Generate PDF logs on the _Overview_ and _Agents_ tabs, with the new button next to _Panels_ and _Discover_.
  - The report will contain the current visualizations from the tab where you generated it.
  - List all your generated reports, download or deleted them at the new _Management/Reporting_ tab.
  - **Warning:** If you leave the tab while generating a report, the process will be aborted.
- Added warning/error messages about the total RAM on the server side ([#502](https://github.com/wazuh/wazuh-kibana-app/pull/502)):
  - None of this messages will prevent the user from accessing the app, it's just a recommendation.
  - If your server has less than 2GB of RAM, you'll get an error message when opening the app.
  - If your server has between 2GB and 3GB of RAM, you'll get a warning message.
  - If your server has more than 3GB of RAM, you won't get any kind of message.
- Refactoring and added loading bar to _Manager Logs_ and _Groups_ tabs ([#505](https://github.com/wazuh/wazuh-kibana-app/pull/505)).
- Added more Syscheck options to _Management/Agents_ configuration tabs ([#509](https://github.com/wazuh/wazuh-kibana-app/pull/509)).

### Fixed

- Added more fields to the `known-fields.js` file to avoid warning messages on _Discover_ when using Filebeat for alerts forwarding ([#497](https://github.com/wazuh/wazuh-kibana-app/pull/497)).
- Fixed a bug where clicking on the _Check connection_ button on the _Settings_ tab threw an error message although the API connected successfully ([#504](https://github.com/wazuh/wazuh-kibana-app/pull/504)).
- Fixed a bug where the _Agents_ tab was not properly showing the total of agents due to the new Wazuh cluster implementation ([#517](https://github.com/wazuh/wazuh-kibana-app/pull/517)).

## Wazuh v3.2.3 - Kibana v6.2.4 - Revision 391

### Added

- Support for Wazuh v3.2.3.
- Brand-new extension - _GDPR Alerts_ ([#453](https://github.com/wazuh/wazuh-kibana-app/pull/453)):
  - A new extension, enabled by default.
  - Visualize alerts related to the GDPR compliance on the _Overview_ and _Agents_ tabs.
  - The _Ruleset_ tab has been updated to include GDPR filters on the _Rules_ subtab.
- Brand-new Management tab - _Monitoring_ ([#490](https://github.com/wazuh/wazuh-kibana-app/pull/490)):
  - Visualize your Wazuh cluster, both master and clients.
    - Get the current cluster configuration.
    - Nodes listing, sorting, searching, etc.
  - Get a more in-depth cluster status thanks to the newly added [_Timelion_](https://www.elastic.co/guide/en/kibana/current/timelion.html) visualizations.
  - The Detail view gives you a summary of the node's healthcheck.
- Brand-new tab - _Dev tools_ ([#449](https://github.com/wazuh/wazuh-kibana-app/pull/449)):
  - Find it on the top navbar, next to _Discover_.
  - Execute Wazuh API requests directly from the app.
  - This tab uses your currently selected API from _Settings_.
  - You can type different API requests on the input window, select one with the cursor, and click on the Play button to execute it.
  - You can also type comments on the input window.
- More improvements for the _Manager/Ruleset_ tab ([#446](https://github.com/wazuh/wazuh-kibana-app/pull/446)):
  - A new colour palette for regex, order and rule description arguments.
  - Added return to List view on Ruleset button while on Detail view.
  - Fixed line height on all table headers.
  - Removed unused, old code from Ruleset controllers.
- Added option on `config.yml` to enable/disable the `wazuh-monitoring` index ([#441](https://github.com/wazuh/wazuh-kibana-app/pull/441)):
  - Configure the frequency time to generate new indices.
  - The default frequency time has been increased to 1 hour.
  - When disabled, useful metrics will appear on _Overview/General_ replacing the _Agent status_ visualization.
- Added CSV exporting button to the app ([#431](https://github.com/wazuh/wazuh-kibana-app/pull/431)):
  - Implemented new logic to fetch data from the Wazuh API and download it in CSV format.
  - Currently available for the _Ruleset_, _Logs_ and _Groups_ sections on the _Manager_ tab and also the _Agents_ tab.
- More refactoring to the app backend ([#439](https://github.com/wazuh/wazuh-kibana-app/pull/439)):
  - Standardized error output from the server side.
  - Drastically reduced the error management logic on the client side.
  - Applied the _Facade_ pattern when importing/exporting modules.
  - Deleted unused/deprecated/useless methods both from server and client side.
  - Some optimizations to variable type usages.
- Refactoring to Kibana filters management ([#452](https://github.com/wazuh/wazuh-kibana-app/pull/452) & [#459](https://github.com/wazuh/wazuh-kibana-app/pull/459)):
  - Added new class to build queries from the base query.
  - The filter management is being done on controllers instead of the `discover` directive.
  - Now we are emitting specific events whenever we are fetching data or communicating to the `discover` directive.
  - The number of useless requests to fetch data has been reduced.
  - The synchronization actions are working as expected regardless the amount of data and/or the number of machine resources.
  - Fixed several bugs about filter usage and transition to different app tabs.
- Added confirmation message when the user deletes an API entry on _Settings/API_ ([#428](https://github.com/wazuh/wazuh-kibana-app/pull/428)).
- Added support for filters on the _Manager/Logs_ tab when realtime is enabled ([#433](https://github.com/wazuh/wazuh-kibana-app/pull/433)).
- Added more filter options to the Detail view on _Manager/Ruleset_ ([#434](https://github.com/wazuh/wazuh-kibana-app/pull/434)).

### Changed

- Changed OSCAP visualization to avoid clipping issues with large agent names ([#429](https://github.com/wazuh/wazuh-kibana-app/pull/429)).
- Now the related Rules or Decoders sections on _Manager/Ruleset_ will remain hidden if there isn't any data to show or while it's loading ([#434](https://github.com/wazuh/wazuh-kibana-app/pull/434)).
- Added a 200ms delay when fetching iterable data from the Wazuh API ([#445](https://github.com/wazuh/wazuh-kibana-app/pull/445) & [#450](https://github.com/wazuh/wazuh-kibana-app/pull/450)).
- Fixed several bugs related to Wazuh API timeout/cancelled requests ([#445](https://github.com/wazuh/wazuh-kibana-app/pull/445)).
- Added `ENOTFOUND`, `EHOSTUNREACH`, `EINVAL`, `EAI_AGAIN` options for API URL parameter checking ([#463](https://github.com/wazuh/wazuh-kibana-app/pull/463)).
- Now the _Settings/Extensions_ subtab won't appear unless there's at least one API inserted ([#465](https://github.com/wazuh/wazuh-kibana-app/pull/465)).
- Now the index pattern selector on _Settings/Pattern_ will also refresh the known fields when changing it ([#477](https://github.com/wazuh/wazuh-kibana-app/pull/477)).
- Changed the _Manager_ tab into _Management_ ([#490](https://github.com/wazuh/wazuh-kibana-app/pull/490)).

### Fixed

- Fixed a bug where toggling extensions after deleting an API entry could lead into an error message ([#465](https://github.com/wazuh/wazuh-kibana-app/pull/465)).
- Fixed some performance bugs on the `dataHandler` service ([#442](https://github.com/wazuh/wazuh-kibana-app/pull/442) & [#486](https://github.com/wazuh/wazuh-kibana-app/pull/442)).
- Fixed a bug when loading the _Agents preview_ tab on Safari web browser ([#447](https://github.com/wazuh/wazuh-kibana-app/pull/447)).
- Fixed a bug where a new extension (enabled by default) appears disabled when updating the app ([#456](https://github.com/wazuh/wazuh-kibana-app/pull/456)).
- Fixed a bug where pressing the Enter key on the _Discover's_ tab search bar wasn't working properly ([#488](https://github.com/wazuh/wazuh-kibana-app/pull/488)).

### Removed

- Removed the `rison` dependency from the `package.json` file ([#452](https://github.com/wazuh/wazuh-kibana-app/pull/452)).
- Removed unused Elasticsearch request to avoid problems when there's no API inserted ([#460](https://github.com/wazuh/wazuh-kibana-app/pull/460)).

## Wazuh v3.2.1/v3.2.2 - Kibana v6.2.4 - Revision 390

### Added

- Support for Wazuh v3.2.2.
- Refactoring on visualizations use and management ([#397](https://github.com/wazuh/wazuh-kibana-app/pull/397)):
  - Visualizations are no longer stored on an index, they're built and loaded on demand when needed to render the interface.
  - Refactoring on the whole app source code to use the _import/export_ paradigm.
  - Removed old functions and variables from the old visualization management logic.
  - Removed cron task to clean remaining visualizations since it's no longer needed.
  - Some Kibana functions and modules have been overridden in order to make this refactoring work.
    - This change is not intrusive in any case.
- New redesign for the _Manager/Ruleset_ tab ([#420](https://github.com/wazuh/wazuh-kibana-app/pull/420)):
  - Rules and decoders list now divided into two different sections: _List view_ and _Detail view_.
  - Removed old expandable tables to move the rule/decoder information into a new space.
  - Enable different filters on the detail view for a better search on the list view.
  - New table for related rules or decoders.
  - And finally, a bunch of minor design enhancements to the whole app.
- Added a copyright notice to the whole app source code ([#395](https://github.com/wazuh/wazuh-kibana-app/pull/395)).
- Updated `.gitignore` with the _Node_ template ([#395](https://github.com/wazuh/wazuh-kibana-app/pull/395)).
- Added new module to the `package.json` file, [`rison`](https://www.npmjs.com/package/rison) ([#404](https://github.com/wazuh/wazuh-kibana-app/pull/404)).
- Added the `errorHandler` service to the blank screen scenario ([#413](https://github.com/wazuh/wazuh-kibana-app/pull/413)):
  - Now the exact error message will be shown to the user, instead of raw JSON content.
- Added new option on the `config.yml` file to disable the new X-Pack RBAC capabilities to filter index-patterns ([#417](https://github.com/wazuh/wazuh-kibana-app/pull/417)).

### Changed

- Small minor enhancements to the user interface ([#396](https://github.com/wazuh/wazuh-kibana-app/pull/396)):
  - Reduced Wazuh app logo size.
  - Changed buttons text to not use all-capitalized letters.
  - Minor typos found in the HTML/CSS code have been fixed.
- Now the app log stores the package revision ([#417](https://github.com/wazuh/wazuh-kibana-app/pull/417)).

### Fixed

- Fixed bug where the _Agents_ tab didn't preserve the filters after reloading the page ([#404](https://github.com/wazuh/wazuh-kibana-app/pull/404)).
- Fixed a bug when using X-Pack that sometimes threw an error of false _"Not enough privileges"_ scenario ([#415](https://github.com/wazuh/wazuh-kibana-app/pull/415)).
- Fixed a bug where the Kibana Discover auto-refresh functionality was still working when viewing the _Agent configuration_ tab ([#419](https://github.com/wazuh/wazuh-kibana-app/pull/419)).

## Wazuh v3.2.1 - Kibana v6.2.4 - Revision 389

### Changed

- Changed severity and verbosity to some log messages ([#412](https://github.com/wazuh/wazuh-kibana-app/pull/412)).

### Fixed

- Fixed a bug when using the X-Pack plugin without security capabilities enabled ([#403](https://github.com/wazuh/wazuh-kibana-app/pull/403)).
- Fixed a bug when the app was trying to create `wazuh-monitoring` indices without checking the existence of the proper template ([#412](https://github.com/wazuh/wazuh-kibana-app/pull/412)).

## Wazuh v3.2.1 - Kibana v6.2.4 - Revision 388

### Added

- Support for Elastic Stack v6.2.4.
- App server fully refactored ([#360](https://github.com/wazuh/wazuh-kibana-app/pull/360)):
  - Added new classes, reduced the amount of code, removed unused functions, and several optimizations.
  - Now the app follows a more ES6 code style on multiple modules.
  - _Overview/Agents_ visualizations have been ordered into separated files and folders.
  - Now the app can use the default index defined on the `/ect/kibana/kibana.yml` file.
  - Better error handling for the visualizations directive.
  - Added a cron job to delete remaining visualizations on the `.kibana` index if so.
  - Also, we've added some changes when using the X-Pack plugin:
    - Better management of users and roles in order to use the app capabilities.
    - Prevents app loading if the currently logged user has no access to any index pattern.
- Added the `errorHandler` service to the `dataHandler` factory ([#340](https://github.com/wazuh/wazuh-kibana-app/pull/340)).
- Added Syscollector section to _Manager/Agents Configuration_ tabs ([#359](https://github.com/wazuh/wazuh-kibana-app/pull/359)).
- Added `cluster.name` field to the `wazuh-monitoring` index ([#377](https://github.com/wazuh/wazuh-kibana-app/pull/377)).

### Changed

- Increased the query size when fetching the index pattern list ([#339](https://github.com/wazuh/wazuh-kibana-app/pull/339)).
- Changed active colour for all app tables ([#347](https://github.com/wazuh/wazuh-kibana-app/pull/347)).
- Changed validation regex to accept URLs with non-numeric format ([#353](https://github.com/wazuh/wazuh-kibana-app/pull/353)).
- Changed visualization removal cron task to avoid excessive log messages when there weren't removed visualizations ([#361](https://github.com/wazuh/wazuh-kibana-app/pull/361)).
- Changed filters comparison for a safer access ([#383](https://github.com/wazuh/wazuh-kibana-app/pull/383)).
- Removed some `server.log` messages to avoid performance errors ([#384](https://github.com/wazuh/wazuh-kibana-app/pull/384)).
- Changed the way of handling the index patterns list ([#360](https://github.com/wazuh/wazuh-kibana-app/pull/360)).
- Rewritten some false error-level logs to just information-level ones ([#360](https://github.com/wazuh/wazuh-kibana-app/pull/360)).
- Changed some files from JSON to CommonJS for performance improvements ([#360](https://github.com/wazuh/wazuh-kibana-app/pull/360)).
- Replaced some code on the `kibana-discover` directive with a much cleaner statement to avoid issues on the _Agents_ tab ([#394](https://github.com/wazuh/wazuh-kibana-app/pull/394)).

### Fixed

- Fixed a bug where several `agent.id` filters were created at the same time when navigating between _Agents_ and _Groups_ with different selected agents ([#342](https://github.com/wazuh/wazuh-kibana-app/pull/342)).
- Fixed logic on the index-pattern selector which wasn't showing the currently selected pattern the very first time a user opened the app ([#345](https://github.com/wazuh/wazuh-kibana-app/pull/345)).
- Fixed a bug on the `errorHandler` service who was preventing a proper output of some Elastic-related backend error messages ([#346](https://github.com/wazuh/wazuh-kibana-app/pull/346)).
- Fixed panels flickering in the _Settings_ tab ([#348](https://github.com/wazuh/wazuh-kibana-app/pull/348)).
- Fixed a bug in the shards and replicas settings when the user sets the value to zero (0) ([#358](https://github.com/wazuh/wazuh-kibana-app/pull/358)).
- Fixed several bugs related to the upgrade process from Wazuh 2.x to the new refactored server ([#363](https://github.com/wazuh/wazuh-kibana-app/pull/363)).
- Fixed a bug in _Discover/Agents VirusTotal_ tabs to avoid conflicts with the `agent.name` field ([#379](https://github.com/wazuh/wazuh-kibana-app/pull/379)).
- Fixed a bug on the implicit filter in _Discover/Agents PCI_ tabs ([#393](https://github.com/wazuh/wazuh-kibana-app/pull/393)).

### Removed

- Removed clear API password on `checkPattern` response ([#339](https://github.com/wazuh/wazuh-kibana-app/pull/339)).
- Removed old dashboard visualizations to reduce loading times ([#360](https://github.com/wazuh/wazuh-kibana-app/pull/360)).
- Removed some unused dependencies due to the server refactoring ([#360](https://github.com/wazuh/wazuh-kibana-app/pull/360)).
- Removed completely `metricService` from the app ([#389](https://github.com/wazuh/wazuh-kibana-app/pull/389)).

## Wazuh v3.2.1 - Kibana v6.2.2/v6.2.3 - Revision 387

### Added

- New logging system ([#307](https://github.com/wazuh/wazuh-kibana-app/pull/307)):
  - New module implemented to write app logs.
  - Now a trace is stored every time the app is re/started.
  - Currently, the `initialize.js` and `monitoring.js` files work with this system.
  - Note: the logs will live under `/var/log/wazuh/wazuhapp.log` on Linux systems, on Windows systems they will live under `kibana/plugins/`. It rotates the log whenever it reaches 100MB.
- Better cookies handling ([#308](https://github.com/wazuh/wazuh-kibana-app/pull/308)):
  - New field on the `.wazuh-version` index to store the last time the Kibana server was restarted.
  - This is used to check if the cookies have consistency with the current server status.
  - Now the app is clever and takes decisions depending on new consistency checks.
- New design for the _Agents/Configuration_ tab ([#310](https://github.com/wazuh/wazuh-kibana-app/pull/310)):
  - The style is the same as the _Manager/Configuration_ tab.
  - Added two more sections: CIS-CAT and Commands ([#315](https://github.com/wazuh/wazuh-kibana-app/pull/315)).
  - Added a new card that will appear when there's no group configuration at all ([#323](https://github.com/wazuh/wazuh-kibana-app/pull/323)).
- Added _"group"_ column on the agents list in _Agents_ ([#312](https://github.com/wazuh/wazuh-kibana-app/pull/312)):
  - If you click on the group, it will redirect the user to the specified group in _Manager/Groups_.
- New option for the `config.yml` file, `ip.selector` ([#313](https://github.com/wazuh/wazuh-kibana-app/pull/313)):
  - Define if the app will show or not the index pattern selector on the top navbar.
  - This setting is set to `true` by default.
- More CSS cleanup and reordering ([#315](https://github.com/wazuh/wazuh-kibana-app/pull/315)):
  - New `typography.less` file.
  - New `layout.less` file.
  - Removed `cleaned.less` file.
  - Reordering and cleaning of existing CSS files, including removal of unused classes, renaming, and more.
  - The _Settings_ tab has been refactored to correct some visual errors with some card components.
  - Small refactoring to some components from _Manager/Ruleset_ ([#323](https://github.com/wazuh/wazuh-kibana-app/pull/323)).
- New design for the top navbar ([#326](https://github.com/wazuh/wazuh-kibana-app/pull/326)):
  - Cleaned and refactored code
  - Revamped design, smaller and with minor details to follow the rest of Wazuh app guidelines.
- New design for the wz-chip component to follow the new Wazuh app guidelines ([#323](https://github.com/wazuh/wazuh-kibana-app/pull/323)).
- Added more descriptive error messages when the user inserts bad credentials on the _Add new API_ form in the _Settings_ tab ([#331](https://github.com/wazuh/wazuh-kibana-app/pull/331)).
- Added a new CSS class to truncate overflowing text on tables and metric ribbons ([#332](https://github.com/wazuh/wazuh-kibana-app/pull/332)).
- Support for Elastic Stack v6.2.2/v6.2.3.

### Changed

- Improved the initialization system ([#317](https://github.com/wazuh/wazuh-kibana-app/pull/317)):
  - Now the app will re-create the index-pattern if the user deletes the currently used by the Wazuh app.
  - The fieldset is now automatically refreshed if the app detects mismatches.
  - Now every index-pattern is dynamically formatted (for example, to enable the URLs in the _Vulnerabilities_ tab).
  - Some code refactoring for a better handling of possible use cases.
  - And the best thing, it's no longer needed to insert the sample alert!
- Improvements and changes to index-patterns ([#320](https://github.com/wazuh/wazuh-kibana-app/pull/320) & [#333](https://github.com/wazuh/wazuh-kibana-app/pull/333)):
  - Added a new route, `/get-list`, to fetch the index pattern list.
  - Removed and changed several functions for a proper management of index-patterns.
  - Improved the compatibility with user-created index-patterns, known to have unpredictable IDs.
  - Now the app properly redirects to `/blank-screen` if the length of the index patterns list is 0.
  - Ignored custom index patterns with auto-generated ID on the initialization process.
    - Now it uses the value set on the `config.yml` file.
  - If the index pattern is no longer available, the cookie will be overwritten.
- Improvements to the monitoring module ([#322](https://github.com/wazuh/wazuh-kibana-app/pull/322)):
  - Minor refactoring to the whole module.
  - Now the `wazuh-monitoring` index pattern is regenerated if it's missing.
  - And the best thing, it's no longer needed to insert the monitoring template!
- Now the app health check system only checks if the API and app have the same `major.minor` version ([#311](https://github.com/wazuh/wazuh-kibana-app/pull/311)):
  - Previously, the API and app had to be on the same `major.minor.patch` version.
- Adjusted space between title and value in some cards showing Manager or Agent configurations ([#315](https://github.com/wazuh/wazuh-kibana-app/pull/315)).
- Changed red and green colours to more saturated ones, following Kibana style ([#315](https://github.com/wazuh/wazuh-kibana-app/pull/315)).

### Fixed

- Fixed bug in Firefox browser who was not properly showing the tables with the scroll pagination functionality ([#314](https://github.com/wazuh/wazuh-kibana-app/pull/314)).
- Fixed bug where visualizations weren't being destroyed due to ongoing renderization processes ([#316](https://github.com/wazuh/wazuh-kibana-app/pull/316)).
- Fixed several UI bugs for a better consistency and usability ([#318](https://github.com/wazuh/wazuh-kibana-app/pull/318)).
- Fixed an error where the initial index-pattern was not loaded properly the very first time you enter the app ([#328](https://github.com/wazuh/wazuh-kibana-app/pull/328)).
- Fixed an error message that appeared whenever the app was not able to found the `wazuh-monitoring` index pattern ([#328](https://github.com/wazuh/wazuh-kibana-app/pull/328)).

## Wazuh v3.2.1 - Kibana v6.2.2 - Revision 386

### Added

- New design for the _Manager/Groups_ tab ([#295](https://github.com/wazuh/wazuh-kibana-app/pull/295)).
- New design for the _Manager/Configuration_ tab ([#297](https://github.com/wazuh/wazuh-kibana-app/pull/297)).
- New design of agents statistics for the _Agents_ tab ([#299](https://github.com/wazuh/wazuh-kibana-app/pull/299)).
- Added information ribbon into _Overview/Agent SCAP_ tabs ([#303](https://github.com/wazuh/wazuh-kibana-app/pull/303)).
- Added information ribbon into _Overview/Agent VirusTotal_ tabs ([#306](https://github.com/wazuh/wazuh-kibana-app/pull/306)).
- Added information ribbon into _Overview AWS_ tab ([#306](https://github.com/wazuh/wazuh-kibana-app/pull/306)).

### Changed

- Refactoring of HTML and CSS code throughout the whole Wazuh app ([#294](https://github.com/wazuh/wazuh-kibana-app/pull/294), [#302](https://github.com/wazuh/wazuh-kibana-app/pull/302) & [#305](https://github.com/wazuh/wazuh-kibana-app/pull/305)):
  - A big milestone for the project was finally achieved with this refactoring.
  - We've removed the Bootstrap dependency from the `package.json` file.
  - We've removed and merged many duplicated rules.
  - We've removed HTML and `angular-md` overriding rules. Now we have more own-made classes to avoid undesired results on the UI.
  - Also, this update brings tons of minor bugfixes related to weird HTML code.
- Wazuh app visualizations reviewed ([#301](https://github.com/wazuh/wazuh-kibana-app/pull/301)):
  - The number of used buckets has been limited since most of the table visualizations were surpassing acceptable limits.
  - Some visualizations have been checked to see if they make complete sense on what they mean to show to the user.
- Modified some app components for better follow-up of Kibana guidelines ([#290](https://github.com/wazuh/wazuh-kibana-app/pull/290) & [#297](https://github.com/wazuh/wazuh-kibana-app/pull/297)).
  - Also, some elements were modified on the _Discover_ tab in order to correct some mismatches.

### Fixed

- Adjusted information ribbon in _Agents/General_ for large OS names ([#290](https://github.com/wazuh/wazuh-kibana-app/pull/290) & [#294](https://github.com/wazuh/wazuh-kibana-app/pull/294)).
- Fixed unsafe array access on the visualization directive when going directly into _Manager/Ruleset/Decoders_ ([#293](https://github.com/wazuh/wazuh-kibana-app/pull/293)).
- Fixed a bug where navigating between agents in the _Agents_ tab was generating duplicated `agent.id` implicit filters ([#296](https://github.com/wazuh/wazuh-kibana-app/pull/296)).
- Fixed a bug where navigating between different tabs from _Overview_ or _Agents_ while being on the _Discover_ sub-tab was causing data loss in metric watchers ([#298](https://github.com/wazuh/wazuh-kibana-app/pull/298)).
- Fixed incorrect visualization of the rule level on _Manager/Ruleset/Rules_ when the rule level is zero (0) ([#298](https://github.com/wazuh/wazuh-kibana-app/pull/298)).

### Removed

- Removed almost every `md-tooltip` component from the whole app ([#305](https://github.com/wazuh/wazuh-kibana-app/pull/305)).
- Removed unused images from the `img` folder ([#305](https://github.com/wazuh/wazuh-kibana-app/pull/305)).

## Wazuh v3.2.1 - Kibana v6.2.2 - Revision 385

### Added

- Support for Wazuh v3.2.1.
- Brand-new first redesign for the app user interface ([#278](https://github.com/wazuh/wazuh-kibana-app/pull/278)):
  - This is the very first iteration of a _work-in-progress_ UX redesign for the Wazuh app.
  - The overall interface has been refreshed, removing some unnecessary colours and shadow effects.
  - The metric visualizations have been replaced by an information ribbon under the filter search bar, reducing the amount of space they occupied.
    - A new service was implemented for a proper handling of the metric visualizations watchers ([#280](https://github.com/wazuh/wazuh-kibana-app/pull/280)).
  - The rest of the app visualizations now have a new, more detailed card design.
- New shards and replicas settings to the `config.yml` file ([#277](https://github.com/wazuh/wazuh-kibana-app/pull/277)):
  - Now you can apply custom values to the shards and replicas for the `.wazuh` and `.wazuh-version` indices.
  - This feature only works before the installation process. If you modify these settings after installing the app, they won't be applied at all.

### Changed

- Now clicking again on the _Groups_ tab on _Manager_ will properly reload the tab and redirect to the beginning ([#274](https://github.com/wazuh/wazuh-kibana-app/pull/274)).
- Now the visualizations only use the `vis-id` attribute for loading them ([#275](https://github.com/wazuh/wazuh-kibana-app/pull/275)).
- The colours from the toast messages have been replaced to follow the Elastic 6 guidelines ([#286](https://github.com/wazuh/wazuh-kibana-app/pull/286)).

### Fixed

- Fixed wrong data flow on _Agents/General_ when coming from and going to the _Groups_ tab ([#273](https://github.com/wazuh/wazuh-kibana-app/pull/273)).
- Fixed sorting on tables, now they use the sorting functionality provided by the Wazuh API ([#274](https://github.com/wazuh/wazuh-kibana-app/pull/274)).
- Fixed column width issues on some tables ([#274](https://github.com/wazuh/wazuh-kibana-app/pull/274)).
- Fixed bug in the _Agent configuration_ JSON viewer who didn't properly show the full group configuration ([#276](https://github.com/wazuh/wazuh-kibana-app/pull/276)).
- Fixed excessive loading time from some Audit visualizations ([#278](https://github.com/wazuh/wazuh-kibana-app/pull/278)).
- Fixed Play/Pause button in timepicker's auto-refresh ([#281](https://github.com/wazuh/wazuh-kibana-app/pull/281)).
- Fixed unusual scenario on visualization directive where sometimes there was duplicated implicit filters when doing a search ([#283](https://github.com/wazuh/wazuh-kibana-app/pull/283)).
- Fixed some _Overview Audit_ visualizations who were not working properly ([#285](https://github.com/wazuh/wazuh-kibana-app/pull/285)).

### Removed

- Deleted the `id` attribute from all the app visualizations ([#275](https://github.com/wazuh/wazuh-kibana-app/pull/275)).

## Wazuh v3.2.0 - Kibana v6.2.2 - Revision 384

### Added

- New directives for the Wazuh app: `wz-table`, `wz-table-header` and `wz-search-bar` ([#263](https://github.com/wazuh/wazuh-kibana-app/pull/263)):
  - Maintainable and reusable components for a better-structured app.
  - Several files have been changed, renamed and moved to new folders, following _best practices_.
  - The progress bar is now within its proper directive ([#266](https://github.com/wazuh/wazuh-kibana-app/pull/266)).
  - Minor typos and refactoring changes to the new directives.
- Support for Elastic Stack v6.2.2.

### Changed

- App buttons have been refactored. Unified CSS and HTML for buttons, providing the same structure for them ([#269](https://github.com/wazuh/wazuh-kibana-app/pull/269)).
- The API list on Settings now shows the latest inserted API at the beginning of the list ([#261](https://github.com/wazuh/wazuh-kibana-app/pull/261)).
- The check for the currently applied pattern has been improved, providing clever handling of Elasticsearch errors ([#271](https://github.com/wazuh/wazuh-kibana-app/pull/271)).
- Now on _Settings_, when the Add or Edit API form is active, if you press the other button, it will make the previous one disappear, getting a clearer interface ([#9df1e31](https://github.com/wazuh/wazuh-kibana-app/commit/9df1e317903edf01c81eba068da6d20a8a1ea7c2)).

### Fixed

- Fixed visualizations directive to properly load the _Manager/Ruleset_ visualizations ([#262](https://github.com/wazuh/wazuh-kibana-app/pull/262)).
- Fixed a bug where the classic extensions were not affected by the settings of the `config.yml` file ([#266](https://github.com/wazuh/wazuh-kibana-app/pull/266)).
- Fixed minor CSS bugs from the conversion to directives to some components ([#266](https://github.com/wazuh/wazuh-kibana-app/pull/266)).
- Fixed bug in the tables directive when accessing a member it doesn't exist ([#266](https://github.com/wazuh/wazuh-kibana-app/pull/266)).
- Fixed browser console log error when clicking the Wazuh logo on the app ([#6647fbc](https://github.com/wazuh/wazuh-kibana-app/commit/6647fbc051c2bf69df7df6e247b2b2f46963f194)).

### Removed

- Removed the `kbn-dis` directive from _Manager/Ruleset_ ([#262](https://github.com/wazuh/wazuh-kibana-app/pull/262)).
- Removed the `filters.js` and `kibana_fields_file.json` files ([#263](https://github.com/wazuh/wazuh-kibana-app/pull/263)).
- Removed the `implicitFilters` service ([#270](https://github.com/wazuh/wazuh-kibana-app/pull/270)).
- Removed visualizations loading status trace from controllers and visualization directive ([#270](https://github.com/wazuh/wazuh-kibana-app/pull/270)).

## Wazuh v3.2.0 - Kibana v6.2.1 - Revision 383

### Added

- Support for Wazuh 3.2.0.
- Compatibility with Kibana 6.1.0 to Kibana 6.2.1.
- New tab for vulnerability detector alerts.

### Changed

- The app now shows the index pattern selector only if the list length is greater than 1.
  - If it's exactly 1 shows the index pattern without a selector.
- Now the index pattern selector only shows the compatible ones.
  - It's no longer possible to select the `wazuh-monitoring` index pattern.
- Updated Bootstrap to 3.3.7.
- Improved filter propagation between Discover and the visualizations.
- Replaced the login route name from /login to /wlogin to avoid conflict with X-Pack own login route.

### Fixed

- Several CSS bugfixes for better compatibility with Kibana 6.2.1.
- Some variables changed for adapting new Wazuh API requests.
- Better error handling for some Elastic-related messages.
- Fixed browser console error from top-menu directive.
- Removed undesired md-divider from Manager/Logs.
- Adjusted the width of a column in Manager/Logs to avoid overflow issues with the text.
- Fixed a wrong situation with the visualizations when we refresh the Manager/Rules tab.

### Removed

- Removed the `travis.yml` file.

## Wazuh v3.1.0 - Kibana v6.1.3 - Revision 380

### Added

- Support for Wazuh 3.1.0.
- Compatibility with Kibana 6.1.3.
- New error handler for better app errors reporting.
- A new extension for Amazon Web Services alerts.
- A new extension for VirusTotal alerts.
- New agent configuration tab:
  - Visualize the current group configuration for the currently selected agent on the app.
  - Navigate through the different tabs to see which configuration is being used.
  - Check the synchronization status for the configuration.
  - View the current group of the agent and click on it to go to the Groups tab.
- New initial health check for checking some app components.
- New YAML config file:
  - Define the initial index pattern.
  - Define specific checks for the healthcheck.
  - Define the default extensions when adding new APIs.
- New index pattern selector dropdown on the top navbar.
  - The app will reload applying the new index pattern.
- Added new icons for some sections of the app.

### Changed

- New visualizations loader, with much better performance.
- Improved reindex process for the .wazuh index when upgrading from a 2.x-5.x version.
- Adding 365 days expiring time to the cookies.
- Change default behaviour for the config file. Now everything is commented with default values.
  - You need to edit the file, remove the comment mark and apply the desired value.
- Completely redesigned the manager configuration tab.
- Completely redesigned the groups tab.
- App tables have now unified CSS classes.

### Fixed

- Play real-time button has been fixed.
- Preventing duplicate APIs from feeding the wazuh-monitoring index.
- Fixing the check manager connection button.
- Fixing the extensions settings so they are preserved over time.
- Much more error handling messages in all the tabs.
- Fixed OS filters in agents list.
- Fixed autocomplete lists in the agents, rules and decoders list so they properly scroll.
- Many styles bugfixes for the different browsers.
- Reviewed and fixed some visualizations not showing accurate information.

### Removed

- Removed index pattern configuration from the `package.json` file.
- Removed unnecessary dependencies from the `package.json` file.

## Wazuh v3.0.0 - Kibana v6.1.0 - Revision 371

### Added

- You can configure the initial index-pattern used by the plugin in the initialPattern variable of the app's package.json.
- Auto `.wazuh` reindex from Wazuh 2.x - Kibana 5.x to Wazuh 3.x - Kibana 6.x.
  - The API credentials will be automatically migrated to the new installation.
- Dynamically changed the index-pattern used by going to the Settings -> Pattern tab.
  - Wazuh alerts compatibility auto detection.
- New loader for visualizations.
- Better performance: now the tabs use the same Discover tab, only changing the current filters.
- New Groups tab.
  - Now you can check your group configuration (search its agents and configuration files).
- The Logs tab has been improved.
  - You can sort by field and the view has been improved.
- Achieved a clearer interface with implicit filters per tab showed as unremovable chips.

### Changed

- Dynamically creating .kibana index if necessary.
- Better integration with Kibana Discover.
- Visualizations loaded at initialization time.
- New sync system to wait for Elasticsearch JS.
- Decoupling selected API and pattern from backend and moved to the client side.

## Wazuh v2.1.0 - Kibana v5.6.1 - Revision 345

### Added

- Loading icon while Wazuh loads the visualizations.
- Add/Delete/Restart agents.
- OS agent filter

### Changed

- Using genericReq when possible.

## Wazuh v2.0.1 - Kibana v5.5.1 - Revision 339

### Changed

- New index in Elasticsearch to save Wazuh set up configuration
- Short URL's is now supported
- A native base path from kibana.yml is now supported

### Fixed

- Search bar across panels now support parenthesis grouping
- Several CSS fixes for IE browser<|MERGE_RESOLUTION|>--- conflicted
+++ resolved
@@ -166,12 +166,9 @@
 - Fixed agent breadcrumb routing minor error [#4101](https://github.com/wazuh/wazuh-kibana-app/pull/4101)
 - Fixed selected text not visible in API Console [#4102](https://github.com/wazuh/wazuh-kibana-app/pull/4102)
 - Fixed the 'missing parameters' error on the Manager Logs [#4110](https://github.com/wazuh/wazuh-kibana-app/pull/4110)
-<<<<<<< HEAD
 - Fixed "See full error" on error toast [#4119](https://github.com/wazuh/wazuh-kibana-app/pull/4119)
-=======
 - Fixed not being able to remove custom filters. [#4112](https://github.com/wazuh/wazuh-kibana-app/pull/4112)
 - Fixed spinner not showing when export button is clicked in management views [#4120](https://github.com/wazuh/wazuh-kibana-app/pull/4120)
->>>>>>> ee1f31dc
 
 ## Wazuh v4.2.6 - Kibana 7.10.2, 7.11.2, 7.12.1, 7.13.0, 7.13.1, 7.13.2, 7.13.3, 7.13.4, 7.14.0, 7.14.1, 7.14.2 - Revision 4207
 
