# Change Log

All notable changes to the Wazuh app project will be documented in this file.

<<<<<<< HEAD
## Wazuh v4.6.0 - OpenSearch Dashboards 2.8.0 - Revision 00

### Added

- Added rel="noopener noreferrer" in documentation links. [#5197](https://github.com/wazuh/wazuh-kibana-app/pull/5197) [#5274](https://github.com/wazuh/wazuh-kibana-app/pull/5274) [#5298](https://github.com/wazuh/wazuh-kibana-app/pull/5298) [#5409](https://github.com/wazuh/wazuh-kibana-app/pull/5409)
- Added `ignore` and `restrict` options to Syslog configuration. [#5203](https://github.com/wazuh/wazuh-kibana-app/pull/5203)
- Added the `extensions.github` and `extensions.office` settings to the default configuration file [#5376](https://github.com/wazuh/wazuh-kibana-app/pull/5376)
- Added new global error treatment (client-side) [#4163](https://github.com/wazuh/wazuh-kibana-app/pull/4163)
- Added new CLI to generate API data from specification file [#5519](https://github.com/wazuh/wazuh-kibana-app/pull/5519)
- Added specific RBAC permissions to Security section [#5551](https://github.com/wazuh/wazuh-kibana-app/pull/5551)
- Added Refresh and Export formatted button to panels in Agents > Inventory data [#5443](https://github.com/wazuh/wazuh-kibana-app/pull/5443)
- Added Refresh and Export formatted buttons to Management > Cluster > Nodes [#5491](https://github.com/wazuh/wazuh-kibana-app/pull/5491)

### Changed

- Changed of regular expression in RBAC. [#5201](https://github.com/wazuh/wazuh-kibana-app/pull/5201)
- Migrate the timeFilter, metaFields, maxBuckets health checks inside the pattern check. [#5384](https://github.com/wazuh/wazuh-kibana-app/pull/5384)
- Changed the query to search for an agent in `management/configuration`. [#5485](https://github.com/wazuh/wazuh-kibana-app/pull/5485)
- Changed the search bar in management/log to the one used in the rest of the app. [#5476](https://github.com/wazuh/wazuh-kibana-app/pull/5476)
- Changed the design of the wizard to add agents. [#5457](https://github.com/wazuh/wazuh-kibana-app/pull/5457)
- Changed the search bar in Management (Rules, Decoders, CDB List, Groups, Cluster > Nodes) and Modules (Vulnerabilities > Inventory, Security Configuration Assessment > Inventory > {Policy ID} > Checks, MITRE ATT&CK > Intelligence > {Resource}, Integrity monitoring > Inventory > Files, Integrity monitoring > Inventory > Registry), Agent Inventory data, Explore agent modal, Agents [#5363](https://github.com/wazuh/wazuh-kibana-app/pull/5363) [#5442](https://github.com/wazuh/wazuh-kibana-app/pull/5442) [#5443](https://github.com/wazuh/wazuh-kibana-app/pull/5443) [#5444](https://github.com/wazuh/wazuh-kibana-app/pull/5444) [#5445](https://github.com/wazuh/wazuh-kibana-app/pull/5445) [#5447](https://github.com/wazuh/wazuh-kibana-app/pull/5447) [#5452](https://github.com/wazuh/wazuh-kibana-app/pull/5452) [#5491](https://github.com/wazuh/wazuh-kibana-app/pull/5491) [#5785](https://github.com/wazuh/wazuh-kibana-app/pull/5785) [#5813](https://github.com/wazuh/wazuh-kibana-app/pull/5813)

### Fixed

- Fixed trailing hyphen character for OS value in the list of agents [#4828](https://github.com/wazuh/wazuh-kibana-app/pull/4828)
- Fixed several typos in the code, by @jctello [#4911](https://github.com/wazuh/wazuh-kibana-app/pull/4911)
- Fixed the display of more than one protocol in the Global configuration section [#4917](https://github.com/wazuh/wazuh-kibana-app/pull/4917)
- Handling endpoint response was done when there is no data to show [#4918](https://github.com/wazuh/wazuh-kibana-app/pull/4918)
- Fixed references to Elasticsearch in Wazuh-stack plugin [4894](https://github.com/wazuh/wazuh-kibana-app/pull/4894)
- Fixed the 2 errors that appeared in console in Settings>Configuration section. [#5135](https://github.com/wazuh/wazuh-kibana-app/pull/5135)
- Fixed the GitHub and Office 365 module visibility configuration for each API host was not kept when changing/upgrading the plugin [#5376](https://github.com/wazuh/wazuh-kibana-app/pull/5376)
- Fixed the GitHub and Office 365 modules appear in the main menu when they were not configured [#5376](https://github.com/wazuh/wazuh-kibana-app/pull/5376)
- Fixed TypeError in FIM Inventory using new error handler [#5364](https://github.com/wazuh/wazuh-kibana-app/pull/5364)
- Fixed error when using invalid group configuration [#5423](https://github.com/wazuh/wazuh-kibana-app/pull/5423)
- Fixed repeated requests in inventory data and configurations of an agent. [#5460](https://github.com/wazuh/wazuh-kibana-app/pull/5460)
- Fixed repeated requests in the group table when adding a group or refreshing the table [#5465](https://github.com/wazuh/wazuh-kibana-app/pull/5465)
- Fixed an error in the request body suggestions of API Console [#5521](https://github.com/wazuh/wazuh-kibana-app/pull/5521)
- Fixed some errors related to relative dirname of rule and decoder files [#5734](https://github.com/wazuh/wazuh-kibana-app/pull/5734)

### Removed

- Removed deprecated request and code in agent's view [#5451](https://github.com/wazuh/wazuh-kibana-app/pull/5451)
- Removed unnecessary dashboard queries caused by the deploy agent view. [#5453](https://github.com/wazuh/wazuh-kibana-app/pull/5453)
- Removed repeated and unnecessary requests in security section. [#5500](https://github.com/wazuh/wazuh-kibana-app/pull/5500)
- Removed scripts to generate API data from live Wazuh manager [#5519](https://github.com/wazuh/wazuh-kibana-app/pull/5519)
- Removed pretty parameter from cron job requests. [#5532](https://github.com/wazuh/wazuh-kibana-app/pull/5532)
- Removed unnecessary requests in `Management/Status` section. [#5528](https://github.com/wazuh/wazuh-kibana-app/pull/5528)
- Removed obsolete code that caused duplicate requests to the api in `Management`. [#5485](https://github.com/wazuh/wazuh-kibana-app/pull/5485)
- Removed unused embedded jquery-ui [#5592](https://github.com/wazuh/wazuh-kibana-app/pull/5592)

## Wazuh v4.5.2 - OpenSearch Dashboards 2.6.0 - Revision 01
=======
## Wazuh v4.5.3 - OpenSearch Dashboards 2.6.0 - Revision 01

### Added

- Support for Wazuh 4.5.3

## Wazuh v4.5.2 - OpenSearch Dashboards 2.6.0 - Revision 02
>>>>>>> 4c8b9e87

### Added

- Support for Wazuh 4.5.2

### Fixed

- Fixed an error with the commands in the Deploy new agent section for Oracle Linux 6+ agents [#5764](https://github.com/wazuh/wazuh-kibana-app/pull/5764)
- Fixed broken documentation links in `Management/Configuration` section [#5796](https://github.com/wazuh/wazuh-kibana-app/pull/5796)

## Wazuh v4.5.1 - OpenSearch Dashboards 2.6.0 - Revision 03

### Added

- Add Apple Silicon architecture button to the register Agent wizard [#5478](https://github.com/wazuh/wazuh-kibana-app/pull/5478)

### Fixed

- Fixed the rendering of tables that contains IPs and agent overview [#5471](https://github.com/wazuh/wazuh-kibana-app/pull/5471)
- Fixed the agents active coverage stat as NaN in Details panel of Agents section [#5490](https://github.com/wazuh/wazuh-kibana-app/pull/5490)
- Fixed a broken documentation link to agent labels [#5687](https://github.com/wazuh/wazuh-kibana-app/pull/5687)
- Fixed the PDF report filters applied to tables [#5714](https://github.com/wazuh/wazuh-kibana-app/pull/5714)
- Fixed outdated year in the PDF report footer [#5766](https://github.com/wazuh/wazuh-kibana-app/pull/5766)

### Removed

- Removed the agent name in the agent info ribbon [#5497](https://github.com/wazuh/wazuh-kibana-app/pull/5497)

### Changed

- Changed method to perform redirection on agent table buttons [#5539](https://github.com/wazuh/wazuh-kibana-app/pull/5539)
- Changed windows agent service name in the deploy agent wizard [#5538](https://github.com/wazuh/wazuh-kibana-app/pull/5538)
- Changed the requests to get the agent labels for the managers [#5687](https://github.com/wazuh/wazuh-kibana-app/pull/5687)

## Wazuh v4.5.0 - OpenSearch Dashboards 2.6.0 - Revision 01

### Added

- Support for Wazuh 4.5.0

## Wazuh v4.4.5 - OpenSearch Dashboards 2.6.0 - Revision 02

### Added

- Support for Wazuh 4.4.5

## Wazuh v4.4.4 - OpenSearch Dashboards 2.6.0 - Revision 01

### Added

- Support for Wazuh 4.4.4

### Changed

- Changed the title and added a warning in the step 3 of the deploy new agent section. [#5416](https://github.com/wazuh/wazuh-kibana-app/pull/5416)

## Wazuh v4.4.3 - OpenSearch Dashboards 2.6.0 - Revision 01

### Added

- Support for Wazuh 4.4.3

### Fixed

- Fixed command to install the macOS agent on the agent wizard [#5481](https://github.com/wazuh/wazuh-kibana-app/pull/5481) [#5484](https://github.com/wazuh/wazuh-kibana-app/pull/5484)
- Fixed command to start the macOS agent on the agent wizard [#5470](https://github.com/wazuh/wazuh-kibana-app/pull/5470)

## Wazuh v4.4.2 - OpenSearch Dashboards 2.6.0 - Revision 01

### Added

- Support for Wazuh 4.4.2

### Fixed

- Fixed a problem in the backend service to get the plugin configuration [#5428](https://github.com/wazuh/wazuh-kibana-app/pull/5428) [#5432](https://github.com/wazuh/wazuh-kibana-app/pull/5432)

## Wazuh v4.4.1 - OpenSearch Dashboards 2.6.0 - Revision 01

### Fixed

- Fixed the search in the agent inventory data tables [#5196](https://github.com/wazuh/wazuh-kibana-app/pull/5196)
- Fixed `Top 5 users` table overflow in `FIM::Dashboard` [#5334](https://github.com/wazuh/wazuh-kibana-app/pull/5334)
- Fixed a visual error in the 'About' section. [#5337](https://github.com/wazuh/wazuh-kibana-app/pull/5337)
- Fixed the `Anomaly and malware detection` link. [#5329](https://github.com/wazuh/wazuh-kibana-app/pull/5329)
- Fixed the problem that did not allow closing the time picker when the button was clicked again in `Agents` and `Management/Statistics`. [#5341](https://github.com/wazuh/wazuh-kibana-app/pull/5341)

## Wazuh v4.4.0 - OpenSearch Dashboards 2.4.0 - Revision 06

### Added

- Added the option to sort by the agent's count in the group table. [#4323](https://github.com/wazuh/wazuh-kibana-app/pull/4323)
- Added agent synchronization status in the agent module. [#3874](https://github.com/wazuh/wazuh-kibana-app/pull/3874) [#5143](https://github.com/wazuh/wazuh-kibana-app/pull/5143) [#5177](https://github.com/wazuh/wazuh-kibana-app/pull/5177)
- Added the ability to set the agent name in the installation command. [#4739](https://github.com/wazuh/wazuh-kibana-app/pull/4739)
- Added validation to the plugin's settings [#4503](https://github.com/wazuh/wazuh-kibana-app/pull/4503) [#4785](https://github.com/wazuh/wazuh-kibana-app/pull/4785)
- Added new settings to customize the header and footer on the PDF reports [#4505](https://github.com/wazuh/wazuh-kibana-app/pull/4505) [#4798](https://github.com/wazuh/wazuh-kibana-app/pull/4798) [#4805](https://github.com/wazuh/wazuh-kibana-app/pull/4805)
- Added a new setting to enable or disable the customization [#4507](https://github.com/wazuh/wazuh-kibana-app/pull/4507)
- Added the ability to upload an image for the `customization.logo.*` settings in `Settings/Configuration` [#4504](https://github.com/wazuh/wazuh-kibana-app/pull/4504)
- Added macOS support to the 'Deploy new agent' section [#4867](https://github.com/wazuh/wazuh-kibana-app/pull/4867)
- Added PowerPC architecture support for redhat7, in the 'Deploy new agent' section. [#4833](https://github.com/wazuh/wazuh-kibana-app/pull/4833)
- Added a centralized service to handle the requests [#4831](https://github.com/wazuh/wazuh-kibana-app/pull/4831)
- Added data-test-subj property to the create-policy component [#4873](https://github.com/wazuh/wazuh-kibana-app/pull/4873)
- Added a link for additional steps to enroll agents on Alpine Linux in the 'Deploy new agent' section. [#4933](https://github.com/wazuh/wazuh-kibana-app/pull/4933)
- Added extra steps message and new command for Windows XP and Windows Server 2008, added alpine agent with all its steps. [#4933](https://github.com/wazuh/wazuh-kibana-app/pull/4933)
- Added file saving conditions in File Editor [#4970](https://github.com/wazuh/wazuh-kibana-app/pull/4970)
- Added character validation to avoid invalid agent names in the 'Deploy new agent' section. [#5021](https://github.com/wazuh/wazuh-kibana-app/pull/5021) [#5028](https://github.com/wazuh/wazuh-kibana-app/pull/5028)
- Added default selected options in the 'Deploy new agent' section [#5063](https://github.com/wazuh/wazuh-kibana-app/pull/5063)
- Added suggestions for cluster's node and protocol to use for agent enrollment in the 'Deploy new agent' section. [#4776](https://github.com/wazuh/wazuh-kibana-app/pull/4776) [#4954](https://github.com/wazuh/wazuh-kibana-app/pull/4954) [#5166](https://github.com/wazuh/wazuh-kibana-app/pull/5166)
- Redesign the SCA table of the agent's dashboard [#4512](https://github.com/wazuh/wazuh-kibana-app/pull/4512)

### Changed

- Changed the HTTP verb from `GET` to `POST` in the requests to log in to the Wazuh API [#4103](https://github.com/wazuh/wazuh-kibana-app/pull/4103)
- Changed the endpoint that updates the plugin configuration to support updating multiple settings at once. [#4501](https://github.com/wazuh/wazuh-kibana-app/pull/4501)
- Improved alerts summary performance [#4376](https://github.com/wazuh/wazuh-kibana-app/pull/4376) [#5071](https://github.com/wazuh/wazuh-kibana-app/pull/5071) [#5131](https://github.com/wazuh/wazuh-kibana-app/pull/5131)
- Improved the setting's description for the plugin displayed in the UI and the configuration file. [#4501](https://github.com/wazuh/wazuh-kibana-app/pull/4501)
- Improved `Agents Overview` performance [#4363](https://github.com/wazuh/wazuh-kibana-app/pull/4363) [#5076](https://github.com/wazuh/wazuh-kibana-app/pull/5076)
- Improved the message displayed when there is a versions mismatch between the Wazuh API and the Wazuh app [#4529](https://github.com/wazuh/wazuh-kibana-app/pull/4529) [#4964](https://github.com/wazuh/wazuh-kibana-app/pull/4964)
- Updated operating systems' information in the 'Deploy new agent' section. [#4851](https://github.com/wazuh/wazuh-kibana-app/pull/4851)
- Updated and unified the fetching and rendering of the SCA checks results due to changes in the Wazuh API [#5031](https://github.com/wazuh/wazuh-kibana-app/pull/5031)
- Updated the `Agent details` component to the changes in the Wazuh API response. [#3874](https://github.com/wazuh/wazuh-kibana-app/pull/3874)
- Updated the `Last vulnerability scan` component to the changes in the Wazuh API response [#4975](https://github.com/wazuh/wazuh-kibana-app/pull/4975)
- Updated the `winston` dependency to `3.5.1` [#4985](https://github.com/wazuh/wazuh-kibana-app/pull/4985)
- Updated the `mocha` dependency to `10.1.0` [#5062](https://github.com/wazuh/wazuh-kibana-app/pull/5062)
- Updated the `pdfmake` dependency to `0.2.7` [#5062](https://github.com/wazuh/wazuh-kibana-app/pull/5062)
- The button to export the app logs is now disabled when there are no results, instead of showing an error toast [#4992](https://github.com/wazuh/wazuh-kibana-app/pull/4992)
- Independently load each dashboard from the `Agents Overview` page [#4363](https://github.com/wazuh/wazuh-kibana-app/pull/4363)

### Fixed

- Fixed nested fields filtering in dashboards tables and KPIs [#4425](https://github.com/wazuh/wazuh-kibana-app/pull/4425)
- Fixed nested field rendering in security alerts table details [#4428](https://github.com/wazuh/wazuh-kibana-app/pull/4428)
- Fixed a bug where the Wazuh logo was used instead of the custom one [#4539](https://github.com/wazuh/wazuh-kibana-app/pull/4539)
- Fixed rendering problems of the `Agent Overview` section in low resolutions [#4516](https://github.com/wazuh/wazuh-kibana-app/pull/4516)
- Fixed issue when logging out from Wazuh when SAML is enabled [#4595](https://github.com/wazuh/wazuh-kibana-app/issues/4595)
- Fixed server errors with code 500 when the Wazuh API is not reachable / up. [#4710](https://github.com/wazuh/wazuh-kibana-app/pull/4710) [#4728](https://github.com/wazuh/wazuh-kibana-app/pull/4728) [#4971](https://github.com/wazuh/wazuh-kibana-app/pull/4971)
- Fixed pagination to SCA table [#4653](https://github.com/wazuh/wazuh-kibana-app/issues/4653) [#5010](https://github.com/wazuh/wazuh-kibana-app/pull/5010)
- Fixed `WAZUH_PROTOCOL` suggestion in the 'Deploy new agent' section. [#4849](https://github.com/wazuh/wazuh-kibana-app/pull/4849)
- Fixed agent deployment instructions for HP-UX and Solaris. [#4943](https://github.com/wazuh/wazuh-kibana-app/pull/4943)
- Fixed a bug that caused the flyouts to close when clicking inside them [#4638](https://github.com/wazuh/wazuh-kibana-app/pull/4638) [#5046](https://github.com/wazuh/wazuh-kibana-app/pull/5046)
- Fixed the manager option in the 'Deploy new agent' section [#4981](https://github.com/wazuh/wazuh-kibana-app/pull/4981)
- Fixed Inventory checks table filters by stats [#4999](https://github.com/wazuh/wazuh-kibana-app/pull/4999) [#5031](https://github.com/wazuh/wazuh-kibana-app/pull/5031)
- Fixed commands in the 'Deploy new agent' section (most of the commands are missing '-1') [#4962](https://github.com/wazuh/wazuh-kibana-app/pull/4962)
- Fixed agent installation command for macOS in the 'Deploy new agent' section. [#4968](https://github.com/wazuh/wazuh-kibana-app/pull/4968)
- Fixed agent evolution chart [#4942](https://github.com/wazuh/wazuh-kibana-app/pull/4942)
- Fixed Solaris command [#5035](https://github.com/wazuh/wazuh-kibana-app/pull/5035)
- Fixed commands: AIX, OpenSUSE, Alpine, Suse11, Fedora, HP, Oracle Linux 5, Amazon Linux 2, CentOS5. Changed the word 'or higher' in buttons to '+'. Fixed validations for HP, Solaris and Alpine. [#5045](https://github.com/wazuh/wazuh-kibana-app/pull/5045)
- Fixed error in GitHub module PDF report. [#5069](https://github.com/wazuh/wazuh-kibana-app/pull/5069)
- Fixed password input in 'Deploy new agent' section [#5098](https://github.com/wazuh/wazuh-kibana-app/pull/5098)
- Fixed error when clicking on the selectors of agents in the group agents management [#5094](https://github.com/wazuh/wazuh-kibana-app/pull/5094)
- Fixed menu content panel is displayed in the wrong place. [5092](https://github.com/wazuh/wazuh-kibana-app/pull/5092)
- Fixed greyed and disabled menu section names [#5101](https://github.com/wazuh/wazuh-kibana-app/pull/5101)
- Fixed misspelling in the NIST module [#5107](https://github.com/wazuh/wazuh-kibana-app/pull/5107)
- Fixed Statistic cronjob bulk document insert [#5150](https://github.com/wazuh/wazuh-kibana-app/pull/5150)
- Fixed the style of the buttons showing more event information in the event view table. [#5137](https://github.com/wazuh/wazuh-kibana-app/pull/5137)
- Fixed Inventory module for Solaris agents [#5144](https://github.com/wazuh/wazuh-kibana-app/pull/5144)
- Fixed the module information button in Office 365 and GitHub Panel tab to open the nav drawer. [#5167](https://github.com/wazuh/wazuh-kibana-app/pull/5167)
- Fixed a UI crash due to `external_references` field could be missing in some vulnerability data [#5200](https://github.com/wazuh/wazuh-kibana-app/pull/5200)
- Fixed Wazuh main menu not displayed when navigation menu is locked [#5273](https://github.com/wazuh/wazuh-kibana-app/pull/5273)
- Fixed 'Deploy new agent' section which used wrong secure connection property [#5285](https://github.com/wazuh/wazuh-kibana-app/pull/5285) [#5295](https://github.com/wazuh/wazuh-kibana-app/pull/5295)
- Fixed events view when search bar language is `lucene` [#5286](https://github.com/wazuh/wazuh-kibana-app/pull/5286)
- Disabled unmapped fields filter in `Security Events` alerts table [#4929](https://github.com/wazuh/wazuh-kibana-app/pull/4929)
- Raspbian OS, Ubuntu, Amazon Linux and Amazon Linux 2 commands in the 'Deploy new agent' section now change when a different architecture is selected [#4876](https://github.com/wazuh/wazuh-kibana-app/pull/4876) [#4880](https://github.com/wazuh/wazuh-kibana-app/pull/4880)

### Removed

- Removed custom styles for Kibana 7.9.0 [#4491](https://github.com/wazuh/wazuh-kibana-app/pull/4491)
- Removed the `angular-chart.js` dependency [#4985](https://github.com/wazuh/wazuh-kibana-app/pull/4985)
- Removed the `pug-loader` dependency [#5062](https://github.com/wazuh/wazuh-kibana-app/pull/5062) [#5089](https://github.com/wazuh/wazuh-kibana-app/pull/5089)

## Wazuh v4.3.11 - OpenSearch Dashboards 1.2.0 - Revision 4312

### Added

- Support for Wazuh 4.3.11

## Wazuh v4.3.10 - OpenSearch Dashboards 1.2.0 - Revision 4311

### Fixed

- Fixed issue when logging out from Wazuh when SAML is enabled [#4815](https://github.com/wazuh/wazuh-kibana-app/issues/4815)

## Wazuh v4.3.9 - OpenSearch Dashboards 1.2.0 - Revision 4310

### Added

- Support for Wazuh 4.3.9

## Wazuh v4.3.8 - OpenSearch Dashboards 1.2.0 - Revision 4309

### Added

- Support for Wazuh 4.3.8

## Wazuh v4.3.7 - OpenSearch Dashboards 1.2.0 - Revision 4308

### Fixed

- Wazuh.yml review: fixed link to web documentation, improved in-file documentation and fixed some grammatical errors. [#4378](https://github.com/wazuh/wazuh-kibana-app/pull/4378) [#4399](https://github.com/wazuh/wazuh-kibana-app/pull/4399)
- Fixed an error during the generation of a group's report, if the request to the Wazuh API fails [#4350](https://github.com/wazuh/wazuh-kibana-app/pull/4350)
- Fixed a problem with the group's report, when the group has no agents [#4350](https://github.com/wazuh/wazuh-kibana-app/pull/4350)
- Fixed path in logo customization section [#4352](https://github.com/wazuh/wazuh-kibana-app/pull/4352)
- Fixed a TypeError in Firefox. Change the Get request that was made with a Kibana core.http.get(/api/check-wazuh) resource to the WzRequest.genericReq resource and it no longer fails, also add a test capture to public/plugin.ts that wraps the request and in case of failure, the error is detected when the browser does not work with the V8 engine. [#4362](https://github.com/wazuh/wazuh-kibana-app/pull/4362)
- Fixed an error of an undefined username hash related to reporting when using Kibana with X-Pack and security was disabled [#4358](https://github.com/wazuh/wazuh-kibana-app/pull/4358)
- Fixed persistence of the plugin registry file between updates [#4359](https://github.com/wazuh/wazuh-kibana-app/pull/4359)
- Fixed searchbar error on SCA Inventory table [#4367](https://github.com/wazuh/wazuh-kibana-app/pull/4367)
- Fixed a routes loop when reinstalling Wazuh indexer [#4373](https://github.com/wazuh/wazuh-kibana-app/pull/4373)

### Removed

- Removed the use of `manager_host` field related to agent information of Wazuh API responses, which is obsolete [#4350](https://github.com/wazuh/wazuh-kibana-app/pull/4350)

## Wazuh v4.3.6 - OpenSearch Dashboards 1.2.0 - Revision 4307

### Fixed

- Fixed the search bar component to properly distinguish conjuntion operators (AND, OR) [#4326](https://github.com/wazuh/wazuh-kibana-app/pull/4326)
- Fixed documentation link titles to match the documentation sections to redirect to [#4301](https://github.com/wazuh/wazuh-kibana-app/pull/4301)
- Fixed missing documentation references to the Agent's overview, Agent's Integrity monitoring, and Agent's Inventory data sections, when the agent has never connected. [#4301](https://github.com/wazuh/wazuh-kibana-app/pull/4301)
- The references to the documentation site now links to the appropriate version [#4301](https://github.com/wazuh/wazuh-kibana-app/pull/4301)
- Fixed missing documentation link in the Docker Listener module [#4301](https://github.com/wazuh/wazuh-kibana-app/pull/4301)
- Fixed broken links to the documentation site [#4301](https://github.com/wazuh/wazuh-kibana-app/pull/4301)
- Fix Rules, Decoders and CDB lists uploaders to show errors appropriately [#4307](https://github.com/wazuh/wazuh-kibana-app/pull/4307)
- Sanitize report's inputs and usernames [#4330](https://github.com/wazuh/wazuh-kibana-app/pull/4330)

## Wazuh v4.3.5 - OpenSearch Dashboards 1.2.0 - Revision 4306

### Added

- Added to the interface API messages in the Ruleset test module [#4244](https://github.com/wazuh/wazuh-kibana-app/pull/4244)
- Added authorization prompt in Mitre > Intelligence [#4261](https://github.com/wazuh/wazuh-kibana-app/pull/4261)
- Added a more descriptive message when there is an error related to the user permissions when getting the list of index patterns in a route resolver [#4280](https://github.com/wazuh/wazuh-kibana-app/pull/4280)

### Changed

- Changed the reference from Manager to Wazuh server in the guide to deploy a new agent [#4239](https://github.com/wazuh/wazuh-kibana-app/pull/4239)
- Removed the filtered tags because they were not supported by the API endpoint [#4267](https://github.com/wazuh/wazuh-kibana-app/pull/4267)
- Changed styles in visualizations. [#4254](https://github.com/wazuh/wazuh-kibana-app/pull/4254)

### Fixed

- Fixed type error when changing screen size in agents section [#4233](https://github.com/wazuh/wazuh-kibana-app/pull/4233)
- Removed a logged error that appeared when the `statistics` tasks tried to create an index with the same name, causing the second task to fail on the creation of the index because it already exists [#4235](https://github.com/wazuh/wazuh-kibana-app/pull/4235)
- Fixed a UI crash due to a query with syntax errors in `Modules/Security events` [#4237](https://github.com/wazuh/wazuh-kibana-app/pull/4237)
- Fixed an error when generating a module report after changing the selected agent [#4240](https://github.com/wazuh/wazuh-kibana-app/pull/4240)
- Fixed an unhandled error when a Wazuh API request failed in the dev tools [#4266](https://github.com/wazuh/wazuh-kibana-app/pull/4266)
- Fixed an error related to `API not available` when saving the manager configuration and restarting the manager from `Management/Configuration/Edit configuration` on manager mode [#4264](https://github.com/wazuh/wazuh-kibana-app/pull/4264)
- Fixed a UI problem that required scrolling to see the logs in Management/Logs and Settings/Logs [#4253](https://github.com/wazuh/wazuh-kibana-app/pull/4253)

## Wazuh v4.3.4 - OpenSearch Dashboards 1.2.0 - Revision 4305

### Added

- Added the `pending` agent status to some sections that was missing
  [#4166](https://github.com/wazuh/wazuh-kibana-app/pull/4166)
  [#4188](https://github.com/wazuh/wazuh-kibana-app/pull/4188)

### Changed

- Replaced the visualization of `Status` panel in `Agents` [#4166](https://github.com/wazuh/wazuh-kibana-app/pull/4166)
- Replaced the visualization of policy in `Modules/Security configuration assessment/Inventory` [#4166](https://github.com/wazuh/wazuh-kibana-app/pull/4166)
- Consistency in the colors and labels used for the agent status [#4166](https://github.com/wazuh/wazuh-kibana-app/pull/4166) [#4199](https://github.com/wazuh/wazuh-kibana-app/issues/4199)
- Replaced how the full and partial scan dates are displayed in the `Details` panel of `Vulnerabilities/Inventory` [#4169](https://github.com/wazuh/wazuh-kibana-app/pull/4169)

### Fixed

- Fixed that the platform visualizations didn't use some definitions related to the UI on Kibana 7.10.2 [#4166](https://github.com/wazuh/wazuh-kibana-app/pull/4166)
- Fixed a toast message with a successful process appeared when removing an agent of a group in `Management/Groups` and the agent appears in the agent list after refreshing the table [#4167](https://github.com/wazuh/wazuh-kibana-app/pull/4167)
- Fixed import of an empty rule or decoder file [#4176](https://github.com/wazuh/wazuh-kibana-app/pull/4176)
- Fixed overwriting of rule and decoder imports [#4180](https://github.com/wazuh/wazuh-kibana-app/pull/4180)

## Wazuh v4.3.3 - OpenSearch Dashboards 1.2.0 - Revision 4304

### Fixed

- Fixed Wazuh Dashboard troubleshooting url [#4151](https://github.com/wazuh/wazuh-kibana-app/pull/4151)

## Wazuh v4.3.2 - OpenSearch Dashboards 1.2.0 - Revision 4303

### Added

- Support for Wazuh 4.3.2

## Wazuh v4.3.1 - OpenSearch Dashboards 1.2.0 - Revision 4302

### Added

- Added PowerShell version warning to Windows agent installation wizard [#4142](https://github.com/wazuh/wazuh-kibana-app/pull/4142)
- A new workflow is added to perform backports to specific branches [#4149](https://github.com/wazuh/wazuh-kibana-app/pull/4149)

### Fixed

- Fixed the falsy values are displayed as not defined and enhanced the output of `Ruleset Test` [#4141](https://github.com/wazuh/wazuh-kibana-app/pull/4141)

## Wazuh v4.3.0 - OpenSearch Dashboards 1.2.0 - Revision 4301

### Added

- Support for OpenSearch Dashboards 1.2.0
- Added GitHub and Office365 modules [#3557](https://github.com/wazuh/wazuh-kibana-app/pull/3557)
- Added a new `Panel` module tab for GitHub and Office365 modules
  [#3541](https://github.com/wazuh/wazuh-kibana-app/pull/3541)
  [#3945](https://github.com/wazuh/wazuh-kibana-app/pull/3945)
  [#3952](https://github.com/wazuh/wazuh-kibana-app/pull/3952)
- Added ability to filter the results fo the `Network Ports` table in the `Inventory data` section [#3639](https://github.com/wazuh/wazuh-kibana-app/pull/3639)
- Added new endpoint service to collect the frontend logs into a file [#3324](https://github.com/wazuh/wazuh-kibana-app/pull/3324)
- Improved the frontend handle errors strategy: UI, Toasts, console log and log in file
  [#3327](https://github.com/wazuh/wazuh-kibana-app/pull/3327)
  [#3321](https://github.com/wazuh/wazuh-kibana-app/pull/3321)
  [#3367](https://github.com/wazuh/wazuh-kibana-app/pull/3367)
  [#3373](https://github.com/wazuh/wazuh-kibana-app/pull/3373)
  [#3374](https://github.com/wazuh/wazuh-kibana-app/pull/3374)
  [#3390](https://github.com/wazuh/wazuh-kibana-app/pull/3390)  
  [#3410](https://github.com/wazuh/wazuh-kibana-app/pull/3410)
  [#3408](https://github.com/wazuh/wazuh-kibana-app/pull/3408)
  [#3429](https://github.com/wazuh/wazuh-kibana-app/pull/3429)
  [#3427](https://github.com/wazuh/wazuh-kibana-app/pull/3427)
  [#3417](https://github.com/wazuh/wazuh-kibana-app/pull/3417)
  [#3462](https://github.com/wazuh/wazuh-kibana-app/pull/3462)
  [#3451](https://github.com/wazuh/wazuh-kibana-app/pull/3451)
  [#3442](https://github.com/wazuh/wazuh-kibana-app/pull/3442)
  [#3480](https://github.com/wazuh/wazuh-kibana-app/pull/3480)
  [#3472](https://github.com/wazuh/wazuh-kibana-app/pull/3472)
  [#3434](https://github.com/wazuh/wazuh-kibana-app/pull/3434)
  [#3392](https://github.com/wazuh/wazuh-kibana-app/pull/3392)
  [#3404](https://github.com/wazuh/wazuh-kibana-app/pull/3404)
  [#3432](https://github.com/wazuh/wazuh-kibana-app/pull/3432)
  [#3415](https://github.com/wazuh/wazuh-kibana-app/pull/3415)
  [#3469](https://github.com/wazuh/wazuh-kibana-app/pull/3469)
  [#3448](https://github.com/wazuh/wazuh-kibana-app/pull/3448)
  [#3465](https://github.com/wazuh/wazuh-kibana-app/pull/3465)
  [#3464](https://github.com/wazuh/wazuh-kibana-app/pull/3464)
  [#3478](https://github.com/wazuh/wazuh-kibana-app/pull/3478)
  [#4116](https://github.com/wazuh/wazuh-kibana-app/pull/4116)
- Added Intelligence tab to Mitre Att&ck module [#3368](https://github.com/wazuh/wazuh-kibana-app/pull/3368) [#3344](https://github.com/wazuh/wazuh-kibana-app/pull/3344) [#3726](https://github.com/wazuh/wazuh-kibana-app/pull/3726)
- Added sample data for office365 events [#3424](https://github.com/wazuh/wazuh-kibana-app/pull/3424)
- Created a separate component to check for sample data [#3475](https://github.com/wazuh/wazuh-kibana-app/pull/3475)
- Added a new hook for getting value suggestions [#3506](https://github.com/wazuh/wazuh-kibana-app/pull/3506)
- Added dinamic simple filters and adding simple GitHub filters fields [3531](https://github.com/wazuh/wazuh-kibana-app/pull/3531)
- Added configuration viewer for Module Office365 on Management > Configuration [#3524](https://github.com/wazuh/wazuh-kibana-app/pull/3524)
- Added base Module Panel view with Office365 setup [#3518](https://github.com/wazuh/wazuh-kibana-app/pull/3518)
- Added specifics and custom filters for Office365 search bar [#3533](https://github.com/wazuh/wazuh-kibana-app/pull/3533)
- Adding Pagination and filter to drilldown tables at Office pannel [#3544](https://github.com/wazuh/wazuh-kibana-app/pull/3544).
- Simple filters change between panel and drilldown panel [#3568](https://github.com/wazuh/wazuh-kibana-app/pull/3568).
- Added new fields in Inventory table and Flyout Details [#3525](https://github.com/wazuh/wazuh-kibana-app/pull/3525)
- Added columns selector in agents table [#3691](https://github.com/wazuh/wazuh-kibana-app/pull/3691)
- Added a new workflow for create wazuh packages [#3742](https://github.com/wazuh/wazuh-kibana-app/pull/3742)
- Run `template` and `fields` checks in the health check depends on the app configuration [#3783](https://github.com/wazuh/wazuh-kibana-app/pull/3783)
- Added a toast message when there is an error creating a new group [#3804](https://github.com/wazuh/wazuh-kibana-app/pull/3804)
- Added a step to start the agent to the deploy new Windowns agent guide [#3846](https://github.com/wazuh/wazuh-kibana-app/pull/3846)
- Added agents windows events config tab [#3905](https://github.com/wazuh/wazuh-kibana-app/pull/3905)
- Added 3 new panels to `Vulnerabilities/Inventory` [#3893](https://github.com/wazuh/wazuh-kibana-app/pull/3893)
- Added new fields of `Vulnerabilities` to the details flyout [#3893](https://github.com/wazuh/wazuh-kibana-app/pull/3893) [#3908](https://github.com/wazuh/wazuh-kibana-app/pull/3908)
- Added missing fields used in visualizations to the known fiels related to alerts [#3924](https://github.com/wazuh/wazuh-kibana-app/pull/3924)
- Added troubleshooting link to "index pattern was refreshed" toast [#3946](https://github.com/wazuh/wazuh-kibana-app/pull/3946)
- Added more number options to the tables widget in Modules -> "Mitre" [#4041](https://github.com/wazuh/wazuh-kibana-app/pull/4066)
- Management -> groups -> agent: Selectors appear when there are more than 3 options [#4126](https://github.com/wazuh/wazuh-kibana-app/pull/4126)

### Changed

- Changed ossec to wazuh in sample-data [#3121](https://github.com/wazuh/wazuh-kibana-app/pull/3121)
- Changed empty fields in FIM tables and `syscheck.value_name` in discovery now show an empty tag for visual clarity [#3279](https://github.com/wazuh/wazuh-kibana-app/pull/3279)
- Adapted the Mitre tactics and techniques resources to use the API endpoints [#3346](https://github.com/wazuh/wazuh-kibana-app/pull/3346)
- Moved the filterManager subscription to the hook useFilterManager [#3517](https://github.com/wazuh/wazuh-kibana-app/pull/3517)
- Change filter from is to is one of in custom searchbar [#3529](https://github.com/wazuh/wazuh-kibana-app/pull/3529)
- Refactored as module tabs and buttons are rendered [#3494](https://github.com/wazuh/wazuh-kibana-app/pull/3494)
- Updated the deprecated and added new references authd [#3663](https://github.com/wazuh/wazuh-kibana-app/pull/3663) [#3806](https://github.com/wazuh/wazuh-kibana-app/pull/3806)
- Added time subscription to Discover component [#3549](https://github.com/wazuh/wazuh-kibana-app/pull/3549)
- Refactored as module tabs and buttons are rendered [#3494](https://github.com/wazuh/wazuh-kibana-app/pull/3494)
- Testing logs using the Ruletest Test don't display the rule information if not matching a rule. [#3446](https://github.com/wazuh/wazuh-kibana-app/pull/3446)
- Changed format permissions in FIM inventory [#3649](https://github.com/wazuh/wazuh-kibana-app/pull/3649)
- Changed of request for one that does not return data that is not necessary to optimize times. [#3686](https://github.com/wazuh/wazuh-kibana-app/pull/3686) [#3728](https://github.com/wazuh/wazuh-kibana-app/pull/3728)
- Rebranding. Replaced the brand logos, set module icons with brand colors [#3788](https://github.com/wazuh/wazuh-kibana-app/pull/3788)
- Changed user for sample data management [#3795](https://github.com/wazuh/wazuh-kibana-app/pull/3795)
- Changed agent install codeblock copy button and powershell terminal warning [#3792](https://github.com/wazuh/wazuh-kibana-app/pull/3792)
- Refactored as the plugin platform name and references is managed [#3811](https://github.com/wazuh/wazuh-kibana-app/pull/3811)
- Removed `Dashboard` tab for the `Vulnerabilities` modules [#3893](https://github.com/wazuh/wazuh-kibana-app/pull/3893)
- Display all fields in the `Table` tab when expading an alert row in the alerts tables of flyouts and the `Modules/Security Events/Dashboard` table [#3908](https://github.com/wazuh/wazuh-kibana-app/pull/3908)
- Refactored the table in `Vulnerabilities/Inventory` [#3196](https://github.com/wazuh/wazuh-kibana-app/pull/3196)
- Changed Google Groups app icons [#3949](https://github.com/wazuh/wazuh-kibana-app/pull/3949)
- Removed sorting for `Agents` or `Configuration checksum` column in the table of `Management/Groups` due to this is not supported by the API [#3857](https://github.com/wazuh/wazuh-kibana-app/pull/3857)
- Changed messages in the agent installation guide [#4040](https://github.com/wazuh/wazuh-kibana-app/pull/4040)
- Changed the default `wazuh.statistics.shards` setting from `2` to `1` [#4055](https://github.com/wazuh/wazuh-kibana-app/pull/4055)
- Removed the migration tasks in the `.wazuh` and `.wazuh-version` indices [#4098](https://github.com/wazuh/wazuh-kibana-app/pull/4098)
- Separated the actions of viewing and editing the `agent.conf` group file [#4114](https://github.com/wazuh/wazuh-kibana-app/pull/4114)

### Fixed

- Fixed creation of log files [#3384](https://github.com/wazuh/wazuh-kibana-app/pull/3384)
- Fixed double fetching alerts count when pinnin/unpinning the agent in Mitre Att&ck/Framework [#3484](https://github.com/wazuh/wazuh-kibana-app/pull/3484)
- Query config refactor [#3490](https://github.com/wazuh/wazuh-kibana-app/pull/3490)
- Fixed rules and decoders test flyout clickout event [#3412](https://github.com/wazuh/wazuh-kibana-app/pull/3412)
- Notify when you are registering an agent without permissions [#3430](https://github.com/wazuh/wazuh-kibana-app/pull/3430)
- Remove not used `redirectRule` query param when clicking the row table on CDB Lists/Decoders [#3438](https://github.com/wazuh/wazuh-kibana-app/pull/3438)
- Fixed the code overflows over the line numbers in the API Console editor [#3439](https://github.com/wazuh/wazuh-kibana-app/pull/3439)
- Don't open the main menu when changing the seleted API or index pattern [#3440](https://github.com/wazuh/wazuh-kibana-app/pull/3440)
- Fix error message in conf managment [#3443](https://github.com/wazuh/wazuh-kibana-app/pull/3443)
- Fix size api selector when name is too long [#3445](https://github.com/wazuh/wazuh-kibana-app/pull/3445)
- Fixed error when edit a rule or decoder [#3456](https://github.com/wazuh/wazuh-kibana-app/pull/3456)
- Fixed index pattern selector doesn't display the ignored index patterns [#3458](https://github.com/wazuh/wazuh-kibana-app/pull/3458)
- Fixed error in /Management/Configuration when cluster is disabled [#3553](https://github.com/wazuh/wazuh-kibana-app/pull/3553)
- Fix the pinned filters were removed when accessing to the `Panel` tab of a module [#3565](https://github.com/wazuh/wazuh-kibana-app/pull/3565)
- Fixed multi-select component searcher handler [#3645](https://github.com/wazuh/wazuh-kibana-app/pull/3645)
- Fixed order logs properly in Management/Logs [#3609](https://github.com/wazuh/wazuh-kibana-app/pull/3609)
- Fixed the Wazuh API requests to `GET //` [#3661](https://github.com/wazuh/wazuh-kibana-app/pull/3661)
- Fixed missing mitre tactics [#3675](https://github.com/wazuh/wazuh-kibana-app/pull/3675)
- Fix CDB list view not working with IPv6 [#3488](https://github.com/wazuh/wazuh-kibana-app/pull/3488)
- Fixed the bad requests using Console tool to `PUT /active-response` API endpoint [#3466](https://github.com/wazuh/wazuh-kibana-app/pull/3466)
- Fixed group agent management table does not update on error [#3605](https://github.com/wazuh/wazuh-kibana-app/pull/3605)
- Fixed not showing packages details in agent inventory for a freeBSD agent SO [#3651](https://github.com/wazuh/wazuh-kibana-app/pull/3651)
- Fixed wazuh token deleted twice [#3652](https://github.com/wazuh/wazuh-kibana-app/pull/3652)
- Fixed handler of error on dev-tools [#3687](https://github.com/wazuh/wazuh-kibana-app/pull/3687)
- Fixed compatibility wazuh 4.3 - kibana 7.13.4 [#3685](https://github.com/wazuh/wazuh-kibana-app/pull/3685)
- Fixed registry values without agent pinned in FIM>Events [#3689](https://github.com/wazuh/wazuh-kibana-app/pull/3689)
- Fixed breadcrumbs style compatibility for Kibana 7.14.2 [#3688](https://github.com/wazuh/wazuh-kibana-app/pull/3688)
- Fixed security alerts table when filters change [#3682](https://github.com/wazuh/wazuh-kibana-app/pull/3682)
- Fixed error that shows we're using X-Pack when we have Basic [#3692](https://github.com/wazuh/wazuh-kibana-app/pull/3692)
- Fixed blank screen in Kibana 7.10.2 [#3700](https://github.com/wazuh/wazuh-kibana-app/pull/3700)
- Fixed related decoder link undefined parameters error [#3704](https://github.com/wazuh/wazuh-kibana-app/pull/3704)
- Fixing Flyouts in Kibana 7.14.2 [#3708](https://github.com/wazuh/wazuh-kibana-app/pull/3708)
- Fixing the bug of index patterns in health-check due to bad copy of a PR [#3707](https://github.com/wazuh/wazuh-kibana-app/pull/3707)
- Fixed styles and behaviour of button filter in the flyout of `Inventory` section for `Integrity monitoring` and `Vulnerabilities` modules [#3733](https://github.com/wazuh/wazuh-kibana-app/pull/3733)
- Fixed height of `Evolution` card in the `Agents` section when has no data for the selected time range [#3733](https://github.com/wazuh/wazuh-kibana-app/pull/3733)
- Fix clearing the query filter doesn't update the data in Office 365 and GitHub Panel tab [#3722](https://github.com/wazuh/wazuh-kibana-app/pull/3722)
- Fix wrong deamons in filter list [#3710](https://github.com/wazuh/wazuh-kibana-app/pull/3710)
- Fixing bug when create filename with spaces and throws a bad error [#3724](https://github.com/wazuh/wazuh-kibana-app/pull/3724)
- Fixing bug in security User flyout nonexistant unsubmitted changes warning [#3731](https://github.com/wazuh/wazuh-kibana-app/pull/3731)
- Fixing redirect to new tab when click in a link [#3732](https://github.com/wazuh/wazuh-kibana-app/pull/3732)
- Fixed missing settings in `Management/Configuration/Global configuration/Global/Main settings` [#3737](https://github.com/wazuh/wazuh-kibana-app/pull/3737)
- Fixed `Maximum call stack size exceeded` error exporting key-value pairs of a CDB List [#3738](https://github.com/wazuh/wazuh-kibana-app/pull/3738)
- Fixed regex lookahead and lookbehind for safari [#3741](https://github.com/wazuh/wazuh-kibana-app/pull/3741)
- Fixed Vulnerabilities Inventory flyout details filters [#3744](https://github.com/wazuh/wazuh-kibana-app/pull/3744)
- Removed api selector toggle from settings menu since it performed no useful function [#3604](https://github.com/wazuh/wazuh-kibana-app/pull/3604)
- Fixed the requests get [#3661](https://github.com/wazuh/wazuh-kibana-app/pull/3661)
- Fixed Dashboard PDF report error when switching pinned agent state [#3748](https://github.com/wazuh/wazuh-kibana-app/pull/3748)
- Fixed the rendering of the command to deploy new Windows agent not working in some Kibana versions [#3753](https://github.com/wazuh/wazuh-kibana-app/pull/3753)
- Fixed action buttons overlaying to the request text in Tools/API Console [#3772](https://github.com/wazuh/wazuh-kibana-app/pull/3772)
- Fix `Rule ID` value in reporting tables related to top results [#3774](https://github.com/wazuh/wazuh-kibana-app/issues/3774)
- Fixed github/office365 multi-select filters suggested values [#3787](https://github.com/wazuh/wazuh-kibana-app/pull/3787)
- Fix updating the aggregation data of Panel section when changing the time filter [#3790](https://github.com/wazuh/wazuh-kibana-app/pull/3790)
- Removed the button to remove an agent for a group in the agents' table when it is the default group [#3804](https://github.com/wazuh/wazuh-kibana-app/pull/3804)
- Fixed internal user no longer needs permission to make x-pack detection request [#3831](https://github.com/wazuh/wazuh-kibana-app/pull/3831)
- Fixed agents details card style [#3845](https://github.com/wazuh/wazuh-kibana-app/pull/3845) [#3860](https://github.com/wazuh/wazuh-kibana-app/pull/3860)
- Fixed search bar query sanitizing in PDF report [#3861](https://github.com/wazuh/wazuh-kibana-app/pull/3861)
- Fixed routing redirection in events documents discover links [#3866](https://github.com/wazuh/wazuh-kibana-app/pull/3866)
- Fixed health-check [#3868](https://github.com/wazuh/wazuh-kibana-app/pull/3868)
- Fixed refreshing agents evolution visualization [#3894](https://github.com/wazuh/wazuh-kibana-app/pull/3894)
- Fixed an error when generating PDF reports due to Wazuh API token expiration [#3881](https://github.com/wazuh/wazuh-kibana-app/pull/3881)
- Fixed the table of Vulnerabilities/Inventory doesn't reload when changing the selected agent [#3901](https://github.com/wazuh/wazuh-kibana-app/pull/3901)
- Fixed backslash breaking exported JSON result [#3909](https://github.com/wazuh/wazuh-kibana-app/pull/3909)
- Fixed the Events view multiple "The index pattern was refreshed successfully" toast [#3937](https://github.com/wazuh/wazuh-kibana-app/pull/3937)
- Fixed a rendering problem in the map visualizations [#3942](https://github.com/wazuh/wazuh-kibana-app/pull/3942)
- Parse error when using `#` character not at the beginning of the line [#3877](https://github.com/wazuh/wazuh-kibana-app/pull/3877)
- Fixed the `rule.mitre.id` cell enhancement that doesn't support values with sub techniques [#3944](https://github.com/wazuh/wazuh-kibana-app/pull/3944)
- Fixed error not working the alerts displayed when changing the selected time in some flyouts [#3947](https://github.com/wazuh/wazuh-kibana-app/pull/3947) [#4115](https://github.com/wazuh/wazuh-kibana-app/pull/4115)
- Fixed the user can not logout when the Kibana server has a basepath configurated [#3957](https://github.com/wazuh/wazuh-kibana-app/pull/3957)
- Fixed fatal cron-job error when Wazuh API is down [#3991](https://github.com/wazuh/wazuh-kibana-app/pull/3991)
- Fixed circular re-directions when API errors are handled [#4079](https://github.com/wazuh/wazuh-kibana-app/pull/4079)
- Fixed agent breadcrumb routing minor error [#4101](https://github.com/wazuh/wazuh-kibana-app/pull/4101)
- Fixed selected text not visible in API Console [#4102](https://github.com/wazuh/wazuh-kibana-app/pull/4102)
- Fixed the 'missing parameters' error on the Manager Logs [#4110](https://github.com/wazuh/wazuh-kibana-app/pull/4110)
- Fixed undefined input reference when switching between rule set view and rule files view [#4125](https://github.com/wazuh/wazuh-kibana-app/pull/4125)
- Fixed not found FIM file toast error #4124 [#4124](https://github.com/wazuh/wazuh-kibana-app/pull/4124)
- Fixed "See full error" on error toast [#4119](https://github.com/wazuh/wazuh-kibana-app/pull/4119)
- Fixed not being able to remove custom filters. [#4112](https://github.com/wazuh/wazuh-kibana-app/pull/4112)
- Fixed spinner not showing when export button is clicked in management views [#4120](https://github.com/wazuh/wazuh-kibana-app/pull/4120)
- Correction of field and value in the section: last registered agent [#4127](https://github.com/wazuh/wazuh-kibana-app/pull/4127)
- Fixed the download agent installer command [#4132] (https://github.com/wazuh/wazuh-kibana-app/pull/4132)

## Wazuh v4.2.6 - Kibana 7.10.2, 7.11.2, 7.12.1, 7.13.0, 7.13.1, 7.13.2, 7.13.3, 7.13.4, 7.14.0, 7.14.1, 7.14.2 - Revision 4207

### Added

- Support for Kibana 7.13.4
- Support for Kibana 7.14.2
- Hide the `telemetry` banner [#3709](https://github.com/wazuh/wazuh-kibana-app/pull/3709)

### Fixed

- Fixed compatibility Wazuh 4.2 - Kibana 7.13.4 [#3653](https://github.com/wazuh/wazuh-kibana-app/pull/3653)
- Fixed interative register windows agent screen error [#3654](https://github.com/wazuh/wazuh-kibana-app/pull/3654)
- Fixed breadcrumbs style compatibility for Kibana 7.14.2 [#3668](https://github.com/wazuh/wazuh-kibana-app/pull/3668)
- Fixed Wazuh token is not removed after logout in Kibana 7.13 [#3670](https://github.com/wazuh/wazuh-kibana-app/pull/3670)
- Fixed Group Configuration and Management configuration error after trying to going back after you save [#3672](https://github.com/wazuh/wazuh-kibana-app/pull/3672)
- Fixing EuiPanels in Overview Sections and disabled text in WzMenu [#3674](https://github.com/wazuh/wazuh-kibana-app/pull/3674)
- Fixing double flyout clicking in a policy [#3676](https://github.com/wazuh/wazuh-kibana-app/pull/3676)
- Fixed error conflict setting kibana settings from the health check [#3678](https://github.com/wazuh/wazuh-kibana-app/pull/3678)
- Fixed compatibility to get the valid index patterns and refresh fields for Kibana 7.10.2-7.13.4 [3681](https://github.com/wazuh/wazuh-kibana-app/pull/3681)
- Fixed wrong redirect after login [3701](https://github.com/wazuh/wazuh-kibana-app/pull/3701)
- Fixed error getting the index pattern data when there is not `attributes.fields` in the saved object [3689](https://github.com/wazuh/wazuh-kibana-app/pull/3698)

## Wazuh v4.2.4 - Kibana 7.10.2, 7.11.2, 7.12.1 - Revision 4205

### Added

- Support for Wazuh 4.2.4

### Fixed

- Fixed a bug where the user's auth token was not deprecated on logout [#3638](https://github.com/wazuh/wazuh-kibana-app/pull/3638)

## Wazuh v4.2.3 - Kibana 7.10.2, 7.11.2, 7.12.1 - Revision 4204

### Added

- Support for Wazuh 4.2.3

## Wazuh v4.2.2 - Kibana 7.10.2 , 7.12.1 - Revision 4203

### Added

- Wazuh help links in the Kibana help menu [#3170](https://github.com/wazuh/wazuh-kibana-app/pull/3170)
- Redirect to group details using the `group` query param in the URL [#3184](https://github.com/wazuh/wazuh-kibana-app/pull/3184)
- Configuration to disable Wazuh App access from X-Pack/ODFE role [#3222](https://github.com/wazuh/wazuh-kibana-app/pull/3222) [#3292](https://github.com/wazuh/wazuh-kibana-app/pull/3292)
- Added confirmation message when closing a form [#3221](https://github.com/wazuh/wazuh-kibana-app/pull/3221)
- Improvement to hide navbar Wazuh label. [#3240](https://github.com/wazuh/wazuh-kibana-app/pull/3240)
- Add modal creating new rule/decoder [#3274](https://github.com/wazuh/wazuh-kibana-app/pull/3274)
- New functionality to change app logos [#3503](https://github.com/wazuh/wazuh-kibana-app/pull/3503)
- Added link to the upgrade guide when the Wazuh API version and the Wazuh App version mismatch [#3592](https://github.com/wazuh/wazuh-kibana-app/pull/3592)

### Changed

- Removed module titles [#3160](https://github.com/wazuh/wazuh-kibana-app/pull/3160)
- Changed default `wazuh.monitoring.creation` app setting from `d` to `w` [#3174](https://github.com/wazuh/wazuh-kibana-app/pull/3174)
- Changed default `wazuh.monitoring.shards` app setting from `2` to `1` [#3174](https://github.com/wazuh/wazuh-kibana-app/pull/3174)
- Removed Sha1 field from registry key detail [#3189](https://github.com/wazuh/wazuh-kibana-app/pull/3189)
- Removed tooltip in last breadcrumb in header breadcrumb [3250](https://github.com/wazuh/wazuh-kibana-app/pull/3250)
- Refactored the Health check component [#3197](https://github.com/wazuh/wazuh-kibana-app/pull/3197)
- Added version in package downloaded name in agent deploy command [#3210](https://github.com/wazuh/wazuh-kibana-app/issues/3210)
- Removed restriction to allow only current active agents from vulnerability inventory [#3243](https://github.com/wazuh/wazuh-kibana-app/pull/3243)
- Move API selector and Index Pattern Selector to the header bar [#3175](https://github.com/wazuh/wazuh-kibana-app/pull/3175)
- Health check actions notifications refactored and added debug mode [#3258](https://github.com/wazuh/wazuh-kibana-app/pull/3258)
- Improved visualizations object configuration readability [#3355](https://github.com/wazuh/wazuh-kibana-app/pull/3355)
- Changed the way kibana-vis hides the visualization while loading, this should prevent errors caused by having a 0 height visualization [#3349](https://github.com/wazuh/wazuh-kibana-app/pull/3349)

### Fixed

- Fixed screen flickers in Cluster visualization [#3159](https://github.com/wazuh/wazuh-kibana-app/pull/3159)
- Fixed the broken links when using `server.basePath` Kibana setting [#3161](https://github.com/wazuh/wazuh-kibana-app/pull/3161)
- Fixed filter in reports [#3173](https://github.com/wazuh/wazuh-kibana-app/pull/3173)
- Fixed typo error in Settings/Configuration [#3234](https://github.com/wazuh/wazuh-kibana-app/pull/3234)
- Fixed fields overlap in the agent summary screen [#3217](https://github.com/wazuh/wazuh-kibana-app/pull/3217)
- Fixed Ruleset Test, each request is made in a different session instead of all in the same session [#3257](https://github.com/wazuh/wazuh-kibana-app/pull/3257)
- Fixed the `Visualize` button is not displaying when expanding a field in the Events sidebar [#3237](https://github.com/wazuh/wazuh-kibana-app/pull/3237)
- Fix modules are missing in the agent menu [#3244](https://github.com/wazuh/wazuh-kibana-app/pull/3244)
- Fix improving and removing WUI error logs [#3260](https://github.com/wazuh/wazuh-kibana-app/pull/3260)
- Fix some errors of PDF reports [#3272](https://github.com/wazuh/wazuh-kibana-app/pull/3272)
- Fix TypeError when selecting macOS agent deployment in a Safari Browser [#3289](https://github.com/wazuh/wazuh-kibana-app/pull/3289)
- Fix error in how the SCA check's checks are displayed [#3297](https://github.com/wazuh/wazuh-kibana-app/pull/3297)
- Fixed message of error when add sample data fails [#3241](https://github.com/wazuh/wazuh-kibana-app/pull/3241)
- Fixed modules are missing in the agent menu [#3244](https://github.com/wazuh/wazuh-kibana-app/pull/3244)
- Fixed Alerts Summary of modules for reports [#3303](https://github.com/wazuh/wazuh-kibana-app/pull/3303)
- Fixed dark mode visualization background in pdf reports [#3315](https://github.com/wazuh/wazuh-kibana-app/pull/3315)
- Adapt Kibana integrations to Kibana 7.11 and 7.12 [#3309](https://github.com/wazuh/wazuh-kibana-app/pull/3309)
- Fixed error agent view does not render correctly [#3306](https://github.com/wazuh/wazuh-kibana-app/pull/3306)
- Fixed miscalculation in table column width in PDF reports [#3326](https://github.com/wazuh/wazuh-kibana-app/pull/3326)
- Normalized visData table property for 7.12 retro-compatibility [#3323](https://github.com/wazuh/wazuh-kibana-app/pull/3323)
- Fixed error that caused the labels in certain visualizations to overlap [#3355](https://github.com/wazuh/wazuh-kibana-app/pull/3355)
- Fixed export to csv button in dashboards tables [#3358](https://github.com/wazuh/wazuh-kibana-app/pull/3358)
- Fixed Elastic UI breaking changes in 7.12 [#3345](https://github.com/wazuh/wazuh-kibana-app/pull/3345)
- Fixed Wazuh main menu and breadcrumb render issues [#3347](https://github.com/wazuh/wazuh-kibana-app/pull/3347)
- Fixed generation of huge logs from backend errors [#3397](https://github.com/wazuh/wazuh-kibana-app/pull/3397)
- Fixed vulnerabilities flyout not showing alerts if the vulnerability had a field missing [#3593](https://github.com/wazuh/wazuh-kibana-app/pull/3593)

## Wazuh v4.2.1 - Kibana 7.10.2 , 7.11.2 - Revision 4202

### Added

- Support for Wazuh 4.2.1

## Wazuh v4.2.0 - Kibana 7.10.2 , 7.11.2 - Revision 4201

### Added

- Added `Ruleset Test` section under Tools menu, and on Edit Rules/Decoders as a tool. [#1434](https://github.com/wazuh/wazuh-kibana-app/pull/1434)
- Added page size options in Security events, explore agents table [#2925](https://github.com/wazuh/wazuh-kibana-app/pull/2925)
- Added a reminder to restart cluster or manager after import a file in Rules, Decoders or CDB Lists [#3051](https://github.com/wazuh/wazuh-kibana-app/pull/3051)
- Added Agent Stats section [#3056](https://github.com/wazuh/wazuh-kibana-app/pull/3056)
- Added `logtest` PUT example on API Console [#3061](https://github.com/wazuh/wazuh-kibana-app/pull/3061)
- Added vulnerabilities inventory that affect to an agent [#3069](https://github.com/wazuh/wazuh-kibana-app/pull/3069)
- Added retry button to check api again in health check [#3109](https://github.com/wazuh/wazuh-kibana-app/pull/3109)
- Added `wazuh-statistics` template and a new mapping for these indices [#3111](https://github.com/wazuh/wazuh-kibana-app/pull/3111)
- Added link to documentation "Checking connection with Manager" in deploy new agent [#3126](https://github.com/wazuh/wazuh-kibana-app/pull/3126)
- Fixed Agent Evolution graph showing agents from multiple APIs [#3256](https://github.com/wazuh/wazuh-kibana-app/pull/3256)
- Added Disabled index pattern checks in Health Check [#3311](https://github.com/wazuh/wazuh-kibana-app/pull/3311)

### Changed

- Moved Dev Tools inside of Tools menu as Api Console. [#1434](https://github.com/wazuh/wazuh-kibana-app/pull/1434)
- Changed position of Top users on Integrity Monitoring Top 5 user. [#2892](https://github.com/wazuh/wazuh-kibana-app/pull/2892)
- Changed user allow_run_as way of editing. [#3080](https://github.com/wazuh/wazuh-kibana-app/pull/3080)
- Rename some ossec references to Wazuh [#3046](https://github.com/wazuh/wazuh-kibana-app/pull/3046)

### Fixed

- Filter only authorized agents in Agents stats and Visualizations [#3088](https://github.com/wazuh/wazuh-kibana-app/pull/3088)
- Fixed missing `pending` status suggestion for agents [#3095](https://github.com/wazuh/wazuh-kibana-app/pull/3095)
- Index pattern setting not used for choosing from existing patterns [#3097](https://github.com/wazuh/wazuh-kibana-app/pull/3097)
- Fixed space character missing on deployment command if UDP is configured [#3108](https://github.com/wazuh/wazuh-kibana-app/pull/3108)
- Fixed statistics visualizations when a node is selected [#3110](https://github.com/wazuh/wazuh-kibana-app/pull/3110)
- Fixed Flyout date filter also changes main date filter [#3114](https://github.com/wazuh/wazuh-kibana-app/pull/3114)
- Fixed name for "TCP sessions" visualization and average metric is now a sum [#3118](https://github.com/wazuh/wazuh-kibana-app/pull/3118)
- Filter only authorized agents in Events and Security Alerts table [#3120](https://github.com/wazuh/wazuh-kibana-app/pull/3120)
- Fixed Last keep alive label is outside the panel [#3122](https://github.com/wazuh/wazuh-kibana-app/pull/3122)
- Fixed app redirect to Settings section after the health check [#3128](https://github.com/wazuh/wazuh-kibana-app/pull/3128)
- Fixed the plugin logo path in Kibana menu when use `server.basePath` setting [#3144](https://github.com/wazuh/wazuh-kibana-app/pull/3144)
- Fixed deprecated endpoint for create agent groups [3152](https://github.com/wazuh/wazuh-kibana-app/pull/3152)
- Fixed check for TCP protocol in deploy new agent [#3163](https://github.com/wazuh/wazuh-kibana-app/pull/3163)
- Fixed RBAC issue with agent group permissions [#3181](https://github.com/wazuh/wazuh-kibana-app/pull/3181)
- Fixed change index pattern from menu doesn't work [#3187](https://github.com/wazuh/wazuh-kibana-app/pull/3187)
- Conflict with the creation of the index pattern when performing the Health Check [#3232](https://github.com/wazuh/wazuh-kibana-app/pull/3232)
- Added Disabled index pattern checks in Health Check [#3311](https://github.com/wazuh/wazuh-kibana-app/pull/3311)
- Fixed windows update section in Linux Inventory PDF [#3569](https://github.com/wazuh/wazuh-kibana-app/pull/3569)
- Improving and removing unnecessary error logs [#3574](https://github.com/wazuh/wazuh-kibana-app/pull/3574)

## Wazuh v4.1.5 - Kibana 7.10.0 , 7.10.2, 7.11.2 - Revision 4108

### Fixed

- Unable to change selected index pattern from the Wazuh menu [#3330](https://github.com/wazuh/wazuh-kibana-app/pull/3330)

## Wazuh v4.1.5 - Kibana 7.10.0 , 7.10.2, 7.11.2 - Revision 4107

### Added

- Support for Kibana 7.11.2
- Added a warning message for the `Install and enroll the agent` step of `Deploy new agent` guide [#3238](https://github.com/wazuh/wazuh-kibana-app/pull/3238)

### Fixed

- Conflict with the creation of the index pattern when performing the Health Check [#3223](https://github.com/wazuh/wazuh-kibana-app/pull/3223)
- Fixing mac os agents add command [#3207](https://github.com/wazuh/wazuh-kibana-app/pull/3207)

## Wazuh v4.1.5 - Kibana 7.10.0 , 7.10.2 - Revision 4106

- Adapt for Wazuh 4.1.5

## Wazuh v4.1.4 - Kibana 7.10.0 , 7.10.2 - Revision 4105

- Adapt for Wazuh 4.1.4

## Wazuh v4.1.3 - Kibana 7.10.0 , 7.10.2 - Revision 4104

### Added

- Creation of index pattern after the default one is changes in Settings [#2985](https://github.com/wazuh/wazuh-kibana-app/pull/2985)
- Added node name of agent list and detail [#3039](https://github.com/wazuh/wazuh-kibana-app/pull/3039)
- Added loading view while the user is logging to prevent permissions prompts [#3041](https://github.com/wazuh/wazuh-kibana-app/pull/3041)
- Added custom message for each possible run_as setup [#3048](https://github.com/wazuh/wazuh-kibana-app/pull/3048)

### Changed

- Change all dates labels to Kibana formatting time zone [#3047](https://github.com/wazuh/wazuh-kibana-app/pull/3047)
- Improve toast message when selecting a default API [#3049](https://github.com/wazuh/wazuh-kibana-app/pull/3049)
- Improve validation and prevention for caching bundles on the client-side [#3063](https://github.com/wazuh/wazuh-kibana-app/pull/3063) [#3091](https://github.com/wazuh/wazuh-kibana-app/pull/3091)

### Fixed

- Fixed unexpected behavior in Roles mapping [#3028](https://github.com/wazuh/wazuh-kibana-app/pull/3028)
- Fixed rule filter is no applied when you click on a rule id in another module.[#3057](https://github.com/wazuh/wazuh-kibana-app/pull/3057)
- Fixed bug changing master node configuration [#3062](https://github.com/wazuh/wazuh-kibana-app/pull/3062)
- Fixed wrong variable declaration for macOS agents [#3066](https://github.com/wazuh/wazuh-kibana-app/pull/3066)
- Fixed some errors in the Events table, action buttons style, and URLs disappeared [#3086](https://github.com/wazuh/wazuh-kibana-app/pull/3086)
- Fixed Rollback of invalid rule configuration file [#3084](https://github.com/wazuh/wazuh-kibana-app/pull/3084)

## Wazuh v4.1.2 - Kibana 7.10.0 , 7.10.2 - Revision 4103

- Add `run_as` setting to example host configuration in Add new API view [#3021](https://github.com/wazuh/wazuh-kibana-app/pull/3021)
- Refactor of some prompts [#3015](https://github.com/wazuh/wazuh-kibana-app/pull/3015)

### Fixed

- Fix SCA policy detail showing name and check results about another policy [#3007](https://github.com/wazuh/wazuh-kibana-app/pull/3007)
- Fixed that alerts table is empty when switching pinned agents [#3008](https://github.com/wazuh/wazuh-kibana-app/pull/3008)
- Creating a role mapping before the existing ones are loaded, the page bursts [#3013](https://github.com/wazuh/wazuh-kibana-app/pull/3013)
- Fix pagination in SCA checks table when expand some row [#3018](https://github.com/wazuh/wazuh-kibana-app/pull/3018)
- Fix manager is shown in suggestions in Agents section [#3025](https://github.com/wazuh/wazuh-kibana-app/pull/3025)
- Fix disabled loading on inventory when request fail [#3026](https://github.com/wazuh/wazuh-kibana-app/pull/3026)
- Fix restarting selected cluster instead of all of them [#3032](https://github.com/wazuh/wazuh-kibana-app/pull/3032)
- Fix pinned agents don't trigger a new filtered query [#3035](https://github.com/wazuh/wazuh-kibana-app/pull/3035)
- Overlay Wazuh menu when Kibana menu is opened or docked [#3038](https://github.com/wazuh/wazuh-kibana-app/pull/3038)
- Fix visualizations in PDF Reports with Dark mode [#2983](https://github.com/wazuh/wazuh-kibana-app/pull/2983)

## Wazuh v4.1.1 - Kibana 7.10.0 , 7.10.2 - Revision 4102

### Added

- Prompt to show the unsupported module for the selected agent [#2959](https://github.com/wazuh/wazuh-kibana-app/pull/2959)
- Added a X-Frame-Options header to the backend responses [#2977](https://github.com/wazuh/wazuh-kibana-app/pull/2977)

### Changed

- Added toast with refresh button when new fields are loaded [#2974](https://github.com/wazuh/wazuh-kibana-app/pull/2974)
- Migrated manager and cluster files endpoints and their corresponding RBAC [#2984](https://github.com/wazuh/wazuh-kibana-app/pull/2984)

### Fixed

- Fix login error when AWS Elasticsearch and ODFE is used [#2710](https://github.com/wazuh/wazuh-kibana-app/issues/2710)
- An error message is displayed when changing a group's configuration although the user has the right permissions [#2955](https://github.com/wazuh/wazuh-kibana-app/pull/2955)
- Fix Security events table is empty when switching the pinned agents [#2956](https://github.com/wazuh/wazuh-kibana-app/pull/2956)
- Fix disabled switch visual edit button when json content is empty [#2957](https://github.com/wazuh/wazuh-kibana-app/issues/2957)
- Fixed main and `More` menus for unsupported agents [#2959](https://github.com/wazuh/wazuh-kibana-app/pull/2959)
- Fixed forcing a non numeric filter value in a number type field [#2961](https://github.com/wazuh/wazuh-kibana-app/pull/2961)
- Fixed wrong number of alerts in Security Events [#2964](https://github.com/wazuh/wazuh-kibana-app/pull/2964)
- Fixed search with strange characters of agent in Management groups [#2970](https://github.com/wazuh/wazuh-kibana-app/pull/2970)
- Fix the statusCode error message [#2971](https://github.com/wazuh/wazuh-kibana-app/pull/2971)
- Fix the SCA policy stats didn't refresh [#2973](https://github.com/wazuh/wazuh-kibana-app/pull/2973)
- Fixed loading of AWS index fields even when no AWS alerts were found [#2974](https://github.com/wazuh/wazuh-kibana-app/pull/2974)
- Fix some date fields format in FIM and SCA modules [#2975](https://github.com/wazuh/wazuh-kibana-app/pull/2975)
- Fix a non-stop error in Manage agents when the user has no permissions [#2976](https://github.com/wazuh/wazuh-kibana-app/pull/2976)
- Can't edit empty rules and decoders files that already exist in the manager [#2978](https://github.com/wazuh/wazuh-kibana-app/pull/2978)
- Support for alerts index pattern with different ID and name [#2979](https://github.com/wazuh/wazuh-kibana-app/pull/2979)
- Fix the unpin agent in the selection modal [#2980](https://github.com/wazuh/wazuh-kibana-app/pull/2980)
- Fix properly logout of Wazuh API when logging out of the application (only for OpenDistro) [#2789](https://github.com/wazuh/wazuh-kibana-app/issues/2789)
- Fixed missing `&&` from macOS agent deployment command [#2989](https://github.com/wazuh/wazuh-kibana-app/issues/2989)
- Fix prompt permissions on Framework of Mitre and Inventory of Integrity monitoring. [#2967](https://github.com/wazuh/wazuh-kibana-app/issues/2967)
- Fix properly logout of Wazuh API when logging out of the application support x-pack [#2789](https://github.com/wazuh/wazuh-kibana-app/issues/2789)

## Wazuh v4.1.0 - Kibana 7.10.0 , 7.10.2 - Revision 4101

### Added

- Check the max buckets by default in healthcheck and increase them [#2901](https://github.com/wazuh/wazuh-kibana-app/pull/2901)
- Added a prompt wraning in role mapping if run_as is false or he is not allowed to use it by API [#2876](https://github.com/wazuh/wazuh-kibana-app/pull/2876)

### Changed

- Support new fields of Windows Registry at FIM inventory panel [#2679](https://github.com/wazuh/wazuh-kibana-app/issues/2679)
- Added on FIM Inventory Windows Registry registry_key and registry_value items from syscheck [#2908](https://github.com/wazuh/wazuh-kibana-app/issues/2908)
- Uncheck agents after an action in agents groups management [#2907](https://github.com/wazuh/wazuh-kibana-app/pull/2907)
- Unsave rule files when edit or create a rule with invalid content [#2944](https://github.com/wazuh/wazuh-kibana-app/pull/2944)
- Added vulnerabilities module for macos agents [#2969](https://github.com/wazuh/wazuh-kibana-app/pull/2969)

### Fixed

- Fix server error Invalid token specified: Cannot read property 'replace' of undefined [#2899](https://github.com/wazuh/wazuh-kibana-app/issues/2899)
- Fix show empty files rules and decoders: [#2923](https://github.com/wazuh/wazuh-kibana-app/issues/2923)
- Fixed wrong hover texts in CDB lists actions [#2929](https://github.com/wazuh/wazuh-kibana-app/pull/2929)
- Fixed access to forbidden agents information when exporting agents listt [2918](https://github.com/wazuh/wazuh-kibana-app/pull/2918)
- Fix the decoder detail view is not displayed [#2888](https://github.com/wazuh/wazuh-kibana-app/issues/2888)
- Fix the complex search using the Wazuh API query filter in search bars [#2930](https://github.com/wazuh/wazuh-kibana-app/issues/2930)
- Fixed validation to check userPermissions are not ready yet [#2931](https://github.com/wazuh/wazuh-kibana-app/issues/2931)
- Fixed clear visualizations manager list when switching tabs. Fixes PDF reports filters [#2932](https://github.com/wazuh/wazuh-kibana-app/pull/2932)
- Fix Strange box shadow in Export popup panel in Managment > Groups [#2886](https://github.com/wazuh/wazuh-kibana-app/issues/2886)
- Fixed wrong command on alert when data folder does not exist [#2938](https://github.com/wazuh/wazuh-kibana-app/pull/2938)
- Fix agents table OS field sorting: Changes agents table field `os_name` to `os.name,os.version` to make it sortable. [#2939](https://github.com/wazuh/wazuh-kibana-app/pull/2939)
- Fixed diff parsed datetime between agent detail and agents table [#2940](https://github.com/wazuh/wazuh-kibana-app/pull/2940)
- Allow access to Agents section with agent:group action permission [#2933](https://github.com/wazuh/wazuh-kibana-app/issues/2933)
- Fixed filters does not work on modals with search bar [#2935](https://github.com/wazuh/wazuh-kibana-app/pull/2935)
- Fix wrong package name in deploy new agent [#2942](https://github.com/wazuh/wazuh-kibana-app/issues/2942)
- Fixed number agents not show on pie onMouseEvent [#2890](https://github.com/wazuh/wazuh-kibana-app/issues/2890)
- Fixed off Kibana Query Language in search bar of Controls/Inventory modules. [#2945](https://github.com/wazuh/wazuh-kibana-app/pull/2945)
- Fixed number of agents do not show on the pie chart tooltip in agents preview [#2890](https://github.com/wazuh/wazuh-kibana-app/issues/2890)

## Wazuh v4.0.4 - Kibana 7.10.0 , 7.10.2 - Revision 4017

### Added

- Adapt the app to the new Kibana platform [#2475](https://github.com/wazuh/wazuh-kibana-app/issues/2475)
- Wazuh data directory moved from `optimize` to `data` Kibana directory [#2591](https://github.com/wazuh/wazuh-kibana-app/issues/2591)
- Show the wui_rules belong to wazuh-wui API user [#2702](https://github.com/wazuh/wazuh-kibana-app/issues/2702)

### Fixed

- Fixed Wazuh menu and agent menu for Solaris agents [#2773](https://github.com/wazuh/wazuh-kibana-app/issues/2773) [#2725](https://github.com/wazuh/wazuh-kibana-app/issues/2725)
- Fixed wrong shards and replicas for statistics indices and also fixed wrong prefix for monitoring indices [#2732](https://github.com/wazuh/wazuh-kibana-app/issues/2732)
- Report's creation dates set to 1970-01-01T00:00:00.000Z [#2772](https://github.com/wazuh/wazuh-kibana-app/issues/2772)
- Fixed bug for missing commands in ubuntu/debian and centos [#2786](https://github.com/wazuh/wazuh-kibana-app/issues/2786)
- Fixed bug that show an hour before in /security-events/dashboard [#2785](https://github.com/wazuh/wazuh-kibana-app/issues/2785)
- Fixed permissions to access agents [#2838](https://github.com/wazuh/wazuh-kibana-app/issues/2838)
- Fix searching in groups [#2825](https://github.com/wazuh/wazuh-kibana-app/issues/2825)
- Fix the pagination in SCA ckecks table [#2815](https://github.com/wazuh/wazuh-kibana-app/issues/2815)
- Fix the SCA table with a wrong behaviour using the refresh button [#2854](https://github.com/wazuh/wazuh-kibana-app/issues/2854)
- Fix sca permissions for agents views and dashboards [#2862](https://github.com/wazuh/wazuh-kibana-app/issues/2862)
- Solaris should not show vulnerabilities module [#2829](https://github.com/wazuh/wazuh-kibana-app/issues/2829)
- Fix the settings of statistics indices creation [#2858](https://github.com/wazuh/wazuh-kibana-app/issues/2858)
- Update agents' info in Management Status after changing cluster node selected [#2828](https://github.com/wazuh/wazuh-kibana-app/issues/2828)
- Fix error when applying filter in rules from events [#2877](https://github.com/wazuh/wazuh-kibana-app/issues/2877)

### Changed

- Replaced `wazuh` Wazuh API user by `wazuh-wui` in the default configuration [#2852](https://github.com/wazuh/wazuh-kibana-app/issues/2852)
- Add agent id to the reports name in Agent Inventory and Modules [#2817](https://github.com/wazuh/wazuh-kibana-app/issues/2817)

### Adapt for Kibana 7.10.0

- Fixed filter pinned crash returning from agents [#2864](https://github.com/wazuh/wazuh-kibana-app/issues/2864)
- Fixed style in sca and regulatory compliance tables and in wz menu [#2861](https://github.com/wazuh/wazuh-kibana-app/issues/2861)
- Fix body-payload of Sample Alerts POST endpoint [#2857](https://github.com/wazuh/wazuh-kibana-app/issues/2857)
- Fixed bug in the table on Agents->Table-> Actions->Config icon [#2853](https://github.com/wazuh/wazuh-kibana-app/issues/2853)
- Fixed tooltip in the icon of view decoder file [#2850](https://github.com/wazuh/wazuh-kibana-app/issues/2850)
- Fixed bug with agent filter when it is pinned [#2846](https://github.com/wazuh/wazuh-kibana-app/issues/2846)
- Fix discovery navigation [#2845](https://github.com/wazuh/wazuh-kibana-app/issues/2845)
- Search file editor gone [#2843](https://github.com/wazuh/wazuh-kibana-app/issues/2843)
- Fix Agent Search Bar - Regex Query Interpreter [#2834](https://github.com/wazuh/wazuh-kibana-app/issues/2834)
- Fixed accordion style breaking [#2833](https://github.com/wazuh/wazuh-kibana-app/issues/2833)
- Fix metrics are not updated after a bad request in search input [#2830](https://github.com/wazuh/wazuh-kibana-app/issues/2830)
- Fix mitre framework tab crash [#2821](https://github.com/wazuh/wazuh-kibana-app/issues/2821)
- Changed ping request to default request. Added delay and while to che… [#2820](https://github.com/wazuh/wazuh-kibana-app/issues/2820)
- Removed kibana alert for security [#2806](https://github.com/wazuh/wazuh-kibana-app/issues/2806)

## Wazuh v4.0.4 - Kibana 7.10.0 , 7.10.2 - Revision 4016

### Added

- Modified agent registration adding groups and architecture [#2666](https://github.com/wazuh/wazuh-kibana-app/issues/2666) [#2652](https://github.com/wazuh/wazuh-kibana-app/issues/2652)
- Each user can only view their own reports [#2686](https://github.com/wazuh/wazuh-kibana-app/issues/2686)

### Fixed

- Create index pattern even if there aren´t available indices [#2620](https://github.com/wazuh/wazuh-kibana-app/issues/2620)
- Top bar overlayed over expanded visualizations [#2667](https://github.com/wazuh/wazuh-kibana-app/issues/2667)
- Empty inventory data in Solaris agents [#2680](https://github.com/wazuh/wazuh-kibana-app/pull/2680)
- Wrong parameters in the dev-tools autocomplete section [#2675](https://github.com/wazuh/wazuh-kibana-app/issues/2675)
- Wrong permissions on edit CDB list [#2665](https://github.com/wazuh/wazuh-kibana-app/pull/2665)
- fix(frontend): add the metafields when refreshing the index pattern [#2681](https://github.com/wazuh/wazuh-kibana-app/pull/2681)
- Error toast is showing about Elasticsearch users for environments without security [#2713](https://github.com/wazuh/wazuh-kibana-app/issues/2713)
- Error about Handler.error in Role Mapping fixed [#2702](https://github.com/wazuh/wazuh-kibana-app/issues/2702)
- Fixed message in reserved users actions [#2702](https://github.com/wazuh/wazuh-kibana-app/issues/2702)
- Error 500 on Export formatted CDB list [#2692](https://github.com/wazuh/wazuh-kibana-app/pull/2692)
- Wui rules label should have only one tooltip [#2723](https://github.com/wazuh/wazuh-kibana-app/issues/2723)
- Move upper the Wazuh item in the Kibana menu and default index pattern [#2867](https://github.com/wazuh/wazuh-kibana-app/pull/2867)

## Wazuh v4.0.4 - Kibana v7.9.1, v7.9.3 - Revision 4015

### Added

- Support for Wazuh v4.0.4

## Wazuh v4.0.3 - Kibana v7.9.1, v7.9.2, v7.9.3 - Revision 4014

### Added

- Improved management of index-pattern fields [#2630](https://github.com/wazuh/wazuh-kibana-app/issues/2630)

### Fixed

- fix(fronted): fixed the check of API and APP version in health check [#2655](https://github.com/wazuh/wazuh-kibana-app/pull/2655)
- Replace user by username key in the monitoring logic [#2654](https://github.com/wazuh/wazuh-kibana-app/pull/2654)
- Security alerts and reporting issues when using private tenants [#2639](https://github.com/wazuh/wazuh-kibana-app/issues/2639)
- Manager restart in rule editor does not work with Wazuh cluster enabled [#2640](https://github.com/wazuh/wazuh-kibana-app/issues/2640)
- fix(frontend): Empty inventory data in Solaris agents [#2680](https://github.com/wazuh/wazuh-kibana-app/pull/2680)

## Wazuh v4.0.3 - Kibana v7.9.1, v7.9.2, v7.9.3 - Revision 4013

### Added

- Support for Wazuh v4.0.3.

## Wazuh v4.0.2 - Kibana v7.9.1, v7.9.3 - Revision 4012

### Added

- Sample data indices name should take index pattern in use [#2593](https://github.com/wazuh/wazuh-kibana-app/issues/2593)
- Added start option to macos Agents [#2653](https://github.com/wazuh/wazuh-kibana-app/pull/2653)

### Changed

- Statistics settings do not allow to configure primary shards and replicas [#2627](https://github.com/wazuh/wazuh-kibana-app/issues/2627)

## Wazuh v4.0.2 - Kibana v7.9.1, v7.9.3 - Revision 4011

### Added

- Support for Wazuh v4.0.2.

### Fixed

- The index pattern title is overwritten with its id after refreshing its fields [#2577](https://github.com/wazuh/wazuh-kibana-app/issues/2577)
- [RBAC] Issues detected when using RBAC [#2579](https://github.com/wazuh/wazuh-kibana-app/issues/2579)

## Wazuh v4.0.1 - Kibana v7.9.1, v7.9.3 - Revision 4010

### Changed

- Alerts summary table for PDF reports on all modules [#2632](https://github.com/wazuh/wazuh-kibana-app/issues/2632)
- [4.0-7.9] Run as with no wazuh-wui API user [#2576](https://github.com/wazuh/wazuh-kibana-app/issues/2576)
- Deploy a new agent interface as default interface [#2564](https://github.com/wazuh/wazuh-kibana-app/issues/2564)
- Problem in the visualization of new reserved resources of the Wazuh API [#2643](https://github.com/wazuh/wazuh-kibana-app/issues/2643)

### Fixed

- Restore the tables in the agents' reports [#2628](https://github.com/wazuh/wazuh-kibana-app/issues/2628)
- [RBAC] Issues detected when using RBAC [#2579](https://github.com/wazuh/wazuh-kibana-app/issues/2579)
- Changes done via a worker's API are overwritten [#2626](https://github.com/wazuh/wazuh-kibana-app/issues/2626)

### Fixed

- [BUGFIX] Default user field for current platform [#2633](https://github.com/wazuh/wazuh-kibana-app/pull/2633)

## Wazuh v4.0.1 - Kibana v7.9.1, v7.9.3 - Revision 4009

### Changed

- Hide empty columns of the processes table of the MacOS agents [#2570](https://github.com/wazuh/wazuh-kibana-app/pull/2570)
- Missing step in "Deploy a new agent" view [#2623](https://github.com/wazuh/wazuh-kibana-app/issues/2623)
- Implement wazuh users' CRUD [#2598](https://github.com/wazuh/wazuh-kibana-app/pull/2598)

### Fixed

- Inconsistent data in sample data alerts [#2618](https://github.com/wazuh/wazuh-kibana-app/pull/2618)

## Wazuh v4.0.1 - Kibana v7.9.1, v7.9.3 - Revision 4008

### Fixed

- Icons not align to the right in Modules > Events [#2607](https://github.com/wazuh/wazuh-kibana-app/pull/2607)
- Statistics visualizations do not show data [#2602](https://github.com/wazuh/wazuh-kibana-app/pull/2602)
- Error on loading css files [#2599](https://github.com/wazuh/wazuh-kibana-app/pull/2599)
- Fixed search filter in search bar in Module/SCA wasn't working [#2601](https://github.com/wazuh/wazuh-kibana-app/pull/2601)

## Wazuh v4.0.0 - Kibana v7.9.1, v7.9.2, v7.9.3 - Revision 4007

### Fixed

- updated macOS package URL [#2596](https://github.com/wazuh/wazuh-kibana-app/pull/2596)
- Revert "[4.0-7.9] [BUGFIX] Removed unnecessary function call" [#2597](https://github.com/wazuh/wazuh-kibana-app/pull/2597)

## Wazuh v4.0.0 - Kibana v7.9.1, v7.9.2, v7.9.3 - Revision 4006

### Fixed

- Undefined field in event view [#2588](https://github.com/wazuh/wazuh-kibana-app/issues/2588)
- Several calls to the same stats request (esAlerts) [#2586](https://github.com/wazuh/wazuh-kibana-app/issues/2586)
- The filter options popup doesn't open on click once the filter is pinned [#2581](https://github.com/wazuh/wazuh-kibana-app/issues/2581)
- The formatedFields are missing from the index-pattern of wazuh-alerts-\* [#2574](https://github.com/wazuh/wazuh-kibana-app/issues/2574)

## Wazuh v4.0.0 - Kibana v7.9.3 - Revision 4005

### Added

- Support for Kibana v7.9.3

## Wazuh v4.0.0 - Kibana v7.9.1, v7.9.2 - Revision 4002

### Added

- Support for Wazuh v4.0.0.
- Support for Kibana v7.9.1 and 7.9.2.
- Support for Open Distro 1.10.1.
- Added a RBAC security layer integrated with Open Distro and X-Pack.
- Added remoted and analysisd statistics.
- Expand supported deployment variables.
- Added new configuration view settings for GCP integration.
- Added logic to change the `metafields` configuration of Kibana [#2524](https://github.com/wazuh/wazuh-kibana-app/issues/2524)

### Changed

- Migrated the default index-pattern to `wazuh-alerts-*`.
- Removed the `known-fields` functionality.
- Security Events dashboard redesinged.
- Redesigned the app settings configuration with categories.
- Moved the wazuh-registry file to Kibana optimize folder.

### Fixed

- Format options in `wazuh-alerts` index-pattern are not overwritten now.
- Prevent blank page in detaill agent view.
- Navigable agents name in Events.
- Index pattern is not being refreshed.
- Reporting fails when agent is pinned and compliance controls are visited.
- Reload rule detail doesn't work properly with the related rules.
- Fix search bar filter in Manage agent of group [#2541](https://github.com/wazuh/wazuh-kibana-app/pull/2541)

# Wazuh v3.13.6 - Kibana v7.9.2 - Revision 890

### Added

- Support for Wazuh v3.13.6

## Wazuh v3.13.5 - Kibana 7.9.2 - Revision 889

- Sanitize report's inputs and usernames [#4336](https://github.com/wazuh/wazuh-kibana-app/pull/4336)

## Wazuh v3.13.2 - Kibana v7.9.1 - Revision 887

### Added

- Support for Wazuh v3.13.2

## Wazuh v3.13.2 - Kibana v7.8.0 - Revision 887

### Added

- Support for Wazuh v3.13.2

## Wazuh v3.13.1 - Kibana v7.9.1 - Revision 886

### Added

- Support for Kibana v7.9.1

## Wazuh v3.13.1 - Kibana v7.9.0 - Revision 885

### Added

- Support for Kibana v7.9.0

## Wazuh v3.13.1 - Kibana v7.8.1 - Revision 884

### Added

- Support for Kibana v7.8.1

## Wazuh v3.13.1 - Kibana v7.8.0 - Revision 883

### Added

- Support for Wazuh v3.13.1

## Wazuh v3.13.0 - Kibana v7.8.0 - Revision 881

### Added

- Support for Kibana v7.8.0

## Wazuh v3.13.0 - Kibana v7.7.0, v7.7.1 - Revision 880

### Added

- Support for Wazuh v3.13.0
- Support for Kibana v7.7.1
- Support for Open Distro 1.8
- New navigation experience with a global menu [#1965](https://github.com/wazuh/wazuh-kibana-app/issues/1965)
- Added a Breadcrumb in Kibana top nav [#2161](https://github.com/wazuh/wazuh-kibana-app/issues/2161)
- Added a new Agents Summary Screen [#1963](https://github.com/wazuh/wazuh-kibana-app/issues/1963)
- Added a new feature to add sample data to dashboards [#2115](https://github.com/wazuh/wazuh-kibana-app/issues/2115)
- Added MITRE integration [#1877](https://github.com/wazuh/wazuh-kibana-app/issues/1877)
- Added Google Cloud Platform integration [#1873](https://github.com/wazuh/wazuh-kibana-app/issues/1873)
- Added TSC integration [#2204](https://github.com/wazuh/wazuh-kibana-app/pull/2204)
- Added a new Integrity monitoring state view for agent [#2153](https://github.com/wazuh/wazuh-kibana-app/issues/2153)
- Added a new Integrity monitoring files detail view [#2156](https://github.com/wazuh/wazuh-kibana-app/issues/2156)
- Added a new component to explore Compliance requirements [#2156](https://github.com/wazuh/wazuh-kibana-app/issues/2261)

### Changed

- Code migration to React.js
- Global review of styles
- Unified Overview and Agent dashboards into new Modules [#2110](https://github.com/wazuh/wazuh-kibana-app/issues/2110)
- Changed Vulnerabilities dashboard visualizations [#2262](https://github.com/wazuh/wazuh-kibana-app/issues/2262)

### Fixed

- Open Distro tenants have been fixed and are functional now [#1890](https://github.com/wazuh/wazuh-kibana-app/issues/1890).
- Improved navigation performance [#2200](https://github.com/wazuh/wazuh-kibana-app/issues/2200).
- Avoid creating the wazuh-monitoring index pattern if it is disabled [#2100](https://github.com/wazuh/wazuh-kibana-app/issues/2100)
- SCA checks without compliance field can't be expanded [#2264](https://github.com/wazuh/wazuh-kibana-app/issues/2264)

## Wazuh v3.12.3 - Kibana v7.7.1 - Revision 876

### Added

- Support for Kibana v7.7.1

## Wazuh v3.12.3 - Kibana v7.7.0 - Revision 875

### Added

- Support for Kibana v7.7.0

## Wazuh v3.12.3 - Kibana v6.8.8, v7.6.1, v7.6.2 - Revision 874

### Added

- Support for Wazuh v3.12.3

## Wazuh v3.12.2 - Kibana v6.8.8, v7.6.1, v7.6.2 - Revision 873

### Added

- Support for Wazuh v3.12.2

## Wazuh v3.12.1 - Kibana v6.8.8, v7.6.1, v7.6.2 - Revision 872

### Added

- Support Wazuh 3.12.1
- Added new FIM settings on configuration on demand. [#2147](https://github.com/wazuh/wazuh-kibana-app/issues/2147)

### Changed

- Updated agent's variable names in deployment guides. [#2169](https://github.com/wazuh/wazuh-kibana-app/pull/2169)

### Fixed

- Pagination is now shown in table-type visualizations. [#2180](https://github.com/wazuh/wazuh-kibana-app/issues/2180)

## Wazuh v3.12.0 - Kibana v6.8.8, v7.6.2 - Revision 871

### Added

- Support for Kibana v6.8.8 and v7.6.2

## Wazuh v3.12.0 - Kibana v6.8.7, v7.4.2, v7.6.1 - Revision 870

### Added

- Support for Wazuh v3.12.0
- Added a new setting to hide manager alerts from dashboards. [#2102](https://github.com/wazuh/wazuh-kibana-app/pull/2102)
- Added a new setting to be able to change API from the top menu. [#2143](https://github.com/wazuh/wazuh-kibana-app/issues/2143)
- Added a new setting to enable/disable the known fields health check [#2037](https://github.com/wazuh/wazuh-kibana-app/pull/2037)
- Added suport for PCI 11.2.1 and 11.2.3 rules. [#2062](https://github.com/wazuh/wazuh-kibana-app/pull/2062)

### Changed

- Restructuring of the optimize/wazuh directory. Now the Wazuh configuration file (wazuh.yml) is placed on /usr/share/kibana/optimize/wazuh/config. [#2116](https://github.com/wazuh/wazuh-kibana-app/pull/2116)
- Improve performance of Dasboards reports generation. [1802344](https://github.com/wazuh/wazuh-kibana-app/commit/18023447c6279d385df84d7f4a5663ed2167fdb5)

### Fixed

- Discover time range selector is now displayed on the Cluster section. [08901df](https://github.com/wazuh/wazuh-kibana-app/commit/08901dfcbe509f17e4fab26877c8b7dae8a66bff)
- Added the win_auth_failure rule group to Authentication failure metrics. [#2099](https://github.com/wazuh/wazuh-kibana-app/pull/2099)
- Negative values in Syscheck attributes now have their correct value in reports. [7c3e84e](https://github.com/wazuh/wazuh-kibana-app/commit/7c3e84ec8f00760b4f650cfc00a885d868123f99)

## Wazuh v3.11.4 - Kibana v7.6.1 - Revision 858

### Added

- Support for Kibana v7.6.1

## Wazuh v3.11.4 - Kibana v6.8.6, v7.4.2, v7.6.0 - Revision 857

### Added

- Support for Wazuh v3.11.4

## Wazuh v3.11.3 - Kibana v7.6.0 - Revision 856

### Added

- Support for Kibana v7.6.0

## Wazuh v3.11.3 - Kibana v7.4.2 - Revision 855

### Added

- Support for Kibana v7.4.2

## Wazuh v3.11.3 - Kibana v7.5.2 - Revision 854

### Added

- Support for Wazuh v3.11.3

### Fixed

- Windows Updates table is now displayed in the Inventory Data report [#2028](https://github.com/wazuh/wazuh-kibana-app/pull/2028)

## Wazuh v3.11.2 - Kibana v7.5.2 - Revision 853

### Added

- Support for Kibana v7.5.2

## Wazuh v3.11.2 - Kibana v6.8.6, v7.3.2, v7.5.1 - Revision 852

### Added

- Support for Wazuh v3.11.2

### Changed

- Increased list filesize limit for the CDB-list [#1993](https://github.com/wazuh/wazuh-kibana-app/pull/1993)

### Fixed

- The xml validator now correctly handles the `--` string within comments [#1980](https://github.com/wazuh/wazuh-kibana-app/pull/1980)
- The AWS map visualization wasn't been loaded until the user interacts with it [dd31bd7](https://github.com/wazuh/wazuh-kibana-app/commit/dd31bd7a155354bc50fe0af22fca878607c8936a)

## Wazuh v3.11.1 - Kibana v6.8.6, v7.3.2, v7.5.1 - Revision 581

### Added

- Support for Wazuh v3.11.1.

## Wazuh v3.11.0 - Kibana v6.8.6, v7.3.2, v7.5.1 - Revision 580

### Added

- Support for Wazuh v3.11.0.
- Support for Kibana v7.5.1.
- The API credentials configuration has been moved from the .wazuh index to a wazuh.yml configuration file. Now the configuration of the API hosts is done from the file and not from the application. [#1465](https://github.com/wazuh/wazuh-kibana-app/issues/1465) [#1771](https://github.com/wazuh/wazuh-kibana-app/issues/1771).
- Upload ruleset files using a "drag and drop" component [#1770](https://github.com/wazuh/wazuh-kibana-app/issues/1770)
- Add logs for the reporting module [#1622](https://github.com/wazuh/wazuh-kibana-app/issues/1622).
- Extended the "Add new agent" guide [#1767](https://github.com/wazuh/wazuh-kibana-app/issues/1767).
- Add new table for windows hotfixes [#1932](https://github.com/wazuh/wazuh-kibana-app/pull/1932)

### Changed

- Removed Discover from top menu [#1699](https://github.com/wazuh/wazuh-kibana-app/issues/1699).
- Hide index pattern selector in case that only one exists [#1799](https://github.com/wazuh/wazuh-kibana-app/issues/1799).
- Remove visualizations legend [#1936](https://github.com/wazuh/wazuh-kibana-app/pull/1936)
- Normalize the field whodata in the group reporting [#1921](https://github.com/wazuh/wazuh-kibana-app/pull/1921)
- A message in the configuration view is ambiguous [#1870](https://github.com/wazuh/wazuh-kibana-app/issues/1870)
- Refactor syscheck table [#1941](https://github.com/wazuh/wazuh-kibana-app/pull/1941)

### Fixed

- Empty files now throws an error [#1806](https://github.com/wazuh/wazuh-kibana-app/issues/1806).
- Arguments for wazuh api requests are now validated [#1815](https://github.com/wazuh/wazuh-kibana-app/issues/1815).
- Fixed the way to check admin mode [#1838](https://github.com/wazuh/wazuh-kibana-app/issues/1838).
- Fixed error exporting as CSV the files into a group [#1833](https://github.com/wazuh/wazuh-kibana-app/issues/1833).
- Fixed XML validator false error for `<` [1882](https://github.com/wazuh/wazuh-kibana-app/issues/1882)
- Fixed "New file" editor doesn't allow saving twice [#1896](https://github.com/wazuh/wazuh-kibana-app/issues/1896)
- Fixed decoders files [#1929](https://github.com/wazuh/wazuh-kibana-app/pull/1929)
- Fixed registration guide [#1926](https://github.com/wazuh/wazuh-kibana-app/pull/1926)
- Fixed infinite load on Ciscat views [#1920](https://github.com/wazuh/wazuh-kibana-app/pull/1920), [#1916](https://github.com/wazuh/wazuh-kibana-app/pull/1916)
- Fixed missing fields in the Visualizations [#1913](https://github.com/wazuh/wazuh-kibana-app/pull/1913)
- Fixed Amazon S3 status is wrong in configuration section [#1864](https://github.com/wazuh/wazuh-kibana-app/issues/1864)
- Fixed hidden overflow in the fim configuration [#1887](https://github.com/wazuh/wazuh-kibana-app/pull/1887)
- Fixed Logo source fail after adding server.basePath [#1871](https://github.com/wazuh/wazuh-kibana-app/issues/1871)
- Fixed the documentation broken links [#1853](https://github.com/wazuh/wazuh-kibana-app/pull/1853)

## Wazuh v3.10.2 - Kibana v7.5.1 - Revision 556

### Added

- Support for Kibana v7.5.1

## Wazuh v3.10.2 - Kibana v7.5.0 - Revision 555

### Added

- Support for Kibana v7.5.0

## Wazuh v3.10.2 - Kibana v7.4.2 - Revision 549

### Added

- Support for Kibana v7.4.2

## Wazuh v3.10.2 - Kibana v7.4.1 - Revision 548

### Added

- Support for Kibana v7.4.1

## Wazuh v3.10.2 - Kibana v7.4.0 - Revision 547

### Added

- Support for Kibana v7.4.0
- Support for Wazuh v3.10.2.

## Wazuh v3.10.2 - Kibana v7.3.2 - Revision 546

### Added

- Support for Wazuh v3.10.2.

## Wazuh v3.10.1 - Kibana v7.3.2 - Revision 545

### Added

- Support for Wazuh v3.10.1.

## Wazuh v3.10.0 - Kibana v7.3.2 - Revision 543

### Added

- Support for Wazuh v3.10.0.
- Added an interactive guide for registering agents, things are now easier for the user, guiding it through the steps needed ending in a _copy & paste_ snippet for deploying his agent [#1468](https://github.com/wazuh/wazuh-kibana-app/issues/1468).
- Added new dashboards for the recently added regulatory compliance groups into the Wazuh core. They are HIPAA and NIST-800-53 [#1468](https://github.com/wazuh/wazuh-kibana-app/issues/1448), [#1638](https://github.com/wazuh/wazuh-kibana-app/issues/1638).
- Make the app work under a custom Kibana space [#1234](https://github.com/wazuh/wazuh-kibana-app/issues/1234), [#1450](https://github.com/wazuh/wazuh-kibana-app/issues/1450).
- Added the ability to manage the app as a native plugin when using Kibana spaces, now you can safely hide/show the app depending on the selected space [#1601](https://github.com/wazuh/wazuh-kibana-app/issues/1601).
- Adapt the app the for Kibana dark mode [#1562](https://github.com/wazuh/wazuh-kibana-app/issues/1562).
- Added an alerts summary in _Overview > FIM_ panel [#1527](https://github.com/wazuh/wazuh-kibana-app/issues/1527).
- Export all the information of a Wazuh group and its related agents in a PDF document [#1341](https://github.com/wazuh/wazuh-kibana-app/issues/1341).
- Export the configuration of a certain agent as a PDF document. Supports granularity for exporting just certain sections of the configuration [#1340](https://github.com/wazuh/wazuh-kibana-app/issues/1340).

### Changed

- Reduced _Agents preview_ load time using the new API endpoint `/summary/agents` [#1687](https://github.com/wazuh/wazuh-kibana-app/pull/1687).
- Replaced most of the _md-nav-bar_ Angular.js components with React components using EUI [#1705](https://github.com/wazuh/wazuh-kibana-app/pull/1705).
- Replaced the requirements slider component with a new styled component [#1708](https://github.com/wazuh/wazuh-kibana-app/pull/1708).
- Soft deprecated the _.wazuh-version_ internal index, now the app dumps its content if applicable to a registry file, then the app removes that index. Further versions will hard deprecate this index [#1467](https://github.com/wazuh/wazuh-kibana-app/issues/1467).
- Visualizations now don't fetch the documents _source_, also, they now use _size: 0_ for fetching [#1663](https://github.com/wazuh/wazuh-kibana-app/issues/1663).
- The app menu is now fixed on top of the view, it's not being hidden on every state change. Also, the Wazuh logo was placed in the top bar of Kibana UI [#1502](https://github.com/wazuh/wazuh-kibana-app/issues/1502).
- Improved _getTimestamp_ method not returning a promise object because it's no longer needed [014bc3a](https://github.com/wazuh/wazuh-kibana-app/commit/014b3aba0d2e9cda0c4d521f5f16faddc434a21e). Also improved main Discover listener for Wazuh not returning a promise object [bd82823](https://github.com/wazuh/wazuh-kibana-app/commit/bd8282391a402b8c567b32739cf914a0135d74bc).
- Replaced _Requirements over time_ visualizations in both PCI DSS and GDPR dashboards [35c539](https://github.com/wazuh/wazuh-kibana-app/commit/35c539eb328b3bded94aa7608f73f9cc51c235a6).
- Do not show a toaster when a visualization field was not known yet, instead, show it just in case the internal refreshing failed [19a2e7](https://github.com/wazuh/wazuh-kibana-app/commit/19a2e71006b38f6a64d3d1eb8a20b02b415d7e07).
- Minor optimizations for server logging [eb8e000](https://github.com/wazuh/wazuh-kibana-app/commit/eb8e00057dfea2dafef56319590ff832042c402d).

### Fixed

- Alerts search bar fixed for Kibana v7.3.1, queries were not being applied as expected [#1686](https://github.com/wazuh/wazuh-kibana-app/issues/1686).
- Hide attributes field from non-Windows agents in the FIM table [#1710](https://github.com/wazuh/wazuh-kibana-app/issues/1710).
- Fixed broken view in Management > Configuration > Amazon S3 > Buckets, some information was missing [#1675](https://github.com/wazuh/wazuh-kibana-app/issues/1675).
- Keep user's filters when switching from Discover to panel [#1685](https://github.com/wazuh/wazuh-kibana-app/issues/1685).
- Reduce load time and amount of data to be fetched in _Management > Cluster monitoring_ section avoiding possible timeouts [#1663](https://github.com/wazuh/wazuh-kibana-app/issues/1663).
- Restored _Remove column_ feature in Discover tabs [#1702](https://github.com/wazuh/wazuh-kibana-app/issues/1702).
- Apps using Kibana v7.3.1 had a bug once the user goes back from _Agent > FIM > Files_ to _Agent > FIM > dashboard_, filters disappear, now it's working properly [#1700](https://github.com/wazuh/wazuh-kibana-app/issues/1700).
- Fixed visual bug in _Management > Cluster monitoring_ and a button position [1e3b748](https://github.com/wazuh/wazuh-kibana-app/commit/1e3b748f11b43b2e7956b830269b6d046d74d12c).
- The app installation date was not being updated properly, now it's fixed [#1692](https://github.com/wazuh/wazuh-kibana-app/issues/1692).
- Fixed _Network interfaces_ table in Inventory section, the table was not paginating [#1474](https://github.com/wazuh/wazuh-kibana-app/issues/1474).
- Fixed APIs passwords are now obfuscated in server responses [adc3152](https://github.com/wazuh/wazuh-kibana-app/pull/1782/commits/adc31525e26b25e4cb62d81cbae70a8430728af5).

## Wazuh v3.9.5 - Kibana v6.8.2 / Kibana v7.2.1 / Kibana v7.3.0 - Revision 531

### Added

- Support for Wazuh v3.9.5

## Wazuh v3.9.4 - Kibana v6.8.1 / Kibana v6.8.2 / Kibana v7.2.0 / Kibana v7.2.1 / Kibana v7.3.0 - Revision 528

### Added

- Support for Wazuh v3.9.4
- Allow filtering by clicking a column in rules/decoders tables [0e2ddd7](https://github.com/wazuh/wazuh-kibana-app/pull/1615/commits/0e2ddd7b73f7f7975d02e97ed86ae8a0966472b4)
- Allow open file in rules table clicking on the file column [1af929d](https://github.com/wazuh/wazuh-kibana-app/pull/1615/commits/1af929d62f450f93c6733868bcb4057e16b7e279)

### Changed

- Improved app performance [#1640](https://github.com/wazuh/wazuh-kibana-app/pull/1640).
- Remove path filter from custom rules and decoders [895792e](https://github.com/wazuh/wazuh-kibana-app/pull/1615/commits/895792e6e6d9401b3293d5e16352b9abef515096)
- Show path column in rules and decoders [6f49816](https://github.com/wazuh/wazuh-kibana-app/pull/1615/commits/6f49816c71b5999d77bf9e3838443627c9be945d)
- Removed SCA overview dashboard [94ebbff](https://github.com/wazuh/wazuh-kibana-app/pull/1615/commits/94ebbff231cbfb6d793130e0b9ea855baa755a1c)
- Disabled last custom column removal [f1ef7de](https://github.com/wazuh/wazuh-kibana-app/pull/1615/commits/f1ef7de1a34bbe53a899596002e8153b95e7dc0e)
- Agents messages across sections unification [8fd7e36](https://github.com/wazuh/wazuh-kibana-app/pull/1615/commits/8fd7e36286fa9dfd03a797499af6ffbaa90b00e1)

### Fixed

- Fix check storeded apis [d6115d6](https://github.com/wazuh/wazuh-kibana-app/pull/1615/commits/d6115d6424c78f0cde2017b432a51b77186dd95a).
- Fix pci-dss console error [297080d](https://github.com/wazuh/wazuh-kibana-app/pull/1615/commits/297080d36efaea8f99b0cafd4c48845dad20495a)
- Fix error in reportingTable [85b7266](https://github.com/wazuh/wazuh-kibana-app/pull/1615/commits/85b72662cb4db44c443ed04f7c31fba57eefccaa)
- Fix filters budgets size [c7ac86a](https://github.com/wazuh/wazuh-kibana-app/pull/1615/commits/c7ac86acb3d5afaf1cf348fab09a2b8c5778a491)
- Fix missing permalink virustotal visualization [1b57529](https://github.com/wazuh/wazuh-kibana-app/pull/1615/commits/1b57529758fccdeb3ac0840e66a8aafbe4757a96)
- Improved wz-table performance [224bd6f](https://github.com/wazuh/wazuh-kibana-app/pull/1615/commits/224bd6f31235c81ba01755c3c1e120c3f86beafd)
- Fix inconsistent data between visualizations and tables in Overview Security Events [b12c600](https://github.com/wazuh/wazuh-kibana-app/pull/1615/commits/b12c600578d80d0715507dec4624a4ebc27ea573)
- Timezone applied in cluster status [a4f620d](https://github.com/wazuh/wazuh-kibana-app/pull/1615/commits/a4f620d398f5834a6d2945af892a462425ca3bec)
- Fixed Overview Security Events report when wazuh.monitoring is disabled [1c26da0](https://github.com/wazuh/wazuh-kibana-app/pull/1615/commits/1c26da05a0b6daf727e15c13b819111aa4e4e913)
- Fixes in APIs management [2143943](https://github.com/wazuh/wazuh-kibana-app/pull/1615/commits/2143943a5049cbb59bb8d6702b5a56cbe0d27a2a)
- Prevent duplicated visualization toast errors [786faf3](https://github.com/wazuh/wazuh-kibana-app/commit/786faf3e62d2cad13f512c0f873b36eca6e9787d)
- Fix not properly updated breadcrumb in ruleset section [9645903](https://github.com/wazuh/wazuh-kibana-app/commit/96459031cd4edbe047970bf0d22d0c099771879f)
- Fix badly dimensioned table in Integrity Monitoring section [9645903](https://github.com/wazuh/wazuh-kibana-app/commit/96459031cd4edbe047970bf0d22d0c099771879f)
- Fix implicit filters can be destroyed [9cf8578](https://github.com/wazuh/wazuh-kibana-app/commit/9cf85786f504f5d67edddeea6cfbf2ab577e799b)
- Windows agent dashboard doesn't show failure logon access. [d38d088](https://github.com/wazuh/wazuh-kibana-app/commit/d38d0881ac8e4294accde83d63108337b74cdd91)
- Number of agents is not properly updated. [f7cbbe5](https://github.com/wazuh/wazuh-kibana-app/commit/f7cbbe54394db825827715c3ad4370ac74317108)
- Missing scrollbar on Firefox file viewer. [df4e8f9](https://github.com/wazuh/wazuh-kibana-app/commit/df4e8f9305b35e9ee1473bed5f5d452dd3420567)
- Agent search filter by name, lost when refreshing. [71b5274](https://github.com/wazuh/wazuh-kibana-app/commit/71b5274ccc332d8961a158587152f7badab28a95)
- Alerts of level 12 cannot be displayed in the Summary table. [ec0e888](https://github.com/wazuh/wazuh-kibana-app/commit/ec0e8885d9f1306523afbc87de01a31f24e36309)
- Restored query from search bar in visualizations. [439128f](https://github.com/wazuh/wazuh-kibana-app/commit/439128f0a1f65b649a9dcb81ab5804ca20f65763)
- Fix Kibana filters loop in Firefox. [82f0f32](https://github.com/wazuh/wazuh-kibana-app/commit/82f0f32946d844ce96a28f0185f903e8e05c5589)

## Wazuh v3.9.3 - Kibana v6.8.1 / v7.1.1 / v7.2.0 - Revision 523

### Added

- Support for Wazuh v3.9.3
- Support for Kibana v7.2.0 [#1556](https://github.com/wazuh/wazuh-kibana-app/pull/1556).

### Changed

- New design and several UI/UX changes [#1525](https://github.com/wazuh/wazuh-kibana-app/pull/1525).
- Improved error checking + syscollector performance [94d0a83](https://github.com/wazuh/wazuh-kibana-app/commit/94d0a83e43aa1d2d84ef6f87cbb76b9aefa085b3).
- Adapt Syscollector for MacOS agents [a4bf7ef](https://github.com/wazuh/wazuh-kibana-app/commit/a4bf7efc693a99b7565b5afcaa372155f15a4db9).
- Show last scan for syscollector [73f2056](https://github.com/wazuh/wazuh-kibana-app/commit/73f2056673bb289d472663397ba7097e49b7b93b).
- Extendend information for syscollector [#1585](https://github.com/wazuh/wazuh-kibana-app/issues/1585).

### Fixed

- Corrected width for agent stats [a998955](https://github.com/wazuh/wazuh-kibana-app/commit/a99895565a8854c55932ec94cffb08e1d0aa3da1).
- Fix height for the menu directive with Dynamic height [427d0f3](https://github.com/wazuh/wazuh-kibana-app/commit/427d0f3e9fa6c34287aa9e8557da99a51e0db40f).
- Fix wazuh-db and clusterd check [cddcef6](https://github.com/wazuh/wazuh-kibana-app/commit/cddcef630c5234dd6f6a495715743dfcfd4e4001).
- Fix AlertsStats when value is "0", it was showing "-" [07a3e10](https://github.com/wazuh/wazuh-kibana-app/commit/07a3e10c7f1e626ba75a55452b6c295d11fd657d).
- Fix syscollector state value [f8d3d0e](https://github.com/wazuh/wazuh-kibana-app/commit/f8d3d0eca44e67e26f79bc574495b1f4c8f751f2).
- Fix time offset for reporting table [2ef500b](https://github.com/wazuh/wazuh-kibana-app/commit/2ef500bb112e68bd4811b8e87ce8581d7c04d20f).
- Fix call to obtain GDPR requirements for specific agent [ccda846](https://github.com/wazuh/wazuh-kibana-app/commit/ccda8464b50be05bc5b3642f25f4972c8a7a2c03).
- Restore "rule.id" as a clickable field in visualizations [#1546](https://github.com/wazuh/wazuh-kibana-app/pull/1546).
- Fix timepicker in cluster monitoring [f7533ce](https://github.com/wazuh/wazuh-kibana-app/pull/1560/commits/f7533cecb6862abfb5c1d2173ec3e70ffc59804a).
- Fix several bugs [#1569](https://github.com/wazuh/wazuh-kibana-app/pull/1569).
- Fully removed "rule.id" as URL field [#1584](https://github.com/wazuh/wazuh-kibana-app/issues/1584).
- Fix filters for dashboards [#1583](https://github.com/wazuh/wazuh-kibana-app/issues/1583).
- Fix missing dependency [#1591](https://github.com/wazuh/wazuh-kibana-app/issues/1591).

## Wazuh v3.9.2 - Kibana v7.1.1 - Revision 510

### Added

- Support for Wazuh v3.9.2

### Changed

- Avoid showing more than one toaster for the same error message [7937003](https://github.com/wazuh/wazuh-kibana-app/commit/793700382798033203091d160773363323e05bb9).
- Restored "Alerts evolution - Top 5 agents" in Overview > Security events [f9305c0](https://github.com/wazuh/wazuh-kibana-app/commit/f9305c0c6acf4a31c41b1cc9684b87f79b27524f).

### Fixed

- Fix missing parameters in Dev Tools request [#1496](https://github.com/wazuh/wazuh-kibana-app/pull/1496).
- Fix "Invalid Date" for Safari and Internet Explorer [#1505](https://github.com/wazuh/wazuh-kibana-app/pull/1505).

## Wazuh v3.9.1 - Kibana v7.1.1 - Revision 509

### Added

- Support for Kibana v7.1.1
- Added overall metrics for Agents > Overview [#1479](https://github.com/wazuh/wazuh-kibana-app/pull/1479).

### Fixed

- Fixed missing dependency for Discover [43f5dd5](https://github.com/wazuh/wazuh-kibana-app/commit/43f5dd5f64065c618ba930b2a4087f0a9e706c0e).
- Fixed visualization for Agents > Overview [#1477](https://github.com/wazuh/wazuh-kibana-app/pull/1477).
- Fixed SCA policy checks table [#1478](https://github.com/wazuh/wazuh-kibana-app/pull/1478).

## Wazuh v3.9.1 - Kibana v7.1.0 - Revision 508

### Added

- Support for Kibana v7.1.0

## Wazuh v3.9.1 - Kibana v6.8.0 - Revision 444

### Added

- Support for Wazuh v3.9.1
- Support for Kibana v6.8.0

### Fixed

- Fixed background color for some parts of the Discover directive [2dfc763](https://github.com/wazuh/wazuh-kibana-app/commit/2dfc763bfa1093fb419f118c2938f6b348562c69).
- Fixed cut values in non-resizable tables when the value is too large [cc4828f](https://github.com/wazuh/wazuh-kibana-app/commit/cc4828fbf50d4dab3dd4bb430617c1f2b13dac6a).
- Fixed handled but not shown error messages from rule editor [0aa0e17](https://github.com/wazuh/wazuh-kibana-app/commit/0aa0e17ac8678879e5066f8d83fd46f5d8edd86a).
- Minor typos corrected [fe11fb6](https://github.com/wazuh/wazuh-kibana-app/commit/fe11fb67e752368aedc89ec844ddf729eb8ad761).
- Minor fixes in agents configuration [1bc2175](https://github.com/wazuh/wazuh-kibana-app/commit/1bc217590438573e7267687655bb5939b5bb9fde).
- Fix Management > logs viewer scrolling [f458b2e](https://github.com/wazuh/wazuh-kibana-app/commit/f458b2e3294796f9cf00482b4da27984646c6398).

### Changed

- Kibana version shown in settings is now read from our package.json [c103d3e](https://github.com/wazuh/wazuh-kibana-app/commit/c103d3e782136106736c02039d28c4567b255aaa).
- Removed an old header from Settings [0197b8b](https://github.com/wazuh/wazuh-kibana-app/commit/0197b8b1abc195f275c8cd9893df84cd5569527b).
- Improved index pattern validation fields, replaced "full_log" with "rule.id" as part of the minimum required fields [dce0595](https://github.com/wazuh/wazuh-kibana-app/commit/dce059501cbd28f1294fd761da3e015e154747bc).
- Improve dynamic height for configuration editor [c318131](https://github.com/wazuh/wazuh-kibana-app/commit/c318131dfb6b5f01752593f2aa972b98c0655610).
- Add timezone for all dates shown in the app [4b8736f](https://github.com/wazuh/wazuh-kibana-app/commit/4b8736fb4e562c78505daaee042bcd798242c3f5).

## Wazuh v3.9.0 - Kibana v6.7.0 / v6.7.1 / v6.7.2 - Revision 441

### Added

- Support for Wazuh v3.9.0
- Support for Kibana v6.7.0 / v6.7.1 / v6.7.2
- Edit master and worker configuration ([#1215](https://github.com/wazuh/wazuh-kibana-app/pull/1215)).
- Edit local rules, local decoders and CDB lists ([#1212](https://github.com/wazuh/wazuh-kibana-app/pull/1212), [#1204](https://github.com/wazuh/wazuh-kibana-app/pull/1204), [#1196](https://github.com/wazuh/wazuh-kibana-app/pull/1196), [#1233](https://github.com/wazuh/wazuh-kibana-app/pull/1233), [#1304](https://github.com/wazuh/wazuh-kibana-app/pull/1304)).
- View no local rules/decoders XML files ([#1395](https://github.com/wazuh/wazuh-kibana-app/pull/1395))
- Dev Tools additions
  - Added hotkey `[shift] + [enter]` for sending query ([#1170](https://github.com/wazuh/wazuh-kibana-app/pull/1170)).
  - Added `Export JSON` button for the Dev Tools ([#1170](https://github.com/wazuh/wazuh-kibana-app/pull/1170)).
- Added refresh button for agents preview table ([#1169](https://github.com/wazuh/wazuh-kibana-app/pull/1169)).
- Added `configuration assessment` information in "Agent > Policy monitoring" ([#1227](https://github.com/wazuh/wazuh-kibana-app/pull/1227)).
- Added agents `configuration assessment` configuration section in "Agent > Configuration" ([1257](https://github.com/wazuh/wazuh-kibana-app/pull/1257))
- Restart master and worker nodes ([#1222](https://github.com/wazuh/wazuh-kibana-app/pull/1222)).
- Restart agents ([#1229](https://github.com/wazuh/wazuh-kibana-app/pull/1229)).
- Added support for more than one Wazuh monitoring pattern ([#1243](https://github.com/wazuh/wazuh-kibana-app/pull/1243))
- Added customizable interval for Wazuh monitoring indices creation ([#1243](https://github.com/wazuh/wazuh-kibana-app/pull/1243)).
- Expand visualizations ([#1246](https://github.com/wazuh/wazuh-kibana-app/pull/1246)).
- Added a dynamic table columns selector ([#1246](https://github.com/wazuh/wazuh-kibana-app/pull/1246)).
- Added resizable columns by dragging in tables ([d2bf8ee](https://github.com/wazuh/wazuh-kibana-app/commit/d2bf8ee9681ca5d6028325e165854b49214e86a3))
- Added a cron job for fetching missing fields of all valid index patterns, also merging dynamic fields every time an index pattern is refreshed by the app ([#1276](https://github.com/wazuh/wazuh-kibana-app/pull/1276)).
- Added auto-merging dynamic fields for Wazuh monitoring index patterns ([#1300](https://github.com/wazuh/wazuh-kibana-app/pull/1300))
- New server module, it's a job queue so we can add delayed jobs to be run in background, this iteration only accepts delayed Wazuh API calls ([#1283](https://github.com/wazuh/wazuh-kibana-app/pull/1283)).
- Added new way to view logs using a logs viewer ([#1292](https://github.com/wazuh/wazuh-kibana-app/pull/1292))
- Added new directive for registering agents from the UI, including instructions on "how to" ([#1321](https://github.com/wazuh/wazuh-kibana-app/pull/1321)).
- Added some Angular charts in Agents Preview and Agents SCA sections ([#1364](https://github.com/wazuh/wazuh-kibana-app/pull/1364))
- Added Docker listener settings in configuration views ([#1365](https://github.com/wazuh/wazuh-kibana-app/pull/1365))
- Added Docker dashboards for both Agents and Overview ([#1367](https://github.com/wazuh/wazuh-kibana-app/pull/1367))
- Improved app logger with debug level ([#1373](https://github.com/wazuh/wazuh-kibana-app/pull/1373))
- Introducing React components from the EUI framework

### Changed

- Escape XML special characters ([#1159](https://github.com/wazuh/wazuh-kibana-app/pull/1159)).
- Changed empty results message for Wazuh tables ([#1165](https://github.com/wazuh/wazuh-kibana-app/pull/1165)).
- Allowing the same query multiple times on the Dev Tools ([#1174](https://github.com/wazuh/wazuh-kibana-app/pull/1174))
- Refactor JSON/XML viewer for configuration tab ([#1173](https://github.com/wazuh/wazuh-kibana-app/pull/1173), [#1148](https://github.com/wazuh/wazuh-kibana-app/pull/1148)).
- Using full height for all containers when possible ([#1224](https://github.com/wazuh/wazuh-kibana-app/pull/1224)).
- Improved the way we are handling "back button" events ([#1207](https://github.com/wazuh/wazuh-kibana-app/pull/1207)).
- Changed some visualizations for FIM, GDPR, PCI, Vulnerability and Security Events ([#1206](https://github.com/wazuh/wazuh-kibana-app/pull/1206), [#1235](https://github.com/wazuh/wazuh-kibana-app/pull/1235), [#1293](https://github.com/wazuh/wazuh-kibana-app/pull/1293)).
- New design for agent header view ([#1186](https://github.com/wazuh/wazuh-kibana-app/pull/1186)).
- Not fetching data the very first time the Dev Tools are opened ([#1185](https://github.com/wazuh/wazuh-kibana-app/pull/1185)).
- Refresh all known fields for all valid index patterns if `kbn-vis` detects a broken index pattern ([ecd7c8f](https://github.com/wazuh/wazuh-kibana-app/commit/ecd7c8f98c187a350f81261d13b0d45dcec6dc5d)).
- Truncate texts and display a tooltip when they don't fit in a table cell ([7b56a87](https://github.com/wazuh/wazuh-kibana-app/commit/7b56a873f85dcba7e6838aeb2e40d9b4cf472576))
- Updated API autocomplete for Dev Tools ([#1218](https://github.com/wazuh/wazuh-kibana-app/pull/1218))
- Updated switches design to adapt it to Kibana's design ([#1253](https://github.com/wazuh/wazuh-kibana-app/pull/1253))
- Reduced the width of some table cells with little text, to give more space to the other columns ([#1263](https://github.com/wazuh/wazuh-kibana-app/pull/1263)).
- Redesign for Management > Status daemons list ([#1284](https://github.com/wazuh/wazuh-kibana-app/pull/1284)).
- Redesign for Management > Configuration, Agent > Configuration ([#1289](https://github.com/wazuh/wazuh-kibana-app/pull/1289)).
- Replaced Management > Logs table with a log viewer component ([#1292](https://github.com/wazuh/wazuh-kibana-app/pull/1292)).
- The agents list search bar now allows to switch between AND/OR operators ([#1291](https://github.com/wazuh/wazuh-kibana-app/pull/1291)).
- Improve audit dashboards ([#1374](https://github.com/wazuh/wazuh-kibana-app/pull/1374))
- Exclude agent "000" getting the last registered and the most active agents from the Wazuh API.([#1391](https://github.com/wazuh/wazuh-kibana-app/pull/1391))
- Reviewed Osquery dashboards ([#1394](https://github.com/wazuh/wazuh-kibana-app/pull/1394))
- Memory info is now a log ([#1400](https://github.com/wazuh/wazuh-kibana-app/pull/1400))
- Error toasters time is now 30000ms, warning/info are still 6000ms ([#1420](https://github.com/wazuh/wazuh-kibana-app/pull/1420))

### Fixed

- Properly handling long messages on notifier service, until now, they were using out of the card space, also we replaced some API messages with more meaningful messages ([#1168](https://github.com/wazuh/wazuh-kibana-app/pull/1168)).
- Adapted Wazuh icon for multiple browsers where it was gone ([#1208](https://github.com/wazuh/wazuh-kibana-app/pull/1208)).
- Do not fetch data from tables twice when resize window ([#1303](https://github.com/wazuh/wazuh-kibana-app/pull/1303)).
- Agent syncrhonization status is updated as we browse the configuration section ([#1305](https://github.com/wazuh/wazuh-kibana-app/pull/1305))
- Using the browser timezone for reporting documents ([#1311](https://github.com/wazuh/wazuh-kibana-app/pull/1311)).
- Wrong behaviors in the routing system when the basePath was set ([#1342](https://github.com/wazuh/wazuh-kibana-app/pull/1342))
- Do not show pagination for one-page tables ([196c5b7](https://github.com/wazuh/wazuh-kibana-app/pull/1362/commits/196c5b717583032798da7791fa4f90ec06397f68))
- Being redirected to Overview once a Kibana restart is performed ([#1378](https://github.com/wazuh/wazuh-kibana-app/pull/1378))
- Displaying the AWS services section of the aws-s3 wodle ([#1393](https://github.com/wazuh/wazuh-kibana-app/pull/1393))
- Show email configuration on the configuration on demand ([#1401](https://github.com/wazuh/wazuh-kibana-app/issues/1401))
- Show "Follow symbolic link" field in Integrity monitoring - Monitored configuration on demand ([0c9c9da](https://github.com/wazuh/wazuh-kibana-app/pull/1414/commits/0c9c9da3b951548761cd203db5ee5baa39afe26c))

## Wazuh v3.8.2 - Kibana v6.6.0 / v6.6.1 / v6.6.2 / v6.7.0 - Revision 419

### Added

- Support for Kibana v6.6.0 / v6.6.1 / v6.6.2 / v6.7.0

### Fixed

- Fixed AWS dashboard, newer JavaScript browser engines break the view due to Angular.js ([6e882fc](https://github.com/wazuh/wazuh-kibana-app/commit/6e882fc1d7efe6059e6140ff40b8a20d9c1fa51e)).
- Fixed AWS accounts visualization, using the right field now ([6e882fc](https://github.com/wazuh/wazuh-kibana-app/commit/6e882fc1d7efe6059e6140ff40b8a20d9c1fa51e)).

## Wazuh v3.8.2 - Kibana v6.5.4 - Revision 418

### Added

- Support for Wazuh v3.8.2

### Changed

- Close configuration editor only if it was successfully updated ([bc77c35](https://github.com/wazuh/wazuh-kibana-app/commit/bc77c35d8440a656d4704451ce857c9e1d36a438)).
- Replaced FIM Vega visualization with standard visualization ([554ee1c](https://github.com/wazuh/wazuh-kibana-app/commit/554ee1c4c4d75c76d82272075acf8bb62e7f9e27)).

## Wazuh v3.8.1 - Kibana v6.5.4 - Revision 417

### Added

- Support for Wazuh v3.8.1

### Changed

- Moved monitored/ignored Windows registry entries to "FIM > Monitored" and "FIM > Ignored" to avoid user confusion ([#1176](https://github.com/wazuh/wazuh-kibana-app/pull/1176)).
- Excluding managers from wazuh-monitoring indices ([#1177](https://github.com/wazuh/wazuh-kibana-app/pull/1177)).
- Escape `&` before sending group configuration ([d3aa56f](https://github.com/wazuh/wazuh-kibana-app/commit/d3aa56fa73478c60505e500db7d3a7df263081b5)).
- Improved `autoFormat` function before rendering group configuration ([f4f8144](https://github.com/wazuh/wazuh-kibana-app/commit/f4f8144eef8b93038fc897a9f16356e71029b844)).
- Now the group configuration editor doesn't exit after sending data to the Wazuh API ([5c1a3ef](https://github.com/wazuh/wazuh-kibana-app/commit/5c1a3ef9bd710a7befbed0709c4a7cf414f44f6b)).

### Fixed

- Fixed style for the error toaster for long URLs or long paths ([11b8084](https://github.com/wazuh/wazuh-kibana-app/commit/11b8084c75bbc5da36587ff31d1bc80a55fe4dfe)).

## Wazuh v3.8.0 - Kibana v6.5.4 - Revision 416

### Added

- Added group management features such as:
  - Edit the group configuration ([#1096](https://github.com/wazuh/wazuh-kibana-app/pull/1096)).
  - Add/remove groups to/from an agent ([#1096](https://github.com/wazuh/wazuh-kibana-app/pull/1096)).
  - Add/remove agents to/from a group ([#1096](https://github.com/wazuh/wazuh-kibana-app/pull/1096)).
  - Add/remove groups ([#1152](https://github.com/wazuh/wazuh-kibana-app/pull/1152)).
- New directive for tables that don't need external data sources ([#1067](https://github.com/wazuh/wazuh-kibana-app/pull/1067)).
- New search bar directive with interactive filters and suggestions ([#1058](https://github.com/wazuh/wazuh-kibana-app/pull/1058)).
- New server route `/elastic/alerts` for fetching alerts using custom parameters([#1056](https://github.com/wazuh/wazuh-kibana-app/pull/1056)).
- New table for an agent FIM monitored files, if the agent OS platform is Windows it will show two tables: files and registry ([#1032](https://github.com/wazuh/wazuh-kibana-app/pull/1032)).
- Added description to each setting under Settings > Configuration ([#1048](https://github.com/wazuh/wazuh-kibana-app/pull/1048)).
- Added a new setting to `config.yml` related to Wazuh monitoring and its index pattern ([#1095](https://github.com/wazuh/wazuh-kibana-app/pull/1095)).
- Resizable columns by dragging in Dev-tools ([#1102](https://github.com/wazuh/wazuh-kibana-app/pull/1102)).
- New feature to be able to edit config.yml file from the Settings > Configuration section view ([#1105](https://github.com/wazuh/wazuh-kibana-app/pull/1105)).
- Added a new table (network addresses) for agent inventory tab ([#1111](https://github.com/wazuh/wazuh-kibana-app/pull/1111)).
- Added `audit_key` (Who-data Audit keys) for configuration tab ([#1123](https://github.com/wazuh/wazuh-kibana-app/pull/1123)).
- Added new known fields for Kibana index pattern ([#1150](https://github.com/wazuh/wazuh-kibana-app/pull/1150)).

### Changed

- Changed Inventory tables. Now the app looks for the OS platform and it shows different tables depending on the OS platform. In addition the process state codes has been replaced to be more meaningful ([#1059](https://github.com/wazuh/wazuh-kibana-app/pull/1059)).
- Tiny rework for the AWS tab including.
- "Report" button is hidden on Discover panel ([#1047](https://github.com/wazuh/wazuh-kibana-app/pull/1047)).
- Visualizations, filters and Discover improved ([#1083](https://github.com/wazuh/wazuh-kibana-app/pull/1083)).
- Removed `popularizeField` function until https://github.com/elastic/kibana/issues/22426 is solved in order to avoid `Unable to write index pattern!` error on Discover tab ([#1085](https://github.com/wazuh/wazuh-kibana-app/pull/1085)).
- Improved Wazuh monitoring module ([#1094](https://github.com/wazuh/wazuh-kibana-app/pull/1094)).
- Added "Registered date" and "Last keep alive" in agents table allowing you to sort by these fields ([#1102](https://github.com/wazuh/wazuh-kibana-app/pull/1102)).
- Improved code quality in sections such as Ruleset > Rule and Decoder detail view simplify conditions ([#1102](https://github.com/wazuh/wazuh-kibana-app/pull/1102)).
- Replaced reporting success message ([#1102](https://github.com/wazuh/wazuh-kibana-app/pull/1102)).
- Reduced the default number of shards and the default number of replicas for the app indices ([#1113](https://github.com/wazuh/wazuh-kibana-app/pull/1113)).
- Refreshing index pattern known fields on health check controller ([#1119](https://github.com/wazuh/wazuh-kibana-app/pull/1119)).
- Less strict memory check ([786c764](https://github.com/wazuh/wazuh-kibana-app/commit/786c7642cd88083f9a77c57ed204488ecf5b710a)).
- Checking message origin in error handler ([dfec368](https://github.com/wazuh/wazuh-kibana-app/commit/dfec368d22a148b2e4437db92d71294900241961)).
- Dev tools is now showing the response as it is, like `curl` does ([#1137](https://github.com/wazuh/wazuh-kibana-app/pull/1137)).
- Removed `unknown` as valid node name ([#1149](https://github.com/wazuh/wazuh-kibana-app/pull/1149)).
- Removed `rule.id` direct filter from the rule set tables ([#1151](https://github.com/wazuh/wazuh-kibana-app/pull/1151))

### Fixed

- Restored X-Pack security logic for the .wazuh index, now it's not bypassing the X-Pack roles ([#1081](https://github.com/wazuh/wazuh-kibana-app/pull/1081))
- Avoid fetching twice the same data ([#1072](https://github.com/wazuh/wazuh-kibana-app/pull/1072), [#1061](https://github.com/wazuh/wazuh-kibana-app/pull/1061)).
- Wazuh logo adapted to low resolutions ([#1074](https://github.com/wazuh/wazuh-kibana-app/pull/1074)).
- Hide Audit, OpenSCAP tabs for non-linux agents. Fixed empty Windows events under Configuration > Log collection section. OSQuery logo has been standardized ([#1072](https://github.com/wazuh/wazuh-kibana-app/pull/1072), [#1076](https://github.com/wazuh/wazuh-kibana-app/pull/1076)).
- Fix empty values on _Overview > Security events_ when Wazuh monitoring is disabled ([#1091](https://github.com/wazuh/wazuh-kibana-app/pull/1091)).
- Fix overlapped play button in Dev-tools when the input box has a scrollbar ([#1102](https://github.com/wazuh/wazuh-kibana-app/pull/1102)).
- Fix Dev-tools behavior when parse json invalid blocks ([#1102](https://github.com/wazuh/wazuh-kibana-app/pull/1102)).
- Fixed Management > Monitoring tab frustration adding back buttons ([#1102](https://github.com/wazuh/wazuh-kibana-app/pull/1102)).
- Fix template checking when using more than one pattern ([#1104](https://github.com/wazuh/wazuh-kibana-app/pull/1104)).
- Fix infinite loop for Wazuh monitoring when the Wazuh API is not being able to give us all the agents ([5a26916](https://github.com/wazuh/wazuh-kibana-app/commit/5a2691642b40a34783d2eafb6ee24ae78b9af21a)), ([85005a1](https://github.com/wazuh/wazuh-kibana-app/commit/85005a184d4f1c3d339b7c895b5d2469f3b45171)).
- Fix rule details for `list` and `info` parameters ([#1149](https://github.com/wazuh/wazuh-kibana-app/pull/1149)).

## Wazuh v3.7.1 / v3.7.2 - Kibana v6.5.1 / v6.5.2 / v6.5.3 / v6.5.4 - Revision 415

### Added

- Support for Elastic stack v6.5.2 / v6.5.3 / v6.5.4.
- Support for Wazuh v3.7.1 / v3.7.2.
- Dev Tools module now autocompletes API endpoints ([#1030](https://github.com/wazuh/wazuh-kibana-app/pull/1030)).

### Changed

- Increased number of rows for syscollector tables ([#1033](https://github.com/wazuh/wazuh-kibana-app/pull/1033)).
- Modularized JSON/XML viewers for the configuration section ([#982](https://github.com/wazuh/wazuh-kibana-app/pull/982)).

### Fixed

- Added missing fields for syscollector network tables ([#1036](https://github.com/wazuh/wazuh-kibana-app/pull/1036)).
- Using the right API path when downloading CSV for decoders list ([#1045](https://github.com/wazuh/wazuh-kibana-app/pull/1045)).
- Including group field when downloading CSV for agents list ([#1044](https://github.com/wazuh/wazuh-kibana-app/pull/1044)).
- Preserve active tab in configuration section when refreshing the page ([#1037](https://github.com/wazuh/wazuh-kibana-app/pull/1037)).

## Wazuh v3.7.0 - Kibana v6.5.0 / v6.5.1 - Revision 414

### Added

- Support for Elastic Stack v6.5.0 / v6.5.1.
- Agent groups bar is now visible on the agent configuration section ([#1023](https://github.com/wazuh/wazuh-kibana-app/pull/1023)).
- Added a new setting for the `config.yml` file for enable/disable administrator mode ([#1019](https://github.com/wazuh/wazuh-kibana-app/pull/1019)).
  - This allows the user to perform PUT, POST, DELETE methods in our Dev Tools.

### Changed

- Refactored most front-end controllers ([#1023](https://github.com/wazuh/wazuh-kibana-app/pull/1023)).

## Wazuh v3.7.0 - Kibana v6.4.2 / v6.4.3 - Revision 413

### Added

- Support for Wazuh v3.7.0.
- Support for Elastic Stack v6.4.2 / v6.4.3.
- Brand-new interface for _Configuration_ (on both _Management_ and _Agents_ tabs) ([#914](https://github.com/wazuh/wazuh-kibana-app/pull/914)):
  - Now you can check current and real agent and manager configuration.
  - A new interface design, with more useful information and easy to understand descriptions.
  - New and more responsive JSON/XML viewers to show the configuration in raw mode.
- Brand-new extension - Osquery ([#938](https://github.com/wazuh/wazuh-kibana-app/pull/938)):
  - A new extension, disabled by default.
  - Check alerts from Wazuh's Osquery integration.
  - Check your current Osquery wodle configuration.
  - More improvements will come for this extension in the future.
- New option for Wazuh app configuration file - _Ignore index patterns_ ([#947](https://github.com/wazuh/wazuh-kibana-app/pull/947)):
  - Now the user can specify which index patterns can't be selected on the app using the new `ip.ignore` setting on the `config.yml` file.
  - The valid format is an array of strings which represents index patterns.
  - By default, this list is empty (all index patterns will be available if they use a compatible structure).
- Added a node selector for _Management > Status_ section when Wazuh cluster is enabled ([#976](https://github.com/wazuh/wazuh-kibana-app/pull/976)).
- Added quick access to _Configuration_ or _Discover_ panels for an agent on the agents list ([#939](https://github.com/wazuh/wazuh-kibana-app/pull/939)).
- Now you can click on an agent's ID on the _Discover_ panels to open its details page on the app ([#904](https://github.com/wazuh/wazuh-kibana-app/pull/904)).
- Redesigned the _Overview > Amazon AWS_ tab, using more meaningful visualizations for a better overall view of your agents' status ([#903](https://github.com/wazuh/wazuh-kibana-app/pull/903)).
- Redesigned the _Overview/Agents > Vulnerabilities_ tab, using more meaningful visualizations for a better overall view of your agents' status ([#954](https://github.com/wazuh/wazuh-kibana-app/pull/954)).
- Now everytime the user enters the _Settings_ tab, the API connection will be automatically checked ([#971](https://github.com/wazuh/wazuh-kibana-app/pull/971)).
- Added a node selector for _Management > Logs_ section when Wazuh cluster is enabled ([#980](https://github.com/wazuh/wazuh-kibana-app/pull/980)).
- Added a group selector for _Agents_ section ([#995](https://github.com/wazuh/wazuh-kibana-app/pull/995)).

### Changed

- Interface refactoring for the _Agents > Inventory data_ tab ([#924](https://github.com/wazuh/wazuh-kibana-app/pull/924)):
  - Now the tab won't be available if your agent doesn't have Syscollector enabled, and each card will be enabled or disabled depending on the current Syscollector scans configuration.
  - This will prevent situations where the user couldn't check the inventory although there was actual scan data to show on some sections.
- Added support for new multigroups feature ([#911](https://github.com/wazuh/wazuh-kibana-app/pull/911)):
  - Now the information bars on _Agents_ will show all the groups an agent belongs to.
- Now the result pane on the _Dev tools_ tab will show the error code coming from the Wazuh API ([#909](https://github.com/wazuh/wazuh-kibana-app/pull/909)).
- Changed some visualizations titles for _Overview/Agents > OpenSCAP_ tab ([#925](https://github.com/wazuh/wazuh-kibana-app/pull/925)).
- All backend routes have been renamed ([#932](https://github.com/wazuh/wazuh-kibana-app/pull/932)).
- Several improvements for Elasticsearch tests ([#933](https://github.com/wazuh/wazuh-kibana-app/pull/933)).
- Updated some strings and descriptions on the _Settings_ tab ([#934](https://github.com/wazuh/wazuh-kibana-app/pull/934)).
- Changed the date format on _Settings > Logs_ to make it more human-readable ([#944](https://github.com/wazuh/wazuh-kibana-app/pull/944)).
- Changed some labels to remove the "MD5 sum" expression, it will use "Checksum" instead ([#945](https://github.com/wazuh/wazuh-kibana-app/pull/945)).
- Added word wrapping class to group name in _Management > Groups > Group detail_ tab ([#945](https://github.com/wazuh/wazuh-kibana-app/pull/945)).
- The `wz-table` directive has been refactored ([#953](https://github.com/wazuh/wazuh-kibana-app/pull/953)).
- The `wz-table` directive now checks if a request is aborted ([#979](https://github.com/wazuh/wazuh-kibana-app/pull/979)).
- Several performance improvements ([#985](https://github.com/wazuh/wazuh-kibana-app/pull/985), [#997](https://github.com/wazuh/wazuh-kibana-app/pull/997), [#1000](https://github.com/wazuh/wazuh-kibana-app/pull/1000)).

### Fixed

- Several known fields for _Whodata_ functionality have been fixed ([#901](https://github.com/wazuh/wazuh-kibana-app/pull/901)).
- Fixed alignment bug with the _Add a filter +_ button on _Discover_ and _Agents_ tabs ([#912](https://github.com/wazuh/wazuh-kibana-app/pull/912)).
- Fixed a bug where the `Add API` form on _Settings_ didn't appear when pressing the button after editing an existing API entry ([#944](https://github.com/wazuh/wazuh-kibana-app/pull/944)).
- Fixed a bug on _Ruleset_ tab where the "Description" column was showing `0` if the rule doesn't have any description ([#948](https://github.com/wazuh/wazuh-kibana-app/pull/948)).
- Fixed wrong alignment on related Rules/Decoders tables from _Management > Ruleset_ tab ([#971](https://github.com/wazuh/wazuh-kibana-app/pull/971)).
- Fixed a bug where sometimes the error messages appeared duplicated ([#971](https://github.com/wazuh/wazuh-kibana-app/pull/971)).

### Removed

- On the _Management > Monitoring_ tab, the `Cluster enabled but not running` message won't appear as an error anymore ([#971](https://github.com/wazuh/wazuh-kibana-app/pull/971)).

## Wazuh v3.6.1 - Kibana v6.4.1 / v6.4.2 / v6.4.3 - Revision 412

### Added

- Support for Elastic Stack v6.4.1 / v6.4.2 / v6.4.3.

## Wazuh v3.6.1 - Kibana v6.4.0 - Revision 411

### Added

- Redesigned the _Overview > Integrity monitoring_ tab, using more meaningful visualizations for a better overall view of your agents' status ([#893](https://github.com/wazuh/wazuh-kibana-app/pull/893)).
- Added a new table for the _Inventory_ tab: _Processes_ ([#895](https://github.com/wazuh/wazuh-kibana-app/pull/895)).
- Improved error handling for tables. Now the table will show an error message if it wasn't able to fetch and load data ([#896](https://github.com/wazuh/wazuh-kibana-app/pull/896)).

### Changed

- The app source code has been improved, following best practices and coding guidelines ([#892](https://github.com/wazuh/wazuh-kibana-app/pull/892)).
- Included more app tests and prettifier for better code maintainability ([#883](https://github.com/wazuh/wazuh-kibana-app/pull/883) & [#885](https://github.com/wazuh/wazuh-kibana-app/pull/885)).

### Fixed

- Fixed minor visual errors on some _GDPR_, _PCI DSS_ and _Vulnerabilities_ visualizations ([#894](https://github.com/wazuh/wazuh-kibana-app/pull/894)).

## Wazuh v3.6.1 - Kibana v6.4.0 - Revision 410

### Added

- The _Inventory_ tab has been redesigned ([#873](https://github.com/wazuh/wazuh-kibana-app/pull/873)):
  - Added new network interfaces and port tables.
  - Improved design using metric information bars and intuitive status indicators.
- Added refresh functionality to the _Settings > Logs_ tab ([#852](https://github.com/wazuh/wazuh-kibana-app/pull/852)):
  - Now everytime the user opens the tab, the logs will be reloaded.
  - A new button to force the update has been added on the top left corner of the logs table.
- Added `tags` and `recursion_level` configuration options to _Management/Agent > Configuration_ tabs ([#850](https://github.com/wazuh/wazuh-kibana-app/pull/850)).
- The _Kuery_ search syntax has been added again to the app ([#851](https://github.com/wazuh/wazuh-kibana-app/pull/851)).
- Added a first batch of [_Mocha_](https://mochajs.org/) tests and other quality of code improvements to the app ([#859](https://github.com/wazuh/wazuh-kibana-app/pull/859)).
- Now you can open specific rule details (the _Management > Ruleset_ tab) when clicking on the `rule.id` value on the _Discover_ tab ([#862](https://github.com/wazuh/wazuh-kibana-app/pull/862)).
- Now you can click on the rule ID value on the _Management > Ruleset_ tab to search for related alerts on the _Discover_ tab ([#863](https://github.com/wazuh/wazuh-kibana-app/pull/863)).

### Changed

- The index pattern known fields have been updated up to 567 ([#872](https://github.com/wazuh/wazuh-kibana-app/pull/872)).
- Now the _Inventory_ tab will always be available for all agents, and a descriptive message will appear if the agent doesn't have `syscollector` enabled ([#879](https://github.com/wazuh/wazuh-kibana-app/pull/879)).

### Fixed

- Fixed a bug where the _Inventory_ tab was unavailable if the user reloads the page while on the _Agents > Configuration_ tab ([#845](https://github.com/wazuh/wazuh-kibana-app/pull/845)).
- Fixed some _Overview > VirusTotal_ visualizations ([#846](https://github.com/wazuh/wazuh-kibana-app/pull/846)).
- Fixed a bug where the _Settings > Extensions_ tab wasn't being properly hidden when there's no API entries inserted ([#847](https://github.com/wazuh/wazuh-kibana-app/pull/847)).
- Fixed a bug where the _Current API_ indicator on the top navbar wasn't being properly updated when the user deletes all the API entries ([#848](https://github.com/wazuh/wazuh-kibana-app/pull/848)).
- Fixed a bug where the _Agents coverage_ metric were not displaying a proper value when the manager has 0 registered agents ([#849](https://github.com/wazuh/wazuh-kibana-app/pull/849)).
- Fixed a bug where the `wazuh-basic` user role was able to update API entries (it should be forbidden) ([#853](https://github.com/wazuh/wazuh-kibana-app/pull/853)).
- Fixed a bug where the visualizations had scroll bars on the PDF reports ([#870](https://github.com/wazuh/wazuh-kibana-app/pull/870)).
- Fixed a bug on the _Dev tools_ tab where the user couldn't execute the first request block if there was blank lines above it ([#871](https://github.com/wazuh/wazuh-kibana-app/pull/871)).
- Fixed a bug on pinned filters when opening tabs where the implicit filter was the same, making them stuck and unremovable from other tabs ([#878](https://github.com/wazuh/wazuh-kibana-app/pull/878)).

## Wazuh v3.6.1 - Kibana v6.4.0 - Revision 409

### Added

- Support for Wazuh v3.6.1.

### Fixed

- Fixed a bug on the _Dev tools_ tab ([b7c79f4](https://github.com/wazuh/wazuh-kibana-app/commit/b7c79f48f06cb49b12883ec9e9337da23b49976b)).

## Wazuh v3.6.1 - Kibana v6.3.2 - Revision 408

### Added

- Support for Wazuh v3.6.1.

### Fixed

- Fixed a bug on the _Dev tools_ tab ([4ca9ed5](https://github.com/wazuh/wazuh-kibana-app/commit/4ca9ed54f1b18e5d499d950e6ff0741946701988)).

## Wazuh v3.6.0 - Kibana v6.4.0 - Revision 407

### Added

- Support for Wazuh v3.6.0.

## Wazuh v3.6.0 - Kibana v6.3.2 - Revision 406

### Added

- Support for Wazuh v3.6.0.

## Wazuh v3.5.0 - Kibana v6.4.0 - Revision 405

### Added

- Support for Elastic Stack v6.4.0 ([#813](https://github.com/wazuh/wazuh-kibana-app/pull/813)).

## Wazuh v3.5.0 - Kibana v6.3.2 - Revision 404

### Added

- Added new options to `config.yml` to change shards and replicas settings for `wazuh-monitoring` indices ([#809](https://github.com/wazuh/wazuh-kibana-app/pull/809)).
- Added more error messages for `wazuhapp.log` in case of failure when performing some crucial functions ([#812](https://github.com/wazuh/wazuh-kibana-app/pull/812)).
- Now it's possible to change replicas settings for existing `.wazuh`, `.wazuh-version` and `wazuh-monitoring` indices on the `config.yml` file ([#817](https://github.com/wazuh/wazuh-kibana-app/pull/817)).

### Changed

- App frontend code refactored and restructured ([#802](https://github.com/wazuh/wazuh-kibana-app/pull/802)).
- Now the _Overview > Security events_ tab won't show anything if the only visualization with data is _Agents status_ ([#811](https://github.com/wazuh/wazuh-kibana-app/pull/811)).

### Fixed

- Fixed a bug where the RAM status message appreared twice the first time you opened the app ([#807](https://github.com/wazuh/wazuh-kibana-app/pull/807)).
- Fixed the app UI to make the app usable on Internet Explorer 11 ([#808](https://github.com/wazuh/wazuh-kibana-app/pull/808)).

## Wazuh v3.5.0 - Kibana v6.3.2 - Revision 403

### Added

- The welcome tabs on _Overview_ and _Agents_ have been updated with a new name and description for the existing sections ([#788](https://github.com/wazuh/wazuh-kibana-app/pull/788)).
- Now the app tables will auto-resize depending on the screen height ([#792](https://github.com/wazuh/wazuh-kibana-app/pull/792)).

### Changed

- Now all the app filters on several tables will present the values in alphabetical order ([#787](https://github.com/wazuh/wazuh-kibana-app/pull/787)).

### Fixed

- Fixed a bug on _Decoders_ where clicking on the decoder wouldn't open the detail view if the `Parent decoders` filter was enabled ([#782](https://github.com/wazuh/wazuh-kibana-app/pull/782)).
- Fixed a bug on _Dev tools_ when the first line on the editor pane was empty or had a comment ([#790](https://github.com/wazuh/wazuh-kibana-app/pull/790)).
- Fixed a bug where the app was throwing multiple warning messages the first time you open it ([#791](https://github.com/wazuh/wazuh-kibana-app/pull/791)).
- Fixed a bug where clicking on a different tab from _Overview_ right after inserting the API credentials for the first time would always redirect to _Overview_ ([#791](https://github.com/wazuh/wazuh-kibana-app/pull/791)).
- Fixed a bug where the user could have a browser cookie with a reference to a non-existing API entry on Elasticsearch ([#794](https://github.com/wazuh/wazuh-kibana-app/pull/794) & [#795](https://github.com/wazuh/wazuh-kibana-app/pull/795)).

### Removed

- The cluster key has been removed from the API requests to `/manager/configuration` ([#796](https://github.com/wazuh/wazuh-kibana-app/pull/796)).

## Wazuh v3.5.0 - Kibana v6.3.1/v6.3.2 - Revision 402

### Added

- Support for Wazuh v3.5.0.
- Added new fields for _Vulnerability detector_ alerts ([#752](https://github.com/wazuh/wazuh-kibana-app/pull/752)).
- Added multi table search for `wz-table` directive. Added two new log levels for _Management > Logs_ section ([#753](https://github.com/wazuh/wazuh-kibana-app/pull/753)).

## Wazuh v3.4.0 - Kibana v6.3.1/v6.3.2 - Revision 401

### Added

- Added a few new fields for Kibana due to the new Wazuh _who-data_ feature ([#763](https://github.com/wazuh/wazuh-kibana-app/pull/763)).
- Added XML/JSON viewer for each card under _Management > Configuration_ ([#764](https://github.com/wazuh/wazuh-kibana-app/pull/764)).

### Changed

- Improved error handling for Dev tools. Also removed some unused dependencies from the _Dev tools_ tab ([#760](https://github.com/wazuh/wazuh-kibana-app/pull/760)).
- Unified origin for tab descriptions. Reviewed some grammar typos ([#765](https://github.com/wazuh/wazuh-kibana-app/pull/765)).
- Refactored agents autocomplete component. Removed unused/deprecated modules ([#766](https://github.com/wazuh/wazuh-kibana-app/pull/766)).
- Simplified route resolves section ([#768](https://github.com/wazuh/wazuh-kibana-app/pull/768)).

### Fixed

- Fixed missing cluster node filter for the visualization shown when looking for specific node under _Management > Monitoring_ section ([#758](https://github.com/wazuh/wazuh-kibana-app/pull/758)).
- Fixed missing dependency injection for `wzMisc` factory ([#768](https://github.com/wazuh/wazuh-kibana-app/pull/768)).

### Removed

- Removed `angular-aria`, `angular-md5`, `ansicolors`, `js-yaml`, `querystring` and `lodash` dependencies since Kibana includes all of them. Removed some unused images ([#768](https://github.com/wazuh/wazuh-kibana-app/pull/768)).

## Wazuh v3.4.0 - Kibana v6.3.1/v6.3.2 - Revision 400

### Added

- Support for Wazuh v3.4.0.
- Support for Elastic Stack v6.3.2.
- Support for Kuery as accepted query language ([#742](https://github.com/wazuh/wazuh-kibana-app/pull/742)).
  - This feature is experimental.
- Added new _Who data_ fields from file integrity monitoring features ([#746](https://github.com/wazuh/wazuh-kibana-app/pull/746)).
- Added tab in _Settings_ section where you can see the last logs from the Wazuh app server ([#723](https://github.com/wazuh/wazuh-kibana-app/pull/723)).

### Changed

- Fully redesigned of the welcome screen along the different app sections ([#751](https://github.com/wazuh/wazuh-kibana-app/pull/751)).
- Now any agent can go to the _Inventory_ tab regardless if it's enabled or not. The content will change properly according to the agent configuration ([#744](https://github.com/wazuh/wazuh-kibana-app/pull/744)).
- Updated the `angular-material` dependency to `1.1.10` ([#743](https://github.com/wazuh/wazuh-kibana-app/pull/743)).
- Any API entry is now removable regardless if it's the only one API entry ([#740](https://github.com/wazuh/wazuh-kibana-app/pull/740)).
- Performance has been improved regarding to agents status, they are now being fetched using _distinct_ routes from the Wazuh API ([#738](https://github.com/wazuh/wazuh-kibana-app/pull/738)).
- Improved the way we are parsing some Wazuh API errors regarding to version mismatching ([#735](https://github.com/wazuh/wazuh-kibana-app/pull/735)).

### Fixed

- Fixed wrong filters being applied in _Ruleset > Rules_ and _Ruleset > Decoders_ sections when using Lucene like filters plus path filters ([#736](https://github.com/wazuh/wazuh-kibana-app/pull/736)).
- Fixed the template checking from the healthcheck, now it allows to use custom index patterns ([#739](https://github.com/wazuh/wazuh-kibana-app/pull/739)).
- Fixed infinite white screen from _Management > Monitoring_ when the Wazuh cluster is enabled but not running ([#741](https://github.com/wazuh/wazuh-kibana-app/pull/741)).

## Wazuh v3.3.0/v3.3.1 - Kibana v6.3.1 - Revision 399

### Added

- Added a new Angular.js factory to store the Wazuh app configuration values. Also, this factory is being used by the pre-routes functions (resolves); this way we are sure about having the real configuration at any time. These pre-routes functions have been improved too ([#670](https://github.com/wazuh/wazuh-kibana-app/pull/670)).
- Added extended information for reports from _Reporting_ feature ([#701](https://github.com/wazuh/wazuh-kibana-app/pull/701)).

### Changed

- Tables have been improved. Now they are truncating long fields and adding a tooltip if needed ([#671](https://github.com/wazuh/wazuh-kibana-app/pull/671)).
- Services have been improved ([#715](https://github.com/wazuh/wazuh-kibana-app/pull/715)).
- CSV formatted files have been improved. Now they are showing a more human readable column names ([#717](https://github.com/wazuh/wazuh-kibana-app/pull/717), [#726](https://github.com/wazuh/wazuh-kibana-app/pull/726)).
- Added/Modified some visualization titles ([#728](https://github.com/wazuh/wazuh-kibana-app/pull/728)).
- Improved Discover perfomance when in background mode ([#719](https://github.com/wazuh/wazuh-kibana-app/pull/719)).
- Reports from the _Reporting_ feature have been fulyl redesigned ([#701](https://github.com/wazuh/wazuh-kibana-app/pull/701)).

### Fixed

- Fixed the top menu API indicator when checking the API connection and the manager/cluster information had been changed ([#668](https://github.com/wazuh/wazuh-kibana-app/pull/668)).
- Fixed our logger module which was not writting logs the very first time Kibana is started neither after a log rotation ([#667](https://github.com/wazuh/wazuh-kibana-app/pull/667)).
- Fixed a regular expression in the server side when parsing URLs before registering a new Wazuh API ([#690](https://github.com/wazuh/wazuh-kibana-app/pull/690)).
- Fixed filters from specific visualization regarding to _File integrity_ section ([#694](https://github.com/wazuh/wazuh-kibana-app/pull/694)).
- Fixed filters parsing when generating a report because it was not parsing negated filters as expected ([#696](https://github.com/wazuh/wazuh-kibana-app/pull/696)).
- Fixed visualization counter from _OSCAP_ tab ([#722](https://github.com/wazuh/wazuh-kibana-app/pull/722)).

### Removed

- Temporary removed CSV download from agent inventory section due to Wazuh API bug ([#727](https://github.com/wazuh/wazuh-kibana-app/pull/727)).

## Wazuh v3.3.0/v3.3.1 - Kibana v6.3.0 - Revision 398

### Added

- Improvements for latest app redesign ([#652](https://github.com/wazuh/wazuh-kibana-app/pull/652)):
  - The _Welcome_ tabs have been simplified, following a more Elastic design.
  - Added again the `md-nav-bar` component with refined styles and limited to specific sections.
  - The _Settings > Welcome_ tab has been removed. You can use the nav bar to switch tabs.
  - Minor CSS adjustments and reordering.
- Small app UI improvements ([#634](https://github.com/wazuh/wazuh-kibana-app/pull/634)):
  - Added link to _Agents Preview_ on the _Agents_ tab breadcrumbs.
  - Replaced the _Generate report_ button with a smaller one.
  - Redesigned _Management > Ruleset_ `md-chips` to look similar to Kibana filter pills.
  - Added agent information bar from _Agents > General_ to _Agents > Welcome_ too.
  - Refactored flex layout on _Welcome_ tabs to fix a height visual bug.
  - Removed duplicated loading rings on the _Agents_ tab.
- Improvements for app tables ([#627](https://github.com/wazuh/wazuh-kibana-app/pull/627)):
  - Now the current page will be highlighted.
  - The gap has been fixed to the items per page value.
  - If there are no more pages for _Next_ or _Prev_ buttons, they will be hidden.
- Improvements for app health check ([#637](https://github.com/wazuh/wazuh-kibana-app/pull/637)):
  - Improved design for the view.
  - The checks have been placed on a table, showing the current status of each one.
- Changes to our reporting feature ([#639](https://github.com/wazuh/wazuh-kibana-app/pull/639)):
  - Now the generated reports will include tables for each section.
  - Added a parser for getting Elasticsearch data table responses.
  - The reporting feature is now a separated module, and the code has been refactored.
- Improvements for app tables pagination ([#646](https://github.com/wazuh/wazuh-kibana-app/pull/646)).

### Changed

- Now the `pretty` parameter on the _Dev tools_ tab will be ignored to avoid `Unexpected error` messages ([#624](https://github.com/wazuh/wazuh-kibana-app/pull/624)).
- The `pdfkit` dependency has been replaced by `pdfmake` ([#639](https://github.com/wazuh/wazuh-kibana-app/pull/639)).
- Changed some Kibana tables for performance improvements on the reporting feature ([#644](https://github.com/wazuh/wazuh-kibana-app/pull/644)).
- Changed the method to refresh the list of known fields on the index pattern ([#650](https://github.com/wazuh/wazuh-kibana-app/pull/650)):
  - Now when restarting Kibana, the app will update the fieldset preserving the custom user fields.

### Fixed

- Fixed bug on _Agents CIS-CAT_ tab who wasn't loading the appropriate visualizations ([#626](https://github.com/wazuh/wazuh-kibana-app/pull/626)).
- Fixed a bug where sometimes the index pattern could be `undefined` during the health check process, leading into a false error message when loading the app ([#640](https://github.com/wazuh/wazuh-kibana-app/pull/640)).
- Fixed several bugs on the _Settings > API_ tab when removing, adding or editing new entries.

### Removed

- Removed the app login system ([#636](https://github.com/wazuh/wazuh-kibana-app/pull/636)):
  - This feature was unstable, experimental and untested for a long time. We'll provide much better RBAC capabilities in the future.
- Removed the new Kuery language option on Discover app search bars.
  - This feature will be restored in the future, after more Elastic v6.3.0 adaptations.

## Wazuh v3.3.0/v3.3.1 - Kibana v6.3.0 - Revision 397

### Added

- Support for Elastic Stack v6.3.0 ([#579](https://github.com/wazuh/wazuh-kibana-app/pull/579) & [#612](https://github.com/wazuh/wazuh-kibana-app/pull/612) & [#615](https://github.com/wazuh/wazuh-kibana-app/pull/615)).
- Brand-new Wazuh app redesign for the _Monitoring_ tab ([#581](https://github.com/wazuh/wazuh-kibana-app/pull/581)):
  - Refactored and optimized UI for these tabs, using a breadcrumbs-based navigability.
  - Used the same guidelines from the previous redesign for _Overview_ and _Agents_ tabs.
- New tab for _Agents_ - _Inventory_ ([#582](https://github.com/wazuh/wazuh-kibana-app/pull/582)):
  - Get information about the agent host, such as installed packages, motherboard, operating system, etc.
  - This tab will appear if the agent has the [`syscollector`](https://documentation.wazuh.com/current/user-manual/reference/ossec-conf/wodle-syscollector.html) wodle enabled.
- Brand-new extension - _CIS-CAT Alerts_ ([#601](https://github.com/wazuh/wazuh-kibana-app/pull/601)):
  - A new extension, disabled by default.
  - Visualize alerts related to the CIS-CAT benchmarks on the _Overview_ and _Agents_ tabs.
  - Get information about the last performed scan and its score.
- Several improvements for the _Dev tools_ tab ([#583](https://github.com/wazuh/wazuh-kibana-app/pull/583) & [#597](https://github.com/wazuh/wazuh-kibana-app/pull/597)):
  - Now you can insert queries using inline parameters, just like in a web browser.
  - You can combine inline parameters with JSON-like parameters.
  - If you use the same parameter on both methods with different values, the inline parameter has precedence over the other one.
  - The tab icon has been changed for a more appropriate one.
  - The `Execute query` button is now always placed on the first line of the query block.
- Refactoring for all app tables ([#582](https://github.com/wazuh/wazuh-kibana-app/pull/582)):
  - Replaced the old `wz-table` directive with a new one, along with a new data factory.
  - Now the tables are built with a pagination system.
  - Much easier method for building tables for the app.
  - Performance and stability improvements when fetching API data.
  - Now you can see the total amount of items and the elapsed time.

### Changed

- Moved some logic from the _Agents preview_ tab to the server, to avoid excessive client-side workload ([#586](https://github.com/wazuh/wazuh-kibana-app/pull/586)).
- Changed the UI to use the same loading ring across all the app tabs ([#593](https://github.com/wazuh/wazuh-kibana-app/pull/593) & [#599](https://github.com/wazuh/wazuh-kibana-app/pull/599)).
- Changed the _No results_ message across all the tabs with visualizations ([#599](https://github.com/wazuh/wazuh-kibana-app/pull/599)).

### Fixed

- Fixed a bug on the _Settings/Extensions_ tab where enabling/disabling some extensions could make other ones to be disabled ([#591](https://github.com/wazuh/wazuh-kibana-app/pull/591)).

## Wazuh v3.3.0/v3.3.1 - Kibana v6.2.4 - Revision 396

### Added

- Support for Wazuh v3.3.1.
- Brand-new Wazuh app redesign for the _Settings_ tab ([#570](https://github.com/wazuh/wazuh-kibana-app/pull/570)):
  - Refactored and optimized UI for these tabs, using a breadcrumbs-based navigability.
  - Used the same guidelines from the previous redesign for _Overview_ and _Agents_ tabs.
- Refactoring for _Overview_ and _Agents_ controllers ([#564](https://github.com/wazuh/wazuh-kibana-app/pull/564)):
  - Reduced duplicated code by splitting it into separate files.
  - Code optimization for a better performance and maintainability.
  - Added new services to provide similar functionality between different app tabs.
- Added `data.vulnerability.package.condition` to the list of known fields ([#566](https://github.com/wazuh/wazuh-kibana-app/pull/566)).

### Changed

- The `wazuh-logs` and `wazuh-monitoring` folders have been moved to the Kibana's `optimize` directory in order to avoid some error messages when using the `kibana-plugin list` command ([#563](https://github.com/wazuh/wazuh-kibana-app/pull/563)).

### Fixed

- Fixed a bug on the _Settings_ tab where updating an API entry with wrong credentials would corrupt the existing one ([#558](https://github.com/wazuh/wazuh-kibana-app/pull/558)).
- Fixed a bug on the _Settings_ tab where removing an API entry while its edit form is opened would hide the `Add API` button unless the user reloads the tab ([#558](https://github.com/wazuh/wazuh-kibana-app/pull/558)).
- Fixed some Audit visualizations on the _Overview_ and _Agents_ tabs that weren't using the same search query to show the results ([#572](https://github.com/wazuh/wazuh-kibana-app/pull/572)).
- Fixed undefined variable error on the `wz-menu` directive ([#575](https://github.com/wazuh/wazuh-kibana-app/pull/575)).

## Wazuh v3.3.0 - Kibana v6.2.4 - Revision 395

### Fixed

- Fixed a bug on the _Agent Configuration_ tab where the sync status was always `NOT SYNCHRONIZED` ([#569](https://github.com/wazuh/wazuh-kibana-app/pull/569)).

## Wazuh v3.3.0 - Kibana v6.2.4 - Revision 394

### Added

- Support for Wazuh v3.3.0.
- Updated some backend API calls to include the app version in the request header ([#560](https://github.com/wazuh/wazuh-kibana-app/pull/560)).

## Wazuh v3.2.4 - Kibana v6.2.4 - Revision 393

### Added

- Brand-new Wazuh app redesign for _Overview_ and _Agents_ tabs ([#543](https://github.com/wazuh/wazuh-kibana-app/pull/543)):
  - Updated UI for these tabs using breadcrumbs.
  - New _Welcome_ screen, presenting all the tabs to the user, with useful links to our documentation.
  - Overall design improved, adjusted font sizes and reduced HTML code.
  - This base will allow the app to increase its functionality in the future.
  - Removed the `md-nav-bar` component for a better user experience on small screens.
  - Improved app performance removing some CSS effects from some components, such as buttons.
- New filter for agent version on the _Agents Preview_ tab ([#537](https://github.com/wazuh/wazuh-kibana-app/pull/537)).
- New filter for cluster node on the _Agents Preview_ tab ([#538](https://github.com/wazuh/wazuh-kibana-app/pull/538)).

### Changed

- Now the report generation process will run in a parallel mode in the foreground ([#523](https://github.com/wazuh/wazuh-kibana-app/pull/523)).
- Replaced the usage of `$rootScope` with two new factories, along with more controller improvements ([#525](https://github.com/wazuh/wazuh-kibana-app/pull/525)).
- Now the _Extensions_ tab on _Settings_ won't edit the `.wazuh` index to modify the extensions configuration for all users ([#545](https://github.com/wazuh/wazuh-kibana-app/pull/545)).
  - This allows each new user to always start with the base extensions configuration, and modify it to its needs storing the settings on a browser cookie.
- Now the GDPR requirements description on its tab won't be loaded if the Wazuh API version is not v3.2.3 or higher ([#546](https://github.com/wazuh/wazuh-kibana-app/pull/546)).

### Fixed

- Fixed a bug where the app crashes when attempting to download huge amounts of data as CSV format ([#521](https://github.com/wazuh/wazuh-kibana-app/pull/521)).
- Fixed a bug on the Timelion visualizations from _Management/Monitoring_ which were not properly filtering and showing the cluster nodes information ([#530](https://github.com/wazuh/wazuh-kibana-app/pull/530)).
- Fixed several bugs on the loading process when switching between tabs with or without visualizations in the _Overview_ and _Agents_ tab ([#531](https://github.com/wazuh/wazuh-kibana-app/pull/531) & [#533](https://github.com/wazuh/wazuh-kibana-app/pull/533)).
- Fixed a bug on the `wazuh-monitoring` index feature when using multiple inserted APIs, along with several performance improvements ([#539](https://github.com/wazuh/wazuh-kibana-app/pull/539)).
- Fixed a bug where the OS filter on the _Agents Preview_ tab would exclude the rest of filters instead of combining them ([#552](https://github.com/wazuh/wazuh-kibana-app/pull/552)).
- Fixed a bug where the Extensions settings were restored every time the user opened the _Settings_ tab or pressed the _Set default manager_ button ([#555](https://github.com/wazuh/wazuh-kibana-app/pull/555) & [#556](https://github.com/wazuh/wazuh-kibana-app/pull/556)).

## Wazuh v3.2.3/v3.2.4 - Kibana v6.2.4 - Revision 392

### Added

- Support for Wazuh v3.2.4.
- New functionality - _Reporting_ ([#510](https://github.com/wazuh/wazuh-kibana-app/pull/510)):
  - Generate PDF logs on the _Overview_ and _Agents_ tabs, with the new button next to _Panels_ and _Discover_.
  - The report will contain the current visualizations from the tab where you generated it.
  - List all your generated reports, download or deleted them at the new _Management/Reporting_ tab.
  - **Warning:** If you leave the tab while generating a report, the process will be aborted.
- Added warning/error messages about the total RAM on the server side ([#502](https://github.com/wazuh/wazuh-kibana-app/pull/502)):
  - None of this messages will prevent the user from accessing the app, it's just a recommendation.
  - If your server has less than 2GB of RAM, you'll get an error message when opening the app.
  - If your server has between 2GB and 3GB of RAM, you'll get a warning message.
  - If your server has more than 3GB of RAM, you won't get any kind of message.
- Refactoring and added loading bar to _Manager Logs_ and _Groups_ tabs ([#505](https://github.com/wazuh/wazuh-kibana-app/pull/505)).
- Added more Syscheck options to _Management/Agents_ configuration tabs ([#509](https://github.com/wazuh/wazuh-kibana-app/pull/509)).

### Fixed

- Added more fields to the `known-fields.js` file to avoid warning messages on _Discover_ when using Filebeat for alerts forwarding ([#497](https://github.com/wazuh/wazuh-kibana-app/pull/497)).
- Fixed a bug where clicking on the _Check connection_ button on the _Settings_ tab threw an error message although the API connected successfully ([#504](https://github.com/wazuh/wazuh-kibana-app/pull/504)).
- Fixed a bug where the _Agents_ tab was not properly showing the total of agents due to the new Wazuh cluster implementation ([#517](https://github.com/wazuh/wazuh-kibana-app/pull/517)).

## Wazuh v3.2.3 - Kibana v6.2.4 - Revision 391

### Added

- Support for Wazuh v3.2.3.
- Brand-new extension - _GDPR Alerts_ ([#453](https://github.com/wazuh/wazuh-kibana-app/pull/453)):
  - A new extension, enabled by default.
  - Visualize alerts related to the GDPR compliance on the _Overview_ and _Agents_ tabs.
  - The _Ruleset_ tab has been updated to include GDPR filters on the _Rules_ subtab.
- Brand-new Management tab - _Monitoring_ ([#490](https://github.com/wazuh/wazuh-kibana-app/pull/490)):
  - Visualize your Wazuh cluster, both master and clients.
    - Get the current cluster configuration.
    - Nodes listing, sorting, searching, etc.
  - Get a more in-depth cluster status thanks to the newly added [_Timelion_](https://www.elastic.co/guide/en/kibana/current/timelion.html) visualizations.
  - The Detail view gives you a summary of the node's healthcheck.
- Brand-new tab - _Dev tools_ ([#449](https://github.com/wazuh/wazuh-kibana-app/pull/449)):
  - Find it on the top navbar, next to _Discover_.
  - Execute Wazuh API requests directly from the app.
  - This tab uses your currently selected API from _Settings_.
  - You can type different API requests on the input window, select one with the cursor, and click on the Play button to execute it.
  - You can also type comments on the input window.
- More improvements for the _Manager/Ruleset_ tab ([#446](https://github.com/wazuh/wazuh-kibana-app/pull/446)):
  - A new colour palette for regex, order and rule description arguments.
  - Added return to List view on Ruleset button while on Detail view.
  - Fixed line height on all table headers.
  - Removed unused, old code from Ruleset controllers.
- Added option on `config.yml` to enable/disable the `wazuh-monitoring` index ([#441](https://github.com/wazuh/wazuh-kibana-app/pull/441)):
  - Configure the frequency time to generate new indices.
  - The default frequency time has been increased to 1 hour.
  - When disabled, useful metrics will appear on _Overview/General_ replacing the _Agent status_ visualization.
- Added CSV exporting button to the app ([#431](https://github.com/wazuh/wazuh-kibana-app/pull/431)):
  - Implemented new logic to fetch data from the Wazuh API and download it in CSV format.
  - Currently available for the _Ruleset_, _Logs_ and _Groups_ sections on the _Manager_ tab and also the _Agents_ tab.
- More refactoring to the app backend ([#439](https://github.com/wazuh/wazuh-kibana-app/pull/439)):
  - Standardized error output from the server side.
  - Drastically reduced the error management logic on the client side.
  - Applied the _Facade_ pattern when importing/exporting modules.
  - Deleted unused/deprecated/useless methods both from server and client side.
  - Some optimizations to variable type usages.
- Refactoring to Kibana filters management ([#452](https://github.com/wazuh/wazuh-kibana-app/pull/452) & [#459](https://github.com/wazuh/wazuh-kibana-app/pull/459)):
  - Added new class to build queries from the base query.
  - The filter management is being done on controllers instead of the `discover` directive.
  - Now we are emitting specific events whenever we are fetching data or communicating to the `discover` directive.
  - The number of useless requests to fetch data has been reduced.
  - The synchronization actions are working as expected regardless the amount of data and/or the number of machine resources.
  - Fixed several bugs about filter usage and transition to different app tabs.
- Added confirmation message when the user deletes an API entry on _Settings/API_ ([#428](https://github.com/wazuh/wazuh-kibana-app/pull/428)).
- Added support for filters on the _Manager/Logs_ tab when realtime is enabled ([#433](https://github.com/wazuh/wazuh-kibana-app/pull/433)).
- Added more filter options to the Detail view on _Manager/Ruleset_ ([#434](https://github.com/wazuh/wazuh-kibana-app/pull/434)).

### Changed

- Changed OSCAP visualization to avoid clipping issues with large agent names ([#429](https://github.com/wazuh/wazuh-kibana-app/pull/429)).
- Now the related Rules or Decoders sections on _Manager/Ruleset_ will remain hidden if there isn't any data to show or while it's loading ([#434](https://github.com/wazuh/wazuh-kibana-app/pull/434)).
- Added a 200ms delay when fetching iterable data from the Wazuh API ([#445](https://github.com/wazuh/wazuh-kibana-app/pull/445) & [#450](https://github.com/wazuh/wazuh-kibana-app/pull/450)).
- Fixed several bugs related to Wazuh API timeout/cancelled requests ([#445](https://github.com/wazuh/wazuh-kibana-app/pull/445)).
- Added `ENOTFOUND`, `EHOSTUNREACH`, `EINVAL`, `EAI_AGAIN` options for API URL parameter checking ([#463](https://github.com/wazuh/wazuh-kibana-app/pull/463)).
- Now the _Settings/Extensions_ subtab won't appear unless there's at least one API inserted ([#465](https://github.com/wazuh/wazuh-kibana-app/pull/465)).
- Now the index pattern selector on _Settings/Pattern_ will also refresh the known fields when changing it ([#477](https://github.com/wazuh/wazuh-kibana-app/pull/477)).
- Changed the _Manager_ tab into _Management_ ([#490](https://github.com/wazuh/wazuh-kibana-app/pull/490)).

### Fixed

- Fixed a bug where toggling extensions after deleting an API entry could lead into an error message ([#465](https://github.com/wazuh/wazuh-kibana-app/pull/465)).
- Fixed some performance bugs on the `dataHandler` service ([#442](https://github.com/wazuh/wazuh-kibana-app/pull/442) & [#486](https://github.com/wazuh/wazuh-kibana-app/pull/442)).
- Fixed a bug when loading the _Agents preview_ tab on Safari web browser ([#447](https://github.com/wazuh/wazuh-kibana-app/pull/447)).
- Fixed a bug where a new extension (enabled by default) appears disabled when updating the app ([#456](https://github.com/wazuh/wazuh-kibana-app/pull/456)).
- Fixed a bug where pressing the Enter key on the _Discover's_ tab search bar wasn't working properly ([#488](https://github.com/wazuh/wazuh-kibana-app/pull/488)).

### Removed

- Removed the `rison` dependency from the `package.json` file ([#452](https://github.com/wazuh/wazuh-kibana-app/pull/452)).
- Removed unused Elasticsearch request to avoid problems when there's no API inserted ([#460](https://github.com/wazuh/wazuh-kibana-app/pull/460)).

## Wazuh v3.2.1/v3.2.2 - Kibana v6.2.4 - Revision 390

### Added

- Support for Wazuh v3.2.2.
- Refactoring on visualizations use and management ([#397](https://github.com/wazuh/wazuh-kibana-app/pull/397)):
  - Visualizations are no longer stored on an index, they're built and loaded on demand when needed to render the interface.
  - Refactoring on the whole app source code to use the _import/export_ paradigm.
  - Removed old functions and variables from the old visualization management logic.
  - Removed cron task to clean remaining visualizations since it's no longer needed.
  - Some Kibana functions and modules have been overridden in order to make this refactoring work.
    - This change is not intrusive in any case.
- New redesign for the _Manager/Ruleset_ tab ([#420](https://github.com/wazuh/wazuh-kibana-app/pull/420)):
  - Rules and decoders list now divided into two different sections: _List view_ and _Detail view_.
  - Removed old expandable tables to move the rule/decoder information into a new space.
  - Enable different filters on the detail view for a better search on the list view.
  - New table for related rules or decoders.
  - And finally, a bunch of minor design enhancements to the whole app.
- Added a copyright notice to the whole app source code ([#395](https://github.com/wazuh/wazuh-kibana-app/pull/395)).
- Updated `.gitignore` with the _Node_ template ([#395](https://github.com/wazuh/wazuh-kibana-app/pull/395)).
- Added new module to the `package.json` file, [`rison`](https://www.npmjs.com/package/rison) ([#404](https://github.com/wazuh/wazuh-kibana-app/pull/404)).
- Added the `errorHandler` service to the blank screen scenario ([#413](https://github.com/wazuh/wazuh-kibana-app/pull/413)):
  - Now the exact error message will be shown to the user, instead of raw JSON content.
- Added new option on the `config.yml` file to disable the new X-Pack RBAC capabilities to filter index-patterns ([#417](https://github.com/wazuh/wazuh-kibana-app/pull/417)).

### Changed

- Small minor enhancements to the user interface ([#396](https://github.com/wazuh/wazuh-kibana-app/pull/396)):
  - Reduced Wazuh app logo size.
  - Changed buttons text to not use all-capitalized letters.
  - Minor typos found in the HTML/CSS code have been fixed.
- Now the app log stores the package revision ([#417](https://github.com/wazuh/wazuh-kibana-app/pull/417)).

### Fixed

- Fixed bug where the _Agents_ tab didn't preserve the filters after reloading the page ([#404](https://github.com/wazuh/wazuh-kibana-app/pull/404)).
- Fixed a bug when using X-Pack that sometimes threw an error of false _"Not enough privileges"_ scenario ([#415](https://github.com/wazuh/wazuh-kibana-app/pull/415)).
- Fixed a bug where the Kibana Discover auto-refresh functionality was still working when viewing the _Agent configuration_ tab ([#419](https://github.com/wazuh/wazuh-kibana-app/pull/419)).

## Wazuh v3.2.1 - Kibana v6.2.4 - Revision 389

### Changed

- Changed severity and verbosity to some log messages ([#412](https://github.com/wazuh/wazuh-kibana-app/pull/412)).

### Fixed

- Fixed a bug when using the X-Pack plugin without security capabilities enabled ([#403](https://github.com/wazuh/wazuh-kibana-app/pull/403)).
- Fixed a bug when the app was trying to create `wazuh-monitoring` indices without checking the existence of the proper template ([#412](https://github.com/wazuh/wazuh-kibana-app/pull/412)).

## Wazuh v3.2.1 - Kibana v6.2.4 - Revision 388

### Added

- Support for Elastic Stack v6.2.4.
- App server fully refactored ([#360](https://github.com/wazuh/wazuh-kibana-app/pull/360)):
  - Added new classes, reduced the amount of code, removed unused functions, and several optimizations.
  - Now the app follows a more ES6 code style on multiple modules.
  - _Overview/Agents_ visualizations have been ordered into separated files and folders.
  - Now the app can use the default index defined on the `/ect/kibana/kibana.yml` file.
  - Better error handling for the visualizations directive.
  - Added a cron job to delete remaining visualizations on the `.kibana` index if so.
  - Also, we've added some changes when using the X-Pack plugin:
    - Better management of users and roles in order to use the app capabilities.
    - Prevents app loading if the currently logged user has no access to any index pattern.
- Added the `errorHandler` service to the `dataHandler` factory ([#340](https://github.com/wazuh/wazuh-kibana-app/pull/340)).
- Added Syscollector section to _Manager/Agents Configuration_ tabs ([#359](https://github.com/wazuh/wazuh-kibana-app/pull/359)).
- Added `cluster.name` field to the `wazuh-monitoring` index ([#377](https://github.com/wazuh/wazuh-kibana-app/pull/377)).

### Changed

- Increased the query size when fetching the index pattern list ([#339](https://github.com/wazuh/wazuh-kibana-app/pull/339)).
- Changed active colour for all app tables ([#347](https://github.com/wazuh/wazuh-kibana-app/pull/347)).
- Changed validation regex to accept URLs with non-numeric format ([#353](https://github.com/wazuh/wazuh-kibana-app/pull/353)).
- Changed visualization removal cron task to avoid excessive log messages when there weren't removed visualizations ([#361](https://github.com/wazuh/wazuh-kibana-app/pull/361)).
- Changed filters comparison for a safer access ([#383](https://github.com/wazuh/wazuh-kibana-app/pull/383)).
- Removed some `server.log` messages to avoid performance errors ([#384](https://github.com/wazuh/wazuh-kibana-app/pull/384)).
- Changed the way of handling the index patterns list ([#360](https://github.com/wazuh/wazuh-kibana-app/pull/360)).
- Rewritten some false error-level logs to just information-level ones ([#360](https://github.com/wazuh/wazuh-kibana-app/pull/360)).
- Changed some files from JSON to CommonJS for performance improvements ([#360](https://github.com/wazuh/wazuh-kibana-app/pull/360)).
- Replaced some code on the `kibana-discover` directive with a much cleaner statement to avoid issues on the _Agents_ tab ([#394](https://github.com/wazuh/wazuh-kibana-app/pull/394)).

### Fixed

- Fixed a bug where several `agent.id` filters were created at the same time when navigating between _Agents_ and _Groups_ with different selected agents ([#342](https://github.com/wazuh/wazuh-kibana-app/pull/342)).
- Fixed logic on the index-pattern selector which wasn't showing the currently selected pattern the very first time a user opened the app ([#345](https://github.com/wazuh/wazuh-kibana-app/pull/345)).
- Fixed a bug on the `errorHandler` service who was preventing a proper output of some Elastic-related backend error messages ([#346](https://github.com/wazuh/wazuh-kibana-app/pull/346)).
- Fixed panels flickering in the _Settings_ tab ([#348](https://github.com/wazuh/wazuh-kibana-app/pull/348)).
- Fixed a bug in the shards and replicas settings when the user sets the value to zero (0) ([#358](https://github.com/wazuh/wazuh-kibana-app/pull/358)).
- Fixed several bugs related to the upgrade process from Wazuh 2.x to the new refactored server ([#363](https://github.com/wazuh/wazuh-kibana-app/pull/363)).
- Fixed a bug in _Discover/Agents VirusTotal_ tabs to avoid conflicts with the `agent.name` field ([#379](https://github.com/wazuh/wazuh-kibana-app/pull/379)).
- Fixed a bug on the implicit filter in _Discover/Agents PCI_ tabs ([#393](https://github.com/wazuh/wazuh-kibana-app/pull/393)).

### Removed

- Removed clear API password on `checkPattern` response ([#339](https://github.com/wazuh/wazuh-kibana-app/pull/339)).
- Removed old dashboard visualizations to reduce loading times ([#360](https://github.com/wazuh/wazuh-kibana-app/pull/360)).
- Removed some unused dependencies due to the server refactoring ([#360](https://github.com/wazuh/wazuh-kibana-app/pull/360)).
- Removed completely `metricService` from the app ([#389](https://github.com/wazuh/wazuh-kibana-app/pull/389)).

## Wazuh v3.2.1 - Kibana v6.2.2/v6.2.3 - Revision 387

### Added

- New logging system ([#307](https://github.com/wazuh/wazuh-kibana-app/pull/307)):
  - New module implemented to write app logs.
  - Now a trace is stored every time the app is re/started.
  - Currently, the `initialize.js` and `monitoring.js` files work with this system.
  - Note: the logs will live under `/var/log/wazuh/wazuhapp.log` on Linux systems, on Windows systems they will live under `kibana/plugins/`. It rotates the log whenever it reaches 100MB.
- Better cookies handling ([#308](https://github.com/wazuh/wazuh-kibana-app/pull/308)):
  - New field on the `.wazuh-version` index to store the last time the Kibana server was restarted.
  - This is used to check if the cookies have consistency with the current server status.
  - Now the app is clever and takes decisions depending on new consistency checks.
- New design for the _Agents/Configuration_ tab ([#310](https://github.com/wazuh/wazuh-kibana-app/pull/310)):
  - The style is the same as the _Manager/Configuration_ tab.
  - Added two more sections: CIS-CAT and Commands ([#315](https://github.com/wazuh/wazuh-kibana-app/pull/315)).
  - Added a new card that will appear when there's no group configuration at all ([#323](https://github.com/wazuh/wazuh-kibana-app/pull/323)).
- Added _"group"_ column on the agents list in _Agents_ ([#312](https://github.com/wazuh/wazuh-kibana-app/pull/312)):
  - If you click on the group, it will redirect the user to the specified group in _Manager/Groups_.
- New option for the `config.yml` file, `ip.selector` ([#313](https://github.com/wazuh/wazuh-kibana-app/pull/313)):
  - Define if the app will show or not the index pattern selector on the top navbar.
  - This setting is set to `true` by default.
- More CSS cleanup and reordering ([#315](https://github.com/wazuh/wazuh-kibana-app/pull/315)):
  - New `typography.less` file.
  - New `layout.less` file.
  - Removed `cleaned.less` file.
  - Reordering and cleaning of existing CSS files, including removal of unused classes, renaming, and more.
  - The _Settings_ tab has been refactored to correct some visual errors with some card components.
  - Small refactoring to some components from _Manager/Ruleset_ ([#323](https://github.com/wazuh/wazuh-kibana-app/pull/323)).
- New design for the top navbar ([#326](https://github.com/wazuh/wazuh-kibana-app/pull/326)):
  - Cleaned and refactored code
  - Revamped design, smaller and with minor details to follow the rest of Wazuh app guidelines.
- New design for the wz-chip component to follow the new Wazuh app guidelines ([#323](https://github.com/wazuh/wazuh-kibana-app/pull/323)).
- Added more descriptive error messages when the user inserts bad credentials on the _Add new API_ form in the _Settings_ tab ([#331](https://github.com/wazuh/wazuh-kibana-app/pull/331)).
- Added a new CSS class to truncate overflowing text on tables and metric ribbons ([#332](https://github.com/wazuh/wazuh-kibana-app/pull/332)).
- Support for Elastic Stack v6.2.2/v6.2.3.

### Changed

- Improved the initialization system ([#317](https://github.com/wazuh/wazuh-kibana-app/pull/317)):
  - Now the app will re-create the index-pattern if the user deletes the currently used by the Wazuh app.
  - The fieldset is now automatically refreshed if the app detects mismatches.
  - Now every index-pattern is dynamically formatted (for example, to enable the URLs in the _Vulnerabilities_ tab).
  - Some code refactoring for a better handling of possible use cases.
  - And the best thing, it's no longer needed to insert the sample alert!
- Improvements and changes to index-patterns ([#320](https://github.com/wazuh/wazuh-kibana-app/pull/320) & [#333](https://github.com/wazuh/wazuh-kibana-app/pull/333)):
  - Added a new route, `/get-list`, to fetch the index pattern list.
  - Removed and changed several functions for a proper management of index-patterns.
  - Improved the compatibility with user-created index-patterns, known to have unpredictable IDs.
  - Now the app properly redirects to `/blank-screen` if the length of the index patterns list is 0.
  - Ignored custom index patterns with auto-generated ID on the initialization process.
    - Now it uses the value set on the `config.yml` file.
  - If the index pattern is no longer available, the cookie will be overwritten.
- Improvements to the monitoring module ([#322](https://github.com/wazuh/wazuh-kibana-app/pull/322)):
  - Minor refactoring to the whole module.
  - Now the `wazuh-monitoring` index pattern is regenerated if it's missing.
  - And the best thing, it's no longer needed to insert the monitoring template!
- Now the app health check system only checks if the API and app have the same `major.minor` version ([#311](https://github.com/wazuh/wazuh-kibana-app/pull/311)):
  - Previously, the API and app had to be on the same `major.minor.patch` version.
- Adjusted space between title and value in some cards showing Manager or Agent configurations ([#315](https://github.com/wazuh/wazuh-kibana-app/pull/315)).
- Changed red and green colours to more saturated ones, following Kibana style ([#315](https://github.com/wazuh/wazuh-kibana-app/pull/315)).

### Fixed

- Fixed bug in Firefox browser who was not properly showing the tables with the scroll pagination functionality ([#314](https://github.com/wazuh/wazuh-kibana-app/pull/314)).
- Fixed bug where visualizations weren't being destroyed due to ongoing renderization processes ([#316](https://github.com/wazuh/wazuh-kibana-app/pull/316)).
- Fixed several UI bugs for a better consistency and usability ([#318](https://github.com/wazuh/wazuh-kibana-app/pull/318)).
- Fixed an error where the initial index-pattern was not loaded properly the very first time you enter the app ([#328](https://github.com/wazuh/wazuh-kibana-app/pull/328)).
- Fixed an error message that appeared whenever the app was not able to found the `wazuh-monitoring` index pattern ([#328](https://github.com/wazuh/wazuh-kibana-app/pull/328)).

## Wazuh v3.2.1 - Kibana v6.2.2 - Revision 386

### Added

- New design for the _Manager/Groups_ tab ([#295](https://github.com/wazuh/wazuh-kibana-app/pull/295)).
- New design for the _Manager/Configuration_ tab ([#297](https://github.com/wazuh/wazuh-kibana-app/pull/297)).
- New design of agents statistics for the _Agents_ tab ([#299](https://github.com/wazuh/wazuh-kibana-app/pull/299)).
- Added information ribbon into _Overview/Agent SCAP_ tabs ([#303](https://github.com/wazuh/wazuh-kibana-app/pull/303)).
- Added information ribbon into _Overview/Agent VirusTotal_ tabs ([#306](https://github.com/wazuh/wazuh-kibana-app/pull/306)).
- Added information ribbon into _Overview AWS_ tab ([#306](https://github.com/wazuh/wazuh-kibana-app/pull/306)).

### Changed

- Refactoring of HTML and CSS code throughout the whole Wazuh app ([#294](https://github.com/wazuh/wazuh-kibana-app/pull/294), [#302](https://github.com/wazuh/wazuh-kibana-app/pull/302) & [#305](https://github.com/wazuh/wazuh-kibana-app/pull/305)):
  - A big milestone for the project was finally achieved with this refactoring.
  - We've removed the Bootstrap dependency from the `package.json` file.
  - We've removed and merged many duplicated rules.
  - We've removed HTML and `angular-md` overriding rules. Now we have more own-made classes to avoid undesired results on the UI.
  - Also, this update brings tons of minor bugfixes related to weird HTML code.
- Wazuh app visualizations reviewed ([#301](https://github.com/wazuh/wazuh-kibana-app/pull/301)):
  - The number of used buckets has been limited since most of the table visualizations were surpassing acceptable limits.
  - Some visualizations have been checked to see if they make complete sense on what they mean to show to the user.
- Modified some app components for better follow-up of Kibana guidelines ([#290](https://github.com/wazuh/wazuh-kibana-app/pull/290) & [#297](https://github.com/wazuh/wazuh-kibana-app/pull/297)).
  - Also, some elements were modified on the _Discover_ tab in order to correct some mismatches.

### Fixed

- Adjusted information ribbon in _Agents/General_ for large OS names ([#290](https://github.com/wazuh/wazuh-kibana-app/pull/290) & [#294](https://github.com/wazuh/wazuh-kibana-app/pull/294)).
- Fixed unsafe array access on the visualization directive when going directly into _Manager/Ruleset/Decoders_ ([#293](https://github.com/wazuh/wazuh-kibana-app/pull/293)).
- Fixed a bug where navigating between agents in the _Agents_ tab was generating duplicated `agent.id` implicit filters ([#296](https://github.com/wazuh/wazuh-kibana-app/pull/296)).
- Fixed a bug where navigating between different tabs from _Overview_ or _Agents_ while being on the _Discover_ sub-tab was causing data loss in metric watchers ([#298](https://github.com/wazuh/wazuh-kibana-app/pull/298)).
- Fixed incorrect visualization of the rule level on _Manager/Ruleset/Rules_ when the rule level is zero (0) ([#298](https://github.com/wazuh/wazuh-kibana-app/pull/298)).

### Removed

- Removed almost every `md-tooltip` component from the whole app ([#305](https://github.com/wazuh/wazuh-kibana-app/pull/305)).
- Removed unused images from the `img` folder ([#305](https://github.com/wazuh/wazuh-kibana-app/pull/305)).

## Wazuh v3.2.1 - Kibana v6.2.2 - Revision 385

### Added

- Support for Wazuh v3.2.1.
- Brand-new first redesign for the app user interface ([#278](https://github.com/wazuh/wazuh-kibana-app/pull/278)):
  - This is the very first iteration of a _work-in-progress_ UX redesign for the Wazuh app.
  - The overall interface has been refreshed, removing some unnecessary colours and shadow effects.
  - The metric visualizations have been replaced by an information ribbon under the filter search bar, reducing the amount of space they occupied.
    - A new service was implemented for a proper handling of the metric visualizations watchers ([#280](https://github.com/wazuh/wazuh-kibana-app/pull/280)).
  - The rest of the app visualizations now have a new, more detailed card design.
- New shards and replicas settings to the `config.yml` file ([#277](https://github.com/wazuh/wazuh-kibana-app/pull/277)):
  - Now you can apply custom values to the shards and replicas for the `.wazuh` and `.wazuh-version` indices.
  - This feature only works before the installation process. If you modify these settings after installing the app, they won't be applied at all.

### Changed

- Now clicking again on the _Groups_ tab on _Manager_ will properly reload the tab and redirect to the beginning ([#274](https://github.com/wazuh/wazuh-kibana-app/pull/274)).
- Now the visualizations only use the `vis-id` attribute for loading them ([#275](https://github.com/wazuh/wazuh-kibana-app/pull/275)).
- The colours from the toast messages have been replaced to follow the Elastic 6 guidelines ([#286](https://github.com/wazuh/wazuh-kibana-app/pull/286)).

### Fixed

- Fixed wrong data flow on _Agents/General_ when coming from and going to the _Groups_ tab ([#273](https://github.com/wazuh/wazuh-kibana-app/pull/273)).
- Fixed sorting on tables, now they use the sorting functionality provided by the Wazuh API ([#274](https://github.com/wazuh/wazuh-kibana-app/pull/274)).
- Fixed column width issues on some tables ([#274](https://github.com/wazuh/wazuh-kibana-app/pull/274)).
- Fixed bug in the _Agent configuration_ JSON viewer who didn't properly show the full group configuration ([#276](https://github.com/wazuh/wazuh-kibana-app/pull/276)).
- Fixed excessive loading time from some Audit visualizations ([#278](https://github.com/wazuh/wazuh-kibana-app/pull/278)).
- Fixed Play/Pause button in timepicker's auto-refresh ([#281](https://github.com/wazuh/wazuh-kibana-app/pull/281)).
- Fixed unusual scenario on visualization directive where sometimes there was duplicated implicit filters when doing a search ([#283](https://github.com/wazuh/wazuh-kibana-app/pull/283)).
- Fixed some _Overview Audit_ visualizations who were not working properly ([#285](https://github.com/wazuh/wazuh-kibana-app/pull/285)).

### Removed

- Deleted the `id` attribute from all the app visualizations ([#275](https://github.com/wazuh/wazuh-kibana-app/pull/275)).

## Wazuh v3.2.0 - Kibana v6.2.2 - Revision 384

### Added

- New directives for the Wazuh app: `wz-table`, `wz-table-header` and `wz-search-bar` ([#263](https://github.com/wazuh/wazuh-kibana-app/pull/263)):
  - Maintainable and reusable components for a better-structured app.
  - Several files have been changed, renamed and moved to new folders, following _best practices_.
  - The progress bar is now within its proper directive ([#266](https://github.com/wazuh/wazuh-kibana-app/pull/266)).
  - Minor typos and refactoring changes to the new directives.
- Support for Elastic Stack v6.2.2.

### Changed

- App buttons have been refactored. Unified CSS and HTML for buttons, providing the same structure for them ([#269](https://github.com/wazuh/wazuh-kibana-app/pull/269)).
- The API list on Settings now shows the latest inserted API at the beginning of the list ([#261](https://github.com/wazuh/wazuh-kibana-app/pull/261)).
- The check for the currently applied pattern has been improved, providing clever handling of Elasticsearch errors ([#271](https://github.com/wazuh/wazuh-kibana-app/pull/271)).
- Now on _Settings_, when the Add or Edit API form is active, if you press the other button, it will make the previous one disappear, getting a clearer interface ([#9df1e31](https://github.com/wazuh/wazuh-kibana-app/commit/9df1e317903edf01c81eba068da6d20a8a1ea7c2)).

### Fixed

- Fixed visualizations directive to properly load the _Manager/Ruleset_ visualizations ([#262](https://github.com/wazuh/wazuh-kibana-app/pull/262)).
- Fixed a bug where the classic extensions were not affected by the settings of the `config.yml` file ([#266](https://github.com/wazuh/wazuh-kibana-app/pull/266)).
- Fixed minor CSS bugs from the conversion to directives to some components ([#266](https://github.com/wazuh/wazuh-kibana-app/pull/266)).
- Fixed bug in the tables directive when accessing a member it doesn't exist ([#266](https://github.com/wazuh/wazuh-kibana-app/pull/266)).
- Fixed browser console log error when clicking the Wazuh logo on the app ([#6647fbc](https://github.com/wazuh/wazuh-kibana-app/commit/6647fbc051c2bf69df7df6e247b2b2f46963f194)).

### Removed

- Removed the `kbn-dis` directive from _Manager/Ruleset_ ([#262](https://github.com/wazuh/wazuh-kibana-app/pull/262)).
- Removed the `filters.js` and `kibana_fields_file.json` files ([#263](https://github.com/wazuh/wazuh-kibana-app/pull/263)).
- Removed the `implicitFilters` service ([#270](https://github.com/wazuh/wazuh-kibana-app/pull/270)).
- Removed visualizations loading status trace from controllers and visualization directive ([#270](https://github.com/wazuh/wazuh-kibana-app/pull/270)).

## Wazuh v3.2.0 - Kibana v6.2.1 - Revision 383

### Added

- Support for Wazuh 3.2.0.
- Compatibility with Kibana 6.1.0 to Kibana 6.2.1.
- New tab for vulnerability detector alerts.

### Changed

- The app now shows the index pattern selector only if the list length is greater than 1.
  - If it's exactly 1 shows the index pattern without a selector.
- Now the index pattern selector only shows the compatible ones.
  - It's no longer possible to select the `wazuh-monitoring` index pattern.
- Updated Bootstrap to 3.3.7.
- Improved filter propagation between Discover and the visualizations.
- Replaced the login route name from /login to /wlogin to avoid conflict with X-Pack own login route.

### Fixed

- Several CSS bugfixes for better compatibility with Kibana 6.2.1.
- Some variables changed for adapting new Wazuh API requests.
- Better error handling for some Elastic-related messages.
- Fixed browser console error from top-menu directive.
- Removed undesired md-divider from Manager/Logs.
- Adjusted the width of a column in Manager/Logs to avoid overflow issues with the text.
- Fixed a wrong situation with the visualizations when we refresh the Manager/Rules tab.

### Removed

- Removed the `travis.yml` file.

## Wazuh v3.1.0 - Kibana v6.1.3 - Revision 380

### Added

- Support for Wazuh 3.1.0.
- Compatibility with Kibana 6.1.3.
- New error handler for better app errors reporting.
- A new extension for Amazon Web Services alerts.
- A new extension for VirusTotal alerts.
- New agent configuration tab:
  - Visualize the current group configuration for the currently selected agent on the app.
  - Navigate through the different tabs to see which configuration is being used.
  - Check the synchronization status for the configuration.
  - View the current group of the agent and click on it to go to the Groups tab.
- New initial health check for checking some app components.
- New YAML config file:
  - Define the initial index pattern.
  - Define specific checks for the healthcheck.
  - Define the default extensions when adding new APIs.
- New index pattern selector dropdown on the top navbar.
  - The app will reload applying the new index pattern.
- Added new icons for some sections of the app.

### Changed

- New visualizations loader, with much better performance.
- Improved reindex process for the .wazuh index when upgrading from a 2.x-5.x version.
- Adding 365 days expiring time to the cookies.
- Change default behaviour for the config file. Now everything is commented with default values.
  - You need to edit the file, remove the comment mark and apply the desired value.
- Completely redesigned the manager configuration tab.
- Completely redesigned the groups tab.
- App tables have now unified CSS classes.

### Fixed

- Play real-time button has been fixed.
- Preventing duplicate APIs from feeding the wazuh-monitoring index.
- Fixing the check manager connection button.
- Fixing the extensions settings so they are preserved over time.
- Much more error handling messages in all the tabs.
- Fixed OS filters in agents list.
- Fixed autocomplete lists in the agents, rules and decoders list so they properly scroll.
- Many styles bugfixes for the different browsers.
- Reviewed and fixed some visualizations not showing accurate information.

### Removed

- Removed index pattern configuration from the `package.json` file.
- Removed unnecessary dependencies from the `package.json` file.

## Wazuh v3.0.0 - Kibana v6.1.0 - Revision 371

### Added

- You can configure the initial index-pattern used by the plugin in the initialPattern variable of the app's package.json.
- Auto `.wazuh` reindex from Wazuh 2.x - Kibana 5.x to Wazuh 3.x - Kibana 6.x.
  - The API credentials will be automatically migrated to the new installation.
- Dynamically changed the index-pattern used by going to the Settings -> Pattern tab.
  - Wazuh alerts compatibility auto detection.
- New loader for visualizations.
- Better performance: now the tabs use the same Discover tab, only changing the current filters.
- New Groups tab.
  - Now you can check your group configuration (search its agents and configuration files).
- The Logs tab has been improved.
  - You can sort by field and the view has been improved.
- Achieved a clearer interface with implicit filters per tab showed as unremovable chips.

### Changed

- Dynamically creating .kibana index if necessary.
- Better integration with Kibana Discover.
- Visualizations loaded at initialization time.
- New sync system to wait for Elasticsearch JS.
- Decoupling selected API and pattern from backend and moved to the client side.

## Wazuh v2.1.0 - Kibana v5.6.1 - Revision 345

### Added

- Loading icon while Wazuh loads the visualizations.
- Add/Delete/Restart agents.
- OS agent filter

### Changed

- Using genericReq when possible.

## Wazuh v2.0.1 - Kibana v5.5.1 - Revision 339

### Changed

- New index in Elasticsearch to save Wazuh set up configuration
- Short URL's is now supported
- A native base path from kibana.yml is now supported

### Fixed

- Search bar across panels now support parenthesis grouping
- Several CSS fixes for IE browser<|MERGE_RESOLUTION|>--- conflicted
+++ resolved
@@ -2,7 +2,6 @@
 
 All notable changes to the Wazuh app project will be documented in this file.
 
-<<<<<<< HEAD
 ## Wazuh v4.6.0 - OpenSearch Dashboards 2.8.0 - Revision 00
 
 ### Added
@@ -53,8 +52,6 @@
 - Removed obsolete code that caused duplicate requests to the api in `Management`. [#5485](https://github.com/wazuh/wazuh-kibana-app/pull/5485)
 - Removed unused embedded jquery-ui [#5592](https://github.com/wazuh/wazuh-kibana-app/pull/5592)
 
-## Wazuh v4.5.2 - OpenSearch Dashboards 2.6.0 - Revision 01
-=======
 ## Wazuh v4.5.3 - OpenSearch Dashboards 2.6.0 - Revision 01
 
 ### Added
@@ -62,7 +59,6 @@
 - Support for Wazuh 4.5.3
 
 ## Wazuh v4.5.2 - OpenSearch Dashboards 2.6.0 - Revision 02
->>>>>>> 4c8b9e87
 
 ### Added
 
