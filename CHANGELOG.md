--- conflicted
+++ resolved
@@ -41,12 +41,8 @@
 - Fix error in how the SCA check's checks are displayed [#](https://github.com/wazuh/wazuh-kibana-app/pull/3297)
 - Fixed message of error when add sample data fails [#3241](https://github.com/wazuh/wazuh-kibana-app/pull/3241)
 - Fixed modules are missing in the agent menu [#3244](https://github.com/wazuh/wazuh-kibana-app/pull/3244)
-<<<<<<< HEAD
 - Fixed dark mode visualization background in pdf reports [#3315](https://github.com/wazuh/wazuh-kibana-app/pull/3315)
-
-=======
 - Adapt Kibana integrations to Kibana 7.11 and 7.12  [#3309](https://github.com/wazuh/wazuh-kibana-app/pull/3309)
->>>>>>> f0aebfe4
 
 ## Wazuh v4.2.0 - Kibana 7.10.2 , 7.11.2 - Revision 4201
 
