--- conflicted
+++ resolved
@@ -2,11 +2,10 @@
 
 All notable changes to the Wazuh app project will be documented in this file.
 
-## Wazuh v4.5.0 - Kibana 7.10.2, 7.16.x, 7.17.x - Revision 01
-
-### Added
-
-<<<<<<< HEAD
+## Wazuh v4.6.0 - Kibana 7.10.2, 7.16.x, 7.17.x - Revision 01
+
+### Added
+
 - Added rel="noopener noreferrer" in documentation links. [#5197](https://github.com/wazuh/wazuh-kibana-app/pull/5197) [#5274](https://github.com/wazuh/wazuh-kibana-app/pull/5274) [#5298](https://github.com/wazuh/wazuh-kibana-app/pull/5298) [#5409](https://github.com/wazuh/wazuh-kibana-app/pull/5409)
 - Added `ignore` and `restrict` options to Syslog configuration. [#5203](https://github.com/wazuh/wazuh-kibana-app/pull/5203)
 - Added the `extensions.github` and `extensions.office` settings to the default configuration file [#5376](https://github.com/wazuh/wazuh-kibana-app/pull/5376)
@@ -52,9 +51,12 @@
 - Removed pretty parameter from cron job requests. [#5532](https://github.com/wazuh/wazuh-kibana-app/pull/5532)
 - Removed unnecessary requests in `Management/Status` section. [#5528](https://github.com/wazuh/wazuh-kibana-app/pull/5528)
 - Removed obsolete code that caused duplicate requests to the api in `Management`. [#5485](https://github.com/wazuh/wazuh-kibana-app/pull/5485)
-=======
+
+## Wazuh v4.5.0 - Kibana 7.10.2, 7.16.x, 7.17.x - Revision 01
+
+### Added
+
 - Support for Wazuh 4.5.0
->>>>>>> b34e85cc
 
 ## Wazuh v4.4.4 - Kibana 7.10.2, 7.16.x, 7.17.x - Revision 01
 
