# Change Log

All notable changes to the Wazuh app project will be documented in this file.

<<<<<<< HEAD

## Wazuh v4.1.4 - Kibana 7.10.0 , 7.10.2 - Revision 4105

- Adapt for Wazuh 4.1.4
=======
## Wazuh v4.2.0 - Kibana 7.10.0 , 7.10.2 - Revision 4201


>>>>>>> 294aee53

## Wazuh v4.1.3 - Kibana 7.10.0 , 7.10.2 - Revision 4104

### Added

- Creation of index pattern after the default one is changes in Settings [#2985](https://github.com/wazuh/wazuh-kibana-app/pull/2985)
- Added node name of agent list and detail [#3039](https://github.com/wazuh/wazuh-kibana-app/pull/3039)
- Added loading view while the user is logging to prevent permissions prompts [#3041](https://github.com/wazuh/wazuh-kibana-app/pull/3041)
- Added custom message for each possible run_as setup [#3048](https://github.com/wazuh/wazuh-kibana-app/pull/3048)

### Changed 

- Change all dates labels to Kibana formatting time zone [#3047](https://github.com/wazuh/wazuh-kibana-app/pull/3047)
- Improve toast message when selecting a default API [#3049](https://github.com/wazuh/wazuh-kibana-app/pull/3049)
- Improve validation and prevention for caching bundles on the client-side [#3063](https://github.com/wazuh/wazuh-kibana-app/pull/3063) [#3091](https://github.com/wazuh/wazuh-kibana-app/pull/3091)

### Fixed

- Fixed unexpected behavior in Roles mapping [#3028](https://github.com/wazuh/wazuh-kibana-app/pull/3028)
- Fixed rule filter is no applied when you click on a rule id in another module.[#3057](https://github.com/wazuh/wazuh-kibana-app/pull/3057)
- Fixed bug changing master node configuration [#3062](https://github.com/wazuh/wazuh-kibana-app/pull/3062)
- Fixed wrong variable declaration for macOS agents [#3066](https://github.com/wazuh/wazuh-kibana-app/pull/3066)
- Fixed some errors in the Events table, action buttons style, and URLs disappeared [#3086](https://github.com/wazuh/wazuh-kibana-app/pull/3086)
- Fixed Rollback of invalid rule configuration file [#3084](https://github.com/wazuh/wazuh-kibana-app/pull/3084)

## Wazuh v4.1.2 - Kibana 7.10.0 , 7.10.2 - Revision 4103

- Add `run_as` setting to example host configuration in Add new API view [#3021](https://github.com/wazuh/wazuh-kibana-app/pull/3021)
- Refactor of some prompts [#3015](https://github.com/wazuh/wazuh-kibana-app/pull/3015)

### Fixed

- Fix SCA policy detail showing name and check results about another policy [#3007](https://github.com/wazuh/wazuh-kibana-app/pull/3007)
- Fixed that alerts table is empty when switching pinned agents [#3008](https://github.com/wazuh/wazuh-kibana-app/pull/3008)
- Creating a role mapping before the existing ones are loaded, the page bursts [#3013](https://github.com/wazuh/wazuh-kibana-app/pull/3013)
- Fix pagination in SCA checks table when expand some row [#3018](https://github.com/wazuh/wazuh-kibana-app/pull/3018)
- Fix manager is shown in suggestions in Agents section [#3025](https://github.com/wazuh/wazuh-kibana-app/pull/3025)
- Fix disabled loading on inventory when request fail [#3026](https://github.com/wazuh/wazuh-kibana-app/pull/3026)
- Fix restarting selected cluster instead of all of them [#3032](https://github.com/wazuh/wazuh-kibana-app/pull/3032)
- Fix pinned agents don't trigger a new filtered query [#3035](https://github.com/wazuh/wazuh-kibana-app/pull/3035)
- Overlay Wazuh menu when Kibana menu is opened or docked [#3038](https://github.com/wazuh/wazuh-kibana-app/pull/3038)
- Added page size options in Security events, explore agents table [#2925](https://github.com/wazuh/wazuh-kibana-app/pull/2925)
- Fix visualizations in PDF Reports with Dark mode [#2983](https://github.com/wazuh/wazuh-kibana-app/pull/2983)

## Wazuh v4.1.1 - Kibana 7.10.0 , 7.10.2 - Revision 4102

### Added

- Prompt to show the unsupported module for the selected agent [#2959](https://github.com/wazuh/wazuh-kibana-app/pull/2959)
- Added a X-Frame-Options header to the backend responses [#2977](https://github.com/wazuh/wazuh-kibana-app/pull/2977)

### Changed

- Added toast with refresh button when new fields are loaded [#2974](https://github.com/wazuh/wazuh-kibana-app/pull/2974)
- Migrated manager and cluster files endpoints and their corresponding RBAC [#2984](https://github.com/wazuh/wazuh-kibana-app/pull/2984)

### Fixed

- Fix login error when AWS Elasticsearch and ODFE is used [#2710](https://github.com/wazuh/wazuh-kibana-app/issues/2710)
- An error message is displayed when changing a group's configuration although the user has the right permissions [#2955](https://github.com/wazuh/wazuh-kibana-app/pull/2955)
- Fix Security events table is empty when switching the pinned agents [#2956](https://github.com/wazuh/wazuh-kibana-app/pull/2956)
- Fix disabled switch visual edit button when json content is empty [#2957](https://github.com/wazuh/wazuh-kibana-app/issues/2957)
- Fixed main and `More` menus for unsupported agents [#2959](https://github.com/wazuh/wazuh-kibana-app/pull/2959)
- Fixed forcing a non numeric filter value in a number type field [#2961](https://github.com/wazuh/wazuh-kibana-app/pull/2961)
- Fixed wrong number of alerts in Security Events [#2964](https://github.com/wazuh/wazuh-kibana-app/pull/2964)
- Fixed search with strange characters of agent in Management groups [#2970](https://github.com/wazuh/wazuh-kibana-app/pull/2970)
- Fix the statusCode error message [#2971](https://github.com/wazuh/wazuh-kibana-app/pull/2971)
- Fix the SCA policy stats didn't refresh [#2973](https://github.com/wazuh/wazuh-kibana-app/pull/2973)
- Fixed loading of AWS index fields even when no AWS alerts were found [#2974](https://github.com/wazuh/wazuh-kibana-app/pull/2974)
- Fix some date fields format in FIM and SCA modules [#2975](https://github.com/wazuh/wazuh-kibana-app/pull/2975)
- Fix a non-stop error in Manage agents when the user has no permissions [#2976](https://github.com/wazuh/wazuh-kibana-app/pull/2976)
- Can't edit empty rules and decoders files that already exist in the manager [#2978](https://github.com/wazuh/wazuh-kibana-app/pull/2978)
- Support for alerts index pattern with different ID and name [#2979](https://github.com/wazuh/wazuh-kibana-app/pull/2979)
- Fix the unpin agent in the selection modal [#2980](https://github.com/wazuh/wazuh-kibana-app/pull/2980)
- Fix properly logout of Wazuh API when logging out of the application (only for OpenDistro) [#2789](https://github.com/wazuh/wazuh-kibana-app/issues/2789)
- Fixed missing `&&` from macOS agent deployment command [#2989](https://github.com/wazuh/wazuh-kibana-app/issues/2989)
- Fix prompt permissions on Framework of Mitre and Inventory of Integrity monitoring. [#2967](https://github.com/wazuh/wazuh-kibana-app/issues/2967)
- Fix properly logout of Wazuh API when logging out of the application support x-pack [#2789](https://github.com/wazuh/wazuh-kibana-app/issues/2789)

## Wazuh v4.1.0 - Kibana 7.10.0 , 7.10.2 - Revision 4101

### Added

- Check the max buckets by default in healthcheck and increase them [#2901](https://github.com/wazuh/wazuh-kibana-app/pull/2901)
- Added a prompt wraning in role mapping if run_as is false or he is not allowed to use it by API [#2876](https://github.com/wazuh/wazuh-kibana-app/pull/2876)

### Changed

- Support new fields of Windows Registry at FIM inventory panel [#2679](https://github.com/wazuh/wazuh-kibana-app/issues/2679)
- Added on FIM Inventory Windows Registry registry_key and registry_value items from syscheck [#2908](https://github.com/wazuh/wazuh-kibana-app/issues/2908)
- Uncheck agents after an action in agents groups management [#2907](https://github.com/wazuh/wazuh-kibana-app/pull/2907)
- Unsave rule files when edit or create a rule with invalid content [#2944](https://github.com/wazuh/wazuh-kibana-app/pull/2944)
- Added vulnerabilities module for macos agents [#2969](https://github.com/wazuh/wazuh-kibana-app/pull/2969)

### Fixed

- Fix server error Invalid token specified: Cannot read property 'replace' of undefined [#2899](https://github.com/wazuh/wazuh-kibana-app/issues/2899)
- Fix show empty files rules and decoders: [#2923](https://github.com/wazuh/wazuh-kibana-app/issues/2923)
- Fixed wrong hover texts in CDB lists actions [#2929](https://github.com/wazuh/wazuh-kibana-app/pull/2929)
- Fixed access to forbidden agents information when exporting agents listt [2918](https://github.com/wazuh/wazuh-kibana-app/pull/2918)
- Fix the decoder detail view is not displayed [#2888](https://github.com/wazuh/wazuh-kibana-app/issues/2888)
- Fix the complex search using the Wazuh API query filter in search bars [#2930](https://github.com/wazuh/wazuh-kibana-app/issues/2930)
- Fixed validation to check userPermissions are not ready yet [#2931](https://github.com/wazuh/wazuh-kibana-app/issues/2931)
- Fixed clear visualizations manager list when switching tabs. Fixes PDF reports filters [#2932](https://github.com/wazuh/wazuh-kibana-app/pull/2932)
- Fix Strange box shadow in Export popup panel in Managment > Groups [#2886](https://github.com/wazuh/wazuh-kibana-app/issues/2886)
- Fixed wrong command on alert when data folder does not exist [#2938](https://github.com/wazuh/wazuh-kibana-app/pull/2938)
- Fix agents table OS field sorting: Changes agents table field `os_name` to `os.name,os.version` to make it sortable. [#2939](https://github.com/wazuh/wazuh-kibana-app/pull/2939)
- Fixed diff parsed datetime between agent detail and agents table [#2940](https://github.com/wazuh/wazuh-kibana-app/pull/2940)
- Allow access to Agents section with agent:group action permission [#2933](https://github.com/wazuh/wazuh-kibana-app/issues/2933)
- Fixed filters does not work on modals with search bar [#2935](https://github.com/wazuh/wazuh-kibana-app/pull/2935)
- Fix wrong package name in deploy new agent [#2942](https://github.com/wazuh/wazuh-kibana-app/issues/2942)
- Fixed number agents not show on pie onMouseEvent [#2890](https://github.com/wazuh/wazuh-kibana-app/issues/2890)
- Fixed off Kibana Query Language in search bar of Controls/Inventory modules. [#2945](https://github.com/wazuh/wazuh-kibana-app/pull/2945)
- Fixed number of agents do not show on the pie chart tooltip in agents preview [#2890](https://github.com/wazuh/wazuh-kibana-app/issues/2890)

## Wazuh v4.0.4 - Kibana 7.10.0 , 7.10.2 - Revision 4017

### Added
- Adapt the app to the new Kibana platform [#2475](https://github.com/wazuh/wazuh-kibana-app/issues/2475)
- Wazuh data directory moved from `optimize` to `data` Kibana directory [#2591](https://github.com/wazuh/wazuh-kibana-app/issues/2591)
- Show the wui_rules belong to wazuh-wui API user [#2702](https://github.com/wazuh/wazuh-kibana-app/issues/2702)

### Fixed

- Fixed Wazuh menu and agent menu for Solaris agents [#2773](https://github.com/wazuh/wazuh-kibana-app/issues/2773) [#2725](https://github.com/wazuh/wazuh-kibana-app/issues/2725)
- Fixed wrong shards and replicas for statistics indices and also fixed wrong prefix for monitoring indices [#2732](https://github.com/wazuh/wazuh-kibana-app/issues/2732)
- Report's creation dates set to 1970-01-01T00:00:00.000Z [#2772](https://github.com/wazuh/wazuh-kibana-app/issues/2772)
- Fixed bug for missing commands in ubuntu/debian and centos [#2786](https://github.com/wazuh/wazuh-kibana-app/issues/2786)
- Fixed bug that show an hour before in /security-events/dashboard [#2785](https://github.com/wazuh/wazuh-kibana-app/issues/2785) 
- Fixed permissions to access agents [#2838](https://github.com/wazuh/wazuh-kibana-app/issues/2838)
- Fix searching in groups [#2825](https://github.com/wazuh/wazuh-kibana-app/issues/2825)
- Fix the pagination in SCA ckecks table [#2815](https://github.com/wazuh/wazuh-kibana-app/issues/2815)
- Fix the SCA table with a wrong behaviour using the refresh button [#2854](https://github.com/wazuh/wazuh-kibana-app/issues/2854)
- Fix sca permissions for agents views and dashboards [#2862](https://github.com/wazuh/wazuh-kibana-app/issues/2862)
- Solaris should not show vulnerabilities module [#2829](https://github.com/wazuh/wazuh-kibana-app/issues/2829)
- Fix the settings of statistics indices creation [#2858](https://github.com/wazuh/wazuh-kibana-app/issues/2858)
- Update agents' info in Management Status after changing cluster node selected [#2828](https://github.com/wazuh/wazuh-kibana-app/issues/2828)
- Fix error when applying filter in rules from events [#2877](https://github.com/wazuh/wazuh-kibana-app/issues/2877)

### Changed

- Replaced `wazuh` Wazuh API user by `wazuh-wui` in the default configuration [#2852](https://github.com/wazuh/wazuh-kibana-app/issues/2852)
- Add agent id to the reports name in Agent Inventory and Modules [#2817](https://github.com/wazuh/wazuh-kibana-app/issues/2817)

### Adapt for Kibana 7.10.0

- Fixed filter pinned crash returning from agents [#2864](https://github.com/wazuh/wazuh-kibana-app/issues/2864)
- Fixed style in sca and regulatory compliance tables and in wz menu [#2861](https://github.com/wazuh/wazuh-kibana-app/issues/2861)
- Fix body-payload of Sample Alerts POST endpoint [#2857](https://github.com/wazuh/wazuh-kibana-app/issues/2857)
- Fixed bug in the table on Agents->Table-> Actions->Config icon [#2853](https://github.com/wazuh/wazuh-kibana-app/issues/2853)
- Fixed tooltip in the icon of view decoder file [#2850](https://github.com/wazuh/wazuh-kibana-app/issues/2850)
- Fixed bug with agent filter when it is pinned [#2846](https://github.com/wazuh/wazuh-kibana-app/issues/2846)
- Fix discovery navigation [#2845](https://github.com/wazuh/wazuh-kibana-app/issues/2845)
- Search file editor gone [#2843](https://github.com/wazuh/wazuh-kibana-app/issues/2843)
- Fix Agent Search Bar - Regex Query Interpreter [#2834](https://github.com/wazuh/wazuh-kibana-app/issues/2834)
- Fixed accordion style breaking [#2833](https://github.com/wazuh/wazuh-kibana-app/issues/2833)
- Fix metrics are not updated after a bad request in search input [#2830](https://github.com/wazuh/wazuh-kibana-app/issues/2830)
- Fix mitre framework tab crash [#2821](https://github.com/wazuh/wazuh-kibana-app/issues/2821)
- Changed ping request to default request. Added delay and while to che… [#2820](https://github.com/wazuh/wazuh-kibana-app/issues/2820)
- Removed kibana alert for security [#2806](https://github.com/wazuh/wazuh-kibana-app/issues/2806)

## Wazuh v4.0.4 - Kibana v7.9.1, v7.9.3 - Revision 4016

### Added

- Modified agent registration adding groups and architecture [#2666](https://github.com/wazuh/wazuh-kibana-app/issues/2666) [#2652](https://github.com/wazuh/wazuh-kibana-app/issues/2652)
- Each user can only view their own reports [#2686](https://github.com/wazuh/wazuh-kibana-app/issues/2686)

### Fixed

- Create index pattern even if there aren´t available indices [#2620](https://github.com/wazuh/wazuh-kibana-app/issues/2620)
- Top bar overlayed over expanded visualizations [#2667](https://github.com/wazuh/wazuh-kibana-app/issues/2667)
- Empty inventory data in Solaris agents [#2680](https://github.com/wazuh/wazuh-kibana-app/pull/2680)
- Wrong parameters in the dev-tools autocomplete section [#2675](https://github.com/wazuh/wazuh-kibana-app/issues/2675)
- Wrong permissions on edit CDB list [#2665](https://github.com/wazuh/wazuh-kibana-app/pull/2665)
- fix(frontend): add the metafields when refreshing the index pattern [#2681](https://github.com/wazuh/wazuh-kibana-app/pull/2681)
- Error toast is showing about Elasticsearch users for environments without security [#2713](https://github.com/wazuh/wazuh-kibana-app/issues/2713)
- Error about Handler.error in Role Mapping fixed [#2702](https://github.com/wazuh/wazuh-kibana-app/issues/2702)
- Fixed message in reserved users actions [#2702](https://github.com/wazuh/wazuh-kibana-app/issues/2702)
- Error 500 on Export formatted CDB list [#2692](https://github.com/wazuh/wazuh-kibana-app/pull/2692)
- Wui rules label should have only one tooltip [#2723](https://github.com/wazuh/wazuh-kibana-app/issues/2723)
- Move upper the Wazuh item in the Kibana menu and default index pattern [#2867](https://github.com/wazuh/wazuh-kibana-app/pull/2867)


## Wazuh v4.0.4 - Kibana v7.9.1, v7.9.3 - Revision 4015

### Added

- Support for Wazuh v4.0.4

## Wazuh v4.0.3 - Kibana v7.9.1, v7.9.2, v7.9.3 - Revision 4014

### Added

- Improved management of index-pattern fields [#2630](https://github.com/wazuh/wazuh-kibana-app/issues/2630)

### Fixed

- fix(fronted): fixed the check of API and APP version in health check [#2655](https://github.com/wazuh/wazuh-kibana-app/pull/2655)
- Replace user by username key in the monitoring logic [#2654](https://github.com/wazuh/wazuh-kibana-app/pull/2654)
- Security alerts and reporting issues when using private tenants [#2639](https://github.com/wazuh/wazuh-kibana-app/issues/2639)
- Manager restart in rule editor does not work with Wazuh cluster enabled [#2640](https://github.com/wazuh/wazuh-kibana-app/issues/2640)
- fix(frontend): Empty inventory data in Solaris agents [#2680](https://github.com/wazuh/wazuh-kibana-app/pull/2680)

## Wazuh v4.0.3 - Kibana v7.9.1, v7.9.2, v7.9.3 - Revision 4013

### Added

- Support for Wazuh v4.0.3.

## Wazuh v4.0.2 - Kibana v7.9.1, v7.9.3 - Revision 4012

### Added

- Sample data indices name should take index pattern in use [#2593](https://github.com/wazuh/wazuh-kibana-app/issues/2593) 
- Added start option to macos Agents [#2653](https://github.com/wazuh/wazuh-kibana-app/pull/2653)

### Changed

- Statistics settings do not allow to configure primary shards and replicas [#2627](https://github.com/wazuh/wazuh-kibana-app/issues/2627)

## Wazuh v4.0.2 - Kibana v7.9.1, v7.9.3 - Revision 4011

### Added

- Support for Wazuh v4.0.2.

### Fixed

- The index pattern title is overwritten with its id after refreshing its fields [#2577](https://github.com/wazuh/wazuh-kibana-app/issues/2577)
- [RBAC] Issues detected when using RBAC [#2579](https://github.com/wazuh/wazuh-kibana-app/issues/2579)

## Wazuh v4.0.1 - Kibana v7.9.1, v7.9.3 - Revision 4010

### Changed

- Alerts summary table for PDF reports on all modules [#2632](https://github.com/wazuh/wazuh-kibana-app/issues/2632)
- [4.0-7.9] Run as with no wazuh-wui API user [#2576](https://github.com/wazuh/wazuh-kibana-app/issues/2576)
- Deploy a new agent interface as default interface [#2564](https://github.com/wazuh/wazuh-kibana-app/issues/2564)
- Problem in the visualization of new reserved resources of the Wazuh API [#2643](https://github.com/wazuh/wazuh-kibana-app/issues/2643)

### Fixed

- Restore the tables in the agents' reports [#2628](https://github.com/wazuh/wazuh-kibana-app/issues/2628)
- [RBAC] Issues detected when using RBAC [#2579](https://github.com/wazuh/wazuh-kibana-app/issues/2579)
- Changes done via a worker's API are overwritten [#2626](https://github.com/wazuh/wazuh-kibana-app/issues/2626)

### Fixed

- [BUGFIX] Default user field for current platform [#2633](https://github.com/wazuh/wazuh-kibana-app/pull/2633)

## Wazuh v4.0.1 - Kibana v7.9.1, v7.9.3 - Revision 4009

### Changed

- Hide empty columns of the processes table of the MacOS agents [#2570](https://github.com/wazuh/wazuh-kibana-app/pull/2570)
- Missing step in "Deploy a new agent" view [#2623](https://github.com/wazuh/wazuh-kibana-app/issues/2623)
- Implement wazuh users' CRUD [#2598](https://github.com/wazuh/wazuh-kibana-app/pull/2598)

### Fixed

- Inconsistent data in sample data alerts [#2618](https://github.com/wazuh/wazuh-kibana-app/pull/2618)

## Wazuh v4.0.1 - Kibana v7.9.1, v7.9.3 - Revision 4008

### Fixed

- Icons not align to the right in Modules > Events [#2607](https://github.com/wazuh/wazuh-kibana-app/pull/2607)
- Statistics visualizations do not show data [#2602](https://github.com/wazuh/wazuh-kibana-app/pull/2602)
- Error on loading css files [#2599](https://github.com/wazuh/wazuh-kibana-app/pull/2599)
- Fixed search filter in search bar in Module/SCA wasn't working [#2601](https://github.com/wazuh/wazuh-kibana-app/pull/2601)

## Wazuh v4.0.0 - Kibana v7.9.1, v7.9.2, v7.9.3 - Revision 4007

### Fixed

- updated macOS package URL [#2596](https://github.com/wazuh/wazuh-kibana-app/pull/2596)
- Revert "[4.0-7.9] [BUGFIX] Removed unnecessary function call" [#2597](https://github.com/wazuh/wazuh-kibana-app/pull/2597)

## Wazuh v4.0.0 - Kibana v7.9.1, v7.9.2, v7.9.3 - Revision 4006

### Fixed

- Undefined field in event view [#2588](https://github.com/wazuh/wazuh-kibana-app/issues/2588)
- Several calls to the same stats request (esAlerts) [#2586](https://github.com/wazuh/wazuh-kibana-app/issues/2586)
- The filter options popup doesn't open on click once the filter is pinned [#2581](https://github.com/wazuh/wazuh-kibana-app/issues/2581)
- The formatedFields are missing from the index-pattern of wazuh-alerts-* [#2574](https://github.com/wazuh/wazuh-kibana-app/issues/2574)


## Wazuh v4.0.0 - Kibana v7.9.3 - Revision 4005

### Added

- Support for Kibana v7.9.3

## Wazuh v4.0.0 - Kibana v7.9.1, v7.9.2 - Revision 4002

### Added

- Support for Wazuh v4.0.0.
- Support for Kibana v7.9.1 and 7.9.2.
- Support for Open Distro 1.10.1.
- Added a RBAC security layer integrated with Open Distro and X-Pack.
- Added remoted and analysisd statistics.
- Expand supported deployment variables.
- Added new configuration view settings for GCP integration.
- Added logic to change the `metafields` configuration of Kibana [#2524](https://github.com/wazuh/wazuh-kibana-app/issues/2524)

### Changed

- Migrated the default index-pattern to `wazuh-alerts-*`.
- Removed the `known-fields` functionality.
- Security Events dashboard redesinged.
- Redesigned the app settings configuration with categories.
- Moved the wazuh-registry file to Kibana optimize folder.

### Fixed

- Format options in `wazuh-alerts` index-pattern are not overwritten now.
- Prevent blank page in detaill agent view.
- Navigable agents name in Events.
- Index pattern is not being refreshed.
- Reporting fails when agent is pinned and compliance controls are visited.
- Reload rule detail doesn't work properly with the related rules.
- Fix search bar filter in Manage agent of group [#2541](https://github.com/wazuh/wazuh-kibana-app/pull/2541)

## Wazuh v3.13.2 - Kibana v7.9.1 - Revision 887

### Added

- Support for Wazuh v3.13.2

## Wazuh v3.13.2 - Kibana v7.8.0 - Revision 887
### Added

- Support for Wazuh v3.13.2

## Wazuh v3.13.1 - Kibana v7.9.1 - Revision 886

### Added

- Support for Kibana v7.9.1

## Wazuh v3.13.1 - Kibana v7.9.0 - Revision 885

### Added

- Support for Kibana v7.9.0


## Wazuh v3.13.1 - Kibana v7.8.1 - Revision 884

### Added

- Support for Kibana v7.8.1


## Wazuh v3.13.1 - Kibana v7.8.0 - Revision 883

### Added

- Support for Wazuh v3.13.1


## Wazuh v3.13.0 - Kibana v7.8.0 - Revision 881

### Added

- Support for Kibana v7.8.0


## Wazuh v3.13.0 - Kibana v7.7.0, v7.7.1 - Revision 880

### Added

- Support for Wazuh v3.13.0
- Support for Kibana v7.7.1
- Support for Open Distro 1.8
- New navigation experience with a global menu [#1965](https://github.com/wazuh/wazuh-kibana-app/issues/1965)
- Added a Breadcrumb in Kibana top nav [#2161](https://github.com/wazuh/wazuh-kibana-app/issues/2161)
- Added a new Agents Summary Screen [#1963](https://github.com/wazuh/wazuh-kibana-app/issues/1963)
- Added a new feature to add sample data to dashboards [#2115](https://github.com/wazuh/wazuh-kibana-app/issues/2115)
- Added MITRE integration [#1877](https://github.com/wazuh/wazuh-kibana-app/issues/1877)
- Added Google Cloud Platform integration [#1873](https://github.com/wazuh/wazuh-kibana-app/issues/1873)
- Added TSC integration [#2204](https://github.com/wazuh/wazuh-kibana-app/pull/2204)
- Added a new Integrity monitoring state view for agent [#2153](https://github.com/wazuh/wazuh-kibana-app/issues/2153)
- Added a new Integrity monitoring files detail view [#2156](https://github.com/wazuh/wazuh-kibana-app/issues/2156)
- Added a new component to explore Compliance requirements [#2156](https://github.com/wazuh/wazuh-kibana-app/issues/2261)

### Changed

- Code migration to React.js
- Global review of styles
- Unified Overview and Agent dashboards into new Modules [#2110](https://github.com/wazuh/wazuh-kibana-app/issues/2110)
- Changed Vulnerabilities dashboard visualizations [#2262](https://github.com/wazuh/wazuh-kibana-app/issues/2262)

### Fixed

- Open Distro tenants have been fixed and are functional now [#1890](https://github.com/wazuh/wazuh-kibana-app/issues/1890).
- Improved navigation performance [#2200](https://github.com/wazuh/wazuh-kibana-app/issues/2200).
- Avoid creating the wazuh-monitoring index pattern if it is disabled [#2100](https://github.com/wazuh/wazuh-kibana-app/issues/2100)
- SCA checks without compliance field can't be expanded [#2264](https://github.com/wazuh/wazuh-kibana-app/issues/2264)


## Wazuh v3.12.3 - Kibana v7.7.1 - Revision 876

### Added

- Support for Kibana v7.7.1


## Wazuh v3.12.3 - Kibana v7.7.0 - Revision 875

### Added

- Support for Kibana v7.7.0


## Wazuh v3.12.3 - Kibana v6.8.8, v7.6.1, v7.6.2 - Revision 874

### Added

- Support for Wazuh v3.12.3


## Wazuh v3.12.2 - Kibana v6.8.8, v7.6.1, v7.6.2 - Revision 873

### Added

- Support for Wazuh v3.12.2


## Wazuh v3.12.1 - Kibana v6.8.8, v7.6.1, v7.6.2 - Revision 872

### Added

- Support Wazuh 3.12.1
- Added new FIM settings on configuration on demand. [#2147](https://github.com/wazuh/wazuh-kibana-app/issues/2147)

### Changed

- Updated agent's variable names in deployment guides. [#2169](https://github.com/wazuh/wazuh-kibana-app/pull/2169)

### Fixed

- Pagination is now shown in table-type visualizations. [#2180](https://github.com/wazuh/wazuh-kibana-app/issues/2180)


## Wazuh v3.12.0 - Kibana v6.8.8, v7.6.2 - Revision 871

### Added

- Support for Kibana v6.8.8 and v7.6.2

## Wazuh v3.12.0 - Kibana v6.8.7, v7.4.2, v7.6.1 - Revision 870

### Added

- Support for Wazuh v3.12.0
- Added a new setting to hide manager alerts from dashboards. [#2102](https://github.com/wazuh/wazuh-kibana-app/pull/2102)
- Added a new setting to be able to change API from the top menu. [#2143](https://github.com/wazuh/wazuh-kibana-app/issues/2143)
- Added a new setting to enable/disable the known fields health check [#2037](https://github.com/wazuh/wazuh-kibana-app/pull/2037)
- Added suport for PCI 11.2.1 and 11.2.3 rules. [#2062](https://github.com/wazuh/wazuh-kibana-app/pull/2062)

### Changed

- Restructuring of the optimize/wazuh directory. Now the Wazuh configuration file (wazuh.yml) is placed on /usr/share/kibana/optimize/wazuh/config. [#2116](https://github.com/wazuh/wazuh-kibana-app/pull/2116)
- Improve performance of Dasboards reports generation. [1802344](https://github.com/wazuh/wazuh-kibana-app/commit/18023447c6279d385df84d7f4a5663ed2167fdb5)

### Fixed

- Discover time range selector is now displayed on the Cluster section. [08901df](https://github.com/wazuh/wazuh-kibana-app/commit/08901dfcbe509f17e4fab26877c8b7dae8a66bff)
- Added the win_auth_failure rule group to Authentication failure metrics. [#2099](https://github.com/wazuh/wazuh-kibana-app/pull/2099)
- Negative values in Syscheck attributes now have their correct value in reports. [7c3e84e](https://github.com/wazuh/wazuh-kibana-app/commit/7c3e84ec8f00760b4f650cfc00a885d868123f99)


## Wazuh v3.11.4 - Kibana v7.6.1 - Revision 858

### Added

- Support for Kibana v7.6.1


## Wazuh v3.11.4 - Kibana v6.8.6, v7.4.2, v7.6.0 - Revision 857

### Added

- Support for Wazuh v3.11.4


## Wazuh v3.11.3 - Kibana v7.6.0 - Revision 856

### Added

- Support for Kibana v7.6.0


## Wazuh v3.11.3 - Kibana v7.4.2 - Revision 855

### Added

- Support for Kibana v7.4.2

## Wazuh v3.11.3 - Kibana v7.5.2 - Revision 854

### Added

- Support for Wazuh v3.11.3

### Fixed

- Windows Updates table is now displayed in the Inventory Data report [#2028](https://github.com/wazuh/wazuh-kibana-app/pull/2028)


## Wazuh v3.11.2 - Kibana v7.5.2 - Revision 853

### Added

- Support for Kibana v7.5.2


## Wazuh v3.11.2 - Kibana v6.8.6, v7.3.2, v7.5.1 - Revision 852

### Added

- Support for Wazuh v3.11.2

### Changed

- Increased list filesize limit for the CDB-list [#1993](https://github.com/wazuh/wazuh-kibana-app/pull/1993)

### Fixed

- The xml validator now correctly handles the `--` string within comments [#1980](https://github.com/wazuh/wazuh-kibana-app/pull/1980)
- The AWS map visualization wasn't been loaded until the user interacts with it [dd31bd7](https://github.com/wazuh/wazuh-kibana-app/commit/dd31bd7a155354bc50fe0af22fca878607c8936a)


## Wazuh v3.11.1 - Kibana v6.8.6, v7.3.2, v7.5.1 - Revision 581

### Added
- Support for Wazuh v3.11.1.


## Wazuh v3.11.0 - Kibana v6.8.6, v7.3.2, v7.5.1 - Revision 580

### Added

- Support for Wazuh v3.11.0.
- Support for Kibana v7.5.1.
- The API credentials configuration has been moved from the .wazuh index to a wazuh.yml configuration file. Now the configuration of the API hosts is done from the file and not from the application. [#1465](https://github.com/wazuh/wazuh-kibana-app/issues/1465) [#1771](https://github.com/wazuh/wazuh-kibana-app/issues/1771).
- Upload ruleset files using a "drag and drop" component [#1770](https://github.com/wazuh/wazuh-kibana-app/issues/1770)
- Add logs for the reporting module [#1622](https://github.com/wazuh/wazuh-kibana-app/issues/1622).
- Extended the "Add new agent" guide [#1767](https://github.com/wazuh/wazuh-kibana-app/issues/1767).
- Add new table for windows hotfixes [#1932](https://github.com/wazuh/wazuh-kibana-app/pull/1932)

### Changed

- Removed Discover from top menu [#1699](https://github.com/wazuh/wazuh-kibana-app/issues/1699).
- Hide index pattern selector in case that only one exists [#1799](https://github.com/wazuh/wazuh-kibana-app/issues/1799).
- Remove visualizations legend [#1936](https://github.com/wazuh/wazuh-kibana-app/pull/1936)
- Normalize the field whodata in the group reporting [#1921](https://github.com/wazuh/wazuh-kibana-app/pull/1921)
- A message in the configuration view is ambiguous [#1870](https://github.com/wazuh/wazuh-kibana-app/issues/1870)
- Refactor syscheck table [#1941](https://github.com/wazuh/wazuh-kibana-app/pull/1941)

### Fixed

- Empty files now throws an error [#1806](https://github.com/wazuh/wazuh-kibana-app/issues/1806).
- Arguments for wazuh api requests are now validated [#1815](https://github.com/wazuh/wazuh-kibana-app/issues/1815).
- Fixed the way to check admin mode [#1838](https://github.com/wazuh/wazuh-kibana-app/issues/1838).
- Fixed error exporting as CSV the files into a group [#1833](https://github.com/wazuh/wazuh-kibana-app/issues/1833).
- Fixed XML validator false error for `<` [1882](https://github.com/wazuh/wazuh-kibana-app/issues/1882)
- Fixed "New file" editor doesn't allow saving twice [#1896](https://github.com/wazuh/wazuh-kibana-app/issues/1896)
- Fixed decoders files [#1929](https://github.com/wazuh/wazuh-kibana-app/pull/1929)
- Fixed registration guide [#1926](https://github.com/wazuh/wazuh-kibana-app/pull/1926)
- Fixed infinite load on Ciscat views [#1920](https://github.com/wazuh/wazuh-kibana-app/pull/1920), [#1916](https://github.com/wazuh/wazuh-kibana-app/pull/1916)
- Fixed missing fields in the Visualizations [#1913](https://github.com/wazuh/wazuh-kibana-app/pull/1913)
- Fixed Amazon S3 status is wrong in configuration section [#1864](https://github.com/wazuh/wazuh-kibana-app/issues/1864)
- Fixed hidden overflow in the fim configuration [#1887](https://github.com/wazuh/wazuh-kibana-app/pull/1887)
- Fixed Logo source fail after adding server.basePath [#1871](https://github.com/wazuh/wazuh-kibana-app/issues/1871)
- Fixed the documentation broken links [#1853](https://github.com/wazuh/wazuh-kibana-app/pull/1853)

## Wazuh v3.10.2 - Kibana v7.5.1 - Revision 556

### Added

- Support for Kibana v7.5.1


## Wazuh v3.10.2 - Kibana v7.5.0 - Revision 555

### Added

- Support for Kibana v7.5.0


## Wazuh v3.10.2 - Kibana v7.4.2 - Revision 549

### Added

- Support for Kibana v7.4.2


## Wazuh v3.10.2 - Kibana v7.4.1 - Revision 548

### Added

- Support for Kibana v7.4.1


## Wazuh v3.10.2 - Kibana v7.4.0 - Revision 547

### Added

- Support for Kibana v7.4.0
- Support for Wazuh v3.10.2.


## Wazuh v3.10.2 - Kibana v7.3.2 - Revision 546

### Added

- Support for Wazuh v3.10.2.


## Wazuh v3.10.1 - Kibana v7.3.2 - Revision 545

### Added

- Support for Wazuh v3.10.1.


## Wazuh v3.10.0 - Kibana v7.3.2 - Revision 543

### Added

- Support for Wazuh v3.10.0.
- Added an interactive guide for registering agents, things are now easier for the user, guiding it through the steps needed ending in a _copy & paste_ snippet for deploying his agent [#1468](https://github.com/wazuh/wazuh-kibana-app/issues/1468).
- Added new dashboards for the recently added regulatory compliance groups into the Wazuh core. They are HIPAA and NIST-800-53 [#1468](https://github.com/wazuh/wazuh-kibana-app/issues/1448), [#1638]( https://github.com/wazuh/wazuh-kibana-app/issues/1638).
- Make the app work under a custom Kibana space [#1234](https://github.com/wazuh/wazuh-kibana-app/issues/1234), [#1450](https://github.com/wazuh/wazuh-kibana-app/issues/1450).
- Added the ability to manage the app as a native plugin when using Kibana spaces, now you can safely hide/show the app depending on the selected space [#1601](https://github.com/wazuh/wazuh-kibana-app/issues/1601).
- Adapt the app the for Kibana dark mode [#1562](https://github.com/wazuh/wazuh-kibana-app/issues/1562).
- Added an alerts summary in _Overview > FIM_ panel [#1527](https://github.com/wazuh/wazuh-kibana-app/issues/1527).
- Export all the information of a Wazuh group and its related agents in a PDF document [#1341](https://github.com/wazuh/wazuh-kibana-app/issues/1341).
- Export the configuration of a certain agent as a PDF document. Supports granularity for exporting just certain sections of the configuration [#1340](https://github.com/wazuh/wazuh-kibana-app/issues/1340).


### Changed

- Reduced _Agents preview_ load time using the new API endpoint `/summary/agents` [#1687](https://github.com/wazuh/wazuh-kibana-app/pull/1687).
- Replaced most of the _md-nav-bar_ Angular.js components with React components using EUI [#1705](https://github.com/wazuh/wazuh-kibana-app/pull/1705).
- Replaced the requirements slider component with a new styled component [#1708](https://github.com/wazuh/wazuh-kibana-app/pull/1708).
- Soft deprecated the _.wazuh-version_ internal index, now the app dumps its content if applicable to a registry file, then the app removes that index. Further versions will hard deprecate this index [#1467](https://github.com/wazuh/wazuh-kibana-app/issues/1467). 
- Visualizations now don't fetch the documents _source_, also, they now use _size: 0_ for fetching [#1663](https://github.com/wazuh/wazuh-kibana-app/issues/1663).
- The app menu is now fixed on top of the view, it's not being hidden on every state change. Also, the Wazuh logo was placed in the top bar of Kibana UI [#1502](https://github.com/wazuh/wazuh-kibana-app/issues/1502).
- Improved _getTimestamp_ method not returning a promise object because it's no longer needed [014bc3a](https://github.com/wazuh/wazuh-kibana-app/commit/014b3aba0d2e9cda0c4d521f5f16faddc434a21e). Also improved main Discover listener for Wazuh not returning a promise object [bd82823](https://github.com/wazuh/wazuh-kibana-app/commit/bd8282391a402b8c567b32739cf914a0135d74bc).
- Replaced _Requirements over time_ visualizations in both PCI DSS and GDPR dashboards [35c539](https://github.com/wazuh/wazuh-kibana-app/commit/35c539eb328b3bded94aa7608f73f9cc51c235a6).
- Do not show a toaster when a visualization field was not known yet, instead, show it just in case the internal refreshing failed [19a2e7](https://github.com/wazuh/wazuh-kibana-app/commit/19a2e71006b38f6a64d3d1eb8a20b02b415d7e07).
- Minor optimizations for server logging [eb8e000](https://github.com/wazuh/wazuh-kibana-app/commit/eb8e00057dfea2dafef56319590ff832042c402d).

### Fixed

- Alerts search bar fixed for Kibana v7.3.1, queries were not being applied as expected [#1686](https://github.com/wazuh/wazuh-kibana-app/issues/1686).
- Hide attributes field from non-Windows agents in the FIM table [#1710](https://github.com/wazuh/wazuh-kibana-app/issues/1710).
- Fixed broken view in Management > Configuration > Amazon S3 > Buckets, some information was missing [#1675](https://github.com/wazuh/wazuh-kibana-app/issues/1675).
- Keep user's filters when switching from Discover to panel [#1685](https://github.com/wazuh/wazuh-kibana-app/issues/1685).
- Reduce load time and amount of data to be fetched in _Management > Cluster monitoring_ section avoiding possible timeouts [#1663](https://github.com/wazuh/wazuh-kibana-app/issues/1663).
- Restored _Remove column_ feature in Discover tabs [#1702](https://github.com/wazuh/wazuh-kibana-app/issues/1702).
- Apps using Kibana v7.3.1 had a bug once the user goes back from _Agent > FIM > Files_ to _Agent > FIM > dashboard_, filters disappear, now it's working properly [#1700](https://github.com/wazuh/wazuh-kibana-app/issues/1700).
- Fixed visual bug in _Management > Cluster monitoring_ and a button position [1e3b748](https://github.com/wazuh/wazuh-kibana-app/commit/1e3b748f11b43b2e7956b830269b6d046d74d12c).
- The app installation date was not being updated properly, now it's fixed [#1692](https://github.com/wazuh/wazuh-kibana-app/issues/1692).
- Fixed _Network interfaces_ table in Inventory section, the table was not paginating [#1474](https://github.com/wazuh/wazuh-kibana-app/issues/1474).
- Fixed APIs passwords are now obfuscated in server responses [adc3152](https://github.com/wazuh/wazuh-kibana-app/pull/1782/commits/adc31525e26b25e4cb62d81cbae70a8430728af5).


## Wazuh v3.9.5 - Kibana v6.8.2 / Kibana v7.2.1 / Kibana v7.3.0 - Revision 531

### Added

- Support for Wazuh v3.9.5

## Wazuh v3.9.4 - Kibana v6.8.1 / Kibana v6.8.2 / Kibana v7.2.0 / Kibana v7.2.1 / Kibana v7.3.0 - Revision 528

### Added

- Support for Wazuh v3.9.4
- Allow filtering by clicking a column in rules/decoders tables [0e2ddd7](https://github.com/wazuh/wazuh-kibana-app/pull/1615/commits/0e2ddd7b73f7f7975d02e97ed86ae8a0966472b4)
- Allow open file in rules table clicking on the file column [1af929d](https://github.com/wazuh/wazuh-kibana-app/pull/1615/commits/1af929d62f450f93c6733868bcb4057e16b7e279)

### Changed

- Improved app performance [#1640](https://github.com/wazuh/wazuh-kibana-app/pull/1640).
- Remove path filter from custom rules and decoders [895792e](https://github.com/wazuh/wazuh-kibana-app/pull/1615/commits/895792e6e6d9401b3293d5e16352b9abef515096)
- Show path column in rules and decoders [6f49816](https://github.com/wazuh/wazuh-kibana-app/pull/1615/commits/6f49816c71b5999d77bf9e3838443627c9be945d)
- Removed SCA overview dashboard [94ebbff](https://github.com/wazuh/wazuh-kibana-app/pull/1615/commits/94ebbff231cbfb6d793130e0b9ea855baa755a1c)
- Disabled last custom column removal [f1ef7de](https://github.com/wazuh/wazuh-kibana-app/pull/1615/commits/f1ef7de1a34bbe53a899596002e8153b95e7dc0e)
- Agents messages across sections unification [8fd7e36](https://github.com/wazuh/wazuh-kibana-app/pull/1615/commits/8fd7e36286fa9dfd03a797499af6ffbaa90b00e1)

### Fixed

- Fix check storeded apis [d6115d6](https://github.com/wazuh/wazuh-kibana-app/pull/1615/commits/d6115d6424c78f0cde2017b432a51b77186dd95a).
- Fix pci-dss console error [297080d](https://github.com/wazuh/wazuh-kibana-app/pull/1615/commits/297080d36efaea8f99b0cafd4c48845dad20495a)
- Fix error in reportingTable [85b7266](https://github.com/wazuh/wazuh-kibana-app/pull/1615/commits/85b72662cb4db44c443ed04f7c31fba57eefccaa)
- Fix filters budgets size [c7ac86a](https://github.com/wazuh/wazuh-kibana-app/pull/1615/commits/c7ac86acb3d5afaf1cf348fab09a2b8c5778a491)
- Fix missing permalink virustotal visualization [1b57529](https://github.com/wazuh/wazuh-kibana-app/pull/1615/commits/1b57529758fccdeb3ac0840e66a8aafbe4757a96)
- Improved wz-table performance [224bd6f](https://github.com/wazuh/wazuh-kibana-app/pull/1615/commits/224bd6f31235c81ba01755c3c1e120c3f86beafd)
- Fix inconsistent data between visualizations and tables in Overview Security Events [b12c600](https://github.com/wazuh/wazuh-kibana-app/pull/1615/commits/b12c600578d80d0715507dec4624a4ebc27ea573)
- Timezone applied in cluster status [a4f620d](https://github.com/wazuh/wazuh-kibana-app/pull/1615/commits/a4f620d398f5834a6d2945af892a462425ca3bec)
- Fixed Overview Security Events report when wazuh.monitoring is disabled [1c26da0](https://github.com/wazuh/wazuh-kibana-app/pull/1615/commits/1c26da05a0b6daf727e15c13b819111aa4e4e913)
- Fixes in APIs management [2143943](https://github.com/wazuh/wazuh-kibana-app/pull/1615/commits/2143943a5049cbb59bb8d6702b5a56cbe0d27a2a)
- Prevent duplicated visualization toast errors [786faf3](https://github.com/wazuh/wazuh-kibana-app/commit/786faf3e62d2cad13f512c0f873b36eca6e9787d)
- Fix not properly updated breadcrumb in ruleset section [9645903](https://github.com/wazuh/wazuh-kibana-app/commit/96459031cd4edbe047970bf0d22d0c099771879f)
- Fix badly dimensioned table in Integrity Monitoring section [9645903](https://github.com/wazuh/wazuh-kibana-app/commit/96459031cd4edbe047970bf0d22d0c099771879f)
- Fix implicit filters can be destroyed [9cf8578](https://github.com/wazuh/wazuh-kibana-app/commit/9cf85786f504f5d67edddeea6cfbf2ab577e799b)
- Windows agent dashboard doesn't show failure logon access. [d38d088](https://github.com/wazuh/wazuh-kibana-app/commit/d38d0881ac8e4294accde83d63108337b74cdd91) 
- Number of agents is not properly updated.  [f7cbbe5](https://github.com/wazuh/wazuh-kibana-app/commit/f7cbbe54394db825827715c3ad4370ac74317108) 
- Missing scrollbar on Firefox file viewer.  [df4e8f9](https://github.com/wazuh/wazuh-kibana-app/commit/df4e8f9305b35e9ee1473bed5f5d452dd3420567) 
- Agent search filter by name, lost when refreshing. [71b5274](https://github.com/wazuh/wazuh-kibana-app/commit/71b5274ccc332d8961a158587152f7badab28a95) 
- Alerts of level 12 cannot be displayed in the Summary table. [ec0e888](https://github.com/wazuh/wazuh-kibana-app/commit/ec0e8885d9f1306523afbc87de01a31f24e36309) 
- Restored query from search bar in visualizations. [439128f](https://github.com/wazuh/wazuh-kibana-app/commit/439128f0a1f65b649a9dcb81ab5804ca20f65763) 
- Fix Kibana filters loop in Firefox. [82f0f32](https://github.com/wazuh/wazuh-kibana-app/commit/82f0f32946d844ce96a28f0185f903e8e05c5589) 

## Wazuh v3.9.3 - Kibana v6.8.1 / v7.1.1 / v7.2.0 - Revision 523

### Added

- Support for Wazuh v3.9.3
- Support for Kibana v7.2.0 [#1556](https://github.com/wazuh/wazuh-kibana-app/pull/1556).

### Changed

- New design and several UI/UX changes [#1525](https://github.com/wazuh/wazuh-kibana-app/pull/1525).
- Improved error checking + syscollector performance [94d0a83](https://github.com/wazuh/wazuh-kibana-app/commit/94d0a83e43aa1d2d84ef6f87cbb76b9aefa085b3).
- Adapt Syscollector for MacOS agents [a4bf7ef](https://github.com/wazuh/wazuh-kibana-app/commit/a4bf7efc693a99b7565b5afcaa372155f15a4db9).
- Show last scan for syscollector [73f2056](https://github.com/wazuh/wazuh-kibana-app/commit/73f2056673bb289d472663397ba7097e49b7b93b).
- Extendend information for syscollector [#1585](https://github.com/wazuh/wazuh-kibana-app/issues/1585).

### Fixed

- Corrected width for agent stats [a998955](https://github.com/wazuh/wazuh-kibana-app/commit/a99895565a8854c55932ec94cffb08e1d0aa3da1).
- Fix height for the menu directive with Dynamic height [427d0f3](https://github.com/wazuh/wazuh-kibana-app/commit/427d0f3e9fa6c34287aa9e8557da99a51e0db40f).
- Fix wazuh-db and clusterd check [cddcef6](https://github.com/wazuh/wazuh-kibana-app/commit/cddcef630c5234dd6f6a495715743dfcfd4e4001).
- Fix AlertsStats when value is "0", it was showing "-" [07a3e10](https://github.com/wazuh/wazuh-kibana-app/commit/07a3e10c7f1e626ba75a55452b6c295d11fd657d).
- Fix syscollector state value [f8d3d0e](https://github.com/wazuh/wazuh-kibana-app/commit/f8d3d0eca44e67e26f79bc574495b1f4c8f751f2).
- Fix time offset for reporting table [2ef500b](https://github.com/wazuh/wazuh-kibana-app/commit/2ef500bb112e68bd4811b8e87ce8581d7c04d20f).
- Fix call to obtain GDPR requirements for specific agent [ccda846](https://github.com/wazuh/wazuh-kibana-app/commit/ccda8464b50be05bc5b3642f25f4972c8a7a2c03).
- Restore "rule.id" as a clickable field in visualizations [#1546](https://github.com/wazuh/wazuh-kibana-app/pull/1546).
- Fix timepicker in cluster monitoring [f7533ce](https://github.com/wazuh/wazuh-kibana-app/pull/1560/commits/f7533cecb6862abfb5c1d2173ec3e70ffc59804a).
- Fix several bugs [#1569](https://github.com/wazuh/wazuh-kibana-app/pull/1569).
- Fully removed "rule.id" as URL field [#1584](https://github.com/wazuh/wazuh-kibana-app/issues/1584).
- Fix filters for dashboards [#1583](https://github.com/wazuh/wazuh-kibana-app/issues/1583).
- Fix missing dependency [#1591](https://github.com/wazuh/wazuh-kibana-app/issues/1591).

## Wazuh v3.9.2 - Kibana v7.1.1 - Revision 510

### Added

- Support for Wazuh v3.9.2

### Changed

- Avoid showing more than one toaster for the same error message [7937003](https://github.com/wazuh/wazuh-kibana-app/commit/793700382798033203091d160773363323e05bb9).
- Restored "Alerts evolution - Top 5 agents" in Overview > Security events [f9305c0](https://github.com/wazuh/wazuh-kibana-app/commit/f9305c0c6acf4a31c41b1cc9684b87f79b27524f).

### Fixed

- Fix missing parameters in Dev Tools request [#1496](https://github.com/wazuh/wazuh-kibana-app/pull/1496).
- Fix "Invalid Date" for Safari and Internet Explorer [#1505](https://github.com/wazuh/wazuh-kibana-app/pull/1505).

## Wazuh v3.9.1 - Kibana v7.1.1 - Revision 509

### Added

- Support for Kibana v7.1.1
- Added overall metrics for Agents > Overview [#1479](https://github.com/wazuh/wazuh-kibana-app/pull/1479).

### Fixed

- Fixed missing dependency for Discover [43f5dd5](https://github.com/wazuh/wazuh-kibana-app/commit/43f5dd5f64065c618ba930b2a4087f0a9e706c0e).
- Fixed visualization for Agents > Overview [#1477](https://github.com/wazuh/wazuh-kibana-app/pull/1477). 
- Fixed SCA policy checks table [#1478](https://github.com/wazuh/wazuh-kibana-app/pull/1478).

## Wazuh v3.9.1 - Kibana v7.1.0 - Revision 508

### Added

- Support for Kibana v7.1.0

## Wazuh v3.9.1 - Kibana v6.8.0 - Revision 444

### Added

- Support for Wazuh v3.9.1
- Support for Kibana v6.8.0

### Fixed

- Fixed background color for some parts of the Discover directive [2dfc763](https://github.com/wazuh/wazuh-kibana-app/commit/2dfc763bfa1093fb419f118c2938f6b348562c69).
- Fixed cut values in non-resizable tables when the value is too large [cc4828f](https://github.com/wazuh/wazuh-kibana-app/commit/cc4828fbf50d4dab3dd4bb430617c1f2b13dac6a).
- Fixed handled but not shown error messages from rule editor [0aa0e17](https://github.com/wazuh/wazuh-kibana-app/commit/0aa0e17ac8678879e5066f8d83fd46f5d8edd86a).
- Minor typos corrected [fe11fb6](https://github.com/wazuh/wazuh-kibana-app/commit/fe11fb67e752368aedc89ec844ddf729eb8ad761).
- Minor fixes in agents configuration [1bc2175](https://github.com/wazuh/wazuh-kibana-app/commit/1bc217590438573e7267687655bb5939b5bb9fde).
- Fix Management > logs viewer scrolling [f458b2e](https://github.com/wazuh/wazuh-kibana-app/commit/f458b2e3294796f9cf00482b4da27984646c6398).

### Changed

- Kibana version shown in settings is now read from our package.json [c103d3e](https://github.com/wazuh/wazuh-kibana-app/commit/c103d3e782136106736c02039d28c4567b255aaa).
- Removed an old header from Settings [0197b8b](https://github.com/wazuh/wazuh-kibana-app/commit/0197b8b1abc195f275c8cd9893df84cd5569527b).
- Improved index pattern validation fields, replaced "full_log" with "rule.id" as part of the minimum required fields [dce0595](https://github.com/wazuh/wazuh-kibana-app/commit/dce059501cbd28f1294fd761da3e015e154747bc).
- Improve dynamic height for configuration editor [c318131](https://github.com/wazuh/wazuh-kibana-app/commit/c318131dfb6b5f01752593f2aa972b98c0655610).
- Add timezone for all dates shown in the app [4b8736f](https://github.com/wazuh/wazuh-kibana-app/commit/4b8736fb4e562c78505daaee042bcd798242c3f5).

## Wazuh v3.9.0 - Kibana v6.7.0 / v6.7.1 / v6.7.2 - Revision 441

### Added

- Support for Wazuh v3.9.0
- Support for Kibana v6.7.0 / v6.7.1 / v6.7.2
- Edit master and worker configuration ([#1215](https://github.com/wazuh/wazuh-kibana-app/pull/1215)).
- Edit local rules, local decoders and CDB lists ([#1212](https://github.com/wazuh/wazuh-kibana-app/pull/1212), [#1204](https://github.com/wazuh/wazuh-kibana-app/pull/1204), [#1196](https://github.com/wazuh/wazuh-kibana-app/pull/1196), [#1233](https://github.com/wazuh/wazuh-kibana-app/pull/1233), [#1304](https://github.com/wazuh/wazuh-kibana-app/pull/1304)).
- View no local rules/decoders XML files ([#1395](https://github.com/wazuh/wazuh-kibana-app/pull/1395))
- Dev Tools additions
  - Added hotkey `[shift] + [enter]` for sending query ([#1170](https://github.com/wazuh/wazuh-kibana-app/pull/1170)).
  - Added `Export JSON` button for the Dev Tools ([#1170](https://github.com/wazuh/wazuh-kibana-app/pull/1170)).
- Added refresh button for agents preview table ([#1169](https://github.com/wazuh/wazuh-kibana-app/pull/1169)).
- Added `configuration assessment` information in "Agent > Policy monitoring" ([#1227](https://github.com/wazuh/wazuh-kibana-app/pull/1227)).
- Added agents `configuration assessment` configuration section in "Agent > Configuration" ([1257](https://github.com/wazuh/wazuh-kibana-app/pull/1257))
- Restart master and worker nodes ([#1222](https://github.com/wazuh/wazuh-kibana-app/pull/1222)).
- Restart agents ([#1229](https://github.com/wazuh/wazuh-kibana-app/pull/1229)).
- Added support for more than one Wazuh monitoring pattern ([#1243](https://github.com/wazuh/wazuh-kibana-app/pull/1243))
- Added customizable interval for Wazuh monitoring indices creation ([#1243](https://github.com/wazuh/wazuh-kibana-app/pull/1243)).
- Expand visualizations ([#1246](https://github.com/wazuh/wazuh-kibana-app/pull/1246)).
- Added a dynamic table columns selector ([#1246](https://github.com/wazuh/wazuh-kibana-app/pull/1246)).
- Added resizable columns by dragging in tables ([d2bf8ee](https://github.com/wazuh/wazuh-kibana-app/commit/d2bf8ee9681ca5d6028325e165854b49214e86a3))
- Added a cron job for fetching missing fields of all valid index patterns, also merging dynamic fields every time an index pattern is refreshed by the app ([#1276](https://github.com/wazuh/wazuh-kibana-app/pull/1276)).
- Added auto-merging dynamic fields for Wazuh monitoring index patterns ([#1300](https://github.com/wazuh/wazuh-kibana-app/pull/1300))
- New server module, it's a job queue so we can add delayed jobs to be run in background, this iteration only accepts delayed Wazuh API calls ([#1283](https://github.com/wazuh/wazuh-kibana-app/pull/1283)).
- Added new way to view logs using a logs viewer ([#1292](https://github.com/wazuh/wazuh-kibana-app/pull/1292))
- Added new directive for registering agents from the UI, including instructions on "how to" ([#1321](https://github.com/wazuh/wazuh-kibana-app/pull/1321)).
- Added some Angular charts in Agents Preview and Agents SCA sections ([#1364](https://github.com/wazuh/wazuh-kibana-app/pull/1364))
- Added Docker listener settings in configuration views ([#1365](https://github.com/wazuh/wazuh-kibana-app/pull/1365))
- Added Docker dashboards for both Agents and Overview ([#1367](https://github.com/wazuh/wazuh-kibana-app/pull/1367))
- Improved app logger with debug level ([#1373](https://github.com/wazuh/wazuh-kibana-app/pull/1373))
- Introducing React components from the EUI framework

### Changed

- Escape XML special characters ([#1159](https://github.com/wazuh/wazuh-kibana-app/pull/1159)).
- Changed empty results message for Wazuh tables ([#1165](https://github.com/wazuh/wazuh-kibana-app/pull/1165)).
- Allowing the same query multiple times on the Dev Tools ([#1174](https://github.com/wazuh/wazuh-kibana-app/pull/1174))
- Refactor JSON/XML viewer for configuration tab ([#1173](https://github.com/wazuh/wazuh-kibana-app/pull/1173), [#1148](https://github.com/wazuh/wazuh-kibana-app/pull/1148)).
- Using full height for all containers when possible ([#1224](https://github.com/wazuh/wazuh-kibana-app/pull/1224)).
- Improved the way we are handling "back button" events ([#1207](https://github.com/wazuh/wazuh-kibana-app/pull/1207)).
- Changed some visualizations for FIM, GDPR, PCI, Vulnerability and Security Events ([#1206](https://github.com/wazuh/wazuh-kibana-app/pull/1206), [#1235](https://github.com/wazuh/wazuh-kibana-app/pull/1235), [#1293](https://github.com/wazuh/wazuh-kibana-app/pull/1293)).
- New design for agent header view ([#1186](https://github.com/wazuh/wazuh-kibana-app/pull/1186)).
- Not fetching data the very first time the Dev Tools are opened ([#1185](https://github.com/wazuh/wazuh-kibana-app/pull/1185)).
- Refresh all known fields for all valid index patterns if `kbn-vis` detects a broken index pattern ([ecd7c8f](https://github.com/wazuh/wazuh-kibana-app/commit/ecd7c8f98c187a350f81261d13b0d45dcec6dc5d)).
- Truncate texts and display a tooltip when they don't fit in a table cell ([7b56a87](https://github.com/wazuh/wazuh-kibana-app/commit/7b56a873f85dcba7e6838aeb2e40d9b4cf472576))
- Updated API autocomplete for Dev Tools ([#1218](https://github.com/wazuh/wazuh-kibana-app/pull/1218))
- Updated switches design to adapt it to Kibana's design ([#1253](https://github.com/wazuh/wazuh-kibana-app/pull/1253))
- Reduced the width of some table cells with little text, to give more space to the other columns ([#1263](https://github.com/wazuh/wazuh-kibana-app/pull/1263)).
- Redesign for Management > Status daemons list ([#1284](https://github.com/wazuh/wazuh-kibana-app/pull/1284)).
- Redesign for Management > Configuration, Agent > Configuration ([#1289](https://github.com/wazuh/wazuh-kibana-app/pull/1289)).
- Replaced Management > Logs table with a log viewer component ([#1292](https://github.com/wazuh/wazuh-kibana-app/pull/1292)).
- The agents list search bar now allows to switch between AND/OR operators ([#1291](https://github.com/wazuh/wazuh-kibana-app/pull/1291)).
- Improve audit dashboards ([#1374](https://github.com/wazuh/wazuh-kibana-app/pull/1374))
- Exclude agent "000" getting the last registered and the most active agents from the Wazuh API.([#1391](https://github.com/wazuh/wazuh-kibana-app/pull/1391))
- Reviewed Osquery dashboards ([#1394](https://github.com/wazuh/wazuh-kibana-app/pull/1394))
- Memory info is now a log ([#1400](https://github.com/wazuh/wazuh-kibana-app/pull/1400))
- Error toasters time is now 30000ms, warning/info are still 6000ms ([#1420](https://github.com/wazuh/wazuh-kibana-app/pull/1420))

### Fixed

- Properly handling long messages on notifier service, until now, they were using out of the card space, also we replaced some API messages with more meaningful messages ([#1168](https://github.com/wazuh/wazuh-kibana-app/pull/1168)).
- Adapted Wazuh icon for multiple browsers where it was gone ([#1208](https://github.com/wazuh/wazuh-kibana-app/pull/1208)).
- Do not fetch data from tables twice when resize window ([#1303](https://github.com/wazuh/wazuh-kibana-app/pull/1303)).
- Agent syncrhonization status is updated as we browse the configuration section ([#1305](https://github.com/wazuh/wazuh-kibana-app/pull/1305))
- Using the browser timezone for reporting documents ([#1311](https://github.com/wazuh/wazuh-kibana-app/pull/1311)).
- Wrong behaviors in the routing system when the basePath was set ([#1342](https://github.com/wazuh/wazuh-kibana-app/pull/1342))
- Do not show pagination for one-page tables ([196c5b7](https://github.com/wazuh/wazuh-kibana-app/pull/1362/commits/196c5b717583032798da7791fa4f90ec06397f68))
- Being redirected to Overview once a Kibana restart is performed ([#1378](https://github.com/wazuh/wazuh-kibana-app/pull/1378))
- Displaying the AWS services section of the aws-s3 wodle ([#1393](https://github.com/wazuh/wazuh-kibana-app/pull/1393))
- Show email configuration on the configuration on demand ([#1401](https://github.com/wazuh/wazuh-kibana-app/issues/1401))
- Show "Follow symbolic link" field in Integrity monitoring - Monitored configuration on demand ([0c9c9da](https://github.com/wazuh/wazuh-kibana-app/pull/1414/commits/0c9c9da3b951548761cd203db5ee5baa39afe26c))

## Wazuh v3.8.2 - Kibana v6.6.0 / v6.6.1 / v6.6.2 / v6.7.0 - Revision 419

### Added

- Support for Kibana v6.6.0 / v6.6.1 / v6.6.2 / v6.7.0

### Fixed

- Fixed AWS dashboard, newer JavaScript browser engines break the view due to Angular.js ([6e882fc](https://github.com/wazuh/wazuh-kibana-app/commit/6e882fc1d7efe6059e6140ff40b8a20d9c1fa51e)).
- Fixed AWS accounts visualization, using the right field now ([6e882fc](https://github.com/wazuh/wazuh-kibana-app/commit/6e882fc1d7efe6059e6140ff40b8a20d9c1fa51e)).

## Wazuh v3.8.2 - Kibana v6.5.4 - Revision 418

### Added

- Support for Wazuh v3.8.2

### Changed

- Close configuration editor only if it was successfully updated ([bc77c35](https://github.com/wazuh/wazuh-kibana-app/commit/bc77c35d8440a656d4704451ce857c9e1d36a438)).
- Replaced FIM Vega visualization with standard visualization ([554ee1c](https://github.com/wazuh/wazuh-kibana-app/commit/554ee1c4c4d75c76d82272075acf8bb62e7f9e27)).

## Wazuh v3.8.1 - Kibana v6.5.4 - Revision 417

### Added

- Support for Wazuh v3.8.1

### Changed

- Moved monitored/ignored Windows registry entries to "FIM > Monitored" and "FIM > Ignored" to avoid user confusion ([#1176](https://github.com/wazuh/wazuh-kibana-app/pull/1176)).
- Excluding managers from wazuh-monitoring indices ([#1177](https://github.com/wazuh/wazuh-kibana-app/pull/1177)).
- Escape `&` before sending group configuration ([d3aa56f](https://github.com/wazuh/wazuh-kibana-app/commit/d3aa56fa73478c60505e500db7d3a7df263081b5)).
- Improved `autoFormat` function before rendering group configuration ([f4f8144](https://github.com/wazuh/wazuh-kibana-app/commit/f4f8144eef8b93038fc897a9f16356e71029b844)).
- Now the group configuration editor doesn't exit after sending data to the Wazuh API ([5c1a3ef](https://github.com/wazuh/wazuh-kibana-app/commit/5c1a3ef9bd710a7befbed0709c4a7cf414f44f6b)).

### Fixed

- Fixed style for the error toaster for long URLs or long paths ([11b8084](https://github.com/wazuh/wazuh-kibana-app/commit/11b8084c75bbc5da36587ff31d1bc80a55fe4dfe)).

## Wazuh v3.8.0 - Kibana v6.5.4 - Revision 416

### Added

- Added group management features such as:
  - Edit the group configuration ([#1096](https://github.com/wazuh/wazuh-kibana-app/pull/1096)).
  - Add/remove groups to/from an agent ([#1096](https://github.com/wazuh/wazuh-kibana-app/pull/1096)).
  - Add/remove agents to/from a group ([#1096](https://github.com/wazuh/wazuh-kibana-app/pull/1096)).
  - Add/remove groups ([#1152](https://github.com/wazuh/wazuh-kibana-app/pull/1152)).
- New directive for tables that don't need external data sources ([#1067](https://github.com/wazuh/wazuh-kibana-app/pull/1067)).
- New search bar directive with interactive filters and suggestions ([#1058](https://github.com/wazuh/wazuh-kibana-app/pull/1058)).
- New server route `/elastic/alerts` for fetching alerts using custom parameters([#1056](https://github.com/wazuh/wazuh-kibana-app/pull/1056)).
- New table for an agent FIM monitored files, if the agent OS platform is Windows it will show two tables: files and registry ([#1032](https://github.com/wazuh/wazuh-kibana-app/pull/1032)).
- Added description to each setting under Settings > Configuration ([#1048](https://github.com/wazuh/wazuh-kibana-app/pull/1048)).
- Added a new setting to `config.yml` related to Wazuh monitoring and its index pattern ([#1095](https://github.com/wazuh/wazuh-kibana-app/pull/1095)).
- Resizable columns by dragging in Dev-tools ([#1102](https://github.com/wazuh/wazuh-kibana-app/pull/1102)).
- New feature to be able to edit config.yml file from the Settings > Configuration section view ([#1105](https://github.com/wazuh/wazuh-kibana-app/pull/1105)).
- Added a new table (network addresses) for agent inventory tab ([#1111](https://github.com/wazuh/wazuh-kibana-app/pull/1111)).
- Added `audit_key` (Who-data Audit keys) for configuration tab ([#1123](https://github.com/wazuh/wazuh-kibana-app/pull/1123)).
- Added new known fields for Kibana index pattern ([#1150](https://github.com/wazuh/wazuh-kibana-app/pull/1150)).

### Changed

- Changed Inventory tables. Now the app looks for the OS platform and it shows different tables depending on the OS platform. In addition the process state codes has been replaced to be more meaningful ([#1059](https://github.com/wazuh/wazuh-kibana-app/pull/1059)).
- Tiny rework for the AWS tab including.
- "Report" button is hidden on Discover panel ([#1047](https://github.com/wazuh/wazuh-kibana-app/pull/1047)).
- Visualizations, filters and Discover improved ([#1083](https://github.com/wazuh/wazuh-kibana-app/pull/1083)).
- Removed `popularizeField` function until https://github.com/elastic/kibana/issues/22426 is solved in order to avoid `Unable to write index pattern!` error on Discover tab ([#1085](https://github.com/wazuh/wazuh-kibana-app/pull/1085)).
- Improved Wazuh monitoring module ([#1094](https://github.com/wazuh/wazuh-kibana-app/pull/1094)).
- Added "Registered date" and "Last keep alive" in agents table allowing you to sort by these fields ([#1102](https://github.com/wazuh/wazuh-kibana-app/pull/1102)).
- Improved code quality in sections such as Ruleset > Rule and Decoder detail view simplify conditions ([#1102](https://github.com/wazuh/wazuh-kibana-app/pull/1102)).
- Replaced reporting success message ([#1102](https://github.com/wazuh/wazuh-kibana-app/pull/1102)).
- Reduced the default number of shards and the default number of replicas for the app indices ([#1113](https://github.com/wazuh/wazuh-kibana-app/pull/1113)).
- Refreshing index pattern known fields on health check controller ([#1119](https://github.com/wazuh/wazuh-kibana-app/pull/1119)).
- Less strict memory check ([786c764](https://github.com/wazuh/wazuh-kibana-app/commit/786c7642cd88083f9a77c57ed204488ecf5b710a)).
- Checking message origin in error handler ([dfec368](https://github.com/wazuh/wazuh-kibana-app/commit/dfec368d22a148b2e4437db92d71294900241961)).
- Dev tools is now showing the response as it is, like `curl` does ([#1137](https://github.com/wazuh/wazuh-kibana-app/pull/1137)).
- Removed `unknown` as valid node name ([#1149](https://github.com/wazuh/wazuh-kibana-app/pull/1149)).
- Removed `rule.id` direct filter from the rule set tables ([#1151](https://github.com/wazuh/wazuh-kibana-app/pull/1151))

### Fixed

- Restored X-Pack security logic for the .wazuh index, now it's not bypassing the X-Pack roles ([#1081](https://github.com/wazuh/wazuh-kibana-app/pull/1081))
- Avoid fetching twice the same data ([#1072](https://github.com/wazuh/wazuh-kibana-app/pull/1072), [#1061](https://github.com/wazuh/wazuh-kibana-app/pull/1061)).
- Wazuh logo adapted to low resolutions ([#1074](https://github.com/wazuh/wazuh-kibana-app/pull/1074)).
- Hide Audit, OpenSCAP tabs for non-linux agents. Fixed empty Windows events under Configuration > Log collection section. OSQuery logo has been standardized ([#1072](https://github.com/wazuh/wazuh-kibana-app/pull/1072), [#1076](https://github.com/wazuh/wazuh-kibana-app/pull/1076)).
- Fix empty values on _Overview > Security events_ when Wazuh monitoring is disabled ([#1091](https://github.com/wazuh/wazuh-kibana-app/pull/1091)).
- Fix overlapped play button in Dev-tools when the input box has a scrollbar ([#1102](https://github.com/wazuh/wazuh-kibana-app/pull/1102)).
- Fix Dev-tools behavior when parse json invalid blocks ([#1102](https://github.com/wazuh/wazuh-kibana-app/pull/1102)).
- Fixed Management > Monitoring tab frustration adding back buttons ([#1102](https://github.com/wazuh/wazuh-kibana-app/pull/1102)).
- Fix template checking when using more than one pattern ([#1104](https://github.com/wazuh/wazuh-kibana-app/pull/1104)).
- Fix infinite loop for Wazuh monitoring when the Wazuh API is not being able to give us all the agents ([5a26916](https://github.com/wazuh/wazuh-kibana-app/commit/5a2691642b40a34783d2eafb6ee24ae78b9af21a)), ([85005a1](https://github.com/wazuh/wazuh-kibana-app/commit/85005a184d4f1c3d339b7c895b5d2469f3b45171)).
- Fix rule details for `list` and `info` parameters ([#1149](https://github.com/wazuh/wazuh-kibana-app/pull/1149)).

## Wazuh v3.7.1 / v3.7.2 - Kibana v6.5.1 / v6.5.2 / v6.5.3 / v6.5.4 - Revision 415

### Added

- Support for Elastic stack v6.5.2 / v6.5.3 / v6.5.4.
- Support for Wazuh v3.7.1 / v3.7.2.
- Dev Tools module now autocompletes API endpoints ([#1030](https://github.com/wazuh/wazuh-kibana-app/pull/1030)).

### Changed

- Increased number of rows for syscollector tables ([#1033](https://github.com/wazuh/wazuh-kibana-app/pull/1033)).
- Modularized JSON/XML viewers for the configuration section ([#982](https://github.com/wazuh/wazuh-kibana-app/pull/982)).

### Fixed

- Added missing fields for syscollector network tables ([#1036](https://github.com/wazuh/wazuh-kibana-app/pull/1036)).
- Using the right API path when downloading CSV for decoders list ([#1045](https://github.com/wazuh/wazuh-kibana-app/pull/1045)).
- Including group field when downloading CSV for agents list ([#1044](https://github.com/wazuh/wazuh-kibana-app/pull/1044)).
- Preserve active tab in configuration section when refreshing the page ([#1037](https://github.com/wazuh/wazuh-kibana-app/pull/1037)).

## Wazuh v3.7.0 - Kibana v6.5.0 / v6.5.1 - Revision 414

### Added

- Support for Elastic Stack v6.5.0 / v6.5.1.
- Agent groups bar is now visible on the agent configuration section ([#1023](https://github.com/wazuh/wazuh-kibana-app/pull/1023)).
- Added a new setting for the `config.yml` file for enable/disable administrator mode ([#1019](https://github.com/wazuh/wazuh-kibana-app/pull/1019)).
  - This allows the user to perform PUT, POST, DELETE methods in our Dev Tools.

### Changed

- Refactored most front-end controllers ([#1023](https://github.com/wazuh/wazuh-kibana-app/pull/1023)).

## Wazuh v3.7.0 - Kibana v6.4.2 / v6.4.3 - Revision 413

### Added

- Support for Wazuh v3.7.0.
- Support for Elastic Stack v6.4.2 / v6.4.3.
- Brand-new interface for _Configuration_ (on both _Management_ and _Agents_ tabs) ([#914](https://github.com/wazuh/wazuh-kibana-app/pull/914)):
  - Now you can check current and real agent and manager configuration.
  - A new interface design, with more useful information and easy to understand descriptions.
  - New and more responsive JSON/XML viewers to show the configuration in raw mode.
- Brand-new extension - Osquery ([#938](https://github.com/wazuh/wazuh-kibana-app/pull/938)):
  - A new extension, disabled by default.
  - Check alerts from Wazuh's Osquery integration.
  - Check your current Osquery wodle configuration.
  - More improvements will come for this extension in the future.
- New option for Wazuh app configuration file - _Ignore index patterns_ ([#947](https://github.com/wazuh/wazuh-kibana-app/pull/947)):
  - Now the user can specify which index patterns can't be selected on the app using the new `ip.ignore` setting on the `config.yml` file.
  - The valid format is an array of strings which represents index patterns.
  - By default, this list is empty (all index patterns will be available if they use a compatible structure).
- Added a node selector for _Management > Status_ section when Wazuh cluster is enabled ([#976](https://github.com/wazuh/wazuh-kibana-app/pull/976)).
- Added quick access to _Configuration_ or _Discover_ panels for an agent on the agents list ([#939](https://github.com/wazuh/wazuh-kibana-app/pull/939)).
- Now you can click on an agent's ID on the _Discover_ panels to open its details page on the app ([#904](https://github.com/wazuh/wazuh-kibana-app/pull/904)).
- Redesigned the _Overview > Amazon AWS_ tab, using more meaningful visualizations for a better overall view of your agents' status ([#903](https://github.com/wazuh/wazuh-kibana-app/pull/903)).
- Redesigned the _Overview/Agents > Vulnerabilities_ tab, using more meaningful visualizations for a better overall view of your agents' status ([#954](https://github.com/wazuh/wazuh-kibana-app/pull/954)).
- Now everytime the user enters the _Settings_ tab, the API connection will be automatically checked ([#971](https://github.com/wazuh/wazuh-kibana-app/pull/971)).
- Added a node selector for _Management > Logs_ section when Wazuh cluster is enabled ([#980](https://github.com/wazuh/wazuh-kibana-app/pull/980)).
- Added a group selector for _Agents_ section ([#995](https://github.com/wazuh/wazuh-kibana-app/pull/995)).

### Changed

- Interface refactoring for the _Agents > Inventory data_ tab ([#924](https://github.com/wazuh/wazuh-kibana-app/pull/924)):
  - Now the tab won't be available if your agent doesn't have Syscollector enabled, and each card will be enabled or disabled depending on the current Syscollector scans configuration.
  - This will prevent situations where the user couldn't check the inventory although there was actual scan data to show on some sections.
- Added support for new multigroups feature ([#911](https://github.com/wazuh/wazuh-kibana-app/pull/911)):
  - Now the information bars on _Agents_ will show all the groups an agent belongs to.
- Now the result pane on the _Dev tools_ tab will show the error code coming from the Wazuh API ([#909](https://github.com/wazuh/wazuh-kibana-app/pull/909)).
- Changed some visualizations titles for _Overview/Agents > OpenSCAP_ tab ([#925](https://github.com/wazuh/wazuh-kibana-app/pull/925)).
- All backend routes have been renamed ([#932](https://github.com/wazuh/wazuh-kibana-app/pull/932)).
- Several improvements for Elasticsearch tests ([#933](https://github.com/wazuh/wazuh-kibana-app/pull/933)).
- Updated some strings and descriptions on the _Settings_ tab ([#934](https://github.com/wazuh/wazuh-kibana-app/pull/934)).
- Changed the date format on _Settings > Logs_ to make it more human-readable ([#944](https://github.com/wazuh/wazuh-kibana-app/pull/944)).
- Changed some labels to remove the "MD5 sum" expression, it will use "Checksum" instead ([#945](https://github.com/wazuh/wazuh-kibana-app/pull/945)).
- Added word wrapping class to group name in _Management > Groups > Group detail_ tab ([#945](https://github.com/wazuh/wazuh-kibana-app/pull/945)).
- The `wz-table` directive has been refactored ([#953](https://github.com/wazuh/wazuh-kibana-app/pull/953)).
- The `wz-table` directive now checks if a request is aborted ([#979](https://github.com/wazuh/wazuh-kibana-app/pull/979)).
- Several performance improvements ([#985](https://github.com/wazuh/wazuh-kibana-app/pull/985), [#997](https://github.com/wazuh/wazuh-kibana-app/pull/997), [#1000](https://github.com/wazuh/wazuh-kibana-app/pull/1000)).

### Fixed

- Several known fields for _Whodata_ functionality have been fixed ([#901](https://github.com/wazuh/wazuh-kibana-app/pull/901)).
- Fixed alignment bug with the _Add a filter +_ button on _Discover_ and _Agents_ tabs ([#912](https://github.com/wazuh/wazuh-kibana-app/pull/912)).
- Fixed a bug where the `Add API` form on _Settings_ didn't appear when pressing the button after editing an existing API entry ([#944](https://github.com/wazuh/wazuh-kibana-app/pull/944)).
- Fixed a bug on _Ruleset_ tab where the "Description" column was showing `0` if the rule doesn't have any description ([#948](https://github.com/wazuh/wazuh-kibana-app/pull/948)).
- Fixed wrong alignment on related Rules/Decoders tables from _Management > Ruleset_ tab ([#971](https://github.com/wazuh/wazuh-kibana-app/pull/971)).
- Fixed a bug where sometimes the error messages appeared duplicated ([#971](https://github.com/wazuh/wazuh-kibana-app/pull/971)).

### Removed

- On the _Management > Monitoring_ tab, the `Cluster enabled but not running` message won't appear as an error anymore ([#971](https://github.com/wazuh/wazuh-kibana-app/pull/971)).

## Wazuh v3.6.1 - Kibana v6.4.1 / v6.4.2 / v6.4.3 - Revision 412

### Added

- Support for Elastic Stack v6.4.1 / v6.4.2 / v6.4.3.

## Wazuh v3.6.1 - Kibana v6.4.0 - Revision 411

### Added

- Redesigned the _Overview > Integrity monitoring_ tab, using more meaningful visualizations for a better overall view of your agents' status ([#893](https://github.com/wazuh/wazuh-kibana-app/pull/893)).
- Added a new table for the _Inventory_ tab: _Processes_ ([#895](https://github.com/wazuh/wazuh-kibana-app/pull/895)).
- Improved error handling for tables. Now the table will show an error message if it wasn't able to fetch and load data ([#896](https://github.com/wazuh/wazuh-kibana-app/pull/896)).

### Changed

- The app source code has been improved, following best practices and coding guidelines ([#892](https://github.com/wazuh/wazuh-kibana-app/pull/892)).
- Included more app tests and prettifier for better code maintainability ([#883](https://github.com/wazuh/wazuh-kibana-app/pull/883) & [#885](https://github.com/wazuh/wazuh-kibana-app/pull/885)).

### Fixed

- Fixed minor visual errors on some _GDPR_, _PCI DSS_ and _Vulnerabilities_ visualizations ([#894](https://github.com/wazuh/wazuh-kibana-app/pull/894)).

## Wazuh v3.6.1 - Kibana v6.4.0 - Revision 410

### Added

- The _Inventory_ tab has been redesigned ([#873](https://github.com/wazuh/wazuh-kibana-app/pull/873)):
  - Added new network interfaces and port tables.
  - Improved design using metric information bars and intuitive status indicators.
- Added refresh functionality to the _Settings > Logs_ tab ([#852](https://github.com/wazuh/wazuh-kibana-app/pull/852)):
  - Now everytime the user opens the tab, the logs will be reloaded.
  - A new button to force the update has been added on the top left corner of the logs table.
- Added `tags` and `recursion_level` configuration options to _Management/Agent > Configuration_ tabs ([#850](https://github.com/wazuh/wazuh-kibana-app/pull/850)).
- The _Kuery_ search syntax has been added again to the app ([#851](https://github.com/wazuh/wazuh-kibana-app/pull/851)).
- Added a first batch of [_Mocha_](https://mochajs.org/) tests and other quality of code improvements to the app ([#859](https://github.com/wazuh/wazuh-kibana-app/pull/859)).
- Now you can open specific rule details (the _Management > Ruleset_ tab) when clicking on the `rule.id` value on the _Discover_ tab ([#862](https://github.com/wazuh/wazuh-kibana-app/pull/862)).
- Now you can click on the rule ID value on the _Management > Ruleset_ tab to search for related alerts on the _Discover_ tab ([#863](https://github.com/wazuh/wazuh-kibana-app/pull/863)).

### Changed

- The index pattern known fields have been updated up to 567 ([#872](https://github.com/wazuh/wazuh-kibana-app/pull/872)).
- Now the _Inventory_ tab will always be available for all agents, and a descriptive message will appear if the agent doesn't have `syscollector` enabled ([#879](https://github.com/wazuh/wazuh-kibana-app/pull/879)).

### Fixed

- Fixed a bug where the _Inventory_ tab was unavailable if the user reloads the page while on the _Agents > Configuration_ tab ([#845](https://github.com/wazuh/wazuh-kibana-app/pull/845)).
- Fixed some _Overview > VirusTotal_ visualizations ([#846](https://github.com/wazuh/wazuh-kibana-app/pull/846)).
- Fixed a bug where the _Settings > Extensions_ tab wasn't being properly hidden when there's no API entries inserted ([#847](https://github.com/wazuh/wazuh-kibana-app/pull/847)).
- Fixed a bug where the _Current API_ indicator on the top navbar wasn't being properly updated when the user deletes all the API entries ([#848](https://github.com/wazuh/wazuh-kibana-app/pull/848)).
- Fixed a bug where the _Agents coverage_ metric were not displaying a proper value when the manager has 0 registered agents ([#849](https://github.com/wazuh/wazuh-kibana-app/pull/849)).
- Fixed a bug where the `wazuh-basic` user role was able to update API entries (it should be forbidden) ([#853](https://github.com/wazuh/wazuh-kibana-app/pull/853)).
- Fixed a bug where the visualizations had scroll bars on the PDF reports ([#870](https://github.com/wazuh/wazuh-kibana-app/pull/870)).
- Fixed a bug on the _Dev tools_ tab where the user couldn't execute the first request block if there was blank lines above it ([#871](https://github.com/wazuh/wazuh-kibana-app/pull/871)).
- Fixed a bug on pinned filters when opening tabs where the implicit filter was the same, making them stuck and unremovable from other tabs ([#878](https://github.com/wazuh/wazuh-kibana-app/pull/878)).

## Wazuh v3.6.1 - Kibana v6.4.0 - Revision 409

### Added

- Support for Wazuh v3.6.1.

### Fixed

- Fixed a bug on the _Dev tools_ tab ([b7c79f4](https://github.com/wazuh/wazuh-kibana-app/commit/b7c79f48f06cb49b12883ec9e9337da23b49976b)).

## Wazuh v3.6.1 - Kibana v6.3.2 - Revision 408

### Added

- Support for Wazuh v3.6.1.

### Fixed

- Fixed a bug on the _Dev tools_ tab ([4ca9ed5](https://github.com/wazuh/wazuh-kibana-app/commit/4ca9ed54f1b18e5d499d950e6ff0741946701988)).

## Wazuh v3.6.0 - Kibana v6.4.0 - Revision 407

### Added

- Support for Wazuh v3.6.0.

## Wazuh v3.6.0 - Kibana v6.3.2 - Revision 406

### Added

- Support for Wazuh v3.6.0.

## Wazuh v3.5.0 - Kibana v6.4.0 - Revision 405

### Added

- Support for Elastic Stack v6.4.0 ([#813](https://github.com/wazuh/wazuh-kibana-app/pull/813)).

## Wazuh v3.5.0 - Kibana v6.3.2 - Revision 404

### Added

- Added new options to `config.yml` to change shards and replicas settings for `wazuh-monitoring` indices ([#809](https://github.com/wazuh/wazuh-kibana-app/pull/809)).
- Added more error messages for `wazuhapp.log` in case of failure when performing some crucial functions ([#812](https://github.com/wazuh/wazuh-kibana-app/pull/812)).
- Now it's possible to change replicas settings for existing `.wazuh`, `.wazuh-version` and `wazuh-monitoring` indices on the `config.yml` file ([#817](https://github.com/wazuh/wazuh-kibana-app/pull/817)).

### Changed

- App frontend code refactored and restructured ([#802](https://github.com/wazuh/wazuh-kibana-app/pull/802)).
- Now the _Overview > Security events_ tab won't show anything if the only visualization with data is _Agents status_ ([#811](https://github.com/wazuh/wazuh-kibana-app/pull/811)).

### Fixed

- Fixed a bug where the RAM status message appreared twice the first time you opened the app ([#807](https://github.com/wazuh/wazuh-kibana-app/pull/807)).
- Fixed the app UI to make the app usable on Internet Explorer 11 ([#808](https://github.com/wazuh/wazuh-kibana-app/pull/808)).

## Wazuh v3.5.0 - Kibana v6.3.2 - Revision 403

### Added

- The welcome tabs on _Overview_ and _Agents_ have been updated with a new name and description for the existing sections ([#788](https://github.com/wazuh/wazuh-kibana-app/pull/788)).
- Now the app tables will auto-resize depending on the screen height ([#792](https://github.com/wazuh/wazuh-kibana-app/pull/792)).

### Changed

- Now all the app filters on several tables will present the values in alphabetical order ([#787](https://github.com/wazuh/wazuh-kibana-app/pull/787)).

### Fixed

- Fixed a bug on _Decoders_ where clicking on the decoder wouldn't open the detail view if the `Parent decoders` filter was enabled ([#782](https://github.com/wazuh/wazuh-kibana-app/pull/782)).
- Fixed a bug on _Dev tools_ when the first line on the editor pane was empty or had a comment ([#790](https://github.com/wazuh/wazuh-kibana-app/pull/790)).
- Fixed a bug where the app was throwing multiple warning messages the first time you open it ([#791](https://github.com/wazuh/wazuh-kibana-app/pull/791)).
- Fixed a bug where clicking on a different tab from _Overview_ right after inserting the API credentials for the first time would always redirect to _Overview_ ([#791](https://github.com/wazuh/wazuh-kibana-app/pull/791)).
- Fixed a bug where the user could have a browser cookie with a reference to a non-existing API entry on Elasticsearch ([#794](https://github.com/wazuh/wazuh-kibana-app/pull/794) & [#795](https://github.com/wazuh/wazuh-kibana-app/pull/795)).

### Removed

- The cluster key has been removed from the API requests to `/manager/configuration` ([#796](https://github.com/wazuh/wazuh-kibana-app/pull/796)).

## Wazuh v3.5.0 - Kibana v6.3.1/v6.3.2 - Revision 402

### Added

- Support for Wazuh v3.5.0.
- Added new fields for _Vulnerability detector_ alerts ([#752](https://github.com/wazuh/wazuh-kibana-app/pull/752)).
- Added multi table search for `wz-table` directive. Added two new log levels for _Management > Logs_ section ([#753](https://github.com/wazuh/wazuh-kibana-app/pull/753)).

## Wazuh v3.4.0 - Kibana v6.3.1/v6.3.2 - Revision 401

### Added

- Added a few new fields for Kibana due to the new Wazuh _who-data_ feature ([#763](https://github.com/wazuh/wazuh-kibana-app/pull/763)).
- Added XML/JSON viewer for each card under _Management > Configuration_ ([#764](https://github.com/wazuh/wazuh-kibana-app/pull/764)).

### Changed

- Improved error handling for Dev tools. Also removed some unused dependencies from the _Dev tools_ tab ([#760](https://github.com/wazuh/wazuh-kibana-app/pull/760)).
- Unified origin for tab descriptions. Reviewed some grammar typos ([#765](https://github.com/wazuh/wazuh-kibana-app/pull/765)).
- Refactored agents autocomplete component. Removed unused/deprecated modules ([#766](https://github.com/wazuh/wazuh-kibana-app/pull/766)).
- Simplified route resolves section ([#768](https://github.com/wazuh/wazuh-kibana-app/pull/768)).

### Fixed

- Fixed missing cluster node filter for the visualization shown when looking for specific node under _Management > Monitoring_ section ([#758](https://github.com/wazuh/wazuh-kibana-app/pull/758)).
- Fixed missing dependency injection for `wzMisc` factory ([#768](https://github.com/wazuh/wazuh-kibana-app/pull/768)).

### Removed

- Removed `angular-aria`, `angular-md5`, `ansicolors`, `js-yaml`, `querystring` and `lodash` dependencies since Kibana includes all of them. Removed some unused images ([#768](https://github.com/wazuh/wazuh-kibana-app/pull/768)).

## Wazuh v3.4.0 - Kibana v6.3.1/v6.3.2 - Revision 400

### Added

- Support for Wazuh v3.4.0.
- Support for Elastic Stack v6.3.2.
- Support for Kuery as accepted query language ([#742](https://github.com/wazuh/wazuh-kibana-app/pull/742)).
  - This feature is experimental.
- Added new _Who data_ fields from file integrity monitoring features ([#746](https://github.com/wazuh/wazuh-kibana-app/pull/746)).
- Added tab in _Settings_ section where you can see the last logs from the Wazuh app server ([#723](https://github.com/wazuh/wazuh-kibana-app/pull/723)).

### Changed

- Fully redesigned of the welcome screen along the different app sections ([#751](https://github.com/wazuh/wazuh-kibana-app/pull/751)).
- Now any agent can go to the _Inventory_ tab regardless if it's enabled or not. The content will change properly according to the agent configuration ([#744](https://github.com/wazuh/wazuh-kibana-app/pull/744)).
- Updated the `angular-material` dependency to `1.1.10` ([#743](https://github.com/wazuh/wazuh-kibana-app/pull/743)).
- Any API entry is now removable regardless if it's the only one API entry ([#740](https://github.com/wazuh/wazuh-kibana-app/pull/740)).
- Performance has been improved regarding to agents status, they are now being fetched using _distinct_ routes from the Wazuh API ([#738](https://github.com/wazuh/wazuh-kibana-app/pull/738)).
- Improved the way we are parsing some Wazuh API errors regarding to version mismatching ([#735](https://github.com/wazuh/wazuh-kibana-app/pull/735)).

### Fixed

- Fixed wrong filters being applied in _Ruleset > Rules_ and _Ruleset > Decoders_ sections when using Lucene like filters plus path filters ([#736](https://github.com/wazuh/wazuh-kibana-app/pull/736)).
- Fixed the template checking from the healthcheck, now it allows to use custom index patterns ([#739](https://github.com/wazuh/wazuh-kibana-app/pull/739)).
- Fixed infinite white screen from _Management > Monitoring_ when the Wazuh cluster is enabled but not running ([#741](https://github.com/wazuh/wazuh-kibana-app/pull/741)).

## Wazuh v3.3.0/v3.3.1 - Kibana v6.3.1 - Revision 399

### Added

- Added a new Angular.js factory to store the Wazuh app configuration values. Also, this factory is being used by the pre-routes functions (resolves); this way we are sure about having the real configuration at any time. These pre-routes functions have been improved too ([#670](https://github.com/wazuh/wazuh-kibana-app/pull/670)).
- Added extended information for reports from _Reporting_ feature ([#701](https://github.com/wazuh/wazuh-kibana-app/pull/701)).

### Changed

- Tables have been improved. Now they are truncating long fields and adding a tooltip if needed ([#671](https://github.com/wazuh/wazuh-kibana-app/pull/671)).
- Services have been improved ([#715](https://github.com/wazuh/wazuh-kibana-app/pull/715)).
- CSV formatted files have been improved. Now they are showing a more human readable column names ([#717](https://github.com/wazuh/wazuh-kibana-app/pull/717), [#726](https://github.com/wazuh/wazuh-kibana-app/pull/726)).
- Added/Modified some visualization titles ([#728](https://github.com/wazuh/wazuh-kibana-app/pull/728)).
- Improved Discover perfomance when in background mode ([#719](https://github.com/wazuh/wazuh-kibana-app/pull/719)).
- Reports from the _Reporting_ feature have been fulyl redesigned ([#701](https://github.com/wazuh/wazuh-kibana-app/pull/701)).

### Fixed

- Fixed the top menu API indicator when checking the API connection and the manager/cluster information had been changed ([#668](https://github.com/wazuh/wazuh-kibana-app/pull/668)).
- Fixed our logger module which was not writting logs the very first time Kibana is started neither after a log rotation ([#667](https://github.com/wazuh/wazuh-kibana-app/pull/667)).
- Fixed a regular expression in the server side when parsing URLs before registering a new Wazuh API ([#690](https://github.com/wazuh/wazuh-kibana-app/pull/690)).
- Fixed filters from specific visualization regarding to _File integrity_ section ([#694](https://github.com/wazuh/wazuh-kibana-app/pull/694)).
- Fixed filters parsing when generating a report because it was not parsing negated filters as expected ([#696](https://github.com/wazuh/wazuh-kibana-app/pull/696)).
- Fixed visualization counter from _OSCAP_ tab ([#722](https://github.com/wazuh/wazuh-kibana-app/pull/722)).

### Removed

- Temporary removed CSV download from agent inventory section due to Wazuh API bug ([#727](https://github.com/wazuh/wazuh-kibana-app/pull/727)).

## Wazuh v3.3.0/v3.3.1 - Kibana v6.3.0 - Revision 398

### Added

- Improvements for latest app redesign ([#652](https://github.com/wazuh/wazuh-kibana-app/pull/652)):
  - The _Welcome_ tabs have been simplified, following a more Elastic design.
  - Added again the `md-nav-bar` component with refined styles and limited to specific sections.
  - The _Settings > Welcome_ tab has been removed. You can use the nav bar to switch tabs.
  - Minor CSS adjustments and reordering.
- Small app UI improvements ([#634](https://github.com/wazuh/wazuh-kibana-app/pull/634)):
  - Added link to _Agents Preview_ on the _Agents_ tab breadcrumbs.
  - Replaced the _Generate report_ button with a smaller one.
  - Redesigned _Management > Ruleset_ `md-chips` to look similar to Kibana filter pills.
  - Added agent information bar from _Agents > General_ to _Agents > Welcome_ too.
  - Refactored flex layout on _Welcome_ tabs to fix a height visual bug.
  - Removed duplicated loading rings on the _Agents_ tab.
- Improvements for app tables ([#627](https://github.com/wazuh/wazuh-kibana-app/pull/627)):
  - Now the current page will be highlighted.
  - The gap has been fixed to the items per page value.
  - If there are no more pages for _Next_ or _Prev_ buttons, they will be hidden.
- Improvements for app health check ([#637](https://github.com/wazuh/wazuh-kibana-app/pull/637)):
  - Improved design for the view.
  - The checks have been placed on a table, showing the current status of each one.
- Changes to our reporting feature ([#639](https://github.com/wazuh/wazuh-kibana-app/pull/639)):
  - Now the generated reports will include tables for each section.
  - Added a parser for getting Elasticsearch data table responses.
  - The reporting feature is now a separated module, and the code has been refactored.
- Improvements for app tables pagination ([#646](https://github.com/wazuh/wazuh-kibana-app/pull/646)).

### Changed

- Now the `pretty` parameter on the _Dev tools_ tab will be ignored to avoid `Unexpected error` messages ([#624](https://github.com/wazuh/wazuh-kibana-app/pull/624)).
- The `pdfkit` dependency has been replaced by `pdfmake` ([#639](https://github.com/wazuh/wazuh-kibana-app/pull/639)).
- Changed some Kibana tables for performance improvements on the reporting feature ([#644](https://github.com/wazuh/wazuh-kibana-app/pull/644)).
- Changed the method to refresh the list of known fields on the index pattern ([#650](https://github.com/wazuh/wazuh-kibana-app/pull/650)):
  - Now when restarting Kibana, the app will update the fieldset preserving the custom user fields.

### Fixed

- Fixed bug on _Agents CIS-CAT_ tab who wasn't loading the appropriate visualizations ([#626](https://github.com/wazuh/wazuh-kibana-app/pull/626)).
- Fixed a bug where sometimes the index pattern could be `undefined` during the health check process, leading into a false error message when loading the app ([#640](https://github.com/wazuh/wazuh-kibana-app/pull/640)).
- Fixed several bugs on the _Settings > API_ tab when removing, adding or editing new entries.

### Removed

- Removed the app login system ([#636](https://github.com/wazuh/wazuh-kibana-app/pull/636)):
  - This feature was unstable, experimental and untested for a long time. We'll provide much better RBAC capabilities in the future.
- Removed the new Kuery language option on Discover app search bars.
  - This feature will be restored in the future, after more Elastic v6.3.0 adaptations.

## Wazuh v3.3.0/v3.3.1 - Kibana v6.3.0 - Revision 397

### Added

- Support for Elastic Stack v6.3.0 ([#579](https://github.com/wazuh/wazuh-kibana-app/pull/579) & [#612](https://github.com/wazuh/wazuh-kibana-app/pull/612) & [#615](https://github.com/wazuh/wazuh-kibana-app/pull/615)).
- Brand-new Wazuh app redesign for the _Monitoring_ tab ([#581](https://github.com/wazuh/wazuh-kibana-app/pull/581)):
  - Refactored and optimized UI for these tabs, using a breadcrumbs-based navigability.
  - Used the same guidelines from the previous redesign for _Overview_ and _Agents_ tabs.
- New tab for _Agents_ - _Inventory_ ([#582](https://github.com/wazuh/wazuh-kibana-app/pull/582)):
  - Get information about the agent host, such as installed packages, motherboard, operating system, etc.
  - This tab will appear if the agent has the [`syscollector`](https://documentation.wazuh.com/current/user-manual/reference/ossec-conf/wodle-syscollector.html) wodle enabled.
- Brand-new extension - _CIS-CAT Alerts_ ([#601](https://github.com/wazuh/wazuh-kibana-app/pull/601)):
  - A new extension, disabled by default.
  - Visualize alerts related to the CIS-CAT benchmarks on the _Overview_ and _Agents_ tabs.
  - Get information about the last performed scan and its score.
- Several improvements for the _Dev tools_ tab ([#583](https://github.com/wazuh/wazuh-kibana-app/pull/583) & [#597](https://github.com/wazuh/wazuh-kibana-app/pull/597)):
  - Now you can insert queries using inline parameters, just like in a web browser.
  - You can combine inline parameters with JSON-like parameters.
  - If you use the same parameter on both methods with different values, the inline parameter has precedence over the other one.
  - The tab icon has been changed for a more appropriate one.
  - The `Execute query` button is now always placed on the first line of the query block.
- Refactoring for all app tables ([#582](https://github.com/wazuh/wazuh-kibana-app/pull/582)):
  - Replaced the old `wz-table` directive with a new one, along with a new data factory.
  - Now the tables are built with a pagination system.
  - Much easier method for building tables for the app.
  - Performance and stability improvements when fetching API data.
  - Now you can see the total amount of items and the elapsed time.

### Changed

- Moved some logic from the _Agents preview_ tab to the server, to avoid excessive client-side workload ([#586](https://github.com/wazuh/wazuh-kibana-app/pull/586)).
- Changed the UI to use the same loading ring across all the app tabs ([#593](https://github.com/wazuh/wazuh-kibana-app/pull/593) & [#599](https://github.com/wazuh/wazuh-kibana-app/pull/599)).
- Changed the _No results_ message across all the tabs with visualizations ([#599](https://github.com/wazuh/wazuh-kibana-app/pull/599)).

### Fixed

- Fixed a bug on the _Settings/Extensions_ tab where enabling/disabling some extensions could make other ones to be disabled ([#591](https://github.com/wazuh/wazuh-kibana-app/pull/591)).

## Wazuh v3.3.0/v3.3.1 - Kibana v6.2.4 - Revision 396

### Added

- Support for Wazuh v3.3.1.
- Brand-new Wazuh app redesign for the _Settings_ tab ([#570](https://github.com/wazuh/wazuh-kibana-app/pull/570)):
  - Refactored and optimized UI for these tabs, using a breadcrumbs-based navigability.
  - Used the same guidelines from the previous redesign for _Overview_ and _Agents_ tabs.
- Refactoring for _Overview_ and _Agents_ controllers ([#564](https://github.com/wazuh/wazuh-kibana-app/pull/564)):
  - Reduced duplicated code by splitting it into separate files.
  - Code optimization for a better performance and maintainability.
  - Added new services to provide similar functionality between different app tabs.
- Added `data.vulnerability.package.condition` to the list of known fields ([#566](https://github.com/wazuh/wazuh-kibana-app/pull/566)).

### Changed

- The `wazuh-logs` and `wazuh-monitoring` folders have been moved to the Kibana's `optimize` directory in order to avoid some error messages when using the `kibana-plugin list` command ([#563](https://github.com/wazuh/wazuh-kibana-app/pull/563)).

### Fixed

- Fixed a bug on the _Settings_ tab where updating an API entry with wrong credentials would corrupt the existing one ([#558](https://github.com/wazuh/wazuh-kibana-app/pull/558)).
- Fixed a bug on the _Settings_ tab where removing an API entry while its edit form is opened would hide the `Add API` button unless the user reloads the tab ([#558](https://github.com/wazuh/wazuh-kibana-app/pull/558)).
- Fixed some Audit visualizations on the _Overview_ and _Agents_ tabs that weren't using the same search query to show the results ([#572](https://github.com/wazuh/wazuh-kibana-app/pull/572)).
- Fixed undefined variable error on the `wz-menu` directive ([#575](https://github.com/wazuh/wazuh-kibana-app/pull/575)).

## Wazuh v3.3.0 - Kibana v6.2.4 - Revision 395

### Fixed

- Fixed a bug on the _Agent Configuration_ tab where the sync status was always `NOT SYNCHRONIZED` ([#569](https://github.com/wazuh/wazuh-kibana-app/pull/569)).

## Wazuh v3.3.0 - Kibana v6.2.4 - Revision 394

### Added

- Support for Wazuh v3.3.0.
- Updated some backend API calls to include the app version in the request header ([#560](https://github.com/wazuh/wazuh-kibana-app/pull/560)).

## Wazuh v3.2.4 - Kibana v6.2.4 - Revision 393

### Added

- Brand-new Wazuh app redesign for _Overview_ and _Agents_ tabs ([#543](https://github.com/wazuh/wazuh-kibana-app/pull/543)):
  - Updated UI for these tabs using breadcrumbs.
  - New _Welcome_ screen, presenting all the tabs to the user, with useful links to our documentation.
  - Overall design improved, adjusted font sizes and reduced HTML code.
  - This base will allow the app to increase its functionality in the future.
  - Removed the `md-nav-bar` component for a better user experience on small screens.
  - Improved app performance removing some CSS effects from some components, such as buttons.
- New filter for agent version on the _Agents Preview_ tab ([#537](https://github.com/wazuh/wazuh-kibana-app/pull/537)).
- New filter for cluster node on the _Agents Preview_ tab ([#538](https://github.com/wazuh/wazuh-kibana-app/pull/538)).

### Changed

- Now the report generation process will run in a parallel mode in the foreground ([#523](https://github.com/wazuh/wazuh-kibana-app/pull/523)).
- Replaced the usage of `$rootScope` with two new factories, along with more controller improvements ([#525](https://github.com/wazuh/wazuh-kibana-app/pull/525)).
- Now the _Extensions_ tab on _Settings_ won't edit the `.wazuh` index to modify the extensions configuration for all users ([#545](https://github.com/wazuh/wazuh-kibana-app/pull/545)).
  - This allows each new user to always start with the base extensions configuration, and modify it to its needs storing the settings on a browser cookie.
- Now the GDPR requirements description on its tab won't be loaded if the Wazuh API version is not v3.2.3 or higher ([#546](https://github.com/wazuh/wazuh-kibana-app/pull/546)).

### Fixed

- Fixed a bug where the app crashes when attempting to download huge amounts of data as CSV format ([#521](https://github.com/wazuh/wazuh-kibana-app/pull/521)).
- Fixed a bug on the Timelion visualizations from _Management/Monitoring_ which were not properly filtering and showing the cluster nodes information ([#530](https://github.com/wazuh/wazuh-kibana-app/pull/530)).
- Fixed several bugs on the loading process when switching between tabs with or without visualizations in the _Overview_ and _Agents_ tab ([#531](https://github.com/wazuh/wazuh-kibana-app/pull/531) & [#533](https://github.com/wazuh/wazuh-kibana-app/pull/533)).
- Fixed a bug on the `wazuh-monitoring` index feature when using multiple inserted APIs, along with several performance improvements ([#539](https://github.com/wazuh/wazuh-kibana-app/pull/539)).
- Fixed a bug where the OS filter on the _Agents Preview_ tab would exclude the rest of filters instead of combining them ([#552](https://github.com/wazuh/wazuh-kibana-app/pull/552)).
- Fixed a bug where the Extensions settings were restored every time the user opened the _Settings_ tab or pressed the _Set default manager_ button ([#555](https://github.com/wazuh/wazuh-kibana-app/pull/555) & [#556](https://github.com/wazuh/wazuh-kibana-app/pull/556)).

## Wazuh v3.2.3/v3.2.4 - Kibana v6.2.4 - Revision 392

### Added

- Support for Wazuh v3.2.4.
- New functionality - _Reporting_ ([#510](https://github.com/wazuh/wazuh-kibana-app/pull/510)):
  - Generate PDF logs on the _Overview_ and _Agents_ tabs, with the new button next to _Panels_ and _Discover_.
  - The report will contain the current visualizations from the tab where you generated it.
  - List all your generated reports, download or deleted them at the new _Management/Reporting_ tab.
  - **Warning:** If you leave the tab while generating a report, the process will be aborted.
- Added warning/error messages about the total RAM on the server side ([#502](https://github.com/wazuh/wazuh-kibana-app/pull/502)):
  - None of this messages will prevent the user from accessing the app, it's just a recommendation.
  - If your server has less than 2GB of RAM, you'll get an error message when opening the app.
  - If your server has between 2GB and 3GB of RAM, you'll get a warning message.
  - If your server has more than 3GB of RAM, you won't get any kind of message.
- Refactoring and added loading bar to _Manager Logs_ and _Groups_ tabs ([#505](https://github.com/wazuh/wazuh-kibana-app/pull/505)).
- Added more Syscheck options to _Management/Agents_ configuration tabs ([#509](https://github.com/wazuh/wazuh-kibana-app/pull/509)).

### Fixed

- Added more fields to the `known-fields.js` file to avoid warning messages on _Discover_ when using Filebeat for alerts forwarding ([#497](https://github.com/wazuh/wazuh-kibana-app/pull/497)).
- Fixed a bug where clicking on the _Check connection_ button on the _Settings_ tab threw an error message although the API connected successfully ([#504](https://github.com/wazuh/wazuh-kibana-app/pull/504)).
- Fixed a bug where the _Agents_ tab was not properly showing the total of agents due to the new Wazuh cluster implementation ([#517](https://github.com/wazuh/wazuh-kibana-app/pull/517)).

## Wazuh v3.2.3 - Kibana v6.2.4 - Revision 391

### Added

- Support for Wazuh v3.2.3.
- Brand-new extension - _GDPR Alerts_ ([#453](https://github.com/wazuh/wazuh-kibana-app/pull/453)):
  - A new extension, enabled by default.
  - Visualize alerts related to the GDPR compliance on the _Overview_ and _Agents_ tabs.
  - The _Ruleset_ tab has been updated to include GDPR filters on the _Rules_ subtab.
- Brand-new Management tab - _Monitoring_ ([#490](https://github.com/wazuh/wazuh-kibana-app/pull/490)):
  - Visualize your Wazuh cluster, both master and clients.
    - Get the current cluster configuration.
    - Nodes listing, sorting, searching, etc.
  - Get a more in-depth cluster status thanks to the newly added [_Timelion_](https://www.elastic.co/guide/en/kibana/current/timelion.html) visualizations.
  - The Detail view gives you a summary of the node's healthcheck.
- Brand-new tab - _Dev tools_ ([#449](https://github.com/wazuh/wazuh-kibana-app/pull/449)):
  - Find it on the top navbar, next to _Discover_.
  - Execute Wazuh API requests directly from the app.
  - This tab uses your currently selected API from _Settings_.
  - You can type different API requests on the input window, select one with the cursor, and click on the Play button to execute it.
  - You can also type comments on the input window.
- More improvements for the _Manager/Ruleset_ tab ([#446](https://github.com/wazuh/wazuh-kibana-app/pull/446)):
  - A new colour palette for regex, order and rule description arguments.
  - Added return to List view on Ruleset button while on Detail view.
  - Fixed line height on all table headers.
  - Removed unused, old code from Ruleset controllers.
- Added option on `config.yml` to enable/disable the `wazuh-monitoring` index ([#441](https://github.com/wazuh/wazuh-kibana-app/pull/441)):
  - Configure the frequency time to generate new indices.
  - The default frequency time has been increased to 1 hour.
  - When disabled, useful metrics will appear on _Overview/General_ replacing the _Agent status_ visualization.
- Added CSV exporting button to the app ([#431](https://github.com/wazuh/wazuh-kibana-app/pull/431)):
  - Implemented new logic to fetch data from the Wazuh API and download it in CSV format.
  - Currently available for the _Ruleset_, _Logs_ and _Groups_ sections on the _Manager_ tab and also the _Agents_ tab.
- More refactoring to the app backend ([#439](https://github.com/wazuh/wazuh-kibana-app/pull/439)):
  - Standardized error output from the server side.
  - Drastically reduced the error management logic on the client side.
  - Applied the _Facade_ pattern when importing/exporting modules.
  - Deleted unused/deprecated/useless methods both from server and client side.
  - Some optimizations to variable type usages.
- Refactoring to Kibana filters management ([#452](https://github.com/wazuh/wazuh-kibana-app/pull/452) & [#459](https://github.com/wazuh/wazuh-kibana-app/pull/459)):
  - Added new class to build queries from the base query.
  - The filter management is being done on controllers instead of the `discover` directive.
  - Now we are emitting specific events whenever we are fetching data or communicating to the `discover` directive.
  - The number of useless requests to fetch data has been reduced.
  - The synchronization actions are working as expected regardless the amount of data and/or the number of machine resources.
  - Fixed several bugs about filter usage and transition to different app tabs.
- Added confirmation message when the user deletes an API entry on _Settings/API_ ([#428](https://github.com/wazuh/wazuh-kibana-app/pull/428)).
- Added support for filters on the _Manager/Logs_ tab when realtime is enabled ([#433](https://github.com/wazuh/wazuh-kibana-app/pull/433)).
- Added more filter options to the Detail view on _Manager/Ruleset_ ([#434](https://github.com/wazuh/wazuh-kibana-app/pull/434)).

### Changed

- Changed OSCAP visualization to avoid clipping issues with large agent names ([#429](https://github.com/wazuh/wazuh-kibana-app/pull/429)).
- Now the related Rules or Decoders sections on _Manager/Ruleset_ will remain hidden if there isn't any data to show or while it's loading ([#434](https://github.com/wazuh/wazuh-kibana-app/pull/434)).
- Added a 200ms delay when fetching iterable data from the Wazuh API ([#445](https://github.com/wazuh/wazuh-kibana-app/pull/445) & [#450](https://github.com/wazuh/wazuh-kibana-app/pull/450)).
- Fixed several bugs related to Wazuh API timeout/cancelled requests ([#445](https://github.com/wazuh/wazuh-kibana-app/pull/445)).
- Added `ENOTFOUND`, `EHOSTUNREACH`, `EINVAL`, `EAI_AGAIN` options for API URL parameter checking ([#463](https://github.com/wazuh/wazuh-kibana-app/pull/463)).
- Now the _Settings/Extensions_ subtab won't appear unless there's at least one API inserted ([#465](https://github.com/wazuh/wazuh-kibana-app/pull/465)).
- Now the index pattern selector on _Settings/Pattern_ will also refresh the known fields when changing it ([#477](https://github.com/wazuh/wazuh-kibana-app/pull/477)).
- Changed the _Manager_ tab into _Management_ ([#490](https://github.com/wazuh/wazuh-kibana-app/pull/490)).

### Fixed

- Fixed a bug where toggling extensions after deleting an API entry could lead into an error message ([#465](https://github.com/wazuh/wazuh-kibana-app/pull/465)).
- Fixed some performance bugs on the `dataHandler` service ([#442](https://github.com/wazuh/wazuh-kibana-app/pull/442) & [#486](https://github.com/wazuh/wazuh-kibana-app/pull/442)).
- Fixed a bug when loading the _Agents preview_ tab on Safari web browser ([#447](https://github.com/wazuh/wazuh-kibana-app/pull/447)).
- Fixed a bug where a new extension (enabled by default) appears disabled when updating the app ([#456](https://github.com/wazuh/wazuh-kibana-app/pull/456)).
- Fixed a bug where pressing the Enter key on the _Discover's_ tab search bar wasn't working properly ([#488](https://github.com/wazuh/wazuh-kibana-app/pull/488)).

### Removed

- Removed the `rison` dependency from the `package.json` file ([#452](https://github.com/wazuh/wazuh-kibana-app/pull/452)).
- Removed unused Elasticsearch request to avoid problems when there's no API inserted ([#460](https://github.com/wazuh/wazuh-kibana-app/pull/460)).

## Wazuh v3.2.1/v3.2.2 - Kibana v6.2.4 - Revision 390

### Added

- Support for Wazuh v3.2.2.
- Refactoring on visualizations use and management ([#397](https://github.com/wazuh/wazuh-kibana-app/pull/397)):
  - Visualizations are no longer stored on an index, they're built and loaded on demand when needed to render the interface.
  - Refactoring on the whole app source code to use the _import/export_ paradigm.
  - Removed old functions and variables from the old visualization management logic.
  - Removed cron task to clean remaining visualizations since it's no longer needed.
  - Some Kibana functions and modules have been overridden in order to make this refactoring work.
    - This change is not intrusive in any case.
- New redesign for the _Manager/Ruleset_ tab ([#420](https://github.com/wazuh/wazuh-kibana-app/pull/420)):
  - Rules and decoders list now divided into two different sections: _List view_ and _Detail view_.
  - Removed old expandable tables to move the rule/decoder information into a new space.
  - Enable different filters on the detail view for a better search on the list view.
  - New table for related rules or decoders.
  - And finally, a bunch of minor design enhancements to the whole app.
- Added a copyright notice to the whole app source code ([#395](https://github.com/wazuh/wazuh-kibana-app/pull/395)).
- Updated `.gitignore` with the _Node_ template ([#395](https://github.com/wazuh/wazuh-kibana-app/pull/395)).
- Added new module to the `package.json` file, [`rison`](https://www.npmjs.com/package/rison) ([#404](https://github.com/wazuh/wazuh-kibana-app/pull/404)).
- Added the `errorHandler` service to the blank screen scenario ([#413](https://github.com/wazuh/wazuh-kibana-app/pull/413)):
  - Now the exact error message will be shown to the user, instead of raw JSON content.
- Added new option on the `config.yml` file to disable the new X-Pack RBAC capabilities to filter index-patterns ([#417](https://github.com/wazuh/wazuh-kibana-app/pull/417)).

### Changed

- Small minor enhancements to the user interface ([#396](https://github.com/wazuh/wazuh-kibana-app/pull/396)):
  - Reduced Wazuh app logo size.
  - Changed buttons text to not use all-capitalized letters.
  - Minor typos found in the HTML/CSS code have been fixed.
- Now the app log stores the package revision ([#417](https://github.com/wazuh/wazuh-kibana-app/pull/417)).

### Fixed

- Fixed bug where the _Agents_ tab didn't preserve the filters after reloading the page ([#404](https://github.com/wazuh/wazuh-kibana-app/pull/404)).
- Fixed a bug when using X-Pack that sometimes threw an error of false _"Not enough privileges"_ scenario ([#415](https://github.com/wazuh/wazuh-kibana-app/pull/415)).
- Fixed a bug where the Kibana Discover auto-refresh functionality was still working when viewing the _Agent configuration_ tab ([#419](https://github.com/wazuh/wazuh-kibana-app/pull/419)).

## Wazuh v3.2.1 - Kibana v6.2.4 - Revision 389

### Changed

- Changed severity and verbosity to some log messages ([#412](https://github.com/wazuh/wazuh-kibana-app/pull/412)).

### Fixed

- Fixed a bug when using the X-Pack plugin without security capabilities enabled ([#403](https://github.com/wazuh/wazuh-kibana-app/pull/403)).
- Fixed a bug when the app was trying to create `wazuh-monitoring` indices without checking the existence of the proper template ([#412](https://github.com/wazuh/wazuh-kibana-app/pull/412)).

## Wazuh v3.2.1 - Kibana v6.2.4 - Revision 388

### Added

- Support for Elastic Stack v6.2.4.
- App server fully refactored ([#360](https://github.com/wazuh/wazuh-kibana-app/pull/360)):
  - Added new classes, reduced the amount of code, removed unused functions, and several optimizations.
  - Now the app follows a more ES6 code style on multiple modules.
  - _Overview/Agents_ visualizations have been ordered into separated files and folders.
  - Now the app can use the default index defined on the `/ect/kibana/kibana.yml` file.
  - Better error handling for the visualizations directive.
  - Added a cron job to delete remaining visualizations on the `.kibana` index if so.
  - Also, we've added some changes when using the X-Pack plugin:
    - Better management of users and roles in order to use the app capabilities.
    - Prevents app loading if the currently logged user has no access to any index pattern.
- Added the `errorHandler` service to the `dataHandler` factory ([#340](https://github.com/wazuh/wazuh-kibana-app/pull/340)).
- Added Syscollector section to _Manager/Agents Configuration_ tabs ([#359](https://github.com/wazuh/wazuh-kibana-app/pull/359)).
- Added `cluster.name` field to the `wazuh-monitoring` index ([#377](https://github.com/wazuh/wazuh-kibana-app/pull/377)).

### Changed

- Increased the query size when fetching the index pattern list ([#339](https://github.com/wazuh/wazuh-kibana-app/pull/339)).
- Changed active colour for all app tables ([#347](https://github.com/wazuh/wazuh-kibana-app/pull/347)).
- Changed validation regex to accept URLs with non-numeric format ([#353](https://github.com/wazuh/wazuh-kibana-app/pull/353)).
- Changed visualization removal cron task to avoid excessive log messages when there weren't removed visualizations ([#361](https://github.com/wazuh/wazuh-kibana-app/pull/361)).
- Changed filters comparison for a safer access ([#383](https://github.com/wazuh/wazuh-kibana-app/pull/383)).
- Removed some `server.log` messages to avoid performance errors ([#384](https://github.com/wazuh/wazuh-kibana-app/pull/384)).
- Changed the way of handling the index patterns list ([#360](https://github.com/wazuh/wazuh-kibana-app/pull/360)).
- Rewritten some false error-level logs to just information-level ones ([#360](https://github.com/wazuh/wazuh-kibana-app/pull/360)).
- Changed some files from JSON to CommonJS for performance improvements ([#360](https://github.com/wazuh/wazuh-kibana-app/pull/360)).
- Replaced some code on the `kibana-discover` directive with a much cleaner statement to avoid issues on the _Agents_ tab ([#394](https://github.com/wazuh/wazuh-kibana-app/pull/394)).

### Fixed

- Fixed a bug where several `agent.id` filters were created at the same time when navigating between _Agents_ and _Groups_ with different selected agents ([#342](https://github.com/wazuh/wazuh-kibana-app/pull/342)).
- Fixed logic on the index-pattern selector which wasn't showing the currently selected pattern the very first time a user opened the app ([#345](https://github.com/wazuh/wazuh-kibana-app/pull/345)).
- Fixed a bug on the `errorHandler` service who was preventing a proper output of some Elastic-related backend error messages ([#346](https://github.com/wazuh/wazuh-kibana-app/pull/346)).
- Fixed panels flickering in the _Settings_ tab ([#348](https://github.com/wazuh/wazuh-kibana-app/pull/348)).
- Fixed a bug in the shards and replicas settings when the user sets the value to zero (0) ([#358](https://github.com/wazuh/wazuh-kibana-app/pull/358)).
- Fixed several bugs related to the upgrade process from Wazuh 2.x to the new refactored server ([#363](https://github.com/wazuh/wazuh-kibana-app/pull/363)).
- Fixed a bug in _Discover/Agents VirusTotal_ tabs to avoid conflicts with the `agent.name` field ([#379](https://github.com/wazuh/wazuh-kibana-app/pull/379)).
- Fixed a bug on the implicit filter in _Discover/Agents PCI_ tabs ([#393](https://github.com/wazuh/wazuh-kibana-app/pull/393)).

### Removed

- Removed clear API password on `checkPattern` response ([#339](https://github.com/wazuh/wazuh-kibana-app/pull/339)).
- Removed old dashboard visualizations to reduce loading times ([#360](https://github.com/wazuh/wazuh-kibana-app/pull/360)).
- Removed some unused dependencies due to the server refactoring ([#360](https://github.com/wazuh/wazuh-kibana-app/pull/360)).
- Removed completely `metricService` from the app ([#389](https://github.com/wazuh/wazuh-kibana-app/pull/389)).

## Wazuh v3.2.1 - Kibana v6.2.2/v6.2.3 - Revision 387

### Added

- New logging system ([#307](https://github.com/wazuh/wazuh-kibana-app/pull/307)):
  - New module implemented to write app logs.
  - Now a trace is stored every time the app is re/started.
  - Currently, the `initialize.js` and `monitoring.js` files work with this system.
  - Note: the logs will live under `/var/log/wazuh/wazuhapp.log` on Linux systems, on Windows systems they will live under `kibana/plugins/`. It rotates the log whenever it reaches 100MB.
- Better cookies handling ([#308](https://github.com/wazuh/wazuh-kibana-app/pull/308)):
  - New field on the `.wazuh-version` index to store the last time the Kibana server was restarted.
  - This is used to check if the cookies have consistency with the current server status.
  - Now the app is clever and takes decisions depending on new consistency checks.
- New design for the _Agents/Configuration_ tab ([#310](https://github.com/wazuh/wazuh-kibana-app/pull/310)):
  - The style is the same as the _Manager/Configuration_ tab.
  - Added two more sections: CIS-CAT and Commands ([#315](https://github.com/wazuh/wazuh-kibana-app/pull/315)).
  - Added a new card that will appear when there's no group configuration at all ([#323](https://github.com/wazuh/wazuh-kibana-app/pull/323)).
- Added _"group"_ column on the agents list in _Agents_ ([#312](https://github.com/wazuh/wazuh-kibana-app/pull/312)):
  - If you click on the group, it will redirect the user to the specified group in _Manager/Groups_.
- New option for the `config.yml` file, `ip.selector` ([#313](https://github.com/wazuh/wazuh-kibana-app/pull/313)):
  - Define if the app will show or not the index pattern selector on the top navbar.
  - This setting is set to `true` by default.
- More CSS cleanup and reordering ([#315](https://github.com/wazuh/wazuh-kibana-app/pull/315)):
  - New `typography.less` file.
  - New `layout.less` file.
  - Removed `cleaned.less` file.
  - Reordering and cleaning of existing CSS files, including removal of unused classes, renaming, and more.
  - The _Settings_ tab has been refactored to correct some visual errors with some card components.
  - Small refactoring to some components from _Manager/Ruleset_ ([#323](https://github.com/wazuh/wazuh-kibana-app/pull/323)).
- New design for the top navbar ([#326](https://github.com/wazuh/wazuh-kibana-app/pull/326)):
  - Cleaned and refactored code
  - Revamped design, smaller and with minor details to follow the rest of Wazuh app guidelines.
- New design for the wz-chip component to follow the new Wazuh app guidelines ([#323](https://github.com/wazuh/wazuh-kibana-app/pull/323)).
- Added more descriptive error messages when the user inserts bad credentials on the _Add new API_ form in the _Settings_ tab ([#331](https://github.com/wazuh/wazuh-kibana-app/pull/331)).
- Added a new CSS class to truncate overflowing text on tables and metric ribbons ([#332](https://github.com/wazuh/wazuh-kibana-app/pull/332)).
- Support for Elastic Stack v6.2.2/v6.2.3.

### Changed

- Improved the initialization system ([#317](https://github.com/wazuh/wazuh-kibana-app/pull/317)):
  - Now the app will re-create the index-pattern if the user deletes the currently used by the Wazuh app.
  - The fieldset is now automatically refreshed if the app detects mismatches.
  - Now every index-pattern is dynamically formatted (for example, to enable the URLs in the _Vulnerabilities_ tab).
  - Some code refactoring for a better handling of possible use cases.
  - And the best thing, it's no longer needed to insert the sample alert!
- Improvements and changes to index-patterns ([#320](https://github.com/wazuh/wazuh-kibana-app/pull/320) & [#333](https://github.com/wazuh/wazuh-kibana-app/pull/333)):
  - Added a new route, `/get-list`, to fetch the index pattern list.
  - Removed and changed several functions for a proper management of index-patterns.
  - Improved the compatibility with user-created index-patterns, known to have unpredictable IDs.
  - Now the app properly redirects to `/blank-screen` if the length of the index patterns list is 0.
  - Ignored custom index patterns with auto-generated ID on the initialization process.
    - Now it uses the value set on the `config.yml` file.
  - If the index pattern is no longer available, the cookie will be overwritten.
- Improvements to the monitoring module ([#322](https://github.com/wazuh/wazuh-kibana-app/pull/322)):
  - Minor refactoring to the whole module.
  - Now the `wazuh-monitoring` index pattern is regenerated if it's missing.
  - And the best thing, it's no longer needed to insert the monitoring template!
- Now the app health check system only checks if the API and app have the same `major.minor` version ([#311](https://github.com/wazuh/wazuh-kibana-app/pull/311)):
  - Previously, the API and app had to be on the same `major.minor.patch` version.
- Adjusted space between title and value in some cards showing Manager or Agent configurations ([#315](https://github.com/wazuh/wazuh-kibana-app/pull/315)).
- Changed red and green colours to more saturated ones, following Kibana style ([#315](https://github.com/wazuh/wazuh-kibana-app/pull/315)).

### Fixed

- Fixed bug in Firefox browser who was not properly showing the tables with the scroll pagination functionality ([#314](https://github.com/wazuh/wazuh-kibana-app/pull/314)).
- Fixed bug where visualizations weren't being destroyed due to ongoing renderization processes ([#316](https://github.com/wazuh/wazuh-kibana-app/pull/316)).
- Fixed several UI bugs for a better consistency and usability ([#318](https://github.com/wazuh/wazuh-kibana-app/pull/318)).
- Fixed an error where the initial index-pattern was not loaded properly the very first time you enter the app ([#328](https://github.com/wazuh/wazuh-kibana-app/pull/328)).
- Fixed an error message that appeared whenever the app was not able to found the `wazuh-monitoring` index pattern ([#328](https://github.com/wazuh/wazuh-kibana-app/pull/328)).

## Wazuh v3.2.1 - Kibana v6.2.2 - Revision 386

### Added

- New design for the _Manager/Groups_ tab ([#295](https://github.com/wazuh/wazuh-kibana-app/pull/295)).
- New design for the _Manager/Configuration_ tab ([#297](https://github.com/wazuh/wazuh-kibana-app/pull/297)).
- New design of agents statistics for the _Agents_ tab ([#299](https://github.com/wazuh/wazuh-kibana-app/pull/299)).
- Added information ribbon into _Overview/Agent SCAP_ tabs ([#303](https://github.com/wazuh/wazuh-kibana-app/pull/303)).
- Added information ribbon into _Overview/Agent VirusTotal_ tabs ([#306](https://github.com/wazuh/wazuh-kibana-app/pull/306)).
- Added information ribbon into _Overview AWS_ tab ([#306](https://github.com/wazuh/wazuh-kibana-app/pull/306)).

### Changed

- Refactoring of HTML and CSS code throughout the whole Wazuh app ([#294](https://github.com/wazuh/wazuh-kibana-app/pull/294), [#302](https://github.com/wazuh/wazuh-kibana-app/pull/302) & [#305](https://github.com/wazuh/wazuh-kibana-app/pull/305)):
  - A big milestone for the project was finally achieved with this refactoring.
  - We've removed the Bootstrap dependency from the `package.json` file.
  - We've removed and merged many duplicated rules.
  - We've removed HTML and `angular-md` overriding rules. Now we have more own-made classes to avoid undesired results on the UI.
  - Also, this update brings tons of minor bugfixes related to weird HTML code.
- Wazuh app visualizations reviewed ([#301](https://github.com/wazuh/wazuh-kibana-app/pull/301)):
  - The number of used buckets has been limited since most of the table visualizations were surpassing acceptable limits.
  - Some visualizations have been checked to see if they make complete sense on what they mean to show to the user.
- Modified some app components for better follow-up of Kibana guidelines ([#290](https://github.com/wazuh/wazuh-kibana-app/pull/290) & [#297](https://github.com/wazuh/wazuh-kibana-app/pull/297)).
  - Also, some elements were modified on the _Discover_ tab in order to correct some mismatches.

### Fixed

- Adjusted information ribbon in _Agents/General_ for large OS names ([#290](https://github.com/wazuh/wazuh-kibana-app/pull/290) & [#294](https://github.com/wazuh/wazuh-kibana-app/pull/294)).
- Fixed unsafe array access on the visualization directive when going directly into _Manager/Ruleset/Decoders_ ([#293](https://github.com/wazuh/wazuh-kibana-app/pull/293)).
- Fixed a bug where navigating between agents in the _Agents_ tab was generating duplicated `agent.id` implicit filters ([#296](https://github.com/wazuh/wazuh-kibana-app/pull/296)).
- Fixed a bug where navigating between different tabs from _Overview_ or _Agents_ while being on the _Discover_ sub-tab was causing data loss in metric watchers ([#298](https://github.com/wazuh/wazuh-kibana-app/pull/298)).
- Fixed incorrect visualization of the rule level on _Manager/Ruleset/Rules_ when the rule level is zero (0) ([#298](https://github.com/wazuh/wazuh-kibana-app/pull/298)).

### Removed

- Removed almost every `md-tooltip` component from the whole app ([#305](https://github.com/wazuh/wazuh-kibana-app/pull/305)).
- Removed unused images from the `img` folder ([#305](https://github.com/wazuh/wazuh-kibana-app/pull/305)).

## Wazuh v3.2.1 - Kibana v6.2.2 - Revision 385

### Added

- Support for Wazuh v3.2.1.
- Brand-new first redesign for the app user interface ([#278](https://github.com/wazuh/wazuh-kibana-app/pull/278)):
  - This is the very first iteration of a _work-in-progress_ UX redesign for the Wazuh app.
  - The overall interface has been refreshed, removing some unnecessary colours and shadow effects.
  - The metric visualizations have been replaced by an information ribbon under the filter search bar, reducing the amount of space they occupied.
    - A new service was implemented for a proper handling of the metric visualizations watchers ([#280](https://github.com/wazuh/wazuh-kibana-app/pull/280)).
  - The rest of the app visualizations now have a new, more detailed card design.
- New shards and replicas settings to the `config.yml` file ([#277](https://github.com/wazuh/wazuh-kibana-app/pull/277)):
  - Now you can apply custom values to the shards and replicas for the `.wazuh` and `.wazuh-version` indices.
  - This feature only works before the installation process. If you modify these settings after installing the app, they won't be applied at all.

### Changed

- Now clicking again on the _Groups_ tab on _Manager_ will properly reload the tab and redirect to the beginning ([#274](https://github.com/wazuh/wazuh-kibana-app/pull/274)).
- Now the visualizations only use the `vis-id` attribute for loading them ([#275](https://github.com/wazuh/wazuh-kibana-app/pull/275)).
- The colours from the toast messages have been replaced to follow the Elastic 6 guidelines ([#286](https://github.com/wazuh/wazuh-kibana-app/pull/286)).

### Fixed

- Fixed wrong data flow on _Agents/General_ when coming from and going to the _Groups_ tab ([#273](https://github.com/wazuh/wazuh-kibana-app/pull/273)).
- Fixed sorting on tables, now they use the sorting functionality provided by the Wazuh API ([#274](https://github.com/wazuh/wazuh-kibana-app/pull/274)).
- Fixed column width issues on some tables ([#274](https://github.com/wazuh/wazuh-kibana-app/pull/274)).
- Fixed bug in the _Agent configuration_ JSON viewer who didn't properly show the full group configuration ([#276](https://github.com/wazuh/wazuh-kibana-app/pull/276)).
- Fixed excessive loading time from some Audit visualizations ([#278](https://github.com/wazuh/wazuh-kibana-app/pull/278)).
- Fixed Play/Pause button in timepicker's auto-refresh ([#281](https://github.com/wazuh/wazuh-kibana-app/pull/281)).
- Fixed unusual scenario on visualization directive where sometimes there was duplicated implicit filters when doing a search ([#283](https://github.com/wazuh/wazuh-kibana-app/pull/283)).
- Fixed some _Overview Audit_ visualizations who were not working properly ([#285](https://github.com/wazuh/wazuh-kibana-app/pull/285)).

### Removed

- Deleted the `id` attribute from all the app visualizations ([#275](https://github.com/wazuh/wazuh-kibana-app/pull/275)).

## Wazuh v3.2.0 - Kibana v6.2.2 - Revision 384

### Added

- New directives for the Wazuh app: `wz-table`, `wz-table-header` and `wz-search-bar` ([#263](https://github.com/wazuh/wazuh-kibana-app/pull/263)):
  - Maintainable and reusable components for a better-structured app.
  - Several files have been changed, renamed and moved to new folders, following _best practices_.
  - The progress bar is now within its proper directive ([#266](https://github.com/wazuh/wazuh-kibana-app/pull/266)).
  - Minor typos and refactoring changes to the new directives.
- Support for Elastic Stack v6.2.2.

### Changed

- App buttons have been refactored. Unified CSS and HTML for buttons, providing the same structure for them ([#269](https://github.com/wazuh/wazuh-kibana-app/pull/269)).
- The API list on Settings now shows the latest inserted API at the beginning of the list ([#261](https://github.com/wazuh/wazuh-kibana-app/pull/261)).
- The check for the currently applied pattern has been improved, providing clever handling of Elasticsearch errors ([#271](https://github.com/wazuh/wazuh-kibana-app/pull/271)).
- Now on _Settings_, when the Add or Edit API form is active, if you press the other button, it will make the previous one disappear, getting a clearer interface ([#9df1e31](https://github.com/wazuh/wazuh-kibana-app/commit/9df1e317903edf01c81eba068da6d20a8a1ea7c2)).

### Fixed

- Fixed visualizations directive to properly load the _Manager/Ruleset_ visualizations ([#262](https://github.com/wazuh/wazuh-kibana-app/pull/262)).
- Fixed a bug where the classic extensions were not affected by the settings of the `config.yml` file ([#266](https://github.com/wazuh/wazuh-kibana-app/pull/266)).
- Fixed minor CSS bugs from the conversion to directives to some components ([#266](https://github.com/wazuh/wazuh-kibana-app/pull/266)).
- Fixed bug in the tables directive when accessing a member it doesn't exist ([#266](https://github.com/wazuh/wazuh-kibana-app/pull/266)).
- Fixed browser console log error when clicking the Wazuh logo on the app ([#6647fbc](https://github.com/wazuh/wazuh-kibana-app/commit/6647fbc051c2bf69df7df6e247b2b2f46963f194)).

### Removed

- Removed the `kbn-dis` directive from _Manager/Ruleset_ ([#262](https://github.com/wazuh/wazuh-kibana-app/pull/262)).
- Removed the `filters.js` and `kibana_fields_file.json` files ([#263](https://github.com/wazuh/wazuh-kibana-app/pull/263)).
- Removed the `implicitFilters` service ([#270](https://github.com/wazuh/wazuh-kibana-app/pull/270)).
- Removed visualizations loading status trace from controllers and visualization directive ([#270](https://github.com/wazuh/wazuh-kibana-app/pull/270)).

## Wazuh v3.2.0 - Kibana v6.2.1 - Revision 383

### Added

- Support for Wazuh 3.2.0.
- Compatibility with Kibana 6.1.0 to Kibana 6.2.1.
- New tab for vulnerability detector alerts.

### Changed

- The app now shows the index pattern selector only if the list length is greater than 1.
  - If it's exactly 1 shows the index pattern without a selector.
- Now the index pattern selector only shows the compatible ones.
  - It's no longer possible to select the `wazuh-monitoring` index pattern.
- Updated Bootstrap to 3.3.7.
- Improved filter propagation between Discover and the visualizations.
- Replaced the login route name from /login to /wlogin to avoid conflict with X-Pack own login route.

### Fixed

- Several CSS bugfixes for better compatibility with Kibana 6.2.1.
- Some variables changed for adapting new Wazuh API requests.
- Better error handling for some Elastic-related messages.
- Fixed browser console error from top-menu directive.
- Removed undesired md-divider from Manager/Logs.
- Adjusted the width of a column in Manager/Logs to avoid overflow issues with the text.
- Fixed a wrong situation with the visualizations when we refresh the Manager/Rules tab.

### Removed

- Removed the `travis.yml` file.

## Wazuh v3.1.0 - Kibana v6.1.3 - Revision 380

### Added

- Support for Wazuh 3.1.0.
- Compatibility with Kibana 6.1.3.
- New error handler for better app errors reporting.
- A new extension for Amazon Web Services alerts.
- A new extension for VirusTotal alerts.
- New agent configuration tab:
  - Visualize the current group configuration for the currently selected agent on the app.
  - Navigate through the different tabs to see which configuration is being used.
  - Check the synchronization status for the configuration.
  - View the current group of the agent and click on it to go to the Groups tab.
- New initial health check for checking some app components.
- New YAML config file:
  - Define the initial index pattern.
  - Define specific checks for the healthcheck.
  - Define the default extensions when adding new APIs.
- New index pattern selector dropdown on the top navbar.
  - The app will reload applying the new index pattern.
- Added new icons for some sections of the app.

### Changed

- New visualizations loader, with much better performance.
- Improved reindex process for the .wazuh index when upgrading from a 2.x-5.x version.
- Adding 365 days expiring time to the cookies.
- Change default behaviour for the config file. Now everything is commented with default values.
  - You need to edit the file, remove the comment mark and apply the desired value.
- Completely redesigned the manager configuration tab.
- Completely redesigned the groups tab.
- App tables have now unified CSS classes.

### Fixed

- Play real-time button has been fixed.
- Preventing duplicate APIs from feeding the wazuh-monitoring index.
- Fixing the check manager connection button.
- Fixing the extensions settings so they are preserved over time.
- Much more error handling messages in all the tabs.
- Fixed OS filters in agents list.
- Fixed autocomplete lists in the agents, rules and decoders list so they properly scroll.
- Many styles bugfixes for the different browsers.
- Reviewed and fixed some visualizations not showing accurate information.

### Removed

- Removed index pattern configuration from the `package.json` file.
- Removed unnecessary dependencies from the `package.json` file.

## Wazuh v3.0.0 - Kibana v6.1.0 - Revision 371

### Added

- You can configure the initial index-pattern used by the plugin in the initialPattern variable of the app's package.json.
- Auto `.wazuh` reindex from Wazuh 2.x - Kibana 5.x to Wazuh 3.x - Kibana 6.x.
  - The API credentials will be automatically migrated to the new installation.
- Dynamically changed the index-pattern used by going to the Settings -> Pattern tab.
  - Wazuh alerts compatibility auto detection.
- New loader for visualizations.
- Better performance: now the tabs use the same Discover tab, only changing the current filters.
- New Groups tab.
  - Now you can check your group configuration (search its agents and configuration files).
- The Logs tab has been improved.
  - You can sort by field and the view has been improved.
- Achieved a clearer interface with implicit filters per tab showed as unremovable chips.

### Changed

- Dynamically creating .kibana index if necessary.
- Better integration with Kibana Discover.
- Visualizations loaded at initialization time.
- New sync system to wait for Elasticsearch JS.
- Decoupling selected API and pattern from backend and moved to the client side.

## Wazuh v2.1.0 - Kibana v5.6.1 - Revision 345

### Added

- Loading icon while Wazuh loads the visualizations.
- Add/Delete/Restart agents.
- OS agent filter

### Changed

- Using genericReq when possible.

## Wazuh v2.0.1 - Kibana v5.5.1 - Revision 339

### Changed

- New index in Elasticsearch to save Wazuh set up configuration
- Short URL's is now supported
- A native base path from kibana.yml is now supported

### Fixed

- Search bar across panels now support parenthesis grouping
- Several CSS fixes for IE browser<|MERGE_RESOLUTION|>--- conflicted
+++ resolved
@@ -2,16 +2,7 @@
 
 All notable changes to the Wazuh app project will be documented in this file.
 
-<<<<<<< HEAD
-
-## Wazuh v4.1.4 - Kibana 7.10.0 , 7.10.2 - Revision 4105
-
-- Adapt for Wazuh 4.1.4
-=======
 ## Wazuh v4.2.0 - Kibana 7.10.0 , 7.10.2 - Revision 4201
-
-
->>>>>>> 294aee53
 
 ## Wazuh v4.1.3 - Kibana 7.10.0 , 7.10.2 - Revision 4104
 
