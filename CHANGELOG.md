--- conflicted
+++ resolved
@@ -144,9 +144,7 @@
 - Removed the button to remove an agent for a group in the agents' table when it is the default group [#3804](https://github.com/wazuh/wazuh-kibana-app/pull/3804)
 - Fixed internal user no longer needs permission to make x-pack detection request [#3831](https://github.com/wazuh/wazuh-kibana-app/pull/3831)
 - Fixed agents details card style [#3845](https://github.com/wazuh/wazuh-kibana-app/pull/3845) [#3860](https://github.com/wazuh/wazuh-kibana-app/pull/3860)
-<<<<<<< HEAD
 - Fixed search bar query sanitizing in PDF report [#3861](https://github.com/wazuh/wazuh-kibana-app/pull/3861)
-=======
 - Fixed routing redirection in events documents discover links [#3866](https://github.com/wazuh/wazuh-kibana-app/pull/3866)
 - Fixed health-check [#3868](https://github.com/wazuh/wazuh-kibana-app/pull/3868)
 - Fixed an error when generating PDF reports due to Wazuh API token expiration [#3881](https://github.com/wazuh/wazuh-kibana-app/pull/3881)
@@ -159,7 +157,6 @@
 - Fixed error not working the alerts displayed when changin the selected time in some flyouts [#3947](https://github.com/wazuh/wazuh-kibana-app/pull/3947)
 - Fixed the user can not logout when the Kibana server has a basepath configurated [#3957](https://github.com/wazuh/wazuh-kibana-app/pull/3957)
 - Fixed fatal cron-job error when Wazuh API is down [#3991](https://github.com/wazuh/wazuh-kibana-app/pull/3991)
->>>>>>> 4126445d
 
 ## Wazuh v4.2.6 - Kibana 7.10.2, 7.11.2, 7.12.1, 7.13.0, 7.13.1, 7.13.2, 7.13.3, 7.13.4, 7.14.0, 7.14.1, 7.14.2 - Revision 4207
 
