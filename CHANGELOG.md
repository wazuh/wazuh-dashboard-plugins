# Change Log

All notable changes to the Wazuh app project will be documented in this file.

<<<<<<< HEAD
### Wazuh 4.2.4 - Kibana 7.10.2, 7.11.2, 7.12.1 - Revision 4205

### Fixed 

- Fixed a bug where the user's auth token was not deprecated on logout [#3638](https://github.com/wazuh/wazuh-kibana-app/pull/3638)
=======
## Wazuh v4.2.4 - Kibana 7.10.2, 7.11.2, 7.12.1 - Revision 4205

### Added

- Support for Wazuh 4.2.4

## Wazuh v4.2.3 - Kibana 7.10.2, 7.11.2, 7.12.1 - Revision 4204

### Added

- Support for Wazuh 4.2.3
>>>>>>> 2d88647b

## Wazuh v4.2.2 - Kibana 7.10.2 , 7.12.1 - Revision 4203

### Added

- Wazuh help links in the Kibana help menu [#3170](https://github.com/wazuh/wazuh-kibana-app/pull/3170)
- Redirect to group details using the `group` query param in the URL [#3184](https://github.com/wazuh/wazuh-kibana-app/pull/3184)
- Configuration to disable Wazuh App access from X-Pack/ODFE role [#3222](https://github.com/wazuh/wazuh-kibana-app/pull/3222) [#3292](https://github.com/wazuh/wazuh-kibana-app/pull/3292)
- Added confirmation message when closing a form [#3221](https://github.com/wazuh/wazuh-kibana-app/pull/3221)
- Improvement to hide navbar Wazuh label. [#3240](https://github.com/wazuh/wazuh-kibana-app/pull/3240)
- Add modal creating new rule/decoder [#3274](https://github.com/wazuh/wazuh-kibana-app/pull/3274)
- New functionality to change app logos [#3503](https://github.com/wazuh/wazuh-kibana-app/pull/3503)
- Added link to the upgrade guide when the Wazuh API version and the Wazuh App version mismatch [#3592](https://github.com/wazuh/wazuh-kibana-app/pull/3592)

### Changed

- Removed module titles [#3160](https://github.com/wazuh/wazuh-kibana-app/pull/3160)
- Changed default `wazuh.monitoring.creation` app setting from `d` to `w` [#3174](https://github.com/wazuh/wazuh-kibana-app/pull/3174)
- Changed default `wazuh.monitoring.shards` app setting from `2` to `1` [#3174](https://github.com/wazuh/wazuh-kibana-app/pull/3174)
- Removed Sha1 field from registry key detail [#3189](https://github.com/wazuh/wazuh-kibana-app/pull/3189)
- Removed tooltip in last breadcrumb in header breadcrumb [3250](https://github.com/wazuh/wazuh-kibana-app/pull/3250)
- Refactored the Health check component [#3197](https://github.com/wazuh/wazuh-kibana-app/pull/3197)
- Added version in package downloaded name in agent deploy command [#3210](https://github.com/wazuh/wazuh-kibana-app/issues/3210)
- Removed restriction to allow only current active agents from vulnerability inventory [#3243](https://github.com/wazuh/wazuh-kibana-app/pull/3243)
- Move API selector and Index Pattern Selector to the header bar [#3175](https://github.com/wazuh/wazuh-kibana-app/pull/3175)
- Health check actions notifications refactored and added debug mode [#3258](https://github.com/wazuh/wazuh-kibana-app/pull/3258)
- Improved visualizations object configuration readability [#3355](https://github.com/wazuh/wazuh-kibana-app/pull/3355)
- Changed the way kibana-vis hides the visualization while loading, this should prevent errors caused by having a 0 height visualization [#3349](https://github.com/wazuh/wazuh-kibana-app/pull/3349)

### Fixed

- Fixed screen flickers in Cluster visualization [#3159](https://github.com/wazuh/wazuh-kibana-app/pull/3159)
- Fixed the broken links when using `server.basePath` Kibana setting [#3161](https://github.com/wazuh/wazuh-kibana-app/pull/3161)
- Fixed filter in reports [#3173](https://github.com/wazuh/wazuh-kibana-app/pull/3173)
- Fixed typo error in Settings/Configuration [#3234](https://github.com/wazuh/wazuh-kibana-app/pull/3234)
- Fixed fields overlap in the agent summary screen [#3217](https://github.com/wazuh/wazuh-kibana-app/pull/3217)
- Fixed Ruleset Test, each request is made in a different session instead of all in the same session [#3257](https://github.com/wazuh/wazuh-kibana-app/pull/3257)
- Fixed the `Visualize` button is not displaying when expanding a field in the Events sidebar [#3237](https://github.com/wazuh/wazuh-kibana-app/pull/3237)
- Fix modules are missing in the agent menu [#3244](https://github.com/wazuh/wazuh-kibana-app/pull/3244)
- Fix improving and removing WUI error logs [#3260](https://github.com/wazuh/wazuh-kibana-app/pull/3260)
- Fix some errors of PDF reports [#3272](https://github.com/wazuh/wazuh-kibana-app/pull/3272)
- Fix TypeError when selecting macOS agent deployment in a Safari Browser [#3289](https://github.com/wazuh/wazuh-kibana-app/pull/3289)
- Fix error in how the SCA check's checks are displayed [#](https://github.com/wazuh/wazuh-kibana-app/pull/3297)
- Fixed message of error when add sample data fails [#3241](https://github.com/wazuh/wazuh-kibana-app/pull/3241)
- Fixed modules are missing in the agent menu [#3244](https://github.com/wazuh/wazuh-kibana-app/pull/3244)
- Fixed Alerts Summary of modules for reports [#3303](https://github.com/wazuh/wazuh-kibana-app/pull/3303)
- Fixed dark mode visualization background in pdf reports [#3315](https://github.com/wazuh/wazuh-kibana-app/pull/3315)
- Adapt Kibana integrations to Kibana 7.11 and 7.12  [#3309](https://github.com/wazuh/wazuh-kibana-app/pull/3309)
- Fixed error agent view does not render correctly  [#3306](https://github.com/wazuh/wazuh-kibana-app/pull/3306)
- Fixed miscalculation in table column width in PDF reports  [#3326](https://github.com/wazuh/wazuh-kibana-app/pull/3326)
- Normalized visData table property for 7.12 retro-compatibility  [#3323](https://github.com/wazuh/wazuh-kibana-app/pull/3323)
- Fixed error that caused the labels in certain visualizations to overlap [#3355](https://github.com/wazuh/wazuh-kibana-app/pull/3355)
- Fixed export to csv button in dashboards tables [#3358](https://github.com/wazuh/wazuh-kibana-app/pull/3358)
- Fixed Elastic UI breaking changes in 7.12 [#3345](https://github.com/wazuh/wazuh-kibana-app/pull/3345)
- Fixed Wazuh main menu and breadcrumb render issues [#3347](https://github.com/wazuh/wazuh-kibana-app/pull/3347)
- Fixed generation of huge logs from backend errors [#3397](https://github.com/wazuh/wazuh-kibana-app/pull/3397)
- Fixed vulnerabilities flyout not showing alerts if the vulnerability had a field missing [#3593](https://github.com/wazuh/wazuh-kibana-app/pull/3593)

## Wazuh v4.2.1 - Kibana 7.10.2 , 7.11.2 - Revision 4202

### Added

- Support for Wazuh 4.2.1

## Wazuh v4.2.0 - Kibana 7.10.2 , 7.11.2 - Revision 4201

### Added

- Added `Ruleset Test` section under Tools menu, and on Edit Rules/Decoders as a tool. [#1434](https://github.com/wazuh/wazuh-kibana-app/pull/1434)
- Added page size options in Security events, explore agents table [#2925](https://github.com/wazuh/wazuh-kibana-app/pull/2925)
- Added a reminder to restart cluster or manager after import a file in Rules, Decoders or CDB Lists [#3051](https://github.com/wazuh/wazuh-kibana-app/pull/3051)
- Added Agent Stats section [#3056](https://github.com/wazuh/wazuh-kibana-app/pull/3056)
- Added `logtest` PUT example on API Console [#3061](https://github.com/wazuh/wazuh-kibana-app/pull/3061)
- Added vulnerabilities inventory that affect to an agent [#3069](https://github.com/wazuh/wazuh-kibana-app/pull/3069)
- Added retry button to check api again in health check [#3109](https://github.com/wazuh/wazuh-kibana-app/pull/3109)
- Added `wazuh-statistics` template and a new mapping for these indices [#3111](https://github.com/wazuh/wazuh-kibana-app/pull/3111)
- Added link to documentation "Checking connection with Manager" in deploy new agent [#3126](https://github.com/wazuh/wazuh-kibana-app/pull/3126)
- Fixed Agent Evolution graph showing agents from multiple APIs [#3256](https://github.com/wazuh/wazuh-kibana-app/pull/3256)
- Added Disabled index pattern checks in Health Check [#3311](https://github.com/wazuh/wazuh-kibana-app/pull/3311)

### Changed

- Moved Dev Tools inside of Tools menu as Api Console.  [#1434](https://github.com/wazuh/wazuh-kibana-app/pull/1434)
- Changed position of Top users on Integrity Monitoring Top 5 user. [#2892](https://github.com/wazuh/wazuh-kibana-app/pull/2892)
- Changed user allow_run_as way of editing. [#3080](https://github.com/wazuh/wazuh-kibana-app/pull/3080)
- Rename some ossec references to Wazuh [#3046](https://github.com/wazuh/wazuh-kibana-app/pull/3046)

### Fixed

- Filter only authorized agents in Agents stats and Visualizations [#3088](https://github.com/wazuh/wazuh-kibana-app/pull/3088)
- Fixed missing `pending` status suggestion for agents [#3095](https://github.com/wazuh/wazuh-kibana-app/pull/3095)
- Index pattern setting not used for choosing from existing patterns [#3097](https://github.com/wazuh/wazuh-kibana-app/pull/3097)
- Fixed space character missing on deployment command if UDP is configured [#3108](https://github.com/wazuh/wazuh-kibana-app/pull/3108)
- Fixed statistics visualizations when a node is selected [#3110](https://github.com/wazuh/wazuh-kibana-app/pull/3110)
- Fixed Flyout date filter also changes main date filter [#3114](https://github.com/wazuh/wazuh-kibana-app/pull/3114)
- Fixed name for "TCP sessions" visualization and average metric is now a sum [#3118](https://github.com/wazuh/wazuh-kibana-app/pull/3118)
- Filter only authorized agents in Events and Security Alerts table [#3120](https://github.com/wazuh/wazuh-kibana-app/pull/3120)
- Fixed Last keep alive label is outside the panel [#3122](https://github.com/wazuh/wazuh-kibana-app/pull/3122)
- Fixed app redirect to Settings section after the health check [#3128](https://github.com/wazuh/wazuh-kibana-app/pull/3128)
- Fixed the plugin logo path in Kibana menu when use `server.basePath` setting [#3144](https://github.com/wazuh/wazuh-kibana-app/pull/3144)
- Fixed deprecated endpoint for create agent groups [3152](https://github.com/wazuh/wazuh-kibana-app/pull/3152)
- Fixed check for TCP protocol in deploy new agent [#3163](https://github.com/wazuh/wazuh-kibana-app/pull/3163)
- Fixed RBAC issue with agent group permissions [#3181](https://github.com/wazuh/wazuh-kibana-app/pull/3181)
- Fixed change index pattern from menu doesn't work [#3187](https://github.com/wazuh/wazuh-kibana-app/pull/3187)
- Conflict with the creation of the index pattern when performing the Health Check [#3232](https://github.com/wazuh/wazuh-kibana-app/pull/3232)
- Added Disabled index pattern checks in Health Check [#3311](https://github.com/wazuh/wazuh-kibana-app/pull/3311)
- Fixed windows update section in Linux Inventory PDF [#3569](https://github.com/wazuh/wazuh-kibana-app/pull/3569)
- Improving and removing unnecessary error logs [#3574](https://github.com/wazuh/wazuh-kibana-app/pull/3574)

## Wazuh v4.1.5 - Kibana 7.10.0 , 7.10.2, 7.11.2 - Revision 4108

### Fixed

- Unable to change selected index pattern from the Wazuh menu [#3330](https://github.com/wazuh/wazuh-kibana-app/pull/3330)

## Wazuh v4.1.5 - Kibana 7.10.0 , 7.10.2, 7.11.2 - Revision 4107

### Added

- Support for Kibana 7.11.2
- Added a warning message for the `Install and enroll the agent` step of `Deploy new agent` guide [#3238](https://github.com/wazuh/wazuh-kibana-app/pull/3238)

### Fixed

- Conflict with the creation of the index pattern when performing the Health Check [#3223](https://github.com/wazuh/wazuh-kibana-app/pull/3223)
- Fixing mac os agents add command [#3207](https://github.com/wazuh/wazuh-kibana-app/pull/3207)
## Wazuh v4.1.5 - Kibana 7.10.0 , 7.10.2 - Revision 4106

- Adapt for Wazuh 4.1.5

## Wazuh v4.1.4 - Kibana 7.10.0 , 7.10.2 - Revision 4105

- Adapt for Wazuh 4.1.4

## Wazuh v4.1.3 - Kibana 7.10.0 , 7.10.2 - Revision 4104

### Added

- Creation of index pattern after the default one is changes in Settings [#2985](https://github.com/wazuh/wazuh-kibana-app/pull/2985)
- Added node name of agent list and detail [#3039](https://github.com/wazuh/wazuh-kibana-app/pull/3039)
- Added loading view while the user is logging to prevent permissions prompts [#3041](https://github.com/wazuh/wazuh-kibana-app/pull/3041)
- Added custom message for each possible run_as setup [#3048](https://github.com/wazuh/wazuh-kibana-app/pull/3048)

### Changed 

- Change all dates labels to Kibana formatting time zone [#3047](https://github.com/wazuh/wazuh-kibana-app/pull/3047)
- Improve toast message when selecting a default API [#3049](https://github.com/wazuh/wazuh-kibana-app/pull/3049)
- Improve validation and prevention for caching bundles on the client-side [#3063](https://github.com/wazuh/wazuh-kibana-app/pull/3063) [#3091](https://github.com/wazuh/wazuh-kibana-app/pull/3091)

### Fixed

- Fixed unexpected behavior in Roles mapping [#3028](https://github.com/wazuh/wazuh-kibana-app/pull/3028)
- Fixed rule filter is no applied when you click on a rule id in another module.[#3057](https://github.com/wazuh/wazuh-kibana-app/pull/3057)
- Fixed bug changing master node configuration [#3062](https://github.com/wazuh/wazuh-kibana-app/pull/3062)
- Fixed wrong variable declaration for macOS agents [#3066](https://github.com/wazuh/wazuh-kibana-app/pull/3066)
- Fixed some errors in the Events table, action buttons style, and URLs disappeared [#3086](https://github.com/wazuh/wazuh-kibana-app/pull/3086)
- Fixed Rollback of invalid rule configuration file [#3084](https://github.com/wazuh/wazuh-kibana-app/pull/3084)

## Wazuh v4.1.2 - Kibana 7.10.0 , 7.10.2 - Revision 4103

- Add `run_as` setting to example host configuration in Add new API view [#3021](https://github.com/wazuh/wazuh-kibana-app/pull/3021)
- Refactor of some prompts [#3015](https://github.com/wazuh/wazuh-kibana-app/pull/3015)

### Fixed

- Fix SCA policy detail showing name and check results about another policy [#3007](https://github.com/wazuh/wazuh-kibana-app/pull/3007)
- Fixed that alerts table is empty when switching pinned agents [#3008](https://github.com/wazuh/wazuh-kibana-app/pull/3008)
- Creating a role mapping before the existing ones are loaded, the page bursts [#3013](https://github.com/wazuh/wazuh-kibana-app/pull/3013)
- Fix pagination in SCA checks table when expand some row [#3018](https://github.com/wazuh/wazuh-kibana-app/pull/3018)
- Fix manager is shown in suggestions in Agents section [#3025](https://github.com/wazuh/wazuh-kibana-app/pull/3025)
- Fix disabled loading on inventory when request fail [#3026](https://github.com/wazuh/wazuh-kibana-app/pull/3026)
- Fix restarting selected cluster instead of all of them [#3032](https://github.com/wazuh/wazuh-kibana-app/pull/3032)
- Fix pinned agents don't trigger a new filtered query [#3035](https://github.com/wazuh/wazuh-kibana-app/pull/3035)
- Overlay Wazuh menu when Kibana menu is opened or docked [#3038](https://github.com/wazuh/wazuh-kibana-app/pull/3038)
- Fix visualizations in PDF Reports with Dark mode [#2983](https://github.com/wazuh/wazuh-kibana-app/pull/2983)

## Wazuh v4.1.1 - Kibana 7.10.0 , 7.10.2 - Revision 4102

### Added

- Prompt to show the unsupported module for the selected agent [#2959](https://github.com/wazuh/wazuh-kibana-app/pull/2959)
- Added a X-Frame-Options header to the backend responses [#2977](https://github.com/wazuh/wazuh-kibana-app/pull/2977)

### Changed

- Added toast with refresh button when new fields are loaded [#2974](https://github.com/wazuh/wazuh-kibana-app/pull/2974)
- Migrated manager and cluster files endpoints and their corresponding RBAC [#2984](https://github.com/wazuh/wazuh-kibana-app/pull/2984)

### Fixed

- Fix login error when AWS Elasticsearch and ODFE is used [#2710](https://github.com/wazuh/wazuh-kibana-app/issues/2710)
- An error message is displayed when changing a group's configuration although the user has the right permissions [#2955](https://github.com/wazuh/wazuh-kibana-app/pull/2955)
- Fix Security events table is empty when switching the pinned agents [#2956](https://github.com/wazuh/wazuh-kibana-app/pull/2956)
- Fix disabled switch visual edit button when json content is empty [#2957](https://github.com/wazuh/wazuh-kibana-app/issues/2957)
- Fixed main and `More` menus for unsupported agents [#2959](https://github.com/wazuh/wazuh-kibana-app/pull/2959)
- Fixed forcing a non numeric filter value in a number type field [#2961](https://github.com/wazuh/wazuh-kibana-app/pull/2961)
- Fixed wrong number of alerts in Security Events [#2964](https://github.com/wazuh/wazuh-kibana-app/pull/2964)
- Fixed search with strange characters of agent in Management groups [#2970](https://github.com/wazuh/wazuh-kibana-app/pull/2970)
- Fix the statusCode error message [#2971](https://github.com/wazuh/wazuh-kibana-app/pull/2971)
- Fix the SCA policy stats didn't refresh [#2973](https://github.com/wazuh/wazuh-kibana-app/pull/2973)
- Fixed loading of AWS index fields even when no AWS alerts were found [#2974](https://github.com/wazuh/wazuh-kibana-app/pull/2974)
- Fix some date fields format in FIM and SCA modules [#2975](https://github.com/wazuh/wazuh-kibana-app/pull/2975)
- Fix a non-stop error in Manage agents when the user has no permissions [#2976](https://github.com/wazuh/wazuh-kibana-app/pull/2976)
- Can't edit empty rules and decoders files that already exist in the manager [#2978](https://github.com/wazuh/wazuh-kibana-app/pull/2978)
- Support for alerts index pattern with different ID and name [#2979](https://github.com/wazuh/wazuh-kibana-app/pull/2979)
- Fix the unpin agent in the selection modal [#2980](https://github.com/wazuh/wazuh-kibana-app/pull/2980)
- Fix properly logout of Wazuh API when logging out of the application (only for OpenDistro) [#2789](https://github.com/wazuh/wazuh-kibana-app/issues/2789)
- Fixed missing `&&` from macOS agent deployment command [#2989](https://github.com/wazuh/wazuh-kibana-app/issues/2989)
- Fix prompt permissions on Framework of Mitre and Inventory of Integrity monitoring. [#2967](https://github.com/wazuh/wazuh-kibana-app/issues/2967)
- Fix properly logout of Wazuh API when logging out of the application support x-pack [#2789](https://github.com/wazuh/wazuh-kibana-app/issues/2789)

## Wazuh v4.1.0 - Kibana 7.10.0 , 7.10.2 - Revision 4101

### Added

- Check the max buckets by default in healthcheck and increase them [#2901](https://github.com/wazuh/wazuh-kibana-app/pull/2901)
- Added a prompt wraning in role mapping if run_as is false or he is not allowed to use it by API [#2876](https://github.com/wazuh/wazuh-kibana-app/pull/2876)

### Changed

- Support new fields of Windows Registry at FIM inventory panel [#2679](https://github.com/wazuh/wazuh-kibana-app/issues/2679)
- Added on FIM Inventory Windows Registry registry_key and registry_value items from syscheck [#2908](https://github.com/wazuh/wazuh-kibana-app/issues/2908)
- Uncheck agents after an action in agents groups management [#2907](https://github.com/wazuh/wazuh-kibana-app/pull/2907)
- Unsave rule files when edit or create a rule with invalid content [#2944](https://github.com/wazuh/wazuh-kibana-app/pull/2944)
- Added vulnerabilities module for macos agents [#2969](https://github.com/wazuh/wazuh-kibana-app/pull/2969)

### Fixed

- Fix server error Invalid token specified: Cannot read property 'replace' of undefined [#2899](https://github.com/wazuh/wazuh-kibana-app/issues/2899)
- Fix show empty files rules and decoders: [#2923](https://github.com/wazuh/wazuh-kibana-app/issues/2923)
- Fixed wrong hover texts in CDB lists actions [#2929](https://github.com/wazuh/wazuh-kibana-app/pull/2929)
- Fixed access to forbidden agents information when exporting agents listt [2918](https://github.com/wazuh/wazuh-kibana-app/pull/2918)
- Fix the decoder detail view is not displayed [#2888](https://github.com/wazuh/wazuh-kibana-app/issues/2888)
- Fix the complex search using the Wazuh API query filter in search bars [#2930](https://github.com/wazuh/wazuh-kibana-app/issues/2930)
- Fixed validation to check userPermissions are not ready yet [#2931](https://github.com/wazuh/wazuh-kibana-app/issues/2931)
- Fixed clear visualizations manager list when switching tabs. Fixes PDF reports filters [#2932](https://github.com/wazuh/wazuh-kibana-app/pull/2932)
- Fix Strange box shadow in Export popup panel in Managment > Groups [#2886](https://github.com/wazuh/wazuh-kibana-app/issues/2886)
- Fixed wrong command on alert when data folder does not exist [#2938](https://github.com/wazuh/wazuh-kibana-app/pull/2938)
- Fix agents table OS field sorting: Changes agents table field `os_name` to `os.name,os.version` to make it sortable. [#2939](https://github.com/wazuh/wazuh-kibana-app/pull/2939)
- Fixed diff parsed datetime between agent detail and agents table [#2940](https://github.com/wazuh/wazuh-kibana-app/pull/2940)
- Allow access to Agents section with agent:group action permission [#2933](https://github.com/wazuh/wazuh-kibana-app/issues/2933)
- Fixed filters does not work on modals with search bar [#2935](https://github.com/wazuh/wazuh-kibana-app/pull/2935)
- Fix wrong package name in deploy new agent [#2942](https://github.com/wazuh/wazuh-kibana-app/issues/2942)
- Fixed number agents not show on pie onMouseEvent [#2890](https://github.com/wazuh/wazuh-kibana-app/issues/2890)
- Fixed off Kibana Query Language in search bar of Controls/Inventory modules. [#2945](https://github.com/wazuh/wazuh-kibana-app/pull/2945)
- Fixed number of agents do not show on the pie chart tooltip in agents preview [#2890](https://github.com/wazuh/wazuh-kibana-app/issues/2890)

## Wazuh v4.0.4 - Kibana 7.10.0 , 7.10.2 - Revision 4017

### Added
- Adapt the app to the new Kibana platform [#2475](https://github.com/wazuh/wazuh-kibana-app/issues/2475)
- Wazuh data directory moved from `optimize` to `data` Kibana directory [#2591](https://github.com/wazuh/wazuh-kibana-app/issues/2591)
- Show the wui_rules belong to wazuh-wui API user [#2702](https://github.com/wazuh/wazuh-kibana-app/issues/2702)

### Fixed

- Fixed Wazuh menu and agent menu for Solaris agents [#2773](https://github.com/wazuh/wazuh-kibana-app/issues/2773) [#2725](https://github.com/wazuh/wazuh-kibana-app/issues/2725)
- Fixed wrong shards and replicas for statistics indices and also fixed wrong prefix for monitoring indices [#2732](https://github.com/wazuh/wazuh-kibana-app/issues/2732)
- Report's creation dates set to 1970-01-01T00:00:00.000Z [#2772](https://github.com/wazuh/wazuh-kibana-app/issues/2772)
- Fixed bug for missing commands in ubuntu/debian and centos [#2786](https://github.com/wazuh/wazuh-kibana-app/issues/2786)
- Fixed bug that show an hour before in /security-events/dashboard [#2785](https://github.com/wazuh/wazuh-kibana-app/issues/2785) 
- Fixed permissions to access agents [#2838](https://github.com/wazuh/wazuh-kibana-app/issues/2838)
- Fix searching in groups [#2825](https://github.com/wazuh/wazuh-kibana-app/issues/2825)
- Fix the pagination in SCA ckecks table [#2815](https://github.com/wazuh/wazuh-kibana-app/issues/2815)
- Fix the SCA table with a wrong behaviour using the refresh button [#2854](https://github.com/wazuh/wazuh-kibana-app/issues/2854)
- Fix sca permissions for agents views and dashboards [#2862](https://github.com/wazuh/wazuh-kibana-app/issues/2862)
- Solaris should not show vulnerabilities module [#2829](https://github.com/wazuh/wazuh-kibana-app/issues/2829)
- Fix the settings of statistics indices creation [#2858](https://github.com/wazuh/wazuh-kibana-app/issues/2858)
- Update agents' info in Management Status after changing cluster node selected [#2828](https://github.com/wazuh/wazuh-kibana-app/issues/2828)
- Fix error when applying filter in rules from events [#2877](https://github.com/wazuh/wazuh-kibana-app/issues/2877)

### Changed

- Replaced `wazuh` Wazuh API user by `wazuh-wui` in the default configuration [#2852](https://github.com/wazuh/wazuh-kibana-app/issues/2852)
- Add agent id to the reports name in Agent Inventory and Modules [#2817](https://github.com/wazuh/wazuh-kibana-app/issues/2817)

### Adapt for Kibana 7.10.0

- Fixed filter pinned crash returning from agents [#2864](https://github.com/wazuh/wazuh-kibana-app/issues/2864)
- Fixed style in sca and regulatory compliance tables and in wz menu [#2861](https://github.com/wazuh/wazuh-kibana-app/issues/2861)
- Fix body-payload of Sample Alerts POST endpoint [#2857](https://github.com/wazuh/wazuh-kibana-app/issues/2857)
- Fixed bug in the table on Agents->Table-> Actions->Config icon [#2853](https://github.com/wazuh/wazuh-kibana-app/issues/2853)
- Fixed tooltip in the icon of view decoder file [#2850](https://github.com/wazuh/wazuh-kibana-app/issues/2850)
- Fixed bug with agent filter when it is pinned [#2846](https://github.com/wazuh/wazuh-kibana-app/issues/2846)
- Fix discovery navigation [#2845](https://github.com/wazuh/wazuh-kibana-app/issues/2845)
- Search file editor gone [#2843](https://github.com/wazuh/wazuh-kibana-app/issues/2843)
- Fix Agent Search Bar - Regex Query Interpreter [#2834](https://github.com/wazuh/wazuh-kibana-app/issues/2834)
- Fixed accordion style breaking [#2833](https://github.com/wazuh/wazuh-kibana-app/issues/2833)
- Fix metrics are not updated after a bad request in search input [#2830](https://github.com/wazuh/wazuh-kibana-app/issues/2830)
- Fix mitre framework tab crash [#2821](https://github.com/wazuh/wazuh-kibana-app/issues/2821)
- Changed ping request to default request. Added delay and while to che… [#2820](https://github.com/wazuh/wazuh-kibana-app/issues/2820)
- Removed kibana alert for security [#2806](https://github.com/wazuh/wazuh-kibana-app/issues/2806)

## Wazuh v4.0.4 - Kibana 7.10.0 , 7.10.2 - Revision 4016

### Added

- Modified agent registration adding groups and architecture [#2666](https://github.com/wazuh/wazuh-kibana-app/issues/2666) [#2652](https://github.com/wazuh/wazuh-kibana-app/issues/2652)
- Each user can only view their own reports [#2686](https://github.com/wazuh/wazuh-kibana-app/issues/2686)

### Fixed

- Create index pattern even if there aren´t available indices [#2620](https://github.com/wazuh/wazuh-kibana-app/issues/2620)
- Top bar overlayed over expanded visualizations [#2667](https://github.com/wazuh/wazuh-kibana-app/issues/2667)
- Empty inventory data in Solaris agents [#2680](https://github.com/wazuh/wazuh-kibana-app/pull/2680)
- Wrong parameters in the dev-tools autocomplete section [#2675](https://github.com/wazuh/wazuh-kibana-app/issues/2675)
- Wrong permissions on edit CDB list [#2665](https://github.com/wazuh/wazuh-kibana-app/pull/2665)
- fix(frontend): add the metafields when refreshing the index pattern [#2681](https://github.com/wazuh/wazuh-kibana-app/pull/2681)
- Error toast is showing about Elasticsearch users for environments without security [#2713](https://github.com/wazuh/wazuh-kibana-app/issues/2713)
- Error about Handler.error in Role Mapping fixed [#2702](https://github.com/wazuh/wazuh-kibana-app/issues/2702)
- Fixed message in reserved users actions [#2702](https://github.com/wazuh/wazuh-kibana-app/issues/2702)
- Error 500 on Export formatted CDB list [#2692](https://github.com/wazuh/wazuh-kibana-app/pull/2692)
- Wui rules label should have only one tooltip [#2723](https://github.com/wazuh/wazuh-kibana-app/issues/2723)
- Move upper the Wazuh item in the Kibana menu and default index pattern [#2867](https://github.com/wazuh/wazuh-kibana-app/pull/2867)


## Wazuh v4.0.4 - Kibana v7.9.1, v7.9.3 - Revision 4015

### Added

- Support for Wazuh v4.0.4

## Wazuh v4.0.3 - Kibana v7.9.1, v7.9.2, v7.9.3 - Revision 4014

### Added

- Improved management of index-pattern fields [#2630](https://github.com/wazuh/wazuh-kibana-app/issues/2630)

### Fixed

- fix(fronted): fixed the check of API and APP version in health check [#2655](https://github.com/wazuh/wazuh-kibana-app/pull/2655)
- Replace user by username key in the monitoring logic [#2654](https://github.com/wazuh/wazuh-kibana-app/pull/2654)
- Security alerts and reporting issues when using private tenants [#2639](https://github.com/wazuh/wazuh-kibana-app/issues/2639)
- Manager restart in rule editor does not work with Wazuh cluster enabled [#2640](https://github.com/wazuh/wazuh-kibana-app/issues/2640)
- fix(frontend): Empty inventory data in Solaris agents [#2680](https://github.com/wazuh/wazuh-kibana-app/pull/2680)

## Wazuh v4.0.3 - Kibana v7.9.1, v7.9.2, v7.9.3 - Revision 4013

### Added

- Support for Wazuh v4.0.3.

## Wazuh v4.0.2 - Kibana v7.9.1, v7.9.3 - Revision 4012

### Added

- Sample data indices name should take index pattern in use [#2593](https://github.com/wazuh/wazuh-kibana-app/issues/2593) 
- Added start option to macos Agents [#2653](https://github.com/wazuh/wazuh-kibana-app/pull/2653)

### Changed

- Statistics settings do not allow to configure primary shards and replicas [#2627](https://github.com/wazuh/wazuh-kibana-app/issues/2627)

## Wazuh v4.0.2 - Kibana v7.9.1, v7.9.3 - Revision 4011

### Added

- Support for Wazuh v4.0.2.

### Fixed

- The index pattern title is overwritten with its id after refreshing its fields [#2577](https://github.com/wazuh/wazuh-kibana-app/issues/2577)
- [RBAC] Issues detected when using RBAC [#2579](https://github.com/wazuh/wazuh-kibana-app/issues/2579)

## Wazuh v4.0.1 - Kibana v7.9.1, v7.9.3 - Revision 4010

### Changed

- Alerts summary table for PDF reports on all modules [#2632](https://github.com/wazuh/wazuh-kibana-app/issues/2632)
- [4.0-7.9] Run as with no wazuh-wui API user [#2576](https://github.com/wazuh/wazuh-kibana-app/issues/2576)
- Deploy a new agent interface as default interface [#2564](https://github.com/wazuh/wazuh-kibana-app/issues/2564)
- Problem in the visualization of new reserved resources of the Wazuh API [#2643](https://github.com/wazuh/wazuh-kibana-app/issues/2643)

### Fixed

- Restore the tables in the agents' reports [#2628](https://github.com/wazuh/wazuh-kibana-app/issues/2628)
- [RBAC] Issues detected when using RBAC [#2579](https://github.com/wazuh/wazuh-kibana-app/issues/2579)
- Changes done via a worker's API are overwritten [#2626](https://github.com/wazuh/wazuh-kibana-app/issues/2626)

### Fixed

- [BUGFIX] Default user field for current platform [#2633](https://github.com/wazuh/wazuh-kibana-app/pull/2633)

## Wazuh v4.0.1 - Kibana v7.9.1, v7.9.3 - Revision 4009

### Changed

- Hide empty columns of the processes table of the MacOS agents [#2570](https://github.com/wazuh/wazuh-kibana-app/pull/2570)
- Missing step in "Deploy a new agent" view [#2623](https://github.com/wazuh/wazuh-kibana-app/issues/2623)
- Implement wazuh users' CRUD [#2598](https://github.com/wazuh/wazuh-kibana-app/pull/2598)

### Fixed

- Inconsistent data in sample data alerts [#2618](https://github.com/wazuh/wazuh-kibana-app/pull/2618)

## Wazuh v4.0.1 - Kibana v7.9.1, v7.9.3 - Revision 4008

### Fixed

- Icons not align to the right in Modules > Events [#2607](https://github.com/wazuh/wazuh-kibana-app/pull/2607)
- Statistics visualizations do not show data [#2602](https://github.com/wazuh/wazuh-kibana-app/pull/2602)
- Error on loading css files [#2599](https://github.com/wazuh/wazuh-kibana-app/pull/2599)
- Fixed search filter in search bar in Module/SCA wasn't working [#2601](https://github.com/wazuh/wazuh-kibana-app/pull/2601)

## Wazuh v4.0.0 - Kibana v7.9.1, v7.9.2, v7.9.3 - Revision 4007

### Fixed

- updated macOS package URL [#2596](https://github.com/wazuh/wazuh-kibana-app/pull/2596)
- Revert "[4.0-7.9] [BUGFIX] Removed unnecessary function call" [#2597](https://github.com/wazuh/wazuh-kibana-app/pull/2597)

## Wazuh v4.0.0 - Kibana v7.9.1, v7.9.2, v7.9.3 - Revision 4006

### Fixed

- Undefined field in event view [#2588](https://github.com/wazuh/wazuh-kibana-app/issues/2588)
- Several calls to the same stats request (esAlerts) [#2586](https://github.com/wazuh/wazuh-kibana-app/issues/2586)
- The filter options popup doesn't open on click once the filter is pinned [#2581](https://github.com/wazuh/wazuh-kibana-app/issues/2581)
- The formatedFields are missing from the index-pattern of wazuh-alerts-* [#2574](https://github.com/wazuh/wazuh-kibana-app/issues/2574)


## Wazuh v4.0.0 - Kibana v7.9.3 - Revision 4005

### Added

- Support for Kibana v7.9.3

## Wazuh v4.0.0 - Kibana v7.9.1, v7.9.2 - Revision 4002

### Added

- Support for Wazuh v4.0.0.
- Support for Kibana v7.9.1 and 7.9.2.
- Support for Open Distro 1.10.1.
- Added a RBAC security layer integrated with Open Distro and X-Pack.
- Added remoted and analysisd statistics.
- Expand supported deployment variables.
- Added new configuration view settings for GCP integration.
- Added logic to change the `metafields` configuration of Kibana [#2524](https://github.com/wazuh/wazuh-kibana-app/issues/2524)

### Changed

- Migrated the default index-pattern to `wazuh-alerts-*`.
- Removed the `known-fields` functionality.
- Security Events dashboard redesinged.
- Redesigned the app settings configuration with categories.
- Moved the wazuh-registry file to Kibana optimize folder.

### Fixed

- Format options in `wazuh-alerts` index-pattern are not overwritten now.
- Prevent blank page in detaill agent view.
- Navigable agents name in Events.
- Index pattern is not being refreshed.
- Reporting fails when agent is pinned and compliance controls are visited.
- Reload rule detail doesn't work properly with the related rules.
- Fix search bar filter in Manage agent of group [#2541](https://github.com/wazuh/wazuh-kibana-app/pull/2541)

## Wazuh v3.13.2 - Kibana v7.9.1 - Revision 887

### Added

- Support for Wazuh v3.13.2

## Wazuh v3.13.2 - Kibana v7.8.0 - Revision 887
### Added

- Support for Wazuh v3.13.2

## Wazuh v3.13.1 - Kibana v7.9.1 - Revision 886

### Added

- Support for Kibana v7.9.1

## Wazuh v3.13.1 - Kibana v7.9.0 - Revision 885

### Added

- Support for Kibana v7.9.0


## Wazuh v3.13.1 - Kibana v7.8.1 - Revision 884

### Added

- Support for Kibana v7.8.1


## Wazuh v3.13.1 - Kibana v7.8.0 - Revision 883

### Added

- Support for Wazuh v3.13.1


## Wazuh v3.13.0 - Kibana v7.8.0 - Revision 881

### Added

- Support for Kibana v7.8.0


## Wazuh v3.13.0 - Kibana v7.7.0, v7.7.1 - Revision 880

### Added

- Support for Wazuh v3.13.0
- Support for Kibana v7.7.1
- Support for Open Distro 1.8
- New navigation experience with a global menu [#1965](https://github.com/wazuh/wazuh-kibana-app/issues/1965)
- Added a Breadcrumb in Kibana top nav [#2161](https://github.com/wazuh/wazuh-kibana-app/issues/2161)
- Added a new Agents Summary Screen [#1963](https://github.com/wazuh/wazuh-kibana-app/issues/1963)
- Added a new feature to add sample data to dashboards [#2115](https://github.com/wazuh/wazuh-kibana-app/issues/2115)
- Added MITRE integration [#1877](https://github.com/wazuh/wazuh-kibana-app/issues/1877)
- Added Google Cloud Platform integration [#1873](https://github.com/wazuh/wazuh-kibana-app/issues/1873)
- Added TSC integration [#2204](https://github.com/wazuh/wazuh-kibana-app/pull/2204)
- Added a new Integrity monitoring state view for agent [#2153](https://github.com/wazuh/wazuh-kibana-app/issues/2153)
- Added a new Integrity monitoring files detail view [#2156](https://github.com/wazuh/wazuh-kibana-app/issues/2156)
- Added a new component to explore Compliance requirements [#2156](https://github.com/wazuh/wazuh-kibana-app/issues/2261)

### Changed

- Code migration to React.js
- Global review of styles
- Unified Overview and Agent dashboards into new Modules [#2110](https://github.com/wazuh/wazuh-kibana-app/issues/2110)
- Changed Vulnerabilities dashboard visualizations [#2262](https://github.com/wazuh/wazuh-kibana-app/issues/2262)

### Fixed

- Open Distro tenants have been fixed and are functional now [#1890](https://github.com/wazuh/wazuh-kibana-app/issues/1890).
- Improved navigation performance [#2200](https://github.com/wazuh/wazuh-kibana-app/issues/2200).
- Avoid creating the wazuh-monitoring index pattern if it is disabled [#2100](https://github.com/wazuh/wazuh-kibana-app/issues/2100)
- SCA checks without compliance field can't be expanded [#2264](https://github.com/wazuh/wazuh-kibana-app/issues/2264)


## Wazuh v3.12.3 - Kibana v7.7.1 - Revision 876

### Added

- Support for Kibana v7.7.1


## Wazuh v3.12.3 - Kibana v7.7.0 - Revision 875

### Added

- Support for Kibana v7.7.0


## Wazuh v3.12.3 - Kibana v6.8.8, v7.6.1, v7.6.2 - Revision 874

### Added

- Support for Wazuh v3.12.3


## Wazuh v3.12.2 - Kibana v6.8.8, v7.6.1, v7.6.2 - Revision 873

### Added

- Support for Wazuh v3.12.2


## Wazuh v3.12.1 - Kibana v6.8.8, v7.6.1, v7.6.2 - Revision 872

### Added

- Support Wazuh 3.12.1
- Added new FIM settings on configuration on demand. [#2147](https://github.com/wazuh/wazuh-kibana-app/issues/2147)

### Changed

- Updated agent's variable names in deployment guides. [#2169](https://github.com/wazuh/wazuh-kibana-app/pull/2169)

### Fixed

- Pagination is now shown in table-type visualizations. [#2180](https://github.com/wazuh/wazuh-kibana-app/issues/2180)


## Wazuh v3.12.0 - Kibana v6.8.8, v7.6.2 - Revision 871

### Added

- Support for Kibana v6.8.8 and v7.6.2

## Wazuh v3.12.0 - Kibana v6.8.7, v7.4.2, v7.6.1 - Revision 870

### Added

- Support for Wazuh v3.12.0
- Added a new setting to hide manager alerts from dashboards. [#2102](https://github.com/wazuh/wazuh-kibana-app/pull/2102)
- Added a new setting to be able to change API from the top menu. [#2143](https://github.com/wazuh/wazuh-kibana-app/issues/2143)
- Added a new setting to enable/disable the known fields health check [#2037](https://github.com/wazuh/wazuh-kibana-app/pull/2037)
- Added suport for PCI 11.2.1 and 11.2.3 rules. [#2062](https://github.com/wazuh/wazuh-kibana-app/pull/2062)

### Changed

- Restructuring of the optimize/wazuh directory. Now the Wazuh configuration file (wazuh.yml) is placed on /usr/share/kibana/optimize/wazuh/config. [#2116](https://github.com/wazuh/wazuh-kibana-app/pull/2116)
- Improve performance of Dasboards reports generation. [1802344](https://github.com/wazuh/wazuh-kibana-app/commit/18023447c6279d385df84d7f4a5663ed2167fdb5)

### Fixed

- Discover time range selector is now displayed on the Cluster section. [08901df](https://github.com/wazuh/wazuh-kibana-app/commit/08901dfcbe509f17e4fab26877c8b7dae8a66bff)
- Added the win_auth_failure rule group to Authentication failure metrics. [#2099](https://github.com/wazuh/wazuh-kibana-app/pull/2099)
- Negative values in Syscheck attributes now have their correct value in reports. [7c3e84e](https://github.com/wazuh/wazuh-kibana-app/commit/7c3e84ec8f00760b4f650cfc00a885d868123f99)


## Wazuh v3.11.4 - Kibana v7.6.1 - Revision 858

### Added

- Support for Kibana v7.6.1


## Wazuh v3.11.4 - Kibana v6.8.6, v7.4.2, v7.6.0 - Revision 857

### Added

- Support for Wazuh v3.11.4


## Wazuh v3.11.3 - Kibana v7.6.0 - Revision 856

### Added

- Support for Kibana v7.6.0


## Wazuh v3.11.3 - Kibana v7.4.2 - Revision 855

### Added

- Support for Kibana v7.4.2

## Wazuh v3.11.3 - Kibana v7.5.2 - Revision 854

### Added

- Support for Wazuh v3.11.3

### Fixed

- Windows Updates table is now displayed in the Inventory Data report [#2028](https://github.com/wazuh/wazuh-kibana-app/pull/2028)


## Wazuh v3.11.2 - Kibana v7.5.2 - Revision 853

### Added

- Support for Kibana v7.5.2


## Wazuh v3.11.2 - Kibana v6.8.6, v7.3.2, v7.5.1 - Revision 852

### Added

- Support for Wazuh v3.11.2

### Changed

- Increased list filesize limit for the CDB-list [#1993](https://github.com/wazuh/wazuh-kibana-app/pull/1993)

### Fixed

- The xml validator now correctly handles the `--` string within comments [#1980](https://github.com/wazuh/wazuh-kibana-app/pull/1980)
- The AWS map visualization wasn't been loaded until the user interacts with it [dd31bd7](https://github.com/wazuh/wazuh-kibana-app/commit/dd31bd7a155354bc50fe0af22fca878607c8936a)


## Wazuh v3.11.1 - Kibana v6.8.6, v7.3.2, v7.5.1 - Revision 581

### Added
- Support for Wazuh v3.11.1.


## Wazuh v3.11.0 - Kibana v6.8.6, v7.3.2, v7.5.1 - Revision 580

### Added

- Support for Wazuh v3.11.0.
- Support for Kibana v7.5.1.
- The API credentials configuration has been moved from the .wazuh index to a wazuh.yml configuration file. Now the configuration of the API hosts is done from the file and not from the application. [#1465](https://github.com/wazuh/wazuh-kibana-app/issues/1465) [#1771](https://github.com/wazuh/wazuh-kibana-app/issues/1771).
- Upload ruleset files using a "drag and drop" component [#1770](https://github.com/wazuh/wazuh-kibana-app/issues/1770)
- Add logs for the reporting module [#1622](https://github.com/wazuh/wazuh-kibana-app/issues/1622).
- Extended the "Add new agent" guide [#1767](https://github.com/wazuh/wazuh-kibana-app/issues/1767).
- Add new table for windows hotfixes [#1932](https://github.com/wazuh/wazuh-kibana-app/pull/1932)

### Changed

- Removed Discover from top menu [#1699](https://github.com/wazuh/wazuh-kibana-app/issues/1699).
- Hide index pattern selector in case that only one exists [#1799](https://github.com/wazuh/wazuh-kibana-app/issues/1799).
- Remove visualizations legend [#1936](https://github.com/wazuh/wazuh-kibana-app/pull/1936)
- Normalize the field whodata in the group reporting [#1921](https://github.com/wazuh/wazuh-kibana-app/pull/1921)
- A message in the configuration view is ambiguous [#1870](https://github.com/wazuh/wazuh-kibana-app/issues/1870)
- Refactor syscheck table [#1941](https://github.com/wazuh/wazuh-kibana-app/pull/1941)

### Fixed

- Empty files now throws an error [#1806](https://github.com/wazuh/wazuh-kibana-app/issues/1806).
- Arguments for wazuh api requests are now validated [#1815](https://github.com/wazuh/wazuh-kibana-app/issues/1815).
- Fixed the way to check admin mode [#1838](https://github.com/wazuh/wazuh-kibana-app/issues/1838).
- Fixed error exporting as CSV the files into a group [#1833](https://github.com/wazuh/wazuh-kibana-app/issues/1833).
- Fixed XML validator false error for `<` [1882](https://github.com/wazuh/wazuh-kibana-app/issues/1882)
- Fixed "New file" editor doesn't allow saving twice [#1896](https://github.com/wazuh/wazuh-kibana-app/issues/1896)
- Fixed decoders files [#1929](https://github.com/wazuh/wazuh-kibana-app/pull/1929)
- Fixed registration guide [#1926](https://github.com/wazuh/wazuh-kibana-app/pull/1926)
- Fixed infinite load on Ciscat views [#1920](https://github.com/wazuh/wazuh-kibana-app/pull/1920), [#1916](https://github.com/wazuh/wazuh-kibana-app/pull/1916)
- Fixed missing fields in the Visualizations [#1913](https://github.com/wazuh/wazuh-kibana-app/pull/1913)
- Fixed Amazon S3 status is wrong in configuration section [#1864](https://github.com/wazuh/wazuh-kibana-app/issues/1864)
- Fixed hidden overflow in the fim configuration [#1887](https://github.com/wazuh/wazuh-kibana-app/pull/1887)
- Fixed Logo source fail after adding server.basePath [#1871](https://github.com/wazuh/wazuh-kibana-app/issues/1871)
- Fixed the documentation broken links [#1853](https://github.com/wazuh/wazuh-kibana-app/pull/1853)

## Wazuh v3.10.2 - Kibana v7.5.1 - Revision 556

### Added

- Support for Kibana v7.5.1


## Wazuh v3.10.2 - Kibana v7.5.0 - Revision 555

### Added

- Support for Kibana v7.5.0


## Wazuh v3.10.2 - Kibana v7.4.2 - Revision 549

### Added

- Support for Kibana v7.4.2


## Wazuh v3.10.2 - Kibana v7.4.1 - Revision 548

### Added

- Support for Kibana v7.4.1


## Wazuh v3.10.2 - Kibana v7.4.0 - Revision 547

### Added

- Support for Kibana v7.4.0
- Support for Wazuh v3.10.2.


## Wazuh v3.10.2 - Kibana v7.3.2 - Revision 546

### Added

- Support for Wazuh v3.10.2.


## Wazuh v3.10.1 - Kibana v7.3.2 - Revision 545

### Added

- Support for Wazuh v3.10.1.


## Wazuh v3.10.0 - Kibana v7.3.2 - Revision 543

### Added

- Support for Wazuh v3.10.0.
- Added an interactive guide for registering agents, things are now easier for the user, guiding it through the steps needed ending in a _copy & paste_ snippet for deploying his agent [#1468](https://github.com/wazuh/wazuh-kibana-app/issues/1468).
- Added new dashboards for the recently added regulatory compliance groups into the Wazuh core. They are HIPAA and NIST-800-53 [#1468](https://github.com/wazuh/wazuh-kibana-app/issues/1448), [#1638]( https://github.com/wazuh/wazuh-kibana-app/issues/1638).
- Make the app work under a custom Kibana space [#1234](https://github.com/wazuh/wazuh-kibana-app/issues/1234), [#1450](https://github.com/wazuh/wazuh-kibana-app/issues/1450).
- Added the ability to manage the app as a native plugin when using Kibana spaces, now you can safely hide/show the app depending on the selected space [#1601](https://github.com/wazuh/wazuh-kibana-app/issues/1601).
- Adapt the app the for Kibana dark mode [#1562](https://github.com/wazuh/wazuh-kibana-app/issues/1562).
- Added an alerts summary in _Overview > FIM_ panel [#1527](https://github.com/wazuh/wazuh-kibana-app/issues/1527).
- Export all the information of a Wazuh group and its related agents in a PDF document [#1341](https://github.com/wazuh/wazuh-kibana-app/issues/1341).
- Export the configuration of a certain agent as a PDF document. Supports granularity for exporting just certain sections of the configuration [#1340](https://github.com/wazuh/wazuh-kibana-app/issues/1340).


### Changed

- Reduced _Agents preview_ load time using the new API endpoint `/summary/agents` [#1687](https://github.com/wazuh/wazuh-kibana-app/pull/1687).
- Replaced most of the _md-nav-bar_ Angular.js components with React components using EUI [#1705](https://github.com/wazuh/wazuh-kibana-app/pull/1705).
- Replaced the requirements slider component with a new styled component [#1708](https://github.com/wazuh/wazuh-kibana-app/pull/1708).
- Soft deprecated the _.wazuh-version_ internal index, now the app dumps its content if applicable to a registry file, then the app removes that index. Further versions will hard deprecate this index [#1467](https://github.com/wazuh/wazuh-kibana-app/issues/1467). 
- Visualizations now don't fetch the documents _source_, also, they now use _size: 0_ for fetching [#1663](https://github.com/wazuh/wazuh-kibana-app/issues/1663).
- The app menu is now fixed on top of the view, it's not being hidden on every state change. Also, the Wazuh logo was placed in the top bar of Kibana UI [#1502](https://github.com/wazuh/wazuh-kibana-app/issues/1502).
- Improved _getTimestamp_ method not returning a promise object because it's no longer needed [014bc3a](https://github.com/wazuh/wazuh-kibana-app/commit/014b3aba0d2e9cda0c4d521f5f16faddc434a21e). Also improved main Discover listener for Wazuh not returning a promise object [bd82823](https://github.com/wazuh/wazuh-kibana-app/commit/bd8282391a402b8c567b32739cf914a0135d74bc).
- Replaced _Requirements over time_ visualizations in both PCI DSS and GDPR dashboards [35c539](https://github.com/wazuh/wazuh-kibana-app/commit/35c539eb328b3bded94aa7608f73f9cc51c235a6).
- Do not show a toaster when a visualization field was not known yet, instead, show it just in case the internal refreshing failed [19a2e7](https://github.com/wazuh/wazuh-kibana-app/commit/19a2e71006b38f6a64d3d1eb8a20b02b415d7e07).
- Minor optimizations for server logging [eb8e000](https://github.com/wazuh/wazuh-kibana-app/commit/eb8e00057dfea2dafef56319590ff832042c402d).

### Fixed

- Alerts search bar fixed for Kibana v7.3.1, queries were not being applied as expected [#1686](https://github.com/wazuh/wazuh-kibana-app/issues/1686).
- Hide attributes field from non-Windows agents in the FIM table [#1710](https://github.com/wazuh/wazuh-kibana-app/issues/1710).
- Fixed broken view in Management > Configuration > Amazon S3 > Buckets, some information was missing [#1675](https://github.com/wazuh/wazuh-kibana-app/issues/1675).
- Keep user's filters when switching from Discover to panel [#1685](https://github.com/wazuh/wazuh-kibana-app/issues/1685).
- Reduce load time and amount of data to be fetched in _Management > Cluster monitoring_ section avoiding possible timeouts [#1663](https://github.com/wazuh/wazuh-kibana-app/issues/1663).
- Restored _Remove column_ feature in Discover tabs [#1702](https://github.com/wazuh/wazuh-kibana-app/issues/1702).
- Apps using Kibana v7.3.1 had a bug once the user goes back from _Agent > FIM > Files_ to _Agent > FIM > dashboard_, filters disappear, now it's working properly [#1700](https://github.com/wazuh/wazuh-kibana-app/issues/1700).
- Fixed visual bug in _Management > Cluster monitoring_ and a button position [1e3b748](https://github.com/wazuh/wazuh-kibana-app/commit/1e3b748f11b43b2e7956b830269b6d046d74d12c).
- The app installation date was not being updated properly, now it's fixed [#1692](https://github.com/wazuh/wazuh-kibana-app/issues/1692).
- Fixed _Network interfaces_ table in Inventory section, the table was not paginating [#1474](https://github.com/wazuh/wazuh-kibana-app/issues/1474).
- Fixed APIs passwords are now obfuscated in server responses [adc3152](https://github.com/wazuh/wazuh-kibana-app/pull/1782/commits/adc31525e26b25e4cb62d81cbae70a8430728af5).


## Wazuh v3.9.5 - Kibana v6.8.2 / Kibana v7.2.1 / Kibana v7.3.0 - Revision 531

### Added

- Support for Wazuh v3.9.5

## Wazuh v3.9.4 - Kibana v6.8.1 / Kibana v6.8.2 / Kibana v7.2.0 / Kibana v7.2.1 / Kibana v7.3.0 - Revision 528

### Added

- Support for Wazuh v3.9.4
- Allow filtering by clicking a column in rules/decoders tables [0e2ddd7](https://github.com/wazuh/wazuh-kibana-app/pull/1615/commits/0e2ddd7b73f7f7975d02e97ed86ae8a0966472b4)
- Allow open file in rules table clicking on the file column [1af929d](https://github.com/wazuh/wazuh-kibana-app/pull/1615/commits/1af929d62f450f93c6733868bcb4057e16b7e279)

### Changed

- Improved app performance [#1640](https://github.com/wazuh/wazuh-kibana-app/pull/1640).
- Remove path filter from custom rules and decoders [895792e](https://github.com/wazuh/wazuh-kibana-app/pull/1615/commits/895792e6e6d9401b3293d5e16352b9abef515096)
- Show path column in rules and decoders [6f49816](https://github.com/wazuh/wazuh-kibana-app/pull/1615/commits/6f49816c71b5999d77bf9e3838443627c9be945d)
- Removed SCA overview dashboard [94ebbff](https://github.com/wazuh/wazuh-kibana-app/pull/1615/commits/94ebbff231cbfb6d793130e0b9ea855baa755a1c)
- Disabled last custom column removal [f1ef7de](https://github.com/wazuh/wazuh-kibana-app/pull/1615/commits/f1ef7de1a34bbe53a899596002e8153b95e7dc0e)
- Agents messages across sections unification [8fd7e36](https://github.com/wazuh/wazuh-kibana-app/pull/1615/commits/8fd7e36286fa9dfd03a797499af6ffbaa90b00e1)

### Fixed

- Fix check storeded apis [d6115d6](https://github.com/wazuh/wazuh-kibana-app/pull/1615/commits/d6115d6424c78f0cde2017b432a51b77186dd95a).
- Fix pci-dss console error [297080d](https://github.com/wazuh/wazuh-kibana-app/pull/1615/commits/297080d36efaea8f99b0cafd4c48845dad20495a)
- Fix error in reportingTable [85b7266](https://github.com/wazuh/wazuh-kibana-app/pull/1615/commits/85b72662cb4db44c443ed04f7c31fba57eefccaa)
- Fix filters budgets size [c7ac86a](https://github.com/wazuh/wazuh-kibana-app/pull/1615/commits/c7ac86acb3d5afaf1cf348fab09a2b8c5778a491)
- Fix missing permalink virustotal visualization [1b57529](https://github.com/wazuh/wazuh-kibana-app/pull/1615/commits/1b57529758fccdeb3ac0840e66a8aafbe4757a96)
- Improved wz-table performance [224bd6f](https://github.com/wazuh/wazuh-kibana-app/pull/1615/commits/224bd6f31235c81ba01755c3c1e120c3f86beafd)
- Fix inconsistent data between visualizations and tables in Overview Security Events [b12c600](https://github.com/wazuh/wazuh-kibana-app/pull/1615/commits/b12c600578d80d0715507dec4624a4ebc27ea573)
- Timezone applied in cluster status [a4f620d](https://github.com/wazuh/wazuh-kibana-app/pull/1615/commits/a4f620d398f5834a6d2945af892a462425ca3bec)
- Fixed Overview Security Events report when wazuh.monitoring is disabled [1c26da0](https://github.com/wazuh/wazuh-kibana-app/pull/1615/commits/1c26da05a0b6daf727e15c13b819111aa4e4e913)
- Fixes in APIs management [2143943](https://github.com/wazuh/wazuh-kibana-app/pull/1615/commits/2143943a5049cbb59bb8d6702b5a56cbe0d27a2a)
- Prevent duplicated visualization toast errors [786faf3](https://github.com/wazuh/wazuh-kibana-app/commit/786faf3e62d2cad13f512c0f873b36eca6e9787d)
- Fix not properly updated breadcrumb in ruleset section [9645903](https://github.com/wazuh/wazuh-kibana-app/commit/96459031cd4edbe047970bf0d22d0c099771879f)
- Fix badly dimensioned table in Integrity Monitoring section [9645903](https://github.com/wazuh/wazuh-kibana-app/commit/96459031cd4edbe047970bf0d22d0c099771879f)
- Fix implicit filters can be destroyed [9cf8578](https://github.com/wazuh/wazuh-kibana-app/commit/9cf85786f504f5d67edddeea6cfbf2ab577e799b)
- Windows agent dashboard doesn't show failure logon access. [d38d088](https://github.com/wazuh/wazuh-kibana-app/commit/d38d0881ac8e4294accde83d63108337b74cdd91) 
- Number of agents is not properly updated.  [f7cbbe5](https://github.com/wazuh/wazuh-kibana-app/commit/f7cbbe54394db825827715c3ad4370ac74317108) 
- Missing scrollbar on Firefox file viewer.  [df4e8f9](https://github.com/wazuh/wazuh-kibana-app/commit/df4e8f9305b35e9ee1473bed5f5d452dd3420567) 
- Agent search filter by name, lost when refreshing. [71b5274](https://github.com/wazuh/wazuh-kibana-app/commit/71b5274ccc332d8961a158587152f7badab28a95) 
- Alerts of level 12 cannot be displayed in the Summary table. [ec0e888](https://github.com/wazuh/wazuh-kibana-app/commit/ec0e8885d9f1306523afbc87de01a31f24e36309) 
- Restored query from search bar in visualizations. [439128f](https://github.com/wazuh/wazuh-kibana-app/commit/439128f0a1f65b649a9dcb81ab5804ca20f65763) 
- Fix Kibana filters loop in Firefox. [82f0f32](https://github.com/wazuh/wazuh-kibana-app/commit/82f0f32946d844ce96a28f0185f903e8e05c5589) 

## Wazuh v3.9.3 - Kibana v6.8.1 / v7.1.1 / v7.2.0 - Revision 523

### Added

- Support for Wazuh v3.9.3
- Support for Kibana v7.2.0 [#1556](https://github.com/wazuh/wazuh-kibana-app/pull/1556).

### Changed

- New design and several UI/UX changes [#1525](https://github.com/wazuh/wazuh-kibana-app/pull/1525).
- Improved error checking + syscollector performance [94d0a83](https://github.com/wazuh/wazuh-kibana-app/commit/94d0a83e43aa1d2d84ef6f87cbb76b9aefa085b3).
- Adapt Syscollector for MacOS agents [a4bf7ef](https://github.com/wazuh/wazuh-kibana-app/commit/a4bf7efc693a99b7565b5afcaa372155f15a4db9).
- Show last scan for syscollector [73f2056](https://github.com/wazuh/wazuh-kibana-app/commit/73f2056673bb289d472663397ba7097e49b7b93b).
- Extendend information for syscollector [#1585](https://github.com/wazuh/wazuh-kibana-app/issues/1585).

### Fixed

- Corrected width for agent stats [a998955](https://github.com/wazuh/wazuh-kibana-app/commit/a99895565a8854c55932ec94cffb08e1d0aa3da1).
- Fix height for the menu directive with Dynamic height [427d0f3](https://github.com/wazuh/wazuh-kibana-app/commit/427d0f3e9fa6c34287aa9e8557da99a51e0db40f).
- Fix wazuh-db and clusterd check [cddcef6](https://github.com/wazuh/wazuh-kibana-app/commit/cddcef630c5234dd6f6a495715743dfcfd4e4001).
- Fix AlertsStats when value is "0", it was showing "-" [07a3e10](https://github.com/wazuh/wazuh-kibana-app/commit/07a3e10c7f1e626ba75a55452b6c295d11fd657d).
- Fix syscollector state value [f8d3d0e](https://github.com/wazuh/wazuh-kibana-app/commit/f8d3d0eca44e67e26f79bc574495b1f4c8f751f2).
- Fix time offset for reporting table [2ef500b](https://github.com/wazuh/wazuh-kibana-app/commit/2ef500bb112e68bd4811b8e87ce8581d7c04d20f).
- Fix call to obtain GDPR requirements for specific agent [ccda846](https://github.com/wazuh/wazuh-kibana-app/commit/ccda8464b50be05bc5b3642f25f4972c8a7a2c03).
- Restore "rule.id" as a clickable field in visualizations [#1546](https://github.com/wazuh/wazuh-kibana-app/pull/1546).
- Fix timepicker in cluster monitoring [f7533ce](https://github.com/wazuh/wazuh-kibana-app/pull/1560/commits/f7533cecb6862abfb5c1d2173ec3e70ffc59804a).
- Fix several bugs [#1569](https://github.com/wazuh/wazuh-kibana-app/pull/1569).
- Fully removed "rule.id" as URL field [#1584](https://github.com/wazuh/wazuh-kibana-app/issues/1584).
- Fix filters for dashboards [#1583](https://github.com/wazuh/wazuh-kibana-app/issues/1583).
- Fix missing dependency [#1591](https://github.com/wazuh/wazuh-kibana-app/issues/1591).

## Wazuh v3.9.2 - Kibana v7.1.1 - Revision 510

### Added

- Support for Wazuh v3.9.2

### Changed

- Avoid showing more than one toaster for the same error message [7937003](https://github.com/wazuh/wazuh-kibana-app/commit/793700382798033203091d160773363323e05bb9).
- Restored "Alerts evolution - Top 5 agents" in Overview > Security events [f9305c0](https://github.com/wazuh/wazuh-kibana-app/commit/f9305c0c6acf4a31c41b1cc9684b87f79b27524f).

### Fixed

- Fix missing parameters in Dev Tools request [#1496](https://github.com/wazuh/wazuh-kibana-app/pull/1496).
- Fix "Invalid Date" for Safari and Internet Explorer [#1505](https://github.com/wazuh/wazuh-kibana-app/pull/1505).

## Wazuh v3.9.1 - Kibana v7.1.1 - Revision 509

### Added

- Support for Kibana v7.1.1
- Added overall metrics for Agents > Overview [#1479](https://github.com/wazuh/wazuh-kibana-app/pull/1479).

### Fixed

- Fixed missing dependency for Discover [43f5dd5](https://github.com/wazuh/wazuh-kibana-app/commit/43f5dd5f64065c618ba930b2a4087f0a9e706c0e).
- Fixed visualization for Agents > Overview [#1477](https://github.com/wazuh/wazuh-kibana-app/pull/1477). 
- Fixed SCA policy checks table [#1478](https://github.com/wazuh/wazuh-kibana-app/pull/1478).

## Wazuh v3.9.1 - Kibana v7.1.0 - Revision 508

### Added

- Support for Kibana v7.1.0

## Wazuh v3.9.1 - Kibana v6.8.0 - Revision 444

### Added

- Support for Wazuh v3.9.1
- Support for Kibana v6.8.0

### Fixed

- Fixed background color for some parts of the Discover directive [2dfc763](https://github.com/wazuh/wazuh-kibana-app/commit/2dfc763bfa1093fb419f118c2938f6b348562c69).
- Fixed cut values in non-resizable tables when the value is too large [cc4828f](https://github.com/wazuh/wazuh-kibana-app/commit/cc4828fbf50d4dab3dd4bb430617c1f2b13dac6a).
- Fixed handled but not shown error messages from rule editor [0aa0e17](https://github.com/wazuh/wazuh-kibana-app/commit/0aa0e17ac8678879e5066f8d83fd46f5d8edd86a).
- Minor typos corrected [fe11fb6](https://github.com/wazuh/wazuh-kibana-app/commit/fe11fb67e752368aedc89ec844ddf729eb8ad761).
- Minor fixes in agents configuration [1bc2175](https://github.com/wazuh/wazuh-kibana-app/commit/1bc217590438573e7267687655bb5939b5bb9fde).
- Fix Management > logs viewer scrolling [f458b2e](https://github.com/wazuh/wazuh-kibana-app/commit/f458b2e3294796f9cf00482b4da27984646c6398).

### Changed

- Kibana version shown in settings is now read from our package.json [c103d3e](https://github.com/wazuh/wazuh-kibana-app/commit/c103d3e782136106736c02039d28c4567b255aaa).
- Removed an old header from Settings [0197b8b](https://github.com/wazuh/wazuh-kibana-app/commit/0197b8b1abc195f275c8cd9893df84cd5569527b).
- Improved index pattern validation fields, replaced "full_log" with "rule.id" as part of the minimum required fields [dce0595](https://github.com/wazuh/wazuh-kibana-app/commit/dce059501cbd28f1294fd761da3e015e154747bc).
- Improve dynamic height for configuration editor [c318131](https://github.com/wazuh/wazuh-kibana-app/commit/c318131dfb6b5f01752593f2aa972b98c0655610).
- Add timezone for all dates shown in the app [4b8736f](https://github.com/wazuh/wazuh-kibana-app/commit/4b8736fb4e562c78505daaee042bcd798242c3f5).

## Wazuh v3.9.0 - Kibana v6.7.0 / v6.7.1 / v6.7.2 - Revision 441

### Added

- Support for Wazuh v3.9.0
- Support for Kibana v6.7.0 / v6.7.1 / v6.7.2
- Edit master and worker configuration ([#1215](https://github.com/wazuh/wazuh-kibana-app/pull/1215)).
- Edit local rules, local decoders and CDB lists ([#1212](https://github.com/wazuh/wazuh-kibana-app/pull/1212), [#1204](https://github.com/wazuh/wazuh-kibana-app/pull/1204), [#1196](https://github.com/wazuh/wazuh-kibana-app/pull/1196), [#1233](https://github.com/wazuh/wazuh-kibana-app/pull/1233), [#1304](https://github.com/wazuh/wazuh-kibana-app/pull/1304)).
- View no local rules/decoders XML files ([#1395](https://github.com/wazuh/wazuh-kibana-app/pull/1395))
- Dev Tools additions
  - Added hotkey `[shift] + [enter]` for sending query ([#1170](https://github.com/wazuh/wazuh-kibana-app/pull/1170)).
  - Added `Export JSON` button for the Dev Tools ([#1170](https://github.com/wazuh/wazuh-kibana-app/pull/1170)).
- Added refresh button for agents preview table ([#1169](https://github.com/wazuh/wazuh-kibana-app/pull/1169)).
- Added `configuration assessment` information in "Agent > Policy monitoring" ([#1227](https://github.com/wazuh/wazuh-kibana-app/pull/1227)).
- Added agents `configuration assessment` configuration section in "Agent > Configuration" ([1257](https://github.com/wazuh/wazuh-kibana-app/pull/1257))
- Restart master and worker nodes ([#1222](https://github.com/wazuh/wazuh-kibana-app/pull/1222)).
- Restart agents ([#1229](https://github.com/wazuh/wazuh-kibana-app/pull/1229)).
- Added support for more than one Wazuh monitoring pattern ([#1243](https://github.com/wazuh/wazuh-kibana-app/pull/1243))
- Added customizable interval for Wazuh monitoring indices creation ([#1243](https://github.com/wazuh/wazuh-kibana-app/pull/1243)).
- Expand visualizations ([#1246](https://github.com/wazuh/wazuh-kibana-app/pull/1246)).
- Added a dynamic table columns selector ([#1246](https://github.com/wazuh/wazuh-kibana-app/pull/1246)).
- Added resizable columns by dragging in tables ([d2bf8ee](https://github.com/wazuh/wazuh-kibana-app/commit/d2bf8ee9681ca5d6028325e165854b49214e86a3))
- Added a cron job for fetching missing fields of all valid index patterns, also merging dynamic fields every time an index pattern is refreshed by the app ([#1276](https://github.com/wazuh/wazuh-kibana-app/pull/1276)).
- Added auto-merging dynamic fields for Wazuh monitoring index patterns ([#1300](https://github.com/wazuh/wazuh-kibana-app/pull/1300))
- New server module, it's a job queue so we can add delayed jobs to be run in background, this iteration only accepts delayed Wazuh API calls ([#1283](https://github.com/wazuh/wazuh-kibana-app/pull/1283)).
- Added new way to view logs using a logs viewer ([#1292](https://github.com/wazuh/wazuh-kibana-app/pull/1292))
- Added new directive for registering agents from the UI, including instructions on "how to" ([#1321](https://github.com/wazuh/wazuh-kibana-app/pull/1321)).
- Added some Angular charts in Agents Preview and Agents SCA sections ([#1364](https://github.com/wazuh/wazuh-kibana-app/pull/1364))
- Added Docker listener settings in configuration views ([#1365](https://github.com/wazuh/wazuh-kibana-app/pull/1365))
- Added Docker dashboards for both Agents and Overview ([#1367](https://github.com/wazuh/wazuh-kibana-app/pull/1367))
- Improved app logger with debug level ([#1373](https://github.com/wazuh/wazuh-kibana-app/pull/1373))
- Introducing React components from the EUI framework

### Changed

- Escape XML special characters ([#1159](https://github.com/wazuh/wazuh-kibana-app/pull/1159)).
- Changed empty results message for Wazuh tables ([#1165](https://github.com/wazuh/wazuh-kibana-app/pull/1165)).
- Allowing the same query multiple times on the Dev Tools ([#1174](https://github.com/wazuh/wazuh-kibana-app/pull/1174))
- Refactor JSON/XML viewer for configuration tab ([#1173](https://github.com/wazuh/wazuh-kibana-app/pull/1173), [#1148](https://github.com/wazuh/wazuh-kibana-app/pull/1148)).
- Using full height for all containers when possible ([#1224](https://github.com/wazuh/wazuh-kibana-app/pull/1224)).
- Improved the way we are handling "back button" events ([#1207](https://github.com/wazuh/wazuh-kibana-app/pull/1207)).
- Changed some visualizations for FIM, GDPR, PCI, Vulnerability and Security Events ([#1206](https://github.com/wazuh/wazuh-kibana-app/pull/1206), [#1235](https://github.com/wazuh/wazuh-kibana-app/pull/1235), [#1293](https://github.com/wazuh/wazuh-kibana-app/pull/1293)).
- New design for agent header view ([#1186](https://github.com/wazuh/wazuh-kibana-app/pull/1186)).
- Not fetching data the very first time the Dev Tools are opened ([#1185](https://github.com/wazuh/wazuh-kibana-app/pull/1185)).
- Refresh all known fields for all valid index patterns if `kbn-vis` detects a broken index pattern ([ecd7c8f](https://github.com/wazuh/wazuh-kibana-app/commit/ecd7c8f98c187a350f81261d13b0d45dcec6dc5d)).
- Truncate texts and display a tooltip when they don't fit in a table cell ([7b56a87](https://github.com/wazuh/wazuh-kibana-app/commit/7b56a873f85dcba7e6838aeb2e40d9b4cf472576))
- Updated API autocomplete for Dev Tools ([#1218](https://github.com/wazuh/wazuh-kibana-app/pull/1218))
- Updated switches design to adapt it to Kibana's design ([#1253](https://github.com/wazuh/wazuh-kibana-app/pull/1253))
- Reduced the width of some table cells with little text, to give more space to the other columns ([#1263](https://github.com/wazuh/wazuh-kibana-app/pull/1263)).
- Redesign for Management > Status daemons list ([#1284](https://github.com/wazuh/wazuh-kibana-app/pull/1284)).
- Redesign for Management > Configuration, Agent > Configuration ([#1289](https://github.com/wazuh/wazuh-kibana-app/pull/1289)).
- Replaced Management > Logs table with a log viewer component ([#1292](https://github.com/wazuh/wazuh-kibana-app/pull/1292)).
- The agents list search bar now allows to switch between AND/OR operators ([#1291](https://github.com/wazuh/wazuh-kibana-app/pull/1291)).
- Improve audit dashboards ([#1374](https://github.com/wazuh/wazuh-kibana-app/pull/1374))
- Exclude agent "000" getting the last registered and the most active agents from the Wazuh API.([#1391](https://github.com/wazuh/wazuh-kibana-app/pull/1391))
- Reviewed Osquery dashboards ([#1394](https://github.com/wazuh/wazuh-kibana-app/pull/1394))
- Memory info is now a log ([#1400](https://github.com/wazuh/wazuh-kibana-app/pull/1400))
- Error toasters time is now 30000ms, warning/info are still 6000ms ([#1420](https://github.com/wazuh/wazuh-kibana-app/pull/1420))

### Fixed

- Properly handling long messages on notifier service, until now, they were using out of the card space, also we replaced some API messages with more meaningful messages ([#1168](https://github.com/wazuh/wazuh-kibana-app/pull/1168)).
- Adapted Wazuh icon for multiple browsers where it was gone ([#1208](https://github.com/wazuh/wazuh-kibana-app/pull/1208)).
- Do not fetch data from tables twice when resize window ([#1303](https://github.com/wazuh/wazuh-kibana-app/pull/1303)).
- Agent syncrhonization status is updated as we browse the configuration section ([#1305](https://github.com/wazuh/wazuh-kibana-app/pull/1305))
- Using the browser timezone for reporting documents ([#1311](https://github.com/wazuh/wazuh-kibana-app/pull/1311)).
- Wrong behaviors in the routing system when the basePath was set ([#1342](https://github.com/wazuh/wazuh-kibana-app/pull/1342))
- Do not show pagination for one-page tables ([196c5b7](https://github.com/wazuh/wazuh-kibana-app/pull/1362/commits/196c5b717583032798da7791fa4f90ec06397f68))
- Being redirected to Overview once a Kibana restart is performed ([#1378](https://github.com/wazuh/wazuh-kibana-app/pull/1378))
- Displaying the AWS services section of the aws-s3 wodle ([#1393](https://github.com/wazuh/wazuh-kibana-app/pull/1393))
- Show email configuration on the configuration on demand ([#1401](https://github.com/wazuh/wazuh-kibana-app/issues/1401))
- Show "Follow symbolic link" field in Integrity monitoring - Monitored configuration on demand ([0c9c9da](https://github.com/wazuh/wazuh-kibana-app/pull/1414/commits/0c9c9da3b951548761cd203db5ee5baa39afe26c))

## Wazuh v3.8.2 - Kibana v6.6.0 / v6.6.1 / v6.6.2 / v6.7.0 - Revision 419

### Added

- Support for Kibana v6.6.0 / v6.6.1 / v6.6.2 / v6.7.0

### Fixed

- Fixed AWS dashboard, newer JavaScript browser engines break the view due to Angular.js ([6e882fc](https://github.com/wazuh/wazuh-kibana-app/commit/6e882fc1d7efe6059e6140ff40b8a20d9c1fa51e)).
- Fixed AWS accounts visualization, using the right field now ([6e882fc](https://github.com/wazuh/wazuh-kibana-app/commit/6e882fc1d7efe6059e6140ff40b8a20d9c1fa51e)).

## Wazuh v3.8.2 - Kibana v6.5.4 - Revision 418

### Added

- Support for Wazuh v3.8.2

### Changed

- Close configuration editor only if it was successfully updated ([bc77c35](https://github.com/wazuh/wazuh-kibana-app/commit/bc77c35d8440a656d4704451ce857c9e1d36a438)).
- Replaced FIM Vega visualization with standard visualization ([554ee1c](https://github.com/wazuh/wazuh-kibana-app/commit/554ee1c4c4d75c76d82272075acf8bb62e7f9e27)).

## Wazuh v3.8.1 - Kibana v6.5.4 - Revision 417

### Added

- Support for Wazuh v3.8.1

### Changed

- Moved monitored/ignored Windows registry entries to "FIM > Monitored" and "FIM > Ignored" to avoid user confusion ([#1176](https://github.com/wazuh/wazuh-kibana-app/pull/1176)).
- Excluding managers from wazuh-monitoring indices ([#1177](https://github.com/wazuh/wazuh-kibana-app/pull/1177)).
- Escape `&` before sending group configuration ([d3aa56f](https://github.com/wazuh/wazuh-kibana-app/commit/d3aa56fa73478c60505e500db7d3a7df263081b5)).
- Improved `autoFormat` function before rendering group configuration ([f4f8144](https://github.com/wazuh/wazuh-kibana-app/commit/f4f8144eef8b93038fc897a9f16356e71029b844)).
- Now the group configuration editor doesn't exit after sending data to the Wazuh API ([5c1a3ef](https://github.com/wazuh/wazuh-kibana-app/commit/5c1a3ef9bd710a7befbed0709c4a7cf414f44f6b)).

### Fixed

- Fixed style for the error toaster for long URLs or long paths ([11b8084](https://github.com/wazuh/wazuh-kibana-app/commit/11b8084c75bbc5da36587ff31d1bc80a55fe4dfe)).

## Wazuh v3.8.0 - Kibana v6.5.4 - Revision 416

### Added

- Added group management features such as:
  - Edit the group configuration ([#1096](https://github.com/wazuh/wazuh-kibana-app/pull/1096)).
  - Add/remove groups to/from an agent ([#1096](https://github.com/wazuh/wazuh-kibana-app/pull/1096)).
  - Add/remove agents to/from a group ([#1096](https://github.com/wazuh/wazuh-kibana-app/pull/1096)).
  - Add/remove groups ([#1152](https://github.com/wazuh/wazuh-kibana-app/pull/1152)).
- New directive for tables that don't need external data sources ([#1067](https://github.com/wazuh/wazuh-kibana-app/pull/1067)).
- New search bar directive with interactive filters and suggestions ([#1058](https://github.com/wazuh/wazuh-kibana-app/pull/1058)).
- New server route `/elastic/alerts` for fetching alerts using custom parameters([#1056](https://github.com/wazuh/wazuh-kibana-app/pull/1056)).
- New table for an agent FIM monitored files, if the agent OS platform is Windows it will show two tables: files and registry ([#1032](https://github.com/wazuh/wazuh-kibana-app/pull/1032)).
- Added description to each setting under Settings > Configuration ([#1048](https://github.com/wazuh/wazuh-kibana-app/pull/1048)).
- Added a new setting to `config.yml` related to Wazuh monitoring and its index pattern ([#1095](https://github.com/wazuh/wazuh-kibana-app/pull/1095)).
- Resizable columns by dragging in Dev-tools ([#1102](https://github.com/wazuh/wazuh-kibana-app/pull/1102)).
- New feature to be able to edit config.yml file from the Settings > Configuration section view ([#1105](https://github.com/wazuh/wazuh-kibana-app/pull/1105)).
- Added a new table (network addresses) for agent inventory tab ([#1111](https://github.com/wazuh/wazuh-kibana-app/pull/1111)).
- Added `audit_key` (Who-data Audit keys) for configuration tab ([#1123](https://github.com/wazuh/wazuh-kibana-app/pull/1123)).
- Added new known fields for Kibana index pattern ([#1150](https://github.com/wazuh/wazuh-kibana-app/pull/1150)).

### Changed

- Changed Inventory tables. Now the app looks for the OS platform and it shows different tables depending on the OS platform. In addition the process state codes has been replaced to be more meaningful ([#1059](https://github.com/wazuh/wazuh-kibana-app/pull/1059)).
- Tiny rework for the AWS tab including.
- "Report" button is hidden on Discover panel ([#1047](https://github.com/wazuh/wazuh-kibana-app/pull/1047)).
- Visualizations, filters and Discover improved ([#1083](https://github.com/wazuh/wazuh-kibana-app/pull/1083)).
- Removed `popularizeField` function until https://github.com/elastic/kibana/issues/22426 is solved in order to avoid `Unable to write index pattern!` error on Discover tab ([#1085](https://github.com/wazuh/wazuh-kibana-app/pull/1085)).
- Improved Wazuh monitoring module ([#1094](https://github.com/wazuh/wazuh-kibana-app/pull/1094)).
- Added "Registered date" and "Last keep alive" in agents table allowing you to sort by these fields ([#1102](https://github.com/wazuh/wazuh-kibana-app/pull/1102)).
- Improved code quality in sections such as Ruleset > Rule and Decoder detail view simplify conditions ([#1102](https://github.com/wazuh/wazuh-kibana-app/pull/1102)).
- Replaced reporting success message ([#1102](https://github.com/wazuh/wazuh-kibana-app/pull/1102)).
- Reduced the default number of shards and the default number of replicas for the app indices ([#1113](https://github.com/wazuh/wazuh-kibana-app/pull/1113)).
- Refreshing index pattern known fields on health check controller ([#1119](https://github.com/wazuh/wazuh-kibana-app/pull/1119)).
- Less strict memory check ([786c764](https://github.com/wazuh/wazuh-kibana-app/commit/786c7642cd88083f9a77c57ed204488ecf5b710a)).
- Checking message origin in error handler ([dfec368](https://github.com/wazuh/wazuh-kibana-app/commit/dfec368d22a148b2e4437db92d71294900241961)).
- Dev tools is now showing the response as it is, like `curl` does ([#1137](https://github.com/wazuh/wazuh-kibana-app/pull/1137)).
- Removed `unknown` as valid node name ([#1149](https://github.com/wazuh/wazuh-kibana-app/pull/1149)).
- Removed `rule.id` direct filter from the rule set tables ([#1151](https://github.com/wazuh/wazuh-kibana-app/pull/1151))

### Fixed

- Restored X-Pack security logic for the .wazuh index, now it's not bypassing the X-Pack roles ([#1081](https://github.com/wazuh/wazuh-kibana-app/pull/1081))
- Avoid fetching twice the same data ([#1072](https://github.com/wazuh/wazuh-kibana-app/pull/1072), [#1061](https://github.com/wazuh/wazuh-kibana-app/pull/1061)).
- Wazuh logo adapted to low resolutions ([#1074](https://github.com/wazuh/wazuh-kibana-app/pull/1074)).
- Hide Audit, OpenSCAP tabs for non-linux agents. Fixed empty Windows events under Configuration > Log collection section. OSQuery logo has been standardized ([#1072](https://github.com/wazuh/wazuh-kibana-app/pull/1072), [#1076](https://github.com/wazuh/wazuh-kibana-app/pull/1076)).
- Fix empty values on _Overview > Security events_ when Wazuh monitoring is disabled ([#1091](https://github.com/wazuh/wazuh-kibana-app/pull/1091)).
- Fix overlapped play button in Dev-tools when the input box has a scrollbar ([#1102](https://github.com/wazuh/wazuh-kibana-app/pull/1102)).
- Fix Dev-tools behavior when parse json invalid blocks ([#1102](https://github.com/wazuh/wazuh-kibana-app/pull/1102)).
- Fixed Management > Monitoring tab frustration adding back buttons ([#1102](https://github.com/wazuh/wazuh-kibana-app/pull/1102)).
- Fix template checking when using more than one pattern ([#1104](https://github.com/wazuh/wazuh-kibana-app/pull/1104)).
- Fix infinite loop for Wazuh monitoring when the Wazuh API is not being able to give us all the agents ([5a26916](https://github.com/wazuh/wazuh-kibana-app/commit/5a2691642b40a34783d2eafb6ee24ae78b9af21a)), ([85005a1](https://github.com/wazuh/wazuh-kibana-app/commit/85005a184d4f1c3d339b7c895b5d2469f3b45171)).
- Fix rule details for `list` and `info` parameters ([#1149](https://github.com/wazuh/wazuh-kibana-app/pull/1149)).

## Wazuh v3.7.1 / v3.7.2 - Kibana v6.5.1 / v6.5.2 / v6.5.3 / v6.5.4 - Revision 415

### Added

- Support for Elastic stack v6.5.2 / v6.5.3 / v6.5.4.
- Support for Wazuh v3.7.1 / v3.7.2.
- Dev Tools module now autocompletes API endpoints ([#1030](https://github.com/wazuh/wazuh-kibana-app/pull/1030)).

### Changed

- Increased number of rows for syscollector tables ([#1033](https://github.com/wazuh/wazuh-kibana-app/pull/1033)).
- Modularized JSON/XML viewers for the configuration section ([#982](https://github.com/wazuh/wazuh-kibana-app/pull/982)).

### Fixed

- Added missing fields for syscollector network tables ([#1036](https://github.com/wazuh/wazuh-kibana-app/pull/1036)).
- Using the right API path when downloading CSV for decoders list ([#1045](https://github.com/wazuh/wazuh-kibana-app/pull/1045)).
- Including group field when downloading CSV for agents list ([#1044](https://github.com/wazuh/wazuh-kibana-app/pull/1044)).
- Preserve active tab in configuration section when refreshing the page ([#1037](https://github.com/wazuh/wazuh-kibana-app/pull/1037)).

## Wazuh v3.7.0 - Kibana v6.5.0 / v6.5.1 - Revision 414

### Added

- Support for Elastic Stack v6.5.0 / v6.5.1.
- Agent groups bar is now visible on the agent configuration section ([#1023](https://github.com/wazuh/wazuh-kibana-app/pull/1023)).
- Added a new setting for the `config.yml` file for enable/disable administrator mode ([#1019](https://github.com/wazuh/wazuh-kibana-app/pull/1019)).
  - This allows the user to perform PUT, POST, DELETE methods in our Dev Tools.

### Changed

- Refactored most front-end controllers ([#1023](https://github.com/wazuh/wazuh-kibana-app/pull/1023)).

## Wazuh v3.7.0 - Kibana v6.4.2 / v6.4.3 - Revision 413

### Added

- Support for Wazuh v3.7.0.
- Support for Elastic Stack v6.4.2 / v6.4.3.
- Brand-new interface for _Configuration_ (on both _Management_ and _Agents_ tabs) ([#914](https://github.com/wazuh/wazuh-kibana-app/pull/914)):
  - Now you can check current and real agent and manager configuration.
  - A new interface design, with more useful information and easy to understand descriptions.
  - New and more responsive JSON/XML viewers to show the configuration in raw mode.
- Brand-new extension - Osquery ([#938](https://github.com/wazuh/wazuh-kibana-app/pull/938)):
  - A new extension, disabled by default.
  - Check alerts from Wazuh's Osquery integration.
  - Check your current Osquery wodle configuration.
  - More improvements will come for this extension in the future.
- New option for Wazuh app configuration file - _Ignore index patterns_ ([#947](https://github.com/wazuh/wazuh-kibana-app/pull/947)):
  - Now the user can specify which index patterns can't be selected on the app using the new `ip.ignore` setting on the `config.yml` file.
  - The valid format is an array of strings which represents index patterns.
  - By default, this list is empty (all index patterns will be available if they use a compatible structure).
- Added a node selector for _Management > Status_ section when Wazuh cluster is enabled ([#976](https://github.com/wazuh/wazuh-kibana-app/pull/976)).
- Added quick access to _Configuration_ or _Discover_ panels for an agent on the agents list ([#939](https://github.com/wazuh/wazuh-kibana-app/pull/939)).
- Now you can click on an agent's ID on the _Discover_ panels to open its details page on the app ([#904](https://github.com/wazuh/wazuh-kibana-app/pull/904)).
- Redesigned the _Overview > Amazon AWS_ tab, using more meaningful visualizations for a better overall view of your agents' status ([#903](https://github.com/wazuh/wazuh-kibana-app/pull/903)).
- Redesigned the _Overview/Agents > Vulnerabilities_ tab, using more meaningful visualizations for a better overall view of your agents' status ([#954](https://github.com/wazuh/wazuh-kibana-app/pull/954)).
- Now everytime the user enters the _Settings_ tab, the API connection will be automatically checked ([#971](https://github.com/wazuh/wazuh-kibana-app/pull/971)).
- Added a node selector for _Management > Logs_ section when Wazuh cluster is enabled ([#980](https://github.com/wazuh/wazuh-kibana-app/pull/980)).
- Added a group selector for _Agents_ section ([#995](https://github.com/wazuh/wazuh-kibana-app/pull/995)).

### Changed

- Interface refactoring for the _Agents > Inventory data_ tab ([#924](https://github.com/wazuh/wazuh-kibana-app/pull/924)):
  - Now the tab won't be available if your agent doesn't have Syscollector enabled, and each card will be enabled or disabled depending on the current Syscollector scans configuration.
  - This will prevent situations where the user couldn't check the inventory although there was actual scan data to show on some sections.
- Added support for new multigroups feature ([#911](https://github.com/wazuh/wazuh-kibana-app/pull/911)):
  - Now the information bars on _Agents_ will show all the groups an agent belongs to.
- Now the result pane on the _Dev tools_ tab will show the error code coming from the Wazuh API ([#909](https://github.com/wazuh/wazuh-kibana-app/pull/909)).
- Changed some visualizations titles for _Overview/Agents > OpenSCAP_ tab ([#925](https://github.com/wazuh/wazuh-kibana-app/pull/925)).
- All backend routes have been renamed ([#932](https://github.com/wazuh/wazuh-kibana-app/pull/932)).
- Several improvements for Elasticsearch tests ([#933](https://github.com/wazuh/wazuh-kibana-app/pull/933)).
- Updated some strings and descriptions on the _Settings_ tab ([#934](https://github.com/wazuh/wazuh-kibana-app/pull/934)).
- Changed the date format on _Settings > Logs_ to make it more human-readable ([#944](https://github.com/wazuh/wazuh-kibana-app/pull/944)).
- Changed some labels to remove the "MD5 sum" expression, it will use "Checksum" instead ([#945](https://github.com/wazuh/wazuh-kibana-app/pull/945)).
- Added word wrapping class to group name in _Management > Groups > Group detail_ tab ([#945](https://github.com/wazuh/wazuh-kibana-app/pull/945)).
- The `wz-table` directive has been refactored ([#953](https://github.com/wazuh/wazuh-kibana-app/pull/953)).
- The `wz-table` directive now checks if a request is aborted ([#979](https://github.com/wazuh/wazuh-kibana-app/pull/979)).
- Several performance improvements ([#985](https://github.com/wazuh/wazuh-kibana-app/pull/985), [#997](https://github.com/wazuh/wazuh-kibana-app/pull/997), [#1000](https://github.com/wazuh/wazuh-kibana-app/pull/1000)).

### Fixed

- Several known fields for _Whodata_ functionality have been fixed ([#901](https://github.com/wazuh/wazuh-kibana-app/pull/901)).
- Fixed alignment bug with the _Add a filter +_ button on _Discover_ and _Agents_ tabs ([#912](https://github.com/wazuh/wazuh-kibana-app/pull/912)).
- Fixed a bug where the `Add API` form on _Settings_ didn't appear when pressing the button after editing an existing API entry ([#944](https://github.com/wazuh/wazuh-kibana-app/pull/944)).
- Fixed a bug on _Ruleset_ tab where the "Description" column was showing `0` if the rule doesn't have any description ([#948](https://github.com/wazuh/wazuh-kibana-app/pull/948)).
- Fixed wrong alignment on related Rules/Decoders tables from _Management > Ruleset_ tab ([#971](https://github.com/wazuh/wazuh-kibana-app/pull/971)).
- Fixed a bug where sometimes the error messages appeared duplicated ([#971](https://github.com/wazuh/wazuh-kibana-app/pull/971)).

### Removed

- On the _Management > Monitoring_ tab, the `Cluster enabled but not running` message won't appear as an error anymore ([#971](https://github.com/wazuh/wazuh-kibana-app/pull/971)).

## Wazuh v3.6.1 - Kibana v6.4.1 / v6.4.2 / v6.4.3 - Revision 412

### Added

- Support for Elastic Stack v6.4.1 / v6.4.2 / v6.4.3.

## Wazuh v3.6.1 - Kibana v6.4.0 - Revision 411

### Added

- Redesigned the _Overview > Integrity monitoring_ tab, using more meaningful visualizations for a better overall view of your agents' status ([#893](https://github.com/wazuh/wazuh-kibana-app/pull/893)).
- Added a new table for the _Inventory_ tab: _Processes_ ([#895](https://github.com/wazuh/wazuh-kibana-app/pull/895)).
- Improved error handling for tables. Now the table will show an error message if it wasn't able to fetch and load data ([#896](https://github.com/wazuh/wazuh-kibana-app/pull/896)).

### Changed

- The app source code has been improved, following best practices and coding guidelines ([#892](https://github.com/wazuh/wazuh-kibana-app/pull/892)).
- Included more app tests and prettifier for better code maintainability ([#883](https://github.com/wazuh/wazuh-kibana-app/pull/883) & [#885](https://github.com/wazuh/wazuh-kibana-app/pull/885)).

### Fixed

- Fixed minor visual errors on some _GDPR_, _PCI DSS_ and _Vulnerabilities_ visualizations ([#894](https://github.com/wazuh/wazuh-kibana-app/pull/894)).

## Wazuh v3.6.1 - Kibana v6.4.0 - Revision 410

### Added

- The _Inventory_ tab has been redesigned ([#873](https://github.com/wazuh/wazuh-kibana-app/pull/873)):
  - Added new network interfaces and port tables.
  - Improved design using metric information bars and intuitive status indicators.
- Added refresh functionality to the _Settings > Logs_ tab ([#852](https://github.com/wazuh/wazuh-kibana-app/pull/852)):
  - Now everytime the user opens the tab, the logs will be reloaded.
  - A new button to force the update has been added on the top left corner of the logs table.
- Added `tags` and `recursion_level` configuration options to _Management/Agent > Configuration_ tabs ([#850](https://github.com/wazuh/wazuh-kibana-app/pull/850)).
- The _Kuery_ search syntax has been added again to the app ([#851](https://github.com/wazuh/wazuh-kibana-app/pull/851)).
- Added a first batch of [_Mocha_](https://mochajs.org/) tests and other quality of code improvements to the app ([#859](https://github.com/wazuh/wazuh-kibana-app/pull/859)).
- Now you can open specific rule details (the _Management > Ruleset_ tab) when clicking on the `rule.id` value on the _Discover_ tab ([#862](https://github.com/wazuh/wazuh-kibana-app/pull/862)).
- Now you can click on the rule ID value on the _Management > Ruleset_ tab to search for related alerts on the _Discover_ tab ([#863](https://github.com/wazuh/wazuh-kibana-app/pull/863)).

### Changed

- The index pattern known fields have been updated up to 567 ([#872](https://github.com/wazuh/wazuh-kibana-app/pull/872)).
- Now the _Inventory_ tab will always be available for all agents, and a descriptive message will appear if the agent doesn't have `syscollector` enabled ([#879](https://github.com/wazuh/wazuh-kibana-app/pull/879)).

### Fixed

- Fixed a bug where the _Inventory_ tab was unavailable if the user reloads the page while on the _Agents > Configuration_ tab ([#845](https://github.com/wazuh/wazuh-kibana-app/pull/845)).
- Fixed some _Overview > VirusTotal_ visualizations ([#846](https://github.com/wazuh/wazuh-kibana-app/pull/846)).
- Fixed a bug where the _Settings > Extensions_ tab wasn't being properly hidden when there's no API entries inserted ([#847](https://github.com/wazuh/wazuh-kibana-app/pull/847)).
- Fixed a bug where the _Current API_ indicator on the top navbar wasn't being properly updated when the user deletes all the API entries ([#848](https://github.com/wazuh/wazuh-kibana-app/pull/848)).
- Fixed a bug where the _Agents coverage_ metric were not displaying a proper value when the manager has 0 registered agents ([#849](https://github.com/wazuh/wazuh-kibana-app/pull/849)).
- Fixed a bug where the `wazuh-basic` user role was able to update API entries (it should be forbidden) ([#853](https://github.com/wazuh/wazuh-kibana-app/pull/853)).
- Fixed a bug where the visualizations had scroll bars on the PDF reports ([#870](https://github.com/wazuh/wazuh-kibana-app/pull/870)).
- Fixed a bug on the _Dev tools_ tab where the user couldn't execute the first request block if there was blank lines above it ([#871](https://github.com/wazuh/wazuh-kibana-app/pull/871)).
- Fixed a bug on pinned filters when opening tabs where the implicit filter was the same, making them stuck and unremovable from other tabs ([#878](https://github.com/wazuh/wazuh-kibana-app/pull/878)).

## Wazuh v3.6.1 - Kibana v6.4.0 - Revision 409

### Added

- Support for Wazuh v3.6.1.

### Fixed

- Fixed a bug on the _Dev tools_ tab ([b7c79f4](https://github.com/wazuh/wazuh-kibana-app/commit/b7c79f48f06cb49b12883ec9e9337da23b49976b)).

## Wazuh v3.6.1 - Kibana v6.3.2 - Revision 408

### Added

- Support for Wazuh v3.6.1.

### Fixed

- Fixed a bug on the _Dev tools_ tab ([4ca9ed5](https://github.com/wazuh/wazuh-kibana-app/commit/4ca9ed54f1b18e5d499d950e6ff0741946701988)).

## Wazuh v3.6.0 - Kibana v6.4.0 - Revision 407

### Added

- Support for Wazuh v3.6.0.

## Wazuh v3.6.0 - Kibana v6.3.2 - Revision 406

### Added

- Support for Wazuh v3.6.0.

## Wazuh v3.5.0 - Kibana v6.4.0 - Revision 405

### Added

- Support for Elastic Stack v6.4.0 ([#813](https://github.com/wazuh/wazuh-kibana-app/pull/813)).

## Wazuh v3.5.0 - Kibana v6.3.2 - Revision 404

### Added

- Added new options to `config.yml` to change shards and replicas settings for `wazuh-monitoring` indices ([#809](https://github.com/wazuh/wazuh-kibana-app/pull/809)).
- Added more error messages for `wazuhapp.log` in case of failure when performing some crucial functions ([#812](https://github.com/wazuh/wazuh-kibana-app/pull/812)).
- Now it's possible to change replicas settings for existing `.wazuh`, `.wazuh-version` and `wazuh-monitoring` indices on the `config.yml` file ([#817](https://github.com/wazuh/wazuh-kibana-app/pull/817)).

### Changed

- App frontend code refactored and restructured ([#802](https://github.com/wazuh/wazuh-kibana-app/pull/802)).
- Now the _Overview > Security events_ tab won't show anything if the only visualization with data is _Agents status_ ([#811](https://github.com/wazuh/wazuh-kibana-app/pull/811)).

### Fixed

- Fixed a bug where the RAM status message appreared twice the first time you opened the app ([#807](https://github.com/wazuh/wazuh-kibana-app/pull/807)).
- Fixed the app UI to make the app usable on Internet Explorer 11 ([#808](https://github.com/wazuh/wazuh-kibana-app/pull/808)).

## Wazuh v3.5.0 - Kibana v6.3.2 - Revision 403

### Added

- The welcome tabs on _Overview_ and _Agents_ have been updated with a new name and description for the existing sections ([#788](https://github.com/wazuh/wazuh-kibana-app/pull/788)).
- Now the app tables will auto-resize depending on the screen height ([#792](https://github.com/wazuh/wazuh-kibana-app/pull/792)).

### Changed

- Now all the app filters on several tables will present the values in alphabetical order ([#787](https://github.com/wazuh/wazuh-kibana-app/pull/787)).

### Fixed

- Fixed a bug on _Decoders_ where clicking on the decoder wouldn't open the detail view if the `Parent decoders` filter was enabled ([#782](https://github.com/wazuh/wazuh-kibana-app/pull/782)).
- Fixed a bug on _Dev tools_ when the first line on the editor pane was empty or had a comment ([#790](https://github.com/wazuh/wazuh-kibana-app/pull/790)).
- Fixed a bug where the app was throwing multiple warning messages the first time you open it ([#791](https://github.com/wazuh/wazuh-kibana-app/pull/791)).
- Fixed a bug where clicking on a different tab from _Overview_ right after inserting the API credentials for the first time would always redirect to _Overview_ ([#791](https://github.com/wazuh/wazuh-kibana-app/pull/791)).
- Fixed a bug where the user could have a browser cookie with a reference to a non-existing API entry on Elasticsearch ([#794](https://github.com/wazuh/wazuh-kibana-app/pull/794) & [#795](https://github.com/wazuh/wazuh-kibana-app/pull/795)).

### Removed

- The cluster key has been removed from the API requests to `/manager/configuration` ([#796](https://github.com/wazuh/wazuh-kibana-app/pull/796)).

## Wazuh v3.5.0 - Kibana v6.3.1/v6.3.2 - Revision 402

### Added

- Support for Wazuh v3.5.0.
- Added new fields for _Vulnerability detector_ alerts ([#752](https://github.com/wazuh/wazuh-kibana-app/pull/752)).
- Added multi table search for `wz-table` directive. Added two new log levels for _Management > Logs_ section ([#753](https://github.com/wazuh/wazuh-kibana-app/pull/753)).

## Wazuh v3.4.0 - Kibana v6.3.1/v6.3.2 - Revision 401

### Added

- Added a few new fields for Kibana due to the new Wazuh _who-data_ feature ([#763](https://github.com/wazuh/wazuh-kibana-app/pull/763)).
- Added XML/JSON viewer for each card under _Management > Configuration_ ([#764](https://github.com/wazuh/wazuh-kibana-app/pull/764)).

### Changed

- Improved error handling for Dev tools. Also removed some unused dependencies from the _Dev tools_ tab ([#760](https://github.com/wazuh/wazuh-kibana-app/pull/760)).
- Unified origin for tab descriptions. Reviewed some grammar typos ([#765](https://github.com/wazuh/wazuh-kibana-app/pull/765)).
- Refactored agents autocomplete component. Removed unused/deprecated modules ([#766](https://github.com/wazuh/wazuh-kibana-app/pull/766)).
- Simplified route resolves section ([#768](https://github.com/wazuh/wazuh-kibana-app/pull/768)).

### Fixed

- Fixed missing cluster node filter for the visualization shown when looking for specific node under _Management > Monitoring_ section ([#758](https://github.com/wazuh/wazuh-kibana-app/pull/758)).
- Fixed missing dependency injection for `wzMisc` factory ([#768](https://github.com/wazuh/wazuh-kibana-app/pull/768)).

### Removed

- Removed `angular-aria`, `angular-md5`, `ansicolors`, `js-yaml`, `querystring` and `lodash` dependencies since Kibana includes all of them. Removed some unused images ([#768](https://github.com/wazuh/wazuh-kibana-app/pull/768)).

## Wazuh v3.4.0 - Kibana v6.3.1/v6.3.2 - Revision 400

### Added

- Support for Wazuh v3.4.0.
- Support for Elastic Stack v6.3.2.
- Support for Kuery as accepted query language ([#742](https://github.com/wazuh/wazuh-kibana-app/pull/742)).
  - This feature is experimental.
- Added new _Who data_ fields from file integrity monitoring features ([#746](https://github.com/wazuh/wazuh-kibana-app/pull/746)).
- Added tab in _Settings_ section where you can see the last logs from the Wazuh app server ([#723](https://github.com/wazuh/wazuh-kibana-app/pull/723)).

### Changed

- Fully redesigned of the welcome screen along the different app sections ([#751](https://github.com/wazuh/wazuh-kibana-app/pull/751)).
- Now any agent can go to the _Inventory_ tab regardless if it's enabled or not. The content will change properly according to the agent configuration ([#744](https://github.com/wazuh/wazuh-kibana-app/pull/744)).
- Updated the `angular-material` dependency to `1.1.10` ([#743](https://github.com/wazuh/wazuh-kibana-app/pull/743)).
- Any API entry is now removable regardless if it's the only one API entry ([#740](https://github.com/wazuh/wazuh-kibana-app/pull/740)).
- Performance has been improved regarding to agents status, they are now being fetched using _distinct_ routes from the Wazuh API ([#738](https://github.com/wazuh/wazuh-kibana-app/pull/738)).
- Improved the way we are parsing some Wazuh API errors regarding to version mismatching ([#735](https://github.com/wazuh/wazuh-kibana-app/pull/735)).

### Fixed

- Fixed wrong filters being applied in _Ruleset > Rules_ and _Ruleset > Decoders_ sections when using Lucene like filters plus path filters ([#736](https://github.com/wazuh/wazuh-kibana-app/pull/736)).
- Fixed the template checking from the healthcheck, now it allows to use custom index patterns ([#739](https://github.com/wazuh/wazuh-kibana-app/pull/739)).
- Fixed infinite white screen from _Management > Monitoring_ when the Wazuh cluster is enabled but not running ([#741](https://github.com/wazuh/wazuh-kibana-app/pull/741)).

## Wazuh v3.3.0/v3.3.1 - Kibana v6.3.1 - Revision 399

### Added

- Added a new Angular.js factory to store the Wazuh app configuration values. Also, this factory is being used by the pre-routes functions (resolves); this way we are sure about having the real configuration at any time. These pre-routes functions have been improved too ([#670](https://github.com/wazuh/wazuh-kibana-app/pull/670)).
- Added extended information for reports from _Reporting_ feature ([#701](https://github.com/wazuh/wazuh-kibana-app/pull/701)).

### Changed

- Tables have been improved. Now they are truncating long fields and adding a tooltip if needed ([#671](https://github.com/wazuh/wazuh-kibana-app/pull/671)).
- Services have been improved ([#715](https://github.com/wazuh/wazuh-kibana-app/pull/715)).
- CSV formatted files have been improved. Now they are showing a more human readable column names ([#717](https://github.com/wazuh/wazuh-kibana-app/pull/717), [#726](https://github.com/wazuh/wazuh-kibana-app/pull/726)).
- Added/Modified some visualization titles ([#728](https://github.com/wazuh/wazuh-kibana-app/pull/728)).
- Improved Discover perfomance when in background mode ([#719](https://github.com/wazuh/wazuh-kibana-app/pull/719)).
- Reports from the _Reporting_ feature have been fulyl redesigned ([#701](https://github.com/wazuh/wazuh-kibana-app/pull/701)).

### Fixed

- Fixed the top menu API indicator when checking the API connection and the manager/cluster information had been changed ([#668](https://github.com/wazuh/wazuh-kibana-app/pull/668)).
- Fixed our logger module which was not writting logs the very first time Kibana is started neither after a log rotation ([#667](https://github.com/wazuh/wazuh-kibana-app/pull/667)).
- Fixed a regular expression in the server side when parsing URLs before registering a new Wazuh API ([#690](https://github.com/wazuh/wazuh-kibana-app/pull/690)).
- Fixed filters from specific visualization regarding to _File integrity_ section ([#694](https://github.com/wazuh/wazuh-kibana-app/pull/694)).
- Fixed filters parsing when generating a report because it was not parsing negated filters as expected ([#696](https://github.com/wazuh/wazuh-kibana-app/pull/696)).
- Fixed visualization counter from _OSCAP_ tab ([#722](https://github.com/wazuh/wazuh-kibana-app/pull/722)).

### Removed

- Temporary removed CSV download from agent inventory section due to Wazuh API bug ([#727](https://github.com/wazuh/wazuh-kibana-app/pull/727)).

## Wazuh v3.3.0/v3.3.1 - Kibana v6.3.0 - Revision 398

### Added

- Improvements for latest app redesign ([#652](https://github.com/wazuh/wazuh-kibana-app/pull/652)):
  - The _Welcome_ tabs have been simplified, following a more Elastic design.
  - Added again the `md-nav-bar` component with refined styles and limited to specific sections.
  - The _Settings > Welcome_ tab has been removed. You can use the nav bar to switch tabs.
  - Minor CSS adjustments and reordering.
- Small app UI improvements ([#634](https://github.com/wazuh/wazuh-kibana-app/pull/634)):
  - Added link to _Agents Preview_ on the _Agents_ tab breadcrumbs.
  - Replaced the _Generate report_ button with a smaller one.
  - Redesigned _Management > Ruleset_ `md-chips` to look similar to Kibana filter pills.
  - Added agent information bar from _Agents > General_ to _Agents > Welcome_ too.
  - Refactored flex layout on _Welcome_ tabs to fix a height visual bug.
  - Removed duplicated loading rings on the _Agents_ tab.
- Improvements for app tables ([#627](https://github.com/wazuh/wazuh-kibana-app/pull/627)):
  - Now the current page will be highlighted.
  - The gap has been fixed to the items per page value.
  - If there are no more pages for _Next_ or _Prev_ buttons, they will be hidden.
- Improvements for app health check ([#637](https://github.com/wazuh/wazuh-kibana-app/pull/637)):
  - Improved design for the view.
  - The checks have been placed on a table, showing the current status of each one.
- Changes to our reporting feature ([#639](https://github.com/wazuh/wazuh-kibana-app/pull/639)):
  - Now the generated reports will include tables for each section.
  - Added a parser for getting Elasticsearch data table responses.
  - The reporting feature is now a separated module, and the code has been refactored.
- Improvements for app tables pagination ([#646](https://github.com/wazuh/wazuh-kibana-app/pull/646)).

### Changed

- Now the `pretty` parameter on the _Dev tools_ tab will be ignored to avoid `Unexpected error` messages ([#624](https://github.com/wazuh/wazuh-kibana-app/pull/624)).
- The `pdfkit` dependency has been replaced by `pdfmake` ([#639](https://github.com/wazuh/wazuh-kibana-app/pull/639)).
- Changed some Kibana tables for performance improvements on the reporting feature ([#644](https://github.com/wazuh/wazuh-kibana-app/pull/644)).
- Changed the method to refresh the list of known fields on the index pattern ([#650](https://github.com/wazuh/wazuh-kibana-app/pull/650)):
  - Now when restarting Kibana, the app will update the fieldset preserving the custom user fields.

### Fixed

- Fixed bug on _Agents CIS-CAT_ tab who wasn't loading the appropriate visualizations ([#626](https://github.com/wazuh/wazuh-kibana-app/pull/626)).
- Fixed a bug where sometimes the index pattern could be `undefined` during the health check process, leading into a false error message when loading the app ([#640](https://github.com/wazuh/wazuh-kibana-app/pull/640)).
- Fixed several bugs on the _Settings > API_ tab when removing, adding or editing new entries.

### Removed

- Removed the app login system ([#636](https://github.com/wazuh/wazuh-kibana-app/pull/636)):
  - This feature was unstable, experimental and untested for a long time. We'll provide much better RBAC capabilities in the future.
- Removed the new Kuery language option on Discover app search bars.
  - This feature will be restored in the future, after more Elastic v6.3.0 adaptations.

## Wazuh v3.3.0/v3.3.1 - Kibana v6.3.0 - Revision 397

### Added

- Support for Elastic Stack v6.3.0 ([#579](https://github.com/wazuh/wazuh-kibana-app/pull/579) & [#612](https://github.com/wazuh/wazuh-kibana-app/pull/612) & [#615](https://github.com/wazuh/wazuh-kibana-app/pull/615)).
- Brand-new Wazuh app redesign for the _Monitoring_ tab ([#581](https://github.com/wazuh/wazuh-kibana-app/pull/581)):
  - Refactored and optimized UI for these tabs, using a breadcrumbs-based navigability.
  - Used the same guidelines from the previous redesign for _Overview_ and _Agents_ tabs.
- New tab for _Agents_ - _Inventory_ ([#582](https://github.com/wazuh/wazuh-kibana-app/pull/582)):
  - Get information about the agent host, such as installed packages, motherboard, operating system, etc.
  - This tab will appear if the agent has the [`syscollector`](https://documentation.wazuh.com/current/user-manual/reference/ossec-conf/wodle-syscollector.html) wodle enabled.
- Brand-new extension - _CIS-CAT Alerts_ ([#601](https://github.com/wazuh/wazuh-kibana-app/pull/601)):
  - A new extension, disabled by default.
  - Visualize alerts related to the CIS-CAT benchmarks on the _Overview_ and _Agents_ tabs.
  - Get information about the last performed scan and its score.
- Several improvements for the _Dev tools_ tab ([#583](https://github.com/wazuh/wazuh-kibana-app/pull/583) & [#597](https://github.com/wazuh/wazuh-kibana-app/pull/597)):
  - Now you can insert queries using inline parameters, just like in a web browser.
  - You can combine inline parameters with JSON-like parameters.
  - If you use the same parameter on both methods with different values, the inline parameter has precedence over the other one.
  - The tab icon has been changed for a more appropriate one.
  - The `Execute query` button is now always placed on the first line of the query block.
- Refactoring for all app tables ([#582](https://github.com/wazuh/wazuh-kibana-app/pull/582)):
  - Replaced the old `wz-table` directive with a new one, along with a new data factory.
  - Now the tables are built with a pagination system.
  - Much easier method for building tables for the app.
  - Performance and stability improvements when fetching API data.
  - Now you can see the total amount of items and the elapsed time.

### Changed

- Moved some logic from the _Agents preview_ tab to the server, to avoid excessive client-side workload ([#586](https://github.com/wazuh/wazuh-kibana-app/pull/586)).
- Changed the UI to use the same loading ring across all the app tabs ([#593](https://github.com/wazuh/wazuh-kibana-app/pull/593) & [#599](https://github.com/wazuh/wazuh-kibana-app/pull/599)).
- Changed the _No results_ message across all the tabs with visualizations ([#599](https://github.com/wazuh/wazuh-kibana-app/pull/599)).

### Fixed

- Fixed a bug on the _Settings/Extensions_ tab where enabling/disabling some extensions could make other ones to be disabled ([#591](https://github.com/wazuh/wazuh-kibana-app/pull/591)).

## Wazuh v3.3.0/v3.3.1 - Kibana v6.2.4 - Revision 396

### Added

- Support for Wazuh v3.3.1.
- Brand-new Wazuh app redesign for the _Settings_ tab ([#570](https://github.com/wazuh/wazuh-kibana-app/pull/570)):
  - Refactored and optimized UI for these tabs, using a breadcrumbs-based navigability.
  - Used the same guidelines from the previous redesign for _Overview_ and _Agents_ tabs.
- Refactoring for _Overview_ and _Agents_ controllers ([#564](https://github.com/wazuh/wazuh-kibana-app/pull/564)):
  - Reduced duplicated code by splitting it into separate files.
  - Code optimization for a better performance and maintainability.
  - Added new services to provide similar functionality between different app tabs.
- Added `data.vulnerability.package.condition` to the list of known fields ([#566](https://github.com/wazuh/wazuh-kibana-app/pull/566)).

### Changed

- The `wazuh-logs` and `wazuh-monitoring` folders have been moved to the Kibana's `optimize` directory in order to avoid some error messages when using the `kibana-plugin list` command ([#563](https://github.com/wazuh/wazuh-kibana-app/pull/563)).

### Fixed

- Fixed a bug on the _Settings_ tab where updating an API entry with wrong credentials would corrupt the existing one ([#558](https://github.com/wazuh/wazuh-kibana-app/pull/558)).
- Fixed a bug on the _Settings_ tab where removing an API entry while its edit form is opened would hide the `Add API` button unless the user reloads the tab ([#558](https://github.com/wazuh/wazuh-kibana-app/pull/558)).
- Fixed some Audit visualizations on the _Overview_ and _Agents_ tabs that weren't using the same search query to show the results ([#572](https://github.com/wazuh/wazuh-kibana-app/pull/572)).
- Fixed undefined variable error on the `wz-menu` directive ([#575](https://github.com/wazuh/wazuh-kibana-app/pull/575)).

## Wazuh v3.3.0 - Kibana v6.2.4 - Revision 395

### Fixed

- Fixed a bug on the _Agent Configuration_ tab where the sync status was always `NOT SYNCHRONIZED` ([#569](https://github.com/wazuh/wazuh-kibana-app/pull/569)).

## Wazuh v3.3.0 - Kibana v6.2.4 - Revision 394

### Added

- Support for Wazuh v3.3.0.
- Updated some backend API calls to include the app version in the request header ([#560](https://github.com/wazuh/wazuh-kibana-app/pull/560)).

## Wazuh v3.2.4 - Kibana v6.2.4 - Revision 393

### Added

- Brand-new Wazuh app redesign for _Overview_ and _Agents_ tabs ([#543](https://github.com/wazuh/wazuh-kibana-app/pull/543)):
  - Updated UI for these tabs using breadcrumbs.
  - New _Welcome_ screen, presenting all the tabs to the user, with useful links to our documentation.
  - Overall design improved, adjusted font sizes and reduced HTML code.
  - This base will allow the app to increase its functionality in the future.
  - Removed the `md-nav-bar` component for a better user experience on small screens.
  - Improved app performance removing some CSS effects from some components, such as buttons.
- New filter for agent version on the _Agents Preview_ tab ([#537](https://github.com/wazuh/wazuh-kibana-app/pull/537)).
- New filter for cluster node on the _Agents Preview_ tab ([#538](https://github.com/wazuh/wazuh-kibana-app/pull/538)).

### Changed

- Now the report generation process will run in a parallel mode in the foreground ([#523](https://github.com/wazuh/wazuh-kibana-app/pull/523)).
- Replaced the usage of `$rootScope` with two new factories, along with more controller improvements ([#525](https://github.com/wazuh/wazuh-kibana-app/pull/525)).
- Now the _Extensions_ tab on _Settings_ won't edit the `.wazuh` index to modify the extensions configuration for all users ([#545](https://github.com/wazuh/wazuh-kibana-app/pull/545)).
  - This allows each new user to always start with the base extensions configuration, and modify it to its needs storing the settings on a browser cookie.
- Now the GDPR requirements description on its tab won't be loaded if the Wazuh API version is not v3.2.3 or higher ([#546](https://github.com/wazuh/wazuh-kibana-app/pull/546)).

### Fixed

- Fixed a bug where the app crashes when attempting to download huge amounts of data as CSV format ([#521](https://github.com/wazuh/wazuh-kibana-app/pull/521)).
- Fixed a bug on the Timelion visualizations from _Management/Monitoring_ which were not properly filtering and showing the cluster nodes information ([#530](https://github.com/wazuh/wazuh-kibana-app/pull/530)).
- Fixed several bugs on the loading process when switching between tabs with or without visualizations in the _Overview_ and _Agents_ tab ([#531](https://github.com/wazuh/wazuh-kibana-app/pull/531) & [#533](https://github.com/wazuh/wazuh-kibana-app/pull/533)).
- Fixed a bug on the `wazuh-monitoring` index feature when using multiple inserted APIs, along with several performance improvements ([#539](https://github.com/wazuh/wazuh-kibana-app/pull/539)).
- Fixed a bug where the OS filter on the _Agents Preview_ tab would exclude the rest of filters instead of combining them ([#552](https://github.com/wazuh/wazuh-kibana-app/pull/552)).
- Fixed a bug where the Extensions settings were restored every time the user opened the _Settings_ tab or pressed the _Set default manager_ button ([#555](https://github.com/wazuh/wazuh-kibana-app/pull/555) & [#556](https://github.com/wazuh/wazuh-kibana-app/pull/556)).

## Wazuh v3.2.3/v3.2.4 - Kibana v6.2.4 - Revision 392

### Added

- Support for Wazuh v3.2.4.
- New functionality - _Reporting_ ([#510](https://github.com/wazuh/wazuh-kibana-app/pull/510)):
  - Generate PDF logs on the _Overview_ and _Agents_ tabs, with the new button next to _Panels_ and _Discover_.
  - The report will contain the current visualizations from the tab where you generated it.
  - List all your generated reports, download or deleted them at the new _Management/Reporting_ tab.
  - **Warning:** If you leave the tab while generating a report, the process will be aborted.
- Added warning/error messages about the total RAM on the server side ([#502](https://github.com/wazuh/wazuh-kibana-app/pull/502)):
  - None of this messages will prevent the user from accessing the app, it's just a recommendation.
  - If your server has less than 2GB of RAM, you'll get an error message when opening the app.
  - If your server has between 2GB and 3GB of RAM, you'll get a warning message.
  - If your server has more than 3GB of RAM, you won't get any kind of message.
- Refactoring and added loading bar to _Manager Logs_ and _Groups_ tabs ([#505](https://github.com/wazuh/wazuh-kibana-app/pull/505)).
- Added more Syscheck options to _Management/Agents_ configuration tabs ([#509](https://github.com/wazuh/wazuh-kibana-app/pull/509)).

### Fixed

- Added more fields to the `known-fields.js` file to avoid warning messages on _Discover_ when using Filebeat for alerts forwarding ([#497](https://github.com/wazuh/wazuh-kibana-app/pull/497)).
- Fixed a bug where clicking on the _Check connection_ button on the _Settings_ tab threw an error message although the API connected successfully ([#504](https://github.com/wazuh/wazuh-kibana-app/pull/504)).
- Fixed a bug where the _Agents_ tab was not properly showing the total of agents due to the new Wazuh cluster implementation ([#517](https://github.com/wazuh/wazuh-kibana-app/pull/517)).

## Wazuh v3.2.3 - Kibana v6.2.4 - Revision 391

### Added

- Support for Wazuh v3.2.3.
- Brand-new extension - _GDPR Alerts_ ([#453](https://github.com/wazuh/wazuh-kibana-app/pull/453)):
  - A new extension, enabled by default.
  - Visualize alerts related to the GDPR compliance on the _Overview_ and _Agents_ tabs.
  - The _Ruleset_ tab has been updated to include GDPR filters on the _Rules_ subtab.
- Brand-new Management tab - _Monitoring_ ([#490](https://github.com/wazuh/wazuh-kibana-app/pull/490)):
  - Visualize your Wazuh cluster, both master and clients.
    - Get the current cluster configuration.
    - Nodes listing, sorting, searching, etc.
  - Get a more in-depth cluster status thanks to the newly added [_Timelion_](https://www.elastic.co/guide/en/kibana/current/timelion.html) visualizations.
  - The Detail view gives you a summary of the node's healthcheck.
- Brand-new tab - _Dev tools_ ([#449](https://github.com/wazuh/wazuh-kibana-app/pull/449)):
  - Find it on the top navbar, next to _Discover_.
  - Execute Wazuh API requests directly from the app.
  - This tab uses your currently selected API from _Settings_.
  - You can type different API requests on the input window, select one with the cursor, and click on the Play button to execute it.
  - You can also type comments on the input window.
- More improvements for the _Manager/Ruleset_ tab ([#446](https://github.com/wazuh/wazuh-kibana-app/pull/446)):
  - A new colour palette for regex, order and rule description arguments.
  - Added return to List view on Ruleset button while on Detail view.
  - Fixed line height on all table headers.
  - Removed unused, old code from Ruleset controllers.
- Added option on `config.yml` to enable/disable the `wazuh-monitoring` index ([#441](https://github.com/wazuh/wazuh-kibana-app/pull/441)):
  - Configure the frequency time to generate new indices.
  - The default frequency time has been increased to 1 hour.
  - When disabled, useful metrics will appear on _Overview/General_ replacing the _Agent status_ visualization.
- Added CSV exporting button to the app ([#431](https://github.com/wazuh/wazuh-kibana-app/pull/431)):
  - Implemented new logic to fetch data from the Wazuh API and download it in CSV format.
  - Currently available for the _Ruleset_, _Logs_ and _Groups_ sections on the _Manager_ tab and also the _Agents_ tab.
- More refactoring to the app backend ([#439](https://github.com/wazuh/wazuh-kibana-app/pull/439)):
  - Standardized error output from the server side.
  - Drastically reduced the error management logic on the client side.
  - Applied the _Facade_ pattern when importing/exporting modules.
  - Deleted unused/deprecated/useless methods both from server and client side.
  - Some optimizations to variable type usages.
- Refactoring to Kibana filters management ([#452](https://github.com/wazuh/wazuh-kibana-app/pull/452) & [#459](https://github.com/wazuh/wazuh-kibana-app/pull/459)):
  - Added new class to build queries from the base query.
  - The filter management is being done on controllers instead of the `discover` directive.
  - Now we are emitting specific events whenever we are fetching data or communicating to the `discover` directive.
  - The number of useless requests to fetch data has been reduced.
  - The synchronization actions are working as expected regardless the amount of data and/or the number of machine resources.
  - Fixed several bugs about filter usage and transition to different app tabs.
- Added confirmation message when the user deletes an API entry on _Settings/API_ ([#428](https://github.com/wazuh/wazuh-kibana-app/pull/428)).
- Added support for filters on the _Manager/Logs_ tab when realtime is enabled ([#433](https://github.com/wazuh/wazuh-kibana-app/pull/433)).
- Added more filter options to the Detail view on _Manager/Ruleset_ ([#434](https://github.com/wazuh/wazuh-kibana-app/pull/434)).

### Changed

- Changed OSCAP visualization to avoid clipping issues with large agent names ([#429](https://github.com/wazuh/wazuh-kibana-app/pull/429)).
- Now the related Rules or Decoders sections on _Manager/Ruleset_ will remain hidden if there isn't any data to show or while it's loading ([#434](https://github.com/wazuh/wazuh-kibana-app/pull/434)).
- Added a 200ms delay when fetching iterable data from the Wazuh API ([#445](https://github.com/wazuh/wazuh-kibana-app/pull/445) & [#450](https://github.com/wazuh/wazuh-kibana-app/pull/450)).
- Fixed several bugs related to Wazuh API timeout/cancelled requests ([#445](https://github.com/wazuh/wazuh-kibana-app/pull/445)).
- Added `ENOTFOUND`, `EHOSTUNREACH`, `EINVAL`, `EAI_AGAIN` options for API URL parameter checking ([#463](https://github.com/wazuh/wazuh-kibana-app/pull/463)).
- Now the _Settings/Extensions_ subtab won't appear unless there's at least one API inserted ([#465](https://github.com/wazuh/wazuh-kibana-app/pull/465)).
- Now the index pattern selector on _Settings/Pattern_ will also refresh the known fields when changing it ([#477](https://github.com/wazuh/wazuh-kibana-app/pull/477)).
- Changed the _Manager_ tab into _Management_ ([#490](https://github.com/wazuh/wazuh-kibana-app/pull/490)).

### Fixed

- Fixed a bug where toggling extensions after deleting an API entry could lead into an error message ([#465](https://github.com/wazuh/wazuh-kibana-app/pull/465)).
- Fixed some performance bugs on the `dataHandler` service ([#442](https://github.com/wazuh/wazuh-kibana-app/pull/442) & [#486](https://github.com/wazuh/wazuh-kibana-app/pull/442)).
- Fixed a bug when loading the _Agents preview_ tab on Safari web browser ([#447](https://github.com/wazuh/wazuh-kibana-app/pull/447)).
- Fixed a bug where a new extension (enabled by default) appears disabled when updating the app ([#456](https://github.com/wazuh/wazuh-kibana-app/pull/456)).
- Fixed a bug where pressing the Enter key on the _Discover's_ tab search bar wasn't working properly ([#488](https://github.com/wazuh/wazuh-kibana-app/pull/488)).

### Removed

- Removed the `rison` dependency from the `package.json` file ([#452](https://github.com/wazuh/wazuh-kibana-app/pull/452)).
- Removed unused Elasticsearch request to avoid problems when there's no API inserted ([#460](https://github.com/wazuh/wazuh-kibana-app/pull/460)).

## Wazuh v3.2.1/v3.2.2 - Kibana v6.2.4 - Revision 390

### Added

- Support for Wazuh v3.2.2.
- Refactoring on visualizations use and management ([#397](https://github.com/wazuh/wazuh-kibana-app/pull/397)):
  - Visualizations are no longer stored on an index, they're built and loaded on demand when needed to render the interface.
  - Refactoring on the whole app source code to use the _import/export_ paradigm.
  - Removed old functions and variables from the old visualization management logic.
  - Removed cron task to clean remaining visualizations since it's no longer needed.
  - Some Kibana functions and modules have been overridden in order to make this refactoring work.
    - This change is not intrusive in any case.
- New redesign for the _Manager/Ruleset_ tab ([#420](https://github.com/wazuh/wazuh-kibana-app/pull/420)):
  - Rules and decoders list now divided into two different sections: _List view_ and _Detail view_.
  - Removed old expandable tables to move the rule/decoder information into a new space.
  - Enable different filters on the detail view for a better search on the list view.
  - New table for related rules or decoders.
  - And finally, a bunch of minor design enhancements to the whole app.
- Added a copyright notice to the whole app source code ([#395](https://github.com/wazuh/wazuh-kibana-app/pull/395)).
- Updated `.gitignore` with the _Node_ template ([#395](https://github.com/wazuh/wazuh-kibana-app/pull/395)).
- Added new module to the `package.json` file, [`rison`](https://www.npmjs.com/package/rison) ([#404](https://github.com/wazuh/wazuh-kibana-app/pull/404)).
- Added the `errorHandler` service to the blank screen scenario ([#413](https://github.com/wazuh/wazuh-kibana-app/pull/413)):
  - Now the exact error message will be shown to the user, instead of raw JSON content.
- Added new option on the `config.yml` file to disable the new X-Pack RBAC capabilities to filter index-patterns ([#417](https://github.com/wazuh/wazuh-kibana-app/pull/417)).

### Changed

- Small minor enhancements to the user interface ([#396](https://github.com/wazuh/wazuh-kibana-app/pull/396)):
  - Reduced Wazuh app logo size.
  - Changed buttons text to not use all-capitalized letters.
  - Minor typos found in the HTML/CSS code have been fixed.
- Now the app log stores the package revision ([#417](https://github.com/wazuh/wazuh-kibana-app/pull/417)).

### Fixed

- Fixed bug where the _Agents_ tab didn't preserve the filters after reloading the page ([#404](https://github.com/wazuh/wazuh-kibana-app/pull/404)).
- Fixed a bug when using X-Pack that sometimes threw an error of false _"Not enough privileges"_ scenario ([#415](https://github.com/wazuh/wazuh-kibana-app/pull/415)).
- Fixed a bug where the Kibana Discover auto-refresh functionality was still working when viewing the _Agent configuration_ tab ([#419](https://github.com/wazuh/wazuh-kibana-app/pull/419)).

## Wazuh v3.2.1 - Kibana v6.2.4 - Revision 389

### Changed

- Changed severity and verbosity to some log messages ([#412](https://github.com/wazuh/wazuh-kibana-app/pull/412)).

### Fixed

- Fixed a bug when using the X-Pack plugin without security capabilities enabled ([#403](https://github.com/wazuh/wazuh-kibana-app/pull/403)).
- Fixed a bug when the app was trying to create `wazuh-monitoring` indices without checking the existence of the proper template ([#412](https://github.com/wazuh/wazuh-kibana-app/pull/412)).

## Wazuh v3.2.1 - Kibana v6.2.4 - Revision 388

### Added

- Support for Elastic Stack v6.2.4.
- App server fully refactored ([#360](https://github.com/wazuh/wazuh-kibana-app/pull/360)):
  - Added new classes, reduced the amount of code, removed unused functions, and several optimizations.
  - Now the app follows a more ES6 code style on multiple modules.
  - _Overview/Agents_ visualizations have been ordered into separated files and folders.
  - Now the app can use the default index defined on the `/ect/kibana/kibana.yml` file.
  - Better error handling for the visualizations directive.
  - Added a cron job to delete remaining visualizations on the `.kibana` index if so.
  - Also, we've added some changes when using the X-Pack plugin:
    - Better management of users and roles in order to use the app capabilities.
    - Prevents app loading if the currently logged user has no access to any index pattern.
- Added the `errorHandler` service to the `dataHandler` factory ([#340](https://github.com/wazuh/wazuh-kibana-app/pull/340)).
- Added Syscollector section to _Manager/Agents Configuration_ tabs ([#359](https://github.com/wazuh/wazuh-kibana-app/pull/359)).
- Added `cluster.name` field to the `wazuh-monitoring` index ([#377](https://github.com/wazuh/wazuh-kibana-app/pull/377)).

### Changed

- Increased the query size when fetching the index pattern list ([#339](https://github.com/wazuh/wazuh-kibana-app/pull/339)).
- Changed active colour for all app tables ([#347](https://github.com/wazuh/wazuh-kibana-app/pull/347)).
- Changed validation regex to accept URLs with non-numeric format ([#353](https://github.com/wazuh/wazuh-kibana-app/pull/353)).
- Changed visualization removal cron task to avoid excessive log messages when there weren't removed visualizations ([#361](https://github.com/wazuh/wazuh-kibana-app/pull/361)).
- Changed filters comparison for a safer access ([#383](https://github.com/wazuh/wazuh-kibana-app/pull/383)).
- Removed some `server.log` messages to avoid performance errors ([#384](https://github.com/wazuh/wazuh-kibana-app/pull/384)).
- Changed the way of handling the index patterns list ([#360](https://github.com/wazuh/wazuh-kibana-app/pull/360)).
- Rewritten some false error-level logs to just information-level ones ([#360](https://github.com/wazuh/wazuh-kibana-app/pull/360)).
- Changed some files from JSON to CommonJS for performance improvements ([#360](https://github.com/wazuh/wazuh-kibana-app/pull/360)).
- Replaced some code on the `kibana-discover` directive with a much cleaner statement to avoid issues on the _Agents_ tab ([#394](https://github.com/wazuh/wazuh-kibana-app/pull/394)).

### Fixed

- Fixed a bug where several `agent.id` filters were created at the same time when navigating between _Agents_ and _Groups_ with different selected agents ([#342](https://github.com/wazuh/wazuh-kibana-app/pull/342)).
- Fixed logic on the index-pattern selector which wasn't showing the currently selected pattern the very first time a user opened the app ([#345](https://github.com/wazuh/wazuh-kibana-app/pull/345)).
- Fixed a bug on the `errorHandler` service who was preventing a proper output of some Elastic-related backend error messages ([#346](https://github.com/wazuh/wazuh-kibana-app/pull/346)).
- Fixed panels flickering in the _Settings_ tab ([#348](https://github.com/wazuh/wazuh-kibana-app/pull/348)).
- Fixed a bug in the shards and replicas settings when the user sets the value to zero (0) ([#358](https://github.com/wazuh/wazuh-kibana-app/pull/358)).
- Fixed several bugs related to the upgrade process from Wazuh 2.x to the new refactored server ([#363](https://github.com/wazuh/wazuh-kibana-app/pull/363)).
- Fixed a bug in _Discover/Agents VirusTotal_ tabs to avoid conflicts with the `agent.name` field ([#379](https://github.com/wazuh/wazuh-kibana-app/pull/379)).
- Fixed a bug on the implicit filter in _Discover/Agents PCI_ tabs ([#393](https://github.com/wazuh/wazuh-kibana-app/pull/393)).

### Removed

- Removed clear API password on `checkPattern` response ([#339](https://github.com/wazuh/wazuh-kibana-app/pull/339)).
- Removed old dashboard visualizations to reduce loading times ([#360](https://github.com/wazuh/wazuh-kibana-app/pull/360)).
- Removed some unused dependencies due to the server refactoring ([#360](https://github.com/wazuh/wazuh-kibana-app/pull/360)).
- Removed completely `metricService` from the app ([#389](https://github.com/wazuh/wazuh-kibana-app/pull/389)).

## Wazuh v3.2.1 - Kibana v6.2.2/v6.2.3 - Revision 387

### Added

- New logging system ([#307](https://github.com/wazuh/wazuh-kibana-app/pull/307)):
  - New module implemented to write app logs.
  - Now a trace is stored every time the app is re/started.
  - Currently, the `initialize.js` and `monitoring.js` files work with this system.
  - Note: the logs will live under `/var/log/wazuh/wazuhapp.log` on Linux systems, on Windows systems they will live under `kibana/plugins/`. It rotates the log whenever it reaches 100MB.
- Better cookies handling ([#308](https://github.com/wazuh/wazuh-kibana-app/pull/308)):
  - New field on the `.wazuh-version` index to store the last time the Kibana server was restarted.
  - This is used to check if the cookies have consistency with the current server status.
  - Now the app is clever and takes decisions depending on new consistency checks.
- New design for the _Agents/Configuration_ tab ([#310](https://github.com/wazuh/wazuh-kibana-app/pull/310)):
  - The style is the same as the _Manager/Configuration_ tab.
  - Added two more sections: CIS-CAT and Commands ([#315](https://github.com/wazuh/wazuh-kibana-app/pull/315)).
  - Added a new card that will appear when there's no group configuration at all ([#323](https://github.com/wazuh/wazuh-kibana-app/pull/323)).
- Added _"group"_ column on the agents list in _Agents_ ([#312](https://github.com/wazuh/wazuh-kibana-app/pull/312)):
  - If you click on the group, it will redirect the user to the specified group in _Manager/Groups_.
- New option for the `config.yml` file, `ip.selector` ([#313](https://github.com/wazuh/wazuh-kibana-app/pull/313)):
  - Define if the app will show or not the index pattern selector on the top navbar.
  - This setting is set to `true` by default.
- More CSS cleanup and reordering ([#315](https://github.com/wazuh/wazuh-kibana-app/pull/315)):
  - New `typography.less` file.
  - New `layout.less` file.
  - Removed `cleaned.less` file.
  - Reordering and cleaning of existing CSS files, including removal of unused classes, renaming, and more.
  - The _Settings_ tab has been refactored to correct some visual errors with some card components.
  - Small refactoring to some components from _Manager/Ruleset_ ([#323](https://github.com/wazuh/wazuh-kibana-app/pull/323)).
- New design for the top navbar ([#326](https://github.com/wazuh/wazuh-kibana-app/pull/326)):
  - Cleaned and refactored code
  - Revamped design, smaller and with minor details to follow the rest of Wazuh app guidelines.
- New design for the wz-chip component to follow the new Wazuh app guidelines ([#323](https://github.com/wazuh/wazuh-kibana-app/pull/323)).
- Added more descriptive error messages when the user inserts bad credentials on the _Add new API_ form in the _Settings_ tab ([#331](https://github.com/wazuh/wazuh-kibana-app/pull/331)).
- Added a new CSS class to truncate overflowing text on tables and metric ribbons ([#332](https://github.com/wazuh/wazuh-kibana-app/pull/332)).
- Support for Elastic Stack v6.2.2/v6.2.3.

### Changed

- Improved the initialization system ([#317](https://github.com/wazuh/wazuh-kibana-app/pull/317)):
  - Now the app will re-create the index-pattern if the user deletes the currently used by the Wazuh app.
  - The fieldset is now automatically refreshed if the app detects mismatches.
  - Now every index-pattern is dynamically formatted (for example, to enable the URLs in the _Vulnerabilities_ tab).
  - Some code refactoring for a better handling of possible use cases.
  - And the best thing, it's no longer needed to insert the sample alert!
- Improvements and changes to index-patterns ([#320](https://github.com/wazuh/wazuh-kibana-app/pull/320) & [#333](https://github.com/wazuh/wazuh-kibana-app/pull/333)):
  - Added a new route, `/get-list`, to fetch the index pattern list.
  - Removed and changed several functions for a proper management of index-patterns.
  - Improved the compatibility with user-created index-patterns, known to have unpredictable IDs.
  - Now the app properly redirects to `/blank-screen` if the length of the index patterns list is 0.
  - Ignored custom index patterns with auto-generated ID on the initialization process.
    - Now it uses the value set on the `config.yml` file.
  - If the index pattern is no longer available, the cookie will be overwritten.
- Improvements to the monitoring module ([#322](https://github.com/wazuh/wazuh-kibana-app/pull/322)):
  - Minor refactoring to the whole module.
  - Now the `wazuh-monitoring` index pattern is regenerated if it's missing.
  - And the best thing, it's no longer needed to insert the monitoring template!
- Now the app health check system only checks if the API and app have the same `major.minor` version ([#311](https://github.com/wazuh/wazuh-kibana-app/pull/311)):
  - Previously, the API and app had to be on the same `major.minor.patch` version.
- Adjusted space between title and value in some cards showing Manager or Agent configurations ([#315](https://github.com/wazuh/wazuh-kibana-app/pull/315)).
- Changed red and green colours to more saturated ones, following Kibana style ([#315](https://github.com/wazuh/wazuh-kibana-app/pull/315)).

### Fixed

- Fixed bug in Firefox browser who was not properly showing the tables with the scroll pagination functionality ([#314](https://github.com/wazuh/wazuh-kibana-app/pull/314)).
- Fixed bug where visualizations weren't being destroyed due to ongoing renderization processes ([#316](https://github.com/wazuh/wazuh-kibana-app/pull/316)).
- Fixed several UI bugs for a better consistency and usability ([#318](https://github.com/wazuh/wazuh-kibana-app/pull/318)).
- Fixed an error where the initial index-pattern was not loaded properly the very first time you enter the app ([#328](https://github.com/wazuh/wazuh-kibana-app/pull/328)).
- Fixed an error message that appeared whenever the app was not able to found the `wazuh-monitoring` index pattern ([#328](https://github.com/wazuh/wazuh-kibana-app/pull/328)).

## Wazuh v3.2.1 - Kibana v6.2.2 - Revision 386

### Added

- New design for the _Manager/Groups_ tab ([#295](https://github.com/wazuh/wazuh-kibana-app/pull/295)).
- New design for the _Manager/Configuration_ tab ([#297](https://github.com/wazuh/wazuh-kibana-app/pull/297)).
- New design of agents statistics for the _Agents_ tab ([#299](https://github.com/wazuh/wazuh-kibana-app/pull/299)).
- Added information ribbon into _Overview/Agent SCAP_ tabs ([#303](https://github.com/wazuh/wazuh-kibana-app/pull/303)).
- Added information ribbon into _Overview/Agent VirusTotal_ tabs ([#306](https://github.com/wazuh/wazuh-kibana-app/pull/306)).
- Added information ribbon into _Overview AWS_ tab ([#306](https://github.com/wazuh/wazuh-kibana-app/pull/306)).

### Changed

- Refactoring of HTML and CSS code throughout the whole Wazuh app ([#294](https://github.com/wazuh/wazuh-kibana-app/pull/294), [#302](https://github.com/wazuh/wazuh-kibana-app/pull/302) & [#305](https://github.com/wazuh/wazuh-kibana-app/pull/305)):
  - A big milestone for the project was finally achieved with this refactoring.
  - We've removed the Bootstrap dependency from the `package.json` file.
  - We've removed and merged many duplicated rules.
  - We've removed HTML and `angular-md` overriding rules. Now we have more own-made classes to avoid undesired results on the UI.
  - Also, this update brings tons of minor bugfixes related to weird HTML code.
- Wazuh app visualizations reviewed ([#301](https://github.com/wazuh/wazuh-kibana-app/pull/301)):
  - The number of used buckets has been limited since most of the table visualizations were surpassing acceptable limits.
  - Some visualizations have been checked to see if they make complete sense on what they mean to show to the user.
- Modified some app components for better follow-up of Kibana guidelines ([#290](https://github.com/wazuh/wazuh-kibana-app/pull/290) & [#297](https://github.com/wazuh/wazuh-kibana-app/pull/297)).
  - Also, some elements were modified on the _Discover_ tab in order to correct some mismatches.

### Fixed

- Adjusted information ribbon in _Agents/General_ for large OS names ([#290](https://github.com/wazuh/wazuh-kibana-app/pull/290) & [#294](https://github.com/wazuh/wazuh-kibana-app/pull/294)).
- Fixed unsafe array access on the visualization directive when going directly into _Manager/Ruleset/Decoders_ ([#293](https://github.com/wazuh/wazuh-kibana-app/pull/293)).
- Fixed a bug where navigating between agents in the _Agents_ tab was generating duplicated `agent.id` implicit filters ([#296](https://github.com/wazuh/wazuh-kibana-app/pull/296)).
- Fixed a bug where navigating between different tabs from _Overview_ or _Agents_ while being on the _Discover_ sub-tab was causing data loss in metric watchers ([#298](https://github.com/wazuh/wazuh-kibana-app/pull/298)).
- Fixed incorrect visualization of the rule level on _Manager/Ruleset/Rules_ when the rule level is zero (0) ([#298](https://github.com/wazuh/wazuh-kibana-app/pull/298)).

### Removed

- Removed almost every `md-tooltip` component from the whole app ([#305](https://github.com/wazuh/wazuh-kibana-app/pull/305)).
- Removed unused images from the `img` folder ([#305](https://github.com/wazuh/wazuh-kibana-app/pull/305)).

## Wazuh v3.2.1 - Kibana v6.2.2 - Revision 385

### Added

- Support for Wazuh v3.2.1.
- Brand-new first redesign for the app user interface ([#278](https://github.com/wazuh/wazuh-kibana-app/pull/278)):
  - This is the very first iteration of a _work-in-progress_ UX redesign for the Wazuh app.
  - The overall interface has been refreshed, removing some unnecessary colours and shadow effects.
  - The metric visualizations have been replaced by an information ribbon under the filter search bar, reducing the amount of space they occupied.
    - A new service was implemented for a proper handling of the metric visualizations watchers ([#280](https://github.com/wazuh/wazuh-kibana-app/pull/280)).
  - The rest of the app visualizations now have a new, more detailed card design.
- New shards and replicas settings to the `config.yml` file ([#277](https://github.com/wazuh/wazuh-kibana-app/pull/277)):
  - Now you can apply custom values to the shards and replicas for the `.wazuh` and `.wazuh-version` indices.
  - This feature only works before the installation process. If you modify these settings after installing the app, they won't be applied at all.

### Changed

- Now clicking again on the _Groups_ tab on _Manager_ will properly reload the tab and redirect to the beginning ([#274](https://github.com/wazuh/wazuh-kibana-app/pull/274)).
- Now the visualizations only use the `vis-id` attribute for loading them ([#275](https://github.com/wazuh/wazuh-kibana-app/pull/275)).
- The colours from the toast messages have been replaced to follow the Elastic 6 guidelines ([#286](https://github.com/wazuh/wazuh-kibana-app/pull/286)).

### Fixed

- Fixed wrong data flow on _Agents/General_ when coming from and going to the _Groups_ tab ([#273](https://github.com/wazuh/wazuh-kibana-app/pull/273)).
- Fixed sorting on tables, now they use the sorting functionality provided by the Wazuh API ([#274](https://github.com/wazuh/wazuh-kibana-app/pull/274)).
- Fixed column width issues on some tables ([#274](https://github.com/wazuh/wazuh-kibana-app/pull/274)).
- Fixed bug in the _Agent configuration_ JSON viewer who didn't properly show the full group configuration ([#276](https://github.com/wazuh/wazuh-kibana-app/pull/276)).
- Fixed excessive loading time from some Audit visualizations ([#278](https://github.com/wazuh/wazuh-kibana-app/pull/278)).
- Fixed Play/Pause button in timepicker's auto-refresh ([#281](https://github.com/wazuh/wazuh-kibana-app/pull/281)).
- Fixed unusual scenario on visualization directive where sometimes there was duplicated implicit filters when doing a search ([#283](https://github.com/wazuh/wazuh-kibana-app/pull/283)).
- Fixed some _Overview Audit_ visualizations who were not working properly ([#285](https://github.com/wazuh/wazuh-kibana-app/pull/285)).

### Removed

- Deleted the `id` attribute from all the app visualizations ([#275](https://github.com/wazuh/wazuh-kibana-app/pull/275)).

## Wazuh v3.2.0 - Kibana v6.2.2 - Revision 384

### Added

- New directives for the Wazuh app: `wz-table`, `wz-table-header` and `wz-search-bar` ([#263](https://github.com/wazuh/wazuh-kibana-app/pull/263)):
  - Maintainable and reusable components for a better-structured app.
  - Several files have been changed, renamed and moved to new folders, following _best practices_.
  - The progress bar is now within its proper directive ([#266](https://github.com/wazuh/wazuh-kibana-app/pull/266)).
  - Minor typos and refactoring changes to the new directives.
- Support for Elastic Stack v6.2.2.

### Changed

- App buttons have been refactored. Unified CSS and HTML for buttons, providing the same structure for them ([#269](https://github.com/wazuh/wazuh-kibana-app/pull/269)).
- The API list on Settings now shows the latest inserted API at the beginning of the list ([#261](https://github.com/wazuh/wazuh-kibana-app/pull/261)).
- The check for the currently applied pattern has been improved, providing clever handling of Elasticsearch errors ([#271](https://github.com/wazuh/wazuh-kibana-app/pull/271)).
- Now on _Settings_, when the Add or Edit API form is active, if you press the other button, it will make the previous one disappear, getting a clearer interface ([#9df1e31](https://github.com/wazuh/wazuh-kibana-app/commit/9df1e317903edf01c81eba068da6d20a8a1ea7c2)).

### Fixed

- Fixed visualizations directive to properly load the _Manager/Ruleset_ visualizations ([#262](https://github.com/wazuh/wazuh-kibana-app/pull/262)).
- Fixed a bug where the classic extensions were not affected by the settings of the `config.yml` file ([#266](https://github.com/wazuh/wazuh-kibana-app/pull/266)).
- Fixed minor CSS bugs from the conversion to directives to some components ([#266](https://github.com/wazuh/wazuh-kibana-app/pull/266)).
- Fixed bug in the tables directive when accessing a member it doesn't exist ([#266](https://github.com/wazuh/wazuh-kibana-app/pull/266)).
- Fixed browser console log error when clicking the Wazuh logo on the app ([#6647fbc](https://github.com/wazuh/wazuh-kibana-app/commit/6647fbc051c2bf69df7df6e247b2b2f46963f194)).

### Removed

- Removed the `kbn-dis` directive from _Manager/Ruleset_ ([#262](https://github.com/wazuh/wazuh-kibana-app/pull/262)).
- Removed the `filters.js` and `kibana_fields_file.json` files ([#263](https://github.com/wazuh/wazuh-kibana-app/pull/263)).
- Removed the `implicitFilters` service ([#270](https://github.com/wazuh/wazuh-kibana-app/pull/270)).
- Removed visualizations loading status trace from controllers and visualization directive ([#270](https://github.com/wazuh/wazuh-kibana-app/pull/270)).

## Wazuh v3.2.0 - Kibana v6.2.1 - Revision 383

### Added

- Support for Wazuh 3.2.0.
- Compatibility with Kibana 6.1.0 to Kibana 6.2.1.
- New tab for vulnerability detector alerts.

### Changed

- The app now shows the index pattern selector only if the list length is greater than 1.
  - If it's exactly 1 shows the index pattern without a selector.
- Now the index pattern selector only shows the compatible ones.
  - It's no longer possible to select the `wazuh-monitoring` index pattern.
- Updated Bootstrap to 3.3.7.
- Improved filter propagation between Discover and the visualizations.
- Replaced the login route name from /login to /wlogin to avoid conflict with X-Pack own login route.

### Fixed

- Several CSS bugfixes for better compatibility with Kibana 6.2.1.
- Some variables changed for adapting new Wazuh API requests.
- Better error handling for some Elastic-related messages.
- Fixed browser console error from top-menu directive.
- Removed undesired md-divider from Manager/Logs.
- Adjusted the width of a column in Manager/Logs to avoid overflow issues with the text.
- Fixed a wrong situation with the visualizations when we refresh the Manager/Rules tab.

### Removed

- Removed the `travis.yml` file.

## Wazuh v3.1.0 - Kibana v6.1.3 - Revision 380

### Added

- Support for Wazuh 3.1.0.
- Compatibility with Kibana 6.1.3.
- New error handler for better app errors reporting.
- A new extension for Amazon Web Services alerts.
- A new extension for VirusTotal alerts.
- New agent configuration tab:
  - Visualize the current group configuration for the currently selected agent on the app.
  - Navigate through the different tabs to see which configuration is being used.
  - Check the synchronization status for the configuration.
  - View the current group of the agent and click on it to go to the Groups tab.
- New initial health check for checking some app components.
- New YAML config file:
  - Define the initial index pattern.
  - Define specific checks for the healthcheck.
  - Define the default extensions when adding new APIs.
- New index pattern selector dropdown on the top navbar.
  - The app will reload applying the new index pattern.
- Added new icons for some sections of the app.

### Changed

- New visualizations loader, with much better performance.
- Improved reindex process for the .wazuh index when upgrading from a 2.x-5.x version.
- Adding 365 days expiring time to the cookies.
- Change default behaviour for the config file. Now everything is commented with default values.
  - You need to edit the file, remove the comment mark and apply the desired value.
- Completely redesigned the manager configuration tab.
- Completely redesigned the groups tab.
- App tables have now unified CSS classes.

### Fixed

- Play real-time button has been fixed.
- Preventing duplicate APIs from feeding the wazuh-monitoring index.
- Fixing the check manager connection button.
- Fixing the extensions settings so they are preserved over time.
- Much more error handling messages in all the tabs.
- Fixed OS filters in agents list.
- Fixed autocomplete lists in the agents, rules and decoders list so they properly scroll.
- Many styles bugfixes for the different browsers.
- Reviewed and fixed some visualizations not showing accurate information.

### Removed

- Removed index pattern configuration from the `package.json` file.
- Removed unnecessary dependencies from the `package.json` file.

## Wazuh v3.0.0 - Kibana v6.1.0 - Revision 371

### Added

- You can configure the initial index-pattern used by the plugin in the initialPattern variable of the app's package.json.
- Auto `.wazuh` reindex from Wazuh 2.x - Kibana 5.x to Wazuh 3.x - Kibana 6.x.
  - The API credentials will be automatically migrated to the new installation.
- Dynamically changed the index-pattern used by going to the Settings -> Pattern tab.
  - Wazuh alerts compatibility auto detection.
- New loader for visualizations.
- Better performance: now the tabs use the same Discover tab, only changing the current filters.
- New Groups tab.
  - Now you can check your group configuration (search its agents and configuration files).
- The Logs tab has been improved.
  - You can sort by field and the view has been improved.
- Achieved a clearer interface with implicit filters per tab showed as unremovable chips.

### Changed

- Dynamically creating .kibana index if necessary.
- Better integration with Kibana Discover.
- Visualizations loaded at initialization time.
- New sync system to wait for Elasticsearch JS.
- Decoupling selected API and pattern from backend and moved to the client side.

## Wazuh v2.1.0 - Kibana v5.6.1 - Revision 345

### Added

- Loading icon while Wazuh loads the visualizations.
- Add/Delete/Restart agents.
- OS agent filter

### Changed

- Using genericReq when possible.

## Wazuh v2.0.1 - Kibana v5.5.1 - Revision 339

### Changed

- New index in Elasticsearch to save Wazuh set up configuration
- Short URL's is now supported
- A native base path from kibana.yml is now supported

### Fixed

- Search bar across panels now support parenthesis grouping
- Several CSS fixes for IE browser<|MERGE_RESOLUTION|>--- conflicted
+++ resolved
@@ -2,25 +2,21 @@
 
 All notable changes to the Wazuh app project will be documented in this file.
 
-<<<<<<< HEAD
-### Wazuh 4.2.4 - Kibana 7.10.2, 7.11.2, 7.12.1 - Revision 4205
+## Wazuh v4.2.4 - Kibana 7.10.2, 7.11.2, 7.12.1 - Revision 4205
+
+### Added
+
+- Support for Wazuh 4.2.4
 
 ### Fixed 
 
 - Fixed a bug where the user's auth token was not deprecated on logout [#3638](https://github.com/wazuh/wazuh-kibana-app/pull/3638)
-=======
-## Wazuh v4.2.4 - Kibana 7.10.2, 7.11.2, 7.12.1 - Revision 4205
-
-### Added
-
-- Support for Wazuh 4.2.4
 
 ## Wazuh v4.2.3 - Kibana 7.10.2, 7.11.2, 7.12.1 - Revision 4204
 
 ### Added
 
 - Support for Wazuh 4.2.3
->>>>>>> 2d88647b
 
 ## Wazuh v4.2.2 - Kibana 7.10.2 , 7.12.1 - Revision 4203
 
