--- conflicted
+++ resolved
@@ -2,7 +2,6 @@
 
 All notable changes to the Wazuh app project will be documented in this file.
 
-<<<<<<< HEAD
 ## Wazuh v4.12.0 - OpenSearch Dashboards 2.16.0 - Revision 00
 
 ### Added
@@ -24,12 +23,6 @@
 
 ### Added
 
-=======
-## Wazuh v4.11.0 - OpenSearch Dashboards 2.16.0 - Revision 00
-
-### Added
-
->>>>>>> 21207c4b
 - Support for Wazuh 4.11.0
 
 ### Changed
