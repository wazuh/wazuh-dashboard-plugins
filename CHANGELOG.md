--- conflicted
+++ resolved
@@ -78,14 +78,11 @@
 - Changed user for sample data management [#3795](https://github.com/wazuh/wazuh-kibana-app/pull/3795)
 - Changed agent install codeblock copy button and powershell terminal warning [#3792](https://github.com/wazuh/wazuh-kibana-app/pull/3792)
 - Refactored as the plugin platform name and references is managed [#3811](https://github.com/wazuh/wazuh-kibana-app/pull/3811)
-<<<<<<< HEAD
-- Removed sorting for `Agents` or `Configuration checksum` column in the table of `Management/Groups` due to this is not supported by the API [#3857](https://github.com/wazuh/wazuh-kibana-app/pull/3857)
-=======
 - Removed `Dashboard` tab for the `Vulnerabilities` modules [#3893](https://github.com/wazuh/wazuh-kibana-app/pull/3893)
 - Display all fields in the `Table` tab when expading an alert row in the alerts tables of flyouts and the `Modules/Security Events/Dashboard` table [#3908](https://github.com/wazuh/wazuh-kibana-app/pull/3908)
 - Refactored the table in `Vulnerabilities/Inventory` [#3196](https://github.com/wazuh/wazuh-kibana-app/pull/3196)
 - Changed Google Groups app icons  [#3949](https://github.com/wazuh/wazuh-kibana-app/pull/3949)
->>>>>>> 2af995ca
+- Removed sorting for `Agents` or `Configuration checksum` column in the table of `Management/Groups` due to this is not supported by the API [#3857](https://github.com/wazuh/wazuh-kibana-app/pull/3857)
 
 ### Fixed
 
