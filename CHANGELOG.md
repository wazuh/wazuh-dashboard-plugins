# Change Log

All notable changes to the Wazuh app project will be documented in this file.

<<<<<<< HEAD
## Wazuh v4.2.0 - Kibana 7.10.2 , 7.11.2 - Revision 4201

### Added

- Added `Ruleset Test` section under Tools menu, and on Edit Rules/Decoders as a tool. [#1434](https://github.com/wazuh/wazuh-kibana-app/pull/1434)
- Added page size options in Security events, explore agents table [#2925](https://github.com/wazuh/wazuh-kibana-app/pull/2925)
- Added a reminder to restart cluster or manager after import a file in Rules, Decoders or CDB Lists [#3051](https://github.com/wazuh/wazuh-kibana-app/pull/3051)
- Added Agent Stats section [#3056](https://github.com/wazuh/wazuh-kibana-app/pull/3056)
- Added `logtest` PUT example on API Console [#3061](https://github.com/wazuh/wazuh-kibana-app/pull/3061)
- Added vulnerabilities inventory that affect to an agent [#3069](https://github.com/wazuh/wazuh-kibana-app/pull/3069)
- Added retry button to check api again in health check [#3109](https://github.com/wazuh/wazuh-kibana-app/pull/3109)
- Added `wazuh-statistics` template and a new mapping for these indices [#3111](https://github.com/wazuh/wazuh-kibana-app/pull/3111)
- Added link to documentation "Checking connection with Manager" in deploy new agent [#3126](https://github.com/wazuh/wazuh-kibana-app/pull/3126)

### Changed

- Moved Dev Tools inside of Tools menu as Api Console.  [#1434](https://github.com/wazuh/wazuh-kibana-app/pull/1434)
- Changed position of Top users on Integrity Monitoring Top 5 user. [#2892](https://github.com/wazuh/wazuh-kibana-app/pull/2892)
- Changed user allow_run_as way of editing. [#3080](https://github.com/wazuh/wazuh-kibana-app/pull/3080)
- Rename some ossec references to Wazuh [#3046](https://github.com/wazuh/wazuh-kibana-app/pull/3046)

### Fixed

- Filter only authorized agents in Agents stats and Visualizations [#3088](https://github.com/wazuh/wazuh-kibana-app/pull/3088)
- Fixed missing `pending` status suggestion for agents [#3095](https://github.com/wazuh/wazuh-kibana-app/pull/3095)
- Index pattern setting not used for choosing from existing patterns [#3097](https://github.com/wazuh/wazuh-kibana-app/pull/3097)
- Fixed space character missing on deployment command if UDP is configured [#3108](https://github.com/wazuh/wazuh-kibana-app/pull/3108)
- Fixed statistics visualizations when a node is selected [#3110](https://github.com/wazuh/wazuh-kibana-app/pull/3110)
- Fixed Flyout date filter also changes main date filter [#3114](https://github.com/wazuh/wazuh-kibana-app/pull/3114)
- Fixed name for "TCP sessions" visualization and average metric is now a sum [#3118](https://github.com/wazuh/wazuh-kibana-app/pull/3118)
- Filter only authorized agents in Events and Security Alerts table [#3120](https://github.com/wazuh/wazuh-kibana-app/pull/3120)
- Fixed Last keep alive label is outside the panel [#3122](https://github.com/wazuh/wazuh-kibana-app/pull/3122)
- Fixed app redirect to Settings section after the health check [#3128](https://github.com/wazuh/wazuh-kibana-app/pull/3128)
- Fixed the plugin logo path in Kibana menu when use `server.basePath` setting [#3144](https://github.com/wazuh/wazuh-kibana-app/pull/3144)
- Fixed deprecated endpoint for create agent groups [3152](https://github.com/wazuh/wazuh-kibana-app/pull/3152)
- Fixed check for TCP protocol in deploy new agent [#3163](https://github.com/wazuh/wazuh-kibana-app/pull/3163)
- Fixed RBAC issue with agent group permissions [#3181](https://github.com/wazuh/wazuh-kibana-app/pull/3181)
- Fixed change index pattern from menu doesn't work [#3187](https://github.com/wazuh/wazuh-kibana-app/pull/3187)
=======
## Wazuh v4.1.5 - Kibana 7.10.0 , 7.10.2 - Revision 4106

- Adapt for Wazuh 4.1.5
>>>>>>> 6bddc274

## Wazuh v4.1.4 - Kibana 7.10.0 , 7.10.2 - Revision 4105

- Adapt for Wazuh 4.1.4

## Wazuh v4.1.3 - Kibana 7.10.0 , 7.10.2 - Revision 4104

### Added

- Creation of index pattern after the default one is changes in Settings [#2985](https://github.com/wazuh/wazuh-kibana-app/pull/2985)
- Added node name of agent list and detail [#3039](https://github.com/wazuh/wazuh-kibana-app/pull/3039)
- Added loading view while the user is logging to prevent permissions prompts [#3041](https://github.com/wazuh/wazuh-kibana-app/pull/3041)
- Added custom message for each possible run_as setup [#3048](https://github.com/wazuh/wazuh-kibana-app/pull/3048)

### Changed 

- Change all dates labels to Kibana formatting time zone [#3047](https://github.com/wazuh/wazuh-kibana-app/pull/3047)
- Improve toast message when selecting a default API [#3049](https://github.com/wazuh/wazuh-kibana-app/pull/3049)
- Improve validation and prevention for caching bundles on the client-side [#3063](https://github.com/wazuh/wazuh-kibana-app/pull/3063) [#3091](https://github.com/wazuh/wazuh-kibana-app/pull/3091)

### Fixed

- Fixed unexpected behavior in Roles mapping [#3028](https://github.com/wazuh/wazuh-kibana-app/pull/3028)
- Fixed rule filter is no applied when you click on a rule id in another module.[#3057](https://github.com/wazuh/wazuh-kibana-app/pull/3057)
- Fixed bug changing master node configuration [#3062](https://github.com/wazuh/wazuh-kibana-app/pull/3062)
- Fixed wrong variable declaration for macOS agents [#3066](https://github.com/wazuh/wazuh-kibana-app/pull/3066)
- Fixed some errors in the Events table, action buttons style, and URLs disappeared [#3086](https://github.com/wazuh/wazuh-kibana-app/pull/3086)
- Fixed Rollback of invalid rule configuration file [#3084](https://github.com/wazuh/wazuh-kibana-app/pull/3084)

## Wazuh v4.1.2 - Kibana 7.10.0 , 7.10.2 - Revision 4103

- Add `run_as` setting to example host configuration in Add new API view [#3021](https://github.com/wazuh/wazuh-kibana-app/pull/3021)
- Refactor of some prompts [#3015](https://github.com/wazuh/wazuh-kibana-app/pull/3015)

### Fixed

- Fix SCA policy detail showing name and check results about another policy [#3007](https://github.com/wazuh/wazuh-kibana-app/pull/3007)
- Fixed that alerts table is empty when switching pinned agents [#3008](https://github.com/wazuh/wazuh-kibana-app/pull/3008)
- Creating a role mapping before the existing ones are loaded, the page bursts [#3013](https://github.com/wazuh/wazuh-kibana-app/pull/3013)
- Fix pagination in SCA checks table when expand some row [#3018](https://github.com/wazuh/wazuh-kibana-app/pull/3018)
- Fix manager is shown in suggestions in Agents section [#3025](https://github.com/wazuh/wazuh-kibana-app/pull/3025)
- Fix disabled loading on inventory when request fail [#3026](https://github.com/wazuh/wazuh-kibana-app/pull/3026)
- Fix restarting selected cluster instead of all of them [#3032](https://github.com/wazuh/wazuh-kibana-app/pull/3032)
- Fix pinned agents don't trigger a new filtered query [#3035](https://github.com/wazuh/wazuh-kibana-app/pull/3035)
- Overlay Wazuh menu when Kibana menu is opened or docked [#3038](https://github.com/wazuh/wazuh-kibana-app/pull/3038)
- Fix visualizations in PDF Reports with Dark mode [#2983](https://github.com/wazuh/wazuh-kibana-app/pull/2983)

## Wazuh v4.1.1 - Kibana 7.10.0 , 7.10.2 - Revision 4102

### Added

- Prompt to show the unsupported module for the selected agent [#2959](https://github.com/wazuh/wazuh-kibana-app/pull/2959)
- Added a X-Frame-Options header to the backend responses [#2977](https://github.com/wazuh/wazuh-kibana-app/pull/2977)

### Changed

- Added toast with refresh button when new fields are loaded [#2974](https://github.com/wazuh/wazuh-kibana-app/pull/2974)
- Migrated manager and cluster files endpoints and their corresponding RBAC [#2984](https://github.com/wazuh/wazuh-kibana-app/pull/2984)

### Fixed

- Fix login error when AWS Elasticsearch and ODFE is used [#2710](https://github.com/wazuh/wazuh-kibana-app/issues/2710)
- An error message is displayed when changing a group's configuration although the user has the right permissions [#2955](https://github.com/wazuh/wazuh-kibana-app/pull/2955)
- Fix Security events table is empty when switching the pinned agents [#2956](https://github.com/wazuh/wazuh-kibana-app/pull/2956)
- Fix disabled switch visual edit button when json content is empty [#2957](https://github.com/wazuh/wazuh-kibana-app/issues/2957)
- Fixed main and `More` menus for unsupported agents [#2959](https://github.com/wazuh/wazuh-kibana-app/pull/2959)
- Fixed forcing a non numeric filter value in a number type field [#2961](https://github.com/wazuh/wazuh-kibana-app/pull/2961)
- Fixed wrong number of alerts in Security Events [#2964](https://github.com/wazuh/wazuh-kibana-app/pull/2964)
- Fixed search with strange characters of agent in Management groups [#2970](https://github.com/wazuh/wazuh-kibana-app/pull/2970)
- Fix the statusCode error message [#2971](https://github.com/wazuh/wazuh-kibana-app/pull/2971)
- Fix the SCA policy stats didn't refresh [#2973](https://github.com/wazuh/wazuh-kibana-app/pull/2973)
- Fixed loading of AWS index fields even when no AWS alerts were found [#2974](https://github.com/wazuh/wazuh-kibana-app/pull/2974)
- Fix some date fields format in FIM and SCA modules [#2975](https://github.com/wazuh/wazuh-kibana-app/pull/2975)
- Fix a non-stop error in Manage agents when the user has no permissions [#2976](https://github.com/wazuh/wazuh-kibana-app/pull/2976)
- Can't edit empty rules and decoders files that already exist in the manager [#2978](https://github.com/wazuh/wazuh-kibana-app/pull/2978)
- Support for alerts index pattern with different ID and name [#2979](https://github.com/wazuh/wazuh-kibana-app/pull/2979)
- Fix the unpin agent in the selection modal [#2980](https://github.com/wazuh/wazuh-kibana-app/pull/2980)
- Fix properly logout of Wazuh API when logging out of the application (only for OpenDistro) [#2789](https://github.com/wazuh/wazuh-kibana-app/issues/2789)
- Fixed missing `&&` from macOS agent deployment command [#2989](https://github.com/wazuh/wazuh-kibana-app/issues/2989)
- Fix prompt permissions on Framework of Mitre and Inventory of Integrity monitoring. [#2967](https://github.com/wazuh/wazuh-kibana-app/issues/2967)
- Fix properly logout of Wazuh API when logging out of the application support x-pack [#2789](https://github.com/wazuh/wazuh-kibana-app/issues/2789)

## Wazuh v4.1.0 - Kibana 7.10.0 , 7.10.2 - Revision 4101

### Added

- Check the max buckets by default in healthcheck and increase them [#2901](https://github.com/wazuh/wazuh-kibana-app/pull/2901)
- Added a prompt wraning in role mapping if run_as is false or he is not allowed to use it by API [#2876](https://github.com/wazuh/wazuh-kibana-app/pull/2876)

### Changed

- Support new fields of Windows Registry at FIM inventory panel [#2679](https://github.com/wazuh/wazuh-kibana-app/issues/2679)
- Added on FIM Inventory Windows Registry registry_key and registry_value items from syscheck [#2908](https://github.com/wazuh/wazuh-kibana-app/issues/2908)
- Uncheck agents after an action in agents groups management [#2907](https://github.com/wazuh/wazuh-kibana-app/pull/2907)
- Unsave rule files when edit or create a rule with invalid content [#2944](https://github.com/wazuh/wazuh-kibana-app/pull/2944)
- Added vulnerabilities module for macos agents [#2969](https://github.com/wazuh/wazuh-kibana-app/pull/2969)

### Fixed

- Fix server error Invalid token specified: Cannot read property 'replace' of undefined [#2899](https://github.com/wazuh/wazuh-kibana-app/issues/2899)
- Fix show empty files rules and decoders: [#2923](https://github.com/wazuh/wazuh-kibana-app/issues/2923)
- Fixed wrong hover texts in CDB lists actions [#2929](https://github.com/wazuh/wazuh-kibana-app/pull/2929)
- Fixed access to forbidden agents information when exporting agents listt [2918](https://github.com/wazuh/wazuh-kibana-app/pull/2918)
- Fix the decoder detail view is not displayed [#2888](https://github.com/wazuh/wazuh-kibana-app/issues/2888)
- Fix the complex search using the Wazuh API query filter in search bars [#2930](https://github.com/wazuh/wazuh-kibana-app/issues/2930)
- Fixed validation to check userPermissions are not ready yet [#2931](https://github.com/wazuh/wazuh-kibana-app/issues/2931)
- Fixed clear visualizations manager list when switching tabs. Fixes PDF reports filters [#2932](https://github.com/wazuh/wazuh-kibana-app/pull/2932)
- Fix Strange box shadow in Export popup panel in Managment > Groups [#2886](https://github.com/wazuh/wazuh-kibana-app/issues/2886)
- Fixed wrong command on alert when data folder does not exist [#2938](https://github.com/wazuh/wazuh-kibana-app/pull/2938)
- Fix agents table OS field sorting: Changes agents table field `os_name` to `os.name,os.version` to make it sortable. [#2939](https://github.com/wazuh/wazuh-kibana-app/pull/2939)
- Fixed diff parsed datetime between agent detail and agents table [#2940](https://github.com/wazuh/wazuh-kibana-app/pull/2940)
- Allow access to Agents section with agent:group action permission [#2933](https://github.com/wazuh/wazuh-kibana-app/issues/2933)
- Fixed filters does not work on modals with search bar [#2935](https://github.com/wazuh/wazuh-kibana-app/pull/2935)
- Fix wrong package name in deploy new agent [#2942](https://github.com/wazuh/wazuh-kibana-app/issues/2942)
- Fixed number agents not show on pie onMouseEvent [#2890](https://github.com/wazuh/wazuh-kibana-app/issues/2890)
- Fixed off Kibana Query Language in search bar of Controls/Inventory modules. [#2945](https://github.com/wazuh/wazuh-kibana-app/pull/2945)
- Fixed number of agents do not show on the pie chart tooltip in agents preview [#2890](https://github.com/wazuh/wazuh-kibana-app/issues/2890)

## Wazuh v4.0.4 - Kibana 7.10.0 , 7.10.2 - Revision 4017

### Added
- Adapt the app to the new Kibana platform [#2475](https://github.com/wazuh/wazuh-kibana-app/issues/2475)
- Wazuh data directory moved from `optimize` to `data` Kibana directory [#2591](https://github.com/wazuh/wazuh-kibana-app/issues/2591)
- Show the wui_rules belong to wazuh-wui API user [#2702](https://github.com/wazuh/wazuh-kibana-app/issues/2702)

### Fixed

- Fixed Wazuh menu and agent menu for Solaris agents [#2773](https://github.com/wazuh/wazuh-kibana-app/issues/2773) [#2725](https://github.com/wazuh/wazuh-kibana-app/issues/2725)
- Fixed wrong shards and replicas for statistics indices and also fixed wrong prefix for monitoring indices [#2732](https://github.com/wazuh/wazuh-kibana-app/issues/2732)
- Report's creation dates set to 1970-01-01T00:00:00.000Z [#2772](https://github.com/wazuh/wazuh-kibana-app/issues/2772)
- Fixed bug for missing commands in ubuntu/debian and centos [#2786](https://github.com/wazuh/wazuh-kibana-app/issues/2786)
- Fixed bug that show an hour before in /security-events/dashboard [#2785](https://github.com/wazuh/wazuh-kibana-app/issues/2785) 
- Fixed permissions to access agents [#2838](https://github.com/wazuh/wazuh-kibana-app/issues/2838)
- Fix searching in groups [#2825](https://github.com/wazuh/wazuh-kibana-app/issues/2825)
- Fix the pagination in SCA ckecks table [#2815](https://github.com/wazuh/wazuh-kibana-app/issues/2815)
- Fix the SCA table with a wrong behaviour using the refresh button [#2854](https://github.com/wazuh/wazuh-kibana-app/issues/2854)
- Fix sca permissions for agents views and dashboards [#2862](https://github.com/wazuh/wazuh-kibana-app/issues/2862)
- Solaris should not show vulnerabilities module [#2829](https://github.com/wazuh/wazuh-kibana-app/issues/2829)
- Fix the settings of statistics indices creation [#2858](https://github.com/wazuh/wazuh-kibana-app/issues/2858)
- Update agents' info in Management Status after changing cluster node selected [#2828](https://github.com/wazuh/wazuh-kibana-app/issues/2828)
- Fix error when applying filter in rules from events [#2877](https://github.com/wazuh/wazuh-kibana-app/issues/2877)

### Changed

- Replaced `wazuh` Wazuh API user by `wazuh-wui` in the default configuration [#2852](https://github.com/wazuh/wazuh-kibana-app/issues/2852)
- Add agent id to the reports name in Agent Inventory and Modules [#2817](https://github.com/wazuh/wazuh-kibana-app/issues/2817)

### Adapt for Kibana 7.10.0

- Fixed filter pinned crash returning from agents [#2864](https://github.com/wazuh/wazuh-kibana-app/issues/2864)
- Fixed style in sca and regulatory compliance tables and in wz menu [#2861](https://github.com/wazuh/wazuh-kibana-app/issues/2861)
- Fix body-payload of Sample Alerts POST endpoint [#2857](https://github.com/wazuh/wazuh-kibana-app/issues/2857)
- Fixed bug in the table on Agents->Table-> Actions->Config icon [#2853](https://github.com/wazuh/wazuh-kibana-app/issues/2853)
- Fixed tooltip in the icon of view decoder file [#2850](https://github.com/wazuh/wazuh-kibana-app/issues/2850)
- Fixed bug with agent filter when it is pinned [#2846](https://github.com/wazuh/wazuh-kibana-app/issues/2846)
- Fix discovery navigation [#2845](https://github.com/wazuh/wazuh-kibana-app/issues/2845)
- Search file editor gone [#2843](https://github.com/wazuh/wazuh-kibana-app/issues/2843)
- Fix Agent Search Bar - Regex Query Interpreter [#2834](https://github.com/wazuh/wazuh-kibana-app/issues/2834)
- Fixed accordion style breaking [#2833](https://github.com/wazuh/wazuh-kibana-app/issues/2833)
- Fix metrics are not updated after a bad request in search input [#2830](https://github.com/wazuh/wazuh-kibana-app/issues/2830)
- Fix mitre framework tab crash [#2821](https://github.com/wazuh/wazuh-kibana-app/issues/2821)
- Changed ping request to default request. Added delay and while to che… [#2820](https://github.com/wazuh/wazuh-kibana-app/issues/2820)
- Removed kibana alert for security [#2806](https://github.com/wazuh/wazuh-kibana-app/issues/2806)

## Wazuh v4.0.4 - Kibana v7.9.1, v7.9.3 - Revision 4016

### Added

- Modified agent registration adding groups and architecture [#2666](https://github.com/wazuh/wazuh-kibana-app/issues/2666) [#2652](https://github.com/wazuh/wazuh-kibana-app/issues/2652)
- Each user can only view their own reports [#2686](https://github.com/wazuh/wazuh-kibana-app/issues/2686)

### Fixed

- Create index pattern even if there aren´t available indices [#2620](https://github.com/wazuh/wazuh-kibana-app/issues/2620)
- Top bar overlayed over expanded visualizations [#2667](https://github.com/wazuh/wazuh-kibana-app/issues/2667)
- Empty inventory data in Solaris agents [#2680](https://github.com/wazuh/wazuh-kibana-app/pull/2680)
- Wrong parameters in the dev-tools autocomplete section [#2675](https://github.com/wazuh/wazuh-kibana-app/issues/2675)
- Wrong permissions on edit CDB list [#2665](https://github.com/wazuh/wazuh-kibana-app/pull/2665)
- fix(frontend): add the metafields when refreshing the index pattern [#2681](https://github.com/wazuh/wazuh-kibana-app/pull/2681)
- Error toast is showing about Elasticsearch users for environments without security [#2713](https://github.com/wazuh/wazuh-kibana-app/issues/2713)
- Error about Handler.error in Role Mapping fixed [#2702](https://github.com/wazuh/wazuh-kibana-app/issues/2702)
- Fixed message in reserved users actions [#2702](https://github.com/wazuh/wazuh-kibana-app/issues/2702)
- Error 500 on Export formatted CDB list [#2692](https://github.com/wazuh/wazuh-kibana-app/pull/2692)
- Wui rules label should have only one tooltip [#2723](https://github.com/wazuh/wazuh-kibana-app/issues/2723)
- Move upper the Wazuh item in the Kibana menu and default index pattern [#2867](https://github.com/wazuh/wazuh-kibana-app/pull/2867)


## Wazuh v4.0.4 - Kibana v7.9.1, v7.9.3 - Revision 4015

### Added

- Support for Wazuh v4.0.4

## Wazuh v4.0.3 - Kibana v7.9.1, v7.9.2, v7.9.3 - Revision 4014

### Added

- Improved management of index-pattern fields [#2630](https://github.com/wazuh/wazuh-kibana-app/issues/2630)

### Fixed

- fix(fronted): fixed the check of API and APP version in health check [#2655](https://github.com/wazuh/wazuh-kibana-app/pull/2655)
- Replace user by username key in the monitoring logic [#2654](https://github.com/wazuh/wazuh-kibana-app/pull/2654)
- Security alerts and reporting issues when using private tenants [#2639](https://github.com/wazuh/wazuh-kibana-app/issues/2639)
- Manager restart in rule editor does not work with Wazuh cluster enabled [#2640](https://github.com/wazuh/wazuh-kibana-app/issues/2640)
- fix(frontend): Empty inventory data in Solaris agents [#2680](https://github.com/wazuh/wazuh-kibana-app/pull/2680)

## Wazuh v4.0.3 - Kibana v7.9.1, v7.9.2, v7.9.3 - Revision 4013

### Added

- Support for Wazuh v4.0.3.

## Wazuh v4.0.2 - Kibana v7.9.1, v7.9.3 - Revision 4012

### Added

- Sample data indices name should take index pattern in use [#2593](https://github.com/wazuh/wazuh-kibana-app/issues/2593) 
- Added start option to macos Agents [#2653](https://github.com/wazuh/wazuh-kibana-app/pull/2653)

### Changed

- Statistics settings do not allow to configure primary shards and replicas [#2627](https://github.com/wazuh/wazuh-kibana-app/issues/2627)

## Wazuh v4.0.2 - Kibana v7.9.1, v7.9.3 - Revision 4011

### Added

- Support for Wazuh v4.0.2.

### Fixed

- The index pattern title is overwritten with its id after refreshing its fields [#2577](https://github.com/wazuh/wazuh-kibana-app/issues/2577)
- [RBAC] Issues detected when using RBAC [#2579](https://github.com/wazuh/wazuh-kibana-app/issues/2579)

## Wazuh v4.0.1 - Kibana v7.9.1, v7.9.3 - Revision 4010

### Changed

- Alerts summary table for PDF reports on all modules [#2632](https://github.com/wazuh/wazuh-kibana-app/issues/2632)
- [4.0-7.9] Run as with no wazuh-wui API user [#2576](https://github.com/wazuh/wazuh-kibana-app/issues/2576)
- Deploy a new agent interface as default interface [#2564](https://github.com/wazuh/wazuh-kibana-app/issues/2564)
- Problem in the visualization of new reserved resources of the Wazuh API [#2643](https://github.com/wazuh/wazuh-kibana-app/issues/2643)

### Fixed

- Restore the tables in the agents' reports [#2628](https://github.com/wazuh/wazuh-kibana-app/issues/2628)
- [RBAC] Issues detected when using RBAC [#2579](https://github.com/wazuh/wazuh-kibana-app/issues/2579)
- Changes done via a worker's API are overwritten [#2626](https://github.com/wazuh/wazuh-kibana-app/issues/2626)

### Fixed

- [BUGFIX] Default user field for current platform [#2633](https://github.com/wazuh/wazuh-kibana-app/pull/2633)

## Wazuh v4.0.1 - Kibana v7.9.1, v7.9.3 - Revision 4009

### Changed

- Hide empty columns of the processes table of the MacOS agents [#2570](https://github.com/wazuh/wazuh-kibana-app/pull/2570)
- Missing step in "Deploy a new agent" view [#2623](https://github.com/wazuh/wazuh-kibana-app/issues/2623)
- Implement wazuh users' CRUD [#2598](https://github.com/wazuh/wazuh-kibana-app/pull/2598)

### Fixed

- Inconsistent data in sample data alerts [#2618](https://github.com/wazuh/wazuh-kibana-app/pull/2618)

## Wazuh v4.0.1 - Kibana v7.9.1, v7.9.3 - Revision 4008

### Fixed

- Icons not align to the right in Modules > Events [#2607](https://github.com/wazuh/wazuh-kibana-app/pull/2607)
- Statistics visualizations do not show data [#2602](https://github.com/wazuh/wazuh-kibana-app/pull/2602)
- Error on loading css files [#2599](https://github.com/wazuh/wazuh-kibana-app/pull/2599)
- Fixed search filter in search bar in Module/SCA wasn't working [#2601](https://github.com/wazuh/wazuh-kibana-app/pull/2601)

## Wazuh v4.0.0 - Kibana v7.9.1, v7.9.2, v7.9.3 - Revision 4007

### Fixed

- updated macOS package URL [#2596](https://github.com/wazuh/wazuh-kibana-app/pull/2596)
- Revert "[4.0-7.9] [BUGFIX] Removed unnecessary function call" [#2597](https://github.com/wazuh/wazuh-kibana-app/pull/2597)

## Wazuh v4.0.0 - Kibana v7.9.1, v7.9.2, v7.9.3 - Revision 4006

### Fixed

- Undefined field in event view [#2588](https://github.com/wazuh/wazuh-kibana-app/issues/2588)
- Several calls to the same stats request (esAlerts) [#2586](https://github.com/wazuh/wazuh-kibana-app/issues/2586)
- The filter options popup doesn't open on click once the filter is pinned [#2581](https://github.com/wazuh/wazuh-kibana-app/issues/2581)
- The formatedFields are missing from the index-pattern of wazuh-alerts-* [#2574](https://github.com/wazuh/wazuh-kibana-app/issues/2574)


## Wazuh v4.0.0 - Kibana v7.9.3 - Revision 4005

### Added

- Support for Kibana v7.9.3

## Wazuh v4.0.0 - Kibana v7.9.1, v7.9.2 - Revision 4002

### Added

- Support for Wazuh v4.0.0.
- Support for Kibana v7.9.1 and 7.9.2.
- Support for Open Distro 1.10.1.
- Added a RBAC security layer integrated with Open Distro and X-Pack.
- Added remoted and analysisd statistics.
- Expand supported deployment variables.
- Added new configuration view settings for GCP integration.
- Added logic to change the `metafields` configuration of Kibana [#2524](https://github.com/wazuh/wazuh-kibana-app/issues/2524)

### Changed

- Migrated the default index-pattern to `wazuh-alerts-*`.
- Removed the `known-fields` functionality.
- Security Events dashboard redesinged.
- Redesigned the app settings configuration with categories.
- Moved the wazuh-registry file to Kibana optimize folder.

### Fixed

- Format options in `wazuh-alerts` index-pattern are not overwritten now.
- Prevent blank page in detaill agent view.
- Navigable agents name in Events.
- Index pattern is not being refreshed.
- Reporting fails when agent is pinned and compliance controls are visited.
- Reload rule detail doesn't work properly with the related rules.
- Fix search bar filter in Manage agent of group [#2541](https://github.com/wazuh/wazuh-kibana-app/pull/2541)

## Wazuh v3.13.2 - Kibana v7.9.1 - Revision 887

### Added

- Support for Wazuh v3.13.2

## Wazuh v3.13.2 - Kibana v7.8.0 - Revision 887
### Added

- Support for Wazuh v3.13.2

## Wazuh v3.13.1 - Kibana v7.9.1 - Revision 886

### Added

- Support for Kibana v7.9.1

## Wazuh v3.13.1 - Kibana v7.9.0 - Revision 885

### Added

- Support for Kibana v7.9.0


## Wazuh v3.13.1 - Kibana v7.8.1 - Revision 884

### Added

- Support for Kibana v7.8.1


## Wazuh v3.13.1 - Kibana v7.8.0 - Revision 883

### Added

- Support for Wazuh v3.13.1


## Wazuh v3.13.0 - Kibana v7.8.0 - Revision 881

### Added

- Support for Kibana v7.8.0


## Wazuh v3.13.0 - Kibana v7.7.0, v7.7.1 - Revision 880

### Added

- Support for Wazuh v3.13.0
- Support for Kibana v7.7.1
- Support for Open Distro 1.8
- New navigation experience with a global menu [#1965](https://github.com/wazuh/wazuh-kibana-app/issues/1965)
- Added a Breadcrumb in Kibana top nav [#2161](https://github.com/wazuh/wazuh-kibana-app/issues/2161)
- Added a new Agents Summary Screen [#1963](https://github.com/wazuh/wazuh-kibana-app/issues/1963)
- Added a new feature to add sample data to dashboards [#2115](https://github.com/wazuh/wazuh-kibana-app/issues/2115)
- Added MITRE integration [#1877](https://github.com/wazuh/wazuh-kibana-app/issues/1877)
- Added Google Cloud Platform integration [#1873](https://github.com/wazuh/wazuh-kibana-app/issues/1873)
- Added TSC integration [#2204](https://github.com/wazuh/wazuh-kibana-app/pull/2204)
- Added a new Integrity monitoring state view for agent [#2153](https://github.com/wazuh/wazuh-kibana-app/issues/2153)
- Added a new Integrity monitoring files detail view [#2156](https://github.com/wazuh/wazuh-kibana-app/issues/2156)
- Added a new component to explore Compliance requirements [#2156](https://github.com/wazuh/wazuh-kibana-app/issues/2261)

### Changed

- Code migration to React.js
- Global review of styles
- Unified Overview and Agent dashboards into new Modules [#2110](https://github.com/wazuh/wazuh-kibana-app/issues/2110)
- Changed Vulnerabilities dashboard visualizations [#2262](https://github.com/wazuh/wazuh-kibana-app/issues/2262)

### Fixed

- Open Distro tenants have been fixed and are functional now [#1890](https://github.com/wazuh/wazuh-kibana-app/issues/1890).
- Improved navigation performance [#2200](https://github.com/wazuh/wazuh-kibana-app/issues/2200).
- Avoid creating the wazuh-monitoring index pattern if it is disabled [#2100](https://github.com/wazuh/wazuh-kibana-app/issues/2100)
- SCA checks without compliance field can't be expanded [#2264](https://github.com/wazuh/wazuh-kibana-app/issues/2264)


## Wazuh v3.12.3 - Kibana v7.7.1 - Revision 876

### Added

- Support for Kibana v7.7.1


## Wazuh v3.12.3 - Kibana v7.7.0 - Revision 875

### Added

- Support for Kibana v7.7.0


## Wazuh v3.12.3 - Kibana v6.8.8, v7.6.1, v7.6.2 - Revision 874

### Added

- Support for Wazuh v3.12.3


## Wazuh v3.12.2 - Kibana v6.8.8, v7.6.1, v7.6.2 - Revision 873

### Added

- Support for Wazuh v3.12.2


## Wazuh v3.12.1 - Kibana v6.8.8, v7.6.1, v7.6.2 - Revision 872

### Added

- Support Wazuh 3.12.1
- Added new FIM settings on configuration on demand. [#2147](https://github.com/wazuh/wazuh-kibana-app/issues/2147)

### Changed

- Updated agent's variable names in deployment guides. [#2169](https://github.com/wazuh/wazuh-kibana-app/pull/2169)

### Fixed

- Pagination is now shown in table-type visualizations. [#2180](https://github.com/wazuh/wazuh-kibana-app/issues/2180)


## Wazuh v3.12.0 - Kibana v6.8.8, v7.6.2 - Revision 871

### Added

- Support for Kibana v6.8.8 and v7.6.2

## Wazuh v3.12.0 - Kibana v6.8.7, v7.4.2, v7.6.1 - Revision 870

### Added

- Support for Wazuh v3.12.0
- Added a new setting to hide manager alerts from dashboards. [#2102](https://github.com/wazuh/wazuh-kibana-app/pull/2102)
- Added a new setting to be able to change API from the top menu. [#2143](https://github.com/wazuh/wazuh-kibana-app/issues/2143)
- Added a new setting to enable/disable the known fields health check [#2037](https://github.com/wazuh/wazuh-kibana-app/pull/2037)
- Added suport for PCI 11.2.1 and 11.2.3 rules. [#2062](https://github.com/wazuh/wazuh-kibana-app/pull/2062)

### Changed

- Restructuring of the optimize/wazuh directory. Now the Wazuh configuration file (wazuh.yml) is placed on /usr/share/kibana/optimize/wazuh/config. [#2116](https://github.com/wazuh/wazuh-kibana-app/pull/2116)
- Improve performance of Dasboards reports generation. [1802344](https://github.com/wazuh/wazuh-kibana-app/commit/18023447c6279d385df84d7f4a5663ed2167fdb5)

### Fixed

- Discover time range selector is now displayed on the Cluster section. [08901df](https://github.com/wazuh/wazuh-kibana-app/commit/08901dfcbe509f17e4fab26877c8b7dae8a66bff)
- Added the win_auth_failure rule group to Authentication failure metrics. [#2099](https://github.com/wazuh/wazuh-kibana-app/pull/2099)
- Negative values in Syscheck attributes now have their correct value in reports. [7c3e84e](https://github.com/wazuh/wazuh-kibana-app/commit/7c3e84ec8f00760b4f650cfc00a885d868123f99)


## Wazuh v3.11.4 - Kibana v7.6.1 - Revision 858

### Added

- Support for Kibana v7.6.1


## Wazuh v3.11.4 - Kibana v6.8.6, v7.4.2, v7.6.0 - Revision 857

### Added

- Support for Wazuh v3.11.4


## Wazuh v3.11.3 - Kibana v7.6.0 - Revision 856

### Added

- Support for Kibana v7.6.0


## Wazuh v3.11.3 - Kibana v7.4.2 - Revision 855

### Added

- Support for Kibana v7.4.2

## Wazuh v3.11.3 - Kibana v7.5.2 - Revision 854

### Added

- Support for Wazuh v3.11.3

### Fixed

- Windows Updates table is now displayed in the Inventory Data report [#2028](https://github.com/wazuh/wazuh-kibana-app/pull/2028)


## Wazuh v3.11.2 - Kibana v7.5.2 - Revision 853

### Added

- Support for Kibana v7.5.2


## Wazuh v3.11.2 - Kibana v6.8.6, v7.3.2, v7.5.1 - Revision 852

### Added

- Support for Wazuh v3.11.2

### Changed

- Increased list filesize limit for the CDB-list [#1993](https://github.com/wazuh/wazuh-kibana-app/pull/1993)

### Fixed

- The xml validator now correctly handles the `--` string within comments [#1980](https://github.com/wazuh/wazuh-kibana-app/pull/1980)
- The AWS map visualization wasn't been loaded until the user interacts with it [dd31bd7](https://github.com/wazuh/wazuh-kibana-app/commit/dd31bd7a155354bc50fe0af22fca878607c8936a)


## Wazuh v3.11.1 - Kibana v6.8.6, v7.3.2, v7.5.1 - Revision 581

### Added
- Support for Wazuh v3.11.1.


## Wazuh v3.11.0 - Kibana v6.8.6, v7.3.2, v7.5.1 - Revision 580

### Added

- Support for Wazuh v3.11.0.
- Support for Kibana v7.5.1.
- The API credentials configuration has been moved from the .wazuh index to a wazuh.yml configuration file. Now the configuration of the API hosts is done from the file and not from the application. [#1465](https://github.com/wazuh/wazuh-kibana-app/issues/1465) [#1771](https://github.com/wazuh/wazuh-kibana-app/issues/1771).
- Upload ruleset files using a "drag and drop" component [#1770](https://github.com/wazuh/wazuh-kibana-app/issues/1770)
- Add logs for the reporting module [#1622](https://github.com/wazuh/wazuh-kibana-app/issues/1622).
- Extended the "Add new agent" guide [#1767](https://github.com/wazuh/wazuh-kibana-app/issues/1767).
- Add new table for windows hotfixes [#1932](https://github.com/wazuh/wazuh-kibana-app/pull/1932)

### Changed

- Removed Discover from top menu [#1699](https://github.com/wazuh/wazuh-kibana-app/issues/1699).
- Hide index pattern selector in case that only one exists [#1799](https://github.com/wazuh/wazuh-kibana-app/issues/1799).
- Remove visualizations legend [#1936](https://github.com/wazuh/wazuh-kibana-app/pull/1936)
- Normalize the field whodata in the group reporting [#1921](https://github.com/wazuh/wazuh-kibana-app/pull/1921)
- A message in the configuration view is ambiguous [#1870](https://github.com/wazuh/wazuh-kibana-app/issues/1870)
- Refactor syscheck table [#1941](https://github.com/wazuh/wazuh-kibana-app/pull/1941)

### Fixed

- Empty files now throws an error [#1806](https://github.com/wazuh/wazuh-kibana-app/issues/1806).
- Arguments for wazuh api requests are now validated [#1815](https://github.com/wazuh/wazuh-kibana-app/issues/1815).
- Fixed the way to check admin mode [#1838](https://github.com/wazuh/wazuh-kibana-app/issues/1838).
- Fixed error exporting as CSV the files into a group [#1833](https://github.com/wazuh/wazuh-kibana-app/issues/1833).
- Fixed XML validator false error for `<` [1882](https://github.com/wazuh/wazuh-kibana-app/issues/1882)
- Fixed "New file" editor doesn't allow saving twice [#1896](https://github.com/wazuh/wazuh-kibana-app/issues/1896)
- Fixed decoders files [#1929](https://github.com/wazuh/wazuh-kibana-app/pull/1929)
- Fixed registration guide [#1926](https://github.com/wazuh/wazuh-kibana-app/pull/1926)
- Fixed infinite load on Ciscat views [#1920](https://github.com/wazuh/wazuh-kibana-app/pull/1920), [#1916](https://github.com/wazuh/wazuh-kibana-app/pull/1916)
- Fixed missing fields in the Visualizations [#1913](https://github.com/wazuh/wazuh-kibana-app/pull/1913)
- Fixed Amazon S3 status is wrong in configuration section [#1864](https://github.com/wazuh/wazuh-kibana-app/issues/1864)
- Fixed hidden overflow in the fim configuration [#1887](https://github.com/wazuh/wazuh-kibana-app/pull/1887)
- Fixed Logo source fail after adding server.basePath [#1871](https://github.com/wazuh/wazuh-kibana-app/issues/1871)
- Fixed the documentation broken links [#1853](https://github.com/wazuh/wazuh-kibana-app/pull/1853)

## Wazuh v3.10.2 - Kibana v7.5.1 - Revision 556

### Added

- Support for Kibana v7.5.1


## Wazuh v3.10.2 - Kibana v7.5.0 - Revision 555

### Added

- Support for Kibana v7.5.0


## Wazuh v3.10.2 - Kibana v7.4.2 - Revision 549

### Added

- Support for Kibana v7.4.2


## Wazuh v3.10.2 - Kibana v7.4.1 - Revision 548

### Added

- Support for Kibana v7.4.1


## Wazuh v3.10.2 - Kibana v7.4.0 - Revision 547

### Added

- Support for Kibana v7.4.0
- Support for Wazuh v3.10.2.


## Wazuh v3.10.2 - Kibana v7.3.2 - Revision 546

### Added

- Support for Wazuh v3.10.2.


## Wazuh v3.10.1 - Kibana v7.3.2 - Revision 545

### Added

- Support for Wazuh v3.10.1.


## Wazuh v3.10.0 - Kibana v7.3.2 - Revision 543

### Added

- Support for Wazuh v3.10.0.
- Added an interactive guide for registering agents, things are now easier for the user, guiding it through the steps needed ending in a _copy & paste_ snippet for deploying his agent [#1468](https://github.com/wazuh/wazuh-kibana-app/issues/1468).
- Added new dashboards for the recently added regulatory compliance groups into the Wazuh core. They are HIPAA and NIST-800-53 [#1468](https://github.com/wazuh/wazuh-kibana-app/issues/1448), [#1638]( https://github.com/wazuh/wazuh-kibana-app/issues/1638).
- Make the app work under a custom Kibana space [#1234](https://github.com/wazuh/wazuh-kibana-app/issues/1234), [#1450](https://github.com/wazuh/wazuh-kibana-app/issues/1450).
- Added the ability to manage the app as a native plugin when using Kibana spaces, now you can safely hide/show the app depending on the selected space [#1601](https://github.com/wazuh/wazuh-kibana-app/issues/1601).
- Adapt the app the for Kibana dark mode [#1562](https://github.com/wazuh/wazuh-kibana-app/issues/1562).
- Added an alerts summary in _Overview > FIM_ panel [#1527](https://github.com/wazuh/wazuh-kibana-app/issues/1527).
- Export all the information of a Wazuh group and its related agents in a PDF document [#1341](https://github.com/wazuh/wazuh-kibana-app/issues/1341).
- Export the configuration of a certain agent as a PDF document. Supports granularity for exporting just certain sections of the configuration [#1340](https://github.com/wazuh/wazuh-kibana-app/issues/1340).


### Changed

- Reduced _Agents preview_ load time using the new API endpoint `/summary/agents` [#1687](https://github.com/wazuh/wazuh-kibana-app/pull/1687).
- Replaced most of the _md-nav-bar_ Angular.js components with React components using EUI [#1705](https://github.com/wazuh/wazuh-kibana-app/pull/1705).
- Replaced the requirements slider component with a new styled component [#1708](https://github.com/wazuh/wazuh-kibana-app/pull/1708).
- Soft deprecated the _.wazuh-version_ internal index, now the app dumps its content if applicable to a registry file, then the app removes that index. Further versions will hard deprecate this index [#1467](https://github.com/wazuh/wazuh-kibana-app/issues/1467). 
- Visualizations now don't fetch the documents _source_, also, they now use _size: 0_ for fetching [#1663](https://github.com/wazuh/wazuh-kibana-app/issues/1663).
- The app menu is now fixed on top of the view, it's not being hidden on every state change. Also, the Wazuh logo was placed in the top bar of Kibana UI [#1502](https://github.com/wazuh/wazuh-kibana-app/issues/1502).
- Improved _getTimestamp_ method not returning a promise object because it's no longer needed [014bc3a](https://github.com/wazuh/wazuh-kibana-app/commit/014b3aba0d2e9cda0c4d521f5f16faddc434a21e). Also improved main Discover listener for Wazuh not returning a promise object [bd82823](https://github.com/wazuh/wazuh-kibana-app/commit/bd8282391a402b8c567b32739cf914a0135d74bc).
- Replaced _Requirements over time_ visualizations in both PCI DSS and GDPR dashboards [35c539](https://github.com/wazuh/wazuh-kibana-app/commit/35c539eb328b3bded94aa7608f73f9cc51c235a6).
- Do not show a toaster when a visualization field was not known yet, instead, show it just in case the internal refreshing failed [19a2e7](https://github.com/wazuh/wazuh-kibana-app/commit/19a2e71006b38f6a64d3d1eb8a20b02b415d7e07).
- Minor optimizations for server logging [eb8e000](https://github.com/wazuh/wazuh-kibana-app/commit/eb8e00057dfea2dafef56319590ff832042c402d).

### Fixed

- Alerts search bar fixed for Kibana v7.3.1, queries were not being applied as expected [#1686](https://github.com/wazuh/wazuh-kibana-app/issues/1686).
- Hide attributes field from non-Windows agents in the FIM table [#1710](https://github.com/wazuh/wazuh-kibana-app/issues/1710).
- Fixed broken view in Management > Configuration > Amazon S3 > Buckets, some information was missing [#1675](https://github.com/wazuh/wazuh-kibana-app/issues/1675).
- Keep user's filters when switching from Discover to panel [#1685](https://github.com/wazuh/wazuh-kibana-app/issues/1685).
- Reduce load time and amount of data to be fetched in _Management > Cluster monitoring_ section avoiding possible timeouts [#1663](https://github.com/wazuh/wazuh-kibana-app/issues/1663).
- Restored _Remove column_ feature in Discover tabs [#1702](https://github.com/wazuh/wazuh-kibana-app/issues/1702).
- Apps using Kibana v7.3.1 had a bug once the user goes back from _Agent > FIM > Files_ to _Agent > FIM > dashboard_, filters disappear, now it's working properly [#1700](https://github.com/wazuh/wazuh-kibana-app/issues/1700).
- Fixed visual bug in _Management > Cluster monitoring_ and a button position [1e3b748](https://github.com/wazuh/wazuh-kibana-app/commit/1e3b748f11b43b2e7956b830269b6d046d74d12c).
- The app installation date was not being updated properly, now it's fixed [#1692](https://github.com/wazuh/wazuh-kibana-app/issues/1692).
- Fixed _Network interfaces_ table in Inventory section, the table was not paginating [#1474](https://github.com/wazuh/wazuh-kibana-app/issues/1474).
- Fixed APIs passwords are now obfuscated in server responses [adc3152](https://github.com/wazuh/wazuh-kibana-app/pull/1782/commits/adc31525e26b25e4cb62d81cbae70a8430728af5).


## Wazuh v3.9.5 - Kibana v6.8.2 / Kibana v7.2.1 / Kibana v7.3.0 - Revision 531

### Added

- Support for Wazuh v3.9.5

## Wazuh v3.9.4 - Kibana v6.8.1 / Kibana v6.8.2 / Kibana v7.2.0 / Kibana v7.2.1 / Kibana v7.3.0 - Revision 528

### Added

- Support for Wazuh v3.9.4
- Allow filtering by clicking a column in rules/decoders tables [0e2ddd7](https://github.com/wazuh/wazuh-kibana-app/pull/1615/commits/0e2ddd7b73f7f7975d02e97ed86ae8a0966472b4)
- Allow open file in rules table clicking on the file column [1af929d](https://github.com/wazuh/wazuh-kibana-app/pull/1615/commits/1af929d62f450f93c6733868bcb4057e16b7e279)

### Changed

- Improved app performance [#1640](https://github.com/wazuh/wazuh-kibana-app/pull/1640).
- Remove path filter from custom rules and decoders [895792e](https://github.com/wazuh/wazuh-kibana-app/pull/1615/commits/895792e6e6d9401b3293d5e16352b9abef515096)
- Show path column in rules and decoders [6f49816](https://github.com/wazuh/wazuh-kibana-app/pull/1615/commits/6f49816c71b5999d77bf9e3838443627c9be945d)
- Removed SCA overview dashboard [94ebbff](https://github.com/wazuh/wazuh-kibana-app/pull/1615/commits/94ebbff231cbfb6d793130e0b9ea855baa755a1c)
- Disabled last custom column removal [f1ef7de](https://github.com/wazuh/wazuh-kibana-app/pull/1615/commits/f1ef7de1a34bbe53a899596002e8153b95e7dc0e)
- Agents messages across sections unification [8fd7e36](https://github.com/wazuh/wazuh-kibana-app/pull/1615/commits/8fd7e36286fa9dfd03a797499af6ffbaa90b00e1)

### Fixed

- Fix check storeded apis [d6115d6](https://github.com/wazuh/wazuh-kibana-app/pull/1615/commits/d6115d6424c78f0cde2017b432a51b77186dd95a).
- Fix pci-dss console error [297080d](https://github.com/wazuh/wazuh-kibana-app/pull/1615/commits/297080d36efaea8f99b0cafd4c48845dad20495a)
- Fix error in reportingTable [85b7266](https://github.com/wazuh/wazuh-kibana-app/pull/1615/commits/85b72662cb4db44c443ed04f7c31fba57eefccaa)
- Fix filters budgets size [c7ac86a](https://github.com/wazuh/wazuh-kibana-app/pull/1615/commits/c7ac86acb3d5afaf1cf348fab09a2b8c5778a491)
- Fix missing permalink virustotal visualization [1b57529](https://github.com/wazuh/wazuh-kibana-app/pull/1615/commits/1b57529758fccdeb3ac0840e66a8aafbe4757a96)
- Improved wz-table performance [224bd6f](https://github.com/wazuh/wazuh-kibana-app/pull/1615/commits/224bd6f31235c81ba01755c3c1e120c3f86beafd)
- Fix inconsistent data between visualizations and tables in Overview Security Events [b12c600](https://github.com/wazuh/wazuh-kibana-app/pull/1615/commits/b12c600578d80d0715507dec4624a4ebc27ea573)
- Timezone applied in cluster status [a4f620d](https://github.com/wazuh/wazuh-kibana-app/pull/1615/commits/a4f620d398f5834a6d2945af892a462425ca3bec)
- Fixed Overview Security Events report when wazuh.monitoring is disabled [1c26da0](https://github.com/wazuh/wazuh-kibana-app/pull/1615/commits/1c26da05a0b6daf727e15c13b819111aa4e4e913)
- Fixes in APIs management [2143943](https://github.com/wazuh/wazuh-kibana-app/pull/1615/commits/2143943a5049cbb59bb8d6702b5a56cbe0d27a2a)
- Prevent duplicated visualization toast errors [786faf3](https://github.com/wazuh/wazuh-kibana-app/commit/786faf3e62d2cad13f512c0f873b36eca6e9787d)
- Fix not properly updated breadcrumb in ruleset section [9645903](https://github.com/wazuh/wazuh-kibana-app/commit/96459031cd4edbe047970bf0d22d0c099771879f)
- Fix badly dimensioned table in Integrity Monitoring section [9645903](https://github.com/wazuh/wazuh-kibana-app/commit/96459031cd4edbe047970bf0d22d0c099771879f)
- Fix implicit filters can be destroyed [9cf8578](https://github.com/wazuh/wazuh-kibana-app/commit/9cf85786f504f5d67edddeea6cfbf2ab577e799b)
- Windows agent dashboard doesn't show failure logon access. [d38d088](https://github.com/wazuh/wazuh-kibana-app/commit/d38d0881ac8e4294accde83d63108337b74cdd91) 
- Number of agents is not properly updated.  [f7cbbe5](https://github.com/wazuh/wazuh-kibana-app/commit/f7cbbe54394db825827715c3ad4370ac74317108) 
- Missing scrollbar on Firefox file viewer.  [df4e8f9](https://github.com/wazuh/wazuh-kibana-app/commit/df4e8f9305b35e9ee1473bed5f5d452dd3420567) 
- Agent search filter by name, lost when refreshing. [71b5274](https://github.com/wazuh/wazuh-kibana-app/commit/71b5274ccc332d8961a158587152f7badab28a95) 
- Alerts of level 12 cannot be displayed in the Summary table. [ec0e888](https://github.com/wazuh/wazuh-kibana-app/commit/ec0e8885d9f1306523afbc87de01a31f24e36309) 
- Restored query from search bar in visualizations. [439128f](https://github.com/wazuh/wazuh-kibana-app/commit/439128f0a1f65b649a9dcb81ab5804ca20f65763) 
- Fix Kibana filters loop in Firefox. [82f0f32](https://github.com/wazuh/wazuh-kibana-app/commit/82f0f32946d844ce96a28f0185f903e8e05c5589) 

## Wazuh v3.9.3 - Kibana v6.8.1 / v7.1.1 / v7.2.0 - Revision 523

### Added

- Support for Wazuh v3.9.3
- Support for Kibana v7.2.0 [#1556](https://github.com/wazuh/wazuh-kibana-app/pull/1556).

### Changed

- New design and several UI/UX changes [#1525](https://github.com/wazuh/wazuh-kibana-app/pull/1525).
- Improved error checking + syscollector performance [94d0a83](https://github.com/wazuh/wazuh-kibana-app/commit/94d0a83e43aa1d2d84ef6f87cbb76b9aefa085b3).
- Adapt Syscollector for MacOS agents [a4bf7ef](https://github.com/wazuh/wazuh-kibana-app/commit/a4bf7efc693a99b7565b5afcaa372155f15a4db9).
- Show last scan for syscollector [73f2056](https://github.com/wazuh/wazuh-kibana-app/commit/73f2056673bb289d472663397ba7097e49b7b93b).
- Extendend information for syscollector [#1585](https://github.com/wazuh/wazuh-kibana-app/issues/1585).

### Fixed

- Corrected width for agent stats [a998955](https://github.com/wazuh/wazuh-kibana-app/commit/a99895565a8854c55932ec94cffb08e1d0aa3da1).
- Fix height for the menu directive with Dynamic height [427d0f3](https://github.com/wazuh/wazuh-kibana-app/commit/427d0f3e9fa6c34287aa9e8557da99a51e0db40f).
- Fix wazuh-db and clusterd check [cddcef6](https://github.com/wazuh/wazuh-kibana-app/commit/cddcef630c5234dd6f6a495715743dfcfd4e4001).
- Fix AlertsStats when value is "0", it was showing "-" [07a3e10](https://github.com/wazuh/wazuh-kibana-app/commit/07a3e10c7f1e626ba75a55452b6c295d11fd657d).
- Fix syscollector state value [f8d3d0e](https://github.com/wazuh/wazuh-kibana-app/commit/f8d3d0eca44e67e26f79bc574495b1f4c8f751f2).
- Fix time offset for reporting table [2ef500b](https://github.com/wazuh/wazuh-kibana-app/commit/2ef500bb112e68bd4811b8e87ce8581d7c04d20f).
- Fix call to obtain GDPR requirements for specific agent [ccda846](https://github.com/wazuh/wazuh-kibana-app/commit/ccda8464b50be05bc5b3642f25f4972c8a7a2c03).
- Restore "rule.id" as a clickable field in visualizations [#1546](https://github.com/wazuh/wazuh-kibana-app/pull/1546).
- Fix timepicker in cluster monitoring [f7533ce](https://github.com/wazuh/wazuh-kibana-app/pull/1560/commits/f7533cecb6862abfb5c1d2173ec3e70ffc59804a).
- Fix several bugs [#1569](https://github.com/wazuh/wazuh-kibana-app/pull/1569).
- Fully removed "rule.id" as URL field [#1584](https://github.com/wazuh/wazuh-kibana-app/issues/1584).
- Fix filters for dashboards [#1583](https://github.com/wazuh/wazuh-kibana-app/issues/1583).
- Fix missing dependency [#1591](https://github.com/wazuh/wazuh-kibana-app/issues/1591).

## Wazuh v3.9.2 - Kibana v7.1.1 - Revision 510

### Added

- Support for Wazuh v3.9.2

### Changed

- Avoid showing more than one toaster for the same error message [7937003](https://github.com/wazuh/wazuh-kibana-app/commit/793700382798033203091d160773363323e05bb9).
- Restored "Alerts evolution - Top 5 agents" in Overview > Security events [f9305c0](https://github.com/wazuh/wazuh-kibana-app/commit/f9305c0c6acf4a31c41b1cc9684b87f79b27524f).

### Fixed

- Fix missing parameters in Dev Tools request [#1496](https://github.com/wazuh/wazuh-kibana-app/pull/1496).
- Fix "Invalid Date" for Safari and Internet Explorer [#1505](https://github.com/wazuh/wazuh-kibana-app/pull/1505).

## Wazuh v3.9.1 - Kibana v7.1.1 - Revision 509

### Added

- Support for Kibana v7.1.1
- Added overall metrics for Agents > Overview [#1479](https://github.com/wazuh/wazuh-kibana-app/pull/1479).

### Fixed

- Fixed missing dependency for Discover [43f5dd5](https://github.com/wazuh/wazuh-kibana-app/commit/43f5dd5f64065c618ba930b2a4087f0a9e706c0e).
- Fixed visualization for Agents > Overview [#1477](https://github.com/wazuh/wazuh-kibana-app/pull/1477). 
- Fixed SCA policy checks table [#1478](https://github.com/wazuh/wazuh-kibana-app/pull/1478).

## Wazuh v3.9.1 - Kibana v7.1.0 - Revision 508

### Added

- Support for Kibana v7.1.0

## Wazuh v3.9.1 - Kibana v6.8.0 - Revision 444

### Added

- Support for Wazuh v3.9.1
- Support for Kibana v6.8.0

### Fixed

- Fixed background color for some parts of the Discover directive [2dfc763](https://github.com/wazuh/wazuh-kibana-app/commit/2dfc763bfa1093fb419f118c2938f6b348562c69).
- Fixed cut values in non-resizable tables when the value is too large [cc4828f](https://github.com/wazuh/wazuh-kibana-app/commit/cc4828fbf50d4dab3dd4bb430617c1f2b13dac6a).
- Fixed handled but not shown error messages from rule editor [0aa0e17](https://github.com/wazuh/wazuh-kibana-app/commit/0aa0e17ac8678879e5066f8d83fd46f5d8edd86a).
- Minor typos corrected [fe11fb6](https://github.com/wazuh/wazuh-kibana-app/commit/fe11fb67e752368aedc89ec844ddf729eb8ad761).
- Minor fixes in agents configuration [1bc2175](https://github.com/wazuh/wazuh-kibana-app/commit/1bc217590438573e7267687655bb5939b5bb9fde).
- Fix Management > logs viewer scrolling [f458b2e](https://github.com/wazuh/wazuh-kibana-app/commit/f458b2e3294796f9cf00482b4da27984646c6398).

### Changed

- Kibana version shown in settings is now read from our package.json [c103d3e](https://github.com/wazuh/wazuh-kibana-app/commit/c103d3e782136106736c02039d28c4567b255aaa).
- Removed an old header from Settings [0197b8b](https://github.com/wazuh/wazuh-kibana-app/commit/0197b8b1abc195f275c8cd9893df84cd5569527b).
- Improved index pattern validation fields, replaced "full_log" with "rule.id" as part of the minimum required fields [dce0595](https://github.com/wazuh/wazuh-kibana-app/commit/dce059501cbd28f1294fd761da3e015e154747bc).
- Improve dynamic height for configuration editor [c318131](https://github.com/wazuh/wazuh-kibana-app/commit/c318131dfb6b5f01752593f2aa972b98c0655610).
- Add timezone for all dates shown in the app [4b8736f](https://github.com/wazuh/wazuh-kibana-app/commit/4b8736fb4e562c78505daaee042bcd798242c3f5).

## Wazuh v3.9.0 - Kibana v6.7.0 / v6.7.1 / v6.7.2 - Revision 441

### Added

- Support for Wazuh v3.9.0
- Support for Kibana v6.7.0 / v6.7.1 / v6.7.2
- Edit master and worker configuration ([#1215](https://github.com/wazuh/wazuh-kibana-app/pull/1215)).
- Edit local rules, local decoders and CDB lists ([#1212](https://github.com/wazuh/wazuh-kibana-app/pull/1212), [#1204](https://github.com/wazuh/wazuh-kibana-app/pull/1204), [#1196](https://github.com/wazuh/wazuh-kibana-app/pull/1196), [#1233](https://github.com/wazuh/wazuh-kibana-app/pull/1233), [#1304](https://github.com/wazuh/wazuh-kibana-app/pull/1304)).
- View no local rules/decoders XML files ([#1395](https://github.com/wazuh/wazuh-kibana-app/pull/1395))
- Dev Tools additions
  - Added hotkey `[shift] + [enter]` for sending query ([#1170](https://github.com/wazuh/wazuh-kibana-app/pull/1170)).
  - Added `Export JSON` button for the Dev Tools ([#1170](https://github.com/wazuh/wazuh-kibana-app/pull/1170)).
- Added refresh button for agents preview table ([#1169](https://github.com/wazuh/wazuh-kibana-app/pull/1169)).
- Added `configuration assessment` information in "Agent > Policy monitoring" ([#1227](https://github.com/wazuh/wazuh-kibana-app/pull/1227)).
- Added agents `configuration assessment` configuration section in "Agent > Configuration" ([1257](https://github.com/wazuh/wazuh-kibana-app/pull/1257))
- Restart master and worker nodes ([#1222](https://github.com/wazuh/wazuh-kibana-app/pull/1222)).
- Restart agents ([#1229](https://github.com/wazuh/wazuh-kibana-app/pull/1229)).
- Added support for more than one Wazuh monitoring pattern ([#1243](https://github.com/wazuh/wazuh-kibana-app/pull/1243))
- Added customizable interval for Wazuh monitoring indices creation ([#1243](https://github.com/wazuh/wazuh-kibana-app/pull/1243)).
- Expand visualizations ([#1246](https://github.com/wazuh/wazuh-kibana-app/pull/1246)).
- Added a dynamic table columns selector ([#1246](https://github.com/wazuh/wazuh-kibana-app/pull/1246)).
- Added resizable columns by dragging in tables ([d2bf8ee](https://github.com/wazuh/wazuh-kibana-app/commit/d2bf8ee9681ca5d6028325e165854b49214e86a3))
- Added a cron job for fetching missing fields of all valid index patterns, also merging dynamic fields every time an index pattern is refreshed by the app ([#1276](https://github.com/wazuh/wazuh-kibana-app/pull/1276)).
- Added auto-merging dynamic fields for Wazuh monitoring index patterns ([#1300](https://github.com/wazuh/wazuh-kibana-app/pull/1300))
- New server module, it's a job queue so we can add delayed jobs to be run in background, this iteration only accepts delayed Wazuh API calls ([#1283](https://github.com/wazuh/wazuh-kibana-app/pull/1283)).
- Added new way to view logs using a logs viewer ([#1292](https://github.com/wazuh/wazuh-kibana-app/pull/1292))
- Added new directive for registering agents from the UI, including instructions on "how to" ([#1321](https://github.com/wazuh/wazuh-kibana-app/pull/1321)).
- Added some Angular charts in Agents Preview and Agents SCA sections ([#1364](https://github.com/wazuh/wazuh-kibana-app/pull/1364))
- Added Docker listener settings in configuration views ([#1365](https://github.com/wazuh/wazuh-kibana-app/pull/1365))
- Added Docker dashboards for both Agents and Overview ([#1367](https://github.com/wazuh/wazuh-kibana-app/pull/1367))
- Improved app logger with debug level ([#1373](https://github.com/wazuh/wazuh-kibana-app/pull/1373))
- Introducing React components from the EUI framework

### Changed

- Escape XML special characters ([#1159](https://github.com/wazuh/wazuh-kibana-app/pull/1159)).
- Changed empty results message for Wazuh tables ([#1165](https://github.com/wazuh/wazuh-kibana-app/pull/1165)).
- Allowing the same query multiple times on the Dev Tools ([#1174](https://github.com/wazuh/wazuh-kibana-app/pull/1174))
- Refactor JSON/XML viewer for configuration tab ([#1173](https://github.com/wazuh/wazuh-kibana-app/pull/1173), [#1148](https://github.com/wazuh/wazuh-kibana-app/pull/1148)).
- Using full height for all containers when possible ([#1224](https://github.com/wazuh/wazuh-kibana-app/pull/1224)).
- Improved the way we are handling "back button" events ([#1207](https://github.com/wazuh/wazuh-kibana-app/pull/1207)).
- Changed some visualizations for FIM, GDPR, PCI, Vulnerability and Security Events ([#1206](https://github.com/wazuh/wazuh-kibana-app/pull/1206), [#1235](https://github.com/wazuh/wazuh-kibana-app/pull/1235), [#1293](https://github.com/wazuh/wazuh-kibana-app/pull/1293)).
- New design for agent header view ([#1186](https://github.com/wazuh/wazuh-kibana-app/pull/1186)).
- Not fetching data the very first time the Dev Tools are opened ([#1185](https://github.com/wazuh/wazuh-kibana-app/pull/1185)).
- Refresh all known fields for all valid index patterns if `kbn-vis` detects a broken index pattern ([ecd7c8f](https://github.com/wazuh/wazuh-kibana-app/commit/ecd7c8f98c187a350f81261d13b0d45dcec6dc5d)).
- Truncate texts and display a tooltip when they don't fit in a table cell ([7b56a87](https://github.com/wazuh/wazuh-kibana-app/commit/7b56a873f85dcba7e6838aeb2e40d9b4cf472576))
- Updated API autocomplete for Dev Tools ([#1218](https://github.com/wazuh/wazuh-kibana-app/pull/1218))
- Updated switches design to adapt it to Kibana's design ([#1253](https://github.com/wazuh/wazuh-kibana-app/pull/1253))
- Reduced the width of some table cells with little text, to give more space to the other columns ([#1263](https://github.com/wazuh/wazuh-kibana-app/pull/1263)).
- Redesign for Management > Status daemons list ([#1284](https://github.com/wazuh/wazuh-kibana-app/pull/1284)).
- Redesign for Management > Configuration, Agent > Configuration ([#1289](https://github.com/wazuh/wazuh-kibana-app/pull/1289)).
- Replaced Management > Logs table with a log viewer component ([#1292](https://github.com/wazuh/wazuh-kibana-app/pull/1292)).
- The agents list search bar now allows to switch between AND/OR operators ([#1291](https://github.com/wazuh/wazuh-kibana-app/pull/1291)).
- Improve audit dashboards ([#1374](https://github.com/wazuh/wazuh-kibana-app/pull/1374))
- Exclude agent "000" getting the last registered and the most active agents from the Wazuh API.([#1391](https://github.com/wazuh/wazuh-kibana-app/pull/1391))
- Reviewed Osquery dashboards ([#1394](https://github.com/wazuh/wazuh-kibana-app/pull/1394))
- Memory info is now a log ([#1400](https://github.com/wazuh/wazuh-kibana-app/pull/1400))
- Error toasters time is now 30000ms, warning/info are still 6000ms ([#1420](https://github.com/wazuh/wazuh-kibana-app/pull/1420))

### Fixed

- Properly handling long messages on notifier service, until now, they were using out of the card space, also we replaced some API messages with more meaningful messages ([#1168](https://github.com/wazuh/wazuh-kibana-app/pull/1168)).
- Adapted Wazuh icon for multiple browsers where it was gone ([#1208](https://github.com/wazuh/wazuh-kibana-app/pull/1208)).
- Do not fetch data from tables twice when resize window ([#1303](https://github.com/wazuh/wazuh-kibana-app/pull/1303)).
- Agent syncrhonization status is updated as we browse the configuration section ([#1305](https://github.com/wazuh/wazuh-kibana-app/pull/1305))
- Using the browser timezone for reporting documents ([#1311](https://github.com/wazuh/wazuh-kibana-app/pull/1311)).
- Wrong behaviors in the routing system when the basePath was set ([#1342](https://github.com/wazuh/wazuh-kibana-app/pull/1342))
- Do not show pagination for one-page tables ([196c5b7](https://github.com/wazuh/wazuh-kibana-app/pull/1362/commits/196c5b717583032798da7791fa4f90ec06397f68))
- Being redirected to Overview once a Kibana restart is performed ([#1378](https://github.com/wazuh/wazuh-kibana-app/pull/1378))
- Displaying the AWS services section of the aws-s3 wodle ([#1393](https://github.com/wazuh/wazuh-kibana-app/pull/1393))
- Show email configuration on the configuration on demand ([#1401](https://github.com/wazuh/wazuh-kibana-app/issues/1401))
- Show "Follow symbolic link" field in Integrity monitoring - Monitored configuration on demand ([0c9c9da](https://github.com/wazuh/wazuh-kibana-app/pull/1414/commits/0c9c9da3b951548761cd203db5ee5baa39afe26c))

## Wazuh v3.8.2 - Kibana v6.6.0 / v6.6.1 / v6.6.2 / v6.7.0 - Revision 419

### Added

- Support for Kibana v6.6.0 / v6.6.1 / v6.6.2 / v6.7.0

### Fixed

- Fixed AWS dashboard, newer JavaScript browser engines break the view due to Angular.js ([6e882fc](https://github.com/wazuh/wazuh-kibana-app/commit/6e882fc1d7efe6059e6140ff40b8a20d9c1fa51e)).
- Fixed AWS accounts visualization, using the right field now ([6e882fc](https://github.com/wazuh/wazuh-kibana-app/commit/6e882fc1d7efe6059e6140ff40b8a20d9c1fa51e)).

## Wazuh v3.8.2 - Kibana v6.5.4 - Revision 418

### Added

- Support for Wazuh v3.8.2

### Changed

- Close configuration editor only if it was successfully updated ([bc77c35](https://github.com/wazuh/wazuh-kibana-app/commit/bc77c35d8440a656d4704451ce857c9e1d36a438)).
- Replaced FIM Vega visualization with standard visualization ([554ee1c](https://github.com/wazuh/wazuh-kibana-app/commit/554ee1c4c4d75c76d82272075acf8bb62e7f9e27)).

## Wazuh v3.8.1 - Kibana v6.5.4 - Revision 417

### Added

- Support for Wazuh v3.8.1

### Changed

- Moved monitored/ignored Windows registry entries to "FIM > Monitored" and "FIM > Ignored" to avoid user confusion ([#1176](https://github.com/wazuh/wazuh-kibana-app/pull/1176)).
- Excluding managers from wazuh-monitoring indices ([#1177](https://github.com/wazuh/wazuh-kibana-app/pull/1177)).
- Escape `&` before sending group configuration ([d3aa56f](https://github.com/wazuh/wazuh-kibana-app/commit/d3aa56fa73478c60505e500db7d3a7df263081b5)).
- Improved `autoFormat` function before rendering group configuration ([f4f8144](https://github.com/wazuh/wazuh-kibana-app/commit/f4f8144eef8b93038fc897a9f16356e71029b844)).
- Now the group configuration editor doesn't exit after sending data to the Wazuh API ([5c1a3ef](https://github.com/wazuh/wazuh-kibana-app/commit/5c1a3ef9bd710a7befbed0709c4a7cf414f44f6b)).

### Fixed

- Fixed style for the error toaster for long URLs or long paths ([11b8084](https://github.com/wazuh/wazuh-kibana-app/commit/11b8084c75bbc5da36587ff31d1bc80a55fe4dfe)).

## Wazuh v3.8.0 - Kibana v6.5.4 - Revision 416

### Added

- Added group management features such as:
  - Edit the group configuration ([#1096](https://github.com/wazuh/wazuh-kibana-app/pull/1096)).
  - Add/remove groups to/from an agent ([#1096](https://github.com/wazuh/wazuh-kibana-app/pull/1096)).
  - Add/remove agents to/from a group ([#1096](https://github.com/wazuh/wazuh-kibana-app/pull/1096)).
  - Add/remove groups ([#1152](https://github.com/wazuh/wazuh-kibana-app/pull/1152)).
- New directive for tables that don't need external data sources ([#1067](https://github.com/wazuh/wazuh-kibana-app/pull/1067)).
- New search bar directive with interactive filters and suggestions ([#1058](https://github.com/wazuh/wazuh-kibana-app/pull/1058)).
- New server route `/elastic/alerts` for fetching alerts using custom parameters([#1056](https://github.com/wazuh/wazuh-kibana-app/pull/1056)).
- New table for an agent FIM monitored files, if the agent OS platform is Windows it will show two tables: files and registry ([#1032](https://github.com/wazuh/wazuh-kibana-app/pull/1032)).
- Added description to each setting under Settings > Configuration ([#1048](https://github.com/wazuh/wazuh-kibana-app/pull/1048)).
- Added a new setting to `config.yml` related to Wazuh monitoring and its index pattern ([#1095](https://github.com/wazuh/wazuh-kibana-app/pull/1095)).
- Resizable columns by dragging in Dev-tools ([#1102](https://github.com/wazuh/wazuh-kibana-app/pull/1102)).
- New feature to be able to edit config.yml file from the Settings > Configuration section view ([#1105](https://github.com/wazuh/wazuh-kibana-app/pull/1105)).
- Added a new table (network addresses) for agent inventory tab ([#1111](https://github.com/wazuh/wazuh-kibana-app/pull/1111)).
- Added `audit_key` (Who-data Audit keys) for configuration tab ([#1123](https://github.com/wazuh/wazuh-kibana-app/pull/1123)).
- Added new known fields for Kibana index pattern ([#1150](https://github.com/wazuh/wazuh-kibana-app/pull/1150)).

### Changed

- Changed Inventory tables. Now the app looks for the OS platform and it shows different tables depending on the OS platform. In addition the process state codes has been replaced to be more meaningful ([#1059](https://github.com/wazuh/wazuh-kibana-app/pull/1059)).
- Tiny rework for the AWS tab including.
- "Report" button is hidden on Discover panel ([#1047](https://github.com/wazuh/wazuh-kibana-app/pull/1047)).
- Visualizations, filters and Discover improved ([#1083](https://github.com/wazuh/wazuh-kibana-app/pull/1083)).
- Removed `popularizeField` function until https://github.com/elastic/kibana/issues/22426 is solved in order to avoid `Unable to write index pattern!` error on Discover tab ([#1085](https://github.com/wazuh/wazuh-kibana-app/pull/1085)).
- Improved Wazuh monitoring module ([#1094](https://github.com/wazuh/wazuh-kibana-app/pull/1094)).
- Added "Registered date" and "Last keep alive" in agents table allowing you to sort by these fields ([#1102](https://github.com/wazuh/wazuh-kibana-app/pull/1102)).
- Improved code quality in sections such as Ruleset > Rule and Decoder detail view simplify conditions ([#1102](https://github.com/wazuh/wazuh-kibana-app/pull/1102)).
- Replaced reporting success message ([#1102](https://github.com/wazuh/wazuh-kibana-app/pull/1102)).
- Reduced the default number of shards and the default number of replicas for the app indices ([#1113](https://github.com/wazuh/wazuh-kibana-app/pull/1113)).
- Refreshing index pattern known fields on health check controller ([#1119](https://github.com/wazuh/wazuh-kibana-app/pull/1119)).
- Less strict memory check ([786c764](https://github.com/wazuh/wazuh-kibana-app/commit/786c7642cd88083f9a77c57ed204488ecf5b710a)).
- Checking message origin in error handler ([dfec368](https://github.com/wazuh/wazuh-kibana-app/commit/dfec368d22a148b2e4437db92d71294900241961)).
- Dev tools is now showing the response as it is, like `curl` does ([#1137](https://github.com/wazuh/wazuh-kibana-app/pull/1137)).
- Removed `unknown` as valid node name ([#1149](https://github.com/wazuh/wazuh-kibana-app/pull/1149)).
- Removed `rule.id` direct filter from the rule set tables ([#1151](https://github.com/wazuh/wazuh-kibana-app/pull/1151))

### Fixed

- Restored X-Pack security logic for the .wazuh index, now it's not bypassing the X-Pack roles ([#1081](https://github.com/wazuh/wazuh-kibana-app/pull/1081))
- Avoid fetching twice the same data ([#1072](https://github.com/wazuh/wazuh-kibana-app/pull/1072), [#1061](https://github.com/wazuh/wazuh-kibana-app/pull/1061)).
- Wazuh logo adapted to low resolutions ([#1074](https://github.com/wazuh/wazuh-kibana-app/pull/1074)).
- Hide Audit, OpenSCAP tabs for non-linux agents. Fixed empty Windows events under Configuration > Log collection section. OSQuery logo has been standardized ([#1072](https://github.com/wazuh/wazuh-kibana-app/pull/1072), [#1076](https://github.com/wazuh/wazuh-kibana-app/pull/1076)).
- Fix empty values on _Overview > Security events_ when Wazuh monitoring is disabled ([#1091](https://github.com/wazuh/wazuh-kibana-app/pull/1091)).
- Fix overlapped play button in Dev-tools when the input box has a scrollbar ([#1102](https://github.com/wazuh/wazuh-kibana-app/pull/1102)).
- Fix Dev-tools behavior when parse json invalid blocks ([#1102](https://github.com/wazuh/wazuh-kibana-app/pull/1102)).
- Fixed Management > Monitoring tab frustration adding back buttons ([#1102](https://github.com/wazuh/wazuh-kibana-app/pull/1102)).
- Fix template checking when using more than one pattern ([#1104](https://github.com/wazuh/wazuh-kibana-app/pull/1104)).
- Fix infinite loop for Wazuh monitoring when the Wazuh API is not being able to give us all the agents ([5a26916](https://github.com/wazuh/wazuh-kibana-app/commit/5a2691642b40a34783d2eafb6ee24ae78b9af21a)), ([85005a1](https://github.com/wazuh/wazuh-kibana-app/commit/85005a184d4f1c3d339b7c895b5d2469f3b45171)).
- Fix rule details for `list` and `info` parameters ([#1149](https://github.com/wazuh/wazuh-kibana-app/pull/1149)).

## Wazuh v3.7.1 / v3.7.2 - Kibana v6.5.1 / v6.5.2 / v6.5.3 / v6.5.4 - Revision 415

### Added

- Support for Elastic stack v6.5.2 / v6.5.3 / v6.5.4.
- Support for Wazuh v3.7.1 / v3.7.2.
- Dev Tools module now autocompletes API endpoints ([#1030](https://github.com/wazuh/wazuh-kibana-app/pull/1030)).

### Changed

- Increased number of rows for syscollector tables ([#1033](https://github.com/wazuh/wazuh-kibana-app/pull/1033)).
- Modularized JSON/XML viewers for the configuration section ([#982](https://github.com/wazuh/wazuh-kibana-app/pull/982)).

### Fixed

- Added missing fields for syscollector network tables ([#1036](https://github.com/wazuh/wazuh-kibana-app/pull/1036)).
- Using the right API path when downloading CSV for decoders list ([#1045](https://github.com/wazuh/wazuh-kibana-app/pull/1045)).
- Including group field when downloading CSV for agents list ([#1044](https://github.com/wazuh/wazuh-kibana-app/pull/1044)).
- Preserve active tab in configuration section when refreshing the page ([#1037](https://github.com/wazuh/wazuh-kibana-app/pull/1037)).

## Wazuh v3.7.0 - Kibana v6.5.0 / v6.5.1 - Revision 414

### Added

- Support for Elastic Stack v6.5.0 / v6.5.1.
- Agent groups bar is now visible on the agent configuration section ([#1023](https://github.com/wazuh/wazuh-kibana-app/pull/1023)).
- Added a new setting for the `config.yml` file for enable/disable administrator mode ([#1019](https://github.com/wazuh/wazuh-kibana-app/pull/1019)).
  - This allows the user to perform PUT, POST, DELETE methods in our Dev Tools.

### Changed

- Refactored most front-end controllers ([#1023](https://github.com/wazuh/wazuh-kibana-app/pull/1023)).

## Wazuh v3.7.0 - Kibana v6.4.2 / v6.4.3 - Revision 413

### Added

- Support for Wazuh v3.7.0.
- Support for Elastic Stack v6.4.2 / v6.4.3.
- Brand-new interface for _Configuration_ (on both _Management_ and _Agents_ tabs) ([#914](https://github.com/wazuh/wazuh-kibana-app/pull/914)):
  - Now you can check current and real agent and manager configuration.
  - A new interface design, with more useful information and easy to understand descriptions.
  - New and more responsive JSON/XML viewers to show the configuration in raw mode.
- Brand-new extension - Osquery ([#938](https://github.com/wazuh/wazuh-kibana-app/pull/938)):
  - A new extension, disabled by default.
  - Check alerts from Wazuh's Osquery integration.
  - Check your current Osquery wodle configuration.
  - More improvements will come for this extension in the future.
- New option for Wazuh app configuration file - _Ignore index patterns_ ([#947](https://github.com/wazuh/wazuh-kibana-app/pull/947)):
  - Now the user can specify which index patterns can't be selected on the app using the new `ip.ignore` setting on the `config.yml` file.
  - The valid format is an array of strings which represents index patterns.
  - By default, this list is empty (all index patterns will be available if they use a compatible structure).
- Added a node selector for _Management > Status_ section when Wazuh cluster is enabled ([#976](https://github.com/wazuh/wazuh-kibana-app/pull/976)).
- Added quick access to _Configuration_ or _Discover_ panels for an agent on the agents list ([#939](https://github.com/wazuh/wazuh-kibana-app/pull/939)).
- Now you can click on an agent's ID on the _Discover_ panels to open its details page on the app ([#904](https://github.com/wazuh/wazuh-kibana-app/pull/904)).
- Redesigned the _Overview > Amazon AWS_ tab, using more meaningful visualizations for a better overall view of your agents' status ([#903](https://github.com/wazuh/wazuh-kibana-app/pull/903)).
- Redesigned the _Overview/Agents > Vulnerabilities_ tab, using more meaningful visualizations for a better overall view of your agents' status ([#954](https://github.com/wazuh/wazuh-kibana-app/pull/954)).
- Now everytime the user enters the _Settings_ tab, the API connection will be automatically checked ([#971](https://github.com/wazuh/wazuh-kibana-app/pull/971)).
- Added a node selector for _Management > Logs_ section when Wazuh cluster is enabled ([#980](https://github.com/wazuh/wazuh-kibana-app/pull/980)).
- Added a group selector for _Agents_ section ([#995](https://github.com/wazuh/wazuh-kibana-app/pull/995)).

### Changed

- Interface refactoring for the _Agents > Inventory data_ tab ([#924](https://github.com/wazuh/wazuh-kibana-app/pull/924)):
  - Now the tab won't be available if your agent doesn't have Syscollector enabled, and each card will be enabled or disabled depending on the current Syscollector scans configuration.
  - This will prevent situations where the user couldn't check the inventory although there was actual scan data to show on some sections.
- Added support for new multigroups feature ([#911](https://github.com/wazuh/wazuh-kibana-app/pull/911)):
  - Now the information bars on _Agents_ will show all the groups an agent belongs to.
- Now the result pane on the _Dev tools_ tab will show the error code coming from the Wazuh API ([#909](https://github.com/wazuh/wazuh-kibana-app/pull/909)).
- Changed some visualizations titles for _Overview/Agents > OpenSCAP_ tab ([#925](https://github.com/wazuh/wazuh-kibana-app/pull/925)).
- All backend routes have been renamed ([#932](https://github.com/wazuh/wazuh-kibana-app/pull/932)).
- Several improvements for Elasticsearch tests ([#933](https://github.com/wazuh/wazuh-kibana-app/pull/933)).
- Updated some strings and descriptions on the _Settings_ tab ([#934](https://github.com/wazuh/wazuh-kibana-app/pull/934)).
- Changed the date format on _Settings > Logs_ to make it more human-readable ([#944](https://github.com/wazuh/wazuh-kibana-app/pull/944)).
- Changed some labels to remove the "MD5 sum" expression, it will use "Checksum" instead ([#945](https://github.com/wazuh/wazuh-kibana-app/pull/945)).
- Added word wrapping class to group name in _Management > Groups > Group detail_ tab ([#945](https://github.com/wazuh/wazuh-kibana-app/pull/945)).
- The `wz-table` directive has been refactored ([#953](https://github.com/wazuh/wazuh-kibana-app/pull/953)).
- The `wz-table` directive now checks if a request is aborted ([#979](https://github.com/wazuh/wazuh-kibana-app/pull/979)).
- Several performance improvements ([#985](https://github.com/wazuh/wazuh-kibana-app/pull/985), [#997](https://github.com/wazuh/wazuh-kibana-app/pull/997), [#1000](https://github.com/wazuh/wazuh-kibana-app/pull/1000)).

### Fixed

- Several known fields for _Whodata_ functionality have been fixed ([#901](https://github.com/wazuh/wazuh-kibana-app/pull/901)).
- Fixed alignment bug with the _Add a filter +_ button on _Discover_ and _Agents_ tabs ([#912](https://github.com/wazuh/wazuh-kibana-app/pull/912)).
- Fixed a bug where the `Add API` form on _Settings_ didn't appear when pressing the button after editing an existing API entry ([#944](https://github.com/wazuh/wazuh-kibana-app/pull/944)).
- Fixed a bug on _Ruleset_ tab where the "Description" column was showing `0` if the rule doesn't have any description ([#948](https://github.com/wazuh/wazuh-kibana-app/pull/948)).
- Fixed wrong alignment on related Rules/Decoders tables from _Management > Ruleset_ tab ([#971](https://github.com/wazuh/wazuh-kibana-app/pull/971)).
- Fixed a bug where sometimes the error messages appeared duplicated ([#971](https://github.com/wazuh/wazuh-kibana-app/pull/971)).

### Removed

- On the _Management > Monitoring_ tab, the `Cluster enabled but not running` message won't appear as an error anymore ([#971](https://github.com/wazuh/wazuh-kibana-app/pull/971)).

## Wazuh v3.6.1 - Kibana v6.4.1 / v6.4.2 / v6.4.3 - Revision 412

### Added

- Support for Elastic Stack v6.4.1 / v6.4.2 / v6.4.3.

## Wazuh v3.6.1 - Kibana v6.4.0 - Revision 411

### Added

- Redesigned the _Overview > Integrity monitoring_ tab, using more meaningful visualizations for a better overall view of your agents' status ([#893](https://github.com/wazuh/wazuh-kibana-app/pull/893)).
- Added a new table for the _Inventory_ tab: _Processes_ ([#895](https://github.com/wazuh/wazuh-kibana-app/pull/895)).
- Improved error handling for tables. Now the table will show an error message if it wasn't able to fetch and load data ([#896](https://github.com/wazuh/wazuh-kibana-app/pull/896)).

### Changed

- The app source code has been improved, following best practices and coding guidelines ([#892](https://github.com/wazuh/wazuh-kibana-app/pull/892)).
- Included more app tests and prettifier for better code maintainability ([#883](https://github.com/wazuh/wazuh-kibana-app/pull/883) & [#885](https://github.com/wazuh/wazuh-kibana-app/pull/885)).

### Fixed

- Fixed minor visual errors on some _GDPR_, _PCI DSS_ and _Vulnerabilities_ visualizations ([#894](https://github.com/wazuh/wazuh-kibana-app/pull/894)).

## Wazuh v3.6.1 - Kibana v6.4.0 - Revision 410

### Added

- The _Inventory_ tab has been redesigned ([#873](https://github.com/wazuh/wazuh-kibana-app/pull/873)):
  - Added new network interfaces and port tables.
  - Improved design using metric information bars and intuitive status indicators.
- Added refresh functionality to the _Settings > Logs_ tab ([#852](https://github.com/wazuh/wazuh-kibana-app/pull/852)):
  - Now everytime the user opens the tab, the logs will be reloaded.
  - A new button to force the update has been added on the top left corner of the logs table.
- Added `tags` and `recursion_level` configuration options to _Management/Agent > Configuration_ tabs ([#850](https://github.com/wazuh/wazuh-kibana-app/pull/850)).
- The _Kuery_ search syntax has been added again to the app ([#851](https://github.com/wazuh/wazuh-kibana-app/pull/851)).
- Added a first batch of [_Mocha_](https://mochajs.org/) tests and other quality of code improvements to the app ([#859](https://github.com/wazuh/wazuh-kibana-app/pull/859)).
- Now you can open specific rule details (the _Management > Ruleset_ tab) when clicking on the `rule.id` value on the _Discover_ tab ([#862](https://github.com/wazuh/wazuh-kibana-app/pull/862)).
- Now you can click on the rule ID value on the _Management > Ruleset_ tab to search for related alerts on the _Discover_ tab ([#863](https://github.com/wazuh/wazuh-kibana-app/pull/863)).

### Changed

- The index pattern known fields have been updated up to 567 ([#872](https://github.com/wazuh/wazuh-kibana-app/pull/872)).
- Now the _Inventory_ tab will always be available for all agents, and a descriptive message will appear if the agent doesn't have `syscollector` enabled ([#879](https://github.com/wazuh/wazuh-kibana-app/pull/879)).

### Fixed

- Fixed a bug where the _Inventory_ tab was unavailable if the user reloads the page while on the _Agents > Configuration_ tab ([#845](https://github.com/wazuh/wazuh-kibana-app/pull/845)).
- Fixed some _Overview > VirusTotal_ visualizations ([#846](https://github.com/wazuh/wazuh-kibana-app/pull/846)).
- Fixed a bug where the _Settings > Extensions_ tab wasn't being properly hidden when there's no API entries inserted ([#847](https://github.com/wazuh/wazuh-kibana-app/pull/847)).
- Fixed a bug where the _Current API_ indicator on the top navbar wasn't being properly updated when the user deletes all the API entries ([#848](https://github.com/wazuh/wazuh-kibana-app/pull/848)).
- Fixed a bug where the _Agents coverage_ metric were not displaying a proper value when the manager has 0 registered agents ([#849](https://github.com/wazuh/wazuh-kibana-app/pull/849)).
- Fixed a bug where the `wazuh-basic` user role was able to update API entries (it should be forbidden) ([#853](https://github.com/wazuh/wazuh-kibana-app/pull/853)).
- Fixed a bug where the visualizations had scroll bars on the PDF reports ([#870](https://github.com/wazuh/wazuh-kibana-app/pull/870)).
- Fixed a bug on the _Dev tools_ tab where the user couldn't execute the first request block if there was blank lines above it ([#871](https://github.com/wazuh/wazuh-kibana-app/pull/871)).
- Fixed a bug on pinned filters when opening tabs where the implicit filter was the same, making them stuck and unremovable from other tabs ([#878](https://github.com/wazuh/wazuh-kibana-app/pull/878)).

## Wazuh v3.6.1 - Kibana v6.4.0 - Revision 409

### Added

- Support for Wazuh v3.6.1.

### Fixed

- Fixed a bug on the _Dev tools_ tab ([b7c79f4](https://github.com/wazuh/wazuh-kibana-app/commit/b7c79f48f06cb49b12883ec9e9337da23b49976b)).

## Wazuh v3.6.1 - Kibana v6.3.2 - Revision 408

### Added

- Support for Wazuh v3.6.1.

### Fixed

- Fixed a bug on the _Dev tools_ tab ([4ca9ed5](https://github.com/wazuh/wazuh-kibana-app/commit/4ca9ed54f1b18e5d499d950e6ff0741946701988)).

## Wazuh v3.6.0 - Kibana v6.4.0 - Revision 407

### Added

- Support for Wazuh v3.6.0.

## Wazuh v3.6.0 - Kibana v6.3.2 - Revision 406

### Added

- Support for Wazuh v3.6.0.

## Wazuh v3.5.0 - Kibana v6.4.0 - Revision 405

### Added

- Support for Elastic Stack v6.4.0 ([#813](https://github.com/wazuh/wazuh-kibana-app/pull/813)).

## Wazuh v3.5.0 - Kibana v6.3.2 - Revision 404

### Added

- Added new options to `config.yml` to change shards and replicas settings for `wazuh-monitoring` indices ([#809](https://github.com/wazuh/wazuh-kibana-app/pull/809)).
- Added more error messages for `wazuhapp.log` in case of failure when performing some crucial functions ([#812](https://github.com/wazuh/wazuh-kibana-app/pull/812)).
- Now it's possible to change replicas settings for existing `.wazuh`, `.wazuh-version` and `wazuh-monitoring` indices on the `config.yml` file ([#817](https://github.com/wazuh/wazuh-kibana-app/pull/817)).

### Changed

- App frontend code refactored and restructured ([#802](https://github.com/wazuh/wazuh-kibana-app/pull/802)).
- Now the _Overview > Security events_ tab won't show anything if the only visualization with data is _Agents status_ ([#811](https://github.com/wazuh/wazuh-kibana-app/pull/811)).

### Fixed

- Fixed a bug where the RAM status message appreared twice the first time you opened the app ([#807](https://github.com/wazuh/wazuh-kibana-app/pull/807)).
- Fixed the app UI to make the app usable on Internet Explorer 11 ([#808](https://github.com/wazuh/wazuh-kibana-app/pull/808)).

## Wazuh v3.5.0 - Kibana v6.3.2 - Revision 403

### Added

- The welcome tabs on _Overview_ and _Agents_ have been updated with a new name and description for the existing sections ([#788](https://github.com/wazuh/wazuh-kibana-app/pull/788)).
- Now the app tables will auto-resize depending on the screen height ([#792](https://github.com/wazuh/wazuh-kibana-app/pull/792)).

### Changed

- Now all the app filters on several tables will present the values in alphabetical order ([#787](https://github.com/wazuh/wazuh-kibana-app/pull/787)).

### Fixed

- Fixed a bug on _Decoders_ where clicking on the decoder wouldn't open the detail view if the `Parent decoders` filter was enabled ([#782](https://github.com/wazuh/wazuh-kibana-app/pull/782)).
- Fixed a bug on _Dev tools_ when the first line on the editor pane was empty or had a comment ([#790](https://github.com/wazuh/wazuh-kibana-app/pull/790)).
- Fixed a bug where the app was throwing multiple warning messages the first time you open it ([#791](https://github.com/wazuh/wazuh-kibana-app/pull/791)).
- Fixed a bug where clicking on a different tab from _Overview_ right after inserting the API credentials for the first time would always redirect to _Overview_ ([#791](https://github.com/wazuh/wazuh-kibana-app/pull/791)).
- Fixed a bug where the user could have a browser cookie with a reference to a non-existing API entry on Elasticsearch ([#794](https://github.com/wazuh/wazuh-kibana-app/pull/794) & [#795](https://github.com/wazuh/wazuh-kibana-app/pull/795)).

### Removed

- The cluster key has been removed from the API requests to `/manager/configuration` ([#796](https://github.com/wazuh/wazuh-kibana-app/pull/796)).

## Wazuh v3.5.0 - Kibana v6.3.1/v6.3.2 - Revision 402

### Added

- Support for Wazuh v3.5.0.
- Added new fields for _Vulnerability detector_ alerts ([#752](https://github.com/wazuh/wazuh-kibana-app/pull/752)).
- Added multi table search for `wz-table` directive. Added two new log levels for _Management > Logs_ section ([#753](https://github.com/wazuh/wazuh-kibana-app/pull/753)).

## Wazuh v3.4.0 - Kibana v6.3.1/v6.3.2 - Revision 401

### Added

- Added a few new fields for Kibana due to the new Wazuh _who-data_ feature ([#763](https://github.com/wazuh/wazuh-kibana-app/pull/763)).
- Added XML/JSON viewer for each card under _Management > Configuration_ ([#764](https://github.com/wazuh/wazuh-kibana-app/pull/764)).

### Changed

- Improved error handling for Dev tools. Also removed some unused dependencies from the _Dev tools_ tab ([#760](https://github.com/wazuh/wazuh-kibana-app/pull/760)).
- Unified origin for tab descriptions. Reviewed some grammar typos ([#765](https://github.com/wazuh/wazuh-kibana-app/pull/765)).
- Refactored agents autocomplete component. Removed unused/deprecated modules ([#766](https://github.com/wazuh/wazuh-kibana-app/pull/766)).
- Simplified route resolves section ([#768](https://github.com/wazuh/wazuh-kibana-app/pull/768)).

### Fixed

- Fixed missing cluster node filter for the visualization shown when looking for specific node under _Management > Monitoring_ section ([#758](https://github.com/wazuh/wazuh-kibana-app/pull/758)).
- Fixed missing dependency injection for `wzMisc` factory ([#768](https://github.com/wazuh/wazuh-kibana-app/pull/768)).

### Removed

- Removed `angular-aria`, `angular-md5`, `ansicolors`, `js-yaml`, `querystring` and `lodash` dependencies since Kibana includes all of them. Removed some unused images ([#768](https://github.com/wazuh/wazuh-kibana-app/pull/768)).

## Wazuh v3.4.0 - Kibana v6.3.1/v6.3.2 - Revision 400

### Added

- Support for Wazuh v3.4.0.
- Support for Elastic Stack v6.3.2.
- Support for Kuery as accepted query language ([#742](https://github.com/wazuh/wazuh-kibana-app/pull/742)).
  - This feature is experimental.
- Added new _Who data_ fields from file integrity monitoring features ([#746](https://github.com/wazuh/wazuh-kibana-app/pull/746)).
- Added tab in _Settings_ section where you can see the last logs from the Wazuh app server ([#723](https://github.com/wazuh/wazuh-kibana-app/pull/723)).

### Changed

- Fully redesigned of the welcome screen along the different app sections ([#751](https://github.com/wazuh/wazuh-kibana-app/pull/751)).
- Now any agent can go to the _Inventory_ tab regardless if it's enabled or not. The content will change properly according to the agent configuration ([#744](https://github.com/wazuh/wazuh-kibana-app/pull/744)).
- Updated the `angular-material` dependency to `1.1.10` ([#743](https://github.com/wazuh/wazuh-kibana-app/pull/743)).
- Any API entry is now removable regardless if it's the only one API entry ([#740](https://github.com/wazuh/wazuh-kibana-app/pull/740)).
- Performance has been improved regarding to agents status, they are now being fetched using _distinct_ routes from the Wazuh API ([#738](https://github.com/wazuh/wazuh-kibana-app/pull/738)).
- Improved the way we are parsing some Wazuh API errors regarding to version mismatching ([#735](https://github.com/wazuh/wazuh-kibana-app/pull/735)).

### Fixed

- Fixed wrong filters being applied in _Ruleset > Rules_ and _Ruleset > Decoders_ sections when using Lucene like filters plus path filters ([#736](https://github.com/wazuh/wazuh-kibana-app/pull/736)).
- Fixed the template checking from the healthcheck, now it allows to use custom index patterns ([#739](https://github.com/wazuh/wazuh-kibana-app/pull/739)).
- Fixed infinite white screen from _Management > Monitoring_ when the Wazuh cluster is enabled but not running ([#741](https://github.com/wazuh/wazuh-kibana-app/pull/741)).

## Wazuh v3.3.0/v3.3.1 - Kibana v6.3.1 - Revision 399

### Added

- Added a new Angular.js factory to store the Wazuh app configuration values. Also, this factory is being used by the pre-routes functions (resolves); this way we are sure about having the real configuration at any time. These pre-routes functions have been improved too ([#670](https://github.com/wazuh/wazuh-kibana-app/pull/670)).
- Added extended information for reports from _Reporting_ feature ([#701](https://github.com/wazuh/wazuh-kibana-app/pull/701)).

### Changed

- Tables have been improved. Now they are truncating long fields and adding a tooltip if needed ([#671](https://github.com/wazuh/wazuh-kibana-app/pull/671)).
- Services have been improved ([#715](https://github.com/wazuh/wazuh-kibana-app/pull/715)).
- CSV formatted files have been improved. Now they are showing a more human readable column names ([#717](https://github.com/wazuh/wazuh-kibana-app/pull/717), [#726](https://github.com/wazuh/wazuh-kibana-app/pull/726)).
- Added/Modified some visualization titles ([#728](https://github.com/wazuh/wazuh-kibana-app/pull/728)).
- Improved Discover perfomance when in background mode ([#719](https://github.com/wazuh/wazuh-kibana-app/pull/719)).
- Reports from the _Reporting_ feature have been fulyl redesigned ([#701](https://github.com/wazuh/wazuh-kibana-app/pull/701)).

### Fixed

- Fixed the top menu API indicator when checking the API connection and the manager/cluster information had been changed ([#668](https://github.com/wazuh/wazuh-kibana-app/pull/668)).
- Fixed our logger module which was not writting logs the very first time Kibana is started neither after a log rotation ([#667](https://github.com/wazuh/wazuh-kibana-app/pull/667)).
- Fixed a regular expression in the server side when parsing URLs before registering a new Wazuh API ([#690](https://github.com/wazuh/wazuh-kibana-app/pull/690)).
- Fixed filters from specific visualization regarding to _File integrity_ section ([#694](https://github.com/wazuh/wazuh-kibana-app/pull/694)).
- Fixed filters parsing when generating a report because it was not parsing negated filters as expected ([#696](https://github.com/wazuh/wazuh-kibana-app/pull/696)).
- Fixed visualization counter from _OSCAP_ tab ([#722](https://github.com/wazuh/wazuh-kibana-app/pull/722)).

### Removed

- Temporary removed CSV download from agent inventory section due to Wazuh API bug ([#727](https://github.com/wazuh/wazuh-kibana-app/pull/727)).

## Wazuh v3.3.0/v3.3.1 - Kibana v6.3.0 - Revision 398

### Added

- Improvements for latest app redesign ([#652](https://github.com/wazuh/wazuh-kibana-app/pull/652)):
  - The _Welcome_ tabs have been simplified, following a more Elastic design.
  - Added again the `md-nav-bar` component with refined styles and limited to specific sections.
  - The _Settings > Welcome_ tab has been removed. You can use the nav bar to switch tabs.
  - Minor CSS adjustments and reordering.
- Small app UI improvements ([#634](https://github.com/wazuh/wazuh-kibana-app/pull/634)):
  - Added link to _Agents Preview_ on the _Agents_ tab breadcrumbs.
  - Replaced the _Generate report_ button with a smaller one.
  - Redesigned _Management > Ruleset_ `md-chips` to look similar to Kibana filter pills.
  - Added agent information bar from _Agents > General_ to _Agents > Welcome_ too.
  - Refactored flex layout on _Welcome_ tabs to fix a height visual bug.
  - Removed duplicated loading rings on the _Agents_ tab.
- Improvements for app tables ([#627](https://github.com/wazuh/wazuh-kibana-app/pull/627)):
  - Now the current page will be highlighted.
  - The gap has been fixed to the items per page value.
  - If there are no more pages for _Next_ or _Prev_ buttons, they will be hidden.
- Improvements for app health check ([#637](https://github.com/wazuh/wazuh-kibana-app/pull/637)):
  - Improved design for the view.
  - The checks have been placed on a table, showing the current status of each one.
- Changes to our reporting feature ([#639](https://github.com/wazuh/wazuh-kibana-app/pull/639)):
  - Now the generated reports will include tables for each section.
  - Added a parser for getting Elasticsearch data table responses.
  - The reporting feature is now a separated module, and the code has been refactored.
- Improvements for app tables pagination ([#646](https://github.com/wazuh/wazuh-kibana-app/pull/646)).

### Changed

- Now the `pretty` parameter on the _Dev tools_ tab will be ignored to avoid `Unexpected error` messages ([#624](https://github.com/wazuh/wazuh-kibana-app/pull/624)).
- The `pdfkit` dependency has been replaced by `pdfmake` ([#639](https://github.com/wazuh/wazuh-kibana-app/pull/639)).
- Changed some Kibana tables for performance improvements on the reporting feature ([#644](https://github.com/wazuh/wazuh-kibana-app/pull/644)).
- Changed the method to refresh the list of known fields on the index pattern ([#650](https://github.com/wazuh/wazuh-kibana-app/pull/650)):
  - Now when restarting Kibana, the app will update the fieldset preserving the custom user fields.

### Fixed

- Fixed bug on _Agents CIS-CAT_ tab who wasn't loading the appropriate visualizations ([#626](https://github.com/wazuh/wazuh-kibana-app/pull/626)).
- Fixed a bug where sometimes the index pattern could be `undefined` during the health check process, leading into a false error message when loading the app ([#640](https://github.com/wazuh/wazuh-kibana-app/pull/640)).
- Fixed several bugs on the _Settings > API_ tab when removing, adding or editing new entries.

### Removed

- Removed the app login system ([#636](https://github.com/wazuh/wazuh-kibana-app/pull/636)):
  - This feature was unstable, experimental and untested for a long time. We'll provide much better RBAC capabilities in the future.
- Removed the new Kuery language option on Discover app search bars.
  - This feature will be restored in the future, after more Elastic v6.3.0 adaptations.

## Wazuh v3.3.0/v3.3.1 - Kibana v6.3.0 - Revision 397

### Added

- Support for Elastic Stack v6.3.0 ([#579](https://github.com/wazuh/wazuh-kibana-app/pull/579) & [#612](https://github.com/wazuh/wazuh-kibana-app/pull/612) & [#615](https://github.com/wazuh/wazuh-kibana-app/pull/615)).
- Brand-new Wazuh app redesign for the _Monitoring_ tab ([#581](https://github.com/wazuh/wazuh-kibana-app/pull/581)):
  - Refactored and optimized UI for these tabs, using a breadcrumbs-based navigability.
  - Used the same guidelines from the previous redesign for _Overview_ and _Agents_ tabs.
- New tab for _Agents_ - _Inventory_ ([#582](https://github.com/wazuh/wazuh-kibana-app/pull/582)):
  - Get information about the agent host, such as installed packages, motherboard, operating system, etc.
  - This tab will appear if the agent has the [`syscollector`](https://documentation.wazuh.com/current/user-manual/reference/ossec-conf/wodle-syscollector.html) wodle enabled.
- Brand-new extension - _CIS-CAT Alerts_ ([#601](https://github.com/wazuh/wazuh-kibana-app/pull/601)):
  - A new extension, disabled by default.
  - Visualize alerts related to the CIS-CAT benchmarks on the _Overview_ and _Agents_ tabs.
  - Get information about the last performed scan and its score.
- Several improvements for the _Dev tools_ tab ([#583](https://github.com/wazuh/wazuh-kibana-app/pull/583) & [#597](https://github.com/wazuh/wazuh-kibana-app/pull/597)):
  - Now you can insert queries using inline parameters, just like in a web browser.
  - You can combine inline parameters with JSON-like parameters.
  - If you use the same parameter on both methods with different values, the inline parameter has precedence over the other one.
  - The tab icon has been changed for a more appropriate one.
  - The `Execute query` button is now always placed on the first line of the query block.
- Refactoring for all app tables ([#582](https://github.com/wazuh/wazuh-kibana-app/pull/582)):
  - Replaced the old `wz-table` directive with a new one, along with a new data factory.
  - Now the tables are built with a pagination system.
  - Much easier method for building tables for the app.
  - Performance and stability improvements when fetching API data.
  - Now you can see the total amount of items and the elapsed time.

### Changed

- Moved some logic from the _Agents preview_ tab to the server, to avoid excessive client-side workload ([#586](https://github.com/wazuh/wazuh-kibana-app/pull/586)).
- Changed the UI to use the same loading ring across all the app tabs ([#593](https://github.com/wazuh/wazuh-kibana-app/pull/593) & [#599](https://github.com/wazuh/wazuh-kibana-app/pull/599)).
- Changed the _No results_ message across all the tabs with visualizations ([#599](https://github.com/wazuh/wazuh-kibana-app/pull/599)).

### Fixed

- Fixed a bug on the _Settings/Extensions_ tab where enabling/disabling some extensions could make other ones to be disabled ([#591](https://github.com/wazuh/wazuh-kibana-app/pull/591)).

## Wazuh v3.3.0/v3.3.1 - Kibana v6.2.4 - Revision 396

### Added

- Support for Wazuh v3.3.1.
- Brand-new Wazuh app redesign for the _Settings_ tab ([#570](https://github.com/wazuh/wazuh-kibana-app/pull/570)):
  - Refactored and optimized UI for these tabs, using a breadcrumbs-based navigability.
  - Used the same guidelines from the previous redesign for _Overview_ and _Agents_ tabs.
- Refactoring for _Overview_ and _Agents_ controllers ([#564](https://github.com/wazuh/wazuh-kibana-app/pull/564)):
  - Reduced duplicated code by splitting it into separate files.
  - Code optimization for a better performance and maintainability.
  - Added new services to provide similar functionality between different app tabs.
- Added `data.vulnerability.package.condition` to the list of known fields ([#566](https://github.com/wazuh/wazuh-kibana-app/pull/566)).

### Changed

- The `wazuh-logs` and `wazuh-monitoring` folders have been moved to the Kibana's `optimize` directory in order to avoid some error messages when using the `kibana-plugin list` command ([#563](https://github.com/wazuh/wazuh-kibana-app/pull/563)).

### Fixed

- Fixed a bug on the _Settings_ tab where updating an API entry with wrong credentials would corrupt the existing one ([#558](https://github.com/wazuh/wazuh-kibana-app/pull/558)).
- Fixed a bug on the _Settings_ tab where removing an API entry while its edit form is opened would hide the `Add API` button unless the user reloads the tab ([#558](https://github.com/wazuh/wazuh-kibana-app/pull/558)).
- Fixed some Audit visualizations on the _Overview_ and _Agents_ tabs that weren't using the same search query to show the results ([#572](https://github.com/wazuh/wazuh-kibana-app/pull/572)).
- Fixed undefined variable error on the `wz-menu` directive ([#575](https://github.com/wazuh/wazuh-kibana-app/pull/575)).

## Wazuh v3.3.0 - Kibana v6.2.4 - Revision 395

### Fixed

- Fixed a bug on the _Agent Configuration_ tab where the sync status was always `NOT SYNCHRONIZED` ([#569](https://github.com/wazuh/wazuh-kibana-app/pull/569)).

## Wazuh v3.3.0 - Kibana v6.2.4 - Revision 394

### Added

- Support for Wazuh v3.3.0.
- Updated some backend API calls to include the app version in the request header ([#560](https://github.com/wazuh/wazuh-kibana-app/pull/560)).

## Wazuh v3.2.4 - Kibana v6.2.4 - Revision 393

### Added

- Brand-new Wazuh app redesign for _Overview_ and _Agents_ tabs ([#543](https://github.com/wazuh/wazuh-kibana-app/pull/543)):
  - Updated UI for these tabs using breadcrumbs.
  - New _Welcome_ screen, presenting all the tabs to the user, with useful links to our documentation.
  - Overall design improved, adjusted font sizes and reduced HTML code.
  - This base will allow the app to increase its functionality in the future.
  - Removed the `md-nav-bar` component for a better user experience on small screens.
  - Improved app performance removing some CSS effects from some components, such as buttons.
- New filter for agent version on the _Agents Preview_ tab ([#537](https://github.com/wazuh/wazuh-kibana-app/pull/537)).
- New filter for cluster node on the _Agents Preview_ tab ([#538](https://github.com/wazuh/wazuh-kibana-app/pull/538)).

### Changed

- Now the report generation process will run in a parallel mode in the foreground ([#523](https://github.com/wazuh/wazuh-kibana-app/pull/523)).
- Replaced the usage of `$rootScope` with two new factories, along with more controller improvements ([#525](https://github.com/wazuh/wazuh-kibana-app/pull/525)).
- Now the _Extensions_ tab on _Settings_ won't edit the `.wazuh` index to modify the extensions configuration for all users ([#545](https://github.com/wazuh/wazuh-kibana-app/pull/545)).
  - This allows each new user to always start with the base extensions configuration, and modify it to its needs storing the settings on a browser cookie.
- Now the GDPR requirements description on its tab won't be loaded if the Wazuh API version is not v3.2.3 or higher ([#546](https://github.com/wazuh/wazuh-kibana-app/pull/546)).

### Fixed

- Fixed a bug where the app crashes when attempting to download huge amounts of data as CSV format ([#521](https://github.com/wazuh/wazuh-kibana-app/pull/521)).
- Fixed a bug on the Timelion visualizations from _Management/Monitoring_ which were not properly filtering and showing the cluster nodes information ([#530](https://github.com/wazuh/wazuh-kibana-app/pull/530)).
- Fixed several bugs on the loading process when switching between tabs with or without visualizations in the _Overview_ and _Agents_ tab ([#531](https://github.com/wazuh/wazuh-kibana-app/pull/531) & [#533](https://github.com/wazuh/wazuh-kibana-app/pull/533)).
- Fixed a bug on the `wazuh-monitoring` index feature when using multiple inserted APIs, along with several performance improvements ([#539](https://github.com/wazuh/wazuh-kibana-app/pull/539)).
- Fixed a bug where the OS filter on the _Agents Preview_ tab would exclude the rest of filters instead of combining them ([#552](https://github.com/wazuh/wazuh-kibana-app/pull/552)).
- Fixed a bug where the Extensions settings were restored every time the user opened the _Settings_ tab or pressed the _Set default manager_ button ([#555](https://github.com/wazuh/wazuh-kibana-app/pull/555) & [#556](https://github.com/wazuh/wazuh-kibana-app/pull/556)).

## Wazuh v3.2.3/v3.2.4 - Kibana v6.2.4 - Revision 392

### Added

- Support for Wazuh v3.2.4.
- New functionality - _Reporting_ ([#510](https://github.com/wazuh/wazuh-kibana-app/pull/510)):
  - Generate PDF logs on the _Overview_ and _Agents_ tabs, with the new button next to _Panels_ and _Discover_.
  - The report will contain the current visualizations from the tab where you generated it.
  - List all your generated reports, download or deleted them at the new _Management/Reporting_ tab.
  - **Warning:** If you leave the tab while generating a report, the process will be aborted.
- Added warning/error messages about the total RAM on the server side ([#502](https://github.com/wazuh/wazuh-kibana-app/pull/502)):
  - None of this messages will prevent the user from accessing the app, it's just a recommendation.
  - If your server has less than 2GB of RAM, you'll get an error message when opening the app.
  - If your server has between 2GB and 3GB of RAM, you'll get a warning message.
  - If your server has more than 3GB of RAM, you won't get any kind of message.
- Refactoring and added loading bar to _Manager Logs_ and _Groups_ tabs ([#505](https://github.com/wazuh/wazuh-kibana-app/pull/505)).
- Added more Syscheck options to _Management/Agents_ configuration tabs ([#509](https://github.com/wazuh/wazuh-kibana-app/pull/509)).

### Fixed

- Added more fields to the `known-fields.js` file to avoid warning messages on _Discover_ when using Filebeat for alerts forwarding ([#497](https://github.com/wazuh/wazuh-kibana-app/pull/497)).
- Fixed a bug where clicking on the _Check connection_ button on the _Settings_ tab threw an error message although the API connected successfully ([#504](https://github.com/wazuh/wazuh-kibana-app/pull/504)).
- Fixed a bug where the _Agents_ tab was not properly showing the total of agents due to the new Wazuh cluster implementation ([#517](https://github.com/wazuh/wazuh-kibana-app/pull/517)).

## Wazuh v3.2.3 - Kibana v6.2.4 - Revision 391

### Added

- Support for Wazuh v3.2.3.
- Brand-new extension - _GDPR Alerts_ ([#453](https://github.com/wazuh/wazuh-kibana-app/pull/453)):
  - A new extension, enabled by default.
  - Visualize alerts related to the GDPR compliance on the _Overview_ and _Agents_ tabs.
  - The _Ruleset_ tab has been updated to include GDPR filters on the _Rules_ subtab.
- Brand-new Management tab - _Monitoring_ ([#490](https://github.com/wazuh/wazuh-kibana-app/pull/490)):
  - Visualize your Wazuh cluster, both master and clients.
    - Get the current cluster configuration.
    - Nodes listing, sorting, searching, etc.
  - Get a more in-depth cluster status thanks to the newly added [_Timelion_](https://www.elastic.co/guide/en/kibana/current/timelion.html) visualizations.
  - The Detail view gives you a summary of the node's healthcheck.
- Brand-new tab - _Dev tools_ ([#449](https://github.com/wazuh/wazuh-kibana-app/pull/449)):
  - Find it on the top navbar, next to _Discover_.
  - Execute Wazuh API requests directly from the app.
  - This tab uses your currently selected API from _Settings_.
  - You can type different API requests on the input window, select one with the cursor, and click on the Play button to execute it.
  - You can also type comments on the input window.
- More improvements for the _Manager/Ruleset_ tab ([#446](https://github.com/wazuh/wazuh-kibana-app/pull/446)):
  - A new colour palette for regex, order and rule description arguments.
  - Added return to List view on Ruleset button while on Detail view.
  - Fixed line height on all table headers.
  - Removed unused, old code from Ruleset controllers.
- Added option on `config.yml` to enable/disable the `wazuh-monitoring` index ([#441](https://github.com/wazuh/wazuh-kibana-app/pull/441)):
  - Configure the frequency time to generate new indices.
  - The default frequency time has been increased to 1 hour.
  - When disabled, useful metrics will appear on _Overview/General_ replacing the _Agent status_ visualization.
- Added CSV exporting button to the app ([#431](https://github.com/wazuh/wazuh-kibana-app/pull/431)):
  - Implemented new logic to fetch data from the Wazuh API and download it in CSV format.
  - Currently available for the _Ruleset_, _Logs_ and _Groups_ sections on the _Manager_ tab and also the _Agents_ tab.
- More refactoring to the app backend ([#439](https://github.com/wazuh/wazuh-kibana-app/pull/439)):
  - Standardized error output from the server side.
  - Drastically reduced the error management logic on the client side.
  - Applied the _Facade_ pattern when importing/exporting modules.
  - Deleted unused/deprecated/useless methods both from server and client side.
  - Some optimizations to variable type usages.
- Refactoring to Kibana filters management ([#452](https://github.com/wazuh/wazuh-kibana-app/pull/452) & [#459](https://github.com/wazuh/wazuh-kibana-app/pull/459)):
  - Added new class to build queries from the base query.
  - The filter management is being done on controllers instead of the `discover` directive.
  - Now we are emitting specific events whenever we are fetching data or communicating to the `discover` directive.
  - The number of useless requests to fetch data has been reduced.
  - The synchronization actions are working as expected regardless the amount of data and/or the number of machine resources.
  - Fixed several bugs about filter usage and transition to different app tabs.
- Added confirmation message when the user deletes an API entry on _Settings/API_ ([#428](https://github.com/wazuh/wazuh-kibana-app/pull/428)).
- Added support for filters on the _Manager/Logs_ tab when realtime is enabled ([#433](https://github.com/wazuh/wazuh-kibana-app/pull/433)).
- Added more filter options to the Detail view on _Manager/Ruleset_ ([#434](https://github.com/wazuh/wazuh-kibana-app/pull/434)).

### Changed

- Changed OSCAP visualization to avoid clipping issues with large agent names ([#429](https://github.com/wazuh/wazuh-kibana-app/pull/429)).
- Now the related Rules or Decoders sections on _Manager/Ruleset_ will remain hidden if there isn't any data to show or while it's loading ([#434](https://github.com/wazuh/wazuh-kibana-app/pull/434)).
- Added a 200ms delay when fetching iterable data from the Wazuh API ([#445](https://github.com/wazuh/wazuh-kibana-app/pull/445) & [#450](https://github.com/wazuh/wazuh-kibana-app/pull/450)).
- Fixed several bugs related to Wazuh API timeout/cancelled requests ([#445](https://github.com/wazuh/wazuh-kibana-app/pull/445)).
- Added `ENOTFOUND`, `EHOSTUNREACH`, `EINVAL`, `EAI_AGAIN` options for API URL parameter checking ([#463](https://github.com/wazuh/wazuh-kibana-app/pull/463)).
- Now the _Settings/Extensions_ subtab won't appear unless there's at least one API inserted ([#465](https://github.com/wazuh/wazuh-kibana-app/pull/465)).
- Now the index pattern selector on _Settings/Pattern_ will also refresh the known fields when changing it ([#477](https://github.com/wazuh/wazuh-kibana-app/pull/477)).
- Changed the _Manager_ tab into _Management_ ([#490](https://github.com/wazuh/wazuh-kibana-app/pull/490)).

### Fixed

- Fixed a bug where toggling extensions after deleting an API entry could lead into an error message ([#465](https://github.com/wazuh/wazuh-kibana-app/pull/465)).
- Fixed some performance bugs on the `dataHandler` service ([#442](https://github.com/wazuh/wazuh-kibana-app/pull/442) & [#486](https://github.com/wazuh/wazuh-kibana-app/pull/442)).
- Fixed a bug when loading the _Agents preview_ tab on Safari web browser ([#447](https://github.com/wazuh/wazuh-kibana-app/pull/447)).
- Fixed a bug where a new extension (enabled by default) appears disabled when updating the app ([#456](https://github.com/wazuh/wazuh-kibana-app/pull/456)).
- Fixed a bug where pressing the Enter key on the _Discover's_ tab search bar wasn't working properly ([#488](https://github.com/wazuh/wazuh-kibana-app/pull/488)).

### Removed

- Removed the `rison` dependency from the `package.json` file ([#452](https://github.com/wazuh/wazuh-kibana-app/pull/452)).
- Removed unused Elasticsearch request to avoid problems when there's no API inserted ([#460](https://github.com/wazuh/wazuh-kibana-app/pull/460)).

## Wazuh v3.2.1/v3.2.2 - Kibana v6.2.4 - Revision 390

### Added

- Support for Wazuh v3.2.2.
- Refactoring on visualizations use and management ([#397](https://github.com/wazuh/wazuh-kibana-app/pull/397)):
  - Visualizations are no longer stored on an index, they're built and loaded on demand when needed to render the interface.
  - Refactoring on the whole app source code to use the _import/export_ paradigm.
  - Removed old functions and variables from the old visualization management logic.
  - Removed cron task to clean remaining visualizations since it's no longer needed.
  - Some Kibana functions and modules have been overridden in order to make this refactoring work.
    - This change is not intrusive in any case.
- New redesign for the _Manager/Ruleset_ tab ([#420](https://github.com/wazuh/wazuh-kibana-app/pull/420)):
  - Rules and decoders list now divided into two different sections: _List view_ and _Detail view_.
  - Removed old expandable tables to move the rule/decoder information into a new space.
  - Enable different filters on the detail view for a better search on the list view.
  - New table for related rules or decoders.
  - And finally, a bunch of minor design enhancements to the whole app.
- Added a copyright notice to the whole app source code ([#395](https://github.com/wazuh/wazuh-kibana-app/pull/395)).
- Updated `.gitignore` with the _Node_ template ([#395](https://github.com/wazuh/wazuh-kibana-app/pull/395)).
- Added new module to the `package.json` file, [`rison`](https://www.npmjs.com/package/rison) ([#404](https://github.com/wazuh/wazuh-kibana-app/pull/404)).
- Added the `errorHandler` service to the blank screen scenario ([#413](https://github.com/wazuh/wazuh-kibana-app/pull/413)):
  - Now the exact error message will be shown to the user, instead of raw JSON content.
- Added new option on the `config.yml` file to disable the new X-Pack RBAC capabilities to filter index-patterns ([#417](https://github.com/wazuh/wazuh-kibana-app/pull/417)).

### Changed

- Small minor enhancements to the user interface ([#396](https://github.com/wazuh/wazuh-kibana-app/pull/396)):
  - Reduced Wazuh app logo size.
  - Changed buttons text to not use all-capitalized letters.
  - Minor typos found in the HTML/CSS code have been fixed.
- Now the app log stores the package revision ([#417](https://github.com/wazuh/wazuh-kibana-app/pull/417)).

### Fixed

- Fixed bug where the _Agents_ tab didn't preserve the filters after reloading the page ([#404](https://github.com/wazuh/wazuh-kibana-app/pull/404)).
- Fixed a bug when using X-Pack that sometimes threw an error of false _"Not enough privileges"_ scenario ([#415](https://github.com/wazuh/wazuh-kibana-app/pull/415)).
- Fixed a bug where the Kibana Discover auto-refresh functionality was still working when viewing the _Agent configuration_ tab ([#419](https://github.com/wazuh/wazuh-kibana-app/pull/419)).

## Wazuh v3.2.1 - Kibana v6.2.4 - Revision 389

### Changed

- Changed severity and verbosity to some log messages ([#412](https://github.com/wazuh/wazuh-kibana-app/pull/412)).

### Fixed

- Fixed a bug when using the X-Pack plugin without security capabilities enabled ([#403](https://github.com/wazuh/wazuh-kibana-app/pull/403)).
- Fixed a bug when the app was trying to create `wazuh-monitoring` indices without checking the existence of the proper template ([#412](https://github.com/wazuh/wazuh-kibana-app/pull/412)).

## Wazuh v3.2.1 - Kibana v6.2.4 - Revision 388

### Added

- Support for Elastic Stack v6.2.4.
- App server fully refactored ([#360](https://github.com/wazuh/wazuh-kibana-app/pull/360)):
  - Added new classes, reduced the amount of code, removed unused functions, and several optimizations.
  - Now the app follows a more ES6 code style on multiple modules.
  - _Overview/Agents_ visualizations have been ordered into separated files and folders.
  - Now the app can use the default index defined on the `/ect/kibana/kibana.yml` file.
  - Better error handling for the visualizations directive.
  - Added a cron job to delete remaining visualizations on the `.kibana` index if so.
  - Also, we've added some changes when using the X-Pack plugin:
    - Better management of users and roles in order to use the app capabilities.
    - Prevents app loading if the currently logged user has no access to any index pattern.
- Added the `errorHandler` service to the `dataHandler` factory ([#340](https://github.com/wazuh/wazuh-kibana-app/pull/340)).
- Added Syscollector section to _Manager/Agents Configuration_ tabs ([#359](https://github.com/wazuh/wazuh-kibana-app/pull/359)).
- Added `cluster.name` field to the `wazuh-monitoring` index ([#377](https://github.com/wazuh/wazuh-kibana-app/pull/377)).

### Changed

- Increased the query size when fetching the index pattern list ([#339](https://github.com/wazuh/wazuh-kibana-app/pull/339)).
- Changed active colour for all app tables ([#347](https://github.com/wazuh/wazuh-kibana-app/pull/347)).
- Changed validation regex to accept URLs with non-numeric format ([#353](https://github.com/wazuh/wazuh-kibana-app/pull/353)).
- Changed visualization removal cron task to avoid excessive log messages when there weren't removed visualizations ([#361](https://github.com/wazuh/wazuh-kibana-app/pull/361)).
- Changed filters comparison for a safer access ([#383](https://github.com/wazuh/wazuh-kibana-app/pull/383)).
- Removed some `server.log` messages to avoid performance errors ([#384](https://github.com/wazuh/wazuh-kibana-app/pull/384)).
- Changed the way of handling the index patterns list ([#360](https://github.com/wazuh/wazuh-kibana-app/pull/360)).
- Rewritten some false error-level logs to just information-level ones ([#360](https://github.com/wazuh/wazuh-kibana-app/pull/360)).
- Changed some files from JSON to CommonJS for performance improvements ([#360](https://github.com/wazuh/wazuh-kibana-app/pull/360)).
- Replaced some code on the `kibana-discover` directive with a much cleaner statement to avoid issues on the _Agents_ tab ([#394](https://github.com/wazuh/wazuh-kibana-app/pull/394)).

### Fixed

- Fixed a bug where several `agent.id` filters were created at the same time when navigating between _Agents_ and _Groups_ with different selected agents ([#342](https://github.com/wazuh/wazuh-kibana-app/pull/342)).
- Fixed logic on the index-pattern selector which wasn't showing the currently selected pattern the very first time a user opened the app ([#345](https://github.com/wazuh/wazuh-kibana-app/pull/345)).
- Fixed a bug on the `errorHandler` service who was preventing a proper output of some Elastic-related backend error messages ([#346](https://github.com/wazuh/wazuh-kibana-app/pull/346)).
- Fixed panels flickering in the _Settings_ tab ([#348](https://github.com/wazuh/wazuh-kibana-app/pull/348)).
- Fixed a bug in the shards and replicas settings when the user sets the value to zero (0) ([#358](https://github.com/wazuh/wazuh-kibana-app/pull/358)).
- Fixed several bugs related to the upgrade process from Wazuh 2.x to the new refactored server ([#363](https://github.com/wazuh/wazuh-kibana-app/pull/363)).
- Fixed a bug in _Discover/Agents VirusTotal_ tabs to avoid conflicts with the `agent.name` field ([#379](https://github.com/wazuh/wazuh-kibana-app/pull/379)).
- Fixed a bug on the implicit filter in _Discover/Agents PCI_ tabs ([#393](https://github.com/wazuh/wazuh-kibana-app/pull/393)).

### Removed

- Removed clear API password on `checkPattern` response ([#339](https://github.com/wazuh/wazuh-kibana-app/pull/339)).
- Removed old dashboard visualizations to reduce loading times ([#360](https://github.com/wazuh/wazuh-kibana-app/pull/360)).
- Removed some unused dependencies due to the server refactoring ([#360](https://github.com/wazuh/wazuh-kibana-app/pull/360)).
- Removed completely `metricService` from the app ([#389](https://github.com/wazuh/wazuh-kibana-app/pull/389)).

## Wazuh v3.2.1 - Kibana v6.2.2/v6.2.3 - Revision 387

### Added

- New logging system ([#307](https://github.com/wazuh/wazuh-kibana-app/pull/307)):
  - New module implemented to write app logs.
  - Now a trace is stored every time the app is re/started.
  - Currently, the `initialize.js` and `monitoring.js` files work with this system.
  - Note: the logs will live under `/var/log/wazuh/wazuhapp.log` on Linux systems, on Windows systems they will live under `kibana/plugins/`. It rotates the log whenever it reaches 100MB.
- Better cookies handling ([#308](https://github.com/wazuh/wazuh-kibana-app/pull/308)):
  - New field on the `.wazuh-version` index to store the last time the Kibana server was restarted.
  - This is used to check if the cookies have consistency with the current server status.
  - Now the app is clever and takes decisions depending on new consistency checks.
- New design for the _Agents/Configuration_ tab ([#310](https://github.com/wazuh/wazuh-kibana-app/pull/310)):
  - The style is the same as the _Manager/Configuration_ tab.
  - Added two more sections: CIS-CAT and Commands ([#315](https://github.com/wazuh/wazuh-kibana-app/pull/315)).
  - Added a new card that will appear when there's no group configuration at all ([#323](https://github.com/wazuh/wazuh-kibana-app/pull/323)).
- Added _"group"_ column on the agents list in _Agents_ ([#312](https://github.com/wazuh/wazuh-kibana-app/pull/312)):
  - If you click on the group, it will redirect the user to the specified group in _Manager/Groups_.
- New option for the `config.yml` file, `ip.selector` ([#313](https://github.com/wazuh/wazuh-kibana-app/pull/313)):
  - Define if the app will show or not the index pattern selector on the top navbar.
  - This setting is set to `true` by default.
- More CSS cleanup and reordering ([#315](https://github.com/wazuh/wazuh-kibana-app/pull/315)):
  - New `typography.less` file.
  - New `layout.less` file.
  - Removed `cleaned.less` file.
  - Reordering and cleaning of existing CSS files, including removal of unused classes, renaming, and more.
  - The _Settings_ tab has been refactored to correct some visual errors with some card components.
  - Small refactoring to some components from _Manager/Ruleset_ ([#323](https://github.com/wazuh/wazuh-kibana-app/pull/323)).
- New design for the top navbar ([#326](https://github.com/wazuh/wazuh-kibana-app/pull/326)):
  - Cleaned and refactored code
  - Revamped design, smaller and with minor details to follow the rest of Wazuh app guidelines.
- New design for the wz-chip component to follow the new Wazuh app guidelines ([#323](https://github.com/wazuh/wazuh-kibana-app/pull/323)).
- Added more descriptive error messages when the user inserts bad credentials on the _Add new API_ form in the _Settings_ tab ([#331](https://github.com/wazuh/wazuh-kibana-app/pull/331)).
- Added a new CSS class to truncate overflowing text on tables and metric ribbons ([#332](https://github.com/wazuh/wazuh-kibana-app/pull/332)).
- Support for Elastic Stack v6.2.2/v6.2.3.

### Changed

- Improved the initialization system ([#317](https://github.com/wazuh/wazuh-kibana-app/pull/317)):
  - Now the app will re-create the index-pattern if the user deletes the currently used by the Wazuh app.
  - The fieldset is now automatically refreshed if the app detects mismatches.
  - Now every index-pattern is dynamically formatted (for example, to enable the URLs in the _Vulnerabilities_ tab).
  - Some code refactoring for a better handling of possible use cases.
  - And the best thing, it's no longer needed to insert the sample alert!
- Improvements and changes to index-patterns ([#320](https://github.com/wazuh/wazuh-kibana-app/pull/320) & [#333](https://github.com/wazuh/wazuh-kibana-app/pull/333)):
  - Added a new route, `/get-list`, to fetch the index pattern list.
  - Removed and changed several functions for a proper management of index-patterns.
  - Improved the compatibility with user-created index-patterns, known to have unpredictable IDs.
  - Now the app properly redirects to `/blank-screen` if the length of the index patterns list is 0.
  - Ignored custom index patterns with auto-generated ID on the initialization process.
    - Now it uses the value set on the `config.yml` file.
  - If the index pattern is no longer available, the cookie will be overwritten.
- Improvements to the monitoring module ([#322](https://github.com/wazuh/wazuh-kibana-app/pull/322)):
  - Minor refactoring to the whole module.
  - Now the `wazuh-monitoring` index pattern is regenerated if it's missing.
  - And the best thing, it's no longer needed to insert the monitoring template!
- Now the app health check system only checks if the API and app have the same `major.minor` version ([#311](https://github.com/wazuh/wazuh-kibana-app/pull/311)):
  - Previously, the API and app had to be on the same `major.minor.patch` version.
- Adjusted space between title and value in some cards showing Manager or Agent configurations ([#315](https://github.com/wazuh/wazuh-kibana-app/pull/315)).
- Changed red and green colours to more saturated ones, following Kibana style ([#315](https://github.com/wazuh/wazuh-kibana-app/pull/315)).

### Fixed

- Fixed bug in Firefox browser who was not properly showing the tables with the scroll pagination functionality ([#314](https://github.com/wazuh/wazuh-kibana-app/pull/314)).
- Fixed bug where visualizations weren't being destroyed due to ongoing renderization processes ([#316](https://github.com/wazuh/wazuh-kibana-app/pull/316)).
- Fixed several UI bugs for a better consistency and usability ([#318](https://github.com/wazuh/wazuh-kibana-app/pull/318)).
- Fixed an error where the initial index-pattern was not loaded properly the very first time you enter the app ([#328](https://github.com/wazuh/wazuh-kibana-app/pull/328)).
- Fixed an error message that appeared whenever the app was not able to found the `wazuh-monitoring` index pattern ([#328](https://github.com/wazuh/wazuh-kibana-app/pull/328)).

## Wazuh v3.2.1 - Kibana v6.2.2 - Revision 386

### Added

- New design for the _Manager/Groups_ tab ([#295](https://github.com/wazuh/wazuh-kibana-app/pull/295)).
- New design for the _Manager/Configuration_ tab ([#297](https://github.com/wazuh/wazuh-kibana-app/pull/297)).
- New design of agents statistics for the _Agents_ tab ([#299](https://github.com/wazuh/wazuh-kibana-app/pull/299)).
- Added information ribbon into _Overview/Agent SCAP_ tabs ([#303](https://github.com/wazuh/wazuh-kibana-app/pull/303)).
- Added information ribbon into _Overview/Agent VirusTotal_ tabs ([#306](https://github.com/wazuh/wazuh-kibana-app/pull/306)).
- Added information ribbon into _Overview AWS_ tab ([#306](https://github.com/wazuh/wazuh-kibana-app/pull/306)).

### Changed

- Refactoring of HTML and CSS code throughout the whole Wazuh app ([#294](https://github.com/wazuh/wazuh-kibana-app/pull/294), [#302](https://github.com/wazuh/wazuh-kibana-app/pull/302) & [#305](https://github.com/wazuh/wazuh-kibana-app/pull/305)):
  - A big milestone for the project was finally achieved with this refactoring.
  - We've removed the Bootstrap dependency from the `package.json` file.
  - We've removed and merged many duplicated rules.
  - We've removed HTML and `angular-md` overriding rules. Now we have more own-made classes to avoid undesired results on the UI.
  - Also, this update brings tons of minor bugfixes related to weird HTML code.
- Wazuh app visualizations reviewed ([#301](https://github.com/wazuh/wazuh-kibana-app/pull/301)):
  - The number of used buckets has been limited since most of the table visualizations were surpassing acceptable limits.
  - Some visualizations have been checked to see if they make complete sense on what they mean to show to the user.
- Modified some app components for better follow-up of Kibana guidelines ([#290](https://github.com/wazuh/wazuh-kibana-app/pull/290) & [#297](https://github.com/wazuh/wazuh-kibana-app/pull/297)).
  - Also, some elements were modified on the _Discover_ tab in order to correct some mismatches.

### Fixed

- Adjusted information ribbon in _Agents/General_ for large OS names ([#290](https://github.com/wazuh/wazuh-kibana-app/pull/290) & [#294](https://github.com/wazuh/wazuh-kibana-app/pull/294)).
- Fixed unsafe array access on the visualization directive when going directly into _Manager/Ruleset/Decoders_ ([#293](https://github.com/wazuh/wazuh-kibana-app/pull/293)).
- Fixed a bug where navigating between agents in the _Agents_ tab was generating duplicated `agent.id` implicit filters ([#296](https://github.com/wazuh/wazuh-kibana-app/pull/296)).
- Fixed a bug where navigating between different tabs from _Overview_ or _Agents_ while being on the _Discover_ sub-tab was causing data loss in metric watchers ([#298](https://github.com/wazuh/wazuh-kibana-app/pull/298)).
- Fixed incorrect visualization of the rule level on _Manager/Ruleset/Rules_ when the rule level is zero (0) ([#298](https://github.com/wazuh/wazuh-kibana-app/pull/298)).

### Removed

- Removed almost every `md-tooltip` component from the whole app ([#305](https://github.com/wazuh/wazuh-kibana-app/pull/305)).
- Removed unused images from the `img` folder ([#305](https://github.com/wazuh/wazuh-kibana-app/pull/305)).

## Wazuh v3.2.1 - Kibana v6.2.2 - Revision 385

### Added

- Support for Wazuh v3.2.1.
- Brand-new first redesign for the app user interface ([#278](https://github.com/wazuh/wazuh-kibana-app/pull/278)):
  - This is the very first iteration of a _work-in-progress_ UX redesign for the Wazuh app.
  - The overall interface has been refreshed, removing some unnecessary colours and shadow effects.
  - The metric visualizations have been replaced by an information ribbon under the filter search bar, reducing the amount of space they occupied.
    - A new service was implemented for a proper handling of the metric visualizations watchers ([#280](https://github.com/wazuh/wazuh-kibana-app/pull/280)).
  - The rest of the app visualizations now have a new, more detailed card design.
- New shards and replicas settings to the `config.yml` file ([#277](https://github.com/wazuh/wazuh-kibana-app/pull/277)):
  - Now you can apply custom values to the shards and replicas for the `.wazuh` and `.wazuh-version` indices.
  - This feature only works before the installation process. If you modify these settings after installing the app, they won't be applied at all.

### Changed

- Now clicking again on the _Groups_ tab on _Manager_ will properly reload the tab and redirect to the beginning ([#274](https://github.com/wazuh/wazuh-kibana-app/pull/274)).
- Now the visualizations only use the `vis-id` attribute for loading them ([#275](https://github.com/wazuh/wazuh-kibana-app/pull/275)).
- The colours from the toast messages have been replaced to follow the Elastic 6 guidelines ([#286](https://github.com/wazuh/wazuh-kibana-app/pull/286)).

### Fixed

- Fixed wrong data flow on _Agents/General_ when coming from and going to the _Groups_ tab ([#273](https://github.com/wazuh/wazuh-kibana-app/pull/273)).
- Fixed sorting on tables, now they use the sorting functionality provided by the Wazuh API ([#274](https://github.com/wazuh/wazuh-kibana-app/pull/274)).
- Fixed column width issues on some tables ([#274](https://github.com/wazuh/wazuh-kibana-app/pull/274)).
- Fixed bug in the _Agent configuration_ JSON viewer who didn't properly show the full group configuration ([#276](https://github.com/wazuh/wazuh-kibana-app/pull/276)).
- Fixed excessive loading time from some Audit visualizations ([#278](https://github.com/wazuh/wazuh-kibana-app/pull/278)).
- Fixed Play/Pause button in timepicker's auto-refresh ([#281](https://github.com/wazuh/wazuh-kibana-app/pull/281)).
- Fixed unusual scenario on visualization directive where sometimes there was duplicated implicit filters when doing a search ([#283](https://github.com/wazuh/wazuh-kibana-app/pull/283)).
- Fixed some _Overview Audit_ visualizations who were not working properly ([#285](https://github.com/wazuh/wazuh-kibana-app/pull/285)).

### Removed

- Deleted the `id` attribute from all the app visualizations ([#275](https://github.com/wazuh/wazuh-kibana-app/pull/275)).

## Wazuh v3.2.0 - Kibana v6.2.2 - Revision 384

### Added

- New directives for the Wazuh app: `wz-table`, `wz-table-header` and `wz-search-bar` ([#263](https://github.com/wazuh/wazuh-kibana-app/pull/263)):
  - Maintainable and reusable components for a better-structured app.
  - Several files have been changed, renamed and moved to new folders, following _best practices_.
  - The progress bar is now within its proper directive ([#266](https://github.com/wazuh/wazuh-kibana-app/pull/266)).
  - Minor typos and refactoring changes to the new directives.
- Support for Elastic Stack v6.2.2.

### Changed

- App buttons have been refactored. Unified CSS and HTML for buttons, providing the same structure for them ([#269](https://github.com/wazuh/wazuh-kibana-app/pull/269)).
- The API list on Settings now shows the latest inserted API at the beginning of the list ([#261](https://github.com/wazuh/wazuh-kibana-app/pull/261)).
- The check for the currently applied pattern has been improved, providing clever handling of Elasticsearch errors ([#271](https://github.com/wazuh/wazuh-kibana-app/pull/271)).
- Now on _Settings_, when the Add or Edit API form is active, if you press the other button, it will make the previous one disappear, getting a clearer interface ([#9df1e31](https://github.com/wazuh/wazuh-kibana-app/commit/9df1e317903edf01c81eba068da6d20a8a1ea7c2)).

### Fixed

- Fixed visualizations directive to properly load the _Manager/Ruleset_ visualizations ([#262](https://github.com/wazuh/wazuh-kibana-app/pull/262)).
- Fixed a bug where the classic extensions were not affected by the settings of the `config.yml` file ([#266](https://github.com/wazuh/wazuh-kibana-app/pull/266)).
- Fixed minor CSS bugs from the conversion to directives to some components ([#266](https://github.com/wazuh/wazuh-kibana-app/pull/266)).
- Fixed bug in the tables directive when accessing a member it doesn't exist ([#266](https://github.com/wazuh/wazuh-kibana-app/pull/266)).
- Fixed browser console log error when clicking the Wazuh logo on the app ([#6647fbc](https://github.com/wazuh/wazuh-kibana-app/commit/6647fbc051c2bf69df7df6e247b2b2f46963f194)).

### Removed

- Removed the `kbn-dis` directive from _Manager/Ruleset_ ([#262](https://github.com/wazuh/wazuh-kibana-app/pull/262)).
- Removed the `filters.js` and `kibana_fields_file.json` files ([#263](https://github.com/wazuh/wazuh-kibana-app/pull/263)).
- Removed the `implicitFilters` service ([#270](https://github.com/wazuh/wazuh-kibana-app/pull/270)).
- Removed visualizations loading status trace from controllers and visualization directive ([#270](https://github.com/wazuh/wazuh-kibana-app/pull/270)).

## Wazuh v3.2.0 - Kibana v6.2.1 - Revision 383

### Added

- Support for Wazuh 3.2.0.
- Compatibility with Kibana 6.1.0 to Kibana 6.2.1.
- New tab for vulnerability detector alerts.

### Changed

- The app now shows the index pattern selector only if the list length is greater than 1.
  - If it's exactly 1 shows the index pattern without a selector.
- Now the index pattern selector only shows the compatible ones.
  - It's no longer possible to select the `wazuh-monitoring` index pattern.
- Updated Bootstrap to 3.3.7.
- Improved filter propagation between Discover and the visualizations.
- Replaced the login route name from /login to /wlogin to avoid conflict with X-Pack own login route.

### Fixed

- Several CSS bugfixes for better compatibility with Kibana 6.2.1.
- Some variables changed for adapting new Wazuh API requests.
- Better error handling for some Elastic-related messages.
- Fixed browser console error from top-menu directive.
- Removed undesired md-divider from Manager/Logs.
- Adjusted the width of a column in Manager/Logs to avoid overflow issues with the text.
- Fixed a wrong situation with the visualizations when we refresh the Manager/Rules tab.

### Removed

- Removed the `travis.yml` file.

## Wazuh v3.1.0 - Kibana v6.1.3 - Revision 380

### Added

- Support for Wazuh 3.1.0.
- Compatibility with Kibana 6.1.3.
- New error handler for better app errors reporting.
- A new extension for Amazon Web Services alerts.
- A new extension for VirusTotal alerts.
- New agent configuration tab:
  - Visualize the current group configuration for the currently selected agent on the app.
  - Navigate through the different tabs to see which configuration is being used.
  - Check the synchronization status for the configuration.
  - View the current group of the agent and click on it to go to the Groups tab.
- New initial health check for checking some app components.
- New YAML config file:
  - Define the initial index pattern.
  - Define specific checks for the healthcheck.
  - Define the default extensions when adding new APIs.
- New index pattern selector dropdown on the top navbar.
  - The app will reload applying the new index pattern.
- Added new icons for some sections of the app.

### Changed

- New visualizations loader, with much better performance.
- Improved reindex process for the .wazuh index when upgrading from a 2.x-5.x version.
- Adding 365 days expiring time to the cookies.
- Change default behaviour for the config file. Now everything is commented with default values.
  - You need to edit the file, remove the comment mark and apply the desired value.
- Completely redesigned the manager configuration tab.
- Completely redesigned the groups tab.
- App tables have now unified CSS classes.

### Fixed

- Play real-time button has been fixed.
- Preventing duplicate APIs from feeding the wazuh-monitoring index.
- Fixing the check manager connection button.
- Fixing the extensions settings so they are preserved over time.
- Much more error handling messages in all the tabs.
- Fixed OS filters in agents list.
- Fixed autocomplete lists in the agents, rules and decoders list so they properly scroll.
- Many styles bugfixes for the different browsers.
- Reviewed and fixed some visualizations not showing accurate information.

### Removed

- Removed index pattern configuration from the `package.json` file.
- Removed unnecessary dependencies from the `package.json` file.

## Wazuh v3.0.0 - Kibana v6.1.0 - Revision 371

### Added

- You can configure the initial index-pattern used by the plugin in the initialPattern variable of the app's package.json.
- Auto `.wazuh` reindex from Wazuh 2.x - Kibana 5.x to Wazuh 3.x - Kibana 6.x.
  - The API credentials will be automatically migrated to the new installation.
- Dynamically changed the index-pattern used by going to the Settings -> Pattern tab.
  - Wazuh alerts compatibility auto detection.
- New loader for visualizations.
- Better performance: now the tabs use the same Discover tab, only changing the current filters.
- New Groups tab.
  - Now you can check your group configuration (search its agents and configuration files).
- The Logs tab has been improved.
  - You can sort by field and the view has been improved.
- Achieved a clearer interface with implicit filters per tab showed as unremovable chips.

### Changed

- Dynamically creating .kibana index if necessary.
- Better integration with Kibana Discover.
- Visualizations loaded at initialization time.
- New sync system to wait for Elasticsearch JS.
- Decoupling selected API and pattern from backend and moved to the client side.

## Wazuh v2.1.0 - Kibana v5.6.1 - Revision 345

### Added

- Loading icon while Wazuh loads the visualizations.
- Add/Delete/Restart agents.
- OS agent filter

### Changed

- Using genericReq when possible.

## Wazuh v2.0.1 - Kibana v5.5.1 - Revision 339

### Changed

- New index in Elasticsearch to save Wazuh set up configuration
- Short URL's is now supported
- A native base path from kibana.yml is now supported

### Fixed

- Search bar across panels now support parenthesis grouping
- Several CSS fixes for IE browser<|MERGE_RESOLUTION|>--- conflicted
+++ resolved
@@ -2,7 +2,6 @@
 
 All notable changes to the Wazuh app project will be documented in this file.
 
-<<<<<<< HEAD
 ## Wazuh v4.2.0 - Kibana 7.10.2 , 7.11.2 - Revision 4201
 
 ### Added
@@ -41,11 +40,10 @@
 - Fixed check for TCP protocol in deploy new agent [#3163](https://github.com/wazuh/wazuh-kibana-app/pull/3163)
 - Fixed RBAC issue with agent group permissions [#3181](https://github.com/wazuh/wazuh-kibana-app/pull/3181)
 - Fixed change index pattern from menu doesn't work [#3187](https://github.com/wazuh/wazuh-kibana-app/pull/3187)
-=======
+
 ## Wazuh v4.1.5 - Kibana 7.10.0 , 7.10.2 - Revision 4106
 
 - Adapt for Wazuh 4.1.5
->>>>>>> 6bddc274
 
 ## Wazuh v4.1.4 - Kibana 7.10.0 , 7.10.2 - Revision 4105
 
