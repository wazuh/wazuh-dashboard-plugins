# Change Log

All notable changes to the Wazuh app project will be documented in this file.

## Wazuh v4.3.5 - Kibana 7.10.2, 7.16.x, 7.17.x - Revision 4306

### Added

- Added to the interface API messages in the Ruleset test module [#4244](https://github.com/wazuh/wazuh-kibana-app/pull/4244)
- Added authorization prompt in Mitre > Intelligence [#4261](https://github.com/wazuh/wazuh-kibana-app/pull/4261)

### Changed

- Changed the reference from Manager to Wazuh server in the guide to deploy a new agent [#4239](https://github.com/wazuh/wazuh-kibana-app/pull/4239)
- Changed styles in visualizations. [#4254](https://github.com/wazuh/wazuh-kibana-app/pull/4254)

### Fixed

- Fixed type error when changing screen size in agents section [#4233](https://github.com/wazuh/wazuh-kibana-app/pull/4233)
- Removed a logged error that appeared when the `statistics` tasks tried to create an index with the same name, causing the second task to fail on the creation of the index because it already exists [#4235](https://github.com/wazuh/wazuh-kibana-app/pull/4235)
- Fixed a UI crash due to a query with syntax errors in `Modules/Security events` [#4237](https://github.com/wazuh/wazuh-kibana-app/pull/4237)
- Fixed an error when generating a module report after changing the selected agent [#4240](https://github.com/wazuh/wazuh-kibana-app/pull/4240)
<<<<<<< HEAD
- Fixed an unhandled error when a Wazuh API request failed in the dev tools [#4266](https://github.com/wazuh/wazuh-kibana-app/pull/4266)
=======
- Fixed an error related to `API not available` when saving the manager configuration and restarting the manager from `Management/Configuration/Edit configuration` on manager mode [#4264](https://github.com/wazuh/wazuh-kibana-app/pull/4264)
- Fixed a UI problem that required scrolling to see the logs in Management/Logs and Settings/Logs [#4253](https://github.com/wazuh/wazuh-kibana-app/pull/4253)
>>>>>>> 2f83a43f

## Wazuh v4.3.4 - Kibana 7.10.2, 7.16.x, 7.17.x - Revision 4305

### Added

- Added the `pending` agent status to some sections that was missing
  [#4166](https://github.com/wazuh/wazuh-kibana-app/pull/4166)
  [#4188](https://github.com/wazuh/wazuh-kibana-app/pull/4188)

### Changed

- Replaced the visualization of `Status` panel in `Agents` [#4166](https://github.com/wazuh/wazuh-kibana-app/pull/4166)
- Replaced the visualization of policy in `Modules/Security configuration assessment/Inventory` [#4166](https://github.com/wazuh/wazuh-kibana-app/pull/4166)
- Consistency in the colors and labels used for the agent status [#4166](https://github.com/wazuh/wazuh-kibana-app/pull/4166) [#4199](https://github.com/wazuh/wazuh-kibana-app/issues/4199)
- Replaced how the full and partial scan dates are displayed in the `Details` panel of `Vulnerabilities/Inventory` [#4169](https://github.com/wazuh/wazuh-kibana-app/pull/4169)

### Fixed

- Fixed that the platform visualizations didn't use some definitions related to the UI on Kibana 7.10.2 [#4166](https://github.com/wazuh/wazuh-kibana-app/pull/4166)
- Fixed a toast message with a successful process appeared when removing an agent of a group in `Management/Groups` and the agent appears in the agent list after refreshing the table [#4167](https://github.com/wazuh/wazuh-kibana-app/pull/4167)
- Fixed import of an empty rule or decoder file [#4176](https://github.com/wazuh/wazuh-kibana-app/pull/4176)
- Fixed overwriting of rule and decoder imports [#4180](https://github.com/wazuh/wazuh-kibana-app/pull/4180)

## Wazuh v4.3.3 - Kibana 7.10.2, 7.16.x, 7.17.x - Revision 4304

### Fixed

- Fixed Wazuh Dashboard troubleshooting url [#4150](https://github.com/wazuh/wazuh-kibana-app/pull/4150)

## Wazuh v4.3.2 - Kibana 7.10.2 , 7.16.x, 7.17.x - Revision 4303

### Added

- Support for Wazuh 4.3.2

## Wazuh v4.2.7 - Kibana 7.10.2, 7.11.2, 7.12.1, 7.13.0, 7.13.1, 7.13.2, 7.13.3, 7.13.4, 7.14.0, 7.14.1, 7.14.2 - Revision 4208

### Added

- Support for Wazuh 4.2.7

## Wazuh v4.3.1 - Kibana 7.10.2 , 7.16.x, 7.17.x - Revision 4302

### Added

- Added PowerShell version warning to Windows agent installation wizard [#4142](https://github.com/wazuh/wazuh-kibana-app/pull/4142)
- A new workflow is added to perform backports to specific branches [#4149](https://github.com/wazuh/wazuh-kibana-app/pull/4149)

### Fixed

- Fixed the falsy values are displayed as not defined and enhanced the output of `Ruleset Test` [#4141](https://github.com/wazuh/wazuh-kibana-app/pull/4141)

## Wazuh v4.3.0 - Kibana 7.10.2, 7.16.x, 7.17.x - Revision 4301

### Added

- Support for Kibana 7.16.x
- Support for Kibana 7.17.x
- Added GitHub and Office365 modules [#3557](https://github.com/wazuh/wazuh-kibana-app/pull/3557)
- Added a new `Panel` module tab for GitHub and Office365 modules
  [#3541](https://github.com/wazuh/wazuh-kibana-app/pull/3541)
  [#3945](https://github.com/wazuh/wazuh-kibana-app/pull/3945)
  [#3952](https://github.com/wazuh/wazuh-kibana-app/pull/3952)
- Added ability to filter the results fo the `Network Ports` table in the `Inventory data` section [#3639](https://github.com/wazuh/wazuh-kibana-app/pull/3639)
- Added new endpoint service to collect the frontend logs into a file [#3324](https://github.com/wazuh/wazuh-kibana-app/pull/3324)
- Improved the frontend handle errors strategy: UI, Toasts, console log and log in file
  [#3327](https://github.com/wazuh/wazuh-kibana-app/pull/3327)
  [#3321](https://github.com/wazuh/wazuh-kibana-app/pull/3321)
  [#3367](https://github.com/wazuh/wazuh-kibana-app/pull/3367)
  [#3373](https://github.com/wazuh/wazuh-kibana-app/pull/3373)
  [#3374](https://github.com/wazuh/wazuh-kibana-app/pull/3374)
  [#3390](https://github.com/wazuh/wazuh-kibana-app/pull/3390)  
  [#3410](https://github.com/wazuh/wazuh-kibana-app/pull/3410)
  [#3408](https://github.com/wazuh/wazuh-kibana-app/pull/3408)
  [#3429](https://github.com/wazuh/wazuh-kibana-app/pull/3429)
  [#3427](https://github.com/wazuh/wazuh-kibana-app/pull/3427)
  [#3417](https://github.com/wazuh/wazuh-kibana-app/pull/3417)
  [#3462](https://github.com/wazuh/wazuh-kibana-app/pull/3462)
  [#3451](https://github.com/wazuh/wazuh-kibana-app/pull/3451)
  [#3442](https://github.com/wazuh/wazuh-kibana-app/pull/3442)
  [#3480](https://github.com/wazuh/wazuh-kibana-app/pull/3480)
  [#3472](https://github.com/wazuh/wazuh-kibana-app/pull/3472)
  [#3434](https://github.com/wazuh/wazuh-kibana-app/pull/3434)
  [#3392](https://github.com/wazuh/wazuh-kibana-app/pull/3392)
  [#3404](https://github.com/wazuh/wazuh-kibana-app/pull/3404)
  [#3432](https://github.com/wazuh/wazuh-kibana-app/pull/3432)
  [#3415](https://github.com/wazuh/wazuh-kibana-app/pull/3415)
  [#3469](https://github.com/wazuh/wazuh-kibana-app/pull/3469)
  [#3448](https://github.com/wazuh/wazuh-kibana-app/pull/3448)
  [#3465](https://github.com/wazuh/wazuh-kibana-app/pull/3465)
  [#3464](https://github.com/wazuh/wazuh-kibana-app/pull/3464)
  [#3478](https://github.com/wazuh/wazuh-kibana-app/pull/3478)
  [#4116](https://github.com/wazuh/wazuh-kibana-app/pull/4116)
- Added Intelligence tab to Mitre Att&ck module [#3368](https://github.com/wazuh/wazuh-kibana-app/pull/3368) [#3344](https://github.com/wazuh/wazuh-kibana-app/pull/3344) [#3726](https://github.com/wazuh/wazuh-kibana-app/pull/3726)
- Added sample data for office365 events [#3424](https://github.com/wazuh/wazuh-kibana-app/pull/3424)
- Created a separate component to check for sample data [#3475](https://github.com/wazuh/wazuh-kibana-app/pull/3475)
- Added a new hook for getting value suggestions [#3506](https://github.com/wazuh/wazuh-kibana-app/pull/3506)
- Added dinamic simple filters and adding simple GitHub filters fields [3531](https://github.com/wazuh/wazuh-kibana-app/pull/3531)
- Added configuration viewer for Module Office365 on Management > Configuration [#3524](https://github.com/wazuh/wazuh-kibana-app/pull/3524)
- Added base Module Panel view with Office365 setup [#3518](https://github.com/wazuh/wazuh-kibana-app/pull/3518)
- Added specifics and custom filters for Office365 search bar [#3533](https://github.com/wazuh/wazuh-kibana-app/pull/3533)
- Adding Pagination and filter to drilldown tables at Office pannel [#3544](https://github.com/wazuh/wazuh-kibana-app/pull/3544).
- Simple filters change between panel and drilldown panel [#3568](https://github.com/wazuh/wazuh-kibana-app/pull/3568).
- Added new fields in Inventory table and Flyout Details [#3525](https://github.com/wazuh/wazuh-kibana-app/pull/3525)
- Added columns selector in agents table [#3691](https://github.com/wazuh/wazuh-kibana-app/pull/3691)
- Added a new workflow for create wazuh packages [#3742](https://github.com/wazuh/wazuh-kibana-app/pull/3742)
- Run `template` and `fields` checks in the health check depends on the app configuration [#3783](https://github.com/wazuh/wazuh-kibana-app/pull/3783)
- Added a toast message when there is an error creating a new group [#3804](https://github.com/wazuh/wazuh-kibana-app/pull/3804)
- Added a step to start the agent to the deploy new Windowns agent guide [#3846](https://github.com/wazuh/wazuh-kibana-app/pull/3846)
- Added 3 new panels to `Vulnerabilities/Inventory` [#3893](https://github.com/wazuh/wazuh-kibana-app/pull/3893)
- Added new fields of `Vulnerabilities` to the details flyout [#3893](https://github.com/wazuh/wazuh-kibana-app/pull/3893) [#3908](https://github.com/wazuh/wazuh-kibana-app/pull/3908)
- Added missing fields used in visualizations to the known fiels related to alerts [#3924](https://github.com/wazuh/wazuh-kibana-app/pull/3924)
- Added troubleshooting link to "index pattern was refreshed" toast [#3946](https://github.com/wazuh/wazuh-kibana-app/pull/3946)
- Added more number options to the tables widget in Modules -> "Mitre" [#4041](https://github.com/wazuh/wazuh-kibana-app/pull/4066)
- Management -> groups -> agent: Selectors appear when there are more than 3 options [#4126](https://github.com/wazuh/wazuh-kibana-app/pull/4126)

### Changed

- Changed ossec to wazuh in sample-data [#3121](https://github.com/wazuh/wazuh-kibana-app/pull/3121)
- Changed empty fields in FIM tables and `syscheck.value_name` in discovery now show an empty tag for visual clarity [#3279](https://github.com/wazuh/wazuh-kibana-app/pull/3279)
- Adapted the Mitre tactics and techniques resources to use the API endpoints [#3346](https://github.com/wazuh/wazuh-kibana-app/pull/3346)
- Moved the filterManager subscription to the hook useFilterManager [#3517](https://github.com/wazuh/wazuh-kibana-app/pull/3517)
- Change filter from is to is one of in custom searchbar [#3529](https://github.com/wazuh/wazuh-kibana-app/pull/3529)
- Refactored as module tabs and buttons are rendered [#3494](https://github.com/wazuh/wazuh-kibana-app/pull/3494)
- Updated the deprecated and added new references authd [#3663](https://github.com/wazuh/wazuh-kibana-app/pull/3663) [#3806](https://github.com/wazuh/wazuh-kibana-app/pull/3806)
- Added time subscription to Discover component [#3549](https://github.com/wazuh/wazuh-kibana-app/pull/3549)
- Refactored as module tabs and buttons are rendered [#3494](https://github.com/wazuh/wazuh-kibana-app/pull/3494)
- Testing logs using the Ruletest Test don't display the rule information if not matching a rule. [#3446](https://github.com/wazuh/wazuh-kibana-app/pull/3446)
- Changed format permissions in FIM inventory [#3649](https://github.com/wazuh/wazuh-kibana-app/pull/3649)
- Changed of request for one that does not return data that is not necessary to optimize times. [#3686](https://github.com/wazuh/wazuh-kibana-app/pull/3686) [#3728](https://github.com/wazuh/wazuh-kibana-app/pull/3728)
- Rebranding. Replaced the brand logos, set module icons with brand colors [#3788](https://github.com/wazuh/wazuh-kibana-app/pull/3788)
- Changed user for sample data management [#3795](https://github.com/wazuh/wazuh-kibana-app/pull/3795)
- Changed agent install codeblock copy button and powershell terminal warning [#3792](https://github.com/wazuh/wazuh-kibana-app/pull/3792)
- Refactored as the plugin platform name and references is managed [#3811](https://github.com/wazuh/wazuh-kibana-app/pull/3811)
- Removed `Dashboard` tab for the `Vulnerabilities` modules [#3893](https://github.com/wazuh/wazuh-kibana-app/pull/3893)
- Display all fields in the `Table` tab when expading an alert row in the alerts tables of flyouts and the `Modules/Security Events/Dashboard` table [#3908](https://github.com/wazuh/wazuh-kibana-app/pull/3908)
- Refactored the table in `Vulnerabilities/Inventory` [#3196](https://github.com/wazuh/wazuh-kibana-app/pull/3196)
- Changed Google Groups app icons [#3949](https://github.com/wazuh/wazuh-kibana-app/pull/3949)
- Removed sorting for `Agents` or `Configuration checksum` column in the table of `Management/Groups` due to this is not supported by the API [#3857](https://github.com/wazuh/wazuh-kibana-app/pull/3857)
- Changed messages in the agent installation guide [#4040](https://github.com/wazuh/wazuh-kibana-app/pull/4040)
- Changed the default `wazuh.statistics.shards` setting from `2` to `1` [#4055](https://github.com/wazuh/wazuh-kibana-app/pull/4055)
- Removed the migration tasks in the `.wazuh` and `.wazuh-version` indices [#4098](https://github.com/wazuh/wazuh-kibana-app/pull/4098)
- Separated the actions of viewing and editing the `agent.conf` group file [#4114](https://github.com/wazuh/wazuh-kibana-app/pull/4114)

### Fixed

- Fixed creation of log files [#3384](https://github.com/wazuh/wazuh-kibana-app/pull/3384)
- Fixed double fetching alerts count when pinnin/unpinning the agent in Mitre Att&ck/Framework [#3484](https://github.com/wazuh/wazuh-kibana-app/pull/3484)
- Query config refactor [#3490](https://github.com/wazuh/wazuh-kibana-app/pull/3490)
- Fixed rules and decoders test flyout clickout event [#3412](https://github.com/wazuh/wazuh-kibana-app/pull/3412)
- Notify when you are registering an agent without permissions [#3430](https://github.com/wazuh/wazuh-kibana-app/pull/3430)
- Remove not used `redirectRule` query param when clicking the row table on CDB Lists/Decoders [#3438](https://github.com/wazuh/wazuh-kibana-app/pull/3438)
- Fixed the code overflows over the line numbers in the API Console editor [#3439](https://github.com/wazuh/wazuh-kibana-app/pull/3439)
- Don't open the main menu when changing the seleted API or index pattern [#3440](https://github.com/wazuh/wazuh-kibana-app/pull/3440)
- Fix error message in conf managment [#3443](https://github.com/wazuh/wazuh-kibana-app/pull/3443)
- Fix size api selector when name is too long [#3445](https://github.com/wazuh/wazuh-kibana-app/pull/3445)
- Fixed error when edit a rule or decoder [#3456](https://github.com/wazuh/wazuh-kibana-app/pull/3456)
- Fixed index pattern selector doesn't display the ignored index patterns [#3458](https://github.com/wazuh/wazuh-kibana-app/pull/3458)
- Fixed error in /Management/Configuration when cluster is disabled [#3553](https://github.com/wazuh/wazuh-kibana-app/pull/3553)
- Fix the pinned filters were removed when accessing to the `Panel` tab of a module [#3565](https://github.com/wazuh/wazuh-kibana-app/pull/3565)
- Fixed multi-select component searcher handler [#3645](https://github.com/wazuh/wazuh-kibana-app/pull/3645)
- Fixed order logs properly in Management/Logs [#3609](https://github.com/wazuh/wazuh-kibana-app/pull/3609)
- Fixed the Wazuh API requests to `GET //` [#3661](https://github.com/wazuh/wazuh-kibana-app/pull/3661)
- Fixed missing mitre tactics [#3675](https://github.com/wazuh/wazuh-kibana-app/pull/3675)
- Fix CDB list view not working with IPv6 [#3488](https://github.com/wazuh/wazuh-kibana-app/pull/3488)
- Fixed the bad requests using Console tool to `PUT /active-response` API endpoint [#3466](https://github.com/wazuh/wazuh-kibana-app/pull/3466)
- Fixed group agent management table does not update on error [#3605](https://github.com/wazuh/wazuh-kibana-app/pull/3605)
- Fixed not showing packages details in agent inventory for a freeBSD agent SO [#3651](https://github.com/wazuh/wazuh-kibana-app/pull/3651)
- Fixed wazuh token deleted twice [#3652](https://github.com/wazuh/wazuh-kibana-app/pull/3652)
- Fixed handler of error on dev-tools [#3687](https://github.com/wazuh/wazuh-kibana-app/pull/3687)
- Fixed compatibility wazuh 4.3 - kibana 7.13.4 [#3685](https://github.com/wazuh/wazuh-kibana-app/pull/3685)
- Fixed registry values without agent pinned in FIM>Events [#3689](https://github.com/wazuh/wazuh-kibana-app/pull/3689)
- Fixed breadcrumbs style compatibility for Kibana 7.14.2 [#3688](https://github.com/wazuh/wazuh-kibana-app/pull/3688)
- Fixed security alerts table when filters change [#3682](https://github.com/wazuh/wazuh-kibana-app/pull/3682)
- Fixed error that shows we're using X-Pack when we have Basic [#3692](https://github.com/wazuh/wazuh-kibana-app/pull/3692)
- Fixed blank screen in Kibana 7.10.2 [#3700](https://github.com/wazuh/wazuh-kibana-app/pull/3700)
- Fixed related decoder link undefined parameters error [#3704](https://github.com/wazuh/wazuh-kibana-app/pull/3704)
- Fixing Flyouts in Kibana 7.14.2 [#3708](https://github.com/wazuh/wazuh-kibana-app/pull/3708)
- Fixing the bug of index patterns in health-check due to bad copy of a PR [#3707](https://github.com/wazuh/wazuh-kibana-app/pull/3707)
- Fixed styles and behaviour of button filter in the flyout of `Inventory` section for `Integrity monitoring` and `Vulnerabilities` modules [#3733](https://github.com/wazuh/wazuh-kibana-app/pull/3733)
- Fixed height of `Evolution` card in the `Agents` section when has no data for the selected time range [#3733](https://github.com/wazuh/wazuh-kibana-app/pull/3733)
- Fix clearing the query filter doesn't update the data in Office 365 and GitHub Panel tab [#3722](https://github.com/wazuh/wazuh-kibana-app/pull/3722)
- Fix wrong deamons in filter list [#3710](https://github.com/wazuh/wazuh-kibana-app/pull/3710)
- Fixing bug when create filename with spaces and throws a bad error [#3724](https://github.com/wazuh/wazuh-kibana-app/pull/3724)
- Fixing bug in security User flyout nonexistant unsubmitted changes warning [#3731](https://github.com/wazuh/wazuh-kibana-app/pull/3731)
- Fixing redirect to new tab when click in a link [#3732](https://github.com/wazuh/wazuh-kibana-app/pull/3732)
- Fixed missing settings in `Management/Configuration/Global configuration/Global/Main settings` [#3737](https://github.com/wazuh/wazuh-kibana-app/pull/3737)
- Fixed `Maximum call stack size exceeded` error exporting key-value pairs of a CDB List [#3738](https://github.com/wazuh/wazuh-kibana-app/pull/3738)
- Fixed regex lookahead and lookbehind for safari [#3741](https://github.com/wazuh/wazuh-kibana-app/pull/3741)
- Fixed Vulnerabilities Inventory flyout details filters [#3744](https://github.com/wazuh/wazuh-kibana-app/pull/3744)
- Removed api selector toggle from settings menu since it performed no useful function [#3604](https://github.com/wazuh/wazuh-kibana-app/pull/3604)
- Fixed the requests get [#3661](https://github.com/wazuh/wazuh-kibana-app/pull/3661)
- Fixed Dashboard PDF report error when switching pinned agent state [#3748](https://github.com/wazuh/wazuh-kibana-app/pull/3748)
- Fixed the rendering of the command to deploy new Windows agent not working in some Kibana versions [#3753](https://github.com/wazuh/wazuh-kibana-app/pull/3753)
- Fixed action buttons overlaying to the request text in Tools/API Console [#3772](https://github.com/wazuh/wazuh-kibana-app/pull/3772)
- Fix `Rule ID` value in reporting tables related to top results [#3774](https://github.com/wazuh/wazuh-kibana-app/issues/3774)
- Fixed github/office365 multi-select filters suggested values [#3787](https://github.com/wazuh/wazuh-kibana-app/pull/3787)
- Fix updating the aggregation data of Panel section when changing the time filter [#3790](https://github.com/wazuh/wazuh-kibana-app/pull/3790)
- Removed the button to remove an agent for a group in the agents' table when it is the default group [#3804](https://github.com/wazuh/wazuh-kibana-app/pull/3804)
- Fixed internal user no longer needs permission to make x-pack detection request [#3831](https://github.com/wazuh/wazuh-kibana-app/pull/3831)
- Fixed agents details card style [#3845](https://github.com/wazuh/wazuh-kibana-app/pull/3845) [#3860](https://github.com/wazuh/wazuh-kibana-app/pull/3860)
- Fixed search bar query sanitizing in PDF report [#3861](https://github.com/wazuh/wazuh-kibana-app/pull/3861)
- Fixed routing redirection in events documents discover links [#3866](https://github.com/wazuh/wazuh-kibana-app/pull/3866)
- Fixed health-check [#3868](https://github.com/wazuh/wazuh-kibana-app/pull/3868)
- Fixed refreshing agents evolution visualization [#3894](https://github.com/wazuh/wazuh-kibana-app/pull/3894)
- Fixed an error when generating PDF reports due to Wazuh API token expiration [#3881](https://github.com/wazuh/wazuh-kibana-app/pull/3881)
- Fixed the table of Vulnerabilities/Inventory doesn't reload when changing the selected agent [#3901](https://github.com/wazuh/wazuh-kibana-app/pull/3901)
- Fixed backslash breaking exported JSON result [#3909](https://github.com/wazuh/wazuh-kibana-app/pull/3909)
- Fixed the Events view multiple "The index pattern was refreshed successfully" toast [#3937](https://github.com/wazuh/wazuh-kibana-app/pull/3937)
- Fixed a rendering problem in the map visualizations [#3942](https://github.com/wazuh/wazuh-kibana-app/pull/3942)
- Parse error when using `#` character not at the beginning of the line [#3877](https://github.com/wazuh/wazuh-kibana-app/pull/3877)
- Fixed the `rule.mitre.id` cell enhancement that doesn't support values with sub techniques [#3944](https://github.com/wazuh/wazuh-kibana-app/pull/3944)
- Fixed error not working the alerts displayed when changing the selected time in some flyouts [#3947](https://github.com/wazuh/wazuh-kibana-app/pull/3947) [#4115](https://github.com/wazuh/wazuh-kibana-app/pull/4115)
- Fixed the user can not logout when the Kibana server has a basepath configurated [#3957](https://github.com/wazuh/wazuh-kibana-app/pull/3957)
- Fixed fatal cron-job error when Wazuh API is down [#3991](https://github.com/wazuh/wazuh-kibana-app/pull/3991)
- Fixed circular re-directions when API errors are handled [#4079](https://github.com/wazuh/wazuh-kibana-app/pull/4079)
- Fixed agent breadcrumb routing minor error [#4101](https://github.com/wazuh/wazuh-kibana-app/pull/4101)
- Fixed selected text not visible in API Console [#4102](https://github.com/wazuh/wazuh-kibana-app/pull/4102)
- Fixed the 'missing parameters' error on the Manager Logs [#4110](https://github.com/wazuh/wazuh-kibana-app/pull/4110)
- Fixed undefined input reference when switching between rule set view and rule files view [#4125](https://github.com/wazuh/wazuh-kibana-app/pull/4125)
- Fixed not found FIM file toast error #4124 [#4124](https://github.com/wazuh/wazuh-kibana-app/pull/4124)
- Fixed "See full error" on error toast [#4119](https://github.com/wazuh/wazuh-kibana-app/pull/4119)
- Fixed not being able to remove custom filters. [#4112](https://github.com/wazuh/wazuh-kibana-app/pull/4112)
- Fixed spinner not showing when export button is clicked in management views [#4120](https://github.com/wazuh/wazuh-kibana-app/pull/4120)
- Correction of field and value in the section: last registered agent [#4127](https://github.com/wazuh/wazuh-kibana-app/pull/4127)
- Fixed the download agent installer command [#4132] (https://github.com/wazuh/wazuh-kibana-app/pull/4132)

## Wazuh v4.2.6 - Kibana 7.10.2, 7.11.2, 7.12.1, 7.13.0, 7.13.1, 7.13.2, 7.13.3, 7.13.4, 7.14.0, 7.14.1, 7.14.2 - Revision 4207

### Added

- Support for Kibana 7.13.4
- Support for Kibana 7.14.2
- Hide the `telemetry` banner [#3709](https://github.com/wazuh/wazuh-kibana-app/pull/3709)

### Fixed

- Fixed compatibility Wazuh 4.2 - Kibana 7.13.4 [#3653](https://github.com/wazuh/wazuh-kibana-app/pull/3653)
- Fixed interative register windows agent screen error [#3654](https://github.com/wazuh/wazuh-kibana-app/pull/3654)
- Fixed breadcrumbs style compatibility for Kibana 7.14.2 [#3668](https://github.com/wazuh/wazuh-kibana-app/pull/3668)
- Fixed Wazuh token is not removed after logout in Kibana 7.13 [#3670](https://github.com/wazuh/wazuh-kibana-app/pull/3670)
- Fixed Group Configuration and Management configuration error after trying to going back after you save [#3672](https://github.com/wazuh/wazuh-kibana-app/pull/3672)
- Fixing EuiPanels in Overview Sections and disabled text in WzMenu [#3674](https://github.com/wazuh/wazuh-kibana-app/pull/3674)
- Fixing double flyout clicking in a policy [#3676](https://github.com/wazuh/wazuh-kibana-app/pull/3676)
- Fixed error conflict setting kibana settings from the health check [#3678](https://github.com/wazuh/wazuh-kibana-app/pull/3678)
- Fixed compatibility to get the valid index patterns and refresh fields for Kibana 7.10.2-7.13.4 [3681](https://github.com/wazuh/wazuh-kibana-app/pull/3681)
- Fixed wrong redirect after login [3701](https://github.com/wazuh/wazuh-kibana-app/pull/3701)
- Fixed error getting the index pattern data when there is not `attributes.fields` in the saved object [3689](https://github.com/wazuh/wazuh-kibana-app/pull/3698)

## Wazuh v4.2.4 - Kibana 7.10.2, 7.11.2, 7.12.1 - Revision 4205

### Added

- Support for Wazuh 4.2.4

### Fixed

- Fixed a bug where the user's auth token was not deprecated on logout [#3638](https://github.com/wazuh/wazuh-kibana-app/pull/3638)

## Wazuh v4.2.3 - Kibana 7.10.2, 7.11.2, 7.12.1 - Revision 4204

### Added

- Support for Wazuh 4.2.3

## Wazuh v4.2.2 - Kibana 7.10.2 , 7.12.1 - Revision 4203

### Added

- Wazuh help links in the Kibana help menu [#3170](https://github.com/wazuh/wazuh-kibana-app/pull/3170)
- Redirect to group details using the `group` query param in the URL [#3184](https://github.com/wazuh/wazuh-kibana-app/pull/3184)
- Configuration to disable Wazuh App access from X-Pack/ODFE role [#3222](https://github.com/wazuh/wazuh-kibana-app/pull/3222) [#3292](https://github.com/wazuh/wazuh-kibana-app/pull/3292)
- Added confirmation message when closing a form [#3221](https://github.com/wazuh/wazuh-kibana-app/pull/3221)
- Improvement to hide navbar Wazuh label. [#3240](https://github.com/wazuh/wazuh-kibana-app/pull/3240)
- Add modal creating new rule/decoder [#3274](https://github.com/wazuh/wazuh-kibana-app/pull/3274)
- New functionality to change app logos [#3503](https://github.com/wazuh/wazuh-kibana-app/pull/3503)
- Added link to the upgrade guide when the Wazuh API version and the Wazuh App version mismatch [#3592](https://github.com/wazuh/wazuh-kibana-app/pull/3592)

### Changed

- Removed module titles [#3160](https://github.com/wazuh/wazuh-kibana-app/pull/3160)
- Changed default `wazuh.monitoring.creation` app setting from `d` to `w` [#3174](https://github.com/wazuh/wazuh-kibana-app/pull/3174)
- Changed default `wazuh.monitoring.shards` app setting from `2` to `1` [#3174](https://github.com/wazuh/wazuh-kibana-app/pull/3174)
- Removed Sha1 field from registry key detail [#3189](https://github.com/wazuh/wazuh-kibana-app/pull/3189)
- Removed tooltip in last breadcrumb in header breadcrumb [3250](https://github.com/wazuh/wazuh-kibana-app/pull/3250)
- Refactored the Health check component [#3197](https://github.com/wazuh/wazuh-kibana-app/pull/3197)
- Added version in package downloaded name in agent deploy command [#3210](https://github.com/wazuh/wazuh-kibana-app/issues/3210)
- Removed restriction to allow only current active agents from vulnerability inventory [#3243](https://github.com/wazuh/wazuh-kibana-app/pull/3243)
- Move API selector and Index Pattern Selector to the header bar [#3175](https://github.com/wazuh/wazuh-kibana-app/pull/3175)
- Health check actions notifications refactored and added debug mode [#3258](https://github.com/wazuh/wazuh-kibana-app/pull/3258)
- Improved visualizations object configuration readability [#3355](https://github.com/wazuh/wazuh-kibana-app/pull/3355)
- Changed the way kibana-vis hides the visualization while loading, this should prevent errors caused by having a 0 height visualization [#3349](https://github.com/wazuh/wazuh-kibana-app/pull/3349)

### Fixed

- Fixed screen flickers in Cluster visualization [#3159](https://github.com/wazuh/wazuh-kibana-app/pull/3159)
- Fixed the broken links when using `server.basePath` Kibana setting [#3161](https://github.com/wazuh/wazuh-kibana-app/pull/3161)
- Fixed filter in reports [#3173](https://github.com/wazuh/wazuh-kibana-app/pull/3173)
- Fixed typo error in Settings/Configuration [#3234](https://github.com/wazuh/wazuh-kibana-app/pull/3234)
- Fixed fields overlap in the agent summary screen [#3217](https://github.com/wazuh/wazuh-kibana-app/pull/3217)
- Fixed Ruleset Test, each request is made in a different session instead of all in the same session [#3257](https://github.com/wazuh/wazuh-kibana-app/pull/3257)
- Fixed the `Visualize` button is not displaying when expanding a field in the Events sidebar [#3237](https://github.com/wazuh/wazuh-kibana-app/pull/3237)
- Fix modules are missing in the agent menu [#3244](https://github.com/wazuh/wazuh-kibana-app/pull/3244)
- Fix improving and removing WUI error logs [#3260](https://github.com/wazuh/wazuh-kibana-app/pull/3260)
- Fix some errors of PDF reports [#3272](https://github.com/wazuh/wazuh-kibana-app/pull/3272)
- Fix TypeError when selecting macOS agent deployment in a Safari Browser [#3289](https://github.com/wazuh/wazuh-kibana-app/pull/3289)
- Fix error in how the SCA check's checks are displayed [#3297](https://github.com/wazuh/wazuh-kibana-app/pull/3297)
- Fixed message of error when add sample data fails [#3241](https://github.com/wazuh/wazuh-kibana-app/pull/3241)
- Fixed modules are missing in the agent menu [#3244](https://github.com/wazuh/wazuh-kibana-app/pull/3244)
- Fixed Alerts Summary of modules for reports [#3303](https://github.com/wazuh/wazuh-kibana-app/pull/3303)
- Fixed dark mode visualization background in pdf reports [#3315](https://github.com/wazuh/wazuh-kibana-app/pull/3315)
- Adapt Kibana integrations to Kibana 7.11 and 7.12 [#3309](https://github.com/wazuh/wazuh-kibana-app/pull/3309)
- Fixed error agent view does not render correctly [#3306](https://github.com/wazuh/wazuh-kibana-app/pull/3306)
- Fixed miscalculation in table column width in PDF reports [#3326](https://github.com/wazuh/wazuh-kibana-app/pull/3326)
- Normalized visData table property for 7.12 retro-compatibility [#3323](https://github.com/wazuh/wazuh-kibana-app/pull/3323)
- Fixed error that caused the labels in certain visualizations to overlap [#3355](https://github.com/wazuh/wazuh-kibana-app/pull/3355)
- Fixed export to csv button in dashboards tables [#3358](https://github.com/wazuh/wazuh-kibana-app/pull/3358)
- Fixed Elastic UI breaking changes in 7.12 [#3345](https://github.com/wazuh/wazuh-kibana-app/pull/3345)
- Fixed Wazuh main menu and breadcrumb render issues [#3347](https://github.com/wazuh/wazuh-kibana-app/pull/3347)
- Fixed generation of huge logs from backend errors [#3397](https://github.com/wazuh/wazuh-kibana-app/pull/3397)
- Fixed vulnerabilities flyout not showing alerts if the vulnerability had a field missing [#3593](https://github.com/wazuh/wazuh-kibana-app/pull/3593)

## Wazuh v4.2.1 - Kibana 7.10.2 , 7.11.2 - Revision 4202

### Added

- Support for Wazuh 4.2.1

## Wazuh v4.2.0 - Kibana 7.10.2 , 7.11.2 - Revision 4201

### Added

- Added `Ruleset Test` section under Tools menu, and on Edit Rules/Decoders as a tool. [#1434](https://github.com/wazuh/wazuh-kibana-app/pull/1434)
- Added page size options in Security events, explore agents table [#2925](https://github.com/wazuh/wazuh-kibana-app/pull/2925)
- Added a reminder to restart cluster or manager after import a file in Rules, Decoders or CDB Lists [#3051](https://github.com/wazuh/wazuh-kibana-app/pull/3051)
- Added Agent Stats section [#3056](https://github.com/wazuh/wazuh-kibana-app/pull/3056)
- Added `logtest` PUT example on API Console [#3061](https://github.com/wazuh/wazuh-kibana-app/pull/3061)
- Added vulnerabilities inventory that affect to an agent [#3069](https://github.com/wazuh/wazuh-kibana-app/pull/3069)
- Added retry button to check api again in health check [#3109](https://github.com/wazuh/wazuh-kibana-app/pull/3109)
- Added `wazuh-statistics` template and a new mapping for these indices [#3111](https://github.com/wazuh/wazuh-kibana-app/pull/3111)
- Added link to documentation "Checking connection with Manager" in deploy new agent [#3126](https://github.com/wazuh/wazuh-kibana-app/pull/3126)
- Fixed Agent Evolution graph showing agents from multiple APIs [#3256](https://github.com/wazuh/wazuh-kibana-app/pull/3256)
- Added Disabled index pattern checks in Health Check [#3311](https://github.com/wazuh/wazuh-kibana-app/pull/3311)

### Changed

- Moved Dev Tools inside of Tools menu as Api Console. [#1434](https://github.com/wazuh/wazuh-kibana-app/pull/1434)
- Changed position of Top users on Integrity Monitoring Top 5 user. [#2892](https://github.com/wazuh/wazuh-kibana-app/pull/2892)
- Changed user allow_run_as way of editing. [#3080](https://github.com/wazuh/wazuh-kibana-app/pull/3080)
- Rename some ossec references to Wazuh [#3046](https://github.com/wazuh/wazuh-kibana-app/pull/3046)

### Fixed

- Filter only authorized agents in Agents stats and Visualizations [#3088](https://github.com/wazuh/wazuh-kibana-app/pull/3088)
- Fixed missing `pending` status suggestion for agents [#3095](https://github.com/wazuh/wazuh-kibana-app/pull/3095)
- Index pattern setting not used for choosing from existing patterns [#3097](https://github.com/wazuh/wazuh-kibana-app/pull/3097)
- Fixed space character missing on deployment command if UDP is configured [#3108](https://github.com/wazuh/wazuh-kibana-app/pull/3108)
- Fixed statistics visualizations when a node is selected [#3110](https://github.com/wazuh/wazuh-kibana-app/pull/3110)
- Fixed Flyout date filter also changes main date filter [#3114](https://github.com/wazuh/wazuh-kibana-app/pull/3114)
- Fixed name for "TCP sessions" visualization and average metric is now a sum [#3118](https://github.com/wazuh/wazuh-kibana-app/pull/3118)
- Filter only authorized agents in Events and Security Alerts table [#3120](https://github.com/wazuh/wazuh-kibana-app/pull/3120)
- Fixed Last keep alive label is outside the panel [#3122](https://github.com/wazuh/wazuh-kibana-app/pull/3122)
- Fixed app redirect to Settings section after the health check [#3128](https://github.com/wazuh/wazuh-kibana-app/pull/3128)
- Fixed the plugin logo path in Kibana menu when use `server.basePath` setting [#3144](https://github.com/wazuh/wazuh-kibana-app/pull/3144)
- Fixed deprecated endpoint for create agent groups [3152](https://github.com/wazuh/wazuh-kibana-app/pull/3152)
- Fixed check for TCP protocol in deploy new agent [#3163](https://github.com/wazuh/wazuh-kibana-app/pull/3163)
- Fixed RBAC issue with agent group permissions [#3181](https://github.com/wazuh/wazuh-kibana-app/pull/3181)
- Fixed change index pattern from menu doesn't work [#3187](https://github.com/wazuh/wazuh-kibana-app/pull/3187)
- Conflict with the creation of the index pattern when performing the Health Check [#3232](https://github.com/wazuh/wazuh-kibana-app/pull/3232)
- Added Disabled index pattern checks in Health Check [#3311](https://github.com/wazuh/wazuh-kibana-app/pull/3311)
- Fixed windows update section in Linux Inventory PDF [#3569](https://github.com/wazuh/wazuh-kibana-app/pull/3569)
- Improving and removing unnecessary error logs [#3574](https://github.com/wazuh/wazuh-kibana-app/pull/3574)

## Wazuh v4.1.5 - Kibana 7.10.0 , 7.10.2, 7.11.2 - Revision 4108

### Fixed

- Unable to change selected index pattern from the Wazuh menu [#3330](https://github.com/wazuh/wazuh-kibana-app/pull/3330)

## Wazuh v4.1.5 - Kibana 7.10.0 , 7.10.2, 7.11.2 - Revision 4107

### Added

- Support for Kibana 7.11.2
- Added a warning message for the `Install and enroll the agent` step of `Deploy new agent` guide [#3238](https://github.com/wazuh/wazuh-kibana-app/pull/3238)

### Fixed

- Conflict with the creation of the index pattern when performing the Health Check [#3223](https://github.com/wazuh/wazuh-kibana-app/pull/3223)
- Fixing mac os agents add command [#3207](https://github.com/wazuh/wazuh-kibana-app/pull/3207)

## Wazuh v4.1.5 - Kibana 7.10.0 , 7.10.2 - Revision 4106

- Adapt for Wazuh 4.1.5

## Wazuh v4.1.4 - Kibana 7.10.0 , 7.10.2 - Revision 4105

- Adapt for Wazuh 4.1.4

## Wazuh v4.1.3 - Kibana 7.10.0 , 7.10.2 - Revision 4104

### Added

- Creation of index pattern after the default one is changes in Settings [#2985](https://github.com/wazuh/wazuh-kibana-app/pull/2985)
- Added node name of agent list and detail [#3039](https://github.com/wazuh/wazuh-kibana-app/pull/3039)
- Added loading view while the user is logging to prevent permissions prompts [#3041](https://github.com/wazuh/wazuh-kibana-app/pull/3041)
- Added custom message for each possible run_as setup [#3048](https://github.com/wazuh/wazuh-kibana-app/pull/3048)

### Changed

- Change all dates labels to Kibana formatting time zone [#3047](https://github.com/wazuh/wazuh-kibana-app/pull/3047)
- Improve toast message when selecting a default API [#3049](https://github.com/wazuh/wazuh-kibana-app/pull/3049)
- Improve validation and prevention for caching bundles on the client-side [#3063](https://github.com/wazuh/wazuh-kibana-app/pull/3063) [#3091](https://github.com/wazuh/wazuh-kibana-app/pull/3091)

### Fixed

- Fixed unexpected behavior in Roles mapping [#3028](https://github.com/wazuh/wazuh-kibana-app/pull/3028)
- Fixed rule filter is no applied when you click on a rule id in another module.[#3057](https://github.com/wazuh/wazuh-kibana-app/pull/3057)
- Fixed bug changing master node configuration [#3062](https://github.com/wazuh/wazuh-kibana-app/pull/3062)
- Fixed wrong variable declaration for macOS agents [#3066](https://github.com/wazuh/wazuh-kibana-app/pull/3066)
- Fixed some errors in the Events table, action buttons style, and URLs disappeared [#3086](https://github.com/wazuh/wazuh-kibana-app/pull/3086)
- Fixed Rollback of invalid rule configuration file [#3084](https://github.com/wazuh/wazuh-kibana-app/pull/3084)

## Wazuh v4.1.2 - Kibana 7.10.0 , 7.10.2 - Revision 4103

- Add `run_as` setting to example host configuration in Add new API view [#3021](https://github.com/wazuh/wazuh-kibana-app/pull/3021)
- Refactor of some prompts [#3015](https://github.com/wazuh/wazuh-kibana-app/pull/3015)

### Fixed

- Fix SCA policy detail showing name and check results about another policy [#3007](https://github.com/wazuh/wazuh-kibana-app/pull/3007)
- Fixed that alerts table is empty when switching pinned agents [#3008](https://github.com/wazuh/wazuh-kibana-app/pull/3008)
- Creating a role mapping before the existing ones are loaded, the page bursts [#3013](https://github.com/wazuh/wazuh-kibana-app/pull/3013)
- Fix pagination in SCA checks table when expand some row [#3018](https://github.com/wazuh/wazuh-kibana-app/pull/3018)
- Fix manager is shown in suggestions in Agents section [#3025](https://github.com/wazuh/wazuh-kibana-app/pull/3025)
- Fix disabled loading on inventory when request fail [#3026](https://github.com/wazuh/wazuh-kibana-app/pull/3026)
- Fix restarting selected cluster instead of all of them [#3032](https://github.com/wazuh/wazuh-kibana-app/pull/3032)
- Fix pinned agents don't trigger a new filtered query [#3035](https://github.com/wazuh/wazuh-kibana-app/pull/3035)
- Overlay Wazuh menu when Kibana menu is opened or docked [#3038](https://github.com/wazuh/wazuh-kibana-app/pull/3038)
- Fix visualizations in PDF Reports with Dark mode [#2983](https://github.com/wazuh/wazuh-kibana-app/pull/2983)

## Wazuh v4.1.1 - Kibana 7.10.0 , 7.10.2 - Revision 4102

### Added

- Prompt to show the unsupported module for the selected agent [#2959](https://github.com/wazuh/wazuh-kibana-app/pull/2959)
- Added a X-Frame-Options header to the backend responses [#2977](https://github.com/wazuh/wazuh-kibana-app/pull/2977)

### Changed

- Added toast with refresh button when new fields are loaded [#2974](https://github.com/wazuh/wazuh-kibana-app/pull/2974)
- Migrated manager and cluster files endpoints and their corresponding RBAC [#2984](https://github.com/wazuh/wazuh-kibana-app/pull/2984)

### Fixed

- Fix login error when AWS Elasticsearch and ODFE is used [#2710](https://github.com/wazuh/wazuh-kibana-app/issues/2710)
- An error message is displayed when changing a group's configuration although the user has the right permissions [#2955](https://github.com/wazuh/wazuh-kibana-app/pull/2955)
- Fix Security events table is empty when switching the pinned agents [#2956](https://github.com/wazuh/wazuh-kibana-app/pull/2956)
- Fix disabled switch visual edit button when json content is empty [#2957](https://github.com/wazuh/wazuh-kibana-app/issues/2957)
- Fixed main and `More` menus for unsupported agents [#2959](https://github.com/wazuh/wazuh-kibana-app/pull/2959)
- Fixed forcing a non numeric filter value in a number type field [#2961](https://github.com/wazuh/wazuh-kibana-app/pull/2961)
- Fixed wrong number of alerts in Security Events [#2964](https://github.com/wazuh/wazuh-kibana-app/pull/2964)
- Fixed search with strange characters of agent in Management groups [#2970](https://github.com/wazuh/wazuh-kibana-app/pull/2970)
- Fix the statusCode error message [#2971](https://github.com/wazuh/wazuh-kibana-app/pull/2971)
- Fix the SCA policy stats didn't refresh [#2973](https://github.com/wazuh/wazuh-kibana-app/pull/2973)
- Fixed loading of AWS index fields even when no AWS alerts were found [#2974](https://github.com/wazuh/wazuh-kibana-app/pull/2974)
- Fix some date fields format in FIM and SCA modules [#2975](https://github.com/wazuh/wazuh-kibana-app/pull/2975)
- Fix a non-stop error in Manage agents when the user has no permissions [#2976](https://github.com/wazuh/wazuh-kibana-app/pull/2976)
- Can't edit empty rules and decoders files that already exist in the manager [#2978](https://github.com/wazuh/wazuh-kibana-app/pull/2978)
- Support for alerts index pattern with different ID and name [#2979](https://github.com/wazuh/wazuh-kibana-app/pull/2979)
- Fix the unpin agent in the selection modal [#2980](https://github.com/wazuh/wazuh-kibana-app/pull/2980)
- Fix properly logout of Wazuh API when logging out of the application (only for OpenDistro) [#2789](https://github.com/wazuh/wazuh-kibana-app/issues/2789)
- Fixed missing `&&` from macOS agent deployment command [#2989](https://github.com/wazuh/wazuh-kibana-app/issues/2989)
- Fix prompt permissions on Framework of Mitre and Inventory of Integrity monitoring. [#2967](https://github.com/wazuh/wazuh-kibana-app/issues/2967)
- Fix properly logout of Wazuh API when logging out of the application support x-pack [#2789](https://github.com/wazuh/wazuh-kibana-app/issues/2789)

## Wazuh v4.1.0 - Kibana 7.10.0 , 7.10.2 - Revision 4101

### Added

- Check the max buckets by default in healthcheck and increase them [#2901](https://github.com/wazuh/wazuh-kibana-app/pull/2901)
- Added a prompt wraning in role mapping if run_as is false or he is not allowed to use it by API [#2876](https://github.com/wazuh/wazuh-kibana-app/pull/2876)

### Changed

- Support new fields of Windows Registry at FIM inventory panel [#2679](https://github.com/wazuh/wazuh-kibana-app/issues/2679)
- Added on FIM Inventory Windows Registry registry_key and registry_value items from syscheck [#2908](https://github.com/wazuh/wazuh-kibana-app/issues/2908)
- Uncheck agents after an action in agents groups management [#2907](https://github.com/wazuh/wazuh-kibana-app/pull/2907)
- Unsave rule files when edit or create a rule with invalid content [#2944](https://github.com/wazuh/wazuh-kibana-app/pull/2944)
- Added vulnerabilities module for macos agents [#2969](https://github.com/wazuh/wazuh-kibana-app/pull/2969)

### Fixed

- Fix server error Invalid token specified: Cannot read property 'replace' of undefined [#2899](https://github.com/wazuh/wazuh-kibana-app/issues/2899)
- Fix show empty files rules and decoders: [#2923](https://github.com/wazuh/wazuh-kibana-app/issues/2923)
- Fixed wrong hover texts in CDB lists actions [#2929](https://github.com/wazuh/wazuh-kibana-app/pull/2929)
- Fixed access to forbidden agents information when exporting agents listt [2918](https://github.com/wazuh/wazuh-kibana-app/pull/2918)
- Fix the decoder detail view is not displayed [#2888](https://github.com/wazuh/wazuh-kibana-app/issues/2888)
- Fix the complex search using the Wazuh API query filter in search bars [#2930](https://github.com/wazuh/wazuh-kibana-app/issues/2930)
- Fixed validation to check userPermissions are not ready yet [#2931](https://github.com/wazuh/wazuh-kibana-app/issues/2931)
- Fixed clear visualizations manager list when switching tabs. Fixes PDF reports filters [#2932](https://github.com/wazuh/wazuh-kibana-app/pull/2932)
- Fix Strange box shadow in Export popup panel in Managment > Groups [#2886](https://github.com/wazuh/wazuh-kibana-app/issues/2886)
- Fixed wrong command on alert when data folder does not exist [#2938](https://github.com/wazuh/wazuh-kibana-app/pull/2938)
- Fix agents table OS field sorting: Changes agents table field `os_name` to `os.name,os.version` to make it sortable. [#2939](https://github.com/wazuh/wazuh-kibana-app/pull/2939)
- Fixed diff parsed datetime between agent detail and agents table [#2940](https://github.com/wazuh/wazuh-kibana-app/pull/2940)
- Allow access to Agents section with agent:group action permission [#2933](https://github.com/wazuh/wazuh-kibana-app/issues/2933)
- Fixed filters does not work on modals with search bar [#2935](https://github.com/wazuh/wazuh-kibana-app/pull/2935)
- Fix wrong package name in deploy new agent [#2942](https://github.com/wazuh/wazuh-kibana-app/issues/2942)
- Fixed number agents not show on pie onMouseEvent [#2890](https://github.com/wazuh/wazuh-kibana-app/issues/2890)
- Fixed off Kibana Query Language in search bar of Controls/Inventory modules. [#2945](https://github.com/wazuh/wazuh-kibana-app/pull/2945)
- Fixed number of agents do not show on the pie chart tooltip in agents preview [#2890](https://github.com/wazuh/wazuh-kibana-app/issues/2890)

## Wazuh v4.0.4 - Kibana 7.10.0 , 7.10.2 - Revision 4017

### Added

- Adapt the app to the new Kibana platform [#2475](https://github.com/wazuh/wazuh-kibana-app/issues/2475)
- Wazuh data directory moved from `optimize` to `data` Kibana directory [#2591](https://github.com/wazuh/wazuh-kibana-app/issues/2591)
- Show the wui_rules belong to wazuh-wui API user [#2702](https://github.com/wazuh/wazuh-kibana-app/issues/2702)

### Fixed

- Fixed Wazuh menu and agent menu for Solaris agents [#2773](https://github.com/wazuh/wazuh-kibana-app/issues/2773) [#2725](https://github.com/wazuh/wazuh-kibana-app/issues/2725)
- Fixed wrong shards and replicas for statistics indices and also fixed wrong prefix for monitoring indices [#2732](https://github.com/wazuh/wazuh-kibana-app/issues/2732)
- Report's creation dates set to 1970-01-01T00:00:00.000Z [#2772](https://github.com/wazuh/wazuh-kibana-app/issues/2772)
- Fixed bug for missing commands in ubuntu/debian and centos [#2786](https://github.com/wazuh/wazuh-kibana-app/issues/2786)
- Fixed bug that show an hour before in /security-events/dashboard [#2785](https://github.com/wazuh/wazuh-kibana-app/issues/2785)
- Fixed permissions to access agents [#2838](https://github.com/wazuh/wazuh-kibana-app/issues/2838)
- Fix searching in groups [#2825](https://github.com/wazuh/wazuh-kibana-app/issues/2825)
- Fix the pagination in SCA ckecks table [#2815](https://github.com/wazuh/wazuh-kibana-app/issues/2815)
- Fix the SCA table with a wrong behaviour using the refresh button [#2854](https://github.com/wazuh/wazuh-kibana-app/issues/2854)
- Fix sca permissions for agents views and dashboards [#2862](https://github.com/wazuh/wazuh-kibana-app/issues/2862)
- Solaris should not show vulnerabilities module [#2829](https://github.com/wazuh/wazuh-kibana-app/issues/2829)
- Fix the settings of statistics indices creation [#2858](https://github.com/wazuh/wazuh-kibana-app/issues/2858)
- Update agents' info in Management Status after changing cluster node selected [#2828](https://github.com/wazuh/wazuh-kibana-app/issues/2828)
- Fix error when applying filter in rules from events [#2877](https://github.com/wazuh/wazuh-kibana-app/issues/2877)

### Changed

- Replaced `wazuh` Wazuh API user by `wazuh-wui` in the default configuration [#2852](https://github.com/wazuh/wazuh-kibana-app/issues/2852)
- Add agent id to the reports name in Agent Inventory and Modules [#2817](https://github.com/wazuh/wazuh-kibana-app/issues/2817)

### Adapt for Kibana 7.10.0

- Fixed filter pinned crash returning from agents [#2864](https://github.com/wazuh/wazuh-kibana-app/issues/2864)
- Fixed style in sca and regulatory compliance tables and in wz menu [#2861](https://github.com/wazuh/wazuh-kibana-app/issues/2861)
- Fix body-payload of Sample Alerts POST endpoint [#2857](https://github.com/wazuh/wazuh-kibana-app/issues/2857)
- Fixed bug in the table on Agents->Table-> Actions->Config icon [#2853](https://github.com/wazuh/wazuh-kibana-app/issues/2853)
- Fixed tooltip in the icon of view decoder file [#2850](https://github.com/wazuh/wazuh-kibana-app/issues/2850)
- Fixed bug with agent filter when it is pinned [#2846](https://github.com/wazuh/wazuh-kibana-app/issues/2846)
- Fix discovery navigation [#2845](https://github.com/wazuh/wazuh-kibana-app/issues/2845)
- Search file editor gone [#2843](https://github.com/wazuh/wazuh-kibana-app/issues/2843)
- Fix Agent Search Bar - Regex Query Interpreter [#2834](https://github.com/wazuh/wazuh-kibana-app/issues/2834)
- Fixed accordion style breaking [#2833](https://github.com/wazuh/wazuh-kibana-app/issues/2833)
- Fix metrics are not updated after a bad request in search input [#2830](https://github.com/wazuh/wazuh-kibana-app/issues/2830)
- Fix mitre framework tab crash [#2821](https://github.com/wazuh/wazuh-kibana-app/issues/2821)
- Changed ping request to default request. Added delay and while to che… [#2820](https://github.com/wazuh/wazuh-kibana-app/issues/2820)
- Removed kibana alert for security [#2806](https://github.com/wazuh/wazuh-kibana-app/issues/2806)

## Wazuh v4.0.4 - Kibana 7.10.0 , 7.10.2 - Revision 4016

### Added

- Modified agent registration adding groups and architecture [#2666](https://github.com/wazuh/wazuh-kibana-app/issues/2666) [#2652](https://github.com/wazuh/wazuh-kibana-app/issues/2652)
- Each user can only view their own reports [#2686](https://github.com/wazuh/wazuh-kibana-app/issues/2686)

### Fixed

- Create index pattern even if there aren´t available indices [#2620](https://github.com/wazuh/wazuh-kibana-app/issues/2620)
- Top bar overlayed over expanded visualizations [#2667](https://github.com/wazuh/wazuh-kibana-app/issues/2667)
- Empty inventory data in Solaris agents [#2680](https://github.com/wazuh/wazuh-kibana-app/pull/2680)
- Wrong parameters in the dev-tools autocomplete section [#2675](https://github.com/wazuh/wazuh-kibana-app/issues/2675)
- Wrong permissions on edit CDB list [#2665](https://github.com/wazuh/wazuh-kibana-app/pull/2665)
- fix(frontend): add the metafields when refreshing the index pattern [#2681](https://github.com/wazuh/wazuh-kibana-app/pull/2681)
- Error toast is showing about Elasticsearch users for environments without security [#2713](https://github.com/wazuh/wazuh-kibana-app/issues/2713)
- Error about Handler.error in Role Mapping fixed [#2702](https://github.com/wazuh/wazuh-kibana-app/issues/2702)
- Fixed message in reserved users actions [#2702](https://github.com/wazuh/wazuh-kibana-app/issues/2702)
- Error 500 on Export formatted CDB list [#2692](https://github.com/wazuh/wazuh-kibana-app/pull/2692)
- Wui rules label should have only one tooltip [#2723](https://github.com/wazuh/wazuh-kibana-app/issues/2723)
- Move upper the Wazuh item in the Kibana menu and default index pattern [#2867](https://github.com/wazuh/wazuh-kibana-app/pull/2867)

## Wazuh v4.0.4 - Kibana v7.9.1, v7.9.3 - Revision 4015

### Added

- Support for Wazuh v4.0.4

## Wazuh v4.0.3 - Kibana v7.9.1, v7.9.2, v7.9.3 - Revision 4014

### Added

- Improved management of index-pattern fields [#2630](https://github.com/wazuh/wazuh-kibana-app/issues/2630)

### Fixed

- fix(fronted): fixed the check of API and APP version in health check [#2655](https://github.com/wazuh/wazuh-kibana-app/pull/2655)
- Replace user by username key in the monitoring logic [#2654](https://github.com/wazuh/wazuh-kibana-app/pull/2654)
- Security alerts and reporting issues when using private tenants [#2639](https://github.com/wazuh/wazuh-kibana-app/issues/2639)
- Manager restart in rule editor does not work with Wazuh cluster enabled [#2640](https://github.com/wazuh/wazuh-kibana-app/issues/2640)
- fix(frontend): Empty inventory data in Solaris agents [#2680](https://github.com/wazuh/wazuh-kibana-app/pull/2680)

## Wazuh v4.0.3 - Kibana v7.9.1, v7.9.2, v7.9.3 - Revision 4013

### Added

- Support for Wazuh v4.0.3.

## Wazuh v4.0.2 - Kibana v7.9.1, v7.9.3 - Revision 4012

### Added

- Sample data indices name should take index pattern in use [#2593](https://github.com/wazuh/wazuh-kibana-app/issues/2593)
- Added start option to macos Agents [#2653](https://github.com/wazuh/wazuh-kibana-app/pull/2653)

### Changed

- Statistics settings do not allow to configure primary shards and replicas [#2627](https://github.com/wazuh/wazuh-kibana-app/issues/2627)

## Wazuh v4.0.2 - Kibana v7.9.1, v7.9.3 - Revision 4011

### Added

- Support for Wazuh v4.0.2.

### Fixed

- The index pattern title is overwritten with its id after refreshing its fields [#2577](https://github.com/wazuh/wazuh-kibana-app/issues/2577)
- [RBAC] Issues detected when using RBAC [#2579](https://github.com/wazuh/wazuh-kibana-app/issues/2579)

## Wazuh v4.0.1 - Kibana v7.9.1, v7.9.3 - Revision 4010

### Changed

- Alerts summary table for PDF reports on all modules [#2632](https://github.com/wazuh/wazuh-kibana-app/issues/2632)
- [4.0-7.9] Run as with no wazuh-wui API user [#2576](https://github.com/wazuh/wazuh-kibana-app/issues/2576)
- Deploy a new agent interface as default interface [#2564](https://github.com/wazuh/wazuh-kibana-app/issues/2564)
- Problem in the visualization of new reserved resources of the Wazuh API [#2643](https://github.com/wazuh/wazuh-kibana-app/issues/2643)

### Fixed

- Restore the tables in the agents' reports [#2628](https://github.com/wazuh/wazuh-kibana-app/issues/2628)
- [RBAC] Issues detected when using RBAC [#2579](https://github.com/wazuh/wazuh-kibana-app/issues/2579)
- Changes done via a worker's API are overwritten [#2626](https://github.com/wazuh/wazuh-kibana-app/issues/2626)

### Fixed

- [BUGFIX] Default user field for current platform [#2633](https://github.com/wazuh/wazuh-kibana-app/pull/2633)

## Wazuh v4.0.1 - Kibana v7.9.1, v7.9.3 - Revision 4009

### Changed

- Hide empty columns of the processes table of the MacOS agents [#2570](https://github.com/wazuh/wazuh-kibana-app/pull/2570)
- Missing step in "Deploy a new agent" view [#2623](https://github.com/wazuh/wazuh-kibana-app/issues/2623)
- Implement wazuh users' CRUD [#2598](https://github.com/wazuh/wazuh-kibana-app/pull/2598)

### Fixed

- Inconsistent data in sample data alerts [#2618](https://github.com/wazuh/wazuh-kibana-app/pull/2618)

## Wazuh v4.0.1 - Kibana v7.9.1, v7.9.3 - Revision 4008

### Fixed

- Icons not align to the right in Modules > Events [#2607](https://github.com/wazuh/wazuh-kibana-app/pull/2607)
- Statistics visualizations do not show data [#2602](https://github.com/wazuh/wazuh-kibana-app/pull/2602)
- Error on loading css files [#2599](https://github.com/wazuh/wazuh-kibana-app/pull/2599)
- Fixed search filter in search bar in Module/SCA wasn't working [#2601](https://github.com/wazuh/wazuh-kibana-app/pull/2601)

## Wazuh v4.0.0 - Kibana v7.9.1, v7.9.2, v7.9.3 - Revision 4007

### Fixed

- updated macOS package URL [#2596](https://github.com/wazuh/wazuh-kibana-app/pull/2596)
- Revert "[4.0-7.9] [BUGFIX] Removed unnecessary function call" [#2597](https://github.com/wazuh/wazuh-kibana-app/pull/2597)

## Wazuh v4.0.0 - Kibana v7.9.1, v7.9.2, v7.9.3 - Revision 4006

### Fixed

- Undefined field in event view [#2588](https://github.com/wazuh/wazuh-kibana-app/issues/2588)
- Several calls to the same stats request (esAlerts) [#2586](https://github.com/wazuh/wazuh-kibana-app/issues/2586)
- The filter options popup doesn't open on click once the filter is pinned [#2581](https://github.com/wazuh/wazuh-kibana-app/issues/2581)
- The formatedFields are missing from the index-pattern of wazuh-alerts-\* [#2574](https://github.com/wazuh/wazuh-kibana-app/issues/2574)

## Wazuh v4.0.0 - Kibana v7.9.3 - Revision 4005

### Added

- Support for Kibana v7.9.3

## Wazuh v4.0.0 - Kibana v7.9.1, v7.9.2 - Revision 4002

### Added

- Support for Wazuh v4.0.0.
- Support for Kibana v7.9.1 and 7.9.2.
- Support for Open Distro 1.10.1.
- Added a RBAC security layer integrated with Open Distro and X-Pack.
- Added remoted and analysisd statistics.
- Expand supported deployment variables.
- Added new configuration view settings for GCP integration.
- Added logic to change the `metafields` configuration of Kibana [#2524](https://github.com/wazuh/wazuh-kibana-app/issues/2524)

### Changed

- Migrated the default index-pattern to `wazuh-alerts-*`.
- Removed the `known-fields` functionality.
- Security Events dashboard redesinged.
- Redesigned the app settings configuration with categories.
- Moved the wazuh-registry file to Kibana optimize folder.

### Fixed

- Format options in `wazuh-alerts` index-pattern are not overwritten now.
- Prevent blank page in detaill agent view.
- Navigable agents name in Events.
- Index pattern is not being refreshed.
- Reporting fails when agent is pinned and compliance controls are visited.
- Reload rule detail doesn't work properly with the related rules.
- Fix search bar filter in Manage agent of group [#2541](https://github.com/wazuh/wazuh-kibana-app/pull/2541)

## Wazuh v3.13.2 - Kibana v7.9.1 - Revision 887

### Added

- Support for Wazuh v3.13.2

## Wazuh v3.13.2 - Kibana v7.8.0 - Revision 887

### Added

- Support for Wazuh v3.13.2

## Wazuh v3.13.1 - Kibana v7.9.1 - Revision 886

### Added

- Support for Kibana v7.9.1

## Wazuh v3.13.1 - Kibana v7.9.0 - Revision 885

### Added

- Support for Kibana v7.9.0

## Wazuh v3.13.1 - Kibana v7.8.1 - Revision 884

### Added

- Support for Kibana v7.8.1

## Wazuh v3.13.1 - Kibana v7.8.0 - Revision 883

### Added

- Support for Wazuh v3.13.1

## Wazuh v3.13.0 - Kibana v7.8.0 - Revision 881

### Added

- Support for Kibana v7.8.0

## Wazuh v3.13.0 - Kibana v7.7.0, v7.7.1 - Revision 880

### Added

- Support for Wazuh v3.13.0
- Support for Kibana v7.7.1
- Support for Open Distro 1.8
- New navigation experience with a global menu [#1965](https://github.com/wazuh/wazuh-kibana-app/issues/1965)
- Added a Breadcrumb in Kibana top nav [#2161](https://github.com/wazuh/wazuh-kibana-app/issues/2161)
- Added a new Agents Summary Screen [#1963](https://github.com/wazuh/wazuh-kibana-app/issues/1963)
- Added a new feature to add sample data to dashboards [#2115](https://github.com/wazuh/wazuh-kibana-app/issues/2115)
- Added MITRE integration [#1877](https://github.com/wazuh/wazuh-kibana-app/issues/1877)
- Added Google Cloud Platform integration [#1873](https://github.com/wazuh/wazuh-kibana-app/issues/1873)
- Added TSC integration [#2204](https://github.com/wazuh/wazuh-kibana-app/pull/2204)
- Added a new Integrity monitoring state view for agent [#2153](https://github.com/wazuh/wazuh-kibana-app/issues/2153)
- Added a new Integrity monitoring files detail view [#2156](https://github.com/wazuh/wazuh-kibana-app/issues/2156)
- Added a new component to explore Compliance requirements [#2156](https://github.com/wazuh/wazuh-kibana-app/issues/2261)

### Changed

- Code migration to React.js
- Global review of styles
- Unified Overview and Agent dashboards into new Modules [#2110](https://github.com/wazuh/wazuh-kibana-app/issues/2110)
- Changed Vulnerabilities dashboard visualizations [#2262](https://github.com/wazuh/wazuh-kibana-app/issues/2262)

### Fixed

- Open Distro tenants have been fixed and are functional now [#1890](https://github.com/wazuh/wazuh-kibana-app/issues/1890).
- Improved navigation performance [#2200](https://github.com/wazuh/wazuh-kibana-app/issues/2200).
- Avoid creating the wazuh-monitoring index pattern if it is disabled [#2100](https://github.com/wazuh/wazuh-kibana-app/issues/2100)
- SCA checks without compliance field can't be expanded [#2264](https://github.com/wazuh/wazuh-kibana-app/issues/2264)

## Wazuh v3.12.3 - Kibana v7.7.1 - Revision 876

### Added

- Support for Kibana v7.7.1

## Wazuh v3.12.3 - Kibana v7.7.0 - Revision 875

### Added

- Support for Kibana v7.7.0

## Wazuh v3.12.3 - Kibana v6.8.8, v7.6.1, v7.6.2 - Revision 874

### Added

- Support for Wazuh v3.12.3

## Wazuh v3.12.2 - Kibana v6.8.8, v7.6.1, v7.6.2 - Revision 873

### Added

- Support for Wazuh v3.12.2

## Wazuh v3.12.1 - Kibana v6.8.8, v7.6.1, v7.6.2 - Revision 872

### Added

- Support Wazuh 3.12.1
- Added new FIM settings on configuration on demand. [#2147](https://github.com/wazuh/wazuh-kibana-app/issues/2147)

### Changed

- Updated agent's variable names in deployment guides. [#2169](https://github.com/wazuh/wazuh-kibana-app/pull/2169)

### Fixed

- Pagination is now shown in table-type visualizations. [#2180](https://github.com/wazuh/wazuh-kibana-app/issues/2180)

## Wazuh v3.12.0 - Kibana v6.8.8, v7.6.2 - Revision 871

### Added

- Support for Kibana v6.8.8 and v7.6.2

## Wazuh v3.12.0 - Kibana v6.8.7, v7.4.2, v7.6.1 - Revision 870

### Added

- Support for Wazuh v3.12.0
- Added a new setting to hide manager alerts from dashboards. [#2102](https://github.com/wazuh/wazuh-kibana-app/pull/2102)
- Added a new setting to be able to change API from the top menu. [#2143](https://github.com/wazuh/wazuh-kibana-app/issues/2143)
- Added a new setting to enable/disable the known fields health check [#2037](https://github.com/wazuh/wazuh-kibana-app/pull/2037)
- Added suport for PCI 11.2.1 and 11.2.3 rules. [#2062](https://github.com/wazuh/wazuh-kibana-app/pull/2062)

### Changed

- Restructuring of the optimize/wazuh directory. Now the Wazuh configuration file (wazuh.yml) is placed on /usr/share/kibana/optimize/wazuh/config. [#2116](https://github.com/wazuh/wazuh-kibana-app/pull/2116)
- Improve performance of Dasboards reports generation. [1802344](https://github.com/wazuh/wazuh-kibana-app/commit/18023447c6279d385df84d7f4a5663ed2167fdb5)

### Fixed

- Discover time range selector is now displayed on the Cluster section. [08901df](https://github.com/wazuh/wazuh-kibana-app/commit/08901dfcbe509f17e4fab26877c8b7dae8a66bff)
- Added the win_auth_failure rule group to Authentication failure metrics. [#2099](https://github.com/wazuh/wazuh-kibana-app/pull/2099)
- Negative values in Syscheck attributes now have their correct value in reports. [7c3e84e](https://github.com/wazuh/wazuh-kibana-app/commit/7c3e84ec8f00760b4f650cfc00a885d868123f99)

## Wazuh v3.11.4 - Kibana v7.6.1 - Revision 858

### Added

- Support for Kibana v7.6.1

## Wazuh v3.11.4 - Kibana v6.8.6, v7.4.2, v7.6.0 - Revision 857

### Added

- Support for Wazuh v3.11.4

## Wazuh v3.11.3 - Kibana v7.6.0 - Revision 856

### Added

- Support for Kibana v7.6.0

## Wazuh v3.11.3 - Kibana v7.4.2 - Revision 855

### Added

- Support for Kibana v7.4.2

## Wazuh v3.11.3 - Kibana v7.5.2 - Revision 854

### Added

- Support for Wazuh v3.11.3

### Fixed

- Windows Updates table is now displayed in the Inventory Data report [#2028](https://github.com/wazuh/wazuh-kibana-app/pull/2028)

## Wazuh v3.11.2 - Kibana v7.5.2 - Revision 853

### Added

- Support for Kibana v7.5.2

## Wazuh v3.11.2 - Kibana v6.8.6, v7.3.2, v7.5.1 - Revision 852

### Added

- Support for Wazuh v3.11.2

### Changed

- Increased list filesize limit for the CDB-list [#1993](https://github.com/wazuh/wazuh-kibana-app/pull/1993)

### Fixed

- The xml validator now correctly handles the `--` string within comments [#1980](https://github.com/wazuh/wazuh-kibana-app/pull/1980)
- The AWS map visualization wasn't been loaded until the user interacts with it [dd31bd7](https://github.com/wazuh/wazuh-kibana-app/commit/dd31bd7a155354bc50fe0af22fca878607c8936a)

## Wazuh v3.11.1 - Kibana v6.8.6, v7.3.2, v7.5.1 - Revision 581

### Added

- Support for Wazuh v3.11.1.

## Wazuh v3.11.0 - Kibana v6.8.6, v7.3.2, v7.5.1 - Revision 580

### Added

- Support for Wazuh v3.11.0.
- Support for Kibana v7.5.1.
- The API credentials configuration has been moved from the .wazuh index to a wazuh.yml configuration file. Now the configuration of the API hosts is done from the file and not from the application. [#1465](https://github.com/wazuh/wazuh-kibana-app/issues/1465) [#1771](https://github.com/wazuh/wazuh-kibana-app/issues/1771).
- Upload ruleset files using a "drag and drop" component [#1770](https://github.com/wazuh/wazuh-kibana-app/issues/1770)
- Add logs for the reporting module [#1622](https://github.com/wazuh/wazuh-kibana-app/issues/1622).
- Extended the "Add new agent" guide [#1767](https://github.com/wazuh/wazuh-kibana-app/issues/1767).
- Add new table for windows hotfixes [#1932](https://github.com/wazuh/wazuh-kibana-app/pull/1932)

### Changed

- Removed Discover from top menu [#1699](https://github.com/wazuh/wazuh-kibana-app/issues/1699).
- Hide index pattern selector in case that only one exists [#1799](https://github.com/wazuh/wazuh-kibana-app/issues/1799).
- Remove visualizations legend [#1936](https://github.com/wazuh/wazuh-kibana-app/pull/1936)
- Normalize the field whodata in the group reporting [#1921](https://github.com/wazuh/wazuh-kibana-app/pull/1921)
- A message in the configuration view is ambiguous [#1870](https://github.com/wazuh/wazuh-kibana-app/issues/1870)
- Refactor syscheck table [#1941](https://github.com/wazuh/wazuh-kibana-app/pull/1941)

### Fixed

- Empty files now throws an error [#1806](https://github.com/wazuh/wazuh-kibana-app/issues/1806).
- Arguments for wazuh api requests are now validated [#1815](https://github.com/wazuh/wazuh-kibana-app/issues/1815).
- Fixed the way to check admin mode [#1838](https://github.com/wazuh/wazuh-kibana-app/issues/1838).
- Fixed error exporting as CSV the files into a group [#1833](https://github.com/wazuh/wazuh-kibana-app/issues/1833).
- Fixed XML validator false error for `<` [1882](https://github.com/wazuh/wazuh-kibana-app/issues/1882)
- Fixed "New file" editor doesn't allow saving twice [#1896](https://github.com/wazuh/wazuh-kibana-app/issues/1896)
- Fixed decoders files [#1929](https://github.com/wazuh/wazuh-kibana-app/pull/1929)
- Fixed registration guide [#1926](https://github.com/wazuh/wazuh-kibana-app/pull/1926)
- Fixed infinite load on Ciscat views [#1920](https://github.com/wazuh/wazuh-kibana-app/pull/1920), [#1916](https://github.com/wazuh/wazuh-kibana-app/pull/1916)
- Fixed missing fields in the Visualizations [#1913](https://github.com/wazuh/wazuh-kibana-app/pull/1913)
- Fixed Amazon S3 status is wrong in configuration section [#1864](https://github.com/wazuh/wazuh-kibana-app/issues/1864)
- Fixed hidden overflow in the fim configuration [#1887](https://github.com/wazuh/wazuh-kibana-app/pull/1887)
- Fixed Logo source fail after adding server.basePath [#1871](https://github.com/wazuh/wazuh-kibana-app/issues/1871)
- Fixed the documentation broken links [#1853](https://github.com/wazuh/wazuh-kibana-app/pull/1853)

## Wazuh v3.10.2 - Kibana v7.5.1 - Revision 556

### Added

- Support for Kibana v7.5.1

## Wazuh v3.10.2 - Kibana v7.5.0 - Revision 555

### Added

- Support for Kibana v7.5.0

## Wazuh v3.10.2 - Kibana v7.4.2 - Revision 549

### Added

- Support for Kibana v7.4.2

## Wazuh v3.10.2 - Kibana v7.4.1 - Revision 548

### Added

- Support for Kibana v7.4.1

## Wazuh v3.10.2 - Kibana v7.4.0 - Revision 547

### Added

- Support for Kibana v7.4.0
- Support for Wazuh v3.10.2.

## Wazuh v3.10.2 - Kibana v7.3.2 - Revision 546

### Added

- Support for Wazuh v3.10.2.

## Wazuh v3.10.1 - Kibana v7.3.2 - Revision 545

### Added

- Support for Wazuh v3.10.1.

## Wazuh v3.10.0 - Kibana v7.3.2 - Revision 543

### Added

- Support for Wazuh v3.10.0.
- Added an interactive guide for registering agents, things are now easier for the user, guiding it through the steps needed ending in a _copy & paste_ snippet for deploying his agent [#1468](https://github.com/wazuh/wazuh-kibana-app/issues/1468).
- Added new dashboards for the recently added regulatory compliance groups into the Wazuh core. They are HIPAA and NIST-800-53 [#1468](https://github.com/wazuh/wazuh-kibana-app/issues/1448), [#1638](https://github.com/wazuh/wazuh-kibana-app/issues/1638).
- Make the app work under a custom Kibana space [#1234](https://github.com/wazuh/wazuh-kibana-app/issues/1234), [#1450](https://github.com/wazuh/wazuh-kibana-app/issues/1450).
- Added the ability to manage the app as a native plugin when using Kibana spaces, now you can safely hide/show the app depending on the selected space [#1601](https://github.com/wazuh/wazuh-kibana-app/issues/1601).
- Adapt the app the for Kibana dark mode [#1562](https://github.com/wazuh/wazuh-kibana-app/issues/1562).
- Added an alerts summary in _Overview > FIM_ panel [#1527](https://github.com/wazuh/wazuh-kibana-app/issues/1527).
- Export all the information of a Wazuh group and its related agents in a PDF document [#1341](https://github.com/wazuh/wazuh-kibana-app/issues/1341).
- Export the configuration of a certain agent as a PDF document. Supports granularity for exporting just certain sections of the configuration [#1340](https://github.com/wazuh/wazuh-kibana-app/issues/1340).

### Changed

- Reduced _Agents preview_ load time using the new API endpoint `/summary/agents` [#1687](https://github.com/wazuh/wazuh-kibana-app/pull/1687).
- Replaced most of the _md-nav-bar_ Angular.js components with React components using EUI [#1705](https://github.com/wazuh/wazuh-kibana-app/pull/1705).
- Replaced the requirements slider component with a new styled component [#1708](https://github.com/wazuh/wazuh-kibana-app/pull/1708).
- Soft deprecated the _.wazuh-version_ internal index, now the app dumps its content if applicable to a registry file, then the app removes that index. Further versions will hard deprecate this index [#1467](https://github.com/wazuh/wazuh-kibana-app/issues/1467).
- Visualizations now don't fetch the documents _source_, also, they now use _size: 0_ for fetching [#1663](https://github.com/wazuh/wazuh-kibana-app/issues/1663).
- The app menu is now fixed on top of the view, it's not being hidden on every state change. Also, the Wazuh logo was placed in the top bar of Kibana UI [#1502](https://github.com/wazuh/wazuh-kibana-app/issues/1502).
- Improved _getTimestamp_ method not returning a promise object because it's no longer needed [014bc3a](https://github.com/wazuh/wazuh-kibana-app/commit/014b3aba0d2e9cda0c4d521f5f16faddc434a21e). Also improved main Discover listener for Wazuh not returning a promise object [bd82823](https://github.com/wazuh/wazuh-kibana-app/commit/bd8282391a402b8c567b32739cf914a0135d74bc).
- Replaced _Requirements over time_ visualizations in both PCI DSS and GDPR dashboards [35c539](https://github.com/wazuh/wazuh-kibana-app/commit/35c539eb328b3bded94aa7608f73f9cc51c235a6).
- Do not show a toaster when a visualization field was not known yet, instead, show it just in case the internal refreshing failed [19a2e7](https://github.com/wazuh/wazuh-kibana-app/commit/19a2e71006b38f6a64d3d1eb8a20b02b415d7e07).
- Minor optimizations for server logging [eb8e000](https://github.com/wazuh/wazuh-kibana-app/commit/eb8e00057dfea2dafef56319590ff832042c402d).

### Fixed

- Alerts search bar fixed for Kibana v7.3.1, queries were not being applied as expected [#1686](https://github.com/wazuh/wazuh-kibana-app/issues/1686).
- Hide attributes field from non-Windows agents in the FIM table [#1710](https://github.com/wazuh/wazuh-kibana-app/issues/1710).
- Fixed broken view in Management > Configuration > Amazon S3 > Buckets, some information was missing [#1675](https://github.com/wazuh/wazuh-kibana-app/issues/1675).
- Keep user's filters when switching from Discover to panel [#1685](https://github.com/wazuh/wazuh-kibana-app/issues/1685).
- Reduce load time and amount of data to be fetched in _Management > Cluster monitoring_ section avoiding possible timeouts [#1663](https://github.com/wazuh/wazuh-kibana-app/issues/1663).
- Restored _Remove column_ feature in Discover tabs [#1702](https://github.com/wazuh/wazuh-kibana-app/issues/1702).
- Apps using Kibana v7.3.1 had a bug once the user goes back from _Agent > FIM > Files_ to _Agent > FIM > dashboard_, filters disappear, now it's working properly [#1700](https://github.com/wazuh/wazuh-kibana-app/issues/1700).
- Fixed visual bug in _Management > Cluster monitoring_ and a button position [1e3b748](https://github.com/wazuh/wazuh-kibana-app/commit/1e3b748f11b43b2e7956b830269b6d046d74d12c).
- The app installation date was not being updated properly, now it's fixed [#1692](https://github.com/wazuh/wazuh-kibana-app/issues/1692).
- Fixed _Network interfaces_ table in Inventory section, the table was not paginating [#1474](https://github.com/wazuh/wazuh-kibana-app/issues/1474).
- Fixed APIs passwords are now obfuscated in server responses [adc3152](https://github.com/wazuh/wazuh-kibana-app/pull/1782/commits/adc31525e26b25e4cb62d81cbae70a8430728af5).

## Wazuh v3.9.5 - Kibana v6.8.2 / Kibana v7.2.1 / Kibana v7.3.0 - Revision 531

### Added

- Support for Wazuh v3.9.5

## Wazuh v3.9.4 - Kibana v6.8.1 / Kibana v6.8.2 / Kibana v7.2.0 / Kibana v7.2.1 / Kibana v7.3.0 - Revision 528

### Added

- Support for Wazuh v3.9.4
- Allow filtering by clicking a column in rules/decoders tables [0e2ddd7](https://github.com/wazuh/wazuh-kibana-app/pull/1615/commits/0e2ddd7b73f7f7975d02e97ed86ae8a0966472b4)
- Allow open file in rules table clicking on the file column [1af929d](https://github.com/wazuh/wazuh-kibana-app/pull/1615/commits/1af929d62f450f93c6733868bcb4057e16b7e279)

### Changed

- Improved app performance [#1640](https://github.com/wazuh/wazuh-kibana-app/pull/1640).
- Remove path filter from custom rules and decoders [895792e](https://github.com/wazuh/wazuh-kibana-app/pull/1615/commits/895792e6e6d9401b3293d5e16352b9abef515096)
- Show path column in rules and decoders [6f49816](https://github.com/wazuh/wazuh-kibana-app/pull/1615/commits/6f49816c71b5999d77bf9e3838443627c9be945d)
- Removed SCA overview dashboard [94ebbff](https://github.com/wazuh/wazuh-kibana-app/pull/1615/commits/94ebbff231cbfb6d793130e0b9ea855baa755a1c)
- Disabled last custom column removal [f1ef7de](https://github.com/wazuh/wazuh-kibana-app/pull/1615/commits/f1ef7de1a34bbe53a899596002e8153b95e7dc0e)
- Agents messages across sections unification [8fd7e36](https://github.com/wazuh/wazuh-kibana-app/pull/1615/commits/8fd7e36286fa9dfd03a797499af6ffbaa90b00e1)

### Fixed

- Fix check storeded apis [d6115d6](https://github.com/wazuh/wazuh-kibana-app/pull/1615/commits/d6115d6424c78f0cde2017b432a51b77186dd95a).
- Fix pci-dss console error [297080d](https://github.com/wazuh/wazuh-kibana-app/pull/1615/commits/297080d36efaea8f99b0cafd4c48845dad20495a)
- Fix error in reportingTable [85b7266](https://github.com/wazuh/wazuh-kibana-app/pull/1615/commits/85b72662cb4db44c443ed04f7c31fba57eefccaa)
- Fix filters budgets size [c7ac86a](https://github.com/wazuh/wazuh-kibana-app/pull/1615/commits/c7ac86acb3d5afaf1cf348fab09a2b8c5778a491)
- Fix missing permalink virustotal visualization [1b57529](https://github.com/wazuh/wazuh-kibana-app/pull/1615/commits/1b57529758fccdeb3ac0840e66a8aafbe4757a96)
- Improved wz-table performance [224bd6f](https://github.com/wazuh/wazuh-kibana-app/pull/1615/commits/224bd6f31235c81ba01755c3c1e120c3f86beafd)
- Fix inconsistent data between visualizations and tables in Overview Security Events [b12c600](https://github.com/wazuh/wazuh-kibana-app/pull/1615/commits/b12c600578d80d0715507dec4624a4ebc27ea573)
- Timezone applied in cluster status [a4f620d](https://github.com/wazuh/wazuh-kibana-app/pull/1615/commits/a4f620d398f5834a6d2945af892a462425ca3bec)
- Fixed Overview Security Events report when wazuh.monitoring is disabled [1c26da0](https://github.com/wazuh/wazuh-kibana-app/pull/1615/commits/1c26da05a0b6daf727e15c13b819111aa4e4e913)
- Fixes in APIs management [2143943](https://github.com/wazuh/wazuh-kibana-app/pull/1615/commits/2143943a5049cbb59bb8d6702b5a56cbe0d27a2a)
- Prevent duplicated visualization toast errors [786faf3](https://github.com/wazuh/wazuh-kibana-app/commit/786faf3e62d2cad13f512c0f873b36eca6e9787d)
- Fix not properly updated breadcrumb in ruleset section [9645903](https://github.com/wazuh/wazuh-kibana-app/commit/96459031cd4edbe047970bf0d22d0c099771879f)
- Fix badly dimensioned table in Integrity Monitoring section [9645903](https://github.com/wazuh/wazuh-kibana-app/commit/96459031cd4edbe047970bf0d22d0c099771879f)
- Fix implicit filters can be destroyed [9cf8578](https://github.com/wazuh/wazuh-kibana-app/commit/9cf85786f504f5d67edddeea6cfbf2ab577e799b)
- Windows agent dashboard doesn't show failure logon access. [d38d088](https://github.com/wazuh/wazuh-kibana-app/commit/d38d0881ac8e4294accde83d63108337b74cdd91)
- Number of agents is not properly updated. [f7cbbe5](https://github.com/wazuh/wazuh-kibana-app/commit/f7cbbe54394db825827715c3ad4370ac74317108)
- Missing scrollbar on Firefox file viewer. [df4e8f9](https://github.com/wazuh/wazuh-kibana-app/commit/df4e8f9305b35e9ee1473bed5f5d452dd3420567)
- Agent search filter by name, lost when refreshing. [71b5274](https://github.com/wazuh/wazuh-kibana-app/commit/71b5274ccc332d8961a158587152f7badab28a95)
- Alerts of level 12 cannot be displayed in the Summary table. [ec0e888](https://github.com/wazuh/wazuh-kibana-app/commit/ec0e8885d9f1306523afbc87de01a31f24e36309)
- Restored query from search bar in visualizations. [439128f](https://github.com/wazuh/wazuh-kibana-app/commit/439128f0a1f65b649a9dcb81ab5804ca20f65763)
- Fix Kibana filters loop in Firefox. [82f0f32](https://github.com/wazuh/wazuh-kibana-app/commit/82f0f32946d844ce96a28f0185f903e8e05c5589)

## Wazuh v3.9.3 - Kibana v6.8.1 / v7.1.1 / v7.2.0 - Revision 523

### Added

- Support for Wazuh v3.9.3
- Support for Kibana v7.2.0 [#1556](https://github.com/wazuh/wazuh-kibana-app/pull/1556).

### Changed

- New design and several UI/UX changes [#1525](https://github.com/wazuh/wazuh-kibana-app/pull/1525).
- Improved error checking + syscollector performance [94d0a83](https://github.com/wazuh/wazuh-kibana-app/commit/94d0a83e43aa1d2d84ef6f87cbb76b9aefa085b3).
- Adapt Syscollector for MacOS agents [a4bf7ef](https://github.com/wazuh/wazuh-kibana-app/commit/a4bf7efc693a99b7565b5afcaa372155f15a4db9).
- Show last scan for syscollector [73f2056](https://github.com/wazuh/wazuh-kibana-app/commit/73f2056673bb289d472663397ba7097e49b7b93b).
- Extendend information for syscollector [#1585](https://github.com/wazuh/wazuh-kibana-app/issues/1585).

### Fixed

- Corrected width for agent stats [a998955](https://github.com/wazuh/wazuh-kibana-app/commit/a99895565a8854c55932ec94cffb08e1d0aa3da1).
- Fix height for the menu directive with Dynamic height [427d0f3](https://github.com/wazuh/wazuh-kibana-app/commit/427d0f3e9fa6c34287aa9e8557da99a51e0db40f).
- Fix wazuh-db and clusterd check [cddcef6](https://github.com/wazuh/wazuh-kibana-app/commit/cddcef630c5234dd6f6a495715743dfcfd4e4001).
- Fix AlertsStats when value is "0", it was showing "-" [07a3e10](https://github.com/wazuh/wazuh-kibana-app/commit/07a3e10c7f1e626ba75a55452b6c295d11fd657d).
- Fix syscollector state value [f8d3d0e](https://github.com/wazuh/wazuh-kibana-app/commit/f8d3d0eca44e67e26f79bc574495b1f4c8f751f2).
- Fix time offset for reporting table [2ef500b](https://github.com/wazuh/wazuh-kibana-app/commit/2ef500bb112e68bd4811b8e87ce8581d7c04d20f).
- Fix call to obtain GDPR requirements for specific agent [ccda846](https://github.com/wazuh/wazuh-kibana-app/commit/ccda8464b50be05bc5b3642f25f4972c8a7a2c03).
- Restore "rule.id" as a clickable field in visualizations [#1546](https://github.com/wazuh/wazuh-kibana-app/pull/1546).
- Fix timepicker in cluster monitoring [f7533ce](https://github.com/wazuh/wazuh-kibana-app/pull/1560/commits/f7533cecb6862abfb5c1d2173ec3e70ffc59804a).
- Fix several bugs [#1569](https://github.com/wazuh/wazuh-kibana-app/pull/1569).
- Fully removed "rule.id" as URL field [#1584](https://github.com/wazuh/wazuh-kibana-app/issues/1584).
- Fix filters for dashboards [#1583](https://github.com/wazuh/wazuh-kibana-app/issues/1583).
- Fix missing dependency [#1591](https://github.com/wazuh/wazuh-kibana-app/issues/1591).

## Wazuh v3.9.2 - Kibana v7.1.1 - Revision 510

### Added

- Support for Wazuh v3.9.2

### Changed

- Avoid showing more than one toaster for the same error message [7937003](https://github.com/wazuh/wazuh-kibana-app/commit/793700382798033203091d160773363323e05bb9).
- Restored "Alerts evolution - Top 5 agents" in Overview > Security events [f9305c0](https://github.com/wazuh/wazuh-kibana-app/commit/f9305c0c6acf4a31c41b1cc9684b87f79b27524f).

### Fixed

- Fix missing parameters in Dev Tools request [#1496](https://github.com/wazuh/wazuh-kibana-app/pull/1496).
- Fix "Invalid Date" for Safari and Internet Explorer [#1505](https://github.com/wazuh/wazuh-kibana-app/pull/1505).

## Wazuh v3.9.1 - Kibana v7.1.1 - Revision 509

### Added

- Support for Kibana v7.1.1
- Added overall metrics for Agents > Overview [#1479](https://github.com/wazuh/wazuh-kibana-app/pull/1479).

### Fixed

- Fixed missing dependency for Discover [43f5dd5](https://github.com/wazuh/wazuh-kibana-app/commit/43f5dd5f64065c618ba930b2a4087f0a9e706c0e).
- Fixed visualization for Agents > Overview [#1477](https://github.com/wazuh/wazuh-kibana-app/pull/1477).
- Fixed SCA policy checks table [#1478](https://github.com/wazuh/wazuh-kibana-app/pull/1478).

## Wazuh v3.9.1 - Kibana v7.1.0 - Revision 508

### Added

- Support for Kibana v7.1.0

## Wazuh v3.9.1 - Kibana v6.8.0 - Revision 444

### Added

- Support for Wazuh v3.9.1
- Support for Kibana v6.8.0

### Fixed

- Fixed background color for some parts of the Discover directive [2dfc763](https://github.com/wazuh/wazuh-kibana-app/commit/2dfc763bfa1093fb419f118c2938f6b348562c69).
- Fixed cut values in non-resizable tables when the value is too large [cc4828f](https://github.com/wazuh/wazuh-kibana-app/commit/cc4828fbf50d4dab3dd4bb430617c1f2b13dac6a).
- Fixed handled but not shown error messages from rule editor [0aa0e17](https://github.com/wazuh/wazuh-kibana-app/commit/0aa0e17ac8678879e5066f8d83fd46f5d8edd86a).
- Minor typos corrected [fe11fb6](https://github.com/wazuh/wazuh-kibana-app/commit/fe11fb67e752368aedc89ec844ddf729eb8ad761).
- Minor fixes in agents configuration [1bc2175](https://github.com/wazuh/wazuh-kibana-app/commit/1bc217590438573e7267687655bb5939b5bb9fde).
- Fix Management > logs viewer scrolling [f458b2e](https://github.com/wazuh/wazuh-kibana-app/commit/f458b2e3294796f9cf00482b4da27984646c6398).

### Changed

- Kibana version shown in settings is now read from our package.json [c103d3e](https://github.com/wazuh/wazuh-kibana-app/commit/c103d3e782136106736c02039d28c4567b255aaa).
- Removed an old header from Settings [0197b8b](https://github.com/wazuh/wazuh-kibana-app/commit/0197b8b1abc195f275c8cd9893df84cd5569527b).
- Improved index pattern validation fields, replaced "full_log" with "rule.id" as part of the minimum required fields [dce0595](https://github.com/wazuh/wazuh-kibana-app/commit/dce059501cbd28f1294fd761da3e015e154747bc).
- Improve dynamic height for configuration editor [c318131](https://github.com/wazuh/wazuh-kibana-app/commit/c318131dfb6b5f01752593f2aa972b98c0655610).
- Add timezone for all dates shown in the app [4b8736f](https://github.com/wazuh/wazuh-kibana-app/commit/4b8736fb4e562c78505daaee042bcd798242c3f5).

## Wazuh v3.9.0 - Kibana v6.7.0 / v6.7.1 / v6.7.2 - Revision 441

### Added

- Support for Wazuh v3.9.0
- Support for Kibana v6.7.0 / v6.7.1 / v6.7.2
- Edit master and worker configuration ([#1215](https://github.com/wazuh/wazuh-kibana-app/pull/1215)).
- Edit local rules, local decoders and CDB lists ([#1212](https://github.com/wazuh/wazuh-kibana-app/pull/1212), [#1204](https://github.com/wazuh/wazuh-kibana-app/pull/1204), [#1196](https://github.com/wazuh/wazuh-kibana-app/pull/1196), [#1233](https://github.com/wazuh/wazuh-kibana-app/pull/1233), [#1304](https://github.com/wazuh/wazuh-kibana-app/pull/1304)).
- View no local rules/decoders XML files ([#1395](https://github.com/wazuh/wazuh-kibana-app/pull/1395))
- Dev Tools additions
  - Added hotkey `[shift] + [enter]` for sending query ([#1170](https://github.com/wazuh/wazuh-kibana-app/pull/1170)).
  - Added `Export JSON` button for the Dev Tools ([#1170](https://github.com/wazuh/wazuh-kibana-app/pull/1170)).
- Added refresh button for agents preview table ([#1169](https://github.com/wazuh/wazuh-kibana-app/pull/1169)).
- Added `configuration assessment` information in "Agent > Policy monitoring" ([#1227](https://github.com/wazuh/wazuh-kibana-app/pull/1227)).
- Added agents `configuration assessment` configuration section in "Agent > Configuration" ([1257](https://github.com/wazuh/wazuh-kibana-app/pull/1257))
- Restart master and worker nodes ([#1222](https://github.com/wazuh/wazuh-kibana-app/pull/1222)).
- Restart agents ([#1229](https://github.com/wazuh/wazuh-kibana-app/pull/1229)).
- Added support for more than one Wazuh monitoring pattern ([#1243](https://github.com/wazuh/wazuh-kibana-app/pull/1243))
- Added customizable interval for Wazuh monitoring indices creation ([#1243](https://github.com/wazuh/wazuh-kibana-app/pull/1243)).
- Expand visualizations ([#1246](https://github.com/wazuh/wazuh-kibana-app/pull/1246)).
- Added a dynamic table columns selector ([#1246](https://github.com/wazuh/wazuh-kibana-app/pull/1246)).
- Added resizable columns by dragging in tables ([d2bf8ee](https://github.com/wazuh/wazuh-kibana-app/commit/d2bf8ee9681ca5d6028325e165854b49214e86a3))
- Added a cron job for fetching missing fields of all valid index patterns, also merging dynamic fields every time an index pattern is refreshed by the app ([#1276](https://github.com/wazuh/wazuh-kibana-app/pull/1276)).
- Added auto-merging dynamic fields for Wazuh monitoring index patterns ([#1300](https://github.com/wazuh/wazuh-kibana-app/pull/1300))
- New server module, it's a job queue so we can add delayed jobs to be run in background, this iteration only accepts delayed Wazuh API calls ([#1283](https://github.com/wazuh/wazuh-kibana-app/pull/1283)).
- Added new way to view logs using a logs viewer ([#1292](https://github.com/wazuh/wazuh-kibana-app/pull/1292))
- Added new directive for registering agents from the UI, including instructions on "how to" ([#1321](https://github.com/wazuh/wazuh-kibana-app/pull/1321)).
- Added some Angular charts in Agents Preview and Agents SCA sections ([#1364](https://github.com/wazuh/wazuh-kibana-app/pull/1364))
- Added Docker listener settings in configuration views ([#1365](https://github.com/wazuh/wazuh-kibana-app/pull/1365))
- Added Docker dashboards for both Agents and Overview ([#1367](https://github.com/wazuh/wazuh-kibana-app/pull/1367))
- Improved app logger with debug level ([#1373](https://github.com/wazuh/wazuh-kibana-app/pull/1373))
- Introducing React components from the EUI framework

### Changed

- Escape XML special characters ([#1159](https://github.com/wazuh/wazuh-kibana-app/pull/1159)).
- Changed empty results message for Wazuh tables ([#1165](https://github.com/wazuh/wazuh-kibana-app/pull/1165)).
- Allowing the same query multiple times on the Dev Tools ([#1174](https://github.com/wazuh/wazuh-kibana-app/pull/1174))
- Refactor JSON/XML viewer for configuration tab ([#1173](https://github.com/wazuh/wazuh-kibana-app/pull/1173), [#1148](https://github.com/wazuh/wazuh-kibana-app/pull/1148)).
- Using full height for all containers when possible ([#1224](https://github.com/wazuh/wazuh-kibana-app/pull/1224)).
- Improved the way we are handling "back button" events ([#1207](https://github.com/wazuh/wazuh-kibana-app/pull/1207)).
- Changed some visualizations for FIM, GDPR, PCI, Vulnerability and Security Events ([#1206](https://github.com/wazuh/wazuh-kibana-app/pull/1206), [#1235](https://github.com/wazuh/wazuh-kibana-app/pull/1235), [#1293](https://github.com/wazuh/wazuh-kibana-app/pull/1293)).
- New design for agent header view ([#1186](https://github.com/wazuh/wazuh-kibana-app/pull/1186)).
- Not fetching data the very first time the Dev Tools are opened ([#1185](https://github.com/wazuh/wazuh-kibana-app/pull/1185)).
- Refresh all known fields for all valid index patterns if `kbn-vis` detects a broken index pattern ([ecd7c8f](https://github.com/wazuh/wazuh-kibana-app/commit/ecd7c8f98c187a350f81261d13b0d45dcec6dc5d)).
- Truncate texts and display a tooltip when they don't fit in a table cell ([7b56a87](https://github.com/wazuh/wazuh-kibana-app/commit/7b56a873f85dcba7e6838aeb2e40d9b4cf472576))
- Updated API autocomplete for Dev Tools ([#1218](https://github.com/wazuh/wazuh-kibana-app/pull/1218))
- Updated switches design to adapt it to Kibana's design ([#1253](https://github.com/wazuh/wazuh-kibana-app/pull/1253))
- Reduced the width of some table cells with little text, to give more space to the other columns ([#1263](https://github.com/wazuh/wazuh-kibana-app/pull/1263)).
- Redesign for Management > Status daemons list ([#1284](https://github.com/wazuh/wazuh-kibana-app/pull/1284)).
- Redesign for Management > Configuration, Agent > Configuration ([#1289](https://github.com/wazuh/wazuh-kibana-app/pull/1289)).
- Replaced Management > Logs table with a log viewer component ([#1292](https://github.com/wazuh/wazuh-kibana-app/pull/1292)).
- The agents list search bar now allows to switch between AND/OR operators ([#1291](https://github.com/wazuh/wazuh-kibana-app/pull/1291)).
- Improve audit dashboards ([#1374](https://github.com/wazuh/wazuh-kibana-app/pull/1374))
- Exclude agent "000" getting the last registered and the most active agents from the Wazuh API.([#1391](https://github.com/wazuh/wazuh-kibana-app/pull/1391))
- Reviewed Osquery dashboards ([#1394](https://github.com/wazuh/wazuh-kibana-app/pull/1394))
- Memory info is now a log ([#1400](https://github.com/wazuh/wazuh-kibana-app/pull/1400))
- Error toasters time is now 30000ms, warning/info are still 6000ms ([#1420](https://github.com/wazuh/wazuh-kibana-app/pull/1420))

### Fixed

- Properly handling long messages on notifier service, until now, they were using out of the card space, also we replaced some API messages with more meaningful messages ([#1168](https://github.com/wazuh/wazuh-kibana-app/pull/1168)).
- Adapted Wazuh icon for multiple browsers where it was gone ([#1208](https://github.com/wazuh/wazuh-kibana-app/pull/1208)).
- Do not fetch data from tables twice when resize window ([#1303](https://github.com/wazuh/wazuh-kibana-app/pull/1303)).
- Agent syncrhonization status is updated as we browse the configuration section ([#1305](https://github.com/wazuh/wazuh-kibana-app/pull/1305))
- Using the browser timezone for reporting documents ([#1311](https://github.com/wazuh/wazuh-kibana-app/pull/1311)).
- Wrong behaviors in the routing system when the basePath was set ([#1342](https://github.com/wazuh/wazuh-kibana-app/pull/1342))
- Do not show pagination for one-page tables ([196c5b7](https://github.com/wazuh/wazuh-kibana-app/pull/1362/commits/196c5b717583032798da7791fa4f90ec06397f68))
- Being redirected to Overview once a Kibana restart is performed ([#1378](https://github.com/wazuh/wazuh-kibana-app/pull/1378))
- Displaying the AWS services section of the aws-s3 wodle ([#1393](https://github.com/wazuh/wazuh-kibana-app/pull/1393))
- Show email configuration on the configuration on demand ([#1401](https://github.com/wazuh/wazuh-kibana-app/issues/1401))
- Show "Follow symbolic link" field in Integrity monitoring - Monitored configuration on demand ([0c9c9da](https://github.com/wazuh/wazuh-kibana-app/pull/1414/commits/0c9c9da3b951548761cd203db5ee5baa39afe26c))

## Wazuh v3.8.2 - Kibana v6.6.0 / v6.6.1 / v6.6.2 / v6.7.0 - Revision 419

### Added

- Support for Kibana v6.6.0 / v6.6.1 / v6.6.2 / v6.7.0

### Fixed

- Fixed AWS dashboard, newer JavaScript browser engines break the view due to Angular.js ([6e882fc](https://github.com/wazuh/wazuh-kibana-app/commit/6e882fc1d7efe6059e6140ff40b8a20d9c1fa51e)).
- Fixed AWS accounts visualization, using the right field now ([6e882fc](https://github.com/wazuh/wazuh-kibana-app/commit/6e882fc1d7efe6059e6140ff40b8a20d9c1fa51e)).

## Wazuh v3.8.2 - Kibana v6.5.4 - Revision 418

### Added

- Support for Wazuh v3.8.2

### Changed

- Close configuration editor only if it was successfully updated ([bc77c35](https://github.com/wazuh/wazuh-kibana-app/commit/bc77c35d8440a656d4704451ce857c9e1d36a438)).
- Replaced FIM Vega visualization with standard visualization ([554ee1c](https://github.com/wazuh/wazuh-kibana-app/commit/554ee1c4c4d75c76d82272075acf8bb62e7f9e27)).

## Wazuh v3.8.1 - Kibana v6.5.4 - Revision 417

### Added

- Support for Wazuh v3.8.1

### Changed

- Moved monitored/ignored Windows registry entries to "FIM > Monitored" and "FIM > Ignored" to avoid user confusion ([#1176](https://github.com/wazuh/wazuh-kibana-app/pull/1176)).
- Excluding managers from wazuh-monitoring indices ([#1177](https://github.com/wazuh/wazuh-kibana-app/pull/1177)).
- Escape `&` before sending group configuration ([d3aa56f](https://github.com/wazuh/wazuh-kibana-app/commit/d3aa56fa73478c60505e500db7d3a7df263081b5)).
- Improved `autoFormat` function before rendering group configuration ([f4f8144](https://github.com/wazuh/wazuh-kibana-app/commit/f4f8144eef8b93038fc897a9f16356e71029b844)).
- Now the group configuration editor doesn't exit after sending data to the Wazuh API ([5c1a3ef](https://github.com/wazuh/wazuh-kibana-app/commit/5c1a3ef9bd710a7befbed0709c4a7cf414f44f6b)).

### Fixed

- Fixed style for the error toaster for long URLs or long paths ([11b8084](https://github.com/wazuh/wazuh-kibana-app/commit/11b8084c75bbc5da36587ff31d1bc80a55fe4dfe)).

## Wazuh v3.8.0 - Kibana v6.5.4 - Revision 416

### Added

- Added group management features such as:
  - Edit the group configuration ([#1096](https://github.com/wazuh/wazuh-kibana-app/pull/1096)).
  - Add/remove groups to/from an agent ([#1096](https://github.com/wazuh/wazuh-kibana-app/pull/1096)).
  - Add/remove agents to/from a group ([#1096](https://github.com/wazuh/wazuh-kibana-app/pull/1096)).
  - Add/remove groups ([#1152](https://github.com/wazuh/wazuh-kibana-app/pull/1152)).
- New directive for tables that don't need external data sources ([#1067](https://github.com/wazuh/wazuh-kibana-app/pull/1067)).
- New search bar directive with interactive filters and suggestions ([#1058](https://github.com/wazuh/wazuh-kibana-app/pull/1058)).
- New server route `/elastic/alerts` for fetching alerts using custom parameters([#1056](https://github.com/wazuh/wazuh-kibana-app/pull/1056)).
- New table for an agent FIM monitored files, if the agent OS platform is Windows it will show two tables: files and registry ([#1032](https://github.com/wazuh/wazuh-kibana-app/pull/1032)).
- Added description to each setting under Settings > Configuration ([#1048](https://github.com/wazuh/wazuh-kibana-app/pull/1048)).
- Added a new setting to `config.yml` related to Wazuh monitoring and its index pattern ([#1095](https://github.com/wazuh/wazuh-kibana-app/pull/1095)).
- Resizable columns by dragging in Dev-tools ([#1102](https://github.com/wazuh/wazuh-kibana-app/pull/1102)).
- New feature to be able to edit config.yml file from the Settings > Configuration section view ([#1105](https://github.com/wazuh/wazuh-kibana-app/pull/1105)).
- Added a new table (network addresses) for agent inventory tab ([#1111](https://github.com/wazuh/wazuh-kibana-app/pull/1111)).
- Added `audit_key` (Who-data Audit keys) for configuration tab ([#1123](https://github.com/wazuh/wazuh-kibana-app/pull/1123)).
- Added new known fields for Kibana index pattern ([#1150](https://github.com/wazuh/wazuh-kibana-app/pull/1150)).

### Changed

- Changed Inventory tables. Now the app looks for the OS platform and it shows different tables depending on the OS platform. In addition the process state codes has been replaced to be more meaningful ([#1059](https://github.com/wazuh/wazuh-kibana-app/pull/1059)).
- Tiny rework for the AWS tab including.
- "Report" button is hidden on Discover panel ([#1047](https://github.com/wazuh/wazuh-kibana-app/pull/1047)).
- Visualizations, filters and Discover improved ([#1083](https://github.com/wazuh/wazuh-kibana-app/pull/1083)).
- Removed `popularizeField` function until https://github.com/elastic/kibana/issues/22426 is solved in order to avoid `Unable to write index pattern!` error on Discover tab ([#1085](https://github.com/wazuh/wazuh-kibana-app/pull/1085)).
- Improved Wazuh monitoring module ([#1094](https://github.com/wazuh/wazuh-kibana-app/pull/1094)).
- Added "Registered date" and "Last keep alive" in agents table allowing you to sort by these fields ([#1102](https://github.com/wazuh/wazuh-kibana-app/pull/1102)).
- Improved code quality in sections such as Ruleset > Rule and Decoder detail view simplify conditions ([#1102](https://github.com/wazuh/wazuh-kibana-app/pull/1102)).
- Replaced reporting success message ([#1102](https://github.com/wazuh/wazuh-kibana-app/pull/1102)).
- Reduced the default number of shards and the default number of replicas for the app indices ([#1113](https://github.com/wazuh/wazuh-kibana-app/pull/1113)).
- Refreshing index pattern known fields on health check controller ([#1119](https://github.com/wazuh/wazuh-kibana-app/pull/1119)).
- Less strict memory check ([786c764](https://github.com/wazuh/wazuh-kibana-app/commit/786c7642cd88083f9a77c57ed204488ecf5b710a)).
- Checking message origin in error handler ([dfec368](https://github.com/wazuh/wazuh-kibana-app/commit/dfec368d22a148b2e4437db92d71294900241961)).
- Dev tools is now showing the response as it is, like `curl` does ([#1137](https://github.com/wazuh/wazuh-kibana-app/pull/1137)).
- Removed `unknown` as valid node name ([#1149](https://github.com/wazuh/wazuh-kibana-app/pull/1149)).
- Removed `rule.id` direct filter from the rule set tables ([#1151](https://github.com/wazuh/wazuh-kibana-app/pull/1151))

### Fixed

- Restored X-Pack security logic for the .wazuh index, now it's not bypassing the X-Pack roles ([#1081](https://github.com/wazuh/wazuh-kibana-app/pull/1081))
- Avoid fetching twice the same data ([#1072](https://github.com/wazuh/wazuh-kibana-app/pull/1072), [#1061](https://github.com/wazuh/wazuh-kibana-app/pull/1061)).
- Wazuh logo adapted to low resolutions ([#1074](https://github.com/wazuh/wazuh-kibana-app/pull/1074)).
- Hide Audit, OpenSCAP tabs for non-linux agents. Fixed empty Windows events under Configuration > Log collection section. OSQuery logo has been standardized ([#1072](https://github.com/wazuh/wazuh-kibana-app/pull/1072), [#1076](https://github.com/wazuh/wazuh-kibana-app/pull/1076)).
- Fix empty values on _Overview > Security events_ when Wazuh monitoring is disabled ([#1091](https://github.com/wazuh/wazuh-kibana-app/pull/1091)).
- Fix overlapped play button in Dev-tools when the input box has a scrollbar ([#1102](https://github.com/wazuh/wazuh-kibana-app/pull/1102)).
- Fix Dev-tools behavior when parse json invalid blocks ([#1102](https://github.com/wazuh/wazuh-kibana-app/pull/1102)).
- Fixed Management > Monitoring tab frustration adding back buttons ([#1102](https://github.com/wazuh/wazuh-kibana-app/pull/1102)).
- Fix template checking when using more than one pattern ([#1104](https://github.com/wazuh/wazuh-kibana-app/pull/1104)).
- Fix infinite loop for Wazuh monitoring when the Wazuh API is not being able to give us all the agents ([5a26916](https://github.com/wazuh/wazuh-kibana-app/commit/5a2691642b40a34783d2eafb6ee24ae78b9af21a)), ([85005a1](https://github.com/wazuh/wazuh-kibana-app/commit/85005a184d4f1c3d339b7c895b5d2469f3b45171)).
- Fix rule details for `list` and `info` parameters ([#1149](https://github.com/wazuh/wazuh-kibana-app/pull/1149)).

## Wazuh v3.7.1 / v3.7.2 - Kibana v6.5.1 / v6.5.2 / v6.5.3 / v6.5.4 - Revision 415

### Added

- Support for Elastic stack v6.5.2 / v6.5.3 / v6.5.4.
- Support for Wazuh v3.7.1 / v3.7.2.
- Dev Tools module now autocompletes API endpoints ([#1030](https://github.com/wazuh/wazuh-kibana-app/pull/1030)).

### Changed

- Increased number of rows for syscollector tables ([#1033](https://github.com/wazuh/wazuh-kibana-app/pull/1033)).
- Modularized JSON/XML viewers for the configuration section ([#982](https://github.com/wazuh/wazuh-kibana-app/pull/982)).

### Fixed

- Added missing fields for syscollector network tables ([#1036](https://github.com/wazuh/wazuh-kibana-app/pull/1036)).
- Using the right API path when downloading CSV for decoders list ([#1045](https://github.com/wazuh/wazuh-kibana-app/pull/1045)).
- Including group field when downloading CSV for agents list ([#1044](https://github.com/wazuh/wazuh-kibana-app/pull/1044)).
- Preserve active tab in configuration section when refreshing the page ([#1037](https://github.com/wazuh/wazuh-kibana-app/pull/1037)).

## Wazuh v3.7.0 - Kibana v6.5.0 / v6.5.1 - Revision 414

### Added

- Support for Elastic Stack v6.5.0 / v6.5.1.
- Agent groups bar is now visible on the agent configuration section ([#1023](https://github.com/wazuh/wazuh-kibana-app/pull/1023)).
- Added a new setting for the `config.yml` file for enable/disable administrator mode ([#1019](https://github.com/wazuh/wazuh-kibana-app/pull/1019)).
  - This allows the user to perform PUT, POST, DELETE methods in our Dev Tools.

### Changed

- Refactored most front-end controllers ([#1023](https://github.com/wazuh/wazuh-kibana-app/pull/1023)).

## Wazuh v3.7.0 - Kibana v6.4.2 / v6.4.3 - Revision 413

### Added

- Support for Wazuh v3.7.0.
- Support for Elastic Stack v6.4.2 / v6.4.3.
- Brand-new interface for _Configuration_ (on both _Management_ and _Agents_ tabs) ([#914](https://github.com/wazuh/wazuh-kibana-app/pull/914)):
  - Now you can check current and real agent and manager configuration.
  - A new interface design, with more useful information and easy to understand descriptions.
  - New and more responsive JSON/XML viewers to show the configuration in raw mode.
- Brand-new extension - Osquery ([#938](https://github.com/wazuh/wazuh-kibana-app/pull/938)):
  - A new extension, disabled by default.
  - Check alerts from Wazuh's Osquery integration.
  - Check your current Osquery wodle configuration.
  - More improvements will come for this extension in the future.
- New option for Wazuh app configuration file - _Ignore index patterns_ ([#947](https://github.com/wazuh/wazuh-kibana-app/pull/947)):
  - Now the user can specify which index patterns can't be selected on the app using the new `ip.ignore` setting on the `config.yml` file.
  - The valid format is an array of strings which represents index patterns.
  - By default, this list is empty (all index patterns will be available if they use a compatible structure).
- Added a node selector for _Management > Status_ section when Wazuh cluster is enabled ([#976](https://github.com/wazuh/wazuh-kibana-app/pull/976)).
- Added quick access to _Configuration_ or _Discover_ panels for an agent on the agents list ([#939](https://github.com/wazuh/wazuh-kibana-app/pull/939)).
- Now you can click on an agent's ID on the _Discover_ panels to open its details page on the app ([#904](https://github.com/wazuh/wazuh-kibana-app/pull/904)).
- Redesigned the _Overview > Amazon AWS_ tab, using more meaningful visualizations for a better overall view of your agents' status ([#903](https://github.com/wazuh/wazuh-kibana-app/pull/903)).
- Redesigned the _Overview/Agents > Vulnerabilities_ tab, using more meaningful visualizations for a better overall view of your agents' status ([#954](https://github.com/wazuh/wazuh-kibana-app/pull/954)).
- Now everytime the user enters the _Settings_ tab, the API connection will be automatically checked ([#971](https://github.com/wazuh/wazuh-kibana-app/pull/971)).
- Added a node selector for _Management > Logs_ section when Wazuh cluster is enabled ([#980](https://github.com/wazuh/wazuh-kibana-app/pull/980)).
- Added a group selector for _Agents_ section ([#995](https://github.com/wazuh/wazuh-kibana-app/pull/995)).

### Changed

- Interface refactoring for the _Agents > Inventory data_ tab ([#924](https://github.com/wazuh/wazuh-kibana-app/pull/924)):
  - Now the tab won't be available if your agent doesn't have Syscollector enabled, and each card will be enabled or disabled depending on the current Syscollector scans configuration.
  - This will prevent situations where the user couldn't check the inventory although there was actual scan data to show on some sections.
- Added support for new multigroups feature ([#911](https://github.com/wazuh/wazuh-kibana-app/pull/911)):
  - Now the information bars on _Agents_ will show all the groups an agent belongs to.
- Now the result pane on the _Dev tools_ tab will show the error code coming from the Wazuh API ([#909](https://github.com/wazuh/wazuh-kibana-app/pull/909)).
- Changed some visualizations titles for _Overview/Agents > OpenSCAP_ tab ([#925](https://github.com/wazuh/wazuh-kibana-app/pull/925)).
- All backend routes have been renamed ([#932](https://github.com/wazuh/wazuh-kibana-app/pull/932)).
- Several improvements for Elasticsearch tests ([#933](https://github.com/wazuh/wazuh-kibana-app/pull/933)).
- Updated some strings and descriptions on the _Settings_ tab ([#934](https://github.com/wazuh/wazuh-kibana-app/pull/934)).
- Changed the date format on _Settings > Logs_ to make it more human-readable ([#944](https://github.com/wazuh/wazuh-kibana-app/pull/944)).
- Changed some labels to remove the "MD5 sum" expression, it will use "Checksum" instead ([#945](https://github.com/wazuh/wazuh-kibana-app/pull/945)).
- Added word wrapping class to group name in _Management > Groups > Group detail_ tab ([#945](https://github.com/wazuh/wazuh-kibana-app/pull/945)).
- The `wz-table` directive has been refactored ([#953](https://github.com/wazuh/wazuh-kibana-app/pull/953)).
- The `wz-table` directive now checks if a request is aborted ([#979](https://github.com/wazuh/wazuh-kibana-app/pull/979)).
- Several performance improvements ([#985](https://github.com/wazuh/wazuh-kibana-app/pull/985), [#997](https://github.com/wazuh/wazuh-kibana-app/pull/997), [#1000](https://github.com/wazuh/wazuh-kibana-app/pull/1000)).

### Fixed

- Several known fields for _Whodata_ functionality have been fixed ([#901](https://github.com/wazuh/wazuh-kibana-app/pull/901)).
- Fixed alignment bug with the _Add a filter +_ button on _Discover_ and _Agents_ tabs ([#912](https://github.com/wazuh/wazuh-kibana-app/pull/912)).
- Fixed a bug where the `Add API` form on _Settings_ didn't appear when pressing the button after editing an existing API entry ([#944](https://github.com/wazuh/wazuh-kibana-app/pull/944)).
- Fixed a bug on _Ruleset_ tab where the "Description" column was showing `0` if the rule doesn't have any description ([#948](https://github.com/wazuh/wazuh-kibana-app/pull/948)).
- Fixed wrong alignment on related Rules/Decoders tables from _Management > Ruleset_ tab ([#971](https://github.com/wazuh/wazuh-kibana-app/pull/971)).
- Fixed a bug where sometimes the error messages appeared duplicated ([#971](https://github.com/wazuh/wazuh-kibana-app/pull/971)).

### Removed

- On the _Management > Monitoring_ tab, the `Cluster enabled but not running` message won't appear as an error anymore ([#971](https://github.com/wazuh/wazuh-kibana-app/pull/971)).

## Wazuh v3.6.1 - Kibana v6.4.1 / v6.4.2 / v6.4.3 - Revision 412

### Added

- Support for Elastic Stack v6.4.1 / v6.4.2 / v6.4.3.

## Wazuh v3.6.1 - Kibana v6.4.0 - Revision 411

### Added

- Redesigned the _Overview > Integrity monitoring_ tab, using more meaningful visualizations for a better overall view of your agents' status ([#893](https://github.com/wazuh/wazuh-kibana-app/pull/893)).
- Added a new table for the _Inventory_ tab: _Processes_ ([#895](https://github.com/wazuh/wazuh-kibana-app/pull/895)).
- Improved error handling for tables. Now the table will show an error message if it wasn't able to fetch and load data ([#896](https://github.com/wazuh/wazuh-kibana-app/pull/896)).

### Changed

- The app source code has been improved, following best practices and coding guidelines ([#892](https://github.com/wazuh/wazuh-kibana-app/pull/892)).
- Included more app tests and prettifier for better code maintainability ([#883](https://github.com/wazuh/wazuh-kibana-app/pull/883) & [#885](https://github.com/wazuh/wazuh-kibana-app/pull/885)).

### Fixed

- Fixed minor visual errors on some _GDPR_, _PCI DSS_ and _Vulnerabilities_ visualizations ([#894](https://github.com/wazuh/wazuh-kibana-app/pull/894)).

## Wazuh v3.6.1 - Kibana v6.4.0 - Revision 410

### Added

- The _Inventory_ tab has been redesigned ([#873](https://github.com/wazuh/wazuh-kibana-app/pull/873)):
  - Added new network interfaces and port tables.
  - Improved design using metric information bars and intuitive status indicators.
- Added refresh functionality to the _Settings > Logs_ tab ([#852](https://github.com/wazuh/wazuh-kibana-app/pull/852)):
  - Now everytime the user opens the tab, the logs will be reloaded.
  - A new button to force the update has been added on the top left corner of the logs table.
- Added `tags` and `recursion_level` configuration options to _Management/Agent > Configuration_ tabs ([#850](https://github.com/wazuh/wazuh-kibana-app/pull/850)).
- The _Kuery_ search syntax has been added again to the app ([#851](https://github.com/wazuh/wazuh-kibana-app/pull/851)).
- Added a first batch of [_Mocha_](https://mochajs.org/) tests and other quality of code improvements to the app ([#859](https://github.com/wazuh/wazuh-kibana-app/pull/859)).
- Now you can open specific rule details (the _Management > Ruleset_ tab) when clicking on the `rule.id` value on the _Discover_ tab ([#862](https://github.com/wazuh/wazuh-kibana-app/pull/862)).
- Now you can click on the rule ID value on the _Management > Ruleset_ tab to search for related alerts on the _Discover_ tab ([#863](https://github.com/wazuh/wazuh-kibana-app/pull/863)).

### Changed

- The index pattern known fields have been updated up to 567 ([#872](https://github.com/wazuh/wazuh-kibana-app/pull/872)).
- Now the _Inventory_ tab will always be available for all agents, and a descriptive message will appear if the agent doesn't have `syscollector` enabled ([#879](https://github.com/wazuh/wazuh-kibana-app/pull/879)).

### Fixed

- Fixed a bug where the _Inventory_ tab was unavailable if the user reloads the page while on the _Agents > Configuration_ tab ([#845](https://github.com/wazuh/wazuh-kibana-app/pull/845)).
- Fixed some _Overview > VirusTotal_ visualizations ([#846](https://github.com/wazuh/wazuh-kibana-app/pull/846)).
- Fixed a bug where the _Settings > Extensions_ tab wasn't being properly hidden when there's no API entries inserted ([#847](https://github.com/wazuh/wazuh-kibana-app/pull/847)).
- Fixed a bug where the _Current API_ indicator on the top navbar wasn't being properly updated when the user deletes all the API entries ([#848](https://github.com/wazuh/wazuh-kibana-app/pull/848)).
- Fixed a bug where the _Agents coverage_ metric were not displaying a proper value when the manager has 0 registered agents ([#849](https://github.com/wazuh/wazuh-kibana-app/pull/849)).
- Fixed a bug where the `wazuh-basic` user role was able to update API entries (it should be forbidden) ([#853](https://github.com/wazuh/wazuh-kibana-app/pull/853)).
- Fixed a bug where the visualizations had scroll bars on the PDF reports ([#870](https://github.com/wazuh/wazuh-kibana-app/pull/870)).
- Fixed a bug on the _Dev tools_ tab where the user couldn't execute the first request block if there was blank lines above it ([#871](https://github.com/wazuh/wazuh-kibana-app/pull/871)).
- Fixed a bug on pinned filters when opening tabs where the implicit filter was the same, making them stuck and unremovable from other tabs ([#878](https://github.com/wazuh/wazuh-kibana-app/pull/878)).

## Wazuh v3.6.1 - Kibana v6.4.0 - Revision 409

### Added

- Support for Wazuh v3.6.1.

### Fixed

- Fixed a bug on the _Dev tools_ tab ([b7c79f4](https://github.com/wazuh/wazuh-kibana-app/commit/b7c79f48f06cb49b12883ec9e9337da23b49976b)).

## Wazuh v3.6.1 - Kibana v6.3.2 - Revision 408

### Added

- Support for Wazuh v3.6.1.

### Fixed

- Fixed a bug on the _Dev tools_ tab ([4ca9ed5](https://github.com/wazuh/wazuh-kibana-app/commit/4ca9ed54f1b18e5d499d950e6ff0741946701988)).

## Wazuh v3.6.0 - Kibana v6.4.0 - Revision 407

### Added

- Support for Wazuh v3.6.0.

## Wazuh v3.6.0 - Kibana v6.3.2 - Revision 406

### Added

- Support for Wazuh v3.6.0.

## Wazuh v3.5.0 - Kibana v6.4.0 - Revision 405

### Added

- Support for Elastic Stack v6.4.0 ([#813](https://github.com/wazuh/wazuh-kibana-app/pull/813)).

## Wazuh v3.5.0 - Kibana v6.3.2 - Revision 404

### Added

- Added new options to `config.yml` to change shards and replicas settings for `wazuh-monitoring` indices ([#809](https://github.com/wazuh/wazuh-kibana-app/pull/809)).
- Added more error messages for `wazuhapp.log` in case of failure when performing some crucial functions ([#812](https://github.com/wazuh/wazuh-kibana-app/pull/812)).
- Now it's possible to change replicas settings for existing `.wazuh`, `.wazuh-version` and `wazuh-monitoring` indices on the `config.yml` file ([#817](https://github.com/wazuh/wazuh-kibana-app/pull/817)).

### Changed

- App frontend code refactored and restructured ([#802](https://github.com/wazuh/wazuh-kibana-app/pull/802)).
- Now the _Overview > Security events_ tab won't show anything if the only visualization with data is _Agents status_ ([#811](https://github.com/wazuh/wazuh-kibana-app/pull/811)).

### Fixed

- Fixed a bug where the RAM status message appreared twice the first time you opened the app ([#807](https://github.com/wazuh/wazuh-kibana-app/pull/807)).
- Fixed the app UI to make the app usable on Internet Explorer 11 ([#808](https://github.com/wazuh/wazuh-kibana-app/pull/808)).

## Wazuh v3.5.0 - Kibana v6.3.2 - Revision 403

### Added

- The welcome tabs on _Overview_ and _Agents_ have been updated with a new name and description for the existing sections ([#788](https://github.com/wazuh/wazuh-kibana-app/pull/788)).
- Now the app tables will auto-resize depending on the screen height ([#792](https://github.com/wazuh/wazuh-kibana-app/pull/792)).

### Changed

- Now all the app filters on several tables will present the values in alphabetical order ([#787](https://github.com/wazuh/wazuh-kibana-app/pull/787)).

### Fixed

- Fixed a bug on _Decoders_ where clicking on the decoder wouldn't open the detail view if the `Parent decoders` filter was enabled ([#782](https://github.com/wazuh/wazuh-kibana-app/pull/782)).
- Fixed a bug on _Dev tools_ when the first line on the editor pane was empty or had a comment ([#790](https://github.com/wazuh/wazuh-kibana-app/pull/790)).
- Fixed a bug where the app was throwing multiple warning messages the first time you open it ([#791](https://github.com/wazuh/wazuh-kibana-app/pull/791)).
- Fixed a bug where clicking on a different tab from _Overview_ right after inserting the API credentials for the first time would always redirect to _Overview_ ([#791](https://github.com/wazuh/wazuh-kibana-app/pull/791)).
- Fixed a bug where the user could have a browser cookie with a reference to a non-existing API entry on Elasticsearch ([#794](https://github.com/wazuh/wazuh-kibana-app/pull/794) & [#795](https://github.com/wazuh/wazuh-kibana-app/pull/795)).

### Removed

- The cluster key has been removed from the API requests to `/manager/configuration` ([#796](https://github.com/wazuh/wazuh-kibana-app/pull/796)).

## Wazuh v3.5.0 - Kibana v6.3.1/v6.3.2 - Revision 402

### Added

- Support for Wazuh v3.5.0.
- Added new fields for _Vulnerability detector_ alerts ([#752](https://github.com/wazuh/wazuh-kibana-app/pull/752)).
- Added multi table search for `wz-table` directive. Added two new log levels for _Management > Logs_ section ([#753](https://github.com/wazuh/wazuh-kibana-app/pull/753)).

## Wazuh v3.4.0 - Kibana v6.3.1/v6.3.2 - Revision 401

### Added

- Added a few new fields for Kibana due to the new Wazuh _who-data_ feature ([#763](https://github.com/wazuh/wazuh-kibana-app/pull/763)).
- Added XML/JSON viewer for each card under _Management > Configuration_ ([#764](https://github.com/wazuh/wazuh-kibana-app/pull/764)).

### Changed

- Improved error handling for Dev tools. Also removed some unused dependencies from the _Dev tools_ tab ([#760](https://github.com/wazuh/wazuh-kibana-app/pull/760)).
- Unified origin for tab descriptions. Reviewed some grammar typos ([#765](https://github.com/wazuh/wazuh-kibana-app/pull/765)).
- Refactored agents autocomplete component. Removed unused/deprecated modules ([#766](https://github.com/wazuh/wazuh-kibana-app/pull/766)).
- Simplified route resolves section ([#768](https://github.com/wazuh/wazuh-kibana-app/pull/768)).

### Fixed

- Fixed missing cluster node filter for the visualization shown when looking for specific node under _Management > Monitoring_ section ([#758](https://github.com/wazuh/wazuh-kibana-app/pull/758)).
- Fixed missing dependency injection for `wzMisc` factory ([#768](https://github.com/wazuh/wazuh-kibana-app/pull/768)).

### Removed

- Removed `angular-aria`, `angular-md5`, `ansicolors`, `js-yaml`, `querystring` and `lodash` dependencies since Kibana includes all of them. Removed some unused images ([#768](https://github.com/wazuh/wazuh-kibana-app/pull/768)).

## Wazuh v3.4.0 - Kibana v6.3.1/v6.3.2 - Revision 400

### Added

- Support for Wazuh v3.4.0.
- Support for Elastic Stack v6.3.2.
- Support for Kuery as accepted query language ([#742](https://github.com/wazuh/wazuh-kibana-app/pull/742)).
  - This feature is experimental.
- Added new _Who data_ fields from file integrity monitoring features ([#746](https://github.com/wazuh/wazuh-kibana-app/pull/746)).
- Added tab in _Settings_ section where you can see the last logs from the Wazuh app server ([#723](https://github.com/wazuh/wazuh-kibana-app/pull/723)).

### Changed

- Fully redesigned of the welcome screen along the different app sections ([#751](https://github.com/wazuh/wazuh-kibana-app/pull/751)).
- Now any agent can go to the _Inventory_ tab regardless if it's enabled or not. The content will change properly according to the agent configuration ([#744](https://github.com/wazuh/wazuh-kibana-app/pull/744)).
- Updated the `angular-material` dependency to `1.1.10` ([#743](https://github.com/wazuh/wazuh-kibana-app/pull/743)).
- Any API entry is now removable regardless if it's the only one API entry ([#740](https://github.com/wazuh/wazuh-kibana-app/pull/740)).
- Performance has been improved regarding to agents status, they are now being fetched using _distinct_ routes from the Wazuh API ([#738](https://github.com/wazuh/wazuh-kibana-app/pull/738)).
- Improved the way we are parsing some Wazuh API errors regarding to version mismatching ([#735](https://github.com/wazuh/wazuh-kibana-app/pull/735)).

### Fixed

- Fixed wrong filters being applied in _Ruleset > Rules_ and _Ruleset > Decoders_ sections when using Lucene like filters plus path filters ([#736](https://github.com/wazuh/wazuh-kibana-app/pull/736)).
- Fixed the template checking from the healthcheck, now it allows to use custom index patterns ([#739](https://github.com/wazuh/wazuh-kibana-app/pull/739)).
- Fixed infinite white screen from _Management > Monitoring_ when the Wazuh cluster is enabled but not running ([#741](https://github.com/wazuh/wazuh-kibana-app/pull/741)).

## Wazuh v3.3.0/v3.3.1 - Kibana v6.3.1 - Revision 399

### Added

- Added a new Angular.js factory to store the Wazuh app configuration values. Also, this factory is being used by the pre-routes functions (resolves); this way we are sure about having the real configuration at any time. These pre-routes functions have been improved too ([#670](https://github.com/wazuh/wazuh-kibana-app/pull/670)).
- Added extended information for reports from _Reporting_ feature ([#701](https://github.com/wazuh/wazuh-kibana-app/pull/701)).

### Changed

- Tables have been improved. Now they are truncating long fields and adding a tooltip if needed ([#671](https://github.com/wazuh/wazuh-kibana-app/pull/671)).
- Services have been improved ([#715](https://github.com/wazuh/wazuh-kibana-app/pull/715)).
- CSV formatted files have been improved. Now they are showing a more human readable column names ([#717](https://github.com/wazuh/wazuh-kibana-app/pull/717), [#726](https://github.com/wazuh/wazuh-kibana-app/pull/726)).
- Added/Modified some visualization titles ([#728](https://github.com/wazuh/wazuh-kibana-app/pull/728)).
- Improved Discover perfomance when in background mode ([#719](https://github.com/wazuh/wazuh-kibana-app/pull/719)).
- Reports from the _Reporting_ feature have been fulyl redesigned ([#701](https://github.com/wazuh/wazuh-kibana-app/pull/701)).

### Fixed

- Fixed the top menu API indicator when checking the API connection and the manager/cluster information had been changed ([#668](https://github.com/wazuh/wazuh-kibana-app/pull/668)).
- Fixed our logger module which was not writting logs the very first time Kibana is started neither after a log rotation ([#667](https://github.com/wazuh/wazuh-kibana-app/pull/667)).
- Fixed a regular expression in the server side when parsing URLs before registering a new Wazuh API ([#690](https://github.com/wazuh/wazuh-kibana-app/pull/690)).
- Fixed filters from specific visualization regarding to _File integrity_ section ([#694](https://github.com/wazuh/wazuh-kibana-app/pull/694)).
- Fixed filters parsing when generating a report because it was not parsing negated filters as expected ([#696](https://github.com/wazuh/wazuh-kibana-app/pull/696)).
- Fixed visualization counter from _OSCAP_ tab ([#722](https://github.com/wazuh/wazuh-kibana-app/pull/722)).

### Removed

- Temporary removed CSV download from agent inventory section due to Wazuh API bug ([#727](https://github.com/wazuh/wazuh-kibana-app/pull/727)).

## Wazuh v3.3.0/v3.3.1 - Kibana v6.3.0 - Revision 398

### Added

- Improvements for latest app redesign ([#652](https://github.com/wazuh/wazuh-kibana-app/pull/652)):
  - The _Welcome_ tabs have been simplified, following a more Elastic design.
  - Added again the `md-nav-bar` component with refined styles and limited to specific sections.
  - The _Settings > Welcome_ tab has been removed. You can use the nav bar to switch tabs.
  - Minor CSS adjustments and reordering.
- Small app UI improvements ([#634](https://github.com/wazuh/wazuh-kibana-app/pull/634)):
  - Added link to _Agents Preview_ on the _Agents_ tab breadcrumbs.
  - Replaced the _Generate report_ button with a smaller one.
  - Redesigned _Management > Ruleset_ `md-chips` to look similar to Kibana filter pills.
  - Added agent information bar from _Agents > General_ to _Agents > Welcome_ too.
  - Refactored flex layout on _Welcome_ tabs to fix a height visual bug.
  - Removed duplicated loading rings on the _Agents_ tab.
- Improvements for app tables ([#627](https://github.com/wazuh/wazuh-kibana-app/pull/627)):
  - Now the current page will be highlighted.
  - The gap has been fixed to the items per page value.
  - If there are no more pages for _Next_ or _Prev_ buttons, they will be hidden.
- Improvements for app health check ([#637](https://github.com/wazuh/wazuh-kibana-app/pull/637)):
  - Improved design for the view.
  - The checks have been placed on a table, showing the current status of each one.
- Changes to our reporting feature ([#639](https://github.com/wazuh/wazuh-kibana-app/pull/639)):
  - Now the generated reports will include tables for each section.
  - Added a parser for getting Elasticsearch data table responses.
  - The reporting feature is now a separated module, and the code has been refactored.
- Improvements for app tables pagination ([#646](https://github.com/wazuh/wazuh-kibana-app/pull/646)).

### Changed

- Now the `pretty` parameter on the _Dev tools_ tab will be ignored to avoid `Unexpected error` messages ([#624](https://github.com/wazuh/wazuh-kibana-app/pull/624)).
- The `pdfkit` dependency has been replaced by `pdfmake` ([#639](https://github.com/wazuh/wazuh-kibana-app/pull/639)).
- Changed some Kibana tables for performance improvements on the reporting feature ([#644](https://github.com/wazuh/wazuh-kibana-app/pull/644)).
- Changed the method to refresh the list of known fields on the index pattern ([#650](https://github.com/wazuh/wazuh-kibana-app/pull/650)):
  - Now when restarting Kibana, the app will update the fieldset preserving the custom user fields.

### Fixed

- Fixed bug on _Agents CIS-CAT_ tab who wasn't loading the appropriate visualizations ([#626](https://github.com/wazuh/wazuh-kibana-app/pull/626)).
- Fixed a bug where sometimes the index pattern could be `undefined` during the health check process, leading into a false error message when loading the app ([#640](https://github.com/wazuh/wazuh-kibana-app/pull/640)).
- Fixed several bugs on the _Settings > API_ tab when removing, adding or editing new entries.

### Removed

- Removed the app login system ([#636](https://github.com/wazuh/wazuh-kibana-app/pull/636)):
  - This feature was unstable, experimental and untested for a long time. We'll provide much better RBAC capabilities in the future.
- Removed the new Kuery language option on Discover app search bars.
  - This feature will be restored in the future, after more Elastic v6.3.0 adaptations.

## Wazuh v3.3.0/v3.3.1 - Kibana v6.3.0 - Revision 397

### Added

- Support for Elastic Stack v6.3.0 ([#579](https://github.com/wazuh/wazuh-kibana-app/pull/579) & [#612](https://github.com/wazuh/wazuh-kibana-app/pull/612) & [#615](https://github.com/wazuh/wazuh-kibana-app/pull/615)).
- Brand-new Wazuh app redesign for the _Monitoring_ tab ([#581](https://github.com/wazuh/wazuh-kibana-app/pull/581)):
  - Refactored and optimized UI for these tabs, using a breadcrumbs-based navigability.
  - Used the same guidelines from the previous redesign for _Overview_ and _Agents_ tabs.
- New tab for _Agents_ - _Inventory_ ([#582](https://github.com/wazuh/wazuh-kibana-app/pull/582)):
  - Get information about the agent host, such as installed packages, motherboard, operating system, etc.
  - This tab will appear if the agent has the [`syscollector`](https://documentation.wazuh.com/current/user-manual/reference/ossec-conf/wodle-syscollector.html) wodle enabled.
- Brand-new extension - _CIS-CAT Alerts_ ([#601](https://github.com/wazuh/wazuh-kibana-app/pull/601)):
  - A new extension, disabled by default.
  - Visualize alerts related to the CIS-CAT benchmarks on the _Overview_ and _Agents_ tabs.
  - Get information about the last performed scan and its score.
- Several improvements for the _Dev tools_ tab ([#583](https://github.com/wazuh/wazuh-kibana-app/pull/583) & [#597](https://github.com/wazuh/wazuh-kibana-app/pull/597)):
  - Now you can insert queries using inline parameters, just like in a web browser.
  - You can combine inline parameters with JSON-like parameters.
  - If you use the same parameter on both methods with different values, the inline parameter has precedence over the other one.
  - The tab icon has been changed for a more appropriate one.
  - The `Execute query` button is now always placed on the first line of the query block.
- Refactoring for all app tables ([#582](https://github.com/wazuh/wazuh-kibana-app/pull/582)):
  - Replaced the old `wz-table` directive with a new one, along with a new data factory.
  - Now the tables are built with a pagination system.
  - Much easier method for building tables for the app.
  - Performance and stability improvements when fetching API data.
  - Now you can see the total amount of items and the elapsed time.

### Changed

- Moved some logic from the _Agents preview_ tab to the server, to avoid excessive client-side workload ([#586](https://github.com/wazuh/wazuh-kibana-app/pull/586)).
- Changed the UI to use the same loading ring across all the app tabs ([#593](https://github.com/wazuh/wazuh-kibana-app/pull/593) & [#599](https://github.com/wazuh/wazuh-kibana-app/pull/599)).
- Changed the _No results_ message across all the tabs with visualizations ([#599](https://github.com/wazuh/wazuh-kibana-app/pull/599)).

### Fixed

- Fixed a bug on the _Settings/Extensions_ tab where enabling/disabling some extensions could make other ones to be disabled ([#591](https://github.com/wazuh/wazuh-kibana-app/pull/591)).

## Wazuh v3.3.0/v3.3.1 - Kibana v6.2.4 - Revision 396

### Added

- Support for Wazuh v3.3.1.
- Brand-new Wazuh app redesign for the _Settings_ tab ([#570](https://github.com/wazuh/wazuh-kibana-app/pull/570)):
  - Refactored and optimized UI for these tabs, using a breadcrumbs-based navigability.
  - Used the same guidelines from the previous redesign for _Overview_ and _Agents_ tabs.
- Refactoring for _Overview_ and _Agents_ controllers ([#564](https://github.com/wazuh/wazuh-kibana-app/pull/564)):
  - Reduced duplicated code by splitting it into separate files.
  - Code optimization for a better performance and maintainability.
  - Added new services to provide similar functionality between different app tabs.
- Added `data.vulnerability.package.condition` to the list of known fields ([#566](https://github.com/wazuh/wazuh-kibana-app/pull/566)).

### Changed

- The `wazuh-logs` and `wazuh-monitoring` folders have been moved to the Kibana's `optimize` directory in order to avoid some error messages when using the `kibana-plugin list` command ([#563](https://github.com/wazuh/wazuh-kibana-app/pull/563)).

### Fixed

- Fixed a bug on the _Settings_ tab where updating an API entry with wrong credentials would corrupt the existing one ([#558](https://github.com/wazuh/wazuh-kibana-app/pull/558)).
- Fixed a bug on the _Settings_ tab where removing an API entry while its edit form is opened would hide the `Add API` button unless the user reloads the tab ([#558](https://github.com/wazuh/wazuh-kibana-app/pull/558)).
- Fixed some Audit visualizations on the _Overview_ and _Agents_ tabs that weren't using the same search query to show the results ([#572](https://github.com/wazuh/wazuh-kibana-app/pull/572)).
- Fixed undefined variable error on the `wz-menu` directive ([#575](https://github.com/wazuh/wazuh-kibana-app/pull/575)).

## Wazuh v3.3.0 - Kibana v6.2.4 - Revision 395

### Fixed

- Fixed a bug on the _Agent Configuration_ tab where the sync status was always `NOT SYNCHRONIZED` ([#569](https://github.com/wazuh/wazuh-kibana-app/pull/569)).

## Wazuh v3.3.0 - Kibana v6.2.4 - Revision 394

### Added

- Support for Wazuh v3.3.0.
- Updated some backend API calls to include the app version in the request header ([#560](https://github.com/wazuh/wazuh-kibana-app/pull/560)).

## Wazuh v3.2.4 - Kibana v6.2.4 - Revision 393

### Added

- Brand-new Wazuh app redesign for _Overview_ and _Agents_ tabs ([#543](https://github.com/wazuh/wazuh-kibana-app/pull/543)):
  - Updated UI for these tabs using breadcrumbs.
  - New _Welcome_ screen, presenting all the tabs to the user, with useful links to our documentation.
  - Overall design improved, adjusted font sizes and reduced HTML code.
  - This base will allow the app to increase its functionality in the future.
  - Removed the `md-nav-bar` component for a better user experience on small screens.
  - Improved app performance removing some CSS effects from some components, such as buttons.
- New filter for agent version on the _Agents Preview_ tab ([#537](https://github.com/wazuh/wazuh-kibana-app/pull/537)).
- New filter for cluster node on the _Agents Preview_ tab ([#538](https://github.com/wazuh/wazuh-kibana-app/pull/538)).

### Changed

- Now the report generation process will run in a parallel mode in the foreground ([#523](https://github.com/wazuh/wazuh-kibana-app/pull/523)).
- Replaced the usage of `$rootScope` with two new factories, along with more controller improvements ([#525](https://github.com/wazuh/wazuh-kibana-app/pull/525)).
- Now the _Extensions_ tab on _Settings_ won't edit the `.wazuh` index to modify the extensions configuration for all users ([#545](https://github.com/wazuh/wazuh-kibana-app/pull/545)).
  - This allows each new user to always start with the base extensions configuration, and modify it to its needs storing the settings on a browser cookie.
- Now the GDPR requirements description on its tab won't be loaded if the Wazuh API version is not v3.2.3 or higher ([#546](https://github.com/wazuh/wazuh-kibana-app/pull/546)).

### Fixed

- Fixed a bug where the app crashes when attempting to download huge amounts of data as CSV format ([#521](https://github.com/wazuh/wazuh-kibana-app/pull/521)).
- Fixed a bug on the Timelion visualizations from _Management/Monitoring_ which were not properly filtering and showing the cluster nodes information ([#530](https://github.com/wazuh/wazuh-kibana-app/pull/530)).
- Fixed several bugs on the loading process when switching between tabs with or without visualizations in the _Overview_ and _Agents_ tab ([#531](https://github.com/wazuh/wazuh-kibana-app/pull/531) & [#533](https://github.com/wazuh/wazuh-kibana-app/pull/533)).
- Fixed a bug on the `wazuh-monitoring` index feature when using multiple inserted APIs, along with several performance improvements ([#539](https://github.com/wazuh/wazuh-kibana-app/pull/539)).
- Fixed a bug where the OS filter on the _Agents Preview_ tab would exclude the rest of filters instead of combining them ([#552](https://github.com/wazuh/wazuh-kibana-app/pull/552)).
- Fixed a bug where the Extensions settings were restored every time the user opened the _Settings_ tab or pressed the _Set default manager_ button ([#555](https://github.com/wazuh/wazuh-kibana-app/pull/555) & [#556](https://github.com/wazuh/wazuh-kibana-app/pull/556)).

## Wazuh v3.2.3/v3.2.4 - Kibana v6.2.4 - Revision 392

### Added

- Support for Wazuh v3.2.4.
- New functionality - _Reporting_ ([#510](https://github.com/wazuh/wazuh-kibana-app/pull/510)):
  - Generate PDF logs on the _Overview_ and _Agents_ tabs, with the new button next to _Panels_ and _Discover_.
  - The report will contain the current visualizations from the tab where you generated it.
  - List all your generated reports, download or deleted them at the new _Management/Reporting_ tab.
  - **Warning:** If you leave the tab while generating a report, the process will be aborted.
- Added warning/error messages about the total RAM on the server side ([#502](https://github.com/wazuh/wazuh-kibana-app/pull/502)):
  - None of this messages will prevent the user from accessing the app, it's just a recommendation.
  - If your server has less than 2GB of RAM, you'll get an error message when opening the app.
  - If your server has between 2GB and 3GB of RAM, you'll get a warning message.
  - If your server has more than 3GB of RAM, you won't get any kind of message.
- Refactoring and added loading bar to _Manager Logs_ and _Groups_ tabs ([#505](https://github.com/wazuh/wazuh-kibana-app/pull/505)).
- Added more Syscheck options to _Management/Agents_ configuration tabs ([#509](https://github.com/wazuh/wazuh-kibana-app/pull/509)).

### Fixed

- Added more fields to the `known-fields.js` file to avoid warning messages on _Discover_ when using Filebeat for alerts forwarding ([#497](https://github.com/wazuh/wazuh-kibana-app/pull/497)).
- Fixed a bug where clicking on the _Check connection_ button on the _Settings_ tab threw an error message although the API connected successfully ([#504](https://github.com/wazuh/wazuh-kibana-app/pull/504)).
- Fixed a bug where the _Agents_ tab was not properly showing the total of agents due to the new Wazuh cluster implementation ([#517](https://github.com/wazuh/wazuh-kibana-app/pull/517)).

## Wazuh v3.2.3 - Kibana v6.2.4 - Revision 391

### Added

- Support for Wazuh v3.2.3.
- Brand-new extension - _GDPR Alerts_ ([#453](https://github.com/wazuh/wazuh-kibana-app/pull/453)):
  - A new extension, enabled by default.
  - Visualize alerts related to the GDPR compliance on the _Overview_ and _Agents_ tabs.
  - The _Ruleset_ tab has been updated to include GDPR filters on the _Rules_ subtab.
- Brand-new Management tab - _Monitoring_ ([#490](https://github.com/wazuh/wazuh-kibana-app/pull/490)):
  - Visualize your Wazuh cluster, both master and clients.
    - Get the current cluster configuration.
    - Nodes listing, sorting, searching, etc.
  - Get a more in-depth cluster status thanks to the newly added [_Timelion_](https://www.elastic.co/guide/en/kibana/current/timelion.html) visualizations.
  - The Detail view gives you a summary of the node's healthcheck.
- Brand-new tab - _Dev tools_ ([#449](https://github.com/wazuh/wazuh-kibana-app/pull/449)):
  - Find it on the top navbar, next to _Discover_.
  - Execute Wazuh API requests directly from the app.
  - This tab uses your currently selected API from _Settings_.
  - You can type different API requests on the input window, select one with the cursor, and click on the Play button to execute it.
  - You can also type comments on the input window.
- More improvements for the _Manager/Ruleset_ tab ([#446](https://github.com/wazuh/wazuh-kibana-app/pull/446)):
  - A new colour palette for regex, order and rule description arguments.
  - Added return to List view on Ruleset button while on Detail view.
  - Fixed line height on all table headers.
  - Removed unused, old code from Ruleset controllers.
- Added option on `config.yml` to enable/disable the `wazuh-monitoring` index ([#441](https://github.com/wazuh/wazuh-kibana-app/pull/441)):
  - Configure the frequency time to generate new indices.
  - The default frequency time has been increased to 1 hour.
  - When disabled, useful metrics will appear on _Overview/General_ replacing the _Agent status_ visualization.
- Added CSV exporting button to the app ([#431](https://github.com/wazuh/wazuh-kibana-app/pull/431)):
  - Implemented new logic to fetch data from the Wazuh API and download it in CSV format.
  - Currently available for the _Ruleset_, _Logs_ and _Groups_ sections on the _Manager_ tab and also the _Agents_ tab.
- More refactoring to the app backend ([#439](https://github.com/wazuh/wazuh-kibana-app/pull/439)):
  - Standardized error output from the server side.
  - Drastically reduced the error management logic on the client side.
  - Applied the _Facade_ pattern when importing/exporting modules.
  - Deleted unused/deprecated/useless methods both from server and client side.
  - Some optimizations to variable type usages.
- Refactoring to Kibana filters management ([#452](https://github.com/wazuh/wazuh-kibana-app/pull/452) & [#459](https://github.com/wazuh/wazuh-kibana-app/pull/459)):
  - Added new class to build queries from the base query.
  - The filter management is being done on controllers instead of the `discover` directive.
  - Now we are emitting specific events whenever we are fetching data or communicating to the `discover` directive.
  - The number of useless requests to fetch data has been reduced.
  - The synchronization actions are working as expected regardless the amount of data and/or the number of machine resources.
  - Fixed several bugs about filter usage and transition to different app tabs.
- Added confirmation message when the user deletes an API entry on _Settings/API_ ([#428](https://github.com/wazuh/wazuh-kibana-app/pull/428)).
- Added support for filters on the _Manager/Logs_ tab when realtime is enabled ([#433](https://github.com/wazuh/wazuh-kibana-app/pull/433)).
- Added more filter options to the Detail view on _Manager/Ruleset_ ([#434](https://github.com/wazuh/wazuh-kibana-app/pull/434)).

### Changed

- Changed OSCAP visualization to avoid clipping issues with large agent names ([#429](https://github.com/wazuh/wazuh-kibana-app/pull/429)).
- Now the related Rules or Decoders sections on _Manager/Ruleset_ will remain hidden if there isn't any data to show or while it's loading ([#434](https://github.com/wazuh/wazuh-kibana-app/pull/434)).
- Added a 200ms delay when fetching iterable data from the Wazuh API ([#445](https://github.com/wazuh/wazuh-kibana-app/pull/445) & [#450](https://github.com/wazuh/wazuh-kibana-app/pull/450)).
- Fixed several bugs related to Wazuh API timeout/cancelled requests ([#445](https://github.com/wazuh/wazuh-kibana-app/pull/445)).
- Added `ENOTFOUND`, `EHOSTUNREACH`, `EINVAL`, `EAI_AGAIN` options for API URL parameter checking ([#463](https://github.com/wazuh/wazuh-kibana-app/pull/463)).
- Now the _Settings/Extensions_ subtab won't appear unless there's at least one API inserted ([#465](https://github.com/wazuh/wazuh-kibana-app/pull/465)).
- Now the index pattern selector on _Settings/Pattern_ will also refresh the known fields when changing it ([#477](https://github.com/wazuh/wazuh-kibana-app/pull/477)).
- Changed the _Manager_ tab into _Management_ ([#490](https://github.com/wazuh/wazuh-kibana-app/pull/490)).

### Fixed

- Fixed a bug where toggling extensions after deleting an API entry could lead into an error message ([#465](https://github.com/wazuh/wazuh-kibana-app/pull/465)).
- Fixed some performance bugs on the `dataHandler` service ([#442](https://github.com/wazuh/wazuh-kibana-app/pull/442) & [#486](https://github.com/wazuh/wazuh-kibana-app/pull/442)).
- Fixed a bug when loading the _Agents preview_ tab on Safari web browser ([#447](https://github.com/wazuh/wazuh-kibana-app/pull/447)).
- Fixed a bug where a new extension (enabled by default) appears disabled when updating the app ([#456](https://github.com/wazuh/wazuh-kibana-app/pull/456)).
- Fixed a bug where pressing the Enter key on the _Discover's_ tab search bar wasn't working properly ([#488](https://github.com/wazuh/wazuh-kibana-app/pull/488)).

### Removed

- Removed the `rison` dependency from the `package.json` file ([#452](https://github.com/wazuh/wazuh-kibana-app/pull/452)).
- Removed unused Elasticsearch request to avoid problems when there's no API inserted ([#460](https://github.com/wazuh/wazuh-kibana-app/pull/460)).

## Wazuh v3.2.1/v3.2.2 - Kibana v6.2.4 - Revision 390

### Added

- Support for Wazuh v3.2.2.
- Refactoring on visualizations use and management ([#397](https://github.com/wazuh/wazuh-kibana-app/pull/397)):
  - Visualizations are no longer stored on an index, they're built and loaded on demand when needed to render the interface.
  - Refactoring on the whole app source code to use the _import/export_ paradigm.
  - Removed old functions and variables from the old visualization management logic.
  - Removed cron task to clean remaining visualizations since it's no longer needed.
  - Some Kibana functions and modules have been overridden in order to make this refactoring work.
    - This change is not intrusive in any case.
- New redesign for the _Manager/Ruleset_ tab ([#420](https://github.com/wazuh/wazuh-kibana-app/pull/420)):
  - Rules and decoders list now divided into two different sections: _List view_ and _Detail view_.
  - Removed old expandable tables to move the rule/decoder information into a new space.
  - Enable different filters on the detail view for a better search on the list view.
  - New table for related rules or decoders.
  - And finally, a bunch of minor design enhancements to the whole app.
- Added a copyright notice to the whole app source code ([#395](https://github.com/wazuh/wazuh-kibana-app/pull/395)).
- Updated `.gitignore` with the _Node_ template ([#395](https://github.com/wazuh/wazuh-kibana-app/pull/395)).
- Added new module to the `package.json` file, [`rison`](https://www.npmjs.com/package/rison) ([#404](https://github.com/wazuh/wazuh-kibana-app/pull/404)).
- Added the `errorHandler` service to the blank screen scenario ([#413](https://github.com/wazuh/wazuh-kibana-app/pull/413)):
  - Now the exact error message will be shown to the user, instead of raw JSON content.
- Added new option on the `config.yml` file to disable the new X-Pack RBAC capabilities to filter index-patterns ([#417](https://github.com/wazuh/wazuh-kibana-app/pull/417)).

### Changed

- Small minor enhancements to the user interface ([#396](https://github.com/wazuh/wazuh-kibana-app/pull/396)):
  - Reduced Wazuh app logo size.
  - Changed buttons text to not use all-capitalized letters.
  - Minor typos found in the HTML/CSS code have been fixed.
- Now the app log stores the package revision ([#417](https://github.com/wazuh/wazuh-kibana-app/pull/417)).

### Fixed

- Fixed bug where the _Agents_ tab didn't preserve the filters after reloading the page ([#404](https://github.com/wazuh/wazuh-kibana-app/pull/404)).
- Fixed a bug when using X-Pack that sometimes threw an error of false _"Not enough privileges"_ scenario ([#415](https://github.com/wazuh/wazuh-kibana-app/pull/415)).
- Fixed a bug where the Kibana Discover auto-refresh functionality was still working when viewing the _Agent configuration_ tab ([#419](https://github.com/wazuh/wazuh-kibana-app/pull/419)).

## Wazuh v3.2.1 - Kibana v6.2.4 - Revision 389

### Changed

- Changed severity and verbosity to some log messages ([#412](https://github.com/wazuh/wazuh-kibana-app/pull/412)).

### Fixed

- Fixed a bug when using the X-Pack plugin without security capabilities enabled ([#403](https://github.com/wazuh/wazuh-kibana-app/pull/403)).
- Fixed a bug when the app was trying to create `wazuh-monitoring` indices without checking the existence of the proper template ([#412](https://github.com/wazuh/wazuh-kibana-app/pull/412)).

## Wazuh v3.2.1 - Kibana v6.2.4 - Revision 388

### Added

- Support for Elastic Stack v6.2.4.
- App server fully refactored ([#360](https://github.com/wazuh/wazuh-kibana-app/pull/360)):
  - Added new classes, reduced the amount of code, removed unused functions, and several optimizations.
  - Now the app follows a more ES6 code style on multiple modules.
  - _Overview/Agents_ visualizations have been ordered into separated files and folders.
  - Now the app can use the default index defined on the `/ect/kibana/kibana.yml` file.
  - Better error handling for the visualizations directive.
  - Added a cron job to delete remaining visualizations on the `.kibana` index if so.
  - Also, we've added some changes when using the X-Pack plugin:
    - Better management of users and roles in order to use the app capabilities.
    - Prevents app loading if the currently logged user has no access to any index pattern.
- Added the `errorHandler` service to the `dataHandler` factory ([#340](https://github.com/wazuh/wazuh-kibana-app/pull/340)).
- Added Syscollector section to _Manager/Agents Configuration_ tabs ([#359](https://github.com/wazuh/wazuh-kibana-app/pull/359)).
- Added `cluster.name` field to the `wazuh-monitoring` index ([#377](https://github.com/wazuh/wazuh-kibana-app/pull/377)).

### Changed

- Increased the query size when fetching the index pattern list ([#339](https://github.com/wazuh/wazuh-kibana-app/pull/339)).
- Changed active colour for all app tables ([#347](https://github.com/wazuh/wazuh-kibana-app/pull/347)).
- Changed validation regex to accept URLs with non-numeric format ([#353](https://github.com/wazuh/wazuh-kibana-app/pull/353)).
- Changed visualization removal cron task to avoid excessive log messages when there weren't removed visualizations ([#361](https://github.com/wazuh/wazuh-kibana-app/pull/361)).
- Changed filters comparison for a safer access ([#383](https://github.com/wazuh/wazuh-kibana-app/pull/383)).
- Removed some `server.log` messages to avoid performance errors ([#384](https://github.com/wazuh/wazuh-kibana-app/pull/384)).
- Changed the way of handling the index patterns list ([#360](https://github.com/wazuh/wazuh-kibana-app/pull/360)).
- Rewritten some false error-level logs to just information-level ones ([#360](https://github.com/wazuh/wazuh-kibana-app/pull/360)).
- Changed some files from JSON to CommonJS for performance improvements ([#360](https://github.com/wazuh/wazuh-kibana-app/pull/360)).
- Replaced some code on the `kibana-discover` directive with a much cleaner statement to avoid issues on the _Agents_ tab ([#394](https://github.com/wazuh/wazuh-kibana-app/pull/394)).

### Fixed

- Fixed a bug where several `agent.id` filters were created at the same time when navigating between _Agents_ and _Groups_ with different selected agents ([#342](https://github.com/wazuh/wazuh-kibana-app/pull/342)).
- Fixed logic on the index-pattern selector which wasn't showing the currently selected pattern the very first time a user opened the app ([#345](https://github.com/wazuh/wazuh-kibana-app/pull/345)).
- Fixed a bug on the `errorHandler` service who was preventing a proper output of some Elastic-related backend error messages ([#346](https://github.com/wazuh/wazuh-kibana-app/pull/346)).
- Fixed panels flickering in the _Settings_ tab ([#348](https://github.com/wazuh/wazuh-kibana-app/pull/348)).
- Fixed a bug in the shards and replicas settings when the user sets the value to zero (0) ([#358](https://github.com/wazuh/wazuh-kibana-app/pull/358)).
- Fixed several bugs related to the upgrade process from Wazuh 2.x to the new refactored server ([#363](https://github.com/wazuh/wazuh-kibana-app/pull/363)).
- Fixed a bug in _Discover/Agents VirusTotal_ tabs to avoid conflicts with the `agent.name` field ([#379](https://github.com/wazuh/wazuh-kibana-app/pull/379)).
- Fixed a bug on the implicit filter in _Discover/Agents PCI_ tabs ([#393](https://github.com/wazuh/wazuh-kibana-app/pull/393)).

### Removed

- Removed clear API password on `checkPattern` response ([#339](https://github.com/wazuh/wazuh-kibana-app/pull/339)).
- Removed old dashboard visualizations to reduce loading times ([#360](https://github.com/wazuh/wazuh-kibana-app/pull/360)).
- Removed some unused dependencies due to the server refactoring ([#360](https://github.com/wazuh/wazuh-kibana-app/pull/360)).
- Removed completely `metricService` from the app ([#389](https://github.com/wazuh/wazuh-kibana-app/pull/389)).

## Wazuh v3.2.1 - Kibana v6.2.2/v6.2.3 - Revision 387

### Added

- New logging system ([#307](https://github.com/wazuh/wazuh-kibana-app/pull/307)):
  - New module implemented to write app logs.
  - Now a trace is stored every time the app is re/started.
  - Currently, the `initialize.js` and `monitoring.js` files work with this system.
  - Note: the logs will live under `/var/log/wazuh/wazuhapp.log` on Linux systems, on Windows systems they will live under `kibana/plugins/`. It rotates the log whenever it reaches 100MB.
- Better cookies handling ([#308](https://github.com/wazuh/wazuh-kibana-app/pull/308)):
  - New field on the `.wazuh-version` index to store the last time the Kibana server was restarted.
  - This is used to check if the cookies have consistency with the current server status.
  - Now the app is clever and takes decisions depending on new consistency checks.
- New design for the _Agents/Configuration_ tab ([#310](https://github.com/wazuh/wazuh-kibana-app/pull/310)):
  - The style is the same as the _Manager/Configuration_ tab.
  - Added two more sections: CIS-CAT and Commands ([#315](https://github.com/wazuh/wazuh-kibana-app/pull/315)).
  - Added a new card that will appear when there's no group configuration at all ([#323](https://github.com/wazuh/wazuh-kibana-app/pull/323)).
- Added _"group"_ column on the agents list in _Agents_ ([#312](https://github.com/wazuh/wazuh-kibana-app/pull/312)):
  - If you click on the group, it will redirect the user to the specified group in _Manager/Groups_.
- New option for the `config.yml` file, `ip.selector` ([#313](https://github.com/wazuh/wazuh-kibana-app/pull/313)):
  - Define if the app will show or not the index pattern selector on the top navbar.
  - This setting is set to `true` by default.
- More CSS cleanup and reordering ([#315](https://github.com/wazuh/wazuh-kibana-app/pull/315)):
  - New `typography.less` file.
  - New `layout.less` file.
  - Removed `cleaned.less` file.
  - Reordering and cleaning of existing CSS files, including removal of unused classes, renaming, and more.
  - The _Settings_ tab has been refactored to correct some visual errors with some card components.
  - Small refactoring to some components from _Manager/Ruleset_ ([#323](https://github.com/wazuh/wazuh-kibana-app/pull/323)).
- New design for the top navbar ([#326](https://github.com/wazuh/wazuh-kibana-app/pull/326)):
  - Cleaned and refactored code
  - Revamped design, smaller and with minor details to follow the rest of Wazuh app guidelines.
- New design for the wz-chip component to follow the new Wazuh app guidelines ([#323](https://github.com/wazuh/wazuh-kibana-app/pull/323)).
- Added more descriptive error messages when the user inserts bad credentials on the _Add new API_ form in the _Settings_ tab ([#331](https://github.com/wazuh/wazuh-kibana-app/pull/331)).
- Added a new CSS class to truncate overflowing text on tables and metric ribbons ([#332](https://github.com/wazuh/wazuh-kibana-app/pull/332)).
- Support for Elastic Stack v6.2.2/v6.2.3.

### Changed

- Improved the initialization system ([#317](https://github.com/wazuh/wazuh-kibana-app/pull/317)):
  - Now the app will re-create the index-pattern if the user deletes the currently used by the Wazuh app.
  - The fieldset is now automatically refreshed if the app detects mismatches.
  - Now every index-pattern is dynamically formatted (for example, to enable the URLs in the _Vulnerabilities_ tab).
  - Some code refactoring for a better handling of possible use cases.
  - And the best thing, it's no longer needed to insert the sample alert!
- Improvements and changes to index-patterns ([#320](https://github.com/wazuh/wazuh-kibana-app/pull/320) & [#333](https://github.com/wazuh/wazuh-kibana-app/pull/333)):
  - Added a new route, `/get-list`, to fetch the index pattern list.
  - Removed and changed several functions for a proper management of index-patterns.
  - Improved the compatibility with user-created index-patterns, known to have unpredictable IDs.
  - Now the app properly redirects to `/blank-screen` if the length of the index patterns list is 0.
  - Ignored custom index patterns with auto-generated ID on the initialization process.
    - Now it uses the value set on the `config.yml` file.
  - If the index pattern is no longer available, the cookie will be overwritten.
- Improvements to the monitoring module ([#322](https://github.com/wazuh/wazuh-kibana-app/pull/322)):
  - Minor refactoring to the whole module.
  - Now the `wazuh-monitoring` index pattern is regenerated if it's missing.
  - And the best thing, it's no longer needed to insert the monitoring template!
- Now the app health check system only checks if the API and app have the same `major.minor` version ([#311](https://github.com/wazuh/wazuh-kibana-app/pull/311)):
  - Previously, the API and app had to be on the same `major.minor.patch` version.
- Adjusted space between title and value in some cards showing Manager or Agent configurations ([#315](https://github.com/wazuh/wazuh-kibana-app/pull/315)).
- Changed red and green colours to more saturated ones, following Kibana style ([#315](https://github.com/wazuh/wazuh-kibana-app/pull/315)).

### Fixed

- Fixed bug in Firefox browser who was not properly showing the tables with the scroll pagination functionality ([#314](https://github.com/wazuh/wazuh-kibana-app/pull/314)).
- Fixed bug where visualizations weren't being destroyed due to ongoing renderization processes ([#316](https://github.com/wazuh/wazuh-kibana-app/pull/316)).
- Fixed several UI bugs for a better consistency and usability ([#318](https://github.com/wazuh/wazuh-kibana-app/pull/318)).
- Fixed an error where the initial index-pattern was not loaded properly the very first time you enter the app ([#328](https://github.com/wazuh/wazuh-kibana-app/pull/328)).
- Fixed an error message that appeared whenever the app was not able to found the `wazuh-monitoring` index pattern ([#328](https://github.com/wazuh/wazuh-kibana-app/pull/328)).

## Wazuh v3.2.1 - Kibana v6.2.2 - Revision 386

### Added

- New design for the _Manager/Groups_ tab ([#295](https://github.com/wazuh/wazuh-kibana-app/pull/295)).
- New design for the _Manager/Configuration_ tab ([#297](https://github.com/wazuh/wazuh-kibana-app/pull/297)).
- New design of agents statistics for the _Agents_ tab ([#299](https://github.com/wazuh/wazuh-kibana-app/pull/299)).
- Added information ribbon into _Overview/Agent SCAP_ tabs ([#303](https://github.com/wazuh/wazuh-kibana-app/pull/303)).
- Added information ribbon into _Overview/Agent VirusTotal_ tabs ([#306](https://github.com/wazuh/wazuh-kibana-app/pull/306)).
- Added information ribbon into _Overview AWS_ tab ([#306](https://github.com/wazuh/wazuh-kibana-app/pull/306)).

### Changed

- Refactoring of HTML and CSS code throughout the whole Wazuh app ([#294](https://github.com/wazuh/wazuh-kibana-app/pull/294), [#302](https://github.com/wazuh/wazuh-kibana-app/pull/302) & [#305](https://github.com/wazuh/wazuh-kibana-app/pull/305)):
  - A big milestone for the project was finally achieved with this refactoring.
  - We've removed the Bootstrap dependency from the `package.json` file.
  - We've removed and merged many duplicated rules.
  - We've removed HTML and `angular-md` overriding rules. Now we have more own-made classes to avoid undesired results on the UI.
  - Also, this update brings tons of minor bugfixes related to weird HTML code.
- Wazuh app visualizations reviewed ([#301](https://github.com/wazuh/wazuh-kibana-app/pull/301)):
  - The number of used buckets has been limited since most of the table visualizations were surpassing acceptable limits.
  - Some visualizations have been checked to see if they make complete sense on what they mean to show to the user.
- Modified some app components for better follow-up of Kibana guidelines ([#290](https://github.com/wazuh/wazuh-kibana-app/pull/290) & [#297](https://github.com/wazuh/wazuh-kibana-app/pull/297)).
  - Also, some elements were modified on the _Discover_ tab in order to correct some mismatches.

### Fixed

- Adjusted information ribbon in _Agents/General_ for large OS names ([#290](https://github.com/wazuh/wazuh-kibana-app/pull/290) & [#294](https://github.com/wazuh/wazuh-kibana-app/pull/294)).
- Fixed unsafe array access on the visualization directive when going directly into _Manager/Ruleset/Decoders_ ([#293](https://github.com/wazuh/wazuh-kibana-app/pull/293)).
- Fixed a bug where navigating between agents in the _Agents_ tab was generating duplicated `agent.id` implicit filters ([#296](https://github.com/wazuh/wazuh-kibana-app/pull/296)).
- Fixed a bug where navigating between different tabs from _Overview_ or _Agents_ while being on the _Discover_ sub-tab was causing data loss in metric watchers ([#298](https://github.com/wazuh/wazuh-kibana-app/pull/298)).
- Fixed incorrect visualization of the rule level on _Manager/Ruleset/Rules_ when the rule level is zero (0) ([#298](https://github.com/wazuh/wazuh-kibana-app/pull/298)).

### Removed

- Removed almost every `md-tooltip` component from the whole app ([#305](https://github.com/wazuh/wazuh-kibana-app/pull/305)).
- Removed unused images from the `img` folder ([#305](https://github.com/wazuh/wazuh-kibana-app/pull/305)).

## Wazuh v3.2.1 - Kibana v6.2.2 - Revision 385

### Added

- Support for Wazuh v3.2.1.
- Brand-new first redesign for the app user interface ([#278](https://github.com/wazuh/wazuh-kibana-app/pull/278)):
  - This is the very first iteration of a _work-in-progress_ UX redesign for the Wazuh app.
  - The overall interface has been refreshed, removing some unnecessary colours and shadow effects.
  - The metric visualizations have been replaced by an information ribbon under the filter search bar, reducing the amount of space they occupied.
    - A new service was implemented for a proper handling of the metric visualizations watchers ([#280](https://github.com/wazuh/wazuh-kibana-app/pull/280)).
  - The rest of the app visualizations now have a new, more detailed card design.
- New shards and replicas settings to the `config.yml` file ([#277](https://github.com/wazuh/wazuh-kibana-app/pull/277)):
  - Now you can apply custom values to the shards and replicas for the `.wazuh` and `.wazuh-version` indices.
  - This feature only works before the installation process. If you modify these settings after installing the app, they won't be applied at all.

### Changed

- Now clicking again on the _Groups_ tab on _Manager_ will properly reload the tab and redirect to the beginning ([#274](https://github.com/wazuh/wazuh-kibana-app/pull/274)).
- Now the visualizations only use the `vis-id` attribute for loading them ([#275](https://github.com/wazuh/wazuh-kibana-app/pull/275)).
- The colours from the toast messages have been replaced to follow the Elastic 6 guidelines ([#286](https://github.com/wazuh/wazuh-kibana-app/pull/286)).

### Fixed

- Fixed wrong data flow on _Agents/General_ when coming from and going to the _Groups_ tab ([#273](https://github.com/wazuh/wazuh-kibana-app/pull/273)).
- Fixed sorting on tables, now they use the sorting functionality provided by the Wazuh API ([#274](https://github.com/wazuh/wazuh-kibana-app/pull/274)).
- Fixed column width issues on some tables ([#274](https://github.com/wazuh/wazuh-kibana-app/pull/274)).
- Fixed bug in the _Agent configuration_ JSON viewer who didn't properly show the full group configuration ([#276](https://github.com/wazuh/wazuh-kibana-app/pull/276)).
- Fixed excessive loading time from some Audit visualizations ([#278](https://github.com/wazuh/wazuh-kibana-app/pull/278)).
- Fixed Play/Pause button in timepicker's auto-refresh ([#281](https://github.com/wazuh/wazuh-kibana-app/pull/281)).
- Fixed unusual scenario on visualization directive where sometimes there was duplicated implicit filters when doing a search ([#283](https://github.com/wazuh/wazuh-kibana-app/pull/283)).
- Fixed some _Overview Audit_ visualizations who were not working properly ([#285](https://github.com/wazuh/wazuh-kibana-app/pull/285)).

### Removed

- Deleted the `id` attribute from all the app visualizations ([#275](https://github.com/wazuh/wazuh-kibana-app/pull/275)).

## Wazuh v3.2.0 - Kibana v6.2.2 - Revision 384

### Added

- New directives for the Wazuh app: `wz-table`, `wz-table-header` and `wz-search-bar` ([#263](https://github.com/wazuh/wazuh-kibana-app/pull/263)):
  - Maintainable and reusable components for a better-structured app.
  - Several files have been changed, renamed and moved to new folders, following _best practices_.
  - The progress bar is now within its proper directive ([#266](https://github.com/wazuh/wazuh-kibana-app/pull/266)).
  - Minor typos and refactoring changes to the new directives.
- Support for Elastic Stack v6.2.2.

### Changed

- App buttons have been refactored. Unified CSS and HTML for buttons, providing the same structure for them ([#269](https://github.com/wazuh/wazuh-kibana-app/pull/269)).
- The API list on Settings now shows the latest inserted API at the beginning of the list ([#261](https://github.com/wazuh/wazuh-kibana-app/pull/261)).
- The check for the currently applied pattern has been improved, providing clever handling of Elasticsearch errors ([#271](https://github.com/wazuh/wazuh-kibana-app/pull/271)).
- Now on _Settings_, when the Add or Edit API form is active, if you press the other button, it will make the previous one disappear, getting a clearer interface ([#9df1e31](https://github.com/wazuh/wazuh-kibana-app/commit/9df1e317903edf01c81eba068da6d20a8a1ea7c2)).

### Fixed

- Fixed visualizations directive to properly load the _Manager/Ruleset_ visualizations ([#262](https://github.com/wazuh/wazuh-kibana-app/pull/262)).
- Fixed a bug where the classic extensions were not affected by the settings of the `config.yml` file ([#266](https://github.com/wazuh/wazuh-kibana-app/pull/266)).
- Fixed minor CSS bugs from the conversion to directives to some components ([#266](https://github.com/wazuh/wazuh-kibana-app/pull/266)).
- Fixed bug in the tables directive when accessing a member it doesn't exist ([#266](https://github.com/wazuh/wazuh-kibana-app/pull/266)).
- Fixed browser console log error when clicking the Wazuh logo on the app ([#6647fbc](https://github.com/wazuh/wazuh-kibana-app/commit/6647fbc051c2bf69df7df6e247b2b2f46963f194)).

### Removed

- Removed the `kbn-dis` directive from _Manager/Ruleset_ ([#262](https://github.com/wazuh/wazuh-kibana-app/pull/262)).
- Removed the `filters.js` and `kibana_fields_file.json` files ([#263](https://github.com/wazuh/wazuh-kibana-app/pull/263)).
- Removed the `implicitFilters` service ([#270](https://github.com/wazuh/wazuh-kibana-app/pull/270)).
- Removed visualizations loading status trace from controllers and visualization directive ([#270](https://github.com/wazuh/wazuh-kibana-app/pull/270)).

## Wazuh v3.2.0 - Kibana v6.2.1 - Revision 383

### Added

- Support for Wazuh 3.2.0.
- Compatibility with Kibana 6.1.0 to Kibana 6.2.1.
- New tab for vulnerability detector alerts.

### Changed

- The app now shows the index pattern selector only if the list length is greater than 1.
  - If it's exactly 1 shows the index pattern without a selector.
- Now the index pattern selector only shows the compatible ones.
  - It's no longer possible to select the `wazuh-monitoring` index pattern.
- Updated Bootstrap to 3.3.7.
- Improved filter propagation between Discover and the visualizations.
- Replaced the login route name from /login to /wlogin to avoid conflict with X-Pack own login route.

### Fixed

- Several CSS bugfixes for better compatibility with Kibana 6.2.1.
- Some variables changed for adapting new Wazuh API requests.
- Better error handling for some Elastic-related messages.
- Fixed browser console error from top-menu directive.
- Removed undesired md-divider from Manager/Logs.
- Adjusted the width of a column in Manager/Logs to avoid overflow issues with the text.
- Fixed a wrong situation with the visualizations when we refresh the Manager/Rules tab.

### Removed

- Removed the `travis.yml` file.

## Wazuh v3.1.0 - Kibana v6.1.3 - Revision 380

### Added

- Support for Wazuh 3.1.0.
- Compatibility with Kibana 6.1.3.
- New error handler for better app errors reporting.
- A new extension for Amazon Web Services alerts.
- A new extension for VirusTotal alerts.
- New agent configuration tab:
  - Visualize the current group configuration for the currently selected agent on the app.
  - Navigate through the different tabs to see which configuration is being used.
  - Check the synchronization status for the configuration.
  - View the current group of the agent and click on it to go to the Groups tab.
- New initial health check for checking some app components.
- New YAML config file:
  - Define the initial index pattern.
  - Define specific checks for the healthcheck.
  - Define the default extensions when adding new APIs.
- New index pattern selector dropdown on the top navbar.
  - The app will reload applying the new index pattern.
- Added new icons for some sections of the app.

### Changed

- New visualizations loader, with much better performance.
- Improved reindex process for the .wazuh index when upgrading from a 2.x-5.x version.
- Adding 365 days expiring time to the cookies.
- Change default behaviour for the config file. Now everything is commented with default values.
  - You need to edit the file, remove the comment mark and apply the desired value.
- Completely redesigned the manager configuration tab.
- Completely redesigned the groups tab.
- App tables have now unified CSS classes.

### Fixed

- Play real-time button has been fixed.
- Preventing duplicate APIs from feeding the wazuh-monitoring index.
- Fixing the check manager connection button.
- Fixing the extensions settings so they are preserved over time.
- Much more error handling messages in all the tabs.
- Fixed OS filters in agents list.
- Fixed autocomplete lists in the agents, rules and decoders list so they properly scroll.
- Many styles bugfixes for the different browsers.
- Reviewed and fixed some visualizations not showing accurate information.

### Removed

- Removed index pattern configuration from the `package.json` file.
- Removed unnecessary dependencies from the `package.json` file.

## Wazuh v3.0.0 - Kibana v6.1.0 - Revision 371

### Added

- You can configure the initial index-pattern used by the plugin in the initialPattern variable of the app's package.json.
- Auto `.wazuh` reindex from Wazuh 2.x - Kibana 5.x to Wazuh 3.x - Kibana 6.x.
  - The API credentials will be automatically migrated to the new installation.
- Dynamically changed the index-pattern used by going to the Settings -> Pattern tab.
  - Wazuh alerts compatibility auto detection.
- New loader for visualizations.
- Better performance: now the tabs use the same Discover tab, only changing the current filters.
- New Groups tab.
  - Now you can check your group configuration (search its agents and configuration files).
- The Logs tab has been improved.
  - You can sort by field and the view has been improved.
- Achieved a clearer interface with implicit filters per tab showed as unremovable chips.

### Changed

- Dynamically creating .kibana index if necessary.
- Better integration with Kibana Discover.
- Visualizations loaded at initialization time.
- New sync system to wait for Elasticsearch JS.
- Decoupling selected API and pattern from backend and moved to the client side.

## Wazuh v2.1.0 - Kibana v5.6.1 - Revision 345

### Added

- Loading icon while Wazuh loads the visualizations.
- Add/Delete/Restart agents.
- OS agent filter

### Changed

- Using genericReq when possible.

## Wazuh v2.0.1 - Kibana v5.5.1 - Revision 339

### Changed

- New index in Elasticsearch to save Wazuh set up configuration
- Short URL's is now supported
- A native base path from kibana.yml is now supported

### Fixed

- Search bar across panels now support parenthesis grouping
- Several CSS fixes for IE browser<|MERGE_RESOLUTION|>--- conflicted
+++ resolved
@@ -20,12 +20,9 @@
 - Removed a logged error that appeared when the `statistics` tasks tried to create an index with the same name, causing the second task to fail on the creation of the index because it already exists [#4235](https://github.com/wazuh/wazuh-kibana-app/pull/4235)
 - Fixed a UI crash due to a query with syntax errors in `Modules/Security events` [#4237](https://github.com/wazuh/wazuh-kibana-app/pull/4237)
 - Fixed an error when generating a module report after changing the selected agent [#4240](https://github.com/wazuh/wazuh-kibana-app/pull/4240)
-<<<<<<< HEAD
 - Fixed an unhandled error when a Wazuh API request failed in the dev tools [#4266](https://github.com/wazuh/wazuh-kibana-app/pull/4266)
-=======
 - Fixed an error related to `API not available` when saving the manager configuration and restarting the manager from `Management/Configuration/Edit configuration` on manager mode [#4264](https://github.com/wazuh/wazuh-kibana-app/pull/4264)
 - Fixed a UI problem that required scrolling to see the logs in Management/Logs and Settings/Logs [#4253](https://github.com/wazuh/wazuh-kibana-app/pull/4253)
->>>>>>> 2f83a43f
 
 ## Wazuh v4.3.4 - Kibana 7.10.2, 7.16.x, 7.17.x - Revision 4305
 
