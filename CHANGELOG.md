--- conflicted
+++ resolved
@@ -47,12 +47,8 @@
 - Fix restarting selected cluster instead of all of them [#3032](https://github.com/wazuh/wazuh-kibana-app/pull/3032)
 - Fix pinned agents don't trigger a new filtered query [#3035](https://github.com/wazuh/wazuh-kibana-app/pull/3035)
 - Overlay Wazuh menu when Kibana menu is opened or docked [#3038](https://github.com/wazuh/wazuh-kibana-app/pull/3038)
-<<<<<<< HEAD
 - Added page size options in Security events, explore agents table [#2925](https://github.com/wazuh/wazuh-kibana-app/pull/2925)
-
-=======
 - Fix visualizations in PDF Reports with Dark mode [#2983](https://github.com/wazuh/wazuh-kibana-app/pull/2983)
->>>>>>> 06f75e96
 
 ## Wazuh v4.1.1 - Kibana 7.10.0 , 7.10.2 - Revision 4102
 
