# Change Log

All notable changes to the Wazuh app project will be documented in this file.

<<<<<<< HEAD
## Wazuh v4.10.2 - OpenSearch Dashboards 2.16.0 - Revision 00

### Added

- Support for Wazuh 4.10.2

### Fixed

- Fixed documentation URL related to the usage of authentication password in the agent deployment [#7251](https://github.com/wazuh/wazuh-dashboard-plugins/pull/7251)
- Fixed a problem with duplicated requests to get the list of valid index patterns in the menu [#7255](https://github.com/wazuh/wazuh-dashboard-plugins/pull/7255)
=======
## Wazuh v4.11.0 - OpenSearch Dashboards 2.16.0 - Revision 01

### Added

- Support for Wazuh 4.11.0

### Changed

- Refined the layout of the agent details view [#7193](https://github.com/wazuh/wazuh-dashboard-plugins/issues/7193)
- Changed the width of the command column, relocate argvs column and change the width of the rest of the columns in the table processes. [#7195](https://github.com/wazuh/wazuh-dashboard-plugins/pull/7195)
>>>>>>> 6c786f67

## Wazuh v4.10.1 - OpenSearch Dashboards 2.16.0 - Revision 01

### Added

- Support for Wazuh 4.10.1
- Added comma separators to numbers [#7233](https://github.com/wazuh/wazuh-dashboard-plugins/pull/7233)

### Changed

- Move the ability to manage the visibility of fields in `Events` and `Vulnerability Detection` > `Inventory` tables from `Columns` button to a new `Available fields` button enhancing the performance of the view [#7226](https://github.com/wazuh/wazuh-dashboard-plugins/pull/7226)
- Change the color of `Export formatted` button of data grid tables to match the color of the rest of table buttons [#7226](https://github.com/wazuh/wazuh-dashboard-plugins/pull/7226)

### Removed

- Remove unused `node_build` field in package manifest of `wazuh` plugin [#7245](https://github.com/wazuh/wazuh-dashboard-plugins/pull/7245)

## Wazuh v4.10.0 - OpenSearch Dashboards 2.16.0 - Revision 08

### Added

- Support for Wazuh 4.10.0
- Added sample data for YARA [#6964](https://github.com/wazuh/wazuh-dashboard-plugins/issues/6964)
- Added a custom filter and visualization for vulnerability.under_evaluation field [#6968](https://github.com/wazuh/wazuh-dashboard-plugins/issues/6968) [#7044](https://github.com/wazuh/wazuh-dashboard-plugins/pull/7044) [#7046](https://github.com/wazuh/wazuh-dashboard-plugins/issues/7046)
- Add vulnerabilities card to agent details page [#7058](https://github.com/wazuh/wazuh-dashboard-plugins/issues/7058)
- Added an "Agents management" menu and moved the sections: "Endpoint Groups" and "Endpoint Summary" which changed its name to "Summary".[#7112](https://github.com/wazuh/wazuh-dashboard-plugins/pull/7112)
- Added ability to filter from File Integrity Monitoring registry inventory [#7119](https://github.com/wazuh/wazuh-dashboard-plugins/pull/7119)
- Added new field columns and ability to select the visible fields in the File Integrity Monitoring Files and Registry tables [#7119](https://github.com/wazuh/wazuh-dashboard-plugins/pull/7119)
- Added filter by value to document details fields [#7081](https://github.com/wazuh/wazuh-dashboard-plugins/pull/7081)
- Added pinned agent mechanic to inventory data, stats, and configuration for consistent functionality [#7135](https://github.com/wazuh/wazuh-dashboard-plugins/pull/7135)
- Added ability to edit the `wazuh.updates.disabled` configuration setting from UI [#7156](https://github.com/wazuh/wazuh-dashboard-plugins/pull/7156)

### Changed

- Update malware detection group values in data sources [#6963](https://github.com/wazuh/wazuh-dashboard-plugins/issues/6963)
- Changed the registration id of the Settings application for compatibility with OpenSearch Dashboard 2.16.0 [#6938](https://github.com/wazuh/wazuh-dashboard-plugins/pull/6938)
- Changed Malware detection dashboard visualizations [#6964](https://github.com/wazuh/wazuh-dashboard-plugins/issues/6964)
- Changed MITRE ATT&CK overview description [#7032](https://github.com/wazuh/wazuh-dashboard-plugins/pull/7032)
- Changed the agents summary in overview with no results to an agent deployment help message. [#7041](https://github.com/wazuh/wazuh-dashboard-plugins/pull/7041)
- Changed malware feature description [#7036](https://github.com/wazuh/wazuh-dashboard-plugins/pull/7036)
- Changed the font size of the kpi subtitles and the features descriptions [#7033](https://github.com/wazuh/wazuh-dashboard-plugins/pull/7033)
- Changed the warning icon in events view to a info icon [#7057](https://github.com/wazuh/wazuh-dashboard-plugins/pull/7057)
- Changed feature container margins to ensure consistent separation and uniform design. [#7034](https://github.com/wazuh/wazuh-dashboard-plugins/pull/7034)
- Changed the initial width to the default columns on each selected field [#7059](https://github.com/wazuh/wazuh-dashboard-plugins/issues/7059)
- Changed inventory, stats and configuration page to use tabs [#7089](https://github.com/wazuh/wazuh-dashboard-plugins/pull/7089)
- Changed styles in the register agent view for consistency of styles in the views. [#7149](https://github.com/wazuh/wazuh-dashboard-plugins/pull/7149)

### Fixed

- Fixed the filter are displayed cropped on screens of 575px to 767px in vulnerability detection module [#7047](https://github.com/wazuh/wazuh-dashboard-plugins/pull/7047)
- Fixed read-only users could not access to Statistics application [#7001](https://github.com/wazuh/wazuh-dashboard-plugins/pull/7001)
- Fixed no-agent-alert spawn with selected agent in agent-welcome view [#7029](https://github.com/wazuh/wazuh-dashboard-plugins/pull/7029)
- Fixed loading state of the agents status chart in the home overview [#7120](https://github.com/wazuh/wazuh-dashboard-plugins/pull/7120)
- Fixed security policy exception when it contained deprecated actions [#7042](https://github.com/wazuh/wazuh-dashboard-plugins/pull/7042)
- Fixed border on cells in events that disappear when clicked [#7075](https://github.com/wazuh/wazuh-dashboard-plugins/pull/7075)
- Fixed export formatted csv data with special characters from tables [#7048](https://github.com/wazuh/wazuh-dashboard-plugins/pull/7048)
- Fixed column reordering feature [#7072](https://github.com/wazuh/wazuh-dashboard-plugins/pull/7072)
- Fixed filter management to prevent hiding when adding multiple filters [#7077](https://github.com/wazuh/wazuh-dashboard-plugins/pull/7077)
- Fixed the Mitre ATT&CK exception in the agent view, the redirections of ID, Tactics, Dashboard Icon and Event Icon in the drop-down menu and the card not displaying information when the flyout was opened [#7116](https://github.com/wazuh/wazuh-dashboard-plugins/pull/7116)
- Fixed the filter are displayed cropped on screens of 575px to 767px in vulnerability detection module [#7047](https://github.com/wazuh/wazuh-dashboard-plugins/pull/7047)
- Fixed ability to filter from files inventory details flyout of File Integrity Monitoring [#7119](https://github.com/wazuh/wazuh-dashboard-plugins/pull/7119) [#7163](https://github.com/wazuh/wazuh-dashboard-plugins/pull/7163)
- Fixed endpoint group module name and indexer management order [#7161](https://github.com/wazuh/wazuh-dashboard-plugins/pull/7161)
- Fixed Invalid date filter applied on FIM details flyout [#7160](https://github.com/wazuh/wazuh-dashboard-plugins/pull/7160)
- Fixed the check updates UI was displayed despite it could be configured as disabled [#7156](https://github.com/wazuh/wazuh-dashboard-plugins/pull/7156)
- Fixed filter by value in document details in safari [#7151](https://github.com/wazuh/wazuh-dashboard-plugins/pull/7151)
- Fixed error message to prevent pass no strings to the wazuh logger [#7167](https://github.com/wazuh/wazuh-dashboard-plugins/pull/7167)
- Fixed the rendering of the `data.vunerability.reference` in the table and flyout [#7177](https://github.com/wazuh/wazuh-dashboard-plugins/pull/7177)
- Fixed incorrect or empty Wazuh API version displayed after upgrade [#440](https://github.com/wazuh/wazuh-dashboard/issues/440)
- Fixed typo in flyout title for available updates [#7235](https://github.com/wazuh/wazuh-dashboard-plugins/pull/7235)

### Removed

- Removed agent RBAC filters from dashboard queries [#6945](https://github.com/wazuh/wazuh-dashboard-plugins/pull/6945)
- Removed GET /elastic/statistics API endpoint [#7001](https://github.com/wazuh/wazuh-dashboard-plugins/pull/7001)
- Removed VirusTotal application in favor of Malware Detection [#7038](https://github.com/wazuh/wazuh-dashboard-plugins/pull/7038)
- Removed processes state column in macOS agents [#7122](https://github.com/wazuh/wazuh-dashboard-plugins/pull/7122)

## Wazuh v4.9.2 - OpenSearch Dashboards 2.13.0 - Revision 01

### Added

- Support for Wazuh 4.9.2

### Fixed

- Fixed vulnerabilities inventory table scroll [#7128](https://github.com/wazuh/wazuh-dashboard-plugins/pull/7128)

## Wazuh v4.9.1 - OpenSearch Dashboards 2.13.0 - Revision 04

### Added

- Support for Wazuh 4.9.1
- Add feature to filter by field in the events table rows [#6977](https://github.com/wazuh/wazuh-dashboard-plugins/pull/6991)

### Fixed

- Fixed issue causing vulnerability dashboard to fail loading for read-only users [#6933](https://github.com/wazuh/wazuh-dashboard-plugins/pull/6993)
- Fixed the temporal directory variable on the the command to deploy a new Windows agent [#6905](https://github.com/wazuh/wazuh-dashboard-plugins/pull/6905)
- Fixed an error on the command to deploy a new macOS agent that could cause the registration password had a wrong value because a `\n` could be included [#6906](https://github.com/wazuh/wazuh-dashboard-plugins/pull/6906)
- Fixed rendering an active response as disabled when is active [#6901](https://github.com/wazuh/wazuh-dashboard-plugins/pull/6901)
- Fixed an error on Dev Tools when using payload properties as arrays [#6908](https://github.com/wazuh/wazuh-dashboard-plugins/pull/6908)
- Fixed of the font size in the table used in the events tab, in the Threat hunting dashboard tab and in the Vulnerabilities inventory tab [#6987](https://github.com/wazuh/wazuh-dashboard-plugins/pull/6987)
- Fixed missing link to Vulnerabilities detection and Office 365 in the agent menu of `Endpoints Summary` [#6983](https://github.com/wazuh/wazuh-dashboard-plugins/pull/6983)
- Fixed missing options depending on agent operating system in the agent configuration report [#6983](https://github.com/wazuh/wazuh-dashboard-plugins/pull/6983)
- Fixed an style that affected the Discover plugin [#6989](https://github.com/wazuh/wazuh-dashboard-plugins/pull/6989)
- Fixed a problem updating the API host registry in the GET /api/check-stored-api [#6995](https://github.com/wazuh/wazuh-dashboard-plugins/pull/6995)
- Fixed the `Open report` button of the toast and the `Download report` icon of the reporting table in Safari [#7019](https://github.com/wazuh/wazuh-dashboard-plugins/pull/7019)
- Fixed style when unnpinned an agent in endpoint summary section [#7015](https://github.com/wazuh/wazuh-dashboard-plugins/pull/7015)
- Fixed overflow style on a long value filter [#7021](https://github.com/wazuh/wazuh-dashboard-plugins/pull/7021)
- Fixed buttons enabled for a readonly user in `Endpoint groups` section [#7056](https://github.com/wazuh/wazuh-dashboard-plugins/pull/7056)
- Fixed the automatic page refresh in dashboards and prevent duplicate requests [#7090](https://github.com/wazuh/wazuh-dashboard-plugins/pull/7090)

### Changed

- Change the text of the query limit tooltip [#6981](https://github.com/wazuh/wazuh-dashboard-plugins/pull/6981)
- Upgraded the `axios` dependency to `1.7.4` [#6919](https://github.com/wazuh/wazuh-dashboard-plugins/pull/6919)
- Improved MITRE ATT&CK intelligence flyout details readability [#6954](https://github.com/wazuh/wazuh-dashboard-plugins/pull/6954)
- Upgraded Event-tab column selector showing first the picked columns [#6984](https://github.com/wazuh/wazuh-dashboard-plugins/pull/6984)
- Changed vulnerabilities.reference to links in Vulnerability Detection > Inventory columns [#6960](https://github.com/wazuh/wazuh-dashboard-plugins/pull/6960)
- Upgraded the `follow-redirects` dependency to `1.15.6` [#6982](https://github.com/wazuh/wazuh-dashboard-plugins/pull/6982)
- Changed many loading spinners in some views to loading search progress [#6956](https://github.com/wazuh/wazuh-dashboard-plugins/pull/6956)

### Removed

- Removed the PDF report footer year [#7023](https://github.com/wazuh/wazuh-dashboard-plugins/pull/7023)
- Removed the XML autoformat function group configuration due to performance [#6999](https://github.com/wazuh/wazuh-dashboard-plugins/pull/6999)
- Removed data grid tables from Threat hunting dashboard, GitHub panel and Office365 panel [#7086](https://github.com/wazuh/wazuh-dashboard-plugins/pull/7086)

## Wazuh v4.9.0 - OpenSearch Dashboards 2.13.0 - Revision 07

### Added

- Support for Wazuh 4.9.0
- Added AngularJS dependencies [#6145](https://github.com/wazuh/wazuh-dashboard-plugins/pull/6145)
- Improve fleet management by adding 'Edit Agent Groups' and 'Upgrade Agents' actions, as well as a filter to show only outdated agents [#6250](https://github.com/wazuh/wazuh-dashboard-plugins/pull/6250) [#6476](https://github.com/wazuh/wazuh-dashboard-plugins/pull/6476) [#6274](https://github.com/wazuh/wazuh-dashboard-plugins/pull/6274) [#6501](https://github.com/wazuh/wazuh-dashboard-plugins/pull/6501) [#6529](https://github.com/wazuh/wazuh-dashboard-plugins/pull/6529) [#6648](https://github.com/wazuh/wazuh-dashboard-plugins/pull/6648)
- Added propagation of updates from the table to dashboard visualizations in Endpoints summary [#6460](https://github.com/wazuh/wazuh-dashboard-plugins/pull/6460) [#6737](https://github.com/wazuh/wazuh-dashboard-plugins/pull/6737)
- Handle index pattern selector on new discover [#6499](https://github.com/wazuh/wazuh-dashboard-plugins/pull/6499)
- Added macOS log collector tab [#6545](https://github.com/wazuh/wazuh-dashboard-plugins/pull/6545)
- Added ability to disable the edition of configuration through API endpoints and UI [#6557](https://github.com/wazuh/wazuh-dashboard-plugins/issues/6557)
- Added journald log collector tab [#6572](https://github.com/wazuh/wazuh-dashboard-plugins/pull/6572)
- Added HAProxy helper settings to cluster configuration [#6653](https://github.com/wazuh/wazuh-dashboard-plugins/pull/6653)
- Added ability to open the report file or Reporting application from the toast message [#6558](https://github.com/wazuh/wazuh-dashboard-plugins/pull/6558)
- Added support for agents to Office 365 [#6558](https://github.com/wazuh/wazuh-dashboard-plugins/pull/6558)
- Added pinned agent data validation when rendering the Inventory data, Stats and Configuration tabs in Agent preview of Endpoints Summary [#6800](https://github.com/wazuh/wazuh-dashboard-plugins/pull/6800)
- Added wz-link component to make redirections [#6848](https://github.com/wazuh/wazuh-dashboard-plugins/pull/6848)
- Added embedded and customized `dom-to-image-more` dependency [#6902](https://github.com/wazuh/wazuh-dashboard-plugins/pull/6902)

### Changed

- Removed legacy embedded discover [#6120](https://github.com/wazuh/wazuh-dashboard-plugins/issues/6120)
- Allow editing groups for an agent from Endpoints Summary [#6250](https://github.com/wazuh/wazuh-dashboard-plugins/pull/6250)
- Changed how the configuration is managed in the backend side [#6337](https://github.com/wazuh/wazuh-dashboard-plugins/pull/6337) [#6573](https://github.com/wazuh/wazuh-dashboard-plugins/pull/6573)
- Changed the view of API is down and check connection to Server APIs application [#6337](https://github.com/wazuh/wazuh-dashboard-plugins/pull/6337)
- Changed the usage of the endpoint GET /groups/{group_id}/files/{file_name} [#6385](https://github.com/wazuh/wazuh-dashboard-plugins/pull/6385)
- Refactoring and redesign endpoints summary visualizations [#6268](https://github.com/wazuh/wazuh-dashboard-plugins/pull/6268) [#6832](https://github.com/wazuh/wazuh-dashboard-plugins/pull/6832)
- Moved AngularJS settings controller to ReactJS [#6580](https://github.com/wazuh/wazuh-dashboard-plugins/pull/6580)
- Moved AngularJS controller and view for manage groups to ReactJS [#6543](https://github.com/wazuh/wazuh-dashboard-plugins/pull/6543)
- Moved AngularJS controllers and views of Tools and Dev Tools to ReactJS [#6544](https://github.com/wazuh/wazuh-dashboard-plugins/pull/6544)
- Moved the AngularJS controller and template of blank screen to ReactJS component [#6538](https://github.com/wazuh/wazuh-dashboard-plugins/pull/6538)
- Moved AngularJS controller for management to ReactJS component [#6555](https://github.com/wazuh/wazuh-dashboard-plugins/pull/6555)
- Moved AngularJS controller for overview to ReactJS component [#6594](https://github.com/wazuh/wazuh-dashboard-plugins/pull/6594)
- Moved the registry data to in-memory cache [#6481](https://github.com/wazuh/wazuh-dashboard-plugins/pull/6481)
- Enhanced the validation for `enrollment.dns` on App Settings application [#6573](https://github.com/wazuh/wazuh-dashboard-plugins/pull/6573)
- Moved AngularJS controller for the agent view to ReactJS [#6618](https://github.com/wazuh/wazuh-dashboard-plugins/pull/6618)
- Implemented new data source feature on MITRE ATT&CK module [#6482](https://github.com/wazuh/wazuh-dashboard-plugins/pull/6482)
- Upgraded versions of `follow-redirects` and `es5-ext` [#6626](https://github.com/wazuh/wazuh-dashboard-plugins/pull/6626)
- Changed agent log collector socket API response controller component [#6660](https://github.com/wazuh/wazuh-dashboard-plugins/pull/6660)
- Improved margins and paddings in the Events, Inventory and Control tabs [#6708](https://github.com/wazuh/wazuh-dashboard-plugins/pull/6708)
- Refactored the search bar to correctly handle fixed and user-added filters [#6716](https://github.com/wazuh/wazuh-dashboard-plugins/pull/6716) [#6755](https://github.com/wazuh/wazuh-dashboard-plugins/pull/6755) [#6833](https://github.com/wazuh/wazuh-dashboard-plugins/pull/6833)
- Generate URL with predefined filters [#6745](https://github.com/wazuh/wazuh-dashboard-plugins/pull/6745)
- Migrated AngularJS routing to ReactJS [#6689](https://github.com/wazuh/wazuh-dashboard-plugins/pull/6689) [#6775](https://github.com/wazuh/wazuh-dashboard-plugins/pull/6775) [#6790](https://github.com/wazuh/wazuh-dashboard-plugins/pull/6790) [#6893](https://github.com/wazuh/wazuh-dashboard-plugins/pull/6893)
- Improvement of the filter management system by implementing new standard modules [#6534](https://github.com/wazuh/wazuh-dashboard-plugins/pull/6534) [#6772](https://github.com/wazuh/wazuh-dashboard-plugins/pull/6772) [#6873](https://github.com/wazuh/wazuh-dashboard-plugins/pull/6873)
- Changed permalink field in the Events tab table in Virustotal to show an external link [#6839](https://github.com/wazuh/wazuh-dashboard-plugins/pull/6839)
- Changed the logging system to use the provided by the platform [#6161](https://github.com/wazuh/wazuh-dashboard-plugins/pull/6161)
- Changed the internal control from Endpoint Groups to a control via url. [#6890](https://github.com/wazuh/wazuh-dashboard-plugins/pull/6890)
- Changed the internal control from MITRE ATT&CK > intelligence > Table to a control via url. [#6882](https://github.com/wazuh/wazuh-dashboard-plugins/pull/6882)
- Changed the display of rule details flyout to be based on URL [#6886](https://github.com/wazuh/wazuh-dashboard-plugins/pull/6886)
- Changed the order of columns on Vulnerabilities Detection > Events table [#6949](https://github.com/wazuh/wazuh-dashboard-plugins/pull/6949)

### Fixed

- Fixed the scripted fields disappear when the fields of the events index pattern was refreshed [#6237](https://github.com/wazuh/wazuh-dashboard-plugins/pull/6237)
- Fixed an error of malformed table row on the generation of PDF reports [#6558](https://github.com/wazuh/wazuh-dashboard-plugins/pull/6558)
- Fixed the sample alerts scripts to generate valid IP ranges and file hashes [#6667](https://github.com/wazuh/wazuh-dashboard-plugins/pull/6667)
- Fixed cronjob max seconds interval validation [#6730](https://github.com/wazuh/wazuh-dashboard-plugins/pull/6730)
- Fixed styles in small height viewports [#6747](https://github.com/wazuh/wazuh-dashboard-plugins/pull/6747)
- Fixed behavior in Configuration Assessment when changing API [#6770](https://github.com/wazuh/wazuh-dashboard-plugins/pull/6770)
- Fixed the fixed maximum width of the clear session button in the ruleset test view [#6871](https://github.com/wazuh/wazuh-dashboard-plugins/pull/6871)
- Fixed the width of the "last modified" column of the table in Windows Registry [#6876](https://github.com/wazuh/wazuh-dashboard-plugins/pull/6876)
- Fixed redirection to FIM > Inventory > Files from FIM > Inventory > Windows Registry when switching to non-Windows agent. [#6880](https://github.com/wazuh/wazuh-dashboard-plugins/pull/6880)

### Removed

- Removed some branding references across the application. [#6155](https://github.com/wazuh/wazuh-dashboard-plugins/pull/6155)
- Removed API endpoint GET /api/timestamp [#6481](https://github.com/wazuh/wazuh-dashboard-plugins/pull/6481)
- Removed API endpoint PUT /api/update-hostname/{id} [#6481](https://github.com/wazuh/wazuh-dashboard-plugins/pull/6481)
- Removed API endpoint DELETE /hosts/remove-orphan-entries [#6481](https://github.com/wazuh/wazuh-dashboard-plugins/pull/6481)
- Removed AngularJS component `click-action` [#6613](https://github.com/wazuh/wazuh-dashboard-plugins/pull/6613)
- Removed AngularJS service `config-handler` [#6631](https://github.com/wazuh/wazuh-dashboard-plugins/pull/6631)
- Removed legacy discover references and methods [#6646](https://github.com/wazuh/wazuh-dashboard-plugins/pull/6646)
- Removed custom EuiSuggestItem component in favor of OUI's native component [#6714](https://github.com/wazuh/wazuh-dashboard-plugins/pull/6714)
- Removed API endpoint unused endpoints from creation of old visualizations: GET /elastic/visualizations/{tab}/{pattern} and GET /elastic/visualizations/{tab}/{pattern} [#6782](https://github.com/wazuh/wazuh-dashboard-plugins/pull/6782)
- Removed `logs.level` setting [#6161](https://github.com/wazuh/wazuh-dashboard-plugins/pull/6161)
- Removed the usage of `wazuhapp-plain.log`, `wazuhapp.log`, `wazuh-ui-plain.log` and `wazuh-ui.log` files [#6161](https://github.com/wazuh/wazuh-dashboard-plugins/pull/6161)
- Removed the `App logs` application [#6161](https://github.com/wazuh/wazuh-dashboard-plugins/pull/6161)
- Removed API endpoint GET /utils/logs/ui [#6161](https://github.com/wazuh/wazuh-dashboard-plugins/pull/6161)
- Removed API endpoint GET /utils/logs [#6161](https://github.com/wazuh/wazuh-dashboard-plugins/pull/6161)
- Removed embedded `dom-to-image` dependency [#6902](https://github.com/wazuh/wazuh-dashboard-plugins/pull/6902)

## Wazuh v4.8.2 - OpenSearch Dashboards 2.10.0 - Revision 01

### Added

- Support for Wazuh 4.8.2

## Wazuh v4.8.1 - OpenSearch Dashboards 2.10.0 - Revision 04

### Added

- Support for Wazuh 4.8.1

### Fixed

- Removed the unexpected `delay` parameter on the server API requests [#6778](https://github.com/wazuh/wazuh-dashboard-plugins/pull/6778)
- Fixed home KPI links with custom or index pattern whose title is different to the id [#6777](https://github.com/wazuh/wazuh-dashboard-plugins/pull/6777)
- Fixed colors related to vulnerability severity levels on Vulnerability Detection dashboard [#6793](https://github.com/wazuh/wazuh-dashboard-plugins/pull/6793)
- Fixed pinned agent error in vulnerabilities events tab [#6827](https://github.com/wazuh/wazuh-dashboard-plugins/pull/6827)

## Wazuh v4.8.0 - OpenSearch Dashboards 2.10.0 - Revision 12

### Added

- Support for Wazuh 4.8.0
- Added the ability to check if there are available updates from the UI. [#6093](https://github.com/wazuh/wazuh-dashboard-plugins/pull/6093) [#6256](https://github.com/wazuh/wazuh-dashboard-plugins/pull/6256) [#6328](https://github.com/wazuh/wazuh-dashboard-plugins/pull/6328)
- Added remember server address check [#5791](https://github.com/wazuh/wazuh-dashboard-plugins/pull/5791)
- Added the ssl_agent_ca configuration to the SSL Settings form [#6083](https://github.com/wazuh/wazuh-dashboard-plugins/pull/6083)
- Added global vulnerabilities dashboards [#5896](https://github.com/wazuh/wazuh-dashboard-plugins/pull/5896)
- Added an agent selector to the agent view [#5840](https://github.com/wazuh/wazuh-dashboard-plugins/pull/5840)
- Added information icon with tooltip on the most active agent in the endpoint summary view [#6364](https://github.com/wazuh/wazuh-dashboard-plugins/pull/6364) [#6421](https://github.com/wazuh/wazuh-dashboard-plugins/pull/6421)
- Added a dash with a tooltip in the server APIs table when the run as is disabled [#6354](https://github.com/wazuh/wazuh-dashboard-plugins/pull/6354)

### Changed

- Moved the plugin menu to platform applications into the side menu [#5840](https://github.com/wazuh/wazuh-dashboard-plugins/pull/5840) [#6226](https://github.com/wazuh/wazuh-dashboard-plugins/pull/6226) [#6244](https://github.com/wazuh/wazuh-dashboard-plugins/pull/6244) [#6423](https://github.com/wazuh/wazuh-dashboard-plugins/pull/6423) [#6510](https://github.com/wazuh/wazuh-dashboard-plugins/pull/6510) [#6591](https://github.com/wazuh/wazuh-dashboard-plugins/pull/6591)
- Changed dashboards visualizations definitions. [#6035](https://github.com/wazuh/wazuh-dashboard-plugins/pull/6035) [#6632](https://github.com/wazuh/wazuh-dashboard-plugins/pull/6632) [#6690](https://github.com/wazuh/wazuh-dashboard-plugins/pull/6690)
- Change the display order of tabs in all modules. [#6067](https://github.com/wazuh/wazuh-dashboard-plugins/pull/6067)
- Upgraded the `axios` dependency to `1.6.1` [#6114](https://github.com/wazuh/wazuh-dashboard-plugins/pull/6114)
- Changed the API configuration title in the Server APIs section. [#6373](https://github.com/wazuh/wazuh-dashboard-plugins/pull/6373)
- Changed overview home top KPIs. [#6379](https://github.com/wazuh/wazuh-dashboard-plugins/pull/6379) [#6408](https://github.com/wazuh/wazuh-dashboard-plugins/pull/6408) [#6569](https://github.com/wazuh/wazuh-dashboard-plugins/pull/6569)
- Updated the PDF report year number. [#6492](https://github.com/wazuh/wazuh-dashboard-plugins/pull/6492)
- Changed overview home font size [#6627](https://github.com/wazuh/wazuh-dashboard-plugins/pull/6627)
- Changed endpoints summary KPIs, index pattern and APIs selects font sizes [#6702](https://github.com/wazuh/wazuh-dashboard-plugins/pull/6702)

### Fixed

- Fixed a problem with the agent menu header when the side menu is docked [#5840](https://github.com/wazuh/wazuh-dashboard-plugins/pull/5840)
- Fixed how the query filters apply on the Security Alerts table [#6102](https://github.com/wazuh/wazuh-dashboard-plugins/pull/6102)
- Fixed exception in agent view when an agent doesn't have policies [#6177](https://github.com/wazuh/wazuh-dashboard-plugins/pull/6177)
- Fixed exception in Inventory when agents don't have OS information [#6177](https://github.com/wazuh/wazuh-dashboard-plugins/pull/6177)
- Fixed pinned agent state in URL [#6177](https://github.com/wazuh/wazuh-dashboard-plugins/pull/6177)
- Fixed invalid date format in about and agent views [#6234](https://github.com/wazuh/wazuh-dashboard-plugins/pull/6234)
- Fixed script to install agents on macOS when you have password to deploy [#6305](https://github.com/wazuh/wazuh-dashboard-plugins/pull/6305)
- Fixed a problem with the address validation on Deploy New Agent [#6327](https://github.com/wazuh/wazuh-dashboard-plugins/pull/6327)
- Fixed a typo in an abbreviation for Fully Qualified Domain Name [#6333](https://github.com/wazuh/wazuh-dashboard-plugins/pull/6333)
- Fixed server statistics when cluster mode is disabled [#6352](https://github.com/wazuh/wazuh-dashboard-plugins/pull/6352)
- Fixed wrong value at server stat Archives queue usage [#6342](https://github.com/wazuh/wazuh-dashboard-plugins/pull/6342)
- Fixed the help menu, to be consistent and avoid duplication [#6374](https://github.com/wazuh/wazuh-dashboard-plugins/pull/6374)
- Fixed the axis label visual bug from dashboards [#6378](https://github.com/wazuh/wazuh-dashboard-plugins/pull/6378)
- Fixed a error pop-up spawn in MITRE ATT&CK [#6431](https://github.com/wazuh/wazuh-dashboard-plugins/pull/6431)
- Fixed minor style issues [#6484](https://github.com/wazuh/wazuh-dashboard-plugins/pull/6484) [#6489](https://github.com/wazuh/wazuh-dashboard-plugins/pull/6489) [#6587](https://github.com/wazuh/wazuh-dashboard-plugins/pull/6587) [#6868](https://github.com/wazuh/wazuh-dashboard-plugins/pull/6868)
- Fixed "View alerts of this Rule" link [#6553](https://github.com/wazuh/wazuh-dashboard-plugins/pull/6553)
- Fixed disconnected agent configuration error [#6587](https://github.com/wazuh/wazuh-dashboard-plugins/pull/6617)

### Removed

- Removed the `disabled_roles` and `customization.logo.sidebar` settings [#5840](https://github.com/wazuh/wazuh-dashboard-plugins/pull/5840)
- Removed the ability to configure the visibility of modules and removed `extensions.*` settings [#5840](https://github.com/wazuh/wazuh-dashboard-plugins/pull/5840)
- Removed the implicit filter of WQL language of the search bar UI [#6174](https://github.com/wazuh/wazuh-dashboard-plugins/pull/6174)
- Removed notice of old Discover deprecation [#6341](https://github.com/wazuh/wazuh-dashboard-plugins/pull/6341)
- Removed compilation date field from the app [#6366](https://github.com/wazuh/wazuh-dashboard-plugins/pull/6366)
- Removed WAZUH_REGISTRATION_SERVER from Windows agent deployment command [#6361](https://github.com/wazuh/wazuh-dashboard-plugins/pull/6361)

## Wazuh v4.7.5 - OpenSearch Dashboards 2.8.0 - Revision 02

### Added

- Support for Wazuh 4.7.5
- Added sanitization to custom branding SVG files [#6687](https://github.com/wazuh/wazuh-dashboard-plugins/pull/6687)

### Fixed

- Fixed a missing space in the macOS register agent command when a password is required [#6718](https://github.com/wazuh/wazuh-dashboard-plugins/pull/6718)

## Wazuh v4.7.4 - OpenSearch Dashboards 2.8.0 - Revision 02

### Added

- Support for Wazuh 4.7.4

## Wazuh v4.7.3 - OpenSearch Dashboards 2.8.0 - Revision 02

### Added

- Support for Wazuh 4.7.3

### Fixed

- Fixed CDB List import file feature [#6458](https://github.com/wazuh/wazuh-dashboard-plugins/pull/6458)

## Wazuh v4.7.2 - OpenSearch Dashboards 2.8.0 - Revision 02

### Added

- Support for Wazuh 4.7.2
- Added contextual information in the register agent commands [#6208](https://github.com/wazuh/wazuh-dashboard-plugins/pull/6208)
- Added host name and board serial information to Agents > Inventory data [#6191](https://github.com/wazuh/wazuh-dashboard-plugins/pull/6191)

### Fixed

- Fixed Agents preview page load when there are no registered agents [#6185](https://github.com/wazuh/wazuh-dashboard-plugins/pull/6185)
- Fixed the endpoint to get Wazuh server auth configuration [#6206](https://github.com/wazuh/wazuh-dashboard-plugins/pull/6206) [#6213](https://github.com/wazuh/wazuh-dashboard-plugins/pull/6213)
- Fixed error navigating back to agent in some scenarios [#6224](https://github.com/wazuh/wazuh-dashboard-plugins/pull/6224)

## Wazuh v4.7.1 - OpenSearch Dashboards 2.8.0 - Revision 03

### Added

- Support for Wazuh 4.7.1

### Fixed

- Fixed problem when using non latin characters in the username [#6076](https://github.com/wazuh/wazuh-dashboard-plugins/pull/6076)
- Fixed UI crash on retrieving log collection configuration for macos agent. [#6104](https://github.com/wazuh/wazuh-dashboard-plugins/pull/6104)
- Fixed incorrect validation of the agent name on the Deploy new agent window [#6105](https://github.com/wazuh/wazuh-dashboard-plugins/pull/6105)
- Fixed missing columns in the agents table of Groups [#6184](https://github.com/wazuh/wazuh-dashboard-plugins/pull/6184)

## Wazuh v4.7.0 - OpenSearch Dashboards 2.8.0 - Revision 04

### Added

- Support for Wazuh 4.7.0
- Added `status detail` column in the agents table. [#5680](https://github.com/wazuh/wazuh-dashboard-plugins/pull/5680)
- Added agent register wizard handle properly special characters in password [#5738](https://github.com/wazuh/wazuh-dashboard-plugins/pull/5738)

### Changed

- Changed Network ports table columns for Linux agents. [#5636](https://github.com/wazuh/wazuh-dashboard-plugins/pull/5636)
- Updated development dependencies (`@typescript-eslint/eslint-plugin, @typescript-eslint/parser, eslint, swagger-client`)[#5748](https://github.com/wazuh/wazuh-dashboard-plugins/pull/5748)
- Changed timelion type displays in the management > statistics section to line type displays. [5707](https://github.com/wazuh/wazuh-dashboard-plugins/pull/5707)

### Fixed

- Fixed problem with new or missing columns in agent table. [#5591](https://github.com/wazuh/wazuh-dashboard-plugins/pull/5591)
- Fixed the color of the agent name in the groups section in dark mode. [#5676](https://github.com/wazuh/wazuh-dashboard-plugins/pull/5676) [#6018](https://github.com/wazuh/wazuh-dashboard-plugins/pull/6018)
- Fixed the propagation event so that the flyout data, in the decoders, does not change when the button is pressed. [#5597](https://github.com/wazuh/wazuh-dashboard-plugins/pull/5597)
- Fixed the tooltips of the tables in the security section, and unnecessary requests are removed. [#5631](https://github.com/wazuh/wazuh-dashboard-plugins/pull/5631)

### Removed

- Removed views in JSON and XML formats from management settings. [#5747](https://github.com/wazuh/wazuh-dashboard-plugins/pull/5747)

## Wazuh v4.6.0 - OpenSearch Dashboards 2.8.0 - Revision 03

### Added

- Added rel="noopener noreferrer" in documentation links. [#5197](https://github.com/wazuh/wazuh-dashboard-plugins/pull/5197) [#5274](https://github.com/wazuh/wazuh-dashboard-plugins/pull/5274) [#5298](https://github.com/wazuh/wazuh-dashboard-plugins/pull/5298) [#5409](https://github.com/wazuh/wazuh-dashboard-plugins/pull/5409)
- Added `ignore` and `restrict` options to Syslog configuration. [#5203](https://github.com/wazuh/wazuh-dashboard-plugins/pull/5203)
- Added the `extensions.github` and `extensions.office` settings to the default configuration file [#5376](https://github.com/wazuh/wazuh-dashboard-plugins/pull/5376)
- Added new global error treatment (client-side) [#4163](https://github.com/wazuh/wazuh-dashboard-plugins/pull/4163)
- Added new CLI to generate API data from specification file [#5519](https://github.com/wazuh/wazuh-dashboard-plugins/pull/5519)
- Added specific RBAC permissions to Security section [#5551](https://github.com/wazuh/wazuh-dashboard-plugins/pull/5551)
- Added Refresh and Export formatted button to panels in Agents > Inventory data [#5443](https://github.com/wazuh/wazuh-dashboard-plugins/pull/5443)
- Added Refresh and Export formatted buttons to Management > Cluster > Nodes [#5491](https://github.com/wazuh/wazuh-dashboard-plugins/pull/5491)

### Changed

- Changed of regular expression in RBAC. [#5201](https://github.com/wazuh/wazuh-dashboard-plugins/pull/5201)
- Migrate the timeFilter, metaFields, maxBuckets health checks inside the pattern check. [#5384](https://github.com/wazuh/wazuh-dashboard-plugins/pull/5384)
- Changed the query to search for an agent in `management/configuration`. [#5485](https://github.com/wazuh/wazuh-dashboard-plugins/pull/5485)
- Changed the search bar in management/log to the one used in the rest of the app. [#5476](https://github.com/wazuh/wazuh-dashboard-plugins/pull/5476)
- Changed the design of the wizard to add agents. [#5457](https://github.com/wazuh/wazuh-dashboard-plugins/pull/5457)
- Changed the search bar in Management (Rules, Decoders, CDB List, Groups, Cluster > Nodes) and Modules (Vulnerabilities > Inventory, Security Configuration Assessment > Inventory > {Policy ID} > Checks, MITRE ATT&CK > Intelligence > {Resource}, Integrity monitoring > Inventory > Files, Integrity monitoring > Inventory > Registry), Agent Inventory data, Explore agent modal, Agents [#5363](https://github.com/wazuh/wazuh-dashboard-plugins/pull/5363) [#5442](https://github.com/wazuh/wazuh-dashboard-plugins/pull/5442) [#5443](https://github.com/wazuh/wazuh-dashboard-plugins/pull/5443) [#5444](https://github.com/wazuh/wazuh-dashboard-plugins/pull/5444) [#5445](https://github.com/wazuh/wazuh-dashboard-plugins/pull/5445) [#5447](https://github.com/wazuh/wazuh-dashboard-plugins/pull/5447) [#5452](https://github.com/wazuh/wazuh-dashboard-plugins/pull/5452) [#5491](https://github.com/wazuh/wazuh-dashboard-plugins/pull/5491) [#5785](https://github.com/wazuh/wazuh-dashboard-plugins/pull/5785) [#5813](https://github.com/wazuh/wazuh-dashboard-plugins/pull/5813)

### Fixed

- Fixed trailing hyphen character for OS value in the list of agents [#4828](https://github.com/wazuh/wazuh-dashboard-plugins/pull/4828)
- Fixed several typos in the code, by @jctello [#4911](https://github.com/wazuh/wazuh-dashboard-plugins/pull/4911)
- Fixed the display of more than one protocol in the Global configuration section [#4917](https://github.com/wazuh/wazuh-dashboard-plugins/pull/4917)
- Handling endpoint response was done when there is no data to show [#4918](https://github.com/wazuh/wazuh-dashboard-plugins/pull/4918)
- Fixed references to Elasticsearch in Wazuh-stack plugin [4894](https://github.com/wazuh/wazuh-dashboard-plugins/pull/4894)
- Fixed the 2 errors that appeared in console in Settings>Configuration section. [#5135](https://github.com/wazuh/wazuh-dashboard-plugins/pull/5135)
- Fixed the GitHub and Office 365 module visibility configuration for each API host was not kept when changing/upgrading the plugin [#5376](https://github.com/wazuh/wazuh-dashboard-plugins/pull/5376)
- Fixed the GitHub and Office 365 modules appear in the main menu when they were not configured [#5376](https://github.com/wazuh/wazuh-dashboard-plugins/pull/5376)
- Fixed TypeError in FIM Inventory using new error handler [#5364](https://github.com/wazuh/wazuh-dashboard-plugins/pull/5364)
- Fixed error when using invalid group configuration [#5423](https://github.com/wazuh/wazuh-dashboard-plugins/pull/5423)
- Fixed repeated requests in inventory data and configurations of an agent. [#5460](https://github.com/wazuh/wazuh-dashboard-plugins/pull/5460)
- Fixed repeated requests in the group table when adding a group or refreshing the table [#5465](https://github.com/wazuh/wazuh-dashboard-plugins/pull/5465)
- Fixed an error in the request body suggestions of API Console [#5521](https://github.com/wazuh/wazuh-dashboard-plugins/pull/5521)
- Fixed some errors related to relative dirname of rule and decoder files [#5734](https://github.com/wazuh/wazuh-dashboard-plugins/pull/5734)
- Fixed package URLs in aarch64 commands [#5879](https://github.com/wazuh/wazuh-dashboard-plugins/pull/5879)
- Fixed install macOS agent commands [5888](https://github.com/wazuh/wazuh-dashboard-plugins/pull/5888)

### Removed

- Removed deprecated request and code in agent's view [#5451](https://github.com/wazuh/wazuh-dashboard-plugins/pull/5451)
- Removed unnecessary dashboard queries caused by the deploy agent view. [#5453](https://github.com/wazuh/wazuh-dashboard-plugins/pull/5453)
- Removed repeated and unnecessary requests in security section. [#5500](https://github.com/wazuh/wazuh-dashboard-plugins/pull/5500)
- Removed scripts to generate API data from live Wazuh manager [#5519](https://github.com/wazuh/wazuh-dashboard-plugins/pull/5519)
- Removed pretty parameter from cron job requests. [#5532](https://github.com/wazuh/wazuh-dashboard-plugins/pull/5532)
- Removed unnecessary requests in `Management/Status` section. [#5528](https://github.com/wazuh/wazuh-dashboard-plugins/pull/5528)
- Removed obsolete code that caused duplicate requests to the api in `Management`. [#5485](https://github.com/wazuh/wazuh-dashboard-plugins/pull/5485)
- Removed unused embedded jquery-ui [#5592](https://github.com/wazuh/wazuh-dashboard-plugins/pull/5592)

## Wazuh v4.5.4 - OpenSearch Dashboards 2.6.0 - Revision 01

### Added

- Support for Wazuh 4.5.4

## Wazuh v4.5.3 - OpenSearch Dashboards 2.6.0 - Revision 02

### Added

- Support for Wazuh 4.5.3

### Changed

- Changed the command to install the agent on SUSE uses zypper [#5925](https://github.com/wazuh/wazuh-dashboard-plugins/pull/5925)

## Wazuh v4.5.2 - OpenSearch Dashboards 2.6.0 - Revision 02

### Added

- Support for Wazuh 4.5.2

### Fixed

- Fixed an error with the commands in the Deploy new agent section for Oracle Linux 6+ agents [#5764](https://github.com/wazuh/wazuh-dashboard-plugins/pull/5764)
- Fixed broken documentation links in `Management/Configuration` section [#5796](https://github.com/wazuh/wazuh-dashboard-plugins/pull/5796)

## Wazuh v4.5.1 - OpenSearch Dashboards 2.6.0 - Revision 03

### Added

- Add Apple Silicon architecture button to the register Agent wizard [#5478](https://github.com/wazuh/wazuh-dashboard-plugins/pull/5478)

### Fixed

- Fixed the rendering of tables that contains IPs and agent overview [#5471](https://github.com/wazuh/wazuh-dashboard-plugins/pull/5471)
- Fixed the agents active coverage stat as NaN in Details panel of Agents section [#5490](https://github.com/wazuh/wazuh-dashboard-plugins/pull/5490)
- Fixed a broken documentation link to agent labels [#5687](https://github.com/wazuh/wazuh-dashboard-plugins/pull/5687)
- Fixed the PDF report filters applied to tables [#5714](https://github.com/wazuh/wazuh-dashboard-plugins/pull/5714)
- Fixed outdated year in the PDF report footer [#5766](https://github.com/wazuh/wazuh-dashboard-plugins/pull/5766)

### Removed

- Removed the agent name in the agent info ribbon [#5497](https://github.com/wazuh/wazuh-dashboard-plugins/pull/5497)

### Changed

- Changed method to perform redirection on agent table buttons [#5539](https://github.com/wazuh/wazuh-dashboard-plugins/pull/5539)
- Changed windows agent service name in the deploy agent wizard [#5538](https://github.com/wazuh/wazuh-dashboard-plugins/pull/5538)
- Changed the requests to get the agent labels for the managers [#5687](https://github.com/wazuh/wazuh-dashboard-plugins/pull/5687)

## Wazuh v4.5.0 - OpenSearch Dashboards 2.6.0 - Revision 01

### Added

- Support for Wazuh 4.5.0

## Wazuh v4.4.5 - OpenSearch Dashboards 2.6.0 - Revision 02

### Added

- Support for Wazuh 4.4.5

## Wazuh v4.4.4 - OpenSearch Dashboards 2.6.0 - Revision 01

### Added

- Support for Wazuh 4.4.4

### Changed

- Changed the title and added a warning in the step 3 of the deploy new agent section. [#5416](https://github.com/wazuh/wazuh-dashboard-plugins/pull/5416)

## Wazuh v4.4.3 - OpenSearch Dashboards 2.6.0 - Revision 01

### Added

- Support for Wazuh 4.4.3

### Fixed

- Fixed command to install the macOS agent on the agent wizard [#5481](https://github.com/wazuh/wazuh-dashboard-plugins/pull/5481) [#5484](https://github.com/wazuh/wazuh-dashboard-plugins/pull/5484)
- Fixed command to start the macOS agent on the agent wizard [#5470](https://github.com/wazuh/wazuh-dashboard-plugins/pull/5470)

## Wazuh v4.4.2 - OpenSearch Dashboards 2.6.0 - Revision 01

### Added

- Support for Wazuh 4.4.2

### Fixed

- Fixed a problem in the backend service to get the plugin configuration [#5428](https://github.com/wazuh/wazuh-dashboard-plugins/pull/5428) [#5432](https://github.com/wazuh/wazuh-dashboard-plugins/pull/5432)

## Wazuh v4.4.1 - OpenSearch Dashboards 2.6.0 - Revision 01

### Fixed

- Fixed the search in the agent inventory data tables [#5196](https://github.com/wazuh/wazuh-dashboard-plugins/pull/5196)
- Fixed `Top 5 users` table overflow in `FIM::Dashboard` [#5334](https://github.com/wazuh/wazuh-dashboard-plugins/pull/5334)
- Fixed a visual error in the 'About' section. [#5337](https://github.com/wazuh/wazuh-dashboard-plugins/pull/5337)
- Fixed the `Anomaly and malware detection` link. [#5329](https://github.com/wazuh/wazuh-dashboard-plugins/pull/5329)
- Fixed the problem that did not allow closing the time picker when the button was clicked again in `Agents` and `Management/Statistics`. [#5341](https://github.com/wazuh/wazuh-dashboard-plugins/pull/5341)

## Wazuh v4.4.0 - OpenSearch Dashboards 2.4.0 - Revision 06

### Added

- Added the option to sort by the agent's count in the group table. [#4323](https://github.com/wazuh/wazuh-dashboard-plugins/pull/4323)
- Added agent synchronization status in the agent module. [#3874](https://github.com/wazuh/wazuh-dashboard-plugins/pull/3874) [#5143](https://github.com/wazuh/wazuh-dashboard-plugins/pull/5143) [#5177](https://github.com/wazuh/wazuh-dashboard-plugins/pull/5177)
- Added the ability to set the agent name in the installation command. [#4739](https://github.com/wazuh/wazuh-dashboard-plugins/pull/4739)
- Added validation to the plugin's settings [#4503](https://github.com/wazuh/wazuh-dashboard-plugins/pull/4503) [#4785](https://github.com/wazuh/wazuh-dashboard-plugins/pull/4785)
- Added new settings to customize the header and footer on the PDF reports [#4505](https://github.com/wazuh/wazuh-dashboard-plugins/pull/4505) [#4798](https://github.com/wazuh/wazuh-dashboard-plugins/pull/4798) [#4805](https://github.com/wazuh/wazuh-dashboard-plugins/pull/4805)
- Added a new setting to enable or disable the customization [#4507](https://github.com/wazuh/wazuh-dashboard-plugins/pull/4507)
- Added the ability to upload an image for the `customization.logo.*` settings in `Settings/Configuration` [#4504](https://github.com/wazuh/wazuh-dashboard-plugins/pull/4504)
- Added macOS support to the 'Deploy new agent' section [#4867](https://github.com/wazuh/wazuh-dashboard-plugins/pull/4867)
- Added PowerPC architecture support for redhat7, in the 'Deploy new agent' section. [#4833](https://github.com/wazuh/wazuh-dashboard-plugins/pull/4833)
- Added a centralized service to handle the requests [#4831](https://github.com/wazuh/wazuh-dashboard-plugins/pull/4831)
- Added data-test-subj property to the create-policy component [#4873](https://github.com/wazuh/wazuh-dashboard-plugins/pull/4873)
- Added a link for additional steps to enroll agents on Alpine Linux in the 'Deploy new agent' section. [#4933](https://github.com/wazuh/wazuh-dashboard-plugins/pull/4933)
- Added extra steps message and new command for Windows XP and Windows Server 2008, added alpine agent with all its steps. [#4933](https://github.com/wazuh/wazuh-dashboard-plugins/pull/4933)
- Added file saving conditions in File Editor [#4970](https://github.com/wazuh/wazuh-dashboard-plugins/pull/4970)
- Added character validation to avoid invalid agent names in the 'Deploy new agent' section. [#5021](https://github.com/wazuh/wazuh-dashboard-plugins/pull/5021) [#5028](https://github.com/wazuh/wazuh-dashboard-plugins/pull/5028)
- Added default selected options in the 'Deploy new agent' section [#5063](https://github.com/wazuh/wazuh-dashboard-plugins/pull/5063)
- Added suggestions for cluster's node and protocol to use for agent enrollment in the 'Deploy new agent' section. [#4776](https://github.com/wazuh/wazuh-dashboard-plugins/pull/4776) [#4954](https://github.com/wazuh/wazuh-dashboard-plugins/pull/4954) [#5166](https://github.com/wazuh/wazuh-dashboard-plugins/pull/5166)
- Redesign the SCA table of the agent's dashboard [#4512](https://github.com/wazuh/wazuh-dashboard-plugins/pull/4512)

### Changed

- Changed the HTTP verb from `GET` to `POST` in the requests to log in to the Wazuh API [#4103](https://github.com/wazuh/wazuh-dashboard-plugins/pull/4103)
- Changed the endpoint that updates the plugin configuration to support updating multiple settings at once. [#4501](https://github.com/wazuh/wazuh-dashboard-plugins/pull/4501)
- Improved alerts summary performance [#4376](https://github.com/wazuh/wazuh-dashboard-plugins/pull/4376) [#5071](https://github.com/wazuh/wazuh-dashboard-plugins/pull/5071) [#5131](https://github.com/wazuh/wazuh-dashboard-plugins/pull/5131)
- Improved the setting's description for the plugin displayed in the UI and the configuration file. [#4501](https://github.com/wazuh/wazuh-dashboard-plugins/pull/4501)
- Improved `Agents Overview` performance [#4363](https://github.com/wazuh/wazuh-dashboard-plugins/pull/4363) [#5076](https://github.com/wazuh/wazuh-dashboard-plugins/pull/5076)
- Improved the message displayed when there is a versions mismatch between the Wazuh API and the Wazuh app [#4529](https://github.com/wazuh/wazuh-dashboard-plugins/pull/4529) [#4964](https://github.com/wazuh/wazuh-dashboard-plugins/pull/4964)
- Updated operating systems' information in the 'Deploy new agent' section. [#4851](https://github.com/wazuh/wazuh-dashboard-plugins/pull/4851)
- Updated and unified the fetching and rendering of the SCA checks results due to changes in the Wazuh API [#5031](https://github.com/wazuh/wazuh-dashboard-plugins/pull/5031)
- Updated the `Agent details` component to the changes in the Wazuh API response. [#3874](https://github.com/wazuh/wazuh-dashboard-plugins/pull/3874)
- Updated the `Last vulnerability scan` component to the changes in the Wazuh API response [#4975](https://github.com/wazuh/wazuh-dashboard-plugins/pull/4975)
- Updated the `winston` dependency to `3.5.1` [#4985](https://github.com/wazuh/wazuh-dashboard-plugins/pull/4985)
- Updated the `mocha` dependency to `10.1.0` [#5062](https://github.com/wazuh/wazuh-dashboard-plugins/pull/5062)
- Updated the `pdfmake` dependency to `0.2.7` [#5062](https://github.com/wazuh/wazuh-dashboard-plugins/pull/5062)
- The button to export the app logs is now disabled when there are no results, instead of showing an error toast [#4992](https://github.com/wazuh/wazuh-dashboard-plugins/pull/4992)
- Independently load each dashboard from the `Agents Overview` page [#4363](https://github.com/wazuh/wazuh-dashboard-plugins/pull/4363)

### Fixed

- Fixed nested fields filtering in dashboards tables and KPIs [#4425](https://github.com/wazuh/wazuh-dashboard-plugins/pull/4425)
- Fixed nested field rendering in security alerts table details [#4428](https://github.com/wazuh/wazuh-dashboard-plugins/pull/4428)
- Fixed a bug where the Wazuh logo was used instead of the custom one [#4539](https://github.com/wazuh/wazuh-dashboard-plugins/pull/4539)
- Fixed rendering problems of the `Agent Overview` section in low resolutions [#4516](https://github.com/wazuh/wazuh-dashboard-plugins/pull/4516)
- Fixed issue when logging out from Wazuh when SAML is enabled [#4595](https://github.com/wazuh/wazuh-dashboard-plugins/issues/4595)
- Fixed server errors with code 500 when the Wazuh API is not reachable / up. [#4710](https://github.com/wazuh/wazuh-dashboard-plugins/pull/4710) [#4728](https://github.com/wazuh/wazuh-dashboard-plugins/pull/4728) [#4971](https://github.com/wazuh/wazuh-dashboard-plugins/pull/4971)
- Fixed pagination to SCA table [#4653](https://github.com/wazuh/wazuh-dashboard-plugins/issues/4653) [#5010](https://github.com/wazuh/wazuh-dashboard-plugins/pull/5010)
- Fixed `WAZUH_PROTOCOL` suggestion in the 'Deploy new agent' section. [#4849](https://github.com/wazuh/wazuh-dashboard-plugins/pull/4849)
- Fixed agent deployment instructions for HP-UX and Solaris. [#4943](https://github.com/wazuh/wazuh-dashboard-plugins/pull/4943)
- Fixed a bug that caused the flyouts to close when clicking inside them [#4638](https://github.com/wazuh/wazuh-dashboard-plugins/pull/4638) [#5046](https://github.com/wazuh/wazuh-dashboard-plugins/pull/5046)
- Fixed the manager option in the 'Deploy new agent' section [#4981](https://github.com/wazuh/wazuh-dashboard-plugins/pull/4981)
- Fixed Inventory checks table filters by stats [#4999](https://github.com/wazuh/wazuh-dashboard-plugins/pull/4999) [#5031](https://github.com/wazuh/wazuh-dashboard-plugins/pull/5031)
- Fixed commands in the 'Deploy new agent' section (most of the commands are missing '-1') [#4962](https://github.com/wazuh/wazuh-dashboard-plugins/pull/4962)
- Fixed agent installation command for macOS in the 'Deploy new agent' section. [#4968](https://github.com/wazuh/wazuh-dashboard-plugins/pull/4968)
- Fixed agent evolution chart [#4942](https://github.com/wazuh/wazuh-dashboard-plugins/pull/4942)
- Fixed Solaris command [#5035](https://github.com/wazuh/wazuh-dashboard-plugins/pull/5035)
- Fixed commands: AIX, OpenSUSE, Alpine, Suse11, Fedora, HP, Oracle Linux 5, Amazon Linux 2, CentOS5. Changed the word 'or higher' in buttons to '+'. Fixed validations for HP, Solaris and Alpine. [#5045](https://github.com/wazuh/wazuh-dashboard-plugins/pull/5045)
- Fixed error in GitHub module PDF report. [#5069](https://github.com/wazuh/wazuh-dashboard-plugins/pull/5069)
- Fixed password input in 'Deploy new agent' section [#5098](https://github.com/wazuh/wazuh-dashboard-plugins/pull/5098)
- Fixed error when clicking on the selectors of agents in the group agents management [#5094](https://github.com/wazuh/wazuh-dashboard-plugins/pull/5094)
- Fixed menu content panel is displayed in the wrong place. [5092](https://github.com/wazuh/wazuh-dashboard-plugins/pull/5092)
- Fixed greyed and disabled menu section names [#5101](https://github.com/wazuh/wazuh-dashboard-plugins/pull/5101)
- Fixed misspelling in the NIST module [#5107](https://github.com/wazuh/wazuh-dashboard-plugins/pull/5107)
- Fixed Statistic cronjob bulk document insert [#5150](https://github.com/wazuh/wazuh-dashboard-plugins/pull/5150)
- Fixed the style of the buttons showing more event information in the event view table. [#5137](https://github.com/wazuh/wazuh-dashboard-plugins/pull/5137)
- Fixed Inventory module for Solaris agents [#5144](https://github.com/wazuh/wazuh-dashboard-plugins/pull/5144)
- Fixed the module information button in Office 365 and GitHub Panel tab to open the nav drawer. [#5167](https://github.com/wazuh/wazuh-dashboard-plugins/pull/5167)
- Fixed a UI crash due to `external_references` field could be missing in some vulnerability data [#5200](https://github.com/wazuh/wazuh-dashboard-plugins/pull/5200)
- Fixed Wazuh main menu not displayed when navigation menu is locked [#5273](https://github.com/wazuh/wazuh-dashboard-plugins/pull/5273)
- Fixed 'Deploy new agent' section which used wrong secure connection property [#5285](https://github.com/wazuh/wazuh-dashboard-plugins/pull/5285) [#5295](https://github.com/wazuh/wazuh-dashboard-plugins/pull/5295)
- Fixed events view when search bar language is `lucene` [#5286](https://github.com/wazuh/wazuh-dashboard-plugins/pull/5286)
- Disabled unmapped fields filter in `Security Events` alerts table [#4929](https://github.com/wazuh/wazuh-dashboard-plugins/pull/4929)
- Raspbian OS, Ubuntu, Amazon Linux and Amazon Linux 2 commands in the 'Deploy new agent' section now change when a different architecture is selected [#4876](https://github.com/wazuh/wazuh-dashboard-plugins/pull/4876) [#4880](https://github.com/wazuh/wazuh-dashboard-plugins/pull/4880)

### Removed

- Removed custom styles for Kibana 7.9.0 [#4491](https://github.com/wazuh/wazuh-dashboard-plugins/pull/4491)
- Removed the `angular-chart.js` dependency [#4985](https://github.com/wazuh/wazuh-dashboard-plugins/pull/4985)
- Removed the `pug-loader` dependency [#5062](https://github.com/wazuh/wazuh-dashboard-plugins/pull/5062) [#5089](https://github.com/wazuh/wazuh-dashboard-plugins/pull/5089)

## Wazuh v4.3.11 - OpenSearch Dashboards 1.2.0 - Revision 4312

### Added

- Support for Wazuh 4.3.11

## Wazuh v4.3.10 - OpenSearch Dashboards 1.2.0 - Revision 4311

### Fixed

- Fixed issue when logging out from Wazuh when SAML is enabled [#4815](https://github.com/wazuh/wazuh-dashboard-plugins/issues/4815)

## Wazuh v4.3.9 - OpenSearch Dashboards 1.2.0 - Revision 4310

### Added

- Support for Wazuh 4.3.9

## Wazuh v4.3.8 - OpenSearch Dashboards 1.2.0 - Revision 4309

### Added

- Support for Wazuh 4.3.8

## Wazuh v4.3.7 - OpenSearch Dashboards 1.2.0 - Revision 4308

### Fixed

- Wazuh.yml review: fixed link to web documentation, improved in-file documentation and fixed some grammatical errors. [#4378](https://github.com/wazuh/wazuh-dashboard-plugins/pull/4378) [#4399](https://github.com/wazuh/wazuh-dashboard-plugins/pull/4399)
- Fixed an error during the generation of a group's report, if the request to the Wazuh API fails [#4350](https://github.com/wazuh/wazuh-dashboard-plugins/pull/4350)
- Fixed a problem with the group's report, when the group has no agents [#4350](https://github.com/wazuh/wazuh-dashboard-plugins/pull/4350)
- Fixed path in logo customization section [#4352](https://github.com/wazuh/wazuh-dashboard-plugins/pull/4352)
- Fixed a TypeError in Firefox. Change the Get request that was made with a Kibana core.http.get(/api/check-wazuh) resource to the WzRequest.genericReq resource and it no longer fails, also add a test capture to public/plugin.ts that wraps the request and in case of failure, the error is detected when the browser does not work with the V8 engine. [#4362](https://github.com/wazuh/wazuh-dashboard-plugins/pull/4362)
- Fixed an error of an undefined username hash related to reporting when using Kibana with X-Pack and security was disabled [#4358](https://github.com/wazuh/wazuh-dashboard-plugins/pull/4358)
- Fixed persistence of the plugin registry file between updates [#4359](https://github.com/wazuh/wazuh-dashboard-plugins/pull/4359)
- Fixed searchbar error on SCA Inventory table [#4367](https://github.com/wazuh/wazuh-dashboard-plugins/pull/4367)
- Fixed a routes loop when reinstalling Wazuh indexer [#4373](https://github.com/wazuh/wazuh-dashboard-plugins/pull/4373)

### Removed

- Removed the use of `manager_host` field related to agent information of Wazuh API responses, which is obsolete [#4350](https://github.com/wazuh/wazuh-dashboard-plugins/pull/4350)

## Wazuh v4.3.6 - OpenSearch Dashboards 1.2.0 - Revision 4307

### Fixed

- Fixed the search bar component to properly distinguish conjuntion operators (AND, OR) [#4326](https://github.com/wazuh/wazuh-dashboard-plugins/pull/4326)
- Fixed documentation link titles to match the documentation sections to redirect to [#4301](https://github.com/wazuh/wazuh-dashboard-plugins/pull/4301)
- Fixed missing documentation references to the Agent's overview, Agent's Integrity monitoring, and Agent's Inventory data sections, when the agent has never connected. [#4301](https://github.com/wazuh/wazuh-dashboard-plugins/pull/4301)
- The references to the documentation site now links to the appropriate version [#4301](https://github.com/wazuh/wazuh-dashboard-plugins/pull/4301)
- Fixed missing documentation link in the Docker Listener module [#4301](https://github.com/wazuh/wazuh-dashboard-plugins/pull/4301)
- Fixed broken links to the documentation site [#4301](https://github.com/wazuh/wazuh-dashboard-plugins/pull/4301)
- Fix Rules, Decoders and CDB lists uploaders to show errors appropriately [#4307](https://github.com/wazuh/wazuh-dashboard-plugins/pull/4307)
- Sanitize report's inputs and usernames [#4330](https://github.com/wazuh/wazuh-dashboard-plugins/pull/4330)

## Wazuh v4.3.5 - OpenSearch Dashboards 1.2.0 - Revision 4306

### Added

- Added to the interface API messages in the Ruleset test module [#4244](https://github.com/wazuh/wazuh-dashboard-plugins/pull/4244)
- Added authorization prompt in Mitre > Intelligence [#4261](https://github.com/wazuh/wazuh-dashboard-plugins/pull/4261)
- Added a more descriptive message when there is an error related to the user permissions when getting the list of index patterns in a route resolver [#4280](https://github.com/wazuh/wazuh-dashboard-plugins/pull/4280)

### Changed

- Changed the reference from Manager to Wazuh server in the guide to deploy a new agent [#4239](https://github.com/wazuh/wazuh-dashboard-plugins/pull/4239)
- Removed the filtered tags because they were not supported by the API endpoint [#4267](https://github.com/wazuh/wazuh-dashboard-plugins/pull/4267)
- Changed styles in visualizations. [#4254](https://github.com/wazuh/wazuh-dashboard-plugins/pull/4254)

### Fixed

- Fixed type error when changing screen size in agents section [#4233](https://github.com/wazuh/wazuh-dashboard-plugins/pull/4233)
- Removed a logged error that appeared when the `statistics` tasks tried to create an index with the same name, causing the second task to fail on the creation of the index because it already exists [#4235](https://github.com/wazuh/wazuh-dashboard-plugins/pull/4235)
- Fixed a UI crash due to a query with syntax errors in `Modules/Security events` [#4237](https://github.com/wazuh/wazuh-dashboard-plugins/pull/4237)
- Fixed an error when generating a module report after changing the selected agent [#4240](https://github.com/wazuh/wazuh-dashboard-plugins/pull/4240)
- Fixed an unhandled error when a Wazuh API request failed in the dev tools [#4266](https://github.com/wazuh/wazuh-dashboard-plugins/pull/4266)
- Fixed an error related to `API not available` when saving the manager configuration and restarting the manager from `Management/Configuration/Edit configuration` on manager mode [#4264](https://github.com/wazuh/wazuh-dashboard-plugins/pull/4264)
- Fixed a UI problem that required scrolling to see the logs in Management/Logs and Settings/Logs [#4253](https://github.com/wazuh/wazuh-dashboard-plugins/pull/4253)

## Wazuh v4.3.4 - OpenSearch Dashboards 1.2.0 - Revision 4305

### Added

- Added the `pending` agent status to some sections that was missing
  [#4166](https://github.com/wazuh/wazuh-dashboard-plugins/pull/4166)
  [#4188](https://github.com/wazuh/wazuh-dashboard-plugins/pull/4188)

### Changed

- Replaced the visualization of `Status` panel in `Agents` [#4166](https://github.com/wazuh/wazuh-dashboard-plugins/pull/4166)
- Replaced the visualization of policy in `Modules/Security configuration assessment/Inventory` [#4166](https://github.com/wazuh/wazuh-dashboard-plugins/pull/4166)
- Consistency in the colors and labels used for the agent status [#4166](https://github.com/wazuh/wazuh-dashboard-plugins/pull/4166) [#4199](https://github.com/wazuh/wazuh-dashboard-plugins/issues/4199)
- Replaced how the full and partial scan dates are displayed in the `Details` panel of `Vulnerabilities/Inventory` [#4169](https://github.com/wazuh/wazuh-dashboard-plugins/pull/4169)

### Fixed

- Fixed that the platform visualizations didn't use some definitions related to the UI on Kibana 7.10.2 [#4166](https://github.com/wazuh/wazuh-dashboard-plugins/pull/4166)
- Fixed a toast message with a successful process appeared when removing an agent of a group in `Management/Groups` and the agent appears in the agent list after refreshing the table [#4167](https://github.com/wazuh/wazuh-dashboard-plugins/pull/4167)
- Fixed import of an empty rule or decoder file [#4176](https://github.com/wazuh/wazuh-dashboard-plugins/pull/4176)
- Fixed overwriting of rule and decoder imports [#4180](https://github.com/wazuh/wazuh-dashboard-plugins/pull/4180)

## Wazuh v4.3.3 - OpenSearch Dashboards 1.2.0 - Revision 4304

### Fixed

- Fixed Wazuh Dashboard troubleshooting url [#4151](https://github.com/wazuh/wazuh-dashboard-plugins/pull/4151)

## Wazuh v4.3.2 - OpenSearch Dashboards 1.2.0 - Revision 4303

### Added

- Support for Wazuh 4.3.2

## Wazuh v4.3.1 - OpenSearch Dashboards 1.2.0 - Revision 4302

### Added

- Added PowerShell version warning to Windows agent installation wizard [#4142](https://github.com/wazuh/wazuh-dashboard-plugins/pull/4142)
- A new workflow is added to perform backports to specific branches [#4149](https://github.com/wazuh/wazuh-dashboard-plugins/pull/4149)

### Fixed

- Fixed the falsy values are displayed as not defined and enhanced the output of `Ruleset Test` [#4141](https://github.com/wazuh/wazuh-dashboard-plugins/pull/4141)

## Wazuh v4.3.0 - OpenSearch Dashboards 1.2.0 - Revision 4301

### Added

- Support for OpenSearch Dashboards 1.2.0
- Added GitHub and Office365 modules [#3557](https://github.com/wazuh/wazuh-dashboard-plugins/pull/3557)
- Added a new `Panel` module tab for GitHub and Office365 modules
  [#3541](https://github.com/wazuh/wazuh-dashboard-plugins/pull/3541)
  [#3945](https://github.com/wazuh/wazuh-dashboard-plugins/pull/3945)
  [#3952](https://github.com/wazuh/wazuh-dashboard-plugins/pull/3952)
- Added ability to filter the results fo the `Network Ports` table in the `Inventory data` section [#3639](https://github.com/wazuh/wazuh-dashboard-plugins/pull/3639)
- Added new endpoint service to collect the frontend logs into a file [#3324](https://github.com/wazuh/wazuh-dashboard-plugins/pull/3324)
- Improved the frontend handle errors strategy: UI, Toasts, console log and log in file
  [#3327](https://github.com/wazuh/wazuh-dashboard-plugins/pull/3327)
  [#3321](https://github.com/wazuh/wazuh-dashboard-plugins/pull/3321)
  [#3367](https://github.com/wazuh/wazuh-dashboard-plugins/pull/3367)
  [#3373](https://github.com/wazuh/wazuh-dashboard-plugins/pull/3373)
  [#3374](https://github.com/wazuh/wazuh-dashboard-plugins/pull/3374)
  [#3390](https://github.com/wazuh/wazuh-dashboard-plugins/pull/3390)
  [#3410](https://github.com/wazuh/wazuh-dashboard-plugins/pull/3410)
  [#3408](https://github.com/wazuh/wazuh-dashboard-plugins/pull/3408)
  [#3429](https://github.com/wazuh/wazuh-dashboard-plugins/pull/3429)
  [#3427](https://github.com/wazuh/wazuh-dashboard-plugins/pull/3427)
  [#3417](https://github.com/wazuh/wazuh-dashboard-plugins/pull/3417)
  [#3462](https://github.com/wazuh/wazuh-dashboard-plugins/pull/3462)
  [#3451](https://github.com/wazuh/wazuh-dashboard-plugins/pull/3451)
  [#3442](https://github.com/wazuh/wazuh-dashboard-plugins/pull/3442)
  [#3480](https://github.com/wazuh/wazuh-dashboard-plugins/pull/3480)
  [#3472](https://github.com/wazuh/wazuh-dashboard-plugins/pull/3472)
  [#3434](https://github.com/wazuh/wazuh-dashboard-plugins/pull/3434)
  [#3392](https://github.com/wazuh/wazuh-dashboard-plugins/pull/3392)
  [#3404](https://github.com/wazuh/wazuh-dashboard-plugins/pull/3404)
  [#3432](https://github.com/wazuh/wazuh-dashboard-plugins/pull/3432)
  [#3415](https://github.com/wazuh/wazuh-dashboard-plugins/pull/3415)
  [#3469](https://github.com/wazuh/wazuh-dashboard-plugins/pull/3469)
  [#3448](https://github.com/wazuh/wazuh-dashboard-plugins/pull/3448)
  [#3465](https://github.com/wazuh/wazuh-dashboard-plugins/pull/3465)
  [#3464](https://github.com/wazuh/wazuh-dashboard-plugins/pull/3464)
  [#3478](https://github.com/wazuh/wazuh-dashboard-plugins/pull/3478)
  [#4116](https://github.com/wazuh/wazuh-dashboard-plugins/pull/4116)
- Added Intelligence tab to Mitre Att&ck module [#3368](https://github.com/wazuh/wazuh-dashboard-plugins/pull/3368) [#3344](https://github.com/wazuh/wazuh-dashboard-plugins/pull/3344) [#3726](https://github.com/wazuh/wazuh-dashboard-plugins/pull/3726)
- Added sample data for office365 events [#3424](https://github.com/wazuh/wazuh-dashboard-plugins/pull/3424)
- Created a separate component to check for sample data [#3475](https://github.com/wazuh/wazuh-dashboard-plugins/pull/3475)
- Added a new hook for getting value suggestions [#3506](https://github.com/wazuh/wazuh-dashboard-plugins/pull/3506)
- Added dinamic simple filters and adding simple GitHub filters fields [3531](https://github.com/wazuh/wazuh-dashboard-plugins/pull/3531)
- Added configuration viewer for Module Office365 on Management > Configuration [#3524](https://github.com/wazuh/wazuh-dashboard-plugins/pull/3524)
- Added base Module Panel view with Office365 setup [#3518](https://github.com/wazuh/wazuh-dashboard-plugins/pull/3518)
- Added specifics and custom filters for Office365 search bar [#3533](https://github.com/wazuh/wazuh-dashboard-plugins/pull/3533)
- Adding Pagination and filter to drilldown tables at Office pannel [#3544](https://github.com/wazuh/wazuh-dashboard-plugins/pull/3544).
- Simple filters change between panel and drilldown panel [#3568](https://github.com/wazuh/wazuh-dashboard-plugins/pull/3568).
- Added new fields in Inventory table and Flyout Details [#3525](https://github.com/wazuh/wazuh-dashboard-plugins/pull/3525)
- Added columns selector in agents table [#3691](https://github.com/wazuh/wazuh-dashboard-plugins/pull/3691)
- Added a new workflow for create wazuh packages [#3742](https://github.com/wazuh/wazuh-dashboard-plugins/pull/3742)
- Run `template` and `fields` checks in the health check depends on the app configuration [#3783](https://github.com/wazuh/wazuh-dashboard-plugins/pull/3783)
- Added a toast message when there is an error creating a new group [#3804](https://github.com/wazuh/wazuh-dashboard-plugins/pull/3804)
- Added a step to start the agent to the deploy new Windowns agent guide [#3846](https://github.com/wazuh/wazuh-dashboard-plugins/pull/3846)
- Added agents windows events config tab [#3905](https://github.com/wazuh/wazuh-dashboard-plugins/pull/3905)
- Added 3 new panels to `Vulnerabilities/Inventory` [#3893](https://github.com/wazuh/wazuh-dashboard-plugins/pull/3893)
- Added new fields of `Vulnerabilities` to the details flyout [#3893](https://github.com/wazuh/wazuh-dashboard-plugins/pull/3893) [#3908](https://github.com/wazuh/wazuh-dashboard-plugins/pull/3908)
- Added missing fields used in visualizations to the known fiels related to alerts [#3924](https://github.com/wazuh/wazuh-dashboard-plugins/pull/3924)
- Added troubleshooting link to "index pattern was refreshed" toast [#3946](https://github.com/wazuh/wazuh-dashboard-plugins/pull/3946)
- Added more number options to the tables widget in Modules -> "Mitre" [#4041](https://github.com/wazuh/wazuh-dashboard-plugins/pull/4066)
- Management -> groups -> agent: Selectors appear when there are more than 3 options [#4126](https://github.com/wazuh/wazuh-dashboard-plugins/pull/4126)

### Changed

- Changed ossec to wazuh in sample-data [#3121](https://github.com/wazuh/wazuh-dashboard-plugins/pull/3121)
- Changed empty fields in FIM tables and `syscheck.value_name` in discovery now show an empty tag for visual clarity [#3279](https://github.com/wazuh/wazuh-dashboard-plugins/pull/3279)
- Adapted the Mitre tactics and techniques resources to use the API endpoints [#3346](https://github.com/wazuh/wazuh-dashboard-plugins/pull/3346)
- Moved the filterManager subscription to the hook useFilterManager [#3517](https://github.com/wazuh/wazuh-dashboard-plugins/pull/3517)
- Change filter from is to is one of in custom searchbar [#3529](https://github.com/wazuh/wazuh-dashboard-plugins/pull/3529)
- Refactored as module tabs and buttons are rendered [#3494](https://github.com/wazuh/wazuh-dashboard-plugins/pull/3494)
- Updated the deprecated and added new references authd [#3663](https://github.com/wazuh/wazuh-dashboard-plugins/pull/3663) [#3806](https://github.com/wazuh/wazuh-dashboard-plugins/pull/3806)
- Added time subscription to Discover component [#3549](https://github.com/wazuh/wazuh-dashboard-plugins/pull/3549)
- Refactored as module tabs and buttons are rendered [#3494](https://github.com/wazuh/wazuh-dashboard-plugins/pull/3494)
- Testing logs using the Ruletest Test don't display the rule information if not matching a rule. [#3446](https://github.com/wazuh/wazuh-dashboard-plugins/pull/3446)
- Changed format permissions in FIM inventory [#3649](https://github.com/wazuh/wazuh-dashboard-plugins/pull/3649)
- Changed of request for one that does not return data that is not necessary to optimize times. [#3686](https://github.com/wazuh/wazuh-dashboard-plugins/pull/3686) [#3728](https://github.com/wazuh/wazuh-dashboard-plugins/pull/3728)
- Rebranding. Replaced the brand logos, set module icons with brand colors [#3788](https://github.com/wazuh/wazuh-dashboard-plugins/pull/3788)
- Changed user for sample data management [#3795](https://github.com/wazuh/wazuh-dashboard-plugins/pull/3795)
- Changed agent install codeblock copy button and powershell terminal warning [#3792](https://github.com/wazuh/wazuh-dashboard-plugins/pull/3792)
- Refactored as the plugin platform name and references is managed [#3811](https://github.com/wazuh/wazuh-dashboard-plugins/pull/3811)
- Removed `Dashboard` tab for the `Vulnerabilities` modules [#3893](https://github.com/wazuh/wazuh-dashboard-plugins/pull/3893)
- Display all fields in the `Table` tab when expading an alert row in the alerts tables of flyouts and the `Modules/Security Events/Dashboard` table [#3908](https://github.com/wazuh/wazuh-dashboard-plugins/pull/3908)
- Refactored the table in `Vulnerabilities/Inventory` [#3196](https://github.com/wazuh/wazuh-dashboard-plugins/pull/3196)
- Changed Google Groups app icons [#3949](https://github.com/wazuh/wazuh-dashboard-plugins/pull/3949)
- Removed sorting for `Agents` or `Configuration checksum` column in the table of `Management/Groups` due to this is not supported by the API [#3857](https://github.com/wazuh/wazuh-dashboard-plugins/pull/3857)
- Changed messages in the agent installation guide [#4040](https://github.com/wazuh/wazuh-dashboard-plugins/pull/4040)
- Changed the default `wazuh.statistics.shards` setting from `2` to `1` [#4055](https://github.com/wazuh/wazuh-dashboard-plugins/pull/4055)
- Removed the migration tasks in the `.wazuh` and `.wazuh-version` indices [#4098](https://github.com/wazuh/wazuh-dashboard-plugins/pull/4098)
- Separated the actions of viewing and editing the `agent.conf` group file [#4114](https://github.com/wazuh/wazuh-dashboard-plugins/pull/4114)

### Fixed

- Fixed creation of log files [#3384](https://github.com/wazuh/wazuh-dashboard-plugins/pull/3384)
- Fixed double fetching alerts count when pinnin/unpinning the agent in Mitre Att&ck/Framework [#3484](https://github.com/wazuh/wazuh-dashboard-plugins/pull/3484)
- Query config refactor [#3490](https://github.com/wazuh/wazuh-dashboard-plugins/pull/3490)
- Fixed rules and decoders test flyout clickout event [#3412](https://github.com/wazuh/wazuh-dashboard-plugins/pull/3412)
- Notify when you are registering an agent without permissions [#3430](https://github.com/wazuh/wazuh-dashboard-plugins/pull/3430)
- Remove not used `redirectRule` query param when clicking the row table on CDB Lists/Decoders [#3438](https://github.com/wazuh/wazuh-dashboard-plugins/pull/3438)
- Fixed the code overflows over the line numbers in the API Console editor [#3439](https://github.com/wazuh/wazuh-dashboard-plugins/pull/3439)
- Don't open the main menu when changing the seleted API or index pattern [#3440](https://github.com/wazuh/wazuh-dashboard-plugins/pull/3440)
- Fix error message in conf managment [#3443](https://github.com/wazuh/wazuh-dashboard-plugins/pull/3443)
- Fix size api selector when name is too long [#3445](https://github.com/wazuh/wazuh-dashboard-plugins/pull/3445)
- Fixed error when edit a rule or decoder [#3456](https://github.com/wazuh/wazuh-dashboard-plugins/pull/3456)
- Fixed index pattern selector doesn't display the ignored index patterns [#3458](https://github.com/wazuh/wazuh-dashboard-plugins/pull/3458)
- Fixed error in /Management/Configuration when cluster is disabled [#3553](https://github.com/wazuh/wazuh-dashboard-plugins/pull/3553)
- Fix the pinned filters were removed when accessing to the `Panel` tab of a module [#3565](https://github.com/wazuh/wazuh-dashboard-plugins/pull/3565)
- Fixed multi-select component searcher handler [#3645](https://github.com/wazuh/wazuh-dashboard-plugins/pull/3645)
- Fixed order logs properly in Management/Logs [#3609](https://github.com/wazuh/wazuh-dashboard-plugins/pull/3609)
- Fixed the Wazuh API requests to `GET //` [#3661](https://github.com/wazuh/wazuh-dashboard-plugins/pull/3661)
- Fixed missing mitre tactics [#3675](https://github.com/wazuh/wazuh-dashboard-plugins/pull/3675)
- Fix CDB list view not working with IPv6 [#3488](https://github.com/wazuh/wazuh-dashboard-plugins/pull/3488)
- Fixed the bad requests using Console tool to `PUT /active-response` API endpoint [#3466](https://github.com/wazuh/wazuh-dashboard-plugins/pull/3466)
- Fixed group agent management table does not update on error [#3605](https://github.com/wazuh/wazuh-dashboard-plugins/pull/3605)
- Fixed not showing packages details in agent inventory for a freeBSD agent SO [#3651](https://github.com/wazuh/wazuh-dashboard-plugins/pull/3651)
- Fixed wazuh token deleted twice [#3652](https://github.com/wazuh/wazuh-dashboard-plugins/pull/3652)
- Fixed handler of error on dev-tools [#3687](https://github.com/wazuh/wazuh-dashboard-plugins/pull/3687)
- Fixed compatibility wazuh 4.3 - kibana 7.13.4 [#3685](https://github.com/wazuh/wazuh-dashboard-plugins/pull/3685)
- Fixed registry values without agent pinned in FIM>Events [#3689](https://github.com/wazuh/wazuh-dashboard-plugins/pull/3689)
- Fixed breadcrumbs style compatibility for Kibana 7.14.2 [#3688](https://github.com/wazuh/wazuh-dashboard-plugins/pull/3688)
- Fixed security alerts table when filters change [#3682](https://github.com/wazuh/wazuh-dashboard-plugins/pull/3682)
- Fixed error that shows we're using X-Pack when we have Basic [#3692](https://github.com/wazuh/wazuh-dashboard-plugins/pull/3692)
- Fixed blank screen in Kibana 7.10.2 [#3700](https://github.com/wazuh/wazuh-dashboard-plugins/pull/3700)
- Fixed related decoder link undefined parameters error [#3704](https://github.com/wazuh/wazuh-dashboard-plugins/pull/3704)
- Fixing Flyouts in Kibana 7.14.2 [#3708](https://github.com/wazuh/wazuh-dashboard-plugins/pull/3708)
- Fixing the bug of index patterns in health-check due to bad copy of a PR [#3707](https://github.com/wazuh/wazuh-dashboard-plugins/pull/3707)
- Fixed styles and behaviour of button filter in the flyout of `Inventory` section for `Integrity monitoring` and `Vulnerabilities` modules [#3733](https://github.com/wazuh/wazuh-dashboard-plugins/pull/3733)
- Fixed height of `Evolution` card in the `Agents` section when has no data for the selected time range [#3733](https://github.com/wazuh/wazuh-dashboard-plugins/pull/3733)
- Fix clearing the query filter doesn't update the data in Office 365 and GitHub Panel tab [#3722](https://github.com/wazuh/wazuh-dashboard-plugins/pull/3722)
- Fix wrong deamons in filter list [#3710](https://github.com/wazuh/wazuh-dashboard-plugins/pull/3710)
- Fixing bug when create filename with spaces and throws a bad error [#3724](https://github.com/wazuh/wazuh-dashboard-plugins/pull/3724)
- Fixing bug in security User flyout nonexistant unsubmitted changes warning [#3731](https://github.com/wazuh/wazuh-dashboard-plugins/pull/3731)
- Fixing redirect to new tab when click in a link [#3732](https://github.com/wazuh/wazuh-dashboard-plugins/pull/3732)
- Fixed missing settings in `Management/Configuration/Global configuration/Global/Main settings` [#3737](https://github.com/wazuh/wazuh-dashboard-plugins/pull/3737)
- Fixed `Maximum call stack size exceeded` error exporting key-value pairs of a CDB List [#3738](https://github.com/wazuh/wazuh-dashboard-plugins/pull/3738)
- Fixed regex lookahead and lookbehind for safari [#3741](https://github.com/wazuh/wazuh-dashboard-plugins/pull/3741)
- Fixed Vulnerabilities Inventory flyout details filters [#3744](https://github.com/wazuh/wazuh-dashboard-plugins/pull/3744)
- Removed api selector toggle from settings menu since it performed no useful function [#3604](https://github.com/wazuh/wazuh-dashboard-plugins/pull/3604)
- Fixed the requests get [#3661](https://github.com/wazuh/wazuh-dashboard-plugins/pull/3661)
- Fixed Dashboard PDF report error when switching pinned agent state [#3748](https://github.com/wazuh/wazuh-dashboard-plugins/pull/3748)
- Fixed the rendering of the command to deploy new Windows agent not working in some Kibana versions [#3753](https://github.com/wazuh/wazuh-dashboard-plugins/pull/3753)
- Fixed action buttons overlaying to the request text in Tools/API Console [#3772](https://github.com/wazuh/wazuh-dashboard-plugins/pull/3772)
- Fix `Rule ID` value in reporting tables related to top results [#3774](https://github.com/wazuh/wazuh-dashboard-plugins/issues/3774)
- Fixed github/office365 multi-select filters suggested values [#3787](https://github.com/wazuh/wazuh-dashboard-plugins/pull/3787)
- Fix updating the aggregation data of Panel section when changing the time filter [#3790](https://github.com/wazuh/wazuh-dashboard-plugins/pull/3790)
- Removed the button to remove an agent for a group in the agents' table when it is the default group [#3804](https://github.com/wazuh/wazuh-dashboard-plugins/pull/3804)
- Fixed internal user no longer needs permission to make x-pack detection request [#3831](https://github.com/wazuh/wazuh-dashboard-plugins/pull/3831)
- Fixed agents details card style [#3845](https://github.com/wazuh/wazuh-dashboard-plugins/pull/3845) [#3860](https://github.com/wazuh/wazuh-dashboard-plugins/pull/3860)
- Fixed search bar query sanitizing in PDF report [#3861](https://github.com/wazuh/wazuh-dashboard-plugins/pull/3861)
- Fixed routing redirection in events documents discover links [#3866](https://github.com/wazuh/wazuh-dashboard-plugins/pull/3866)
- Fixed health-check [#3868](https://github.com/wazuh/wazuh-dashboard-plugins/pull/3868)
- Fixed refreshing agents evolution visualization [#3894](https://github.com/wazuh/wazuh-dashboard-plugins/pull/3894)
- Fixed an error when generating PDF reports due to Wazuh API token expiration [#3881](https://github.com/wazuh/wazuh-dashboard-plugins/pull/3881)
- Fixed the table of Vulnerabilities/Inventory doesn't reload when changing the selected agent [#3901](https://github.com/wazuh/wazuh-dashboard-plugins/pull/3901)
- Fixed backslash breaking exported JSON result [#3909](https://github.com/wazuh/wazuh-dashboard-plugins/pull/3909)
- Fixed the Events view multiple "The index pattern was refreshed successfully" toast [#3937](https://github.com/wazuh/wazuh-dashboard-plugins/pull/3937)
- Fixed a rendering problem in the map visualizations [#3942](https://github.com/wazuh/wazuh-dashboard-plugins/pull/3942)
- Parse error when using `#` character not at the beginning of the line [#3877](https://github.com/wazuh/wazuh-dashboard-plugins/pull/3877)
- Fixed the `rule.mitre.id` cell enhancement that doesn't support values with sub techniques [#3944](https://github.com/wazuh/wazuh-dashboard-plugins/pull/3944)
- Fixed error not working the alerts displayed when changing the selected time in some flyouts [#3947](https://github.com/wazuh/wazuh-dashboard-plugins/pull/3947) [#4115](https://github.com/wazuh/wazuh-dashboard-plugins/pull/4115)
- Fixed the user can not logout when the Kibana server has a basepath configurated [#3957](https://github.com/wazuh/wazuh-dashboard-plugins/pull/3957)
- Fixed fatal cron-job error when Wazuh API is down [#3991](https://github.com/wazuh/wazuh-dashboard-plugins/pull/3991)
- Fixed circular re-directions when API errors are handled [#4079](https://github.com/wazuh/wazuh-dashboard-plugins/pull/4079)
- Fixed agent breadcrumb routing minor error [#4101](https://github.com/wazuh/wazuh-dashboard-plugins/pull/4101)
- Fixed selected text not visible in API Console [#4102](https://github.com/wazuh/wazuh-dashboard-plugins/pull/4102)
- Fixed the 'missing parameters' error on the Manager Logs [#4110](https://github.com/wazuh/wazuh-dashboard-plugins/pull/4110)
- Fixed undefined input reference when switching between rule set view and rule files view [#4125](https://github.com/wazuh/wazuh-dashboard-plugins/pull/4125)
- Fixed not found FIM file toast error #4124 [#4124](https://github.com/wazuh/wazuh-dashboard-plugins/pull/4124)
- Fixed "See full error" on error toast [#4119](https://github.com/wazuh/wazuh-dashboard-plugins/pull/4119)
- Fixed not being able to remove custom filters. [#4112](https://github.com/wazuh/wazuh-dashboard-plugins/pull/4112)
- Fixed spinner not showing when export button is clicked in management views [#4120](https://github.com/wazuh/wazuh-dashboard-plugins/pull/4120)
- Correction of field and value in the section: last registered agent [#4127](https://github.com/wazuh/wazuh-dashboard-plugins/pull/4127)
- Fixed the download agent installer command [#4132] (https://github.com/wazuh/wazuh-dashboard-plugins/pull/4132)

## Wazuh v4.2.6 - Kibana 7.10.2, 7.11.2, 7.12.1, 7.13.0, 7.13.1, 7.13.2, 7.13.3, 7.13.4, 7.14.0, 7.14.1, 7.14.2 - Revision 4207

### Added

- Support for Kibana 7.13.4
- Support for Kibana 7.14.2
- Hide the `telemetry` banner [#3709](https://github.com/wazuh/wazuh-dashboard-plugins/pull/3709)

### Fixed

- Fixed compatibility Wazuh 4.2 - Kibana 7.13.4 [#3653](https://github.com/wazuh/wazuh-dashboard-plugins/pull/3653)
- Fixed interative register windows agent screen error [#3654](https://github.com/wazuh/wazuh-dashboard-plugins/pull/3654)
- Fixed breadcrumbs style compatibility for Kibana 7.14.2 [#3668](https://github.com/wazuh/wazuh-dashboard-plugins/pull/3668)
- Fixed Wazuh token is not removed after logout in Kibana 7.13 [#3670](https://github.com/wazuh/wazuh-dashboard-plugins/pull/3670)
- Fixed Group Configuration and Management configuration error after trying to going back after you save [#3672](https://github.com/wazuh/wazuh-dashboard-plugins/pull/3672)
- Fixing EuiPanels in Overview Sections and disabled text in WzMenu [#3674](https://github.com/wazuh/wazuh-dashboard-plugins/pull/3674)
- Fixing double flyout clicking in a policy [#3676](https://github.com/wazuh/wazuh-dashboard-plugins/pull/3676)
- Fixed error conflict setting kibana settings from the health check [#3678](https://github.com/wazuh/wazuh-dashboard-plugins/pull/3678)
- Fixed compatibility to get the valid index patterns and refresh fields for Kibana 7.10.2-7.13.4 [3681](https://github.com/wazuh/wazuh-dashboard-plugins/pull/3681)
- Fixed wrong redirect after login [3701](https://github.com/wazuh/wazuh-dashboard-plugins/pull/3701)
- Fixed error getting the index pattern data when there is not `attributes.fields` in the saved object [3689](https://github.com/wazuh/wazuh-dashboard-plugins/pull/3698)

## Wazuh v4.2.4 - Kibana 7.10.2, 7.11.2, 7.12.1 - Revision 4205

### Added

- Support for Wazuh 4.2.4

### Fixed

- Fixed a bug where the user's auth token was not deprecated on logout [#3638](https://github.com/wazuh/wazuh-dashboard-plugins/pull/3638)

## Wazuh v4.2.3 - Kibana 7.10.2, 7.11.2, 7.12.1 - Revision 4204

### Added

- Support for Wazuh 4.2.3

## Wazuh v4.2.2 - Kibana 7.10.2 , 7.12.1 - Revision 4203

### Added

- Wazuh help links in the Kibana help menu [#3170](https://github.com/wazuh/wazuh-dashboard-plugins/pull/3170)
- Redirect to group details using the `group` query param in the URL [#3184](https://github.com/wazuh/wazuh-dashboard-plugins/pull/3184)
- Configuration to disable Wazuh App access from X-Pack/ODFE role [#3222](https://github.com/wazuh/wazuh-dashboard-plugins/pull/3222) [#3292](https://github.com/wazuh/wazuh-dashboard-plugins/pull/3292)
- Added confirmation message when closing a form [#3221](https://github.com/wazuh/wazuh-dashboard-plugins/pull/3221)
- Improvement to hide navbar Wazuh label. [#3240](https://github.com/wazuh/wazuh-dashboard-plugins/pull/3240)
- Add modal creating new rule/decoder [#3274](https://github.com/wazuh/wazuh-dashboard-plugins/pull/3274)
- New functionality to change app logos [#3503](https://github.com/wazuh/wazuh-dashboard-plugins/pull/3503)
- Added link to the upgrade guide when the Wazuh API version and the Wazuh App version mismatch [#3592](https://github.com/wazuh/wazuh-dashboard-plugins/pull/3592)

### Changed

- Removed module titles [#3160](https://github.com/wazuh/wazuh-dashboard-plugins/pull/3160)
- Changed default `wazuh.monitoring.creation` app setting from `d` to `w` [#3174](https://github.com/wazuh/wazuh-dashboard-plugins/pull/3174)
- Changed default `wazuh.monitoring.shards` app setting from `2` to `1` [#3174](https://github.com/wazuh/wazuh-dashboard-plugins/pull/3174)
- Removed Sha1 field from registry key detail [#3189](https://github.com/wazuh/wazuh-dashboard-plugins/pull/3189)
- Removed tooltip in last breadcrumb in header breadcrumb [3250](https://github.com/wazuh/wazuh-dashboard-plugins/pull/3250)
- Refactored the Health check component [#3197](https://github.com/wazuh/wazuh-dashboard-plugins/pull/3197)
- Added version in package downloaded name in agent deploy command [#3210](https://github.com/wazuh/wazuh-dashboard-plugins/issues/3210)
- Removed restriction to allow only current active agents from vulnerability inventory [#3243](https://github.com/wazuh/wazuh-dashboard-plugins/pull/3243)
- Move API selector and Index Pattern Selector to the header bar [#3175](https://github.com/wazuh/wazuh-dashboard-plugins/pull/3175)
- Health check actions notifications refactored and added debug mode [#3258](https://github.com/wazuh/wazuh-dashboard-plugins/pull/3258)
- Improved visualizations object configuration readability [#3355](https://github.com/wazuh/wazuh-dashboard-plugins/pull/3355)
- Changed the way kibana-vis hides the visualization while loading, this should prevent errors caused by having a 0 height visualization [#3349](https://github.com/wazuh/wazuh-dashboard-plugins/pull/3349)

### Fixed

- Fixed screen flickers in Cluster visualization [#3159](https://github.com/wazuh/wazuh-dashboard-plugins/pull/3159)
- Fixed the broken links when using `server.basePath` Kibana setting [#3161](https://github.com/wazuh/wazuh-dashboard-plugins/pull/3161)
- Fixed filter in reports [#3173](https://github.com/wazuh/wazuh-dashboard-plugins/pull/3173)
- Fixed typo error in Settings/Configuration [#3234](https://github.com/wazuh/wazuh-dashboard-plugins/pull/3234)
- Fixed fields overlap in the agent summary screen [#3217](https://github.com/wazuh/wazuh-dashboard-plugins/pull/3217)
- Fixed Ruleset Test, each request is made in a different session instead of all in the same session [#3257](https://github.com/wazuh/wazuh-dashboard-plugins/pull/3257)
- Fixed the `Visualize` button is not displaying when expanding a field in the Events sidebar [#3237](https://github.com/wazuh/wazuh-dashboard-plugins/pull/3237)
- Fix modules are missing in the agent menu [#3244](https://github.com/wazuh/wazuh-dashboard-plugins/pull/3244)
- Fix improving and removing WUI error logs [#3260](https://github.com/wazuh/wazuh-dashboard-plugins/pull/3260)
- Fix some errors of PDF reports [#3272](https://github.com/wazuh/wazuh-dashboard-plugins/pull/3272)
- Fix TypeError when selecting macOS agent deployment in a Safari Browser [#3289](https://github.com/wazuh/wazuh-dashboard-plugins/pull/3289)
- Fix error in how the SCA check's checks are displayed [#3297](https://github.com/wazuh/wazuh-dashboard-plugins/pull/3297)
- Fixed message of error when add sample data fails [#3241](https://github.com/wazuh/wazuh-dashboard-plugins/pull/3241)
- Fixed modules are missing in the agent menu [#3244](https://github.com/wazuh/wazuh-dashboard-plugins/pull/3244)
- Fixed Alerts Summary of modules for reports [#3303](https://github.com/wazuh/wazuh-dashboard-plugins/pull/3303)
- Fixed dark mode visualization background in pdf reports [#3315](https://github.com/wazuh/wazuh-dashboard-plugins/pull/3315)
- Adapt Kibana integrations to Kibana 7.11 and 7.12 [#3309](https://github.com/wazuh/wazuh-dashboard-plugins/pull/3309)
- Fixed error agent view does not render correctly [#3306](https://github.com/wazuh/wazuh-dashboard-plugins/pull/3306)
- Fixed miscalculation in table column width in PDF reports [#3326](https://github.com/wazuh/wazuh-dashboard-plugins/pull/3326)
- Normalized visData table property for 7.12 retro-compatibility [#3323](https://github.com/wazuh/wazuh-dashboard-plugins/pull/3323)
- Fixed error that caused the labels in certain visualizations to overlap [#3355](https://github.com/wazuh/wazuh-dashboard-plugins/pull/3355)
- Fixed export to csv button in dashboards tables [#3358](https://github.com/wazuh/wazuh-dashboard-plugins/pull/3358)
- Fixed Elastic UI breaking changes in 7.12 [#3345](https://github.com/wazuh/wazuh-dashboard-plugins/pull/3345)
- Fixed Wazuh main menu and breadcrumb render issues [#3347](https://github.com/wazuh/wazuh-dashboard-plugins/pull/3347)
- Fixed generation of huge logs from backend errors [#3397](https://github.com/wazuh/wazuh-dashboard-plugins/pull/3397)
- Fixed vulnerabilities flyout not showing alerts if the vulnerability had a field missing [#3593](https://github.com/wazuh/wazuh-dashboard-plugins/pull/3593)

## Wazuh v4.2.1 - Kibana 7.10.2 , 7.11.2 - Revision 4202

### Added

- Support for Wazuh 4.2.1

## Wazuh v4.2.0 - Kibana 7.10.2 , 7.11.2 - Revision 4201

### Added

- Added `Ruleset Test` section under Tools menu, and on Edit Rules/Decoders as a tool. [#1434](https://github.com/wazuh/wazuh-dashboard-plugins/pull/1434)
- Added page size options in Security events, explore agents table [#2925](https://github.com/wazuh/wazuh-dashboard-plugins/pull/2925)
- Added a reminder to restart cluster or manager after import a file in Rules, Decoders or CDB Lists [#3051](https://github.com/wazuh/wazuh-dashboard-plugins/pull/3051)
- Added Agent Stats section [#3056](https://github.com/wazuh/wazuh-dashboard-plugins/pull/3056)
- Added `logtest` PUT example on API Console [#3061](https://github.com/wazuh/wazuh-dashboard-plugins/pull/3061)
- Added vulnerabilities inventory that affect to an agent [#3069](https://github.com/wazuh/wazuh-dashboard-plugins/pull/3069)
- Added retry button to check api again in health check [#3109](https://github.com/wazuh/wazuh-dashboard-plugins/pull/3109)
- Added `wazuh-statistics` template and a new mapping for these indices [#3111](https://github.com/wazuh/wazuh-dashboard-plugins/pull/3111)
- Added link to documentation "Checking connection with Manager" in deploy new agent [#3126](https://github.com/wazuh/wazuh-dashboard-plugins/pull/3126)
- Fixed Agent Evolution graph showing agents from multiple APIs [#3256](https://github.com/wazuh/wazuh-dashboard-plugins/pull/3256)
- Added Disabled index pattern checks in Health Check [#3311](https://github.com/wazuh/wazuh-dashboard-plugins/pull/3311)

### Changed

- Moved Dev Tools inside of Tools menu as Api Console. [#1434](https://github.com/wazuh/wazuh-dashboard-plugins/pull/1434)
- Changed position of Top users on Integrity Monitoring Top 5 user. [#2892](https://github.com/wazuh/wazuh-dashboard-plugins/pull/2892)
- Changed user allow_run_as way of editing. [#3080](https://github.com/wazuh/wazuh-dashboard-plugins/pull/3080)
- Rename some ossec references to Wazuh [#3046](https://github.com/wazuh/wazuh-dashboard-plugins/pull/3046)

### Fixed

- Filter only authorized agents in Agents stats and Visualizations [#3088](https://github.com/wazuh/wazuh-dashboard-plugins/pull/3088)
- Fixed missing `pending` status suggestion for agents [#3095](https://github.com/wazuh/wazuh-dashboard-plugins/pull/3095)
- Index pattern setting not used for choosing from existing patterns [#3097](https://github.com/wazuh/wazuh-dashboard-plugins/pull/3097)
- Fixed space character missing on deployment command if UDP is configured [#3108](https://github.com/wazuh/wazuh-dashboard-plugins/pull/3108)
- Fixed statistics visualizations when a node is selected [#3110](https://github.com/wazuh/wazuh-dashboard-plugins/pull/3110)
- Fixed Flyout date filter also changes main date filter [#3114](https://github.com/wazuh/wazuh-dashboard-plugins/pull/3114)
- Fixed name for "TCP sessions" visualization and average metric is now a sum [#3118](https://github.com/wazuh/wazuh-dashboard-plugins/pull/3118)
- Filter only authorized agents in Events and Security Alerts table [#3120](https://github.com/wazuh/wazuh-dashboard-plugins/pull/3120)
- Fixed Last keep alive label is outside the panel [#3122](https://github.com/wazuh/wazuh-dashboard-plugins/pull/3122)
- Fixed app redirect to Settings section after the health check [#3128](https://github.com/wazuh/wazuh-dashboard-plugins/pull/3128)
- Fixed the plugin logo path in Kibana menu when use `server.basePath` setting [#3144](https://github.com/wazuh/wazuh-dashboard-plugins/pull/3144)
- Fixed deprecated endpoint for create agent groups [3152](https://github.com/wazuh/wazuh-dashboard-plugins/pull/3152)
- Fixed check for TCP protocol in deploy new agent [#3163](https://github.com/wazuh/wazuh-dashboard-plugins/pull/3163)
- Fixed RBAC issue with agent group permissions [#3181](https://github.com/wazuh/wazuh-dashboard-plugins/pull/3181)
- Fixed change index pattern from menu doesn't work [#3187](https://github.com/wazuh/wazuh-dashboard-plugins/pull/3187)
- Conflict with the creation of the index pattern when performing the Health Check [#3232](https://github.com/wazuh/wazuh-dashboard-plugins/pull/3232)
- Added Disabled index pattern checks in Health Check [#3311](https://github.com/wazuh/wazuh-dashboard-plugins/pull/3311)
- Fixed windows update section in Linux Inventory PDF [#3569](https://github.com/wazuh/wazuh-dashboard-plugins/pull/3569)
- Improving and removing unnecessary error logs [#3574](https://github.com/wazuh/wazuh-dashboard-plugins/pull/3574)

## Wazuh v4.1.5 - Kibana 7.10.0 , 7.10.2, 7.11.2 - Revision 4108

### Fixed

- Unable to change selected index pattern from the Wazuh menu [#3330](https://github.com/wazuh/wazuh-dashboard-plugins/pull/3330)

## Wazuh v4.1.5 - Kibana 7.10.0 , 7.10.2, 7.11.2 - Revision 4107

### Added

- Support for Kibana 7.11.2
- Added a warning message for the `Install and enroll the agent` step of `Deploy new agent` guide [#3238](https://github.com/wazuh/wazuh-dashboard-plugins/pull/3238)

### Fixed

- Conflict with the creation of the index pattern when performing the Health Check [#3223](https://github.com/wazuh/wazuh-dashboard-plugins/pull/3223)
- Fixing mac os agents add command [#3207](https://github.com/wazuh/wazuh-dashboard-plugins/pull/3207)

## Wazuh v4.1.5 - Kibana 7.10.0 , 7.10.2 - Revision 4106

- Adapt for Wazuh 4.1.5

## Wazuh v4.1.4 - Kibana 7.10.0 , 7.10.2 - Revision 4105

- Adapt for Wazuh 4.1.4

## Wazuh v4.1.3 - Kibana 7.10.0 , 7.10.2 - Revision 4104

### Added

- Creation of index pattern after the default one is changes in Settings [#2985](https://github.com/wazuh/wazuh-dashboard-plugins/pull/2985)
- Added node name of agent list and detail [#3039](https://github.com/wazuh/wazuh-dashboard-plugins/pull/3039)
- Added loading view while the user is logging to prevent permissions prompts [#3041](https://github.com/wazuh/wazuh-dashboard-plugins/pull/3041)
- Added custom message for each possible run_as setup [#3048](https://github.com/wazuh/wazuh-dashboard-plugins/pull/3048)

### Changed

- Change all dates labels to Kibana formatting time zone [#3047](https://github.com/wazuh/wazuh-dashboard-plugins/pull/3047)
- Improve toast message when selecting a default API [#3049](https://github.com/wazuh/wazuh-dashboard-plugins/pull/3049)
- Improve validation and prevention for caching bundles on the client-side [#3063](https://github.com/wazuh/wazuh-dashboard-plugins/pull/3063) [#3091](https://github.com/wazuh/wazuh-dashboard-plugins/pull/3091)

### Fixed

- Fixed unexpected behavior in Roles mapping [#3028](https://github.com/wazuh/wazuh-dashboard-plugins/pull/3028)
- Fixed rule filter is no applied when you click on a rule id in another module.[#3057](https://github.com/wazuh/wazuh-dashboard-plugins/pull/3057)
- Fixed bug changing master node configuration [#3062](https://github.com/wazuh/wazuh-dashboard-plugins/pull/3062)
- Fixed wrong variable declaration for macOS agents [#3066](https://github.com/wazuh/wazuh-dashboard-plugins/pull/3066)
- Fixed some errors in the Events table, action buttons style, and URLs disappeared [#3086](https://github.com/wazuh/wazuh-dashboard-plugins/pull/3086)
- Fixed Rollback of invalid rule configuration file [#3084](https://github.com/wazuh/wazuh-dashboard-plugins/pull/3084)

## Wazuh v4.1.2 - Kibana 7.10.0 , 7.10.2 - Revision 4103

- Add `run_as` setting to example host configuration in Add new API view [#3021](https://github.com/wazuh/wazuh-dashboard-plugins/pull/3021)
- Refactor of some prompts [#3015](https://github.com/wazuh/wazuh-dashboard-plugins/pull/3015)

### Fixed

- Fix SCA policy detail showing name and check results about another policy [#3007](https://github.com/wazuh/wazuh-dashboard-plugins/pull/3007)
- Fixed that alerts table is empty when switching pinned agents [#3008](https://github.com/wazuh/wazuh-dashboard-plugins/pull/3008)
- Creating a role mapping before the existing ones are loaded, the page bursts [#3013](https://github.com/wazuh/wazuh-dashboard-plugins/pull/3013)
- Fix pagination in SCA checks table when expand some row [#3018](https://github.com/wazuh/wazuh-dashboard-plugins/pull/3018)
- Fix manager is shown in suggestions in Agents section [#3025](https://github.com/wazuh/wazuh-dashboard-plugins/pull/3025)
- Fix disabled loading on inventory when request fail [#3026](https://github.com/wazuh/wazuh-dashboard-plugins/pull/3026)
- Fix restarting selected cluster instead of all of them [#3032](https://github.com/wazuh/wazuh-dashboard-plugins/pull/3032)
- Fix pinned agents don't trigger a new filtered query [#3035](https://github.com/wazuh/wazuh-dashboard-plugins/pull/3035)
- Overlay Wazuh menu when Kibana menu is opened or docked [#3038](https://github.com/wazuh/wazuh-dashboard-plugins/pull/3038)
- Fix visualizations in PDF Reports with Dark mode [#2983](https://github.com/wazuh/wazuh-dashboard-plugins/pull/2983)

## Wazuh v4.1.1 - Kibana 7.10.0 , 7.10.2 - Revision 4102

### Added

- Prompt to show the unsupported module for the selected agent [#2959](https://github.com/wazuh/wazuh-dashboard-plugins/pull/2959)
- Added a X-Frame-Options header to the backend responses [#2977](https://github.com/wazuh/wazuh-dashboard-plugins/pull/2977)

### Changed

- Added toast with refresh button when new fields are loaded [#2974](https://github.com/wazuh/wazuh-dashboard-plugins/pull/2974)
- Migrated manager and cluster files endpoints and their corresponding RBAC [#2984](https://github.com/wazuh/wazuh-dashboard-plugins/pull/2984)

### Fixed

- Fix login error when AWS Elasticsearch and ODFE is used [#2710](https://github.com/wazuh/wazuh-dashboard-plugins/issues/2710)
- An error message is displayed when changing a group's configuration although the user has the right permissions [#2955](https://github.com/wazuh/wazuh-dashboard-plugins/pull/2955)
- Fix Security events table is empty when switching the pinned agents [#2956](https://github.com/wazuh/wazuh-dashboard-plugins/pull/2956)
- Fix disabled switch visual edit button when json content is empty [#2957](https://github.com/wazuh/wazuh-dashboard-plugins/issues/2957)
- Fixed main and `More` menus for unsupported agents [#2959](https://github.com/wazuh/wazuh-dashboard-plugins/pull/2959)
- Fixed forcing a non numeric filter value in a number type field [#2961](https://github.com/wazuh/wazuh-dashboard-plugins/pull/2961)
- Fixed wrong number of alerts in Security Events [#2964](https://github.com/wazuh/wazuh-dashboard-plugins/pull/2964)
- Fixed search with strange characters of agent in Management groups [#2970](https://github.com/wazuh/wazuh-dashboard-plugins/pull/2970)
- Fix the statusCode error message [#2971](https://github.com/wazuh/wazuh-dashboard-plugins/pull/2971)
- Fix the SCA policy stats didn't refresh [#2973](https://github.com/wazuh/wazuh-dashboard-plugins/pull/2973)
- Fixed loading of AWS index fields even when no AWS alerts were found [#2974](https://github.com/wazuh/wazuh-dashboard-plugins/pull/2974)
- Fix some date fields format in FIM and SCA modules [#2975](https://github.com/wazuh/wazuh-dashboard-plugins/pull/2975)
- Fix a non-stop error in Manage agents when the user has no permissions [#2976](https://github.com/wazuh/wazuh-dashboard-plugins/pull/2976)
- Can't edit empty rules and decoders files that already exist in the manager [#2978](https://github.com/wazuh/wazuh-dashboard-plugins/pull/2978)
- Support for alerts index pattern with different ID and name [#2979](https://github.com/wazuh/wazuh-dashboard-plugins/pull/2979)
- Fix the unpin agent in the selection modal [#2980](https://github.com/wazuh/wazuh-dashboard-plugins/pull/2980)
- Fix properly logout of Wazuh API when logging out of the application (only for OpenDistro) [#2789](https://github.com/wazuh/wazuh-dashboard-plugins/issues/2789)
- Fixed missing `&&` from macOS agent deployment command [#2989](https://github.com/wazuh/wazuh-dashboard-plugins/issues/2989)
- Fix prompt permissions on Framework of Mitre and Inventory of Integrity monitoring. [#2967](https://github.com/wazuh/wazuh-dashboard-plugins/issues/2967)
- Fix properly logout of Wazuh API when logging out of the application support x-pack [#2789](https://github.com/wazuh/wazuh-dashboard-plugins/issues/2789)

## Wazuh v4.1.0 - Kibana 7.10.0 , 7.10.2 - Revision 4101

### Added

- Check the max buckets by default in healthcheck and increase them [#2901](https://github.com/wazuh/wazuh-dashboard-plugins/pull/2901)
- Added a prompt wraning in role mapping if run_as is false or he is not allowed to use it by API [#2876](https://github.com/wazuh/wazuh-dashboard-plugins/pull/2876)

### Changed

- Support new fields of Windows Registry at FIM inventory panel [#2679](https://github.com/wazuh/wazuh-dashboard-plugins/issues/2679)
- Added on FIM Inventory Windows Registry registry_key and registry_value items from syscheck [#2908](https://github.com/wazuh/wazuh-dashboard-plugins/issues/2908)
- Uncheck agents after an action in agents groups management [#2907](https://github.com/wazuh/wazuh-dashboard-plugins/pull/2907)
- Unsave rule files when edit or create a rule with invalid content [#2944](https://github.com/wazuh/wazuh-dashboard-plugins/pull/2944)
- Added vulnerabilities module for macos agents [#2969](https://github.com/wazuh/wazuh-dashboard-plugins/pull/2969)

### Fixed

- Fix server error Invalid token specified: Cannot read property 'replace' of undefined [#2899](https://github.com/wazuh/wazuh-dashboard-plugins/issues/2899)
- Fix show empty files rules and decoders: [#2923](https://github.com/wazuh/wazuh-dashboard-plugins/issues/2923)
- Fixed wrong hover texts in CDB lists actions [#2929](https://github.com/wazuh/wazuh-dashboard-plugins/pull/2929)
- Fixed access to forbidden agents information when exporting agents listt [2918](https://github.com/wazuh/wazuh-dashboard-plugins/pull/2918)
- Fix the decoder detail view is not displayed [#2888](https://github.com/wazuh/wazuh-dashboard-plugins/issues/2888)
- Fix the complex search using the Wazuh API query filter in search bars [#2930](https://github.com/wazuh/wazuh-dashboard-plugins/issues/2930)
- Fixed validation to check userPermissions are not ready yet [#2931](https://github.com/wazuh/wazuh-dashboard-plugins/issues/2931)
- Fixed clear visualizations manager list when switching tabs. Fixes PDF reports filters [#2932](https://github.com/wazuh/wazuh-dashboard-plugins/pull/2932)
- Fix Strange box shadow in Export popup panel in Managment > Groups [#2886](https://github.com/wazuh/wazuh-dashboard-plugins/issues/2886)
- Fixed wrong command on alert when data folder does not exist [#2938](https://github.com/wazuh/wazuh-dashboard-plugins/pull/2938)
- Fix agents table OS field sorting: Changes agents table field `os_name` to `os.name,os.version` to make it sortable. [#2939](https://github.com/wazuh/wazuh-dashboard-plugins/pull/2939)
- Fixed diff parsed datetime between agent detail and agents table [#2940](https://github.com/wazuh/wazuh-dashboard-plugins/pull/2940)
- Allow access to Agents section with agent:group action permission [#2933](https://github.com/wazuh/wazuh-dashboard-plugins/issues/2933)
- Fixed filters does not work on modals with search bar [#2935](https://github.com/wazuh/wazuh-dashboard-plugins/pull/2935)
- Fix wrong package name in deploy new agent [#2942](https://github.com/wazuh/wazuh-dashboard-plugins/issues/2942)
- Fixed number agents not show on pie onMouseEvent [#2890](https://github.com/wazuh/wazuh-dashboard-plugins/issues/2890)
- Fixed off Kibana Query Language in search bar of Controls/Inventory modules. [#2945](https://github.com/wazuh/wazuh-dashboard-plugins/pull/2945)
- Fixed number of agents do not show on the pie chart tooltip in agents preview [#2890](https://github.com/wazuh/wazuh-dashboard-plugins/issues/2890)

## Wazuh v4.0.4 - Kibana 7.10.0 , 7.10.2 - Revision 4017

### Added

- Adapt the app to the new Kibana platform [#2475](https://github.com/wazuh/wazuh-dashboard-plugins/issues/2475)
- Wazuh data directory moved from `optimize` to `data` Kibana directory [#2591](https://github.com/wazuh/wazuh-dashboard-plugins/issues/2591)
- Show the wui_rules belong to wazuh-wui API user [#2702](https://github.com/wazuh/wazuh-dashboard-plugins/issues/2702)

### Fixed

- Fixed Wazuh menu and agent menu for Solaris agents [#2773](https://github.com/wazuh/wazuh-dashboard-plugins/issues/2773) [#2725](https://github.com/wazuh/wazuh-dashboard-plugins/issues/2725)
- Fixed wrong shards and replicas for statistics indices and also fixed wrong prefix for monitoring indices [#2732](https://github.com/wazuh/wazuh-dashboard-plugins/issues/2732)
- Report's creation dates set to 1970-01-01T00:00:00.000Z [#2772](https://github.com/wazuh/wazuh-dashboard-plugins/issues/2772)
- Fixed bug for missing commands in ubuntu/debian and centos [#2786](https://github.com/wazuh/wazuh-dashboard-plugins/issues/2786)
- Fixed bug that show an hour before in /security-events/dashboard [#2785](https://github.com/wazuh/wazuh-dashboard-plugins/issues/2785)
- Fixed permissions to access agents [#2838](https://github.com/wazuh/wazuh-dashboard-plugins/issues/2838)
- Fix searching in groups [#2825](https://github.com/wazuh/wazuh-dashboard-plugins/issues/2825)
- Fix the pagination in SCA ckecks table [#2815](https://github.com/wazuh/wazuh-dashboard-plugins/issues/2815)
- Fix the SCA table with a wrong behaviour using the refresh button [#2854](https://github.com/wazuh/wazuh-dashboard-plugins/issues/2854)
- Fix sca permissions for agents views and dashboards [#2862](https://github.com/wazuh/wazuh-dashboard-plugins/issues/2862)
- Solaris should not show vulnerabilities module [#2829](https://github.com/wazuh/wazuh-dashboard-plugins/issues/2829)
- Fix the settings of statistics indices creation [#2858](https://github.com/wazuh/wazuh-dashboard-plugins/issues/2858)
- Update agents' info in Management Status after changing cluster node selected [#2828](https://github.com/wazuh/wazuh-dashboard-plugins/issues/2828)
- Fix error when applying filter in rules from events [#2877](https://github.com/wazuh/wazuh-dashboard-plugins/issues/2877)

### Changed

- Replaced `wazuh` Wazuh API user by `wazuh-wui` in the default configuration [#2852](https://github.com/wazuh/wazuh-dashboard-plugins/issues/2852)
- Add agent id to the reports name in Agent Inventory and Modules [#2817](https://github.com/wazuh/wazuh-dashboard-plugins/issues/2817)

### Adapt for Kibana 7.10.0

- Fixed filter pinned crash returning from agents [#2864](https://github.com/wazuh/wazuh-dashboard-plugins/issues/2864)
- Fixed style in sca and regulatory compliance tables and in wz menu [#2861](https://github.com/wazuh/wazuh-dashboard-plugins/issues/2861)
- Fix body-payload of Sample Alerts POST endpoint [#2857](https://github.com/wazuh/wazuh-dashboard-plugins/issues/2857)
- Fixed bug in the table on Agents->Table-> Actions->Config icon [#2853](https://github.com/wazuh/wazuh-dashboard-plugins/issues/2853)
- Fixed tooltip in the icon of view decoder file [#2850](https://github.com/wazuh/wazuh-dashboard-plugins/issues/2850)
- Fixed bug with agent filter when it is pinned [#2846](https://github.com/wazuh/wazuh-dashboard-plugins/issues/2846)
- Fix discovery navigation [#2845](https://github.com/wazuh/wazuh-dashboard-plugins/issues/2845)
- Search file editor gone [#2843](https://github.com/wazuh/wazuh-dashboard-plugins/issues/2843)
- Fix Agent Search Bar - Regex Query Interpreter [#2834](https://github.com/wazuh/wazuh-dashboard-plugins/issues/2834)
- Fixed accordion style breaking [#2833](https://github.com/wazuh/wazuh-dashboard-plugins/issues/2833)
- Fix metrics are not updated after a bad request in search input [#2830](https://github.com/wazuh/wazuh-dashboard-plugins/issues/2830)
- Fix mitre framework tab crash [#2821](https://github.com/wazuh/wazuh-dashboard-plugins/issues/2821)
- Changed ping request to default request. Added delay and while to che… [#2820](https://github.com/wazuh/wazuh-dashboard-plugins/issues/2820)
- Removed kibana alert for security [#2806](https://github.com/wazuh/wazuh-dashboard-plugins/issues/2806)

## Wazuh v4.0.4 - Kibana 7.10.0 , 7.10.2 - Revision 4016

### Added

- Modified agent registration adding groups and architecture [#2666](https://github.com/wazuh/wazuh-dashboard-plugins/issues/2666) [#2652](https://github.com/wazuh/wazuh-dashboard-plugins/issues/2652)
- Each user can only view their own reports [#2686](https://github.com/wazuh/wazuh-dashboard-plugins/issues/2686)

### Fixed

- Create index pattern even if there aren´t available indices [#2620](https://github.com/wazuh/wazuh-dashboard-plugins/issues/2620)
- Top bar overlayed over expanded visualizations [#2667](https://github.com/wazuh/wazuh-dashboard-plugins/issues/2667)
- Empty inventory data in Solaris agents [#2680](https://github.com/wazuh/wazuh-dashboard-plugins/pull/2680)
- Wrong parameters in the dev-tools autocomplete section [#2675](https://github.com/wazuh/wazuh-dashboard-plugins/issues/2675)
- Wrong permissions on edit CDB list [#2665](https://github.com/wazuh/wazuh-dashboard-plugins/pull/2665)
- fix(frontend): add the metafields when refreshing the index pattern [#2681](https://github.com/wazuh/wazuh-dashboard-plugins/pull/2681)
- Error toast is showing about Elasticsearch users for environments without security [#2713](https://github.com/wazuh/wazuh-dashboard-plugins/issues/2713)
- Error about Handler.error in Role Mapping fixed [#2702](https://github.com/wazuh/wazuh-dashboard-plugins/issues/2702)
- Fixed message in reserved users actions [#2702](https://github.com/wazuh/wazuh-dashboard-plugins/issues/2702)
- Error 500 on Export formatted CDB list [#2692](https://github.com/wazuh/wazuh-dashboard-plugins/pull/2692)
- Wui rules label should have only one tooltip [#2723](https://github.com/wazuh/wazuh-dashboard-plugins/issues/2723)
- Move upper the Wazuh item in the Kibana menu and default index pattern [#2867](https://github.com/wazuh/wazuh-dashboard-plugins/pull/2867)

## Wazuh v4.0.4 - Kibana v7.9.1, v7.9.3 - Revision 4015

### Added

- Support for Wazuh v4.0.4

## Wazuh v4.0.3 - Kibana v7.9.1, v7.9.2, v7.9.3 - Revision 4014

### Added

- Improved management of index-pattern fields [#2630](https://github.com/wazuh/wazuh-dashboard-plugins/issues/2630)

### Fixed

- fix(fronted): fixed the check of API and APP version in health check [#2655](https://github.com/wazuh/wazuh-dashboard-plugins/pull/2655)
- Replace user by username key in the monitoring logic [#2654](https://github.com/wazuh/wazuh-dashboard-plugins/pull/2654)
- Security alerts and reporting issues when using private tenants [#2639](https://github.com/wazuh/wazuh-dashboard-plugins/issues/2639)
- Manager restart in rule editor does not work with Wazuh cluster enabled [#2640](https://github.com/wazuh/wazuh-dashboard-plugins/issues/2640)
- fix(frontend): Empty inventory data in Solaris agents [#2680](https://github.com/wazuh/wazuh-dashboard-plugins/pull/2680)

## Wazuh v4.0.3 - Kibana v7.9.1, v7.9.2, v7.9.3 - Revision 4013

### Added

- Support for Wazuh v4.0.3.

## Wazuh v4.0.2 - Kibana v7.9.1, v7.9.3 - Revision 4012

### Added

- Sample data indices name should take index pattern in use [#2593](https://github.com/wazuh/wazuh-dashboard-plugins/issues/2593)
- Added start option to macos Agents [#2653](https://github.com/wazuh/wazuh-dashboard-plugins/pull/2653)

### Changed

- Statistics settings do not allow to configure primary shards and replicas [#2627](https://github.com/wazuh/wazuh-dashboard-plugins/issues/2627)

## Wazuh v4.0.2 - Kibana v7.9.1, v7.9.3 - Revision 4011

### Added

- Support for Wazuh v4.0.2.

### Fixed

- The index pattern title is overwritten with its id after refreshing its fields [#2577](https://github.com/wazuh/wazuh-dashboard-plugins/issues/2577)
- [RBAC] Issues detected when using RBAC [#2579](https://github.com/wazuh/wazuh-dashboard-plugins/issues/2579)

## Wazuh v4.0.1 - Kibana v7.9.1, v7.9.3 - Revision 4010

### Changed

- Alerts summary table for PDF reports on all modules [#2632](https://github.com/wazuh/wazuh-dashboard-plugins/issues/2632)
- [4.0-7.9] Run as with no wazuh-wui API user [#2576](https://github.com/wazuh/wazuh-dashboard-plugins/issues/2576)
- Deploy a new agent interface as default interface [#2564](https://github.com/wazuh/wazuh-dashboard-plugins/issues/2564)
- Problem in the visualization of new reserved resources of the Wazuh API [#2643](https://github.com/wazuh/wazuh-dashboard-plugins/issues/2643)

### Fixed

- Restore the tables in the agents' reports [#2628](https://github.com/wazuh/wazuh-dashboard-plugins/issues/2628)
- [RBAC] Issues detected when using RBAC [#2579](https://github.com/wazuh/wazuh-dashboard-plugins/issues/2579)
- Changes done via a worker's API are overwritten [#2626](https://github.com/wazuh/wazuh-dashboard-plugins/issues/2626)

### Fixed

- [BUGFIX] Default user field for current platform [#2633](https://github.com/wazuh/wazuh-dashboard-plugins/pull/2633)

## Wazuh v4.0.1 - Kibana v7.9.1, v7.9.3 - Revision 4009

### Changed

- Hide empty columns of the processes table of the MacOS agents [#2570](https://github.com/wazuh/wazuh-dashboard-plugins/pull/2570)
- Missing step in "Deploy a new agent" view [#2623](https://github.com/wazuh/wazuh-dashboard-plugins/issues/2623)
- Implement wazuh users' CRUD [#2598](https://github.com/wazuh/wazuh-dashboard-plugins/pull/2598)

### Fixed

- Inconsistent data in sample data alerts [#2618](https://github.com/wazuh/wazuh-dashboard-plugins/pull/2618)

## Wazuh v4.0.1 - Kibana v7.9.1, v7.9.3 - Revision 4008

### Fixed

- Icons not align to the right in Modules > Events [#2607](https://github.com/wazuh/wazuh-dashboard-plugins/pull/2607)
- Statistics visualizations do not show data [#2602](https://github.com/wazuh/wazuh-dashboard-plugins/pull/2602)
- Error on loading css files [#2599](https://github.com/wazuh/wazuh-dashboard-plugins/pull/2599)
- Fixed search filter in search bar in Module/SCA wasn't working [#2601](https://github.com/wazuh/wazuh-dashboard-plugins/pull/2601)

## Wazuh v4.0.0 - Kibana v7.9.1, v7.9.2, v7.9.3 - Revision 4007

### Fixed

- updated macOS package URL [#2596](https://github.com/wazuh/wazuh-dashboard-plugins/pull/2596)
- Revert "[4.0-7.9] [BUGFIX] Removed unnecessary function call" [#2597](https://github.com/wazuh/wazuh-dashboard-plugins/pull/2597)

## Wazuh v4.0.0 - Kibana v7.9.1, v7.9.2, v7.9.3 - Revision 4006

### Fixed

- Undefined field in event view [#2588](https://github.com/wazuh/wazuh-dashboard-plugins/issues/2588)
- Several calls to the same stats request (esAlerts) [#2586](https://github.com/wazuh/wazuh-dashboard-plugins/issues/2586)
- The filter options popup doesn't open on click once the filter is pinned [#2581](https://github.com/wazuh/wazuh-dashboard-plugins/issues/2581)
- The formatedFields are missing from the index-pattern of wazuh-alerts-\* [#2574](https://github.com/wazuh/wazuh-dashboard-plugins/issues/2574)

## Wazuh v4.0.0 - Kibana v7.9.3 - Revision 4005

### Added

- Support for Kibana v7.9.3

## Wazuh v4.0.0 - Kibana v7.9.1, v7.9.2 - Revision 4002

### Added

- Support for Wazuh v4.0.0.
- Support for Kibana v7.9.1 and 7.9.2.
- Support for Open Distro 1.10.1.
- Added a RBAC security layer integrated with Open Distro and X-Pack.
- Added remoted and analysisd statistics.
- Expand supported deployment variables.
- Added new configuration view settings for GCP integration.
- Added logic to change the `metafields` configuration of Kibana [#2524](https://github.com/wazuh/wazuh-dashboard-plugins/issues/2524)

### Changed

- Migrated the default index-pattern to `wazuh-alerts-*`.
- Removed the `known-fields` functionality.
- Security Events dashboard redesinged.
- Redesigned the app settings configuration with categories.
- Moved the wazuh-registry file to Kibana optimize folder.

### Fixed

- Format options in `wazuh-alerts` index-pattern are not overwritten now.
- Prevent blank page in detaill agent view.
- Navigable agents name in Events.
- Index pattern is not being refreshed.
- Reporting fails when agent is pinned and compliance controls are visited.
- Reload rule detail doesn't work properly with the related rules.
- Fix search bar filter in Manage agent of group [#2541](https://github.com/wazuh/wazuh-dashboard-plugins/pull/2541)

# Wazuh v3.13.6 - Kibana v7.9.2 - Revision 890

### Added

- Support for Wazuh v3.13.6

## Wazuh v3.13.5 - Kibana 7.9.2 - Revision 889

- Sanitize report's inputs and usernames [#4336](https://github.com/wazuh/wazuh-dashboard-plugins/pull/4336)

## Wazuh v3.13.2 - Kibana v7.9.1 - Revision 887

### Added

- Support for Wazuh v3.13.2

## Wazuh v3.13.2 - Kibana v7.8.0 - Revision 887

### Added

- Support for Wazuh v3.13.2

## Wazuh v3.13.1 - Kibana v7.9.1 - Revision 886

### Added

- Support for Kibana v7.9.1

## Wazuh v3.13.1 - Kibana v7.9.0 - Revision 885

### Added

- Support for Kibana v7.9.0

## Wazuh v3.13.1 - Kibana v7.8.1 - Revision 884

### Added

- Support for Kibana v7.8.1

## Wazuh v3.13.1 - Kibana v7.8.0 - Revision 883

### Added

- Support for Wazuh v3.13.1

## Wazuh v3.13.0 - Kibana v7.8.0 - Revision 881

### Added

- Support for Kibana v7.8.0

## Wazuh v3.13.0 - Kibana v7.7.0, v7.7.1 - Revision 880

### Added

- Support for Wazuh v3.13.0
- Support for Kibana v7.7.1
- Support for Open Distro 1.8
- New navigation experience with a global menu [#1965](https://github.com/wazuh/wazuh-dashboard-plugins/issues/1965)
- Added a Breadcrumb in Kibana top nav [#2161](https://github.com/wazuh/wazuh-dashboard-plugins/issues/2161)
- Added a new Agents Summary Screen [#1963](https://github.com/wazuh/wazuh-dashboard-plugins/issues/1963)
- Added a new feature to add sample data to dashboards [#2115](https://github.com/wazuh/wazuh-dashboard-plugins/issues/2115)
- Added MITRE integration [#1877](https://github.com/wazuh/wazuh-dashboard-plugins/issues/1877)
- Added Google Cloud Platform integration [#1873](https://github.com/wazuh/wazuh-dashboard-plugins/issues/1873)
- Added TSC integration [#2204](https://github.com/wazuh/wazuh-dashboard-plugins/pull/2204)
- Added a new Integrity monitoring state view for agent [#2153](https://github.com/wazuh/wazuh-dashboard-plugins/issues/2153)
- Added a new Integrity monitoring files detail view [#2156](https://github.com/wazuh/wazuh-dashboard-plugins/issues/2156)
- Added a new component to explore Compliance requirements [#2156](https://github.com/wazuh/wazuh-dashboard-plugins/issues/2261)

### Changed

- Code migration to React.js
- Global review of styles
- Unified Overview and Agent dashboards into new Modules [#2110](https://github.com/wazuh/wazuh-dashboard-plugins/issues/2110)
- Changed Vulnerabilities dashboard visualizations [#2262](https://github.com/wazuh/wazuh-dashboard-plugins/issues/2262)

### Fixed

- Open Distro tenants have been fixed and are functional now [#1890](https://github.com/wazuh/wazuh-dashboard-plugins/issues/1890).
- Improved navigation performance [#2200](https://github.com/wazuh/wazuh-dashboard-plugins/issues/2200).
- Avoid creating the wazuh-monitoring index pattern if it is disabled [#2100](https://github.com/wazuh/wazuh-dashboard-plugins/issues/2100)
- SCA checks without compliance field can't be expanded [#2264](https://github.com/wazuh/wazuh-dashboard-plugins/issues/2264)

## Wazuh v3.12.3 - Kibana v7.7.1 - Revision 876

### Added

- Support for Kibana v7.7.1

## Wazuh v3.12.3 - Kibana v7.7.0 - Revision 875

### Added

- Support for Kibana v7.7.0

## Wazuh v3.12.3 - Kibana v6.8.8, v7.6.1, v7.6.2 - Revision 874

### Added

- Support for Wazuh v3.12.3

## Wazuh v3.12.2 - Kibana v6.8.8, v7.6.1, v7.6.2 - Revision 873

### Added

- Support for Wazuh v3.12.2

## Wazuh v3.12.1 - Kibana v6.8.8, v7.6.1, v7.6.2 - Revision 872

### Added

- Support Wazuh 3.12.1
- Added new FIM settings on configuration on demand. [#2147](https://github.com/wazuh/wazuh-dashboard-plugins/issues/2147)

### Changed

- Updated agent's variable names in deployment guides. [#2169](https://github.com/wazuh/wazuh-dashboard-plugins/pull/2169)

### Fixed

- Pagination is now shown in table-type visualizations. [#2180](https://github.com/wazuh/wazuh-dashboard-plugins/issues/2180)

## Wazuh v3.12.0 - Kibana v6.8.8, v7.6.2 - Revision 871

### Added

- Support for Kibana v6.8.8 and v7.6.2

## Wazuh v3.12.0 - Kibana v6.8.7, v7.4.2, v7.6.1 - Revision 870

### Added

- Support for Wazuh v3.12.0
- Added a new setting to hide manager alerts from dashboards. [#2102](https://github.com/wazuh/wazuh-dashboard-plugins/pull/2102)
- Added a new setting to be able to change API from the top menu. [#2143](https://github.com/wazuh/wazuh-dashboard-plugins/issues/2143)
- Added a new setting to enable/disable the known fields health check [#2037](https://github.com/wazuh/wazuh-dashboard-plugins/pull/2037)
- Added suport for PCI 11.2.1 and 11.2.3 rules. [#2062](https://github.com/wazuh/wazuh-dashboard-plugins/pull/2062)

### Changed

- Restructuring of the optimize/wazuh directory. Now the Wazuh configuration file (wazuh.yml) is placed on /usr/share/kibana/optimize/wazuh/config. [#2116](https://github.com/wazuh/wazuh-dashboard-plugins/pull/2116)
- Improve performance of Dasboards reports generation. [1802344](https://github.com/wazuh/wazuh-dashboard-plugins/commit/18023447c6279d385df84d7f4a5663ed2167fdb5)

### Fixed

- Discover time range selector is now displayed on the Cluster section. [08901df](https://github.com/wazuh/wazuh-dashboard-plugins/commit/08901dfcbe509f17e4fab26877c8b7dae8a66bff)
- Added the win_auth_failure rule group to Authentication failure metrics. [#2099](https://github.com/wazuh/wazuh-dashboard-plugins/pull/2099)
- Negative values in Syscheck attributes now have their correct value in reports. [7c3e84e](https://github.com/wazuh/wazuh-dashboard-plugins/commit/7c3e84ec8f00760b4f650cfc00a885d868123f99)

## Wazuh v3.11.4 - Kibana v7.6.1 - Revision 858

### Added

- Support for Kibana v7.6.1

## Wazuh v3.11.4 - Kibana v6.8.6, v7.4.2, v7.6.0 - Revision 857

### Added

- Support for Wazuh v3.11.4

## Wazuh v3.11.3 - Kibana v7.6.0 - Revision 856

### Added

- Support for Kibana v7.6.0

## Wazuh v3.11.3 - Kibana v7.4.2 - Revision 855

### Added

- Support for Kibana v7.4.2

## Wazuh v3.11.3 - Kibana v7.5.2 - Revision 854

### Added

- Support for Wazuh v3.11.3

### Fixed

- Windows Updates table is now displayed in the Inventory Data report [#2028](https://github.com/wazuh/wazuh-dashboard-plugins/pull/2028)

## Wazuh v3.11.2 - Kibana v7.5.2 - Revision 853

### Added

- Support for Kibana v7.5.2

## Wazuh v3.11.2 - Kibana v6.8.6, v7.3.2, v7.5.1 - Revision 852

### Added

- Support for Wazuh v3.11.2

### Changed

- Increased list filesize limit for the CDB-list [#1993](https://github.com/wazuh/wazuh-dashboard-plugins/pull/1993)

### Fixed

- The xml validator now correctly handles the `--` string within comments [#1980](https://github.com/wazuh/wazuh-dashboard-plugins/pull/1980)
- The AWS map visualization wasn't been loaded until the user interacts with it [dd31bd7](https://github.com/wazuh/wazuh-dashboard-plugins/commit/dd31bd7a155354bc50fe0af22fca878607c8936a)

## Wazuh v3.11.1 - Kibana v6.8.6, v7.3.2, v7.5.1 - Revision 581

### Added

- Support for Wazuh v3.11.1.

## Wazuh v3.11.0 - Kibana v6.8.6, v7.3.2, v7.5.1 - Revision 580

### Added

- Support for Wazuh v3.11.0.
- Support for Kibana v7.5.1.
- The API credentials configuration has been moved from the .wazuh index to a wazuh.yml configuration file. Now the configuration of the API hosts is done from the file and not from the application. [#1465](https://github.com/wazuh/wazuh-dashboard-plugins/issues/1465) [#1771](https://github.com/wazuh/wazuh-dashboard-plugins/issues/1771).
- Upload ruleset files using a "drag and drop" component [#1770](https://github.com/wazuh/wazuh-dashboard-plugins/issues/1770)
- Add logs for the reporting module [#1622](https://github.com/wazuh/wazuh-dashboard-plugins/issues/1622).
- Extended the "Add new agent" guide [#1767](https://github.com/wazuh/wazuh-dashboard-plugins/issues/1767).
- Add new table for windows hotfixes [#1932](https://github.com/wazuh/wazuh-dashboard-plugins/pull/1932)

### Changed

- Removed Discover from top menu [#1699](https://github.com/wazuh/wazuh-dashboard-plugins/issues/1699).
- Hide index pattern selector in case that only one exists [#1799](https://github.com/wazuh/wazuh-dashboard-plugins/issues/1799).
- Remove visualizations legend [#1936](https://github.com/wazuh/wazuh-dashboard-plugins/pull/1936)
- Normalize the field whodata in the group reporting [#1921](https://github.com/wazuh/wazuh-dashboard-plugins/pull/1921)
- A message in the configuration view is ambiguous [#1870](https://github.com/wazuh/wazuh-dashboard-plugins/issues/1870)
- Refactor syscheck table [#1941](https://github.com/wazuh/wazuh-dashboard-plugins/pull/1941)

### Fixed

- Empty files now throws an error [#1806](https://github.com/wazuh/wazuh-dashboard-plugins/issues/1806).
- Arguments for wazuh api requests are now validated [#1815](https://github.com/wazuh/wazuh-dashboard-plugins/issues/1815).
- Fixed the way to check admin mode [#1838](https://github.com/wazuh/wazuh-dashboard-plugins/issues/1838).
- Fixed error exporting as CSV the files into a group [#1833](https://github.com/wazuh/wazuh-dashboard-plugins/issues/1833).
- Fixed XML validator false error for `<` [1882](https://github.com/wazuh/wazuh-dashboard-plugins/issues/1882)
- Fixed "New file" editor doesn't allow saving twice [#1896](https://github.com/wazuh/wazuh-dashboard-plugins/issues/1896)
- Fixed decoders files [#1929](https://github.com/wazuh/wazuh-dashboard-plugins/pull/1929)
- Fixed registration guide [#1926](https://github.com/wazuh/wazuh-dashboard-plugins/pull/1926)
- Fixed infinite load on Ciscat views [#1920](https://github.com/wazuh/wazuh-dashboard-plugins/pull/1920), [#1916](https://github.com/wazuh/wazuh-dashboard-plugins/pull/1916)
- Fixed missing fields in the Visualizations [#1913](https://github.com/wazuh/wazuh-dashboard-plugins/pull/1913)
- Fixed Amazon S3 status is wrong in configuration section [#1864](https://github.com/wazuh/wazuh-dashboard-plugins/issues/1864)
- Fixed hidden overflow in the fim configuration [#1887](https://github.com/wazuh/wazuh-dashboard-plugins/pull/1887)
- Fixed Logo source fail after adding server.basePath [#1871](https://github.com/wazuh/wazuh-dashboard-plugins/issues/1871)
- Fixed the documentation broken links [#1853](https://github.com/wazuh/wazuh-dashboard-plugins/pull/1853)

## Wazuh v3.10.2 - Kibana v7.5.1 - Revision 556

### Added

- Support for Kibana v7.5.1

## Wazuh v3.10.2 - Kibana v7.5.0 - Revision 555

### Added

- Support for Kibana v7.5.0

## Wazuh v3.10.2 - Kibana v7.4.2 - Revision 549

### Added

- Support for Kibana v7.4.2

## Wazuh v3.10.2 - Kibana v7.4.1 - Revision 548

### Added

- Support for Kibana v7.4.1

## Wazuh v3.10.2 - Kibana v7.4.0 - Revision 547

### Added

- Support for Kibana v7.4.0
- Support for Wazuh v3.10.2.

## Wazuh v3.10.2 - Kibana v7.3.2 - Revision 546

### Added

- Support for Wazuh v3.10.2.

## Wazuh v3.10.1 - Kibana v7.3.2 - Revision 545

### Added

- Support for Wazuh v3.10.1.

## Wazuh v3.10.0 - Kibana v7.3.2 - Revision 543

### Added

- Support for Wazuh v3.10.0.
- Added an interactive guide for registering agents, things are now easier for the user, guiding it through the steps needed ending in a _copy & paste_ snippet for deploying his agent [#1468](https://github.com/wazuh/wazuh-dashboard-plugins/issues/1468).
- Added new dashboards for the recently added regulatory compliance groups into the Wazuh core. They are HIPAA and NIST-800-53 [#1468](https://github.com/wazuh/wazuh-dashboard-plugins/issues/1448), [#1638](https://github.com/wazuh/wazuh-dashboard-plugins/issues/1638).
- Make the app work under a custom Kibana space [#1234](https://github.com/wazuh/wazuh-dashboard-plugins/issues/1234), [#1450](https://github.com/wazuh/wazuh-dashboard-plugins/issues/1450).
- Added the ability to manage the app as a native plugin when using Kibana spaces, now you can safely hide/show the app depending on the selected space [#1601](https://github.com/wazuh/wazuh-dashboard-plugins/issues/1601).
- Adapt the app the for Kibana dark mode [#1562](https://github.com/wazuh/wazuh-dashboard-plugins/issues/1562).
- Added an alerts summary in _Overview > FIM_ panel [#1527](https://github.com/wazuh/wazuh-dashboard-plugins/issues/1527).
- Export all the information of a Wazuh group and its related agents in a PDF document [#1341](https://github.com/wazuh/wazuh-dashboard-plugins/issues/1341).
- Export the configuration of a certain agent as a PDF document. Supports granularity for exporting just certain sections of the configuration [#1340](https://github.com/wazuh/wazuh-dashboard-plugins/issues/1340).

### Changed

- Reduced _Agents preview_ load time using the new API endpoint `/summary/agents` [#1687](https://github.com/wazuh/wazuh-dashboard-plugins/pull/1687).
- Replaced most of the _md-nav-bar_ Angular.js components with React components using EUI [#1705](https://github.com/wazuh/wazuh-dashboard-plugins/pull/1705).
- Replaced the requirements slider component with a new styled component [#1708](https://github.com/wazuh/wazuh-dashboard-plugins/pull/1708).
- Soft deprecated the _.wazuh-version_ internal index, now the app dumps its content if applicable to a registry file, then the app removes that index. Further versions will hard deprecate this index [#1467](https://github.com/wazuh/wazuh-dashboard-plugins/issues/1467).
- Visualizations now don't fetch the documents _source_, also, they now use _size: 0_ for fetching [#1663](https://github.com/wazuh/wazuh-dashboard-plugins/issues/1663).
- The app menu is now fixed on top of the view, it's not being hidden on every state change. Also, the Wazuh logo was placed in the top bar of Kibana UI [#1502](https://github.com/wazuh/wazuh-dashboard-plugins/issues/1502).
- Improved _getTimestamp_ method not returning a promise object because it's no longer needed [014bc3a](https://github.com/wazuh/wazuh-dashboard-plugins/commit/014b3aba0d2e9cda0c4d521f5f16faddc434a21e). Also improved main Discover listener for Wazuh not returning a promise object [bd82823](https://github.com/wazuh/wazuh-dashboard-plugins/commit/bd8282391a402b8c567b32739cf914a0135d74bc).
- Replaced _Requirements over time_ visualizations in both PCI DSS and GDPR dashboards [35c539](https://github.com/wazuh/wazuh-dashboard-plugins/commit/35c539eb328b3bded94aa7608f73f9cc51c235a6).
- Do not show a toaster when a visualization field was not known yet, instead, show it just in case the internal refreshing failed [19a2e7](https://github.com/wazuh/wazuh-dashboard-plugins/commit/19a2e71006b38f6a64d3d1eb8a20b02b415d7e07).
- Minor optimizations for server logging [eb8e000](https://github.com/wazuh/wazuh-dashboard-plugins/commit/eb8e00057dfea2dafef56319590ff832042c402d).

### Fixed

- Alerts search bar fixed for Kibana v7.3.1, queries were not being applied as expected [#1686](https://github.com/wazuh/wazuh-dashboard-plugins/issues/1686).
- Hide attributes field from non-Windows agents in the FIM table [#1710](https://github.com/wazuh/wazuh-dashboard-plugins/issues/1710).
- Fixed broken view in Management > Configuration > Amazon S3 > Buckets, some information was missing [#1675](https://github.com/wazuh/wazuh-dashboard-plugins/issues/1675).
- Keep user's filters when switching from Discover to panel [#1685](https://github.com/wazuh/wazuh-dashboard-plugins/issues/1685).
- Reduce load time and amount of data to be fetched in _Management > Cluster monitoring_ section avoiding possible timeouts [#1663](https://github.com/wazuh/wazuh-dashboard-plugins/issues/1663).
- Restored _Remove column_ feature in Discover tabs [#1702](https://github.com/wazuh/wazuh-dashboard-plugins/issues/1702).
- Apps using Kibana v7.3.1 had a bug once the user goes back from _Agent > FIM > Files_ to _Agent > FIM > dashboard_, filters disappear, now it's working properly [#1700](https://github.com/wazuh/wazuh-dashboard-plugins/issues/1700).
- Fixed visual bug in _Management > Cluster monitoring_ and a button position [1e3b748](https://github.com/wazuh/wazuh-dashboard-plugins/commit/1e3b748f11b43b2e7956b830269b6d046d74d12c).
- The app installation date was not being updated properly, now it's fixed [#1692](https://github.com/wazuh/wazuh-dashboard-plugins/issues/1692).
- Fixed _Network interfaces_ table in Inventory section, the table was not paginating [#1474](https://github.com/wazuh/wazuh-dashboard-plugins/issues/1474).
- Fixed APIs passwords are now obfuscated in server responses [adc3152](https://github.com/wazuh/wazuh-dashboard-plugins/pull/1782/commits/adc31525e26b25e4cb62d81cbae70a8430728af5).

## Wazuh v3.9.5 - Kibana v6.8.2 / Kibana v7.2.1 / Kibana v7.3.0 - Revision 531

### Added

- Support for Wazuh v3.9.5

## Wazuh v3.9.4 - Kibana v6.8.1 / Kibana v6.8.2 / Kibana v7.2.0 / Kibana v7.2.1 / Kibana v7.3.0 - Revision 528

### Added

- Support for Wazuh v3.9.4
- Allow filtering by clicking a column in rules/decoders tables [0e2ddd7](https://github.com/wazuh/wazuh-dashboard-plugins/pull/1615/commits/0e2ddd7b73f7f7975d02e97ed86ae8a0966472b4)
- Allow open file in rules table clicking on the file column [1af929d](https://github.com/wazuh/wazuh-dashboard-plugins/pull/1615/commits/1af929d62f450f93c6733868bcb4057e16b7e279)

### Changed

- Improved app performance [#1640](https://github.com/wazuh/wazuh-dashboard-plugins/pull/1640).
- Remove path filter from custom rules and decoders [895792e](https://github.com/wazuh/wazuh-dashboard-plugins/pull/1615/commits/895792e6e6d9401b3293d5e16352b9abef515096)
- Show path column in rules and decoders [6f49816](https://github.com/wazuh/wazuh-dashboard-plugins/pull/1615/commits/6f49816c71b5999d77bf9e3838443627c9be945d)
- Removed SCA overview dashboard [94ebbff](https://github.com/wazuh/wazuh-dashboard-plugins/pull/1615/commits/94ebbff231cbfb6d793130e0b9ea855baa755a1c)
- Disabled last custom column removal [f1ef7de](https://github.com/wazuh/wazuh-dashboard-plugins/pull/1615/commits/f1ef7de1a34bbe53a899596002e8153b95e7dc0e)
- Agents messages across sections unification [8fd7e36](https://github.com/wazuh/wazuh-dashboard-plugins/pull/1615/commits/8fd7e36286fa9dfd03a797499af6ffbaa90b00e1)

### Fixed

- Fix check storeded apis [d6115d6](https://github.com/wazuh/wazuh-dashboard-plugins/pull/1615/commits/d6115d6424c78f0cde2017b432a51b77186dd95a).
- Fix pci-dss console error [297080d](https://github.com/wazuh/wazuh-dashboard-plugins/pull/1615/commits/297080d36efaea8f99b0cafd4c48845dad20495a)
- Fix error in reportingTable [85b7266](https://github.com/wazuh/wazuh-dashboard-plugins/pull/1615/commits/85b72662cb4db44c443ed04f7c31fba57eefccaa)
- Fix filters budgets size [c7ac86a](https://github.com/wazuh/wazuh-dashboard-plugins/pull/1615/commits/c7ac86acb3d5afaf1cf348fab09a2b8c5778a491)
- Fix missing permalink virustotal visualization [1b57529](https://github.com/wazuh/wazuh-dashboard-plugins/pull/1615/commits/1b57529758fccdeb3ac0840e66a8aafbe4757a96)
- Improved wz-table performance [224bd6f](https://github.com/wazuh/wazuh-dashboard-plugins/pull/1615/commits/224bd6f31235c81ba01755c3c1e120c3f86beafd)
- Fix inconsistent data between visualizations and tables in Overview Security Events [b12c600](https://github.com/wazuh/wazuh-dashboard-plugins/pull/1615/commits/b12c600578d80d0715507dec4624a4ebc27ea573)
- Timezone applied in cluster status [a4f620d](https://github.com/wazuh/wazuh-dashboard-plugins/pull/1615/commits/a4f620d398f5834a6d2945af892a462425ca3bec)
- Fixed Overview Security Events report when wazuh.monitoring is disabled [1c26da0](https://github.com/wazuh/wazuh-dashboard-plugins/pull/1615/commits/1c26da05a0b6daf727e15c13b819111aa4e4e913)
- Fixes in APIs management [2143943](https://github.com/wazuh/wazuh-dashboard-plugins/pull/1615/commits/2143943a5049cbb59bb8d6702b5a56cbe0d27a2a)
- Prevent duplicated visualization toast errors [786faf3](https://github.com/wazuh/wazuh-dashboard-plugins/commit/786faf3e62d2cad13f512c0f873b36eca6e9787d)
- Fix not properly updated breadcrumb in ruleset section [9645903](https://github.com/wazuh/wazuh-dashboard-plugins/commit/96459031cd4edbe047970bf0d22d0c099771879f)
- Fix badly dimensioned table in Integrity Monitoring section [9645903](https://github.com/wazuh/wazuh-dashboard-plugins/commit/96459031cd4edbe047970bf0d22d0c099771879f)
- Fix implicit filters can be destroyed [9cf8578](https://github.com/wazuh/wazuh-dashboard-plugins/commit/9cf85786f504f5d67edddeea6cfbf2ab577e799b)
- Windows agent dashboard doesn't show failure logon access. [d38d088](https://github.com/wazuh/wazuh-dashboard-plugins/commit/d38d0881ac8e4294accde83d63108337b74cdd91)
- Number of agents is not properly updated. [f7cbbe5](https://github.com/wazuh/wazuh-dashboard-plugins/commit/f7cbbe54394db825827715c3ad4370ac74317108)
- Missing scrollbar on Firefox file viewer. [df4e8f9](https://github.com/wazuh/wazuh-dashboard-plugins/commit/df4e8f9305b35e9ee1473bed5f5d452dd3420567)
- Agent search filter by name, lost when refreshing. [71b5274](https://github.com/wazuh/wazuh-dashboard-plugins/commit/71b5274ccc332d8961a158587152f7badab28a95)
- Alerts of level 12 cannot be displayed in the Summary table. [ec0e888](https://github.com/wazuh/wazuh-dashboard-plugins/commit/ec0e8885d9f1306523afbc87de01a31f24e36309)
- Restored query from search bar in visualizations. [439128f](https://github.com/wazuh/wazuh-dashboard-plugins/commit/439128f0a1f65b649a9dcb81ab5804ca20f65763)
- Fix Kibana filters loop in Firefox. [82f0f32](https://github.com/wazuh/wazuh-dashboard-plugins/commit/82f0f32946d844ce96a28f0185f903e8e05c5589)

## Wazuh v3.9.3 - Kibana v6.8.1 / v7.1.1 / v7.2.0 - Revision 523

### Added

- Support for Wazuh v3.9.3
- Support for Kibana v7.2.0 [#1556](https://github.com/wazuh/wazuh-dashboard-plugins/pull/1556).

### Changed

- New design and several UI/UX changes [#1525](https://github.com/wazuh/wazuh-dashboard-plugins/pull/1525).
- Improved error checking + syscollector performance [94d0a83](https://github.com/wazuh/wazuh-dashboard-plugins/commit/94d0a83e43aa1d2d84ef6f87cbb76b9aefa085b3).
- Adapt Syscollector for MacOS agents [a4bf7ef](https://github.com/wazuh/wazuh-dashboard-plugins/commit/a4bf7efc693a99b7565b5afcaa372155f15a4db9).
- Show last scan for syscollector [73f2056](https://github.com/wazuh/wazuh-dashboard-plugins/commit/73f2056673bb289d472663397ba7097e49b7b93b).
- Extendend information for syscollector [#1585](https://github.com/wazuh/wazuh-dashboard-plugins/issues/1585).

### Fixed

- Corrected width for agent stats [a998955](https://github.com/wazuh/wazuh-dashboard-plugins/commit/a99895565a8854c55932ec94cffb08e1d0aa3da1).
- Fix height for the menu directive with Dynamic height [427d0f3](https://github.com/wazuh/wazuh-dashboard-plugins/commit/427d0f3e9fa6c34287aa9e8557da99a51e0db40f).
- Fix wazuh-db and clusterd check [cddcef6](https://github.com/wazuh/wazuh-dashboard-plugins/commit/cddcef630c5234dd6f6a495715743dfcfd4e4001).
- Fix AlertsStats when value is "0", it was showing "-" [07a3e10](https://github.com/wazuh/wazuh-dashboard-plugins/commit/07a3e10c7f1e626ba75a55452b6c295d11fd657d).
- Fix syscollector state value [f8d3d0e](https://github.com/wazuh/wazuh-dashboard-plugins/commit/f8d3d0eca44e67e26f79bc574495b1f4c8f751f2).
- Fix time offset for reporting table [2ef500b](https://github.com/wazuh/wazuh-dashboard-plugins/commit/2ef500bb112e68bd4811b8e87ce8581d7c04d20f).
- Fix call to obtain GDPR requirements for specific agent [ccda846](https://github.com/wazuh/wazuh-dashboard-plugins/commit/ccda8464b50be05bc5b3642f25f4972c8a7a2c03).
- Restore "rule.id" as a clickable field in visualizations [#1546](https://github.com/wazuh/wazuh-dashboard-plugins/pull/1546).
- Fix timepicker in cluster monitoring [f7533ce](https://github.com/wazuh/wazuh-dashboard-plugins/pull/1560/commits/f7533cecb6862abfb5c1d2173ec3e70ffc59804a).
- Fix several bugs [#1569](https://github.com/wazuh/wazuh-dashboard-plugins/pull/1569).
- Fully removed "rule.id" as URL field [#1584](https://github.com/wazuh/wazuh-dashboard-plugins/issues/1584).
- Fix filters for dashboards [#1583](https://github.com/wazuh/wazuh-dashboard-plugins/issues/1583).
- Fix missing dependency [#1591](https://github.com/wazuh/wazuh-dashboard-plugins/issues/1591).

## Wazuh v3.9.2 - Kibana v7.1.1 - Revision 510

### Added

- Support for Wazuh v3.9.2

### Changed

- Avoid showing more than one toaster for the same error message [7937003](https://github.com/wazuh/wazuh-dashboard-plugins/commit/793700382798033203091d160773363323e05bb9).
- Restored "Alerts evolution - Top 5 agents" in Overview > Security events [f9305c0](https://github.com/wazuh/wazuh-dashboard-plugins/commit/f9305c0c6acf4a31c41b1cc9684b87f79b27524f).

### Fixed

- Fix missing parameters in Dev Tools request [#1496](https://github.com/wazuh/wazuh-dashboard-plugins/pull/1496).
- Fix "Invalid Date" for Safari and Internet Explorer [#1505](https://github.com/wazuh/wazuh-dashboard-plugins/pull/1505).

## Wazuh v3.9.1 - Kibana v7.1.1 - Revision 509

### Added

- Support for Kibana v7.1.1
- Added overall metrics for Agents > Overview [#1479](https://github.com/wazuh/wazuh-dashboard-plugins/pull/1479).

### Fixed

- Fixed missing dependency for Discover [43f5dd5](https://github.com/wazuh/wazuh-dashboard-plugins/commit/43f5dd5f64065c618ba930b2a4087f0a9e706c0e).
- Fixed visualization for Agents > Overview [#1477](https://github.com/wazuh/wazuh-dashboard-plugins/pull/1477).
- Fixed SCA policy checks table [#1478](https://github.com/wazuh/wazuh-dashboard-plugins/pull/1478).

## Wazuh v3.9.1 - Kibana v7.1.0 - Revision 508

### Added

- Support for Kibana v7.1.0

## Wazuh v3.9.1 - Kibana v6.8.0 - Revision 444

### Added

- Support for Wazuh v3.9.1
- Support for Kibana v6.8.0

### Fixed

- Fixed background color for some parts of the Discover directive [2dfc763](https://github.com/wazuh/wazuh-dashboard-plugins/commit/2dfc763bfa1093fb419f118c2938f6b348562c69).
- Fixed cut values in non-resizable tables when the value is too large [cc4828f](https://github.com/wazuh/wazuh-dashboard-plugins/commit/cc4828fbf50d4dab3dd4bb430617c1f2b13dac6a).
- Fixed handled but not shown error messages from rule editor [0aa0e17](https://github.com/wazuh/wazuh-dashboard-plugins/commit/0aa0e17ac8678879e5066f8d83fd46f5d8edd86a).
- Minor typos corrected [fe11fb6](https://github.com/wazuh/wazuh-dashboard-plugins/commit/fe11fb67e752368aedc89ec844ddf729eb8ad761).
- Minor fixes in agents configuration [1bc2175](https://github.com/wazuh/wazuh-dashboard-plugins/commit/1bc217590438573e7267687655bb5939b5bb9fde).
- Fix Management > logs viewer scrolling [f458b2e](https://github.com/wazuh/wazuh-dashboard-plugins/commit/f458b2e3294796f9cf00482b4da27984646c6398).

### Changed

- Kibana version shown in settings is now read from our package.json [c103d3e](https://github.com/wazuh/wazuh-dashboard-plugins/commit/c103d3e782136106736c02039d28c4567b255aaa).
- Removed an old header from Settings [0197b8b](https://github.com/wazuh/wazuh-dashboard-plugins/commit/0197b8b1abc195f275c8cd9893df84cd5569527b).
- Improved index pattern validation fields, replaced "full_log" with "rule.id" as part of the minimum required fields [dce0595](https://github.com/wazuh/wazuh-dashboard-plugins/commit/dce059501cbd28f1294fd761da3e015e154747bc).
- Improve dynamic height for configuration editor [c318131](https://github.com/wazuh/wazuh-dashboard-plugins/commit/c318131dfb6b5f01752593f2aa972b98c0655610).
- Add timezone for all dates shown in the app [4b8736f](https://github.com/wazuh/wazuh-dashboard-plugins/commit/4b8736fb4e562c78505daaee042bcd798242c3f5).

## Wazuh v3.9.0 - Kibana v6.7.0 / v6.7.1 / v6.7.2 - Revision 441

### Added

- Support for Wazuh v3.9.0
- Support for Kibana v6.7.0 / v6.7.1 / v6.7.2
- Edit master and worker configuration ([#1215](https://github.com/wazuh/wazuh-dashboard-plugins/pull/1215)).
- Edit local rules, local decoders and CDB lists ([#1212](https://github.com/wazuh/wazuh-dashboard-plugins/pull/1212), [#1204](https://github.com/wazuh/wazuh-dashboard-plugins/pull/1204), [#1196](https://github.com/wazuh/wazuh-dashboard-plugins/pull/1196), [#1233](https://github.com/wazuh/wazuh-dashboard-plugins/pull/1233), [#1304](https://github.com/wazuh/wazuh-dashboard-plugins/pull/1304)).
- View no local rules/decoders XML files ([#1395](https://github.com/wazuh/wazuh-dashboard-plugins/pull/1395))
- Dev Tools additions
  - Added hotkey `[shift] + [enter]` for sending query ([#1170](https://github.com/wazuh/wazuh-dashboard-plugins/pull/1170)).
  - Added `Export JSON` button for the Dev Tools ([#1170](https://github.com/wazuh/wazuh-dashboard-plugins/pull/1170)).
- Added refresh button for agents preview table ([#1169](https://github.com/wazuh/wazuh-dashboard-plugins/pull/1169)).
- Added `configuration assessment` information in "Agent > Policy monitoring" ([#1227](https://github.com/wazuh/wazuh-dashboard-plugins/pull/1227)).
- Added agents `configuration assessment` configuration section in "Agent > Configuration" ([1257](https://github.com/wazuh/wazuh-dashboard-plugins/pull/1257))
- Restart master and worker nodes ([#1222](https://github.com/wazuh/wazuh-dashboard-plugins/pull/1222)).
- Restart agents ([#1229](https://github.com/wazuh/wazuh-dashboard-plugins/pull/1229)).
- Added support for more than one Wazuh monitoring pattern ([#1243](https://github.com/wazuh/wazuh-dashboard-plugins/pull/1243))
- Added customizable interval for Wazuh monitoring indices creation ([#1243](https://github.com/wazuh/wazuh-dashboard-plugins/pull/1243)).
- Expand visualizations ([#1246](https://github.com/wazuh/wazuh-dashboard-plugins/pull/1246)).
- Added a dynamic table columns selector ([#1246](https://github.com/wazuh/wazuh-dashboard-plugins/pull/1246)).
- Added resizable columns by dragging in tables ([d2bf8ee](https://github.com/wazuh/wazuh-dashboard-plugins/commit/d2bf8ee9681ca5d6028325e165854b49214e86a3))
- Added a cron job for fetching missing fields of all valid index patterns, also merging dynamic fields every time an index pattern is refreshed by the app ([#1276](https://github.com/wazuh/wazuh-dashboard-plugins/pull/1276)).
- Added auto-merging dynamic fields for Wazuh monitoring index patterns ([#1300](https://github.com/wazuh/wazuh-dashboard-plugins/pull/1300))
- New server module, it's a job queue so we can add delayed jobs to be run in background, this iteration only accepts delayed Wazuh API calls ([#1283](https://github.com/wazuh/wazuh-dashboard-plugins/pull/1283)).
- Added new way to view logs using a logs viewer ([#1292](https://github.com/wazuh/wazuh-dashboard-plugins/pull/1292))
- Added new directive for registering agents from the UI, including instructions on "how to" ([#1321](https://github.com/wazuh/wazuh-dashboard-plugins/pull/1321)).
- Added some Angular charts in Agents Preview and Agents SCA sections ([#1364](https://github.com/wazuh/wazuh-dashboard-plugins/pull/1364))
- Added Docker listener settings in configuration views ([#1365](https://github.com/wazuh/wazuh-dashboard-plugins/pull/1365))
- Added Docker dashboards for both Agents and Overview ([#1367](https://github.com/wazuh/wazuh-dashboard-plugins/pull/1367))
- Improved app logger with debug level ([#1373](https://github.com/wazuh/wazuh-dashboard-plugins/pull/1373))
- Introducing React components from the EUI framework

### Changed

- Escape XML special characters ([#1159](https://github.com/wazuh/wazuh-dashboard-plugins/pull/1159)).
- Changed empty results message for Wazuh tables ([#1165](https://github.com/wazuh/wazuh-dashboard-plugins/pull/1165)).
- Allowing the same query multiple times on the Dev Tools ([#1174](https://github.com/wazuh/wazuh-dashboard-plugins/pull/1174))
- Refactor JSON/XML viewer for configuration tab ([#1173](https://github.com/wazuh/wazuh-dashboard-plugins/pull/1173), [#1148](https://github.com/wazuh/wazuh-dashboard-plugins/pull/1148)).
- Using full height for all containers when possible ([#1224](https://github.com/wazuh/wazuh-dashboard-plugins/pull/1224)).
- Improved the way we are handling "back button" events ([#1207](https://github.com/wazuh/wazuh-dashboard-plugins/pull/1207)).
- Changed some visualizations for FIM, GDPR, PCI, Vulnerability and Security Events ([#1206](https://github.com/wazuh/wazuh-dashboard-plugins/pull/1206), [#1235](https://github.com/wazuh/wazuh-dashboard-plugins/pull/1235), [#1293](https://github.com/wazuh/wazuh-dashboard-plugins/pull/1293)).
- New design for agent header view ([#1186](https://github.com/wazuh/wazuh-dashboard-plugins/pull/1186)).
- Not fetching data the very first time the Dev Tools are opened ([#1185](https://github.com/wazuh/wazuh-dashboard-plugins/pull/1185)).
- Refresh all known fields for all valid index patterns if `kbn-vis` detects a broken index pattern ([ecd7c8f](https://github.com/wazuh/wazuh-dashboard-plugins/commit/ecd7c8f98c187a350f81261d13b0d45dcec6dc5d)).
- Truncate texts and display a tooltip when they don't fit in a table cell ([7b56a87](https://github.com/wazuh/wazuh-dashboard-plugins/commit/7b56a873f85dcba7e6838aeb2e40d9b4cf472576))
- Updated API autocomplete for Dev Tools ([#1218](https://github.com/wazuh/wazuh-dashboard-plugins/pull/1218))
- Updated switches design to adapt it to Kibana's design ([#1253](https://github.com/wazuh/wazuh-dashboard-plugins/pull/1253))
- Reduced the width of some table cells with little text, to give more space to the other columns ([#1263](https://github.com/wazuh/wazuh-dashboard-plugins/pull/1263)).
- Redesign for Management > Status daemons list ([#1284](https://github.com/wazuh/wazuh-dashboard-plugins/pull/1284)).
- Redesign for Management > Configuration, Agent > Configuration ([#1289](https://github.com/wazuh/wazuh-dashboard-plugins/pull/1289)).
- Replaced Management > Logs table with a log viewer component ([#1292](https://github.com/wazuh/wazuh-dashboard-plugins/pull/1292)).
- The agents list search bar now allows to switch between AND/OR operators ([#1291](https://github.com/wazuh/wazuh-dashboard-plugins/pull/1291)).
- Improve audit dashboards ([#1374](https://github.com/wazuh/wazuh-dashboard-plugins/pull/1374))
- Exclude agent "000" getting the last registered and the most active agents from the Wazuh API.([#1391](https://github.com/wazuh/wazuh-dashboard-plugins/pull/1391))
- Reviewed Osquery dashboards ([#1394](https://github.com/wazuh/wazuh-dashboard-plugins/pull/1394))
- Memory info is now a log ([#1400](https://github.com/wazuh/wazuh-dashboard-plugins/pull/1400))
- Error toasters time is now 30000ms, warning/info are still 6000ms ([#1420](https://github.com/wazuh/wazuh-dashboard-plugins/pull/1420))

### Fixed

- Properly handling long messages on notifier service, until now, they were using out of the card space, also we replaced some API messages with more meaningful messages ([#1168](https://github.com/wazuh/wazuh-dashboard-plugins/pull/1168)).
- Adapted Wazuh icon for multiple browsers where it was gone ([#1208](https://github.com/wazuh/wazuh-dashboard-plugins/pull/1208)).
- Do not fetch data from tables twice when resize window ([#1303](https://github.com/wazuh/wazuh-dashboard-plugins/pull/1303)).
- Agent syncrhonization status is updated as we browse the configuration section ([#1305](https://github.com/wazuh/wazuh-dashboard-plugins/pull/1305))
- Using the browser timezone for reporting documents ([#1311](https://github.com/wazuh/wazuh-dashboard-plugins/pull/1311)).
- Wrong behaviors in the routing system when the basePath was set ([#1342](https://github.com/wazuh/wazuh-dashboard-plugins/pull/1342))
- Do not show pagination for one-page tables ([196c5b7](https://github.com/wazuh/wazuh-dashboard-plugins/pull/1362/commits/196c5b717583032798da7791fa4f90ec06397f68))
- Being redirected to Overview once a Kibana restart is performed ([#1378](https://github.com/wazuh/wazuh-dashboard-plugins/pull/1378))
- Displaying the AWS services section of the aws-s3 wodle ([#1393](https://github.com/wazuh/wazuh-dashboard-plugins/pull/1393))
- Show email configuration on the configuration on demand ([#1401](https://github.com/wazuh/wazuh-dashboard-plugins/issues/1401))
- Show "Follow symbolic link" field in Integrity monitoring - Monitored configuration on demand ([0c9c9da](https://github.com/wazuh/wazuh-dashboard-plugins/pull/1414/commits/0c9c9da3b951548761cd203db5ee5baa39afe26c))

## Wazuh v3.8.2 - Kibana v6.6.0 / v6.6.1 / v6.6.2 / v6.7.0 - Revision 419

### Added

- Support for Kibana v6.6.0 / v6.6.1 / v6.6.2 / v6.7.0

### Fixed

- Fixed AWS dashboard, newer JavaScript browser engines break the view due to Angular.js ([6e882fc](https://github.com/wazuh/wazuh-dashboard-plugins/commit/6e882fc1d7efe6059e6140ff40b8a20d9c1fa51e)).
- Fixed AWS accounts visualization, using the right field now ([6e882fc](https://github.com/wazuh/wazuh-dashboard-plugins/commit/6e882fc1d7efe6059e6140ff40b8a20d9c1fa51e)).

## Wazuh v3.8.2 - Kibana v6.5.4 - Revision 418

### Added

- Support for Wazuh v3.8.2

### Changed

- Close configuration editor only if it was successfully updated ([bc77c35](https://github.com/wazuh/wazuh-dashboard-plugins/commit/bc77c35d8440a656d4704451ce857c9e1d36a438)).
- Replaced FIM Vega visualization with standard visualization ([554ee1c](https://github.com/wazuh/wazuh-dashboard-plugins/commit/554ee1c4c4d75c76d82272075acf8bb62e7f9e27)).

## Wazuh v3.8.1 - Kibana v6.5.4 - Revision 417

### Added

- Support for Wazuh v3.8.1

### Changed

- Moved monitored/ignored Windows registry entries to "FIM > Monitored" and "FIM > Ignored" to avoid user confusion ([#1176](https://github.com/wazuh/wazuh-dashboard-plugins/pull/1176)).
- Excluding managers from wazuh-monitoring indices ([#1177](https://github.com/wazuh/wazuh-dashboard-plugins/pull/1177)).
- Escape `&` before sending group configuration ([d3aa56f](https://github.com/wazuh/wazuh-dashboard-plugins/commit/d3aa56fa73478c60505e500db7d3a7df263081b5)).
- Improved `autoFormat` function before rendering group configuration ([f4f8144](https://github.com/wazuh/wazuh-dashboard-plugins/commit/f4f8144eef8b93038fc897a9f16356e71029b844)).
- Now the group configuration editor doesn't exit after sending data to the Wazuh API ([5c1a3ef](https://github.com/wazuh/wazuh-dashboard-plugins/commit/5c1a3ef9bd710a7befbed0709c4a7cf414f44f6b)).

### Fixed

- Fixed style for the error toaster for long URLs or long paths ([11b8084](https://github.com/wazuh/wazuh-dashboard-plugins/commit/11b8084c75bbc5da36587ff31d1bc80a55fe4dfe)).

## Wazuh v3.8.0 - Kibana v6.5.4 - Revision 416

### Added

- Added group management features such as:
  - Edit the group configuration ([#1096](https://github.com/wazuh/wazuh-dashboard-plugins/pull/1096)).
  - Add/remove groups to/from an agent ([#1096](https://github.com/wazuh/wazuh-dashboard-plugins/pull/1096)).
  - Add/remove agents to/from a group ([#1096](https://github.com/wazuh/wazuh-dashboard-plugins/pull/1096)).
  - Add/remove groups ([#1152](https://github.com/wazuh/wazuh-dashboard-plugins/pull/1152)).
- New directive for tables that don't need external data sources ([#1067](https://github.com/wazuh/wazuh-dashboard-plugins/pull/1067)).
- New search bar directive with interactive filters and suggestions ([#1058](https://github.com/wazuh/wazuh-dashboard-plugins/pull/1058)).
- New server route `/elastic/alerts` for fetching alerts using custom parameters([#1056](https://github.com/wazuh/wazuh-dashboard-plugins/pull/1056)).
- New table for an agent FIM monitored files, if the agent OS platform is Windows it will show two tables: files and registry ([#1032](https://github.com/wazuh/wazuh-dashboard-plugins/pull/1032)).
- Added description to each setting under Settings > Configuration ([#1048](https://github.com/wazuh/wazuh-dashboard-plugins/pull/1048)).
- Added a new setting to `config.yml` related to Wazuh monitoring and its index pattern ([#1095](https://github.com/wazuh/wazuh-dashboard-plugins/pull/1095)).
- Resizable columns by dragging in Dev-tools ([#1102](https://github.com/wazuh/wazuh-dashboard-plugins/pull/1102)).
- New feature to be able to edit config.yml file from the Settings > Configuration section view ([#1105](https://github.com/wazuh/wazuh-dashboard-plugins/pull/1105)).
- Added a new table (network addresses) for agent inventory tab ([#1111](https://github.com/wazuh/wazuh-dashboard-plugins/pull/1111)).
- Added `audit_key` (Who-data Audit keys) for configuration tab ([#1123](https://github.com/wazuh/wazuh-dashboard-plugins/pull/1123)).
- Added new known fields for Kibana index pattern ([#1150](https://github.com/wazuh/wazuh-dashboard-plugins/pull/1150)).

### Changed

- Changed Inventory tables. Now the app looks for the OS platform and it shows different tables depending on the OS platform. In addition the process state codes has been replaced to be more meaningful ([#1059](https://github.com/wazuh/wazuh-dashboard-plugins/pull/1059)).
- Tiny rework for the AWS tab including.
- "Report" button is hidden on Discover panel ([#1047](https://github.com/wazuh/wazuh-dashboard-plugins/pull/1047)).
- Visualizations, filters and Discover improved ([#1083](https://github.com/wazuh/wazuh-dashboard-plugins/pull/1083)).
- Removed `popularizeField` function until https://github.com/elastic/kibana/issues/22426 is solved in order to avoid `Unable to write index pattern!` error on Discover tab ([#1085](https://github.com/wazuh/wazuh-dashboard-plugins/pull/1085)).
- Improved Wazuh monitoring module ([#1094](https://github.com/wazuh/wazuh-dashboard-plugins/pull/1094)).
- Added "Registered date" and "Last keep alive" in agents table allowing you to sort by these fields ([#1102](https://github.com/wazuh/wazuh-dashboard-plugins/pull/1102)).
- Improved code quality in sections such as Ruleset > Rule and Decoder detail view simplify conditions ([#1102](https://github.com/wazuh/wazuh-dashboard-plugins/pull/1102)).
- Replaced reporting success message ([#1102](https://github.com/wazuh/wazuh-dashboard-plugins/pull/1102)).
- Reduced the default number of shards and the default number of replicas for the app indices ([#1113](https://github.com/wazuh/wazuh-dashboard-plugins/pull/1113)).
- Refreshing index pattern known fields on health check controller ([#1119](https://github.com/wazuh/wazuh-dashboard-plugins/pull/1119)).
- Less strict memory check ([786c764](https://github.com/wazuh/wazuh-dashboard-plugins/commit/786c7642cd88083f9a77c57ed204488ecf5b710a)).
- Checking message origin in error handler ([dfec368](https://github.com/wazuh/wazuh-dashboard-plugins/commit/dfec368d22a148b2e4437db92d71294900241961)).
- Dev tools is now showing the response as it is, like `curl` does ([#1137](https://github.com/wazuh/wazuh-dashboard-plugins/pull/1137)).
- Removed `unknown` as valid node name ([#1149](https://github.com/wazuh/wazuh-dashboard-plugins/pull/1149)).
- Removed `rule.id` direct filter from the rule set tables ([#1151](https://github.com/wazuh/wazuh-dashboard-plugins/pull/1151))

### Fixed

- Restored X-Pack security logic for the .wazuh index, now it's not bypassing the X-Pack roles ([#1081](https://github.com/wazuh/wazuh-dashboard-plugins/pull/1081))
- Avoid fetching twice the same data ([#1072](https://github.com/wazuh/wazuh-dashboard-plugins/pull/1072), [#1061](https://github.com/wazuh/wazuh-dashboard-plugins/pull/1061)).
- Wazuh logo adapted to low resolutions ([#1074](https://github.com/wazuh/wazuh-dashboard-plugins/pull/1074)).
- Hide Audit, OpenSCAP tabs for non-linux agents. Fixed empty Windows events under Configuration > Log collection section. OSQuery logo has been standardized ([#1072](https://github.com/wazuh/wazuh-dashboard-plugins/pull/1072), [#1076](https://github.com/wazuh/wazuh-dashboard-plugins/pull/1076)).
- Fix empty values on _Overview > Security events_ when Wazuh monitoring is disabled ([#1091](https://github.com/wazuh/wazuh-dashboard-plugins/pull/1091)).
- Fix overlapped play button in Dev-tools when the input box has a scrollbar ([#1102](https://github.com/wazuh/wazuh-dashboard-plugins/pull/1102)).
- Fix Dev-tools behavior when parse json invalid blocks ([#1102](https://github.com/wazuh/wazuh-dashboard-plugins/pull/1102)).
- Fixed Management > Monitoring tab frustration adding back buttons ([#1102](https://github.com/wazuh/wazuh-dashboard-plugins/pull/1102)).
- Fix template checking when using more than one pattern ([#1104](https://github.com/wazuh/wazuh-dashboard-plugins/pull/1104)).
- Fix infinite loop for Wazuh monitoring when the Wazuh API is not being able to give us all the agents ([5a26916](https://github.com/wazuh/wazuh-dashboard-plugins/commit/5a2691642b40a34783d2eafb6ee24ae78b9af21a)), ([85005a1](https://github.com/wazuh/wazuh-dashboard-plugins/commit/85005a184d4f1c3d339b7c895b5d2469f3b45171)).
- Fix rule details for `list` and `info` parameters ([#1149](https://github.com/wazuh/wazuh-dashboard-plugins/pull/1149)).

## Wazuh v3.7.1 / v3.7.2 - Kibana v6.5.1 / v6.5.2 / v6.5.3 / v6.5.4 - Revision 415

### Added

- Support for Elastic stack v6.5.2 / v6.5.3 / v6.5.4.
- Support for Wazuh v3.7.1 / v3.7.2.
- Dev Tools module now autocompletes API endpoints ([#1030](https://github.com/wazuh/wazuh-dashboard-plugins/pull/1030)).

### Changed

- Increased number of rows for syscollector tables ([#1033](https://github.com/wazuh/wazuh-dashboard-plugins/pull/1033)).
- Modularized JSON/XML viewers for the configuration section ([#982](https://github.com/wazuh/wazuh-dashboard-plugins/pull/982)).

### Fixed

- Added missing fields for syscollector network tables ([#1036](https://github.com/wazuh/wazuh-dashboard-plugins/pull/1036)).
- Using the right API path when downloading CSV for decoders list ([#1045](https://github.com/wazuh/wazuh-dashboard-plugins/pull/1045)).
- Including group field when downloading CSV for agents list ([#1044](https://github.com/wazuh/wazuh-dashboard-plugins/pull/1044)).
- Preserve active tab in configuration section when refreshing the page ([#1037](https://github.com/wazuh/wazuh-dashboard-plugins/pull/1037)).

## Wazuh v3.7.0 - Kibana v6.5.0 / v6.5.1 - Revision 414

### Added

- Support for Elastic Stack v6.5.0 / v6.5.1.
- Agent groups bar is now visible on the agent configuration section ([#1023](https://github.com/wazuh/wazuh-dashboard-plugins/pull/1023)).
- Added a new setting for the `config.yml` file for enable/disable administrator mode ([#1019](https://github.com/wazuh/wazuh-dashboard-plugins/pull/1019)).
  - This allows the user to perform PUT, POST, DELETE methods in our Dev Tools.

### Changed

- Refactored most front-end controllers ([#1023](https://github.com/wazuh/wazuh-dashboard-plugins/pull/1023)).

## Wazuh v3.7.0 - Kibana v6.4.2 / v6.4.3 - Revision 413

### Added

- Support for Wazuh v3.7.0.
- Support for Elastic Stack v6.4.2 / v6.4.3.
- Brand-new interface for _Configuration_ (on both _Management_ and _Agents_ tabs) ([#914](https://github.com/wazuh/wazuh-dashboard-plugins/pull/914)):
  - Now you can check current and real agent and manager configuration.
  - A new interface design, with more useful information and easy to understand descriptions.
  - New and more responsive JSON/XML viewers to show the configuration in raw mode.
- Brand-new extension - Osquery ([#938](https://github.com/wazuh/wazuh-dashboard-plugins/pull/938)):
  - A new extension, disabled by default.
  - Check alerts from Wazuh's Osquery integration.
  - Check your current Osquery wodle configuration.
  - More improvements will come for this extension in the future.
- New option for Wazuh app configuration file - _Ignore index patterns_ ([#947](https://github.com/wazuh/wazuh-dashboard-plugins/pull/947)):
  - Now the user can specify which index patterns can't be selected on the app using the new `ip.ignore` setting on the `config.yml` file.
  - The valid format is an array of strings which represents index patterns.
  - By default, this list is empty (all index patterns will be available if they use a compatible structure).
- Added a node selector for _Management > Status_ section when Wazuh cluster is enabled ([#976](https://github.com/wazuh/wazuh-dashboard-plugins/pull/976)).
- Added quick access to _Configuration_ or _Discover_ panels for an agent on the agents list ([#939](https://github.com/wazuh/wazuh-dashboard-plugins/pull/939)).
- Now you can click on an agent's ID on the _Discover_ panels to open its details page on the app ([#904](https://github.com/wazuh/wazuh-dashboard-plugins/pull/904)).
- Redesigned the _Overview > Amazon AWS_ tab, using more meaningful visualizations for a better overall view of your agents' status ([#903](https://github.com/wazuh/wazuh-dashboard-plugins/pull/903)).
- Redesigned the _Overview/Agents > Vulnerabilities_ tab, using more meaningful visualizations for a better overall view of your agents' status ([#954](https://github.com/wazuh/wazuh-dashboard-plugins/pull/954)).
- Now everytime the user enters the _Settings_ tab, the API connection will be automatically checked ([#971](https://github.com/wazuh/wazuh-dashboard-plugins/pull/971)).
- Added a node selector for _Management > Logs_ section when Wazuh cluster is enabled ([#980](https://github.com/wazuh/wazuh-dashboard-plugins/pull/980)).
- Added a group selector for _Agents_ section ([#995](https://github.com/wazuh/wazuh-dashboard-plugins/pull/995)).

### Changed

- Interface refactoring for the _Agents > Inventory data_ tab ([#924](https://github.com/wazuh/wazuh-dashboard-plugins/pull/924)):
  - Now the tab won't be available if your agent doesn't have Syscollector enabled, and each card will be enabled or disabled depending on the current Syscollector scans configuration.
  - This will prevent situations where the user couldn't check the inventory although there was actual scan data to show on some sections.
- Added support for new multigroups feature ([#911](https://github.com/wazuh/wazuh-dashboard-plugins/pull/911)):
  - Now the information bars on _Agents_ will show all the groups an agent belongs to.
- Now the result pane on the _Dev tools_ tab will show the error code coming from the Wazuh API ([#909](https://github.com/wazuh/wazuh-dashboard-plugins/pull/909)).
- Changed some visualizations titles for _Overview/Agents > OpenSCAP_ tab ([#925](https://github.com/wazuh/wazuh-dashboard-plugins/pull/925)).
- All backend routes have been renamed ([#932](https://github.com/wazuh/wazuh-dashboard-plugins/pull/932)).
- Several improvements for Elasticsearch tests ([#933](https://github.com/wazuh/wazuh-dashboard-plugins/pull/933)).
- Updated some strings and descriptions on the _Settings_ tab ([#934](https://github.com/wazuh/wazuh-dashboard-plugins/pull/934)).
- Changed the date format on _Settings > Logs_ to make it more human-readable ([#944](https://github.com/wazuh/wazuh-dashboard-plugins/pull/944)).
- Changed some labels to remove the "MD5 sum" expression, it will use "Checksum" instead ([#945](https://github.com/wazuh/wazuh-dashboard-plugins/pull/945)).
- Added word wrapping class to group name in _Management > Groups > Group detail_ tab ([#945](https://github.com/wazuh/wazuh-dashboard-plugins/pull/945)).
- The `wz-table` directive has been refactored ([#953](https://github.com/wazuh/wazuh-dashboard-plugins/pull/953)).
- The `wz-table` directive now checks if a request is aborted ([#979](https://github.com/wazuh/wazuh-dashboard-plugins/pull/979)).
- Several performance improvements ([#985](https://github.com/wazuh/wazuh-dashboard-plugins/pull/985), [#997](https://github.com/wazuh/wazuh-dashboard-plugins/pull/997), [#1000](https://github.com/wazuh/wazuh-dashboard-plugins/pull/1000)).

### Fixed

- Several known fields for _Whodata_ functionality have been fixed ([#901](https://github.com/wazuh/wazuh-dashboard-plugins/pull/901)).
- Fixed alignment bug with the _Add a filter +_ button on _Discover_ and _Agents_ tabs ([#912](https://github.com/wazuh/wazuh-dashboard-plugins/pull/912)).
- Fixed a bug where the `Add API` form on _Settings_ didn't appear when pressing the button after editing an existing API entry ([#944](https://github.com/wazuh/wazuh-dashboard-plugins/pull/944)).
- Fixed a bug on _Ruleset_ tab where the "Description" column was showing `0` if the rule doesn't have any description ([#948](https://github.com/wazuh/wazuh-dashboard-plugins/pull/948)).
- Fixed wrong alignment on related Rules/Decoders tables from _Management > Ruleset_ tab ([#971](https://github.com/wazuh/wazuh-dashboard-plugins/pull/971)).
- Fixed a bug where sometimes the error messages appeared duplicated ([#971](https://github.com/wazuh/wazuh-dashboard-plugins/pull/971)).

### Removed

- On the _Management > Monitoring_ tab, the `Cluster enabled but not running` message won't appear as an error anymore ([#971](https://github.com/wazuh/wazuh-dashboard-plugins/pull/971)).

## Wazuh v3.6.1 - Kibana v6.4.1 / v6.4.2 / v6.4.3 - Revision 412

### Added

- Support for Elastic Stack v6.4.1 / v6.4.2 / v6.4.3.

## Wazuh v3.6.1 - Kibana v6.4.0 - Revision 411

### Added

- Redesigned the _Overview > Integrity monitoring_ tab, using more meaningful visualizations for a better overall view of your agents' status ([#893](https://github.com/wazuh/wazuh-dashboard-plugins/pull/893)).
- Added a new table for the _Inventory_ tab: _Processes_ ([#895](https://github.com/wazuh/wazuh-dashboard-plugins/pull/895)).
- Improved error handling for tables. Now the table will show an error message if it wasn't able to fetch and load data ([#896](https://github.com/wazuh/wazuh-dashboard-plugins/pull/896)).

### Changed

- The app source code has been improved, following best practices and coding guidelines ([#892](https://github.com/wazuh/wazuh-dashboard-plugins/pull/892)).
- Included more app tests and prettifier for better code maintainability ([#883](https://github.com/wazuh/wazuh-dashboard-plugins/pull/883) & [#885](https://github.com/wazuh/wazuh-dashboard-plugins/pull/885)).

### Fixed

- Fixed minor visual errors on some _GDPR_, _PCI DSS_ and _Vulnerabilities_ visualizations ([#894](https://github.com/wazuh/wazuh-dashboard-plugins/pull/894)).

## Wazuh v3.6.1 - Kibana v6.4.0 - Revision 410

### Added

- The _Inventory_ tab has been redesigned ([#873](https://github.com/wazuh/wazuh-dashboard-plugins/pull/873)):
  - Added new network interfaces and port tables.
  - Improved design using metric information bars and intuitive status indicators.
- Added refresh functionality to the _Settings > Logs_ tab ([#852](https://github.com/wazuh/wazuh-dashboard-plugins/pull/852)):
  - Now everytime the user opens the tab, the logs will be reloaded.
  - A new button to force the update has been added on the top left corner of the logs table.
- Added `tags` and `recursion_level` configuration options to _Management/Agent > Configuration_ tabs ([#850](https://github.com/wazuh/wazuh-dashboard-plugins/pull/850)).
- The _Kuery_ search syntax has been added again to the app ([#851](https://github.com/wazuh/wazuh-dashboard-plugins/pull/851)).
- Added a first batch of [_Mocha_](https://mochajs.org/) tests and other quality of code improvements to the app ([#859](https://github.com/wazuh/wazuh-dashboard-plugins/pull/859)).
- Now you can open specific rule details (the _Management > Ruleset_ tab) when clicking on the `rule.id` value on the _Discover_ tab ([#862](https://github.com/wazuh/wazuh-dashboard-plugins/pull/862)).
- Now you can click on the rule ID value on the _Management > Ruleset_ tab to search for related alerts on the _Discover_ tab ([#863](https://github.com/wazuh/wazuh-dashboard-plugins/pull/863)).

### Changed

- The index pattern known fields have been updated up to 567 ([#872](https://github.com/wazuh/wazuh-dashboard-plugins/pull/872)).
- Now the _Inventory_ tab will always be available for all agents, and a descriptive message will appear if the agent doesn't have `syscollector` enabled ([#879](https://github.com/wazuh/wazuh-dashboard-plugins/pull/879)).

### Fixed

- Fixed a bug where the _Inventory_ tab was unavailable if the user reloads the page while on the _Agents > Configuration_ tab ([#845](https://github.com/wazuh/wazuh-dashboard-plugins/pull/845)).
- Fixed some _Overview > VirusTotal_ visualizations ([#846](https://github.com/wazuh/wazuh-dashboard-plugins/pull/846)).
- Fixed a bug where the _Settings > Extensions_ tab wasn't being properly hidden when there's no API entries inserted ([#847](https://github.com/wazuh/wazuh-dashboard-plugins/pull/847)).
- Fixed a bug where the _Current API_ indicator on the top navbar wasn't being properly updated when the user deletes all the API entries ([#848](https://github.com/wazuh/wazuh-dashboard-plugins/pull/848)).
- Fixed a bug where the _Agents coverage_ metric were not displaying a proper value when the manager has 0 registered agents ([#849](https://github.com/wazuh/wazuh-dashboard-plugins/pull/849)).
- Fixed a bug where the `wazuh-basic` user role was able to update API entries (it should be forbidden) ([#853](https://github.com/wazuh/wazuh-dashboard-plugins/pull/853)).
- Fixed a bug where the visualizations had scroll bars on the PDF reports ([#870](https://github.com/wazuh/wazuh-dashboard-plugins/pull/870)).
- Fixed a bug on the _Dev tools_ tab where the user couldn't execute the first request block if there was blank lines above it ([#871](https://github.com/wazuh/wazuh-dashboard-plugins/pull/871)).
- Fixed a bug on pinned filters when opening tabs where the implicit filter was the same, making them stuck and unremovable from other tabs ([#878](https://github.com/wazuh/wazuh-dashboard-plugins/pull/878)).

## Wazuh v3.6.1 - Kibana v6.4.0 - Revision 409

### Added

- Support for Wazuh v3.6.1.

### Fixed

- Fixed a bug on the _Dev tools_ tab ([b7c79f4](https://github.com/wazuh/wazuh-dashboard-plugins/commit/b7c79f48f06cb49b12883ec9e9337da23b49976b)).

## Wazuh v3.6.1 - Kibana v6.3.2 - Revision 408

### Added

- Support for Wazuh v3.6.1.

### Fixed

- Fixed a bug on the _Dev tools_ tab ([4ca9ed5](https://github.com/wazuh/wazuh-dashboard-plugins/commit/4ca9ed54f1b18e5d499d950e6ff0741946701988)).

## Wazuh v3.6.0 - Kibana v6.4.0 - Revision 407

### Added

- Support for Wazuh v3.6.0.

## Wazuh v3.6.0 - Kibana v6.3.2 - Revision 406

### Added

- Support for Wazuh v3.6.0.

## Wazuh v3.5.0 - Kibana v6.4.0 - Revision 405

### Added

- Support for Elastic Stack v6.4.0 ([#813](https://github.com/wazuh/wazuh-dashboard-plugins/pull/813)).

## Wazuh v3.5.0 - Kibana v6.3.2 - Revision 404

### Added

- Added new options to `config.yml` to change shards and replicas settings for `wazuh-monitoring` indices ([#809](https://github.com/wazuh/wazuh-dashboard-plugins/pull/809)).
- Added more error messages for `wazuhapp.log` in case of failure when performing some crucial functions ([#812](https://github.com/wazuh/wazuh-dashboard-plugins/pull/812)).
- Now it's possible to change replicas settings for existing `.wazuh`, `.wazuh-version` and `wazuh-monitoring` indices on the `config.yml` file ([#817](https://github.com/wazuh/wazuh-dashboard-plugins/pull/817)).

### Changed

- App frontend code refactored and restructured ([#802](https://github.com/wazuh/wazuh-dashboard-plugins/pull/802)).
- Now the _Overview > Security events_ tab won't show anything if the only visualization with data is _Agents status_ ([#811](https://github.com/wazuh/wazuh-dashboard-plugins/pull/811)).

### Fixed

- Fixed a bug where the RAM status message appreared twice the first time you opened the app ([#807](https://github.com/wazuh/wazuh-dashboard-plugins/pull/807)).
- Fixed the app UI to make the app usable on Internet Explorer 11 ([#808](https://github.com/wazuh/wazuh-dashboard-plugins/pull/808)).

## Wazuh v3.5.0 - Kibana v6.3.2 - Revision 403

### Added

- The welcome tabs on _Overview_ and _Agents_ have been updated with a new name and description for the existing sections ([#788](https://github.com/wazuh/wazuh-dashboard-plugins/pull/788)).
- Now the app tables will auto-resize depending on the screen height ([#792](https://github.com/wazuh/wazuh-dashboard-plugins/pull/792)).

### Changed

- Now all the app filters on several tables will present the values in alphabetical order ([#787](https://github.com/wazuh/wazuh-dashboard-plugins/pull/787)).

### Fixed

- Fixed a bug on _Decoders_ where clicking on the decoder wouldn't open the detail view if the `Parent decoders` filter was enabled ([#782](https://github.com/wazuh/wazuh-dashboard-plugins/pull/782)).
- Fixed a bug on _Dev tools_ when the first line on the editor pane was empty or had a comment ([#790](https://github.com/wazuh/wazuh-dashboard-plugins/pull/790)).
- Fixed a bug where the app was throwing multiple warning messages the first time you open it ([#791](https://github.com/wazuh/wazuh-dashboard-plugins/pull/791)).
- Fixed a bug where clicking on a different tab from _Overview_ right after inserting the API credentials for the first time would always redirect to _Overview_ ([#791](https://github.com/wazuh/wazuh-dashboard-plugins/pull/791)).
- Fixed a bug where the user could have a browser cookie with a reference to a non-existing API entry on Elasticsearch ([#794](https://github.com/wazuh/wazuh-dashboard-plugins/pull/794) & [#795](https://github.com/wazuh/wazuh-dashboard-plugins/pull/795)).

### Removed

- The cluster key has been removed from the API requests to `/manager/configuration` ([#796](https://github.com/wazuh/wazuh-dashboard-plugins/pull/796)).

## Wazuh v3.5.0 - Kibana v6.3.1/v6.3.2 - Revision 402

### Added

- Support for Wazuh v3.5.0.
- Added new fields for _Vulnerability detector_ alerts ([#752](https://github.com/wazuh/wazuh-dashboard-plugins/pull/752)).
- Added multi table search for `wz-table` directive. Added two new log levels for _Management > Logs_ section ([#753](https://github.com/wazuh/wazuh-dashboard-plugins/pull/753)).

## Wazuh v3.4.0 - Kibana v6.3.1/v6.3.2 - Revision 401

### Added

- Added a few new fields for Kibana due to the new Wazuh _who-data_ feature ([#763](https://github.com/wazuh/wazuh-dashboard-plugins/pull/763)).
- Added XML/JSON viewer for each card under _Management > Configuration_ ([#764](https://github.com/wazuh/wazuh-dashboard-plugins/pull/764)).

### Changed

- Improved error handling for Dev tools. Also removed some unused dependencies from the _Dev tools_ tab ([#760](https://github.com/wazuh/wazuh-dashboard-plugins/pull/760)).
- Unified origin for tab descriptions. Reviewed some grammar typos ([#765](https://github.com/wazuh/wazuh-dashboard-plugins/pull/765)).
- Refactored agents autocomplete component. Removed unused/deprecated modules ([#766](https://github.com/wazuh/wazuh-dashboard-plugins/pull/766)).
- Simplified route resolves section ([#768](https://github.com/wazuh/wazuh-dashboard-plugins/pull/768)).

### Fixed

- Fixed missing cluster node filter for the visualization shown when looking for specific node under _Management > Monitoring_ section ([#758](https://github.com/wazuh/wazuh-dashboard-plugins/pull/758)).
- Fixed missing dependency injection for `wzMisc` factory ([#768](https://github.com/wazuh/wazuh-dashboard-plugins/pull/768)).

### Removed

- Removed `angular-aria`, `angular-md5`, `ansicolors`, `js-yaml`, `querystring` and `lodash` dependencies since Kibana includes all of them. Removed some unused images ([#768](https://github.com/wazuh/wazuh-dashboard-plugins/pull/768)).

## Wazuh v3.4.0 - Kibana v6.3.1/v6.3.2 - Revision 400

### Added

- Support for Wazuh v3.4.0.
- Support for Elastic Stack v6.3.2.
- Support for Kuery as accepted query language ([#742](https://github.com/wazuh/wazuh-dashboard-plugins/pull/742)).
  - This feature is experimental.
- Added new _Who data_ fields from file integrity monitoring features ([#746](https://github.com/wazuh/wazuh-dashboard-plugins/pull/746)).
- Added tab in _Settings_ section where you can see the last logs from the Wazuh app server ([#723](https://github.com/wazuh/wazuh-dashboard-plugins/pull/723)).

### Changed

- Fully redesigned of the welcome screen along the different app sections ([#751](https://github.com/wazuh/wazuh-dashboard-plugins/pull/751)).
- Now any agent can go to the _Inventory_ tab regardless if it's enabled or not. The content will change properly according to the agent configuration ([#744](https://github.com/wazuh/wazuh-dashboard-plugins/pull/744)).
- Updated the `angular-material` dependency to `1.1.10` ([#743](https://github.com/wazuh/wazuh-dashboard-plugins/pull/743)).
- Any API entry is now removable regardless if it's the only one API entry ([#740](https://github.com/wazuh/wazuh-dashboard-plugins/pull/740)).
- Performance has been improved regarding to agents status, they are now being fetched using _distinct_ routes from the Wazuh API ([#738](https://github.com/wazuh/wazuh-dashboard-plugins/pull/738)).
- Improved the way we are parsing some Wazuh API errors regarding to version mismatching ([#735](https://github.com/wazuh/wazuh-dashboard-plugins/pull/735)).

### Fixed

- Fixed wrong filters being applied in _Ruleset > Rules_ and _Ruleset > Decoders_ sections when using Lucene like filters plus path filters ([#736](https://github.com/wazuh/wazuh-dashboard-plugins/pull/736)).
- Fixed the template checking from the healthcheck, now it allows to use custom index patterns ([#739](https://github.com/wazuh/wazuh-dashboard-plugins/pull/739)).
- Fixed infinite white screen from _Management > Monitoring_ when the Wazuh cluster is enabled but not running ([#741](https://github.com/wazuh/wazuh-dashboard-plugins/pull/741)).

## Wazuh v3.3.0/v3.3.1 - Kibana v6.3.1 - Revision 399

### Added

- Added a new Angular.js factory to store the Wazuh app configuration values. Also, this factory is being used by the pre-routes functions (resolves); this way we are sure about having the real configuration at any time. These pre-routes functions have been improved too ([#670](https://github.com/wazuh/wazuh-dashboard-plugins/pull/670)).
- Added extended information for reports from _Reporting_ feature ([#701](https://github.com/wazuh/wazuh-dashboard-plugins/pull/701)).

### Changed

- Tables have been improved. Now they are truncating long fields and adding a tooltip if needed ([#671](https://github.com/wazuh/wazuh-dashboard-plugins/pull/671)).
- Services have been improved ([#715](https://github.com/wazuh/wazuh-dashboard-plugins/pull/715)).
- CSV formatted files have been improved. Now they are showing a more human readable column names ([#717](https://github.com/wazuh/wazuh-dashboard-plugins/pull/717), [#726](https://github.com/wazuh/wazuh-dashboard-plugins/pull/726)).
- Added/Modified some visualization titles ([#728](https://github.com/wazuh/wazuh-dashboard-plugins/pull/728)).
- Improved Discover perfomance when in background mode ([#719](https://github.com/wazuh/wazuh-dashboard-plugins/pull/719)).
- Reports from the _Reporting_ feature have been fulyl redesigned ([#701](https://github.com/wazuh/wazuh-dashboard-plugins/pull/701)).

### Fixed

- Fixed the top menu API indicator when checking the API connection and the manager/cluster information had been changed ([#668](https://github.com/wazuh/wazuh-dashboard-plugins/pull/668)).
- Fixed our logger module which was not writting logs the very first time Kibana is started neither after a log rotation ([#667](https://github.com/wazuh/wazuh-dashboard-plugins/pull/667)).
- Fixed a regular expression in the server side when parsing URLs before registering a new Wazuh API ([#690](https://github.com/wazuh/wazuh-dashboard-plugins/pull/690)).
- Fixed filters from specific visualization regarding to _File integrity_ section ([#694](https://github.com/wazuh/wazuh-dashboard-plugins/pull/694)).
- Fixed filters parsing when generating a report because it was not parsing negated filters as expected ([#696](https://github.com/wazuh/wazuh-dashboard-plugins/pull/696)).
- Fixed visualization counter from _OSCAP_ tab ([#722](https://github.com/wazuh/wazuh-dashboard-plugins/pull/722)).

### Removed

- Temporary removed CSV download from agent inventory section due to Wazuh API bug ([#727](https://github.com/wazuh/wazuh-dashboard-plugins/pull/727)).

## Wazuh v3.3.0/v3.3.1 - Kibana v6.3.0 - Revision 398

### Added

- Improvements for latest app redesign ([#652](https://github.com/wazuh/wazuh-dashboard-plugins/pull/652)):
  - The _Welcome_ tabs have been simplified, following a more Elastic design.
  - Added again the `md-nav-bar` component with refined styles and limited to specific sections.
  - The _Settings > Welcome_ tab has been removed. You can use the nav bar to switch tabs.
  - Minor CSS adjustments and reordering.
- Small app UI improvements ([#634](https://github.com/wazuh/wazuh-dashboard-plugins/pull/634)):
  - Added link to _Agents Preview_ on the _Agents_ tab breadcrumbs.
  - Replaced the _Generate report_ button with a smaller one.
  - Redesigned _Management > Ruleset_ `md-chips` to look similar to Kibana filter pills.
  - Added agent information bar from _Agents > General_ to _Agents > Welcome_ too.
  - Refactored flex layout on _Welcome_ tabs to fix a height visual bug.
  - Removed duplicated loading rings on the _Agents_ tab.
- Improvements for app tables ([#627](https://github.com/wazuh/wazuh-dashboard-plugins/pull/627)):
  - Now the current page will be highlighted.
  - The gap has been fixed to the items per page value.
  - If there are no more pages for _Next_ or _Prev_ buttons, they will be hidden.
- Improvements for app health check ([#637](https://github.com/wazuh/wazuh-dashboard-plugins/pull/637)):
  - Improved design for the view.
  - The checks have been placed on a table, showing the current status of each one.
- Changes to our reporting feature ([#639](https://github.com/wazuh/wazuh-dashboard-plugins/pull/639)):
  - Now the generated reports will include tables for each section.
  - Added a parser for getting Elasticsearch data table responses.
  - The reporting feature is now a separated module, and the code has been refactored.
- Improvements for app tables pagination ([#646](https://github.com/wazuh/wazuh-dashboard-plugins/pull/646)).

### Changed

- Now the `pretty` parameter on the _Dev tools_ tab will be ignored to avoid `Unexpected error` messages ([#624](https://github.com/wazuh/wazuh-dashboard-plugins/pull/624)).
- The `pdfkit` dependency has been replaced by `pdfmake` ([#639](https://github.com/wazuh/wazuh-dashboard-plugins/pull/639)).
- Changed some Kibana tables for performance improvements on the reporting feature ([#644](https://github.com/wazuh/wazuh-dashboard-plugins/pull/644)).
- Changed the method to refresh the list of known fields on the index pattern ([#650](https://github.com/wazuh/wazuh-dashboard-plugins/pull/650)):
  - Now when restarting Kibana, the app will update the fieldset preserving the custom user fields.

### Fixed

- Fixed bug on _Agents CIS-CAT_ tab who wasn't loading the appropriate visualizations ([#626](https://github.com/wazuh/wazuh-dashboard-plugins/pull/626)).
- Fixed a bug where sometimes the index pattern could be `undefined` during the health check process, leading into a false error message when loading the app ([#640](https://github.com/wazuh/wazuh-dashboard-plugins/pull/640)).
- Fixed several bugs on the _Settings > API_ tab when removing, adding or editing new entries.

### Removed

- Removed the app login system ([#636](https://github.com/wazuh/wazuh-dashboard-plugins/pull/636)):
  - This feature was unstable, experimental and untested for a long time. We'll provide much better RBAC capabilities in the future.
- Removed the new Kuery language option on Discover app search bars.
  - This feature will be restored in the future, after more Elastic v6.3.0 adaptations.

## Wazuh v3.3.0/v3.3.1 - Kibana v6.3.0 - Revision 397

### Added

- Support for Elastic Stack v6.3.0 ([#579](https://github.com/wazuh/wazuh-dashboard-plugins/pull/579) & [#612](https://github.com/wazuh/wazuh-dashboard-plugins/pull/612) & [#615](https://github.com/wazuh/wazuh-dashboard-plugins/pull/615)).
- Brand-new Wazuh app redesign for the _Monitoring_ tab ([#581](https://github.com/wazuh/wazuh-dashboard-plugins/pull/581)):
  - Refactored and optimized UI for these tabs, using a breadcrumbs-based navigability.
  - Used the same guidelines from the previous redesign for _Overview_ and _Agents_ tabs.
- New tab for _Agents_ - _Inventory_ ([#582](https://github.com/wazuh/wazuh-dashboard-plugins/pull/582)):
  - Get information about the agent host, such as installed packages, motherboard, operating system, etc.
  - This tab will appear if the agent has the [`syscollector`](https://documentation.wazuh.com/current/user-manual/reference/ossec-conf/wodle-syscollector.html) wodle enabled.
- Brand-new extension - _CIS-CAT Alerts_ ([#601](https://github.com/wazuh/wazuh-dashboard-plugins/pull/601)):
  - A new extension, disabled by default.
  - Visualize alerts related to the CIS-CAT benchmarks on the _Overview_ and _Agents_ tabs.
  - Get information about the last performed scan and its score.
- Several improvements for the _Dev tools_ tab ([#583](https://github.com/wazuh/wazuh-dashboard-plugins/pull/583) & [#597](https://github.com/wazuh/wazuh-dashboard-plugins/pull/597)):
  - Now you can insert queries using inline parameters, just like in a web browser.
  - You can combine inline parameters with JSON-like parameters.
  - If you use the same parameter on both methods with different values, the inline parameter has precedence over the other one.
  - The tab icon has been changed for a more appropriate one.
  - The `Execute query` button is now always placed on the first line of the query block.
- Refactoring for all app tables ([#582](https://github.com/wazuh/wazuh-dashboard-plugins/pull/582)):
  - Replaced the old `wz-table` directive with a new one, along with a new data factory.
  - Now the tables are built with a pagination system.
  - Much easier method for building tables for the app.
  - Performance and stability improvements when fetching API data.
  - Now you can see the total amount of items and the elapsed time.

### Changed

- Moved some logic from the _Agents preview_ tab to the server, to avoid excessive client-side workload ([#586](https://github.com/wazuh/wazuh-dashboard-plugins/pull/586)).
- Changed the UI to use the same loading ring across all the app tabs ([#593](https://github.com/wazuh/wazuh-dashboard-plugins/pull/593) & [#599](https://github.com/wazuh/wazuh-dashboard-plugins/pull/599)).
- Changed the _No results_ message across all the tabs with visualizations ([#599](https://github.com/wazuh/wazuh-dashboard-plugins/pull/599)).

### Fixed

- Fixed a bug on the _Settings/Extensions_ tab where enabling/disabling some extensions could make other ones to be disabled ([#591](https://github.com/wazuh/wazuh-dashboard-plugins/pull/591)).

## Wazuh v3.3.0/v3.3.1 - Kibana v6.2.4 - Revision 396

### Added

- Support for Wazuh v3.3.1.
- Brand-new Wazuh app redesign for the _Settings_ tab ([#570](https://github.com/wazuh/wazuh-dashboard-plugins/pull/570)):
  - Refactored and optimized UI for these tabs, using a breadcrumbs-based navigability.
  - Used the same guidelines from the previous redesign for _Overview_ and _Agents_ tabs.
- Refactoring for _Overview_ and _Agents_ controllers ([#564](https://github.com/wazuh/wazuh-dashboard-plugins/pull/564)):
  - Reduced duplicated code by splitting it into separate files.
  - Code optimization for a better performance and maintainability.
  - Added new services to provide similar functionality between different app tabs.
- Added `data.vulnerability.package.condition` to the list of known fields ([#566](https://github.com/wazuh/wazuh-dashboard-plugins/pull/566)).

### Changed

- The `wazuh-logs` and `wazuh-monitoring` folders have been moved to the Kibana's `optimize` directory in order to avoid some error messages when using the `kibana-plugin list` command ([#563](https://github.com/wazuh/wazuh-dashboard-plugins/pull/563)).

### Fixed

- Fixed a bug on the _Settings_ tab where updating an API entry with wrong credentials would corrupt the existing one ([#558](https://github.com/wazuh/wazuh-dashboard-plugins/pull/558)).
- Fixed a bug on the _Settings_ tab where removing an API entry while its edit form is opened would hide the `Add API` button unless the user reloads the tab ([#558](https://github.com/wazuh/wazuh-dashboard-plugins/pull/558)).
- Fixed some Audit visualizations on the _Overview_ and _Agents_ tabs that weren't using the same search query to show the results ([#572](https://github.com/wazuh/wazuh-dashboard-plugins/pull/572)).
- Fixed undefined variable error on the `wz-menu` directive ([#575](https://github.com/wazuh/wazuh-dashboard-plugins/pull/575)).

## Wazuh v3.3.0 - Kibana v6.2.4 - Revision 395

### Fixed

- Fixed a bug on the _Agent Configuration_ tab where the sync status was always `NOT SYNCHRONIZED` ([#569](https://github.com/wazuh/wazuh-dashboard-plugins/pull/569)).

## Wazuh v3.3.0 - Kibana v6.2.4 - Revision 394

### Added

- Support for Wazuh v3.3.0.
- Updated some backend API calls to include the app version in the request header ([#560](https://github.com/wazuh/wazuh-dashboard-plugins/pull/560)).

## Wazuh v3.2.4 - Kibana v6.2.4 - Revision 393

### Added

- Brand-new Wazuh app redesign for _Overview_ and _Agents_ tabs ([#543](https://github.com/wazuh/wazuh-dashboard-plugins/pull/543)):
  - Updated UI for these tabs using breadcrumbs.
  - New _Welcome_ screen, presenting all the tabs to the user, with useful links to our documentation.
  - Overall design improved, adjusted font sizes and reduced HTML code.
  - This base will allow the app to increase its functionality in the future.
  - Removed the `md-nav-bar` component for a better user experience on small screens.
  - Improved app performance removing some CSS effects from some components, such as buttons.
- New filter for agent version on the _Agents Preview_ tab ([#537](https://github.com/wazuh/wazuh-dashboard-plugins/pull/537)).
- New filter for cluster node on the _Agents Preview_ tab ([#538](https://github.com/wazuh/wazuh-dashboard-plugins/pull/538)).

### Changed

- Now the report generation process will run in a parallel mode in the foreground ([#523](https://github.com/wazuh/wazuh-dashboard-plugins/pull/523)).
- Replaced the usage of `$rootScope` with two new factories, along with more controller improvements ([#525](https://github.com/wazuh/wazuh-dashboard-plugins/pull/525)).
- Now the _Extensions_ tab on _Settings_ won't edit the `.wazuh` index to modify the extensions configuration for all users ([#545](https://github.com/wazuh/wazuh-dashboard-plugins/pull/545)).
  - This allows each new user to always start with the base extensions configuration, and modify it to its needs storing the settings on a browser cookie.
- Now the GDPR requirements description on its tab won't be loaded if the Wazuh API version is not v3.2.3 or higher ([#546](https://github.com/wazuh/wazuh-dashboard-plugins/pull/546)).

### Fixed

- Fixed a bug where the app crashes when attempting to download huge amounts of data as CSV format ([#521](https://github.com/wazuh/wazuh-dashboard-plugins/pull/521)).
- Fixed a bug on the Timelion visualizations from _Management/Monitoring_ which were not properly filtering and showing the cluster nodes information ([#530](https://github.com/wazuh/wazuh-dashboard-plugins/pull/530)).
- Fixed several bugs on the loading process when switching between tabs with or without visualizations in the _Overview_ and _Agents_ tab ([#531](https://github.com/wazuh/wazuh-dashboard-plugins/pull/531) & [#533](https://github.com/wazuh/wazuh-dashboard-plugins/pull/533)).
- Fixed a bug on the `wazuh-monitoring` index feature when using multiple inserted APIs, along with several performance improvements ([#539](https://github.com/wazuh/wazuh-dashboard-plugins/pull/539)).
- Fixed a bug where the OS filter on the _Agents Preview_ tab would exclude the rest of filters instead of combining them ([#552](https://github.com/wazuh/wazuh-dashboard-plugins/pull/552)).
- Fixed a bug where the Extensions settings were restored every time the user opened the _Settings_ tab or pressed the _Set default manager_ button ([#555](https://github.com/wazuh/wazuh-dashboard-plugins/pull/555) & [#556](https://github.com/wazuh/wazuh-dashboard-plugins/pull/556)).

## Wazuh v3.2.3/v3.2.4 - Kibana v6.2.4 - Revision 392

### Added

- Support for Wazuh v3.2.4.
- New functionality - _Reporting_ ([#510](https://github.com/wazuh/wazuh-dashboard-plugins/pull/510)):
  - Generate PDF logs on the _Overview_ and _Agents_ tabs, with the new button next to _Panels_ and _Discover_.
  - The report will contain the current visualizations from the tab where you generated it.
  - List all your generated reports, download or deleted them at the new _Management/Reporting_ tab.
  - **Warning:** If you leave the tab while generating a report, the process will be aborted.
- Added warning/error messages about the total RAM on the server side ([#502](https://github.com/wazuh/wazuh-dashboard-plugins/pull/502)):
  - None of this messages will prevent the user from accessing the app, it's just a recommendation.
  - If your server has less than 2GB of RAM, you'll get an error message when opening the app.
  - If your server has between 2GB and 3GB of RAM, you'll get a warning message.
  - If your server has more than 3GB of RAM, you won't get any kind of message.
- Refactoring and added loading bar to _Manager Logs_ and _Groups_ tabs ([#505](https://github.com/wazuh/wazuh-dashboard-plugins/pull/505)).
- Added more Syscheck options to _Management/Agents_ configuration tabs ([#509](https://github.com/wazuh/wazuh-dashboard-plugins/pull/509)).

### Fixed

- Added more fields to the `known-fields.js` file to avoid warning messages on _Discover_ when using Filebeat for alerts forwarding ([#497](https://github.com/wazuh/wazuh-dashboard-plugins/pull/497)).
- Fixed a bug where clicking on the _Check connection_ button on the _Settings_ tab threw an error message although the API connected successfully ([#504](https://github.com/wazuh/wazuh-dashboard-plugins/pull/504)).
- Fixed a bug where the _Agents_ tab was not properly showing the total of agents due to the new Wazuh cluster implementation ([#517](https://github.com/wazuh/wazuh-dashboard-plugins/pull/517)).

## Wazuh v3.2.3 - Kibana v6.2.4 - Revision 391

### Added

- Support for Wazuh v3.2.3.
- Brand-new extension - _GDPR Alerts_ ([#453](https://github.com/wazuh/wazuh-dashboard-plugins/pull/453)):
  - A new extension, enabled by default.
  - Visualize alerts related to the GDPR compliance on the _Overview_ and _Agents_ tabs.
  - The _Ruleset_ tab has been updated to include GDPR filters on the _Rules_ subtab.
- Brand-new Management tab - _Monitoring_ ([#490](https://github.com/wazuh/wazuh-dashboard-plugins/pull/490)):
  - Visualize your Wazuh cluster, both master and clients.
    - Get the current cluster configuration.
    - Nodes listing, sorting, searching, etc.
  - Get a more in-depth cluster status thanks to the newly added [_Timelion_](https://www.elastic.co/guide/en/kibana/current/timelion.html) visualizations.
  - The Detail view gives you a summary of the node's healthcheck.
- Brand-new tab - _Dev tools_ ([#449](https://github.com/wazuh/wazuh-dashboard-plugins/pull/449)):
  - Find it on the top navbar, next to _Discover_.
  - Execute Wazuh API requests directly from the app.
  - This tab uses your currently selected API from _Settings_.
  - You can type different API requests on the input window, select one with the cursor, and click on the Play button to execute it.
  - You can also type comments on the input window.
- More improvements for the _Manager/Ruleset_ tab ([#446](https://github.com/wazuh/wazuh-dashboard-plugins/pull/446)):
  - A new colour palette for regex, order and rule description arguments.
  - Added return to List view on Ruleset button while on Detail view.
  - Fixed line height on all table headers.
  - Removed unused, old code from Ruleset controllers.
- Added option on `config.yml` to enable/disable the `wazuh-monitoring` index ([#441](https://github.com/wazuh/wazuh-dashboard-plugins/pull/441)):
  - Configure the frequency time to generate new indices.
  - The default frequency time has been increased to 1 hour.
  - When disabled, useful metrics will appear on _Overview/General_ replacing the _Agent status_ visualization.
- Added CSV exporting button to the app ([#431](https://github.com/wazuh/wazuh-dashboard-plugins/pull/431)):
  - Implemented new logic to fetch data from the Wazuh API and download it in CSV format.
  - Currently available for the _Ruleset_, _Logs_ and _Groups_ sections on the _Manager_ tab and also the _Agents_ tab.
- More refactoring to the app backend ([#439](https://github.com/wazuh/wazuh-dashboard-plugins/pull/439)):
  - Standardized error output from the server side.
  - Drastically reduced the error management logic on the client side.
  - Applied the _Facade_ pattern when importing/exporting modules.
  - Deleted unused/deprecated/useless methods both from server and client side.
  - Some optimizations to variable type usages.
- Refactoring to Kibana filters management ([#452](https://github.com/wazuh/wazuh-dashboard-plugins/pull/452) & [#459](https://github.com/wazuh/wazuh-dashboard-plugins/pull/459)):
  - Added new class to build queries from the base query.
  - The filter management is being done on controllers instead of the `discover` directive.
  - Now we are emitting specific events whenever we are fetching data or communicating to the `discover` directive.
  - The number of useless requests to fetch data has been reduced.
  - The synchronization actions are working as expected regardless the amount of data and/or the number of machine resources.
  - Fixed several bugs about filter usage and transition to different app tabs.
- Added confirmation message when the user deletes an API entry on _Settings/API_ ([#428](https://github.com/wazuh/wazuh-dashboard-plugins/pull/428)).
- Added support for filters on the _Manager/Logs_ tab when realtime is enabled ([#433](https://github.com/wazuh/wazuh-dashboard-plugins/pull/433)).
- Added more filter options to the Detail view on _Manager/Ruleset_ ([#434](https://github.com/wazuh/wazuh-dashboard-plugins/pull/434)).

### Changed

- Changed OSCAP visualization to avoid clipping issues with large agent names ([#429](https://github.com/wazuh/wazuh-dashboard-plugins/pull/429)).
- Now the related Rules or Decoders sections on _Manager/Ruleset_ will remain hidden if there isn't any data to show or while it's loading ([#434](https://github.com/wazuh/wazuh-dashboard-plugins/pull/434)).
- Added a 200ms delay when fetching iterable data from the Wazuh API ([#445](https://github.com/wazuh/wazuh-dashboard-plugins/pull/445) & [#450](https://github.com/wazuh/wazuh-dashboard-plugins/pull/450)).
- Fixed several bugs related to Wazuh API timeout/cancelled requests ([#445](https://github.com/wazuh/wazuh-dashboard-plugins/pull/445)).
- Added `ENOTFOUND`, `EHOSTUNREACH`, `EINVAL`, `EAI_AGAIN` options for API URL parameter checking ([#463](https://github.com/wazuh/wazuh-dashboard-plugins/pull/463)).
- Now the _Settings/Extensions_ subtab won't appear unless there's at least one API inserted ([#465](https://github.com/wazuh/wazuh-dashboard-plugins/pull/465)).
- Now the index pattern selector on _Settings/Pattern_ will also refresh the known fields when changing it ([#477](https://github.com/wazuh/wazuh-dashboard-plugins/pull/477)).
- Changed the _Manager_ tab into _Management_ ([#490](https://github.com/wazuh/wazuh-dashboard-plugins/pull/490)).

### Fixed

- Fixed a bug where toggling extensions after deleting an API entry could lead into an error message ([#465](https://github.com/wazuh/wazuh-dashboard-plugins/pull/465)).
- Fixed some performance bugs on the `dataHandler` service ([#442](https://github.com/wazuh/wazuh-dashboard-plugins/pull/442) & [#486](https://github.com/wazuh/wazuh-dashboard-plugins/pull/442)).
- Fixed a bug when loading the _Agents preview_ tab on Safari web browser ([#447](https://github.com/wazuh/wazuh-dashboard-plugins/pull/447)).
- Fixed a bug where a new extension (enabled by default) appears disabled when updating the app ([#456](https://github.com/wazuh/wazuh-dashboard-plugins/pull/456)).
- Fixed a bug where pressing the Enter key on the _Discover's_ tab search bar wasn't working properly ([#488](https://github.com/wazuh/wazuh-dashboard-plugins/pull/488)).

### Removed

- Removed the `rison` dependency from the `package.json` file ([#452](https://github.com/wazuh/wazuh-dashboard-plugins/pull/452)).
- Removed unused Elasticsearch request to avoid problems when there's no API inserted ([#460](https://github.com/wazuh/wazuh-dashboard-plugins/pull/460)).

## Wazuh v3.2.1/v3.2.2 - Kibana v6.2.4 - Revision 390

### Added

- Support for Wazuh v3.2.2.
- Refactoring on visualizations use and management ([#397](https://github.com/wazuh/wazuh-dashboard-plugins/pull/397)):
  - Visualizations are no longer stored on an index, they're built and loaded on demand when needed to render the interface.
  - Refactoring on the whole app source code to use the _import/export_ paradigm.
  - Removed old functions and variables from the old visualization management logic.
  - Removed cron task to clean remaining visualizations since it's no longer needed.
  - Some Kibana functions and modules have been overridden in order to make this refactoring work.
    - This change is not intrusive in any case.
- New redesign for the _Manager/Ruleset_ tab ([#420](https://github.com/wazuh/wazuh-dashboard-plugins/pull/420)):
  - Rules and decoders list now divided into two different sections: _List view_ and _Detail view_.
  - Removed old expandable tables to move the rule/decoder information into a new space.
  - Enable different filters on the detail view for a better search on the list view.
  - New table for related rules or decoders.
  - And finally, a bunch of minor design enhancements to the whole app.
- Added a copyright notice to the whole app source code ([#395](https://github.com/wazuh/wazuh-dashboard-plugins/pull/395)).
- Updated `.gitignore` with the _Node_ template ([#395](https://github.com/wazuh/wazuh-dashboard-plugins/pull/395)).
- Added new module to the `package.json` file, [`rison`](https://www.npmjs.com/package/rison) ([#404](https://github.com/wazuh/wazuh-dashboard-plugins/pull/404)).
- Added the `errorHandler` service to the blank screen scenario ([#413](https://github.com/wazuh/wazuh-dashboard-plugins/pull/413)):
  - Now the exact error message will be shown to the user, instead of raw JSON content.
- Added new option on the `config.yml` file to disable the new X-Pack RBAC capabilities to filter index-patterns ([#417](https://github.com/wazuh/wazuh-dashboard-plugins/pull/417)).

### Changed

- Small minor enhancements to the user interface ([#396](https://github.com/wazuh/wazuh-dashboard-plugins/pull/396)):
  - Reduced Wazuh app logo size.
  - Changed buttons text to not use all-capitalized letters.
  - Minor typos found in the HTML/CSS code have been fixed.
- Now the app log stores the package revision ([#417](https://github.com/wazuh/wazuh-dashboard-plugins/pull/417)).

### Fixed

- Fixed bug where the _Agents_ tab didn't preserve the filters after reloading the page ([#404](https://github.com/wazuh/wazuh-dashboard-plugins/pull/404)).
- Fixed a bug when using X-Pack that sometimes threw an error of false _"Not enough privileges"_ scenario ([#415](https://github.com/wazuh/wazuh-dashboard-plugins/pull/415)).
- Fixed a bug where the Kibana Discover auto-refresh functionality was still working when viewing the _Agent configuration_ tab ([#419](https://github.com/wazuh/wazuh-dashboard-plugins/pull/419)).

## Wazuh v3.2.1 - Kibana v6.2.4 - Revision 389

### Changed

- Changed severity and verbosity to some log messages ([#412](https://github.com/wazuh/wazuh-dashboard-plugins/pull/412)).

### Fixed

- Fixed a bug when using the X-Pack plugin without security capabilities enabled ([#403](https://github.com/wazuh/wazuh-dashboard-plugins/pull/403)).
- Fixed a bug when the app was trying to create `wazuh-monitoring` indices without checking the existence of the proper template ([#412](https://github.com/wazuh/wazuh-dashboard-plugins/pull/412)).

## Wazuh v3.2.1 - Kibana v6.2.4 - Revision 388

### Added

- Support for Elastic Stack v6.2.4.
- App server fully refactored ([#360](https://github.com/wazuh/wazuh-dashboard-plugins/pull/360)):
  - Added new classes, reduced the amount of code, removed unused functions, and several optimizations.
  - Now the app follows a more ES6 code style on multiple modules.
  - _Overview/Agents_ visualizations have been ordered into separated files and folders.
  - Now the app can use the default index defined on the `/ect/kibana/kibana.yml` file.
  - Better error handling for the visualizations directive.
  - Added a cron job to delete remaining visualizations on the `.kibana` index if so.
  - Also, we've added some changes when using the X-Pack plugin:
    - Better management of users and roles in order to use the app capabilities.
    - Prevents app loading if the currently logged user has no access to any index pattern.
- Added the `errorHandler` service to the `dataHandler` factory ([#340](https://github.com/wazuh/wazuh-dashboard-plugins/pull/340)).
- Added Syscollector section to _Manager/Agents Configuration_ tabs ([#359](https://github.com/wazuh/wazuh-dashboard-plugins/pull/359)).
- Added `cluster.name` field to the `wazuh-monitoring` index ([#377](https://github.com/wazuh/wazuh-dashboard-plugins/pull/377)).

### Changed

- Increased the query size when fetching the index pattern list ([#339](https://github.com/wazuh/wazuh-dashboard-plugins/pull/339)).
- Changed active colour for all app tables ([#347](https://github.com/wazuh/wazuh-dashboard-plugins/pull/347)).
- Changed validation regex to accept URLs with non-numeric format ([#353](https://github.com/wazuh/wazuh-dashboard-plugins/pull/353)).
- Changed visualization removal cron task to avoid excessive log messages when there weren't removed visualizations ([#361](https://github.com/wazuh/wazuh-dashboard-plugins/pull/361)).
- Changed filters comparison for a safer access ([#383](https://github.com/wazuh/wazuh-dashboard-plugins/pull/383)).
- Removed some `server.log` messages to avoid performance errors ([#384](https://github.com/wazuh/wazuh-dashboard-plugins/pull/384)).
- Changed the way of handling the index patterns list ([#360](https://github.com/wazuh/wazuh-dashboard-plugins/pull/360)).
- Rewritten some false error-level logs to just information-level ones ([#360](https://github.com/wazuh/wazuh-dashboard-plugins/pull/360)).
- Changed some files from JSON to CommonJS for performance improvements ([#360](https://github.com/wazuh/wazuh-dashboard-plugins/pull/360)).
- Replaced some code on the `kibana-discover` directive with a much cleaner statement to avoid issues on the _Agents_ tab ([#394](https://github.com/wazuh/wazuh-dashboard-plugins/pull/394)).

### Fixed

- Fixed a bug where several `agent.id` filters were created at the same time when navigating between _Agents_ and _Groups_ with different selected agents ([#342](https://github.com/wazuh/wazuh-dashboard-plugins/pull/342)).
- Fixed logic on the index-pattern selector which wasn't showing the currently selected pattern the very first time a user opened the app ([#345](https://github.com/wazuh/wazuh-dashboard-plugins/pull/345)).
- Fixed a bug on the `errorHandler` service who was preventing a proper output of some Elastic-related backend error messages ([#346](https://github.com/wazuh/wazuh-dashboard-plugins/pull/346)).
- Fixed panels flickering in the _Settings_ tab ([#348](https://github.com/wazuh/wazuh-dashboard-plugins/pull/348)).
- Fixed a bug in the shards and replicas settings when the user sets the value to zero (0) ([#358](https://github.com/wazuh/wazuh-dashboard-plugins/pull/358)).
- Fixed several bugs related to the upgrade process from Wazuh 2.x to the new refactored server ([#363](https://github.com/wazuh/wazuh-dashboard-plugins/pull/363)).
- Fixed a bug in _Discover/Agents VirusTotal_ tabs to avoid conflicts with the `agent.name` field ([#379](https://github.com/wazuh/wazuh-dashboard-plugins/pull/379)).
- Fixed a bug on the implicit filter in _Discover/Agents PCI_ tabs ([#393](https://github.com/wazuh/wazuh-dashboard-plugins/pull/393)).

### Removed

- Removed clear API password on `checkPattern` response ([#339](https://github.com/wazuh/wazuh-dashboard-plugins/pull/339)).
- Removed old dashboard visualizations to reduce loading times ([#360](https://github.com/wazuh/wazuh-dashboard-plugins/pull/360)).
- Removed some unused dependencies due to the server refactoring ([#360](https://github.com/wazuh/wazuh-dashboard-plugins/pull/360)).
- Removed completely `metricService` from the app ([#389](https://github.com/wazuh/wazuh-dashboard-plugins/pull/389)).

## Wazuh v3.2.1 - Kibana v6.2.2/v6.2.3 - Revision 387

### Added

- New logging system ([#307](https://github.com/wazuh/wazuh-dashboard-plugins/pull/307)):
  - New module implemented to write app logs.
  - Now a trace is stored every time the app is re/started.
  - Currently, the `initialize.js` and `monitoring.js` files work with this system.
  - Note: the logs will live under `/var/log/wazuh/wazuhapp.log` on Linux systems, on Windows systems they will live under `kibana/plugins/`. It rotates the log whenever it reaches 100MB.
- Better cookies handling ([#308](https://github.com/wazuh/wazuh-dashboard-plugins/pull/308)):
  - New field on the `.wazuh-version` index to store the last time the Kibana server was restarted.
  - This is used to check if the cookies have consistency with the current server status.
  - Now the app is clever and takes decisions depending on new consistency checks.
- New design for the _Agents/Configuration_ tab ([#310](https://github.com/wazuh/wazuh-dashboard-plugins/pull/310)):
  - The style is the same as the _Manager/Configuration_ tab.
  - Added two more sections: CIS-CAT and Commands ([#315](https://github.com/wazuh/wazuh-dashboard-plugins/pull/315)).
  - Added a new card that will appear when there's no group configuration at all ([#323](https://github.com/wazuh/wazuh-dashboard-plugins/pull/323)).
- Added _"group"_ column on the agents list in _Agents_ ([#312](https://github.com/wazuh/wazuh-dashboard-plugins/pull/312)):
  - If you click on the group, it will redirect the user to the specified group in _Manager/Groups_.
- New option for the `config.yml` file, `ip.selector` ([#313](https://github.com/wazuh/wazuh-dashboard-plugins/pull/313)):
  - Define if the app will show or not the index pattern selector on the top navbar.
  - This setting is set to `true` by default.
- More CSS cleanup and reordering ([#315](https://github.com/wazuh/wazuh-dashboard-plugins/pull/315)):
  - New `typography.less` file.
  - New `layout.less` file.
  - Removed `cleaned.less` file.
  - Reordering and cleaning of existing CSS files, including removal of unused classes, renaming, and more.
  - The _Settings_ tab has been refactored to correct some visual errors with some card components.
  - Small refactoring to some components from _Manager/Ruleset_ ([#323](https://github.com/wazuh/wazuh-dashboard-plugins/pull/323)).
- New design for the top navbar ([#326](https://github.com/wazuh/wazuh-dashboard-plugins/pull/326)):
  - Cleaned and refactored code
  - Revamped design, smaller and with minor details to follow the rest of Wazuh app guidelines.
- New design for the wz-chip component to follow the new Wazuh app guidelines ([#323](https://github.com/wazuh/wazuh-dashboard-plugins/pull/323)).
- Added more descriptive error messages when the user inserts bad credentials on the _Add new API_ form in the _Settings_ tab ([#331](https://github.com/wazuh/wazuh-dashboard-plugins/pull/331)).
- Added a new CSS class to truncate overflowing text on tables and metric ribbons ([#332](https://github.com/wazuh/wazuh-dashboard-plugins/pull/332)).
- Support for Elastic Stack v6.2.2/v6.2.3.

### Changed

- Improved the initialization system ([#317](https://github.com/wazuh/wazuh-dashboard-plugins/pull/317)):
  - Now the app will re-create the index-pattern if the user deletes the currently used by the Wazuh app.
  - The fieldset is now automatically refreshed if the app detects mismatches.
  - Now every index-pattern is dynamically formatted (for example, to enable the URLs in the _Vulnerabilities_ tab).
  - Some code refactoring for a better handling of possible use cases.
  - And the best thing, it's no longer needed to insert the sample alert!
- Improvements and changes to index-patterns ([#320](https://github.com/wazuh/wazuh-dashboard-plugins/pull/320) & [#333](https://github.com/wazuh/wazuh-dashboard-plugins/pull/333)):
  - Added a new route, `/get-list`, to fetch the index pattern list.
  - Removed and changed several functions for a proper management of index-patterns.
  - Improved the compatibility with user-created index-patterns, known to have unpredictable IDs.
  - Now the app properly redirects to `/blank-screen` if the length of the index patterns list is 0.
  - Ignored custom index patterns with auto-generated ID on the initialization process.
    - Now it uses the value set on the `config.yml` file.
  - If the index pattern is no longer available, the cookie will be overwritten.
- Improvements to the monitoring module ([#322](https://github.com/wazuh/wazuh-dashboard-plugins/pull/322)):
  - Minor refactoring to the whole module.
  - Now the `wazuh-monitoring` index pattern is regenerated if it's missing.
  - And the best thing, it's no longer needed to insert the monitoring template!
- Now the app health check system only checks if the API and app have the same `major.minor` version ([#311](https://github.com/wazuh/wazuh-dashboard-plugins/pull/311)):
  - Previously, the API and app had to be on the same `major.minor.patch` version.
- Adjusted space between title and value in some cards showing Manager or Agent configurations ([#315](https://github.com/wazuh/wazuh-dashboard-plugins/pull/315)).
- Changed red and green colours to more saturated ones, following Kibana style ([#315](https://github.com/wazuh/wazuh-dashboard-plugins/pull/315)).

### Fixed

- Fixed bug in Firefox browser who was not properly showing the tables with the scroll pagination functionality ([#314](https://github.com/wazuh/wazuh-dashboard-plugins/pull/314)).
- Fixed bug where visualizations weren't being destroyed due to ongoing renderization processes ([#316](https://github.com/wazuh/wazuh-dashboard-plugins/pull/316)).
- Fixed several UI bugs for a better consistency and usability ([#318](https://github.com/wazuh/wazuh-dashboard-plugins/pull/318)).
- Fixed an error where the initial index-pattern was not loaded properly the very first time you enter the app ([#328](https://github.com/wazuh/wazuh-dashboard-plugins/pull/328)).
- Fixed an error message that appeared whenever the app was not able to found the `wazuh-monitoring` index pattern ([#328](https://github.com/wazuh/wazuh-dashboard-plugins/pull/328)).

## Wazuh v3.2.1 - Kibana v6.2.2 - Revision 386

### Added

- New design for the _Manager/Groups_ tab ([#295](https://github.com/wazuh/wazuh-dashboard-plugins/pull/295)).
- New design for the _Manager/Configuration_ tab ([#297](https://github.com/wazuh/wazuh-dashboard-plugins/pull/297)).
- New design of agents statistics for the _Agents_ tab ([#299](https://github.com/wazuh/wazuh-dashboard-plugins/pull/299)).
- Added information ribbon into _Overview/Agent SCAP_ tabs ([#303](https://github.com/wazuh/wazuh-dashboard-plugins/pull/303)).
- Added information ribbon into _Overview/Agent VirusTotal_ tabs ([#306](https://github.com/wazuh/wazuh-dashboard-plugins/pull/306)).
- Added information ribbon into _Overview AWS_ tab ([#306](https://github.com/wazuh/wazuh-dashboard-plugins/pull/306)).

### Changed

- Refactoring of HTML and CSS code throughout the whole Wazuh app ([#294](https://github.com/wazuh/wazuh-dashboard-plugins/pull/294), [#302](https://github.com/wazuh/wazuh-dashboard-plugins/pull/302) & [#305](https://github.com/wazuh/wazuh-dashboard-plugins/pull/305)):
  - A big milestone for the project was finally achieved with this refactoring.
  - We've removed the Bootstrap dependency from the `package.json` file.
  - We've removed and merged many duplicated rules.
  - We've removed HTML and `angular-md` overriding rules. Now we have more own-made classes to avoid undesired results on the UI.
  - Also, this update brings tons of minor bugfixes related to weird HTML code.
- Wazuh app visualizations reviewed ([#301](https://github.com/wazuh/wazuh-dashboard-plugins/pull/301)):
  - The number of used buckets has been limited since most of the table visualizations were surpassing acceptable limits.
  - Some visualizations have been checked to see if they make complete sense on what they mean to show to the user.
- Modified some app components for better follow-up of Kibana guidelines ([#290](https://github.com/wazuh/wazuh-dashboard-plugins/pull/290) & [#297](https://github.com/wazuh/wazuh-dashboard-plugins/pull/297)).
  - Also, some elements were modified on the _Discover_ tab in order to correct some mismatches.

### Fixed

- Adjusted information ribbon in _Agents/General_ for large OS names ([#290](https://github.com/wazuh/wazuh-dashboard-plugins/pull/290) & [#294](https://github.com/wazuh/wazuh-dashboard-plugins/pull/294)).
- Fixed unsafe array access on the visualization directive when going directly into _Manager/Ruleset/Decoders_ ([#293](https://github.com/wazuh/wazuh-dashboard-plugins/pull/293)).
- Fixed a bug where navigating between agents in the _Agents_ tab was generating duplicated `agent.id` implicit filters ([#296](https://github.com/wazuh/wazuh-dashboard-plugins/pull/296)).
- Fixed a bug where navigating between different tabs from _Overview_ or _Agents_ while being on the _Discover_ sub-tab was causing data loss in metric watchers ([#298](https://github.com/wazuh/wazuh-dashboard-plugins/pull/298)).
- Fixed incorrect visualization of the rule level on _Manager/Ruleset/Rules_ when the rule level is zero (0) ([#298](https://github.com/wazuh/wazuh-dashboard-plugins/pull/298)).

### Removed

- Removed almost every `md-tooltip` component from the whole app ([#305](https://github.com/wazuh/wazuh-dashboard-plugins/pull/305)).
- Removed unused images from the `img` folder ([#305](https://github.com/wazuh/wazuh-dashboard-plugins/pull/305)).

## Wazuh v3.2.1 - Kibana v6.2.2 - Revision 385

### Added

- Support for Wazuh v3.2.1.
- Brand-new first redesign for the app user interface ([#278](https://github.com/wazuh/wazuh-dashboard-plugins/pull/278)):
  - This is the very first iteration of a _work-in-progress_ UX redesign for the Wazuh app.
  - The overall interface has been refreshed, removing some unnecessary colours and shadow effects.
  - The metric visualizations have been replaced by an information ribbon under the filter search bar, reducing the amount of space they occupied.
    - A new service was implemented for a proper handling of the metric visualizations watchers ([#280](https://github.com/wazuh/wazuh-dashboard-plugins/pull/280)).
  - The rest of the app visualizations now have a new, more detailed card design.
- New shards and replicas settings to the `config.yml` file ([#277](https://github.com/wazuh/wazuh-dashboard-plugins/pull/277)):
  - Now you can apply custom values to the shards and replicas for the `.wazuh` and `.wazuh-version` indices.
  - This feature only works before the installation process. If you modify these settings after installing the app, they won't be applied at all.

### Changed

- Now clicking again on the _Groups_ tab on _Manager_ will properly reload the tab and redirect to the beginning ([#274](https://github.com/wazuh/wazuh-dashboard-plugins/pull/274)).
- Now the visualizations only use the `vis-id` attribute for loading them ([#275](https://github.com/wazuh/wazuh-dashboard-plugins/pull/275)).
- The colours from the toast messages have been replaced to follow the Elastic 6 guidelines ([#286](https://github.com/wazuh/wazuh-dashboard-plugins/pull/286)).

### Fixed

- Fixed wrong data flow on _Agents/General_ when coming from and going to the _Groups_ tab ([#273](https://github.com/wazuh/wazuh-dashboard-plugins/pull/273)).
- Fixed sorting on tables, now they use the sorting functionality provided by the Wazuh API ([#274](https://github.com/wazuh/wazuh-dashboard-plugins/pull/274)).
- Fixed column width issues on some tables ([#274](https://github.com/wazuh/wazuh-dashboard-plugins/pull/274)).
- Fixed bug in the _Agent configuration_ JSON viewer who didn't properly show the full group configuration ([#276](https://github.com/wazuh/wazuh-dashboard-plugins/pull/276)).
- Fixed excessive loading time from some Audit visualizations ([#278](https://github.com/wazuh/wazuh-dashboard-plugins/pull/278)).
- Fixed Play/Pause button in timepicker's auto-refresh ([#281](https://github.com/wazuh/wazuh-dashboard-plugins/pull/281)).
- Fixed unusual scenario on visualization directive where sometimes there was duplicated implicit filters when doing a search ([#283](https://github.com/wazuh/wazuh-dashboard-plugins/pull/283)).
- Fixed some _Overview Audit_ visualizations who were not working properly ([#285](https://github.com/wazuh/wazuh-dashboard-plugins/pull/285)).

### Removed

- Deleted the `id` attribute from all the app visualizations ([#275](https://github.com/wazuh/wazuh-dashboard-plugins/pull/275)).

## Wazuh v3.2.0 - Kibana v6.2.2 - Revision 384

### Added

- New directives for the Wazuh app: `wz-table`, `wz-table-header` and `wz-search-bar` ([#263](https://github.com/wazuh/wazuh-dashboard-plugins/pull/263)):
  - Maintainable and reusable components for a better-structured app.
  - Several files have been changed, renamed and moved to new folders, following _best practices_.
  - The progress bar is now within its proper directive ([#266](https://github.com/wazuh/wazuh-dashboard-plugins/pull/266)).
  - Minor typos and refactoring changes to the new directives.
- Support for Elastic Stack v6.2.2.

### Changed

- App buttons have been refactored. Unified CSS and HTML for buttons, providing the same structure for them ([#269](https://github.com/wazuh/wazuh-dashboard-plugins/pull/269)).
- The API list on Settings now shows the latest inserted API at the beginning of the list ([#261](https://github.com/wazuh/wazuh-dashboard-plugins/pull/261)).
- The check for the currently applied pattern has been improved, providing clever handling of Elasticsearch errors ([#271](https://github.com/wazuh/wazuh-dashboard-plugins/pull/271)).
- Now on _Settings_, when the Add or Edit API form is active, if you press the other button, it will make the previous one disappear, getting a clearer interface ([#9df1e31](https://github.com/wazuh/wazuh-dashboard-plugins/commit/9df1e317903edf01c81eba068da6d20a8a1ea7c2)).

### Fixed

- Fixed visualizations directive to properly load the _Manager/Ruleset_ visualizations ([#262](https://github.com/wazuh/wazuh-dashboard-plugins/pull/262)).
- Fixed a bug where the classic extensions were not affected by the settings of the `config.yml` file ([#266](https://github.com/wazuh/wazuh-dashboard-plugins/pull/266)).
- Fixed minor CSS bugs from the conversion to directives to some components ([#266](https://github.com/wazuh/wazuh-dashboard-plugins/pull/266)).
- Fixed bug in the tables directive when accessing a member it doesn't exist ([#266](https://github.com/wazuh/wazuh-dashboard-plugins/pull/266)).
- Fixed browser console log error when clicking the Wazuh logo on the app ([#6647fbc](https://github.com/wazuh/wazuh-dashboard-plugins/commit/6647fbc051c2bf69df7df6e247b2b2f46963f194)).

### Removed

- Removed the `kbn-dis` directive from _Manager/Ruleset_ ([#262](https://github.com/wazuh/wazuh-dashboard-plugins/pull/262)).
- Removed the `filters.js` and `kibana_fields_file.json` files ([#263](https://github.com/wazuh/wazuh-dashboard-plugins/pull/263)).
- Removed the `implicitFilters` service ([#270](https://github.com/wazuh/wazuh-dashboard-plugins/pull/270)).
- Removed visualizations loading status trace from controllers and visualization directive ([#270](https://github.com/wazuh/wazuh-dashboard-plugins/pull/270)).

## Wazuh v3.2.0 - Kibana v6.2.1 - Revision 383

### Added

- Support for Wazuh 3.2.0.
- Compatibility with Kibana 6.1.0 to Kibana 6.2.1.
- New tab for vulnerability detector alerts.

### Changed

- The app now shows the index pattern selector only if the list length is greater than 1.
  - If it's exactly 1 shows the index pattern without a selector.
- Now the index pattern selector only shows the compatible ones.
  - It's no longer possible to select the `wazuh-monitoring` index pattern.
- Updated Bootstrap to 3.3.7.
- Improved filter propagation between Discover and the visualizations.
- Replaced the login route name from /login to /wlogin to avoid conflict with X-Pack own login route.

### Fixed

- Several CSS bugfixes for better compatibility with Kibana 6.2.1.
- Some variables changed for adapting new Wazuh API requests.
- Better error handling for some Elastic-related messages.
- Fixed browser console error from top-menu directive.
- Removed undesired md-divider from Manager/Logs.
- Adjusted the width of a column in Manager/Logs to avoid overflow issues with the text.
- Fixed a wrong situation with the visualizations when we refresh the Manager/Rules tab.

### Removed

- Removed the `travis.yml` file.

## Wazuh v3.1.0 - Kibana v6.1.3 - Revision 380

### Added

- Support for Wazuh 3.1.0.
- Compatibility with Kibana 6.1.3.
- New error handler for better app errors reporting.
- A new extension for Amazon Web Services alerts.
- A new extension for VirusTotal alerts.
- New agent configuration tab:
  - Visualize the current group configuration for the currently selected agent on the app.
  - Navigate through the different tabs to see which configuration is being used.
  - Check the synchronization status for the configuration.
  - View the current group of the agent and click on it to go to the Groups tab.
- New initial health check for checking some app components.
- New YAML config file:
  - Define the initial index pattern.
  - Define specific checks for the healthcheck.
  - Define the default extensions when adding new APIs.
- New index pattern selector dropdown on the top navbar.
  - The app will reload applying the new index pattern.
- Added new icons for some sections of the app.

### Changed

- New visualizations loader, with much better performance.
- Improved reindex process for the .wazuh index when upgrading from a 2.x-5.x version.
- Adding 365 days expiring time to the cookies.
- Change default behaviour for the config file. Now everything is commented with default values.
  - You need to edit the file, remove the comment mark and apply the desired value.
- Completely redesigned the manager configuration tab.
- Completely redesigned the groups tab.
- App tables have now unified CSS classes.

### Fixed

- Play real-time button has been fixed.
- Preventing duplicate APIs from feeding the wazuh-monitoring index.
- Fixing the check manager connection button.
- Fixing the extensions settings so they are preserved over time.
- Much more error handling messages in all the tabs.
- Fixed OS filters in agents list.
- Fixed autocomplete lists in the agents, rules and decoders list so they properly scroll.
- Many styles bugfixes for the different browsers.
- Reviewed and fixed some visualizations not showing accurate information.

### Removed

- Removed index pattern configuration from the `package.json` file.
- Removed unnecessary dependencies from the `package.json` file.

## Wazuh v3.0.0 - Kibana v6.1.0 - Revision 371

### Added

- You can configure the initial index-pattern used by the plugin in the initialPattern variable of the app's package.json.
- Auto `.wazuh` reindex from Wazuh 2.x - Kibana 5.x to Wazuh 3.x - Kibana 6.x.
  - The API credentials will be automatically migrated to the new installation.
- Dynamically changed the index-pattern used by going to the Settings -> Pattern tab.
  - Wazuh alerts compatibility auto detection.
- New loader for visualizations.
- Better performance: now the tabs use the same Discover tab, only changing the current filters.
- New Groups tab.
  - Now you can check your group configuration (search its agents and configuration files).
- The Logs tab has been improved.
  - You can sort by field and the view has been improved.
- Achieved a clearer interface with implicit filters per tab showed as unremovable chips.

### Changed

- Dynamically creating .kibana index if necessary.
- Better integration with Kibana Discover.
- Visualizations loaded at initialization time.
- New sync system to wait for Elasticsearch JS.
- Decoupling selected API and pattern from backend and moved to the client side.

## Wazuh v2.1.0 - Kibana v5.6.1 - Revision 345

### Added

- Loading icon while Wazuh loads the visualizations.
- Add/Delete/Restart agents.
- OS agent filter

### Changed

- Using genericReq when possible.

## Wazuh v2.0.1 - Kibana v5.5.1 - Revision 339

### Changed

- New index in Elasticsearch to save Wazuh set up configuration
- Short URL's is now supported
- A native base path from kibana.yml is now supported

### Fixed

- Search bar across panels now support parenthesis grouping
- Several CSS fixes for IE browser<|MERGE_RESOLUTION|>--- conflicted
+++ resolved
@@ -2,29 +2,20 @@
 
 All notable changes to the Wazuh app project will be documented in this file.
 
-<<<<<<< HEAD
-## Wazuh v4.10.2 - OpenSearch Dashboards 2.16.0 - Revision 00
-
-### Added
-
-- Support for Wazuh 4.10.2
-
-### Fixed
-
+## Wazuh v4.11.0 - OpenSearch Dashboards 2.16.0 - Revision 01
+
+### Added
+
+- Support for Wazuh 4.11.0
+
+### Changed
+
+- Refined the layout of the agent details view [#7193](https://github.com/wazuh/wazuh-dashboard-plugins/issues/7193)
+- Changed the width of the command column, relocate argvs column and change the width of the rest of the columns in the table processes. [#7195](https://github.com/wazuh/wazuh-dashboard-plugins/pull/7195)
+
+### Fixed
 - Fixed documentation URL related to the usage of authentication password in the agent deployment [#7251](https://github.com/wazuh/wazuh-dashboard-plugins/pull/7251)
 - Fixed a problem with duplicated requests to get the list of valid index patterns in the menu [#7255](https://github.com/wazuh/wazuh-dashboard-plugins/pull/7255)
-=======
-## Wazuh v4.11.0 - OpenSearch Dashboards 2.16.0 - Revision 01
-
-### Added
-
-- Support for Wazuh 4.11.0
-
-### Changed
-
-- Refined the layout of the agent details view [#7193](https://github.com/wazuh/wazuh-dashboard-plugins/issues/7193)
-- Changed the width of the command column, relocate argvs column and change the width of the rest of the columns in the table processes. [#7195](https://github.com/wazuh/wazuh-dashboard-plugins/pull/7195)
->>>>>>> 6c786f67
 
 ## Wazuh v4.10.1 - OpenSearch Dashboards 2.16.0 - Revision 01
 
