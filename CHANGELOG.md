--- conflicted
+++ resolved
@@ -31,11 +31,8 @@
 - Support for alerts index pattern with different ID and name [#2979](https://github.com/wazuh/wazuh-kibana-app/pull/2979)
 - Fix the unpin agent in the selection modal [#2980](https://github.com/wazuh/wazuh-kibana-app/pull/2980)
 - Fix properly logout of Wazuh API when logging out of the application (only for OpenDistro) [#2789](https://github.com/wazuh/wazuh-kibana-app/issues/2789)
-<<<<<<< HEAD
+- Fixed missing `&&` from macOS agent deployment command [#2989](https://github.com/wazuh/wazuh-kibana-app/issues/2989)
 - Fix prompt permissions on Framework of Mitre and Inventory of Integrity monitoring. [#2967](https://github.com/wazuh/wazuh-kibana-app/issues/2967)
-=======
-- Fixed missing `&&` from macOS agent deployment command [#2989](https://github.com/wazuh/wazuh-kibana-app/issues/2989)
->>>>>>> 48803530
 
 ## Wazuh v4.1.0 - Kibana 7.10.0 , 7.10.2 - Revision 4101
 
