# Change Log

All notable changes to the Wazuh app project will be documented in this file.

## Wazuh v4.5.0 - Kibana 7.10.2, 7.16.x, 7.17.x - Revision 4500

### Added

- 

### Changed

<<<<<<< HEAD
-

### Fixed

- Fixed trailing hyphen character for OS value in the list of agents [#4828](https://github.com/wazuh/wazuh-kibana-app/pull/4828)
=======
- 

### Fixed

- 
>>>>>>> ddc0b644

## Wazuh v4.4.0 - Kibana 7.10.2, 7.16.x, 7.17.x - Revision 4400

### Added

- Added the option to sort by the agents count in the group table. [#4323](https://github.com/wazuh/wazuh-kibana-app/pull/4323)
- Added agent synchronization status in the agent module. [#3874](https://github.com/wazuh/wazuh-kibana-app/pull/3874)
- Added the ability to set the name of the agent using the deployment wizard. [#4739](https://github.com/wazuh/wazuh-kibana-app/pull/4739)
- Redesign the SCA table from agent's dashboard [#4512](https://github.com/wazuh/wazuh-kibana-app/pull/4512)
- Enhanced the plugin setting description displayed in the UI and the configuration file. [#4501](https://github.com/wazuh/wazuh-kibana-app/pull/4501)
- Added validation to the plugin settings in the form of `Settings/Configuration` and the endpoint to update the plugin configuration [#4503](https://github.com/wazuh/wazuh-kibana-app/pull/4503)[#4785](https://github.com/wazuh/wazuh-kibana-app/pull/4785)
- Added new plugin settings to customize the header and footer on the PDF reports [#4505](https://github.com/wazuh/wazuh-kibana-app/pull/4505)[#4798](https://github.com/wazuh/wazuh-kibana-app/pull/4798)[#4805](https://github.com/wazuh/wazuh-kibana-app/pull/4805)
- Added a new plugin setting to enable or disable the customization [#4507](https://github.com/wazuh/wazuh-kibana-app/pull/4507)
- Added the ability to upload an image for the `customization.logo.*` settings in `Settings/Configuration` [#4504](https://github.com/wazuh/wazuh-kibana-app/pull/4504)
- Added macOS version to wizard deploy agent [#4867](https://github.com/wazuh/wazuh-kibana-app/pull/4867)
- Added powerPC architecture in redhat7, in the section 'Deploy new agent'. [4833](https://github.com/wazuh/wazuh-kibana-app/pull/4833)
- Added a centralized service to handle the requests [#4831](https://github.com/wazuh/wazuh-kibana-app/pull/4831)
- Added data-test-subj create policy [#4873](https://github.com/wazuh/wazuh-kibana-app/pull/4873)

### Changed

- Changed the HTTP verb from `GET` to `POST` in the requests to login to the Wazuh API [#4103](https://github.com/wazuh/wazuh-kibana-app/pull/4103)
- Improved alerts summary performance [#4376](https://github.com/wazuh/wazuh-kibana-app/pull/4376)
- Improved Agents Overview performance [#4363](https://github.com/wazuh/wazuh-kibana-app/pull/4363)
- Improved the message displayed when there is a versions mismatch between the Wazuh API and the Wazuh APP [#4529](https://github.com/wazuh/wazuh-kibana-app/pull/4529)
- Independently load each dashboard from the `Agents Overview` page [#4363](https://github.com/wazuh/wazuh-kibana-app/pull/4363)
- The endpoint `/agents/summary/status` handler was adapted to the new interface. [#3874](https://github.com/wazuh/wazuh-kibana-app/pull/3874)
- Updated and added operating systems, versions, architectures commands of Install and enroll the agent and commands of Start the agent in the deploy new agent section [#4458](https://github.com/wazuh/wazuh-kibana-app/pull/4458)
- Added cluster's IP and protocol as suggestions in the agent deployment wizard. [#4776](https://github.com/wazuh/wazuh-kibana-app/pull/4776)
- Show OS name and OS version in the agent installation wizard. [#4851](https://github.com/wazuh/wazuh-kibana-app/pull/4851)
- Changed the endpoint that updates the plugin configuration to support multiple settings. [#4501](https://github.com/wazuh/wazuh-kibana-app/pull/4501)

### Fixed

- Fixed nested fields filtering in dashboards tables and KPIs [#4425](https://github.com/wazuh/wazuh-kibana-app/pull/4425)
- Fixed nested field rendering in security alerts table details [#4428](https://github.com/wazuh/wazuh-kibana-app/pull/4428)
- Fixed a bug where the Wazuh logo was used instead of the custom one [#4539](https://github.com/wazuh/wazuh-kibana-app/pull/4539)
- Fixed rendering problems of the `Agent Overview` section in low resolutions [#4516](https://github.com/wazuh/wazuh-kibana-app/pull/4516)
- Fixed issue when logging out from Wazuh when SAML is enabled [#4595](https://github.com/wazuh/wazuh-kibana-app/issues/4595)
- Fixed server errors with code 500 when the Wazuh API is not reachable / up. [#4710](https://github.com/wazuh/wazuh-kibana-app/pull/4710) [#4728](https://github.com/wazuh/wazuh-kibana-app/pull/4728)
- Fixed pagination to SCA table [#4653](https://github.com/wazuh/wazuh-kibana-app/issues/4653)
- Fixed WAZUH_PROTOCOL param suggestion [#4849](https://github.com/wazuh/wazuh-kibana-app/pull/4849)
- Raspbian OS, Ubuntu, Amazon Linux and Amazon Linux 2 commands in the wizard deploy agent now change when a different architecture is selected [#4876](https://github.com/wazuh/wazuh-kibana-app/pull/4876) [#4880](https://github.com/wazuh/wazuh-kibana-app/pull/4880)

## Wazuh v4.3.10 - Kibana 7.10.2, 7.16.x, 7.17.x - Revision 4311

### Fixed

- Fixed issue when logging out from Wazuh when SAML is enabled [#4815](https://github.com/wazuh/wazuh-kibana-app/issues/4815)

## Wazuh v4.3.9 - Kibana 7.10.2, 7.16.x, 7.17.x - Revision 4310

### Added

- Support for Wazuh 4.3.9

## Wazuh v4.3.8 - Kibana 7.10.2, 7.16.x, 7.17.x - Revision 4309

### Added

- Support for Wazuh 4.3.8

## Wazuh v4.3.7 - Kibana 7.10.2, 7.16.x, 7.17.x - Revision 4308

### Fixed

- Wazuh.yml review: fixed link to web documentation, improved in-file documentation and fixed some grammatical errors. [#4378](https://github.com/wazuh/wazuh-kibana-app/pull/4378) [#4399](https://github.com/wazuh/wazuh-kibana-app/pull/4399) 
- Fixed an error during the generation of a group's report, if the request to the Wazuh API fails [#4350](https://github.com/wazuh/wazuh-kibana-app/pull/4350)
- Fixed a problem with the group's report, when the group has no agents [#4350](https://github.com/wazuh/wazuh-kibana-app/pull/4350)
- Fixed path in logo customization section [#4352](https://github.com/wazuh/wazuh-kibana-app/pull/4352)
- Fixed a TypeError in Firefox. Change the Get request that was made with a Kibana core.http.get(/api/check-wazuh) resource to the WzRequest.genericReq resource and it no longer fails, also add a test capture to public/plugin.ts that wraps the request and in case of failure, the error is detected when the browser does not work with the V8 engine. [#4362](https://github.com/wazuh/wazuh-kibana-app/pull/4362)
- Fixed an error of an undefined username hash related to reporting when using Kibana with X-Pack and security was disabled [#4358](https://github.com/wazuh/wazuh-kibana-app/pull/4358)
- Fixed persistence of the plugin registry file between updates [#4359](https://github.com/wazuh/wazuh-kibana-app/pull/4359)
- Fixed searchbar error on SCA Inventory table [#4367](https://github.com/wazuh/wazuh-kibana-app/pull/4367)
- Fixed a routes loop when reinstalling Wazuh indexer [#4373](https://github.com/wazuh/wazuh-kibana-app/pull/4373)

# Removed

- Removed the use of `manager_host` field related to agent information of Wazuh API responses, which is obsolete [#4350](https://github.com/wazuh/wazuh-kibana-app/pull/4350)

## Wazuh v4.3.6 - Kibana 7.10.2, 7.16.x, 7.17.x - Revision 4307

### Fixed

- Fixed the search bar component to properly distinguish conjuntion operators (AND, OR) [#4326](https://github.com/wazuh/wazuh-kibana-app/pull/4326)
- Fixed documentation link titles to match the documentation sections to redirect to [#4301](https://github.com/wazuh/wazuh-kibana-app/pull/4301)
- Fixed missing documentation references to the Agent's overview, Agent's Integrity monitoring, and Agent's Inventory data sections, when the agent has never connected. [#4301](https://github.com/wazuh/wazuh-kibana-app/pull/4301)
- The references to the documentation site now links to the appropriate version [#4301](https://github.com/wazuh/wazuh-kibana-app/pull/4301)
- Fixed missing documentation link in the Docker Listener module [#4301](https://github.com/wazuh/wazuh-kibana-app/pull/4301)
- Fixed broken links to the documentation site [#4301](https://github.com/wazuh/wazuh-kibana-app/pull/4301)
- Fix Rules, Decoders and CDB lists uploaders to show errors appropriately [#4307](https://github.com/wazuh/wazuh-kibana-app/pull/4307)
- Sanitize report's inputs and usernames [#4330](https://github.com/wazuh/wazuh-kibana-app/pull/4330)

## Wazuh v4.3.5 - Kibana 7.10.2, 7.16.x, 7.17.x - Revision 4306

### Added

- Added to the interface API messages in the Ruleset test module [#4244](https://github.com/wazuh/wazuh-kibana-app/pull/4244)
- Added authorization prompt in Mitre > Intelligence [#4261](https://github.com/wazuh/wazuh-kibana-app/pull/4261)
- Added a more descriptive message when there is an error related to the user permissions when getting the list of index patterns in a route resolver [#4280](https://github.com/wazuh/wazuh-kibana-app/pull/4280)

### Changed

- Changed the reference from Manager to Wazuh server in the guide to deploy a new agent [#4239](https://github.com/wazuh/wazuh-kibana-app/pull/4239)
- Removed the filtered tags because they were not supported by the API endpoint [#4267](https://github.com/wazuh/wazuh-kibana-app/pull/4267)
- Changed styles in visualizations. [#4254](https://github.com/wazuh/wazuh-kibana-app/pull/4254)

### Fixed

- Fixed type error when changing screen size in agents section [#4233](https://github.com/wazuh/wazuh-kibana-app/pull/4233)
- Removed a logged error that appeared when the `statistics` tasks tried to create an index with the same name, causing the second task to fail on the creation of the index because it already exists [#4235](https://github.com/wazuh/wazuh-kibana-app/pull/4235)
- Fixed a UI crash due to a query with syntax errors in `Modules/Security events` [#4237](https://github.com/wazuh/wazuh-kibana-app/pull/4237)
- Fixed an error when generating a module report after changing the selected agent [#4240](https://github.com/wazuh/wazuh-kibana-app/pull/4240)
- Fixed an unhandled error when a Wazuh API request failed in the dev tools [#4266](https://github.com/wazuh/wazuh-kibana-app/pull/4266)
- Fixed an error related to `API not available` when saving the manager configuration and restarting the manager from `Management/Configuration/Edit configuration` on manager mode [#4264](https://github.com/wazuh/wazuh-kibana-app/pull/4264)
- Fixed a UI problem that required scrolling to see the logs in Management/Logs and Settings/Logs [#4253](https://github.com/wazuh/wazuh-kibana-app/pull/4253)

## Wazuh v4.3.4 - Kibana 7.10.2, 7.16.x, 7.17.x - Revision 4305

### Added

- Added the `pending` agent status to some sections that was missing
  [#4166](https://github.com/wazuh/wazuh-kibana-app/pull/4166)
  [#4188](https://github.com/wazuh/wazuh-kibana-app/pull/4188)

### Changed

- Replaced the visualization of `Status` panel in `Agents` [#4166](https://github.com/wazuh/wazuh-kibana-app/pull/4166)
- Replaced the visualization of policy in `Modules/Security configuration assessment/Inventory` [#4166](https://github.com/wazuh/wazuh-kibana-app/pull/4166)
- Consistency in the colors and labels used for the agent status [#4166](https://github.com/wazuh/wazuh-kibana-app/pull/4166) [#4199](https://github.com/wazuh/wazuh-kibana-app/issues/4199)
- Replaced how the full and partial scan dates are displayed in the `Details` panel of `Vulnerabilities/Inventory` [#4169](https://github.com/wazuh/wazuh-kibana-app/pull/4169)

### Fixed

- Fixed that the platform visualizations didn't use some definitions related to the UI on Kibana 7.10.2 [#4166](https://github.com/wazuh/wazuh-kibana-app/pull/4166)
- Fixed a toast message with a successful process appeared when removing an agent of a group in `Management/Groups` and the agent appears in the agent list after refreshing the table [#4167](https://github.com/wazuh/wazuh-kibana-app/pull/4167)
- Fixed import of an empty rule or decoder file [#4176](https://github.com/wazuh/wazuh-kibana-app/pull/4176)
- Fixed overwriting of rule and decoder imports [#4180](https://github.com/wazuh/wazuh-kibana-app/pull/4180)

## Wazuh v4.3.3 - Kibana 7.10.2, 7.16.x, 7.17.x - Revision 4304

### Fixed

- Fixed Wazuh Dashboard troubleshooting url [#4150](https://github.com/wazuh/wazuh-kibana-app/pull/4150)

## Wazuh v4.3.2 - Kibana 7.10.2 , 7.16.x, 7.17.x - Revision 4303

### Added

- Support for Wazuh 4.3.2

## Wazuh v4.2.7 - Kibana 7.10.2, 7.11.2, 7.12.1, 7.13.0, 7.13.1, 7.13.2, 7.13.3, 7.13.4, 7.14.0, 7.14.1, 7.14.2 - Revision 4208

### Added

- Support for Wazuh 4.2.7

## Wazuh v4.3.1 - Kibana 7.10.2 , 7.16.x, 7.17.x - Revision 4302

### Added

- Added PowerShell version warning to Windows agent installation wizard [#4142](https://github.com/wazuh/wazuh-kibana-app/pull/4142)
- A new workflow is added to perform backports to specific branches [#4149](https://github.com/wazuh/wazuh-kibana-app/pull/4149)

### Fixed

- Fixed the falsy values are displayed as not defined and enhanced the output of `Ruleset Test` [#4141](https://github.com/wazuh/wazuh-kibana-app/pull/4141)

## Wazuh v4.3.0 - Kibana 7.10.2, 7.16.x, 7.17.x - Revision 4301

### Added

- Support for Kibana 7.16.x
- Support for Kibana 7.17.x
- Added GitHub and Office365 modules [#3557](https://github.com/wazuh/wazuh-kibana-app/pull/3557)
- Added a new `Panel` module tab for GitHub and Office365 modules
  [#3541](https://github.com/wazuh/wazuh-kibana-app/pull/3541)
  [#3945](https://github.com/wazuh/wazuh-kibana-app/pull/3945)
  [#3952](https://github.com/wazuh/wazuh-kibana-app/pull/3952)
- Added ability to filter the results fo the `Network Ports` table in the `Inventory data` section [#3639](https://github.com/wazuh/wazuh-kibana-app/pull/3639)
- Added new endpoint service to collect the frontend logs into a file [#3324](https://github.com/wazuh/wazuh-kibana-app/pull/3324)
- Improved the frontend handle errors strategy: UI, Toasts, console log and log in file
  [#3327](https://github.com/wazuh/wazuh-kibana-app/pull/3327)
  [#3321](https://github.com/wazuh/wazuh-kibana-app/pull/3321)
  [#3367](https://github.com/wazuh/wazuh-kibana-app/pull/3367)
  [#3373](https://github.com/wazuh/wazuh-kibana-app/pull/3373)
  [#3374](https://github.com/wazuh/wazuh-kibana-app/pull/3374)
  [#3390](https://github.com/wazuh/wazuh-kibana-app/pull/3390)  
  [#3410](https://github.com/wazuh/wazuh-kibana-app/pull/3410)
  [#3408](https://github.com/wazuh/wazuh-kibana-app/pull/3408)
  [#3429](https://github.com/wazuh/wazuh-kibana-app/pull/3429)
  [#3427](https://github.com/wazuh/wazuh-kibana-app/pull/3427)
  [#3417](https://github.com/wazuh/wazuh-kibana-app/pull/3417)
  [#3462](https://github.com/wazuh/wazuh-kibana-app/pull/3462)
  [#3451](https://github.com/wazuh/wazuh-kibana-app/pull/3451)
  [#3442](https://github.com/wazuh/wazuh-kibana-app/pull/3442)
  [#3480](https://github.com/wazuh/wazuh-kibana-app/pull/3480)
  [#3472](https://github.com/wazuh/wazuh-kibana-app/pull/3472)
  [#3434](https://github.com/wazuh/wazuh-kibana-app/pull/3434)
  [#3392](https://github.com/wazuh/wazuh-kibana-app/pull/3392)
  [#3404](https://github.com/wazuh/wazuh-kibana-app/pull/3404)
  [#3432](https://github.com/wazuh/wazuh-kibana-app/pull/3432)
  [#3415](https://github.com/wazuh/wazuh-kibana-app/pull/3415)
  [#3469](https://github.com/wazuh/wazuh-kibana-app/pull/3469)
  [#3448](https://github.com/wazuh/wazuh-kibana-app/pull/3448)
  [#3465](https://github.com/wazuh/wazuh-kibana-app/pull/3465)
  [#3464](https://github.com/wazuh/wazuh-kibana-app/pull/3464)
  [#3478](https://github.com/wazuh/wazuh-kibana-app/pull/3478)
  [#4116](https://github.com/wazuh/wazuh-kibana-app/pull/4116)
- Added Intelligence tab to Mitre Att&ck module [#3368](https://github.com/wazuh/wazuh-kibana-app/pull/3368) [#3344](https://github.com/wazuh/wazuh-kibana-app/pull/3344) [#3726](https://github.com/wazuh/wazuh-kibana-app/pull/3726)
- Added sample data for office365 events [#3424](https://github.com/wazuh/wazuh-kibana-app/pull/3424)
- Created a separate component to check for sample data [#3475](https://github.com/wazuh/wazuh-kibana-app/pull/3475)
- Added a new hook for getting value suggestions [#3506](https://github.com/wazuh/wazuh-kibana-app/pull/3506)
- Added dinamic simple filters and adding simple GitHub filters fields [3531](https://github.com/wazuh/wazuh-kibana-app/pull/3531)
- Added configuration viewer for Module Office365 on Management > Configuration [#3524](https://github.com/wazuh/wazuh-kibana-app/pull/3524)
- Added base Module Panel view with Office365 setup [#3518](https://github.com/wazuh/wazuh-kibana-app/pull/3518)
- Added specifics and custom filters for Office365 search bar [#3533](https://github.com/wazuh/wazuh-kibana-app/pull/3533)
- Adding Pagination and filter to drilldown tables at Office pannel [#3544](https://github.com/wazuh/wazuh-kibana-app/pull/3544).
- Simple filters change between panel and drilldown panel [#3568](https://github.com/wazuh/wazuh-kibana-app/pull/3568).
- Added new fields in Inventory table and Flyout Details [#3525](https://github.com/wazuh/wazuh-kibana-app/pull/3525)
- Added columns selector in agents table [#3691](https://github.com/wazuh/wazuh-kibana-app/pull/3691)
- Added a new workflow for create wazuh packages [#3742](https://github.com/wazuh/wazuh-kibana-app/pull/3742)
- Run `template` and `fields` checks in the health check depends on the app configuration [#3783](https://github.com/wazuh/wazuh-kibana-app/pull/3783)
- Added a toast message when there is an error creating a new group [#3804](https://github.com/wazuh/wazuh-kibana-app/pull/3804)
- Added a step to start the agent to the deploy new Windowns agent guide [#3846](https://github.com/wazuh/wazuh-kibana-app/pull/3846)
- Added agents windows events config tab [#3905](https://github.com/wazuh/wazuh-kibana-app/pull/3905)
- Added 3 new panels to `Vulnerabilities/Inventory` [#3893](https://github.com/wazuh/wazuh-kibana-app/pull/3893)
- Added new fields of `Vulnerabilities` to the details flyout [#3893](https://github.com/wazuh/wazuh-kibana-app/pull/3893) [#3908](https://github.com/wazuh/wazuh-kibana-app/pull/3908)
- Added missing fields used in visualizations to the known fiels related to alerts [#3924](https://github.com/wazuh/wazuh-kibana-app/pull/3924)
- Added troubleshooting link to "index pattern was refreshed" toast [#3946](https://github.com/wazuh/wazuh-kibana-app/pull/3946)
- Added more number options to the tables widget in Modules -> "Mitre" [#4041](https://github.com/wazuh/wazuh-kibana-app/pull/4066)
- Management -> groups -> agent: Selectors appear when there are more than 3 options [#4126](https://github.com/wazuh/wazuh-kibana-app/pull/4126)

### Changed

- Changed ossec to wazuh in sample-data [#3121](https://github.com/wazuh/wazuh-kibana-app/pull/3121)
- Changed empty fields in FIM tables and `syscheck.value_name` in discovery now show an empty tag for visual clarity [#3279](https://github.com/wazuh/wazuh-kibana-app/pull/3279)
- Adapted the Mitre tactics and techniques resources to use the API endpoints [#3346](https://github.com/wazuh/wazuh-kibana-app/pull/3346)
- Moved the filterManager subscription to the hook useFilterManager [#3517](https://github.com/wazuh/wazuh-kibana-app/pull/3517)
- Change filter from is to is one of in custom searchbar [#3529](https://github.com/wazuh/wazuh-kibana-app/pull/3529)
- Refactored as module tabs and buttons are rendered [#3494](https://github.com/wazuh/wazuh-kibana-app/pull/3494)
- Updated the deprecated and added new references authd [#3663](https://github.com/wazuh/wazuh-kibana-app/pull/3663) [#3806](https://github.com/wazuh/wazuh-kibana-app/pull/3806)
- Added time subscription to Discover component [#3549](https://github.com/wazuh/wazuh-kibana-app/pull/3549)
- Refactored as module tabs and buttons are rendered [#3494](https://github.com/wazuh/wazuh-kibana-app/pull/3494)
- Testing logs using the Ruletest Test don't display the rule information if not matching a rule. [#3446](https://github.com/wazuh/wazuh-kibana-app/pull/3446)
- Changed format permissions in FIM inventory [#3649](https://github.com/wazuh/wazuh-kibana-app/pull/3649)
- Changed of request for one that does not return data that is not necessary to optimize times. [#3686](https://github.com/wazuh/wazuh-kibana-app/pull/3686) [#3728](https://github.com/wazuh/wazuh-kibana-app/pull/3728)
- Rebranding. Replaced the brand logos, set module icons with brand colors [#3788](https://github.com/wazuh/wazuh-kibana-app/pull/3788)
- Changed user for sample data management [#3795](https://github.com/wazuh/wazuh-kibana-app/pull/3795)
- Changed agent install codeblock copy button and powershell terminal warning [#3792](https://github.com/wazuh/wazuh-kibana-app/pull/3792)
- Refactored as the plugin platform name and references is managed [#3811](https://github.com/wazuh/wazuh-kibana-app/pull/3811)
- Removed `Dashboard` tab for the `Vulnerabilities` modules [#3893](https://github.com/wazuh/wazuh-kibana-app/pull/3893)
- Display all fields in the `Table` tab when expading an alert row in the alerts tables of flyouts and the `Modules/Security Events/Dashboard` table [#3908](https://github.com/wazuh/wazuh-kibana-app/pull/3908)
- Refactored the table in `Vulnerabilities/Inventory` [#3196](https://github.com/wazuh/wazuh-kibana-app/pull/3196)
- Changed Google Groups app icons [#3949](https://github.com/wazuh/wazuh-kibana-app/pull/3949)
- Removed sorting for `Agents` or `Configuration checksum` column in the table of `Management/Groups` due to this is not supported by the API [#3857](https://github.com/wazuh/wazuh-kibana-app/pull/3857)
- Changed messages in the agent installation guide [#4040](https://github.com/wazuh/wazuh-kibana-app/pull/4040)
- Changed the default `wazuh.statistics.shards` setting from `2` to `1` [#4055](https://github.com/wazuh/wazuh-kibana-app/pull/4055)
- Removed the migration tasks in the `.wazuh` and `.wazuh-version` indices [#4098](https://github.com/wazuh/wazuh-kibana-app/pull/4098)
- Separated the actions of viewing and editing the `agent.conf` group file [#4114](https://github.com/wazuh/wazuh-kibana-app/pull/4114)

### Fixed

- Fixed creation of log files [#3384](https://github.com/wazuh/wazuh-kibana-app/pull/3384)
- Fixed double fetching alerts count when pinnin/unpinning the agent in Mitre Att&ck/Framework [#3484](https://github.com/wazuh/wazuh-kibana-app/pull/3484)
- Query config refactor [#3490](https://github.com/wazuh/wazuh-kibana-app/pull/3490)
- Fixed rules and decoders test flyout clickout event [#3412](https://github.com/wazuh/wazuh-kibana-app/pull/3412)
- Notify when you are registering an agent without permissions [#3430](https://github.com/wazuh/wazuh-kibana-app/pull/3430)
- Remove not used `redirectRule` query param when clicking the row table on CDB Lists/Decoders [#3438](https://github.com/wazuh/wazuh-kibana-app/pull/3438)
- Fixed the code overflows over the line numbers in the API Console editor [#3439](https://github.com/wazuh/wazuh-kibana-app/pull/3439)
- Don't open the main menu when changing the seleted API or index pattern [#3440](https://github.com/wazuh/wazuh-kibana-app/pull/3440)
- Fix error message in conf managment [#3443](https://github.com/wazuh/wazuh-kibana-app/pull/3443)
- Fix size api selector when name is too long [#3445](https://github.com/wazuh/wazuh-kibana-app/pull/3445)
- Fixed error when edit a rule or decoder [#3456](https://github.com/wazuh/wazuh-kibana-app/pull/3456)
- Fixed index pattern selector doesn't display the ignored index patterns [#3458](https://github.com/wazuh/wazuh-kibana-app/pull/3458)
- Fixed error in /Management/Configuration when cluster is disabled [#3553](https://github.com/wazuh/wazuh-kibana-app/pull/3553)
- Fix the pinned filters were removed when accessing to the `Panel` tab of a module [#3565](https://github.com/wazuh/wazuh-kibana-app/pull/3565)
- Fixed multi-select component searcher handler [#3645](https://github.com/wazuh/wazuh-kibana-app/pull/3645)
- Fixed order logs properly in Management/Logs [#3609](https://github.com/wazuh/wazuh-kibana-app/pull/3609)
- Fixed the Wazuh API requests to `GET //` [#3661](https://github.com/wazuh/wazuh-kibana-app/pull/3661)
- Fixed missing mitre tactics [#3675](https://github.com/wazuh/wazuh-kibana-app/pull/3675)
- Fix CDB list view not working with IPv6 [#3488](https://github.com/wazuh/wazuh-kibana-app/pull/3488)
- Fixed the bad requests using Console tool to `PUT /active-response` API endpoint [#3466](https://github.com/wazuh/wazuh-kibana-app/pull/3466)
- Fixed group agent management table does not update on error [#3605](https://github.com/wazuh/wazuh-kibana-app/pull/3605)
- Fixed not showing packages details in agent inventory for a freeBSD agent SO [#3651](https://github.com/wazuh/wazuh-kibana-app/pull/3651)
- Fixed wazuh token deleted twice [#3652](https://github.com/wazuh/wazuh-kibana-app/pull/3652)
- Fixed handler of error on dev-tools [#3687](https://github.com/wazuh/wazuh-kibana-app/pull/3687)
- Fixed compatibility wazuh 4.3 - kibana 7.13.4 [#3685](https://github.com/wazuh/wazuh-kibana-app/pull/3685)
- Fixed registry values without agent pinned in FIM>Events [#3689](https://github.com/wazuh/wazuh-kibana-app/pull/3689)
- Fixed breadcrumbs style compatibility for Kibana 7.14.2 [#3688](https://github.com/wazuh/wazuh-kibana-app/pull/3688)
- Fixed security alerts table when filters change [#3682](https://github.com/wazuh/wazuh-kibana-app/pull/3682)
- Fixed error that shows we're using X-Pack when we have Basic [#3692](https://github.com/wazuh/wazuh-kibana-app/pull/3692)
- Fixed blank screen in Kibana 7.10.2 [#3700](https://github.com/wazuh/wazuh-kibana-app/pull/3700)
- Fixed related decoder link undefined parameters error [#3704](https://github.com/wazuh/wazuh-kibana-app/pull/3704)
- Fixing Flyouts in Kibana 7.14.2 [#3708](https://github.com/wazuh/wazuh-kibana-app/pull/3708)
- Fixing the bug of index patterns in health-check due to bad copy of a PR [#3707](https://github.com/wazuh/wazuh-kibana-app/pull/3707)
- Fixed styles and behaviour of button filter in the flyout of `Inventory` section for `Integrity monitoring` and `Vulnerabilities` modules [#3733](https://github.com/wazuh/wazuh-kibana-app/pull/3733)
- Fixed height of `Evolution` card in the `Agents` section when has no data for the selected time range [#3733](https://github.com/wazuh/wazuh-kibana-app/pull/3733)
- Fix clearing the query filter doesn't update the data in Office 365 and GitHub Panel tab [#3722](https://github.com/wazuh/wazuh-kibana-app/pull/3722)
- Fix wrong deamons in filter list [#3710](https://github.com/wazuh/wazuh-kibana-app/pull/3710)
- Fixing bug when create filename with spaces and throws a bad error [#3724](https://github.com/wazuh/wazuh-kibana-app/pull/3724)
- Fixing bug in security User flyout nonexistant unsubmitted changes warning [#3731](https://github.com/wazuh/wazuh-kibana-app/pull/3731)
- Fixing redirect to new tab when click in a link [#3732](https://github.com/wazuh/wazuh-kibana-app/pull/3732)
- Fixed missing settings in `Management/Configuration/Global configuration/Global/Main settings` [#3737](https://github.com/wazuh/wazuh-kibana-app/pull/3737)
- Fixed `Maximum call stack size exceeded` error exporting key-value pairs of a CDB List [#3738](https://github.com/wazuh/wazuh-kibana-app/pull/3738)
- Fixed regex lookahead and lookbehind for safari [#3741](https://github.com/wazuh/wazuh-kibana-app/pull/3741)
- Fixed Vulnerabilities Inventory flyout details filters [#3744](https://github.com/wazuh/wazuh-kibana-app/pull/3744)
- Removed api selector toggle from settings menu since it performed no useful function [#3604](https://github.com/wazuh/wazuh-kibana-app/pull/3604)
- Fixed the requests get [#3661](https://github.com/wazuh/wazuh-kibana-app/pull/3661)
- Fixed Dashboard PDF report error when switching pinned agent state [#3748](https://github.com/wazuh/wazuh-kibana-app/pull/3748)
- Fixed the rendering of the command to deploy new Windows agent not working in some Kibana versions [#3753](https://github.com/wazuh/wazuh-kibana-app/pull/3753)
- Fixed action buttons overlaying to the request text in Tools/API Console [#3772](https://github.com/wazuh/wazuh-kibana-app/pull/3772)
- Fix `Rule ID` value in reporting tables related to top results [#3774](https://github.com/wazuh/wazuh-kibana-app/issues/3774)
- Fixed github/office365 multi-select filters suggested values [#3787](https://github.com/wazuh/wazuh-kibana-app/pull/3787)
- Fix updating the aggregation data of Panel section when changing the time filter [#3790](https://github.com/wazuh/wazuh-kibana-app/pull/3790)
- Removed the button to remove an agent for a group in the agents' table when it is the default group [#3804](https://github.com/wazuh/wazuh-kibana-app/pull/3804)
- Fixed internal user no longer needs permission to make x-pack detection request [#3831](https://github.com/wazuh/wazuh-kibana-app/pull/3831)
- Fixed agents details card style [#3845](https://github.com/wazuh/wazuh-kibana-app/pull/3845) [#3860](https://github.com/wazuh/wazuh-kibana-app/pull/3860)
- Fixed search bar query sanitizing in PDF report [#3861](https://github.com/wazuh/wazuh-kibana-app/pull/3861)
- Fixed routing redirection in events documents discover links [#3866](https://github.com/wazuh/wazuh-kibana-app/pull/3866)
- Fixed health-check [#3868](https://github.com/wazuh/wazuh-kibana-app/pull/3868)
- Fixed refreshing agents evolution visualization [#3894](https://github.com/wazuh/wazuh-kibana-app/pull/3894)
- Fixed an error when generating PDF reports due to Wazuh API token expiration [#3881](https://github.com/wazuh/wazuh-kibana-app/pull/3881)
- Fixed the table of Vulnerabilities/Inventory doesn't reload when changing the selected agent [#3901](https://github.com/wazuh/wazuh-kibana-app/pull/3901)
- Fixed backslash breaking exported JSON result [#3909](https://github.com/wazuh/wazuh-kibana-app/pull/3909)
- Fixed the Events view multiple "The index pattern was refreshed successfully" toast [#3937](https://github.com/wazuh/wazuh-kibana-app/pull/3937)
- Fixed a rendering problem in the map visualizations [#3942](https://github.com/wazuh/wazuh-kibana-app/pull/3942)
- Parse error when using `#` character not at the beginning of the line [#3877](https://github.com/wazuh/wazuh-kibana-app/pull/3877)
- Fixed the `rule.mitre.id` cell enhancement that doesn't support values with sub techniques [#3944](https://github.com/wazuh/wazuh-kibana-app/pull/3944)
- Fixed error not working the alerts displayed when changing the selected time in some flyouts [#3947](https://github.com/wazuh/wazuh-kibana-app/pull/3947) [#4115](https://github.com/wazuh/wazuh-kibana-app/pull/4115)
- Fixed the user can not logout when the Kibana server has a basepath configurated [#3957](https://github.com/wazuh/wazuh-kibana-app/pull/3957)
- Fixed fatal cron-job error when Wazuh API is down [#3991](https://github.com/wazuh/wazuh-kibana-app/pull/3991)
- Fixed circular re-directions when API errors are handled [#4079](https://github.com/wazuh/wazuh-kibana-app/pull/4079)
- Fixed agent breadcrumb routing minor error [#4101](https://github.com/wazuh/wazuh-kibana-app/pull/4101)
- Fixed selected text not visible in API Console [#4102](https://github.com/wazuh/wazuh-kibana-app/pull/4102)
- Fixed the 'missing parameters' error on the Manager Logs [#4110](https://github.com/wazuh/wazuh-kibana-app/pull/4110)
- Fixed undefined input reference when switching between rule set view and rule files view [#4125](https://github.com/wazuh/wazuh-kibana-app/pull/4125)
- Fixed not found FIM file toast error #4124 [#4124](https://github.com/wazuh/wazuh-kibana-app/pull/4124)
- Fixed "See full error" on error toast [#4119](https://github.com/wazuh/wazuh-kibana-app/pull/4119)
- Fixed not being able to remove custom filters. [#4112](https://github.com/wazuh/wazuh-kibana-app/pull/4112)
- Fixed spinner not showing when export button is clicked in management views [#4120](https://github.com/wazuh/wazuh-kibana-app/pull/4120)
- Correction of field and value in the section: last registered agent [#4127](https://github.com/wazuh/wazuh-kibana-app/pull/4127)
- Fixed the download agent installer command [#4132] (https://github.com/wazuh/wazuh-kibana-app/pull/4132)

## Wazuh v4.2.6 - Kibana 7.10.2, 7.11.2, 7.12.1, 7.13.0, 7.13.1, 7.13.2, 7.13.3, 7.13.4, 7.14.0, 7.14.1, 7.14.2 - Revision 4207

### Added

- Support for Kibana 7.13.4
- Support for Kibana 7.14.2
- Hide the `telemetry` banner [#3709](https://github.com/wazuh/wazuh-kibana-app/pull/3709)

### Fixed

- Fixed compatibility Wazuh 4.2 - Kibana 7.13.4 [#3653](https://github.com/wazuh/wazuh-kibana-app/pull/3653)
- Fixed interative register windows agent screen error [#3654](https://github.com/wazuh/wazuh-kibana-app/pull/3654)
- Fixed breadcrumbs style compatibility for Kibana 7.14.2 [#3668](https://github.com/wazuh/wazuh-kibana-app/pull/3668)
- Fixed Wazuh token is not removed after logout in Kibana 7.13 [#3670](https://github.com/wazuh/wazuh-kibana-app/pull/3670)
- Fixed Group Configuration and Management configuration error after trying to going back after you save [#3672](https://github.com/wazuh/wazuh-kibana-app/pull/3672)
- Fixing EuiPanels in Overview Sections and disabled text in WzMenu [#3674](https://github.com/wazuh/wazuh-kibana-app/pull/3674)
- Fixing double flyout clicking in a policy [#3676](https://github.com/wazuh/wazuh-kibana-app/pull/3676)
- Fixed error conflict setting kibana settings from the health check [#3678](https://github.com/wazuh/wazuh-kibana-app/pull/3678)
- Fixed compatibility to get the valid index patterns and refresh fields for Kibana 7.10.2-7.13.4 [3681](https://github.com/wazuh/wazuh-kibana-app/pull/3681)
- Fixed wrong redirect after login [3701](https://github.com/wazuh/wazuh-kibana-app/pull/3701)
- Fixed error getting the index pattern data when there is not `attributes.fields` in the saved object [3689](https://github.com/wazuh/wazuh-kibana-app/pull/3698)

## Wazuh v4.2.4 - Kibana 7.10.2, 7.11.2, 7.12.1 - Revision 4205

### Added

- Support for Wazuh 4.2.4

### Fixed

- Fixed a bug where the user's auth token was not deprecated on logout [#3638](https://github.com/wazuh/wazuh-kibana-app/pull/3638)

## Wazuh v4.2.3 - Kibana 7.10.2, 7.11.2, 7.12.1 - Revision 4204

### Added

- Support for Wazuh 4.2.3

## Wazuh v4.2.2 - Kibana 7.10.2 , 7.12.1 - Revision 4203

### Added

- Wazuh help links in the Kibana help menu [#3170](https://github.com/wazuh/wazuh-kibana-app/pull/3170)
- Redirect to group details using the `group` query param in the URL [#3184](https://github.com/wazuh/wazuh-kibana-app/pull/3184)
- Configuration to disable Wazuh App access from X-Pack/ODFE role [#3222](https://github.com/wazuh/wazuh-kibana-app/pull/3222) [#3292](https://github.com/wazuh/wazuh-kibana-app/pull/3292)
- Added confirmation message when closing a form [#3221](https://github.com/wazuh/wazuh-kibana-app/pull/3221)
- Improvement to hide navbar Wazuh label. [#3240](https://github.com/wazuh/wazuh-kibana-app/pull/3240)
- Add modal creating new rule/decoder [#3274](https://github.com/wazuh/wazuh-kibana-app/pull/3274)
- New functionality to change app logos [#3503](https://github.com/wazuh/wazuh-kibana-app/pull/3503)
- Added link to the upgrade guide when the Wazuh API version and the Wazuh App version mismatch [#3592](https://github.com/wazuh/wazuh-kibana-app/pull/3592)

### Changed

- Removed module titles [#3160](https://github.com/wazuh/wazuh-kibana-app/pull/3160)
- Changed default `wazuh.monitoring.creation` app setting from `d` to `w` [#3174](https://github.com/wazuh/wazuh-kibana-app/pull/3174)
- Changed default `wazuh.monitoring.shards` app setting from `2` to `1` [#3174](https://github.com/wazuh/wazuh-kibana-app/pull/3174)
- Removed Sha1 field from registry key detail [#3189](https://github.com/wazuh/wazuh-kibana-app/pull/3189)
- Removed tooltip in last breadcrumb in header breadcrumb [3250](https://github.com/wazuh/wazuh-kibana-app/pull/3250)
- Refactored the Health check component [#3197](https://github.com/wazuh/wazuh-kibana-app/pull/3197)
- Added version in package downloaded name in agent deploy command [#3210](https://github.com/wazuh/wazuh-kibana-app/issues/3210)
- Removed restriction to allow only current active agents from vulnerability inventory [#3243](https://github.com/wazuh/wazuh-kibana-app/pull/3243)
- Move API selector and Index Pattern Selector to the header bar [#3175](https://github.com/wazuh/wazuh-kibana-app/pull/3175)
- Health check actions notifications refactored and added debug mode [#3258](https://github.com/wazuh/wazuh-kibana-app/pull/3258)
- Improved visualizations object configuration readability [#3355](https://github.com/wazuh/wazuh-kibana-app/pull/3355)
- Changed the way kibana-vis hides the visualization while loading, this should prevent errors caused by having a 0 height visualization [#3349](https://github.com/wazuh/wazuh-kibana-app/pull/3349)

### Fixed

- Fixed screen flickers in Cluster visualization [#3159](https://github.com/wazuh/wazuh-kibana-app/pull/3159)
- Fixed the broken links when using `server.basePath` Kibana setting [#3161](https://github.com/wazuh/wazuh-kibana-app/pull/3161)
- Fixed filter in reports [#3173](https://github.com/wazuh/wazuh-kibana-app/pull/3173)
- Fixed typo error in Settings/Configuration [#3234](https://github.com/wazuh/wazuh-kibana-app/pull/3234)
- Fixed fields overlap in the agent summary screen [#3217](https://github.com/wazuh/wazuh-kibana-app/pull/3217)
- Fixed Ruleset Test, each request is made in a different session instead of all in the same session [#3257](https://github.com/wazuh/wazuh-kibana-app/pull/3257)
- Fixed the `Visualize` button is not displaying when expanding a field in the Events sidebar [#3237](https://github.com/wazuh/wazuh-kibana-app/pull/3237)
- Fix modules are missing in the agent menu [#3244](https://github.com/wazuh/wazuh-kibana-app/pull/3244)
- Fix improving and removing WUI error logs [#3260](https://github.com/wazuh/wazuh-kibana-app/pull/3260)
- Fix some errors of PDF reports [#3272](https://github.com/wazuh/wazuh-kibana-app/pull/3272)
- Fix TypeError when selecting macOS agent deployment in a Safari Browser [#3289](https://github.com/wazuh/wazuh-kibana-app/pull/3289)
- Fix error in how the SCA check's checks are displayed [#3297](https://github.com/wazuh/wazuh-kibana-app/pull/3297)
- Fixed message of error when add sample data fails [#3241](https://github.com/wazuh/wazuh-kibana-app/pull/3241)
- Fixed modules are missing in the agent menu [#3244](https://github.com/wazuh/wazuh-kibana-app/pull/3244)
- Fixed Alerts Summary of modules for reports [#3303](https://github.com/wazuh/wazuh-kibana-app/pull/3303)
- Fixed dark mode visualization background in pdf reports [#3315](https://github.com/wazuh/wazuh-kibana-app/pull/3315)
- Adapt Kibana integrations to Kibana 7.11 and 7.12 [#3309](https://github.com/wazuh/wazuh-kibana-app/pull/3309)
- Fixed error agent view does not render correctly [#3306](https://github.com/wazuh/wazuh-kibana-app/pull/3306)
- Fixed miscalculation in table column width in PDF reports [#3326](https://github.com/wazuh/wazuh-kibana-app/pull/3326)
- Normalized visData table property for 7.12 retro-compatibility [#3323](https://github.com/wazuh/wazuh-kibana-app/pull/3323)
- Fixed error that caused the labels in certain visualizations to overlap [#3355](https://github.com/wazuh/wazuh-kibana-app/pull/3355)
- Fixed export to csv button in dashboards tables [#3358](https://github.com/wazuh/wazuh-kibana-app/pull/3358)
- Fixed Elastic UI breaking changes in 7.12 [#3345](https://github.com/wazuh/wazuh-kibana-app/pull/3345)
- Fixed Wazuh main menu and breadcrumb render issues [#3347](https://github.com/wazuh/wazuh-kibana-app/pull/3347)
- Fixed generation of huge logs from backend errors [#3397](https://github.com/wazuh/wazuh-kibana-app/pull/3397)
- Fixed vulnerabilities flyout not showing alerts if the vulnerability had a field missing [#3593](https://github.com/wazuh/wazuh-kibana-app/pull/3593)

## Wazuh v4.2.1 - Kibana 7.10.2 , 7.11.2 - Revision 4202

### Added

- Support for Wazuh 4.2.1

## Wazuh v4.2.0 - Kibana 7.10.2 , 7.11.2 - Revision 4201

### Added

- Added `Ruleset Test` section under Tools menu, and on Edit Rules/Decoders as a tool. [#1434](https://github.com/wazuh/wazuh-kibana-app/pull/1434)
- Added page size options in Security events, explore agents table [#2925](https://github.com/wazuh/wazuh-kibana-app/pull/2925)
- Added a reminder to restart cluster or manager after import a file in Rules, Decoders or CDB Lists [#3051](https://github.com/wazuh/wazuh-kibana-app/pull/3051)
- Added Agent Stats section [#3056](https://github.com/wazuh/wazuh-kibana-app/pull/3056)
- Added `logtest` PUT example on API Console [#3061](https://github.com/wazuh/wazuh-kibana-app/pull/3061)
- Added vulnerabilities inventory that affect to an agent [#3069](https://github.com/wazuh/wazuh-kibana-app/pull/3069)
- Added retry button to check api again in health check [#3109](https://github.com/wazuh/wazuh-kibana-app/pull/3109)
- Added `wazuh-statistics` template and a new mapping for these indices [#3111](https://github.com/wazuh/wazuh-kibana-app/pull/3111)
- Added link to documentation "Checking connection with Manager" in deploy new agent [#3126](https://github.com/wazuh/wazuh-kibana-app/pull/3126)
- Fixed Agent Evolution graph showing agents from multiple APIs [#3256](https://github.com/wazuh/wazuh-kibana-app/pull/3256)
- Added Disabled index pattern checks in Health Check [#3311](https://github.com/wazuh/wazuh-kibana-app/pull/3311)

### Changed

- Moved Dev Tools inside of Tools menu as Api Console. [#1434](https://github.com/wazuh/wazuh-kibana-app/pull/1434)
- Changed position of Top users on Integrity Monitoring Top 5 user. [#2892](https://github.com/wazuh/wazuh-kibana-app/pull/2892)
- Changed user allow_run_as way of editing. [#3080](https://github.com/wazuh/wazuh-kibana-app/pull/3080)
- Rename some ossec references to Wazuh [#3046](https://github.com/wazuh/wazuh-kibana-app/pull/3046)

### Fixed

- Filter only authorized agents in Agents stats and Visualizations [#3088](https://github.com/wazuh/wazuh-kibana-app/pull/3088)
- Fixed missing `pending` status suggestion for agents [#3095](https://github.com/wazuh/wazuh-kibana-app/pull/3095)
- Index pattern setting not used for choosing from existing patterns [#3097](https://github.com/wazuh/wazuh-kibana-app/pull/3097)
- Fixed space character missing on deployment command if UDP is configured [#3108](https://github.com/wazuh/wazuh-kibana-app/pull/3108)
- Fixed statistics visualizations when a node is selected [#3110](https://github.com/wazuh/wazuh-kibana-app/pull/3110)
- Fixed Flyout date filter also changes main date filter [#3114](https://github.com/wazuh/wazuh-kibana-app/pull/3114)
- Fixed name for "TCP sessions" visualization and average metric is now a sum [#3118](https://github.com/wazuh/wazuh-kibana-app/pull/3118)
- Filter only authorized agents in Events and Security Alerts table [#3120](https://github.com/wazuh/wazuh-kibana-app/pull/3120)
- Fixed Last keep alive label is outside the panel [#3122](https://github.com/wazuh/wazuh-kibana-app/pull/3122)
- Fixed app redirect to Settings section after the health check [#3128](https://github.com/wazuh/wazuh-kibana-app/pull/3128)
- Fixed the plugin logo path in Kibana menu when use `server.basePath` setting [#3144](https://github.com/wazuh/wazuh-kibana-app/pull/3144)
- Fixed deprecated endpoint for create agent groups [3152](https://github.com/wazuh/wazuh-kibana-app/pull/3152)
- Fixed check for TCP protocol in deploy new agent [#3163](https://github.com/wazuh/wazuh-kibana-app/pull/3163)
- Fixed RBAC issue with agent group permissions [#3181](https://github.com/wazuh/wazuh-kibana-app/pull/3181)
- Fixed change index pattern from menu doesn't work [#3187](https://github.com/wazuh/wazuh-kibana-app/pull/3187)
- Conflict with the creation of the index pattern when performing the Health Check [#3232](https://github.com/wazuh/wazuh-kibana-app/pull/3232)
- Added Disabled index pattern checks in Health Check [#3311](https://github.com/wazuh/wazuh-kibana-app/pull/3311)
- Fixed windows update section in Linux Inventory PDF [#3569](https://github.com/wazuh/wazuh-kibana-app/pull/3569)
- Improving and removing unnecessary error logs [#3574](https://github.com/wazuh/wazuh-kibana-app/pull/3574)

## Wazuh v4.1.5 - Kibana 7.10.0 , 7.10.2, 7.11.2 - Revision 4108

### Fixed

- Unable to change selected index pattern from the Wazuh menu [#3330](https://github.com/wazuh/wazuh-kibana-app/pull/3330)

## Wazuh v4.1.5 - Kibana 7.10.0 , 7.10.2, 7.11.2 - Revision 4107

### Added

- Support for Kibana 7.11.2
- Added a warning message for the `Install and enroll the agent` step of `Deploy new agent` guide [#3238](https://github.com/wazuh/wazuh-kibana-app/pull/3238)

### Fixed

- Conflict with the creation of the index pattern when performing the Health Check [#3223](https://github.com/wazuh/wazuh-kibana-app/pull/3223)
- Fixing mac os agents add command [#3207](https://github.com/wazuh/wazuh-kibana-app/pull/3207)

## Wazuh v4.1.5 - Kibana 7.10.0 , 7.10.2 - Revision 4106

- Adapt for Wazuh 4.1.5

## Wazuh v4.1.4 - Kibana 7.10.0 , 7.10.2 - Revision 4105

- Adapt for Wazuh 4.1.4

## Wazuh v4.1.3 - Kibana 7.10.0 , 7.10.2 - Revision 4104

### Added

- Creation of index pattern after the default one is changes in Settings [#2985](https://github.com/wazuh/wazuh-kibana-app/pull/2985)
- Added node name of agent list and detail [#3039](https://github.com/wazuh/wazuh-kibana-app/pull/3039)
- Added loading view while the user is logging to prevent permissions prompts [#3041](https://github.com/wazuh/wazuh-kibana-app/pull/3041)
- Added custom message for each possible run_as setup [#3048](https://github.com/wazuh/wazuh-kibana-app/pull/3048)

### Changed

- Change all dates labels to Kibana formatting time zone [#3047](https://github.com/wazuh/wazuh-kibana-app/pull/3047)
- Improve toast message when selecting a default API [#3049](https://github.com/wazuh/wazuh-kibana-app/pull/3049)
- Improve validation and prevention for caching bundles on the client-side [#3063](https://github.com/wazuh/wazuh-kibana-app/pull/3063) [#3091](https://github.com/wazuh/wazuh-kibana-app/pull/3091)

### Fixed

- Fixed unexpected behavior in Roles mapping [#3028](https://github.com/wazuh/wazuh-kibana-app/pull/3028)
- Fixed rule filter is no applied when you click on a rule id in another module.[#3057](https://github.com/wazuh/wazuh-kibana-app/pull/3057)
- Fixed bug changing master node configuration [#3062](https://github.com/wazuh/wazuh-kibana-app/pull/3062)
- Fixed wrong variable declaration for macOS agents [#3066](https://github.com/wazuh/wazuh-kibana-app/pull/3066)
- Fixed some errors in the Events table, action buttons style, and URLs disappeared [#3086](https://github.com/wazuh/wazuh-kibana-app/pull/3086)
- Fixed Rollback of invalid rule configuration file [#3084](https://github.com/wazuh/wazuh-kibana-app/pull/3084)

## Wazuh v4.1.2 - Kibana 7.10.0 , 7.10.2 - Revision 4103

- Add `run_as` setting to example host configuration in Add new API view [#3021](https://github.com/wazuh/wazuh-kibana-app/pull/3021)
- Refactor of some prompts [#3015](https://github.com/wazuh/wazuh-kibana-app/pull/3015)

### Fixed

- Fix SCA policy detail showing name and check results about another policy [#3007](https://github.com/wazuh/wazuh-kibana-app/pull/3007)
- Fixed that alerts table is empty when switching pinned agents [#3008](https://github.com/wazuh/wazuh-kibana-app/pull/3008)
- Creating a role mapping before the existing ones are loaded, the page bursts [#3013](https://github.com/wazuh/wazuh-kibana-app/pull/3013)
- Fix pagination in SCA checks table when expand some row [#3018](https://github.com/wazuh/wazuh-kibana-app/pull/3018)
- Fix manager is shown in suggestions in Agents section [#3025](https://github.com/wazuh/wazuh-kibana-app/pull/3025)
- Fix disabled loading on inventory when request fail [#3026](https://github.com/wazuh/wazuh-kibana-app/pull/3026)
- Fix restarting selected cluster instead of all of them [#3032](https://github.com/wazuh/wazuh-kibana-app/pull/3032)
- Fix pinned agents don't trigger a new filtered query [#3035](https://github.com/wazuh/wazuh-kibana-app/pull/3035)
- Overlay Wazuh menu when Kibana menu is opened or docked [#3038](https://github.com/wazuh/wazuh-kibana-app/pull/3038)
- Fix visualizations in PDF Reports with Dark mode [#2983](https://github.com/wazuh/wazuh-kibana-app/pull/2983)

## Wazuh v4.1.1 - Kibana 7.10.0 , 7.10.2 - Revision 4102

### Added

- Prompt to show the unsupported module for the selected agent [#2959](https://github.com/wazuh/wazuh-kibana-app/pull/2959)
- Added a X-Frame-Options header to the backend responses [#2977](https://github.com/wazuh/wazuh-kibana-app/pull/2977)

### Changed

- Added toast with refresh button when new fields are loaded [#2974](https://github.com/wazuh/wazuh-kibana-app/pull/2974)
- Migrated manager and cluster files endpoints and their corresponding RBAC [#2984](https://github.com/wazuh/wazuh-kibana-app/pull/2984)

### Fixed

- Fix login error when AWS Elasticsearch and ODFE is used [#2710](https://github.com/wazuh/wazuh-kibana-app/issues/2710)
- An error message is displayed when changing a group's configuration although the user has the right permissions [#2955](https://github.com/wazuh/wazuh-kibana-app/pull/2955)
- Fix Security events table is empty when switching the pinned agents [#2956](https://github.com/wazuh/wazuh-kibana-app/pull/2956)
- Fix disabled switch visual edit button when json content is empty [#2957](https://github.com/wazuh/wazuh-kibana-app/issues/2957)
- Fixed main and `More` menus for unsupported agents [#2959](https://github.com/wazuh/wazuh-kibana-app/pull/2959)
- Fixed forcing a non numeric filter value in a number type field [#2961](https://github.com/wazuh/wazuh-kibana-app/pull/2961)
- Fixed wrong number of alerts in Security Events [#2964](https://github.com/wazuh/wazuh-kibana-app/pull/2964)
- Fixed search with strange characters of agent in Management groups [#2970](https://github.com/wazuh/wazuh-kibana-app/pull/2970)
- Fix the statusCode error message [#2971](https://github.com/wazuh/wazuh-kibana-app/pull/2971)
- Fix the SCA policy stats didn't refresh [#2973](https://github.com/wazuh/wazuh-kibana-app/pull/2973)
- Fixed loading of AWS index fields even when no AWS alerts were found [#2974](https://github.com/wazuh/wazuh-kibana-app/pull/2974)
- Fix some date fields format in FIM and SCA modules [#2975](https://github.com/wazuh/wazuh-kibana-app/pull/2975)
- Fix a non-stop error in Manage agents when the user has no permissions [#2976](https://github.com/wazuh/wazuh-kibana-app/pull/2976)
- Can't edit empty rules and decoders files that already exist in the manager [#2978](https://github.com/wazuh/wazuh-kibana-app/pull/2978)
- Support for alerts index pattern with different ID and name [#2979](https://github.com/wazuh/wazuh-kibana-app/pull/2979)
- Fix the unpin agent in the selection modal [#2980](https://github.com/wazuh/wazuh-kibana-app/pull/2980)
- Fix properly logout of Wazuh API when logging out of the application (only for OpenDistro) [#2789](https://github.com/wazuh/wazuh-kibana-app/issues/2789)
- Fixed missing `&&` from macOS agent deployment command [#2989](https://github.com/wazuh/wazuh-kibana-app/issues/2989)
- Fix prompt permissions on Framework of Mitre and Inventory of Integrity monitoring. [#2967](https://github.com/wazuh/wazuh-kibana-app/issues/2967)
- Fix properly logout of Wazuh API when logging out of the application support x-pack [#2789](https://github.com/wazuh/wazuh-kibana-app/issues/2789)

## Wazuh v4.1.0 - Kibana 7.10.0 , 7.10.2 - Revision 4101

### Added

- Check the max buckets by default in healthcheck and increase them [#2901](https://github.com/wazuh/wazuh-kibana-app/pull/2901)
- Added a prompt wraning in role mapping if run_as is false or he is not allowed to use it by API [#2876](https://github.com/wazuh/wazuh-kibana-app/pull/2876)

### Changed

- Support new fields of Windows Registry at FIM inventory panel [#2679](https://github.com/wazuh/wazuh-kibana-app/issues/2679)
- Added on FIM Inventory Windows Registry registry_key and registry_value items from syscheck [#2908](https://github.com/wazuh/wazuh-kibana-app/issues/2908)
- Uncheck agents after an action in agents groups management [#2907](https://github.com/wazuh/wazuh-kibana-app/pull/2907)
- Unsave rule files when edit or create a rule with invalid content [#2944](https://github.com/wazuh/wazuh-kibana-app/pull/2944)
- Added vulnerabilities module for macos agents [#2969](https://github.com/wazuh/wazuh-kibana-app/pull/2969)

### Fixed

- Fix server error Invalid token specified: Cannot read property 'replace' of undefined [#2899](https://github.com/wazuh/wazuh-kibana-app/issues/2899)
- Fix show empty files rules and decoders: [#2923](https://github.com/wazuh/wazuh-kibana-app/issues/2923)
- Fixed wrong hover texts in CDB lists actions [#2929](https://github.com/wazuh/wazuh-kibana-app/pull/2929)
- Fixed access to forbidden agents information when exporting agents listt [2918](https://github.com/wazuh/wazuh-kibana-app/pull/2918)
- Fix the decoder detail view is not displayed [#2888](https://github.com/wazuh/wazuh-kibana-app/issues/2888)
- Fix the complex search using the Wazuh API query filter in search bars [#2930](https://github.com/wazuh/wazuh-kibana-app/issues/2930)
- Fixed validation to check userPermissions are not ready yet [#2931](https://github.com/wazuh/wazuh-kibana-app/issues/2931)
- Fixed clear visualizations manager list when switching tabs. Fixes PDF reports filters [#2932](https://github.com/wazuh/wazuh-kibana-app/pull/2932)
- Fix Strange box shadow in Export popup panel in Managment > Groups [#2886](https://github.com/wazuh/wazuh-kibana-app/issues/2886)
- Fixed wrong command on alert when data folder does not exist [#2938](https://github.com/wazuh/wazuh-kibana-app/pull/2938)
- Fix agents table OS field sorting: Changes agents table field `os_name` to `os.name,os.version` to make it sortable. [#2939](https://github.com/wazuh/wazuh-kibana-app/pull/2939)
- Fixed diff parsed datetime between agent detail and agents table [#2940](https://github.com/wazuh/wazuh-kibana-app/pull/2940)
- Allow access to Agents section with agent:group action permission [#2933](https://github.com/wazuh/wazuh-kibana-app/issues/2933)
- Fixed filters does not work on modals with search bar [#2935](https://github.com/wazuh/wazuh-kibana-app/pull/2935)
- Fix wrong package name in deploy new agent [#2942](https://github.com/wazuh/wazuh-kibana-app/issues/2942)
- Fixed number agents not show on pie onMouseEvent [#2890](https://github.com/wazuh/wazuh-kibana-app/issues/2890)
- Fixed off Kibana Query Language in search bar of Controls/Inventory modules. [#2945](https://github.com/wazuh/wazuh-kibana-app/pull/2945)
- Fixed number of agents do not show on the pie chart tooltip in agents preview [#2890](https://github.com/wazuh/wazuh-kibana-app/issues/2890)

## Wazuh v4.0.4 - Kibana 7.10.0 , 7.10.2 - Revision 4017

### Added

- Adapt the app to the new Kibana platform [#2475](https://github.com/wazuh/wazuh-kibana-app/issues/2475)
- Wazuh data directory moved from `optimize` to `data` Kibana directory [#2591](https://github.com/wazuh/wazuh-kibana-app/issues/2591)
- Show the wui_rules belong to wazuh-wui API user [#2702](https://github.com/wazuh/wazuh-kibana-app/issues/2702)

### Fixed

- Fixed Wazuh menu and agent menu for Solaris agents [#2773](https://github.com/wazuh/wazuh-kibana-app/issues/2773) [#2725](https://github.com/wazuh/wazuh-kibana-app/issues/2725)
- Fixed wrong shards and replicas for statistics indices and also fixed wrong prefix for monitoring indices [#2732](https://github.com/wazuh/wazuh-kibana-app/issues/2732)
- Report's creation dates set to 1970-01-01T00:00:00.000Z [#2772](https://github.com/wazuh/wazuh-kibana-app/issues/2772)
- Fixed bug for missing commands in ubuntu/debian and centos [#2786](https://github.com/wazuh/wazuh-kibana-app/issues/2786)
- Fixed bug that show an hour before in /security-events/dashboard [#2785](https://github.com/wazuh/wazuh-kibana-app/issues/2785)
- Fixed permissions to access agents [#2838](https://github.com/wazuh/wazuh-kibana-app/issues/2838)
- Fix searching in groups [#2825](https://github.com/wazuh/wazuh-kibana-app/issues/2825)
- Fix the pagination in SCA ckecks table [#2815](https://github.com/wazuh/wazuh-kibana-app/issues/2815)
- Fix the SCA table with a wrong behaviour using the refresh button [#2854](https://github.com/wazuh/wazuh-kibana-app/issues/2854)
- Fix sca permissions for agents views and dashboards [#2862](https://github.com/wazuh/wazuh-kibana-app/issues/2862)
- Solaris should not show vulnerabilities module [#2829](https://github.com/wazuh/wazuh-kibana-app/issues/2829)
- Fix the settings of statistics indices creation [#2858](https://github.com/wazuh/wazuh-kibana-app/issues/2858)
- Update agents' info in Management Status after changing cluster node selected [#2828](https://github.com/wazuh/wazuh-kibana-app/issues/2828)
- Fix error when applying filter in rules from events [#2877](https://github.com/wazuh/wazuh-kibana-app/issues/2877)

### Changed

- Replaced `wazuh` Wazuh API user by `wazuh-wui` in the default configuration [#2852](https://github.com/wazuh/wazuh-kibana-app/issues/2852)
- Add agent id to the reports name in Agent Inventory and Modules [#2817](https://github.com/wazuh/wazuh-kibana-app/issues/2817)

### Adapt for Kibana 7.10.0

- Fixed filter pinned crash returning from agents [#2864](https://github.com/wazuh/wazuh-kibana-app/issues/2864)
- Fixed style in sca and regulatory compliance tables and in wz menu [#2861](https://github.com/wazuh/wazuh-kibana-app/issues/2861)
- Fix body-payload of Sample Alerts POST endpoint [#2857](https://github.com/wazuh/wazuh-kibana-app/issues/2857)
- Fixed bug in the table on Agents->Table-> Actions->Config icon [#2853](https://github.com/wazuh/wazuh-kibana-app/issues/2853)
- Fixed tooltip in the icon of view decoder file [#2850](https://github.com/wazuh/wazuh-kibana-app/issues/2850)
- Fixed bug with agent filter when it is pinned [#2846](https://github.com/wazuh/wazuh-kibana-app/issues/2846)
- Fix discovery navigation [#2845](https://github.com/wazuh/wazuh-kibana-app/issues/2845)
- Search file editor gone [#2843](https://github.com/wazuh/wazuh-kibana-app/issues/2843)
- Fix Agent Search Bar - Regex Query Interpreter [#2834](https://github.com/wazuh/wazuh-kibana-app/issues/2834)
- Fixed accordion style breaking [#2833](https://github.com/wazuh/wazuh-kibana-app/issues/2833)
- Fix metrics are not updated after a bad request in search input [#2830](https://github.com/wazuh/wazuh-kibana-app/issues/2830)
- Fix mitre framework tab crash [#2821](https://github.com/wazuh/wazuh-kibana-app/issues/2821)
- Changed ping request to default request. Added delay and while to che… [#2820](https://github.com/wazuh/wazuh-kibana-app/issues/2820)
- Removed kibana alert for security [#2806](https://github.com/wazuh/wazuh-kibana-app/issues/2806)

## Wazuh v4.0.4 - Kibana 7.10.0 , 7.10.2 - Revision 4016

### Added

- Modified agent registration adding groups and architecture [#2666](https://github.com/wazuh/wazuh-kibana-app/issues/2666) [#2652](https://github.com/wazuh/wazuh-kibana-app/issues/2652)
- Each user can only view their own reports [#2686](https://github.com/wazuh/wazuh-kibana-app/issues/2686)

### Fixed

- Create index pattern even if there aren´t available indices [#2620](https://github.com/wazuh/wazuh-kibana-app/issues/2620)
- Top bar overlayed over expanded visualizations [#2667](https://github.com/wazuh/wazuh-kibana-app/issues/2667)
- Empty inventory data in Solaris agents [#2680](https://github.com/wazuh/wazuh-kibana-app/pull/2680)
- Wrong parameters in the dev-tools autocomplete section [#2675](https://github.com/wazuh/wazuh-kibana-app/issues/2675)
- Wrong permissions on edit CDB list [#2665](https://github.com/wazuh/wazuh-kibana-app/pull/2665)
- fix(frontend): add the metafields when refreshing the index pattern [#2681](https://github.com/wazuh/wazuh-kibana-app/pull/2681)
- Error toast is showing about Elasticsearch users for environments without security [#2713](https://github.com/wazuh/wazuh-kibana-app/issues/2713)
- Error about Handler.error in Role Mapping fixed [#2702](https://github.com/wazuh/wazuh-kibana-app/issues/2702)
- Fixed message in reserved users actions [#2702](https://github.com/wazuh/wazuh-kibana-app/issues/2702)
- Error 500 on Export formatted CDB list [#2692](https://github.com/wazuh/wazuh-kibana-app/pull/2692)
- Wui rules label should have only one tooltip [#2723](https://github.com/wazuh/wazuh-kibana-app/issues/2723)
- Move upper the Wazuh item in the Kibana menu and default index pattern [#2867](https://github.com/wazuh/wazuh-kibana-app/pull/2867)

## Wazuh v4.0.4 - Kibana v7.9.1, v7.9.3 - Revision 4015

### Added

- Support for Wazuh v4.0.4

## Wazuh v4.0.3 - Kibana v7.9.1, v7.9.2, v7.9.3 - Revision 4014

### Added

- Improved management of index-pattern fields [#2630](https://github.com/wazuh/wazuh-kibana-app/issues/2630)

### Fixed

- fix(fronted): fixed the check of API and APP version in health check [#2655](https://github.com/wazuh/wazuh-kibana-app/pull/2655)
- Replace user by username key in the monitoring logic [#2654](https://github.com/wazuh/wazuh-kibana-app/pull/2654)
- Security alerts and reporting issues when using private tenants [#2639](https://github.com/wazuh/wazuh-kibana-app/issues/2639)
- Manager restart in rule editor does not work with Wazuh cluster enabled [#2640](https://github.com/wazuh/wazuh-kibana-app/issues/2640)
- fix(frontend): Empty inventory data in Solaris agents [#2680](https://github.com/wazuh/wazuh-kibana-app/pull/2680)

## Wazuh v4.0.3 - Kibana v7.9.1, v7.9.2, v7.9.3 - Revision 4013

### Added

- Support for Wazuh v4.0.3.

## Wazuh v4.0.2 - Kibana v7.9.1, v7.9.3 - Revision 4012

### Added

- Sample data indices name should take index pattern in use [#2593](https://github.com/wazuh/wazuh-kibana-app/issues/2593)
- Added start option to macos Agents [#2653](https://github.com/wazuh/wazuh-kibana-app/pull/2653)

### Changed

- Statistics settings do not allow to configure primary shards and replicas [#2627](https://github.com/wazuh/wazuh-kibana-app/issues/2627)

## Wazuh v4.0.2 - Kibana v7.9.1, v7.9.3 - Revision 4011

### Added

- Support for Wazuh v4.0.2.

### Fixed

- The index pattern title is overwritten with its id after refreshing its fields [#2577](https://github.com/wazuh/wazuh-kibana-app/issues/2577)
- [RBAC] Issues detected when using RBAC [#2579](https://github.com/wazuh/wazuh-kibana-app/issues/2579)

## Wazuh v4.0.1 - Kibana v7.9.1, v7.9.3 - Revision 4010

### Changed

- Alerts summary table for PDF reports on all modules [#2632](https://github.com/wazuh/wazuh-kibana-app/issues/2632)
- [4.0-7.9] Run as with no wazuh-wui API user [#2576](https://github.com/wazuh/wazuh-kibana-app/issues/2576)
- Deploy a new agent interface as default interface [#2564](https://github.com/wazuh/wazuh-kibana-app/issues/2564)
- Problem in the visualization of new reserved resources of the Wazuh API [#2643](https://github.com/wazuh/wazuh-kibana-app/issues/2643)

### Fixed

- Restore the tables in the agents' reports [#2628](https://github.com/wazuh/wazuh-kibana-app/issues/2628)
- [RBAC] Issues detected when using RBAC [#2579](https://github.com/wazuh/wazuh-kibana-app/issues/2579)
- Changes done via a worker's API are overwritten [#2626](https://github.com/wazuh/wazuh-kibana-app/issues/2626)

### Fixed

- [BUGFIX] Default user field for current platform [#2633](https://github.com/wazuh/wazuh-kibana-app/pull/2633)

## Wazuh v4.0.1 - Kibana v7.9.1, v7.9.3 - Revision 4009

### Changed

- Hide empty columns of the processes table of the MacOS agents [#2570](https://github.com/wazuh/wazuh-kibana-app/pull/2570)
- Missing step in "Deploy a new agent" view [#2623](https://github.com/wazuh/wazuh-kibana-app/issues/2623)
- Implement wazuh users' CRUD [#2598](https://github.com/wazuh/wazuh-kibana-app/pull/2598)

### Fixed

- Inconsistent data in sample data alerts [#2618](https://github.com/wazuh/wazuh-kibana-app/pull/2618)

## Wazuh v4.0.1 - Kibana v7.9.1, v7.9.3 - Revision 4008

### Fixed

- Icons not align to the right in Modules > Events [#2607](https://github.com/wazuh/wazuh-kibana-app/pull/2607)
- Statistics visualizations do not show data [#2602](https://github.com/wazuh/wazuh-kibana-app/pull/2602)
- Error on loading css files [#2599](https://github.com/wazuh/wazuh-kibana-app/pull/2599)
- Fixed search filter in search bar in Module/SCA wasn't working [#2601](https://github.com/wazuh/wazuh-kibana-app/pull/2601)

## Wazuh v4.0.0 - Kibana v7.9.1, v7.9.2, v7.9.3 - Revision 4007

### Fixed

- updated macOS package URL [#2596](https://github.com/wazuh/wazuh-kibana-app/pull/2596)
- Revert "[4.0-7.9] [BUGFIX] Removed unnecessary function call" [#2597](https://github.com/wazuh/wazuh-kibana-app/pull/2597)

## Wazuh v4.0.0 - Kibana v7.9.1, v7.9.2, v7.9.3 - Revision 4006

### Fixed

- Undefined field in event view [#2588](https://github.com/wazuh/wazuh-kibana-app/issues/2588)
- Several calls to the same stats request (esAlerts) [#2586](https://github.com/wazuh/wazuh-kibana-app/issues/2586)
- The filter options popup doesn't open on click once the filter is pinned [#2581](https://github.com/wazuh/wazuh-kibana-app/issues/2581)
- The formatedFields are missing from the index-pattern of wazuh-alerts-\* [#2574](https://github.com/wazuh/wazuh-kibana-app/issues/2574)

## Wazuh v4.0.0 - Kibana v7.9.3 - Revision 4005

### Added

- Support for Kibana v7.9.3

## Wazuh v4.0.0 - Kibana v7.9.1, v7.9.2 - Revision 4002

### Added

- Support for Wazuh v4.0.0.
- Support for Kibana v7.9.1 and 7.9.2.
- Support for Open Distro 1.10.1.
- Added a RBAC security layer integrated with Open Distro and X-Pack.
- Added remoted and analysisd statistics.
- Expand supported deployment variables.
- Added new configuration view settings for GCP integration.
- Added logic to change the `metafields` configuration of Kibana [#2524](https://github.com/wazuh/wazuh-kibana-app/issues/2524)

### Changed

- Migrated the default index-pattern to `wazuh-alerts-*`.
- Removed the `known-fields` functionality.
- Security Events dashboard redesinged.
- Redesigned the app settings configuration with categories.
- Moved the wazuh-registry file to Kibana optimize folder.

### Fixed

- Format options in `wazuh-alerts` index-pattern are not overwritten now.
- Prevent blank page in detaill agent view.
- Navigable agents name in Events.
- Index pattern is not being refreshed.
- Reporting fails when agent is pinned and compliance controls are visited.
- Reload rule detail doesn't work properly with the related rules.
- Fix search bar filter in Manage agent of group [#2541](https://github.com/wazuh/wazuh-kibana-app/pull/2541)

# Wazuh v3.13.6 - Kibana v7.9.2 - Revision 890

### Added

- Support for Wazuh v3.13.6

## Wazuh v3.13.5 - Kibana 7.9.2 - Revision 889

- Sanitize report's inputs and usernames [#4336](https://github.com/wazuh/wazuh-kibana-app/pull/4336)

## Wazuh v3.13.2 - Kibana v7.9.1 - Revision 887

### Added

- Support for Wazuh v3.13.2

## Wazuh v3.13.2 - Kibana v7.8.0 - Revision 887

### Added

- Support for Wazuh v3.13.2

## Wazuh v3.13.1 - Kibana v7.9.1 - Revision 886

### Added

- Support for Kibana v7.9.1

## Wazuh v3.13.1 - Kibana v7.9.0 - Revision 885

### Added

- Support for Kibana v7.9.0

## Wazuh v3.13.1 - Kibana v7.8.1 - Revision 884

### Added

- Support for Kibana v7.8.1

## Wazuh v3.13.1 - Kibana v7.8.0 - Revision 883

### Added

- Support for Wazuh v3.13.1

## Wazuh v3.13.0 - Kibana v7.8.0 - Revision 881

### Added

- Support for Kibana v7.8.0

## Wazuh v3.13.0 - Kibana v7.7.0, v7.7.1 - Revision 880

### Added

- Support for Wazuh v3.13.0
- Support for Kibana v7.7.1
- Support for Open Distro 1.8
- New navigation experience with a global menu [#1965](https://github.com/wazuh/wazuh-kibana-app/issues/1965)
- Added a Breadcrumb in Kibana top nav [#2161](https://github.com/wazuh/wazuh-kibana-app/issues/2161)
- Added a new Agents Summary Screen [#1963](https://github.com/wazuh/wazuh-kibana-app/issues/1963)
- Added a new feature to add sample data to dashboards [#2115](https://github.com/wazuh/wazuh-kibana-app/issues/2115)
- Added MITRE integration [#1877](https://github.com/wazuh/wazuh-kibana-app/issues/1877)
- Added Google Cloud Platform integration [#1873](https://github.com/wazuh/wazuh-kibana-app/issues/1873)
- Added TSC integration [#2204](https://github.com/wazuh/wazuh-kibana-app/pull/2204)
- Added a new Integrity monitoring state view for agent [#2153](https://github.com/wazuh/wazuh-kibana-app/issues/2153)
- Added a new Integrity monitoring files detail view [#2156](https://github.com/wazuh/wazuh-kibana-app/issues/2156)
- Added a new component to explore Compliance requirements [#2156](https://github.com/wazuh/wazuh-kibana-app/issues/2261)

### Changed

- Code migration to React.js
- Global review of styles
- Unified Overview and Agent dashboards into new Modules [#2110](https://github.com/wazuh/wazuh-kibana-app/issues/2110)
- Changed Vulnerabilities dashboard visualizations [#2262](https://github.com/wazuh/wazuh-kibana-app/issues/2262)

### Fixed

- Open Distro tenants have been fixed and are functional now [#1890](https://github.com/wazuh/wazuh-kibana-app/issues/1890).
- Improved navigation performance [#2200](https://github.com/wazuh/wazuh-kibana-app/issues/2200).
- Avoid creating the wazuh-monitoring index pattern if it is disabled [#2100](https://github.com/wazuh/wazuh-kibana-app/issues/2100)
- SCA checks without compliance field can't be expanded [#2264](https://github.com/wazuh/wazuh-kibana-app/issues/2264)

## Wazuh v3.12.3 - Kibana v7.7.1 - Revision 876

### Added

- Support for Kibana v7.7.1

## Wazuh v3.12.3 - Kibana v7.7.0 - Revision 875

### Added

- Support for Kibana v7.7.0

## Wazuh v3.12.3 - Kibana v6.8.8, v7.6.1, v7.6.2 - Revision 874

### Added

- Support for Wazuh v3.12.3

## Wazuh v3.12.2 - Kibana v6.8.8, v7.6.1, v7.6.2 - Revision 873

### Added

- Support for Wazuh v3.12.2

## Wazuh v3.12.1 - Kibana v6.8.8, v7.6.1, v7.6.2 - Revision 872

### Added

- Support Wazuh 3.12.1
- Added new FIM settings on configuration on demand. [#2147](https://github.com/wazuh/wazuh-kibana-app/issues/2147)

### Changed

- Updated agent's variable names in deployment guides. [#2169](https://github.com/wazuh/wazuh-kibana-app/pull/2169)

### Fixed

- Pagination is now shown in table-type visualizations. [#2180](https://github.com/wazuh/wazuh-kibana-app/issues/2180)

## Wazuh v3.12.0 - Kibana v6.8.8, v7.6.2 - Revision 871

### Added

- Support for Kibana v6.8.8 and v7.6.2

## Wazuh v3.12.0 - Kibana v6.8.7, v7.4.2, v7.6.1 - Revision 870

### Added

- Support for Wazuh v3.12.0
- Added a new setting to hide manager alerts from dashboards. [#2102](https://github.com/wazuh/wazuh-kibana-app/pull/2102)
- Added a new setting to be able to change API from the top menu. [#2143](https://github.com/wazuh/wazuh-kibana-app/issues/2143)
- Added a new setting to enable/disable the known fields health check [#2037](https://github.com/wazuh/wazuh-kibana-app/pull/2037)
- Added suport for PCI 11.2.1 and 11.2.3 rules. [#2062](https://github.com/wazuh/wazuh-kibana-app/pull/2062)

### Changed

- Restructuring of the optimize/wazuh directory. Now the Wazuh configuration file (wazuh.yml) is placed on /usr/share/kibana/optimize/wazuh/config. [#2116](https://github.com/wazuh/wazuh-kibana-app/pull/2116)
- Improve performance of Dasboards reports generation. [1802344](https://github.com/wazuh/wazuh-kibana-app/commit/18023447c6279d385df84d7f4a5663ed2167fdb5)

### Fixed

- Discover time range selector is now displayed on the Cluster section. [08901df](https://github.com/wazuh/wazuh-kibana-app/commit/08901dfcbe509f17e4fab26877c8b7dae8a66bff)
- Added the win_auth_failure rule group to Authentication failure metrics. [#2099](https://github.com/wazuh/wazuh-kibana-app/pull/2099)
- Negative values in Syscheck attributes now have their correct value in reports. [7c3e84e](https://github.com/wazuh/wazuh-kibana-app/commit/7c3e84ec8f00760b4f650cfc00a885d868123f99)

## Wazuh v3.11.4 - Kibana v7.6.1 - Revision 858

### Added

- Support for Kibana v7.6.1

## Wazuh v3.11.4 - Kibana v6.8.6, v7.4.2, v7.6.0 - Revision 857

### Added

- Support for Wazuh v3.11.4

## Wazuh v3.11.3 - Kibana v7.6.0 - Revision 856

### Added

- Support for Kibana v7.6.0

## Wazuh v3.11.3 - Kibana v7.4.2 - Revision 855

### Added

- Support for Kibana v7.4.2

## Wazuh v3.11.3 - Kibana v7.5.2 - Revision 854

### Added

- Support for Wazuh v3.11.3

### Fixed

- Windows Updates table is now displayed in the Inventory Data report [#2028](https://github.com/wazuh/wazuh-kibana-app/pull/2028)

## Wazuh v3.11.2 - Kibana v7.5.2 - Revision 853

### Added

- Support for Kibana v7.5.2

## Wazuh v3.11.2 - Kibana v6.8.6, v7.3.2, v7.5.1 - Revision 852

### Added

- Support for Wazuh v3.11.2

### Changed

- Increased list filesize limit for the CDB-list [#1993](https://github.com/wazuh/wazuh-kibana-app/pull/1993)

### Fixed

- The xml validator now correctly handles the `--` string within comments [#1980](https://github.com/wazuh/wazuh-kibana-app/pull/1980)
- The AWS map visualization wasn't been loaded until the user interacts with it [dd31bd7](https://github.com/wazuh/wazuh-kibana-app/commit/dd31bd7a155354bc50fe0af22fca878607c8936a)

## Wazuh v3.11.1 - Kibana v6.8.6, v7.3.2, v7.5.1 - Revision 581

### Added

- Support for Wazuh v3.11.1.

## Wazuh v3.11.0 - Kibana v6.8.6, v7.3.2, v7.5.1 - Revision 580

### Added

- Support for Wazuh v3.11.0.
- Support for Kibana v7.5.1.
- The API credentials configuration has been moved from the .wazuh index to a wazuh.yml configuration file. Now the configuration of the API hosts is done from the file and not from the application. [#1465](https://github.com/wazuh/wazuh-kibana-app/issues/1465) [#1771](https://github.com/wazuh/wazuh-kibana-app/issues/1771).
- Upload ruleset files using a "drag and drop" component [#1770](https://github.com/wazuh/wazuh-kibana-app/issues/1770)
- Add logs for the reporting module [#1622](https://github.com/wazuh/wazuh-kibana-app/issues/1622).
- Extended the "Add new agent" guide [#1767](https://github.com/wazuh/wazuh-kibana-app/issues/1767).
- Add new table for windows hotfixes [#1932](https://github.com/wazuh/wazuh-kibana-app/pull/1932)

### Changed

- Removed Discover from top menu [#1699](https://github.com/wazuh/wazuh-kibana-app/issues/1699).
- Hide index pattern selector in case that only one exists [#1799](https://github.com/wazuh/wazuh-kibana-app/issues/1799).
- Remove visualizations legend [#1936](https://github.com/wazuh/wazuh-kibana-app/pull/1936)
- Normalize the field whodata in the group reporting [#1921](https://github.com/wazuh/wazuh-kibana-app/pull/1921)
- A message in the configuration view is ambiguous [#1870](https://github.com/wazuh/wazuh-kibana-app/issues/1870)
- Refactor syscheck table [#1941](https://github.com/wazuh/wazuh-kibana-app/pull/1941)

### Fixed

- Empty files now throws an error [#1806](https://github.com/wazuh/wazuh-kibana-app/issues/1806).
- Arguments for wazuh api requests are now validated [#1815](https://github.com/wazuh/wazuh-kibana-app/issues/1815).
- Fixed the way to check admin mode [#1838](https://github.com/wazuh/wazuh-kibana-app/issues/1838).
- Fixed error exporting as CSV the files into a group [#1833](https://github.com/wazuh/wazuh-kibana-app/issues/1833).
- Fixed XML validator false error for `<` [1882](https://github.com/wazuh/wazuh-kibana-app/issues/1882)
- Fixed "New file" editor doesn't allow saving twice [#1896](https://github.com/wazuh/wazuh-kibana-app/issues/1896)
- Fixed decoders files [#1929](https://github.com/wazuh/wazuh-kibana-app/pull/1929)
- Fixed registration guide [#1926](https://github.com/wazuh/wazuh-kibana-app/pull/1926)
- Fixed infinite load on Ciscat views [#1920](https://github.com/wazuh/wazuh-kibana-app/pull/1920), [#1916](https://github.com/wazuh/wazuh-kibana-app/pull/1916)
- Fixed missing fields in the Visualizations [#1913](https://github.com/wazuh/wazuh-kibana-app/pull/1913)
- Fixed Amazon S3 status is wrong in configuration section [#1864](https://github.com/wazuh/wazuh-kibana-app/issues/1864)
- Fixed hidden overflow in the fim configuration [#1887](https://github.com/wazuh/wazuh-kibana-app/pull/1887)
- Fixed Logo source fail after adding server.basePath [#1871](https://github.com/wazuh/wazuh-kibana-app/issues/1871)
- Fixed the documentation broken links [#1853](https://github.com/wazuh/wazuh-kibana-app/pull/1853)

## Wazuh v3.10.2 - Kibana v7.5.1 - Revision 556

### Added

- Support for Kibana v7.5.1

## Wazuh v3.10.2 - Kibana v7.5.0 - Revision 555

### Added

- Support for Kibana v7.5.0

## Wazuh v3.10.2 - Kibana v7.4.2 - Revision 549

### Added

- Support for Kibana v7.4.2

## Wazuh v3.10.2 - Kibana v7.4.1 - Revision 548

### Added

- Support for Kibana v7.4.1

## Wazuh v3.10.2 - Kibana v7.4.0 - Revision 547

### Added

- Support for Kibana v7.4.0
- Support for Wazuh v3.10.2.

## Wazuh v3.10.2 - Kibana v7.3.2 - Revision 546

### Added

- Support for Wazuh v3.10.2.

## Wazuh v3.10.1 - Kibana v7.3.2 - Revision 545

### Added

- Support for Wazuh v3.10.1.

## Wazuh v3.10.0 - Kibana v7.3.2 - Revision 543

### Added

- Support for Wazuh v3.10.0.
- Added an interactive guide for registering agents, things are now easier for the user, guiding it through the steps needed ending in a _copy & paste_ snippet for deploying his agent [#1468](https://github.com/wazuh/wazuh-kibana-app/issues/1468).
- Added new dashboards for the recently added regulatory compliance groups into the Wazuh core. They are HIPAA and NIST-800-53 [#1468](https://github.com/wazuh/wazuh-kibana-app/issues/1448), [#1638](https://github.com/wazuh/wazuh-kibana-app/issues/1638).
- Make the app work under a custom Kibana space [#1234](https://github.com/wazuh/wazuh-kibana-app/issues/1234), [#1450](https://github.com/wazuh/wazuh-kibana-app/issues/1450).
- Added the ability to manage the app as a native plugin when using Kibana spaces, now you can safely hide/show the app depending on the selected space [#1601](https://github.com/wazuh/wazuh-kibana-app/issues/1601).
- Adapt the app the for Kibana dark mode [#1562](https://github.com/wazuh/wazuh-kibana-app/issues/1562).
- Added an alerts summary in _Overview > FIM_ panel [#1527](https://github.com/wazuh/wazuh-kibana-app/issues/1527).
- Export all the information of a Wazuh group and its related agents in a PDF document [#1341](https://github.com/wazuh/wazuh-kibana-app/issues/1341).
- Export the configuration of a certain agent as a PDF document. Supports granularity for exporting just certain sections of the configuration [#1340](https://github.com/wazuh/wazuh-kibana-app/issues/1340).

### Changed

- Reduced _Agents preview_ load time using the new API endpoint `/summary/agents` [#1687](https://github.com/wazuh/wazuh-kibana-app/pull/1687).
- Replaced most of the _md-nav-bar_ Angular.js components with React components using EUI [#1705](https://github.com/wazuh/wazuh-kibana-app/pull/1705).
- Replaced the requirements slider component with a new styled component [#1708](https://github.com/wazuh/wazuh-kibana-app/pull/1708).
- Soft deprecated the _.wazuh-version_ internal index, now the app dumps its content if applicable to a registry file, then the app removes that index. Further versions will hard deprecate this index [#1467](https://github.com/wazuh/wazuh-kibana-app/issues/1467).
- Visualizations now don't fetch the documents _source_, also, they now use _size: 0_ for fetching [#1663](https://github.com/wazuh/wazuh-kibana-app/issues/1663).
- The app menu is now fixed on top of the view, it's not being hidden on every state change. Also, the Wazuh logo was placed in the top bar of Kibana UI [#1502](https://github.com/wazuh/wazuh-kibana-app/issues/1502).
- Improved _getTimestamp_ method not returning a promise object because it's no longer needed [014bc3a](https://github.com/wazuh/wazuh-kibana-app/commit/014b3aba0d2e9cda0c4d521f5f16faddc434a21e). Also improved main Discover listener for Wazuh not returning a promise object [bd82823](https://github.com/wazuh/wazuh-kibana-app/commit/bd8282391a402b8c567b32739cf914a0135d74bc).
- Replaced _Requirements over time_ visualizations in both PCI DSS and GDPR dashboards [35c539](https://github.com/wazuh/wazuh-kibana-app/commit/35c539eb328b3bded94aa7608f73f9cc51c235a6).
- Do not show a toaster when a visualization field was not known yet, instead, show it just in case the internal refreshing failed [19a2e7](https://github.com/wazuh/wazuh-kibana-app/commit/19a2e71006b38f6a64d3d1eb8a20b02b415d7e07).
- Minor optimizations for server logging [eb8e000](https://github.com/wazuh/wazuh-kibana-app/commit/eb8e00057dfea2dafef56319590ff832042c402d).

### Fixed

- Alerts search bar fixed for Kibana v7.3.1, queries were not being applied as expected [#1686](https://github.com/wazuh/wazuh-kibana-app/issues/1686).
- Hide attributes field from non-Windows agents in the FIM table [#1710](https://github.com/wazuh/wazuh-kibana-app/issues/1710).
- Fixed broken view in Management > Configuration > Amazon S3 > Buckets, some information was missing [#1675](https://github.com/wazuh/wazuh-kibana-app/issues/1675).
- Keep user's filters when switching from Discover to panel [#1685](https://github.com/wazuh/wazuh-kibana-app/issues/1685).
- Reduce load time and amount of data to be fetched in _Management > Cluster monitoring_ section avoiding possible timeouts [#1663](https://github.com/wazuh/wazuh-kibana-app/issues/1663).
- Restored _Remove column_ feature in Discover tabs [#1702](https://github.com/wazuh/wazuh-kibana-app/issues/1702).
- Apps using Kibana v7.3.1 had a bug once the user goes back from _Agent > FIM > Files_ to _Agent > FIM > dashboard_, filters disappear, now it's working properly [#1700](https://github.com/wazuh/wazuh-kibana-app/issues/1700).
- Fixed visual bug in _Management > Cluster monitoring_ and a button position [1e3b748](https://github.com/wazuh/wazuh-kibana-app/commit/1e3b748f11b43b2e7956b830269b6d046d74d12c).
- The app installation date was not being updated properly, now it's fixed [#1692](https://github.com/wazuh/wazuh-kibana-app/issues/1692).
- Fixed _Network interfaces_ table in Inventory section, the table was not paginating [#1474](https://github.com/wazuh/wazuh-kibana-app/issues/1474).
- Fixed APIs passwords are now obfuscated in server responses [adc3152](https://github.com/wazuh/wazuh-kibana-app/pull/1782/commits/adc31525e26b25e4cb62d81cbae70a8430728af5).

## Wazuh v3.9.5 - Kibana v6.8.2 / Kibana v7.2.1 / Kibana v7.3.0 - Revision 531

### Added

- Support for Wazuh v3.9.5

## Wazuh v3.9.4 - Kibana v6.8.1 / Kibana v6.8.2 / Kibana v7.2.0 / Kibana v7.2.1 / Kibana v7.3.0 - Revision 528

### Added

- Support for Wazuh v3.9.4
- Allow filtering by clicking a column in rules/decoders tables [0e2ddd7](https://github.com/wazuh/wazuh-kibana-app/pull/1615/commits/0e2ddd7b73f7f7975d02e97ed86ae8a0966472b4)
- Allow open file in rules table clicking on the file column [1af929d](https://github.com/wazuh/wazuh-kibana-app/pull/1615/commits/1af929d62f450f93c6733868bcb4057e16b7e279)

### Changed

- Improved app performance [#1640](https://github.com/wazuh/wazuh-kibana-app/pull/1640).
- Remove path filter from custom rules and decoders [895792e](https://github.com/wazuh/wazuh-kibana-app/pull/1615/commits/895792e6e6d9401b3293d5e16352b9abef515096)
- Show path column in rules and decoders [6f49816](https://github.com/wazuh/wazuh-kibana-app/pull/1615/commits/6f49816c71b5999d77bf9e3838443627c9be945d)
- Removed SCA overview dashboard [94ebbff](https://github.com/wazuh/wazuh-kibana-app/pull/1615/commits/94ebbff231cbfb6d793130e0b9ea855baa755a1c)
- Disabled last custom column removal [f1ef7de](https://github.com/wazuh/wazuh-kibana-app/pull/1615/commits/f1ef7de1a34bbe53a899596002e8153b95e7dc0e)
- Agents messages across sections unification [8fd7e36](https://github.com/wazuh/wazuh-kibana-app/pull/1615/commits/8fd7e36286fa9dfd03a797499af6ffbaa90b00e1)

### Fixed

- Fix check storeded apis [d6115d6](https://github.com/wazuh/wazuh-kibana-app/pull/1615/commits/d6115d6424c78f0cde2017b432a51b77186dd95a).
- Fix pci-dss console error [297080d](https://github.com/wazuh/wazuh-kibana-app/pull/1615/commits/297080d36efaea8f99b0cafd4c48845dad20495a)
- Fix error in reportingTable [85b7266](https://github.com/wazuh/wazuh-kibana-app/pull/1615/commits/85b72662cb4db44c443ed04f7c31fba57eefccaa)
- Fix filters budgets size [c7ac86a](https://github.com/wazuh/wazuh-kibana-app/pull/1615/commits/c7ac86acb3d5afaf1cf348fab09a2b8c5778a491)
- Fix missing permalink virustotal visualization [1b57529](https://github.com/wazuh/wazuh-kibana-app/pull/1615/commits/1b57529758fccdeb3ac0840e66a8aafbe4757a96)
- Improved wz-table performance [224bd6f](https://github.com/wazuh/wazuh-kibana-app/pull/1615/commits/224bd6f31235c81ba01755c3c1e120c3f86beafd)
- Fix inconsistent data between visualizations and tables in Overview Security Events [b12c600](https://github.com/wazuh/wazuh-kibana-app/pull/1615/commits/b12c600578d80d0715507dec4624a4ebc27ea573)
- Timezone applied in cluster status [a4f620d](https://github.com/wazuh/wazuh-kibana-app/pull/1615/commits/a4f620d398f5834a6d2945af892a462425ca3bec)
- Fixed Overview Security Events report when wazuh.monitoring is disabled [1c26da0](https://github.com/wazuh/wazuh-kibana-app/pull/1615/commits/1c26da05a0b6daf727e15c13b819111aa4e4e913)
- Fixes in APIs management [2143943](https://github.com/wazuh/wazuh-kibana-app/pull/1615/commits/2143943a5049cbb59bb8d6702b5a56cbe0d27a2a)
- Prevent duplicated visualization toast errors [786faf3](https://github.com/wazuh/wazuh-kibana-app/commit/786faf3e62d2cad13f512c0f873b36eca6e9787d)
- Fix not properly updated breadcrumb in ruleset section [9645903](https://github.com/wazuh/wazuh-kibana-app/commit/96459031cd4edbe047970bf0d22d0c099771879f)
- Fix badly dimensioned table in Integrity Monitoring section [9645903](https://github.com/wazuh/wazuh-kibana-app/commit/96459031cd4edbe047970bf0d22d0c099771879f)
- Fix implicit filters can be destroyed [9cf8578](https://github.com/wazuh/wazuh-kibana-app/commit/9cf85786f504f5d67edddeea6cfbf2ab577e799b)
- Windows agent dashboard doesn't show failure logon access. [d38d088](https://github.com/wazuh/wazuh-kibana-app/commit/d38d0881ac8e4294accde83d63108337b74cdd91)
- Number of agents is not properly updated. [f7cbbe5](https://github.com/wazuh/wazuh-kibana-app/commit/f7cbbe54394db825827715c3ad4370ac74317108)
- Missing scrollbar on Firefox file viewer. [df4e8f9](https://github.com/wazuh/wazuh-kibana-app/commit/df4e8f9305b35e9ee1473bed5f5d452dd3420567)
- Agent search filter by name, lost when refreshing. [71b5274](https://github.com/wazuh/wazuh-kibana-app/commit/71b5274ccc332d8961a158587152f7badab28a95)
- Alerts of level 12 cannot be displayed in the Summary table. [ec0e888](https://github.com/wazuh/wazuh-kibana-app/commit/ec0e8885d9f1306523afbc87de01a31f24e36309)
- Restored query from search bar in visualizations. [439128f](https://github.com/wazuh/wazuh-kibana-app/commit/439128f0a1f65b649a9dcb81ab5804ca20f65763)
- Fix Kibana filters loop in Firefox. [82f0f32](https://github.com/wazuh/wazuh-kibana-app/commit/82f0f32946d844ce96a28f0185f903e8e05c5589)

## Wazuh v3.9.3 - Kibana v6.8.1 / v7.1.1 / v7.2.0 - Revision 523

### Added

- Support for Wazuh v3.9.3
- Support for Kibana v7.2.0 [#1556](https://github.com/wazuh/wazuh-kibana-app/pull/1556).

### Changed

- New design and several UI/UX changes [#1525](https://github.com/wazuh/wazuh-kibana-app/pull/1525).
- Improved error checking + syscollector performance [94d0a83](https://github.com/wazuh/wazuh-kibana-app/commit/94d0a83e43aa1d2d84ef6f87cbb76b9aefa085b3).
- Adapt Syscollector for MacOS agents [a4bf7ef](https://github.com/wazuh/wazuh-kibana-app/commit/a4bf7efc693a99b7565b5afcaa372155f15a4db9).
- Show last scan for syscollector [73f2056](https://github.com/wazuh/wazuh-kibana-app/commit/73f2056673bb289d472663397ba7097e49b7b93b).
- Extendend information for syscollector [#1585](https://github.com/wazuh/wazuh-kibana-app/issues/1585).

### Fixed

- Corrected width for agent stats [a998955](https://github.com/wazuh/wazuh-kibana-app/commit/a99895565a8854c55932ec94cffb08e1d0aa3da1).
- Fix height for the menu directive with Dynamic height [427d0f3](https://github.com/wazuh/wazuh-kibana-app/commit/427d0f3e9fa6c34287aa9e8557da99a51e0db40f).
- Fix wazuh-db and clusterd check [cddcef6](https://github.com/wazuh/wazuh-kibana-app/commit/cddcef630c5234dd6f6a495715743dfcfd4e4001).
- Fix AlertsStats when value is "0", it was showing "-" [07a3e10](https://github.com/wazuh/wazuh-kibana-app/commit/07a3e10c7f1e626ba75a55452b6c295d11fd657d).
- Fix syscollector state value [f8d3d0e](https://github.com/wazuh/wazuh-kibana-app/commit/f8d3d0eca44e67e26f79bc574495b1f4c8f751f2).
- Fix time offset for reporting table [2ef500b](https://github.com/wazuh/wazuh-kibana-app/commit/2ef500bb112e68bd4811b8e87ce8581d7c04d20f).
- Fix call to obtain GDPR requirements for specific agent [ccda846](https://github.com/wazuh/wazuh-kibana-app/commit/ccda8464b50be05bc5b3642f25f4972c8a7a2c03).
- Restore "rule.id" as a clickable field in visualizations [#1546](https://github.com/wazuh/wazuh-kibana-app/pull/1546).
- Fix timepicker in cluster monitoring [f7533ce](https://github.com/wazuh/wazuh-kibana-app/pull/1560/commits/f7533cecb6862abfb5c1d2173ec3e70ffc59804a).
- Fix several bugs [#1569](https://github.com/wazuh/wazuh-kibana-app/pull/1569).
- Fully removed "rule.id" as URL field [#1584](https://github.com/wazuh/wazuh-kibana-app/issues/1584).
- Fix filters for dashboards [#1583](https://github.com/wazuh/wazuh-kibana-app/issues/1583).
- Fix missing dependency [#1591](https://github.com/wazuh/wazuh-kibana-app/issues/1591).

## Wazuh v3.9.2 - Kibana v7.1.1 - Revision 510

### Added

- Support for Wazuh v3.9.2

### Changed

- Avoid showing more than one toaster for the same error message [7937003](https://github.com/wazuh/wazuh-kibana-app/commit/793700382798033203091d160773363323e05bb9).
- Restored "Alerts evolution - Top 5 agents" in Overview > Security events [f9305c0](https://github.com/wazuh/wazuh-kibana-app/commit/f9305c0c6acf4a31c41b1cc9684b87f79b27524f).

### Fixed

- Fix missing parameters in Dev Tools request [#1496](https://github.com/wazuh/wazuh-kibana-app/pull/1496).
- Fix "Invalid Date" for Safari and Internet Explorer [#1505](https://github.com/wazuh/wazuh-kibana-app/pull/1505).

## Wazuh v3.9.1 - Kibana v7.1.1 - Revision 509

### Added

- Support for Kibana v7.1.1
- Added overall metrics for Agents > Overview [#1479](https://github.com/wazuh/wazuh-kibana-app/pull/1479).

### Fixed

- Fixed missing dependency for Discover [43f5dd5](https://github.com/wazuh/wazuh-kibana-app/commit/43f5dd5f64065c618ba930b2a4087f0a9e706c0e).
- Fixed visualization for Agents > Overview [#1477](https://github.com/wazuh/wazuh-kibana-app/pull/1477).
- Fixed SCA policy checks table [#1478](https://github.com/wazuh/wazuh-kibana-app/pull/1478).

## Wazuh v3.9.1 - Kibana v7.1.0 - Revision 508

### Added

- Support for Kibana v7.1.0

## Wazuh v3.9.1 - Kibana v6.8.0 - Revision 444

### Added

- Support for Wazuh v3.9.1
- Support for Kibana v6.8.0

### Fixed

- Fixed background color for some parts of the Discover directive [2dfc763](https://github.com/wazuh/wazuh-kibana-app/commit/2dfc763bfa1093fb419f118c2938f6b348562c69).
- Fixed cut values in non-resizable tables when the value is too large [cc4828f](https://github.com/wazuh/wazuh-kibana-app/commit/cc4828fbf50d4dab3dd4bb430617c1f2b13dac6a).
- Fixed handled but not shown error messages from rule editor [0aa0e17](https://github.com/wazuh/wazuh-kibana-app/commit/0aa0e17ac8678879e5066f8d83fd46f5d8edd86a).
- Minor typos corrected [fe11fb6](https://github.com/wazuh/wazuh-kibana-app/commit/fe11fb67e752368aedc89ec844ddf729eb8ad761).
- Minor fixes in agents configuration [1bc2175](https://github.com/wazuh/wazuh-kibana-app/commit/1bc217590438573e7267687655bb5939b5bb9fde).
- Fix Management > logs viewer scrolling [f458b2e](https://github.com/wazuh/wazuh-kibana-app/commit/f458b2e3294796f9cf00482b4da27984646c6398).

### Changed

- Kibana version shown in settings is now read from our package.json [c103d3e](https://github.com/wazuh/wazuh-kibana-app/commit/c103d3e782136106736c02039d28c4567b255aaa).
- Removed an old header from Settings [0197b8b](https://github.com/wazuh/wazuh-kibana-app/commit/0197b8b1abc195f275c8cd9893df84cd5569527b).
- Improved index pattern validation fields, replaced "full_log" with "rule.id" as part of the minimum required fields [dce0595](https://github.com/wazuh/wazuh-kibana-app/commit/dce059501cbd28f1294fd761da3e015e154747bc).
- Improve dynamic height for configuration editor [c318131](https://github.com/wazuh/wazuh-kibana-app/commit/c318131dfb6b5f01752593f2aa972b98c0655610).
- Add timezone for all dates shown in the app [4b8736f](https://github.com/wazuh/wazuh-kibana-app/commit/4b8736fb4e562c78505daaee042bcd798242c3f5).

## Wazuh v3.9.0 - Kibana v6.7.0 / v6.7.1 / v6.7.2 - Revision 441

### Added

- Support for Wazuh v3.9.0
- Support for Kibana v6.7.0 / v6.7.1 / v6.7.2
- Edit master and worker configuration ([#1215](https://github.com/wazuh/wazuh-kibana-app/pull/1215)).
- Edit local rules, local decoders and CDB lists ([#1212](https://github.com/wazuh/wazuh-kibana-app/pull/1212), [#1204](https://github.com/wazuh/wazuh-kibana-app/pull/1204), [#1196](https://github.com/wazuh/wazuh-kibana-app/pull/1196), [#1233](https://github.com/wazuh/wazuh-kibana-app/pull/1233), [#1304](https://github.com/wazuh/wazuh-kibana-app/pull/1304)).
- View no local rules/decoders XML files ([#1395](https://github.com/wazuh/wazuh-kibana-app/pull/1395))
- Dev Tools additions
  - Added hotkey `[shift] + [enter]` for sending query ([#1170](https://github.com/wazuh/wazuh-kibana-app/pull/1170)).
  - Added `Export JSON` button for the Dev Tools ([#1170](https://github.com/wazuh/wazuh-kibana-app/pull/1170)).
- Added refresh button for agents preview table ([#1169](https://github.com/wazuh/wazuh-kibana-app/pull/1169)).
- Added `configuration assessment` information in "Agent > Policy monitoring" ([#1227](https://github.com/wazuh/wazuh-kibana-app/pull/1227)).
- Added agents `configuration assessment` configuration section in "Agent > Configuration" ([1257](https://github.com/wazuh/wazuh-kibana-app/pull/1257))
- Restart master and worker nodes ([#1222](https://github.com/wazuh/wazuh-kibana-app/pull/1222)).
- Restart agents ([#1229](https://github.com/wazuh/wazuh-kibana-app/pull/1229)).
- Added support for more than one Wazuh monitoring pattern ([#1243](https://github.com/wazuh/wazuh-kibana-app/pull/1243))
- Added customizable interval for Wazuh monitoring indices creation ([#1243](https://github.com/wazuh/wazuh-kibana-app/pull/1243)).
- Expand visualizations ([#1246](https://github.com/wazuh/wazuh-kibana-app/pull/1246)).
- Added a dynamic table columns selector ([#1246](https://github.com/wazuh/wazuh-kibana-app/pull/1246)).
- Added resizable columns by dragging in tables ([d2bf8ee](https://github.com/wazuh/wazuh-kibana-app/commit/d2bf8ee9681ca5d6028325e165854b49214e86a3))
- Added a cron job for fetching missing fields of all valid index patterns, also merging dynamic fields every time an index pattern is refreshed by the app ([#1276](https://github.com/wazuh/wazuh-kibana-app/pull/1276)).
- Added auto-merging dynamic fields for Wazuh monitoring index patterns ([#1300](https://github.com/wazuh/wazuh-kibana-app/pull/1300))
- New server module, it's a job queue so we can add delayed jobs to be run in background, this iteration only accepts delayed Wazuh API calls ([#1283](https://github.com/wazuh/wazuh-kibana-app/pull/1283)).
- Added new way to view logs using a logs viewer ([#1292](https://github.com/wazuh/wazuh-kibana-app/pull/1292))
- Added new directive for registering agents from the UI, including instructions on "how to" ([#1321](https://github.com/wazuh/wazuh-kibana-app/pull/1321)).
- Added some Angular charts in Agents Preview and Agents SCA sections ([#1364](https://github.com/wazuh/wazuh-kibana-app/pull/1364))
- Added Docker listener settings in configuration views ([#1365](https://github.com/wazuh/wazuh-kibana-app/pull/1365))
- Added Docker dashboards for both Agents and Overview ([#1367](https://github.com/wazuh/wazuh-kibana-app/pull/1367))
- Improved app logger with debug level ([#1373](https://github.com/wazuh/wazuh-kibana-app/pull/1373))
- Introducing React components from the EUI framework

### Changed

- Escape XML special characters ([#1159](https://github.com/wazuh/wazuh-kibana-app/pull/1159)).
- Changed empty results message for Wazuh tables ([#1165](https://github.com/wazuh/wazuh-kibana-app/pull/1165)).
- Allowing the same query multiple times on the Dev Tools ([#1174](https://github.com/wazuh/wazuh-kibana-app/pull/1174))
- Refactor JSON/XML viewer for configuration tab ([#1173](https://github.com/wazuh/wazuh-kibana-app/pull/1173), [#1148](https://github.com/wazuh/wazuh-kibana-app/pull/1148)).
- Using full height for all containers when possible ([#1224](https://github.com/wazuh/wazuh-kibana-app/pull/1224)).
- Improved the way we are handling "back button" events ([#1207](https://github.com/wazuh/wazuh-kibana-app/pull/1207)).
- Changed some visualizations for FIM, GDPR, PCI, Vulnerability and Security Events ([#1206](https://github.com/wazuh/wazuh-kibana-app/pull/1206), [#1235](https://github.com/wazuh/wazuh-kibana-app/pull/1235), [#1293](https://github.com/wazuh/wazuh-kibana-app/pull/1293)).
- New design for agent header view ([#1186](https://github.com/wazuh/wazuh-kibana-app/pull/1186)).
- Not fetching data the very first time the Dev Tools are opened ([#1185](https://github.com/wazuh/wazuh-kibana-app/pull/1185)).
- Refresh all known fields for all valid index patterns if `kbn-vis` detects a broken index pattern ([ecd7c8f](https://github.com/wazuh/wazuh-kibana-app/commit/ecd7c8f98c187a350f81261d13b0d45dcec6dc5d)).
- Truncate texts and display a tooltip when they don't fit in a table cell ([7b56a87](https://github.com/wazuh/wazuh-kibana-app/commit/7b56a873f85dcba7e6838aeb2e40d9b4cf472576))
- Updated API autocomplete for Dev Tools ([#1218](https://github.com/wazuh/wazuh-kibana-app/pull/1218))
- Updated switches design to adapt it to Kibana's design ([#1253](https://github.com/wazuh/wazuh-kibana-app/pull/1253))
- Reduced the width of some table cells with little text, to give more space to the other columns ([#1263](https://github.com/wazuh/wazuh-kibana-app/pull/1263)).
- Redesign for Management > Status daemons list ([#1284](https://github.com/wazuh/wazuh-kibana-app/pull/1284)).
- Redesign for Management > Configuration, Agent > Configuration ([#1289](https://github.com/wazuh/wazuh-kibana-app/pull/1289)).
- Replaced Management > Logs table with a log viewer component ([#1292](https://github.com/wazuh/wazuh-kibana-app/pull/1292)).
- The agents list search bar now allows to switch between AND/OR operators ([#1291](https://github.com/wazuh/wazuh-kibana-app/pull/1291)).
- Improve audit dashboards ([#1374](https://github.com/wazuh/wazuh-kibana-app/pull/1374))
- Exclude agent "000" getting the last registered and the most active agents from the Wazuh API.([#1391](https://github.com/wazuh/wazuh-kibana-app/pull/1391))
- Reviewed Osquery dashboards ([#1394](https://github.com/wazuh/wazuh-kibana-app/pull/1394))
- Memory info is now a log ([#1400](https://github.com/wazuh/wazuh-kibana-app/pull/1400))
- Error toasters time is now 30000ms, warning/info are still 6000ms ([#1420](https://github.com/wazuh/wazuh-kibana-app/pull/1420))

### Fixed

- Properly handling long messages on notifier service, until now, they were using out of the card space, also we replaced some API messages with more meaningful messages ([#1168](https://github.com/wazuh/wazuh-kibana-app/pull/1168)).
- Adapted Wazuh icon for multiple browsers where it was gone ([#1208](https://github.com/wazuh/wazuh-kibana-app/pull/1208)).
- Do not fetch data from tables twice when resize window ([#1303](https://github.com/wazuh/wazuh-kibana-app/pull/1303)).
- Agent syncrhonization status is updated as we browse the configuration section ([#1305](https://github.com/wazuh/wazuh-kibana-app/pull/1305))
- Using the browser timezone for reporting documents ([#1311](https://github.com/wazuh/wazuh-kibana-app/pull/1311)).
- Wrong behaviors in the routing system when the basePath was set ([#1342](https://github.com/wazuh/wazuh-kibana-app/pull/1342))
- Do not show pagination for one-page tables ([196c5b7](https://github.com/wazuh/wazuh-kibana-app/pull/1362/commits/196c5b717583032798da7791fa4f90ec06397f68))
- Being redirected to Overview once a Kibana restart is performed ([#1378](https://github.com/wazuh/wazuh-kibana-app/pull/1378))
- Displaying the AWS services section of the aws-s3 wodle ([#1393](https://github.com/wazuh/wazuh-kibana-app/pull/1393))
- Show email configuration on the configuration on demand ([#1401](https://github.com/wazuh/wazuh-kibana-app/issues/1401))
- Show "Follow symbolic link" field in Integrity monitoring - Monitored configuration on demand ([0c9c9da](https://github.com/wazuh/wazuh-kibana-app/pull/1414/commits/0c9c9da3b951548761cd203db5ee5baa39afe26c))

## Wazuh v3.8.2 - Kibana v6.6.0 / v6.6.1 / v6.6.2 / v6.7.0 - Revision 419

### Added

- Support for Kibana v6.6.0 / v6.6.1 / v6.6.2 / v6.7.0

### Fixed

- Fixed AWS dashboard, newer JavaScript browser engines break the view due to Angular.js ([6e882fc](https://github.com/wazuh/wazuh-kibana-app/commit/6e882fc1d7efe6059e6140ff40b8a20d9c1fa51e)).
- Fixed AWS accounts visualization, using the right field now ([6e882fc](https://github.com/wazuh/wazuh-kibana-app/commit/6e882fc1d7efe6059e6140ff40b8a20d9c1fa51e)).

## Wazuh v3.8.2 - Kibana v6.5.4 - Revision 418

### Added

- Support for Wazuh v3.8.2

### Changed

- Close configuration editor only if it was successfully updated ([bc77c35](https://github.com/wazuh/wazuh-kibana-app/commit/bc77c35d8440a656d4704451ce857c9e1d36a438)).
- Replaced FIM Vega visualization with standard visualization ([554ee1c](https://github.com/wazuh/wazuh-kibana-app/commit/554ee1c4c4d75c76d82272075acf8bb62e7f9e27)).

## Wazuh v3.8.1 - Kibana v6.5.4 - Revision 417

### Added

- Support for Wazuh v3.8.1

### Changed

- Moved monitored/ignored Windows registry entries to "FIM > Monitored" and "FIM > Ignored" to avoid user confusion ([#1176](https://github.com/wazuh/wazuh-kibana-app/pull/1176)).
- Excluding managers from wazuh-monitoring indices ([#1177](https://github.com/wazuh/wazuh-kibana-app/pull/1177)).
- Escape `&` before sending group configuration ([d3aa56f](https://github.com/wazuh/wazuh-kibana-app/commit/d3aa56fa73478c60505e500db7d3a7df263081b5)).
- Improved `autoFormat` function before rendering group configuration ([f4f8144](https://github.com/wazuh/wazuh-kibana-app/commit/f4f8144eef8b93038fc897a9f16356e71029b844)).
- Now the group configuration editor doesn't exit after sending data to the Wazuh API ([5c1a3ef](https://github.com/wazuh/wazuh-kibana-app/commit/5c1a3ef9bd710a7befbed0709c4a7cf414f44f6b)).

### Fixed

- Fixed style for the error toaster for long URLs or long paths ([11b8084](https://github.com/wazuh/wazuh-kibana-app/commit/11b8084c75bbc5da36587ff31d1bc80a55fe4dfe)).

## Wazuh v3.8.0 - Kibana v6.5.4 - Revision 416

### Added

- Added group management features such as:
  - Edit the group configuration ([#1096](https://github.com/wazuh/wazuh-kibana-app/pull/1096)).
  - Add/remove groups to/from an agent ([#1096](https://github.com/wazuh/wazuh-kibana-app/pull/1096)).
  - Add/remove agents to/from a group ([#1096](https://github.com/wazuh/wazuh-kibana-app/pull/1096)).
  - Add/remove groups ([#1152](https://github.com/wazuh/wazuh-kibana-app/pull/1152)).
- New directive for tables that don't need external data sources ([#1067](https://github.com/wazuh/wazuh-kibana-app/pull/1067)).
- New search bar directive with interactive filters and suggestions ([#1058](https://github.com/wazuh/wazuh-kibana-app/pull/1058)).
- New server route `/elastic/alerts` for fetching alerts using custom parameters([#1056](https://github.com/wazuh/wazuh-kibana-app/pull/1056)).
- New table for an agent FIM monitored files, if the agent OS platform is Windows it will show two tables: files and registry ([#1032](https://github.com/wazuh/wazuh-kibana-app/pull/1032)).
- Added description to each setting under Settings > Configuration ([#1048](https://github.com/wazuh/wazuh-kibana-app/pull/1048)).
- Added a new setting to `config.yml` related to Wazuh monitoring and its index pattern ([#1095](https://github.com/wazuh/wazuh-kibana-app/pull/1095)).
- Resizable columns by dragging in Dev-tools ([#1102](https://github.com/wazuh/wazuh-kibana-app/pull/1102)).
- New feature to be able to edit config.yml file from the Settings > Configuration section view ([#1105](https://github.com/wazuh/wazuh-kibana-app/pull/1105)).
- Added a new table (network addresses) for agent inventory tab ([#1111](https://github.com/wazuh/wazuh-kibana-app/pull/1111)).
- Added `audit_key` (Who-data Audit keys) for configuration tab ([#1123](https://github.com/wazuh/wazuh-kibana-app/pull/1123)).
- Added new known fields for Kibana index pattern ([#1150](https://github.com/wazuh/wazuh-kibana-app/pull/1150)).

### Changed

- Changed Inventory tables. Now the app looks for the OS platform and it shows different tables depending on the OS platform. In addition the process state codes has been replaced to be more meaningful ([#1059](https://github.com/wazuh/wazuh-kibana-app/pull/1059)).
- Tiny rework for the AWS tab including.
- "Report" button is hidden on Discover panel ([#1047](https://github.com/wazuh/wazuh-kibana-app/pull/1047)).
- Visualizations, filters and Discover improved ([#1083](https://github.com/wazuh/wazuh-kibana-app/pull/1083)).
- Removed `popularizeField` function until https://github.com/elastic/kibana/issues/22426 is solved in order to avoid `Unable to write index pattern!` error on Discover tab ([#1085](https://github.com/wazuh/wazuh-kibana-app/pull/1085)).
- Improved Wazuh monitoring module ([#1094](https://github.com/wazuh/wazuh-kibana-app/pull/1094)).
- Added "Registered date" and "Last keep alive" in agents table allowing you to sort by these fields ([#1102](https://github.com/wazuh/wazuh-kibana-app/pull/1102)).
- Improved code quality in sections such as Ruleset > Rule and Decoder detail view simplify conditions ([#1102](https://github.com/wazuh/wazuh-kibana-app/pull/1102)).
- Replaced reporting success message ([#1102](https://github.com/wazuh/wazuh-kibana-app/pull/1102)).
- Reduced the default number of shards and the default number of replicas for the app indices ([#1113](https://github.com/wazuh/wazuh-kibana-app/pull/1113)).
- Refreshing index pattern known fields on health check controller ([#1119](https://github.com/wazuh/wazuh-kibana-app/pull/1119)).
- Less strict memory check ([786c764](https://github.com/wazuh/wazuh-kibana-app/commit/786c7642cd88083f9a77c57ed204488ecf5b710a)).
- Checking message origin in error handler ([dfec368](https://github.com/wazuh/wazuh-kibana-app/commit/dfec368d22a148b2e4437db92d71294900241961)).
- Dev tools is now showing the response as it is, like `curl` does ([#1137](https://github.com/wazuh/wazuh-kibana-app/pull/1137)).
- Removed `unknown` as valid node name ([#1149](https://github.com/wazuh/wazuh-kibana-app/pull/1149)).
- Removed `rule.id` direct filter from the rule set tables ([#1151](https://github.com/wazuh/wazuh-kibana-app/pull/1151))

### Fixed

- Restored X-Pack security logic for the .wazuh index, now it's not bypassing the X-Pack roles ([#1081](https://github.com/wazuh/wazuh-kibana-app/pull/1081))
- Avoid fetching twice the same data ([#1072](https://github.com/wazuh/wazuh-kibana-app/pull/1072), [#1061](https://github.com/wazuh/wazuh-kibana-app/pull/1061)).
- Wazuh logo adapted to low resolutions ([#1074](https://github.com/wazuh/wazuh-kibana-app/pull/1074)).
- Hide Audit, OpenSCAP tabs for non-linux agents. Fixed empty Windows events under Configuration > Log collection section. OSQuery logo has been standardized ([#1072](https://github.com/wazuh/wazuh-kibana-app/pull/1072), [#1076](https://github.com/wazuh/wazuh-kibana-app/pull/1076)).
- Fix empty values on _Overview > Security events_ when Wazuh monitoring is disabled ([#1091](https://github.com/wazuh/wazuh-kibana-app/pull/1091)).
- Fix overlapped play button in Dev-tools when the input box has a scrollbar ([#1102](https://github.com/wazuh/wazuh-kibana-app/pull/1102)).
- Fix Dev-tools behavior when parse json invalid blocks ([#1102](https://github.com/wazuh/wazuh-kibana-app/pull/1102)).
- Fixed Management > Monitoring tab frustration adding back buttons ([#1102](https://github.com/wazuh/wazuh-kibana-app/pull/1102)).
- Fix template checking when using more than one pattern ([#1104](https://github.com/wazuh/wazuh-kibana-app/pull/1104)).
- Fix infinite loop for Wazuh monitoring when the Wazuh API is not being able to give us all the agents ([5a26916](https://github.com/wazuh/wazuh-kibana-app/commit/5a2691642b40a34783d2eafb6ee24ae78b9af21a)), ([85005a1](https://github.com/wazuh/wazuh-kibana-app/commit/85005a184d4f1c3d339b7c895b5d2469f3b45171)).
- Fix rule details for `list` and `info` parameters ([#1149](https://github.com/wazuh/wazuh-kibana-app/pull/1149)).

## Wazuh v3.7.1 / v3.7.2 - Kibana v6.5.1 / v6.5.2 / v6.5.3 / v6.5.4 - Revision 415

### Added

- Support for Elastic stack v6.5.2 / v6.5.3 / v6.5.4.
- Support for Wazuh v3.7.1 / v3.7.2.
- Dev Tools module now autocompletes API endpoints ([#1030](https://github.com/wazuh/wazuh-kibana-app/pull/1030)).

### Changed

- Increased number of rows for syscollector tables ([#1033](https://github.com/wazuh/wazuh-kibana-app/pull/1033)).
- Modularized JSON/XML viewers for the configuration section ([#982](https://github.com/wazuh/wazuh-kibana-app/pull/982)).

### Fixed

- Added missing fields for syscollector network tables ([#1036](https://github.com/wazuh/wazuh-kibana-app/pull/1036)).
- Using the right API path when downloading CSV for decoders list ([#1045](https://github.com/wazuh/wazuh-kibana-app/pull/1045)).
- Including group field when downloading CSV for agents list ([#1044](https://github.com/wazuh/wazuh-kibana-app/pull/1044)).
- Preserve active tab in configuration section when refreshing the page ([#1037](https://github.com/wazuh/wazuh-kibana-app/pull/1037)).

## Wazuh v3.7.0 - Kibana v6.5.0 / v6.5.1 - Revision 414

### Added

- Support for Elastic Stack v6.5.0 / v6.5.1.
- Agent groups bar is now visible on the agent configuration section ([#1023](https://github.com/wazuh/wazuh-kibana-app/pull/1023)).
- Added a new setting for the `config.yml` file for enable/disable administrator mode ([#1019](https://github.com/wazuh/wazuh-kibana-app/pull/1019)).
  - This allows the user to perform PUT, POST, DELETE methods in our Dev Tools.

### Changed

- Refactored most front-end controllers ([#1023](https://github.com/wazuh/wazuh-kibana-app/pull/1023)).

## Wazuh v3.7.0 - Kibana v6.4.2 / v6.4.3 - Revision 413

### Added

- Support for Wazuh v3.7.0.
- Support for Elastic Stack v6.4.2 / v6.4.3.
- Brand-new interface for _Configuration_ (on both _Management_ and _Agents_ tabs) ([#914](https://github.com/wazuh/wazuh-kibana-app/pull/914)):
  - Now you can check current and real agent and manager configuration.
  - A new interface design, with more useful information and easy to understand descriptions.
  - New and more responsive JSON/XML viewers to show the configuration in raw mode.
- Brand-new extension - Osquery ([#938](https://github.com/wazuh/wazuh-kibana-app/pull/938)):
  - A new extension, disabled by default.
  - Check alerts from Wazuh's Osquery integration.
  - Check your current Osquery wodle configuration.
  - More improvements will come for this extension in the future.
- New option for Wazuh app configuration file - _Ignore index patterns_ ([#947](https://github.com/wazuh/wazuh-kibana-app/pull/947)):
  - Now the user can specify which index patterns can't be selected on the app using the new `ip.ignore` setting on the `config.yml` file.
  - The valid format is an array of strings which represents index patterns.
  - By default, this list is empty (all index patterns will be available if they use a compatible structure).
- Added a node selector for _Management > Status_ section when Wazuh cluster is enabled ([#976](https://github.com/wazuh/wazuh-kibana-app/pull/976)).
- Added quick access to _Configuration_ or _Discover_ panels for an agent on the agents list ([#939](https://github.com/wazuh/wazuh-kibana-app/pull/939)).
- Now you can click on an agent's ID on the _Discover_ panels to open its details page on the app ([#904](https://github.com/wazuh/wazuh-kibana-app/pull/904)).
- Redesigned the _Overview > Amazon AWS_ tab, using more meaningful visualizations for a better overall view of your agents' status ([#903](https://github.com/wazuh/wazuh-kibana-app/pull/903)).
- Redesigned the _Overview/Agents > Vulnerabilities_ tab, using more meaningful visualizations for a better overall view of your agents' status ([#954](https://github.com/wazuh/wazuh-kibana-app/pull/954)).
- Now everytime the user enters the _Settings_ tab, the API connection will be automatically checked ([#971](https://github.com/wazuh/wazuh-kibana-app/pull/971)).
- Added a node selector for _Management > Logs_ section when Wazuh cluster is enabled ([#980](https://github.com/wazuh/wazuh-kibana-app/pull/980)).
- Added a group selector for _Agents_ section ([#995](https://github.com/wazuh/wazuh-kibana-app/pull/995)).

### Changed

- Interface refactoring for the _Agents > Inventory data_ tab ([#924](https://github.com/wazuh/wazuh-kibana-app/pull/924)):
  - Now the tab won't be available if your agent doesn't have Syscollector enabled, and each card will be enabled or disabled depending on the current Syscollector scans configuration.
  - This will prevent situations where the user couldn't check the inventory although there was actual scan data to show on some sections.
- Added support for new multigroups feature ([#911](https://github.com/wazuh/wazuh-kibana-app/pull/911)):
  - Now the information bars on _Agents_ will show all the groups an agent belongs to.
- Now the result pane on the _Dev tools_ tab will show the error code coming from the Wazuh API ([#909](https://github.com/wazuh/wazuh-kibana-app/pull/909)).
- Changed some visualizations titles for _Overview/Agents > OpenSCAP_ tab ([#925](https://github.com/wazuh/wazuh-kibana-app/pull/925)).
- All backend routes have been renamed ([#932](https://github.com/wazuh/wazuh-kibana-app/pull/932)).
- Several improvements for Elasticsearch tests ([#933](https://github.com/wazuh/wazuh-kibana-app/pull/933)).
- Updated some strings and descriptions on the _Settings_ tab ([#934](https://github.com/wazuh/wazuh-kibana-app/pull/934)).
- Changed the date format on _Settings > Logs_ to make it more human-readable ([#944](https://github.com/wazuh/wazuh-kibana-app/pull/944)).
- Changed some labels to remove the "MD5 sum" expression, it will use "Checksum" instead ([#945](https://github.com/wazuh/wazuh-kibana-app/pull/945)).
- Added word wrapping class to group name in _Management > Groups > Group detail_ tab ([#945](https://github.com/wazuh/wazuh-kibana-app/pull/945)).
- The `wz-table` directive has been refactored ([#953](https://github.com/wazuh/wazuh-kibana-app/pull/953)).
- The `wz-table` directive now checks if a request is aborted ([#979](https://github.com/wazuh/wazuh-kibana-app/pull/979)).
- Several performance improvements ([#985](https://github.com/wazuh/wazuh-kibana-app/pull/985), [#997](https://github.com/wazuh/wazuh-kibana-app/pull/997), [#1000](https://github.com/wazuh/wazuh-kibana-app/pull/1000)).

### Fixed

- Several known fields for _Whodata_ functionality have been fixed ([#901](https://github.com/wazuh/wazuh-kibana-app/pull/901)).
- Fixed alignment bug with the _Add a filter +_ button on _Discover_ and _Agents_ tabs ([#912](https://github.com/wazuh/wazuh-kibana-app/pull/912)).
- Fixed a bug where the `Add API` form on _Settings_ didn't appear when pressing the button after editing an existing API entry ([#944](https://github.com/wazuh/wazuh-kibana-app/pull/944)).
- Fixed a bug on _Ruleset_ tab where the "Description" column was showing `0` if the rule doesn't have any description ([#948](https://github.com/wazuh/wazuh-kibana-app/pull/948)).
- Fixed wrong alignment on related Rules/Decoders tables from _Management > Ruleset_ tab ([#971](https://github.com/wazuh/wazuh-kibana-app/pull/971)).
- Fixed a bug where sometimes the error messages appeared duplicated ([#971](https://github.com/wazuh/wazuh-kibana-app/pull/971)).

### Removed

- On the _Management > Monitoring_ tab, the `Cluster enabled but not running` message won't appear as an error anymore ([#971](https://github.com/wazuh/wazuh-kibana-app/pull/971)).

## Wazuh v3.6.1 - Kibana v6.4.1 / v6.4.2 / v6.4.3 - Revision 412

### Added

- Support for Elastic Stack v6.4.1 / v6.4.2 / v6.4.3.

## Wazuh v3.6.1 - Kibana v6.4.0 - Revision 411

### Added

- Redesigned the _Overview > Integrity monitoring_ tab, using more meaningful visualizations for a better overall view of your agents' status ([#893](https://github.com/wazuh/wazuh-kibana-app/pull/893)).
- Added a new table for the _Inventory_ tab: _Processes_ ([#895](https://github.com/wazuh/wazuh-kibana-app/pull/895)).
- Improved error handling for tables. Now the table will show an error message if it wasn't able to fetch and load data ([#896](https://github.com/wazuh/wazuh-kibana-app/pull/896)).

### Changed

- The app source code has been improved, following best practices and coding guidelines ([#892](https://github.com/wazuh/wazuh-kibana-app/pull/892)).
- Included more app tests and prettifier for better code maintainability ([#883](https://github.com/wazuh/wazuh-kibana-app/pull/883) & [#885](https://github.com/wazuh/wazuh-kibana-app/pull/885)).

### Fixed

- Fixed minor visual errors on some _GDPR_, _PCI DSS_ and _Vulnerabilities_ visualizations ([#894](https://github.com/wazuh/wazuh-kibana-app/pull/894)).

## Wazuh v3.6.1 - Kibana v6.4.0 - Revision 410

### Added

- The _Inventory_ tab has been redesigned ([#873](https://github.com/wazuh/wazuh-kibana-app/pull/873)):
  - Added new network interfaces and port tables.
  - Improved design using metric information bars and intuitive status indicators.
- Added refresh functionality to the _Settings > Logs_ tab ([#852](https://github.com/wazuh/wazuh-kibana-app/pull/852)):
  - Now everytime the user opens the tab, the logs will be reloaded.
  - A new button to force the update has been added on the top left corner of the logs table.
- Added `tags` and `recursion_level` configuration options to _Management/Agent > Configuration_ tabs ([#850](https://github.com/wazuh/wazuh-kibana-app/pull/850)).
- The _Kuery_ search syntax has been added again to the app ([#851](https://github.com/wazuh/wazuh-kibana-app/pull/851)).
- Added a first batch of [_Mocha_](https://mochajs.org/) tests and other quality of code improvements to the app ([#859](https://github.com/wazuh/wazuh-kibana-app/pull/859)).
- Now you can open specific rule details (the _Management > Ruleset_ tab) when clicking on the `rule.id` value on the _Discover_ tab ([#862](https://github.com/wazuh/wazuh-kibana-app/pull/862)).
- Now you can click on the rule ID value on the _Management > Ruleset_ tab to search for related alerts on the _Discover_ tab ([#863](https://github.com/wazuh/wazuh-kibana-app/pull/863)).

### Changed

- The index pattern known fields have been updated up to 567 ([#872](https://github.com/wazuh/wazuh-kibana-app/pull/872)).
- Now the _Inventory_ tab will always be available for all agents, and a descriptive message will appear if the agent doesn't have `syscollector` enabled ([#879](https://github.com/wazuh/wazuh-kibana-app/pull/879)).

### Fixed

- Fixed a bug where the _Inventory_ tab was unavailable if the user reloads the page while on the _Agents > Configuration_ tab ([#845](https://github.com/wazuh/wazuh-kibana-app/pull/845)).
- Fixed some _Overview > VirusTotal_ visualizations ([#846](https://github.com/wazuh/wazuh-kibana-app/pull/846)).
- Fixed a bug where the _Settings > Extensions_ tab wasn't being properly hidden when there's no API entries inserted ([#847](https://github.com/wazuh/wazuh-kibana-app/pull/847)).
- Fixed a bug where the _Current API_ indicator on the top navbar wasn't being properly updated when the user deletes all the API entries ([#848](https://github.com/wazuh/wazuh-kibana-app/pull/848)).
- Fixed a bug where the _Agents coverage_ metric were not displaying a proper value when the manager has 0 registered agents ([#849](https://github.com/wazuh/wazuh-kibana-app/pull/849)).
- Fixed a bug where the `wazuh-basic` user role was able to update API entries (it should be forbidden) ([#853](https://github.com/wazuh/wazuh-kibana-app/pull/853)).
- Fixed a bug where the visualizations had scroll bars on the PDF reports ([#870](https://github.com/wazuh/wazuh-kibana-app/pull/870)).
- Fixed a bug on the _Dev tools_ tab where the user couldn't execute the first request block if there was blank lines above it ([#871](https://github.com/wazuh/wazuh-kibana-app/pull/871)).
- Fixed a bug on pinned filters when opening tabs where the implicit filter was the same, making them stuck and unremovable from other tabs ([#878](https://github.com/wazuh/wazuh-kibana-app/pull/878)).

## Wazuh v3.6.1 - Kibana v6.4.0 - Revision 409

### Added

- Support for Wazuh v3.6.1.

### Fixed

- Fixed a bug on the _Dev tools_ tab ([b7c79f4](https://github.com/wazuh/wazuh-kibana-app/commit/b7c79f48f06cb49b12883ec9e9337da23b49976b)).

## Wazuh v3.6.1 - Kibana v6.3.2 - Revision 408

### Added

- Support for Wazuh v3.6.1.

### Fixed

- Fixed a bug on the _Dev tools_ tab ([4ca9ed5](https://github.com/wazuh/wazuh-kibana-app/commit/4ca9ed54f1b18e5d499d950e6ff0741946701988)).

## Wazuh v3.6.0 - Kibana v6.4.0 - Revision 407

### Added

- Support for Wazuh v3.6.0.

## Wazuh v3.6.0 - Kibana v6.3.2 - Revision 406

### Added

- Support for Wazuh v3.6.0.

## Wazuh v3.5.0 - Kibana v6.4.0 - Revision 405

### Added

- Support for Elastic Stack v6.4.0 ([#813](https://github.com/wazuh/wazuh-kibana-app/pull/813)).

## Wazuh v3.5.0 - Kibana v6.3.2 - Revision 404

### Added

- Added new options to `config.yml` to change shards and replicas settings for `wazuh-monitoring` indices ([#809](https://github.com/wazuh/wazuh-kibana-app/pull/809)).
- Added more error messages for `wazuhapp.log` in case of failure when performing some crucial functions ([#812](https://github.com/wazuh/wazuh-kibana-app/pull/812)).
- Now it's possible to change replicas settings for existing `.wazuh`, `.wazuh-version` and `wazuh-monitoring` indices on the `config.yml` file ([#817](https://github.com/wazuh/wazuh-kibana-app/pull/817)).

### Changed

- App frontend code refactored and restructured ([#802](https://github.com/wazuh/wazuh-kibana-app/pull/802)).
- Now the _Overview > Security events_ tab won't show anything if the only visualization with data is _Agents status_ ([#811](https://github.com/wazuh/wazuh-kibana-app/pull/811)).

### Fixed

- Fixed a bug where the RAM status message appreared twice the first time you opened the app ([#807](https://github.com/wazuh/wazuh-kibana-app/pull/807)).
- Fixed the app UI to make the app usable on Internet Explorer 11 ([#808](https://github.com/wazuh/wazuh-kibana-app/pull/808)).

## Wazuh v3.5.0 - Kibana v6.3.2 - Revision 403

### Added

- The welcome tabs on _Overview_ and _Agents_ have been updated with a new name and description for the existing sections ([#788](https://github.com/wazuh/wazuh-kibana-app/pull/788)).
- Now the app tables will auto-resize depending on the screen height ([#792](https://github.com/wazuh/wazuh-kibana-app/pull/792)).

### Changed

- Now all the app filters on several tables will present the values in alphabetical order ([#787](https://github.com/wazuh/wazuh-kibana-app/pull/787)).

### Fixed

- Fixed a bug on _Decoders_ where clicking on the decoder wouldn't open the detail view if the `Parent decoders` filter was enabled ([#782](https://github.com/wazuh/wazuh-kibana-app/pull/782)).
- Fixed a bug on _Dev tools_ when the first line on the editor pane was empty or had a comment ([#790](https://github.com/wazuh/wazuh-kibana-app/pull/790)).
- Fixed a bug where the app was throwing multiple warning messages the first time you open it ([#791](https://github.com/wazuh/wazuh-kibana-app/pull/791)).
- Fixed a bug where clicking on a different tab from _Overview_ right after inserting the API credentials for the first time would always redirect to _Overview_ ([#791](https://github.com/wazuh/wazuh-kibana-app/pull/791)).
- Fixed a bug where the user could have a browser cookie with a reference to a non-existing API entry on Elasticsearch ([#794](https://github.com/wazuh/wazuh-kibana-app/pull/794) & [#795](https://github.com/wazuh/wazuh-kibana-app/pull/795)).

### Removed

- The cluster key has been removed from the API requests to `/manager/configuration` ([#796](https://github.com/wazuh/wazuh-kibana-app/pull/796)).

## Wazuh v3.5.0 - Kibana v6.3.1/v6.3.2 - Revision 402

### Added

- Support for Wazuh v3.5.0.
- Added new fields for _Vulnerability detector_ alerts ([#752](https://github.com/wazuh/wazuh-kibana-app/pull/752)).
- Added multi table search for `wz-table` directive. Added two new log levels for _Management > Logs_ section ([#753](https://github.com/wazuh/wazuh-kibana-app/pull/753)).

## Wazuh v3.4.0 - Kibana v6.3.1/v6.3.2 - Revision 401

### Added

- Added a few new fields for Kibana due to the new Wazuh _who-data_ feature ([#763](https://github.com/wazuh/wazuh-kibana-app/pull/763)).
- Added XML/JSON viewer for each card under _Management > Configuration_ ([#764](https://github.com/wazuh/wazuh-kibana-app/pull/764)).

### Changed

- Improved error handling for Dev tools. Also removed some unused dependencies from the _Dev tools_ tab ([#760](https://github.com/wazuh/wazuh-kibana-app/pull/760)).
- Unified origin for tab descriptions. Reviewed some grammar typos ([#765](https://github.com/wazuh/wazuh-kibana-app/pull/765)).
- Refactored agents autocomplete component. Removed unused/deprecated modules ([#766](https://github.com/wazuh/wazuh-kibana-app/pull/766)).
- Simplified route resolves section ([#768](https://github.com/wazuh/wazuh-kibana-app/pull/768)).

### Fixed

- Fixed missing cluster node filter for the visualization shown when looking for specific node under _Management > Monitoring_ section ([#758](https://github.com/wazuh/wazuh-kibana-app/pull/758)).
- Fixed missing dependency injection for `wzMisc` factory ([#768](https://github.com/wazuh/wazuh-kibana-app/pull/768)).

### Removed

- Removed `angular-aria`, `angular-md5`, `ansicolors`, `js-yaml`, `querystring` and `lodash` dependencies since Kibana includes all of them. Removed some unused images ([#768](https://github.com/wazuh/wazuh-kibana-app/pull/768)).

## Wazuh v3.4.0 - Kibana v6.3.1/v6.3.2 - Revision 400

### Added

- Support for Wazuh v3.4.0.
- Support for Elastic Stack v6.3.2.
- Support for Kuery as accepted query language ([#742](https://github.com/wazuh/wazuh-kibana-app/pull/742)).
  - This feature is experimental.
- Added new _Who data_ fields from file integrity monitoring features ([#746](https://github.com/wazuh/wazuh-kibana-app/pull/746)).
- Added tab in _Settings_ section where you can see the last logs from the Wazuh app server ([#723](https://github.com/wazuh/wazuh-kibana-app/pull/723)).

### Changed

- Fully redesigned of the welcome screen along the different app sections ([#751](https://github.com/wazuh/wazuh-kibana-app/pull/751)).
- Now any agent can go to the _Inventory_ tab regardless if it's enabled or not. The content will change properly according to the agent configuration ([#744](https://github.com/wazuh/wazuh-kibana-app/pull/744)).
- Updated the `angular-material` dependency to `1.1.10` ([#743](https://github.com/wazuh/wazuh-kibana-app/pull/743)).
- Any API entry is now removable regardless if it's the only one API entry ([#740](https://github.com/wazuh/wazuh-kibana-app/pull/740)).
- Performance has been improved regarding to agents status, they are now being fetched using _distinct_ routes from the Wazuh API ([#738](https://github.com/wazuh/wazuh-kibana-app/pull/738)).
- Improved the way we are parsing some Wazuh API errors regarding to version mismatching ([#735](https://github.com/wazuh/wazuh-kibana-app/pull/735)).

### Fixed

- Fixed wrong filters being applied in _Ruleset > Rules_ and _Ruleset > Decoders_ sections when using Lucene like filters plus path filters ([#736](https://github.com/wazuh/wazuh-kibana-app/pull/736)).
- Fixed the template checking from the healthcheck, now it allows to use custom index patterns ([#739](https://github.com/wazuh/wazuh-kibana-app/pull/739)).
- Fixed infinite white screen from _Management > Monitoring_ when the Wazuh cluster is enabled but not running ([#741](https://github.com/wazuh/wazuh-kibana-app/pull/741)).

## Wazuh v3.3.0/v3.3.1 - Kibana v6.3.1 - Revision 399

### Added

- Added a new Angular.js factory to store the Wazuh app configuration values. Also, this factory is being used by the pre-routes functions (resolves); this way we are sure about having the real configuration at any time. These pre-routes functions have been improved too ([#670](https://github.com/wazuh/wazuh-kibana-app/pull/670)).
- Added extended information for reports from _Reporting_ feature ([#701](https://github.com/wazuh/wazuh-kibana-app/pull/701)).

### Changed

- Tables have been improved. Now they are truncating long fields and adding a tooltip if needed ([#671](https://github.com/wazuh/wazuh-kibana-app/pull/671)).
- Services have been improved ([#715](https://github.com/wazuh/wazuh-kibana-app/pull/715)).
- CSV formatted files have been improved. Now they are showing a more human readable column names ([#717](https://github.com/wazuh/wazuh-kibana-app/pull/717), [#726](https://github.com/wazuh/wazuh-kibana-app/pull/726)).
- Added/Modified some visualization titles ([#728](https://github.com/wazuh/wazuh-kibana-app/pull/728)).
- Improved Discover perfomance when in background mode ([#719](https://github.com/wazuh/wazuh-kibana-app/pull/719)).
- Reports from the _Reporting_ feature have been fulyl redesigned ([#701](https://github.com/wazuh/wazuh-kibana-app/pull/701)).

### Fixed

- Fixed the top menu API indicator when checking the API connection and the manager/cluster information had been changed ([#668](https://github.com/wazuh/wazuh-kibana-app/pull/668)).
- Fixed our logger module which was not writting logs the very first time Kibana is started neither after a log rotation ([#667](https://github.com/wazuh/wazuh-kibana-app/pull/667)).
- Fixed a regular expression in the server side when parsing URLs before registering a new Wazuh API ([#690](https://github.com/wazuh/wazuh-kibana-app/pull/690)).
- Fixed filters from specific visualization regarding to _File integrity_ section ([#694](https://github.com/wazuh/wazuh-kibana-app/pull/694)).
- Fixed filters parsing when generating a report because it was not parsing negated filters as expected ([#696](https://github.com/wazuh/wazuh-kibana-app/pull/696)).
- Fixed visualization counter from _OSCAP_ tab ([#722](https://github.com/wazuh/wazuh-kibana-app/pull/722)).

### Removed

- Temporary removed CSV download from agent inventory section due to Wazuh API bug ([#727](https://github.com/wazuh/wazuh-kibana-app/pull/727)).

## Wazuh v3.3.0/v3.3.1 - Kibana v6.3.0 - Revision 398

### Added

- Improvements for latest app redesign ([#652](https://github.com/wazuh/wazuh-kibana-app/pull/652)):
  - The _Welcome_ tabs have been simplified, following a more Elastic design.
  - Added again the `md-nav-bar` component with refined styles and limited to specific sections.
  - The _Settings > Welcome_ tab has been removed. You can use the nav bar to switch tabs.
  - Minor CSS adjustments and reordering.
- Small app UI improvements ([#634](https://github.com/wazuh/wazuh-kibana-app/pull/634)):
  - Added link to _Agents Preview_ on the _Agents_ tab breadcrumbs.
  - Replaced the _Generate report_ button with a smaller one.
  - Redesigned _Management > Ruleset_ `md-chips` to look similar to Kibana filter pills.
  - Added agent information bar from _Agents > General_ to _Agents > Welcome_ too.
  - Refactored flex layout on _Welcome_ tabs to fix a height visual bug.
  - Removed duplicated loading rings on the _Agents_ tab.
- Improvements for app tables ([#627](https://github.com/wazuh/wazuh-kibana-app/pull/627)):
  - Now the current page will be highlighted.
  - The gap has been fixed to the items per page value.
  - If there are no more pages for _Next_ or _Prev_ buttons, they will be hidden.
- Improvements for app health check ([#637](https://github.com/wazuh/wazuh-kibana-app/pull/637)):
  - Improved design for the view.
  - The checks have been placed on a table, showing the current status of each one.
- Changes to our reporting feature ([#639](https://github.com/wazuh/wazuh-kibana-app/pull/639)):
  - Now the generated reports will include tables for each section.
  - Added a parser for getting Elasticsearch data table responses.
  - The reporting feature is now a separated module, and the code has been refactored.
- Improvements for app tables pagination ([#646](https://github.com/wazuh/wazuh-kibana-app/pull/646)).

### Changed

- Now the `pretty` parameter on the _Dev tools_ tab will be ignored to avoid `Unexpected error` messages ([#624](https://github.com/wazuh/wazuh-kibana-app/pull/624)).
- The `pdfkit` dependency has been replaced by `pdfmake` ([#639](https://github.com/wazuh/wazuh-kibana-app/pull/639)).
- Changed some Kibana tables for performance improvements on the reporting feature ([#644](https://github.com/wazuh/wazuh-kibana-app/pull/644)).
- Changed the method to refresh the list of known fields on the index pattern ([#650](https://github.com/wazuh/wazuh-kibana-app/pull/650)):
  - Now when restarting Kibana, the app will update the fieldset preserving the custom user fields.

### Fixed

- Fixed bug on _Agents CIS-CAT_ tab who wasn't loading the appropriate visualizations ([#626](https://github.com/wazuh/wazuh-kibana-app/pull/626)).
- Fixed a bug where sometimes the index pattern could be `undefined` during the health check process, leading into a false error message when loading the app ([#640](https://github.com/wazuh/wazuh-kibana-app/pull/640)).
- Fixed several bugs on the _Settings > API_ tab when removing, adding or editing new entries.

### Removed

- Removed the app login system ([#636](https://github.com/wazuh/wazuh-kibana-app/pull/636)):
  - This feature was unstable, experimental and untested for a long time. We'll provide much better RBAC capabilities in the future.
- Removed the new Kuery language option on Discover app search bars.
  - This feature will be restored in the future, after more Elastic v6.3.0 adaptations.

## Wazuh v3.3.0/v3.3.1 - Kibana v6.3.0 - Revision 397

### Added

- Support for Elastic Stack v6.3.0 ([#579](https://github.com/wazuh/wazuh-kibana-app/pull/579) & [#612](https://github.com/wazuh/wazuh-kibana-app/pull/612) & [#615](https://github.com/wazuh/wazuh-kibana-app/pull/615)).
- Brand-new Wazuh app redesign for the _Monitoring_ tab ([#581](https://github.com/wazuh/wazuh-kibana-app/pull/581)):
  - Refactored and optimized UI for these tabs, using a breadcrumbs-based navigability.
  - Used the same guidelines from the previous redesign for _Overview_ and _Agents_ tabs.
- New tab for _Agents_ - _Inventory_ ([#582](https://github.com/wazuh/wazuh-kibana-app/pull/582)):
  - Get information about the agent host, such as installed packages, motherboard, operating system, etc.
  - This tab will appear if the agent has the [`syscollector`](https://documentation.wazuh.com/current/user-manual/reference/ossec-conf/wodle-syscollector.html) wodle enabled.
- Brand-new extension - _CIS-CAT Alerts_ ([#601](https://github.com/wazuh/wazuh-kibana-app/pull/601)):
  - A new extension, disabled by default.
  - Visualize alerts related to the CIS-CAT benchmarks on the _Overview_ and _Agents_ tabs.
  - Get information about the last performed scan and its score.
- Several improvements for the _Dev tools_ tab ([#583](https://github.com/wazuh/wazuh-kibana-app/pull/583) & [#597](https://github.com/wazuh/wazuh-kibana-app/pull/597)):
  - Now you can insert queries using inline parameters, just like in a web browser.
  - You can combine inline parameters with JSON-like parameters.
  - If you use the same parameter on both methods with different values, the inline parameter has precedence over the other one.
  - The tab icon has been changed for a more appropriate one.
  - The `Execute query` button is now always placed on the first line of the query block.
- Refactoring for all app tables ([#582](https://github.com/wazuh/wazuh-kibana-app/pull/582)):
  - Replaced the old `wz-table` directive with a new one, along with a new data factory.
  - Now the tables are built with a pagination system.
  - Much easier method for building tables for the app.
  - Performance and stability improvements when fetching API data.
  - Now you can see the total amount of items and the elapsed time.

### Changed

- Moved some logic from the _Agents preview_ tab to the server, to avoid excessive client-side workload ([#586](https://github.com/wazuh/wazuh-kibana-app/pull/586)).
- Changed the UI to use the same loading ring across all the app tabs ([#593](https://github.com/wazuh/wazuh-kibana-app/pull/593) & [#599](https://github.com/wazuh/wazuh-kibana-app/pull/599)).
- Changed the _No results_ message across all the tabs with visualizations ([#599](https://github.com/wazuh/wazuh-kibana-app/pull/599)).

### Fixed

- Fixed a bug on the _Settings/Extensions_ tab where enabling/disabling some extensions could make other ones to be disabled ([#591](https://github.com/wazuh/wazuh-kibana-app/pull/591)).

## Wazuh v3.3.0/v3.3.1 - Kibana v6.2.4 - Revision 396

### Added

- Support for Wazuh v3.3.1.
- Brand-new Wazuh app redesign for the _Settings_ tab ([#570](https://github.com/wazuh/wazuh-kibana-app/pull/570)):
  - Refactored and optimized UI for these tabs, using a breadcrumbs-based navigability.
  - Used the same guidelines from the previous redesign for _Overview_ and _Agents_ tabs.
- Refactoring for _Overview_ and _Agents_ controllers ([#564](https://github.com/wazuh/wazuh-kibana-app/pull/564)):
  - Reduced duplicated code by splitting it into separate files.
  - Code optimization for a better performance and maintainability.
  - Added new services to provide similar functionality between different app tabs.
- Added `data.vulnerability.package.condition` to the list of known fields ([#566](https://github.com/wazuh/wazuh-kibana-app/pull/566)).

### Changed

- The `wazuh-logs` and `wazuh-monitoring` folders have been moved to the Kibana's `optimize` directory in order to avoid some error messages when using the `kibana-plugin list` command ([#563](https://github.com/wazuh/wazuh-kibana-app/pull/563)).

### Fixed

- Fixed a bug on the _Settings_ tab where updating an API entry with wrong credentials would corrupt the existing one ([#558](https://github.com/wazuh/wazuh-kibana-app/pull/558)).
- Fixed a bug on the _Settings_ tab where removing an API entry while its edit form is opened would hide the `Add API` button unless the user reloads the tab ([#558](https://github.com/wazuh/wazuh-kibana-app/pull/558)).
- Fixed some Audit visualizations on the _Overview_ and _Agents_ tabs that weren't using the same search query to show the results ([#572](https://github.com/wazuh/wazuh-kibana-app/pull/572)).
- Fixed undefined variable error on the `wz-menu` directive ([#575](https://github.com/wazuh/wazuh-kibana-app/pull/575)).

## Wazuh v3.3.0 - Kibana v6.2.4 - Revision 395

### Fixed

- Fixed a bug on the _Agent Configuration_ tab where the sync status was always `NOT SYNCHRONIZED` ([#569](https://github.com/wazuh/wazuh-kibana-app/pull/569)).

## Wazuh v3.3.0 - Kibana v6.2.4 - Revision 394

### Added

- Support for Wazuh v3.3.0.
- Updated some backend API calls to include the app version in the request header ([#560](https://github.com/wazuh/wazuh-kibana-app/pull/560)).

## Wazuh v3.2.4 - Kibana v6.2.4 - Revision 393

### Added

- Brand-new Wazuh app redesign for _Overview_ and _Agents_ tabs ([#543](https://github.com/wazuh/wazuh-kibana-app/pull/543)):
  - Updated UI for these tabs using breadcrumbs.
  - New _Welcome_ screen, presenting all the tabs to the user, with useful links to our documentation.
  - Overall design improved, adjusted font sizes and reduced HTML code.
  - This base will allow the app to increase its functionality in the future.
  - Removed the `md-nav-bar` component for a better user experience on small screens.
  - Improved app performance removing some CSS effects from some components, such as buttons.
- New filter for agent version on the _Agents Preview_ tab ([#537](https://github.com/wazuh/wazuh-kibana-app/pull/537)).
- New filter for cluster node on the _Agents Preview_ tab ([#538](https://github.com/wazuh/wazuh-kibana-app/pull/538)).

### Changed

- Now the report generation process will run in a parallel mode in the foreground ([#523](https://github.com/wazuh/wazuh-kibana-app/pull/523)).
- Replaced the usage of `$rootScope` with two new factories, along with more controller improvements ([#525](https://github.com/wazuh/wazuh-kibana-app/pull/525)).
- Now the _Extensions_ tab on _Settings_ won't edit the `.wazuh` index to modify the extensions configuration for all users ([#545](https://github.com/wazuh/wazuh-kibana-app/pull/545)).
  - This allows each new user to always start with the base extensions configuration, and modify it to its needs storing the settings on a browser cookie.
- Now the GDPR requirements description on its tab won't be loaded if the Wazuh API version is not v3.2.3 or higher ([#546](https://github.com/wazuh/wazuh-kibana-app/pull/546)).

### Fixed

- Fixed a bug where the app crashes when attempting to download huge amounts of data as CSV format ([#521](https://github.com/wazuh/wazuh-kibana-app/pull/521)).
- Fixed a bug on the Timelion visualizations from _Management/Monitoring_ which were not properly filtering and showing the cluster nodes information ([#530](https://github.com/wazuh/wazuh-kibana-app/pull/530)).
- Fixed several bugs on the loading process when switching between tabs with or without visualizations in the _Overview_ and _Agents_ tab ([#531](https://github.com/wazuh/wazuh-kibana-app/pull/531) & [#533](https://github.com/wazuh/wazuh-kibana-app/pull/533)).
- Fixed a bug on the `wazuh-monitoring` index feature when using multiple inserted APIs, along with several performance improvements ([#539](https://github.com/wazuh/wazuh-kibana-app/pull/539)).
- Fixed a bug where the OS filter on the _Agents Preview_ tab would exclude the rest of filters instead of combining them ([#552](https://github.com/wazuh/wazuh-kibana-app/pull/552)).
- Fixed a bug where the Extensions settings were restored every time the user opened the _Settings_ tab or pressed the _Set default manager_ button ([#555](https://github.com/wazuh/wazuh-kibana-app/pull/555) & [#556](https://github.com/wazuh/wazuh-kibana-app/pull/556)).

## Wazuh v3.2.3/v3.2.4 - Kibana v6.2.4 - Revision 392

### Added

- Support for Wazuh v3.2.4.
- New functionality - _Reporting_ ([#510](https://github.com/wazuh/wazuh-kibana-app/pull/510)):
  - Generate PDF logs on the _Overview_ and _Agents_ tabs, with the new button next to _Panels_ and _Discover_.
  - The report will contain the current visualizations from the tab where you generated it.
  - List all your generated reports, download or deleted them at the new _Management/Reporting_ tab.
  - **Warning:** If you leave the tab while generating a report, the process will be aborted.
- Added warning/error messages about the total RAM on the server side ([#502](https://github.com/wazuh/wazuh-kibana-app/pull/502)):
  - None of this messages will prevent the user from accessing the app, it's just a recommendation.
  - If your server has less than 2GB of RAM, you'll get an error message when opening the app.
  - If your server has between 2GB and 3GB of RAM, you'll get a warning message.
  - If your server has more than 3GB of RAM, you won't get any kind of message.
- Refactoring and added loading bar to _Manager Logs_ and _Groups_ tabs ([#505](https://github.com/wazuh/wazuh-kibana-app/pull/505)).
- Added more Syscheck options to _Management/Agents_ configuration tabs ([#509](https://github.com/wazuh/wazuh-kibana-app/pull/509)).

### Fixed

- Added more fields to the `known-fields.js` file to avoid warning messages on _Discover_ when using Filebeat for alerts forwarding ([#497](https://github.com/wazuh/wazuh-kibana-app/pull/497)).
- Fixed a bug where clicking on the _Check connection_ button on the _Settings_ tab threw an error message although the API connected successfully ([#504](https://github.com/wazuh/wazuh-kibana-app/pull/504)).
- Fixed a bug where the _Agents_ tab was not properly showing the total of agents due to the new Wazuh cluster implementation ([#517](https://github.com/wazuh/wazuh-kibana-app/pull/517)).

## Wazuh v3.2.3 - Kibana v6.2.4 - Revision 391

### Added

- Support for Wazuh v3.2.3.
- Brand-new extension - _GDPR Alerts_ ([#453](https://github.com/wazuh/wazuh-kibana-app/pull/453)):
  - A new extension, enabled by default.
  - Visualize alerts related to the GDPR compliance on the _Overview_ and _Agents_ tabs.
  - The _Ruleset_ tab has been updated to include GDPR filters on the _Rules_ subtab.
- Brand-new Management tab - _Monitoring_ ([#490](https://github.com/wazuh/wazuh-kibana-app/pull/490)):
  - Visualize your Wazuh cluster, both master and clients.
    - Get the current cluster configuration.
    - Nodes listing, sorting, searching, etc.
  - Get a more in-depth cluster status thanks to the newly added [_Timelion_](https://www.elastic.co/guide/en/kibana/current/timelion.html) visualizations.
  - The Detail view gives you a summary of the node's healthcheck.
- Brand-new tab - _Dev tools_ ([#449](https://github.com/wazuh/wazuh-kibana-app/pull/449)):
  - Find it on the top navbar, next to _Discover_.
  - Execute Wazuh API requests directly from the app.
  - This tab uses your currently selected API from _Settings_.
  - You can type different API requests on the input window, select one with the cursor, and click on the Play button to execute it.
  - You can also type comments on the input window.
- More improvements for the _Manager/Ruleset_ tab ([#446](https://github.com/wazuh/wazuh-kibana-app/pull/446)):
  - A new colour palette for regex, order and rule description arguments.
  - Added return to List view on Ruleset button while on Detail view.
  - Fixed line height on all table headers.
  - Removed unused, old code from Ruleset controllers.
- Added option on `config.yml` to enable/disable the `wazuh-monitoring` index ([#441](https://github.com/wazuh/wazuh-kibana-app/pull/441)):
  - Configure the frequency time to generate new indices.
  - The default frequency time has been increased to 1 hour.
  - When disabled, useful metrics will appear on _Overview/General_ replacing the _Agent status_ visualization.
- Added CSV exporting button to the app ([#431](https://github.com/wazuh/wazuh-kibana-app/pull/431)):
  - Implemented new logic to fetch data from the Wazuh API and download it in CSV format.
  - Currently available for the _Ruleset_, _Logs_ and _Groups_ sections on the _Manager_ tab and also the _Agents_ tab.
- More refactoring to the app backend ([#439](https://github.com/wazuh/wazuh-kibana-app/pull/439)):
  - Standardized error output from the server side.
  - Drastically reduced the error management logic on the client side.
  - Applied the _Facade_ pattern when importing/exporting modules.
  - Deleted unused/deprecated/useless methods both from server and client side.
  - Some optimizations to variable type usages.
- Refactoring to Kibana filters management ([#452](https://github.com/wazuh/wazuh-kibana-app/pull/452) & [#459](https://github.com/wazuh/wazuh-kibana-app/pull/459)):
  - Added new class to build queries from the base query.
  - The filter management is being done on controllers instead of the `discover` directive.
  - Now we are emitting specific events whenever we are fetching data or communicating to the `discover` directive.
  - The number of useless requests to fetch data has been reduced.
  - The synchronization actions are working as expected regardless the amount of data and/or the number of machine resources.
  - Fixed several bugs about filter usage and transition to different app tabs.
- Added confirmation message when the user deletes an API entry on _Settings/API_ ([#428](https://github.com/wazuh/wazuh-kibana-app/pull/428)).
- Added support for filters on the _Manager/Logs_ tab when realtime is enabled ([#433](https://github.com/wazuh/wazuh-kibana-app/pull/433)).
- Added more filter options to the Detail view on _Manager/Ruleset_ ([#434](https://github.com/wazuh/wazuh-kibana-app/pull/434)).

### Changed

- Changed OSCAP visualization to avoid clipping issues with large agent names ([#429](https://github.com/wazuh/wazuh-kibana-app/pull/429)).
- Now the related Rules or Decoders sections on _Manager/Ruleset_ will remain hidden if there isn't any data to show or while it's loading ([#434](https://github.com/wazuh/wazuh-kibana-app/pull/434)).
- Added a 200ms delay when fetching iterable data from the Wazuh API ([#445](https://github.com/wazuh/wazuh-kibana-app/pull/445) & [#450](https://github.com/wazuh/wazuh-kibana-app/pull/450)).
- Fixed several bugs related to Wazuh API timeout/cancelled requests ([#445](https://github.com/wazuh/wazuh-kibana-app/pull/445)).
- Added `ENOTFOUND`, `EHOSTUNREACH`, `EINVAL`, `EAI_AGAIN` options for API URL parameter checking ([#463](https://github.com/wazuh/wazuh-kibana-app/pull/463)).
- Now the _Settings/Extensions_ subtab won't appear unless there's at least one API inserted ([#465](https://github.com/wazuh/wazuh-kibana-app/pull/465)).
- Now the index pattern selector on _Settings/Pattern_ will also refresh the known fields when changing it ([#477](https://github.com/wazuh/wazuh-kibana-app/pull/477)).
- Changed the _Manager_ tab into _Management_ ([#490](https://github.com/wazuh/wazuh-kibana-app/pull/490)).

### Fixed

- Fixed a bug where toggling extensions after deleting an API entry could lead into an error message ([#465](https://github.com/wazuh/wazuh-kibana-app/pull/465)).
- Fixed some performance bugs on the `dataHandler` service ([#442](https://github.com/wazuh/wazuh-kibana-app/pull/442) & [#486](https://github.com/wazuh/wazuh-kibana-app/pull/442)).
- Fixed a bug when loading the _Agents preview_ tab on Safari web browser ([#447](https://github.com/wazuh/wazuh-kibana-app/pull/447)).
- Fixed a bug where a new extension (enabled by default) appears disabled when updating the app ([#456](https://github.com/wazuh/wazuh-kibana-app/pull/456)).
- Fixed a bug where pressing the Enter key on the _Discover's_ tab search bar wasn't working properly ([#488](https://github.com/wazuh/wazuh-kibana-app/pull/488)).

### Removed

- Removed the `rison` dependency from the `package.json` file ([#452](https://github.com/wazuh/wazuh-kibana-app/pull/452)).
- Removed unused Elasticsearch request to avoid problems when there's no API inserted ([#460](https://github.com/wazuh/wazuh-kibana-app/pull/460)).

## Wazuh v3.2.1/v3.2.2 - Kibana v6.2.4 - Revision 390

### Added

- Support for Wazuh v3.2.2.
- Refactoring on visualizations use and management ([#397](https://github.com/wazuh/wazuh-kibana-app/pull/397)):
  - Visualizations are no longer stored on an index, they're built and loaded on demand when needed to render the interface.
  - Refactoring on the whole app source code to use the _import/export_ paradigm.
  - Removed old functions and variables from the old visualization management logic.
  - Removed cron task to clean remaining visualizations since it's no longer needed.
  - Some Kibana functions and modules have been overridden in order to make this refactoring work.
    - This change is not intrusive in any case.
- New redesign for the _Manager/Ruleset_ tab ([#420](https://github.com/wazuh/wazuh-kibana-app/pull/420)):
  - Rules and decoders list now divided into two different sections: _List view_ and _Detail view_.
  - Removed old expandable tables to move the rule/decoder information into a new space.
  - Enable different filters on the detail view for a better search on the list view.
  - New table for related rules or decoders.
  - And finally, a bunch of minor design enhancements to the whole app.
- Added a copyright notice to the whole app source code ([#395](https://github.com/wazuh/wazuh-kibana-app/pull/395)).
- Updated `.gitignore` with the _Node_ template ([#395](https://github.com/wazuh/wazuh-kibana-app/pull/395)).
- Added new module to the `package.json` file, [`rison`](https://www.npmjs.com/package/rison) ([#404](https://github.com/wazuh/wazuh-kibana-app/pull/404)).
- Added the `errorHandler` service to the blank screen scenario ([#413](https://github.com/wazuh/wazuh-kibana-app/pull/413)):
  - Now the exact error message will be shown to the user, instead of raw JSON content.
- Added new option on the `config.yml` file to disable the new X-Pack RBAC capabilities to filter index-patterns ([#417](https://github.com/wazuh/wazuh-kibana-app/pull/417)).

### Changed

- Small minor enhancements to the user interface ([#396](https://github.com/wazuh/wazuh-kibana-app/pull/396)):
  - Reduced Wazuh app logo size.
  - Changed buttons text to not use all-capitalized letters.
  - Minor typos found in the HTML/CSS code have been fixed.
- Now the app log stores the package revision ([#417](https://github.com/wazuh/wazuh-kibana-app/pull/417)).

### Fixed

- Fixed bug where the _Agents_ tab didn't preserve the filters after reloading the page ([#404](https://github.com/wazuh/wazuh-kibana-app/pull/404)).
- Fixed a bug when using X-Pack that sometimes threw an error of false _"Not enough privileges"_ scenario ([#415](https://github.com/wazuh/wazuh-kibana-app/pull/415)).
- Fixed a bug where the Kibana Discover auto-refresh functionality was still working when viewing the _Agent configuration_ tab ([#419](https://github.com/wazuh/wazuh-kibana-app/pull/419)).

## Wazuh v3.2.1 - Kibana v6.2.4 - Revision 389

### Changed

- Changed severity and verbosity to some log messages ([#412](https://github.com/wazuh/wazuh-kibana-app/pull/412)).

### Fixed

- Fixed a bug when using the X-Pack plugin without security capabilities enabled ([#403](https://github.com/wazuh/wazuh-kibana-app/pull/403)).
- Fixed a bug when the app was trying to create `wazuh-monitoring` indices without checking the existence of the proper template ([#412](https://github.com/wazuh/wazuh-kibana-app/pull/412)).

## Wazuh v3.2.1 - Kibana v6.2.4 - Revision 388

### Added

- Support for Elastic Stack v6.2.4.
- App server fully refactored ([#360](https://github.com/wazuh/wazuh-kibana-app/pull/360)):
  - Added new classes, reduced the amount of code, removed unused functions, and several optimizations.
  - Now the app follows a more ES6 code style on multiple modules.
  - _Overview/Agents_ visualizations have been ordered into separated files and folders.
  - Now the app can use the default index defined on the `/ect/kibana/kibana.yml` file.
  - Better error handling for the visualizations directive.
  - Added a cron job to delete remaining visualizations on the `.kibana` index if so.
  - Also, we've added some changes when using the X-Pack plugin:
    - Better management of users and roles in order to use the app capabilities.
    - Prevents app loading if the currently logged user has no access to any index pattern.
- Added the `errorHandler` service to the `dataHandler` factory ([#340](https://github.com/wazuh/wazuh-kibana-app/pull/340)).
- Added Syscollector section to _Manager/Agents Configuration_ tabs ([#359](https://github.com/wazuh/wazuh-kibana-app/pull/359)).
- Added `cluster.name` field to the `wazuh-monitoring` index ([#377](https://github.com/wazuh/wazuh-kibana-app/pull/377)).

### Changed

- Increased the query size when fetching the index pattern list ([#339](https://github.com/wazuh/wazuh-kibana-app/pull/339)).
- Changed active colour for all app tables ([#347](https://github.com/wazuh/wazuh-kibana-app/pull/347)).
- Changed validation regex to accept URLs with non-numeric format ([#353](https://github.com/wazuh/wazuh-kibana-app/pull/353)).
- Changed visualization removal cron task to avoid excessive log messages when there weren't removed visualizations ([#361](https://github.com/wazuh/wazuh-kibana-app/pull/361)).
- Changed filters comparison for a safer access ([#383](https://github.com/wazuh/wazuh-kibana-app/pull/383)).
- Removed some `server.log` messages to avoid performance errors ([#384](https://github.com/wazuh/wazuh-kibana-app/pull/384)).
- Changed the way of handling the index patterns list ([#360](https://github.com/wazuh/wazuh-kibana-app/pull/360)).
- Rewritten some false error-level logs to just information-level ones ([#360](https://github.com/wazuh/wazuh-kibana-app/pull/360)).
- Changed some files from JSON to CommonJS for performance improvements ([#360](https://github.com/wazuh/wazuh-kibana-app/pull/360)).
- Replaced some code on the `kibana-discover` directive with a much cleaner statement to avoid issues on the _Agents_ tab ([#394](https://github.com/wazuh/wazuh-kibana-app/pull/394)).

### Fixed

- Fixed a bug where several `agent.id` filters were created at the same time when navigating between _Agents_ and _Groups_ with different selected agents ([#342](https://github.com/wazuh/wazuh-kibana-app/pull/342)).
- Fixed logic on the index-pattern selector which wasn't showing the currently selected pattern the very first time a user opened the app ([#345](https://github.com/wazuh/wazuh-kibana-app/pull/345)).
- Fixed a bug on the `errorHandler` service who was preventing a proper output of some Elastic-related backend error messages ([#346](https://github.com/wazuh/wazuh-kibana-app/pull/346)).
- Fixed panels flickering in the _Settings_ tab ([#348](https://github.com/wazuh/wazuh-kibana-app/pull/348)).
- Fixed a bug in the shards and replicas settings when the user sets the value to zero (0) ([#358](https://github.com/wazuh/wazuh-kibana-app/pull/358)).
- Fixed several bugs related to the upgrade process from Wazuh 2.x to the new refactored server ([#363](https://github.com/wazuh/wazuh-kibana-app/pull/363)).
- Fixed a bug in _Discover/Agents VirusTotal_ tabs to avoid conflicts with the `agent.name` field ([#379](https://github.com/wazuh/wazuh-kibana-app/pull/379)).
- Fixed a bug on the implicit filter in _Discover/Agents PCI_ tabs ([#393](https://github.com/wazuh/wazuh-kibana-app/pull/393)).

### Removed

- Removed clear API password on `checkPattern` response ([#339](https://github.com/wazuh/wazuh-kibana-app/pull/339)).
- Removed old dashboard visualizations to reduce loading times ([#360](https://github.com/wazuh/wazuh-kibana-app/pull/360)).
- Removed some unused dependencies due to the server refactoring ([#360](https://github.com/wazuh/wazuh-kibana-app/pull/360)).
- Removed completely `metricService` from the app ([#389](https://github.com/wazuh/wazuh-kibana-app/pull/389)).

## Wazuh v3.2.1 - Kibana v6.2.2/v6.2.3 - Revision 387

### Added

- New logging system ([#307](https://github.com/wazuh/wazuh-kibana-app/pull/307)):
  - New module implemented to write app logs.
  - Now a trace is stored every time the app is re/started.
  - Currently, the `initialize.js` and `monitoring.js` files work with this system.
  - Note: the logs will live under `/var/log/wazuh/wazuhapp.log` on Linux systems, on Windows systems they will live under `kibana/plugins/`. It rotates the log whenever it reaches 100MB.
- Better cookies handling ([#308](https://github.com/wazuh/wazuh-kibana-app/pull/308)):
  - New field on the `.wazuh-version` index to store the last time the Kibana server was restarted.
  - This is used to check if the cookies have consistency with the current server status.
  - Now the app is clever and takes decisions depending on new consistency checks.
- New design for the _Agents/Configuration_ tab ([#310](https://github.com/wazuh/wazuh-kibana-app/pull/310)):
  - The style is the same as the _Manager/Configuration_ tab.
  - Added two more sections: CIS-CAT and Commands ([#315](https://github.com/wazuh/wazuh-kibana-app/pull/315)).
  - Added a new card that will appear when there's no group configuration at all ([#323](https://github.com/wazuh/wazuh-kibana-app/pull/323)).
- Added _"group"_ column on the agents list in _Agents_ ([#312](https://github.com/wazuh/wazuh-kibana-app/pull/312)):
  - If you click on the group, it will redirect the user to the specified group in _Manager/Groups_.
- New option for the `config.yml` file, `ip.selector` ([#313](https://github.com/wazuh/wazuh-kibana-app/pull/313)):
  - Define if the app will show or not the index pattern selector on the top navbar.
  - This setting is set to `true` by default.
- More CSS cleanup and reordering ([#315](https://github.com/wazuh/wazuh-kibana-app/pull/315)):
  - New `typography.less` file.
  - New `layout.less` file.
  - Removed `cleaned.less` file.
  - Reordering and cleaning of existing CSS files, including removal of unused classes, renaming, and more.
  - The _Settings_ tab has been refactored to correct some visual errors with some card components.
  - Small refactoring to some components from _Manager/Ruleset_ ([#323](https://github.com/wazuh/wazuh-kibana-app/pull/323)).
- New design for the top navbar ([#326](https://github.com/wazuh/wazuh-kibana-app/pull/326)):
  - Cleaned and refactored code
  - Revamped design, smaller and with minor details to follow the rest of Wazuh app guidelines.
- New design for the wz-chip component to follow the new Wazuh app guidelines ([#323](https://github.com/wazuh/wazuh-kibana-app/pull/323)).
- Added more descriptive error messages when the user inserts bad credentials on the _Add new API_ form in the _Settings_ tab ([#331](https://github.com/wazuh/wazuh-kibana-app/pull/331)).
- Added a new CSS class to truncate overflowing text on tables and metric ribbons ([#332](https://github.com/wazuh/wazuh-kibana-app/pull/332)).
- Support for Elastic Stack v6.2.2/v6.2.3.

### Changed

- Improved the initialization system ([#317](https://github.com/wazuh/wazuh-kibana-app/pull/317)):
  - Now the app will re-create the index-pattern if the user deletes the currently used by the Wazuh app.
  - The fieldset is now automatically refreshed if the app detects mismatches.
  - Now every index-pattern is dynamically formatted (for example, to enable the URLs in the _Vulnerabilities_ tab).
  - Some code refactoring for a better handling of possible use cases.
  - And the best thing, it's no longer needed to insert the sample alert!
- Improvements and changes to index-patterns ([#320](https://github.com/wazuh/wazuh-kibana-app/pull/320) & [#333](https://github.com/wazuh/wazuh-kibana-app/pull/333)):
  - Added a new route, `/get-list`, to fetch the index pattern list.
  - Removed and changed several functions for a proper management of index-patterns.
  - Improved the compatibility with user-created index-patterns, known to have unpredictable IDs.
  - Now the app properly redirects to `/blank-screen` if the length of the index patterns list is 0.
  - Ignored custom index patterns with auto-generated ID on the initialization process.
    - Now it uses the value set on the `config.yml` file.
  - If the index pattern is no longer available, the cookie will be overwritten.
- Improvements to the monitoring module ([#322](https://github.com/wazuh/wazuh-kibana-app/pull/322)):
  - Minor refactoring to the whole module.
  - Now the `wazuh-monitoring` index pattern is regenerated if it's missing.
  - And the best thing, it's no longer needed to insert the monitoring template!
- Now the app health check system only checks if the API and app have the same `major.minor` version ([#311](https://github.com/wazuh/wazuh-kibana-app/pull/311)):
  - Previously, the API and app had to be on the same `major.minor.patch` version.
- Adjusted space between title and value in some cards showing Manager or Agent configurations ([#315](https://github.com/wazuh/wazuh-kibana-app/pull/315)).
- Changed red and green colours to more saturated ones, following Kibana style ([#315](https://github.com/wazuh/wazuh-kibana-app/pull/315)).

### Fixed

- Fixed bug in Firefox browser who was not properly showing the tables with the scroll pagination functionality ([#314](https://github.com/wazuh/wazuh-kibana-app/pull/314)).
- Fixed bug where visualizations weren't being destroyed due to ongoing renderization processes ([#316](https://github.com/wazuh/wazuh-kibana-app/pull/316)).
- Fixed several UI bugs for a better consistency and usability ([#318](https://github.com/wazuh/wazuh-kibana-app/pull/318)).
- Fixed an error where the initial index-pattern was not loaded properly the very first time you enter the app ([#328](https://github.com/wazuh/wazuh-kibana-app/pull/328)).
- Fixed an error message that appeared whenever the app was not able to found the `wazuh-monitoring` index pattern ([#328](https://github.com/wazuh/wazuh-kibana-app/pull/328)).

## Wazuh v3.2.1 - Kibana v6.2.2 - Revision 386

### Added

- New design for the _Manager/Groups_ tab ([#295](https://github.com/wazuh/wazuh-kibana-app/pull/295)).
- New design for the _Manager/Configuration_ tab ([#297](https://github.com/wazuh/wazuh-kibana-app/pull/297)).
- New design of agents statistics for the _Agents_ tab ([#299](https://github.com/wazuh/wazuh-kibana-app/pull/299)).
- Added information ribbon into _Overview/Agent SCAP_ tabs ([#303](https://github.com/wazuh/wazuh-kibana-app/pull/303)).
- Added information ribbon into _Overview/Agent VirusTotal_ tabs ([#306](https://github.com/wazuh/wazuh-kibana-app/pull/306)).
- Added information ribbon into _Overview AWS_ tab ([#306](https://github.com/wazuh/wazuh-kibana-app/pull/306)).

### Changed

- Refactoring of HTML and CSS code throughout the whole Wazuh app ([#294](https://github.com/wazuh/wazuh-kibana-app/pull/294), [#302](https://github.com/wazuh/wazuh-kibana-app/pull/302) & [#305](https://github.com/wazuh/wazuh-kibana-app/pull/305)):
  - A big milestone for the project was finally achieved with this refactoring.
  - We've removed the Bootstrap dependency from the `package.json` file.
  - We've removed and merged many duplicated rules.
  - We've removed HTML and `angular-md` overriding rules. Now we have more own-made classes to avoid undesired results on the UI.
  - Also, this update brings tons of minor bugfixes related to weird HTML code.
- Wazuh app visualizations reviewed ([#301](https://github.com/wazuh/wazuh-kibana-app/pull/301)):
  - The number of used buckets has been limited since most of the table visualizations were surpassing acceptable limits.
  - Some visualizations have been checked to see if they make complete sense on what they mean to show to the user.
- Modified some app components for better follow-up of Kibana guidelines ([#290](https://github.com/wazuh/wazuh-kibana-app/pull/290) & [#297](https://github.com/wazuh/wazuh-kibana-app/pull/297)).
  - Also, some elements were modified on the _Discover_ tab in order to correct some mismatches.

### Fixed

- Adjusted information ribbon in _Agents/General_ for large OS names ([#290](https://github.com/wazuh/wazuh-kibana-app/pull/290) & [#294](https://github.com/wazuh/wazuh-kibana-app/pull/294)).
- Fixed unsafe array access on the visualization directive when going directly into _Manager/Ruleset/Decoders_ ([#293](https://github.com/wazuh/wazuh-kibana-app/pull/293)).
- Fixed a bug where navigating between agents in the _Agents_ tab was generating duplicated `agent.id` implicit filters ([#296](https://github.com/wazuh/wazuh-kibana-app/pull/296)).
- Fixed a bug where navigating between different tabs from _Overview_ or _Agents_ while being on the _Discover_ sub-tab was causing data loss in metric watchers ([#298](https://github.com/wazuh/wazuh-kibana-app/pull/298)).
- Fixed incorrect visualization of the rule level on _Manager/Ruleset/Rules_ when the rule level is zero (0) ([#298](https://github.com/wazuh/wazuh-kibana-app/pull/298)).

### Removed

- Removed almost every `md-tooltip` component from the whole app ([#305](https://github.com/wazuh/wazuh-kibana-app/pull/305)).
- Removed unused images from the `img` folder ([#305](https://github.com/wazuh/wazuh-kibana-app/pull/305)).

## Wazuh v3.2.1 - Kibana v6.2.2 - Revision 385

### Added

- Support for Wazuh v3.2.1.
- Brand-new first redesign for the app user interface ([#278](https://github.com/wazuh/wazuh-kibana-app/pull/278)):
  - This is the very first iteration of a _work-in-progress_ UX redesign for the Wazuh app.
  - The overall interface has been refreshed, removing some unnecessary colours and shadow effects.
  - The metric visualizations have been replaced by an information ribbon under the filter search bar, reducing the amount of space they occupied.
    - A new service was implemented for a proper handling of the metric visualizations watchers ([#280](https://github.com/wazuh/wazuh-kibana-app/pull/280)).
  - The rest of the app visualizations now have a new, more detailed card design.
- New shards and replicas settings to the `config.yml` file ([#277](https://github.com/wazuh/wazuh-kibana-app/pull/277)):
  - Now you can apply custom values to the shards and replicas for the `.wazuh` and `.wazuh-version` indices.
  - This feature only works before the installation process. If you modify these settings after installing the app, they won't be applied at all.

### Changed

- Now clicking again on the _Groups_ tab on _Manager_ will properly reload the tab and redirect to the beginning ([#274](https://github.com/wazuh/wazuh-kibana-app/pull/274)).
- Now the visualizations only use the `vis-id` attribute for loading them ([#275](https://github.com/wazuh/wazuh-kibana-app/pull/275)).
- The colours from the toast messages have been replaced to follow the Elastic 6 guidelines ([#286](https://github.com/wazuh/wazuh-kibana-app/pull/286)).

### Fixed

- Fixed wrong data flow on _Agents/General_ when coming from and going to the _Groups_ tab ([#273](https://github.com/wazuh/wazuh-kibana-app/pull/273)).
- Fixed sorting on tables, now they use the sorting functionality provided by the Wazuh API ([#274](https://github.com/wazuh/wazuh-kibana-app/pull/274)).
- Fixed column width issues on some tables ([#274](https://github.com/wazuh/wazuh-kibana-app/pull/274)).
- Fixed bug in the _Agent configuration_ JSON viewer who didn't properly show the full group configuration ([#276](https://github.com/wazuh/wazuh-kibana-app/pull/276)).
- Fixed excessive loading time from some Audit visualizations ([#278](https://github.com/wazuh/wazuh-kibana-app/pull/278)).
- Fixed Play/Pause button in timepicker's auto-refresh ([#281](https://github.com/wazuh/wazuh-kibana-app/pull/281)).
- Fixed unusual scenario on visualization directive where sometimes there was duplicated implicit filters when doing a search ([#283](https://github.com/wazuh/wazuh-kibana-app/pull/283)).
- Fixed some _Overview Audit_ visualizations who were not working properly ([#285](https://github.com/wazuh/wazuh-kibana-app/pull/285)).

### Removed

- Deleted the `id` attribute from all the app visualizations ([#275](https://github.com/wazuh/wazuh-kibana-app/pull/275)).

## Wazuh v3.2.0 - Kibana v6.2.2 - Revision 384

### Added

- New directives for the Wazuh app: `wz-table`, `wz-table-header` and `wz-search-bar` ([#263](https://github.com/wazuh/wazuh-kibana-app/pull/263)):
  - Maintainable and reusable components for a better-structured app.
  - Several files have been changed, renamed and moved to new folders, following _best practices_.
  - The progress bar is now within its proper directive ([#266](https://github.com/wazuh/wazuh-kibana-app/pull/266)).
  - Minor typos and refactoring changes to the new directives.
- Support for Elastic Stack v6.2.2.

### Changed

- App buttons have been refactored. Unified CSS and HTML for buttons, providing the same structure for them ([#269](https://github.com/wazuh/wazuh-kibana-app/pull/269)).
- The API list on Settings now shows the latest inserted API at the beginning of the list ([#261](https://github.com/wazuh/wazuh-kibana-app/pull/261)).
- The check for the currently applied pattern has been improved, providing clever handling of Elasticsearch errors ([#271](https://github.com/wazuh/wazuh-kibana-app/pull/271)).
- Now on _Settings_, when the Add or Edit API form is active, if you press the other button, it will make the previous one disappear, getting a clearer interface ([#9df1e31](https://github.com/wazuh/wazuh-kibana-app/commit/9df1e317903edf01c81eba068da6d20a8a1ea7c2)).

### Fixed

- Fixed visualizations directive to properly load the _Manager/Ruleset_ visualizations ([#262](https://github.com/wazuh/wazuh-kibana-app/pull/262)).
- Fixed a bug where the classic extensions were not affected by the settings of the `config.yml` file ([#266](https://github.com/wazuh/wazuh-kibana-app/pull/266)).
- Fixed minor CSS bugs from the conversion to directives to some components ([#266](https://github.com/wazuh/wazuh-kibana-app/pull/266)).
- Fixed bug in the tables directive when accessing a member it doesn't exist ([#266](https://github.com/wazuh/wazuh-kibana-app/pull/266)).
- Fixed browser console log error when clicking the Wazuh logo on the app ([#6647fbc](https://github.com/wazuh/wazuh-kibana-app/commit/6647fbc051c2bf69df7df6e247b2b2f46963f194)).

### Removed

- Removed the `kbn-dis` directive from _Manager/Ruleset_ ([#262](https://github.com/wazuh/wazuh-kibana-app/pull/262)).
- Removed the `filters.js` and `kibana_fields_file.json` files ([#263](https://github.com/wazuh/wazuh-kibana-app/pull/263)).
- Removed the `implicitFilters` service ([#270](https://github.com/wazuh/wazuh-kibana-app/pull/270)).
- Removed visualizations loading status trace from controllers and visualization directive ([#270](https://github.com/wazuh/wazuh-kibana-app/pull/270)).

## Wazuh v3.2.0 - Kibana v6.2.1 - Revision 383

### Added

- Support for Wazuh 3.2.0.
- Compatibility with Kibana 6.1.0 to Kibana 6.2.1.
- New tab for vulnerability detector alerts.

### Changed

- The app now shows the index pattern selector only if the list length is greater than 1.
  - If it's exactly 1 shows the index pattern without a selector.
- Now the index pattern selector only shows the compatible ones.
  - It's no longer possible to select the `wazuh-monitoring` index pattern.
- Updated Bootstrap to 3.3.7.
- Improved filter propagation between Discover and the visualizations.
- Replaced the login route name from /login to /wlogin to avoid conflict with X-Pack own login route.

### Fixed

- Several CSS bugfixes for better compatibility with Kibana 6.2.1.
- Some variables changed for adapting new Wazuh API requests.
- Better error handling for some Elastic-related messages.
- Fixed browser console error from top-menu directive.
- Removed undesired md-divider from Manager/Logs.
- Adjusted the width of a column in Manager/Logs to avoid overflow issues with the text.
- Fixed a wrong situation with the visualizations when we refresh the Manager/Rules tab.

### Removed

- Removed the `travis.yml` file.

## Wazuh v3.1.0 - Kibana v6.1.3 - Revision 380

### Added

- Support for Wazuh 3.1.0.
- Compatibility with Kibana 6.1.3.
- New error handler for better app errors reporting.
- A new extension for Amazon Web Services alerts.
- A new extension for VirusTotal alerts.
- New agent configuration tab:
  - Visualize the current group configuration for the currently selected agent on the app.
  - Navigate through the different tabs to see which configuration is being used.
  - Check the synchronization status for the configuration.
  - View the current group of the agent and click on it to go to the Groups tab.
- New initial health check for checking some app components.
- New YAML config file:
  - Define the initial index pattern.
  - Define specific checks for the healthcheck.
  - Define the default extensions when adding new APIs.
- New index pattern selector dropdown on the top navbar.
  - The app will reload applying the new index pattern.
- Added new icons for some sections of the app.

### Changed

- New visualizations loader, with much better performance.
- Improved reindex process for the .wazuh index when upgrading from a 2.x-5.x version.
- Adding 365 days expiring time to the cookies.
- Change default behaviour for the config file. Now everything is commented with default values.
  - You need to edit the file, remove the comment mark and apply the desired value.
- Completely redesigned the manager configuration tab.
- Completely redesigned the groups tab.
- App tables have now unified CSS classes.

### Fixed

- Play real-time button has been fixed.
- Preventing duplicate APIs from feeding the wazuh-monitoring index.
- Fixing the check manager connection button.
- Fixing the extensions settings so they are preserved over time.
- Much more error handling messages in all the tabs.
- Fixed OS filters in agents list.
- Fixed autocomplete lists in the agents, rules and decoders list so they properly scroll.
- Many styles bugfixes for the different browsers.
- Reviewed and fixed some visualizations not showing accurate information.

### Removed

- Removed index pattern configuration from the `package.json` file.
- Removed unnecessary dependencies from the `package.json` file.

## Wazuh v3.0.0 - Kibana v6.1.0 - Revision 371

### Added

- You can configure the initial index-pattern used by the plugin in the initialPattern variable of the app's package.json.
- Auto `.wazuh` reindex from Wazuh 2.x - Kibana 5.x to Wazuh 3.x - Kibana 6.x.
  - The API credentials will be automatically migrated to the new installation.
- Dynamically changed the index-pattern used by going to the Settings -> Pattern tab.
  - Wazuh alerts compatibility auto detection.
- New loader for visualizations.
- Better performance: now the tabs use the same Discover tab, only changing the current filters.
- New Groups tab.
  - Now you can check your group configuration (search its agents and configuration files).
- The Logs tab has been improved.
  - You can sort by field and the view has been improved.
- Achieved a clearer interface with implicit filters per tab showed as unremovable chips.

### Changed

- Dynamically creating .kibana index if necessary.
- Better integration with Kibana Discover.
- Visualizations loaded at initialization time.
- New sync system to wait for Elasticsearch JS.
- Decoupling selected API and pattern from backend and moved to the client side.

## Wazuh v2.1.0 - Kibana v5.6.1 - Revision 345

### Added

- Loading icon while Wazuh loads the visualizations.
- Add/Delete/Restart agents.
- OS agent filter

### Changed

- Using genericReq when possible.

## Wazuh v2.0.1 - Kibana v5.5.1 - Revision 339

### Changed

- New index in Elasticsearch to save Wazuh set up configuration
- Short URL's is now supported
- A native base path from kibana.yml is now supported

### Fixed

- Search bar across panels now support parenthesis grouping
- Several CSS fixes for IE browser<|MERGE_RESOLUTION|>--- conflicted
+++ resolved
@@ -10,19 +10,10 @@
 
 ### Changed
 
-<<<<<<< HEAD
--
 
 ### Fixed
 
 - Fixed trailing hyphen character for OS value in the list of agents [#4828](https://github.com/wazuh/wazuh-kibana-app/pull/4828)
-=======
-- 
-
-### Fixed
-
-- 
->>>>>>> ddc0b644
 
 ## Wazuh v4.4.0 - Kibana 7.10.2, 7.16.x, 7.17.x - Revision 4400
 
