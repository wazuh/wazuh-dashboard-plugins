# Change Log

All notable changes to the Wazuh app project will be documented in this file.

## Wazuh v4.3.0 - Kibana 7.10.2 , 7.16.3, 7.17.0 - Revision 4301

### Added

- Support for Kibana 7.16.3
- Support for Kibana 7.17.0
- Added GitHub and Office365 modules [#3557](https://github.com/wazuh/wazuh-kibana-app/pull/3557)
- Added a new `Panel` module tab for GitHub and Office365 modules [#3541](https://github.com/wazuh/wazuh-kibana-app/pull/3541) [#3945](https://github.com/wazuh/wazuh-kibana-app/pull/3945)
- Added ability to filter the results fo the `Network Ports` table in the `Inventory data` section [#3639](https://github.com/wazuh/wazuh-kibana-app/pull/3639)
- Added new endpoint service to collect the frontend logs into a file [#3324](https://github.com/wazuh/wazuh-kibana-app/pull/3324)
- Improved the frontend handle errors strategy: UI, Toasts, console log and log in file 
  [#3327](https://github.com/wazuh/wazuh-kibana-app/pull/3327) 
  [#3321](https://github.com/wazuh/wazuh-kibana-app/pull/3321) 
  [#3367](https://github.com/wazuh/wazuh-kibana-app/pull/3367)
  [#3373](https://github.com/wazuh/wazuh-kibana-app/pull/3373)
  [#3374](https://github.com/wazuh/wazuh-kibana-app/pull/3374) 
  [#3390](https://github.com/wazuh/wazuh-kibana-app/pull/3390)  
  [#3410](https://github.com/wazuh/wazuh-kibana-app/pull/3410) 
  [#3408](https://github.com/wazuh/wazuh-kibana-app/pull/3408) 
  [#3429](https://github.com/wazuh/wazuh-kibana-app/pull/3429) 
  [#3427](https://github.com/wazuh/wazuh-kibana-app/pull/3427) 
  [#3417](https://github.com/wazuh/wazuh-kibana-app/pull/3417) 
  [#3462](https://github.com/wazuh/wazuh-kibana-app/pull/3462) 
  [#3451](https://github.com/wazuh/wazuh-kibana-app/pull/3451) 
  [#3442](https://github.com/wazuh/wazuh-kibana-app/pull/3442)
  [#3480](https://github.com/wazuh/wazuh-kibana-app/pull/3480) 
  [#3472](https://github.com/wazuh/wazuh-kibana-app/pull/3472) 
  [#3434](https://github.com/wazuh/wazuh-kibana-app/pull/3434) 
  [#3392](https://github.com/wazuh/wazuh-kibana-app/pull/3392)
  [#3404](https://github.com/wazuh/wazuh-kibana-app/pull/3404) 
  [#3432](https://github.com/wazuh/wazuh-kibana-app/pull/3432) 
  [#3415](https://github.com/wazuh/wazuh-kibana-app/pull/3415) 
  [#3469](https://github.com/wazuh/wazuh-kibana-app/pull/3469) 
  [#3448](https://github.com/wazuh/wazuh-kibana-app/pull/3448)
  [#3465](https://github.com/wazuh/wazuh-kibana-app/pull/3465)
  [#3464](https://github.com/wazuh/wazuh-kibana-app/pull/3464)
  [#3478](https://github.com/wazuh/wazuh-kibana-app/pull/3478)
- Added Intelligence tab to Mitre Att&ck module [#3368](https://github.com/wazuh/wazuh-kibana-app/pull/3368) [#3344](https://github.com/wazuh/wazuh-kibana-app/pull/3344) [#3726](https://github.com/wazuh/wazuh-kibana-app/pull/3726)
- Added sample data for office365 events [#3424](https://github.com/wazuh/wazuh-kibana-app/pull/3424)
- Created a separate component to check for sample data [#3475](https://github.com/wazuh/wazuh-kibana-app/pull/3475)
- Added a new hook for getting value suggestions [#3506](https://github.com/wazuh/wazuh-kibana-app/pull/3506)
- Added dinamic simple filters and adding simple GitHub filters fields [3531](https://github.com/wazuh/wazuh-kibana-app/pull/3531)
- Added configuration viewer for Module Office365 on Management > Configuration [#3524](https://github.com/wazuh/wazuh-kibana-app/pull/3524)
- Added base Module Panel view with Office365 setup [#3518](https://github.com/wazuh/wazuh-kibana-app/pull/3518)
- Added specifics and custom filters for Office365 search bar [#3533](https://github.com/wazuh/wazuh-kibana-app/pull/3533)
- Adding Pagination and filter to drilldown tables at Office pannel [#3544](https://github.com/wazuh/wazuh-kibana-app/pull/3544).
- Simple filters change between panel and drilldown panel [#3568](https://github.com/wazuh/wazuh-kibana-app/pull/3568).
- Added new fields in Inventory table and Flyout Details [#3525](https://github.com/wazuh/wazuh-kibana-app/pull/3525)
- Added columns selector in agents table [#3691](https://github.com/wazuh/wazuh-kibana-app/pull/3691)
- Added a new workflow for create wazuh packages [#3742](https://github.com/wazuh/wazuh-kibana-app/pull/3742)
- Run `template` and `fields` checks in the health check depends on the app configuration [#3783](https://github.com/wazuh/wazuh-kibana-app/pull/3783)
- Added a toast message when there is an error creating a new group [#3804](https://github.com/wazuh/wazuh-kibana-app/pull/3804)
- Added a step to start the agent to the deploy new Windowns agent guide [#3846](https://github.com/wazuh/wazuh-kibana-app/pull/3846)
- Added 3 new panels to `Vulnerabilities/Inventory` [#3893](https://github.com/wazuh/wazuh-kibana-app/pull/3893)
- Added new fields of `Vulnerabilities` to the details flyout [#3893](https://github.com/wazuh/wazuh-kibana-app/pull/3893) [#3908](https://github.com/wazuh/wazuh-kibana-app/pull/3908)
- Added missing fields used in visualizations to the known fiels related to alerts [#3924](https://github.com/wazuh/wazuh-kibana-app/pull/3924)
- Added troubleshooting link to "index pattern was refreshed" toast [#3946](https://github.com/wazuh/wazuh-kibana-app/pull/3946)

### Changed

- Changed ossec to wazuh in sample-data [#3121](https://github.com/wazuh/wazuh-kibana-app/pull/3121)
- Changed empty fields in FIM tables and `syscheck.value_name` in discovery now show an empty tag for visual clarity [#3279](https://github.com/wazuh/wazuh-kibana-app/pull/3279)
- Adapted the Mitre tactics and techniques resources to use the API endpoints [#3346](https://github.com/wazuh/wazuh-kibana-app/pull/3346)
- Moved the filterManager subscription to the hook useFilterManager [#3517](https://github.com/wazuh/wazuh-kibana-app/pull/3517)
- Change filter from is to is one of in custom searchbar [#3529](https://github.com/wazuh/wazuh-kibana-app/pull/3529)
- Refactored as module tabs and buttons are rendered [#3494](https://github.com/wazuh/wazuh-kibana-app/pull/3494)
- Updated the deprecated and added new references authd [#3663](https://github.com/wazuh/wazuh-kibana-app/pull/3663) [#3806](https://github.com/wazuh/wazuh-kibana-app/pull/3806)
- Added time subscription to Discover component [#3549](https://github.com/wazuh/wazuh-kibana-app/pull/3549)
- Refactored as module tabs and buttons are rendered [#3494](https://github.com/wazuh/wazuh-kibana-app/pull/3494)
- Testing logs using the Ruletest Test don't display the rule information if not matching a rule. [#3446](https://github.com/wazuh/wazuh-kibana-app/pull/3446)
- Changed format permissions in FIM inventory [#3649](https://github.com/wazuh/wazuh-kibana-app/pull/3649)
- Changed of request for one that does not return data that is not necessary to optimize times. [#3686](https://github.com/wazuh/wazuh-kibana-app/pull/3686) [#3728](https://github.com/wazuh/wazuh-kibana-app/pull/3728)
- Rebranding. Replaced the brand logos, set module icons with brand colors [#3788](https://github.com/wazuh/wazuh-kibana-app/pull/3788)
- Changed user for sample data management [#3795](https://github.com/wazuh/wazuh-kibana-app/pull/3795)
- Changed agent install codeblock copy button and powershell terminal warning [#3792](https://github.com/wazuh/wazuh-kibana-app/pull/3792)
- Refactored as the plugin platform name and references is managed [#3811](https://github.com/wazuh/wazuh-kibana-app/pull/3811)
- Removed `Dashboard` tab for the `Vulnerabilities` modules [#3893](https://github.com/wazuh/wazuh-kibana-app/pull/3893)
- Display all fields in the `Table` tab when expading an alert row in the alerts tables of flyouts and the `Modules/Security Events/Dashboard` table [#3908](https://github.com/wazuh/wazuh-kibana-app/pull/3908)
- Refactored the table in `Vulnerabilities/Inventory` [#3196](https://github.com/wazuh/wazuh-kibana-app/pull/3196)
- Changed Google Groups app icons  [#3949](https://github.com/wazuh/wazuh-kibana-app/pull/3949)
- Removed sorting for `Agents` or `Configuration checksum` column in the table of `Management/Groups` due to this is not supported by the API [#3857](https://github.com/wazuh/wazuh-kibana-app/pull/3857)

### Fixed

- Fixed creation of log files [#3384](https://github.com/wazuh/wazuh-kibana-app/pull/3384) 
- Fixed double fetching alerts count when pinnin/unpinning the agent in Mitre Att&ck/Framework [#3484](https://github.com/wazuh/wazuh-kibana-app/pull/3484)
- Query config refactor [#3490](https://github.com/wazuh/wazuh-kibana-app/pull/3490)
- Fixed rules and decoders test flyout clickout event [#3412](https://github.com/wazuh/wazuh-kibana-app/pull/3412)
- Notify when you are registering an agent without permissions [#3430](https://github.com/wazuh/wazuh-kibana-app/pull/3430)
- Remove not used `redirectRule` query param when clicking the row table on CDB Lists/Decoders [#3438](https://github.com/wazuh/wazuh-kibana-app/pull/3438)
- Fixed the code overflows over the line numbers in the API Console editor [#3439](https://github.com/wazuh/wazuh-kibana-app/pull/3439)
- Don't open the main menu when changing the seleted API or index pattern [#3440](https://github.com/wazuh/wazuh-kibana-app/pull/3440)
- Fix error message in conf managment [#3443](https://github.com/wazuh/wazuh-kibana-app/pull/3443)
- Fix size api selector when name is too long [#3445](https://github.com/wazuh/wazuh-kibana-app/pull/3445)
- Fixed error when edit a rule or decoder [#3456](https://github.com/wazuh/wazuh-kibana-app/pull/3456)
- Fixed index pattern selector doesn't display the ignored index patterns [#3458](https://github.com/wazuh/wazuh-kibana-app/pull/3458)
- Fixed error in /Management/Configuration when cluster is disabled [#3553](https://github.com/wazuh/wazuh-kibana-app/pull/3553)
- Fix the pinned filters were removed when accessing to the `Panel` tab of a module [#3565](https://github.com/wazuh/wazuh-kibana-app/pull/3565)
- Fixed multi-select component searcher handler [#3645](https://github.com/wazuh/wazuh-kibana-app/pull/3645)
- Fixed order logs properly in Management/Logs [#3609](https://github.com/wazuh/wazuh-kibana-app/pull/3609)
- Fixed the Wazuh API requests to `GET //` [#3661](https://github.com/wazuh/wazuh-kibana-app/pull/3661)
- Fixed missing mitre tactics [#3675](https://github.com/wazuh/wazuh-kibana-app/pull/3675)
- Fix CDB list view not working with IPv6 [#3488](https://github.com/wazuh/wazuh-kibana-app/pull/3488)
- Fixed the bad requests using Console tool to `PUT /active-response` API endpoint [#3466](https://github.com/wazuh/wazuh-kibana-app/pull/3466)
- Fixed group agent management table does not update on error [#3605](https://github.com/wazuh/wazuh-kibana-app/pull/3605)
- Fixed not showing packages details in agent inventory for a freeBSD agent SO [#3651](https://github.com/wazuh/wazuh-kibana-app/pull/3651)
- Fixed wazuh token deleted twice [#3652](https://github.com/wazuh/wazuh-kibana-app/pull/3652)
- Fixed handler of error on dev-tools [#3687](https://github.com/wazuh/wazuh-kibana-app/pull/3687)
- Fixed compatibility wazuh 4.3 - kibana 7.13.4 [#3685](https://github.com/wazuh/wazuh-kibana-app/pull/3685)
- Fixed registry values without agent pinned in FIM>Events [#3689](https://github.com/wazuh/wazuh-kibana-app/pull/3689)
- Fixed breadcrumbs style compatibility for Kibana 7.14.2 [#3688](https://github.com/wazuh/wazuh-kibana-app/pull/3688)
- Fixed security alerts table when filters change [#3682](https://github.com/wazuh/wazuh-kibana-app/pull/3682)
- Fixed error that shows we're using X-Pack when we have Basic [#3692](https://github.com/wazuh/wazuh-kibana-app/pull/3692)
- Fixed blank screen in Kibana 7.10.2 [#3700](https://github.com/wazuh/wazuh-kibana-app/pull/3700)
- Fixed related decoder link undefined parameters error [#3704](https://github.com/wazuh/wazuh-kibana-app/pull/3704)
- Fixing Flyouts in Kibana 7.14.2 [#3708](https://github.com/wazuh/wazuh-kibana-app/pull/3708)
- Fixing the bug of index patterns in health-check due to bad copy of a PR [#3707](https://github.com/wazuh/wazuh-kibana-app/pull/3707)
- Fixed styles and behaviour of button filter in the flyout of `Inventory` section for `Integrity monitoring` and `Vulnerabilities` modules [#3733](https://github.com/wazuh/wazuh-kibana-app/pull/3733)
- Fixed height of `Evolution` card in the `Agents` section when has no data for the selected time range [#3733](https://github.com/wazuh/wazuh-kibana-app/pull/3733)
- Fix clearing the query filter doesn't update the data in Office 365 and GitHub Panel tab [#3722](https://github.com/wazuh/wazuh-kibana-app/pull/3722)
- Fix wrong deamons in filter list [#3710](https://github.com/wazuh/wazuh-kibana-app/pull/3710)
- Fixing bug when create filename with spaces and throws a bad error [#3724](https://github.com/wazuh/wazuh-kibana-app/pull/3724)
- Fixing bug in security User flyout nonexistant unsubmitted changes warning [#3731](https://github.com/wazuh/wazuh-kibana-app/pull/3731)
- Fixing redirect to new tab when click in a link [#3732](https://github.com/wazuh/wazuh-kibana-app/pull/3732)
- Fixed missing settings in `Management/Configuration/Global configuration/Global/Main settings` [#3737](https://github.com/wazuh/wazuh-kibana-app/pull/3737)
- Fixed `Maximum call stack size exceeded` error exporting key-value pairs of a CDB List [#3738](https://github.com/wazuh/wazuh-kibana-app/pull/3738)
- Fixed regex lookahead and lookbehind for safari [#3741](https://github.com/wazuh/wazuh-kibana-app/pull/3741)
- Fixed Vulnerabilities Inventory flyout details filters [#3744](https://github.com/wazuh/wazuh-kibana-app/pull/3744)
- Removed api selector toggle from settings menu since it performed no useful function [#3604](https://github.com/wazuh/wazuh-kibana-app/pull/3604)
- Fixed the requests get [#3661](https://github.com/wazuh/wazuh-kibana-app/pull/3661)
- Fixed Dashboard PDF report error when switching pinned agent state [#3748](https://github.com/wazuh/wazuh-kibana-app/pull/3748)
- Fixed the rendering of the command to deploy new Windows agent not working in some Kibana versions [#3753](https://github.com/wazuh/wazuh-kibana-app/pull/3753)
- Fixed action buttons overlaying to the request text in Tools/API Console [#3772](https://github.com/wazuh/wazuh-kibana-app/pull/3772)
- Fix `Rule ID` value in reporting tables related to top results [#3774](https://github.com/wazuh/wazuh-kibana-app/issues/3774)
- Fixed github/office365 multi-select filters suggested values [#3787](https://github.com/wazuh/wazuh-kibana-app/pull/3787)
- Fix updating the aggregation data of Panel section when changing the time filter [#3790](https://github.com/wazuh/wazuh-kibana-app/pull/3790)
- Removed the button to remove an agent for a group in the agents' table when it is the default group [#3804](https://github.com/wazuh/wazuh-kibana-app/pull/3804)
- Fixed internal user no longer needs permission to make x-pack detection request [#3831](https://github.com/wazuh/wazuh-kibana-app/pull/3831)
- Fixed agents details card style [#3845](https://github.com/wazuh/wazuh-kibana-app/pull/3845) [#3860](https://github.com/wazuh/wazuh-kibana-app/pull/3860)
- Fixed routing redirection in events documents discover links [#3866](https://github.com/wazuh/wazuh-kibana-app/pull/3866)
- Fixed health-check [#3868](https://github.com/wazuh/wazuh-kibana-app/pull/3868)
- Fixed the table of Vulnerabilities/Inventory doesn't reload when changing the selected agent [#3901](https://github.com/wazuh/wazuh-kibana-app/pull/3901)
- Fixed backslash breaking exported JSON result [#3909](https://github.com/wazuh/wazuh-kibana-app/pull/3909)
- Fixed the Events view multiple "The index pattern was refreshed successfully" toast [#3937](https://github.com/wazuh/wazuh-kibana-app/pull/3937)
- Fixed a rendering problem in the map visualizations [#3942](https://github.com/wazuh/wazuh-kibana-app/pull/3942)
<<<<<<< HEAD
- Fixed the `rule.mitre.id` cell enhancement that doesn't support values with subtechniques [#3944](https://github.com/wazuh/wazuh-kibana-app/pull/3944)
=======
- Parse error when using `#` character not at the beginning of the line [#3877](https://github.com/wazuh/wazuh-kibana-app/pull/3877)
>>>>>>> 937cffc2

## Wazuh v4.2.6 - Kibana 7.10.2, 7.11.2, 7.12.1, 7.13.0, 7.13.1, 7.13.2, 7.13.3, 7.13.4, 7.14.0, 7.14.1, 7.14.2 - Revision 4207

### Added

- Support for Wazuh 4.2.6

## Wazuh v4.2.5 - Kibana 7.10.2, 7.11.2, 7.12.1, 7.13.0, 7.13.1, 7.13.2, 7.13.3, 7.13.4, 7.14.0, 7.14.1, 7.14.2 - Revision 4206

### Added

- Support for Kibana 7.13.4
- Support for Kibana 7.14.2
- Hide the `telemetry` banner [#3709](https://github.com/wazuh/wazuh-kibana-app/pull/3709)

### Fixed

- Fixed compatibility Wazuh 4.2 - Kibana 7.13.4 [#3653](https://github.com/wazuh/wazuh-kibana-app/pull/3653)
- Fixed interative register windows agent screen error [#3654](https://github.com/wazuh/wazuh-kibana-app/pull/3654)
- Fixed breadcrumbs style compatibility for Kibana 7.14.2 [#3668](https://github.com/wazuh/wazuh-kibana-app/pull/3668)
- Fixed Wazuh token is not removed after logout in Kibana 7.13 [#3670](https://github.com/wazuh/wazuh-kibana-app/pull/3670)
- Fixed Group Configuration and Management configuration error after trying to going back after you save [#3672](https://github.com/wazuh/wazuh-kibana-app/pull/3672)
- Fixing EuiPanels in Overview Sections and disabled text in WzMenu [#3674](https://github.com/wazuh/wazuh-kibana-app/pull/3674)
- Fixing double flyout clicking in a policy [#3676](https://github.com/wazuh/wazuh-kibana-app/pull/3676)
- Fixed error conflict setting kibana settings from the health check [#3678](https://github.com/wazuh/wazuh-kibana-app/pull/3678)
- Fixed compatibility to get the valid index patterns and refresh fields for Kibana 7.10.2-7.13.4 [3681](https://github.com/wazuh/wazuh-kibana-app/pull/3681)
- Fixed wrong redirect after login [3701](https://github.com/wazuh/wazuh-kibana-app/pull/3701)
- Fixed error getting the index pattern data when there is not `attributes.fields` in the saved object [3689](https://github.com/wazuh/wazuh-kibana-app/pull/3698)


## Wazuh v4.2.4 - Kibana 7.10.2, 7.11.2, 7.12.1 - Revision 4205

### Added

- Support for Wazuh 4.2.4

### Fixed 

- Fixed a bug where the user's auth token was not deprecated on logout [#3638](https://github.com/wazuh/wazuh-kibana-app/pull/3638)

## Wazuh v4.2.3 - Kibana 7.10.2, 7.11.2, 7.12.1 - Revision 4204

### Added

- Support for Wazuh 4.2.3

## Wazuh v4.2.2 - Kibana 7.10.2 , 7.12.1 - Revision 4203

### Added

- Wazuh help links in the Kibana help menu [#3170](https://github.com/wazuh/wazuh-kibana-app/pull/3170)
- Redirect to group details using the `group` query param in the URL [#3184](https://github.com/wazuh/wazuh-kibana-app/pull/3184)
- Configuration to disable Wazuh App access from X-Pack/ODFE role [#3222](https://github.com/wazuh/wazuh-kibana-app/pull/3222) [#3292](https://github.com/wazuh/wazuh-kibana-app/pull/3292)
- Added confirmation message when closing a form [#3221](https://github.com/wazuh/wazuh-kibana-app/pull/3221)
- Improvement to hide navbar Wazuh label. [#3240](https://github.com/wazuh/wazuh-kibana-app/pull/3240)
- Add modal creating new rule/decoder [#3274](https://github.com/wazuh/wazuh-kibana-app/pull/3274)
- New functionality to change app logos [#3503](https://github.com/wazuh/wazuh-kibana-app/pull/3503)
- Added link to the upgrade guide when the Wazuh API version and the Wazuh App version mismatch [#3592](https://github.com/wazuh/wazuh-kibana-app/pull/3592)

### Changed

- Removed module titles [#3160](https://github.com/wazuh/wazuh-kibana-app/pull/3160)
- Changed default `wazuh.monitoring.creation` app setting from `d` to `w` [#3174](https://github.com/wazuh/wazuh-kibana-app/pull/3174)
- Changed default `wazuh.monitoring.shards` app setting from `2` to `1` [#3174](https://github.com/wazuh/wazuh-kibana-app/pull/3174)
- Removed Sha1 field from registry key detail [#3189](https://github.com/wazuh/wazuh-kibana-app/pull/3189)
- Removed tooltip in last breadcrumb in header breadcrumb [3250](https://github.com/wazuh/wazuh-kibana-app/pull/3250)
- Refactored the Health check component [#3197](https://github.com/wazuh/wazuh-kibana-app/pull/3197)
- Added version in package downloaded name in agent deploy command [#3210](https://github.com/wazuh/wazuh-kibana-app/issues/3210)
- Removed restriction to allow only current active agents from vulnerability inventory [#3243](https://github.com/wazuh/wazuh-kibana-app/pull/3243)
- Move API selector and Index Pattern Selector to the header bar [#3175](https://github.com/wazuh/wazuh-kibana-app/pull/3175)
- Health check actions notifications refactored and added debug mode [#3258](https://github.com/wazuh/wazuh-kibana-app/pull/3258)
- Improved visualizations object configuration readability [#3355](https://github.com/wazuh/wazuh-kibana-app/pull/3355)
- Changed the way kibana-vis hides the visualization while loading, this should prevent errors caused by having a 0 height visualization [#3349](https://github.com/wazuh/wazuh-kibana-app/pull/3349)

### Fixed

- Fixed screen flickers in Cluster visualization [#3159](https://github.com/wazuh/wazuh-kibana-app/pull/3159)
- Fixed the broken links when using `server.basePath` Kibana setting [#3161](https://github.com/wazuh/wazuh-kibana-app/pull/3161)
- Fixed filter in reports [#3173](https://github.com/wazuh/wazuh-kibana-app/pull/3173)
- Fixed typo error in Settings/Configuration [#3234](https://github.com/wazuh/wazuh-kibana-app/pull/3234)
- Fixed fields overlap in the agent summary screen [#3217](https://github.com/wazuh/wazuh-kibana-app/pull/3217)
- Fixed Ruleset Test, each request is made in a different session instead of all in the same session [#3257](https://github.com/wazuh/wazuh-kibana-app/pull/3257)
- Fixed the `Visualize` button is not displaying when expanding a field in the Events sidebar [#3237](https://github.com/wazuh/wazuh-kibana-app/pull/3237)
- Fix modules are missing in the agent menu [#3244](https://github.com/wazuh/wazuh-kibana-app/pull/3244)
- Fix improving and removing WUI error logs [#3260](https://github.com/wazuh/wazuh-kibana-app/pull/3260)
- Fix some errors of PDF reports [#3272](https://github.com/wazuh/wazuh-kibana-app/pull/3272)
- Fix TypeError when selecting macOS agent deployment in a Safari Browser [#3289](https://github.com/wazuh/wazuh-kibana-app/pull/3289)
- Fix error in how the SCA check's checks are displayed [#3297](https://github.com/wazuh/wazuh-kibana-app/pull/3297)
- Fixed message of error when add sample data fails [#3241](https://github.com/wazuh/wazuh-kibana-app/pull/3241)
- Fixed modules are missing in the agent menu [#3244](https://github.com/wazuh/wazuh-kibana-app/pull/3244)
- Fixed Alerts Summary of modules for reports [#3303](https://github.com/wazuh/wazuh-kibana-app/pull/3303)
- Fixed dark mode visualization background in pdf reports [#3315](https://github.com/wazuh/wazuh-kibana-app/pull/3315)
- Adapt Kibana integrations to Kibana 7.11 and 7.12  [#3309](https://github.com/wazuh/wazuh-kibana-app/pull/3309)
- Fixed error agent view does not render correctly  [#3306](https://github.com/wazuh/wazuh-kibana-app/pull/3306)
- Fixed miscalculation in table column width in PDF reports  [#3326](https://github.com/wazuh/wazuh-kibana-app/pull/3326)
- Normalized visData table property for 7.12 retro-compatibility  [#3323](https://github.com/wazuh/wazuh-kibana-app/pull/3323)
- Fixed error that caused the labels in certain visualizations to overlap [#3355](https://github.com/wazuh/wazuh-kibana-app/pull/3355)
- Fixed export to csv button in dashboards tables [#3358](https://github.com/wazuh/wazuh-kibana-app/pull/3358)
- Fixed Elastic UI breaking changes in 7.12 [#3345](https://github.com/wazuh/wazuh-kibana-app/pull/3345)
- Fixed Wazuh main menu and breadcrumb render issues [#3347](https://github.com/wazuh/wazuh-kibana-app/pull/3347)
- Fixed generation of huge logs from backend errors [#3397](https://github.com/wazuh/wazuh-kibana-app/pull/3397)
- Fixed vulnerabilities flyout not showing alerts if the vulnerability had a field missing [#3593](https://github.com/wazuh/wazuh-kibana-app/pull/3593)

## Wazuh v4.2.1 - Kibana 7.10.2 , 7.11.2 - Revision 4202

### Added

- Support for Wazuh 4.2.1

## Wazuh v4.2.0 - Kibana 7.10.2 , 7.11.2 - Revision 4201

### Added

- Added `Ruleset Test` section under Tools menu, and on Edit Rules/Decoders as a tool. [#1434](https://github.com/wazuh/wazuh-kibana-app/pull/1434)
- Added page size options in Security events, explore agents table [#2925](https://github.com/wazuh/wazuh-kibana-app/pull/2925)
- Added a reminder to restart cluster or manager after import a file in Rules, Decoders or CDB Lists [#3051](https://github.com/wazuh/wazuh-kibana-app/pull/3051)
- Added Agent Stats section [#3056](https://github.com/wazuh/wazuh-kibana-app/pull/3056)
- Added `logtest` PUT example on API Console [#3061](https://github.com/wazuh/wazuh-kibana-app/pull/3061)
- Added vulnerabilities inventory that affect to an agent [#3069](https://github.com/wazuh/wazuh-kibana-app/pull/3069)
- Added retry button to check api again in health check [#3109](https://github.com/wazuh/wazuh-kibana-app/pull/3109)
- Added `wazuh-statistics` template and a new mapping for these indices [#3111](https://github.com/wazuh/wazuh-kibana-app/pull/3111)
- Added link to documentation "Checking connection with Manager" in deploy new agent [#3126](https://github.com/wazuh/wazuh-kibana-app/pull/3126)
- Fixed Agent Evolution graph showing agents from multiple APIs [#3256](https://github.com/wazuh/wazuh-kibana-app/pull/3256)
- Added Disabled index pattern checks in Health Check [#3311](https://github.com/wazuh/wazuh-kibana-app/pull/3311)

### Changed

- Moved Dev Tools inside of Tools menu as Api Console.  [#1434](https://github.com/wazuh/wazuh-kibana-app/pull/1434)
- Changed position of Top users on Integrity Monitoring Top 5 user. [#2892](https://github.com/wazuh/wazuh-kibana-app/pull/2892)
- Changed user allow_run_as way of editing. [#3080](https://github.com/wazuh/wazuh-kibana-app/pull/3080)
- Rename some ossec references to Wazuh [#3046](https://github.com/wazuh/wazuh-kibana-app/pull/3046)

### Fixed

- Filter only authorized agents in Agents stats and Visualizations [#3088](https://github.com/wazuh/wazuh-kibana-app/pull/3088)
- Fixed missing `pending` status suggestion for agents [#3095](https://github.com/wazuh/wazuh-kibana-app/pull/3095)
- Index pattern setting not used for choosing from existing patterns [#3097](https://github.com/wazuh/wazuh-kibana-app/pull/3097)
- Fixed space character missing on deployment command if UDP is configured [#3108](https://github.com/wazuh/wazuh-kibana-app/pull/3108)
- Fixed statistics visualizations when a node is selected [#3110](https://github.com/wazuh/wazuh-kibana-app/pull/3110)
- Fixed Flyout date filter also changes main date filter [#3114](https://github.com/wazuh/wazuh-kibana-app/pull/3114)
- Fixed name for "TCP sessions" visualization and average metric is now a sum [#3118](https://github.com/wazuh/wazuh-kibana-app/pull/3118)
- Filter only authorized agents in Events and Security Alerts table [#3120](https://github.com/wazuh/wazuh-kibana-app/pull/3120)
- Fixed Last keep alive label is outside the panel [#3122](https://github.com/wazuh/wazuh-kibana-app/pull/3122)
- Fixed app redirect to Settings section after the health check [#3128](https://github.com/wazuh/wazuh-kibana-app/pull/3128)
- Fixed the plugin logo path in Kibana menu when use `server.basePath` setting [#3144](https://github.com/wazuh/wazuh-kibana-app/pull/3144)
- Fixed deprecated endpoint for create agent groups [3152](https://github.com/wazuh/wazuh-kibana-app/pull/3152)
- Fixed check for TCP protocol in deploy new agent [#3163](https://github.com/wazuh/wazuh-kibana-app/pull/3163)
- Fixed RBAC issue with agent group permissions [#3181](https://github.com/wazuh/wazuh-kibana-app/pull/3181)
- Fixed change index pattern from menu doesn't work [#3187](https://github.com/wazuh/wazuh-kibana-app/pull/3187)
- Conflict with the creation of the index pattern when performing the Health Check [#3232](https://github.com/wazuh/wazuh-kibana-app/pull/3232)
- Added Disabled index pattern checks in Health Check [#3311](https://github.com/wazuh/wazuh-kibana-app/pull/3311)
- Fixed windows update section in Linux Inventory PDF [#3569](https://github.com/wazuh/wazuh-kibana-app/pull/3569)
- Improving and removing unnecessary error logs [#3574](https://github.com/wazuh/wazuh-kibana-app/pull/3574)

## Wazuh v4.1.5 - Kibana 7.10.0 , 7.10.2, 7.11.2 - Revision 4108

### Fixed

- Unable to change selected index pattern from the Wazuh menu [#3330](https://github.com/wazuh/wazuh-kibana-app/pull/3330)

## Wazuh v4.1.5 - Kibana 7.10.0 , 7.10.2, 7.11.2 - Revision 4107

### Added

- Support for Kibana 7.11.2
- Added a warning message for the `Install and enroll the agent` step of `Deploy new agent` guide [#3238](https://github.com/wazuh/wazuh-kibana-app/pull/3238)

### Fixed

- Conflict with the creation of the index pattern when performing the Health Check [#3223](https://github.com/wazuh/wazuh-kibana-app/pull/3223)
- Fixing mac os agents add command [#3207](https://github.com/wazuh/wazuh-kibana-app/pull/3207)
## Wazuh v4.1.5 - Kibana 7.10.0 , 7.10.2 - Revision 4106

- Adapt for Wazuh 4.1.5

## Wazuh v4.1.4 - Kibana 7.10.0 , 7.10.2 - Revision 4105

- Adapt for Wazuh 4.1.4

## Wazuh v4.1.3 - Kibana 7.10.0 , 7.10.2 - Revision 4104

### Added

- Creation of index pattern after the default one is changes in Settings [#2985](https://github.com/wazuh/wazuh-kibana-app/pull/2985)
- Added node name of agent list and detail [#3039](https://github.com/wazuh/wazuh-kibana-app/pull/3039)
- Added loading view while the user is logging to prevent permissions prompts [#3041](https://github.com/wazuh/wazuh-kibana-app/pull/3041)
- Added custom message for each possible run_as setup [#3048](https://github.com/wazuh/wazuh-kibana-app/pull/3048)

### Changed 

- Change all dates labels to Kibana formatting time zone [#3047](https://github.com/wazuh/wazuh-kibana-app/pull/3047)
- Improve toast message when selecting a default API [#3049](https://github.com/wazuh/wazuh-kibana-app/pull/3049)
- Improve validation and prevention for caching bundles on the client-side [#3063](https://github.com/wazuh/wazuh-kibana-app/pull/3063) [#3091](https://github.com/wazuh/wazuh-kibana-app/pull/3091)

### Fixed

- Fixed unexpected behavior in Roles mapping [#3028](https://github.com/wazuh/wazuh-kibana-app/pull/3028)
- Fixed rule filter is no applied when you click on a rule id in another module.[#3057](https://github.com/wazuh/wazuh-kibana-app/pull/3057)
- Fixed bug changing master node configuration [#3062](https://github.com/wazuh/wazuh-kibana-app/pull/3062)
- Fixed wrong variable declaration for macOS agents [#3066](https://github.com/wazuh/wazuh-kibana-app/pull/3066)
- Fixed some errors in the Events table, action buttons style, and URLs disappeared [#3086](https://github.com/wazuh/wazuh-kibana-app/pull/3086)
- Fixed Rollback of invalid rule configuration file [#3084](https://github.com/wazuh/wazuh-kibana-app/pull/3084)

## Wazuh v4.1.2 - Kibana 7.10.0 , 7.10.2 - Revision 4103

- Add `run_as` setting to example host configuration in Add new API view [#3021](https://github.com/wazuh/wazuh-kibana-app/pull/3021)
- Refactor of some prompts [#3015](https://github.com/wazuh/wazuh-kibana-app/pull/3015)

### Fixed

- Fix SCA policy detail showing name and check results about another policy [#3007](https://github.com/wazuh/wazuh-kibana-app/pull/3007)
- Fixed that alerts table is empty when switching pinned agents [#3008](https://github.com/wazuh/wazuh-kibana-app/pull/3008)
- Creating a role mapping before the existing ones are loaded, the page bursts [#3013](https://github.com/wazuh/wazuh-kibana-app/pull/3013)
- Fix pagination in SCA checks table when expand some row [#3018](https://github.com/wazuh/wazuh-kibana-app/pull/3018)
- Fix manager is shown in suggestions in Agents section [#3025](https://github.com/wazuh/wazuh-kibana-app/pull/3025)
- Fix disabled loading on inventory when request fail [#3026](https://github.com/wazuh/wazuh-kibana-app/pull/3026)
- Fix restarting selected cluster instead of all of them [#3032](https://github.com/wazuh/wazuh-kibana-app/pull/3032)
- Fix pinned agents don't trigger a new filtered query [#3035](https://github.com/wazuh/wazuh-kibana-app/pull/3035)
- Overlay Wazuh menu when Kibana menu is opened or docked [#3038](https://github.com/wazuh/wazuh-kibana-app/pull/3038)
- Fix visualizations in PDF Reports with Dark mode [#2983](https://github.com/wazuh/wazuh-kibana-app/pull/2983)

## Wazuh v4.1.1 - Kibana 7.10.0 , 7.10.2 - Revision 4102

### Added

- Prompt to show the unsupported module for the selected agent [#2959](https://github.com/wazuh/wazuh-kibana-app/pull/2959)
- Added a X-Frame-Options header to the backend responses [#2977](https://github.com/wazuh/wazuh-kibana-app/pull/2977)

### Changed

- Added toast with refresh button when new fields are loaded [#2974](https://github.com/wazuh/wazuh-kibana-app/pull/2974)
- Migrated manager and cluster files endpoints and their corresponding RBAC [#2984](https://github.com/wazuh/wazuh-kibana-app/pull/2984)

### Fixed

- Fix login error when AWS Elasticsearch and ODFE is used [#2710](https://github.com/wazuh/wazuh-kibana-app/issues/2710)
- An error message is displayed when changing a group's configuration although the user has the right permissions [#2955](https://github.com/wazuh/wazuh-kibana-app/pull/2955)
- Fix Security events table is empty when switching the pinned agents [#2956](https://github.com/wazuh/wazuh-kibana-app/pull/2956)
- Fix disabled switch visual edit button when json content is empty [#2957](https://github.com/wazuh/wazuh-kibana-app/issues/2957)
- Fixed main and `More` menus for unsupported agents [#2959](https://github.com/wazuh/wazuh-kibana-app/pull/2959)
- Fixed forcing a non numeric filter value in a number type field [#2961](https://github.com/wazuh/wazuh-kibana-app/pull/2961)
- Fixed wrong number of alerts in Security Events [#2964](https://github.com/wazuh/wazuh-kibana-app/pull/2964)
- Fixed search with strange characters of agent in Management groups [#2970](https://github.com/wazuh/wazuh-kibana-app/pull/2970)
- Fix the statusCode error message [#2971](https://github.com/wazuh/wazuh-kibana-app/pull/2971)
- Fix the SCA policy stats didn't refresh [#2973](https://github.com/wazuh/wazuh-kibana-app/pull/2973)
- Fixed loading of AWS index fields even when no AWS alerts were found [#2974](https://github.com/wazuh/wazuh-kibana-app/pull/2974)
- Fix some date fields format in FIM and SCA modules [#2975](https://github.com/wazuh/wazuh-kibana-app/pull/2975)
- Fix a non-stop error in Manage agents when the user has no permissions [#2976](https://github.com/wazuh/wazuh-kibana-app/pull/2976)
- Can't edit empty rules and decoders files that already exist in the manager [#2978](https://github.com/wazuh/wazuh-kibana-app/pull/2978)
- Support for alerts index pattern with different ID and name [#2979](https://github.com/wazuh/wazuh-kibana-app/pull/2979)
- Fix the unpin agent in the selection modal [#2980](https://github.com/wazuh/wazuh-kibana-app/pull/2980)
- Fix properly logout of Wazuh API when logging out of the application (only for OpenDistro) [#2789](https://github.com/wazuh/wazuh-kibana-app/issues/2789)
- Fixed missing `&&` from macOS agent deployment command [#2989](https://github.com/wazuh/wazuh-kibana-app/issues/2989)
- Fix prompt permissions on Framework of Mitre and Inventory of Integrity monitoring. [#2967](https://github.com/wazuh/wazuh-kibana-app/issues/2967)
- Fix properly logout of Wazuh API when logging out of the application support x-pack [#2789](https://github.com/wazuh/wazuh-kibana-app/issues/2789)

## Wazuh v4.1.0 - Kibana 7.10.0 , 7.10.2 - Revision 4101

### Added

- Check the max buckets by default in healthcheck and increase them [#2901](https://github.com/wazuh/wazuh-kibana-app/pull/2901)
- Added a prompt wraning in role mapping if run_as is false or he is not allowed to use it by API [#2876](https://github.com/wazuh/wazuh-kibana-app/pull/2876)

### Changed

- Support new fields of Windows Registry at FIM inventory panel [#2679](https://github.com/wazuh/wazuh-kibana-app/issues/2679)
- Added on FIM Inventory Windows Registry registry_key and registry_value items from syscheck [#2908](https://github.com/wazuh/wazuh-kibana-app/issues/2908)
- Uncheck agents after an action in agents groups management [#2907](https://github.com/wazuh/wazuh-kibana-app/pull/2907)
- Unsave rule files when edit or create a rule with invalid content [#2944](https://github.com/wazuh/wazuh-kibana-app/pull/2944)
- Added vulnerabilities module for macos agents [#2969](https://github.com/wazuh/wazuh-kibana-app/pull/2969)

### Fixed

- Fix server error Invalid token specified: Cannot read property 'replace' of undefined [#2899](https://github.com/wazuh/wazuh-kibana-app/issues/2899)
- Fix show empty files rules and decoders: [#2923](https://github.com/wazuh/wazuh-kibana-app/issues/2923)
- Fixed wrong hover texts in CDB lists actions [#2929](https://github.com/wazuh/wazuh-kibana-app/pull/2929)
- Fixed access to forbidden agents information when exporting agents listt [2918](https://github.com/wazuh/wazuh-kibana-app/pull/2918)
- Fix the decoder detail view is not displayed [#2888](https://github.com/wazuh/wazuh-kibana-app/issues/2888)
- Fix the complex search using the Wazuh API query filter in search bars [#2930](https://github.com/wazuh/wazuh-kibana-app/issues/2930)
- Fixed validation to check userPermissions are not ready yet [#2931](https://github.com/wazuh/wazuh-kibana-app/issues/2931)
- Fixed clear visualizations manager list when switching tabs. Fixes PDF reports filters [#2932](https://github.com/wazuh/wazuh-kibana-app/pull/2932)
- Fix Strange box shadow in Export popup panel in Managment > Groups [#2886](https://github.com/wazuh/wazuh-kibana-app/issues/2886)
- Fixed wrong command on alert when data folder does not exist [#2938](https://github.com/wazuh/wazuh-kibana-app/pull/2938)
- Fix agents table OS field sorting: Changes agents table field `os_name` to `os.name,os.version` to make it sortable. [#2939](https://github.com/wazuh/wazuh-kibana-app/pull/2939)
- Fixed diff parsed datetime between agent detail and agents table [#2940](https://github.com/wazuh/wazuh-kibana-app/pull/2940)
- Allow access to Agents section with agent:group action permission [#2933](https://github.com/wazuh/wazuh-kibana-app/issues/2933)
- Fixed filters does not work on modals with search bar [#2935](https://github.com/wazuh/wazuh-kibana-app/pull/2935)
- Fix wrong package name in deploy new agent [#2942](https://github.com/wazuh/wazuh-kibana-app/issues/2942)
- Fixed number agents not show on pie onMouseEvent [#2890](https://github.com/wazuh/wazuh-kibana-app/issues/2890)
- Fixed off Kibana Query Language in search bar of Controls/Inventory modules. [#2945](https://github.com/wazuh/wazuh-kibana-app/pull/2945)
- Fixed number of agents do not show on the pie chart tooltip in agents preview [#2890](https://github.com/wazuh/wazuh-kibana-app/issues/2890)

## Wazuh v4.0.4 - Kibana 7.10.0 , 7.10.2 - Revision 4017

### Added
- Adapt the app to the new Kibana platform [#2475](https://github.com/wazuh/wazuh-kibana-app/issues/2475)
- Wazuh data directory moved from `optimize` to `data` Kibana directory [#2591](https://github.com/wazuh/wazuh-kibana-app/issues/2591)
- Show the wui_rules belong to wazuh-wui API user [#2702](https://github.com/wazuh/wazuh-kibana-app/issues/2702)

### Fixed

- Fixed Wazuh menu and agent menu for Solaris agents [#2773](https://github.com/wazuh/wazuh-kibana-app/issues/2773) [#2725](https://github.com/wazuh/wazuh-kibana-app/issues/2725)
- Fixed wrong shards and replicas for statistics indices and also fixed wrong prefix for monitoring indices [#2732](https://github.com/wazuh/wazuh-kibana-app/issues/2732)
- Report's creation dates set to 1970-01-01T00:00:00.000Z [#2772](https://github.com/wazuh/wazuh-kibana-app/issues/2772)
- Fixed bug for missing commands in ubuntu/debian and centos [#2786](https://github.com/wazuh/wazuh-kibana-app/issues/2786)
- Fixed bug that show an hour before in /security-events/dashboard [#2785](https://github.com/wazuh/wazuh-kibana-app/issues/2785) 
- Fixed permissions to access agents [#2838](https://github.com/wazuh/wazuh-kibana-app/issues/2838)
- Fix searching in groups [#2825](https://github.com/wazuh/wazuh-kibana-app/issues/2825)
- Fix the pagination in SCA ckecks table [#2815](https://github.com/wazuh/wazuh-kibana-app/issues/2815)
- Fix the SCA table with a wrong behaviour using the refresh button [#2854](https://github.com/wazuh/wazuh-kibana-app/issues/2854)
- Fix sca permissions for agents views and dashboards [#2862](https://github.com/wazuh/wazuh-kibana-app/issues/2862)
- Solaris should not show vulnerabilities module [#2829](https://github.com/wazuh/wazuh-kibana-app/issues/2829)
- Fix the settings of statistics indices creation [#2858](https://github.com/wazuh/wazuh-kibana-app/issues/2858)
- Update agents' info in Management Status after changing cluster node selected [#2828](https://github.com/wazuh/wazuh-kibana-app/issues/2828)
- Fix error when applying filter in rules from events [#2877](https://github.com/wazuh/wazuh-kibana-app/issues/2877)

### Changed

- Replaced `wazuh` Wazuh API user by `wazuh-wui` in the default configuration [#2852](https://github.com/wazuh/wazuh-kibana-app/issues/2852)
- Add agent id to the reports name in Agent Inventory and Modules [#2817](https://github.com/wazuh/wazuh-kibana-app/issues/2817)

### Adapt for Kibana 7.10.0

- Fixed filter pinned crash returning from agents [#2864](https://github.com/wazuh/wazuh-kibana-app/issues/2864)
- Fixed style in sca and regulatory compliance tables and in wz menu [#2861](https://github.com/wazuh/wazuh-kibana-app/issues/2861)
- Fix body-payload of Sample Alerts POST endpoint [#2857](https://github.com/wazuh/wazuh-kibana-app/issues/2857)
- Fixed bug in the table on Agents->Table-> Actions->Config icon [#2853](https://github.com/wazuh/wazuh-kibana-app/issues/2853)
- Fixed tooltip in the icon of view decoder file [#2850](https://github.com/wazuh/wazuh-kibana-app/issues/2850)
- Fixed bug with agent filter when it is pinned [#2846](https://github.com/wazuh/wazuh-kibana-app/issues/2846)
- Fix discovery navigation [#2845](https://github.com/wazuh/wazuh-kibana-app/issues/2845)
- Search file editor gone [#2843](https://github.com/wazuh/wazuh-kibana-app/issues/2843)
- Fix Agent Search Bar - Regex Query Interpreter [#2834](https://github.com/wazuh/wazuh-kibana-app/issues/2834)
- Fixed accordion style breaking [#2833](https://github.com/wazuh/wazuh-kibana-app/issues/2833)
- Fix metrics are not updated after a bad request in search input [#2830](https://github.com/wazuh/wazuh-kibana-app/issues/2830)
- Fix mitre framework tab crash [#2821](https://github.com/wazuh/wazuh-kibana-app/issues/2821)
- Changed ping request to default request. Added delay and while to che… [#2820](https://github.com/wazuh/wazuh-kibana-app/issues/2820)
- Removed kibana alert for security [#2806](https://github.com/wazuh/wazuh-kibana-app/issues/2806)

## Wazuh v4.0.4 - Kibana 7.10.0 , 7.10.2 - Revision 4016

### Added

- Modified agent registration adding groups and architecture [#2666](https://github.com/wazuh/wazuh-kibana-app/issues/2666) [#2652](https://github.com/wazuh/wazuh-kibana-app/issues/2652)
- Each user can only view their own reports [#2686](https://github.com/wazuh/wazuh-kibana-app/issues/2686)

### Fixed

- Create index pattern even if there aren´t available indices [#2620](https://github.com/wazuh/wazuh-kibana-app/issues/2620)
- Top bar overlayed over expanded visualizations [#2667](https://github.com/wazuh/wazuh-kibana-app/issues/2667)
- Empty inventory data in Solaris agents [#2680](https://github.com/wazuh/wazuh-kibana-app/pull/2680)
- Wrong parameters in the dev-tools autocomplete section [#2675](https://github.com/wazuh/wazuh-kibana-app/issues/2675)
- Wrong permissions on edit CDB list [#2665](https://github.com/wazuh/wazuh-kibana-app/pull/2665)
- fix(frontend): add the metafields when refreshing the index pattern [#2681](https://github.com/wazuh/wazuh-kibana-app/pull/2681)
- Error toast is showing about Elasticsearch users for environments without security [#2713](https://github.com/wazuh/wazuh-kibana-app/issues/2713)
- Error about Handler.error in Role Mapping fixed [#2702](https://github.com/wazuh/wazuh-kibana-app/issues/2702)
- Fixed message in reserved users actions [#2702](https://github.com/wazuh/wazuh-kibana-app/issues/2702)
- Error 500 on Export formatted CDB list [#2692](https://github.com/wazuh/wazuh-kibana-app/pull/2692)
- Wui rules label should have only one tooltip [#2723](https://github.com/wazuh/wazuh-kibana-app/issues/2723)
- Move upper the Wazuh item in the Kibana menu and default index pattern [#2867](https://github.com/wazuh/wazuh-kibana-app/pull/2867)


## Wazuh v4.0.4 - Kibana v7.9.1, v7.9.3 - Revision 4015

### Added

- Support for Wazuh v4.0.4

## Wazuh v4.0.3 - Kibana v7.9.1, v7.9.2, v7.9.3 - Revision 4014

### Added

- Improved management of index-pattern fields [#2630](https://github.com/wazuh/wazuh-kibana-app/issues/2630)

### Fixed

- fix(fronted): fixed the check of API and APP version in health check [#2655](https://github.com/wazuh/wazuh-kibana-app/pull/2655)
- Replace user by username key in the monitoring logic [#2654](https://github.com/wazuh/wazuh-kibana-app/pull/2654)
- Security alerts and reporting issues when using private tenants [#2639](https://github.com/wazuh/wazuh-kibana-app/issues/2639)
- Manager restart in rule editor does not work with Wazuh cluster enabled [#2640](https://github.com/wazuh/wazuh-kibana-app/issues/2640)
- fix(frontend): Empty inventory data in Solaris agents [#2680](https://github.com/wazuh/wazuh-kibana-app/pull/2680)

## Wazuh v4.0.3 - Kibana v7.9.1, v7.9.2, v7.9.3 - Revision 4013

### Added

- Support for Wazuh v4.0.3.

## Wazuh v4.0.2 - Kibana v7.9.1, v7.9.3 - Revision 4012

### Added

- Sample data indices name should take index pattern in use [#2593](https://github.com/wazuh/wazuh-kibana-app/issues/2593) 
- Added start option to macos Agents [#2653](https://github.com/wazuh/wazuh-kibana-app/pull/2653)

### Changed

- Statistics settings do not allow to configure primary shards and replicas [#2627](https://github.com/wazuh/wazuh-kibana-app/issues/2627)

## Wazuh v4.0.2 - Kibana v7.9.1, v7.9.3 - Revision 4011

### Added

- Support for Wazuh v4.0.2.

### Fixed

- The index pattern title is overwritten with its id after refreshing its fields [#2577](https://github.com/wazuh/wazuh-kibana-app/issues/2577)
- [RBAC] Issues detected when using RBAC [#2579](https://github.com/wazuh/wazuh-kibana-app/issues/2579)

## Wazuh v4.0.1 - Kibana v7.9.1, v7.9.3 - Revision 4010

### Changed

- Alerts summary table for PDF reports on all modules [#2632](https://github.com/wazuh/wazuh-kibana-app/issues/2632)
- [4.0-7.9] Run as with no wazuh-wui API user [#2576](https://github.com/wazuh/wazuh-kibana-app/issues/2576)
- Deploy a new agent interface as default interface [#2564](https://github.com/wazuh/wazuh-kibana-app/issues/2564)
- Problem in the visualization of new reserved resources of the Wazuh API [#2643](https://github.com/wazuh/wazuh-kibana-app/issues/2643)

### Fixed

- Restore the tables in the agents' reports [#2628](https://github.com/wazuh/wazuh-kibana-app/issues/2628)
- [RBAC] Issues detected when using RBAC [#2579](https://github.com/wazuh/wazuh-kibana-app/issues/2579)
- Changes done via a worker's API are overwritten [#2626](https://github.com/wazuh/wazuh-kibana-app/issues/2626)

### Fixed

- [BUGFIX] Default user field for current platform [#2633](https://github.com/wazuh/wazuh-kibana-app/pull/2633)

## Wazuh v4.0.1 - Kibana v7.9.1, v7.9.3 - Revision 4009

### Changed

- Hide empty columns of the processes table of the MacOS agents [#2570](https://github.com/wazuh/wazuh-kibana-app/pull/2570)
- Missing step in "Deploy a new agent" view [#2623](https://github.com/wazuh/wazuh-kibana-app/issues/2623)
- Implement wazuh users' CRUD [#2598](https://github.com/wazuh/wazuh-kibana-app/pull/2598)

### Fixed

- Inconsistent data in sample data alerts [#2618](https://github.com/wazuh/wazuh-kibana-app/pull/2618)

## Wazuh v4.0.1 - Kibana v7.9.1, v7.9.3 - Revision 4008

### Fixed

- Icons not align to the right in Modules > Events [#2607](https://github.com/wazuh/wazuh-kibana-app/pull/2607)
- Statistics visualizations do not show data [#2602](https://github.com/wazuh/wazuh-kibana-app/pull/2602)
- Error on loading css files [#2599](https://github.com/wazuh/wazuh-kibana-app/pull/2599)
- Fixed search filter in search bar in Module/SCA wasn't working [#2601](https://github.com/wazuh/wazuh-kibana-app/pull/2601)

## Wazuh v4.0.0 - Kibana v7.9.1, v7.9.2, v7.9.3 - Revision 4007

### Fixed

- updated macOS package URL [#2596](https://github.com/wazuh/wazuh-kibana-app/pull/2596)
- Revert "[4.0-7.9] [BUGFIX] Removed unnecessary function call" [#2597](https://github.com/wazuh/wazuh-kibana-app/pull/2597)

## Wazuh v4.0.0 - Kibana v7.9.1, v7.9.2, v7.9.3 - Revision 4006

### Fixed

- Undefined field in event view [#2588](https://github.com/wazuh/wazuh-kibana-app/issues/2588)
- Several calls to the same stats request (esAlerts) [#2586](https://github.com/wazuh/wazuh-kibana-app/issues/2586)
- The filter options popup doesn't open on click once the filter is pinned [#2581](https://github.com/wazuh/wazuh-kibana-app/issues/2581)
- The formatedFields are missing from the index-pattern of wazuh-alerts-* [#2574](https://github.com/wazuh/wazuh-kibana-app/issues/2574)


## Wazuh v4.0.0 - Kibana v7.9.3 - Revision 4005

### Added

- Support for Kibana v7.9.3

## Wazuh v4.0.0 - Kibana v7.9.1, v7.9.2 - Revision 4002

### Added

- Support for Wazuh v4.0.0.
- Support for Kibana v7.9.1 and 7.9.2.
- Support for Open Distro 1.10.1.
- Added a RBAC security layer integrated with Open Distro and X-Pack.
- Added remoted and analysisd statistics.
- Expand supported deployment variables.
- Added new configuration view settings for GCP integration.
- Added logic to change the `metafields` configuration of Kibana [#2524](https://github.com/wazuh/wazuh-kibana-app/issues/2524)

### Changed

- Migrated the default index-pattern to `wazuh-alerts-*`.
- Removed the `known-fields` functionality.
- Security Events dashboard redesinged.
- Redesigned the app settings configuration with categories.
- Moved the wazuh-registry file to Kibana optimize folder.

### Fixed

- Format options in `wazuh-alerts` index-pattern are not overwritten now.
- Prevent blank page in detaill agent view.
- Navigable agents name in Events.
- Index pattern is not being refreshed.
- Reporting fails when agent is pinned and compliance controls are visited.
- Reload rule detail doesn't work properly with the related rules.
- Fix search bar filter in Manage agent of group [#2541](https://github.com/wazuh/wazuh-kibana-app/pull/2541)

## Wazuh v3.13.2 - Kibana v7.9.1 - Revision 887

### Added

- Support for Wazuh v3.13.2

## Wazuh v3.13.2 - Kibana v7.8.0 - Revision 887
### Added

- Support for Wazuh v3.13.2

## Wazuh v3.13.1 - Kibana v7.9.1 - Revision 886

### Added

- Support for Kibana v7.9.1

## Wazuh v3.13.1 - Kibana v7.9.0 - Revision 885

### Added

- Support for Kibana v7.9.0


## Wazuh v3.13.1 - Kibana v7.8.1 - Revision 884

### Added

- Support for Kibana v7.8.1


## Wazuh v3.13.1 - Kibana v7.8.0 - Revision 883

### Added

- Support for Wazuh v3.13.1


## Wazuh v3.13.0 - Kibana v7.8.0 - Revision 881

### Added

- Support for Kibana v7.8.0


## Wazuh v3.13.0 - Kibana v7.7.0, v7.7.1 - Revision 880

### Added

- Support for Wazuh v3.13.0
- Support for Kibana v7.7.1
- Support for Open Distro 1.8
- New navigation experience with a global menu [#1965](https://github.com/wazuh/wazuh-kibana-app/issues/1965)
- Added a Breadcrumb in Kibana top nav [#2161](https://github.com/wazuh/wazuh-kibana-app/issues/2161)
- Added a new Agents Summary Screen [#1963](https://github.com/wazuh/wazuh-kibana-app/issues/1963)
- Added a new feature to add sample data to dashboards [#2115](https://github.com/wazuh/wazuh-kibana-app/issues/2115)
- Added MITRE integration [#1877](https://github.com/wazuh/wazuh-kibana-app/issues/1877)
- Added Google Cloud Platform integration [#1873](https://github.com/wazuh/wazuh-kibana-app/issues/1873)
- Added TSC integration [#2204](https://github.com/wazuh/wazuh-kibana-app/pull/2204)
- Added a new Integrity monitoring state view for agent [#2153](https://github.com/wazuh/wazuh-kibana-app/issues/2153)
- Added a new Integrity monitoring files detail view [#2156](https://github.com/wazuh/wazuh-kibana-app/issues/2156)
- Added a new component to explore Compliance requirements [#2156](https://github.com/wazuh/wazuh-kibana-app/issues/2261)

### Changed

- Code migration to React.js
- Global review of styles
- Unified Overview and Agent dashboards into new Modules [#2110](https://github.com/wazuh/wazuh-kibana-app/issues/2110)
- Changed Vulnerabilities dashboard visualizations [#2262](https://github.com/wazuh/wazuh-kibana-app/issues/2262)

### Fixed

- Open Distro tenants have been fixed and are functional now [#1890](https://github.com/wazuh/wazuh-kibana-app/issues/1890).
- Improved navigation performance [#2200](https://github.com/wazuh/wazuh-kibana-app/issues/2200).
- Avoid creating the wazuh-monitoring index pattern if it is disabled [#2100](https://github.com/wazuh/wazuh-kibana-app/issues/2100)
- SCA checks without compliance field can't be expanded [#2264](https://github.com/wazuh/wazuh-kibana-app/issues/2264)


## Wazuh v3.12.3 - Kibana v7.7.1 - Revision 876

### Added

- Support for Kibana v7.7.1


## Wazuh v3.12.3 - Kibana v7.7.0 - Revision 875

### Added

- Support for Kibana v7.7.0


## Wazuh v3.12.3 - Kibana v6.8.8, v7.6.1, v7.6.2 - Revision 874

### Added

- Support for Wazuh v3.12.3


## Wazuh v3.12.2 - Kibana v6.8.8, v7.6.1, v7.6.2 - Revision 873

### Added

- Support for Wazuh v3.12.2


## Wazuh v3.12.1 - Kibana v6.8.8, v7.6.1, v7.6.2 - Revision 872

### Added

- Support Wazuh 3.12.1
- Added new FIM settings on configuration on demand. [#2147](https://github.com/wazuh/wazuh-kibana-app/issues/2147)

### Changed

- Updated agent's variable names in deployment guides. [#2169](https://github.com/wazuh/wazuh-kibana-app/pull/2169)

### Fixed

- Pagination is now shown in table-type visualizations. [#2180](https://github.com/wazuh/wazuh-kibana-app/issues/2180)


## Wazuh v3.12.0 - Kibana v6.8.8, v7.6.2 - Revision 871

### Added

- Support for Kibana v6.8.8 and v7.6.2

## Wazuh v3.12.0 - Kibana v6.8.7, v7.4.2, v7.6.1 - Revision 870

### Added

- Support for Wazuh v3.12.0
- Added a new setting to hide manager alerts from dashboards. [#2102](https://github.com/wazuh/wazuh-kibana-app/pull/2102)
- Added a new setting to be able to change API from the top menu. [#2143](https://github.com/wazuh/wazuh-kibana-app/issues/2143)
- Added a new setting to enable/disable the known fields health check [#2037](https://github.com/wazuh/wazuh-kibana-app/pull/2037)
- Added suport for PCI 11.2.1 and 11.2.3 rules. [#2062](https://github.com/wazuh/wazuh-kibana-app/pull/2062)

### Changed

- Restructuring of the optimize/wazuh directory. Now the Wazuh configuration file (wazuh.yml) is placed on /usr/share/kibana/optimize/wazuh/config. [#2116](https://github.com/wazuh/wazuh-kibana-app/pull/2116)
- Improve performance of Dasboards reports generation. [1802344](https://github.com/wazuh/wazuh-kibana-app/commit/18023447c6279d385df84d7f4a5663ed2167fdb5)

### Fixed

- Discover time range selector is now displayed on the Cluster section. [08901df](https://github.com/wazuh/wazuh-kibana-app/commit/08901dfcbe509f17e4fab26877c8b7dae8a66bff)
- Added the win_auth_failure rule group to Authentication failure metrics. [#2099](https://github.com/wazuh/wazuh-kibana-app/pull/2099)
- Negative values in Syscheck attributes now have their correct value in reports. [7c3e84e](https://github.com/wazuh/wazuh-kibana-app/commit/7c3e84ec8f00760b4f650cfc00a885d868123f99)


## Wazuh v3.11.4 - Kibana v7.6.1 - Revision 858

### Added

- Support for Kibana v7.6.1


## Wazuh v3.11.4 - Kibana v6.8.6, v7.4.2, v7.6.0 - Revision 857

### Added

- Support for Wazuh v3.11.4


## Wazuh v3.11.3 - Kibana v7.6.0 - Revision 856

### Added

- Support for Kibana v7.6.0


## Wazuh v3.11.3 - Kibana v7.4.2 - Revision 855

### Added

- Support for Kibana v7.4.2

## Wazuh v3.11.3 - Kibana v7.5.2 - Revision 854

### Added

- Support for Wazuh v3.11.3

### Fixed

- Windows Updates table is now displayed in the Inventory Data report [#2028](https://github.com/wazuh/wazuh-kibana-app/pull/2028)


## Wazuh v3.11.2 - Kibana v7.5.2 - Revision 853

### Added

- Support for Kibana v7.5.2


## Wazuh v3.11.2 - Kibana v6.8.6, v7.3.2, v7.5.1 - Revision 852

### Added

- Support for Wazuh v3.11.2

### Changed

- Increased list filesize limit for the CDB-list [#1993](https://github.com/wazuh/wazuh-kibana-app/pull/1993)

### Fixed

- The xml validator now correctly handles the `--` string within comments [#1980](https://github.com/wazuh/wazuh-kibana-app/pull/1980)
- The AWS map visualization wasn't been loaded until the user interacts with it [dd31bd7](https://github.com/wazuh/wazuh-kibana-app/commit/dd31bd7a155354bc50fe0af22fca878607c8936a)


## Wazuh v3.11.1 - Kibana v6.8.6, v7.3.2, v7.5.1 - Revision 581

### Added
- Support for Wazuh v3.11.1.


## Wazuh v3.11.0 - Kibana v6.8.6, v7.3.2, v7.5.1 - Revision 580

### Added

- Support for Wazuh v3.11.0.
- Support for Kibana v7.5.1.
- The API credentials configuration has been moved from the .wazuh index to a wazuh.yml configuration file. Now the configuration of the API hosts is done from the file and not from the application. [#1465](https://github.com/wazuh/wazuh-kibana-app/issues/1465) [#1771](https://github.com/wazuh/wazuh-kibana-app/issues/1771).
- Upload ruleset files using a "drag and drop" component [#1770](https://github.com/wazuh/wazuh-kibana-app/issues/1770)
- Add logs for the reporting module [#1622](https://github.com/wazuh/wazuh-kibana-app/issues/1622).
- Extended the "Add new agent" guide [#1767](https://github.com/wazuh/wazuh-kibana-app/issues/1767).
- Add new table for windows hotfixes [#1932](https://github.com/wazuh/wazuh-kibana-app/pull/1932)

### Changed

- Removed Discover from top menu [#1699](https://github.com/wazuh/wazuh-kibana-app/issues/1699).
- Hide index pattern selector in case that only one exists [#1799](https://github.com/wazuh/wazuh-kibana-app/issues/1799).
- Remove visualizations legend [#1936](https://github.com/wazuh/wazuh-kibana-app/pull/1936)
- Normalize the field whodata in the group reporting [#1921](https://github.com/wazuh/wazuh-kibana-app/pull/1921)
- A message in the configuration view is ambiguous [#1870](https://github.com/wazuh/wazuh-kibana-app/issues/1870)
- Refactor syscheck table [#1941](https://github.com/wazuh/wazuh-kibana-app/pull/1941)

### Fixed

- Empty files now throws an error [#1806](https://github.com/wazuh/wazuh-kibana-app/issues/1806).
- Arguments for wazuh api requests are now validated [#1815](https://github.com/wazuh/wazuh-kibana-app/issues/1815).
- Fixed the way to check admin mode [#1838](https://github.com/wazuh/wazuh-kibana-app/issues/1838).
- Fixed error exporting as CSV the files into a group [#1833](https://github.com/wazuh/wazuh-kibana-app/issues/1833).
- Fixed XML validator false error for `<` [1882](https://github.com/wazuh/wazuh-kibana-app/issues/1882)
- Fixed "New file" editor doesn't allow saving twice [#1896](https://github.com/wazuh/wazuh-kibana-app/issues/1896)
- Fixed decoders files [#1929](https://github.com/wazuh/wazuh-kibana-app/pull/1929)
- Fixed registration guide [#1926](https://github.com/wazuh/wazuh-kibana-app/pull/1926)
- Fixed infinite load on Ciscat views [#1920](https://github.com/wazuh/wazuh-kibana-app/pull/1920), [#1916](https://github.com/wazuh/wazuh-kibana-app/pull/1916)
- Fixed missing fields in the Visualizations [#1913](https://github.com/wazuh/wazuh-kibana-app/pull/1913)
- Fixed Amazon S3 status is wrong in configuration section [#1864](https://github.com/wazuh/wazuh-kibana-app/issues/1864)
- Fixed hidden overflow in the fim configuration [#1887](https://github.com/wazuh/wazuh-kibana-app/pull/1887)
- Fixed Logo source fail after adding server.basePath [#1871](https://github.com/wazuh/wazuh-kibana-app/issues/1871)
- Fixed the documentation broken links [#1853](https://github.com/wazuh/wazuh-kibana-app/pull/1853)

## Wazuh v3.10.2 - Kibana v7.5.1 - Revision 556

### Added

- Support for Kibana v7.5.1


## Wazuh v3.10.2 - Kibana v7.5.0 - Revision 555

### Added

- Support for Kibana v7.5.0


## Wazuh v3.10.2 - Kibana v7.4.2 - Revision 549

### Added

- Support for Kibana v7.4.2


## Wazuh v3.10.2 - Kibana v7.4.1 - Revision 548

### Added

- Support for Kibana v7.4.1


## Wazuh v3.10.2 - Kibana v7.4.0 - Revision 547

### Added

- Support for Kibana v7.4.0
- Support for Wazuh v3.10.2.


## Wazuh v3.10.2 - Kibana v7.3.2 - Revision 546

### Added

- Support for Wazuh v3.10.2.


## Wazuh v3.10.1 - Kibana v7.3.2 - Revision 545

### Added

- Support for Wazuh v3.10.1.


## Wazuh v3.10.0 - Kibana v7.3.2 - Revision 543

### Added

- Support for Wazuh v3.10.0.
- Added an interactive guide for registering agents, things are now easier for the user, guiding it through the steps needed ending in a _copy & paste_ snippet for deploying his agent [#1468](https://github.com/wazuh/wazuh-kibana-app/issues/1468).
- Added new dashboards for the recently added regulatory compliance groups into the Wazuh core. They are HIPAA and NIST-800-53 [#1468](https://github.com/wazuh/wazuh-kibana-app/issues/1448), [#1638]( https://github.com/wazuh/wazuh-kibana-app/issues/1638).
- Make the app work under a custom Kibana space [#1234](https://github.com/wazuh/wazuh-kibana-app/issues/1234), [#1450](https://github.com/wazuh/wazuh-kibana-app/issues/1450).
- Added the ability to manage the app as a native plugin when using Kibana spaces, now you can safely hide/show the app depending on the selected space [#1601](https://github.com/wazuh/wazuh-kibana-app/issues/1601).
- Adapt the app the for Kibana dark mode [#1562](https://github.com/wazuh/wazuh-kibana-app/issues/1562).
- Added an alerts summary in _Overview > FIM_ panel [#1527](https://github.com/wazuh/wazuh-kibana-app/issues/1527).
- Export all the information of a Wazuh group and its related agents in a PDF document [#1341](https://github.com/wazuh/wazuh-kibana-app/issues/1341).
- Export the configuration of a certain agent as a PDF document. Supports granularity for exporting just certain sections of the configuration [#1340](https://github.com/wazuh/wazuh-kibana-app/issues/1340).


### Changed

- Reduced _Agents preview_ load time using the new API endpoint `/summary/agents` [#1687](https://github.com/wazuh/wazuh-kibana-app/pull/1687).
- Replaced most of the _md-nav-bar_ Angular.js components with React components using EUI [#1705](https://github.com/wazuh/wazuh-kibana-app/pull/1705).
- Replaced the requirements slider component with a new styled component [#1708](https://github.com/wazuh/wazuh-kibana-app/pull/1708).
- Soft deprecated the _.wazuh-version_ internal index, now the app dumps its content if applicable to a registry file, then the app removes that index. Further versions will hard deprecate this index [#1467](https://github.com/wazuh/wazuh-kibana-app/issues/1467). 
- Visualizations now don't fetch the documents _source_, also, they now use _size: 0_ for fetching [#1663](https://github.com/wazuh/wazuh-kibana-app/issues/1663).
- The app menu is now fixed on top of the view, it's not being hidden on every state change. Also, the Wazuh logo was placed in the top bar of Kibana UI [#1502](https://github.com/wazuh/wazuh-kibana-app/issues/1502).
- Improved _getTimestamp_ method not returning a promise object because it's no longer needed [014bc3a](https://github.com/wazuh/wazuh-kibana-app/commit/014b3aba0d2e9cda0c4d521f5f16faddc434a21e). Also improved main Discover listener for Wazuh not returning a promise object [bd82823](https://github.com/wazuh/wazuh-kibana-app/commit/bd8282391a402b8c567b32739cf914a0135d74bc).
- Replaced _Requirements over time_ visualizations in both PCI DSS and GDPR dashboards [35c539](https://github.com/wazuh/wazuh-kibana-app/commit/35c539eb328b3bded94aa7608f73f9cc51c235a6).
- Do not show a toaster when a visualization field was not known yet, instead, show it just in case the internal refreshing failed [19a2e7](https://github.com/wazuh/wazuh-kibana-app/commit/19a2e71006b38f6a64d3d1eb8a20b02b415d7e07).
- Minor optimizations for server logging [eb8e000](https://github.com/wazuh/wazuh-kibana-app/commit/eb8e00057dfea2dafef56319590ff832042c402d).

### Fixed

- Alerts search bar fixed for Kibana v7.3.1, queries were not being applied as expected [#1686](https://github.com/wazuh/wazuh-kibana-app/issues/1686).
- Hide attributes field from non-Windows agents in the FIM table [#1710](https://github.com/wazuh/wazuh-kibana-app/issues/1710).
- Fixed broken view in Management > Configuration > Amazon S3 > Buckets, some information was missing [#1675](https://github.com/wazuh/wazuh-kibana-app/issues/1675).
- Keep user's filters when switching from Discover to panel [#1685](https://github.com/wazuh/wazuh-kibana-app/issues/1685).
- Reduce load time and amount of data to be fetched in _Management > Cluster monitoring_ section avoiding possible timeouts [#1663](https://github.com/wazuh/wazuh-kibana-app/issues/1663).
- Restored _Remove column_ feature in Discover tabs [#1702](https://github.com/wazuh/wazuh-kibana-app/issues/1702).
- Apps using Kibana v7.3.1 had a bug once the user goes back from _Agent > FIM > Files_ to _Agent > FIM > dashboard_, filters disappear, now it's working properly [#1700](https://github.com/wazuh/wazuh-kibana-app/issues/1700).
- Fixed visual bug in _Management > Cluster monitoring_ and a button position [1e3b748](https://github.com/wazuh/wazuh-kibana-app/commit/1e3b748f11b43b2e7956b830269b6d046d74d12c).
- The app installation date was not being updated properly, now it's fixed [#1692](https://github.com/wazuh/wazuh-kibana-app/issues/1692).
- Fixed _Network interfaces_ table in Inventory section, the table was not paginating [#1474](https://github.com/wazuh/wazuh-kibana-app/issues/1474).
- Fixed APIs passwords are now obfuscated in server responses [adc3152](https://github.com/wazuh/wazuh-kibana-app/pull/1782/commits/adc31525e26b25e4cb62d81cbae70a8430728af5).


## Wazuh v3.9.5 - Kibana v6.8.2 / Kibana v7.2.1 / Kibana v7.3.0 - Revision 531

### Added

- Support for Wazuh v3.9.5

## Wazuh v3.9.4 - Kibana v6.8.1 / Kibana v6.8.2 / Kibana v7.2.0 / Kibana v7.2.1 / Kibana v7.3.0 - Revision 528

### Added

- Support for Wazuh v3.9.4
- Allow filtering by clicking a column in rules/decoders tables [0e2ddd7](https://github.com/wazuh/wazuh-kibana-app/pull/1615/commits/0e2ddd7b73f7f7975d02e97ed86ae8a0966472b4)
- Allow open file in rules table clicking on the file column [1af929d](https://github.com/wazuh/wazuh-kibana-app/pull/1615/commits/1af929d62f450f93c6733868bcb4057e16b7e279)

### Changed

- Improved app performance [#1640](https://github.com/wazuh/wazuh-kibana-app/pull/1640).
- Remove path filter from custom rules and decoders [895792e](https://github.com/wazuh/wazuh-kibana-app/pull/1615/commits/895792e6e6d9401b3293d5e16352b9abef515096)
- Show path column in rules and decoders [6f49816](https://github.com/wazuh/wazuh-kibana-app/pull/1615/commits/6f49816c71b5999d77bf9e3838443627c9be945d)
- Removed SCA overview dashboard [94ebbff](https://github.com/wazuh/wazuh-kibana-app/pull/1615/commits/94ebbff231cbfb6d793130e0b9ea855baa755a1c)
- Disabled last custom column removal [f1ef7de](https://github.com/wazuh/wazuh-kibana-app/pull/1615/commits/f1ef7de1a34bbe53a899596002e8153b95e7dc0e)
- Agents messages across sections unification [8fd7e36](https://github.com/wazuh/wazuh-kibana-app/pull/1615/commits/8fd7e36286fa9dfd03a797499af6ffbaa90b00e1)

### Fixed

- Fix check storeded apis [d6115d6](https://github.com/wazuh/wazuh-kibana-app/pull/1615/commits/d6115d6424c78f0cde2017b432a51b77186dd95a).
- Fix pci-dss console error [297080d](https://github.com/wazuh/wazuh-kibana-app/pull/1615/commits/297080d36efaea8f99b0cafd4c48845dad20495a)
- Fix error in reportingTable [85b7266](https://github.com/wazuh/wazuh-kibana-app/pull/1615/commits/85b72662cb4db44c443ed04f7c31fba57eefccaa)
- Fix filters budgets size [c7ac86a](https://github.com/wazuh/wazuh-kibana-app/pull/1615/commits/c7ac86acb3d5afaf1cf348fab09a2b8c5778a491)
- Fix missing permalink virustotal visualization [1b57529](https://github.com/wazuh/wazuh-kibana-app/pull/1615/commits/1b57529758fccdeb3ac0840e66a8aafbe4757a96)
- Improved wz-table performance [224bd6f](https://github.com/wazuh/wazuh-kibana-app/pull/1615/commits/224bd6f31235c81ba01755c3c1e120c3f86beafd)
- Fix inconsistent data between visualizations and tables in Overview Security Events [b12c600](https://github.com/wazuh/wazuh-kibana-app/pull/1615/commits/b12c600578d80d0715507dec4624a4ebc27ea573)
- Timezone applied in cluster status [a4f620d](https://github.com/wazuh/wazuh-kibana-app/pull/1615/commits/a4f620d398f5834a6d2945af892a462425ca3bec)
- Fixed Overview Security Events report when wazuh.monitoring is disabled [1c26da0](https://github.com/wazuh/wazuh-kibana-app/pull/1615/commits/1c26da05a0b6daf727e15c13b819111aa4e4e913)
- Fixes in APIs management [2143943](https://github.com/wazuh/wazuh-kibana-app/pull/1615/commits/2143943a5049cbb59bb8d6702b5a56cbe0d27a2a)
- Prevent duplicated visualization toast errors [786faf3](https://github.com/wazuh/wazuh-kibana-app/commit/786faf3e62d2cad13f512c0f873b36eca6e9787d)
- Fix not properly updated breadcrumb in ruleset section [9645903](https://github.com/wazuh/wazuh-kibana-app/commit/96459031cd4edbe047970bf0d22d0c099771879f)
- Fix badly dimensioned table in Integrity Monitoring section [9645903](https://github.com/wazuh/wazuh-kibana-app/commit/96459031cd4edbe047970bf0d22d0c099771879f)
- Fix implicit filters can be destroyed [9cf8578](https://github.com/wazuh/wazuh-kibana-app/commit/9cf85786f504f5d67edddeea6cfbf2ab577e799b)
- Windows agent dashboard doesn't show failure logon access. [d38d088](https://github.com/wazuh/wazuh-kibana-app/commit/d38d0881ac8e4294accde83d63108337b74cdd91) 
- Number of agents is not properly updated.  [f7cbbe5](https://github.com/wazuh/wazuh-kibana-app/commit/f7cbbe54394db825827715c3ad4370ac74317108) 
- Missing scrollbar on Firefox file viewer.  [df4e8f9](https://github.com/wazuh/wazuh-kibana-app/commit/df4e8f9305b35e9ee1473bed5f5d452dd3420567) 
- Agent search filter by name, lost when refreshing. [71b5274](https://github.com/wazuh/wazuh-kibana-app/commit/71b5274ccc332d8961a158587152f7badab28a95) 
- Alerts of level 12 cannot be displayed in the Summary table. [ec0e888](https://github.com/wazuh/wazuh-kibana-app/commit/ec0e8885d9f1306523afbc87de01a31f24e36309) 
- Restored query from search bar in visualizations. [439128f](https://github.com/wazuh/wazuh-kibana-app/commit/439128f0a1f65b649a9dcb81ab5804ca20f65763) 
- Fix Kibana filters loop in Firefox. [82f0f32](https://github.com/wazuh/wazuh-kibana-app/commit/82f0f32946d844ce96a28f0185f903e8e05c5589) 

## Wazuh v3.9.3 - Kibana v6.8.1 / v7.1.1 / v7.2.0 - Revision 523

### Added

- Support for Wazuh v3.9.3
- Support for Kibana v7.2.0 [#1556](https://github.com/wazuh/wazuh-kibana-app/pull/1556).

### Changed

- New design and several UI/UX changes [#1525](https://github.com/wazuh/wazuh-kibana-app/pull/1525).
- Improved error checking + syscollector performance [94d0a83](https://github.com/wazuh/wazuh-kibana-app/commit/94d0a83e43aa1d2d84ef6f87cbb76b9aefa085b3).
- Adapt Syscollector for MacOS agents [a4bf7ef](https://github.com/wazuh/wazuh-kibana-app/commit/a4bf7efc693a99b7565b5afcaa372155f15a4db9).
- Show last scan for syscollector [73f2056](https://github.com/wazuh/wazuh-kibana-app/commit/73f2056673bb289d472663397ba7097e49b7b93b).
- Extendend information for syscollector [#1585](https://github.com/wazuh/wazuh-kibana-app/issues/1585).

### Fixed

- Corrected width for agent stats [a998955](https://github.com/wazuh/wazuh-kibana-app/commit/a99895565a8854c55932ec94cffb08e1d0aa3da1).
- Fix height for the menu directive with Dynamic height [427d0f3](https://github.com/wazuh/wazuh-kibana-app/commit/427d0f3e9fa6c34287aa9e8557da99a51e0db40f).
- Fix wazuh-db and clusterd check [cddcef6](https://github.com/wazuh/wazuh-kibana-app/commit/cddcef630c5234dd6f6a495715743dfcfd4e4001).
- Fix AlertsStats when value is "0", it was showing "-" [07a3e10](https://github.com/wazuh/wazuh-kibana-app/commit/07a3e10c7f1e626ba75a55452b6c295d11fd657d).
- Fix syscollector state value [f8d3d0e](https://github.com/wazuh/wazuh-kibana-app/commit/f8d3d0eca44e67e26f79bc574495b1f4c8f751f2).
- Fix time offset for reporting table [2ef500b](https://github.com/wazuh/wazuh-kibana-app/commit/2ef500bb112e68bd4811b8e87ce8581d7c04d20f).
- Fix call to obtain GDPR requirements for specific agent [ccda846](https://github.com/wazuh/wazuh-kibana-app/commit/ccda8464b50be05bc5b3642f25f4972c8a7a2c03).
- Restore "rule.id" as a clickable field in visualizations [#1546](https://github.com/wazuh/wazuh-kibana-app/pull/1546).
- Fix timepicker in cluster monitoring [f7533ce](https://github.com/wazuh/wazuh-kibana-app/pull/1560/commits/f7533cecb6862abfb5c1d2173ec3e70ffc59804a).
- Fix several bugs [#1569](https://github.com/wazuh/wazuh-kibana-app/pull/1569).
- Fully removed "rule.id" as URL field [#1584](https://github.com/wazuh/wazuh-kibana-app/issues/1584).
- Fix filters for dashboards [#1583](https://github.com/wazuh/wazuh-kibana-app/issues/1583).
- Fix missing dependency [#1591](https://github.com/wazuh/wazuh-kibana-app/issues/1591).

## Wazuh v3.9.2 - Kibana v7.1.1 - Revision 510

### Added

- Support for Wazuh v3.9.2

### Changed

- Avoid showing more than one toaster for the same error message [7937003](https://github.com/wazuh/wazuh-kibana-app/commit/793700382798033203091d160773363323e05bb9).
- Restored "Alerts evolution - Top 5 agents" in Overview > Security events [f9305c0](https://github.com/wazuh/wazuh-kibana-app/commit/f9305c0c6acf4a31c41b1cc9684b87f79b27524f).

### Fixed

- Fix missing parameters in Dev Tools request [#1496](https://github.com/wazuh/wazuh-kibana-app/pull/1496).
- Fix "Invalid Date" for Safari and Internet Explorer [#1505](https://github.com/wazuh/wazuh-kibana-app/pull/1505).

## Wazuh v3.9.1 - Kibana v7.1.1 - Revision 509

### Added

- Support for Kibana v7.1.1
- Added overall metrics for Agents > Overview [#1479](https://github.com/wazuh/wazuh-kibana-app/pull/1479).

### Fixed

- Fixed missing dependency for Discover [43f5dd5](https://github.com/wazuh/wazuh-kibana-app/commit/43f5dd5f64065c618ba930b2a4087f0a9e706c0e).
- Fixed visualization for Agents > Overview [#1477](https://github.com/wazuh/wazuh-kibana-app/pull/1477). 
- Fixed SCA policy checks table [#1478](https://github.com/wazuh/wazuh-kibana-app/pull/1478).

## Wazuh v3.9.1 - Kibana v7.1.0 - Revision 508

### Added

- Support for Kibana v7.1.0

## Wazuh v3.9.1 - Kibana v6.8.0 - Revision 444

### Added

- Support for Wazuh v3.9.1
- Support for Kibana v6.8.0

### Fixed

- Fixed background color for some parts of the Discover directive [2dfc763](https://github.com/wazuh/wazuh-kibana-app/commit/2dfc763bfa1093fb419f118c2938f6b348562c69).
- Fixed cut values in non-resizable tables when the value is too large [cc4828f](https://github.com/wazuh/wazuh-kibana-app/commit/cc4828fbf50d4dab3dd4bb430617c1f2b13dac6a).
- Fixed handled but not shown error messages from rule editor [0aa0e17](https://github.com/wazuh/wazuh-kibana-app/commit/0aa0e17ac8678879e5066f8d83fd46f5d8edd86a).
- Minor typos corrected [fe11fb6](https://github.com/wazuh/wazuh-kibana-app/commit/fe11fb67e752368aedc89ec844ddf729eb8ad761).
- Minor fixes in agents configuration [1bc2175](https://github.com/wazuh/wazuh-kibana-app/commit/1bc217590438573e7267687655bb5939b5bb9fde).
- Fix Management > logs viewer scrolling [f458b2e](https://github.com/wazuh/wazuh-kibana-app/commit/f458b2e3294796f9cf00482b4da27984646c6398).

### Changed

- Kibana version shown in settings is now read from our package.json [c103d3e](https://github.com/wazuh/wazuh-kibana-app/commit/c103d3e782136106736c02039d28c4567b255aaa).
- Removed an old header from Settings [0197b8b](https://github.com/wazuh/wazuh-kibana-app/commit/0197b8b1abc195f275c8cd9893df84cd5569527b).
- Improved index pattern validation fields, replaced "full_log" with "rule.id" as part of the minimum required fields [dce0595](https://github.com/wazuh/wazuh-kibana-app/commit/dce059501cbd28f1294fd761da3e015e154747bc).
- Improve dynamic height for configuration editor [c318131](https://github.com/wazuh/wazuh-kibana-app/commit/c318131dfb6b5f01752593f2aa972b98c0655610).
- Add timezone for all dates shown in the app [4b8736f](https://github.com/wazuh/wazuh-kibana-app/commit/4b8736fb4e562c78505daaee042bcd798242c3f5).

## Wazuh v3.9.0 - Kibana v6.7.0 / v6.7.1 / v6.7.2 - Revision 441

### Added

- Support for Wazuh v3.9.0
- Support for Kibana v6.7.0 / v6.7.1 / v6.7.2
- Edit master and worker configuration ([#1215](https://github.com/wazuh/wazuh-kibana-app/pull/1215)).
- Edit local rules, local decoders and CDB lists ([#1212](https://github.com/wazuh/wazuh-kibana-app/pull/1212), [#1204](https://github.com/wazuh/wazuh-kibana-app/pull/1204), [#1196](https://github.com/wazuh/wazuh-kibana-app/pull/1196), [#1233](https://github.com/wazuh/wazuh-kibana-app/pull/1233), [#1304](https://github.com/wazuh/wazuh-kibana-app/pull/1304)).
- View no local rules/decoders XML files ([#1395](https://github.com/wazuh/wazuh-kibana-app/pull/1395))
- Dev Tools additions
  - Added hotkey `[shift] + [enter]` for sending query ([#1170](https://github.com/wazuh/wazuh-kibana-app/pull/1170)).
  - Added `Export JSON` button for the Dev Tools ([#1170](https://github.com/wazuh/wazuh-kibana-app/pull/1170)).
- Added refresh button for agents preview table ([#1169](https://github.com/wazuh/wazuh-kibana-app/pull/1169)).
- Added `configuration assessment` information in "Agent > Policy monitoring" ([#1227](https://github.com/wazuh/wazuh-kibana-app/pull/1227)).
- Added agents `configuration assessment` configuration section in "Agent > Configuration" ([1257](https://github.com/wazuh/wazuh-kibana-app/pull/1257))
- Restart master and worker nodes ([#1222](https://github.com/wazuh/wazuh-kibana-app/pull/1222)).
- Restart agents ([#1229](https://github.com/wazuh/wazuh-kibana-app/pull/1229)).
- Added support for more than one Wazuh monitoring pattern ([#1243](https://github.com/wazuh/wazuh-kibana-app/pull/1243))
- Added customizable interval for Wazuh monitoring indices creation ([#1243](https://github.com/wazuh/wazuh-kibana-app/pull/1243)).
- Expand visualizations ([#1246](https://github.com/wazuh/wazuh-kibana-app/pull/1246)).
- Added a dynamic table columns selector ([#1246](https://github.com/wazuh/wazuh-kibana-app/pull/1246)).
- Added resizable columns by dragging in tables ([d2bf8ee](https://github.com/wazuh/wazuh-kibana-app/commit/d2bf8ee9681ca5d6028325e165854b49214e86a3))
- Added a cron job for fetching missing fields of all valid index patterns, also merging dynamic fields every time an index pattern is refreshed by the app ([#1276](https://github.com/wazuh/wazuh-kibana-app/pull/1276)).
- Added auto-merging dynamic fields for Wazuh monitoring index patterns ([#1300](https://github.com/wazuh/wazuh-kibana-app/pull/1300))
- New server module, it's a job queue so we can add delayed jobs to be run in background, this iteration only accepts delayed Wazuh API calls ([#1283](https://github.com/wazuh/wazuh-kibana-app/pull/1283)).
- Added new way to view logs using a logs viewer ([#1292](https://github.com/wazuh/wazuh-kibana-app/pull/1292))
- Added new directive for registering agents from the UI, including instructions on "how to" ([#1321](https://github.com/wazuh/wazuh-kibana-app/pull/1321)).
- Added some Angular charts in Agents Preview and Agents SCA sections ([#1364](https://github.com/wazuh/wazuh-kibana-app/pull/1364))
- Added Docker listener settings in configuration views ([#1365](https://github.com/wazuh/wazuh-kibana-app/pull/1365))
- Added Docker dashboards for both Agents and Overview ([#1367](https://github.com/wazuh/wazuh-kibana-app/pull/1367))
- Improved app logger with debug level ([#1373](https://github.com/wazuh/wazuh-kibana-app/pull/1373))
- Introducing React components from the EUI framework

### Changed

- Escape XML special characters ([#1159](https://github.com/wazuh/wazuh-kibana-app/pull/1159)).
- Changed empty results message for Wazuh tables ([#1165](https://github.com/wazuh/wazuh-kibana-app/pull/1165)).
- Allowing the same query multiple times on the Dev Tools ([#1174](https://github.com/wazuh/wazuh-kibana-app/pull/1174))
- Refactor JSON/XML viewer for configuration tab ([#1173](https://github.com/wazuh/wazuh-kibana-app/pull/1173), [#1148](https://github.com/wazuh/wazuh-kibana-app/pull/1148)).
- Using full height for all containers when possible ([#1224](https://github.com/wazuh/wazuh-kibana-app/pull/1224)).
- Improved the way we are handling "back button" events ([#1207](https://github.com/wazuh/wazuh-kibana-app/pull/1207)).
- Changed some visualizations for FIM, GDPR, PCI, Vulnerability and Security Events ([#1206](https://github.com/wazuh/wazuh-kibana-app/pull/1206), [#1235](https://github.com/wazuh/wazuh-kibana-app/pull/1235), [#1293](https://github.com/wazuh/wazuh-kibana-app/pull/1293)).
- New design for agent header view ([#1186](https://github.com/wazuh/wazuh-kibana-app/pull/1186)).
- Not fetching data the very first time the Dev Tools are opened ([#1185](https://github.com/wazuh/wazuh-kibana-app/pull/1185)).
- Refresh all known fields for all valid index patterns if `kbn-vis` detects a broken index pattern ([ecd7c8f](https://github.com/wazuh/wazuh-kibana-app/commit/ecd7c8f98c187a350f81261d13b0d45dcec6dc5d)).
- Truncate texts and display a tooltip when they don't fit in a table cell ([7b56a87](https://github.com/wazuh/wazuh-kibana-app/commit/7b56a873f85dcba7e6838aeb2e40d9b4cf472576))
- Updated API autocomplete for Dev Tools ([#1218](https://github.com/wazuh/wazuh-kibana-app/pull/1218))
- Updated switches design to adapt it to Kibana's design ([#1253](https://github.com/wazuh/wazuh-kibana-app/pull/1253))
- Reduced the width of some table cells with little text, to give more space to the other columns ([#1263](https://github.com/wazuh/wazuh-kibana-app/pull/1263)).
- Redesign for Management > Status daemons list ([#1284](https://github.com/wazuh/wazuh-kibana-app/pull/1284)).
- Redesign for Management > Configuration, Agent > Configuration ([#1289](https://github.com/wazuh/wazuh-kibana-app/pull/1289)).
- Replaced Management > Logs table with a log viewer component ([#1292](https://github.com/wazuh/wazuh-kibana-app/pull/1292)).
- The agents list search bar now allows to switch between AND/OR operators ([#1291](https://github.com/wazuh/wazuh-kibana-app/pull/1291)).
- Improve audit dashboards ([#1374](https://github.com/wazuh/wazuh-kibana-app/pull/1374))
- Exclude agent "000" getting the last registered and the most active agents from the Wazuh API.([#1391](https://github.com/wazuh/wazuh-kibana-app/pull/1391))
- Reviewed Osquery dashboards ([#1394](https://github.com/wazuh/wazuh-kibana-app/pull/1394))
- Memory info is now a log ([#1400](https://github.com/wazuh/wazuh-kibana-app/pull/1400))
- Error toasters time is now 30000ms, warning/info are still 6000ms ([#1420](https://github.com/wazuh/wazuh-kibana-app/pull/1420))

### Fixed

- Properly handling long messages on notifier service, until now, they were using out of the card space, also we replaced some API messages with more meaningful messages ([#1168](https://github.com/wazuh/wazuh-kibana-app/pull/1168)).
- Adapted Wazuh icon for multiple browsers where it was gone ([#1208](https://github.com/wazuh/wazuh-kibana-app/pull/1208)).
- Do not fetch data from tables twice when resize window ([#1303](https://github.com/wazuh/wazuh-kibana-app/pull/1303)).
- Agent syncrhonization status is updated as we browse the configuration section ([#1305](https://github.com/wazuh/wazuh-kibana-app/pull/1305))
- Using the browser timezone for reporting documents ([#1311](https://github.com/wazuh/wazuh-kibana-app/pull/1311)).
- Wrong behaviors in the routing system when the basePath was set ([#1342](https://github.com/wazuh/wazuh-kibana-app/pull/1342))
- Do not show pagination for one-page tables ([196c5b7](https://github.com/wazuh/wazuh-kibana-app/pull/1362/commits/196c5b717583032798da7791fa4f90ec06397f68))
- Being redirected to Overview once a Kibana restart is performed ([#1378](https://github.com/wazuh/wazuh-kibana-app/pull/1378))
- Displaying the AWS services section of the aws-s3 wodle ([#1393](https://github.com/wazuh/wazuh-kibana-app/pull/1393))
- Show email configuration on the configuration on demand ([#1401](https://github.com/wazuh/wazuh-kibana-app/issues/1401))
- Show "Follow symbolic link" field in Integrity monitoring - Monitored configuration on demand ([0c9c9da](https://github.com/wazuh/wazuh-kibana-app/pull/1414/commits/0c9c9da3b951548761cd203db5ee5baa39afe26c))

## Wazuh v3.8.2 - Kibana v6.6.0 / v6.6.1 / v6.6.2 / v6.7.0 - Revision 419

### Added

- Support for Kibana v6.6.0 / v6.6.1 / v6.6.2 / v6.7.0

### Fixed

- Fixed AWS dashboard, newer JavaScript browser engines break the view due to Angular.js ([6e882fc](https://github.com/wazuh/wazuh-kibana-app/commit/6e882fc1d7efe6059e6140ff40b8a20d9c1fa51e)).
- Fixed AWS accounts visualization, using the right field now ([6e882fc](https://github.com/wazuh/wazuh-kibana-app/commit/6e882fc1d7efe6059e6140ff40b8a20d9c1fa51e)).

## Wazuh v3.8.2 - Kibana v6.5.4 - Revision 418

### Added

- Support for Wazuh v3.8.2

### Changed

- Close configuration editor only if it was successfully updated ([bc77c35](https://github.com/wazuh/wazuh-kibana-app/commit/bc77c35d8440a656d4704451ce857c9e1d36a438)).
- Replaced FIM Vega visualization with standard visualization ([554ee1c](https://github.com/wazuh/wazuh-kibana-app/commit/554ee1c4c4d75c76d82272075acf8bb62e7f9e27)).

## Wazuh v3.8.1 - Kibana v6.5.4 - Revision 417

### Added

- Support for Wazuh v3.8.1

### Changed

- Moved monitored/ignored Windows registry entries to "FIM > Monitored" and "FIM > Ignored" to avoid user confusion ([#1176](https://github.com/wazuh/wazuh-kibana-app/pull/1176)).
- Excluding managers from wazuh-monitoring indices ([#1177](https://github.com/wazuh/wazuh-kibana-app/pull/1177)).
- Escape `&` before sending group configuration ([d3aa56f](https://github.com/wazuh/wazuh-kibana-app/commit/d3aa56fa73478c60505e500db7d3a7df263081b5)).
- Improved `autoFormat` function before rendering group configuration ([f4f8144](https://github.com/wazuh/wazuh-kibana-app/commit/f4f8144eef8b93038fc897a9f16356e71029b844)).
- Now the group configuration editor doesn't exit after sending data to the Wazuh API ([5c1a3ef](https://github.com/wazuh/wazuh-kibana-app/commit/5c1a3ef9bd710a7befbed0709c4a7cf414f44f6b)).

### Fixed

- Fixed style for the error toaster for long URLs or long paths ([11b8084](https://github.com/wazuh/wazuh-kibana-app/commit/11b8084c75bbc5da36587ff31d1bc80a55fe4dfe)).

## Wazuh v3.8.0 - Kibana v6.5.4 - Revision 416

### Added

- Added group management features such as:
  - Edit the group configuration ([#1096](https://github.com/wazuh/wazuh-kibana-app/pull/1096)).
  - Add/remove groups to/from an agent ([#1096](https://github.com/wazuh/wazuh-kibana-app/pull/1096)).
  - Add/remove agents to/from a group ([#1096](https://github.com/wazuh/wazuh-kibana-app/pull/1096)).
  - Add/remove groups ([#1152](https://github.com/wazuh/wazuh-kibana-app/pull/1152)).
- New directive for tables that don't need external data sources ([#1067](https://github.com/wazuh/wazuh-kibana-app/pull/1067)).
- New search bar directive with interactive filters and suggestions ([#1058](https://github.com/wazuh/wazuh-kibana-app/pull/1058)).
- New server route `/elastic/alerts` for fetching alerts using custom parameters([#1056](https://github.com/wazuh/wazuh-kibana-app/pull/1056)).
- New table for an agent FIM monitored files, if the agent OS platform is Windows it will show two tables: files and registry ([#1032](https://github.com/wazuh/wazuh-kibana-app/pull/1032)).
- Added description to each setting under Settings > Configuration ([#1048](https://github.com/wazuh/wazuh-kibana-app/pull/1048)).
- Added a new setting to `config.yml` related to Wazuh monitoring and its index pattern ([#1095](https://github.com/wazuh/wazuh-kibana-app/pull/1095)).
- Resizable columns by dragging in Dev-tools ([#1102](https://github.com/wazuh/wazuh-kibana-app/pull/1102)).
- New feature to be able to edit config.yml file from the Settings > Configuration section view ([#1105](https://github.com/wazuh/wazuh-kibana-app/pull/1105)).
- Added a new table (network addresses) for agent inventory tab ([#1111](https://github.com/wazuh/wazuh-kibana-app/pull/1111)).
- Added `audit_key` (Who-data Audit keys) for configuration tab ([#1123](https://github.com/wazuh/wazuh-kibana-app/pull/1123)).
- Added new known fields for Kibana index pattern ([#1150](https://github.com/wazuh/wazuh-kibana-app/pull/1150)).

### Changed

- Changed Inventory tables. Now the app looks for the OS platform and it shows different tables depending on the OS platform. In addition the process state codes has been replaced to be more meaningful ([#1059](https://github.com/wazuh/wazuh-kibana-app/pull/1059)).
- Tiny rework for the AWS tab including.
- "Report" button is hidden on Discover panel ([#1047](https://github.com/wazuh/wazuh-kibana-app/pull/1047)).
- Visualizations, filters and Discover improved ([#1083](https://github.com/wazuh/wazuh-kibana-app/pull/1083)).
- Removed `popularizeField` function until https://github.com/elastic/kibana/issues/22426 is solved in order to avoid `Unable to write index pattern!` error on Discover tab ([#1085](https://github.com/wazuh/wazuh-kibana-app/pull/1085)).
- Improved Wazuh monitoring module ([#1094](https://github.com/wazuh/wazuh-kibana-app/pull/1094)).
- Added "Registered date" and "Last keep alive" in agents table allowing you to sort by these fields ([#1102](https://github.com/wazuh/wazuh-kibana-app/pull/1102)).
- Improved code quality in sections such as Ruleset > Rule and Decoder detail view simplify conditions ([#1102](https://github.com/wazuh/wazuh-kibana-app/pull/1102)).
- Replaced reporting success message ([#1102](https://github.com/wazuh/wazuh-kibana-app/pull/1102)).
- Reduced the default number of shards and the default number of replicas for the app indices ([#1113](https://github.com/wazuh/wazuh-kibana-app/pull/1113)).
- Refreshing index pattern known fields on health check controller ([#1119](https://github.com/wazuh/wazuh-kibana-app/pull/1119)).
- Less strict memory check ([786c764](https://github.com/wazuh/wazuh-kibana-app/commit/786c7642cd88083f9a77c57ed204488ecf5b710a)).
- Checking message origin in error handler ([dfec368](https://github.com/wazuh/wazuh-kibana-app/commit/dfec368d22a148b2e4437db92d71294900241961)).
- Dev tools is now showing the response as it is, like `curl` does ([#1137](https://github.com/wazuh/wazuh-kibana-app/pull/1137)).
- Removed `unknown` as valid node name ([#1149](https://github.com/wazuh/wazuh-kibana-app/pull/1149)).
- Removed `rule.id` direct filter from the rule set tables ([#1151](https://github.com/wazuh/wazuh-kibana-app/pull/1151))

### Fixed

- Restored X-Pack security logic for the .wazuh index, now it's not bypassing the X-Pack roles ([#1081](https://github.com/wazuh/wazuh-kibana-app/pull/1081))
- Avoid fetching twice the same data ([#1072](https://github.com/wazuh/wazuh-kibana-app/pull/1072), [#1061](https://github.com/wazuh/wazuh-kibana-app/pull/1061)).
- Wazuh logo adapted to low resolutions ([#1074](https://github.com/wazuh/wazuh-kibana-app/pull/1074)).
- Hide Audit, OpenSCAP tabs for non-linux agents. Fixed empty Windows events under Configuration > Log collection section. OSQuery logo has been standardized ([#1072](https://github.com/wazuh/wazuh-kibana-app/pull/1072), [#1076](https://github.com/wazuh/wazuh-kibana-app/pull/1076)).
- Fix empty values on _Overview > Security events_ when Wazuh monitoring is disabled ([#1091](https://github.com/wazuh/wazuh-kibana-app/pull/1091)).
- Fix overlapped play button in Dev-tools when the input box has a scrollbar ([#1102](https://github.com/wazuh/wazuh-kibana-app/pull/1102)).
- Fix Dev-tools behavior when parse json invalid blocks ([#1102](https://github.com/wazuh/wazuh-kibana-app/pull/1102)).
- Fixed Management > Monitoring tab frustration adding back buttons ([#1102](https://github.com/wazuh/wazuh-kibana-app/pull/1102)).
- Fix template checking when using more than one pattern ([#1104](https://github.com/wazuh/wazuh-kibana-app/pull/1104)).
- Fix infinite loop for Wazuh monitoring when the Wazuh API is not being able to give us all the agents ([5a26916](https://github.com/wazuh/wazuh-kibana-app/commit/5a2691642b40a34783d2eafb6ee24ae78b9af21a)), ([85005a1](https://github.com/wazuh/wazuh-kibana-app/commit/85005a184d4f1c3d339b7c895b5d2469f3b45171)).
- Fix rule details for `list` and `info` parameters ([#1149](https://github.com/wazuh/wazuh-kibana-app/pull/1149)).

## Wazuh v3.7.1 / v3.7.2 - Kibana v6.5.1 / v6.5.2 / v6.5.3 / v6.5.4 - Revision 415

### Added

- Support for Elastic stack v6.5.2 / v6.5.3 / v6.5.4.
- Support for Wazuh v3.7.1 / v3.7.2.
- Dev Tools module now autocompletes API endpoints ([#1030](https://github.com/wazuh/wazuh-kibana-app/pull/1030)).

### Changed

- Increased number of rows for syscollector tables ([#1033](https://github.com/wazuh/wazuh-kibana-app/pull/1033)).
- Modularized JSON/XML viewers for the configuration section ([#982](https://github.com/wazuh/wazuh-kibana-app/pull/982)).

### Fixed

- Added missing fields for syscollector network tables ([#1036](https://github.com/wazuh/wazuh-kibana-app/pull/1036)).
- Using the right API path when downloading CSV for decoders list ([#1045](https://github.com/wazuh/wazuh-kibana-app/pull/1045)).
- Including group field when downloading CSV for agents list ([#1044](https://github.com/wazuh/wazuh-kibana-app/pull/1044)).
- Preserve active tab in configuration section when refreshing the page ([#1037](https://github.com/wazuh/wazuh-kibana-app/pull/1037)).

## Wazuh v3.7.0 - Kibana v6.5.0 / v6.5.1 - Revision 414

### Added

- Support for Elastic Stack v6.5.0 / v6.5.1.
- Agent groups bar is now visible on the agent configuration section ([#1023](https://github.com/wazuh/wazuh-kibana-app/pull/1023)).
- Added a new setting for the `config.yml` file for enable/disable administrator mode ([#1019](https://github.com/wazuh/wazuh-kibana-app/pull/1019)).
  - This allows the user to perform PUT, POST, DELETE methods in our Dev Tools.

### Changed

- Refactored most front-end controllers ([#1023](https://github.com/wazuh/wazuh-kibana-app/pull/1023)).

## Wazuh v3.7.0 - Kibana v6.4.2 / v6.4.3 - Revision 413

### Added

- Support for Wazuh v3.7.0.
- Support for Elastic Stack v6.4.2 / v6.4.3.
- Brand-new interface for _Configuration_ (on both _Management_ and _Agents_ tabs) ([#914](https://github.com/wazuh/wazuh-kibana-app/pull/914)):
  - Now you can check current and real agent and manager configuration.
  - A new interface design, with more useful information and easy to understand descriptions.
  - New and more responsive JSON/XML viewers to show the configuration in raw mode.
- Brand-new extension - Osquery ([#938](https://github.com/wazuh/wazuh-kibana-app/pull/938)):
  - A new extension, disabled by default.
  - Check alerts from Wazuh's Osquery integration.
  - Check your current Osquery wodle configuration.
  - More improvements will come for this extension in the future.
- New option for Wazuh app configuration file - _Ignore index patterns_ ([#947](https://github.com/wazuh/wazuh-kibana-app/pull/947)):
  - Now the user can specify which index patterns can't be selected on the app using the new `ip.ignore` setting on the `config.yml` file.
  - The valid format is an array of strings which represents index patterns.
  - By default, this list is empty (all index patterns will be available if they use a compatible structure).
- Added a node selector for _Management > Status_ section when Wazuh cluster is enabled ([#976](https://github.com/wazuh/wazuh-kibana-app/pull/976)).
- Added quick access to _Configuration_ or _Discover_ panels for an agent on the agents list ([#939](https://github.com/wazuh/wazuh-kibana-app/pull/939)).
- Now you can click on an agent's ID on the _Discover_ panels to open its details page on the app ([#904](https://github.com/wazuh/wazuh-kibana-app/pull/904)).
- Redesigned the _Overview > Amazon AWS_ tab, using more meaningful visualizations for a better overall view of your agents' status ([#903](https://github.com/wazuh/wazuh-kibana-app/pull/903)).
- Redesigned the _Overview/Agents > Vulnerabilities_ tab, using more meaningful visualizations for a better overall view of your agents' status ([#954](https://github.com/wazuh/wazuh-kibana-app/pull/954)).
- Now everytime the user enters the _Settings_ tab, the API connection will be automatically checked ([#971](https://github.com/wazuh/wazuh-kibana-app/pull/971)).
- Added a node selector for _Management > Logs_ section when Wazuh cluster is enabled ([#980](https://github.com/wazuh/wazuh-kibana-app/pull/980)).
- Added a group selector for _Agents_ section ([#995](https://github.com/wazuh/wazuh-kibana-app/pull/995)).

### Changed

- Interface refactoring for the _Agents > Inventory data_ tab ([#924](https://github.com/wazuh/wazuh-kibana-app/pull/924)):
  - Now the tab won't be available if your agent doesn't have Syscollector enabled, and each card will be enabled or disabled depending on the current Syscollector scans configuration.
  - This will prevent situations where the user couldn't check the inventory although there was actual scan data to show on some sections.
- Added support for new multigroups feature ([#911](https://github.com/wazuh/wazuh-kibana-app/pull/911)):
  - Now the information bars on _Agents_ will show all the groups an agent belongs to.
- Now the result pane on the _Dev tools_ tab will show the error code coming from the Wazuh API ([#909](https://github.com/wazuh/wazuh-kibana-app/pull/909)).
- Changed some visualizations titles for _Overview/Agents > OpenSCAP_ tab ([#925](https://github.com/wazuh/wazuh-kibana-app/pull/925)).
- All backend routes have been renamed ([#932](https://github.com/wazuh/wazuh-kibana-app/pull/932)).
- Several improvements for Elasticsearch tests ([#933](https://github.com/wazuh/wazuh-kibana-app/pull/933)).
- Updated some strings and descriptions on the _Settings_ tab ([#934](https://github.com/wazuh/wazuh-kibana-app/pull/934)).
- Changed the date format on _Settings > Logs_ to make it more human-readable ([#944](https://github.com/wazuh/wazuh-kibana-app/pull/944)).
- Changed some labels to remove the "MD5 sum" expression, it will use "Checksum" instead ([#945](https://github.com/wazuh/wazuh-kibana-app/pull/945)).
- Added word wrapping class to group name in _Management > Groups > Group detail_ tab ([#945](https://github.com/wazuh/wazuh-kibana-app/pull/945)).
- The `wz-table` directive has been refactored ([#953](https://github.com/wazuh/wazuh-kibana-app/pull/953)).
- The `wz-table` directive now checks if a request is aborted ([#979](https://github.com/wazuh/wazuh-kibana-app/pull/979)).
- Several performance improvements ([#985](https://github.com/wazuh/wazuh-kibana-app/pull/985), [#997](https://github.com/wazuh/wazuh-kibana-app/pull/997), [#1000](https://github.com/wazuh/wazuh-kibana-app/pull/1000)).

### Fixed

- Several known fields for _Whodata_ functionality have been fixed ([#901](https://github.com/wazuh/wazuh-kibana-app/pull/901)).
- Fixed alignment bug with the _Add a filter +_ button on _Discover_ and _Agents_ tabs ([#912](https://github.com/wazuh/wazuh-kibana-app/pull/912)).
- Fixed a bug where the `Add API` form on _Settings_ didn't appear when pressing the button after editing an existing API entry ([#944](https://github.com/wazuh/wazuh-kibana-app/pull/944)).
- Fixed a bug on _Ruleset_ tab where the "Description" column was showing `0` if the rule doesn't have any description ([#948](https://github.com/wazuh/wazuh-kibana-app/pull/948)).
- Fixed wrong alignment on related Rules/Decoders tables from _Management > Ruleset_ tab ([#971](https://github.com/wazuh/wazuh-kibana-app/pull/971)).
- Fixed a bug where sometimes the error messages appeared duplicated ([#971](https://github.com/wazuh/wazuh-kibana-app/pull/971)).

### Removed

- On the _Management > Monitoring_ tab, the `Cluster enabled but not running` message won't appear as an error anymore ([#971](https://github.com/wazuh/wazuh-kibana-app/pull/971)).

## Wazuh v3.6.1 - Kibana v6.4.1 / v6.4.2 / v6.4.3 - Revision 412

### Added

- Support for Elastic Stack v6.4.1 / v6.4.2 / v6.4.3.

## Wazuh v3.6.1 - Kibana v6.4.0 - Revision 411

### Added

- Redesigned the _Overview > Integrity monitoring_ tab, using more meaningful visualizations for a better overall view of your agents' status ([#893](https://github.com/wazuh/wazuh-kibana-app/pull/893)).
- Added a new table for the _Inventory_ tab: _Processes_ ([#895](https://github.com/wazuh/wazuh-kibana-app/pull/895)).
- Improved error handling for tables. Now the table will show an error message if it wasn't able to fetch and load data ([#896](https://github.com/wazuh/wazuh-kibana-app/pull/896)).

### Changed

- The app source code has been improved, following best practices and coding guidelines ([#892](https://github.com/wazuh/wazuh-kibana-app/pull/892)).
- Included more app tests and prettifier for better code maintainability ([#883](https://github.com/wazuh/wazuh-kibana-app/pull/883) & [#885](https://github.com/wazuh/wazuh-kibana-app/pull/885)).

### Fixed

- Fixed minor visual errors on some _GDPR_, _PCI DSS_ and _Vulnerabilities_ visualizations ([#894](https://github.com/wazuh/wazuh-kibana-app/pull/894)).

## Wazuh v3.6.1 - Kibana v6.4.0 - Revision 410

### Added

- The _Inventory_ tab has been redesigned ([#873](https://github.com/wazuh/wazuh-kibana-app/pull/873)):
  - Added new network interfaces and port tables.
  - Improved design using metric information bars and intuitive status indicators.
- Added refresh functionality to the _Settings > Logs_ tab ([#852](https://github.com/wazuh/wazuh-kibana-app/pull/852)):
  - Now everytime the user opens the tab, the logs will be reloaded.
  - A new button to force the update has been added on the top left corner of the logs table.
- Added `tags` and `recursion_level` configuration options to _Management/Agent > Configuration_ tabs ([#850](https://github.com/wazuh/wazuh-kibana-app/pull/850)).
- The _Kuery_ search syntax has been added again to the app ([#851](https://github.com/wazuh/wazuh-kibana-app/pull/851)).
- Added a first batch of [_Mocha_](https://mochajs.org/) tests and other quality of code improvements to the app ([#859](https://github.com/wazuh/wazuh-kibana-app/pull/859)).
- Now you can open specific rule details (the _Management > Ruleset_ tab) when clicking on the `rule.id` value on the _Discover_ tab ([#862](https://github.com/wazuh/wazuh-kibana-app/pull/862)).
- Now you can click on the rule ID value on the _Management > Ruleset_ tab to search for related alerts on the _Discover_ tab ([#863](https://github.com/wazuh/wazuh-kibana-app/pull/863)).

### Changed

- The index pattern known fields have been updated up to 567 ([#872](https://github.com/wazuh/wazuh-kibana-app/pull/872)).
- Now the _Inventory_ tab will always be available for all agents, and a descriptive message will appear if the agent doesn't have `syscollector` enabled ([#879](https://github.com/wazuh/wazuh-kibana-app/pull/879)).

### Fixed

- Fixed a bug where the _Inventory_ tab was unavailable if the user reloads the page while on the _Agents > Configuration_ tab ([#845](https://github.com/wazuh/wazuh-kibana-app/pull/845)).
- Fixed some _Overview > VirusTotal_ visualizations ([#846](https://github.com/wazuh/wazuh-kibana-app/pull/846)).
- Fixed a bug where the _Settings > Extensions_ tab wasn't being properly hidden when there's no API entries inserted ([#847](https://github.com/wazuh/wazuh-kibana-app/pull/847)).
- Fixed a bug where the _Current API_ indicator on the top navbar wasn't being properly updated when the user deletes all the API entries ([#848](https://github.com/wazuh/wazuh-kibana-app/pull/848)).
- Fixed a bug where the _Agents coverage_ metric were not displaying a proper value when the manager has 0 registered agents ([#849](https://github.com/wazuh/wazuh-kibana-app/pull/849)).
- Fixed a bug where the `wazuh-basic` user role was able to update API entries (it should be forbidden) ([#853](https://github.com/wazuh/wazuh-kibana-app/pull/853)).
- Fixed a bug where the visualizations had scroll bars on the PDF reports ([#870](https://github.com/wazuh/wazuh-kibana-app/pull/870)).
- Fixed a bug on the _Dev tools_ tab where the user couldn't execute the first request block if there was blank lines above it ([#871](https://github.com/wazuh/wazuh-kibana-app/pull/871)).
- Fixed a bug on pinned filters when opening tabs where the implicit filter was the same, making them stuck and unremovable from other tabs ([#878](https://github.com/wazuh/wazuh-kibana-app/pull/878)).

## Wazuh v3.6.1 - Kibana v6.4.0 - Revision 409

### Added

- Support for Wazuh v3.6.1.

### Fixed

- Fixed a bug on the _Dev tools_ tab ([b7c79f4](https://github.com/wazuh/wazuh-kibana-app/commit/b7c79f48f06cb49b12883ec9e9337da23b49976b)).

## Wazuh v3.6.1 - Kibana v6.3.2 - Revision 408

### Added

- Support for Wazuh v3.6.1.

### Fixed

- Fixed a bug on the _Dev tools_ tab ([4ca9ed5](https://github.com/wazuh/wazuh-kibana-app/commit/4ca9ed54f1b18e5d499d950e6ff0741946701988)).

## Wazuh v3.6.0 - Kibana v6.4.0 - Revision 407

### Added

- Support for Wazuh v3.6.0.

## Wazuh v3.6.0 - Kibana v6.3.2 - Revision 406

### Added

- Support for Wazuh v3.6.0.

## Wazuh v3.5.0 - Kibana v6.4.0 - Revision 405

### Added

- Support for Elastic Stack v6.4.0 ([#813](https://github.com/wazuh/wazuh-kibana-app/pull/813)).

## Wazuh v3.5.0 - Kibana v6.3.2 - Revision 404

### Added

- Added new options to `config.yml` to change shards and replicas settings for `wazuh-monitoring` indices ([#809](https://github.com/wazuh/wazuh-kibana-app/pull/809)).
- Added more error messages for `wazuhapp.log` in case of failure when performing some crucial functions ([#812](https://github.com/wazuh/wazuh-kibana-app/pull/812)).
- Now it's possible to change replicas settings for existing `.wazuh`, `.wazuh-version` and `wazuh-monitoring` indices on the `config.yml` file ([#817](https://github.com/wazuh/wazuh-kibana-app/pull/817)).

### Changed

- App frontend code refactored and restructured ([#802](https://github.com/wazuh/wazuh-kibana-app/pull/802)).
- Now the _Overview > Security events_ tab won't show anything if the only visualization with data is _Agents status_ ([#811](https://github.com/wazuh/wazuh-kibana-app/pull/811)).

### Fixed

- Fixed a bug where the RAM status message appreared twice the first time you opened the app ([#807](https://github.com/wazuh/wazuh-kibana-app/pull/807)).
- Fixed the app UI to make the app usable on Internet Explorer 11 ([#808](https://github.com/wazuh/wazuh-kibana-app/pull/808)).

## Wazuh v3.5.0 - Kibana v6.3.2 - Revision 403

### Added

- The welcome tabs on _Overview_ and _Agents_ have been updated with a new name and description for the existing sections ([#788](https://github.com/wazuh/wazuh-kibana-app/pull/788)).
- Now the app tables will auto-resize depending on the screen height ([#792](https://github.com/wazuh/wazuh-kibana-app/pull/792)).

### Changed

- Now all the app filters on several tables will present the values in alphabetical order ([#787](https://github.com/wazuh/wazuh-kibana-app/pull/787)).

### Fixed

- Fixed a bug on _Decoders_ where clicking on the decoder wouldn't open the detail view if the `Parent decoders` filter was enabled ([#782](https://github.com/wazuh/wazuh-kibana-app/pull/782)).
- Fixed a bug on _Dev tools_ when the first line on the editor pane was empty or had a comment ([#790](https://github.com/wazuh/wazuh-kibana-app/pull/790)).
- Fixed a bug where the app was throwing multiple warning messages the first time you open it ([#791](https://github.com/wazuh/wazuh-kibana-app/pull/791)).
- Fixed a bug where clicking on a different tab from _Overview_ right after inserting the API credentials for the first time would always redirect to _Overview_ ([#791](https://github.com/wazuh/wazuh-kibana-app/pull/791)).
- Fixed a bug where the user could have a browser cookie with a reference to a non-existing API entry on Elasticsearch ([#794](https://github.com/wazuh/wazuh-kibana-app/pull/794) & [#795](https://github.com/wazuh/wazuh-kibana-app/pull/795)).

### Removed

- The cluster key has been removed from the API requests to `/manager/configuration` ([#796](https://github.com/wazuh/wazuh-kibana-app/pull/796)).

## Wazuh v3.5.0 - Kibana v6.3.1/v6.3.2 - Revision 402

### Added

- Support for Wazuh v3.5.0.
- Added new fields for _Vulnerability detector_ alerts ([#752](https://github.com/wazuh/wazuh-kibana-app/pull/752)).
- Added multi table search for `wz-table` directive. Added two new log levels for _Management > Logs_ section ([#753](https://github.com/wazuh/wazuh-kibana-app/pull/753)).

## Wazuh v3.4.0 - Kibana v6.3.1/v6.3.2 - Revision 401

### Added

- Added a few new fields for Kibana due to the new Wazuh _who-data_ feature ([#763](https://github.com/wazuh/wazuh-kibana-app/pull/763)).
- Added XML/JSON viewer for each card under _Management > Configuration_ ([#764](https://github.com/wazuh/wazuh-kibana-app/pull/764)).

### Changed

- Improved error handling for Dev tools. Also removed some unused dependencies from the _Dev tools_ tab ([#760](https://github.com/wazuh/wazuh-kibana-app/pull/760)).
- Unified origin for tab descriptions. Reviewed some grammar typos ([#765](https://github.com/wazuh/wazuh-kibana-app/pull/765)).
- Refactored agents autocomplete component. Removed unused/deprecated modules ([#766](https://github.com/wazuh/wazuh-kibana-app/pull/766)).
- Simplified route resolves section ([#768](https://github.com/wazuh/wazuh-kibana-app/pull/768)).

### Fixed

- Fixed missing cluster node filter for the visualization shown when looking for specific node under _Management > Monitoring_ section ([#758](https://github.com/wazuh/wazuh-kibana-app/pull/758)).
- Fixed missing dependency injection for `wzMisc` factory ([#768](https://github.com/wazuh/wazuh-kibana-app/pull/768)).

### Removed

- Removed `angular-aria`, `angular-md5`, `ansicolors`, `js-yaml`, `querystring` and `lodash` dependencies since Kibana includes all of them. Removed some unused images ([#768](https://github.com/wazuh/wazuh-kibana-app/pull/768)).

## Wazuh v3.4.0 - Kibana v6.3.1/v6.3.2 - Revision 400

### Added

- Support for Wazuh v3.4.0.
- Support for Elastic Stack v6.3.2.
- Support for Kuery as accepted query language ([#742](https://github.com/wazuh/wazuh-kibana-app/pull/742)).
  - This feature is experimental.
- Added new _Who data_ fields from file integrity monitoring features ([#746](https://github.com/wazuh/wazuh-kibana-app/pull/746)).
- Added tab in _Settings_ section where you can see the last logs from the Wazuh app server ([#723](https://github.com/wazuh/wazuh-kibana-app/pull/723)).

### Changed

- Fully redesigned of the welcome screen along the different app sections ([#751](https://github.com/wazuh/wazuh-kibana-app/pull/751)).
- Now any agent can go to the _Inventory_ tab regardless if it's enabled or not. The content will change properly according to the agent configuration ([#744](https://github.com/wazuh/wazuh-kibana-app/pull/744)).
- Updated the `angular-material` dependency to `1.1.10` ([#743](https://github.com/wazuh/wazuh-kibana-app/pull/743)).
- Any API entry is now removable regardless if it's the only one API entry ([#740](https://github.com/wazuh/wazuh-kibana-app/pull/740)).
- Performance has been improved regarding to agents status, they are now being fetched using _distinct_ routes from the Wazuh API ([#738](https://github.com/wazuh/wazuh-kibana-app/pull/738)).
- Improved the way we are parsing some Wazuh API errors regarding to version mismatching ([#735](https://github.com/wazuh/wazuh-kibana-app/pull/735)).

### Fixed

- Fixed wrong filters being applied in _Ruleset > Rules_ and _Ruleset > Decoders_ sections when using Lucene like filters plus path filters ([#736](https://github.com/wazuh/wazuh-kibana-app/pull/736)).
- Fixed the template checking from the healthcheck, now it allows to use custom index patterns ([#739](https://github.com/wazuh/wazuh-kibana-app/pull/739)).
- Fixed infinite white screen from _Management > Monitoring_ when the Wazuh cluster is enabled but not running ([#741](https://github.com/wazuh/wazuh-kibana-app/pull/741)).

## Wazuh v3.3.0/v3.3.1 - Kibana v6.3.1 - Revision 399

### Added

- Added a new Angular.js factory to store the Wazuh app configuration values. Also, this factory is being used by the pre-routes functions (resolves); this way we are sure about having the real configuration at any time. These pre-routes functions have been improved too ([#670](https://github.com/wazuh/wazuh-kibana-app/pull/670)).
- Added extended information for reports from _Reporting_ feature ([#701](https://github.com/wazuh/wazuh-kibana-app/pull/701)).

### Changed

- Tables have been improved. Now they are truncating long fields and adding a tooltip if needed ([#671](https://github.com/wazuh/wazuh-kibana-app/pull/671)).
- Services have been improved ([#715](https://github.com/wazuh/wazuh-kibana-app/pull/715)).
- CSV formatted files have been improved. Now they are showing a more human readable column names ([#717](https://github.com/wazuh/wazuh-kibana-app/pull/717), [#726](https://github.com/wazuh/wazuh-kibana-app/pull/726)).
- Added/Modified some visualization titles ([#728](https://github.com/wazuh/wazuh-kibana-app/pull/728)).
- Improved Discover perfomance when in background mode ([#719](https://github.com/wazuh/wazuh-kibana-app/pull/719)).
- Reports from the _Reporting_ feature have been fulyl redesigned ([#701](https://github.com/wazuh/wazuh-kibana-app/pull/701)).

### Fixed

- Fixed the top menu API indicator when checking the API connection and the manager/cluster information had been changed ([#668](https://github.com/wazuh/wazuh-kibana-app/pull/668)).
- Fixed our logger module which was not writting logs the very first time Kibana is started neither after a log rotation ([#667](https://github.com/wazuh/wazuh-kibana-app/pull/667)).
- Fixed a regular expression in the server side when parsing URLs before registering a new Wazuh API ([#690](https://github.com/wazuh/wazuh-kibana-app/pull/690)).
- Fixed filters from specific visualization regarding to _File integrity_ section ([#694](https://github.com/wazuh/wazuh-kibana-app/pull/694)).
- Fixed filters parsing when generating a report because it was not parsing negated filters as expected ([#696](https://github.com/wazuh/wazuh-kibana-app/pull/696)).
- Fixed visualization counter from _OSCAP_ tab ([#722](https://github.com/wazuh/wazuh-kibana-app/pull/722)).

### Removed

- Temporary removed CSV download from agent inventory section due to Wazuh API bug ([#727](https://github.com/wazuh/wazuh-kibana-app/pull/727)).

## Wazuh v3.3.0/v3.3.1 - Kibana v6.3.0 - Revision 398

### Added

- Improvements for latest app redesign ([#652](https://github.com/wazuh/wazuh-kibana-app/pull/652)):
  - The _Welcome_ tabs have been simplified, following a more Elastic design.
  - Added again the `md-nav-bar` component with refined styles and limited to specific sections.
  - The _Settings > Welcome_ tab has been removed. You can use the nav bar to switch tabs.
  - Minor CSS adjustments and reordering.
- Small app UI improvements ([#634](https://github.com/wazuh/wazuh-kibana-app/pull/634)):
  - Added link to _Agents Preview_ on the _Agents_ tab breadcrumbs.
  - Replaced the _Generate report_ button with a smaller one.
  - Redesigned _Management > Ruleset_ `md-chips` to look similar to Kibana filter pills.
  - Added agent information bar from _Agents > General_ to _Agents > Welcome_ too.
  - Refactored flex layout on _Welcome_ tabs to fix a height visual bug.
  - Removed duplicated loading rings on the _Agents_ tab.
- Improvements for app tables ([#627](https://github.com/wazuh/wazuh-kibana-app/pull/627)):
  - Now the current page will be highlighted.
  - The gap has been fixed to the items per page value.
  - If there are no more pages for _Next_ or _Prev_ buttons, they will be hidden.
- Improvements for app health check ([#637](https://github.com/wazuh/wazuh-kibana-app/pull/637)):
  - Improved design for the view.
  - The checks have been placed on a table, showing the current status of each one.
- Changes to our reporting feature ([#639](https://github.com/wazuh/wazuh-kibana-app/pull/639)):
  - Now the generated reports will include tables for each section.
  - Added a parser for getting Elasticsearch data table responses.
  - The reporting feature is now a separated module, and the code has been refactored.
- Improvements for app tables pagination ([#646](https://github.com/wazuh/wazuh-kibana-app/pull/646)).

### Changed

- Now the `pretty` parameter on the _Dev tools_ tab will be ignored to avoid `Unexpected error` messages ([#624](https://github.com/wazuh/wazuh-kibana-app/pull/624)).
- The `pdfkit` dependency has been replaced by `pdfmake` ([#639](https://github.com/wazuh/wazuh-kibana-app/pull/639)).
- Changed some Kibana tables for performance improvements on the reporting feature ([#644](https://github.com/wazuh/wazuh-kibana-app/pull/644)).
- Changed the method to refresh the list of known fields on the index pattern ([#650](https://github.com/wazuh/wazuh-kibana-app/pull/650)):
  - Now when restarting Kibana, the app will update the fieldset preserving the custom user fields.

### Fixed

- Fixed bug on _Agents CIS-CAT_ tab who wasn't loading the appropriate visualizations ([#626](https://github.com/wazuh/wazuh-kibana-app/pull/626)).
- Fixed a bug where sometimes the index pattern could be `undefined` during the health check process, leading into a false error message when loading the app ([#640](https://github.com/wazuh/wazuh-kibana-app/pull/640)).
- Fixed several bugs on the _Settings > API_ tab when removing, adding or editing new entries.

### Removed

- Removed the app login system ([#636](https://github.com/wazuh/wazuh-kibana-app/pull/636)):
  - This feature was unstable, experimental and untested for a long time. We'll provide much better RBAC capabilities in the future.
- Removed the new Kuery language option on Discover app search bars.
  - This feature will be restored in the future, after more Elastic v6.3.0 adaptations.

## Wazuh v3.3.0/v3.3.1 - Kibana v6.3.0 - Revision 397

### Added

- Support for Elastic Stack v6.3.0 ([#579](https://github.com/wazuh/wazuh-kibana-app/pull/579) & [#612](https://github.com/wazuh/wazuh-kibana-app/pull/612) & [#615](https://github.com/wazuh/wazuh-kibana-app/pull/615)).
- Brand-new Wazuh app redesign for the _Monitoring_ tab ([#581](https://github.com/wazuh/wazuh-kibana-app/pull/581)):
  - Refactored and optimized UI for these tabs, using a breadcrumbs-based navigability.
  - Used the same guidelines from the previous redesign for _Overview_ and _Agents_ tabs.
- New tab for _Agents_ - _Inventory_ ([#582](https://github.com/wazuh/wazuh-kibana-app/pull/582)):
  - Get information about the agent host, such as installed packages, motherboard, operating system, etc.
  - This tab will appear if the agent has the [`syscollector`](https://documentation.wazuh.com/current/user-manual/reference/ossec-conf/wodle-syscollector.html) wodle enabled.
- Brand-new extension - _CIS-CAT Alerts_ ([#601](https://github.com/wazuh/wazuh-kibana-app/pull/601)):
  - A new extension, disabled by default.
  - Visualize alerts related to the CIS-CAT benchmarks on the _Overview_ and _Agents_ tabs.
  - Get information about the last performed scan and its score.
- Several improvements for the _Dev tools_ tab ([#583](https://github.com/wazuh/wazuh-kibana-app/pull/583) & [#597](https://github.com/wazuh/wazuh-kibana-app/pull/597)):
  - Now you can insert queries using inline parameters, just like in a web browser.
  - You can combine inline parameters with JSON-like parameters.
  - If you use the same parameter on both methods with different values, the inline parameter has precedence over the other one.
  - The tab icon has been changed for a more appropriate one.
  - The `Execute query` button is now always placed on the first line of the query block.
- Refactoring for all app tables ([#582](https://github.com/wazuh/wazuh-kibana-app/pull/582)):
  - Replaced the old `wz-table` directive with a new one, along with a new data factory.
  - Now the tables are built with a pagination system.
  - Much easier method for building tables for the app.
  - Performance and stability improvements when fetching API data.
  - Now you can see the total amount of items and the elapsed time.

### Changed

- Moved some logic from the _Agents preview_ tab to the server, to avoid excessive client-side workload ([#586](https://github.com/wazuh/wazuh-kibana-app/pull/586)).
- Changed the UI to use the same loading ring across all the app tabs ([#593](https://github.com/wazuh/wazuh-kibana-app/pull/593) & [#599](https://github.com/wazuh/wazuh-kibana-app/pull/599)).
- Changed the _No results_ message across all the tabs with visualizations ([#599](https://github.com/wazuh/wazuh-kibana-app/pull/599)).

### Fixed

- Fixed a bug on the _Settings/Extensions_ tab where enabling/disabling some extensions could make other ones to be disabled ([#591](https://github.com/wazuh/wazuh-kibana-app/pull/591)).

## Wazuh v3.3.0/v3.3.1 - Kibana v6.2.4 - Revision 396

### Added

- Support for Wazuh v3.3.1.
- Brand-new Wazuh app redesign for the _Settings_ tab ([#570](https://github.com/wazuh/wazuh-kibana-app/pull/570)):
  - Refactored and optimized UI for these tabs, using a breadcrumbs-based navigability.
  - Used the same guidelines from the previous redesign for _Overview_ and _Agents_ tabs.
- Refactoring for _Overview_ and _Agents_ controllers ([#564](https://github.com/wazuh/wazuh-kibana-app/pull/564)):
  - Reduced duplicated code by splitting it into separate files.
  - Code optimization for a better performance and maintainability.
  - Added new services to provide similar functionality between different app tabs.
- Added `data.vulnerability.package.condition` to the list of known fields ([#566](https://github.com/wazuh/wazuh-kibana-app/pull/566)).

### Changed

- The `wazuh-logs` and `wazuh-monitoring` folders have been moved to the Kibana's `optimize` directory in order to avoid some error messages when using the `kibana-plugin list` command ([#563](https://github.com/wazuh/wazuh-kibana-app/pull/563)).

### Fixed

- Fixed a bug on the _Settings_ tab where updating an API entry with wrong credentials would corrupt the existing one ([#558](https://github.com/wazuh/wazuh-kibana-app/pull/558)).
- Fixed a bug on the _Settings_ tab where removing an API entry while its edit form is opened would hide the `Add API` button unless the user reloads the tab ([#558](https://github.com/wazuh/wazuh-kibana-app/pull/558)).
- Fixed some Audit visualizations on the _Overview_ and _Agents_ tabs that weren't using the same search query to show the results ([#572](https://github.com/wazuh/wazuh-kibana-app/pull/572)).
- Fixed undefined variable error on the `wz-menu` directive ([#575](https://github.com/wazuh/wazuh-kibana-app/pull/575)).

## Wazuh v3.3.0 - Kibana v6.2.4 - Revision 395

### Fixed

- Fixed a bug on the _Agent Configuration_ tab where the sync status was always `NOT SYNCHRONIZED` ([#569](https://github.com/wazuh/wazuh-kibana-app/pull/569)).

## Wazuh v3.3.0 - Kibana v6.2.4 - Revision 394

### Added

- Support for Wazuh v3.3.0.
- Updated some backend API calls to include the app version in the request header ([#560](https://github.com/wazuh/wazuh-kibana-app/pull/560)).

## Wazuh v3.2.4 - Kibana v6.2.4 - Revision 393

### Added

- Brand-new Wazuh app redesign for _Overview_ and _Agents_ tabs ([#543](https://github.com/wazuh/wazuh-kibana-app/pull/543)):
  - Updated UI for these tabs using breadcrumbs.
  - New _Welcome_ screen, presenting all the tabs to the user, with useful links to our documentation.
  - Overall design improved, adjusted font sizes and reduced HTML code.
  - This base will allow the app to increase its functionality in the future.
  - Removed the `md-nav-bar` component for a better user experience on small screens.
  - Improved app performance removing some CSS effects from some components, such as buttons.
- New filter for agent version on the _Agents Preview_ tab ([#537](https://github.com/wazuh/wazuh-kibana-app/pull/537)).
- New filter for cluster node on the _Agents Preview_ tab ([#538](https://github.com/wazuh/wazuh-kibana-app/pull/538)).

### Changed

- Now the report generation process will run in a parallel mode in the foreground ([#523](https://github.com/wazuh/wazuh-kibana-app/pull/523)).
- Replaced the usage of `$rootScope` with two new factories, along with more controller improvements ([#525](https://github.com/wazuh/wazuh-kibana-app/pull/525)).
- Now the _Extensions_ tab on _Settings_ won't edit the `.wazuh` index to modify the extensions configuration for all users ([#545](https://github.com/wazuh/wazuh-kibana-app/pull/545)).
  - This allows each new user to always start with the base extensions configuration, and modify it to its needs storing the settings on a browser cookie.
- Now the GDPR requirements description on its tab won't be loaded if the Wazuh API version is not v3.2.3 or higher ([#546](https://github.com/wazuh/wazuh-kibana-app/pull/546)).

### Fixed

- Fixed a bug where the app crashes when attempting to download huge amounts of data as CSV format ([#521](https://github.com/wazuh/wazuh-kibana-app/pull/521)).
- Fixed a bug on the Timelion visualizations from _Management/Monitoring_ which were not properly filtering and showing the cluster nodes information ([#530](https://github.com/wazuh/wazuh-kibana-app/pull/530)).
- Fixed several bugs on the loading process when switching between tabs with or without visualizations in the _Overview_ and _Agents_ tab ([#531](https://github.com/wazuh/wazuh-kibana-app/pull/531) & [#533](https://github.com/wazuh/wazuh-kibana-app/pull/533)).
- Fixed a bug on the `wazuh-monitoring` index feature when using multiple inserted APIs, along with several performance improvements ([#539](https://github.com/wazuh/wazuh-kibana-app/pull/539)).
- Fixed a bug where the OS filter on the _Agents Preview_ tab would exclude the rest of filters instead of combining them ([#552](https://github.com/wazuh/wazuh-kibana-app/pull/552)).
- Fixed a bug where the Extensions settings were restored every time the user opened the _Settings_ tab or pressed the _Set default manager_ button ([#555](https://github.com/wazuh/wazuh-kibana-app/pull/555) & [#556](https://github.com/wazuh/wazuh-kibana-app/pull/556)).

## Wazuh v3.2.3/v3.2.4 - Kibana v6.2.4 - Revision 392

### Added

- Support for Wazuh v3.2.4.
- New functionality - _Reporting_ ([#510](https://github.com/wazuh/wazuh-kibana-app/pull/510)):
  - Generate PDF logs on the _Overview_ and _Agents_ tabs, with the new button next to _Panels_ and _Discover_.
  - The report will contain the current visualizations from the tab where you generated it.
  - List all your generated reports, download or deleted them at the new _Management/Reporting_ tab.
  - **Warning:** If you leave the tab while generating a report, the process will be aborted.
- Added warning/error messages about the total RAM on the server side ([#502](https://github.com/wazuh/wazuh-kibana-app/pull/502)):
  - None of this messages will prevent the user from accessing the app, it's just a recommendation.
  - If your server has less than 2GB of RAM, you'll get an error message when opening the app.
  - If your server has between 2GB and 3GB of RAM, you'll get a warning message.
  - If your server has more than 3GB of RAM, you won't get any kind of message.
- Refactoring and added loading bar to _Manager Logs_ and _Groups_ tabs ([#505](https://github.com/wazuh/wazuh-kibana-app/pull/505)).
- Added more Syscheck options to _Management/Agents_ configuration tabs ([#509](https://github.com/wazuh/wazuh-kibana-app/pull/509)).

### Fixed

- Added more fields to the `known-fields.js` file to avoid warning messages on _Discover_ when using Filebeat for alerts forwarding ([#497](https://github.com/wazuh/wazuh-kibana-app/pull/497)).
- Fixed a bug where clicking on the _Check connection_ button on the _Settings_ tab threw an error message although the API connected successfully ([#504](https://github.com/wazuh/wazuh-kibana-app/pull/504)).
- Fixed a bug where the _Agents_ tab was not properly showing the total of agents due to the new Wazuh cluster implementation ([#517](https://github.com/wazuh/wazuh-kibana-app/pull/517)).

## Wazuh v3.2.3 - Kibana v6.2.4 - Revision 391

### Added

- Support for Wazuh v3.2.3.
- Brand-new extension - _GDPR Alerts_ ([#453](https://github.com/wazuh/wazuh-kibana-app/pull/453)):
  - A new extension, enabled by default.
  - Visualize alerts related to the GDPR compliance on the _Overview_ and _Agents_ tabs.
  - The _Ruleset_ tab has been updated to include GDPR filters on the _Rules_ subtab.
- Brand-new Management tab - _Monitoring_ ([#490](https://github.com/wazuh/wazuh-kibana-app/pull/490)):
  - Visualize your Wazuh cluster, both master and clients.
    - Get the current cluster configuration.
    - Nodes listing, sorting, searching, etc.
  - Get a more in-depth cluster status thanks to the newly added [_Timelion_](https://www.elastic.co/guide/en/kibana/current/timelion.html) visualizations.
  - The Detail view gives you a summary of the node's healthcheck.
- Brand-new tab - _Dev tools_ ([#449](https://github.com/wazuh/wazuh-kibana-app/pull/449)):
  - Find it on the top navbar, next to _Discover_.
  - Execute Wazuh API requests directly from the app.
  - This tab uses your currently selected API from _Settings_.
  - You can type different API requests on the input window, select one with the cursor, and click on the Play button to execute it.
  - You can also type comments on the input window.
- More improvements for the _Manager/Ruleset_ tab ([#446](https://github.com/wazuh/wazuh-kibana-app/pull/446)):
  - A new colour palette for regex, order and rule description arguments.
  - Added return to List view on Ruleset button while on Detail view.
  - Fixed line height on all table headers.
  - Removed unused, old code from Ruleset controllers.
- Added option on `config.yml` to enable/disable the `wazuh-monitoring` index ([#441](https://github.com/wazuh/wazuh-kibana-app/pull/441)):
  - Configure the frequency time to generate new indices.
  - The default frequency time has been increased to 1 hour.
  - When disabled, useful metrics will appear on _Overview/General_ replacing the _Agent status_ visualization.
- Added CSV exporting button to the app ([#431](https://github.com/wazuh/wazuh-kibana-app/pull/431)):
  - Implemented new logic to fetch data from the Wazuh API and download it in CSV format.
  - Currently available for the _Ruleset_, _Logs_ and _Groups_ sections on the _Manager_ tab and also the _Agents_ tab.
- More refactoring to the app backend ([#439](https://github.com/wazuh/wazuh-kibana-app/pull/439)):
  - Standardized error output from the server side.
  - Drastically reduced the error management logic on the client side.
  - Applied the _Facade_ pattern when importing/exporting modules.
  - Deleted unused/deprecated/useless methods both from server and client side.
  - Some optimizations to variable type usages.
- Refactoring to Kibana filters management ([#452](https://github.com/wazuh/wazuh-kibana-app/pull/452) & [#459](https://github.com/wazuh/wazuh-kibana-app/pull/459)):
  - Added new class to build queries from the base query.
  - The filter management is being done on controllers instead of the `discover` directive.
  - Now we are emitting specific events whenever we are fetching data or communicating to the `discover` directive.
  - The number of useless requests to fetch data has been reduced.
  - The synchronization actions are working as expected regardless the amount of data and/or the number of machine resources.
  - Fixed several bugs about filter usage and transition to different app tabs.
- Added confirmation message when the user deletes an API entry on _Settings/API_ ([#428](https://github.com/wazuh/wazuh-kibana-app/pull/428)).
- Added support for filters on the _Manager/Logs_ tab when realtime is enabled ([#433](https://github.com/wazuh/wazuh-kibana-app/pull/433)).
- Added more filter options to the Detail view on _Manager/Ruleset_ ([#434](https://github.com/wazuh/wazuh-kibana-app/pull/434)).

### Changed

- Changed OSCAP visualization to avoid clipping issues with large agent names ([#429](https://github.com/wazuh/wazuh-kibana-app/pull/429)).
- Now the related Rules or Decoders sections on _Manager/Ruleset_ will remain hidden if there isn't any data to show or while it's loading ([#434](https://github.com/wazuh/wazuh-kibana-app/pull/434)).
- Added a 200ms delay when fetching iterable data from the Wazuh API ([#445](https://github.com/wazuh/wazuh-kibana-app/pull/445) & [#450](https://github.com/wazuh/wazuh-kibana-app/pull/450)).
- Fixed several bugs related to Wazuh API timeout/cancelled requests ([#445](https://github.com/wazuh/wazuh-kibana-app/pull/445)).
- Added `ENOTFOUND`, `EHOSTUNREACH`, `EINVAL`, `EAI_AGAIN` options for API URL parameter checking ([#463](https://github.com/wazuh/wazuh-kibana-app/pull/463)).
- Now the _Settings/Extensions_ subtab won't appear unless there's at least one API inserted ([#465](https://github.com/wazuh/wazuh-kibana-app/pull/465)).
- Now the index pattern selector on _Settings/Pattern_ will also refresh the known fields when changing it ([#477](https://github.com/wazuh/wazuh-kibana-app/pull/477)).
- Changed the _Manager_ tab into _Management_ ([#490](https://github.com/wazuh/wazuh-kibana-app/pull/490)).

### Fixed

- Fixed a bug where toggling extensions after deleting an API entry could lead into an error message ([#465](https://github.com/wazuh/wazuh-kibana-app/pull/465)).
- Fixed some performance bugs on the `dataHandler` service ([#442](https://github.com/wazuh/wazuh-kibana-app/pull/442) & [#486](https://github.com/wazuh/wazuh-kibana-app/pull/442)).
- Fixed a bug when loading the _Agents preview_ tab on Safari web browser ([#447](https://github.com/wazuh/wazuh-kibana-app/pull/447)).
- Fixed a bug where a new extension (enabled by default) appears disabled when updating the app ([#456](https://github.com/wazuh/wazuh-kibana-app/pull/456)).
- Fixed a bug where pressing the Enter key on the _Discover's_ tab search bar wasn't working properly ([#488](https://github.com/wazuh/wazuh-kibana-app/pull/488)).

### Removed

- Removed the `rison` dependency from the `package.json` file ([#452](https://github.com/wazuh/wazuh-kibana-app/pull/452)).
- Removed unused Elasticsearch request to avoid problems when there's no API inserted ([#460](https://github.com/wazuh/wazuh-kibana-app/pull/460)).

## Wazuh v3.2.1/v3.2.2 - Kibana v6.2.4 - Revision 390

### Added

- Support for Wazuh v3.2.2.
- Refactoring on visualizations use and management ([#397](https://github.com/wazuh/wazuh-kibana-app/pull/397)):
  - Visualizations are no longer stored on an index, they're built and loaded on demand when needed to render the interface.
  - Refactoring on the whole app source code to use the _import/export_ paradigm.
  - Removed old functions and variables from the old visualization management logic.
  - Removed cron task to clean remaining visualizations since it's no longer needed.
  - Some Kibana functions and modules have been overridden in order to make this refactoring work.
    - This change is not intrusive in any case.
- New redesign for the _Manager/Ruleset_ tab ([#420](https://github.com/wazuh/wazuh-kibana-app/pull/420)):
  - Rules and decoders list now divided into two different sections: _List view_ and _Detail view_.
  - Removed old expandable tables to move the rule/decoder information into a new space.
  - Enable different filters on the detail view for a better search on the list view.
  - New table for related rules or decoders.
  - And finally, a bunch of minor design enhancements to the whole app.
- Added a copyright notice to the whole app source code ([#395](https://github.com/wazuh/wazuh-kibana-app/pull/395)).
- Updated `.gitignore` with the _Node_ template ([#395](https://github.com/wazuh/wazuh-kibana-app/pull/395)).
- Added new module to the `package.json` file, [`rison`](https://www.npmjs.com/package/rison) ([#404](https://github.com/wazuh/wazuh-kibana-app/pull/404)).
- Added the `errorHandler` service to the blank screen scenario ([#413](https://github.com/wazuh/wazuh-kibana-app/pull/413)):
  - Now the exact error message will be shown to the user, instead of raw JSON content.
- Added new option on the `config.yml` file to disable the new X-Pack RBAC capabilities to filter index-patterns ([#417](https://github.com/wazuh/wazuh-kibana-app/pull/417)).

### Changed

- Small minor enhancements to the user interface ([#396](https://github.com/wazuh/wazuh-kibana-app/pull/396)):
  - Reduced Wazuh app logo size.
  - Changed buttons text to not use all-capitalized letters.
  - Minor typos found in the HTML/CSS code have been fixed.
- Now the app log stores the package revision ([#417](https://github.com/wazuh/wazuh-kibana-app/pull/417)).

### Fixed

- Fixed bug where the _Agents_ tab didn't preserve the filters after reloading the page ([#404](https://github.com/wazuh/wazuh-kibana-app/pull/404)).
- Fixed a bug when using X-Pack that sometimes threw an error of false _"Not enough privileges"_ scenario ([#415](https://github.com/wazuh/wazuh-kibana-app/pull/415)).
- Fixed a bug where the Kibana Discover auto-refresh functionality was still working when viewing the _Agent configuration_ tab ([#419](https://github.com/wazuh/wazuh-kibana-app/pull/419)).

## Wazuh v3.2.1 - Kibana v6.2.4 - Revision 389

### Changed

- Changed severity and verbosity to some log messages ([#412](https://github.com/wazuh/wazuh-kibana-app/pull/412)).

### Fixed

- Fixed a bug when using the X-Pack plugin without security capabilities enabled ([#403](https://github.com/wazuh/wazuh-kibana-app/pull/403)).
- Fixed a bug when the app was trying to create `wazuh-monitoring` indices without checking the existence of the proper template ([#412](https://github.com/wazuh/wazuh-kibana-app/pull/412)).

## Wazuh v3.2.1 - Kibana v6.2.4 - Revision 388

### Added

- Support for Elastic Stack v6.2.4.
- App server fully refactored ([#360](https://github.com/wazuh/wazuh-kibana-app/pull/360)):
  - Added new classes, reduced the amount of code, removed unused functions, and several optimizations.
  - Now the app follows a more ES6 code style on multiple modules.
  - _Overview/Agents_ visualizations have been ordered into separated files and folders.
  - Now the app can use the default index defined on the `/ect/kibana/kibana.yml` file.
  - Better error handling for the visualizations directive.
  - Added a cron job to delete remaining visualizations on the `.kibana` index if so.
  - Also, we've added some changes when using the X-Pack plugin:
    - Better management of users and roles in order to use the app capabilities.
    - Prevents app loading if the currently logged user has no access to any index pattern.
- Added the `errorHandler` service to the `dataHandler` factory ([#340](https://github.com/wazuh/wazuh-kibana-app/pull/340)).
- Added Syscollector section to _Manager/Agents Configuration_ tabs ([#359](https://github.com/wazuh/wazuh-kibana-app/pull/359)).
- Added `cluster.name` field to the `wazuh-monitoring` index ([#377](https://github.com/wazuh/wazuh-kibana-app/pull/377)).

### Changed

- Increased the query size when fetching the index pattern list ([#339](https://github.com/wazuh/wazuh-kibana-app/pull/339)).
- Changed active colour for all app tables ([#347](https://github.com/wazuh/wazuh-kibana-app/pull/347)).
- Changed validation regex to accept URLs with non-numeric format ([#353](https://github.com/wazuh/wazuh-kibana-app/pull/353)).
- Changed visualization removal cron task to avoid excessive log messages when there weren't removed visualizations ([#361](https://github.com/wazuh/wazuh-kibana-app/pull/361)).
- Changed filters comparison for a safer access ([#383](https://github.com/wazuh/wazuh-kibana-app/pull/383)).
- Removed some `server.log` messages to avoid performance errors ([#384](https://github.com/wazuh/wazuh-kibana-app/pull/384)).
- Changed the way of handling the index patterns list ([#360](https://github.com/wazuh/wazuh-kibana-app/pull/360)).
- Rewritten some false error-level logs to just information-level ones ([#360](https://github.com/wazuh/wazuh-kibana-app/pull/360)).
- Changed some files from JSON to CommonJS for performance improvements ([#360](https://github.com/wazuh/wazuh-kibana-app/pull/360)).
- Replaced some code on the `kibana-discover` directive with a much cleaner statement to avoid issues on the _Agents_ tab ([#394](https://github.com/wazuh/wazuh-kibana-app/pull/394)).

### Fixed

- Fixed a bug where several `agent.id` filters were created at the same time when navigating between _Agents_ and _Groups_ with different selected agents ([#342](https://github.com/wazuh/wazuh-kibana-app/pull/342)).
- Fixed logic on the index-pattern selector which wasn't showing the currently selected pattern the very first time a user opened the app ([#345](https://github.com/wazuh/wazuh-kibana-app/pull/345)).
- Fixed a bug on the `errorHandler` service who was preventing a proper output of some Elastic-related backend error messages ([#346](https://github.com/wazuh/wazuh-kibana-app/pull/346)).
- Fixed panels flickering in the _Settings_ tab ([#348](https://github.com/wazuh/wazuh-kibana-app/pull/348)).
- Fixed a bug in the shards and replicas settings when the user sets the value to zero (0) ([#358](https://github.com/wazuh/wazuh-kibana-app/pull/358)).
- Fixed several bugs related to the upgrade process from Wazuh 2.x to the new refactored server ([#363](https://github.com/wazuh/wazuh-kibana-app/pull/363)).
- Fixed a bug in _Discover/Agents VirusTotal_ tabs to avoid conflicts with the `agent.name` field ([#379](https://github.com/wazuh/wazuh-kibana-app/pull/379)).
- Fixed a bug on the implicit filter in _Discover/Agents PCI_ tabs ([#393](https://github.com/wazuh/wazuh-kibana-app/pull/393)).

### Removed

- Removed clear API password on `checkPattern` response ([#339](https://github.com/wazuh/wazuh-kibana-app/pull/339)).
- Removed old dashboard visualizations to reduce loading times ([#360](https://github.com/wazuh/wazuh-kibana-app/pull/360)).
- Removed some unused dependencies due to the server refactoring ([#360](https://github.com/wazuh/wazuh-kibana-app/pull/360)).
- Removed completely `metricService` from the app ([#389](https://github.com/wazuh/wazuh-kibana-app/pull/389)).

## Wazuh v3.2.1 - Kibana v6.2.2/v6.2.3 - Revision 387

### Added

- New logging system ([#307](https://github.com/wazuh/wazuh-kibana-app/pull/307)):
  - New module implemented to write app logs.
  - Now a trace is stored every time the app is re/started.
  - Currently, the `initialize.js` and `monitoring.js` files work with this system.
  - Note: the logs will live under `/var/log/wazuh/wazuhapp.log` on Linux systems, on Windows systems they will live under `kibana/plugins/`. It rotates the log whenever it reaches 100MB.
- Better cookies handling ([#308](https://github.com/wazuh/wazuh-kibana-app/pull/308)):
  - New field on the `.wazuh-version` index to store the last time the Kibana server was restarted.
  - This is used to check if the cookies have consistency with the current server status.
  - Now the app is clever and takes decisions depending on new consistency checks.
- New design for the _Agents/Configuration_ tab ([#310](https://github.com/wazuh/wazuh-kibana-app/pull/310)):
  - The style is the same as the _Manager/Configuration_ tab.
  - Added two more sections: CIS-CAT and Commands ([#315](https://github.com/wazuh/wazuh-kibana-app/pull/315)).
  - Added a new card that will appear when there's no group configuration at all ([#323](https://github.com/wazuh/wazuh-kibana-app/pull/323)).
- Added _"group"_ column on the agents list in _Agents_ ([#312](https://github.com/wazuh/wazuh-kibana-app/pull/312)):
  - If you click on the group, it will redirect the user to the specified group in _Manager/Groups_.
- New option for the `config.yml` file, `ip.selector` ([#313](https://github.com/wazuh/wazuh-kibana-app/pull/313)):
  - Define if the app will show or not the index pattern selector on the top navbar.
  - This setting is set to `true` by default.
- More CSS cleanup and reordering ([#315](https://github.com/wazuh/wazuh-kibana-app/pull/315)):
  - New `typography.less` file.
  - New `layout.less` file.
  - Removed `cleaned.less` file.
  - Reordering and cleaning of existing CSS files, including removal of unused classes, renaming, and more.
  - The _Settings_ tab has been refactored to correct some visual errors with some card components.
  - Small refactoring to some components from _Manager/Ruleset_ ([#323](https://github.com/wazuh/wazuh-kibana-app/pull/323)).
- New design for the top navbar ([#326](https://github.com/wazuh/wazuh-kibana-app/pull/326)):
  - Cleaned and refactored code
  - Revamped design, smaller and with minor details to follow the rest of Wazuh app guidelines.
- New design for the wz-chip component to follow the new Wazuh app guidelines ([#323](https://github.com/wazuh/wazuh-kibana-app/pull/323)).
- Added more descriptive error messages when the user inserts bad credentials on the _Add new API_ form in the _Settings_ tab ([#331](https://github.com/wazuh/wazuh-kibana-app/pull/331)).
- Added a new CSS class to truncate overflowing text on tables and metric ribbons ([#332](https://github.com/wazuh/wazuh-kibana-app/pull/332)).
- Support for Elastic Stack v6.2.2/v6.2.3.

### Changed

- Improved the initialization system ([#317](https://github.com/wazuh/wazuh-kibana-app/pull/317)):
  - Now the app will re-create the index-pattern if the user deletes the currently used by the Wazuh app.
  - The fieldset is now automatically refreshed if the app detects mismatches.
  - Now every index-pattern is dynamically formatted (for example, to enable the URLs in the _Vulnerabilities_ tab).
  - Some code refactoring for a better handling of possible use cases.
  - And the best thing, it's no longer needed to insert the sample alert!
- Improvements and changes to index-patterns ([#320](https://github.com/wazuh/wazuh-kibana-app/pull/320) & [#333](https://github.com/wazuh/wazuh-kibana-app/pull/333)):
  - Added a new route, `/get-list`, to fetch the index pattern list.
  - Removed and changed several functions for a proper management of index-patterns.
  - Improved the compatibility with user-created index-patterns, known to have unpredictable IDs.
  - Now the app properly redirects to `/blank-screen` if the length of the index patterns list is 0.
  - Ignored custom index patterns with auto-generated ID on the initialization process.
    - Now it uses the value set on the `config.yml` file.
  - If the index pattern is no longer available, the cookie will be overwritten.
- Improvements to the monitoring module ([#322](https://github.com/wazuh/wazuh-kibana-app/pull/322)):
  - Minor refactoring to the whole module.
  - Now the `wazuh-monitoring` index pattern is regenerated if it's missing.
  - And the best thing, it's no longer needed to insert the monitoring template!
- Now the app health check system only checks if the API and app have the same `major.minor` version ([#311](https://github.com/wazuh/wazuh-kibana-app/pull/311)):
  - Previously, the API and app had to be on the same `major.minor.patch` version.
- Adjusted space between title and value in some cards showing Manager or Agent configurations ([#315](https://github.com/wazuh/wazuh-kibana-app/pull/315)).
- Changed red and green colours to more saturated ones, following Kibana style ([#315](https://github.com/wazuh/wazuh-kibana-app/pull/315)).

### Fixed

- Fixed bug in Firefox browser who was not properly showing the tables with the scroll pagination functionality ([#314](https://github.com/wazuh/wazuh-kibana-app/pull/314)).
- Fixed bug where visualizations weren't being destroyed due to ongoing renderization processes ([#316](https://github.com/wazuh/wazuh-kibana-app/pull/316)).
- Fixed several UI bugs for a better consistency and usability ([#318](https://github.com/wazuh/wazuh-kibana-app/pull/318)).
- Fixed an error where the initial index-pattern was not loaded properly the very first time you enter the app ([#328](https://github.com/wazuh/wazuh-kibana-app/pull/328)).
- Fixed an error message that appeared whenever the app was not able to found the `wazuh-monitoring` index pattern ([#328](https://github.com/wazuh/wazuh-kibana-app/pull/328)).

## Wazuh v3.2.1 - Kibana v6.2.2 - Revision 386

### Added

- New design for the _Manager/Groups_ tab ([#295](https://github.com/wazuh/wazuh-kibana-app/pull/295)).
- New design for the _Manager/Configuration_ tab ([#297](https://github.com/wazuh/wazuh-kibana-app/pull/297)).
- New design of agents statistics for the _Agents_ tab ([#299](https://github.com/wazuh/wazuh-kibana-app/pull/299)).
- Added information ribbon into _Overview/Agent SCAP_ tabs ([#303](https://github.com/wazuh/wazuh-kibana-app/pull/303)).
- Added information ribbon into _Overview/Agent VirusTotal_ tabs ([#306](https://github.com/wazuh/wazuh-kibana-app/pull/306)).
- Added information ribbon into _Overview AWS_ tab ([#306](https://github.com/wazuh/wazuh-kibana-app/pull/306)).

### Changed

- Refactoring of HTML and CSS code throughout the whole Wazuh app ([#294](https://github.com/wazuh/wazuh-kibana-app/pull/294), [#302](https://github.com/wazuh/wazuh-kibana-app/pull/302) & [#305](https://github.com/wazuh/wazuh-kibana-app/pull/305)):
  - A big milestone for the project was finally achieved with this refactoring.
  - We've removed the Bootstrap dependency from the `package.json` file.
  - We've removed and merged many duplicated rules.
  - We've removed HTML and `angular-md` overriding rules. Now we have more own-made classes to avoid undesired results on the UI.
  - Also, this update brings tons of minor bugfixes related to weird HTML code.
- Wazuh app visualizations reviewed ([#301](https://github.com/wazuh/wazuh-kibana-app/pull/301)):
  - The number of used buckets has been limited since most of the table visualizations were surpassing acceptable limits.
  - Some visualizations have been checked to see if they make complete sense on what they mean to show to the user.
- Modified some app components for better follow-up of Kibana guidelines ([#290](https://github.com/wazuh/wazuh-kibana-app/pull/290) & [#297](https://github.com/wazuh/wazuh-kibana-app/pull/297)).
  - Also, some elements were modified on the _Discover_ tab in order to correct some mismatches.

### Fixed

- Adjusted information ribbon in _Agents/General_ for large OS names ([#290](https://github.com/wazuh/wazuh-kibana-app/pull/290) & [#294](https://github.com/wazuh/wazuh-kibana-app/pull/294)).
- Fixed unsafe array access on the visualization directive when going directly into _Manager/Ruleset/Decoders_ ([#293](https://github.com/wazuh/wazuh-kibana-app/pull/293)).
- Fixed a bug where navigating between agents in the _Agents_ tab was generating duplicated `agent.id` implicit filters ([#296](https://github.com/wazuh/wazuh-kibana-app/pull/296)).
- Fixed a bug where navigating between different tabs from _Overview_ or _Agents_ while being on the _Discover_ sub-tab was causing data loss in metric watchers ([#298](https://github.com/wazuh/wazuh-kibana-app/pull/298)).
- Fixed incorrect visualization of the rule level on _Manager/Ruleset/Rules_ when the rule level is zero (0) ([#298](https://github.com/wazuh/wazuh-kibana-app/pull/298)).

### Removed

- Removed almost every `md-tooltip` component from the whole app ([#305](https://github.com/wazuh/wazuh-kibana-app/pull/305)).
- Removed unused images from the `img` folder ([#305](https://github.com/wazuh/wazuh-kibana-app/pull/305)).

## Wazuh v3.2.1 - Kibana v6.2.2 - Revision 385

### Added

- Support for Wazuh v3.2.1.
- Brand-new first redesign for the app user interface ([#278](https://github.com/wazuh/wazuh-kibana-app/pull/278)):
  - This is the very first iteration of a _work-in-progress_ UX redesign for the Wazuh app.
  - The overall interface has been refreshed, removing some unnecessary colours and shadow effects.
  - The metric visualizations have been replaced by an information ribbon under the filter search bar, reducing the amount of space they occupied.
    - A new service was implemented for a proper handling of the metric visualizations watchers ([#280](https://github.com/wazuh/wazuh-kibana-app/pull/280)).
  - The rest of the app visualizations now have a new, more detailed card design.
- New shards and replicas settings to the `config.yml` file ([#277](https://github.com/wazuh/wazuh-kibana-app/pull/277)):
  - Now you can apply custom values to the shards and replicas for the `.wazuh` and `.wazuh-version` indices.
  - This feature only works before the installation process. If you modify these settings after installing the app, they won't be applied at all.

### Changed

- Now clicking again on the _Groups_ tab on _Manager_ will properly reload the tab and redirect to the beginning ([#274](https://github.com/wazuh/wazuh-kibana-app/pull/274)).
- Now the visualizations only use the `vis-id` attribute for loading them ([#275](https://github.com/wazuh/wazuh-kibana-app/pull/275)).
- The colours from the toast messages have been replaced to follow the Elastic 6 guidelines ([#286](https://github.com/wazuh/wazuh-kibana-app/pull/286)).

### Fixed

- Fixed wrong data flow on _Agents/General_ when coming from and going to the _Groups_ tab ([#273](https://github.com/wazuh/wazuh-kibana-app/pull/273)).
- Fixed sorting on tables, now they use the sorting functionality provided by the Wazuh API ([#274](https://github.com/wazuh/wazuh-kibana-app/pull/274)).
- Fixed column width issues on some tables ([#274](https://github.com/wazuh/wazuh-kibana-app/pull/274)).
- Fixed bug in the _Agent configuration_ JSON viewer who didn't properly show the full group configuration ([#276](https://github.com/wazuh/wazuh-kibana-app/pull/276)).
- Fixed excessive loading time from some Audit visualizations ([#278](https://github.com/wazuh/wazuh-kibana-app/pull/278)).
- Fixed Play/Pause button in timepicker's auto-refresh ([#281](https://github.com/wazuh/wazuh-kibana-app/pull/281)).
- Fixed unusual scenario on visualization directive where sometimes there was duplicated implicit filters when doing a search ([#283](https://github.com/wazuh/wazuh-kibana-app/pull/283)).
- Fixed some _Overview Audit_ visualizations who were not working properly ([#285](https://github.com/wazuh/wazuh-kibana-app/pull/285)).

### Removed

- Deleted the `id` attribute from all the app visualizations ([#275](https://github.com/wazuh/wazuh-kibana-app/pull/275)).

## Wazuh v3.2.0 - Kibana v6.2.2 - Revision 384

### Added

- New directives for the Wazuh app: `wz-table`, `wz-table-header` and `wz-search-bar` ([#263](https://github.com/wazuh/wazuh-kibana-app/pull/263)):
  - Maintainable and reusable components for a better-structured app.
  - Several files have been changed, renamed and moved to new folders, following _best practices_.
  - The progress bar is now within its proper directive ([#266](https://github.com/wazuh/wazuh-kibana-app/pull/266)).
  - Minor typos and refactoring changes to the new directives.
- Support for Elastic Stack v6.2.2.

### Changed

- App buttons have been refactored. Unified CSS and HTML for buttons, providing the same structure for them ([#269](https://github.com/wazuh/wazuh-kibana-app/pull/269)).
- The API list on Settings now shows the latest inserted API at the beginning of the list ([#261](https://github.com/wazuh/wazuh-kibana-app/pull/261)).
- The check for the currently applied pattern has been improved, providing clever handling of Elasticsearch errors ([#271](https://github.com/wazuh/wazuh-kibana-app/pull/271)).
- Now on _Settings_, when the Add or Edit API form is active, if you press the other button, it will make the previous one disappear, getting a clearer interface ([#9df1e31](https://github.com/wazuh/wazuh-kibana-app/commit/9df1e317903edf01c81eba068da6d20a8a1ea7c2)).

### Fixed

- Fixed visualizations directive to properly load the _Manager/Ruleset_ visualizations ([#262](https://github.com/wazuh/wazuh-kibana-app/pull/262)).
- Fixed a bug where the classic extensions were not affected by the settings of the `config.yml` file ([#266](https://github.com/wazuh/wazuh-kibana-app/pull/266)).
- Fixed minor CSS bugs from the conversion to directives to some components ([#266](https://github.com/wazuh/wazuh-kibana-app/pull/266)).
- Fixed bug in the tables directive when accessing a member it doesn't exist ([#266](https://github.com/wazuh/wazuh-kibana-app/pull/266)).
- Fixed browser console log error when clicking the Wazuh logo on the app ([#6647fbc](https://github.com/wazuh/wazuh-kibana-app/commit/6647fbc051c2bf69df7df6e247b2b2f46963f194)).

### Removed

- Removed the `kbn-dis` directive from _Manager/Ruleset_ ([#262](https://github.com/wazuh/wazuh-kibana-app/pull/262)).
- Removed the `filters.js` and `kibana_fields_file.json` files ([#263](https://github.com/wazuh/wazuh-kibana-app/pull/263)).
- Removed the `implicitFilters` service ([#270](https://github.com/wazuh/wazuh-kibana-app/pull/270)).
- Removed visualizations loading status trace from controllers and visualization directive ([#270](https://github.com/wazuh/wazuh-kibana-app/pull/270)).

## Wazuh v3.2.0 - Kibana v6.2.1 - Revision 383

### Added

- Support for Wazuh 3.2.0.
- Compatibility with Kibana 6.1.0 to Kibana 6.2.1.
- New tab for vulnerability detector alerts.

### Changed

- The app now shows the index pattern selector only if the list length is greater than 1.
  - If it's exactly 1 shows the index pattern without a selector.
- Now the index pattern selector only shows the compatible ones.
  - It's no longer possible to select the `wazuh-monitoring` index pattern.
- Updated Bootstrap to 3.3.7.
- Improved filter propagation between Discover and the visualizations.
- Replaced the login route name from /login to /wlogin to avoid conflict with X-Pack own login route.

### Fixed

- Several CSS bugfixes for better compatibility with Kibana 6.2.1.
- Some variables changed for adapting new Wazuh API requests.
- Better error handling for some Elastic-related messages.
- Fixed browser console error from top-menu directive.
- Removed undesired md-divider from Manager/Logs.
- Adjusted the width of a column in Manager/Logs to avoid overflow issues with the text.
- Fixed a wrong situation with the visualizations when we refresh the Manager/Rules tab.

### Removed

- Removed the `travis.yml` file.

## Wazuh v3.1.0 - Kibana v6.1.3 - Revision 380

### Added

- Support for Wazuh 3.1.0.
- Compatibility with Kibana 6.1.3.
- New error handler for better app errors reporting.
- A new extension for Amazon Web Services alerts.
- A new extension for VirusTotal alerts.
- New agent configuration tab:
  - Visualize the current group configuration for the currently selected agent on the app.
  - Navigate through the different tabs to see which configuration is being used.
  - Check the synchronization status for the configuration.
  - View the current group of the agent and click on it to go to the Groups tab.
- New initial health check for checking some app components.
- New YAML config file:
  - Define the initial index pattern.
  - Define specific checks for the healthcheck.
  - Define the default extensions when adding new APIs.
- New index pattern selector dropdown on the top navbar.
  - The app will reload applying the new index pattern.
- Added new icons for some sections of the app.

### Changed

- New visualizations loader, with much better performance.
- Improved reindex process for the .wazuh index when upgrading from a 2.x-5.x version.
- Adding 365 days expiring time to the cookies.
- Change default behaviour for the config file. Now everything is commented with default values.
  - You need to edit the file, remove the comment mark and apply the desired value.
- Completely redesigned the manager configuration tab.
- Completely redesigned the groups tab.
- App tables have now unified CSS classes.

### Fixed

- Play real-time button has been fixed.
- Preventing duplicate APIs from feeding the wazuh-monitoring index.
- Fixing the check manager connection button.
- Fixing the extensions settings so they are preserved over time.
- Much more error handling messages in all the tabs.
- Fixed OS filters in agents list.
- Fixed autocomplete lists in the agents, rules and decoders list so they properly scroll.
- Many styles bugfixes for the different browsers.
- Reviewed and fixed some visualizations not showing accurate information.

### Removed

- Removed index pattern configuration from the `package.json` file.
- Removed unnecessary dependencies from the `package.json` file.

## Wazuh v3.0.0 - Kibana v6.1.0 - Revision 371

### Added

- You can configure the initial index-pattern used by the plugin in the initialPattern variable of the app's package.json.
- Auto `.wazuh` reindex from Wazuh 2.x - Kibana 5.x to Wazuh 3.x - Kibana 6.x.
  - The API credentials will be automatically migrated to the new installation.
- Dynamically changed the index-pattern used by going to the Settings -> Pattern tab.
  - Wazuh alerts compatibility auto detection.
- New loader for visualizations.
- Better performance: now the tabs use the same Discover tab, only changing the current filters.
- New Groups tab.
  - Now you can check your group configuration (search its agents and configuration files).
- The Logs tab has been improved.
  - You can sort by field and the view has been improved.
- Achieved a clearer interface with implicit filters per tab showed as unremovable chips.

### Changed

- Dynamically creating .kibana index if necessary.
- Better integration with Kibana Discover.
- Visualizations loaded at initialization time.
- New sync system to wait for Elasticsearch JS.
- Decoupling selected API and pattern from backend and moved to the client side.

## Wazuh v2.1.0 - Kibana v5.6.1 - Revision 345

### Added

- Loading icon while Wazuh loads the visualizations.
- Add/Delete/Restart agents.
- OS agent filter

### Changed

- Using genericReq when possible.

## Wazuh v2.0.1 - Kibana v5.5.1 - Revision 339

### Changed

- New index in Elasticsearch to save Wazuh set up configuration
- Short URL's is now supported
- A native base path from kibana.yml is now supported

### Fixed

- Search bar across panels now support parenthesis grouping
- Several CSS fixes for IE browser<|MERGE_RESOLUTION|>--- conflicted
+++ resolved
@@ -147,11 +147,8 @@
 - Fixed backslash breaking exported JSON result [#3909](https://github.com/wazuh/wazuh-kibana-app/pull/3909)
 - Fixed the Events view multiple "The index pattern was refreshed successfully" toast [#3937](https://github.com/wazuh/wazuh-kibana-app/pull/3937)
 - Fixed a rendering problem in the map visualizations [#3942](https://github.com/wazuh/wazuh-kibana-app/pull/3942)
-<<<<<<< HEAD
-- Fixed the `rule.mitre.id` cell enhancement that doesn't support values with subtechniques [#3944](https://github.com/wazuh/wazuh-kibana-app/pull/3944)
-=======
 - Parse error when using `#` character not at the beginning of the line [#3877](https://github.com/wazuh/wazuh-kibana-app/pull/3877)
->>>>>>> 937cffc2
+- Fixed the `rule.mitre.id` cell enhancement that doesn't support values with sub techniques [#3944](https://github.com/wazuh/wazuh-kibana-app/pull/3944)
 
 ## Wazuh v4.2.6 - Kibana 7.10.2, 7.11.2, 7.12.1, 7.13.0, 7.13.1, 7.13.2, 7.13.3, 7.13.4, 7.14.0, 7.14.1, 7.14.2 - Revision 4207
 
