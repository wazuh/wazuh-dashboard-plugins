# Change Log

All notable changes to the Wazuh app project will be documented in this file.

## Wazuh v4.3.0 - Kibana 7.10.2 , 7.11.2 - Revision 4301

### Added

- Added new endpoint service to collect the frontend logs into a file [#3324](https://github.com/wazuh/wazuh-kibana-app/pull/3324)
- Improved the frontend handle errors strategy: UI, Toasts, console log and log in file 
  [#3327](https://github.com/wazuh/wazuh-kibana-app/pull/3327) 
  [#3321](https://github.com/wazuh/wazuh-kibana-app/pull/3321) 
  [#3367](https://github.com/wazuh/wazuh-kibana-app/pull/3367) 
  [#3374](https://github.com/wazuh/wazuh-kibana-app/pull/3374) 
  [#3390](https://github.com/wazuh/wazuh-kibana-app/pull/3390)  
  [#3410](https://github.com/wazuh/wazuh-kibana-app/pull/3410) 
  [#3408](https://github.com/wazuh/wazuh-kibana-app/pull/3408) 
  [#3429](https://github.com/wazuh/wazuh-kibana-app/pull/3429) 
  [#3427](https://github.com/wazuh/wazuh-kibana-app/pull/3427) 
  [#3417](https://github.com/wazuh/wazuh-kibana-app/pull/3417) 
  [#3462](https://github.com/wazuh/wazuh-kibana-app/pull/3462) 
  [#3451](https://github.com/wazuh/wazuh-kibana-app/pull/3451) 
  [#3442](https://github.com/wazuh/wazuh-kibana-app/pull/3442)
  [#3480](https://github.com/wazuh/wazuh-kibana-app/pull/3480) 
  [#3472](https://github.com/wazuh/wazuh-kibana-app/pull/3472) 
  [#3434](https://github.com/wazuh/wazuh-kibana-app/pull/3434) 
  [#3392](https://github.com/wazuh/wazuh-kibana-app/pull/3392)
  [#3404](https://github.com/wazuh/wazuh-kibana-app/pull/3404) 
  [#3432](https://github.com/wazuh/wazuh-kibana-app/pull/3432) 
  [#3415](https://github.com/wazuh/wazuh-kibana-app/pull/3415) 
  [#3469](https://github.com/wazuh/wazuh-kibana-app/pull/3469) 
  [#3448](https://github.com/wazuh/wazuh-kibana-app/pull/3448)
  [#3465](https://github.com/wazuh/wazuh-kibana-app/pull/3465)
  [#3464](https://github.com/wazuh/wazuh-kibana-app/pull/3464)
  [#3478](https://github.com/wazuh/wazuh-kibana-app/pull/3478)
- Added fields status and type in vulnerabilities table [#3196](https://github.com/wazuh/wazuh-kibana-app/pull/3196)
- Added Intelligence tab to Mitre Att&ck module [#3368](https://github.com/wazuh/wazuh-kibana-app/pull/3368) [#3344](https://github.com/wazuh/wazuh-kibana-app/pull/3344)

### Changed

- Changed ossec to wazuh in sample-data [#3121](https://github.com/wazuh/wazuh-kibana-app/pull/3121)
- Changed empty fields in FIM tables and `syscheck.value_name` in discovery now show an empty tag for visual clarity [#3279](https://github.com/wazuh/wazuh-kibana-app/pull/3279)
- Adapted the Mitre tactics and techniques resources to use the API endpoints [#3346](https://github.com/wazuh/wazuh-kibana-app/pull/3346)
- Refactored all try catch strategy on Settings section [#3392](https://github.com/wazuh/wazuh-kibana-app/pull/3392)
- Refactored all try catch strategy on Controller/Agent section [#3404](https://github.com/wazuh/wazuh-kibana-app/pull/3404)
- Refactored all try catch value of context for ErrorOrchestrator service. [#3432](https://github.com/wazuh/wazuh-kibana-app/pull/3432)
- Refactored all try catch strategy on Controller/Groups section [#3415](https://github.com/wazuh/wazuh-kibana-app/pull/3415)
- Refactored as module tabs and buttons are rendered [#3494](https://github.com/wazuh/wazuh-kibana-app/pull/3494)
- Testing logs using the Ruletest Test don't display the rule information if not matching a rule. [#3446](https://github.com/wazuh/wazuh-kibana-app/pull/3446)

### Fixed

- Fixed creation of log files [#3384](https://github.com/wazuh/wazuh-kibana-app/pull/3384) 
- Fixed double fetching alerts count when pinnin/unpinning the agent in Mitre Att&ck/Framework [#3484](https://github.com/wazuh/wazuh-kibana-app/pull/3484)
- Fixed rules and decoders test flyout clickout event [#3412](https://github.com/wazuh/wazuh-kibana-app/pull/3412)
- Notify when you are registering an agent without permissions [#3430](https://github.com/wazuh/wazuh-kibana-app/pull/3430)
- Remove not used `redirectRule` query param when clicking the row table on CDB Lists/Decoders [#3438](https://github.com/wazuh/wazuh-kibana-app/pull/3438)
- Fixed the code overflows over the line numbers in the API Console editor [#3439](https://github.com/wazuh/wazuh-kibana-app/pull/3439)
- Don't open the main menu when changing the seleted API or index pattern [#3440](https://github.com/wazuh/wazuh-kibana-app/pull/3440)
- Fix error message in conf managment [#3443](https://github.com/wazuh/wazuh-kibana-app/pull/3443)
- Fix size api selector when name is too long [#3445](https://github.com/wazuh/wazuh-kibana-app/pull/3445)
- Fixed error when edit a rule or decoder [#3456](https://github.com/wazuh/wazuh-kibana-app/pull/3456)
- Fixed index pattern selector doesn't display the ignored index patterns [#3458](https://github.com/wazuh/wazuh-kibana-app/pull/3458)
- Fixed order logs properly in Management/Logs [#3609](https://github.com/wazuh/wazuh-kibana-app/pull/3609)
- Fix CDB list view not working with IPv6 [#3488](https://github.com/wazuh/wazuh-kibana-app/pull/3488)
<<<<<<< HEAD
- Fixed group agent management table does not update on error [#3605](https://github.com/wazuh/wazuh-kibana-app/pull/3605)
=======
- Fixed the bad requests using Console tool to `PUT /active-response` API endpoint [#3466](https://github.com/wazuh/wazuh-kibana-app/pull/3466)
>>>>>>> 89d1ef41

## Wazuh v4.2.4 - Kibana 7.10.2, 7.11.2, 7.12.1 - Revision 4205

### Added

- Support for Wazuh 4.2.4

### Fixed 

- Fixed a bug where the user's auth token was not deprecated on logout [#3638](https://github.com/wazuh/wazuh-kibana-app/pull/3638)

## Wazuh v4.2.3 - Kibana 7.10.2, 7.11.2, 7.12.1 - Revision 4204

### Added

- Support for Wazuh 4.2.3

## Wazuh v4.2.2 - Kibana 7.10.2 , 7.12.1 - Revision 4203

### Added

- Wazuh help links in the Kibana help menu [#3170](https://github.com/wazuh/wazuh-kibana-app/pull/3170)
- Redirect to group details using the `group` query param in the URL [#3184](https://github.com/wazuh/wazuh-kibana-app/pull/3184)
- Configuration to disable Wazuh App access from X-Pack/ODFE role [#3222](https://github.com/wazuh/wazuh-kibana-app/pull/3222) [#3292](https://github.com/wazuh/wazuh-kibana-app/pull/3292)
- Added confirmation message when closing a form [#3221](https://github.com/wazuh/wazuh-kibana-app/pull/3221)
- Improvement to hide navbar Wazuh label. [#3240](https://github.com/wazuh/wazuh-kibana-app/pull/3240)
- Add modal creating new rule/decoder [#3274](https://github.com/wazuh/wazuh-kibana-app/pull/3274)
- New functionality to change app logos [#3503](https://github.com/wazuh/wazuh-kibana-app/pull/3503)
- Added link to the upgrade guide when the Wazuh API version and the Wazuh App version mismatch [#3592](https://github.com/wazuh/wazuh-kibana-app/pull/3592)

### Changed

- Removed module titles [#3160](https://github.com/wazuh/wazuh-kibana-app/pull/3160)
- Changed default `wazuh.monitoring.creation` app setting from `d` to `w` [#3174](https://github.com/wazuh/wazuh-kibana-app/pull/3174)
- Changed default `wazuh.monitoring.shards` app setting from `2` to `1` [#3174](https://github.com/wazuh/wazuh-kibana-app/pull/3174)
- Removed Sha1 field from registry key detail [#3189](https://github.com/wazuh/wazuh-kibana-app/pull/3189)
- Removed tooltip in last breadcrumb in header breadcrumb [3250](https://github.com/wazuh/wazuh-kibana-app/pull/3250)
- Refactored the Health check component [#3197](https://github.com/wazuh/wazuh-kibana-app/pull/3197)
- Added version in package downloaded name in agent deploy command [#3210](https://github.com/wazuh/wazuh-kibana-app/issues/3210)
- Removed restriction to allow only current active agents from vulnerability inventory [#3243](https://github.com/wazuh/wazuh-kibana-app/pull/3243)
- Move API selector and Index Pattern Selector to the header bar [#3175](https://github.com/wazuh/wazuh-kibana-app/pull/3175)
- Health check actions notifications refactored and added debug mode [#3258](https://github.com/wazuh/wazuh-kibana-app/pull/3258)
- Improved visualizations object configuration readability [#3355](https://github.com/wazuh/wazuh-kibana-app/pull/3355)
- Changed the way kibana-vis hides the visualization while loading, this should prevent errors caused by having a 0 height visualization [#3349](https://github.com/wazuh/wazuh-kibana-app/pull/3349)

### Fixed

- Fixed screen flickers in Cluster visualization [#3159](https://github.com/wazuh/wazuh-kibana-app/pull/3159)
- Fixed the broken links when using `server.basePath` Kibana setting [#3161](https://github.com/wazuh/wazuh-kibana-app/pull/3161)
- Fixed filter in reports [#3173](https://github.com/wazuh/wazuh-kibana-app/pull/3173)
- Fixed typo error in Settings/Configuration [#3234](https://github.com/wazuh/wazuh-kibana-app/pull/3234)
- Fixed fields overlap in the agent summary screen [#3217](https://github.com/wazuh/wazuh-kibana-app/pull/3217)
- Fixed Ruleset Test, each request is made in a different session instead of all in the same session [#3257](https://github.com/wazuh/wazuh-kibana-app/pull/3257)
- Fixed the `Visualize` button is not displaying when expanding a field in the Events sidebar [#3237](https://github.com/wazuh/wazuh-kibana-app/pull/3237)
- Fix modules are missing in the agent menu [#3244](https://github.com/wazuh/wazuh-kibana-app/pull/3244)
- Fix improving and removing WUI error logs [#3260](https://github.com/wazuh/wazuh-kibana-app/pull/3260)
- Fix some errors of PDF reports [#3272](https://github.com/wazuh/wazuh-kibana-app/pull/3272)
- Fix TypeError when selecting macOS agent deployment in a Safari Browser [#3289](https://github.com/wazuh/wazuh-kibana-app/pull/3289)
- Fix error in how the SCA check's checks are displayed [#3297](https://github.com/wazuh/wazuh-kibana-app/pull/3297)
- Fixed message of error when add sample data fails [#3241](https://github.com/wazuh/wazuh-kibana-app/pull/3241)
- Fixed modules are missing in the agent menu [#3244](https://github.com/wazuh/wazuh-kibana-app/pull/3244)
- Fixed Alerts Summary of modules for reports [#3303](https://github.com/wazuh/wazuh-kibana-app/pull/3303)
- Fixed dark mode visualization background in pdf reports [#3315](https://github.com/wazuh/wazuh-kibana-app/pull/3315)
- Adapt Kibana integrations to Kibana 7.11 and 7.12  [#3309](https://github.com/wazuh/wazuh-kibana-app/pull/3309)
- Fixed error agent view does not render correctly  [#3306](https://github.com/wazuh/wazuh-kibana-app/pull/3306)
- Fixed miscalculation in table column width in PDF reports  [#3326](https://github.com/wazuh/wazuh-kibana-app/pull/3326)
- Normalized visData table property for 7.12 retro-compatibility  [#3323](https://github.com/wazuh/wazuh-kibana-app/pull/3323)
- Fixed error that caused the labels in certain visualizations to overlap [#3355](https://github.com/wazuh/wazuh-kibana-app/pull/3355)
- Fixed export to csv button in dashboards tables [#3358](https://github.com/wazuh/wazuh-kibana-app/pull/3358)
- Fixed Elastic UI breaking changes in 7.12 [#3345](https://github.com/wazuh/wazuh-kibana-app/pull/3345)
- Fixed Wazuh main menu and breadcrumb render issues [#3347](https://github.com/wazuh/wazuh-kibana-app/pull/3347)
- Fixed generation of huge logs from backend errors [#3397](https://github.com/wazuh/wazuh-kibana-app/pull/3397)
- Fixed vulnerabilities flyout not showing alerts if the vulnerability had a field missing [#3593](https://github.com/wazuh/wazuh-kibana-app/pull/3593)
- Removed api selector toggle from settings menu since it performed no useful function [#3604](https://github.com/wazuh/wazuh-kibana-app/pull/3604)

## Wazuh v4.2.1 - Kibana 7.10.2 , 7.11.2 - Revision 4202

### Added

- Support for Wazuh 4.2.1

## Wazuh v4.2.0 - Kibana 7.10.2 , 7.11.2 - Revision 4201

### Added

- Added `Ruleset Test` section under Tools menu, and on Edit Rules/Decoders as a tool. [#1434](https://github.com/wazuh/wazuh-kibana-app/pull/1434)
- Added page size options in Security events, explore agents table [#2925](https://github.com/wazuh/wazuh-kibana-app/pull/2925)
- Added a reminder to restart cluster or manager after import a file in Rules, Decoders or CDB Lists [#3051](https://github.com/wazuh/wazuh-kibana-app/pull/3051)
- Added Agent Stats section [#3056](https://github.com/wazuh/wazuh-kibana-app/pull/3056)
- Added `logtest` PUT example on API Console [#3061](https://github.com/wazuh/wazuh-kibana-app/pull/3061)
- Added vulnerabilities inventory that affect to an agent [#3069](https://github.com/wazuh/wazuh-kibana-app/pull/3069)
- Added retry button to check api again in health check [#3109](https://github.com/wazuh/wazuh-kibana-app/pull/3109)
- Added `wazuh-statistics` template and a new mapping for these indices [#3111](https://github.com/wazuh/wazuh-kibana-app/pull/3111)
- Added link to documentation "Checking connection with Manager" in deploy new agent [#3126](https://github.com/wazuh/wazuh-kibana-app/pull/3126)
- Fixed Agent Evolution graph showing agents from multiple APIs [#3256](https://github.com/wazuh/wazuh-kibana-app/pull/3256)
- Added Disabled index pattern checks in Health Check [#3311](https://github.com/wazuh/wazuh-kibana-app/pull/3311)

### Changed

- Moved Dev Tools inside of Tools menu as Api Console.  [#1434](https://github.com/wazuh/wazuh-kibana-app/pull/1434)
- Changed position of Top users on Integrity Monitoring Top 5 user. [#2892](https://github.com/wazuh/wazuh-kibana-app/pull/2892)
- Changed user allow_run_as way of editing. [#3080](https://github.com/wazuh/wazuh-kibana-app/pull/3080)
- Rename some ossec references to Wazuh [#3046](https://github.com/wazuh/wazuh-kibana-app/pull/3046)

### Fixed

- Filter only authorized agents in Agents stats and Visualizations [#3088](https://github.com/wazuh/wazuh-kibana-app/pull/3088)
- Fixed missing `pending` status suggestion for agents [#3095](https://github.com/wazuh/wazuh-kibana-app/pull/3095)
- Index pattern setting not used for choosing from existing patterns [#3097](https://github.com/wazuh/wazuh-kibana-app/pull/3097)
- Fixed space character missing on deployment command if UDP is configured [#3108](https://github.com/wazuh/wazuh-kibana-app/pull/3108)
- Fixed statistics visualizations when a node is selected [#3110](https://github.com/wazuh/wazuh-kibana-app/pull/3110)
- Fixed Flyout date filter also changes main date filter [#3114](https://github.com/wazuh/wazuh-kibana-app/pull/3114)
- Fixed name for "TCP sessions" visualization and average metric is now a sum [#3118](https://github.com/wazuh/wazuh-kibana-app/pull/3118)
- Filter only authorized agents in Events and Security Alerts table [#3120](https://github.com/wazuh/wazuh-kibana-app/pull/3120)
- Fixed Last keep alive label is outside the panel [#3122](https://github.com/wazuh/wazuh-kibana-app/pull/3122)
- Fixed app redirect to Settings section after the health check [#3128](https://github.com/wazuh/wazuh-kibana-app/pull/3128)
- Fixed the plugin logo path in Kibana menu when use `server.basePath` setting [#3144](https://github.com/wazuh/wazuh-kibana-app/pull/3144)
- Fixed deprecated endpoint for create agent groups [3152](https://github.com/wazuh/wazuh-kibana-app/pull/3152)
- Fixed check for TCP protocol in deploy new agent [#3163](https://github.com/wazuh/wazuh-kibana-app/pull/3163)
- Fixed RBAC issue with agent group permissions [#3181](https://github.com/wazuh/wazuh-kibana-app/pull/3181)
- Fixed change index pattern from menu doesn't work [#3187](https://github.com/wazuh/wazuh-kibana-app/pull/3187)
- Conflict with the creation of the index pattern when performing the Health Check [#3232](https://github.com/wazuh/wazuh-kibana-app/pull/3232)
- Added Disabled index pattern checks in Health Check [#3311](https://github.com/wazuh/wazuh-kibana-app/pull/3311)
- Fixed windows update section in Linux Inventory PDF [#3569](https://github.com/wazuh/wazuh-kibana-app/pull/3569)
- Improving and removing unnecessary error logs [#3574](https://github.com/wazuh/wazuh-kibana-app/pull/3574)

## Wazuh v4.1.5 - Kibana 7.10.0 , 7.10.2, 7.11.2 - Revision 4108

### Fixed

- Unable to change selected index pattern from the Wazuh menu [#3330](https://github.com/wazuh/wazuh-kibana-app/pull/3330)

## Wazuh v4.1.5 - Kibana 7.10.0 , 7.10.2, 7.11.2 - Revision 4107

### Added

- Support for Kibana 7.11.2
- Added a warning message for the `Install and enroll the agent` step of `Deploy new agent` guide [#3238](https://github.com/wazuh/wazuh-kibana-app/pull/3238)

### Fixed

- Conflict with the creation of the index pattern when performing the Health Check [#3223](https://github.com/wazuh/wazuh-kibana-app/pull/3223)
- Fixing mac os agents add command [#3207](https://github.com/wazuh/wazuh-kibana-app/pull/3207)
## Wazuh v4.1.5 - Kibana 7.10.0 , 7.10.2 - Revision 4106

- Adapt for Wazuh 4.1.5

## Wazuh v4.1.4 - Kibana 7.10.0 , 7.10.2 - Revision 4105

- Adapt for Wazuh 4.1.4

## Wazuh v4.1.3 - Kibana 7.10.0 , 7.10.2 - Revision 4104

### Added

- Creation of index pattern after the default one is changes in Settings [#2985](https://github.com/wazuh/wazuh-kibana-app/pull/2985)
- Added node name of agent list and detail [#3039](https://github.com/wazuh/wazuh-kibana-app/pull/3039)
- Added loading view while the user is logging to prevent permissions prompts [#3041](https://github.com/wazuh/wazuh-kibana-app/pull/3041)
- Added custom message for each possible run_as setup [#3048](https://github.com/wazuh/wazuh-kibana-app/pull/3048)

### Changed 

- Change all dates labels to Kibana formatting time zone [#3047](https://github.com/wazuh/wazuh-kibana-app/pull/3047)
- Improve toast message when selecting a default API [#3049](https://github.com/wazuh/wazuh-kibana-app/pull/3049)
- Improve validation and prevention for caching bundles on the client-side [#3063](https://github.com/wazuh/wazuh-kibana-app/pull/3063) [#3091](https://github.com/wazuh/wazuh-kibana-app/pull/3091)

### Fixed

- Fixed unexpected behavior in Roles mapping [#3028](https://github.com/wazuh/wazuh-kibana-app/pull/3028)
- Fixed rule filter is no applied when you click on a rule id in another module.[#3057](https://github.com/wazuh/wazuh-kibana-app/pull/3057)
- Fixed bug changing master node configuration [#3062](https://github.com/wazuh/wazuh-kibana-app/pull/3062)
- Fixed wrong variable declaration for macOS agents [#3066](https://github.com/wazuh/wazuh-kibana-app/pull/3066)
- Fixed some errors in the Events table, action buttons style, and URLs disappeared [#3086](https://github.com/wazuh/wazuh-kibana-app/pull/3086)
- Fixed Rollback of invalid rule configuration file [#3084](https://github.com/wazuh/wazuh-kibana-app/pull/3084)

## Wazuh v4.1.2 - Kibana 7.10.0 , 7.10.2 - Revision 4103

- Add `run_as` setting to example host configuration in Add new API view [#3021](https://github.com/wazuh/wazuh-kibana-app/pull/3021)
- Refactor of some prompts [#3015](https://github.com/wazuh/wazuh-kibana-app/pull/3015)

### Fixed

- Fix SCA policy detail showing name and check results about another policy [#3007](https://github.com/wazuh/wazuh-kibana-app/pull/3007)
- Fixed that alerts table is empty when switching pinned agents [#3008](https://github.com/wazuh/wazuh-kibana-app/pull/3008)
- Creating a role mapping before the existing ones are loaded, the page bursts [#3013](https://github.com/wazuh/wazuh-kibana-app/pull/3013)
- Fix pagination in SCA checks table when expand some row [#3018](https://github.com/wazuh/wazuh-kibana-app/pull/3018)
- Fix manager is shown in suggestions in Agents section [#3025](https://github.com/wazuh/wazuh-kibana-app/pull/3025)
- Fix disabled loading on inventory when request fail [#3026](https://github.com/wazuh/wazuh-kibana-app/pull/3026)
- Fix restarting selected cluster instead of all of them [#3032](https://github.com/wazuh/wazuh-kibana-app/pull/3032)
- Fix pinned agents don't trigger a new filtered query [#3035](https://github.com/wazuh/wazuh-kibana-app/pull/3035)
- Overlay Wazuh menu when Kibana menu is opened or docked [#3038](https://github.com/wazuh/wazuh-kibana-app/pull/3038)
- Fix visualizations in PDF Reports with Dark mode [#2983](https://github.com/wazuh/wazuh-kibana-app/pull/2983)

## Wazuh v4.1.1 - Kibana 7.10.0 , 7.10.2 - Revision 4102

### Added

- Prompt to show the unsupported module for the selected agent [#2959](https://github.com/wazuh/wazuh-kibana-app/pull/2959)
- Added a X-Frame-Options header to the backend responses [#2977](https://github.com/wazuh/wazuh-kibana-app/pull/2977)

### Changed

- Added toast with refresh button when new fields are loaded [#2974](https://github.com/wazuh/wazuh-kibana-app/pull/2974)
- Migrated manager and cluster files endpoints and their corresponding RBAC [#2984](https://github.com/wazuh/wazuh-kibana-app/pull/2984)

### Fixed

- Fix login error when AWS Elasticsearch and ODFE is used [#2710](https://github.com/wazuh/wazuh-kibana-app/issues/2710)
- An error message is displayed when changing a group's configuration although the user has the right permissions [#2955](https://github.com/wazuh/wazuh-kibana-app/pull/2955)
- Fix Security events table is empty when switching the pinned agents [#2956](https://github.com/wazuh/wazuh-kibana-app/pull/2956)
- Fix disabled switch visual edit button when json content is empty [#2957](https://github.com/wazuh/wazuh-kibana-app/issues/2957)
- Fixed main and `More` menus for unsupported agents [#2959](https://github.com/wazuh/wazuh-kibana-app/pull/2959)
- Fixed forcing a non numeric filter value in a number type field [#2961](https://github.com/wazuh/wazuh-kibana-app/pull/2961)
- Fixed wrong number of alerts in Security Events [#2964](https://github.com/wazuh/wazuh-kibana-app/pull/2964)
- Fixed search with strange characters of agent in Management groups [#2970](https://github.com/wazuh/wazuh-kibana-app/pull/2970)
- Fix the statusCode error message [#2971](https://github.com/wazuh/wazuh-kibana-app/pull/2971)
- Fix the SCA policy stats didn't refresh [#2973](https://github.com/wazuh/wazuh-kibana-app/pull/2973)
- Fixed loading of AWS index fields even when no AWS alerts were found [#2974](https://github.com/wazuh/wazuh-kibana-app/pull/2974)
- Fix some date fields format in FIM and SCA modules [#2975](https://github.com/wazuh/wazuh-kibana-app/pull/2975)
- Fix a non-stop error in Manage agents when the user has no permissions [#2976](https://github.com/wazuh/wazuh-kibana-app/pull/2976)
- Can't edit empty rules and decoders files that already exist in the manager [#2978](https://github.com/wazuh/wazuh-kibana-app/pull/2978)
- Support for alerts index pattern with different ID and name [#2979](https://github.com/wazuh/wazuh-kibana-app/pull/2979)
- Fix the unpin agent in the selection modal [#2980](https://github.com/wazuh/wazuh-kibana-app/pull/2980)
- Fix properly logout of Wazuh API when logging out of the application (only for OpenDistro) [#2789](https://github.com/wazuh/wazuh-kibana-app/issues/2789)
- Fixed missing `&&` from macOS agent deployment command [#2989](https://github.com/wazuh/wazuh-kibana-app/issues/2989)
- Fix prompt permissions on Framework of Mitre and Inventory of Integrity monitoring. [#2967](https://github.com/wazuh/wazuh-kibana-app/issues/2967)
- Fix properly logout of Wazuh API when logging out of the application support x-pack [#2789](https://github.com/wazuh/wazuh-kibana-app/issues/2789)

## Wazuh v4.1.0 - Kibana 7.10.0 , 7.10.2 - Revision 4101

### Added

- Check the max buckets by default in healthcheck and increase them [#2901](https://github.com/wazuh/wazuh-kibana-app/pull/2901)
- Added a prompt wraning in role mapping if run_as is false or he is not allowed to use it by API [#2876](https://github.com/wazuh/wazuh-kibana-app/pull/2876)

### Changed

- Support new fields of Windows Registry at FIM inventory panel [#2679](https://github.com/wazuh/wazuh-kibana-app/issues/2679)
- Added on FIM Inventory Windows Registry registry_key and registry_value items from syscheck [#2908](https://github.com/wazuh/wazuh-kibana-app/issues/2908)
- Uncheck agents after an action in agents groups management [#2907](https://github.com/wazuh/wazuh-kibana-app/pull/2907)
- Unsave rule files when edit or create a rule with invalid content [#2944](https://github.com/wazuh/wazuh-kibana-app/pull/2944)
- Added vulnerabilities module for macos agents [#2969](https://github.com/wazuh/wazuh-kibana-app/pull/2969)

### Fixed

- Fix server error Invalid token specified: Cannot read property 'replace' of undefined [#2899](https://github.com/wazuh/wazuh-kibana-app/issues/2899)
- Fix show empty files rules and decoders: [#2923](https://github.com/wazuh/wazuh-kibana-app/issues/2923)
- Fixed wrong hover texts in CDB lists actions [#2929](https://github.com/wazuh/wazuh-kibana-app/pull/2929)
- Fixed access to forbidden agents information when exporting agents listt [2918](https://github.com/wazuh/wazuh-kibana-app/pull/2918)
- Fix the decoder detail view is not displayed [#2888](https://github.com/wazuh/wazuh-kibana-app/issues/2888)
- Fix the complex search using the Wazuh API query filter in search bars [#2930](https://github.com/wazuh/wazuh-kibana-app/issues/2930)
- Fixed validation to check userPermissions are not ready yet [#2931](https://github.com/wazuh/wazuh-kibana-app/issues/2931)
- Fixed clear visualizations manager list when switching tabs. Fixes PDF reports filters [#2932](https://github.com/wazuh/wazuh-kibana-app/pull/2932)
- Fix Strange box shadow in Export popup panel in Managment > Groups [#2886](https://github.com/wazuh/wazuh-kibana-app/issues/2886)
- Fixed wrong command on alert when data folder does not exist [#2938](https://github.com/wazuh/wazuh-kibana-app/pull/2938)
- Fix agents table OS field sorting: Changes agents table field `os_name` to `os.name,os.version` to make it sortable. [#2939](https://github.com/wazuh/wazuh-kibana-app/pull/2939)
- Fixed diff parsed datetime between agent detail and agents table [#2940](https://github.com/wazuh/wazuh-kibana-app/pull/2940)
- Allow access to Agents section with agent:group action permission [#2933](https://github.com/wazuh/wazuh-kibana-app/issues/2933)
- Fixed filters does not work on modals with search bar [#2935](https://github.com/wazuh/wazuh-kibana-app/pull/2935)
- Fix wrong package name in deploy new agent [#2942](https://github.com/wazuh/wazuh-kibana-app/issues/2942)
- Fixed number agents not show on pie onMouseEvent [#2890](https://github.com/wazuh/wazuh-kibana-app/issues/2890)
- Fixed off Kibana Query Language in search bar of Controls/Inventory modules. [#2945](https://github.com/wazuh/wazuh-kibana-app/pull/2945)
- Fixed number of agents do not show on the pie chart tooltip in agents preview [#2890](https://github.com/wazuh/wazuh-kibana-app/issues/2890)

## Wazuh v4.0.4 - Kibana 7.10.0 , 7.10.2 - Revision 4017

### Added
- Adapt the app to the new Kibana platform [#2475](https://github.com/wazuh/wazuh-kibana-app/issues/2475)
- Wazuh data directory moved from `optimize` to `data` Kibana directory [#2591](https://github.com/wazuh/wazuh-kibana-app/issues/2591)
- Show the wui_rules belong to wazuh-wui API user [#2702](https://github.com/wazuh/wazuh-kibana-app/issues/2702)

### Fixed

- Fixed Wazuh menu and agent menu for Solaris agents [#2773](https://github.com/wazuh/wazuh-kibana-app/issues/2773) [#2725](https://github.com/wazuh/wazuh-kibana-app/issues/2725)
- Fixed wrong shards and replicas for statistics indices and also fixed wrong prefix for monitoring indices [#2732](https://github.com/wazuh/wazuh-kibana-app/issues/2732)
- Report's creation dates set to 1970-01-01T00:00:00.000Z [#2772](https://github.com/wazuh/wazuh-kibana-app/issues/2772)
- Fixed bug for missing commands in ubuntu/debian and centos [#2786](https://github.com/wazuh/wazuh-kibana-app/issues/2786)
- Fixed bug that show an hour before in /security-events/dashboard [#2785](https://github.com/wazuh/wazuh-kibana-app/issues/2785) 
- Fixed permissions to access agents [#2838](https://github.com/wazuh/wazuh-kibana-app/issues/2838)
- Fix searching in groups [#2825](https://github.com/wazuh/wazuh-kibana-app/issues/2825)
- Fix the pagination in SCA ckecks table [#2815](https://github.com/wazuh/wazuh-kibana-app/issues/2815)
- Fix the SCA table with a wrong behaviour using the refresh button [#2854](https://github.com/wazuh/wazuh-kibana-app/issues/2854)
- Fix sca permissions for agents views and dashboards [#2862](https://github.com/wazuh/wazuh-kibana-app/issues/2862)
- Solaris should not show vulnerabilities module [#2829](https://github.com/wazuh/wazuh-kibana-app/issues/2829)
- Fix the settings of statistics indices creation [#2858](https://github.com/wazuh/wazuh-kibana-app/issues/2858)
- Update agents' info in Management Status after changing cluster node selected [#2828](https://github.com/wazuh/wazuh-kibana-app/issues/2828)
- Fix error when applying filter in rules from events [#2877](https://github.com/wazuh/wazuh-kibana-app/issues/2877)

### Changed

- Replaced `wazuh` Wazuh API user by `wazuh-wui` in the default configuration [#2852](https://github.com/wazuh/wazuh-kibana-app/issues/2852)
- Add agent id to the reports name in Agent Inventory and Modules [#2817](https://github.com/wazuh/wazuh-kibana-app/issues/2817)

### Adapt for Kibana 7.10.0

- Fixed filter pinned crash returning from agents [#2864](https://github.com/wazuh/wazuh-kibana-app/issues/2864)
- Fixed style in sca and regulatory compliance tables and in wz menu [#2861](https://github.com/wazuh/wazuh-kibana-app/issues/2861)
- Fix body-payload of Sample Alerts POST endpoint [#2857](https://github.com/wazuh/wazuh-kibana-app/issues/2857)
- Fixed bug in the table on Agents->Table-> Actions->Config icon [#2853](https://github.com/wazuh/wazuh-kibana-app/issues/2853)
- Fixed tooltip in the icon of view decoder file [#2850](https://github.com/wazuh/wazuh-kibana-app/issues/2850)
- Fixed bug with agent filter when it is pinned [#2846](https://github.com/wazuh/wazuh-kibana-app/issues/2846)
- Fix discovery navigation [#2845](https://github.com/wazuh/wazuh-kibana-app/issues/2845)
- Search file editor gone [#2843](https://github.com/wazuh/wazuh-kibana-app/issues/2843)
- Fix Agent Search Bar - Regex Query Interpreter [#2834](https://github.com/wazuh/wazuh-kibana-app/issues/2834)
- Fixed accordion style breaking [#2833](https://github.com/wazuh/wazuh-kibana-app/issues/2833)
- Fix metrics are not updated after a bad request in search input [#2830](https://github.com/wazuh/wazuh-kibana-app/issues/2830)
- Fix mitre framework tab crash [#2821](https://github.com/wazuh/wazuh-kibana-app/issues/2821)
- Changed ping request to default request. Added delay and while to che… [#2820](https://github.com/wazuh/wazuh-kibana-app/issues/2820)
- Removed kibana alert for security [#2806](https://github.com/wazuh/wazuh-kibana-app/issues/2806)

## Wazuh v4.0.4 - Kibana 7.10.0 , 7.10.2 - Revision 4016

### Added

- Modified agent registration adding groups and architecture [#2666](https://github.com/wazuh/wazuh-kibana-app/issues/2666) [#2652](https://github.com/wazuh/wazuh-kibana-app/issues/2652)
- Each user can only view their own reports [#2686](https://github.com/wazuh/wazuh-kibana-app/issues/2686)

### Fixed

- Create index pattern even if there aren´t available indices [#2620](https://github.com/wazuh/wazuh-kibana-app/issues/2620)
- Top bar overlayed over expanded visualizations [#2667](https://github.com/wazuh/wazuh-kibana-app/issues/2667)
- Empty inventory data in Solaris agents [#2680](https://github.com/wazuh/wazuh-kibana-app/pull/2680)
- Wrong parameters in the dev-tools autocomplete section [#2675](https://github.com/wazuh/wazuh-kibana-app/issues/2675)
- Wrong permissions on edit CDB list [#2665](https://github.com/wazuh/wazuh-kibana-app/pull/2665)
- fix(frontend): add the metafields when refreshing the index pattern [#2681](https://github.com/wazuh/wazuh-kibana-app/pull/2681)
- Error toast is showing about Elasticsearch users for environments without security [#2713](https://github.com/wazuh/wazuh-kibana-app/issues/2713)
- Error about Handler.error in Role Mapping fixed [#2702](https://github.com/wazuh/wazuh-kibana-app/issues/2702)
- Fixed message in reserved users actions [#2702](https://github.com/wazuh/wazuh-kibana-app/issues/2702)
- Error 500 on Export formatted CDB list [#2692](https://github.com/wazuh/wazuh-kibana-app/pull/2692)
- Wui rules label should have only one tooltip [#2723](https://github.com/wazuh/wazuh-kibana-app/issues/2723)
- Move upper the Wazuh item in the Kibana menu and default index pattern [#2867](https://github.com/wazuh/wazuh-kibana-app/pull/2867)


## Wazuh v4.0.4 - Kibana v7.9.1, v7.9.3 - Revision 4015

### Added

- Support for Wazuh v4.0.4

## Wazuh v4.0.3 - Kibana v7.9.1, v7.9.2, v7.9.3 - Revision 4014

### Added

- Improved management of index-pattern fields [#2630](https://github.com/wazuh/wazuh-kibana-app/issues/2630)

### Fixed

- fix(fronted): fixed the check of API and APP version in health check [#2655](https://github.com/wazuh/wazuh-kibana-app/pull/2655)
- Replace user by username key in the monitoring logic [#2654](https://github.com/wazuh/wazuh-kibana-app/pull/2654)
- Security alerts and reporting issues when using private tenants [#2639](https://github.com/wazuh/wazuh-kibana-app/issues/2639)
- Manager restart in rule editor does not work with Wazuh cluster enabled [#2640](https://github.com/wazuh/wazuh-kibana-app/issues/2640)
- fix(frontend): Empty inventory data in Solaris agents [#2680](https://github.com/wazuh/wazuh-kibana-app/pull/2680)

## Wazuh v4.0.3 - Kibana v7.9.1, v7.9.2, v7.9.3 - Revision 4013

### Added

- Support for Wazuh v4.0.3.

## Wazuh v4.0.2 - Kibana v7.9.1, v7.9.3 - Revision 4012

### Added

- Sample data indices name should take index pattern in use [#2593](https://github.com/wazuh/wazuh-kibana-app/issues/2593) 
- Added start option to macos Agents [#2653](https://github.com/wazuh/wazuh-kibana-app/pull/2653)

### Changed

- Statistics settings do not allow to configure primary shards and replicas [#2627](https://github.com/wazuh/wazuh-kibana-app/issues/2627)

## Wazuh v4.0.2 - Kibana v7.9.1, v7.9.3 - Revision 4011

### Added

- Support for Wazuh v4.0.2.

### Fixed

- The index pattern title is overwritten with its id after refreshing its fields [#2577](https://github.com/wazuh/wazuh-kibana-app/issues/2577)
- [RBAC] Issues detected when using RBAC [#2579](https://github.com/wazuh/wazuh-kibana-app/issues/2579)

## Wazuh v4.0.1 - Kibana v7.9.1, v7.9.3 - Revision 4010

### Changed

- Alerts summary table for PDF reports on all modules [#2632](https://github.com/wazuh/wazuh-kibana-app/issues/2632)
- [4.0-7.9] Run as with no wazuh-wui API user [#2576](https://github.com/wazuh/wazuh-kibana-app/issues/2576)
- Deploy a new agent interface as default interface [#2564](https://github.com/wazuh/wazuh-kibana-app/issues/2564)
- Problem in the visualization of new reserved resources of the Wazuh API [#2643](https://github.com/wazuh/wazuh-kibana-app/issues/2643)

### Fixed

- Restore the tables in the agents' reports [#2628](https://github.com/wazuh/wazuh-kibana-app/issues/2628)
- [RBAC] Issues detected when using RBAC [#2579](https://github.com/wazuh/wazuh-kibana-app/issues/2579)
- Changes done via a worker's API are overwritten [#2626](https://github.com/wazuh/wazuh-kibana-app/issues/2626)

### Fixed

- [BUGFIX] Default user field for current platform [#2633](https://github.com/wazuh/wazuh-kibana-app/pull/2633)

## Wazuh v4.0.1 - Kibana v7.9.1, v7.9.3 - Revision 4009

### Changed

- Hide empty columns of the processes table of the MacOS agents [#2570](https://github.com/wazuh/wazuh-kibana-app/pull/2570)
- Missing step in "Deploy a new agent" view [#2623](https://github.com/wazuh/wazuh-kibana-app/issues/2623)
- Implement wazuh users' CRUD [#2598](https://github.com/wazuh/wazuh-kibana-app/pull/2598)

### Fixed

- Inconsistent data in sample data alerts [#2618](https://github.com/wazuh/wazuh-kibana-app/pull/2618)

## Wazuh v4.0.1 - Kibana v7.9.1, v7.9.3 - Revision 4008

### Fixed

- Icons not align to the right in Modules > Events [#2607](https://github.com/wazuh/wazuh-kibana-app/pull/2607)
- Statistics visualizations do not show data [#2602](https://github.com/wazuh/wazuh-kibana-app/pull/2602)
- Error on loading css files [#2599](https://github.com/wazuh/wazuh-kibana-app/pull/2599)
- Fixed search filter in search bar in Module/SCA wasn't working [#2601](https://github.com/wazuh/wazuh-kibana-app/pull/2601)

## Wazuh v4.0.0 - Kibana v7.9.1, v7.9.2, v7.9.3 - Revision 4007

### Fixed

- updated macOS package URL [#2596](https://github.com/wazuh/wazuh-kibana-app/pull/2596)
- Revert "[4.0-7.9] [BUGFIX] Removed unnecessary function call" [#2597](https://github.com/wazuh/wazuh-kibana-app/pull/2597)

## Wazuh v4.0.0 - Kibana v7.9.1, v7.9.2, v7.9.3 - Revision 4006

### Fixed

- Undefined field in event view [#2588](https://github.com/wazuh/wazuh-kibana-app/issues/2588)
- Several calls to the same stats request (esAlerts) [#2586](https://github.com/wazuh/wazuh-kibana-app/issues/2586)
- The filter options popup doesn't open on click once the filter is pinned [#2581](https://github.com/wazuh/wazuh-kibana-app/issues/2581)
- The formatedFields are missing from the index-pattern of wazuh-alerts-* [#2574](https://github.com/wazuh/wazuh-kibana-app/issues/2574)


## Wazuh v4.0.0 - Kibana v7.9.3 - Revision 4005

### Added

- Support for Kibana v7.9.3

## Wazuh v4.0.0 - Kibana v7.9.1, v7.9.2 - Revision 4002

### Added

- Support for Wazuh v4.0.0.
- Support for Kibana v7.9.1 and 7.9.2.
- Support for Open Distro 1.10.1.
- Added a RBAC security layer integrated with Open Distro and X-Pack.
- Added remoted and analysisd statistics.
- Expand supported deployment variables.
- Added new configuration view settings for GCP integration.
- Added logic to change the `metafields` configuration of Kibana [#2524](https://github.com/wazuh/wazuh-kibana-app/issues/2524)

### Changed

- Migrated the default index-pattern to `wazuh-alerts-*`.
- Removed the `known-fields` functionality.
- Security Events dashboard redesinged.
- Redesigned the app settings configuration with categories.
- Moved the wazuh-registry file to Kibana optimize folder.

### Fixed

- Format options in `wazuh-alerts` index-pattern are not overwritten now.
- Prevent blank page in detaill agent view.
- Navigable agents name in Events.
- Index pattern is not being refreshed.
- Reporting fails when agent is pinned and compliance controls are visited.
- Reload rule detail doesn't work properly with the related rules.
- Fix search bar filter in Manage agent of group [#2541](https://github.com/wazuh/wazuh-kibana-app/pull/2541)

## Wazuh v3.13.2 - Kibana v7.9.1 - Revision 887

### Added

- Support for Wazuh v3.13.2

## Wazuh v3.13.2 - Kibana v7.8.0 - Revision 887
### Added

- Support for Wazuh v3.13.2

## Wazuh v3.13.1 - Kibana v7.9.1 - Revision 886

### Added

- Support for Kibana v7.9.1

## Wazuh v3.13.1 - Kibana v7.9.0 - Revision 885

### Added

- Support for Kibana v7.9.0


## Wazuh v3.13.1 - Kibana v7.8.1 - Revision 884

### Added

- Support for Kibana v7.8.1


## Wazuh v3.13.1 - Kibana v7.8.0 - Revision 883

### Added

- Support for Wazuh v3.13.1


## Wazuh v3.13.0 - Kibana v7.8.0 - Revision 881

### Added

- Support for Kibana v7.8.0


## Wazuh v3.13.0 - Kibana v7.7.0, v7.7.1 - Revision 880

### Added

- Support for Wazuh v3.13.0
- Support for Kibana v7.7.1
- Support for Open Distro 1.8
- New navigation experience with a global menu [#1965](https://github.com/wazuh/wazuh-kibana-app/issues/1965)
- Added a Breadcrumb in Kibana top nav [#2161](https://github.com/wazuh/wazuh-kibana-app/issues/2161)
- Added a new Agents Summary Screen [#1963](https://github.com/wazuh/wazuh-kibana-app/issues/1963)
- Added a new feature to add sample data to dashboards [#2115](https://github.com/wazuh/wazuh-kibana-app/issues/2115)
- Added MITRE integration [#1877](https://github.com/wazuh/wazuh-kibana-app/issues/1877)
- Added Google Cloud Platform integration [#1873](https://github.com/wazuh/wazuh-kibana-app/issues/1873)
- Added TSC integration [#2204](https://github.com/wazuh/wazuh-kibana-app/pull/2204)
- Added a new Integrity monitoring state view for agent [#2153](https://github.com/wazuh/wazuh-kibana-app/issues/2153)
- Added a new Integrity monitoring files detail view [#2156](https://github.com/wazuh/wazuh-kibana-app/issues/2156)
- Added a new component to explore Compliance requirements [#2156](https://github.com/wazuh/wazuh-kibana-app/issues/2261)

### Changed

- Code migration to React.js
- Global review of styles
- Unified Overview and Agent dashboards into new Modules [#2110](https://github.com/wazuh/wazuh-kibana-app/issues/2110)
- Changed Vulnerabilities dashboard visualizations [#2262](https://github.com/wazuh/wazuh-kibana-app/issues/2262)

### Fixed

- Open Distro tenants have been fixed and are functional now [#1890](https://github.com/wazuh/wazuh-kibana-app/issues/1890).
- Improved navigation performance [#2200](https://github.com/wazuh/wazuh-kibana-app/issues/2200).
- Avoid creating the wazuh-monitoring index pattern if it is disabled [#2100](https://github.com/wazuh/wazuh-kibana-app/issues/2100)
- SCA checks without compliance field can't be expanded [#2264](https://github.com/wazuh/wazuh-kibana-app/issues/2264)


## Wazuh v3.12.3 - Kibana v7.7.1 - Revision 876

### Added

- Support for Kibana v7.7.1


## Wazuh v3.12.3 - Kibana v7.7.0 - Revision 875

### Added

- Support for Kibana v7.7.0


## Wazuh v3.12.3 - Kibana v6.8.8, v7.6.1, v7.6.2 - Revision 874

### Added

- Support for Wazuh v3.12.3


## Wazuh v3.12.2 - Kibana v6.8.8, v7.6.1, v7.6.2 - Revision 873

### Added

- Support for Wazuh v3.12.2


## Wazuh v3.12.1 - Kibana v6.8.8, v7.6.1, v7.6.2 - Revision 872

### Added

- Support Wazuh 3.12.1
- Added new FIM settings on configuration on demand. [#2147](https://github.com/wazuh/wazuh-kibana-app/issues/2147)

### Changed

- Updated agent's variable names in deployment guides. [#2169](https://github.com/wazuh/wazuh-kibana-app/pull/2169)

### Fixed

- Pagination is now shown in table-type visualizations. [#2180](https://github.com/wazuh/wazuh-kibana-app/issues/2180)


## Wazuh v3.12.0 - Kibana v6.8.8, v7.6.2 - Revision 871

### Added

- Support for Kibana v6.8.8 and v7.6.2

## Wazuh v3.12.0 - Kibana v6.8.7, v7.4.2, v7.6.1 - Revision 870

### Added

- Support for Wazuh v3.12.0
- Added a new setting to hide manager alerts from dashboards. [#2102](https://github.com/wazuh/wazuh-kibana-app/pull/2102)
- Added a new setting to be able to change API from the top menu. [#2143](https://github.com/wazuh/wazuh-kibana-app/issues/2143)
- Added a new setting to enable/disable the known fields health check [#2037](https://github.com/wazuh/wazuh-kibana-app/pull/2037)
- Added suport for PCI 11.2.1 and 11.2.3 rules. [#2062](https://github.com/wazuh/wazuh-kibana-app/pull/2062)

### Changed

- Restructuring of the optimize/wazuh directory. Now the Wazuh configuration file (wazuh.yml) is placed on /usr/share/kibana/optimize/wazuh/config. [#2116](https://github.com/wazuh/wazuh-kibana-app/pull/2116)
- Improve performance of Dasboards reports generation. [1802344](https://github.com/wazuh/wazuh-kibana-app/commit/18023447c6279d385df84d7f4a5663ed2167fdb5)

### Fixed

- Discover time range selector is now displayed on the Cluster section. [08901df](https://github.com/wazuh/wazuh-kibana-app/commit/08901dfcbe509f17e4fab26877c8b7dae8a66bff)
- Added the win_auth_failure rule group to Authentication failure metrics. [#2099](https://github.com/wazuh/wazuh-kibana-app/pull/2099)
- Negative values in Syscheck attributes now have their correct value in reports. [7c3e84e](https://github.com/wazuh/wazuh-kibana-app/commit/7c3e84ec8f00760b4f650cfc00a885d868123f99)


## Wazuh v3.11.4 - Kibana v7.6.1 - Revision 858

### Added

- Support for Kibana v7.6.1


## Wazuh v3.11.4 - Kibana v6.8.6, v7.4.2, v7.6.0 - Revision 857

### Added

- Support for Wazuh v3.11.4


## Wazuh v3.11.3 - Kibana v7.6.0 - Revision 856

### Added

- Support for Kibana v7.6.0


## Wazuh v3.11.3 - Kibana v7.4.2 - Revision 855

### Added

- Support for Kibana v7.4.2

## Wazuh v3.11.3 - Kibana v7.5.2 - Revision 854

### Added

- Support for Wazuh v3.11.3

### Fixed

- Windows Updates table is now displayed in the Inventory Data report [#2028](https://github.com/wazuh/wazuh-kibana-app/pull/2028)


## Wazuh v3.11.2 - Kibana v7.5.2 - Revision 853

### Added

- Support for Kibana v7.5.2


## Wazuh v3.11.2 - Kibana v6.8.6, v7.3.2, v7.5.1 - Revision 852

### Added

- Support for Wazuh v3.11.2

### Changed

- Increased list filesize limit for the CDB-list [#1993](https://github.com/wazuh/wazuh-kibana-app/pull/1993)

### Fixed

- The xml validator now correctly handles the `--` string within comments [#1980](https://github.com/wazuh/wazuh-kibana-app/pull/1980)
- The AWS map visualization wasn't been loaded until the user interacts with it [dd31bd7](https://github.com/wazuh/wazuh-kibana-app/commit/dd31bd7a155354bc50fe0af22fca878607c8936a)


## Wazuh v3.11.1 - Kibana v6.8.6, v7.3.2, v7.5.1 - Revision 581

### Added
- Support for Wazuh v3.11.1.


## Wazuh v3.11.0 - Kibana v6.8.6, v7.3.2, v7.5.1 - Revision 580

### Added

- Support for Wazuh v3.11.0.
- Support for Kibana v7.5.1.
- The API credentials configuration has been moved from the .wazuh index to a wazuh.yml configuration file. Now the configuration of the API hosts is done from the file and not from the application. [#1465](https://github.com/wazuh/wazuh-kibana-app/issues/1465) [#1771](https://github.com/wazuh/wazuh-kibana-app/issues/1771).
- Upload ruleset files using a "drag and drop" component [#1770](https://github.com/wazuh/wazuh-kibana-app/issues/1770)
- Add logs for the reporting module [#1622](https://github.com/wazuh/wazuh-kibana-app/issues/1622).
- Extended the "Add new agent" guide [#1767](https://github.com/wazuh/wazuh-kibana-app/issues/1767).
- Add new table for windows hotfixes [#1932](https://github.com/wazuh/wazuh-kibana-app/pull/1932)

### Changed

- Removed Discover from top menu [#1699](https://github.com/wazuh/wazuh-kibana-app/issues/1699).
- Hide index pattern selector in case that only one exists [#1799](https://github.com/wazuh/wazuh-kibana-app/issues/1799).
- Remove visualizations legend [#1936](https://github.com/wazuh/wazuh-kibana-app/pull/1936)
- Normalize the field whodata in the group reporting [#1921](https://github.com/wazuh/wazuh-kibana-app/pull/1921)
- A message in the configuration view is ambiguous [#1870](https://github.com/wazuh/wazuh-kibana-app/issues/1870)
- Refactor syscheck table [#1941](https://github.com/wazuh/wazuh-kibana-app/pull/1941)

### Fixed

- Empty files now throws an error [#1806](https://github.com/wazuh/wazuh-kibana-app/issues/1806).
- Arguments for wazuh api requests are now validated [#1815](https://github.com/wazuh/wazuh-kibana-app/issues/1815).
- Fixed the way to check admin mode [#1838](https://github.com/wazuh/wazuh-kibana-app/issues/1838).
- Fixed error exporting as CSV the files into a group [#1833](https://github.com/wazuh/wazuh-kibana-app/issues/1833).
- Fixed XML validator false error for `<` [1882](https://github.com/wazuh/wazuh-kibana-app/issues/1882)
- Fixed "New file" editor doesn't allow saving twice [#1896](https://github.com/wazuh/wazuh-kibana-app/issues/1896)
- Fixed decoders files [#1929](https://github.com/wazuh/wazuh-kibana-app/pull/1929)
- Fixed registration guide [#1926](https://github.com/wazuh/wazuh-kibana-app/pull/1926)
- Fixed infinite load on Ciscat views [#1920](https://github.com/wazuh/wazuh-kibana-app/pull/1920), [#1916](https://github.com/wazuh/wazuh-kibana-app/pull/1916)
- Fixed missing fields in the Visualizations [#1913](https://github.com/wazuh/wazuh-kibana-app/pull/1913)
- Fixed Amazon S3 status is wrong in configuration section [#1864](https://github.com/wazuh/wazuh-kibana-app/issues/1864)
- Fixed hidden overflow in the fim configuration [#1887](https://github.com/wazuh/wazuh-kibana-app/pull/1887)
- Fixed Logo source fail after adding server.basePath [#1871](https://github.com/wazuh/wazuh-kibana-app/issues/1871)
- Fixed the documentation broken links [#1853](https://github.com/wazuh/wazuh-kibana-app/pull/1853)

## Wazuh v3.10.2 - Kibana v7.5.1 - Revision 556

### Added

- Support for Kibana v7.5.1


## Wazuh v3.10.2 - Kibana v7.5.0 - Revision 555

### Added

- Support for Kibana v7.5.0


## Wazuh v3.10.2 - Kibana v7.4.2 - Revision 549

### Added

- Support for Kibana v7.4.2


## Wazuh v3.10.2 - Kibana v7.4.1 - Revision 548

### Added

- Support for Kibana v7.4.1


## Wazuh v3.10.2 - Kibana v7.4.0 - Revision 547

### Added

- Support for Kibana v7.4.0
- Support for Wazuh v3.10.2.


## Wazuh v3.10.2 - Kibana v7.3.2 - Revision 546

### Added

- Support for Wazuh v3.10.2.


## Wazuh v3.10.1 - Kibana v7.3.2 - Revision 545

### Added

- Support for Wazuh v3.10.1.


## Wazuh v3.10.0 - Kibana v7.3.2 - Revision 543

### Added

- Support for Wazuh v3.10.0.
- Added an interactive guide for registering agents, things are now easier for the user, guiding it through the steps needed ending in a _copy & paste_ snippet for deploying his agent [#1468](https://github.com/wazuh/wazuh-kibana-app/issues/1468).
- Added new dashboards for the recently added regulatory compliance groups into the Wazuh core. They are HIPAA and NIST-800-53 [#1468](https://github.com/wazuh/wazuh-kibana-app/issues/1448), [#1638]( https://github.com/wazuh/wazuh-kibana-app/issues/1638).
- Make the app work under a custom Kibana space [#1234](https://github.com/wazuh/wazuh-kibana-app/issues/1234), [#1450](https://github.com/wazuh/wazuh-kibana-app/issues/1450).
- Added the ability to manage the app as a native plugin when using Kibana spaces, now you can safely hide/show the app depending on the selected space [#1601](https://github.com/wazuh/wazuh-kibana-app/issues/1601).
- Adapt the app the for Kibana dark mode [#1562](https://github.com/wazuh/wazuh-kibana-app/issues/1562).
- Added an alerts summary in _Overview > FIM_ panel [#1527](https://github.com/wazuh/wazuh-kibana-app/issues/1527).
- Export all the information of a Wazuh group and its related agents in a PDF document [#1341](https://github.com/wazuh/wazuh-kibana-app/issues/1341).
- Export the configuration of a certain agent as a PDF document. Supports granularity for exporting just certain sections of the configuration [#1340](https://github.com/wazuh/wazuh-kibana-app/issues/1340).


### Changed

- Reduced _Agents preview_ load time using the new API endpoint `/summary/agents` [#1687](https://github.com/wazuh/wazuh-kibana-app/pull/1687).
- Replaced most of the _md-nav-bar_ Angular.js components with React components using EUI [#1705](https://github.com/wazuh/wazuh-kibana-app/pull/1705).
- Replaced the requirements slider component with a new styled component [#1708](https://github.com/wazuh/wazuh-kibana-app/pull/1708).
- Soft deprecated the _.wazuh-version_ internal index, now the app dumps its content if applicable to a registry file, then the app removes that index. Further versions will hard deprecate this index [#1467](https://github.com/wazuh/wazuh-kibana-app/issues/1467). 
- Visualizations now don't fetch the documents _source_, also, they now use _size: 0_ for fetching [#1663](https://github.com/wazuh/wazuh-kibana-app/issues/1663).
- The app menu is now fixed on top of the view, it's not being hidden on every state change. Also, the Wazuh logo was placed in the top bar of Kibana UI [#1502](https://github.com/wazuh/wazuh-kibana-app/issues/1502).
- Improved _getTimestamp_ method not returning a promise object because it's no longer needed [014bc3a](https://github.com/wazuh/wazuh-kibana-app/commit/014b3aba0d2e9cda0c4d521f5f16faddc434a21e). Also improved main Discover listener for Wazuh not returning a promise object [bd82823](https://github.com/wazuh/wazuh-kibana-app/commit/bd8282391a402b8c567b32739cf914a0135d74bc).
- Replaced _Requirements over time_ visualizations in both PCI DSS and GDPR dashboards [35c539](https://github.com/wazuh/wazuh-kibana-app/commit/35c539eb328b3bded94aa7608f73f9cc51c235a6).
- Do not show a toaster when a visualization field was not known yet, instead, show it just in case the internal refreshing failed [19a2e7](https://github.com/wazuh/wazuh-kibana-app/commit/19a2e71006b38f6a64d3d1eb8a20b02b415d7e07).
- Minor optimizations for server logging [eb8e000](https://github.com/wazuh/wazuh-kibana-app/commit/eb8e00057dfea2dafef56319590ff832042c402d).

### Fixed

- Alerts search bar fixed for Kibana v7.3.1, queries were not being applied as expected [#1686](https://github.com/wazuh/wazuh-kibana-app/issues/1686).
- Hide attributes field from non-Windows agents in the FIM table [#1710](https://github.com/wazuh/wazuh-kibana-app/issues/1710).
- Fixed broken view in Management > Configuration > Amazon S3 > Buckets, some information was missing [#1675](https://github.com/wazuh/wazuh-kibana-app/issues/1675).
- Keep user's filters when switching from Discover to panel [#1685](https://github.com/wazuh/wazuh-kibana-app/issues/1685).
- Reduce load time and amount of data to be fetched in _Management > Cluster monitoring_ section avoiding possible timeouts [#1663](https://github.com/wazuh/wazuh-kibana-app/issues/1663).
- Restored _Remove column_ feature in Discover tabs [#1702](https://github.com/wazuh/wazuh-kibana-app/issues/1702).
- Apps using Kibana v7.3.1 had a bug once the user goes back from _Agent > FIM > Files_ to _Agent > FIM > dashboard_, filters disappear, now it's working properly [#1700](https://github.com/wazuh/wazuh-kibana-app/issues/1700).
- Fixed visual bug in _Management > Cluster monitoring_ and a button position [1e3b748](https://github.com/wazuh/wazuh-kibana-app/commit/1e3b748f11b43b2e7956b830269b6d046d74d12c).
- The app installation date was not being updated properly, now it's fixed [#1692](https://github.com/wazuh/wazuh-kibana-app/issues/1692).
- Fixed _Network interfaces_ table in Inventory section, the table was not paginating [#1474](https://github.com/wazuh/wazuh-kibana-app/issues/1474).
- Fixed APIs passwords are now obfuscated in server responses [adc3152](https://github.com/wazuh/wazuh-kibana-app/pull/1782/commits/adc31525e26b25e4cb62d81cbae70a8430728af5).


## Wazuh v3.9.5 - Kibana v6.8.2 / Kibana v7.2.1 / Kibana v7.3.0 - Revision 531

### Added

- Support for Wazuh v3.9.5

## Wazuh v3.9.4 - Kibana v6.8.1 / Kibana v6.8.2 / Kibana v7.2.0 / Kibana v7.2.1 / Kibana v7.3.0 - Revision 528

### Added

- Support for Wazuh v3.9.4
- Allow filtering by clicking a column in rules/decoders tables [0e2ddd7](https://github.com/wazuh/wazuh-kibana-app/pull/1615/commits/0e2ddd7b73f7f7975d02e97ed86ae8a0966472b4)
- Allow open file in rules table clicking on the file column [1af929d](https://github.com/wazuh/wazuh-kibana-app/pull/1615/commits/1af929d62f450f93c6733868bcb4057e16b7e279)

### Changed

- Improved app performance [#1640](https://github.com/wazuh/wazuh-kibana-app/pull/1640).
- Remove path filter from custom rules and decoders [895792e](https://github.com/wazuh/wazuh-kibana-app/pull/1615/commits/895792e6e6d9401b3293d5e16352b9abef515096)
- Show path column in rules and decoders [6f49816](https://github.com/wazuh/wazuh-kibana-app/pull/1615/commits/6f49816c71b5999d77bf9e3838443627c9be945d)
- Removed SCA overview dashboard [94ebbff](https://github.com/wazuh/wazuh-kibana-app/pull/1615/commits/94ebbff231cbfb6d793130e0b9ea855baa755a1c)
- Disabled last custom column removal [f1ef7de](https://github.com/wazuh/wazuh-kibana-app/pull/1615/commits/f1ef7de1a34bbe53a899596002e8153b95e7dc0e)
- Agents messages across sections unification [8fd7e36](https://github.com/wazuh/wazuh-kibana-app/pull/1615/commits/8fd7e36286fa9dfd03a797499af6ffbaa90b00e1)

### Fixed

- Fix check storeded apis [d6115d6](https://github.com/wazuh/wazuh-kibana-app/pull/1615/commits/d6115d6424c78f0cde2017b432a51b77186dd95a).
- Fix pci-dss console error [297080d](https://github.com/wazuh/wazuh-kibana-app/pull/1615/commits/297080d36efaea8f99b0cafd4c48845dad20495a)
- Fix error in reportingTable [85b7266](https://github.com/wazuh/wazuh-kibana-app/pull/1615/commits/85b72662cb4db44c443ed04f7c31fba57eefccaa)
- Fix filters budgets size [c7ac86a](https://github.com/wazuh/wazuh-kibana-app/pull/1615/commits/c7ac86acb3d5afaf1cf348fab09a2b8c5778a491)
- Fix missing permalink virustotal visualization [1b57529](https://github.com/wazuh/wazuh-kibana-app/pull/1615/commits/1b57529758fccdeb3ac0840e66a8aafbe4757a96)
- Improved wz-table performance [224bd6f](https://github.com/wazuh/wazuh-kibana-app/pull/1615/commits/224bd6f31235c81ba01755c3c1e120c3f86beafd)
- Fix inconsistent data between visualizations and tables in Overview Security Events [b12c600](https://github.com/wazuh/wazuh-kibana-app/pull/1615/commits/b12c600578d80d0715507dec4624a4ebc27ea573)
- Timezone applied in cluster status [a4f620d](https://github.com/wazuh/wazuh-kibana-app/pull/1615/commits/a4f620d398f5834a6d2945af892a462425ca3bec)
- Fixed Overview Security Events report when wazuh.monitoring is disabled [1c26da0](https://github.com/wazuh/wazuh-kibana-app/pull/1615/commits/1c26da05a0b6daf727e15c13b819111aa4e4e913)
- Fixes in APIs management [2143943](https://github.com/wazuh/wazuh-kibana-app/pull/1615/commits/2143943a5049cbb59bb8d6702b5a56cbe0d27a2a)
- Prevent duplicated visualization toast errors [786faf3](https://github.com/wazuh/wazuh-kibana-app/commit/786faf3e62d2cad13f512c0f873b36eca6e9787d)
- Fix not properly updated breadcrumb in ruleset section [9645903](https://github.com/wazuh/wazuh-kibana-app/commit/96459031cd4edbe047970bf0d22d0c099771879f)
- Fix badly dimensioned table in Integrity Monitoring section [9645903](https://github.com/wazuh/wazuh-kibana-app/commit/96459031cd4edbe047970bf0d22d0c099771879f)
- Fix implicit filters can be destroyed [9cf8578](https://github.com/wazuh/wazuh-kibana-app/commit/9cf85786f504f5d67edddeea6cfbf2ab577e799b)
- Windows agent dashboard doesn't show failure logon access. [d38d088](https://github.com/wazuh/wazuh-kibana-app/commit/d38d0881ac8e4294accde83d63108337b74cdd91) 
- Number of agents is not properly updated.  [f7cbbe5](https://github.com/wazuh/wazuh-kibana-app/commit/f7cbbe54394db825827715c3ad4370ac74317108) 
- Missing scrollbar on Firefox file viewer.  [df4e8f9](https://github.com/wazuh/wazuh-kibana-app/commit/df4e8f9305b35e9ee1473bed5f5d452dd3420567) 
- Agent search filter by name, lost when refreshing. [71b5274](https://github.com/wazuh/wazuh-kibana-app/commit/71b5274ccc332d8961a158587152f7badab28a95) 
- Alerts of level 12 cannot be displayed in the Summary table. [ec0e888](https://github.com/wazuh/wazuh-kibana-app/commit/ec0e8885d9f1306523afbc87de01a31f24e36309) 
- Restored query from search bar in visualizations. [439128f](https://github.com/wazuh/wazuh-kibana-app/commit/439128f0a1f65b649a9dcb81ab5804ca20f65763) 
- Fix Kibana filters loop in Firefox. [82f0f32](https://github.com/wazuh/wazuh-kibana-app/commit/82f0f32946d844ce96a28f0185f903e8e05c5589) 

## Wazuh v3.9.3 - Kibana v6.8.1 / v7.1.1 / v7.2.0 - Revision 523

### Added

- Support for Wazuh v3.9.3
- Support for Kibana v7.2.0 [#1556](https://github.com/wazuh/wazuh-kibana-app/pull/1556).

### Changed

- New design and several UI/UX changes [#1525](https://github.com/wazuh/wazuh-kibana-app/pull/1525).
- Improved error checking + syscollector performance [94d0a83](https://github.com/wazuh/wazuh-kibana-app/commit/94d0a83e43aa1d2d84ef6f87cbb76b9aefa085b3).
- Adapt Syscollector for MacOS agents [a4bf7ef](https://github.com/wazuh/wazuh-kibana-app/commit/a4bf7efc693a99b7565b5afcaa372155f15a4db9).
- Show last scan for syscollector [73f2056](https://github.com/wazuh/wazuh-kibana-app/commit/73f2056673bb289d472663397ba7097e49b7b93b).
- Extendend information for syscollector [#1585](https://github.com/wazuh/wazuh-kibana-app/issues/1585).

### Fixed

- Corrected width for agent stats [a998955](https://github.com/wazuh/wazuh-kibana-app/commit/a99895565a8854c55932ec94cffb08e1d0aa3da1).
- Fix height for the menu directive with Dynamic height [427d0f3](https://github.com/wazuh/wazuh-kibana-app/commit/427d0f3e9fa6c34287aa9e8557da99a51e0db40f).
- Fix wazuh-db and clusterd check [cddcef6](https://github.com/wazuh/wazuh-kibana-app/commit/cddcef630c5234dd6f6a495715743dfcfd4e4001).
- Fix AlertsStats when value is "0", it was showing "-" [07a3e10](https://github.com/wazuh/wazuh-kibana-app/commit/07a3e10c7f1e626ba75a55452b6c295d11fd657d).
- Fix syscollector state value [f8d3d0e](https://github.com/wazuh/wazuh-kibana-app/commit/f8d3d0eca44e67e26f79bc574495b1f4c8f751f2).
- Fix time offset for reporting table [2ef500b](https://github.com/wazuh/wazuh-kibana-app/commit/2ef500bb112e68bd4811b8e87ce8581d7c04d20f).
- Fix call to obtain GDPR requirements for specific agent [ccda846](https://github.com/wazuh/wazuh-kibana-app/commit/ccda8464b50be05bc5b3642f25f4972c8a7a2c03).
- Restore "rule.id" as a clickable field in visualizations [#1546](https://github.com/wazuh/wazuh-kibana-app/pull/1546).
- Fix timepicker in cluster monitoring [f7533ce](https://github.com/wazuh/wazuh-kibana-app/pull/1560/commits/f7533cecb6862abfb5c1d2173ec3e70ffc59804a).
- Fix several bugs [#1569](https://github.com/wazuh/wazuh-kibana-app/pull/1569).
- Fully removed "rule.id" as URL field [#1584](https://github.com/wazuh/wazuh-kibana-app/issues/1584).
- Fix filters for dashboards [#1583](https://github.com/wazuh/wazuh-kibana-app/issues/1583).
- Fix missing dependency [#1591](https://github.com/wazuh/wazuh-kibana-app/issues/1591).

## Wazuh v3.9.2 - Kibana v7.1.1 - Revision 510

### Added

- Support for Wazuh v3.9.2

### Changed

- Avoid showing more than one toaster for the same error message [7937003](https://github.com/wazuh/wazuh-kibana-app/commit/793700382798033203091d160773363323e05bb9).
- Restored "Alerts evolution - Top 5 agents" in Overview > Security events [f9305c0](https://github.com/wazuh/wazuh-kibana-app/commit/f9305c0c6acf4a31c41b1cc9684b87f79b27524f).

### Fixed

- Fix missing parameters in Dev Tools request [#1496](https://github.com/wazuh/wazuh-kibana-app/pull/1496).
- Fix "Invalid Date" for Safari and Internet Explorer [#1505](https://github.com/wazuh/wazuh-kibana-app/pull/1505).

## Wazuh v3.9.1 - Kibana v7.1.1 - Revision 509

### Added

- Support for Kibana v7.1.1
- Added overall metrics for Agents > Overview [#1479](https://github.com/wazuh/wazuh-kibana-app/pull/1479).

### Fixed

- Fixed missing dependency for Discover [43f5dd5](https://github.com/wazuh/wazuh-kibana-app/commit/43f5dd5f64065c618ba930b2a4087f0a9e706c0e).
- Fixed visualization for Agents > Overview [#1477](https://github.com/wazuh/wazuh-kibana-app/pull/1477). 
- Fixed SCA policy checks table [#1478](https://github.com/wazuh/wazuh-kibana-app/pull/1478).

## Wazuh v3.9.1 - Kibana v7.1.0 - Revision 508

### Added

- Support for Kibana v7.1.0

## Wazuh v3.9.1 - Kibana v6.8.0 - Revision 444

### Added

- Support for Wazuh v3.9.1
- Support for Kibana v6.8.0

### Fixed

- Fixed background color for some parts of the Discover directive [2dfc763](https://github.com/wazuh/wazuh-kibana-app/commit/2dfc763bfa1093fb419f118c2938f6b348562c69).
- Fixed cut values in non-resizable tables when the value is too large [cc4828f](https://github.com/wazuh/wazuh-kibana-app/commit/cc4828fbf50d4dab3dd4bb430617c1f2b13dac6a).
- Fixed handled but not shown error messages from rule editor [0aa0e17](https://github.com/wazuh/wazuh-kibana-app/commit/0aa0e17ac8678879e5066f8d83fd46f5d8edd86a).
- Minor typos corrected [fe11fb6](https://github.com/wazuh/wazuh-kibana-app/commit/fe11fb67e752368aedc89ec844ddf729eb8ad761).
- Minor fixes in agents configuration [1bc2175](https://github.com/wazuh/wazuh-kibana-app/commit/1bc217590438573e7267687655bb5939b5bb9fde).
- Fix Management > logs viewer scrolling [f458b2e](https://github.com/wazuh/wazuh-kibana-app/commit/f458b2e3294796f9cf00482b4da27984646c6398).

### Changed

- Kibana version shown in settings is now read from our package.json [c103d3e](https://github.com/wazuh/wazuh-kibana-app/commit/c103d3e782136106736c02039d28c4567b255aaa).
- Removed an old header from Settings [0197b8b](https://github.com/wazuh/wazuh-kibana-app/commit/0197b8b1abc195f275c8cd9893df84cd5569527b).
- Improved index pattern validation fields, replaced "full_log" with "rule.id" as part of the minimum required fields [dce0595](https://github.com/wazuh/wazuh-kibana-app/commit/dce059501cbd28f1294fd761da3e015e154747bc).
- Improve dynamic height for configuration editor [c318131](https://github.com/wazuh/wazuh-kibana-app/commit/c318131dfb6b5f01752593f2aa972b98c0655610).
- Add timezone for all dates shown in the app [4b8736f](https://github.com/wazuh/wazuh-kibana-app/commit/4b8736fb4e562c78505daaee042bcd798242c3f5).

## Wazuh v3.9.0 - Kibana v6.7.0 / v6.7.1 / v6.7.2 - Revision 441

### Added

- Support for Wazuh v3.9.0
- Support for Kibana v6.7.0 / v6.7.1 / v6.7.2
- Edit master and worker configuration ([#1215](https://github.com/wazuh/wazuh-kibana-app/pull/1215)).
- Edit local rules, local decoders and CDB lists ([#1212](https://github.com/wazuh/wazuh-kibana-app/pull/1212), [#1204](https://github.com/wazuh/wazuh-kibana-app/pull/1204), [#1196](https://github.com/wazuh/wazuh-kibana-app/pull/1196), [#1233](https://github.com/wazuh/wazuh-kibana-app/pull/1233), [#1304](https://github.com/wazuh/wazuh-kibana-app/pull/1304)).
- View no local rules/decoders XML files ([#1395](https://github.com/wazuh/wazuh-kibana-app/pull/1395))
- Dev Tools additions
  - Added hotkey `[shift] + [enter]` for sending query ([#1170](https://github.com/wazuh/wazuh-kibana-app/pull/1170)).
  - Added `Export JSON` button for the Dev Tools ([#1170](https://github.com/wazuh/wazuh-kibana-app/pull/1170)).
- Added refresh button for agents preview table ([#1169](https://github.com/wazuh/wazuh-kibana-app/pull/1169)).
- Added `configuration assessment` information in "Agent > Policy monitoring" ([#1227](https://github.com/wazuh/wazuh-kibana-app/pull/1227)).
- Added agents `configuration assessment` configuration section in "Agent > Configuration" ([1257](https://github.com/wazuh/wazuh-kibana-app/pull/1257))
- Restart master and worker nodes ([#1222](https://github.com/wazuh/wazuh-kibana-app/pull/1222)).
- Restart agents ([#1229](https://github.com/wazuh/wazuh-kibana-app/pull/1229)).
- Added support for more than one Wazuh monitoring pattern ([#1243](https://github.com/wazuh/wazuh-kibana-app/pull/1243))
- Added customizable interval for Wazuh monitoring indices creation ([#1243](https://github.com/wazuh/wazuh-kibana-app/pull/1243)).
- Expand visualizations ([#1246](https://github.com/wazuh/wazuh-kibana-app/pull/1246)).
- Added a dynamic table columns selector ([#1246](https://github.com/wazuh/wazuh-kibana-app/pull/1246)).
- Added resizable columns by dragging in tables ([d2bf8ee](https://github.com/wazuh/wazuh-kibana-app/commit/d2bf8ee9681ca5d6028325e165854b49214e86a3))
- Added a cron job for fetching missing fields of all valid index patterns, also merging dynamic fields every time an index pattern is refreshed by the app ([#1276](https://github.com/wazuh/wazuh-kibana-app/pull/1276)).
- Added auto-merging dynamic fields for Wazuh monitoring index patterns ([#1300](https://github.com/wazuh/wazuh-kibana-app/pull/1300))
- New server module, it's a job queue so we can add delayed jobs to be run in background, this iteration only accepts delayed Wazuh API calls ([#1283](https://github.com/wazuh/wazuh-kibana-app/pull/1283)).
- Added new way to view logs using a logs viewer ([#1292](https://github.com/wazuh/wazuh-kibana-app/pull/1292))
- Added new directive for registering agents from the UI, including instructions on "how to" ([#1321](https://github.com/wazuh/wazuh-kibana-app/pull/1321)).
- Added some Angular charts in Agents Preview and Agents SCA sections ([#1364](https://github.com/wazuh/wazuh-kibana-app/pull/1364))
- Added Docker listener settings in configuration views ([#1365](https://github.com/wazuh/wazuh-kibana-app/pull/1365))
- Added Docker dashboards for both Agents and Overview ([#1367](https://github.com/wazuh/wazuh-kibana-app/pull/1367))
- Improved app logger with debug level ([#1373](https://github.com/wazuh/wazuh-kibana-app/pull/1373))
- Introducing React components from the EUI framework

### Changed

- Escape XML special characters ([#1159](https://github.com/wazuh/wazuh-kibana-app/pull/1159)).
- Changed empty results message for Wazuh tables ([#1165](https://github.com/wazuh/wazuh-kibana-app/pull/1165)).
- Allowing the same query multiple times on the Dev Tools ([#1174](https://github.com/wazuh/wazuh-kibana-app/pull/1174))
- Refactor JSON/XML viewer for configuration tab ([#1173](https://github.com/wazuh/wazuh-kibana-app/pull/1173), [#1148](https://github.com/wazuh/wazuh-kibana-app/pull/1148)).
- Using full height for all containers when possible ([#1224](https://github.com/wazuh/wazuh-kibana-app/pull/1224)).
- Improved the way we are handling "back button" events ([#1207](https://github.com/wazuh/wazuh-kibana-app/pull/1207)).
- Changed some visualizations for FIM, GDPR, PCI, Vulnerability and Security Events ([#1206](https://github.com/wazuh/wazuh-kibana-app/pull/1206), [#1235](https://github.com/wazuh/wazuh-kibana-app/pull/1235), [#1293](https://github.com/wazuh/wazuh-kibana-app/pull/1293)).
- New design for agent header view ([#1186](https://github.com/wazuh/wazuh-kibana-app/pull/1186)).
- Not fetching data the very first time the Dev Tools are opened ([#1185](https://github.com/wazuh/wazuh-kibana-app/pull/1185)).
- Refresh all known fields for all valid index patterns if `kbn-vis` detects a broken index pattern ([ecd7c8f](https://github.com/wazuh/wazuh-kibana-app/commit/ecd7c8f98c187a350f81261d13b0d45dcec6dc5d)).
- Truncate texts and display a tooltip when they don't fit in a table cell ([7b56a87](https://github.com/wazuh/wazuh-kibana-app/commit/7b56a873f85dcba7e6838aeb2e40d9b4cf472576))
- Updated API autocomplete for Dev Tools ([#1218](https://github.com/wazuh/wazuh-kibana-app/pull/1218))
- Updated switches design to adapt it to Kibana's design ([#1253](https://github.com/wazuh/wazuh-kibana-app/pull/1253))
- Reduced the width of some table cells with little text, to give more space to the other columns ([#1263](https://github.com/wazuh/wazuh-kibana-app/pull/1263)).
- Redesign for Management > Status daemons list ([#1284](https://github.com/wazuh/wazuh-kibana-app/pull/1284)).
- Redesign for Management > Configuration, Agent > Configuration ([#1289](https://github.com/wazuh/wazuh-kibana-app/pull/1289)).
- Replaced Management > Logs table with a log viewer component ([#1292](https://github.com/wazuh/wazuh-kibana-app/pull/1292)).
- The agents list search bar now allows to switch between AND/OR operators ([#1291](https://github.com/wazuh/wazuh-kibana-app/pull/1291)).
- Improve audit dashboards ([#1374](https://github.com/wazuh/wazuh-kibana-app/pull/1374))
- Exclude agent "000" getting the last registered and the most active agents from the Wazuh API.([#1391](https://github.com/wazuh/wazuh-kibana-app/pull/1391))
- Reviewed Osquery dashboards ([#1394](https://github.com/wazuh/wazuh-kibana-app/pull/1394))
- Memory info is now a log ([#1400](https://github.com/wazuh/wazuh-kibana-app/pull/1400))
- Error toasters time is now 30000ms, warning/info are still 6000ms ([#1420](https://github.com/wazuh/wazuh-kibana-app/pull/1420))

### Fixed

- Properly handling long messages on notifier service, until now, they were using out of the card space, also we replaced some API messages with more meaningful messages ([#1168](https://github.com/wazuh/wazuh-kibana-app/pull/1168)).
- Adapted Wazuh icon for multiple browsers where it was gone ([#1208](https://github.com/wazuh/wazuh-kibana-app/pull/1208)).
- Do not fetch data from tables twice when resize window ([#1303](https://github.com/wazuh/wazuh-kibana-app/pull/1303)).
- Agent syncrhonization status is updated as we browse the configuration section ([#1305](https://github.com/wazuh/wazuh-kibana-app/pull/1305))
- Using the browser timezone for reporting documents ([#1311](https://github.com/wazuh/wazuh-kibana-app/pull/1311)).
- Wrong behaviors in the routing system when the basePath was set ([#1342](https://github.com/wazuh/wazuh-kibana-app/pull/1342))
- Do not show pagination for one-page tables ([196c5b7](https://github.com/wazuh/wazuh-kibana-app/pull/1362/commits/196c5b717583032798da7791fa4f90ec06397f68))
- Being redirected to Overview once a Kibana restart is performed ([#1378](https://github.com/wazuh/wazuh-kibana-app/pull/1378))
- Displaying the AWS services section of the aws-s3 wodle ([#1393](https://github.com/wazuh/wazuh-kibana-app/pull/1393))
- Show email configuration on the configuration on demand ([#1401](https://github.com/wazuh/wazuh-kibana-app/issues/1401))
- Show "Follow symbolic link" field in Integrity monitoring - Monitored configuration on demand ([0c9c9da](https://github.com/wazuh/wazuh-kibana-app/pull/1414/commits/0c9c9da3b951548761cd203db5ee5baa39afe26c))

## Wazuh v3.8.2 - Kibana v6.6.0 / v6.6.1 / v6.6.2 / v6.7.0 - Revision 419

### Added

- Support for Kibana v6.6.0 / v6.6.1 / v6.6.2 / v6.7.0

### Fixed

- Fixed AWS dashboard, newer JavaScript browser engines break the view due to Angular.js ([6e882fc](https://github.com/wazuh/wazuh-kibana-app/commit/6e882fc1d7efe6059e6140ff40b8a20d9c1fa51e)).
- Fixed AWS accounts visualization, using the right field now ([6e882fc](https://github.com/wazuh/wazuh-kibana-app/commit/6e882fc1d7efe6059e6140ff40b8a20d9c1fa51e)).

## Wazuh v3.8.2 - Kibana v6.5.4 - Revision 418

### Added

- Support for Wazuh v3.8.2

### Changed

- Close configuration editor only if it was successfully updated ([bc77c35](https://github.com/wazuh/wazuh-kibana-app/commit/bc77c35d8440a656d4704451ce857c9e1d36a438)).
- Replaced FIM Vega visualization with standard visualization ([554ee1c](https://github.com/wazuh/wazuh-kibana-app/commit/554ee1c4c4d75c76d82272075acf8bb62e7f9e27)).

## Wazuh v3.8.1 - Kibana v6.5.4 - Revision 417

### Added

- Support for Wazuh v3.8.1

### Changed

- Moved monitored/ignored Windows registry entries to "FIM > Monitored" and "FIM > Ignored" to avoid user confusion ([#1176](https://github.com/wazuh/wazuh-kibana-app/pull/1176)).
- Excluding managers from wazuh-monitoring indices ([#1177](https://github.com/wazuh/wazuh-kibana-app/pull/1177)).
- Escape `&` before sending group configuration ([d3aa56f](https://github.com/wazuh/wazuh-kibana-app/commit/d3aa56fa73478c60505e500db7d3a7df263081b5)).
- Improved `autoFormat` function before rendering group configuration ([f4f8144](https://github.com/wazuh/wazuh-kibana-app/commit/f4f8144eef8b93038fc897a9f16356e71029b844)).
- Now the group configuration editor doesn't exit after sending data to the Wazuh API ([5c1a3ef](https://github.com/wazuh/wazuh-kibana-app/commit/5c1a3ef9bd710a7befbed0709c4a7cf414f44f6b)).

### Fixed

- Fixed style for the error toaster for long URLs or long paths ([11b8084](https://github.com/wazuh/wazuh-kibana-app/commit/11b8084c75bbc5da36587ff31d1bc80a55fe4dfe)).

## Wazuh v3.8.0 - Kibana v6.5.4 - Revision 416

### Added

- Added group management features such as:
  - Edit the group configuration ([#1096](https://github.com/wazuh/wazuh-kibana-app/pull/1096)).
  - Add/remove groups to/from an agent ([#1096](https://github.com/wazuh/wazuh-kibana-app/pull/1096)).
  - Add/remove agents to/from a group ([#1096](https://github.com/wazuh/wazuh-kibana-app/pull/1096)).
  - Add/remove groups ([#1152](https://github.com/wazuh/wazuh-kibana-app/pull/1152)).
- New directive for tables that don't need external data sources ([#1067](https://github.com/wazuh/wazuh-kibana-app/pull/1067)).
- New search bar directive with interactive filters and suggestions ([#1058](https://github.com/wazuh/wazuh-kibana-app/pull/1058)).
- New server route `/elastic/alerts` for fetching alerts using custom parameters([#1056](https://github.com/wazuh/wazuh-kibana-app/pull/1056)).
- New table for an agent FIM monitored files, if the agent OS platform is Windows it will show two tables: files and registry ([#1032](https://github.com/wazuh/wazuh-kibana-app/pull/1032)).
- Added description to each setting under Settings > Configuration ([#1048](https://github.com/wazuh/wazuh-kibana-app/pull/1048)).
- Added a new setting to `config.yml` related to Wazuh monitoring and its index pattern ([#1095](https://github.com/wazuh/wazuh-kibana-app/pull/1095)).
- Resizable columns by dragging in Dev-tools ([#1102](https://github.com/wazuh/wazuh-kibana-app/pull/1102)).
- New feature to be able to edit config.yml file from the Settings > Configuration section view ([#1105](https://github.com/wazuh/wazuh-kibana-app/pull/1105)).
- Added a new table (network addresses) for agent inventory tab ([#1111](https://github.com/wazuh/wazuh-kibana-app/pull/1111)).
- Added `audit_key` (Who-data Audit keys) for configuration tab ([#1123](https://github.com/wazuh/wazuh-kibana-app/pull/1123)).
- Added new known fields for Kibana index pattern ([#1150](https://github.com/wazuh/wazuh-kibana-app/pull/1150)).

### Changed

- Changed Inventory tables. Now the app looks for the OS platform and it shows different tables depending on the OS platform. In addition the process state codes has been replaced to be more meaningful ([#1059](https://github.com/wazuh/wazuh-kibana-app/pull/1059)).
- Tiny rework for the AWS tab including.
- "Report" button is hidden on Discover panel ([#1047](https://github.com/wazuh/wazuh-kibana-app/pull/1047)).
- Visualizations, filters and Discover improved ([#1083](https://github.com/wazuh/wazuh-kibana-app/pull/1083)).
- Removed `popularizeField` function until https://github.com/elastic/kibana/issues/22426 is solved in order to avoid `Unable to write index pattern!` error on Discover tab ([#1085](https://github.com/wazuh/wazuh-kibana-app/pull/1085)).
- Improved Wazuh monitoring module ([#1094](https://github.com/wazuh/wazuh-kibana-app/pull/1094)).
- Added "Registered date" and "Last keep alive" in agents table allowing you to sort by these fields ([#1102](https://github.com/wazuh/wazuh-kibana-app/pull/1102)).
- Improved code quality in sections such as Ruleset > Rule and Decoder detail view simplify conditions ([#1102](https://github.com/wazuh/wazuh-kibana-app/pull/1102)).
- Replaced reporting success message ([#1102](https://github.com/wazuh/wazuh-kibana-app/pull/1102)).
- Reduced the default number of shards and the default number of replicas for the app indices ([#1113](https://github.com/wazuh/wazuh-kibana-app/pull/1113)).
- Refreshing index pattern known fields on health check controller ([#1119](https://github.com/wazuh/wazuh-kibana-app/pull/1119)).
- Less strict memory check ([786c764](https://github.com/wazuh/wazuh-kibana-app/commit/786c7642cd88083f9a77c57ed204488ecf5b710a)).
- Checking message origin in error handler ([dfec368](https://github.com/wazuh/wazuh-kibana-app/commit/dfec368d22a148b2e4437db92d71294900241961)).
- Dev tools is now showing the response as it is, like `curl` does ([#1137](https://github.com/wazuh/wazuh-kibana-app/pull/1137)).
- Removed `unknown` as valid node name ([#1149](https://github.com/wazuh/wazuh-kibana-app/pull/1149)).
- Removed `rule.id` direct filter from the rule set tables ([#1151](https://github.com/wazuh/wazuh-kibana-app/pull/1151))

### Fixed

- Restored X-Pack security logic for the .wazuh index, now it's not bypassing the X-Pack roles ([#1081](https://github.com/wazuh/wazuh-kibana-app/pull/1081))
- Avoid fetching twice the same data ([#1072](https://github.com/wazuh/wazuh-kibana-app/pull/1072), [#1061](https://github.com/wazuh/wazuh-kibana-app/pull/1061)).
- Wazuh logo adapted to low resolutions ([#1074](https://github.com/wazuh/wazuh-kibana-app/pull/1074)).
- Hide Audit, OpenSCAP tabs for non-linux agents. Fixed empty Windows events under Configuration > Log collection section. OSQuery logo has been standardized ([#1072](https://github.com/wazuh/wazuh-kibana-app/pull/1072), [#1076](https://github.com/wazuh/wazuh-kibana-app/pull/1076)).
- Fix empty values on _Overview > Security events_ when Wazuh monitoring is disabled ([#1091](https://github.com/wazuh/wazuh-kibana-app/pull/1091)).
- Fix overlapped play button in Dev-tools when the input box has a scrollbar ([#1102](https://github.com/wazuh/wazuh-kibana-app/pull/1102)).
- Fix Dev-tools behavior when parse json invalid blocks ([#1102](https://github.com/wazuh/wazuh-kibana-app/pull/1102)).
- Fixed Management > Monitoring tab frustration adding back buttons ([#1102](https://github.com/wazuh/wazuh-kibana-app/pull/1102)).
- Fix template checking when using more than one pattern ([#1104](https://github.com/wazuh/wazuh-kibana-app/pull/1104)).
- Fix infinite loop for Wazuh monitoring when the Wazuh API is not being able to give us all the agents ([5a26916](https://github.com/wazuh/wazuh-kibana-app/commit/5a2691642b40a34783d2eafb6ee24ae78b9af21a)), ([85005a1](https://github.com/wazuh/wazuh-kibana-app/commit/85005a184d4f1c3d339b7c895b5d2469f3b45171)).
- Fix rule details for `list` and `info` parameters ([#1149](https://github.com/wazuh/wazuh-kibana-app/pull/1149)).

## Wazuh v3.7.1 / v3.7.2 - Kibana v6.5.1 / v6.5.2 / v6.5.3 / v6.5.4 - Revision 415

### Added

- Support for Elastic stack v6.5.2 / v6.5.3 / v6.5.4.
- Support for Wazuh v3.7.1 / v3.7.2.
- Dev Tools module now autocompletes API endpoints ([#1030](https://github.com/wazuh/wazuh-kibana-app/pull/1030)).

### Changed

- Increased number of rows for syscollector tables ([#1033](https://github.com/wazuh/wazuh-kibana-app/pull/1033)).
- Modularized JSON/XML viewers for the configuration section ([#982](https://github.com/wazuh/wazuh-kibana-app/pull/982)).

### Fixed

- Added missing fields for syscollector network tables ([#1036](https://github.com/wazuh/wazuh-kibana-app/pull/1036)).
- Using the right API path when downloading CSV for decoders list ([#1045](https://github.com/wazuh/wazuh-kibana-app/pull/1045)).
- Including group field when downloading CSV for agents list ([#1044](https://github.com/wazuh/wazuh-kibana-app/pull/1044)).
- Preserve active tab in configuration section when refreshing the page ([#1037](https://github.com/wazuh/wazuh-kibana-app/pull/1037)).

## Wazuh v3.7.0 - Kibana v6.5.0 / v6.5.1 - Revision 414

### Added

- Support for Elastic Stack v6.5.0 / v6.5.1.
- Agent groups bar is now visible on the agent configuration section ([#1023](https://github.com/wazuh/wazuh-kibana-app/pull/1023)).
- Added a new setting for the `config.yml` file for enable/disable administrator mode ([#1019](https://github.com/wazuh/wazuh-kibana-app/pull/1019)).
  - This allows the user to perform PUT, POST, DELETE methods in our Dev Tools.

### Changed

- Refactored most front-end controllers ([#1023](https://github.com/wazuh/wazuh-kibana-app/pull/1023)).

## Wazuh v3.7.0 - Kibana v6.4.2 / v6.4.3 - Revision 413

### Added

- Support for Wazuh v3.7.0.
- Support for Elastic Stack v6.4.2 / v6.4.3.
- Brand-new interface for _Configuration_ (on both _Management_ and _Agents_ tabs) ([#914](https://github.com/wazuh/wazuh-kibana-app/pull/914)):
  - Now you can check current and real agent and manager configuration.
  - A new interface design, with more useful information and easy to understand descriptions.
  - New and more responsive JSON/XML viewers to show the configuration in raw mode.
- Brand-new extension - Osquery ([#938](https://github.com/wazuh/wazuh-kibana-app/pull/938)):
  - A new extension, disabled by default.
  - Check alerts from Wazuh's Osquery integration.
  - Check your current Osquery wodle configuration.
  - More improvements will come for this extension in the future.
- New option for Wazuh app configuration file - _Ignore index patterns_ ([#947](https://github.com/wazuh/wazuh-kibana-app/pull/947)):
  - Now the user can specify which index patterns can't be selected on the app using the new `ip.ignore` setting on the `config.yml` file.
  - The valid format is an array of strings which represents index patterns.
  - By default, this list is empty (all index patterns will be available if they use a compatible structure).
- Added a node selector for _Management > Status_ section when Wazuh cluster is enabled ([#976](https://github.com/wazuh/wazuh-kibana-app/pull/976)).
- Added quick access to _Configuration_ or _Discover_ panels for an agent on the agents list ([#939](https://github.com/wazuh/wazuh-kibana-app/pull/939)).
- Now you can click on an agent's ID on the _Discover_ panels to open its details page on the app ([#904](https://github.com/wazuh/wazuh-kibana-app/pull/904)).
- Redesigned the _Overview > Amazon AWS_ tab, using more meaningful visualizations for a better overall view of your agents' status ([#903](https://github.com/wazuh/wazuh-kibana-app/pull/903)).
- Redesigned the _Overview/Agents > Vulnerabilities_ tab, using more meaningful visualizations for a better overall view of your agents' status ([#954](https://github.com/wazuh/wazuh-kibana-app/pull/954)).
- Now everytime the user enters the _Settings_ tab, the API connection will be automatically checked ([#971](https://github.com/wazuh/wazuh-kibana-app/pull/971)).
- Added a node selector for _Management > Logs_ section when Wazuh cluster is enabled ([#980](https://github.com/wazuh/wazuh-kibana-app/pull/980)).
- Added a group selector for _Agents_ section ([#995](https://github.com/wazuh/wazuh-kibana-app/pull/995)).

### Changed

- Interface refactoring for the _Agents > Inventory data_ tab ([#924](https://github.com/wazuh/wazuh-kibana-app/pull/924)):
  - Now the tab won't be available if your agent doesn't have Syscollector enabled, and each card will be enabled or disabled depending on the current Syscollector scans configuration.
  - This will prevent situations where the user couldn't check the inventory although there was actual scan data to show on some sections.
- Added support for new multigroups feature ([#911](https://github.com/wazuh/wazuh-kibana-app/pull/911)):
  - Now the information bars on _Agents_ will show all the groups an agent belongs to.
- Now the result pane on the _Dev tools_ tab will show the error code coming from the Wazuh API ([#909](https://github.com/wazuh/wazuh-kibana-app/pull/909)).
- Changed some visualizations titles for _Overview/Agents > OpenSCAP_ tab ([#925](https://github.com/wazuh/wazuh-kibana-app/pull/925)).
- All backend routes have been renamed ([#932](https://github.com/wazuh/wazuh-kibana-app/pull/932)).
- Several improvements for Elasticsearch tests ([#933](https://github.com/wazuh/wazuh-kibana-app/pull/933)).
- Updated some strings and descriptions on the _Settings_ tab ([#934](https://github.com/wazuh/wazuh-kibana-app/pull/934)).
- Changed the date format on _Settings > Logs_ to make it more human-readable ([#944](https://github.com/wazuh/wazuh-kibana-app/pull/944)).
- Changed some labels to remove the "MD5 sum" expression, it will use "Checksum" instead ([#945](https://github.com/wazuh/wazuh-kibana-app/pull/945)).
- Added word wrapping class to group name in _Management > Groups > Group detail_ tab ([#945](https://github.com/wazuh/wazuh-kibana-app/pull/945)).
- The `wz-table` directive has been refactored ([#953](https://github.com/wazuh/wazuh-kibana-app/pull/953)).
- The `wz-table` directive now checks if a request is aborted ([#979](https://github.com/wazuh/wazuh-kibana-app/pull/979)).
- Several performance improvements ([#985](https://github.com/wazuh/wazuh-kibana-app/pull/985), [#997](https://github.com/wazuh/wazuh-kibana-app/pull/997), [#1000](https://github.com/wazuh/wazuh-kibana-app/pull/1000)).

### Fixed

- Several known fields for _Whodata_ functionality have been fixed ([#901](https://github.com/wazuh/wazuh-kibana-app/pull/901)).
- Fixed alignment bug with the _Add a filter +_ button on _Discover_ and _Agents_ tabs ([#912](https://github.com/wazuh/wazuh-kibana-app/pull/912)).
- Fixed a bug where the `Add API` form on _Settings_ didn't appear when pressing the button after editing an existing API entry ([#944](https://github.com/wazuh/wazuh-kibana-app/pull/944)).
- Fixed a bug on _Ruleset_ tab where the "Description" column was showing `0` if the rule doesn't have any description ([#948](https://github.com/wazuh/wazuh-kibana-app/pull/948)).
- Fixed wrong alignment on related Rules/Decoders tables from _Management > Ruleset_ tab ([#971](https://github.com/wazuh/wazuh-kibana-app/pull/971)).
- Fixed a bug where sometimes the error messages appeared duplicated ([#971](https://github.com/wazuh/wazuh-kibana-app/pull/971)).

### Removed

- On the _Management > Monitoring_ tab, the `Cluster enabled but not running` message won't appear as an error anymore ([#971](https://github.com/wazuh/wazuh-kibana-app/pull/971)).

## Wazuh v3.6.1 - Kibana v6.4.1 / v6.4.2 / v6.4.3 - Revision 412

### Added

- Support for Elastic Stack v6.4.1 / v6.4.2 / v6.4.3.

## Wazuh v3.6.1 - Kibana v6.4.0 - Revision 411

### Added

- Redesigned the _Overview > Integrity monitoring_ tab, using more meaningful visualizations for a better overall view of your agents' status ([#893](https://github.com/wazuh/wazuh-kibana-app/pull/893)).
- Added a new table for the _Inventory_ tab: _Processes_ ([#895](https://github.com/wazuh/wazuh-kibana-app/pull/895)).
- Improved error handling for tables. Now the table will show an error message if it wasn't able to fetch and load data ([#896](https://github.com/wazuh/wazuh-kibana-app/pull/896)).

### Changed

- The app source code has been improved, following best practices and coding guidelines ([#892](https://github.com/wazuh/wazuh-kibana-app/pull/892)).
- Included more app tests and prettifier for better code maintainability ([#883](https://github.com/wazuh/wazuh-kibana-app/pull/883) & [#885](https://github.com/wazuh/wazuh-kibana-app/pull/885)).

### Fixed

- Fixed minor visual errors on some _GDPR_, _PCI DSS_ and _Vulnerabilities_ visualizations ([#894](https://github.com/wazuh/wazuh-kibana-app/pull/894)).

## Wazuh v3.6.1 - Kibana v6.4.0 - Revision 410

### Added

- The _Inventory_ tab has been redesigned ([#873](https://github.com/wazuh/wazuh-kibana-app/pull/873)):
  - Added new network interfaces and port tables.
  - Improved design using metric information bars and intuitive status indicators.
- Added refresh functionality to the _Settings > Logs_ tab ([#852](https://github.com/wazuh/wazuh-kibana-app/pull/852)):
  - Now everytime the user opens the tab, the logs will be reloaded.
  - A new button to force the update has been added on the top left corner of the logs table.
- Added `tags` and `recursion_level` configuration options to _Management/Agent > Configuration_ tabs ([#850](https://github.com/wazuh/wazuh-kibana-app/pull/850)).
- The _Kuery_ search syntax has been added again to the app ([#851](https://github.com/wazuh/wazuh-kibana-app/pull/851)).
- Added a first batch of [_Mocha_](https://mochajs.org/) tests and other quality of code improvements to the app ([#859](https://github.com/wazuh/wazuh-kibana-app/pull/859)).
- Now you can open specific rule details (the _Management > Ruleset_ tab) when clicking on the `rule.id` value on the _Discover_ tab ([#862](https://github.com/wazuh/wazuh-kibana-app/pull/862)).
- Now you can click on the rule ID value on the _Management > Ruleset_ tab to search for related alerts on the _Discover_ tab ([#863](https://github.com/wazuh/wazuh-kibana-app/pull/863)).

### Changed

- The index pattern known fields have been updated up to 567 ([#872](https://github.com/wazuh/wazuh-kibana-app/pull/872)).
- Now the _Inventory_ tab will always be available for all agents, and a descriptive message will appear if the agent doesn't have `syscollector` enabled ([#879](https://github.com/wazuh/wazuh-kibana-app/pull/879)).

### Fixed

- Fixed a bug where the _Inventory_ tab was unavailable if the user reloads the page while on the _Agents > Configuration_ tab ([#845](https://github.com/wazuh/wazuh-kibana-app/pull/845)).
- Fixed some _Overview > VirusTotal_ visualizations ([#846](https://github.com/wazuh/wazuh-kibana-app/pull/846)).
- Fixed a bug where the _Settings > Extensions_ tab wasn't being properly hidden when there's no API entries inserted ([#847](https://github.com/wazuh/wazuh-kibana-app/pull/847)).
- Fixed a bug where the _Current API_ indicator on the top navbar wasn't being properly updated when the user deletes all the API entries ([#848](https://github.com/wazuh/wazuh-kibana-app/pull/848)).
- Fixed a bug where the _Agents coverage_ metric were not displaying a proper value when the manager has 0 registered agents ([#849](https://github.com/wazuh/wazuh-kibana-app/pull/849)).
- Fixed a bug where the `wazuh-basic` user role was able to update API entries (it should be forbidden) ([#853](https://github.com/wazuh/wazuh-kibana-app/pull/853)).
- Fixed a bug where the visualizations had scroll bars on the PDF reports ([#870](https://github.com/wazuh/wazuh-kibana-app/pull/870)).
- Fixed a bug on the _Dev tools_ tab where the user couldn't execute the first request block if there was blank lines above it ([#871](https://github.com/wazuh/wazuh-kibana-app/pull/871)).
- Fixed a bug on pinned filters when opening tabs where the implicit filter was the same, making them stuck and unremovable from other tabs ([#878](https://github.com/wazuh/wazuh-kibana-app/pull/878)).

## Wazuh v3.6.1 - Kibana v6.4.0 - Revision 409

### Added

- Support for Wazuh v3.6.1.

### Fixed

- Fixed a bug on the _Dev tools_ tab ([b7c79f4](https://github.com/wazuh/wazuh-kibana-app/commit/b7c79f48f06cb49b12883ec9e9337da23b49976b)).

## Wazuh v3.6.1 - Kibana v6.3.2 - Revision 408

### Added

- Support for Wazuh v3.6.1.

### Fixed

- Fixed a bug on the _Dev tools_ tab ([4ca9ed5](https://github.com/wazuh/wazuh-kibana-app/commit/4ca9ed54f1b18e5d499d950e6ff0741946701988)).

## Wazuh v3.6.0 - Kibana v6.4.0 - Revision 407

### Added

- Support for Wazuh v3.6.0.

## Wazuh v3.6.0 - Kibana v6.3.2 - Revision 406

### Added

- Support for Wazuh v3.6.0.

## Wazuh v3.5.0 - Kibana v6.4.0 - Revision 405

### Added

- Support for Elastic Stack v6.4.0 ([#813](https://github.com/wazuh/wazuh-kibana-app/pull/813)).

## Wazuh v3.5.0 - Kibana v6.3.2 - Revision 404

### Added

- Added new options to `config.yml` to change shards and replicas settings for `wazuh-monitoring` indices ([#809](https://github.com/wazuh/wazuh-kibana-app/pull/809)).
- Added more error messages for `wazuhapp.log` in case of failure when performing some crucial functions ([#812](https://github.com/wazuh/wazuh-kibana-app/pull/812)).
- Now it's possible to change replicas settings for existing `.wazuh`, `.wazuh-version` and `wazuh-monitoring` indices on the `config.yml` file ([#817](https://github.com/wazuh/wazuh-kibana-app/pull/817)).

### Changed

- App frontend code refactored and restructured ([#802](https://github.com/wazuh/wazuh-kibana-app/pull/802)).
- Now the _Overview > Security events_ tab won't show anything if the only visualization with data is _Agents status_ ([#811](https://github.com/wazuh/wazuh-kibana-app/pull/811)).

### Fixed

- Fixed a bug where the RAM status message appreared twice the first time you opened the app ([#807](https://github.com/wazuh/wazuh-kibana-app/pull/807)).
- Fixed the app UI to make the app usable on Internet Explorer 11 ([#808](https://github.com/wazuh/wazuh-kibana-app/pull/808)).

## Wazuh v3.5.0 - Kibana v6.3.2 - Revision 403

### Added

- The welcome tabs on _Overview_ and _Agents_ have been updated with a new name and description for the existing sections ([#788](https://github.com/wazuh/wazuh-kibana-app/pull/788)).
- Now the app tables will auto-resize depending on the screen height ([#792](https://github.com/wazuh/wazuh-kibana-app/pull/792)).

### Changed

- Now all the app filters on several tables will present the values in alphabetical order ([#787](https://github.com/wazuh/wazuh-kibana-app/pull/787)).

### Fixed

- Fixed a bug on _Decoders_ where clicking on the decoder wouldn't open the detail view if the `Parent decoders` filter was enabled ([#782](https://github.com/wazuh/wazuh-kibana-app/pull/782)).
- Fixed a bug on _Dev tools_ when the first line on the editor pane was empty or had a comment ([#790](https://github.com/wazuh/wazuh-kibana-app/pull/790)).
- Fixed a bug where the app was throwing multiple warning messages the first time you open it ([#791](https://github.com/wazuh/wazuh-kibana-app/pull/791)).
- Fixed a bug where clicking on a different tab from _Overview_ right after inserting the API credentials for the first time would always redirect to _Overview_ ([#791](https://github.com/wazuh/wazuh-kibana-app/pull/791)).
- Fixed a bug where the user could have a browser cookie with a reference to a non-existing API entry on Elasticsearch ([#794](https://github.com/wazuh/wazuh-kibana-app/pull/794) & [#795](https://github.com/wazuh/wazuh-kibana-app/pull/795)).

### Removed

- The cluster key has been removed from the API requests to `/manager/configuration` ([#796](https://github.com/wazuh/wazuh-kibana-app/pull/796)).

## Wazuh v3.5.0 - Kibana v6.3.1/v6.3.2 - Revision 402

### Added

- Support for Wazuh v3.5.0.
- Added new fields for _Vulnerability detector_ alerts ([#752](https://github.com/wazuh/wazuh-kibana-app/pull/752)).
- Added multi table search for `wz-table` directive. Added two new log levels for _Management > Logs_ section ([#753](https://github.com/wazuh/wazuh-kibana-app/pull/753)).

## Wazuh v3.4.0 - Kibana v6.3.1/v6.3.2 - Revision 401

### Added

- Added a few new fields for Kibana due to the new Wazuh _who-data_ feature ([#763](https://github.com/wazuh/wazuh-kibana-app/pull/763)).
- Added XML/JSON viewer for each card under _Management > Configuration_ ([#764](https://github.com/wazuh/wazuh-kibana-app/pull/764)).

### Changed

- Improved error handling for Dev tools. Also removed some unused dependencies from the _Dev tools_ tab ([#760](https://github.com/wazuh/wazuh-kibana-app/pull/760)).
- Unified origin for tab descriptions. Reviewed some grammar typos ([#765](https://github.com/wazuh/wazuh-kibana-app/pull/765)).
- Refactored agents autocomplete component. Removed unused/deprecated modules ([#766](https://github.com/wazuh/wazuh-kibana-app/pull/766)).
- Simplified route resolves section ([#768](https://github.com/wazuh/wazuh-kibana-app/pull/768)).

### Fixed

- Fixed missing cluster node filter for the visualization shown when looking for specific node under _Management > Monitoring_ section ([#758](https://github.com/wazuh/wazuh-kibana-app/pull/758)).
- Fixed missing dependency injection for `wzMisc` factory ([#768](https://github.com/wazuh/wazuh-kibana-app/pull/768)).

### Removed

- Removed `angular-aria`, `angular-md5`, `ansicolors`, `js-yaml`, `querystring` and `lodash` dependencies since Kibana includes all of them. Removed some unused images ([#768](https://github.com/wazuh/wazuh-kibana-app/pull/768)).

## Wazuh v3.4.0 - Kibana v6.3.1/v6.3.2 - Revision 400

### Added

- Support for Wazuh v3.4.0.
- Support for Elastic Stack v6.3.2.
- Support for Kuery as accepted query language ([#742](https://github.com/wazuh/wazuh-kibana-app/pull/742)).
  - This feature is experimental.
- Added new _Who data_ fields from file integrity monitoring features ([#746](https://github.com/wazuh/wazuh-kibana-app/pull/746)).
- Added tab in _Settings_ section where you can see the last logs from the Wazuh app server ([#723](https://github.com/wazuh/wazuh-kibana-app/pull/723)).

### Changed

- Fully redesigned of the welcome screen along the different app sections ([#751](https://github.com/wazuh/wazuh-kibana-app/pull/751)).
- Now any agent can go to the _Inventory_ tab regardless if it's enabled or not. The content will change properly according to the agent configuration ([#744](https://github.com/wazuh/wazuh-kibana-app/pull/744)).
- Updated the `angular-material` dependency to `1.1.10` ([#743](https://github.com/wazuh/wazuh-kibana-app/pull/743)).
- Any API entry is now removable regardless if it's the only one API entry ([#740](https://github.com/wazuh/wazuh-kibana-app/pull/740)).
- Performance has been improved regarding to agents status, they are now being fetched using _distinct_ routes from the Wazuh API ([#738](https://github.com/wazuh/wazuh-kibana-app/pull/738)).
- Improved the way we are parsing some Wazuh API errors regarding to version mismatching ([#735](https://github.com/wazuh/wazuh-kibana-app/pull/735)).

### Fixed

- Fixed wrong filters being applied in _Ruleset > Rules_ and _Ruleset > Decoders_ sections when using Lucene like filters plus path filters ([#736](https://github.com/wazuh/wazuh-kibana-app/pull/736)).
- Fixed the template checking from the healthcheck, now it allows to use custom index patterns ([#739](https://github.com/wazuh/wazuh-kibana-app/pull/739)).
- Fixed infinite white screen from _Management > Monitoring_ when the Wazuh cluster is enabled but not running ([#741](https://github.com/wazuh/wazuh-kibana-app/pull/741)).

## Wazuh v3.3.0/v3.3.1 - Kibana v6.3.1 - Revision 399

### Added

- Added a new Angular.js factory to store the Wazuh app configuration values. Also, this factory is being used by the pre-routes functions (resolves); this way we are sure about having the real configuration at any time. These pre-routes functions have been improved too ([#670](https://github.com/wazuh/wazuh-kibana-app/pull/670)).
- Added extended information for reports from _Reporting_ feature ([#701](https://github.com/wazuh/wazuh-kibana-app/pull/701)).

### Changed

- Tables have been improved. Now they are truncating long fields and adding a tooltip if needed ([#671](https://github.com/wazuh/wazuh-kibana-app/pull/671)).
- Services have been improved ([#715](https://github.com/wazuh/wazuh-kibana-app/pull/715)).
- CSV formatted files have been improved. Now they are showing a more human readable column names ([#717](https://github.com/wazuh/wazuh-kibana-app/pull/717), [#726](https://github.com/wazuh/wazuh-kibana-app/pull/726)).
- Added/Modified some visualization titles ([#728](https://github.com/wazuh/wazuh-kibana-app/pull/728)).
- Improved Discover perfomance when in background mode ([#719](https://github.com/wazuh/wazuh-kibana-app/pull/719)).
- Reports from the _Reporting_ feature have been fulyl redesigned ([#701](https://github.com/wazuh/wazuh-kibana-app/pull/701)).

### Fixed

- Fixed the top menu API indicator when checking the API connection and the manager/cluster information had been changed ([#668](https://github.com/wazuh/wazuh-kibana-app/pull/668)).
- Fixed our logger module which was not writting logs the very first time Kibana is started neither after a log rotation ([#667](https://github.com/wazuh/wazuh-kibana-app/pull/667)).
- Fixed a regular expression in the server side when parsing URLs before registering a new Wazuh API ([#690](https://github.com/wazuh/wazuh-kibana-app/pull/690)).
- Fixed filters from specific visualization regarding to _File integrity_ section ([#694](https://github.com/wazuh/wazuh-kibana-app/pull/694)).
- Fixed filters parsing when generating a report because it was not parsing negated filters as expected ([#696](https://github.com/wazuh/wazuh-kibana-app/pull/696)).
- Fixed visualization counter from _OSCAP_ tab ([#722](https://github.com/wazuh/wazuh-kibana-app/pull/722)).

### Removed

- Temporary removed CSV download from agent inventory section due to Wazuh API bug ([#727](https://github.com/wazuh/wazuh-kibana-app/pull/727)).

## Wazuh v3.3.0/v3.3.1 - Kibana v6.3.0 - Revision 398

### Added

- Improvements for latest app redesign ([#652](https://github.com/wazuh/wazuh-kibana-app/pull/652)):
  - The _Welcome_ tabs have been simplified, following a more Elastic design.
  - Added again the `md-nav-bar` component with refined styles and limited to specific sections.
  - The _Settings > Welcome_ tab has been removed. You can use the nav bar to switch tabs.
  - Minor CSS adjustments and reordering.
- Small app UI improvements ([#634](https://github.com/wazuh/wazuh-kibana-app/pull/634)):
  - Added link to _Agents Preview_ on the _Agents_ tab breadcrumbs.
  - Replaced the _Generate report_ button with a smaller one.
  - Redesigned _Management > Ruleset_ `md-chips` to look similar to Kibana filter pills.
  - Added agent information bar from _Agents > General_ to _Agents > Welcome_ too.
  - Refactored flex layout on _Welcome_ tabs to fix a height visual bug.
  - Removed duplicated loading rings on the _Agents_ tab.
- Improvements for app tables ([#627](https://github.com/wazuh/wazuh-kibana-app/pull/627)):
  - Now the current page will be highlighted.
  - The gap has been fixed to the items per page value.
  - If there are no more pages for _Next_ or _Prev_ buttons, they will be hidden.
- Improvements for app health check ([#637](https://github.com/wazuh/wazuh-kibana-app/pull/637)):
  - Improved design for the view.
  - The checks have been placed on a table, showing the current status of each one.
- Changes to our reporting feature ([#639](https://github.com/wazuh/wazuh-kibana-app/pull/639)):
  - Now the generated reports will include tables for each section.
  - Added a parser for getting Elasticsearch data table responses.
  - The reporting feature is now a separated module, and the code has been refactored.
- Improvements for app tables pagination ([#646](https://github.com/wazuh/wazuh-kibana-app/pull/646)).

### Changed

- Now the `pretty` parameter on the _Dev tools_ tab will be ignored to avoid `Unexpected error` messages ([#624](https://github.com/wazuh/wazuh-kibana-app/pull/624)).
- The `pdfkit` dependency has been replaced by `pdfmake` ([#639](https://github.com/wazuh/wazuh-kibana-app/pull/639)).
- Changed some Kibana tables for performance improvements on the reporting feature ([#644](https://github.com/wazuh/wazuh-kibana-app/pull/644)).
- Changed the method to refresh the list of known fields on the index pattern ([#650](https://github.com/wazuh/wazuh-kibana-app/pull/650)):
  - Now when restarting Kibana, the app will update the fieldset preserving the custom user fields.

### Fixed

- Fixed bug on _Agents CIS-CAT_ tab who wasn't loading the appropriate visualizations ([#626](https://github.com/wazuh/wazuh-kibana-app/pull/626)).
- Fixed a bug where sometimes the index pattern could be `undefined` during the health check process, leading into a false error message when loading the app ([#640](https://github.com/wazuh/wazuh-kibana-app/pull/640)).
- Fixed several bugs on the _Settings > API_ tab when removing, adding or editing new entries.

### Removed

- Removed the app login system ([#636](https://github.com/wazuh/wazuh-kibana-app/pull/636)):
  - This feature was unstable, experimental and untested for a long time. We'll provide much better RBAC capabilities in the future.
- Removed the new Kuery language option on Discover app search bars.
  - This feature will be restored in the future, after more Elastic v6.3.0 adaptations.

## Wazuh v3.3.0/v3.3.1 - Kibana v6.3.0 - Revision 397

### Added

- Support for Elastic Stack v6.3.0 ([#579](https://github.com/wazuh/wazuh-kibana-app/pull/579) & [#612](https://github.com/wazuh/wazuh-kibana-app/pull/612) & [#615](https://github.com/wazuh/wazuh-kibana-app/pull/615)).
- Brand-new Wazuh app redesign for the _Monitoring_ tab ([#581](https://github.com/wazuh/wazuh-kibana-app/pull/581)):
  - Refactored and optimized UI for these tabs, using a breadcrumbs-based navigability.
  - Used the same guidelines from the previous redesign for _Overview_ and _Agents_ tabs.
- New tab for _Agents_ - _Inventory_ ([#582](https://github.com/wazuh/wazuh-kibana-app/pull/582)):
  - Get information about the agent host, such as installed packages, motherboard, operating system, etc.
  - This tab will appear if the agent has the [`syscollector`](https://documentation.wazuh.com/current/user-manual/reference/ossec-conf/wodle-syscollector.html) wodle enabled.
- Brand-new extension - _CIS-CAT Alerts_ ([#601](https://github.com/wazuh/wazuh-kibana-app/pull/601)):
  - A new extension, disabled by default.
  - Visualize alerts related to the CIS-CAT benchmarks on the _Overview_ and _Agents_ tabs.
  - Get information about the last performed scan and its score.
- Several improvements for the _Dev tools_ tab ([#583](https://github.com/wazuh/wazuh-kibana-app/pull/583) & [#597](https://github.com/wazuh/wazuh-kibana-app/pull/597)):
  - Now you can insert queries using inline parameters, just like in a web browser.
  - You can combine inline parameters with JSON-like parameters.
  - If you use the same parameter on both methods with different values, the inline parameter has precedence over the other one.
  - The tab icon has been changed for a more appropriate one.
  - The `Execute query` button is now always placed on the first line of the query block.
- Refactoring for all app tables ([#582](https://github.com/wazuh/wazuh-kibana-app/pull/582)):
  - Replaced the old `wz-table` directive with a new one, along with a new data factory.
  - Now the tables are built with a pagination system.
  - Much easier method for building tables for the app.
  - Performance and stability improvements when fetching API data.
  - Now you can see the total amount of items and the elapsed time.

### Changed

- Moved some logic from the _Agents preview_ tab to the server, to avoid excessive client-side workload ([#586](https://github.com/wazuh/wazuh-kibana-app/pull/586)).
- Changed the UI to use the same loading ring across all the app tabs ([#593](https://github.com/wazuh/wazuh-kibana-app/pull/593) & [#599](https://github.com/wazuh/wazuh-kibana-app/pull/599)).
- Changed the _No results_ message across all the tabs with visualizations ([#599](https://github.com/wazuh/wazuh-kibana-app/pull/599)).

### Fixed

- Fixed a bug on the _Settings/Extensions_ tab where enabling/disabling some extensions could make other ones to be disabled ([#591](https://github.com/wazuh/wazuh-kibana-app/pull/591)).

## Wazuh v3.3.0/v3.3.1 - Kibana v6.2.4 - Revision 396

### Added

- Support for Wazuh v3.3.1.
- Brand-new Wazuh app redesign for the _Settings_ tab ([#570](https://github.com/wazuh/wazuh-kibana-app/pull/570)):
  - Refactored and optimized UI for these tabs, using a breadcrumbs-based navigability.
  - Used the same guidelines from the previous redesign for _Overview_ and _Agents_ tabs.
- Refactoring for _Overview_ and _Agents_ controllers ([#564](https://github.com/wazuh/wazuh-kibana-app/pull/564)):
  - Reduced duplicated code by splitting it into separate files.
  - Code optimization for a better performance and maintainability.
  - Added new services to provide similar functionality between different app tabs.
- Added `data.vulnerability.package.condition` to the list of known fields ([#566](https://github.com/wazuh/wazuh-kibana-app/pull/566)).

### Changed

- The `wazuh-logs` and `wazuh-monitoring` folders have been moved to the Kibana's `optimize` directory in order to avoid some error messages when using the `kibana-plugin list` command ([#563](https://github.com/wazuh/wazuh-kibana-app/pull/563)).

### Fixed

- Fixed a bug on the _Settings_ tab where updating an API entry with wrong credentials would corrupt the existing one ([#558](https://github.com/wazuh/wazuh-kibana-app/pull/558)).
- Fixed a bug on the _Settings_ tab where removing an API entry while its edit form is opened would hide the `Add API` button unless the user reloads the tab ([#558](https://github.com/wazuh/wazuh-kibana-app/pull/558)).
- Fixed some Audit visualizations on the _Overview_ and _Agents_ tabs that weren't using the same search query to show the results ([#572](https://github.com/wazuh/wazuh-kibana-app/pull/572)).
- Fixed undefined variable error on the `wz-menu` directive ([#575](https://github.com/wazuh/wazuh-kibana-app/pull/575)).

## Wazuh v3.3.0 - Kibana v6.2.4 - Revision 395

### Fixed

- Fixed a bug on the _Agent Configuration_ tab where the sync status was always `NOT SYNCHRONIZED` ([#569](https://github.com/wazuh/wazuh-kibana-app/pull/569)).

## Wazuh v3.3.0 - Kibana v6.2.4 - Revision 394

### Added

- Support for Wazuh v3.3.0.
- Updated some backend API calls to include the app version in the request header ([#560](https://github.com/wazuh/wazuh-kibana-app/pull/560)).

## Wazuh v3.2.4 - Kibana v6.2.4 - Revision 393

### Added

- Brand-new Wazuh app redesign for _Overview_ and _Agents_ tabs ([#543](https://github.com/wazuh/wazuh-kibana-app/pull/543)):
  - Updated UI for these tabs using breadcrumbs.
  - New _Welcome_ screen, presenting all the tabs to the user, with useful links to our documentation.
  - Overall design improved, adjusted font sizes and reduced HTML code.
  - This base will allow the app to increase its functionality in the future.
  - Removed the `md-nav-bar` component for a better user experience on small screens.
  - Improved app performance removing some CSS effects from some components, such as buttons.
- New filter for agent version on the _Agents Preview_ tab ([#537](https://github.com/wazuh/wazuh-kibana-app/pull/537)).
- New filter for cluster node on the _Agents Preview_ tab ([#538](https://github.com/wazuh/wazuh-kibana-app/pull/538)).

### Changed

- Now the report generation process will run in a parallel mode in the foreground ([#523](https://github.com/wazuh/wazuh-kibana-app/pull/523)).
- Replaced the usage of `$rootScope` with two new factories, along with more controller improvements ([#525](https://github.com/wazuh/wazuh-kibana-app/pull/525)).
- Now the _Extensions_ tab on _Settings_ won't edit the `.wazuh` index to modify the extensions configuration for all users ([#545](https://github.com/wazuh/wazuh-kibana-app/pull/545)).
  - This allows each new user to always start with the base extensions configuration, and modify it to its needs storing the settings on a browser cookie.
- Now the GDPR requirements description on its tab won't be loaded if the Wazuh API version is not v3.2.3 or higher ([#546](https://github.com/wazuh/wazuh-kibana-app/pull/546)).

### Fixed

- Fixed a bug where the app crashes when attempting to download huge amounts of data as CSV format ([#521](https://github.com/wazuh/wazuh-kibana-app/pull/521)).
- Fixed a bug on the Timelion visualizations from _Management/Monitoring_ which were not properly filtering and showing the cluster nodes information ([#530](https://github.com/wazuh/wazuh-kibana-app/pull/530)).
- Fixed several bugs on the loading process when switching between tabs with or without visualizations in the _Overview_ and _Agents_ tab ([#531](https://github.com/wazuh/wazuh-kibana-app/pull/531) & [#533](https://github.com/wazuh/wazuh-kibana-app/pull/533)).
- Fixed a bug on the `wazuh-monitoring` index feature when using multiple inserted APIs, along with several performance improvements ([#539](https://github.com/wazuh/wazuh-kibana-app/pull/539)).
- Fixed a bug where the OS filter on the _Agents Preview_ tab would exclude the rest of filters instead of combining them ([#552](https://github.com/wazuh/wazuh-kibana-app/pull/552)).
- Fixed a bug where the Extensions settings were restored every time the user opened the _Settings_ tab or pressed the _Set default manager_ button ([#555](https://github.com/wazuh/wazuh-kibana-app/pull/555) & [#556](https://github.com/wazuh/wazuh-kibana-app/pull/556)).

## Wazuh v3.2.3/v3.2.4 - Kibana v6.2.4 - Revision 392

### Added

- Support for Wazuh v3.2.4.
- New functionality - _Reporting_ ([#510](https://github.com/wazuh/wazuh-kibana-app/pull/510)):
  - Generate PDF logs on the _Overview_ and _Agents_ tabs, with the new button next to _Panels_ and _Discover_.
  - The report will contain the current visualizations from the tab where you generated it.
  - List all your generated reports, download or deleted them at the new _Management/Reporting_ tab.
  - **Warning:** If you leave the tab while generating a report, the process will be aborted.
- Added warning/error messages about the total RAM on the server side ([#502](https://github.com/wazuh/wazuh-kibana-app/pull/502)):
  - None of this messages will prevent the user from accessing the app, it's just a recommendation.
  - If your server has less than 2GB of RAM, you'll get an error message when opening the app.
  - If your server has between 2GB and 3GB of RAM, you'll get a warning message.
  - If your server has more than 3GB of RAM, you won't get any kind of message.
- Refactoring and added loading bar to _Manager Logs_ and _Groups_ tabs ([#505](https://github.com/wazuh/wazuh-kibana-app/pull/505)).
- Added more Syscheck options to _Management/Agents_ configuration tabs ([#509](https://github.com/wazuh/wazuh-kibana-app/pull/509)).

### Fixed

- Added more fields to the `known-fields.js` file to avoid warning messages on _Discover_ when using Filebeat for alerts forwarding ([#497](https://github.com/wazuh/wazuh-kibana-app/pull/497)).
- Fixed a bug where clicking on the _Check connection_ button on the _Settings_ tab threw an error message although the API connected successfully ([#504](https://github.com/wazuh/wazuh-kibana-app/pull/504)).
- Fixed a bug where the _Agents_ tab was not properly showing the total of agents due to the new Wazuh cluster implementation ([#517](https://github.com/wazuh/wazuh-kibana-app/pull/517)).

## Wazuh v3.2.3 - Kibana v6.2.4 - Revision 391

### Added

- Support for Wazuh v3.2.3.
- Brand-new extension - _GDPR Alerts_ ([#453](https://github.com/wazuh/wazuh-kibana-app/pull/453)):
  - A new extension, enabled by default.
  - Visualize alerts related to the GDPR compliance on the _Overview_ and _Agents_ tabs.
  - The _Ruleset_ tab has been updated to include GDPR filters on the _Rules_ subtab.
- Brand-new Management tab - _Monitoring_ ([#490](https://github.com/wazuh/wazuh-kibana-app/pull/490)):
  - Visualize your Wazuh cluster, both master and clients.
    - Get the current cluster configuration.
    - Nodes listing, sorting, searching, etc.
  - Get a more in-depth cluster status thanks to the newly added [_Timelion_](https://www.elastic.co/guide/en/kibana/current/timelion.html) visualizations.
  - The Detail view gives you a summary of the node's healthcheck.
- Brand-new tab - _Dev tools_ ([#449](https://github.com/wazuh/wazuh-kibana-app/pull/449)):
  - Find it on the top navbar, next to _Discover_.
  - Execute Wazuh API requests directly from the app.
  - This tab uses your currently selected API from _Settings_.
  - You can type different API requests on the input window, select one with the cursor, and click on the Play button to execute it.
  - You can also type comments on the input window.
- More improvements for the _Manager/Ruleset_ tab ([#446](https://github.com/wazuh/wazuh-kibana-app/pull/446)):
  - A new colour palette for regex, order and rule description arguments.
  - Added return to List view on Ruleset button while on Detail view.
  - Fixed line height on all table headers.
  - Removed unused, old code from Ruleset controllers.
- Added option on `config.yml` to enable/disable the `wazuh-monitoring` index ([#441](https://github.com/wazuh/wazuh-kibana-app/pull/441)):
  - Configure the frequency time to generate new indices.
  - The default frequency time has been increased to 1 hour.
  - When disabled, useful metrics will appear on _Overview/General_ replacing the _Agent status_ visualization.
- Added CSV exporting button to the app ([#431](https://github.com/wazuh/wazuh-kibana-app/pull/431)):
  - Implemented new logic to fetch data from the Wazuh API and download it in CSV format.
  - Currently available for the _Ruleset_, _Logs_ and _Groups_ sections on the _Manager_ tab and also the _Agents_ tab.
- More refactoring to the app backend ([#439](https://github.com/wazuh/wazuh-kibana-app/pull/439)):
  - Standardized error output from the server side.
  - Drastically reduced the error management logic on the client side.
  - Applied the _Facade_ pattern when importing/exporting modules.
  - Deleted unused/deprecated/useless methods both from server and client side.
  - Some optimizations to variable type usages.
- Refactoring to Kibana filters management ([#452](https://github.com/wazuh/wazuh-kibana-app/pull/452) & [#459](https://github.com/wazuh/wazuh-kibana-app/pull/459)):
  - Added new class to build queries from the base query.
  - The filter management is being done on controllers instead of the `discover` directive.
  - Now we are emitting specific events whenever we are fetching data or communicating to the `discover` directive.
  - The number of useless requests to fetch data has been reduced.
  - The synchronization actions are working as expected regardless the amount of data and/or the number of machine resources.
  - Fixed several bugs about filter usage and transition to different app tabs.
- Added confirmation message when the user deletes an API entry on _Settings/API_ ([#428](https://github.com/wazuh/wazuh-kibana-app/pull/428)).
- Added support for filters on the _Manager/Logs_ tab when realtime is enabled ([#433](https://github.com/wazuh/wazuh-kibana-app/pull/433)).
- Added more filter options to the Detail view on _Manager/Ruleset_ ([#434](https://github.com/wazuh/wazuh-kibana-app/pull/434)).

### Changed

- Changed OSCAP visualization to avoid clipping issues with large agent names ([#429](https://github.com/wazuh/wazuh-kibana-app/pull/429)).
- Now the related Rules or Decoders sections on _Manager/Ruleset_ will remain hidden if there isn't any data to show or while it's loading ([#434](https://github.com/wazuh/wazuh-kibana-app/pull/434)).
- Added a 200ms delay when fetching iterable data from the Wazuh API ([#445](https://github.com/wazuh/wazuh-kibana-app/pull/445) & [#450](https://github.com/wazuh/wazuh-kibana-app/pull/450)).
- Fixed several bugs related to Wazuh API timeout/cancelled requests ([#445](https://github.com/wazuh/wazuh-kibana-app/pull/445)).
- Added `ENOTFOUND`, `EHOSTUNREACH`, `EINVAL`, `EAI_AGAIN` options for API URL parameter checking ([#463](https://github.com/wazuh/wazuh-kibana-app/pull/463)).
- Now the _Settings/Extensions_ subtab won't appear unless there's at least one API inserted ([#465](https://github.com/wazuh/wazuh-kibana-app/pull/465)).
- Now the index pattern selector on _Settings/Pattern_ will also refresh the known fields when changing it ([#477](https://github.com/wazuh/wazuh-kibana-app/pull/477)).
- Changed the _Manager_ tab into _Management_ ([#490](https://github.com/wazuh/wazuh-kibana-app/pull/490)).

### Fixed

- Fixed a bug where toggling extensions after deleting an API entry could lead into an error message ([#465](https://github.com/wazuh/wazuh-kibana-app/pull/465)).
- Fixed some performance bugs on the `dataHandler` service ([#442](https://github.com/wazuh/wazuh-kibana-app/pull/442) & [#486](https://github.com/wazuh/wazuh-kibana-app/pull/442)).
- Fixed a bug when loading the _Agents preview_ tab on Safari web browser ([#447](https://github.com/wazuh/wazuh-kibana-app/pull/447)).
- Fixed a bug where a new extension (enabled by default) appears disabled when updating the app ([#456](https://github.com/wazuh/wazuh-kibana-app/pull/456)).
- Fixed a bug where pressing the Enter key on the _Discover's_ tab search bar wasn't working properly ([#488](https://github.com/wazuh/wazuh-kibana-app/pull/488)).

### Removed

- Removed the `rison` dependency from the `package.json` file ([#452](https://github.com/wazuh/wazuh-kibana-app/pull/452)).
- Removed unused Elasticsearch request to avoid problems when there's no API inserted ([#460](https://github.com/wazuh/wazuh-kibana-app/pull/460)).

## Wazuh v3.2.1/v3.2.2 - Kibana v6.2.4 - Revision 390

### Added

- Support for Wazuh v3.2.2.
- Refactoring on visualizations use and management ([#397](https://github.com/wazuh/wazuh-kibana-app/pull/397)):
  - Visualizations are no longer stored on an index, they're built and loaded on demand when needed to render the interface.
  - Refactoring on the whole app source code to use the _import/export_ paradigm.
  - Removed old functions and variables from the old visualization management logic.
  - Removed cron task to clean remaining visualizations since it's no longer needed.
  - Some Kibana functions and modules have been overridden in order to make this refactoring work.
    - This change is not intrusive in any case.
- New redesign for the _Manager/Ruleset_ tab ([#420](https://github.com/wazuh/wazuh-kibana-app/pull/420)):
  - Rules and decoders list now divided into two different sections: _List view_ and _Detail view_.
  - Removed old expandable tables to move the rule/decoder information into a new space.
  - Enable different filters on the detail view for a better search on the list view.
  - New table for related rules or decoders.
  - And finally, a bunch of minor design enhancements to the whole app.
- Added a copyright notice to the whole app source code ([#395](https://github.com/wazuh/wazuh-kibana-app/pull/395)).
- Updated `.gitignore` with the _Node_ template ([#395](https://github.com/wazuh/wazuh-kibana-app/pull/395)).
- Added new module to the `package.json` file, [`rison`](https://www.npmjs.com/package/rison) ([#404](https://github.com/wazuh/wazuh-kibana-app/pull/404)).
- Added the `errorHandler` service to the blank screen scenario ([#413](https://github.com/wazuh/wazuh-kibana-app/pull/413)):
  - Now the exact error message will be shown to the user, instead of raw JSON content.
- Added new option on the `config.yml` file to disable the new X-Pack RBAC capabilities to filter index-patterns ([#417](https://github.com/wazuh/wazuh-kibana-app/pull/417)).

### Changed

- Small minor enhancements to the user interface ([#396](https://github.com/wazuh/wazuh-kibana-app/pull/396)):
  - Reduced Wazuh app logo size.
  - Changed buttons text to not use all-capitalized letters.
  - Minor typos found in the HTML/CSS code have been fixed.
- Now the app log stores the package revision ([#417](https://github.com/wazuh/wazuh-kibana-app/pull/417)).

### Fixed

- Fixed bug where the _Agents_ tab didn't preserve the filters after reloading the page ([#404](https://github.com/wazuh/wazuh-kibana-app/pull/404)).
- Fixed a bug when using X-Pack that sometimes threw an error of false _"Not enough privileges"_ scenario ([#415](https://github.com/wazuh/wazuh-kibana-app/pull/415)).
- Fixed a bug where the Kibana Discover auto-refresh functionality was still working when viewing the _Agent configuration_ tab ([#419](https://github.com/wazuh/wazuh-kibana-app/pull/419)).

## Wazuh v3.2.1 - Kibana v6.2.4 - Revision 389

### Changed

- Changed severity and verbosity to some log messages ([#412](https://github.com/wazuh/wazuh-kibana-app/pull/412)).

### Fixed

- Fixed a bug when using the X-Pack plugin without security capabilities enabled ([#403](https://github.com/wazuh/wazuh-kibana-app/pull/403)).
- Fixed a bug when the app was trying to create `wazuh-monitoring` indices without checking the existence of the proper template ([#412](https://github.com/wazuh/wazuh-kibana-app/pull/412)).

## Wazuh v3.2.1 - Kibana v6.2.4 - Revision 388

### Added

- Support for Elastic Stack v6.2.4.
- App server fully refactored ([#360](https://github.com/wazuh/wazuh-kibana-app/pull/360)):
  - Added new classes, reduced the amount of code, removed unused functions, and several optimizations.
  - Now the app follows a more ES6 code style on multiple modules.
  - _Overview/Agents_ visualizations have been ordered into separated files and folders.
  - Now the app can use the default index defined on the `/ect/kibana/kibana.yml` file.
  - Better error handling for the visualizations directive.
  - Added a cron job to delete remaining visualizations on the `.kibana` index if so.
  - Also, we've added some changes when using the X-Pack plugin:
    - Better management of users and roles in order to use the app capabilities.
    - Prevents app loading if the currently logged user has no access to any index pattern.
- Added the `errorHandler` service to the `dataHandler` factory ([#340](https://github.com/wazuh/wazuh-kibana-app/pull/340)).
- Added Syscollector section to _Manager/Agents Configuration_ tabs ([#359](https://github.com/wazuh/wazuh-kibana-app/pull/359)).
- Added `cluster.name` field to the `wazuh-monitoring` index ([#377](https://github.com/wazuh/wazuh-kibana-app/pull/377)).

### Changed

- Increased the query size when fetching the index pattern list ([#339](https://github.com/wazuh/wazuh-kibana-app/pull/339)).
- Changed active colour for all app tables ([#347](https://github.com/wazuh/wazuh-kibana-app/pull/347)).
- Changed validation regex to accept URLs with non-numeric format ([#353](https://github.com/wazuh/wazuh-kibana-app/pull/353)).
- Changed visualization removal cron task to avoid excessive log messages when there weren't removed visualizations ([#361](https://github.com/wazuh/wazuh-kibana-app/pull/361)).
- Changed filters comparison for a safer access ([#383](https://github.com/wazuh/wazuh-kibana-app/pull/383)).
- Removed some `server.log` messages to avoid performance errors ([#384](https://github.com/wazuh/wazuh-kibana-app/pull/384)).
- Changed the way of handling the index patterns list ([#360](https://github.com/wazuh/wazuh-kibana-app/pull/360)).
- Rewritten some false error-level logs to just information-level ones ([#360](https://github.com/wazuh/wazuh-kibana-app/pull/360)).
- Changed some files from JSON to CommonJS for performance improvements ([#360](https://github.com/wazuh/wazuh-kibana-app/pull/360)).
- Replaced some code on the `kibana-discover` directive with a much cleaner statement to avoid issues on the _Agents_ tab ([#394](https://github.com/wazuh/wazuh-kibana-app/pull/394)).

### Fixed

- Fixed a bug where several `agent.id` filters were created at the same time when navigating between _Agents_ and _Groups_ with different selected agents ([#342](https://github.com/wazuh/wazuh-kibana-app/pull/342)).
- Fixed logic on the index-pattern selector which wasn't showing the currently selected pattern the very first time a user opened the app ([#345](https://github.com/wazuh/wazuh-kibana-app/pull/345)).
- Fixed a bug on the `errorHandler` service who was preventing a proper output of some Elastic-related backend error messages ([#346](https://github.com/wazuh/wazuh-kibana-app/pull/346)).
- Fixed panels flickering in the _Settings_ tab ([#348](https://github.com/wazuh/wazuh-kibana-app/pull/348)).
- Fixed a bug in the shards and replicas settings when the user sets the value to zero (0) ([#358](https://github.com/wazuh/wazuh-kibana-app/pull/358)).
- Fixed several bugs related to the upgrade process from Wazuh 2.x to the new refactored server ([#363](https://github.com/wazuh/wazuh-kibana-app/pull/363)).
- Fixed a bug in _Discover/Agents VirusTotal_ tabs to avoid conflicts with the `agent.name` field ([#379](https://github.com/wazuh/wazuh-kibana-app/pull/379)).
- Fixed a bug on the implicit filter in _Discover/Agents PCI_ tabs ([#393](https://github.com/wazuh/wazuh-kibana-app/pull/393)).

### Removed

- Removed clear API password on `checkPattern` response ([#339](https://github.com/wazuh/wazuh-kibana-app/pull/339)).
- Removed old dashboard visualizations to reduce loading times ([#360](https://github.com/wazuh/wazuh-kibana-app/pull/360)).
- Removed some unused dependencies due to the server refactoring ([#360](https://github.com/wazuh/wazuh-kibana-app/pull/360)).
- Removed completely `metricService` from the app ([#389](https://github.com/wazuh/wazuh-kibana-app/pull/389)).

## Wazuh v3.2.1 - Kibana v6.2.2/v6.2.3 - Revision 387

### Added

- New logging system ([#307](https://github.com/wazuh/wazuh-kibana-app/pull/307)):
  - New module implemented to write app logs.
  - Now a trace is stored every time the app is re/started.
  - Currently, the `initialize.js` and `monitoring.js` files work with this system.
  - Note: the logs will live under `/var/log/wazuh/wazuhapp.log` on Linux systems, on Windows systems they will live under `kibana/plugins/`. It rotates the log whenever it reaches 100MB.
- Better cookies handling ([#308](https://github.com/wazuh/wazuh-kibana-app/pull/308)):
  - New field on the `.wazuh-version` index to store the last time the Kibana server was restarted.
  - This is used to check if the cookies have consistency with the current server status.
  - Now the app is clever and takes decisions depending on new consistency checks.
- New design for the _Agents/Configuration_ tab ([#310](https://github.com/wazuh/wazuh-kibana-app/pull/310)):
  - The style is the same as the _Manager/Configuration_ tab.
  - Added two more sections: CIS-CAT and Commands ([#315](https://github.com/wazuh/wazuh-kibana-app/pull/315)).
  - Added a new card that will appear when there's no group configuration at all ([#323](https://github.com/wazuh/wazuh-kibana-app/pull/323)).
- Added _"group"_ column on the agents list in _Agents_ ([#312](https://github.com/wazuh/wazuh-kibana-app/pull/312)):
  - If you click on the group, it will redirect the user to the specified group in _Manager/Groups_.
- New option for the `config.yml` file, `ip.selector` ([#313](https://github.com/wazuh/wazuh-kibana-app/pull/313)):
  - Define if the app will show or not the index pattern selector on the top navbar.
  - This setting is set to `true` by default.
- More CSS cleanup and reordering ([#315](https://github.com/wazuh/wazuh-kibana-app/pull/315)):
  - New `typography.less` file.
  - New `layout.less` file.
  - Removed `cleaned.less` file.
  - Reordering and cleaning of existing CSS files, including removal of unused classes, renaming, and more.
  - The _Settings_ tab has been refactored to correct some visual errors with some card components.
  - Small refactoring to some components from _Manager/Ruleset_ ([#323](https://github.com/wazuh/wazuh-kibana-app/pull/323)).
- New design for the top navbar ([#326](https://github.com/wazuh/wazuh-kibana-app/pull/326)):
  - Cleaned and refactored code
  - Revamped design, smaller and with minor details to follow the rest of Wazuh app guidelines.
- New design for the wz-chip component to follow the new Wazuh app guidelines ([#323](https://github.com/wazuh/wazuh-kibana-app/pull/323)).
- Added more descriptive error messages when the user inserts bad credentials on the _Add new API_ form in the _Settings_ tab ([#331](https://github.com/wazuh/wazuh-kibana-app/pull/331)).
- Added a new CSS class to truncate overflowing text on tables and metric ribbons ([#332](https://github.com/wazuh/wazuh-kibana-app/pull/332)).
- Support for Elastic Stack v6.2.2/v6.2.3.

### Changed

- Improved the initialization system ([#317](https://github.com/wazuh/wazuh-kibana-app/pull/317)):
  - Now the app will re-create the index-pattern if the user deletes the currently used by the Wazuh app.
  - The fieldset is now automatically refreshed if the app detects mismatches.
  - Now every index-pattern is dynamically formatted (for example, to enable the URLs in the _Vulnerabilities_ tab).
  - Some code refactoring for a better handling of possible use cases.
  - And the best thing, it's no longer needed to insert the sample alert!
- Improvements and changes to index-patterns ([#320](https://github.com/wazuh/wazuh-kibana-app/pull/320) & [#333](https://github.com/wazuh/wazuh-kibana-app/pull/333)):
  - Added a new route, `/get-list`, to fetch the index pattern list.
  - Removed and changed several functions for a proper management of index-patterns.
  - Improved the compatibility with user-created index-patterns, known to have unpredictable IDs.
  - Now the app properly redirects to `/blank-screen` if the length of the index patterns list is 0.
  - Ignored custom index patterns with auto-generated ID on the initialization process.
    - Now it uses the value set on the `config.yml` file.
  - If the index pattern is no longer available, the cookie will be overwritten.
- Improvements to the monitoring module ([#322](https://github.com/wazuh/wazuh-kibana-app/pull/322)):
  - Minor refactoring to the whole module.
  - Now the `wazuh-monitoring` index pattern is regenerated if it's missing.
  - And the best thing, it's no longer needed to insert the monitoring template!
- Now the app health check system only checks if the API and app have the same `major.minor` version ([#311](https://github.com/wazuh/wazuh-kibana-app/pull/311)):
  - Previously, the API and app had to be on the same `major.minor.patch` version.
- Adjusted space between title and value in some cards showing Manager or Agent configurations ([#315](https://github.com/wazuh/wazuh-kibana-app/pull/315)).
- Changed red and green colours to more saturated ones, following Kibana style ([#315](https://github.com/wazuh/wazuh-kibana-app/pull/315)).

### Fixed

- Fixed bug in Firefox browser who was not properly showing the tables with the scroll pagination functionality ([#314](https://github.com/wazuh/wazuh-kibana-app/pull/314)).
- Fixed bug where visualizations weren't being destroyed due to ongoing renderization processes ([#316](https://github.com/wazuh/wazuh-kibana-app/pull/316)).
- Fixed several UI bugs for a better consistency and usability ([#318](https://github.com/wazuh/wazuh-kibana-app/pull/318)).
- Fixed an error where the initial index-pattern was not loaded properly the very first time you enter the app ([#328](https://github.com/wazuh/wazuh-kibana-app/pull/328)).
- Fixed an error message that appeared whenever the app was not able to found the `wazuh-monitoring` index pattern ([#328](https://github.com/wazuh/wazuh-kibana-app/pull/328)).

## Wazuh v3.2.1 - Kibana v6.2.2 - Revision 386

### Added

- New design for the _Manager/Groups_ tab ([#295](https://github.com/wazuh/wazuh-kibana-app/pull/295)).
- New design for the _Manager/Configuration_ tab ([#297](https://github.com/wazuh/wazuh-kibana-app/pull/297)).
- New design of agents statistics for the _Agents_ tab ([#299](https://github.com/wazuh/wazuh-kibana-app/pull/299)).
- Added information ribbon into _Overview/Agent SCAP_ tabs ([#303](https://github.com/wazuh/wazuh-kibana-app/pull/303)).
- Added information ribbon into _Overview/Agent VirusTotal_ tabs ([#306](https://github.com/wazuh/wazuh-kibana-app/pull/306)).
- Added information ribbon into _Overview AWS_ tab ([#306](https://github.com/wazuh/wazuh-kibana-app/pull/306)).

### Changed

- Refactoring of HTML and CSS code throughout the whole Wazuh app ([#294](https://github.com/wazuh/wazuh-kibana-app/pull/294), [#302](https://github.com/wazuh/wazuh-kibana-app/pull/302) & [#305](https://github.com/wazuh/wazuh-kibana-app/pull/305)):
  - A big milestone for the project was finally achieved with this refactoring.
  - We've removed the Bootstrap dependency from the `package.json` file.
  - We've removed and merged many duplicated rules.
  - We've removed HTML and `angular-md` overriding rules. Now we have more own-made classes to avoid undesired results on the UI.
  - Also, this update brings tons of minor bugfixes related to weird HTML code.
- Wazuh app visualizations reviewed ([#301](https://github.com/wazuh/wazuh-kibana-app/pull/301)):
  - The number of used buckets has been limited since most of the table visualizations were surpassing acceptable limits.
  - Some visualizations have been checked to see if they make complete sense on what they mean to show to the user.
- Modified some app components for better follow-up of Kibana guidelines ([#290](https://github.com/wazuh/wazuh-kibana-app/pull/290) & [#297](https://github.com/wazuh/wazuh-kibana-app/pull/297)).
  - Also, some elements were modified on the _Discover_ tab in order to correct some mismatches.

### Fixed

- Adjusted information ribbon in _Agents/General_ for large OS names ([#290](https://github.com/wazuh/wazuh-kibana-app/pull/290) & [#294](https://github.com/wazuh/wazuh-kibana-app/pull/294)).
- Fixed unsafe array access on the visualization directive when going directly into _Manager/Ruleset/Decoders_ ([#293](https://github.com/wazuh/wazuh-kibana-app/pull/293)).
- Fixed a bug where navigating between agents in the _Agents_ tab was generating duplicated `agent.id` implicit filters ([#296](https://github.com/wazuh/wazuh-kibana-app/pull/296)).
- Fixed a bug where navigating between different tabs from _Overview_ or _Agents_ while being on the _Discover_ sub-tab was causing data loss in metric watchers ([#298](https://github.com/wazuh/wazuh-kibana-app/pull/298)).
- Fixed incorrect visualization of the rule level on _Manager/Ruleset/Rules_ when the rule level is zero (0) ([#298](https://github.com/wazuh/wazuh-kibana-app/pull/298)).

### Removed

- Removed almost every `md-tooltip` component from the whole app ([#305](https://github.com/wazuh/wazuh-kibana-app/pull/305)).
- Removed unused images from the `img` folder ([#305](https://github.com/wazuh/wazuh-kibana-app/pull/305)).

## Wazuh v3.2.1 - Kibana v6.2.2 - Revision 385

### Added

- Support for Wazuh v3.2.1.
- Brand-new first redesign for the app user interface ([#278](https://github.com/wazuh/wazuh-kibana-app/pull/278)):
  - This is the very first iteration of a _work-in-progress_ UX redesign for the Wazuh app.
  - The overall interface has been refreshed, removing some unnecessary colours and shadow effects.
  - The metric visualizations have been replaced by an information ribbon under the filter search bar, reducing the amount of space they occupied.
    - A new service was implemented for a proper handling of the metric visualizations watchers ([#280](https://github.com/wazuh/wazuh-kibana-app/pull/280)).
  - The rest of the app visualizations now have a new, more detailed card design.
- New shards and replicas settings to the `config.yml` file ([#277](https://github.com/wazuh/wazuh-kibana-app/pull/277)):
  - Now you can apply custom values to the shards and replicas for the `.wazuh` and `.wazuh-version` indices.
  - This feature only works before the installation process. If you modify these settings after installing the app, they won't be applied at all.

### Changed

- Now clicking again on the _Groups_ tab on _Manager_ will properly reload the tab and redirect to the beginning ([#274](https://github.com/wazuh/wazuh-kibana-app/pull/274)).
- Now the visualizations only use the `vis-id` attribute for loading them ([#275](https://github.com/wazuh/wazuh-kibana-app/pull/275)).
- The colours from the toast messages have been replaced to follow the Elastic 6 guidelines ([#286](https://github.com/wazuh/wazuh-kibana-app/pull/286)).

### Fixed

- Fixed wrong data flow on _Agents/General_ when coming from and going to the _Groups_ tab ([#273](https://github.com/wazuh/wazuh-kibana-app/pull/273)).
- Fixed sorting on tables, now they use the sorting functionality provided by the Wazuh API ([#274](https://github.com/wazuh/wazuh-kibana-app/pull/274)).
- Fixed column width issues on some tables ([#274](https://github.com/wazuh/wazuh-kibana-app/pull/274)).
- Fixed bug in the _Agent configuration_ JSON viewer who didn't properly show the full group configuration ([#276](https://github.com/wazuh/wazuh-kibana-app/pull/276)).
- Fixed excessive loading time from some Audit visualizations ([#278](https://github.com/wazuh/wazuh-kibana-app/pull/278)).
- Fixed Play/Pause button in timepicker's auto-refresh ([#281](https://github.com/wazuh/wazuh-kibana-app/pull/281)).
- Fixed unusual scenario on visualization directive where sometimes there was duplicated implicit filters when doing a search ([#283](https://github.com/wazuh/wazuh-kibana-app/pull/283)).
- Fixed some _Overview Audit_ visualizations who were not working properly ([#285](https://github.com/wazuh/wazuh-kibana-app/pull/285)).

### Removed

- Deleted the `id` attribute from all the app visualizations ([#275](https://github.com/wazuh/wazuh-kibana-app/pull/275)).

## Wazuh v3.2.0 - Kibana v6.2.2 - Revision 384

### Added

- New directives for the Wazuh app: `wz-table`, `wz-table-header` and `wz-search-bar` ([#263](https://github.com/wazuh/wazuh-kibana-app/pull/263)):
  - Maintainable and reusable components for a better-structured app.
  - Several files have been changed, renamed and moved to new folders, following _best practices_.
  - The progress bar is now within its proper directive ([#266](https://github.com/wazuh/wazuh-kibana-app/pull/266)).
  - Minor typos and refactoring changes to the new directives.
- Support for Elastic Stack v6.2.2.

### Changed

- App buttons have been refactored. Unified CSS and HTML for buttons, providing the same structure for them ([#269](https://github.com/wazuh/wazuh-kibana-app/pull/269)).
- The API list on Settings now shows the latest inserted API at the beginning of the list ([#261](https://github.com/wazuh/wazuh-kibana-app/pull/261)).
- The check for the currently applied pattern has been improved, providing clever handling of Elasticsearch errors ([#271](https://github.com/wazuh/wazuh-kibana-app/pull/271)).
- Now on _Settings_, when the Add or Edit API form is active, if you press the other button, it will make the previous one disappear, getting a clearer interface ([#9df1e31](https://github.com/wazuh/wazuh-kibana-app/commit/9df1e317903edf01c81eba068da6d20a8a1ea7c2)).

### Fixed

- Fixed visualizations directive to properly load the _Manager/Ruleset_ visualizations ([#262](https://github.com/wazuh/wazuh-kibana-app/pull/262)).
- Fixed a bug where the classic extensions were not affected by the settings of the `config.yml` file ([#266](https://github.com/wazuh/wazuh-kibana-app/pull/266)).
- Fixed minor CSS bugs from the conversion to directives to some components ([#266](https://github.com/wazuh/wazuh-kibana-app/pull/266)).
- Fixed bug in the tables directive when accessing a member it doesn't exist ([#266](https://github.com/wazuh/wazuh-kibana-app/pull/266)).
- Fixed browser console log error when clicking the Wazuh logo on the app ([#6647fbc](https://github.com/wazuh/wazuh-kibana-app/commit/6647fbc051c2bf69df7df6e247b2b2f46963f194)).

### Removed

- Removed the `kbn-dis` directive from _Manager/Ruleset_ ([#262](https://github.com/wazuh/wazuh-kibana-app/pull/262)).
- Removed the `filters.js` and `kibana_fields_file.json` files ([#263](https://github.com/wazuh/wazuh-kibana-app/pull/263)).
- Removed the `implicitFilters` service ([#270](https://github.com/wazuh/wazuh-kibana-app/pull/270)).
- Removed visualizations loading status trace from controllers and visualization directive ([#270](https://github.com/wazuh/wazuh-kibana-app/pull/270)).

## Wazuh v3.2.0 - Kibana v6.2.1 - Revision 383

### Added

- Support for Wazuh 3.2.0.
- Compatibility with Kibana 6.1.0 to Kibana 6.2.1.
- New tab for vulnerability detector alerts.

### Changed

- The app now shows the index pattern selector only if the list length is greater than 1.
  - If it's exactly 1 shows the index pattern without a selector.
- Now the index pattern selector only shows the compatible ones.
  - It's no longer possible to select the `wazuh-monitoring` index pattern.
- Updated Bootstrap to 3.3.7.
- Improved filter propagation between Discover and the visualizations.
- Replaced the login route name from /login to /wlogin to avoid conflict with X-Pack own login route.

### Fixed

- Several CSS bugfixes for better compatibility with Kibana 6.2.1.
- Some variables changed for adapting new Wazuh API requests.
- Better error handling for some Elastic-related messages.
- Fixed browser console error from top-menu directive.
- Removed undesired md-divider from Manager/Logs.
- Adjusted the width of a column in Manager/Logs to avoid overflow issues with the text.
- Fixed a wrong situation with the visualizations when we refresh the Manager/Rules tab.

### Removed

- Removed the `travis.yml` file.

## Wazuh v3.1.0 - Kibana v6.1.3 - Revision 380

### Added

- Support for Wazuh 3.1.0.
- Compatibility with Kibana 6.1.3.
- New error handler for better app errors reporting.
- A new extension for Amazon Web Services alerts.
- A new extension for VirusTotal alerts.
- New agent configuration tab:
  - Visualize the current group configuration for the currently selected agent on the app.
  - Navigate through the different tabs to see which configuration is being used.
  - Check the synchronization status for the configuration.
  - View the current group of the agent and click on it to go to the Groups tab.
- New initial health check for checking some app components.
- New YAML config file:
  - Define the initial index pattern.
  - Define specific checks for the healthcheck.
  - Define the default extensions when adding new APIs.
- New index pattern selector dropdown on the top navbar.
  - The app will reload applying the new index pattern.
- Added new icons for some sections of the app.

### Changed

- New visualizations loader, with much better performance.
- Improved reindex process for the .wazuh index when upgrading from a 2.x-5.x version.
- Adding 365 days expiring time to the cookies.
- Change default behaviour for the config file. Now everything is commented with default values.
  - You need to edit the file, remove the comment mark and apply the desired value.
- Completely redesigned the manager configuration tab.
- Completely redesigned the groups tab.
- App tables have now unified CSS classes.

### Fixed

- Play real-time button has been fixed.
- Preventing duplicate APIs from feeding the wazuh-monitoring index.
- Fixing the check manager connection button.
- Fixing the extensions settings so they are preserved over time.
- Much more error handling messages in all the tabs.
- Fixed OS filters in agents list.
- Fixed autocomplete lists in the agents, rules and decoders list so they properly scroll.
- Many styles bugfixes for the different browsers.
- Reviewed and fixed some visualizations not showing accurate information.

### Removed

- Removed index pattern configuration from the `package.json` file.
- Removed unnecessary dependencies from the `package.json` file.

## Wazuh v3.0.0 - Kibana v6.1.0 - Revision 371

### Added

- You can configure the initial index-pattern used by the plugin in the initialPattern variable of the app's package.json.
- Auto `.wazuh` reindex from Wazuh 2.x - Kibana 5.x to Wazuh 3.x - Kibana 6.x.
  - The API credentials will be automatically migrated to the new installation.
- Dynamically changed the index-pattern used by going to the Settings -> Pattern tab.
  - Wazuh alerts compatibility auto detection.
- New loader for visualizations.
- Better performance: now the tabs use the same Discover tab, only changing the current filters.
- New Groups tab.
  - Now you can check your group configuration (search its agents and configuration files).
- The Logs tab has been improved.
  - You can sort by field and the view has been improved.
- Achieved a clearer interface with implicit filters per tab showed as unremovable chips.

### Changed

- Dynamically creating .kibana index if necessary.
- Better integration with Kibana Discover.
- Visualizations loaded at initialization time.
- New sync system to wait for Elasticsearch JS.
- Decoupling selected API and pattern from backend and moved to the client side.

## Wazuh v2.1.0 - Kibana v5.6.1 - Revision 345

### Added

- Loading icon while Wazuh loads the visualizations.
- Add/Delete/Restart agents.
- OS agent filter

### Changed

- Using genericReq when possible.

## Wazuh v2.0.1 - Kibana v5.5.1 - Revision 339

### Changed

- New index in Elasticsearch to save Wazuh set up configuration
- Short URL's is now supported
- A native base path from kibana.yml is now supported

### Fixed

- Search bar across panels now support parenthesis grouping
- Several CSS fixes for IE browser<|MERGE_RESOLUTION|>--- conflicted
+++ resolved
@@ -63,11 +63,8 @@
 - Fixed index pattern selector doesn't display the ignored index patterns [#3458](https://github.com/wazuh/wazuh-kibana-app/pull/3458)
 - Fixed order logs properly in Management/Logs [#3609](https://github.com/wazuh/wazuh-kibana-app/pull/3609)
 - Fix CDB list view not working with IPv6 [#3488](https://github.com/wazuh/wazuh-kibana-app/pull/3488)
-<<<<<<< HEAD
+- Fixed the bad requests using Console tool to `PUT /active-response` API endpoint [#3466](https://github.com/wazuh/wazuh-kibana-app/pull/3466)
 - Fixed group agent management table does not update on error [#3605](https://github.com/wazuh/wazuh-kibana-app/pull/3605)
-=======
-- Fixed the bad requests using Console tool to `PUT /active-response` API endpoint [#3466](https://github.com/wazuh/wazuh-kibana-app/pull/3466)
->>>>>>> 89d1ef41
 
 ## Wazuh v4.2.4 - Kibana 7.10.2, 7.11.2, 7.12.1 - Revision 4205
 
