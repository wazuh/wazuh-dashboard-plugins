--- conflicted
+++ resolved
@@ -6,16 +6,13 @@
 
 ### Fixed
 
-<<<<<<< HEAD
-- Fixed an error generating a group report when an Wazuh API request failed [#4350](https://github.com/wazuh/wazuh-kibana-app/pull/4350)
-- Fixed a problem of missing agents in the agents in group's table for the group reports [#4350](https://github.com/wazuh/wazuh-kibana-app/pull/4350)
+- Fixed an error during the generation of a group's report, if the request to the Wazuh API fails [#4350](https://github.com/wazuh/wazuh-kibana-app/pull/4350)
+- Fixed a problem with the group's report, when the group has no agents [#4350](https://github.com/wazuh/wazuh-kibana-app/pull/4350)
+- Fixed path in logo customization section [#4352](https://github.com/wazuh/wazuh-kibana-app/pull/4352)
 
 # Removed
 
-- Removed the use of `manager_host` field related to agent information of Wazuh API responses [#4350](https://github.com/wazuh/wazuh-kibana-app/pull/4350)
-=======
-- Fixed path in logo customization section [#4352](https://github.com/wazuh/wazuh-kibana-app/pull/4352)
->>>>>>> 05598cf8
+- Removed the use of `manager_host` field related to agent information of Wazuh API responses, which is obsolete [#4350](https://github.com/wazuh/wazuh-kibana-app/pull/4350)
 
 ## Wazuh v4.3.6 - Kibana 7.10.2, 7.16.x, 7.17.x - Revision 4307
 
