# Change Log

All notable changes to the Wazuh app project will be documented in this file.

## Wazuh v4.3.0 - Kibana 7.10.2 , 7.11.2 - Revision 4301

### Added

- Added new endpoint service to collect the frontend logs into a file [#3324](https://github.com/wazuh/wazuh-kibana-app/pull/3324)
- Improved the frontend handle errors strategy: UI, Toasts, console log and log in file 
  [#3327](https://github.com/wazuh/wazuh-kibana-app/pull/3327) 
  [#3321](https://github.com/wazuh/wazuh-kibana-app/pull/3321) 
  [#3367](https://github.com/wazuh/wazuh-kibana-app/pull/3367) 
  [#3374](https://github.com/wazuh/wazuh-kibana-app/pull/3374) 
  [#3390](https://github.com/wazuh/wazuh-kibana-app/pull/3390)  
  [#3410](https://github.com/wazuh/wazuh-kibana-app/pull/3410) 
  [#3408](https://github.com/wazuh/wazuh-kibana-app/pull/3408) 
  [#3429](https://github.com/wazuh/wazuh-kibana-app/pull/3429) 
  [#3427](https://github.com/wazuh/wazuh-kibana-app/pull/3427) 
  [#3417](https://github.com/wazuh/wazuh-kibana-app/pull/3417) 
  [#3462](https://github.com/wazuh/wazuh-kibana-app/pull/3462) 
  [#3451](https://github.com/wazuh/wazuh-kibana-app/pull/3451) 
  [#3442](https://github.com/wazuh/wazuh-kibana-app/pull/3442)
  [#3480](https://github.com/wazuh/wazuh-kibana-app/pull/3480) 
  [#3472](https://github.com/wazuh/wazuh-kibana-app/pull/3472) 
  [#3434](https://github.com/wazuh/wazuh-kibana-app/pull/3434) 
  [#3392](https://github.com/wazuh/wazuh-kibana-app/pull/3392)
  [#3404](https://github.com/wazuh/wazuh-kibana-app/pull/3404) 
  [#3432](https://github.com/wazuh/wazuh-kibana-app/pull/3432) 
  [#3415](https://github.com/wazuh/wazuh-kibana-app/pull/3415) 
  [#3469](https://github.com/wazuh/wazuh-kibana-app/pull/3469) 
  [#3448](https://github.com/wazuh/wazuh-kibana-app/pull/3448)
  [#3465](https://github.com/wazuh/wazuh-kibana-app/pull/3465)
  [#3464](https://github.com/wazuh/wazuh-kibana-app/pull/3464)
  [#3478](https://github.com/wazuh/wazuh-kibana-app/pull/3478)
- Added fields status and type in vulnerabilities table [#3196](https://github.com/wazuh/wazuh-kibana-app/pull/3196)
- Added Intelligence tab to Mitre Att&ck module [#3368](https://github.com/wazuh/wazuh-kibana-app/pull/3368) [#3344](https://github.com/wazuh/wazuh-kibana-app/pull/3344)

### Changed

- Changed ossec to wazuh in sample-data [#3121](https://github.com/wazuh/wazuh-kibana-app/pull/3121)
- Changed empty fields in FIM tables and `syscheck.value_name` in discovery now show an empty tag for visual clarity [#3279](https://github.com/wazuh/wazuh-kibana-app/pull/3279)
- Adapted the Mitre tactics and techniques resources to use the API endpoints [#3346](https://github.com/wazuh/wazuh-kibana-app/pull/3346)
- Refactored all try catch strategy on Settings section [#3392](https://github.com/wazuh/wazuh-kibana-app/pull/3392)
- Refactored all try catch strategy on Controller/Agent section [#3404](https://github.com/wazuh/wazuh-kibana-app/pull/3404)
- Refactored all try catch value of context for ErrorOrchestrator service. [#3432](https://github.com/wazuh/wazuh-kibana-app/pull/3432)
- Refactored all try catch strategy on Controller/Groups section [#3415](https://github.com/wazuh/wazuh-kibana-app/pull/3415)
- Refactored as module tabs and buttons are rendered [#3494](https://github.com/wazuh/wazuh-kibana-app/pull/3494)

### Fixed

- Fixed creation of log files [#3384](https://github.com/wazuh/wazuh-kibana-app/pull/3384) 
<<<<<<< HEAD
- Fixed double fetching alerts count when pinnin/unpinning the agent in Mitre Att&ck/Framework [#3484](https://github.com/wazuh/wazuh-kibana-app/pull/3484)
=======
- Fixed rules and decoders test flyout clickout event [#3412](https://github.com/wazuh/wazuh-kibana-app/pull/3412)
- Notify when you are registering an agent without permissions [#3430](https://github.com/wazuh/wazuh-kibana-app/pull/3430)
- Remove not used `redirectRule` query param when clicking the row table on CDB Lists/Decoders [#3438](https://github.com/wazuh/wazuh-kibana-app/pull/3438)
- Fixed the code overflows over the line numbers in the API Console editor [#3439](https://github.com/wazuh/wazuh-kibana-app/pull/3439)
- Don't open the main menu when changing the seleted API or index pattern [#3440](https://github.com/wazuh/wazuh-kibana-app/pull/3440)
- Fix error message in conf managment [#3443](https://github.com/wazuh/wazuh-kibana-app/pull/3443)
- Fix size api selector when name is too long [#3445](https://github.com/wazuh/wazuh-kibana-app/pull/3445)
- Fixed error when edit a rule or decoder [#3456](https://github.com/wazuh/wazuh-kibana-app/pull/3456)
- Fixed index pattern selector doesn't display the ignored index patterns [#3458](https://github.com/wazuh/wazuh-kibana-app/pull/3458)
>>>>>>> 87ee44a9

## Wazuh v4.2.2 - Kibana 7.10.2 , 7.12.2 - Revision 4203

### Added

- Wazuh help links in the Kibana help menu [#3170](https://github.com/wazuh/wazuh-kibana-app/pull/3170)
- Redirect to group details using the `group` query param in the URL [#3184](https://github.com/wazuh/wazuh-kibana-app/pull/3184)
- Configuration to disable Wazuh App access from X-Pack/ODFE role [#3222](https://github.com/wazuh/wazuh-kibana-app/pull/3222) [#3292](https://github.com/wazuh/wazuh-kibana-app/pull/3292)
- Added confirmation message when closing a form [#3221](https://github.com/wazuh/wazuh-kibana-app/pull/3221)
- Improvement to hide navbar Wazuh label. [#3240](https://github.com/wazuh/wazuh-kibana-app/pull/3240)
- Add modal creating new rule/decoder [#3274](https://github.com/wazuh/wazuh-kibana-app/pull/3274)
- New functionality to change app logos [#3503](https://github.com/wazuh/wazuh-kibana-app/pull/3503)
- Added link to the upgrade guide when the Wazuh API version and the Wazuh App version mismatch [#3592](https://github.com/wazuh/wazuh-kibana-app/pull/3592)

### Changed

- Removed module titles [#3160](https://github.com/wazuh/wazuh-kibana-app/pull/3160)
- Changed default `wazuh.monitoring.creation` app setting from `d` to `w` [#3174](https://github.com/wazuh/wazuh-kibana-app/pull/3174)
- Changed default `wazuh.monitoring.shards` app setting from `2` to `1` [#3174](https://github.com/wazuh/wazuh-kibana-app/pull/3174)
- Removed Sha1 field from registry key detail [#3189](https://github.com/wazuh/wazuh-kibana-app/pull/3189)
- Removed tooltip in last breadcrumb in header breadcrumb [3250](https://github.com/wazuh/wazuh-kibana-app/pull/3250)
- Refactored the Health check component [#3197](https://github.com/wazuh/wazuh-kibana-app/pull/3197)
- Added version in package downloaded name in agent deploy command [#3210](https://github.com/wazuh/wazuh-kibana-app/issues/3210)
- Removed restriction to allow only current active agents from vulnerability inventory [#3243](https://github.com/wazuh/wazuh-kibana-app/pull/3243)
- Move API selector and Index Pattern Selector to the header bar [#3175](https://github.com/wazuh/wazuh-kibana-app/pull/3175)
- Health check actions notifications refactored and added debug mode [#3258](https://github.com/wazuh/wazuh-kibana-app/pull/3258)
- Improved visualizations object configuration readability [#3355](https://github.com/wazuh/wazuh-kibana-app/pull/3355)
- Changed the way kibana-vis hides the visualization while loading, this should prevent errors caused by having a 0 height visualization [#3349](https://github.com/wazuh/wazuh-kibana-app/pull/3349)

### Fixed

- Fixed screen flickers in Cluster visualization [#3159](https://github.com/wazuh/wazuh-kibana-app/pull/3159)
- Fixed the broken links when using `server.basePath` Kibana setting [#3161](https://github.com/wazuh/wazuh-kibana-app/pull/3161)
- Fixed filter in reports [#3173](https://github.com/wazuh/wazuh-kibana-app/pull/3173)
- Fixed typo error in Settings/Configuration [#3234](https://github.com/wazuh/wazuh-kibana-app/pull/3234)
- Fixed fields overlap in the agent summary screen [#3217](https://github.com/wazuh/wazuh-kibana-app/pull/3217)
- Fixed Ruleset Test, each request is made in a different session instead of all in the same session [#3257](https://github.com/wazuh/wazuh-kibana-app/pull/3257)
- Fixed the `Visualize` button is not displaying when expanding a field in the Events sidebar [#3237](https://github.com/wazuh/wazuh-kibana-app/pull/3237)
- Fix modules are missing in the agent menu [#3244](https://github.com/wazuh/wazuh-kibana-app/pull/3244)
- Fix improving and removing WUI error logs [#3260](https://github.com/wazuh/wazuh-kibana-app/pull/3260)
- Fix some errors of PDF reports [#3272](https://github.com/wazuh/wazuh-kibana-app/pull/3272)
- Fix TypeError when selecting macOS agent deployment in a Safari Browser [#3289](https://github.com/wazuh/wazuh-kibana-app/pull/3289)
- Fix error in how the SCA check's checks are displayed [#3297](https://github.com/wazuh/wazuh-kibana-app/pull/3297)
- Fixed message of error when add sample data fails [#3241](https://github.com/wazuh/wazuh-kibana-app/pull/3241)
- Fixed modules are missing in the agent menu [#3244](https://github.com/wazuh/wazuh-kibana-app/pull/3244)
- Fixed Alerts Summary of modules for reports [#3303](https://github.com/wazuh/wazuh-kibana-app/pull/3303)
- Fixed dark mode visualization background in pdf reports [#3315](https://github.com/wazuh/wazuh-kibana-app/pull/3315)
- Adapt Kibana integrations to Kibana 7.11 and 7.12  [#3309](https://github.com/wazuh/wazuh-kibana-app/pull/3309)
- Fixed error agent view does not render correctly  [#3306](https://github.com/wazuh/wazuh-kibana-app/pull/3306)
- Fixed miscalculation in table column width in PDF reports  [#3326](https://github.com/wazuh/wazuh-kibana-app/pull/3326)
- Normalized visData table property for 7.12 retro-compatibility  [#3323](https://github.com/wazuh/wazuh-kibana-app/pull/3323)
- Fixed error that caused the labels in certain visualizations to overlap [#3355](https://github.com/wazuh/wazuh-kibana-app/pull/3355)
- Fixed export to csv button in dashboards tables [#3358](https://github.com/wazuh/wazuh-kibana-app/pull/3358)
- Fixed Elastic UI breaking changes in 7.12 [#3345](https://github.com/wazuh/wazuh-kibana-app/pull/3345)
- Fixed Wazuh main menu and breadcrumb render issues [#3347](https://github.com/wazuh/wazuh-kibana-app/pull/3347)
- Fixed generation of huge logs from backend errors [#3397](https://github.com/wazuh/wazuh-kibana-app/pull/3397)
- Fixed vulnerabilities flyout not showing alerts if the vulnerability had a field missing [#3593](https://github.com/wazuh/wazuh-kibana-app/pull/3593)

## Wazuh v4.2.1 - Kibana 7.10.2 , 7.11.2 - Revision 4202

### Added

- Support for Wazuh 4.2.1

## Wazuh v4.2.0 - Kibana 7.10.2 , 7.11.2 - Revision 4201

### Added

- Added `Ruleset Test` section under Tools menu, and on Edit Rules/Decoders as a tool. [#1434](https://github.com/wazuh/wazuh-kibana-app/pull/1434)
- Added page size options in Security events, explore agents table [#2925](https://github.com/wazuh/wazuh-kibana-app/pull/2925)
- Added a reminder to restart cluster or manager after import a file in Rules, Decoders or CDB Lists [#3051](https://github.com/wazuh/wazuh-kibana-app/pull/3051)
- Added Agent Stats section [#3056](https://github.com/wazuh/wazuh-kibana-app/pull/3056)
- Added `logtest` PUT example on API Console [#3061](https://github.com/wazuh/wazuh-kibana-app/pull/3061)
- Added vulnerabilities inventory that affect to an agent [#3069](https://github.com/wazuh/wazuh-kibana-app/pull/3069)
- Added retry button to check api again in health check [#3109](https://github.com/wazuh/wazuh-kibana-app/pull/3109)
- Added `wazuh-statistics` template and a new mapping for these indices [#3111](https://github.com/wazuh/wazuh-kibana-app/pull/3111)
- Added link to documentation "Checking connection with Manager" in deploy new agent [#3126](https://github.com/wazuh/wazuh-kibana-app/pull/3126)
- Fixed Agent Evolution graph showing agents from multiple APIs [#3256](https://github.com/wazuh/wazuh-kibana-app/pull/3256)
- Added Disabled index pattern checks in Health Check [#3311](https://github.com/wazuh/wazuh-kibana-app/pull/3311)

### Changed

- Moved Dev Tools inside of Tools menu as Api Console.  [#1434](https://github.com/wazuh/wazuh-kibana-app/pull/1434)
- Changed position of Top users on Integrity Monitoring Top 5 user. [#2892](https://github.com/wazuh/wazuh-kibana-app/pull/2892)
- Changed user allow_run_as way of editing. [#3080](https://github.com/wazuh/wazuh-kibana-app/pull/3080)
- Rename some ossec references to Wazuh [#3046](https://github.com/wazuh/wazuh-kibana-app/pull/3046)

### Fixed

- Filter only authorized agents in Agents stats and Visualizations [#3088](https://github.com/wazuh/wazuh-kibana-app/pull/3088)
- Fixed missing `pending` status suggestion for agents [#3095](https://github.com/wazuh/wazuh-kibana-app/pull/3095)
- Index pattern setting not used for choosing from existing patterns [#3097](https://github.com/wazuh/wazuh-kibana-app/pull/3097)
- Fixed space character missing on deployment command if UDP is configured [#3108](https://github.com/wazuh/wazuh-kibana-app/pull/3108)
- Fixed statistics visualizations when a node is selected [#3110](https://github.com/wazuh/wazuh-kibana-app/pull/3110)
- Fixed Flyout date filter also changes main date filter [#3114](https://github.com/wazuh/wazuh-kibana-app/pull/3114)
- Fixed name for "TCP sessions" visualization and average metric is now a sum [#3118](https://github.com/wazuh/wazuh-kibana-app/pull/3118)
- Filter only authorized agents in Events and Security Alerts table [#3120](https://github.com/wazuh/wazuh-kibana-app/pull/3120)
- Fixed Last keep alive label is outside the panel [#3122](https://github.com/wazuh/wazuh-kibana-app/pull/3122)
- Fixed app redirect to Settings section after the health check [#3128](https://github.com/wazuh/wazuh-kibana-app/pull/3128)
- Fixed the plugin logo path in Kibana menu when use `server.basePath` setting [#3144](https://github.com/wazuh/wazuh-kibana-app/pull/3144)
- Fixed deprecated endpoint for create agent groups [3152](https://github.com/wazuh/wazuh-kibana-app/pull/3152)
- Fixed check for TCP protocol in deploy new agent [#3163](https://github.com/wazuh/wazuh-kibana-app/pull/3163)
- Fixed RBAC issue with agent group permissions [#3181](https://github.com/wazuh/wazuh-kibana-app/pull/3181)
- Fixed change index pattern from menu doesn't work [#3187](https://github.com/wazuh/wazuh-kibana-app/pull/3187)
- Conflict with the creation of the index pattern when performing the Health Check [#3232](https://github.com/wazuh/wazuh-kibana-app/pull/3232)
- Added Disabled index pattern checks in Health Check [#3311](https://github.com/wazuh/wazuh-kibana-app/pull/3311)
- Fixed windows update section in Linux Inventory PDF [#3569](https://github.com/wazuh/wazuh-kibana-app/pull/3569)
- Improving and removing unnecessary error logs [#3574](https://github.com/wazuh/wazuh-kibana-app/pull/3574)

## Wazuh v4.1.5 - Kibana 7.10.0 , 7.10.2, 7.11.2 - Revision 4108

### Fixed

- Unable to change selected index pattern from the Wazuh menu [#3330](https://github.com/wazuh/wazuh-kibana-app/pull/3330)

## Wazuh v4.1.5 - Kibana 7.10.0 , 7.10.2, 7.11.2 - Revision 4107

### Added

- Support for Kibana 7.11.2
- Added a warning message for the `Install and enroll the agent` step of `Deploy new agent` guide [#3238](https://github.com/wazuh/wazuh-kibana-app/pull/3238)

### Fixed

- Conflict with the creation of the index pattern when performing the Health Check [#3223](https://github.com/wazuh/wazuh-kibana-app/pull/3223)
- Fixing mac os agents add command [#3207](https://github.com/wazuh/wazuh-kibana-app/pull/3207)
## Wazuh v4.1.5 - Kibana 7.10.0 , 7.10.2 - Revision 4106

- Adapt for Wazuh 4.1.5

## Wazuh v4.1.4 - Kibana 7.10.0 , 7.10.2 - Revision 4105

- Adapt for Wazuh 4.1.4

## Wazuh v4.1.3 - Kibana 7.10.0 , 7.10.2 - Revision 4104

### Added

- Creation of index pattern after the default one is changes in Settings [#2985](https://github.com/wazuh/wazuh-kibana-app/pull/2985)
- Added node name of agent list and detail [#3039](https://github.com/wazuh/wazuh-kibana-app/pull/3039)
- Added loading view while the user is logging to prevent permissions prompts [#3041](https://github.com/wazuh/wazuh-kibana-app/pull/3041)
- Added custom message for each possible run_as setup [#3048](https://github.com/wazuh/wazuh-kibana-app/pull/3048)

### Changed 

- Change all dates labels to Kibana formatting time zone [#3047](https://github.com/wazuh/wazuh-kibana-app/pull/3047)
- Improve toast message when selecting a default API [#3049](https://github.com/wazuh/wazuh-kibana-app/pull/3049)
- Improve validation and prevention for caching bundles on the client-side [#3063](https://github.com/wazuh/wazuh-kibana-app/pull/3063) [#3091](https://github.com/wazuh/wazuh-kibana-app/pull/3091)

### Fixed

- Fixed unexpected behavior in Roles mapping [#3028](https://github.com/wazuh/wazuh-kibana-app/pull/3028)
- Fixed rule filter is no applied when you click on a rule id in another module.[#3057](https://github.com/wazuh/wazuh-kibana-app/pull/3057)
- Fixed bug changing master node configuration [#3062](https://github.com/wazuh/wazuh-kibana-app/pull/3062)
- Fixed wrong variable declaration for macOS agents [#3066](https://github.com/wazuh/wazuh-kibana-app/pull/3066)
- Fixed some errors in the Events table, action buttons style, and URLs disappeared [#3086](https://github.com/wazuh/wazuh-kibana-app/pull/3086)
- Fixed Rollback of invalid rule configuration file [#3084](https://github.com/wazuh/wazuh-kibana-app/pull/3084)

## Wazuh v4.1.2 - Kibana 7.10.0 , 7.10.2 - Revision 4103

- Add `run_as` setting to example host configuration in Add new API view [#3021](https://github.com/wazuh/wazuh-kibana-app/pull/3021)
- Refactor of some prompts [#3015](https://github.com/wazuh/wazuh-kibana-app/pull/3015)

### Fixed

- Fix SCA policy detail showing name and check results about another policy [#3007](https://github.com/wazuh/wazuh-kibana-app/pull/3007)
- Fixed that alerts table is empty when switching pinned agents [#3008](https://github.com/wazuh/wazuh-kibana-app/pull/3008)
- Creating a role mapping before the existing ones are loaded, the page bursts [#3013](https://github.com/wazuh/wazuh-kibana-app/pull/3013)
- Fix pagination in SCA checks table when expand some row [#3018](https://github.com/wazuh/wazuh-kibana-app/pull/3018)
- Fix manager is shown in suggestions in Agents section [#3025](https://github.com/wazuh/wazuh-kibana-app/pull/3025)
- Fix disabled loading on inventory when request fail [#3026](https://github.com/wazuh/wazuh-kibana-app/pull/3026)
- Fix restarting selected cluster instead of all of them [#3032](https://github.com/wazuh/wazuh-kibana-app/pull/3032)
- Fix pinned agents don't trigger a new filtered query [#3035](https://github.com/wazuh/wazuh-kibana-app/pull/3035)
- Overlay Wazuh menu when Kibana menu is opened or docked [#3038](https://github.com/wazuh/wazuh-kibana-app/pull/3038)
- Fix visualizations in PDF Reports with Dark mode [#2983](https://github.com/wazuh/wazuh-kibana-app/pull/2983)

## Wazuh v4.1.1 - Kibana 7.10.0 , 7.10.2 - Revision 4102

### Added

- Prompt to show the unsupported module for the selected agent [#2959](https://github.com/wazuh/wazuh-kibana-app/pull/2959)
- Added a X-Frame-Options header to the backend responses [#2977](https://github.com/wazuh/wazuh-kibana-app/pull/2977)

### Changed

- Added toast with refresh button when new fields are loaded [#2974](https://github.com/wazuh/wazuh-kibana-app/pull/2974)
- Migrated manager and cluster files endpoints and their corresponding RBAC [#2984](https://github.com/wazuh/wazuh-kibana-app/pull/2984)

### Fixed

- Fix login error when AWS Elasticsearch and ODFE is used [#2710](https://github.com/wazuh/wazuh-kibana-app/issues/2710)
- An error message is displayed when changing a group's configuration although the user has the right permissions [#2955](https://github.com/wazuh/wazuh-kibana-app/pull/2955)
- Fix Security events table is empty when switching the pinned agents [#2956](https://github.com/wazuh/wazuh-kibana-app/pull/2956)
- Fix disabled switch visual edit button when json content is empty [#2957](https://github.com/wazuh/wazuh-kibana-app/issues/2957)
- Fixed main and `More` menus for unsupported agents [#2959](https://github.com/wazuh/wazuh-kibana-app/pull/2959)
- Fixed forcing a non numeric filter value in a number type field [#2961](https://github.com/wazuh/wazuh-kibana-app/pull/2961)
- Fixed wrong number of alerts in Security Events [#2964](https://github.com/wazuh/wazuh-kibana-app/pull/2964)
- Fixed search with strange characters of agent in Management groups [#2970](https://github.com/wazuh/wazuh-kibana-app/pull/2970)
- Fix the statusCode error message [#2971](https://github.com/wazuh/wazuh-kibana-app/pull/2971)
- Fix the SCA policy stats didn't refresh [#2973](https://github.com/wazuh/wazuh-kibana-app/pull/2973)
- Fixed loading of AWS index fields even when no AWS alerts were found [#2974](https://github.com/wazuh/wazuh-kibana-app/pull/2974)
- Fix some date fields format in FIM and SCA modules [#2975](https://github.com/wazuh/wazuh-kibana-app/pull/2975)
- Fix a non-stop error in Manage agents when the user has no permissions [#2976](https://github.com/wazuh/wazuh-kibana-app/pull/2976)
- Can't edit empty rules and decoders files that already exist in the manager [#2978](https://github.com/wazuh/wazuh-kibana-app/pull/2978)
- Support for alerts index pattern with different ID and name [#2979](https://github.com/wazuh/wazuh-kibana-app/pull/2979)
- Fix the unpin agent in the selection modal [#2980](https://github.com/wazuh/wazuh-kibana-app/pull/2980)
- Fix properly logout of Wazuh API when logging out of the application (only for OpenDistro) [#2789](https://github.com/wazuh/wazuh-kibana-app/issues/2789)
- Fixed missing `&&` from macOS agent deployment command [#2989](https://github.com/wazuh/wazuh-kibana-app/issues/2989)
- Fix prompt permissions on Framework of Mitre and Inventory of Integrity monitoring. [#2967](https://github.com/wazuh/wazuh-kibana-app/issues/2967)
- Fix properly logout of Wazuh API when logging out of the application support x-pack [#2789](https://github.com/wazuh/wazuh-kibana-app/issues/2789)

## Wazuh v4.1.0 - Kibana 7.10.0 , 7.10.2 - Revision 4101

### Added

- Check the max buckets by default in healthcheck and increase them [#2901](https://github.com/wazuh/wazuh-kibana-app/pull/2901)
- Added a prompt wraning in role mapping if run_as is false or he is not allowed to use it by API [#2876](https://github.com/wazuh/wazuh-kibana-app/pull/2876)

### Changed

- Support new fields of Windows Registry at FIM inventory panel [#2679](https://github.com/wazuh/wazuh-kibana-app/issues/2679)
- Added on FIM Inventory Windows Registry registry_key and registry_value items from syscheck [#2908](https://github.com/wazuh/wazuh-kibana-app/issues/2908)
- Uncheck agents after an action in agents groups management [#2907](https://github.com/wazuh/wazuh-kibana-app/pull/2907)
- Unsave rule files when edit or create a rule with invalid content [#2944](https://github.com/wazuh/wazuh-kibana-app/pull/2944)
- Added vulnerabilities module for macos agents [#2969](https://github.com/wazuh/wazuh-kibana-app/pull/2969)

### Fixed

- Fix server error Invalid token specified: Cannot read property 'replace' of undefined [#2899](https://github.com/wazuh/wazuh-kibana-app/issues/2899)
- Fix show empty files rules and decoders: [#2923](https://github.com/wazuh/wazuh-kibana-app/issues/2923)
- Fixed wrong hover texts in CDB lists actions [#2929](https://github.com/wazuh/wazuh-kibana-app/pull/2929)
- Fixed access to forbidden agents information when exporting agents listt [2918](https://github.com/wazuh/wazuh-kibana-app/pull/2918)
- Fix the decoder detail view is not displayed [#2888](https://github.com/wazuh/wazuh-kibana-app/issues/2888)
- Fix the complex search using the Wazuh API query filter in search bars [#2930](https://github.com/wazuh/wazuh-kibana-app/issues/2930)
- Fixed validation to check userPermissions are not ready yet [#2931](https://github.com/wazuh/wazuh-kibana-app/issues/2931)
- Fixed clear visualizations manager list when switching tabs. Fixes PDF reports filters [#2932](https://github.com/wazuh/wazuh-kibana-app/pull/2932)
- Fix Strange box shadow in Export popup panel in Managment > Groups [#2886](https://github.com/wazuh/wazuh-kibana-app/issues/2886)
- Fixed wrong command on alert when data folder does not exist [#2938](https://github.com/wazuh/wazuh-kibana-app/pull/2938)
- Fix agents table OS field sorting: Changes agents table field `os_name` to `os.name,os.version` to make it sortable. [#2939](https://github.com/wazuh/wazuh-kibana-app/pull/2939)
- Fixed diff parsed datetime between agent detail and agents table [#2940](https://github.com/wazuh/wazuh-kibana-app/pull/2940)
- Allow access to Agents section with agent:group action permission [#2933](https://github.com/wazuh/wazuh-kibana-app/issues/2933)
- Fixed filters does not work on modals with search bar [#2935](https://github.com/wazuh/wazuh-kibana-app/pull/2935)
- Fix wrong package name in deploy new agent [#2942](https://github.com/wazuh/wazuh-kibana-app/issues/2942)
- Fixed number agents not show on pie onMouseEvent [#2890](https://github.com/wazuh/wazuh-kibana-app/issues/2890)
- Fixed off Kibana Query Language in search bar of Controls/Inventory modules. [#2945](https://github.com/wazuh/wazuh-kibana-app/pull/2945)
- Fixed number of agents do not show on the pie chart tooltip in agents preview [#2890](https://github.com/wazuh/wazuh-kibana-app/issues/2890)

## Wazuh v4.0.4 - Kibana 7.10.0 , 7.10.2 - Revision 4017

### Added
- Adapt the app to the new Kibana platform [#2475](https://github.com/wazuh/wazuh-kibana-app/issues/2475)
- Wazuh data directory moved from `optimize` to `data` Kibana directory [#2591](https://github.com/wazuh/wazuh-kibana-app/issues/2591)
- Show the wui_rules belong to wazuh-wui API user [#2702](https://github.com/wazuh/wazuh-kibana-app/issues/2702)

### Fixed

- Fixed Wazuh menu and agent menu for Solaris agents [#2773](https://github.com/wazuh/wazuh-kibana-app/issues/2773) [#2725](https://github.com/wazuh/wazuh-kibana-app/issues/2725)
- Fixed wrong shards and replicas for statistics indices and also fixed wrong prefix for monitoring indices [#2732](https://github.com/wazuh/wazuh-kibana-app/issues/2732)
- Report's creation dates set to 1970-01-01T00:00:00.000Z [#2772](https://github.com/wazuh/wazuh-kibana-app/issues/2772)
- Fixed bug for missing commands in ubuntu/debian and centos [#2786](https://github.com/wazuh/wazuh-kibana-app/issues/2786)
- Fixed bug that show an hour before in /security-events/dashboard [#2785](https://github.com/wazuh/wazuh-kibana-app/issues/2785) 
- Fixed permissions to access agents [#2838](https://github.com/wazuh/wazuh-kibana-app/issues/2838)
- Fix searching in groups [#2825](https://github.com/wazuh/wazuh-kibana-app/issues/2825)
- Fix the pagination in SCA ckecks table [#2815](https://github.com/wazuh/wazuh-kibana-app/issues/2815)
- Fix the SCA table with a wrong behaviour using the refresh button [#2854](https://github.com/wazuh/wazuh-kibana-app/issues/2854)
- Fix sca permissions for agents views and dashboards [#2862](https://github.com/wazuh/wazuh-kibana-app/issues/2862)
- Solaris should not show vulnerabilities module [#2829](https://github.com/wazuh/wazuh-kibana-app/issues/2829)
- Fix the settings of statistics indices creation [#2858](https://github.com/wazuh/wazuh-kibana-app/issues/2858)
- Update agents' info in Management Status after changing cluster node selected [#2828](https://github.com/wazuh/wazuh-kibana-app/issues/2828)
- Fix error when applying filter in rules from events [#2877](https://github.com/wazuh/wazuh-kibana-app/issues/2877)

### Changed

- Replaced `wazuh` Wazuh API user by `wazuh-wui` in the default configuration [#2852](https://github.com/wazuh/wazuh-kibana-app/issues/2852)
- Add agent id to the reports name in Agent Inventory and Modules [#2817](https://github.com/wazuh/wazuh-kibana-app/issues/2817)

### Adapt for Kibana 7.10.0

- Fixed filter pinned crash returning from agents [#2864](https://github.com/wazuh/wazuh-kibana-app/issues/2864)
- Fixed style in sca and regulatory compliance tables and in wz menu [#2861](https://github.com/wazuh/wazuh-kibana-app/issues/2861)
- Fix body-payload of Sample Alerts POST endpoint [#2857](https://github.com/wazuh/wazuh-kibana-app/issues/2857)
- Fixed bug in the table on Agents->Table-> Actions->Config icon [#2853](https://github.com/wazuh/wazuh-kibana-app/issues/2853)
- Fixed tooltip in the icon of view decoder file [#2850](https://github.com/wazuh/wazuh-kibana-app/issues/2850)
- Fixed bug with agent filter when it is pinned [#2846](https://github.com/wazuh/wazuh-kibana-app/issues/2846)
- Fix discovery navigation [#2845](https://github.com/wazuh/wazuh-kibana-app/issues/2845)
- Search file editor gone [#2843](https://github.com/wazuh/wazuh-kibana-app/issues/2843)
- Fix Agent Search Bar - Regex Query Interpreter [#2834](https://github.com/wazuh/wazuh-kibana-app/issues/2834)
- Fixed accordion style breaking [#2833](https://github.com/wazuh/wazuh-kibana-app/issues/2833)
- Fix metrics are not updated after a bad request in search input [#2830](https://github.com/wazuh/wazuh-kibana-app/issues/2830)
- Fix mitre framework tab crash [#2821](https://github.com/wazuh/wazuh-kibana-app/issues/2821)
- Changed ping request to default request. Added delay and while to che… [#2820](https://github.com/wazuh/wazuh-kibana-app/issues/2820)
- Removed kibana alert for security [#2806](https://github.com/wazuh/wazuh-kibana-app/issues/2806)

## Wazuh v4.0.4 - Kibana 7.10.0 , 7.10.2 - Revision 4016

### Added

- Modified agent registration adding groups and architecture [#2666](https://github.com/wazuh/wazuh-kibana-app/issues/2666) [#2652](https://github.com/wazuh/wazuh-kibana-app/issues/2652)
- Each user can only view their own reports [#2686](https://github.com/wazuh/wazuh-kibana-app/issues/2686)

### Fixed

- Create index pattern even if there aren´t available indices [#2620](https://github.com/wazuh/wazuh-kibana-app/issues/2620)
- Top bar overlayed over expanded visualizations [#2667](https://github.com/wazuh/wazuh-kibana-app/issues/2667)
- Empty inventory data in Solaris agents [#2680](https://github.com/wazuh/wazuh-kibana-app/pull/2680)
- Wrong parameters in the dev-tools autocomplete section [#2675](https://github.com/wazuh/wazuh-kibana-app/issues/2675)
- Wrong permissions on edit CDB list [#2665](https://github.com/wazuh/wazuh-kibana-app/pull/2665)
- fix(frontend): add the metafields when refreshing the index pattern [#2681](https://github.com/wazuh/wazuh-kibana-app/pull/2681)
- Error toast is showing about Elasticsearch users for environments without security [#2713](https://github.com/wazuh/wazuh-kibana-app/issues/2713)
- Error about Handler.error in Role Mapping fixed [#2702](https://github.com/wazuh/wazuh-kibana-app/issues/2702)
- Fixed message in reserved users actions [#2702](https://github.com/wazuh/wazuh-kibana-app/issues/2702)
- Error 500 on Export formatted CDB list [#2692](https://github.com/wazuh/wazuh-kibana-app/pull/2692)
- Wui rules label should have only one tooltip [#2723](https://github.com/wazuh/wazuh-kibana-app/issues/2723)
- Move upper the Wazuh item in the Kibana menu and default index pattern [#2867](https://github.com/wazuh/wazuh-kibana-app/pull/2867)


## Wazuh v4.0.4 - Kibana v7.9.1, v7.9.3 - Revision 4015

### Added

- Support for Wazuh v4.0.4

## Wazuh v4.0.3 - Kibana v7.9.1, v7.9.2, v7.9.3 - Revision 4014

### Added

- Improved management of index-pattern fields [#2630](https://github.com/wazuh/wazuh-kibana-app/issues/2630)

### Fixed

- fix(fronted): fixed the check of API and APP version in health check [#2655](https://github.com/wazuh/wazuh-kibana-app/pull/2655)
- Replace user by username key in the monitoring logic [#2654](https://github.com/wazuh/wazuh-kibana-app/pull/2654)
- Security alerts and reporting issues when using private tenants [#2639](https://github.com/wazuh/wazuh-kibana-app/issues/2639)
- Manager restart in rule editor does not work with Wazuh cluster enabled [#2640](https://github.com/wazuh/wazuh-kibana-app/issues/2640)
- fix(frontend): Empty inventory data in Solaris agents [#2680](https://github.com/wazuh/wazuh-kibana-app/pull/2680)

## Wazuh v4.0.3 - Kibana v7.9.1, v7.9.2, v7.9.3 - Revision 4013

### Added

- Support for Wazuh v4.0.3.

## Wazuh v4.0.2 - Kibana v7.9.1, v7.9.3 - Revision 4012

### Added

- Sample data indices name should take index pattern in use [#2593](https://github.com/wazuh/wazuh-kibana-app/issues/2593) 
- Added start option to macos Agents [#2653](https://github.com/wazuh/wazuh-kibana-app/pull/2653)

### Changed

- Statistics settings do not allow to configure primary shards and replicas [#2627](https://github.com/wazuh/wazuh-kibana-app/issues/2627)

## Wazuh v4.0.2 - Kibana v7.9.1, v7.9.3 - Revision 4011

### Added

- Support for Wazuh v4.0.2.

### Fixed

- The index pattern title is overwritten with its id after refreshing its fields [#2577](https://github.com/wazuh/wazuh-kibana-app/issues/2577)
- [RBAC] Issues detected when using RBAC [#2579](https://github.com/wazuh/wazuh-kibana-app/issues/2579)

## Wazuh v4.0.1 - Kibana v7.9.1, v7.9.3 - Revision 4010

### Changed

- Alerts summary table for PDF reports on all modules [#2632](https://github.com/wazuh/wazuh-kibana-app/issues/2632)
- [4.0-7.9] Run as with no wazuh-wui API user [#2576](https://github.com/wazuh/wazuh-kibana-app/issues/2576)
- Deploy a new agent interface as default interface [#2564](https://github.com/wazuh/wazuh-kibana-app/issues/2564)
- Problem in the visualization of new reserved resources of the Wazuh API [#2643](https://github.com/wazuh/wazuh-kibana-app/issues/2643)

### Fixed

- Restore the tables in the agents' reports [#2628](https://github.com/wazuh/wazuh-kibana-app/issues/2628)
- [RBAC] Issues detected when using RBAC [#2579](https://github.com/wazuh/wazuh-kibana-app/issues/2579)
- Changes done via a worker's API are overwritten [#2626](https://github.com/wazuh/wazuh-kibana-app/issues/2626)

### Fixed

- [BUGFIX] Default user field for current platform [#2633](https://github.com/wazuh/wazuh-kibana-app/pull/2633)

## Wazuh v4.0.1 - Kibana v7.9.1, v7.9.3 - Revision 4009

### Changed

- Hide empty columns of the processes table of the MacOS agents [#2570](https://github.com/wazuh/wazuh-kibana-app/pull/2570)
- Missing step in "Deploy a new agent" view [#2623](https://github.com/wazuh/wazuh-kibana-app/issues/2623)
- Implement wazuh users' CRUD [#2598](https://github.com/wazuh/wazuh-kibana-app/pull/2598)

### Fixed

- Inconsistent data in sample data alerts [#2618](https://github.com/wazuh/wazuh-kibana-app/pull/2618)

## Wazuh v4.0.1 - Kibana v7.9.1, v7.9.3 - Revision 4008

### Fixed

- Icons not align to the right in Modules > Events [#2607](https://github.com/wazuh/wazuh-kibana-app/pull/2607)
- Statistics visualizations do not show data [#2602](https://github.com/wazuh/wazuh-kibana-app/pull/2602)
- Error on loading css files [#2599](https://github.com/wazuh/wazuh-kibana-app/pull/2599)
- Fixed search filter in search bar in Module/SCA wasn't working [#2601](https://github.com/wazuh/wazuh-kibana-app/pull/2601)

## Wazuh v4.0.0 - Kibana v7.9.1, v7.9.2, v7.9.3 - Revision 4007

### Fixed

- updated macOS package URL [#2596](https://github.com/wazuh/wazuh-kibana-app/pull/2596)
- Revert "[4.0-7.9] [BUGFIX] Removed unnecessary function call" [#2597](https://github.com/wazuh/wazuh-kibana-app/pull/2597)

## Wazuh v4.0.0 - Kibana v7.9.1, v7.9.2, v7.9.3 - Revision 4006

### Fixed

- Undefined field in event view [#2588](https://github.com/wazuh/wazuh-kibana-app/issues/2588)
- Several calls to the same stats request (esAlerts) [#2586](https://github.com/wazuh/wazuh-kibana-app/issues/2586)
- The filter options popup doesn't open on click once the filter is pinned [#2581](https://github.com/wazuh/wazuh-kibana-app/issues/2581)
- The formatedFields are missing from the index-pattern of wazuh-alerts-* [#2574](https://github.com/wazuh/wazuh-kibana-app/issues/2574)


## Wazuh v4.0.0 - Kibana v7.9.3 - Revision 4005

### Added

- Support for Kibana v7.9.3

## Wazuh v4.0.0 - Kibana v7.9.1, v7.9.2 - Revision 4002

### Added

- Support for Wazuh v4.0.0.
- Support for Kibana v7.9.1 and 7.9.2.
- Support for Open Distro 1.10.1.
- Added a RBAC security layer integrated with Open Distro and X-Pack.
- Added remoted and analysisd statistics.
- Expand supported deployment variables.
- Added new configuration view settings for GCP integration.
- Added logic to change the `metafields` configuration of Kibana [#2524](https://github.com/wazuh/wazuh-kibana-app/issues/2524)

### Changed

- Migrated the default index-pattern to `wazuh-alerts-*`.
- Removed the `known-fields` functionality.
- Security Events dashboard redesinged.
- Redesigned the app settings configuration with categories.
- Moved the wazuh-registry file to Kibana optimize folder.

### Fixed

- Format options in `wazuh-alerts` index-pattern are not overwritten now.
- Prevent blank page in detaill agent view.
- Navigable agents name in Events.
- Index pattern is not being refreshed.
- Reporting fails when agent is pinned and compliance controls are visited.
- Reload rule detail doesn't work properly with the related rules.
- Fix search bar filter in Manage agent of group [#2541](https://github.com/wazuh/wazuh-kibana-app/pull/2541)

## Wazuh v3.13.2 - Kibana v7.9.1 - Revision 887

### Added

- Support for Wazuh v3.13.2

## Wazuh v3.13.2 - Kibana v7.8.0 - Revision 887
### Added

- Support for Wazuh v3.13.2

## Wazuh v3.13.1 - Kibana v7.9.1 - Revision 886

### Added

- Support for Kibana v7.9.1

## Wazuh v3.13.1 - Kibana v7.9.0 - Revision 885

### Added

- Support for Kibana v7.9.0


## Wazuh v3.13.1 - Kibana v7.8.1 - Revision 884

### Added

- Support for Kibana v7.8.1


## Wazuh v3.13.1 - Kibana v7.8.0 - Revision 883

### Added

- Support for Wazuh v3.13.1


## Wazuh v3.13.0 - Kibana v7.8.0 - Revision 881

### Added

- Support for Kibana v7.8.0


## Wazuh v3.13.0 - Kibana v7.7.0, v7.7.1 - Revision 880

### Added

- Support for Wazuh v3.13.0
- Support for Kibana v7.7.1
- Support for Open Distro 1.8
- New navigation experience with a global menu [#1965](https://github.com/wazuh/wazuh-kibana-app/issues/1965)
- Added a Breadcrumb in Kibana top nav [#2161](https://github.com/wazuh/wazuh-kibana-app/issues/2161)
- Added a new Agents Summary Screen [#1963](https://github.com/wazuh/wazuh-kibana-app/issues/1963)
- Added a new feature to add sample data to dashboards [#2115](https://github.com/wazuh/wazuh-kibana-app/issues/2115)
- Added MITRE integration [#1877](https://github.com/wazuh/wazuh-kibana-app/issues/1877)
- Added Google Cloud Platform integration [#1873](https://github.com/wazuh/wazuh-kibana-app/issues/1873)
- Added TSC integration [#2204](https://github.com/wazuh/wazuh-kibana-app/pull/2204)
- Added a new Integrity monitoring state view for agent [#2153](https://github.com/wazuh/wazuh-kibana-app/issues/2153)
- Added a new Integrity monitoring files detail view [#2156](https://github.com/wazuh/wazuh-kibana-app/issues/2156)
- Added a new component to explore Compliance requirements [#2156](https://github.com/wazuh/wazuh-kibana-app/issues/2261)

### Changed

- Code migration to React.js
- Global review of styles
- Unified Overview and Agent dashboards into new Modules [#2110](https://github.com/wazuh/wazuh-kibana-app/issues/2110)
- Changed Vulnerabilities dashboard visualizations [#2262](https://github.com/wazuh/wazuh-kibana-app/issues/2262)

### Fixed

- Open Distro tenants have been fixed and are functional now [#1890](https://github.com/wazuh/wazuh-kibana-app/issues/1890).
- Improved navigation performance [#2200](https://github.com/wazuh/wazuh-kibana-app/issues/2200).
- Avoid creating the wazuh-monitoring index pattern if it is disabled [#2100](https://github.com/wazuh/wazuh-kibana-app/issues/2100)
- SCA checks without compliance field can't be expanded [#2264](https://github.com/wazuh/wazuh-kibana-app/issues/2264)


## Wazuh v3.12.3 - Kibana v7.7.1 - Revision 876

### Added

- Support for Kibana v7.7.1


## Wazuh v3.12.3 - Kibana v7.7.0 - Revision 875

### Added

- Support for Kibana v7.7.0


## Wazuh v3.12.3 - Kibana v6.8.8, v7.6.1, v7.6.2 - Revision 874

### Added

- Support for Wazuh v3.12.3


## Wazuh v3.12.2 - Kibana v6.8.8, v7.6.1, v7.6.2 - Revision 873

### Added

- Support for Wazuh v3.12.2


## Wazuh v3.12.1 - Kibana v6.8.8, v7.6.1, v7.6.2 - Revision 872

### Added

- Support Wazuh 3.12.1
- Added new FIM settings on configuration on demand. [#2147](https://github.com/wazuh/wazuh-kibana-app/issues/2147)

### Changed

- Updated agent's variable names in deployment guides. [#2169](https://github.com/wazuh/wazuh-kibana-app/pull/2169)

### Fixed

- Pagination is now shown in table-type visualizations. [#2180](https://github.com/wazuh/wazuh-kibana-app/issues/2180)


## Wazuh v3.12.0 - Kibana v6.8.8, v7.6.2 - Revision 871

### Added

- Support for Kibana v6.8.8 and v7.6.2

## Wazuh v3.12.0 - Kibana v6.8.7, v7.4.2, v7.6.1 - Revision 870

### Added

- Support for Wazuh v3.12.0
- Added a new setting to hide manager alerts from dashboards. [#2102](https://github.com/wazuh/wazuh-kibana-app/pull/2102)
- Added a new setting to be able to change API from the top menu. [#2143](https://github.com/wazuh/wazuh-kibana-app/issues/2143)
- Added a new setting to enable/disable the known fields health check [#2037](https://github.com/wazuh/wazuh-kibana-app/pull/2037)
- Added suport for PCI 11.2.1 and 11.2.3 rules. [#2062](https://github.com/wazuh/wazuh-kibana-app/pull/2062)

### Changed

- Restructuring of the optimize/wazuh directory. Now the Wazuh configuration file (wazuh.yml) is placed on /usr/share/kibana/optimize/wazuh/config. [#2116](https://github.com/wazuh/wazuh-kibana-app/pull/2116)
- Improve performance of Dasboards reports generation. [1802344](https://github.com/wazuh/wazuh-kibana-app/commit/18023447c6279d385df84d7f4a5663ed2167fdb5)

### Fixed

- Discover time range selector is now displayed on the Cluster section. [08901df](https://github.com/wazuh/wazuh-kibana-app/commit/08901dfcbe509f17e4fab26877c8b7dae8a66bff)
- Added the win_auth_failure rule group to Authentication failure metrics. [#2099](https://github.com/wazuh/wazuh-kibana-app/pull/2099)
- Negative values in Syscheck attributes now have their correct value in reports. [7c3e84e](https://github.com/wazuh/wazuh-kibana-app/commit/7c3e84ec8f00760b4f650cfc00a885d868123f99)


## Wazuh v3.11.4 - Kibana v7.6.1 - Revision 858

### Added

- Support for Kibana v7.6.1


## Wazuh v3.11.4 - Kibana v6.8.6, v7.4.2, v7.6.0 - Revision 857

### Added

- Support for Wazuh v3.11.4


## Wazuh v3.11.3 - Kibana v7.6.0 - Revision 856

### Added

- Support for Kibana v7.6.0


## Wazuh v3.11.3 - Kibana v7.4.2 - Revision 855

### Added

- Support for Kibana v7.4.2

## Wazuh v3.11.3 - Kibana v7.5.2 - Revision 854

### Added

- Support for Wazuh v3.11.3

### Fixed

- Windows Updates table is now displayed in the Inventory Data report [#2028](https://github.com/wazuh/wazuh-kibana-app/pull/2028)


## Wazuh v3.11.2 - Kibana v7.5.2 - Revision 853

### Added

- Support for Kibana v7.5.2


## Wazuh v3.11.2 - Kibana v6.8.6, v7.3.2, v7.5.1 - Revision 852

### Added

- Support for Wazuh v3.11.2

### Changed

- Increased list filesize limit for the CDB-list [#1993](https://github.com/wazuh/wazuh-kibana-app/pull/1993)

### Fixed

- The xml validator now correctly handles the `--` string within comments [#1980](https://github.com/wazuh/wazuh-kibana-app/pull/1980)
- The AWS map visualization wasn't been loaded until the user interacts with it [dd31bd7](https://github.com/wazuh/wazuh-kibana-app/commit/dd31bd7a155354bc50fe0af22fca878607c8936a)


## Wazuh v3.11.1 - Kibana v6.8.6, v7.3.2, v7.5.1 - Revision 581

### Added
- Support for Wazuh v3.11.1.


## Wazuh v3.11.0 - Kibana v6.8.6, v7.3.2, v7.5.1 - Revision 580

### Added

- Support for Wazuh v3.11.0.
- Support for Kibana v7.5.1.
- The API credentials configuration has been moved from the .wazuh index to a wazuh.yml configuration file. Now the configuration of the API hosts is done from the file and not from the application. [#1465](https://github.com/wazuh/wazuh-kibana-app/issues/1465) [#1771](https://github.com/wazuh/wazuh-kibana-app/issues/1771).
- Upload ruleset files using a "drag and drop" component [#1770](https://github.com/wazuh/wazuh-kibana-app/issues/1770)
- Add logs for the reporting module [#1622](https://github.com/wazuh/wazuh-kibana-app/issues/1622).
- Extended the "Add new agent" guide [#1767](https://github.com/wazuh/wazuh-kibana-app/issues/1767).
- Add new table for windows hotfixes [#1932](https://github.com/wazuh/wazuh-kibana-app/pull/1932)

### Changed

- Removed Discover from top menu [#1699](https://github.com/wazuh/wazuh-kibana-app/issues/1699).
- Hide index pattern selector in case that only one exists [#1799](https://github.com/wazuh/wazuh-kibana-app/issues/1799).
- Remove visualizations legend [#1936](https://github.com/wazuh/wazuh-kibana-app/pull/1936)
- Normalize the field whodata in the group reporting [#1921](https://github.com/wazuh/wazuh-kibana-app/pull/1921)
- A message in the configuration view is ambiguous [#1870](https://github.com/wazuh/wazuh-kibana-app/issues/1870)
- Refactor syscheck table [#1941](https://github.com/wazuh/wazuh-kibana-app/pull/1941)

### Fixed

- Empty files now throws an error [#1806](https://github.com/wazuh/wazuh-kibana-app/issues/1806).
- Arguments for wazuh api requests are now validated [#1815](https://github.com/wazuh/wazuh-kibana-app/issues/1815).
- Fixed the way to check admin mode [#1838](https://github.com/wazuh/wazuh-kibana-app/issues/1838).
- Fixed error exporting as CSV the files into a group [#1833](https://github.com/wazuh/wazuh-kibana-app/issues/1833).
- Fixed XML validator false error for `<` [1882](https://github.com/wazuh/wazuh-kibana-app/issues/1882)
- Fixed "New file" editor doesn't allow saving twice [#1896](https://github.com/wazuh/wazuh-kibana-app/issues/1896)
- Fixed decoders files [#1929](https://github.com/wazuh/wazuh-kibana-app/pull/1929)
- Fixed registration guide [#1926](https://github.com/wazuh/wazuh-kibana-app/pull/1926)
- Fixed infinite load on Ciscat views [#1920](https://github.com/wazuh/wazuh-kibana-app/pull/1920), [#1916](https://github.com/wazuh/wazuh-kibana-app/pull/1916)
- Fixed missing fields in the Visualizations [#1913](https://github.com/wazuh/wazuh-kibana-app/pull/1913)
- Fixed Amazon S3 status is wrong in configuration section [#1864](https://github.com/wazuh/wazuh-kibana-app/issues/1864)
- Fixed hidden overflow in the fim configuration [#1887](https://github.com/wazuh/wazuh-kibana-app/pull/1887)
- Fixed Logo source fail after adding server.basePath [#1871](https://github.com/wazuh/wazuh-kibana-app/issues/1871)
- Fixed the documentation broken links [#1853](https://github.com/wazuh/wazuh-kibana-app/pull/1853)

## Wazuh v3.10.2 - Kibana v7.5.1 - Revision 556

### Added

- Support for Kibana v7.5.1


## Wazuh v3.10.2 - Kibana v7.5.0 - Revision 555

### Added

- Support for Kibana v7.5.0


## Wazuh v3.10.2 - Kibana v7.4.2 - Revision 549

### Added

- Support for Kibana v7.4.2


## Wazuh v3.10.2 - Kibana v7.4.1 - Revision 548

### Added

- Support for Kibana v7.4.1


## Wazuh v3.10.2 - Kibana v7.4.0 - Revision 547

### Added

- Support for Kibana v7.4.0
- Support for Wazuh v3.10.2.


## Wazuh v3.10.2 - Kibana v7.3.2 - Revision 546

### Added

- Support for Wazuh v3.10.2.


## Wazuh v3.10.1 - Kibana v7.3.2 - Revision 545

### Added

- Support for Wazuh v3.10.1.


## Wazuh v3.10.0 - Kibana v7.3.2 - Revision 543

### Added

- Support for Wazuh v3.10.0.
- Added an interactive guide for registering agents, things are now easier for the user, guiding it through the steps needed ending in a _copy & paste_ snippet for deploying his agent [#1468](https://github.com/wazuh/wazuh-kibana-app/issues/1468).
- Added new dashboards for the recently added regulatory compliance groups into the Wazuh core. They are HIPAA and NIST-800-53 [#1468](https://github.com/wazuh/wazuh-kibana-app/issues/1448), [#1638]( https://github.com/wazuh/wazuh-kibana-app/issues/1638).
- Make the app work under a custom Kibana space [#1234](https://github.com/wazuh/wazuh-kibana-app/issues/1234), [#1450](https://github.com/wazuh/wazuh-kibana-app/issues/1450).
- Added the ability to manage the app as a native plugin when using Kibana spaces, now you can safely hide/show the app depending on the selected space [#1601](https://github.com/wazuh/wazuh-kibana-app/issues/1601).
- Adapt the app the for Kibana dark mode [#1562](https://github.com/wazuh/wazuh-kibana-app/issues/1562).
- Added an alerts summary in _Overview > FIM_ panel [#1527](https://github.com/wazuh/wazuh-kibana-app/issues/1527).
- Export all the information of a Wazuh group and its related agents in a PDF document [#1341](https://github.com/wazuh/wazuh-kibana-app/issues/1341).
- Export the configuration of a certain agent as a PDF document. Supports granularity for exporting just certain sections of the configuration [#1340](https://github.com/wazuh/wazuh-kibana-app/issues/1340).


### Changed

- Reduced _Agents preview_ load time using the new API endpoint `/summary/agents` [#1687](https://github.com/wazuh/wazuh-kibana-app/pull/1687).
- Replaced most of the _md-nav-bar_ Angular.js components with React components using EUI [#1705](https://github.com/wazuh/wazuh-kibana-app/pull/1705).
- Replaced the requirements slider component with a new styled component [#1708](https://github.com/wazuh/wazuh-kibana-app/pull/1708).
- Soft deprecated the _.wazuh-version_ internal index, now the app dumps its content if applicable to a registry file, then the app removes that index. Further versions will hard deprecate this index [#1467](https://github.com/wazuh/wazuh-kibana-app/issues/1467). 
- Visualizations now don't fetch the documents _source_, also, they now use _size: 0_ for fetching [#1663](https://github.com/wazuh/wazuh-kibana-app/issues/1663).
- The app menu is now fixed on top of the view, it's not being hidden on every state change. Also, the Wazuh logo was placed in the top bar of Kibana UI [#1502](https://github.com/wazuh/wazuh-kibana-app/issues/1502).
- Improved _getTimestamp_ method not returning a promise object because it's no longer needed [014bc3a](https://github.com/wazuh/wazuh-kibana-app/commit/014b3aba0d2e9cda0c4d521f5f16faddc434a21e). Also improved main Discover listener for Wazuh not returning a promise object [bd82823](https://github.com/wazuh/wazuh-kibana-app/commit/bd8282391a402b8c567b32739cf914a0135d74bc).
- Replaced _Requirements over time_ visualizations in both PCI DSS and GDPR dashboards [35c539](https://github.com/wazuh/wazuh-kibana-app/commit/35c539eb328b3bded94aa7608f73f9cc51c235a6).
- Do not show a toaster when a visualization field was not known yet, instead, show it just in case the internal refreshing failed [19a2e7](https://github.com/wazuh/wazuh-kibana-app/commit/19a2e71006b38f6a64d3d1eb8a20b02b415d7e07).
- Minor optimizations for server logging [eb8e000](https://github.com/wazuh/wazuh-kibana-app/commit/eb8e00057dfea2dafef56319590ff832042c402d).

### Fixed

- Alerts search bar fixed for Kibana v7.3.1, queries were not being applied as expected [#1686](https://github.com/wazuh/wazuh-kibana-app/issues/1686).
- Hide attributes field from non-Windows agents in the FIM table [#1710](https://github.com/wazuh/wazuh-kibana-app/issues/1710).
- Fixed broken view in Management > Configuration > Amazon S3 > Buckets, some information was missing [#1675](https://github.com/wazuh/wazuh-kibana-app/issues/1675).
- Keep user's filters when switching from Discover to panel [#1685](https://github.com/wazuh/wazuh-kibana-app/issues/1685).
- Reduce load time and amount of data to be fetched in _Management > Cluster monitoring_ section avoiding possible timeouts [#1663](https://github.com/wazuh/wazuh-kibana-app/issues/1663).
- Restored _Remove column_ feature in Discover tabs [#1702](https://github.com/wazuh/wazuh-kibana-app/issues/1702).
- Apps using Kibana v7.3.1 had a bug once the user goes back from _Agent > FIM > Files_ to _Agent > FIM > dashboard_, filters disappear, now it's working properly [#1700](https://github.com/wazuh/wazuh-kibana-app/issues/1700).
- Fixed visual bug in _Management > Cluster monitoring_ and a button position [1e3b748](https://github.com/wazuh/wazuh-kibana-app/commit/1e3b748f11b43b2e7956b830269b6d046d74d12c).
- The app installation date was not being updated properly, now it's fixed [#1692](https://github.com/wazuh/wazuh-kibana-app/issues/1692).
- Fixed _Network interfaces_ table in Inventory section, the table was not paginating [#1474](https://github.com/wazuh/wazuh-kibana-app/issues/1474).
- Fixed APIs passwords are now obfuscated in server responses [adc3152](https://github.com/wazuh/wazuh-kibana-app/pull/1782/commits/adc31525e26b25e4cb62d81cbae70a8430728af5).


## Wazuh v3.9.5 - Kibana v6.8.2 / Kibana v7.2.1 / Kibana v7.3.0 - Revision 531

### Added

- Support for Wazuh v3.9.5

## Wazuh v3.9.4 - Kibana v6.8.1 / Kibana v6.8.2 / Kibana v7.2.0 / Kibana v7.2.1 / Kibana v7.3.0 - Revision 528

### Added

- Support for Wazuh v3.9.4
- Allow filtering by clicking a column in rules/decoders tables [0e2ddd7](https://github.com/wazuh/wazuh-kibana-app/pull/1615/commits/0e2ddd7b73f7f7975d02e97ed86ae8a0966472b4)
- Allow open file in rules table clicking on the file column [1af929d](https://github.com/wazuh/wazuh-kibana-app/pull/1615/commits/1af929d62f450f93c6733868bcb4057e16b7e279)

### Changed

- Improved app performance [#1640](https://github.com/wazuh/wazuh-kibana-app/pull/1640).
- Remove path filter from custom rules and decoders [895792e](https://github.com/wazuh/wazuh-kibana-app/pull/1615/commits/895792e6e6d9401b3293d5e16352b9abef515096)
- Show path column in rules and decoders [6f49816](https://github.com/wazuh/wazuh-kibana-app/pull/1615/commits/6f49816c71b5999d77bf9e3838443627c9be945d)
- Removed SCA overview dashboard [94ebbff](https://github.com/wazuh/wazuh-kibana-app/pull/1615/commits/94ebbff231cbfb6d793130e0b9ea855baa755a1c)
- Disabled last custom column removal [f1ef7de](https://github.com/wazuh/wazuh-kibana-app/pull/1615/commits/f1ef7de1a34bbe53a899596002e8153b95e7dc0e)
- Agents messages across sections unification [8fd7e36](https://github.com/wazuh/wazuh-kibana-app/pull/1615/commits/8fd7e36286fa9dfd03a797499af6ffbaa90b00e1)

### Fixed

- Fix check storeded apis [d6115d6](https://github.com/wazuh/wazuh-kibana-app/pull/1615/commits/d6115d6424c78f0cde2017b432a51b77186dd95a).
- Fix pci-dss console error [297080d](https://github.com/wazuh/wazuh-kibana-app/pull/1615/commits/297080d36efaea8f99b0cafd4c48845dad20495a)
- Fix error in reportingTable [85b7266](https://github.com/wazuh/wazuh-kibana-app/pull/1615/commits/85b72662cb4db44c443ed04f7c31fba57eefccaa)
- Fix filters budgets size [c7ac86a](https://github.com/wazuh/wazuh-kibana-app/pull/1615/commits/c7ac86acb3d5afaf1cf348fab09a2b8c5778a491)
- Fix missing permalink virustotal visualization [1b57529](https://github.com/wazuh/wazuh-kibana-app/pull/1615/commits/1b57529758fccdeb3ac0840e66a8aafbe4757a96)
- Improved wz-table performance [224bd6f](https://github.com/wazuh/wazuh-kibana-app/pull/1615/commits/224bd6f31235c81ba01755c3c1e120c3f86beafd)
- Fix inconsistent data between visualizations and tables in Overview Security Events [b12c600](https://github.com/wazuh/wazuh-kibana-app/pull/1615/commits/b12c600578d80d0715507dec4624a4ebc27ea573)
- Timezone applied in cluster status [a4f620d](https://github.com/wazuh/wazuh-kibana-app/pull/1615/commits/a4f620d398f5834a6d2945af892a462425ca3bec)
- Fixed Overview Security Events report when wazuh.monitoring is disabled [1c26da0](https://github.com/wazuh/wazuh-kibana-app/pull/1615/commits/1c26da05a0b6daf727e15c13b819111aa4e4e913)
- Fixes in APIs management [2143943](https://github.com/wazuh/wazuh-kibana-app/pull/1615/commits/2143943a5049cbb59bb8d6702b5a56cbe0d27a2a)
- Prevent duplicated visualization toast errors [786faf3](https://github.com/wazuh/wazuh-kibana-app/commit/786faf3e62d2cad13f512c0f873b36eca6e9787d)
- Fix not properly updated breadcrumb in ruleset section [9645903](https://github.com/wazuh/wazuh-kibana-app/commit/96459031cd4edbe047970bf0d22d0c099771879f)
- Fix badly dimensioned table in Integrity Monitoring section [9645903](https://github.com/wazuh/wazuh-kibana-app/commit/96459031cd4edbe047970bf0d22d0c099771879f)
- Fix implicit filters can be destroyed [9cf8578](https://github.com/wazuh/wazuh-kibana-app/commit/9cf85786f504f5d67edddeea6cfbf2ab577e799b)
- Windows agent dashboard doesn't show failure logon access. [d38d088](https://github.com/wazuh/wazuh-kibana-app/commit/d38d0881ac8e4294accde83d63108337b74cdd91) 
- Number of agents is not properly updated.  [f7cbbe5](https://github.com/wazuh/wazuh-kibana-app/commit/f7cbbe54394db825827715c3ad4370ac74317108) 
- Missing scrollbar on Firefox file viewer.  [df4e8f9](https://github.com/wazuh/wazuh-kibana-app/commit/df4e8f9305b35e9ee1473bed5f5d452dd3420567) 
- Agent search filter by name, lost when refreshing. [71b5274](https://github.com/wazuh/wazuh-kibana-app/commit/71b5274ccc332d8961a158587152f7badab28a95) 
- Alerts of level 12 cannot be displayed in the Summary table. [ec0e888](https://github.com/wazuh/wazuh-kibana-app/commit/ec0e8885d9f1306523afbc87de01a31f24e36309) 
- Restored query from search bar in visualizations. [439128f](https://github.com/wazuh/wazuh-kibana-app/commit/439128f0a1f65b649a9dcb81ab5804ca20f65763) 
- Fix Kibana filters loop in Firefox. [82f0f32](https://github.com/wazuh/wazuh-kibana-app/commit/82f0f32946d844ce96a28f0185f903e8e05c5589) 

## Wazuh v3.9.3 - Kibana v6.8.1 / v7.1.1 / v7.2.0 - Revision 523

### Added

- Support for Wazuh v3.9.3
- Support for Kibana v7.2.0 [#1556](https://github.com/wazuh/wazuh-kibana-app/pull/1556).

### Changed

- New design and several UI/UX changes [#1525](https://github.com/wazuh/wazuh-kibana-app/pull/1525).
- Improved error checking + syscollector performance [94d0a83](https://github.com/wazuh/wazuh-kibana-app/commit/94d0a83e43aa1d2d84ef6f87cbb76b9aefa085b3).
- Adapt Syscollector for MacOS agents [a4bf7ef](https://github.com/wazuh/wazuh-kibana-app/commit/a4bf7efc693a99b7565b5afcaa372155f15a4db9).
- Show last scan for syscollector [73f2056](https://github.com/wazuh/wazuh-kibana-app/commit/73f2056673bb289d472663397ba7097e49b7b93b).
- Extendend information for syscollector [#1585](https://github.com/wazuh/wazuh-kibana-app/issues/1585).

### Fixed

- Corrected width for agent stats [a998955](https://github.com/wazuh/wazuh-kibana-app/commit/a99895565a8854c55932ec94cffb08e1d0aa3da1).
- Fix height for the menu directive with Dynamic height [427d0f3](https://github.com/wazuh/wazuh-kibana-app/commit/427d0f3e9fa6c34287aa9e8557da99a51e0db40f).
- Fix wazuh-db and clusterd check [cddcef6](https://github.com/wazuh/wazuh-kibana-app/commit/cddcef630c5234dd6f6a495715743dfcfd4e4001).
- Fix AlertsStats when value is "0", it was showing "-" [07a3e10](https://github.com/wazuh/wazuh-kibana-app/commit/07a3e10c7f1e626ba75a55452b6c295d11fd657d).
- Fix syscollector state value [f8d3d0e](https://github.com/wazuh/wazuh-kibana-app/commit/f8d3d0eca44e67e26f79bc574495b1f4c8f751f2).
- Fix time offset for reporting table [2ef500b](https://github.com/wazuh/wazuh-kibana-app/commit/2ef500bb112e68bd4811b8e87ce8581d7c04d20f).
- Fix call to obtain GDPR requirements for specific agent [ccda846](https://github.com/wazuh/wazuh-kibana-app/commit/ccda8464b50be05bc5b3642f25f4972c8a7a2c03).
- Restore "rule.id" as a clickable field in visualizations [#1546](https://github.com/wazuh/wazuh-kibana-app/pull/1546).
- Fix timepicker in cluster monitoring [f7533ce](https://github.com/wazuh/wazuh-kibana-app/pull/1560/commits/f7533cecb6862abfb5c1d2173ec3e70ffc59804a).
- Fix several bugs [#1569](https://github.com/wazuh/wazuh-kibana-app/pull/1569).
- Fully removed "rule.id" as URL field [#1584](https://github.com/wazuh/wazuh-kibana-app/issues/1584).
- Fix filters for dashboards [#1583](https://github.com/wazuh/wazuh-kibana-app/issues/1583).
- Fix missing dependency [#1591](https://github.com/wazuh/wazuh-kibana-app/issues/1591).

## Wazuh v3.9.2 - Kibana v7.1.1 - Revision 510

### Added

- Support for Wazuh v3.9.2

### Changed

- Avoid showing more than one toaster for the same error message [7937003](https://github.com/wazuh/wazuh-kibana-app/commit/793700382798033203091d160773363323e05bb9).
- Restored "Alerts evolution - Top 5 agents" in Overview > Security events [f9305c0](https://github.com/wazuh/wazuh-kibana-app/commit/f9305c0c6acf4a31c41b1cc9684b87f79b27524f).

### Fixed

- Fix missing parameters in Dev Tools request [#1496](https://github.com/wazuh/wazuh-kibana-app/pull/1496).
- Fix "Invalid Date" for Safari and Internet Explorer [#1505](https://github.com/wazuh/wazuh-kibana-app/pull/1505).

## Wazuh v3.9.1 - Kibana v7.1.1 - Revision 509

### Added

- Support for Kibana v7.1.1
- Added overall metrics for Agents > Overview [#1479](https://github.com/wazuh/wazuh-kibana-app/pull/1479).

### Fixed

- Fixed missing dependency for Discover [43f5dd5](https://github.com/wazuh/wazuh-kibana-app/commit/43f5dd5f64065c618ba930b2a4087f0a9e706c0e).
- Fixed visualization for Agents > Overview [#1477](https://github.com/wazuh/wazuh-kibana-app/pull/1477). 
- Fixed SCA policy checks table [#1478](https://github.com/wazuh/wazuh-kibana-app/pull/1478).

## Wazuh v3.9.1 - Kibana v7.1.0 - Revision 508

### Added

- Support for Kibana v7.1.0

## Wazuh v3.9.1 - Kibana v6.8.0 - Revision 444

### Added

- Support for Wazuh v3.9.1
- Support for Kibana v6.8.0

### Fixed

- Fixed background color for some parts of the Discover directive [2dfc763](https://github.com/wazuh/wazuh-kibana-app/commit/2dfc763bfa1093fb419f118c2938f6b348562c69).
- Fixed cut values in non-resizable tables when the value is too large [cc4828f](https://github.com/wazuh/wazuh-kibana-app/commit/cc4828fbf50d4dab3dd4bb430617c1f2b13dac6a).
- Fixed handled but not shown error messages from rule editor [0aa0e17](https://github.com/wazuh/wazuh-kibana-app/commit/0aa0e17ac8678879e5066f8d83fd46f5d8edd86a).
- Minor typos corrected [fe11fb6](https://github.com/wazuh/wazuh-kibana-app/commit/fe11fb67e752368aedc89ec844ddf729eb8ad761).
- Minor fixes in agents configuration [1bc2175](https://github.com/wazuh/wazuh-kibana-app/commit/1bc217590438573e7267687655bb5939b5bb9fde).
- Fix Management > logs viewer scrolling [f458b2e](https://github.com/wazuh/wazuh-kibana-app/commit/f458b2e3294796f9cf00482b4da27984646c6398).

### Changed

- Kibana version shown in settings is now read from our package.json [c103d3e](https://github.com/wazuh/wazuh-kibana-app/commit/c103d3e782136106736c02039d28c4567b255aaa).
- Removed an old header from Settings [0197b8b](https://github.com/wazuh/wazuh-kibana-app/commit/0197b8b1abc195f275c8cd9893df84cd5569527b).
- Improved index pattern validation fields, replaced "full_log" with "rule.id" as part of the minimum required fields [dce0595](https://github.com/wazuh/wazuh-kibana-app/commit/dce059501cbd28f1294fd761da3e015e154747bc).
- Improve dynamic height for configuration editor [c318131](https://github.com/wazuh/wazuh-kibana-app/commit/c318131dfb6b5f01752593f2aa972b98c0655610).
- Add timezone for all dates shown in the app [4b8736f](https://github.com/wazuh/wazuh-kibana-app/commit/4b8736fb4e562c78505daaee042bcd798242c3f5).

## Wazuh v3.9.0 - Kibana v6.7.0 / v6.7.1 / v6.7.2 - Revision 441

### Added

- Support for Wazuh v3.9.0
- Support for Kibana v6.7.0 / v6.7.1 / v6.7.2
- Edit master and worker configuration ([#1215](https://github.com/wazuh/wazuh-kibana-app/pull/1215)).
- Edit local rules, local decoders and CDB lists ([#1212](https://github.com/wazuh/wazuh-kibana-app/pull/1212), [#1204](https://github.com/wazuh/wazuh-kibana-app/pull/1204), [#1196](https://github.com/wazuh/wazuh-kibana-app/pull/1196), [#1233](https://github.com/wazuh/wazuh-kibana-app/pull/1233), [#1304](https://github.com/wazuh/wazuh-kibana-app/pull/1304)).
- View no local rules/decoders XML files ([#1395](https://github.com/wazuh/wazuh-kibana-app/pull/1395))
- Dev Tools additions
  - Added hotkey `[shift] + [enter]` for sending query ([#1170](https://github.com/wazuh/wazuh-kibana-app/pull/1170)).
  - Added `Export JSON` button for the Dev Tools ([#1170](https://github.com/wazuh/wazuh-kibana-app/pull/1170)).
- Added refresh button for agents preview table ([#1169](https://github.com/wazuh/wazuh-kibana-app/pull/1169)).
- Added `configuration assessment` information in "Agent > Policy monitoring" ([#1227](https://github.com/wazuh/wazuh-kibana-app/pull/1227)).
- Added agents `configuration assessment` configuration section in "Agent > Configuration" ([1257](https://github.com/wazuh/wazuh-kibana-app/pull/1257))
- Restart master and worker nodes ([#1222](https://github.com/wazuh/wazuh-kibana-app/pull/1222)).
- Restart agents ([#1229](https://github.com/wazuh/wazuh-kibana-app/pull/1229)).
- Added support for more than one Wazuh monitoring pattern ([#1243](https://github.com/wazuh/wazuh-kibana-app/pull/1243))
- Added customizable interval for Wazuh monitoring indices creation ([#1243](https://github.com/wazuh/wazuh-kibana-app/pull/1243)).
- Expand visualizations ([#1246](https://github.com/wazuh/wazuh-kibana-app/pull/1246)).
- Added a dynamic table columns selector ([#1246](https://github.com/wazuh/wazuh-kibana-app/pull/1246)).
- Added resizable columns by dragging in tables ([d2bf8ee](https://github.com/wazuh/wazuh-kibana-app/commit/d2bf8ee9681ca5d6028325e165854b49214e86a3))
- Added a cron job for fetching missing fields of all valid index patterns, also merging dynamic fields every time an index pattern is refreshed by the app ([#1276](https://github.com/wazuh/wazuh-kibana-app/pull/1276)).
- Added auto-merging dynamic fields for Wazuh monitoring index patterns ([#1300](https://github.com/wazuh/wazuh-kibana-app/pull/1300))
- New server module, it's a job queue so we can add delayed jobs to be run in background, this iteration only accepts delayed Wazuh API calls ([#1283](https://github.com/wazuh/wazuh-kibana-app/pull/1283)).
- Added new way to view logs using a logs viewer ([#1292](https://github.com/wazuh/wazuh-kibana-app/pull/1292))
- Added new directive for registering agents from the UI, including instructions on "how to" ([#1321](https://github.com/wazuh/wazuh-kibana-app/pull/1321)).
- Added some Angular charts in Agents Preview and Agents SCA sections ([#1364](https://github.com/wazuh/wazuh-kibana-app/pull/1364))
- Added Docker listener settings in configuration views ([#1365](https://github.com/wazuh/wazuh-kibana-app/pull/1365))
- Added Docker dashboards for both Agents and Overview ([#1367](https://github.com/wazuh/wazuh-kibana-app/pull/1367))
- Improved app logger with debug level ([#1373](https://github.com/wazuh/wazuh-kibana-app/pull/1373))
- Introducing React components from the EUI framework

### Changed

- Escape XML special characters ([#1159](https://github.com/wazuh/wazuh-kibana-app/pull/1159)).
- Changed empty results message for Wazuh tables ([#1165](https://github.com/wazuh/wazuh-kibana-app/pull/1165)).
- Allowing the same query multiple times on the Dev Tools ([#1174](https://github.com/wazuh/wazuh-kibana-app/pull/1174))
- Refactor JSON/XML viewer for configuration tab ([#1173](https://github.com/wazuh/wazuh-kibana-app/pull/1173), [#1148](https://github.com/wazuh/wazuh-kibana-app/pull/1148)).
- Using full height for all containers when possible ([#1224](https://github.com/wazuh/wazuh-kibana-app/pull/1224)).
- Improved the way we are handling "back button" events ([#1207](https://github.com/wazuh/wazuh-kibana-app/pull/1207)).
- Changed some visualizations for FIM, GDPR, PCI, Vulnerability and Security Events ([#1206](https://github.com/wazuh/wazuh-kibana-app/pull/1206), [#1235](https://github.com/wazuh/wazuh-kibana-app/pull/1235), [#1293](https://github.com/wazuh/wazuh-kibana-app/pull/1293)).
- New design for agent header view ([#1186](https://github.com/wazuh/wazuh-kibana-app/pull/1186)).
- Not fetching data the very first time the Dev Tools are opened ([#1185](https://github.com/wazuh/wazuh-kibana-app/pull/1185)).
- Refresh all known fields for all valid index patterns if `kbn-vis` detects a broken index pattern ([ecd7c8f](https://github.com/wazuh/wazuh-kibana-app/commit/ecd7c8f98c187a350f81261d13b0d45dcec6dc5d)).
- Truncate texts and display a tooltip when they don't fit in a table cell ([7b56a87](https://github.com/wazuh/wazuh-kibana-app/commit/7b56a873f85dcba7e6838aeb2e40d9b4cf472576))
- Updated API autocomplete for Dev Tools ([#1218](https://github.com/wazuh/wazuh-kibana-app/pull/1218))
- Updated switches design to adapt it to Kibana's design ([#1253](https://github.com/wazuh/wazuh-kibana-app/pull/1253))
- Reduced the width of some table cells with little text, to give more space to the other columns ([#1263](https://github.com/wazuh/wazuh-kibana-app/pull/1263)).
- Redesign for Management > Status daemons list ([#1284](https://github.com/wazuh/wazuh-kibana-app/pull/1284)).
- Redesign for Management > Configuration, Agent > Configuration ([#1289](https://github.com/wazuh/wazuh-kibana-app/pull/1289)).
- Replaced Management > Logs table with a log viewer component ([#1292](https://github.com/wazuh/wazuh-kibana-app/pull/1292)).
- The agents list search bar now allows to switch between AND/OR operators ([#1291](https://github.com/wazuh/wazuh-kibana-app/pull/1291)).
- Improve audit dashboards ([#1374](https://github.com/wazuh/wazuh-kibana-app/pull/1374))
- Exclude agent "000" getting the last registered and the most active agents from the Wazuh API.([#1391](https://github.com/wazuh/wazuh-kibana-app/pull/1391))
- Reviewed Osquery dashboards ([#1394](https://github.com/wazuh/wazuh-kibana-app/pull/1394))
- Memory info is now a log ([#1400](https://github.com/wazuh/wazuh-kibana-app/pull/1400))
- Error toasters time is now 30000ms, warning/info are still 6000ms ([#1420](https://github.com/wazuh/wazuh-kibana-app/pull/1420))

### Fixed

- Properly handling long messages on notifier service, until now, they were using out of the card space, also we replaced some API messages with more meaningful messages ([#1168](https://github.com/wazuh/wazuh-kibana-app/pull/1168)).
- Adapted Wazuh icon for multiple browsers where it was gone ([#1208](https://github.com/wazuh/wazuh-kibana-app/pull/1208)).
- Do not fetch data from tables twice when resize window ([#1303](https://github.com/wazuh/wazuh-kibana-app/pull/1303)).
- Agent syncrhonization status is updated as we browse the configuration section ([#1305](https://github.com/wazuh/wazuh-kibana-app/pull/1305))
- Using the browser timezone for reporting documents ([#1311](https://github.com/wazuh/wazuh-kibana-app/pull/1311)).
- Wrong behaviors in the routing system when the basePath was set ([#1342](https://github.com/wazuh/wazuh-kibana-app/pull/1342))
- Do not show pagination for one-page tables ([196c5b7](https://github.com/wazuh/wazuh-kibana-app/pull/1362/commits/196c5b717583032798da7791fa4f90ec06397f68))
- Being redirected to Overview once a Kibana restart is performed ([#1378](https://github.com/wazuh/wazuh-kibana-app/pull/1378))
- Displaying the AWS services section of the aws-s3 wodle ([#1393](https://github.com/wazuh/wazuh-kibana-app/pull/1393))
- Show email configuration on the configuration on demand ([#1401](https://github.com/wazuh/wazuh-kibana-app/issues/1401))
- Show "Follow symbolic link" field in Integrity monitoring - Monitored configuration on demand ([0c9c9da](https://github.com/wazuh/wazuh-kibana-app/pull/1414/commits/0c9c9da3b951548761cd203db5ee5baa39afe26c))

## Wazuh v3.8.2 - Kibana v6.6.0 / v6.6.1 / v6.6.2 / v6.7.0 - Revision 419

### Added

- Support for Kibana v6.6.0 / v6.6.1 / v6.6.2 / v6.7.0

### Fixed

- Fixed AWS dashboard, newer JavaScript browser engines break the view due to Angular.js ([6e882fc](https://github.com/wazuh/wazuh-kibana-app/commit/6e882fc1d7efe6059e6140ff40b8a20d9c1fa51e)).
- Fixed AWS accounts visualization, using the right field now ([6e882fc](https://github.com/wazuh/wazuh-kibana-app/commit/6e882fc1d7efe6059e6140ff40b8a20d9c1fa51e)).

## Wazuh v3.8.2 - Kibana v6.5.4 - Revision 418

### Added

- Support for Wazuh v3.8.2

### Changed

- Close configuration editor only if it was successfully updated ([bc77c35](https://github.com/wazuh/wazuh-kibana-app/commit/bc77c35d8440a656d4704451ce857c9e1d36a438)).
- Replaced FIM Vega visualization with standard visualization ([554ee1c](https://github.com/wazuh/wazuh-kibana-app/commit/554ee1c4c4d75c76d82272075acf8bb62e7f9e27)).

## Wazuh v3.8.1 - Kibana v6.5.4 - Revision 417

### Added

- Support for Wazuh v3.8.1

### Changed

- Moved monitored/ignored Windows registry entries to "FIM > Monitored" and "FIM > Ignored" to avoid user confusion ([#1176](https://github.com/wazuh/wazuh-kibana-app/pull/1176)).
- Excluding managers from wazuh-monitoring indices ([#1177](https://github.com/wazuh/wazuh-kibana-app/pull/1177)).
- Escape `&` before sending group configuration ([d3aa56f](https://github.com/wazuh/wazuh-kibana-app/commit/d3aa56fa73478c60505e500db7d3a7df263081b5)).
- Improved `autoFormat` function before rendering group configuration ([f4f8144](https://github.com/wazuh/wazuh-kibana-app/commit/f4f8144eef8b93038fc897a9f16356e71029b844)).
- Now the group configuration editor doesn't exit after sending data to the Wazuh API ([5c1a3ef](https://github.com/wazuh/wazuh-kibana-app/commit/5c1a3ef9bd710a7befbed0709c4a7cf414f44f6b)).

### Fixed

- Fixed style for the error toaster for long URLs or long paths ([11b8084](https://github.com/wazuh/wazuh-kibana-app/commit/11b8084c75bbc5da36587ff31d1bc80a55fe4dfe)).

## Wazuh v3.8.0 - Kibana v6.5.4 - Revision 416

### Added

- Added group management features such as:
  - Edit the group configuration ([#1096](https://github.com/wazuh/wazuh-kibana-app/pull/1096)).
  - Add/remove groups to/from an agent ([#1096](https://github.com/wazuh/wazuh-kibana-app/pull/1096)).
  - Add/remove agents to/from a group ([#1096](https://github.com/wazuh/wazuh-kibana-app/pull/1096)).
  - Add/remove groups ([#1152](https://github.com/wazuh/wazuh-kibana-app/pull/1152)).
- New directive for tables that don't need external data sources ([#1067](https://github.com/wazuh/wazuh-kibana-app/pull/1067)).
- New search bar directive with interactive filters and suggestions ([#1058](https://github.com/wazuh/wazuh-kibana-app/pull/1058)).
- New server route `/elastic/alerts` for fetching alerts using custom parameters([#1056](https://github.com/wazuh/wazuh-kibana-app/pull/1056)).
- New table for an agent FIM monitored files, if the agent OS platform is Windows it will show two tables: files and registry ([#1032](https://github.com/wazuh/wazuh-kibana-app/pull/1032)).
- Added description to each setting under Settings > Configuration ([#1048](https://github.com/wazuh/wazuh-kibana-app/pull/1048)).
- Added a new setting to `config.yml` related to Wazuh monitoring and its index pattern ([#1095](https://github.com/wazuh/wazuh-kibana-app/pull/1095)).
- Resizable columns by dragging in Dev-tools ([#1102](https://github.com/wazuh/wazuh-kibana-app/pull/1102)).
- New feature to be able to edit config.yml file from the Settings > Configuration section view ([#1105](https://github.com/wazuh/wazuh-kibana-app/pull/1105)).
- Added a new table (network addresses) for agent inventory tab ([#1111](https://github.com/wazuh/wazuh-kibana-app/pull/1111)).
- Added `audit_key` (Who-data Audit keys) for configuration tab ([#1123](https://github.com/wazuh/wazuh-kibana-app/pull/1123)).
- Added new known fields for Kibana index pattern ([#1150](https://github.com/wazuh/wazuh-kibana-app/pull/1150)).

### Changed

- Changed Inventory tables. Now the app looks for the OS platform and it shows different tables depending on the OS platform. In addition the process state codes has been replaced to be more meaningful ([#1059](https://github.com/wazuh/wazuh-kibana-app/pull/1059)).
- Tiny rework for the AWS tab including.
- "Report" button is hidden on Discover panel ([#1047](https://github.com/wazuh/wazuh-kibana-app/pull/1047)).
- Visualizations, filters and Discover improved ([#1083](https://github.com/wazuh/wazuh-kibana-app/pull/1083)).
- Removed `popularizeField` function until https://github.com/elastic/kibana/issues/22426 is solved in order to avoid `Unable to write index pattern!` error on Discover tab ([#1085](https://github.com/wazuh/wazuh-kibana-app/pull/1085)).
- Improved Wazuh monitoring module ([#1094](https://github.com/wazuh/wazuh-kibana-app/pull/1094)).
- Added "Registered date" and "Last keep alive" in agents table allowing you to sort by these fields ([#1102](https://github.com/wazuh/wazuh-kibana-app/pull/1102)).
- Improved code quality in sections such as Ruleset > Rule and Decoder detail view simplify conditions ([#1102](https://github.com/wazuh/wazuh-kibana-app/pull/1102)).
- Replaced reporting success message ([#1102](https://github.com/wazuh/wazuh-kibana-app/pull/1102)).
- Reduced the default number of shards and the default number of replicas for the app indices ([#1113](https://github.com/wazuh/wazuh-kibana-app/pull/1113)).
- Refreshing index pattern known fields on health check controller ([#1119](https://github.com/wazuh/wazuh-kibana-app/pull/1119)).
- Less strict memory check ([786c764](https://github.com/wazuh/wazuh-kibana-app/commit/786c7642cd88083f9a77c57ed204488ecf5b710a)).
- Checking message origin in error handler ([dfec368](https://github.com/wazuh/wazuh-kibana-app/commit/dfec368d22a148b2e4437db92d71294900241961)).
- Dev tools is now showing the response as it is, like `curl` does ([#1137](https://github.com/wazuh/wazuh-kibana-app/pull/1137)).
- Removed `unknown` as valid node name ([#1149](https://github.com/wazuh/wazuh-kibana-app/pull/1149)).
- Removed `rule.id` direct filter from the rule set tables ([#1151](https://github.com/wazuh/wazuh-kibana-app/pull/1151))

### Fixed

- Restored X-Pack security logic for the .wazuh index, now it's not bypassing the X-Pack roles ([#1081](https://github.com/wazuh/wazuh-kibana-app/pull/1081))
- Avoid fetching twice the same data ([#1072](https://github.com/wazuh/wazuh-kibana-app/pull/1072), [#1061](https://github.com/wazuh/wazuh-kibana-app/pull/1061)).
- Wazuh logo adapted to low resolutions ([#1074](https://github.com/wazuh/wazuh-kibana-app/pull/1074)).
- Hide Audit, OpenSCAP tabs for non-linux agents. Fixed empty Windows events under Configuration > Log collection section. OSQuery logo has been standardized ([#1072](https://github.com/wazuh/wazuh-kibana-app/pull/1072), [#1076](https://github.com/wazuh/wazuh-kibana-app/pull/1076)).
- Fix empty values on _Overview > Security events_ when Wazuh monitoring is disabled ([#1091](https://github.com/wazuh/wazuh-kibana-app/pull/1091)).
- Fix overlapped play button in Dev-tools when the input box has a scrollbar ([#1102](https://github.com/wazuh/wazuh-kibana-app/pull/1102)).
- Fix Dev-tools behavior when parse json invalid blocks ([#1102](https://github.com/wazuh/wazuh-kibana-app/pull/1102)).
- Fixed Management > Monitoring tab frustration adding back buttons ([#1102](https://github.com/wazuh/wazuh-kibana-app/pull/1102)).
- Fix template checking when using more than one pattern ([#1104](https://github.com/wazuh/wazuh-kibana-app/pull/1104)).
- Fix infinite loop for Wazuh monitoring when the Wazuh API is not being able to give us all the agents ([5a26916](https://github.com/wazuh/wazuh-kibana-app/commit/5a2691642b40a34783d2eafb6ee24ae78b9af21a)), ([85005a1](https://github.com/wazuh/wazuh-kibana-app/commit/85005a184d4f1c3d339b7c895b5d2469f3b45171)).
- Fix rule details for `list` and `info` parameters ([#1149](https://github.com/wazuh/wazuh-kibana-app/pull/1149)).

## Wazuh v3.7.1 / v3.7.2 - Kibana v6.5.1 / v6.5.2 / v6.5.3 / v6.5.4 - Revision 415

### Added

- Support for Elastic stack v6.5.2 / v6.5.3 / v6.5.4.
- Support for Wazuh v3.7.1 / v3.7.2.
- Dev Tools module now autocompletes API endpoints ([#1030](https://github.com/wazuh/wazuh-kibana-app/pull/1030)).

### Changed

- Increased number of rows for syscollector tables ([#1033](https://github.com/wazuh/wazuh-kibana-app/pull/1033)).
- Modularized JSON/XML viewers for the configuration section ([#982](https://github.com/wazuh/wazuh-kibana-app/pull/982)).

### Fixed

- Added missing fields for syscollector network tables ([#1036](https://github.com/wazuh/wazuh-kibana-app/pull/1036)).
- Using the right API path when downloading CSV for decoders list ([#1045](https://github.com/wazuh/wazuh-kibana-app/pull/1045)).
- Including group field when downloading CSV for agents list ([#1044](https://github.com/wazuh/wazuh-kibana-app/pull/1044)).
- Preserve active tab in configuration section when refreshing the page ([#1037](https://github.com/wazuh/wazuh-kibana-app/pull/1037)).

## Wazuh v3.7.0 - Kibana v6.5.0 / v6.5.1 - Revision 414

### Added

- Support for Elastic Stack v6.5.0 / v6.5.1.
- Agent groups bar is now visible on the agent configuration section ([#1023](https://github.com/wazuh/wazuh-kibana-app/pull/1023)).
- Added a new setting for the `config.yml` file for enable/disable administrator mode ([#1019](https://github.com/wazuh/wazuh-kibana-app/pull/1019)).
  - This allows the user to perform PUT, POST, DELETE methods in our Dev Tools.

### Changed

- Refactored most front-end controllers ([#1023](https://github.com/wazuh/wazuh-kibana-app/pull/1023)).

## Wazuh v3.7.0 - Kibana v6.4.2 / v6.4.3 - Revision 413

### Added

- Support for Wazuh v3.7.0.
- Support for Elastic Stack v6.4.2 / v6.4.3.
- Brand-new interface for _Configuration_ (on both _Management_ and _Agents_ tabs) ([#914](https://github.com/wazuh/wazuh-kibana-app/pull/914)):
  - Now you can check current and real agent and manager configuration.
  - A new interface design, with more useful information and easy to understand descriptions.
  - New and more responsive JSON/XML viewers to show the configuration in raw mode.
- Brand-new extension - Osquery ([#938](https://github.com/wazuh/wazuh-kibana-app/pull/938)):
  - A new extension, disabled by default.
  - Check alerts from Wazuh's Osquery integration.
  - Check your current Osquery wodle configuration.
  - More improvements will come for this extension in the future.
- New option for Wazuh app configuration file - _Ignore index patterns_ ([#947](https://github.com/wazuh/wazuh-kibana-app/pull/947)):
  - Now the user can specify which index patterns can't be selected on the app using the new `ip.ignore` setting on the `config.yml` file.
  - The valid format is an array of strings which represents index patterns.
  - By default, this list is empty (all index patterns will be available if they use a compatible structure).
- Added a node selector for _Management > Status_ section when Wazuh cluster is enabled ([#976](https://github.com/wazuh/wazuh-kibana-app/pull/976)).
- Added quick access to _Configuration_ or _Discover_ panels for an agent on the agents list ([#939](https://github.com/wazuh/wazuh-kibana-app/pull/939)).
- Now you can click on an agent's ID on the _Discover_ panels to open its details page on the app ([#904](https://github.com/wazuh/wazuh-kibana-app/pull/904)).
- Redesigned the _Overview > Amazon AWS_ tab, using more meaningful visualizations for a better overall view of your agents' status ([#903](https://github.com/wazuh/wazuh-kibana-app/pull/903)).
- Redesigned the _Overview/Agents > Vulnerabilities_ tab, using more meaningful visualizations for a better overall view of your agents' status ([#954](https://github.com/wazuh/wazuh-kibana-app/pull/954)).
- Now everytime the user enters the _Settings_ tab, the API connection will be automatically checked ([#971](https://github.com/wazuh/wazuh-kibana-app/pull/971)).
- Added a node selector for _Management > Logs_ section when Wazuh cluster is enabled ([#980](https://github.com/wazuh/wazuh-kibana-app/pull/980)).
- Added a group selector for _Agents_ section ([#995](https://github.com/wazuh/wazuh-kibana-app/pull/995)).

### Changed

- Interface refactoring for the _Agents > Inventory data_ tab ([#924](https://github.com/wazuh/wazuh-kibana-app/pull/924)):
  - Now the tab won't be available if your agent doesn't have Syscollector enabled, and each card will be enabled or disabled depending on the current Syscollector scans configuration.
  - This will prevent situations where the user couldn't check the inventory although there was actual scan data to show on some sections.
- Added support for new multigroups feature ([#911](https://github.com/wazuh/wazuh-kibana-app/pull/911)):
  - Now the information bars on _Agents_ will show all the groups an agent belongs to.
- Now the result pane on the _Dev tools_ tab will show the error code coming from the Wazuh API ([#909](https://github.com/wazuh/wazuh-kibana-app/pull/909)).
- Changed some visualizations titles for _Overview/Agents > OpenSCAP_ tab ([#925](https://github.com/wazuh/wazuh-kibana-app/pull/925)).
- All backend routes have been renamed ([#932](https://github.com/wazuh/wazuh-kibana-app/pull/932)).
- Several improvements for Elasticsearch tests ([#933](https://github.com/wazuh/wazuh-kibana-app/pull/933)).
- Updated some strings and descriptions on the _Settings_ tab ([#934](https://github.com/wazuh/wazuh-kibana-app/pull/934)).
- Changed the date format on _Settings > Logs_ to make it more human-readable ([#944](https://github.com/wazuh/wazuh-kibana-app/pull/944)).
- Changed some labels to remove the "MD5 sum" expression, it will use "Checksum" instead ([#945](https://github.com/wazuh/wazuh-kibana-app/pull/945)).
- Added word wrapping class to group name in _Management > Groups > Group detail_ tab ([#945](https://github.com/wazuh/wazuh-kibana-app/pull/945)).
- The `wz-table` directive has been refactored ([#953](https://github.com/wazuh/wazuh-kibana-app/pull/953)).
- The `wz-table` directive now checks if a request is aborted ([#979](https://github.com/wazuh/wazuh-kibana-app/pull/979)).
- Several performance improvements ([#985](https://github.com/wazuh/wazuh-kibana-app/pull/985), [#997](https://github.com/wazuh/wazuh-kibana-app/pull/997), [#1000](https://github.com/wazuh/wazuh-kibana-app/pull/1000)).

### Fixed

- Several known fields for _Whodata_ functionality have been fixed ([#901](https://github.com/wazuh/wazuh-kibana-app/pull/901)).
- Fixed alignment bug with the _Add a filter +_ button on _Discover_ and _Agents_ tabs ([#912](https://github.com/wazuh/wazuh-kibana-app/pull/912)).
- Fixed a bug where the `Add API` form on _Settings_ didn't appear when pressing the button after editing an existing API entry ([#944](https://github.com/wazuh/wazuh-kibana-app/pull/944)).
- Fixed a bug on _Ruleset_ tab where the "Description" column was showing `0` if the rule doesn't have any description ([#948](https://github.com/wazuh/wazuh-kibana-app/pull/948)).
- Fixed wrong alignment on related Rules/Decoders tables from _Management > Ruleset_ tab ([#971](https://github.com/wazuh/wazuh-kibana-app/pull/971)).
- Fixed a bug where sometimes the error messages appeared duplicated ([#971](https://github.com/wazuh/wazuh-kibana-app/pull/971)).

### Removed

- On the _Management > Monitoring_ tab, the `Cluster enabled but not running` message won't appear as an error anymore ([#971](https://github.com/wazuh/wazuh-kibana-app/pull/971)).

## Wazuh v3.6.1 - Kibana v6.4.1 / v6.4.2 / v6.4.3 - Revision 412

### Added

- Support for Elastic Stack v6.4.1 / v6.4.2 / v6.4.3.

## Wazuh v3.6.1 - Kibana v6.4.0 - Revision 411

### Added

- Redesigned the _Overview > Integrity monitoring_ tab, using more meaningful visualizations for a better overall view of your agents' status ([#893](https://github.com/wazuh/wazuh-kibana-app/pull/893)).
- Added a new table for the _Inventory_ tab: _Processes_ ([#895](https://github.com/wazuh/wazuh-kibana-app/pull/895)).
- Improved error handling for tables. Now the table will show an error message if it wasn't able to fetch and load data ([#896](https://github.com/wazuh/wazuh-kibana-app/pull/896)).

### Changed

- The app source code has been improved, following best practices and coding guidelines ([#892](https://github.com/wazuh/wazuh-kibana-app/pull/892)).
- Included more app tests and prettifier for better code maintainability ([#883](https://github.com/wazuh/wazuh-kibana-app/pull/883) & [#885](https://github.com/wazuh/wazuh-kibana-app/pull/885)).

### Fixed

- Fixed minor visual errors on some _GDPR_, _PCI DSS_ and _Vulnerabilities_ visualizations ([#894](https://github.com/wazuh/wazuh-kibana-app/pull/894)).

## Wazuh v3.6.1 - Kibana v6.4.0 - Revision 410

### Added

- The _Inventory_ tab has been redesigned ([#873](https://github.com/wazuh/wazuh-kibana-app/pull/873)):
  - Added new network interfaces and port tables.
  - Improved design using metric information bars and intuitive status indicators.
- Added refresh functionality to the _Settings > Logs_ tab ([#852](https://github.com/wazuh/wazuh-kibana-app/pull/852)):
  - Now everytime the user opens the tab, the logs will be reloaded.
  - A new button to force the update has been added on the top left corner of the logs table.
- Added `tags` and `recursion_level` configuration options to _Management/Agent > Configuration_ tabs ([#850](https://github.com/wazuh/wazuh-kibana-app/pull/850)).
- The _Kuery_ search syntax has been added again to the app ([#851](https://github.com/wazuh/wazuh-kibana-app/pull/851)).
- Added a first batch of [_Mocha_](https://mochajs.org/) tests and other quality of code improvements to the app ([#859](https://github.com/wazuh/wazuh-kibana-app/pull/859)).
- Now you can open specific rule details (the _Management > Ruleset_ tab) when clicking on the `rule.id` value on the _Discover_ tab ([#862](https://github.com/wazuh/wazuh-kibana-app/pull/862)).
- Now you can click on the rule ID value on the _Management > Ruleset_ tab to search for related alerts on the _Discover_ tab ([#863](https://github.com/wazuh/wazuh-kibana-app/pull/863)).

### Changed

- The index pattern known fields have been updated up to 567 ([#872](https://github.com/wazuh/wazuh-kibana-app/pull/872)).
- Now the _Inventory_ tab will always be available for all agents, and a descriptive message will appear if the agent doesn't have `syscollector` enabled ([#879](https://github.com/wazuh/wazuh-kibana-app/pull/879)).

### Fixed

- Fixed a bug where the _Inventory_ tab was unavailable if the user reloads the page while on the _Agents > Configuration_ tab ([#845](https://github.com/wazuh/wazuh-kibana-app/pull/845)).
- Fixed some _Overview > VirusTotal_ visualizations ([#846](https://github.com/wazuh/wazuh-kibana-app/pull/846)).
- Fixed a bug where the _Settings > Extensions_ tab wasn't being properly hidden when there's no API entries inserted ([#847](https://github.com/wazuh/wazuh-kibana-app/pull/847)).
- Fixed a bug where the _Current API_ indicator on the top navbar wasn't being properly updated when the user deletes all the API entries ([#848](https://github.com/wazuh/wazuh-kibana-app/pull/848)).
- Fixed a bug where the _Agents coverage_ metric were not displaying a proper value when the manager has 0 registered agents ([#849](https://github.com/wazuh/wazuh-kibana-app/pull/849)).
- Fixed a bug where the `wazuh-basic` user role was able to update API entries (it should be forbidden) ([#853](https://github.com/wazuh/wazuh-kibana-app/pull/853)).
- Fixed a bug where the visualizations had scroll bars on the PDF reports ([#870](https://github.com/wazuh/wazuh-kibana-app/pull/870)).
- Fixed a bug on the _Dev tools_ tab where the user couldn't execute the first request block if there was blank lines above it ([#871](https://github.com/wazuh/wazuh-kibana-app/pull/871)).
- Fixed a bug on pinned filters when opening tabs where the implicit filter was the same, making them stuck and unremovable from other tabs ([#878](https://github.com/wazuh/wazuh-kibana-app/pull/878)).

## Wazuh v3.6.1 - Kibana v6.4.0 - Revision 409

### Added

- Support for Wazuh v3.6.1.

### Fixed

- Fixed a bug on the _Dev tools_ tab ([b7c79f4](https://github.com/wazuh/wazuh-kibana-app/commit/b7c79f48f06cb49b12883ec9e9337da23b49976b)).

## Wazuh v3.6.1 - Kibana v6.3.2 - Revision 408

### Added

- Support for Wazuh v3.6.1.

### Fixed

- Fixed a bug on the _Dev tools_ tab ([4ca9ed5](https://github.com/wazuh/wazuh-kibana-app/commit/4ca9ed54f1b18e5d499d950e6ff0741946701988)).

## Wazuh v3.6.0 - Kibana v6.4.0 - Revision 407

### Added

- Support for Wazuh v3.6.0.

## Wazuh v3.6.0 - Kibana v6.3.2 - Revision 406

### Added

- Support for Wazuh v3.6.0.

## Wazuh v3.5.0 - Kibana v6.4.0 - Revision 405

### Added

- Support for Elastic Stack v6.4.0 ([#813](https://github.com/wazuh/wazuh-kibana-app/pull/813)).

## Wazuh v3.5.0 - Kibana v6.3.2 - Revision 404

### Added

- Added new options to `config.yml` to change shards and replicas settings for `wazuh-monitoring` indices ([#809](https://github.com/wazuh/wazuh-kibana-app/pull/809)).
- Added more error messages for `wazuhapp.log` in case of failure when performing some crucial functions ([#812](https://github.com/wazuh/wazuh-kibana-app/pull/812)).
- Now it's possible to change replicas settings for existing `.wazuh`, `.wazuh-version` and `wazuh-monitoring` indices on the `config.yml` file ([#817](https://github.com/wazuh/wazuh-kibana-app/pull/817)).

### Changed

- App frontend code refactored and restructured ([#802](https://github.com/wazuh/wazuh-kibana-app/pull/802)).
- Now the _Overview > Security events_ tab won't show anything if the only visualization with data is _Agents status_ ([#811](https://github.com/wazuh/wazuh-kibana-app/pull/811)).

### Fixed

- Fixed a bug where the RAM status message appreared twice the first time you opened the app ([#807](https://github.com/wazuh/wazuh-kibana-app/pull/807)).
- Fixed the app UI to make the app usable on Internet Explorer 11 ([#808](https://github.com/wazuh/wazuh-kibana-app/pull/808)).

## Wazuh v3.5.0 - Kibana v6.3.2 - Revision 403

### Added

- The welcome tabs on _Overview_ and _Agents_ have been updated with a new name and description for the existing sections ([#788](https://github.com/wazuh/wazuh-kibana-app/pull/788)).
- Now the app tables will auto-resize depending on the screen height ([#792](https://github.com/wazuh/wazuh-kibana-app/pull/792)).

### Changed

- Now all the app filters on several tables will present the values in alphabetical order ([#787](https://github.com/wazuh/wazuh-kibana-app/pull/787)).

### Fixed

- Fixed a bug on _Decoders_ where clicking on the decoder wouldn't open the detail view if the `Parent decoders` filter was enabled ([#782](https://github.com/wazuh/wazuh-kibana-app/pull/782)).
- Fixed a bug on _Dev tools_ when the first line on the editor pane was empty or had a comment ([#790](https://github.com/wazuh/wazuh-kibana-app/pull/790)).
- Fixed a bug where the app was throwing multiple warning messages the first time you open it ([#791](https://github.com/wazuh/wazuh-kibana-app/pull/791)).
- Fixed a bug where clicking on a different tab from _Overview_ right after inserting the API credentials for the first time would always redirect to _Overview_ ([#791](https://github.com/wazuh/wazuh-kibana-app/pull/791)).
- Fixed a bug where the user could have a browser cookie with a reference to a non-existing API entry on Elasticsearch ([#794](https://github.com/wazuh/wazuh-kibana-app/pull/794) & [#795](https://github.com/wazuh/wazuh-kibana-app/pull/795)).

### Removed

- The cluster key has been removed from the API requests to `/manager/configuration` ([#796](https://github.com/wazuh/wazuh-kibana-app/pull/796)).

## Wazuh v3.5.0 - Kibana v6.3.1/v6.3.2 - Revision 402

### Added

- Support for Wazuh v3.5.0.
- Added new fields for _Vulnerability detector_ alerts ([#752](https://github.com/wazuh/wazuh-kibana-app/pull/752)).
- Added multi table search for `wz-table` directive. Added two new log levels for _Management > Logs_ section ([#753](https://github.com/wazuh/wazuh-kibana-app/pull/753)).

## Wazuh v3.4.0 - Kibana v6.3.1/v6.3.2 - Revision 401

### Added

- Added a few new fields for Kibana due to the new Wazuh _who-data_ feature ([#763](https://github.com/wazuh/wazuh-kibana-app/pull/763)).
- Added XML/JSON viewer for each card under _Management > Configuration_ ([#764](https://github.com/wazuh/wazuh-kibana-app/pull/764)).

### Changed

- Improved error handling for Dev tools. Also removed some unused dependencies from the _Dev tools_ tab ([#760](https://github.com/wazuh/wazuh-kibana-app/pull/760)).
- Unified origin for tab descriptions. Reviewed some grammar typos ([#765](https://github.com/wazuh/wazuh-kibana-app/pull/765)).
- Refactored agents autocomplete component. Removed unused/deprecated modules ([#766](https://github.com/wazuh/wazuh-kibana-app/pull/766)).
- Simplified route resolves section ([#768](https://github.com/wazuh/wazuh-kibana-app/pull/768)).

### Fixed

- Fixed missing cluster node filter for the visualization shown when looking for specific node under _Management > Monitoring_ section ([#758](https://github.com/wazuh/wazuh-kibana-app/pull/758)).
- Fixed missing dependency injection for `wzMisc` factory ([#768](https://github.com/wazuh/wazuh-kibana-app/pull/768)).

### Removed

- Removed `angular-aria`, `angular-md5`, `ansicolors`, `js-yaml`, `querystring` and `lodash` dependencies since Kibana includes all of them. Removed some unused images ([#768](https://github.com/wazuh/wazuh-kibana-app/pull/768)).

## Wazuh v3.4.0 - Kibana v6.3.1/v6.3.2 - Revision 400

### Added

- Support for Wazuh v3.4.0.
- Support for Elastic Stack v6.3.2.
- Support for Kuery as accepted query language ([#742](https://github.com/wazuh/wazuh-kibana-app/pull/742)).
  - This feature is experimental.
- Added new _Who data_ fields from file integrity monitoring features ([#746](https://github.com/wazuh/wazuh-kibana-app/pull/746)).
- Added tab in _Settings_ section where you can see the last logs from the Wazuh app server ([#723](https://github.com/wazuh/wazuh-kibana-app/pull/723)).

### Changed

- Fully redesigned of the welcome screen along the different app sections ([#751](https://github.com/wazuh/wazuh-kibana-app/pull/751)).
- Now any agent can go to the _Inventory_ tab regardless if it's enabled or not. The content will change properly according to the agent configuration ([#744](https://github.com/wazuh/wazuh-kibana-app/pull/744)).
- Updated the `angular-material` dependency to `1.1.10` ([#743](https://github.com/wazuh/wazuh-kibana-app/pull/743)).
- Any API entry is now removable regardless if it's the only one API entry ([#740](https://github.com/wazuh/wazuh-kibana-app/pull/740)).
- Performance has been improved regarding to agents status, they are now being fetched using _distinct_ routes from the Wazuh API ([#738](https://github.com/wazuh/wazuh-kibana-app/pull/738)).
- Improved the way we are parsing some Wazuh API errors regarding to version mismatching ([#735](https://github.com/wazuh/wazuh-kibana-app/pull/735)).

### Fixed

- Fixed wrong filters being applied in _Ruleset > Rules_ and _Ruleset > Decoders_ sections when using Lucene like filters plus path filters ([#736](https://github.com/wazuh/wazuh-kibana-app/pull/736)).
- Fixed the template checking from the healthcheck, now it allows to use custom index patterns ([#739](https://github.com/wazuh/wazuh-kibana-app/pull/739)).
- Fixed infinite white screen from _Management > Monitoring_ when the Wazuh cluster is enabled but not running ([#741](https://github.com/wazuh/wazuh-kibana-app/pull/741)).

## Wazuh v3.3.0/v3.3.1 - Kibana v6.3.1 - Revision 399

### Added

- Added a new Angular.js factory to store the Wazuh app configuration values. Also, this factory is being used by the pre-routes functions (resolves); this way we are sure about having the real configuration at any time. These pre-routes functions have been improved too ([#670](https://github.com/wazuh/wazuh-kibana-app/pull/670)).
- Added extended information for reports from _Reporting_ feature ([#701](https://github.com/wazuh/wazuh-kibana-app/pull/701)).

### Changed

- Tables have been improved. Now they are truncating long fields and adding a tooltip if needed ([#671](https://github.com/wazuh/wazuh-kibana-app/pull/671)).
- Services have been improved ([#715](https://github.com/wazuh/wazuh-kibana-app/pull/715)).
- CSV formatted files have been improved. Now they are showing a more human readable column names ([#717](https://github.com/wazuh/wazuh-kibana-app/pull/717), [#726](https://github.com/wazuh/wazuh-kibana-app/pull/726)).
- Added/Modified some visualization titles ([#728](https://github.com/wazuh/wazuh-kibana-app/pull/728)).
- Improved Discover perfomance when in background mode ([#719](https://github.com/wazuh/wazuh-kibana-app/pull/719)).
- Reports from the _Reporting_ feature have been fulyl redesigned ([#701](https://github.com/wazuh/wazuh-kibana-app/pull/701)).

### Fixed

- Fixed the top menu API indicator when checking the API connection and the manager/cluster information had been changed ([#668](https://github.com/wazuh/wazuh-kibana-app/pull/668)).
- Fixed our logger module which was not writting logs the very first time Kibana is started neither after a log rotation ([#667](https://github.com/wazuh/wazuh-kibana-app/pull/667)).
- Fixed a regular expression in the server side when parsing URLs before registering a new Wazuh API ([#690](https://github.com/wazuh/wazuh-kibana-app/pull/690)).
- Fixed filters from specific visualization regarding to _File integrity_ section ([#694](https://github.com/wazuh/wazuh-kibana-app/pull/694)).
- Fixed filters parsing when generating a report because it was not parsing negated filters as expected ([#696](https://github.com/wazuh/wazuh-kibana-app/pull/696)).
- Fixed visualization counter from _OSCAP_ tab ([#722](https://github.com/wazuh/wazuh-kibana-app/pull/722)).

### Removed

- Temporary removed CSV download from agent inventory section due to Wazuh API bug ([#727](https://github.com/wazuh/wazuh-kibana-app/pull/727)).

## Wazuh v3.3.0/v3.3.1 - Kibana v6.3.0 - Revision 398

### Added

- Improvements for latest app redesign ([#652](https://github.com/wazuh/wazuh-kibana-app/pull/652)):
  - The _Welcome_ tabs have been simplified, following a more Elastic design.
  - Added again the `md-nav-bar` component with refined styles and limited to specific sections.
  - The _Settings > Welcome_ tab has been removed. You can use the nav bar to switch tabs.
  - Minor CSS adjustments and reordering.
- Small app UI improvements ([#634](https://github.com/wazuh/wazuh-kibana-app/pull/634)):
  - Added link to _Agents Preview_ on the _Agents_ tab breadcrumbs.
  - Replaced the _Generate report_ button with a smaller one.
  - Redesigned _Management > Ruleset_ `md-chips` to look similar to Kibana filter pills.
  - Added agent information bar from _Agents > General_ to _Agents > Welcome_ too.
  - Refactored flex layout on _Welcome_ tabs to fix a height visual bug.
  - Removed duplicated loading rings on the _Agents_ tab.
- Improvements for app tables ([#627](https://github.com/wazuh/wazuh-kibana-app/pull/627)):
  - Now the current page will be highlighted.
  - The gap has been fixed to the items per page value.
  - If there are no more pages for _Next_ or _Prev_ buttons, they will be hidden.
- Improvements for app health check ([#637](https://github.com/wazuh/wazuh-kibana-app/pull/637)):
  - Improved design for the view.
  - The checks have been placed on a table, showing the current status of each one.
- Changes to our reporting feature ([#639](https://github.com/wazuh/wazuh-kibana-app/pull/639)):
  - Now the generated reports will include tables for each section.
  - Added a parser for getting Elasticsearch data table responses.
  - The reporting feature is now a separated module, and the code has been refactored.
- Improvements for app tables pagination ([#646](https://github.com/wazuh/wazuh-kibana-app/pull/646)).

### Changed

- Now the `pretty` parameter on the _Dev tools_ tab will be ignored to avoid `Unexpected error` messages ([#624](https://github.com/wazuh/wazuh-kibana-app/pull/624)).
- The `pdfkit` dependency has been replaced by `pdfmake` ([#639](https://github.com/wazuh/wazuh-kibana-app/pull/639)).
- Changed some Kibana tables for performance improvements on the reporting feature ([#644](https://github.com/wazuh/wazuh-kibana-app/pull/644)).
- Changed the method to refresh the list of known fields on the index pattern ([#650](https://github.com/wazuh/wazuh-kibana-app/pull/650)):
  - Now when restarting Kibana, the app will update the fieldset preserving the custom user fields.

### Fixed

- Fixed bug on _Agents CIS-CAT_ tab who wasn't loading the appropriate visualizations ([#626](https://github.com/wazuh/wazuh-kibana-app/pull/626)).
- Fixed a bug where sometimes the index pattern could be `undefined` during the health check process, leading into a false error message when loading the app ([#640](https://github.com/wazuh/wazuh-kibana-app/pull/640)).
- Fixed several bugs on the _Settings > API_ tab when removing, adding or editing new entries.

### Removed

- Removed the app login system ([#636](https://github.com/wazuh/wazuh-kibana-app/pull/636)):
  - This feature was unstable, experimental and untested for a long time. We'll provide much better RBAC capabilities in the future.
- Removed the new Kuery language option on Discover app search bars.
  - This feature will be restored in the future, after more Elastic v6.3.0 adaptations.

## Wazuh v3.3.0/v3.3.1 - Kibana v6.3.0 - Revision 397

### Added

- Support for Elastic Stack v6.3.0 ([#579](https://github.com/wazuh/wazuh-kibana-app/pull/579) & [#612](https://github.com/wazuh/wazuh-kibana-app/pull/612) & [#615](https://github.com/wazuh/wazuh-kibana-app/pull/615)).
- Brand-new Wazuh app redesign for the _Monitoring_ tab ([#581](https://github.com/wazuh/wazuh-kibana-app/pull/581)):
  - Refactored and optimized UI for these tabs, using a breadcrumbs-based navigability.
  - Used the same guidelines from the previous redesign for _Overview_ and _Agents_ tabs.
- New tab for _Agents_ - _Inventory_ ([#582](https://github.com/wazuh/wazuh-kibana-app/pull/582)):
  - Get information about the agent host, such as installed packages, motherboard, operating system, etc.
  - This tab will appear if the agent has the [`syscollector`](https://documentation.wazuh.com/current/user-manual/reference/ossec-conf/wodle-syscollector.html) wodle enabled.
- Brand-new extension - _CIS-CAT Alerts_ ([#601](https://github.com/wazuh/wazuh-kibana-app/pull/601)):
  - A new extension, disabled by default.
  - Visualize alerts related to the CIS-CAT benchmarks on the _Overview_ and _Agents_ tabs.
  - Get information about the last performed scan and its score.
- Several improvements for the _Dev tools_ tab ([#583](https://github.com/wazuh/wazuh-kibana-app/pull/583) & [#597](https://github.com/wazuh/wazuh-kibana-app/pull/597)):
  - Now you can insert queries using inline parameters, just like in a web browser.
  - You can combine inline parameters with JSON-like parameters.
  - If you use the same parameter on both methods with different values, the inline parameter has precedence over the other one.
  - The tab icon has been changed for a more appropriate one.
  - The `Execute query` button is now always placed on the first line of the query block.
- Refactoring for all app tables ([#582](https://github.com/wazuh/wazuh-kibana-app/pull/582)):
  - Replaced the old `wz-table` directive with a new one, along with a new data factory.
  - Now the tables are built with a pagination system.
  - Much easier method for building tables for the app.
  - Performance and stability improvements when fetching API data.
  - Now you can see the total amount of items and the elapsed time.

### Changed

- Moved some logic from the _Agents preview_ tab to the server, to avoid excessive client-side workload ([#586](https://github.com/wazuh/wazuh-kibana-app/pull/586)).
- Changed the UI to use the same loading ring across all the app tabs ([#593](https://github.com/wazuh/wazuh-kibana-app/pull/593) & [#599](https://github.com/wazuh/wazuh-kibana-app/pull/599)).
- Changed the _No results_ message across all the tabs with visualizations ([#599](https://github.com/wazuh/wazuh-kibana-app/pull/599)).

### Fixed

- Fixed a bug on the _Settings/Extensions_ tab where enabling/disabling some extensions could make other ones to be disabled ([#591](https://github.com/wazuh/wazuh-kibana-app/pull/591)).

## Wazuh v3.3.0/v3.3.1 - Kibana v6.2.4 - Revision 396

### Added

- Support for Wazuh v3.3.1.
- Brand-new Wazuh app redesign for the _Settings_ tab ([#570](https://github.com/wazuh/wazuh-kibana-app/pull/570)):
  - Refactored and optimized UI for these tabs, using a breadcrumbs-based navigability.
  - Used the same guidelines from the previous redesign for _Overview_ and _Agents_ tabs.
- Refactoring for _Overview_ and _Agents_ controllers ([#564](https://github.com/wazuh/wazuh-kibana-app/pull/564)):
  - Reduced duplicated code by splitting it into separate files.
  - Code optimization for a better performance and maintainability.
  - Added new services to provide similar functionality between different app tabs.
- Added `data.vulnerability.package.condition` to the list of known fields ([#566](https://github.com/wazuh/wazuh-kibana-app/pull/566)).

### Changed

- The `wazuh-logs` and `wazuh-monitoring` folders have been moved to the Kibana's `optimize` directory in order to avoid some error messages when using the `kibana-plugin list` command ([#563](https://github.com/wazuh/wazuh-kibana-app/pull/563)).

### Fixed

- Fixed a bug on the _Settings_ tab where updating an API entry with wrong credentials would corrupt the existing one ([#558](https://github.com/wazuh/wazuh-kibana-app/pull/558)).
- Fixed a bug on the _Settings_ tab where removing an API entry while its edit form is opened would hide the `Add API` button unless the user reloads the tab ([#558](https://github.com/wazuh/wazuh-kibana-app/pull/558)).
- Fixed some Audit visualizations on the _Overview_ and _Agents_ tabs that weren't using the same search query to show the results ([#572](https://github.com/wazuh/wazuh-kibana-app/pull/572)).
- Fixed undefined variable error on the `wz-menu` directive ([#575](https://github.com/wazuh/wazuh-kibana-app/pull/575)).

## Wazuh v3.3.0 - Kibana v6.2.4 - Revision 395

### Fixed

- Fixed a bug on the _Agent Configuration_ tab where the sync status was always `NOT SYNCHRONIZED` ([#569](https://github.com/wazuh/wazuh-kibana-app/pull/569)).

## Wazuh v3.3.0 - Kibana v6.2.4 - Revision 394

### Added

- Support for Wazuh v3.3.0.
- Updated some backend API calls to include the app version in the request header ([#560](https://github.com/wazuh/wazuh-kibana-app/pull/560)).

## Wazuh v3.2.4 - Kibana v6.2.4 - Revision 393

### Added

- Brand-new Wazuh app redesign for _Overview_ and _Agents_ tabs ([#543](https://github.com/wazuh/wazuh-kibana-app/pull/543)):
  - Updated UI for these tabs using breadcrumbs.
  - New _Welcome_ screen, presenting all the tabs to the user, with useful links to our documentation.
  - Overall design improved, adjusted font sizes and reduced HTML code.
  - This base will allow the app to increase its functionality in the future.
  - Removed the `md-nav-bar` component for a better user experience on small screens.
  - Improved app performance removing some CSS effects from some components, such as buttons.
- New filter for agent version on the _Agents Preview_ tab ([#537](https://github.com/wazuh/wazuh-kibana-app/pull/537)).
- New filter for cluster node on the _Agents Preview_ tab ([#538](https://github.com/wazuh/wazuh-kibana-app/pull/538)).

### Changed

- Now the report generation process will run in a parallel mode in the foreground ([#523](https://github.com/wazuh/wazuh-kibana-app/pull/523)).
- Replaced the usage of `$rootScope` with two new factories, along with more controller improvements ([#525](https://github.com/wazuh/wazuh-kibana-app/pull/525)).
- Now the _Extensions_ tab on _Settings_ won't edit the `.wazuh` index to modify the extensions configuration for all users ([#545](https://github.com/wazuh/wazuh-kibana-app/pull/545)).
  - This allows each new user to always start with the base extensions configuration, and modify it to its needs storing the settings on a browser cookie.
- Now the GDPR requirements description on its tab won't be loaded if the Wazuh API version is not v3.2.3 or higher ([#546](https://github.com/wazuh/wazuh-kibana-app/pull/546)).

### Fixed

- Fixed a bug where the app crashes when attempting to download huge amounts of data as CSV format ([#521](https://github.com/wazuh/wazuh-kibana-app/pull/521)).
- Fixed a bug on the Timelion visualizations from _Management/Monitoring_ which were not properly filtering and showing the cluster nodes information ([#530](https://github.com/wazuh/wazuh-kibana-app/pull/530)).
- Fixed several bugs on the loading process when switching between tabs with or without visualizations in the _Overview_ and _Agents_ tab ([#531](https://github.com/wazuh/wazuh-kibana-app/pull/531) & [#533](https://github.com/wazuh/wazuh-kibana-app/pull/533)).
- Fixed a bug on the `wazuh-monitoring` index feature when using multiple inserted APIs, along with several performance improvements ([#539](https://github.com/wazuh/wazuh-kibana-app/pull/539)).
- Fixed a bug where the OS filter on the _Agents Preview_ tab would exclude the rest of filters instead of combining them ([#552](https://github.com/wazuh/wazuh-kibana-app/pull/552)).
- Fixed a bug where the Extensions settings were restored every time the user opened the _Settings_ tab or pressed the _Set default manager_ button ([#555](https://github.com/wazuh/wazuh-kibana-app/pull/555) & [#556](https://github.com/wazuh/wazuh-kibana-app/pull/556)).

## Wazuh v3.2.3/v3.2.4 - Kibana v6.2.4 - Revision 392

### Added

- Support for Wazuh v3.2.4.
- New functionality - _Reporting_ ([#510](https://github.com/wazuh/wazuh-kibana-app/pull/510)):
  - Generate PDF logs on the _Overview_ and _Agents_ tabs, with the new button next to _Panels_ and _Discover_.
  - The report will contain the current visualizations from the tab where you generated it.
  - List all your generated reports, download or deleted them at the new _Management/Reporting_ tab.
  - **Warning:** If you leave the tab while generating a report, the process will be aborted.
- Added warning/error messages about the total RAM on the server side ([#502](https://github.com/wazuh/wazuh-kibana-app/pull/502)):
  - None of this messages will prevent the user from accessing the app, it's just a recommendation.
  - If your server has less than 2GB of RAM, you'll get an error message when opening the app.
  - If your server has between 2GB and 3GB of RAM, you'll get a warning message.
  - If your server has more than 3GB of RAM, you won't get any kind of message.
- Refactoring and added loading bar to _Manager Logs_ and _Groups_ tabs ([#505](https://github.com/wazuh/wazuh-kibana-app/pull/505)).
- Added more Syscheck options to _Management/Agents_ configuration tabs ([#509](https://github.com/wazuh/wazuh-kibana-app/pull/509)).

### Fixed

- Added more fields to the `known-fields.js` file to avoid warning messages on _Discover_ when using Filebeat for alerts forwarding ([#497](https://github.com/wazuh/wazuh-kibana-app/pull/497)).
- Fixed a bug where clicking on the _Check connection_ button on the _Settings_ tab threw an error message although the API connected successfully ([#504](https://github.com/wazuh/wazuh-kibana-app/pull/504)).
- Fixed a bug where the _Agents_ tab was not properly showing the total of agents due to the new Wazuh cluster implementation ([#517](https://github.com/wazuh/wazuh-kibana-app/pull/517)).

## Wazuh v3.2.3 - Kibana v6.2.4 - Revision 391

### Added

- Support for Wazuh v3.2.3.
- Brand-new extension - _GDPR Alerts_ ([#453](https://github.com/wazuh/wazuh-kibana-app/pull/453)):
  - A new extension, enabled by default.
  - Visualize alerts related to the GDPR compliance on the _Overview_ and _Agents_ tabs.
  - The _Ruleset_ tab has been updated to include GDPR filters on the _Rules_ subtab.
- Brand-new Management tab - _Monitoring_ ([#490](https://github.com/wazuh/wazuh-kibana-app/pull/490)):
  - Visualize your Wazuh cluster, both master and clients.
    - Get the current cluster configuration.
    - Nodes listing, sorting, searching, etc.
  - Get a more in-depth cluster status thanks to the newly added [_Timelion_](https://www.elastic.co/guide/en/kibana/current/timelion.html) visualizations.
  - The Detail view gives you a summary of the node's healthcheck.
- Brand-new tab - _Dev tools_ ([#449](https://github.com/wazuh/wazuh-kibana-app/pull/449)):
  - Find it on the top navbar, next to _Discover_.
  - Execute Wazuh API requests directly from the app.
  - This tab uses your currently selected API from _Settings_.
  - You can type different API requests on the input window, select one with the cursor, and click on the Play button to execute it.
  - You can also type comments on the input window.
- More improvements for the _Manager/Ruleset_ tab ([#446](https://github.com/wazuh/wazuh-kibana-app/pull/446)):
  - A new colour palette for regex, order and rule description arguments.
  - Added return to List view on Ruleset button while on Detail view.
  - Fixed line height on all table headers.
  - Removed unused, old code from Ruleset controllers.
- Added option on `config.yml` to enable/disable the `wazuh-monitoring` index ([#441](https://github.com/wazuh/wazuh-kibana-app/pull/441)):
  - Configure the frequency time to generate new indices.
  - The default frequency time has been increased to 1 hour.
  - When disabled, useful metrics will appear on _Overview/General_ replacing the _Agent status_ visualization.
- Added CSV exporting button to the app ([#431](https://github.com/wazuh/wazuh-kibana-app/pull/431)):
  - Implemented new logic to fetch data from the Wazuh API and download it in CSV format.
  - Currently available for the _Ruleset_, _Logs_ and _Groups_ sections on the _Manager_ tab and also the _Agents_ tab.
- More refactoring to the app backend ([#439](https://github.com/wazuh/wazuh-kibana-app/pull/439)):
  - Standardized error output from the server side.
  - Drastically reduced the error management logic on the client side.
  - Applied the _Facade_ pattern when importing/exporting modules.
  - Deleted unused/deprecated/useless methods both from server and client side.
  - Some optimizations to variable type usages.
- Refactoring to Kibana filters management ([#452](https://github.com/wazuh/wazuh-kibana-app/pull/452) & [#459](https://github.com/wazuh/wazuh-kibana-app/pull/459)):
  - Added new class to build queries from the base query.
  - The filter management is being done on controllers instead of the `discover` directive.
  - Now we are emitting specific events whenever we are fetching data or communicating to the `discover` directive.
  - The number of useless requests to fetch data has been reduced.
  - The synchronization actions are working as expected regardless the amount of data and/or the number of machine resources.
  - Fixed several bugs about filter usage and transition to different app tabs.
- Added confirmation message when the user deletes an API entry on _Settings/API_ ([#428](https://github.com/wazuh/wazuh-kibana-app/pull/428)).
- Added support for filters on the _Manager/Logs_ tab when realtime is enabled ([#433](https://github.com/wazuh/wazuh-kibana-app/pull/433)).
- Added more filter options to the Detail view on _Manager/Ruleset_ ([#434](https://github.com/wazuh/wazuh-kibana-app/pull/434)).

### Changed

- Changed OSCAP visualization to avoid clipping issues with large agent names ([#429](https://github.com/wazuh/wazuh-kibana-app/pull/429)).
- Now the related Rules or Decoders sections on _Manager/Ruleset_ will remain hidden if there isn't any data to show or while it's loading ([#434](https://github.com/wazuh/wazuh-kibana-app/pull/434)).
- Added a 200ms delay when fetching iterable data from the Wazuh API ([#445](https://github.com/wazuh/wazuh-kibana-app/pull/445) & [#450](https://github.com/wazuh/wazuh-kibana-app/pull/450)).
- Fixed several bugs related to Wazuh API timeout/cancelled requests ([#445](https://github.com/wazuh/wazuh-kibana-app/pull/445)).
- Added `ENOTFOUND`, `EHOSTUNREACH`, `EINVAL`, `EAI_AGAIN` options for API URL parameter checking ([#463](https://github.com/wazuh/wazuh-kibana-app/pull/463)).
- Now the _Settings/Extensions_ subtab won't appear unless there's at least one API inserted ([#465](https://github.com/wazuh/wazuh-kibana-app/pull/465)).
- Now the index pattern selector on _Settings/Pattern_ will also refresh the known fields when changing it ([#477](https://github.com/wazuh/wazuh-kibana-app/pull/477)).
- Changed the _Manager_ tab into _Management_ ([#490](https://github.com/wazuh/wazuh-kibana-app/pull/490)).

### Fixed

- Fixed a bug where toggling extensions after deleting an API entry could lead into an error message ([#465](https://github.com/wazuh/wazuh-kibana-app/pull/465)).
- Fixed some performance bugs on the `dataHandler` service ([#442](https://github.com/wazuh/wazuh-kibana-app/pull/442) & [#486](https://github.com/wazuh/wazuh-kibana-app/pull/442)).
- Fixed a bug when loading the _Agents preview_ tab on Safari web browser ([#447](https://github.com/wazuh/wazuh-kibana-app/pull/447)).
- Fixed a bug where a new extension (enabled by default) appears disabled when updating the app ([#456](https://github.com/wazuh/wazuh-kibana-app/pull/456)).
- Fixed a bug where pressing the Enter key on the _Discover's_ tab search bar wasn't working properly ([#488](https://github.com/wazuh/wazuh-kibana-app/pull/488)).

### Removed

- Removed the `rison` dependency from the `package.json` file ([#452](https://github.com/wazuh/wazuh-kibana-app/pull/452)).
- Removed unused Elasticsearch request to avoid problems when there's no API inserted ([#460](https://github.com/wazuh/wazuh-kibana-app/pull/460)).

## Wazuh v3.2.1/v3.2.2 - Kibana v6.2.4 - Revision 390

### Added

- Support for Wazuh v3.2.2.
- Refactoring on visualizations use and management ([#397](https://github.com/wazuh/wazuh-kibana-app/pull/397)):
  - Visualizations are no longer stored on an index, they're built and loaded on demand when needed to render the interface.
  - Refactoring on the whole app source code to use the _import/export_ paradigm.
  - Removed old functions and variables from the old visualization management logic.
  - Removed cron task to clean remaining visualizations since it's no longer needed.
  - Some Kibana functions and modules have been overridden in order to make this refactoring work.
    - This change is not intrusive in any case.
- New redesign for the _Manager/Ruleset_ tab ([#420](https://github.com/wazuh/wazuh-kibana-app/pull/420)):
  - Rules and decoders list now divided into two different sections: _List view_ and _Detail view_.
  - Removed old expandable tables to move the rule/decoder information into a new space.
  - Enable different filters on the detail view for a better search on the list view.
  - New table for related rules or decoders.
  - And finally, a bunch of minor design enhancements to the whole app.
- Added a copyright notice to the whole app source code ([#395](https://github.com/wazuh/wazuh-kibana-app/pull/395)).
- Updated `.gitignore` with the _Node_ template ([#395](https://github.com/wazuh/wazuh-kibana-app/pull/395)).
- Added new module to the `package.json` file, [`rison`](https://www.npmjs.com/package/rison) ([#404](https://github.com/wazuh/wazuh-kibana-app/pull/404)).
- Added the `errorHandler` service to the blank screen scenario ([#413](https://github.com/wazuh/wazuh-kibana-app/pull/413)):
  - Now the exact error message will be shown to the user, instead of raw JSON content.
- Added new option on the `config.yml` file to disable the new X-Pack RBAC capabilities to filter index-patterns ([#417](https://github.com/wazuh/wazuh-kibana-app/pull/417)).

### Changed

- Small minor enhancements to the user interface ([#396](https://github.com/wazuh/wazuh-kibana-app/pull/396)):
  - Reduced Wazuh app logo size.
  - Changed buttons text to not use all-capitalized letters.
  - Minor typos found in the HTML/CSS code have been fixed.
- Now the app log stores the package revision ([#417](https://github.com/wazuh/wazuh-kibana-app/pull/417)).

### Fixed

- Fixed bug where the _Agents_ tab didn't preserve the filters after reloading the page ([#404](https://github.com/wazuh/wazuh-kibana-app/pull/404)).
- Fixed a bug when using X-Pack that sometimes threw an error of false _"Not enough privileges"_ scenario ([#415](https://github.com/wazuh/wazuh-kibana-app/pull/415)).
- Fixed a bug where the Kibana Discover auto-refresh functionality was still working when viewing the _Agent configuration_ tab ([#419](https://github.com/wazuh/wazuh-kibana-app/pull/419)).

## Wazuh v3.2.1 - Kibana v6.2.4 - Revision 389

### Changed

- Changed severity and verbosity to some log messages ([#412](https://github.com/wazuh/wazuh-kibana-app/pull/412)).

### Fixed

- Fixed a bug when using the X-Pack plugin without security capabilities enabled ([#403](https://github.com/wazuh/wazuh-kibana-app/pull/403)).
- Fixed a bug when the app was trying to create `wazuh-monitoring` indices without checking the existence of the proper template ([#412](https://github.com/wazuh/wazuh-kibana-app/pull/412)).

## Wazuh v3.2.1 - Kibana v6.2.4 - Revision 388

### Added

- Support for Elastic Stack v6.2.4.
- App server fully refactored ([#360](https://github.com/wazuh/wazuh-kibana-app/pull/360)):
  - Added new classes, reduced the amount of code, removed unused functions, and several optimizations.
  - Now the app follows a more ES6 code style on multiple modules.
  - _Overview/Agents_ visualizations have been ordered into separated files and folders.
  - Now the app can use the default index defined on the `/ect/kibana/kibana.yml` file.
  - Better error handling for the visualizations directive.
  - Added a cron job to delete remaining visualizations on the `.kibana` index if so.
  - Also, we've added some changes when using the X-Pack plugin:
    - Better management of users and roles in order to use the app capabilities.
    - Prevents app loading if the currently logged user has no access to any index pattern.
- Added the `errorHandler` service to the `dataHandler` factory ([#340](https://github.com/wazuh/wazuh-kibana-app/pull/340)).
- Added Syscollector section to _Manager/Agents Configuration_ tabs ([#359](https://github.com/wazuh/wazuh-kibana-app/pull/359)).
- Added `cluster.name` field to the `wazuh-monitoring` index ([#377](https://github.com/wazuh/wazuh-kibana-app/pull/377)).

### Changed

- Increased the query size when fetching the index pattern list ([#339](https://github.com/wazuh/wazuh-kibana-app/pull/339)).
- Changed active colour for all app tables ([#347](https://github.com/wazuh/wazuh-kibana-app/pull/347)).
- Changed validation regex to accept URLs with non-numeric format ([#353](https://github.com/wazuh/wazuh-kibana-app/pull/353)).
- Changed visualization removal cron task to avoid excessive log messages when there weren't removed visualizations ([#361](https://github.com/wazuh/wazuh-kibana-app/pull/361)).
- Changed filters comparison for a safer access ([#383](https://github.com/wazuh/wazuh-kibana-app/pull/383)).
- Removed some `server.log` messages to avoid performance errors ([#384](https://github.com/wazuh/wazuh-kibana-app/pull/384)).
- Changed the way of handling the index patterns list ([#360](https://github.com/wazuh/wazuh-kibana-app/pull/360)).
- Rewritten some false error-level logs to just information-level ones ([#360](https://github.com/wazuh/wazuh-kibana-app/pull/360)).
- Changed some files from JSON to CommonJS for performance improvements ([#360](https://github.com/wazuh/wazuh-kibana-app/pull/360)).
- Replaced some code on the `kibana-discover` directive with a much cleaner statement to avoid issues on the _Agents_ tab ([#394](https://github.com/wazuh/wazuh-kibana-app/pull/394)).

### Fixed

- Fixed a bug where several `agent.id` filters were created at the same time when navigating between _Agents_ and _Groups_ with different selected agents ([#342](https://github.com/wazuh/wazuh-kibana-app/pull/342)).
- Fixed logic on the index-pattern selector which wasn't showing the currently selected pattern the very first time a user opened the app ([#345](https://github.com/wazuh/wazuh-kibana-app/pull/345)).
- Fixed a bug on the `errorHandler` service who was preventing a proper output of some Elastic-related backend error messages ([#346](https://github.com/wazuh/wazuh-kibana-app/pull/346)).
- Fixed panels flickering in the _Settings_ tab ([#348](https://github.com/wazuh/wazuh-kibana-app/pull/348)).
- Fixed a bug in the shards and replicas settings when the user sets the value to zero (0) ([#358](https://github.com/wazuh/wazuh-kibana-app/pull/358)).
- Fixed several bugs related to the upgrade process from Wazuh 2.x to the new refactored server ([#363](https://github.com/wazuh/wazuh-kibana-app/pull/363)).
- Fixed a bug in _Discover/Agents VirusTotal_ tabs to avoid conflicts with the `agent.name` field ([#379](https://github.com/wazuh/wazuh-kibana-app/pull/379)).
- Fixed a bug on the implicit filter in _Discover/Agents PCI_ tabs ([#393](https://github.com/wazuh/wazuh-kibana-app/pull/393)).

### Removed

- Removed clear API password on `checkPattern` response ([#339](https://github.com/wazuh/wazuh-kibana-app/pull/339)).
- Removed old dashboard visualizations to reduce loading times ([#360](https://github.com/wazuh/wazuh-kibana-app/pull/360)).
- Removed some unused dependencies due to the server refactoring ([#360](https://github.com/wazuh/wazuh-kibana-app/pull/360)).
- Removed completely `metricService` from the app ([#389](https://github.com/wazuh/wazuh-kibana-app/pull/389)).

## Wazuh v3.2.1 - Kibana v6.2.2/v6.2.3 - Revision 387

### Added

- New logging system ([#307](https://github.com/wazuh/wazuh-kibana-app/pull/307)):
  - New module implemented to write app logs.
  - Now a trace is stored every time the app is re/started.
  - Currently, the `initialize.js` and `monitoring.js` files work with this system.
  - Note: the logs will live under `/var/log/wazuh/wazuhapp.log` on Linux systems, on Windows systems they will live under `kibana/plugins/`. It rotates the log whenever it reaches 100MB.
- Better cookies handling ([#308](https://github.com/wazuh/wazuh-kibana-app/pull/308)):
  - New field on the `.wazuh-version` index to store the last time the Kibana server was restarted.
  - This is used to check if the cookies have consistency with the current server status.
  - Now the app is clever and takes decisions depending on new consistency checks.
- New design for the _Agents/Configuration_ tab ([#310](https://github.com/wazuh/wazuh-kibana-app/pull/310)):
  - The style is the same as the _Manager/Configuration_ tab.
  - Added two more sections: CIS-CAT and Commands ([#315](https://github.com/wazuh/wazuh-kibana-app/pull/315)).
  - Added a new card that will appear when there's no group configuration at all ([#323](https://github.com/wazuh/wazuh-kibana-app/pull/323)).
- Added _"group"_ column on the agents list in _Agents_ ([#312](https://github.com/wazuh/wazuh-kibana-app/pull/312)):
  - If you click on the group, it will redirect the user to the specified group in _Manager/Groups_.
- New option for the `config.yml` file, `ip.selector` ([#313](https://github.com/wazuh/wazuh-kibana-app/pull/313)):
  - Define if the app will show or not the index pattern selector on the top navbar.
  - This setting is set to `true` by default.
- More CSS cleanup and reordering ([#315](https://github.com/wazuh/wazuh-kibana-app/pull/315)):
  - New `typography.less` file.
  - New `layout.less` file.
  - Removed `cleaned.less` file.
  - Reordering and cleaning of existing CSS files, including removal of unused classes, renaming, and more.
  - The _Settings_ tab has been refactored to correct some visual errors with some card components.
  - Small refactoring to some components from _Manager/Ruleset_ ([#323](https://github.com/wazuh/wazuh-kibana-app/pull/323)).
- New design for the top navbar ([#326](https://github.com/wazuh/wazuh-kibana-app/pull/326)):
  - Cleaned and refactored code
  - Revamped design, smaller and with minor details to follow the rest of Wazuh app guidelines.
- New design for the wz-chip component to follow the new Wazuh app guidelines ([#323](https://github.com/wazuh/wazuh-kibana-app/pull/323)).
- Added more descriptive error messages when the user inserts bad credentials on the _Add new API_ form in the _Settings_ tab ([#331](https://github.com/wazuh/wazuh-kibana-app/pull/331)).
- Added a new CSS class to truncate overflowing text on tables and metric ribbons ([#332](https://github.com/wazuh/wazuh-kibana-app/pull/332)).
- Support for Elastic Stack v6.2.2/v6.2.3.

### Changed

- Improved the initialization system ([#317](https://github.com/wazuh/wazuh-kibana-app/pull/317)):
  - Now the app will re-create the index-pattern if the user deletes the currently used by the Wazuh app.
  - The fieldset is now automatically refreshed if the app detects mismatches.
  - Now every index-pattern is dynamically formatted (for example, to enable the URLs in the _Vulnerabilities_ tab).
  - Some code refactoring for a better handling of possible use cases.
  - And the best thing, it's no longer needed to insert the sample alert!
- Improvements and changes to index-patterns ([#320](https://github.com/wazuh/wazuh-kibana-app/pull/320) & [#333](https://github.com/wazuh/wazuh-kibana-app/pull/333)):
  - Added a new route, `/get-list`, to fetch the index pattern list.
  - Removed and changed several functions for a proper management of index-patterns.
  - Improved the compatibility with user-created index-patterns, known to have unpredictable IDs.
  - Now the app properly redirects to `/blank-screen` if the length of the index patterns list is 0.
  - Ignored custom index patterns with auto-generated ID on the initialization process.
    - Now it uses the value set on the `config.yml` file.
  - If the index pattern is no longer available, the cookie will be overwritten.
- Improvements to the monitoring module ([#322](https://github.com/wazuh/wazuh-kibana-app/pull/322)):
  - Minor refactoring to the whole module.
  - Now the `wazuh-monitoring` index pattern is regenerated if it's missing.
  - And the best thing, it's no longer needed to insert the monitoring template!
- Now the app health check system only checks if the API and app have the same `major.minor` version ([#311](https://github.com/wazuh/wazuh-kibana-app/pull/311)):
  - Previously, the API and app had to be on the same `major.minor.patch` version.
- Adjusted space between title and value in some cards showing Manager or Agent configurations ([#315](https://github.com/wazuh/wazuh-kibana-app/pull/315)).
- Changed red and green colours to more saturated ones, following Kibana style ([#315](https://github.com/wazuh/wazuh-kibana-app/pull/315)).

### Fixed

- Fixed bug in Firefox browser who was not properly showing the tables with the scroll pagination functionality ([#314](https://github.com/wazuh/wazuh-kibana-app/pull/314)).
- Fixed bug where visualizations weren't being destroyed due to ongoing renderization processes ([#316](https://github.com/wazuh/wazuh-kibana-app/pull/316)).
- Fixed several UI bugs for a better consistency and usability ([#318](https://github.com/wazuh/wazuh-kibana-app/pull/318)).
- Fixed an error where the initial index-pattern was not loaded properly the very first time you enter the app ([#328](https://github.com/wazuh/wazuh-kibana-app/pull/328)).
- Fixed an error message that appeared whenever the app was not able to found the `wazuh-monitoring` index pattern ([#328](https://github.com/wazuh/wazuh-kibana-app/pull/328)).

## Wazuh v3.2.1 - Kibana v6.2.2 - Revision 386

### Added

- New design for the _Manager/Groups_ tab ([#295](https://github.com/wazuh/wazuh-kibana-app/pull/295)).
- New design for the _Manager/Configuration_ tab ([#297](https://github.com/wazuh/wazuh-kibana-app/pull/297)).
- New design of agents statistics for the _Agents_ tab ([#299](https://github.com/wazuh/wazuh-kibana-app/pull/299)).
- Added information ribbon into _Overview/Agent SCAP_ tabs ([#303](https://github.com/wazuh/wazuh-kibana-app/pull/303)).
- Added information ribbon into _Overview/Agent VirusTotal_ tabs ([#306](https://github.com/wazuh/wazuh-kibana-app/pull/306)).
- Added information ribbon into _Overview AWS_ tab ([#306](https://github.com/wazuh/wazuh-kibana-app/pull/306)).

### Changed

- Refactoring of HTML and CSS code throughout the whole Wazuh app ([#294](https://github.com/wazuh/wazuh-kibana-app/pull/294), [#302](https://github.com/wazuh/wazuh-kibana-app/pull/302) & [#305](https://github.com/wazuh/wazuh-kibana-app/pull/305)):
  - A big milestone for the project was finally achieved with this refactoring.
  - We've removed the Bootstrap dependency from the `package.json` file.
  - We've removed and merged many duplicated rules.
  - We've removed HTML and `angular-md` overriding rules. Now we have more own-made classes to avoid undesired results on the UI.
  - Also, this update brings tons of minor bugfixes related to weird HTML code.
- Wazuh app visualizations reviewed ([#301](https://github.com/wazuh/wazuh-kibana-app/pull/301)):
  - The number of used buckets has been limited since most of the table visualizations were surpassing acceptable limits.
  - Some visualizations have been checked to see if they make complete sense on what they mean to show to the user.
- Modified some app components for better follow-up of Kibana guidelines ([#290](https://github.com/wazuh/wazuh-kibana-app/pull/290) & [#297](https://github.com/wazuh/wazuh-kibana-app/pull/297)).
  - Also, some elements were modified on the _Discover_ tab in order to correct some mismatches.

### Fixed

- Adjusted information ribbon in _Agents/General_ for large OS names ([#290](https://github.com/wazuh/wazuh-kibana-app/pull/290) & [#294](https://github.com/wazuh/wazuh-kibana-app/pull/294)).
- Fixed unsafe array access on the visualization directive when going directly into _Manager/Ruleset/Decoders_ ([#293](https://github.com/wazuh/wazuh-kibana-app/pull/293)).
- Fixed a bug where navigating between agents in the _Agents_ tab was generating duplicated `agent.id` implicit filters ([#296](https://github.com/wazuh/wazuh-kibana-app/pull/296)).
- Fixed a bug where navigating between different tabs from _Overview_ or _Agents_ while being on the _Discover_ sub-tab was causing data loss in metric watchers ([#298](https://github.com/wazuh/wazuh-kibana-app/pull/298)).
- Fixed incorrect visualization of the rule level on _Manager/Ruleset/Rules_ when the rule level is zero (0) ([#298](https://github.com/wazuh/wazuh-kibana-app/pull/298)).

### Removed

- Removed almost every `md-tooltip` component from the whole app ([#305](https://github.com/wazuh/wazuh-kibana-app/pull/305)).
- Removed unused images from the `img` folder ([#305](https://github.com/wazuh/wazuh-kibana-app/pull/305)).

## Wazuh v3.2.1 - Kibana v6.2.2 - Revision 385

### Added

- Support for Wazuh v3.2.1.
- Brand-new first redesign for the app user interface ([#278](https://github.com/wazuh/wazuh-kibana-app/pull/278)):
  - This is the very first iteration of a _work-in-progress_ UX redesign for the Wazuh app.
  - The overall interface has been refreshed, removing some unnecessary colours and shadow effects.
  - The metric visualizations have been replaced by an information ribbon under the filter search bar, reducing the amount of space they occupied.
    - A new service was implemented for a proper handling of the metric visualizations watchers ([#280](https://github.com/wazuh/wazuh-kibana-app/pull/280)).
  - The rest of the app visualizations now have a new, more detailed card design.
- New shards and replicas settings to the `config.yml` file ([#277](https://github.com/wazuh/wazuh-kibana-app/pull/277)):
  - Now you can apply custom values to the shards and replicas for the `.wazuh` and `.wazuh-version` indices.
  - This feature only works before the installation process. If you modify these settings after installing the app, they won't be applied at all.

### Changed

- Now clicking again on the _Groups_ tab on _Manager_ will properly reload the tab and redirect to the beginning ([#274](https://github.com/wazuh/wazuh-kibana-app/pull/274)).
- Now the visualizations only use the `vis-id` attribute for loading them ([#275](https://github.com/wazuh/wazuh-kibana-app/pull/275)).
- The colours from the toast messages have been replaced to follow the Elastic 6 guidelines ([#286](https://github.com/wazuh/wazuh-kibana-app/pull/286)).

### Fixed

- Fixed wrong data flow on _Agents/General_ when coming from and going to the _Groups_ tab ([#273](https://github.com/wazuh/wazuh-kibana-app/pull/273)).
- Fixed sorting on tables, now they use the sorting functionality provided by the Wazuh API ([#274](https://github.com/wazuh/wazuh-kibana-app/pull/274)).
- Fixed column width issues on some tables ([#274](https://github.com/wazuh/wazuh-kibana-app/pull/274)).
- Fixed bug in the _Agent configuration_ JSON viewer who didn't properly show the full group configuration ([#276](https://github.com/wazuh/wazuh-kibana-app/pull/276)).
- Fixed excessive loading time from some Audit visualizations ([#278](https://github.com/wazuh/wazuh-kibana-app/pull/278)).
- Fixed Play/Pause button in timepicker's auto-refresh ([#281](https://github.com/wazuh/wazuh-kibana-app/pull/281)).
- Fixed unusual scenario on visualization directive where sometimes there was duplicated implicit filters when doing a search ([#283](https://github.com/wazuh/wazuh-kibana-app/pull/283)).
- Fixed some _Overview Audit_ visualizations who were not working properly ([#285](https://github.com/wazuh/wazuh-kibana-app/pull/285)).

### Removed

- Deleted the `id` attribute from all the app visualizations ([#275](https://github.com/wazuh/wazuh-kibana-app/pull/275)).

## Wazuh v3.2.0 - Kibana v6.2.2 - Revision 384

### Added

- New directives for the Wazuh app: `wz-table`, `wz-table-header` and `wz-search-bar` ([#263](https://github.com/wazuh/wazuh-kibana-app/pull/263)):
  - Maintainable and reusable components for a better-structured app.
  - Several files have been changed, renamed and moved to new folders, following _best practices_.
  - The progress bar is now within its proper directive ([#266](https://github.com/wazuh/wazuh-kibana-app/pull/266)).
  - Minor typos and refactoring changes to the new directives.
- Support for Elastic Stack v6.2.2.

### Changed

- App buttons have been refactored. Unified CSS and HTML for buttons, providing the same structure for them ([#269](https://github.com/wazuh/wazuh-kibana-app/pull/269)).
- The API list on Settings now shows the latest inserted API at the beginning of the list ([#261](https://github.com/wazuh/wazuh-kibana-app/pull/261)).
- The check for the currently applied pattern has been improved, providing clever handling of Elasticsearch errors ([#271](https://github.com/wazuh/wazuh-kibana-app/pull/271)).
- Now on _Settings_, when the Add or Edit API form is active, if you press the other button, it will make the previous one disappear, getting a clearer interface ([#9df1e31](https://github.com/wazuh/wazuh-kibana-app/commit/9df1e317903edf01c81eba068da6d20a8a1ea7c2)).

### Fixed

- Fixed visualizations directive to properly load the _Manager/Ruleset_ visualizations ([#262](https://github.com/wazuh/wazuh-kibana-app/pull/262)).
- Fixed a bug where the classic extensions were not affected by the settings of the `config.yml` file ([#266](https://github.com/wazuh/wazuh-kibana-app/pull/266)).
- Fixed minor CSS bugs from the conversion to directives to some components ([#266](https://github.com/wazuh/wazuh-kibana-app/pull/266)).
- Fixed bug in the tables directive when accessing a member it doesn't exist ([#266](https://github.com/wazuh/wazuh-kibana-app/pull/266)).
- Fixed browser console log error when clicking the Wazuh logo on the app ([#6647fbc](https://github.com/wazuh/wazuh-kibana-app/commit/6647fbc051c2bf69df7df6e247b2b2f46963f194)).

### Removed

- Removed the `kbn-dis` directive from _Manager/Ruleset_ ([#262](https://github.com/wazuh/wazuh-kibana-app/pull/262)).
- Removed the `filters.js` and `kibana_fields_file.json` files ([#263](https://github.com/wazuh/wazuh-kibana-app/pull/263)).
- Removed the `implicitFilters` service ([#270](https://github.com/wazuh/wazuh-kibana-app/pull/270)).
- Removed visualizations loading status trace from controllers and visualization directive ([#270](https://github.com/wazuh/wazuh-kibana-app/pull/270)).

## Wazuh v3.2.0 - Kibana v6.2.1 - Revision 383

### Added

- Support for Wazuh 3.2.0.
- Compatibility with Kibana 6.1.0 to Kibana 6.2.1.
- New tab for vulnerability detector alerts.

### Changed

- The app now shows the index pattern selector only if the list length is greater than 1.
  - If it's exactly 1 shows the index pattern without a selector.
- Now the index pattern selector only shows the compatible ones.
  - It's no longer possible to select the `wazuh-monitoring` index pattern.
- Updated Bootstrap to 3.3.7.
- Improved filter propagation between Discover and the visualizations.
- Replaced the login route name from /login to /wlogin to avoid conflict with X-Pack own login route.

### Fixed

- Several CSS bugfixes for better compatibility with Kibana 6.2.1.
- Some variables changed for adapting new Wazuh API requests.
- Better error handling for some Elastic-related messages.
- Fixed browser console error from top-menu directive.
- Removed undesired md-divider from Manager/Logs.
- Adjusted the width of a column in Manager/Logs to avoid overflow issues with the text.
- Fixed a wrong situation with the visualizations when we refresh the Manager/Rules tab.

### Removed

- Removed the `travis.yml` file.

## Wazuh v3.1.0 - Kibana v6.1.3 - Revision 380

### Added

- Support for Wazuh 3.1.0.
- Compatibility with Kibana 6.1.3.
- New error handler for better app errors reporting.
- A new extension for Amazon Web Services alerts.
- A new extension for VirusTotal alerts.
- New agent configuration tab:
  - Visualize the current group configuration for the currently selected agent on the app.
  - Navigate through the different tabs to see which configuration is being used.
  - Check the synchronization status for the configuration.
  - View the current group of the agent and click on it to go to the Groups tab.
- New initial health check for checking some app components.
- New YAML config file:
  - Define the initial index pattern.
  - Define specific checks for the healthcheck.
  - Define the default extensions when adding new APIs.
- New index pattern selector dropdown on the top navbar.
  - The app will reload applying the new index pattern.
- Added new icons for some sections of the app.

### Changed

- New visualizations loader, with much better performance.
- Improved reindex process for the .wazuh index when upgrading from a 2.x-5.x version.
- Adding 365 days expiring time to the cookies.
- Change default behaviour for the config file. Now everything is commented with default values.
  - You need to edit the file, remove the comment mark and apply the desired value.
- Completely redesigned the manager configuration tab.
- Completely redesigned the groups tab.
- App tables have now unified CSS classes.

### Fixed

- Play real-time button has been fixed.
- Preventing duplicate APIs from feeding the wazuh-monitoring index.
- Fixing the check manager connection button.
- Fixing the extensions settings so they are preserved over time.
- Much more error handling messages in all the tabs.
- Fixed OS filters in agents list.
- Fixed autocomplete lists in the agents, rules and decoders list so they properly scroll.
- Many styles bugfixes for the different browsers.
- Reviewed and fixed some visualizations not showing accurate information.

### Removed

- Removed index pattern configuration from the `package.json` file.
- Removed unnecessary dependencies from the `package.json` file.

## Wazuh v3.0.0 - Kibana v6.1.0 - Revision 371

### Added

- You can configure the initial index-pattern used by the plugin in the initialPattern variable of the app's package.json.
- Auto `.wazuh` reindex from Wazuh 2.x - Kibana 5.x to Wazuh 3.x - Kibana 6.x.
  - The API credentials will be automatically migrated to the new installation.
- Dynamically changed the index-pattern used by going to the Settings -> Pattern tab.
  - Wazuh alerts compatibility auto detection.
- New loader for visualizations.
- Better performance: now the tabs use the same Discover tab, only changing the current filters.
- New Groups tab.
  - Now you can check your group configuration (search its agents and configuration files).
- The Logs tab has been improved.
  - You can sort by field and the view has been improved.
- Achieved a clearer interface with implicit filters per tab showed as unremovable chips.

### Changed

- Dynamically creating .kibana index if necessary.
- Better integration with Kibana Discover.
- Visualizations loaded at initialization time.
- New sync system to wait for Elasticsearch JS.
- Decoupling selected API and pattern from backend and moved to the client side.

## Wazuh v2.1.0 - Kibana v5.6.1 - Revision 345

### Added

- Loading icon while Wazuh loads the visualizations.
- Add/Delete/Restart agents.
- OS agent filter

### Changed

- Using genericReq when possible.

## Wazuh v2.0.1 - Kibana v5.5.1 - Revision 339

### Changed

- New index in Elasticsearch to save Wazuh set up configuration
- Short URL's is now supported
- A native base path from kibana.yml is now supported

### Fixed

- Search bar across panels now support parenthesis grouping
- Several CSS fixes for IE browser<|MERGE_RESOLUTION|>--- conflicted
+++ resolved
@@ -50,9 +50,7 @@
 ### Fixed
 
 - Fixed creation of log files [#3384](https://github.com/wazuh/wazuh-kibana-app/pull/3384) 
-<<<<<<< HEAD
 - Fixed double fetching alerts count when pinnin/unpinning the agent in Mitre Att&ck/Framework [#3484](https://github.com/wazuh/wazuh-kibana-app/pull/3484)
-=======
 - Fixed rules and decoders test flyout clickout event [#3412](https://github.com/wazuh/wazuh-kibana-app/pull/3412)
 - Notify when you are registering an agent without permissions [#3430](https://github.com/wazuh/wazuh-kibana-app/pull/3430)
 - Remove not used `redirectRule` query param when clicking the row table on CDB Lists/Decoders [#3438](https://github.com/wazuh/wazuh-kibana-app/pull/3438)
@@ -62,7 +60,6 @@
 - Fix size api selector when name is too long [#3445](https://github.com/wazuh/wazuh-kibana-app/pull/3445)
 - Fixed error when edit a rule or decoder [#3456](https://github.com/wazuh/wazuh-kibana-app/pull/3456)
 - Fixed index pattern selector doesn't display the ignored index patterns [#3458](https://github.com/wazuh/wazuh-kibana-app/pull/3458)
->>>>>>> 87ee44a9
 
 ## Wazuh v4.2.2 - Kibana 7.10.2 , 7.12.2 - Revision 4203
 
