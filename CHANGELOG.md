# Change Log

All notable changes to the Wazuh app project will be documented in this file.

## Wazuh v4.1.1 - Kibana 7.10.0 , 7.10.2 - Revision 4102

<<<<<<< HEAD
### Fixed

- Fixed alerts table is empty when switching pinned agents [#2956](https://github.com/wazuh/wazuh-kibana-app/pull/2956)
=======
### Added

- Added a X-Frame-Options header to the backend responses [#2977](https://github.com/wazuh/wazuh-kibana-app/pull/2977)

### Fixed

- Fix disabled switch visual edit button when json content is empty [#2957](https://github.com/wazuh/wazuh-kibana-app/issues/2957)
- Fix the statusCode error message [#2971](https://github.com/wazuh/wazuh-kibana-app/pull/2971)
- Fix the SCA policy stats didn't refresh [#2973](https://github.com/wazuh/wazuh-kibana-app/pull/2973)
- Fix some date fields format in FIM and SCA modules [#2975](https://github.com/wazuh/wazuh-kibana-app/pull/2975)
- Fix a non-stop error in Manage agents when the user has no permissions [#2976](https://github.com/wazuh/wazuh-kibana-app/pull/2976)
- Can't edit empty rules and decoders files that already exist in the manager [#2978](https://github.com/wazuh/wazuh-kibana-app/pull/2978)
>>>>>>> 40ffbd87

## Wazuh v4.1.0 - Kibana 7.10.0 , 7.10.2 - Revision 4101

### Added

- Check the max buckets by default in healthcheck and increase them [#2901](https://github.com/wazuh/wazuh-kibana-app/pull/2901)
- Added a prompt wraning in role mapping if run_as is false or he is not allowed to use it by API [#2876](https://github.com/wazuh/wazuh-kibana-app/pull/2876)

### Changed

- Support new fields of Windows Registry at FIM inventory panel [#2679](https://github.com/wazuh/wazuh-kibana-app/issues/2679)
- Added on FIM Inventory Windows Registry registry_key and registry_value items from syscheck [#2908](https://github.com/wazuh/wazuh-kibana-app/issues/2908)
- Uncheck agents after an action in agents groups management [#2907](https://github.com/wazuh/wazuh-kibana-app/pull/2907)
- Unsave rule files when edit or create a rule with invalid content [#2944](https://github.com/wazuh/wazuh-kibana-app/pull/2944)
- Added vulnerabilities module for macos agents [#2969](https://github.com/wazuh/wazuh-kibana-app/pull/2969)

### Fixed

- Fix server error Invalid token specified: Cannot read property 'replace' of undefined [#2899](https://github.com/wazuh/wazuh-kibana-app/issues/2899)
- Fix show empty files rules and decoders: [#2923](https://github.com/wazuh/wazuh-kibana-app/issues/2923)
- Fixed wrong hover texts in CDB lists actions [#2929](https://github.com/wazuh/wazuh-kibana-app/pull/2929)
- Fixed access to forbidden agents information when exporting agents listt [2918](https://github.com/wazuh/wazuh-kibana-app/pull/2918)
- Fix the decoder detail view is not displayed [#2888](https://github.com/wazuh/wazuh-kibana-app/issues/2888)
- Fix the complex search using the Wazuh API query filter in search bars [#2930](https://github.com/wazuh/wazuh-kibana-app/issues/2930)
- Fixed validation to check userPermissions are not ready yet [#2931](https://github.com/wazuh/wazuh-kibana-app/issues/2931)
- Fixed clear visualizations manager list when switching tabs. Fixes PDF reports filters [#2932](https://github.com/wazuh/wazuh-kibana-app/pull/2932)
- Fix Strange box shadow in Export popup panel in Managment > Groups [#2886](https://github.com/wazuh/wazuh-kibana-app/issues/2886)
- Fixed wrong command on alert when data folder does not exist [#2938](https://github.com/wazuh/wazuh-kibana-app/pull/2938)
- Fix agents table OS field sorting: Changes agents table field `os_name` to `os.name,os.version` to make it sortable. [#2939](https://github.com/wazuh/wazuh-kibana-app/pull/2939)
- Fixed diff parsed datetime between agent detail and agents table [#2940](https://github.com/wazuh/wazuh-kibana-app/pull/2940)
- Allow access to Agents section with agent:group action permission [#2933](https://github.com/wazuh/wazuh-kibana-app/issues/2933)
- Fixed filters does not work on modals with search bar [#2935](https://github.com/wazuh/wazuh-kibana-app/pull/2935)
- Fix wrong package name in deploy new agent [#2942](https://github.com/wazuh/wazuh-kibana-app/issues/2942)
- Fixed number agents not show on pie onMouseEvent [#2890](https://github.com/wazuh/wazuh-kibana-app/issues/2890)
- Fixed off Kibana Query Language in search bar of Controls/Inventory modules. [#2945](https://github.com/wazuh/wazuh-kibana-app/pull/2945)
- Fixed number of agents do not show on the pie chart tooltip in agents preview [#2890](https://github.com/wazuh/wazuh-kibana-app/issues/2890)

## Wazuh v4.0.4 - Kibana 7.10.0 , 7.10.2 - Revision 4017

### Added
- Adapt the app to the new Kibana platform [#2475](https://github.com/wazuh/wazuh-kibana-app/issues/2475)
- Wazuh data directory moved from `optimize` to `data` Kibana directory [#2591](https://github.com/wazuh/wazuh-kibana-app/issues/2591)
- Show the wui_rules belong to wazuh-wui API user [#2702](https://github.com/wazuh/wazuh-kibana-app/issues/2702)

### Fixed

- Fixed Wazuh menu and agent menu for Solaris agents [#2773](https://github.com/wazuh/wazuh-kibana-app/issues/2773) [#2725](https://github.com/wazuh/wazuh-kibana-app/issues/2725)
- Fixed wrong shards and replicas for statistics indices and also fixed wrong prefix for monitoring indices [#2732](https://github.com/wazuh/wazuh-kibana-app/issues/2732)
- Report's creation dates set to 1970-01-01T00:00:00.000Z [#2772](https://github.com/wazuh/wazuh-kibana-app/issues/2772)
- Fixed bug for missing commands in ubuntu/debian and centos [#2786](https://github.com/wazuh/wazuh-kibana-app/issues/2786)
- Fixed bug that show an hour before in /security-events/dashboard [#2785](https://github.com/wazuh/wazuh-kibana-app/issues/2785) 
- Fixed permissions to access agents [#2838](https://github.com/wazuh/wazuh-kibana-app/issues/2838)
- Fix searching in groups [#2825](https://github.com/wazuh/wazuh-kibana-app/issues/2825)
- Fix the pagination in SCA ckecks table [#2815](https://github.com/wazuh/wazuh-kibana-app/issues/2815)
- Fix the SCA table with a wrong behaviour using the refresh button [#2854](https://github.com/wazuh/wazuh-kibana-app/issues/2854)
- Fix sca permissions for agents views and dashboards [#2862](https://github.com/wazuh/wazuh-kibana-app/issues/2862)
- Solaris should not show vulnerabilities module [#2829](https://github.com/wazuh/wazuh-kibana-app/issues/2829)
- Fix the settings of statistics indices creation [#2858](https://github.com/wazuh/wazuh-kibana-app/issues/2858)
- Update agents' info in Management Status after changing cluster node selected [#2828](https://github.com/wazuh/wazuh-kibana-app/issues/2828)
- Fix error when applying filter in rules from events [#2877](https://github.com/wazuh/wazuh-kibana-app/issues/2877)

### Changed

- Replaced `wazuh` Wazuh API user by `wazuh-wui` in the default configuration [#2852](https://github.com/wazuh/wazuh-kibana-app/issues/2852)
- Add agent id to the reports name in Agent Inventory and Modules [#2817](https://github.com/wazuh/wazuh-kibana-app/issues/2817)

### Adapt for Kibana 7.10.0

- Fixed filter pinned crash returning from agents [#2864](https://github.com/wazuh/wazuh-kibana-app/issues/2864)
- Fixed style in sca and regulatory compliance tables and in wz menu [#2861](https://github.com/wazuh/wazuh-kibana-app/issues/2861)
- Fix body-payload of Sample Alerts POST endpoint [#2857](https://github.com/wazuh/wazuh-kibana-app/issues/2857)
- Fixed bug in the table on Agents->Table-> Actions->Config icon [#2853](https://github.com/wazuh/wazuh-kibana-app/issues/2853)
- Fixed tooltip in the icon of view decoder file [#2850](https://github.com/wazuh/wazuh-kibana-app/issues/2850)
- Fixed bug with agent filter when it is pinned [#2846](https://github.com/wazuh/wazuh-kibana-app/issues/2846)
- Fix discovery navigation [#2845](https://github.com/wazuh/wazuh-kibana-app/issues/2845)
- Search file editor gone [#2843](https://github.com/wazuh/wazuh-kibana-app/issues/2843)
- Fix Agent Search Bar - Regex Query Interpreter [#2834](https://github.com/wazuh/wazuh-kibana-app/issues/2834)
- Fixed accordion style breaking [#2833](https://github.com/wazuh/wazuh-kibana-app/issues/2833)
- Fix metrics are not updated after a bad request in search input [#2830](https://github.com/wazuh/wazuh-kibana-app/issues/2830)
- Fix mitre framework tab crash [#2821](https://github.com/wazuh/wazuh-kibana-app/issues/2821)
- Changed ping request to default request. Added delay and while to che… [#2820](https://github.com/wazuh/wazuh-kibana-app/issues/2820)
- Removed kibana alert for security [#2806](https://github.com/wazuh/wazuh-kibana-app/issues/2806)

## Wazuh v4.0.4 - Kibana 7.10.0 , 7.10.2 - Revision 4016

### Added

- Modified agent registration adding groups and architecture [#2666](https://github.com/wazuh/wazuh-kibana-app/issues/2666) [#2652](https://github.com/wazuh/wazuh-kibana-app/issues/2652)
- Each user can only view their own reports [#2686](https://github.com/wazuh/wazuh-kibana-app/issues/2686)

### Fixed

- Create index pattern even if there aren´t available indices [#2620](https://github.com/wazuh/wazuh-kibana-app/issues/2620)
- Top bar overlayed over expanded visualizations [#2667](https://github.com/wazuh/wazuh-kibana-app/issues/2667)
- Empty inventory data in Solaris agents [#2680](https://github.com/wazuh/wazuh-kibana-app/pull/2680)
- Wrong parameters in the dev-tools autocomplete section [#2675](https://github.com/wazuh/wazuh-kibana-app/issues/2675)
- Wrong permissions on edit CDB list [#2665](https://github.com/wazuh/wazuh-kibana-app/pull/2665)
- fix(frontend): add the metafields when refreshing the index pattern [#2681](https://github.com/wazuh/wazuh-kibana-app/pull/2681)
- Error toast is showing about Elasticsearch users for environments without security [#2713](https://github.com/wazuh/wazuh-kibana-app/issues/2713)
- Error about Handler.error in Role Mapping fixed [#2702](https://github.com/wazuh/wazuh-kibana-app/issues/2702)
- Fixed message in reserved users actions [#2702](https://github.com/wazuh/wazuh-kibana-app/issues/2702)
- Error 500 on Export formatted CDB list [#2692](https://github.com/wazuh/wazuh-kibana-app/pull/2692)
- Wui rules label should have only one tooltip [#2723](https://github.com/wazuh/wazuh-kibana-app/issues/2723)
- Move upper the Wazuh item in the Kibana menu and default index pattern [#2867](https://github.com/wazuh/wazuh-kibana-app/pull/2867)


## Wazuh v4.0.4 - Kibana v7.9.1, v7.9.3 - Revision 4015

### Added

- Support for Wazuh v4.0.4

## Wazuh v4.0.3 - Kibana v7.9.1, v7.9.2, v7.9.3 - Revision 4014

### Added

- Improved management of index-pattern fields [#2630](https://github.com/wazuh/wazuh-kibana-app/issues/2630)

### Fixed

- fix(fronted): fixed the check of API and APP version in health check [#2655](https://github.com/wazuh/wazuh-kibana-app/pull/2655)
- Replace user by username key in the monitoring logic [#2654](https://github.com/wazuh/wazuh-kibana-app/pull/2654)
- Security alerts and reporting issues when using private tenants [#2639](https://github.com/wazuh/wazuh-kibana-app/issues/2639)
- Manager restart in rule editor does not work with Wazuh cluster enabled [#2640](https://github.com/wazuh/wazuh-kibana-app/issues/2640)
- fix(frontend): Empty inventory data in Solaris agents [#2680](https://github.com/wazuh/wazuh-kibana-app/pull/2680)

## Wazuh v4.0.3 - Kibana v7.9.1, v7.9.2, v7.9.3 - Revision 4013

### Added

- Support for Wazuh v4.0.3.

## Wazuh v4.0.2 - Kibana v7.9.1, v7.9.3 - Revision 4012

### Added

- Sample data indices name should take index pattern in use [#2593](https://github.com/wazuh/wazuh-kibana-app/issues/2593) 
- Added start option to macos Agents [#2653](https://github.com/wazuh/wazuh-kibana-app/pull/2653)

### Changed

- Statistics settings do not allow to configure primary shards and replicas [#2627](https://github.com/wazuh/wazuh-kibana-app/issues/2627)

## Wazuh v4.0.2 - Kibana v7.9.1, v7.9.3 - Revision 4011

### Added

- Support for Wazuh v4.0.2.

### Fixed

- The index pattern title is overwritten with its id after refreshing its fields [#2577](https://github.com/wazuh/wazuh-kibana-app/issues/2577)
- [RBAC] Issues detected when using RBAC [#2579](https://github.com/wazuh/wazuh-kibana-app/issues/2579)

## Wazuh v4.0.1 - Kibana v7.9.1, v7.9.3 - Revision 4010

### Changed

- Alerts summary table for PDF reports on all modules [#2632](https://github.com/wazuh/wazuh-kibana-app/issues/2632)
- [4.0-7.9] Run as with no wazuh-wui API user [#2576](https://github.com/wazuh/wazuh-kibana-app/issues/2576)
- Deploy a new agent interface as default interface [#2564](https://github.com/wazuh/wazuh-kibana-app/issues/2564)
- Problem in the visualization of new reserved resources of the Wazuh API [#2643](https://github.com/wazuh/wazuh-kibana-app/issues/2643)

### Fixed

- Restore the tables in the agents' reports [#2628](https://github.com/wazuh/wazuh-kibana-app/issues/2628)
- [RBAC] Issues detected when using RBAC [#2579](https://github.com/wazuh/wazuh-kibana-app/issues/2579)
- Changes done via a worker's API are overwritten [#2626](https://github.com/wazuh/wazuh-kibana-app/issues/2626)

### Fixed

- [BUGFIX] Default user field for current platform [#2633](https://github.com/wazuh/wazuh-kibana-app/pull/2633)

## Wazuh v4.0.1 - Kibana v7.9.1, v7.9.3 - Revision 4009

### Changed

- Hide empty columns of the processes table of the MacOS agents [#2570](https://github.com/wazuh/wazuh-kibana-app/pull/2570)
- Missing step in "Deploy a new agent" view [#2623](https://github.com/wazuh/wazuh-kibana-app/issues/2623)
- Implement wazuh users' CRUD [#2598](https://github.com/wazuh/wazuh-kibana-app/pull/2598)

### Fixed

- Inconsistent data in sample data alerts [#2618](https://github.com/wazuh/wazuh-kibana-app/pull/2618)

## Wazuh v4.0.1 - Kibana v7.9.1, v7.9.3 - Revision 4008

### Fixed

- Icons not align to the right in Modules > Events [#2607](https://github.com/wazuh/wazuh-kibana-app/pull/2607)
- Statistics visualizations do not show data [#2602](https://github.com/wazuh/wazuh-kibana-app/pull/2602)
- Error on loading css files [#2599](https://github.com/wazuh/wazuh-kibana-app/pull/2599)
- Fixed search filter in search bar in Module/SCA wasn't working [#2601](https://github.com/wazuh/wazuh-kibana-app/pull/2601)

## Wazuh v4.0.0 - Kibana v7.9.1, v7.9.2, v7.9.3 - Revision 4007

### Fixed

- updated macOS package URL [#2596](https://github.com/wazuh/wazuh-kibana-app/pull/2596)
- Revert "[4.0-7.9] [BUGFIX] Removed unnecessary function call" [#2597](https://github.com/wazuh/wazuh-kibana-app/pull/2597)

## Wazuh v4.0.0 - Kibana v7.9.1, v7.9.2, v7.9.3 - Revision 4006

### Fixed

- Undefined field in event view [#2588](https://github.com/wazuh/wazuh-kibana-app/issues/2588)
- Several calls to the same stats request (esAlerts) [#2586](https://github.com/wazuh/wazuh-kibana-app/issues/2586)
- The filter options popup doesn't open on click once the filter is pinned [#2581](https://github.com/wazuh/wazuh-kibana-app/issues/2581)
- The formatedFields are missing from the index-pattern of wazuh-alerts-* [#2574](https://github.com/wazuh/wazuh-kibana-app/issues/2574)


## Wazuh v4.0.0 - Kibana v7.9.3 - Revision 4005

### Added

- Support for Kibana v7.9.3

## Wazuh v4.0.0 - Kibana v7.9.1, v7.9.2 - Revision 4002

### Added

- Support for Wazuh v4.0.0.
- Support for Kibana v7.9.1 and 7.9.2.
- Support for Open Distro 1.10.1.
- Added a RBAC security layer integrated with Open Distro and X-Pack.
- Added remoted and analysisd statistics.
- Expand supported deployment variables.
- Added new configuration view settings for GCP integration.
- Added logic to change the `metafields` configuration of Kibana [#2524](https://github.com/wazuh/wazuh-kibana-app/issues/2524)

### Changed

- Migrated the default index-pattern to `wazuh-alerts-*`.
- Removed the `known-fields` functionality.
- Security Events dashboard redesinged.
- Redesigned the app settings configuration with categories.
- Moved the wazuh-registry file to Kibana optimize folder.

### Fixed

- Format options in `wazuh-alerts` index-pattern are not overwritten now.
- Prevent blank page in detaill agent view.
- Navigable agents name in Events.
- Index pattern is not being refreshed.
- Reporting fails when agent is pinned and compliance controls are visited.
- Reload rule detail doesn't work properly with the related rules.
- Fix search bar filter in Manage agent of group [#2541](https://github.com/wazuh/wazuh-kibana-app/pull/2541)

## Wazuh v3.13.2 - Kibana v7.9.1 - Revision 887

### Added

- Support for Wazuh v3.13.2

## Wazuh v3.13.2 - Kibana v7.8.0 - Revision 887
### Added

- Support for Wazuh v3.13.2

## Wazuh v3.13.1 - Kibana v7.9.1 - Revision 886

### Added

- Support for Kibana v7.9.1

## Wazuh v3.13.1 - Kibana v7.9.0 - Revision 885

### Added

- Support for Kibana v7.9.0


## Wazuh v3.13.1 - Kibana v7.8.1 - Revision 884

### Added

- Support for Kibana v7.8.1


## Wazuh v3.13.1 - Kibana v7.8.0 - Revision 883

### Added

- Support for Wazuh v3.13.1


## Wazuh v3.13.0 - Kibana v7.8.0 - Revision 881

### Added

- Support for Kibana v7.8.0


## Wazuh v3.13.0 - Kibana v7.7.0, v7.7.1 - Revision 880

### Added

- Support for Wazuh v3.13.0
- Support for Kibana v7.7.1
- Support for Open Distro 1.8
- New navigation experience with a global menu [#1965](https://github.com/wazuh/wazuh-kibana-app/issues/1965)
- Added a Breadcrumb in Kibana top nav [#2161](https://github.com/wazuh/wazuh-kibana-app/issues/2161)
- Added a new Agents Summary Screen [#1963](https://github.com/wazuh/wazuh-kibana-app/issues/1963)
- Added a new feature to add sample data to dashboards [#2115](https://github.com/wazuh/wazuh-kibana-app/issues/2115)
- Added MITRE integration [#1877](https://github.com/wazuh/wazuh-kibana-app/issues/1877)
- Added Google Cloud Platform integration [#1873](https://github.com/wazuh/wazuh-kibana-app/issues/1873)
- Added TSC integration [#2204](https://github.com/wazuh/wazuh-kibana-app/pull/2204)
- Added a new Integrity monitoring state view for agent [#2153](https://github.com/wazuh/wazuh-kibana-app/issues/2153)
- Added a new Integrity monitoring files detail view [#2156](https://github.com/wazuh/wazuh-kibana-app/issues/2156)
- Added a new component to explore Compliance requirements [#2156](https://github.com/wazuh/wazuh-kibana-app/issues/2261)

### Changed

- Code migration to React.js
- Global review of styles
- Unified Overview and Agent dashboards into new Modules [#2110](https://github.com/wazuh/wazuh-kibana-app/issues/2110)
- Changed Vulnerabilities dashboard visualizations [#2262](https://github.com/wazuh/wazuh-kibana-app/issues/2262)

### Fixed

- Open Distro tenants have been fixed and are functional now [#1890](https://github.com/wazuh/wazuh-kibana-app/issues/1890).
- Improved navigation performance [#2200](https://github.com/wazuh/wazuh-kibana-app/issues/2200).
- Avoid creating the wazuh-monitoring index pattern if it is disabled [#2100](https://github.com/wazuh/wazuh-kibana-app/issues/2100)
- SCA checks without compliance field can't be expanded [#2264](https://github.com/wazuh/wazuh-kibana-app/issues/2264)


## Wazuh v3.12.3 - Kibana v7.7.1 - Revision 876

### Added

- Support for Kibana v7.7.1


## Wazuh v3.12.3 - Kibana v7.7.0 - Revision 875

### Added

- Support for Kibana v7.7.0


## Wazuh v3.12.3 - Kibana v6.8.8, v7.6.1, v7.6.2 - Revision 874

### Added

- Support for Wazuh v3.12.3


## Wazuh v3.12.2 - Kibana v6.8.8, v7.6.1, v7.6.2 - Revision 873

### Added

- Support for Wazuh v3.12.2


## Wazuh v3.12.1 - Kibana v6.8.8, v7.6.1, v7.6.2 - Revision 872

### Added

- Support Wazuh 3.12.1
- Added new FIM settings on configuration on demand. [#2147](https://github.com/wazuh/wazuh-kibana-app/issues/2147)

### Changed

- Updated agent's variable names in deployment guides. [#2169](https://github.com/wazuh/wazuh-kibana-app/pull/2169)

### Fixed

- Pagination is now shown in table-type visualizations. [#2180](https://github.com/wazuh/wazuh-kibana-app/issues/2180)


## Wazuh v3.12.0 - Kibana v6.8.8, v7.6.2 - Revision 871

### Added

- Support for Kibana v6.8.8 and v7.6.2

## Wazuh v3.12.0 - Kibana v6.8.7, v7.4.2, v7.6.1 - Revision 870

### Added

- Support for Wazuh v3.12.0
- Added a new setting to hide manager alerts from dashboards. [#2102](https://github.com/wazuh/wazuh-kibana-app/pull/2102)
- Added a new setting to be able to change API from the top menu. [#2143](https://github.com/wazuh/wazuh-kibana-app/issues/2143)
- Added a new setting to enable/disable the known fields health check [#2037](https://github.com/wazuh/wazuh-kibana-app/pull/2037)
- Added suport for PCI 11.2.1 and 11.2.3 rules. [#2062](https://github.com/wazuh/wazuh-kibana-app/pull/2062)

### Changed

- Restructuring of the optimize/wazuh directory. Now the Wazuh configuration file (wazuh.yml) is placed on /usr/share/kibana/optimize/wazuh/config. [#2116](https://github.com/wazuh/wazuh-kibana-app/pull/2116)
- Improve performance of Dasboards reports generation. [1802344](https://github.com/wazuh/wazuh-kibana-app/commit/18023447c6279d385df84d7f4a5663ed2167fdb5)

### Fixed

- Discover time range selector is now displayed on the Cluster section. [08901df](https://github.com/wazuh/wazuh-kibana-app/commit/08901dfcbe509f17e4fab26877c8b7dae8a66bff)
- Added the win_auth_failure rule group to Authentication failure metrics. [#2099](https://github.com/wazuh/wazuh-kibana-app/pull/2099)
- Negative values in Syscheck attributes now have their correct value in reports. [7c3e84e](https://github.com/wazuh/wazuh-kibana-app/commit/7c3e84ec8f00760b4f650cfc00a885d868123f99)


## Wazuh v3.11.4 - Kibana v7.6.1 - Revision 858

### Added

- Support for Kibana v7.6.1


## Wazuh v3.11.4 - Kibana v6.8.6, v7.4.2, v7.6.0 - Revision 857

### Added

- Support for Wazuh v3.11.4


## Wazuh v3.11.3 - Kibana v7.6.0 - Revision 856

### Added

- Support for Kibana v7.6.0


## Wazuh v3.11.3 - Kibana v7.4.2 - Revision 855

### Added

- Support for Kibana v7.4.2

## Wazuh v3.11.3 - Kibana v7.5.2 - Revision 854

### Added

- Support for Wazuh v3.11.3

### Fixed

- Windows Updates table is now displayed in the Inventory Data report [#2028](https://github.com/wazuh/wazuh-kibana-app/pull/2028)


## Wazuh v3.11.2 - Kibana v7.5.2 - Revision 853

### Added

- Support for Kibana v7.5.2


## Wazuh v3.11.2 - Kibana v6.8.6, v7.3.2, v7.5.1 - Revision 852

### Added

- Support for Wazuh v3.11.2

### Changed

- Increased list filesize limit for the CDB-list [#1993](https://github.com/wazuh/wazuh-kibana-app/pull/1993)

### Fixed

- The xml validator now correctly handles the `--` string within comments [#1980](https://github.com/wazuh/wazuh-kibana-app/pull/1980)
- The AWS map visualization wasn't been loaded until the user interacts with it [dd31bd7](https://github.com/wazuh/wazuh-kibana-app/commit/dd31bd7a155354bc50fe0af22fca878607c8936a)


## Wazuh v3.11.1 - Kibana v6.8.6, v7.3.2, v7.5.1 - Revision 581

### Added
- Support for Wazuh v3.11.1.


## Wazuh v3.11.0 - Kibana v6.8.6, v7.3.2, v7.5.1 - Revision 580

### Added

- Support for Wazuh v3.11.0.
- Support for Kibana v7.5.1.
- The API credentials configuration has been moved from the .wazuh index to a wazuh.yml configuration file. Now the configuration of the API hosts is done from the file and not from the application. [#1465](https://github.com/wazuh/wazuh-kibana-app/issues/1465) [#1771](https://github.com/wazuh/wazuh-kibana-app/issues/1771).
- Upload ruleset files using a "drag and drop" component [#1770](https://github.com/wazuh/wazuh-kibana-app/issues/1770)
- Add logs for the reporting module [#1622](https://github.com/wazuh/wazuh-kibana-app/issues/1622).
- Extended the "Add new agent" guide [#1767](https://github.com/wazuh/wazuh-kibana-app/issues/1767).
- Add new table for windows hotfixes [#1932](https://github.com/wazuh/wazuh-kibana-app/pull/1932)

### Changed

- Removed Discover from top menu [#1699](https://github.com/wazuh/wazuh-kibana-app/issues/1699).
- Hide index pattern selector in case that only one exists [#1799](https://github.com/wazuh/wazuh-kibana-app/issues/1799).
- Remove visualizations legend [#1936](https://github.com/wazuh/wazuh-kibana-app/pull/1936)
- Normalize the field whodata in the group reporting [#1921](https://github.com/wazuh/wazuh-kibana-app/pull/1921)
- A message in the configuration view is ambiguous [#1870](https://github.com/wazuh/wazuh-kibana-app/issues/1870)
- Refactor syscheck table [#1941](https://github.com/wazuh/wazuh-kibana-app/pull/1941)

### Fixed

- Empty files now throws an error [#1806](https://github.com/wazuh/wazuh-kibana-app/issues/1806).
- Arguments for wazuh api requests are now validated [#1815](https://github.com/wazuh/wazuh-kibana-app/issues/1815).
- Fixed the way to check admin mode [#1838](https://github.com/wazuh/wazuh-kibana-app/issues/1838).
- Fixed error exporting as CSV the files into a group [#1833](https://github.com/wazuh/wazuh-kibana-app/issues/1833).
- Fixed XML validator false error for `<` [1882](https://github.com/wazuh/wazuh-kibana-app/issues/1882)
- Fixed "New file" editor doesn't allow saving twice [#1896](https://github.com/wazuh/wazuh-kibana-app/issues/1896)
- Fixed decoders files [#1929](https://github.com/wazuh/wazuh-kibana-app/pull/1929)
- Fixed registration guide [#1926](https://github.com/wazuh/wazuh-kibana-app/pull/1926)
- Fixed infinite load on Ciscat views [#1920](https://github.com/wazuh/wazuh-kibana-app/pull/1920), [#1916](https://github.com/wazuh/wazuh-kibana-app/pull/1916)
- Fixed missing fields in the Visualizations [#1913](https://github.com/wazuh/wazuh-kibana-app/pull/1913)
- Fixed Amazon S3 status is wrong in configuration section [#1864](https://github.com/wazuh/wazuh-kibana-app/issues/1864)
- Fixed hidden overflow in the fim configuration [#1887](https://github.com/wazuh/wazuh-kibana-app/pull/1887)
- Fixed Logo source fail after adding server.basePath [#1871](https://github.com/wazuh/wazuh-kibana-app/issues/1871)
- Fixed the documentation broken links [#1853](https://github.com/wazuh/wazuh-kibana-app/pull/1853)

## Wazuh v3.10.2 - Kibana v7.5.1 - Revision 556

### Added

- Support for Kibana v7.5.1


## Wazuh v3.10.2 - Kibana v7.5.0 - Revision 555

### Added

- Support for Kibana v7.5.0


## Wazuh v3.10.2 - Kibana v7.4.2 - Revision 549

### Added

- Support for Kibana v7.4.2


## Wazuh v3.10.2 - Kibana v7.4.1 - Revision 548

### Added

- Support for Kibana v7.4.1


## Wazuh v3.10.2 - Kibana v7.4.0 - Revision 547

### Added

- Support for Kibana v7.4.0
- Support for Wazuh v3.10.2.


## Wazuh v3.10.2 - Kibana v7.3.2 - Revision 546

### Added

- Support for Wazuh v3.10.2.


## Wazuh v3.10.1 - Kibana v7.3.2 - Revision 545

### Added

- Support for Wazuh v3.10.1.


## Wazuh v3.10.0 - Kibana v7.3.2 - Revision 543

### Added

- Support for Wazuh v3.10.0.
- Added an interactive guide for registering agents, things are now easier for the user, guiding it through the steps needed ending in a _copy & paste_ snippet for deploying his agent [#1468](https://github.com/wazuh/wazuh-kibana-app/issues/1468).
- Added new dashboards for the recently added regulatory compliance groups into the Wazuh core. They are HIPAA and NIST-800-53 [#1468](https://github.com/wazuh/wazuh-kibana-app/issues/1448), [#1638]( https://github.com/wazuh/wazuh-kibana-app/issues/1638).
- Make the app work under a custom Kibana space [#1234](https://github.com/wazuh/wazuh-kibana-app/issues/1234), [#1450](https://github.com/wazuh/wazuh-kibana-app/issues/1450).
- Added the ability to manage the app as a native plugin when using Kibana spaces, now you can safely hide/show the app depending on the selected space [#1601](https://github.com/wazuh/wazuh-kibana-app/issues/1601).
- Adapt the app the for Kibana dark mode [#1562](https://github.com/wazuh/wazuh-kibana-app/issues/1562).
- Added an alerts summary in _Overview > FIM_ panel [#1527](https://github.com/wazuh/wazuh-kibana-app/issues/1527).
- Export all the information of a Wazuh group and its related agents in a PDF document [#1341](https://github.com/wazuh/wazuh-kibana-app/issues/1341).
- Export the configuration of a certain agent as a PDF document. Supports granularity for exporting just certain sections of the configuration [#1340](https://github.com/wazuh/wazuh-kibana-app/issues/1340).


### Changed

- Reduced _Agents preview_ load time using the new API endpoint `/summary/agents` [#1687](https://github.com/wazuh/wazuh-kibana-app/pull/1687).
- Replaced most of the _md-nav-bar_ Angular.js components with React components using EUI [#1705](https://github.com/wazuh/wazuh-kibana-app/pull/1705).
- Replaced the requirements slider component with a new styled component [#1708](https://github.com/wazuh/wazuh-kibana-app/pull/1708).
- Soft deprecated the _.wazuh-version_ internal index, now the app dumps its content if applicable to a registry file, then the app removes that index. Further versions will hard deprecate this index [#1467](https://github.com/wazuh/wazuh-kibana-app/issues/1467). 
- Visualizations now don't fetch the documents _source_, also, they now use _size: 0_ for fetching [#1663](https://github.com/wazuh/wazuh-kibana-app/issues/1663).
- The app menu is now fixed on top of the view, it's not being hidden on every state change. Also, the Wazuh logo was placed in the top bar of Kibana UI [#1502](https://github.com/wazuh/wazuh-kibana-app/issues/1502).
- Improved _getTimestamp_ method not returning a promise object because it's no longer needed [014bc3a](https://github.com/wazuh/wazuh-kibana-app/commit/014b3aba0d2e9cda0c4d521f5f16faddc434a21e). Also improved main Discover listener for Wazuh not returning a promise object [bd82823](https://github.com/wazuh/wazuh-kibana-app/commit/bd8282391a402b8c567b32739cf914a0135d74bc).
- Replaced _Requirements over time_ visualizations in both PCI DSS and GDPR dashboards [35c539](https://github.com/wazuh/wazuh-kibana-app/commit/35c539eb328b3bded94aa7608f73f9cc51c235a6).
- Do not show a toaster when a visualization field was not known yet, instead, show it just in case the internal refreshing failed [19a2e7](https://github.com/wazuh/wazuh-kibana-app/commit/19a2e71006b38f6a64d3d1eb8a20b02b415d7e07).
- Minor optimizations for server logging [eb8e000](https://github.com/wazuh/wazuh-kibana-app/commit/eb8e00057dfea2dafef56319590ff832042c402d).

### Fixed

- Alerts search bar fixed for Kibana v7.3.1, queries were not being applied as expected [#1686](https://github.com/wazuh/wazuh-kibana-app/issues/1686).
- Hide attributes field from non-Windows agents in the FIM table [#1710](https://github.com/wazuh/wazuh-kibana-app/issues/1710).
- Fixed broken view in Management > Configuration > Amazon S3 > Buckets, some information was missing [#1675](https://github.com/wazuh/wazuh-kibana-app/issues/1675).
- Keep user's filters when switching from Discover to panel [#1685](https://github.com/wazuh/wazuh-kibana-app/issues/1685).
- Reduce load time and amount of data to be fetched in _Management > Cluster monitoring_ section avoiding possible timeouts [#1663](https://github.com/wazuh/wazuh-kibana-app/issues/1663).
- Restored _Remove column_ feature in Discover tabs [#1702](https://github.com/wazuh/wazuh-kibana-app/issues/1702).
- Apps using Kibana v7.3.1 had a bug once the user goes back from _Agent > FIM > Files_ to _Agent > FIM > dashboard_, filters disappear, now it's working properly [#1700](https://github.com/wazuh/wazuh-kibana-app/issues/1700).
- Fixed visual bug in _Management > Cluster monitoring_ and a button position [1e3b748](https://github.com/wazuh/wazuh-kibana-app/commit/1e3b748f11b43b2e7956b830269b6d046d74d12c).
- The app installation date was not being updated properly, now it's fixed [#1692](https://github.com/wazuh/wazuh-kibana-app/issues/1692).
- Fixed _Network interfaces_ table in Inventory section, the table was not paginating [#1474](https://github.com/wazuh/wazuh-kibana-app/issues/1474).
- Fixed APIs passwords are now obfuscated in server responses [adc3152](https://github.com/wazuh/wazuh-kibana-app/pull/1782/commits/adc31525e26b25e4cb62d81cbae70a8430728af5).


## Wazuh v3.9.5 - Kibana v6.8.2 / Kibana v7.2.1 / Kibana v7.3.0 - Revision 531

### Added

- Support for Wazuh v3.9.5

## Wazuh v3.9.4 - Kibana v6.8.1 / Kibana v6.8.2 / Kibana v7.2.0 / Kibana v7.2.1 / Kibana v7.3.0 - Revision 528

### Added

- Support for Wazuh v3.9.4
- Allow filtering by clicking a column in rules/decoders tables [0e2ddd7](https://github.com/wazuh/wazuh-kibana-app/pull/1615/commits/0e2ddd7b73f7f7975d02e97ed86ae8a0966472b4)
- Allow open file in rules table clicking on the file column [1af929d](https://github.com/wazuh/wazuh-kibana-app/pull/1615/commits/1af929d62f450f93c6733868bcb4057e16b7e279)

### Changed

- Improved app performance [#1640](https://github.com/wazuh/wazuh-kibana-app/pull/1640).
- Remove path filter from custom rules and decoders [895792e](https://github.com/wazuh/wazuh-kibana-app/pull/1615/commits/895792e6e6d9401b3293d5e16352b9abef515096)
- Show path column in rules and decoders [6f49816](https://github.com/wazuh/wazuh-kibana-app/pull/1615/commits/6f49816c71b5999d77bf9e3838443627c9be945d)
- Removed SCA overview dashboard [94ebbff](https://github.com/wazuh/wazuh-kibana-app/pull/1615/commits/94ebbff231cbfb6d793130e0b9ea855baa755a1c)
- Disabled last custom column removal [f1ef7de](https://github.com/wazuh/wazuh-kibana-app/pull/1615/commits/f1ef7de1a34bbe53a899596002e8153b95e7dc0e)
- Agents messages across sections unification [8fd7e36](https://github.com/wazuh/wazuh-kibana-app/pull/1615/commits/8fd7e36286fa9dfd03a797499af6ffbaa90b00e1)

### Fixed

- Fix check storeded apis [d6115d6](https://github.com/wazuh/wazuh-kibana-app/pull/1615/commits/d6115d6424c78f0cde2017b432a51b77186dd95a).
- Fix pci-dss console error [297080d](https://github.com/wazuh/wazuh-kibana-app/pull/1615/commits/297080d36efaea8f99b0cafd4c48845dad20495a)
- Fix error in reportingTable [85b7266](https://github.com/wazuh/wazuh-kibana-app/pull/1615/commits/85b72662cb4db44c443ed04f7c31fba57eefccaa)
- Fix filters budgets size [c7ac86a](https://github.com/wazuh/wazuh-kibana-app/pull/1615/commits/c7ac86acb3d5afaf1cf348fab09a2b8c5778a491)
- Fix missing permalink virustotal visualization [1b57529](https://github.com/wazuh/wazuh-kibana-app/pull/1615/commits/1b57529758fccdeb3ac0840e66a8aafbe4757a96)
- Improved wz-table performance [224bd6f](https://github.com/wazuh/wazuh-kibana-app/pull/1615/commits/224bd6f31235c81ba01755c3c1e120c3f86beafd)
- Fix inconsistent data between visualizations and tables in Overview Security Events [b12c600](https://github.com/wazuh/wazuh-kibana-app/pull/1615/commits/b12c600578d80d0715507dec4624a4ebc27ea573)
- Timezone applied in cluster status [a4f620d](https://github.com/wazuh/wazuh-kibana-app/pull/1615/commits/a4f620d398f5834a6d2945af892a462425ca3bec)
- Fixed Overview Security Events report when wazuh.monitoring is disabled [1c26da0](https://github.com/wazuh/wazuh-kibana-app/pull/1615/commits/1c26da05a0b6daf727e15c13b819111aa4e4e913)
- Fixes in APIs management [2143943](https://github.com/wazuh/wazuh-kibana-app/pull/1615/commits/2143943a5049cbb59bb8d6702b5a56cbe0d27a2a)
- Prevent duplicated visualization toast errors [786faf3](https://github.com/wazuh/wazuh-kibana-app/commit/786faf3e62d2cad13f512c0f873b36eca6e9787d)
- Fix not properly updated breadcrumb in ruleset section [9645903](https://github.com/wazuh/wazuh-kibana-app/commit/96459031cd4edbe047970bf0d22d0c099771879f)
- Fix badly dimensioned table in Integrity Monitoring section [9645903](https://github.com/wazuh/wazuh-kibana-app/commit/96459031cd4edbe047970bf0d22d0c099771879f)
- Fix implicit filters can be destroyed [9cf8578](https://github.com/wazuh/wazuh-kibana-app/commit/9cf85786f504f5d67edddeea6cfbf2ab577e799b)
- Windows agent dashboard doesn't show failure logon access. [d38d088](https://github.com/wazuh/wazuh-kibana-app/commit/d38d0881ac8e4294accde83d63108337b74cdd91) 
- Number of agents is not properly updated.  [f7cbbe5](https://github.com/wazuh/wazuh-kibana-app/commit/f7cbbe54394db825827715c3ad4370ac74317108) 
- Missing scrollbar on Firefox file viewer.  [df4e8f9](https://github.com/wazuh/wazuh-kibana-app/commit/df4e8f9305b35e9ee1473bed5f5d452dd3420567) 
- Agent search filter by name, lost when refreshing. [71b5274](https://github.com/wazuh/wazuh-kibana-app/commit/71b5274ccc332d8961a158587152f7badab28a95) 
- Alerts of level 12 cannot be displayed in the Summary table. [ec0e888](https://github.com/wazuh/wazuh-kibana-app/commit/ec0e8885d9f1306523afbc87de01a31f24e36309) 
- Restored query from search bar in visualizations. [439128f](https://github.com/wazuh/wazuh-kibana-app/commit/439128f0a1f65b649a9dcb81ab5804ca20f65763) 
- Fix Kibana filters loop in Firefox. [82f0f32](https://github.com/wazuh/wazuh-kibana-app/commit/82f0f32946d844ce96a28f0185f903e8e05c5589) 

## Wazuh v3.9.3 - Kibana v6.8.1 / v7.1.1 / v7.2.0 - Revision 523

### Added

- Support for Wazuh v3.9.3
- Support for Kibana v7.2.0 [#1556](https://github.com/wazuh/wazuh-kibana-app/pull/1556).

### Changed

- New design and several UI/UX changes [#1525](https://github.com/wazuh/wazuh-kibana-app/pull/1525).
- Improved error checking + syscollector performance [94d0a83](https://github.com/wazuh/wazuh-kibana-app/commit/94d0a83e43aa1d2d84ef6f87cbb76b9aefa085b3).
- Adapt Syscollector for MacOS agents [a4bf7ef](https://github.com/wazuh/wazuh-kibana-app/commit/a4bf7efc693a99b7565b5afcaa372155f15a4db9).
- Show last scan for syscollector [73f2056](https://github.com/wazuh/wazuh-kibana-app/commit/73f2056673bb289d472663397ba7097e49b7b93b).
- Extendend information for syscollector [#1585](https://github.com/wazuh/wazuh-kibana-app/issues/1585).

### Fixed

- Corrected width for agent stats [a998955](https://github.com/wazuh/wazuh-kibana-app/commit/a99895565a8854c55932ec94cffb08e1d0aa3da1).
- Fix height for the menu directive with Dynamic height [427d0f3](https://github.com/wazuh/wazuh-kibana-app/commit/427d0f3e9fa6c34287aa9e8557da99a51e0db40f).
- Fix wazuh-db and clusterd check [cddcef6](https://github.com/wazuh/wazuh-kibana-app/commit/cddcef630c5234dd6f6a495715743dfcfd4e4001).
- Fix AlertsStats when value is "0", it was showing "-" [07a3e10](https://github.com/wazuh/wazuh-kibana-app/commit/07a3e10c7f1e626ba75a55452b6c295d11fd657d).
- Fix syscollector state value [f8d3d0e](https://github.com/wazuh/wazuh-kibana-app/commit/f8d3d0eca44e67e26f79bc574495b1f4c8f751f2).
- Fix time offset for reporting table [2ef500b](https://github.com/wazuh/wazuh-kibana-app/commit/2ef500bb112e68bd4811b8e87ce8581d7c04d20f).
- Fix call to obtain GDPR requirements for specific agent [ccda846](https://github.com/wazuh/wazuh-kibana-app/commit/ccda8464b50be05bc5b3642f25f4972c8a7a2c03).
- Restore "rule.id" as a clickable field in visualizations [#1546](https://github.com/wazuh/wazuh-kibana-app/pull/1546).
- Fix timepicker in cluster monitoring [f7533ce](https://github.com/wazuh/wazuh-kibana-app/pull/1560/commits/f7533cecb6862abfb5c1d2173ec3e70ffc59804a).
- Fix several bugs [#1569](https://github.com/wazuh/wazuh-kibana-app/pull/1569).
- Fully removed "rule.id" as URL field [#1584](https://github.com/wazuh/wazuh-kibana-app/issues/1584).
- Fix filters for dashboards [#1583](https://github.com/wazuh/wazuh-kibana-app/issues/1583).
- Fix missing dependency [#1591](https://github.com/wazuh/wazuh-kibana-app/issues/1591).

## Wazuh v3.9.2 - Kibana v7.1.1 - Revision 510

### Added

- Support for Wazuh v3.9.2

### Changed

- Avoid showing more than one toaster for the same error message [7937003](https://github.com/wazuh/wazuh-kibana-app/commit/793700382798033203091d160773363323e05bb9).
- Restored "Alerts evolution - Top 5 agents" in Overview > Security events [f9305c0](https://github.com/wazuh/wazuh-kibana-app/commit/f9305c0c6acf4a31c41b1cc9684b87f79b27524f).

### Fixed

- Fix missing parameters in Dev Tools request [#1496](https://github.com/wazuh/wazuh-kibana-app/pull/1496).
- Fix "Invalid Date" for Safari and Internet Explorer [#1505](https://github.com/wazuh/wazuh-kibana-app/pull/1505).

## Wazuh v3.9.1 - Kibana v7.1.1 - Revision 509

### Added

- Support for Kibana v7.1.1
- Added overall metrics for Agents > Overview [#1479](https://github.com/wazuh/wazuh-kibana-app/pull/1479).

### Fixed

- Fixed missing dependency for Discover [43f5dd5](https://github.com/wazuh/wazuh-kibana-app/commit/43f5dd5f64065c618ba930b2a4087f0a9e706c0e).
- Fixed visualization for Agents > Overview [#1477](https://github.com/wazuh/wazuh-kibana-app/pull/1477). 
- Fixed SCA policy checks table [#1478](https://github.com/wazuh/wazuh-kibana-app/pull/1478).

## Wazuh v3.9.1 - Kibana v7.1.0 - Revision 508

### Added

- Support for Kibana v7.1.0

## Wazuh v3.9.1 - Kibana v6.8.0 - Revision 444

### Added

- Support for Wazuh v3.9.1
- Support for Kibana v6.8.0

### Fixed

- Fixed background color for some parts of the Discover directive [2dfc763](https://github.com/wazuh/wazuh-kibana-app/commit/2dfc763bfa1093fb419f118c2938f6b348562c69).
- Fixed cut values in non-resizable tables when the value is too large [cc4828f](https://github.com/wazuh/wazuh-kibana-app/commit/cc4828fbf50d4dab3dd4bb430617c1f2b13dac6a).
- Fixed handled but not shown error messages from rule editor [0aa0e17](https://github.com/wazuh/wazuh-kibana-app/commit/0aa0e17ac8678879e5066f8d83fd46f5d8edd86a).
- Minor typos corrected [fe11fb6](https://github.com/wazuh/wazuh-kibana-app/commit/fe11fb67e752368aedc89ec844ddf729eb8ad761).
- Minor fixes in agents configuration [1bc2175](https://github.com/wazuh/wazuh-kibana-app/commit/1bc217590438573e7267687655bb5939b5bb9fde).
- Fix Management > logs viewer scrolling [f458b2e](https://github.com/wazuh/wazuh-kibana-app/commit/f458b2e3294796f9cf00482b4da27984646c6398).

### Changed

- Kibana version shown in settings is now read from our package.json [c103d3e](https://github.com/wazuh/wazuh-kibana-app/commit/c103d3e782136106736c02039d28c4567b255aaa).
- Removed an old header from Settings [0197b8b](https://github.com/wazuh/wazuh-kibana-app/commit/0197b8b1abc195f275c8cd9893df84cd5569527b).
- Improved index pattern validation fields, replaced "full_log" with "rule.id" as part of the minimum required fields [dce0595](https://github.com/wazuh/wazuh-kibana-app/commit/dce059501cbd28f1294fd761da3e015e154747bc).
- Improve dynamic height for configuration editor [c318131](https://github.com/wazuh/wazuh-kibana-app/commit/c318131dfb6b5f01752593f2aa972b98c0655610).
- Add timezone for all dates shown in the app [4b8736f](https://github.com/wazuh/wazuh-kibana-app/commit/4b8736fb4e562c78505daaee042bcd798242c3f5).

## Wazuh v3.9.0 - Kibana v6.7.0 / v6.7.1 / v6.7.2 - Revision 441

### Added

- Support for Wazuh v3.9.0
- Support for Kibana v6.7.0 / v6.7.1 / v6.7.2
- Edit master and worker configuration ([#1215](https://github.com/wazuh/wazuh-kibana-app/pull/1215)).
- Edit local rules, local decoders and CDB lists ([#1212](https://github.com/wazuh/wazuh-kibana-app/pull/1212), [#1204](https://github.com/wazuh/wazuh-kibana-app/pull/1204), [#1196](https://github.com/wazuh/wazuh-kibana-app/pull/1196), [#1233](https://github.com/wazuh/wazuh-kibana-app/pull/1233), [#1304](https://github.com/wazuh/wazuh-kibana-app/pull/1304)).
- View no local rules/decoders XML files ([#1395](https://github.com/wazuh/wazuh-kibana-app/pull/1395))
- Dev Tools additions
  - Added hotkey `[shift] + [enter]` for sending query ([#1170](https://github.com/wazuh/wazuh-kibana-app/pull/1170)).
  - Added `Export JSON` button for the Dev Tools ([#1170](https://github.com/wazuh/wazuh-kibana-app/pull/1170)).
- Added refresh button for agents preview table ([#1169](https://github.com/wazuh/wazuh-kibana-app/pull/1169)).
- Added `configuration assessment` information in "Agent > Policy monitoring" ([#1227](https://github.com/wazuh/wazuh-kibana-app/pull/1227)).
- Added agents `configuration assessment` configuration section in "Agent > Configuration" ([1257](https://github.com/wazuh/wazuh-kibana-app/pull/1257))
- Restart master and worker nodes ([#1222](https://github.com/wazuh/wazuh-kibana-app/pull/1222)).
- Restart agents ([#1229](https://github.com/wazuh/wazuh-kibana-app/pull/1229)).
- Added support for more than one Wazuh monitoring pattern ([#1243](https://github.com/wazuh/wazuh-kibana-app/pull/1243))
- Added customizable interval for Wazuh monitoring indices creation ([#1243](https://github.com/wazuh/wazuh-kibana-app/pull/1243)).
- Expand visualizations ([#1246](https://github.com/wazuh/wazuh-kibana-app/pull/1246)).
- Added a dynamic table columns selector ([#1246](https://github.com/wazuh/wazuh-kibana-app/pull/1246)).
- Added resizable columns by dragging in tables ([d2bf8ee](https://github.com/wazuh/wazuh-kibana-app/commit/d2bf8ee9681ca5d6028325e165854b49214e86a3))
- Added a cron job for fetching missing fields of all valid index patterns, also merging dynamic fields every time an index pattern is refreshed by the app ([#1276](https://github.com/wazuh/wazuh-kibana-app/pull/1276)).
- Added auto-merging dynamic fields for Wazuh monitoring index patterns ([#1300](https://github.com/wazuh/wazuh-kibana-app/pull/1300))
- New server module, it's a job queue so we can add delayed jobs to be run in background, this iteration only accepts delayed Wazuh API calls ([#1283](https://github.com/wazuh/wazuh-kibana-app/pull/1283)).
- Added new way to view logs using a logs viewer ([#1292](https://github.com/wazuh/wazuh-kibana-app/pull/1292))
- Added new directive for registering agents from the UI, including instructions on "how to" ([#1321](https://github.com/wazuh/wazuh-kibana-app/pull/1321)).
- Added some Angular charts in Agents Preview and Agents SCA sections ([#1364](https://github.com/wazuh/wazuh-kibana-app/pull/1364))
- Added Docker listener settings in configuration views ([#1365](https://github.com/wazuh/wazuh-kibana-app/pull/1365))
- Added Docker dashboards for both Agents and Overview ([#1367](https://github.com/wazuh/wazuh-kibana-app/pull/1367))
- Improved app logger with debug level ([#1373](https://github.com/wazuh/wazuh-kibana-app/pull/1373))
- Introducing React components from the EUI framework

### Changed

- Escape XML special characters ([#1159](https://github.com/wazuh/wazuh-kibana-app/pull/1159)).
- Changed empty results message for Wazuh tables ([#1165](https://github.com/wazuh/wazuh-kibana-app/pull/1165)).
- Allowing the same query multiple times on the Dev Tools ([#1174](https://github.com/wazuh/wazuh-kibana-app/pull/1174))
- Refactor JSON/XML viewer for configuration tab ([#1173](https://github.com/wazuh/wazuh-kibana-app/pull/1173), [#1148](https://github.com/wazuh/wazuh-kibana-app/pull/1148)).
- Using full height for all containers when possible ([#1224](https://github.com/wazuh/wazuh-kibana-app/pull/1224)).
- Improved the way we are handling "back button" events ([#1207](https://github.com/wazuh/wazuh-kibana-app/pull/1207)).
- Changed some visualizations for FIM, GDPR, PCI, Vulnerability and Security Events ([#1206](https://github.com/wazuh/wazuh-kibana-app/pull/1206), [#1235](https://github.com/wazuh/wazuh-kibana-app/pull/1235), [#1293](https://github.com/wazuh/wazuh-kibana-app/pull/1293)).
- New design for agent header view ([#1186](https://github.com/wazuh/wazuh-kibana-app/pull/1186)).
- Not fetching data the very first time the Dev Tools are opened ([#1185](https://github.com/wazuh/wazuh-kibana-app/pull/1185)).
- Refresh all known fields for all valid index patterns if `kbn-vis` detects a broken index pattern ([ecd7c8f](https://github.com/wazuh/wazuh-kibana-app/commit/ecd7c8f98c187a350f81261d13b0d45dcec6dc5d)).
- Truncate texts and display a tooltip when they don't fit in a table cell ([7b56a87](https://github.com/wazuh/wazuh-kibana-app/commit/7b56a873f85dcba7e6838aeb2e40d9b4cf472576))
- Updated API autocomplete for Dev Tools ([#1218](https://github.com/wazuh/wazuh-kibana-app/pull/1218))
- Updated switches design to adapt it to Kibana's design ([#1253](https://github.com/wazuh/wazuh-kibana-app/pull/1253))
- Reduced the width of some table cells with little text, to give more space to the other columns ([#1263](https://github.com/wazuh/wazuh-kibana-app/pull/1263)).
- Redesign for Management > Status daemons list ([#1284](https://github.com/wazuh/wazuh-kibana-app/pull/1284)).
- Redesign for Management > Configuration, Agent > Configuration ([#1289](https://github.com/wazuh/wazuh-kibana-app/pull/1289)).
- Replaced Management > Logs table with a log viewer component ([#1292](https://github.com/wazuh/wazuh-kibana-app/pull/1292)).
- The agents list search bar now allows to switch between AND/OR operators ([#1291](https://github.com/wazuh/wazuh-kibana-app/pull/1291)).
- Improve audit dashboards ([#1374](https://github.com/wazuh/wazuh-kibana-app/pull/1374))
- Exclude agent "000" getting the last registered and the most active agents from the Wazuh API.([#1391](https://github.com/wazuh/wazuh-kibana-app/pull/1391))
- Reviewed Osquery dashboards ([#1394](https://github.com/wazuh/wazuh-kibana-app/pull/1394))
- Memory info is now a log ([#1400](https://github.com/wazuh/wazuh-kibana-app/pull/1400))
- Error toasters time is now 30000ms, warning/info are still 6000ms ([#1420](https://github.com/wazuh/wazuh-kibana-app/pull/1420))

### Fixed

- Properly handling long messages on notifier service, until now, they were using out of the card space, also we replaced some API messages with more meaningful messages ([#1168](https://github.com/wazuh/wazuh-kibana-app/pull/1168)).
- Adapted Wazuh icon for multiple browsers where it was gone ([#1208](https://github.com/wazuh/wazuh-kibana-app/pull/1208)).
- Do not fetch data from tables twice when resize window ([#1303](https://github.com/wazuh/wazuh-kibana-app/pull/1303)).
- Agent syncrhonization status is updated as we browse the configuration section ([#1305](https://github.com/wazuh/wazuh-kibana-app/pull/1305))
- Using the browser timezone for reporting documents ([#1311](https://github.com/wazuh/wazuh-kibana-app/pull/1311)).
- Wrong behaviors in the routing system when the basePath was set ([#1342](https://github.com/wazuh/wazuh-kibana-app/pull/1342))
- Do not show pagination for one-page tables ([196c5b7](https://github.com/wazuh/wazuh-kibana-app/pull/1362/commits/196c5b717583032798da7791fa4f90ec06397f68))
- Being redirected to Overview once a Kibana restart is performed ([#1378](https://github.com/wazuh/wazuh-kibana-app/pull/1378))
- Displaying the AWS services section of the aws-s3 wodle ([#1393](https://github.com/wazuh/wazuh-kibana-app/pull/1393))
- Show email configuration on the configuration on demand ([#1401](https://github.com/wazuh/wazuh-kibana-app/issues/1401))
- Show "Follow symbolic link" field in Integrity monitoring - Monitored configuration on demand ([0c9c9da](https://github.com/wazuh/wazuh-kibana-app/pull/1414/commits/0c9c9da3b951548761cd203db5ee5baa39afe26c))

## Wazuh v3.8.2 - Kibana v6.6.0 / v6.6.1 / v6.6.2 / v6.7.0 - Revision 419

### Added

- Support for Kibana v6.6.0 / v6.6.1 / v6.6.2 / v6.7.0

### Fixed

- Fixed AWS dashboard, newer JavaScript browser engines break the view due to Angular.js ([6e882fc](https://github.com/wazuh/wazuh-kibana-app/commit/6e882fc1d7efe6059e6140ff40b8a20d9c1fa51e)).
- Fixed AWS accounts visualization, using the right field now ([6e882fc](https://github.com/wazuh/wazuh-kibana-app/commit/6e882fc1d7efe6059e6140ff40b8a20d9c1fa51e)).

## Wazuh v3.8.2 - Kibana v6.5.4 - Revision 418

### Added

- Support for Wazuh v3.8.2

### Changed

- Close configuration editor only if it was successfully updated ([bc77c35](https://github.com/wazuh/wazuh-kibana-app/commit/bc77c35d8440a656d4704451ce857c9e1d36a438)).
- Replaced FIM Vega visualization with standard visualization ([554ee1c](https://github.com/wazuh/wazuh-kibana-app/commit/554ee1c4c4d75c76d82272075acf8bb62e7f9e27)).

## Wazuh v3.8.1 - Kibana v6.5.4 - Revision 417

### Added

- Support for Wazuh v3.8.1

### Changed

- Moved monitored/ignored Windows registry entries to "FIM > Monitored" and "FIM > Ignored" to avoid user confusion ([#1176](https://github.com/wazuh/wazuh-kibana-app/pull/1176)).
- Excluding managers from wazuh-monitoring indices ([#1177](https://github.com/wazuh/wazuh-kibana-app/pull/1177)).
- Escape `&` before sending group configuration ([d3aa56f](https://github.com/wazuh/wazuh-kibana-app/commit/d3aa56fa73478c60505e500db7d3a7df263081b5)).
- Improved `autoFormat` function before rendering group configuration ([f4f8144](https://github.com/wazuh/wazuh-kibana-app/commit/f4f8144eef8b93038fc897a9f16356e71029b844)).
- Now the group configuration editor doesn't exit after sending data to the Wazuh API ([5c1a3ef](https://github.com/wazuh/wazuh-kibana-app/commit/5c1a3ef9bd710a7befbed0709c4a7cf414f44f6b)).

### Fixed

- Fixed style for the error toaster for long URLs or long paths ([11b8084](https://github.com/wazuh/wazuh-kibana-app/commit/11b8084c75bbc5da36587ff31d1bc80a55fe4dfe)).

## Wazuh v3.8.0 - Kibana v6.5.4 - Revision 416

### Added

- Added group management features such as:
  - Edit the group configuration ([#1096](https://github.com/wazuh/wazuh-kibana-app/pull/1096)).
  - Add/remove groups to/from an agent ([#1096](https://github.com/wazuh/wazuh-kibana-app/pull/1096)).
  - Add/remove agents to/from a group ([#1096](https://github.com/wazuh/wazuh-kibana-app/pull/1096)).
  - Add/remove groups ([#1152](https://github.com/wazuh/wazuh-kibana-app/pull/1152)).
- New directive for tables that don't need external data sources ([#1067](https://github.com/wazuh/wazuh-kibana-app/pull/1067)).
- New search bar directive with interactive filters and suggestions ([#1058](https://github.com/wazuh/wazuh-kibana-app/pull/1058)).
- New server route `/elastic/alerts` for fetching alerts using custom parameters([#1056](https://github.com/wazuh/wazuh-kibana-app/pull/1056)).
- New table for an agent FIM monitored files, if the agent OS platform is Windows it will show two tables: files and registry ([#1032](https://github.com/wazuh/wazuh-kibana-app/pull/1032)).
- Added description to each setting under Settings > Configuration ([#1048](https://github.com/wazuh/wazuh-kibana-app/pull/1048)).
- Added a new setting to `config.yml` related to Wazuh monitoring and its index pattern ([#1095](https://github.com/wazuh/wazuh-kibana-app/pull/1095)).
- Resizable columns by dragging in Dev-tools ([#1102](https://github.com/wazuh/wazuh-kibana-app/pull/1102)).
- New feature to be able to edit config.yml file from the Settings > Configuration section view ([#1105](https://github.com/wazuh/wazuh-kibana-app/pull/1105)).
- Added a new table (network addresses) for agent inventory tab ([#1111](https://github.com/wazuh/wazuh-kibana-app/pull/1111)).
- Added `audit_key` (Who-data Audit keys) for configuration tab ([#1123](https://github.com/wazuh/wazuh-kibana-app/pull/1123)).
- Added new known fields for Kibana index pattern ([#1150](https://github.com/wazuh/wazuh-kibana-app/pull/1150)).

### Changed

- Changed Inventory tables. Now the app looks for the OS platform and it shows different tables depending on the OS platform. In addition the process state codes has been replaced to be more meaningful ([#1059](https://github.com/wazuh/wazuh-kibana-app/pull/1059)).
- Tiny rework for the AWS tab including.
- "Report" button is hidden on Discover panel ([#1047](https://github.com/wazuh/wazuh-kibana-app/pull/1047)).
- Visualizations, filters and Discover improved ([#1083](https://github.com/wazuh/wazuh-kibana-app/pull/1083)).
- Removed `popularizeField` function until https://github.com/elastic/kibana/issues/22426 is solved in order to avoid `Unable to write index pattern!` error on Discover tab ([#1085](https://github.com/wazuh/wazuh-kibana-app/pull/1085)).
- Improved Wazuh monitoring module ([#1094](https://github.com/wazuh/wazuh-kibana-app/pull/1094)).
- Added "Registered date" and "Last keep alive" in agents table allowing you to sort by these fields ([#1102](https://github.com/wazuh/wazuh-kibana-app/pull/1102)).
- Improved code quality in sections such as Ruleset > Rule and Decoder detail view simplify conditions ([#1102](https://github.com/wazuh/wazuh-kibana-app/pull/1102)).
- Replaced reporting success message ([#1102](https://github.com/wazuh/wazuh-kibana-app/pull/1102)).
- Reduced the default number of shards and the default number of replicas for the app indices ([#1113](https://github.com/wazuh/wazuh-kibana-app/pull/1113)).
- Refreshing index pattern known fields on health check controller ([#1119](https://github.com/wazuh/wazuh-kibana-app/pull/1119)).
- Less strict memory check ([786c764](https://github.com/wazuh/wazuh-kibana-app/commit/786c7642cd88083f9a77c57ed204488ecf5b710a)).
- Checking message origin in error handler ([dfec368](https://github.com/wazuh/wazuh-kibana-app/commit/dfec368d22a148b2e4437db92d71294900241961)).
- Dev tools is now showing the response as it is, like `curl` does ([#1137](https://github.com/wazuh/wazuh-kibana-app/pull/1137)).
- Removed `unknown` as valid node name ([#1149](https://github.com/wazuh/wazuh-kibana-app/pull/1149)).
- Removed `rule.id` direct filter from the rule set tables ([#1151](https://github.com/wazuh/wazuh-kibana-app/pull/1151))

### Fixed

- Restored X-Pack security logic for the .wazuh index, now it's not bypassing the X-Pack roles ([#1081](https://github.com/wazuh/wazuh-kibana-app/pull/1081))
- Avoid fetching twice the same data ([#1072](https://github.com/wazuh/wazuh-kibana-app/pull/1072), [#1061](https://github.com/wazuh/wazuh-kibana-app/pull/1061)).
- Wazuh logo adapted to low resolutions ([#1074](https://github.com/wazuh/wazuh-kibana-app/pull/1074)).
- Hide Audit, OpenSCAP tabs for non-linux agents. Fixed empty Windows events under Configuration > Log collection section. OSQuery logo has been standardized ([#1072](https://github.com/wazuh/wazuh-kibana-app/pull/1072), [#1076](https://github.com/wazuh/wazuh-kibana-app/pull/1076)).
- Fix empty values on _Overview > Security events_ when Wazuh monitoring is disabled ([#1091](https://github.com/wazuh/wazuh-kibana-app/pull/1091)).
- Fix overlapped play button in Dev-tools when the input box has a scrollbar ([#1102](https://github.com/wazuh/wazuh-kibana-app/pull/1102)).
- Fix Dev-tools behavior when parse json invalid blocks ([#1102](https://github.com/wazuh/wazuh-kibana-app/pull/1102)).
- Fixed Management > Monitoring tab frustration adding back buttons ([#1102](https://github.com/wazuh/wazuh-kibana-app/pull/1102)).
- Fix template checking when using more than one pattern ([#1104](https://github.com/wazuh/wazuh-kibana-app/pull/1104)).
- Fix infinite loop for Wazuh monitoring when the Wazuh API is not being able to give us all the agents ([5a26916](https://github.com/wazuh/wazuh-kibana-app/commit/5a2691642b40a34783d2eafb6ee24ae78b9af21a)), ([85005a1](https://github.com/wazuh/wazuh-kibana-app/commit/85005a184d4f1c3d339b7c895b5d2469f3b45171)).
- Fix rule details for `list` and `info` parameters ([#1149](https://github.com/wazuh/wazuh-kibana-app/pull/1149)).

## Wazuh v3.7.1 / v3.7.2 - Kibana v6.5.1 / v6.5.2 / v6.5.3 / v6.5.4 - Revision 415

### Added

- Support for Elastic stack v6.5.2 / v6.5.3 / v6.5.4.
- Support for Wazuh v3.7.1 / v3.7.2.
- Dev Tools module now autocompletes API endpoints ([#1030](https://github.com/wazuh/wazuh-kibana-app/pull/1030)).

### Changed

- Increased number of rows for syscollector tables ([#1033](https://github.com/wazuh/wazuh-kibana-app/pull/1033)).
- Modularized JSON/XML viewers for the configuration section ([#982](https://github.com/wazuh/wazuh-kibana-app/pull/982)).

### Fixed

- Added missing fields for syscollector network tables ([#1036](https://github.com/wazuh/wazuh-kibana-app/pull/1036)).
- Using the right API path when downloading CSV for decoders list ([#1045](https://github.com/wazuh/wazuh-kibana-app/pull/1045)).
- Including group field when downloading CSV for agents list ([#1044](https://github.com/wazuh/wazuh-kibana-app/pull/1044)).
- Preserve active tab in configuration section when refreshing the page ([#1037](https://github.com/wazuh/wazuh-kibana-app/pull/1037)).

## Wazuh v3.7.0 - Kibana v6.5.0 / v6.5.1 - Revision 414

### Added

- Support for Elastic Stack v6.5.0 / v6.5.1.
- Agent groups bar is now visible on the agent configuration section ([#1023](https://github.com/wazuh/wazuh-kibana-app/pull/1023)).
- Added a new setting for the `config.yml` file for enable/disable administrator mode ([#1019](https://github.com/wazuh/wazuh-kibana-app/pull/1019)).
  - This allows the user to perform PUT, POST, DELETE methods in our Dev Tools.

### Changed

- Refactored most front-end controllers ([#1023](https://github.com/wazuh/wazuh-kibana-app/pull/1023)).

## Wazuh v3.7.0 - Kibana v6.4.2 / v6.4.3 - Revision 413

### Added

- Support for Wazuh v3.7.0.
- Support for Elastic Stack v6.4.2 / v6.4.3.
- Brand-new interface for _Configuration_ (on both _Management_ and _Agents_ tabs) ([#914](https://github.com/wazuh/wazuh-kibana-app/pull/914)):
  - Now you can check current and real agent and manager configuration.
  - A new interface design, with more useful information and easy to understand descriptions.
  - New and more responsive JSON/XML viewers to show the configuration in raw mode.
- Brand-new extension - Osquery ([#938](https://github.com/wazuh/wazuh-kibana-app/pull/938)):
  - A new extension, disabled by default.
  - Check alerts from Wazuh's Osquery integration.
  - Check your current Osquery wodle configuration.
  - More improvements will come for this extension in the future.
- New option for Wazuh app configuration file - _Ignore index patterns_ ([#947](https://github.com/wazuh/wazuh-kibana-app/pull/947)):
  - Now the user can specify which index patterns can't be selected on the app using the new `ip.ignore` setting on the `config.yml` file.
  - The valid format is an array of strings which represents index patterns.
  - By default, this list is empty (all index patterns will be available if they use a compatible structure).
- Added a node selector for _Management > Status_ section when Wazuh cluster is enabled ([#976](https://github.com/wazuh/wazuh-kibana-app/pull/976)).
- Added quick access to _Configuration_ or _Discover_ panels for an agent on the agents list ([#939](https://github.com/wazuh/wazuh-kibana-app/pull/939)).
- Now you can click on an agent's ID on the _Discover_ panels to open its details page on the app ([#904](https://github.com/wazuh/wazuh-kibana-app/pull/904)).
- Redesigned the _Overview > Amazon AWS_ tab, using more meaningful visualizations for a better overall view of your agents' status ([#903](https://github.com/wazuh/wazuh-kibana-app/pull/903)).
- Redesigned the _Overview/Agents > Vulnerabilities_ tab, using more meaningful visualizations for a better overall view of your agents' status ([#954](https://github.com/wazuh/wazuh-kibana-app/pull/954)).
- Now everytime the user enters the _Settings_ tab, the API connection will be automatically checked ([#971](https://github.com/wazuh/wazuh-kibana-app/pull/971)).
- Added a node selector for _Management > Logs_ section when Wazuh cluster is enabled ([#980](https://github.com/wazuh/wazuh-kibana-app/pull/980)).
- Added a group selector for _Agents_ section ([#995](https://github.com/wazuh/wazuh-kibana-app/pull/995)).

### Changed

- Interface refactoring for the _Agents > Inventory data_ tab ([#924](https://github.com/wazuh/wazuh-kibana-app/pull/924)):
  - Now the tab won't be available if your agent doesn't have Syscollector enabled, and each card will be enabled or disabled depending on the current Syscollector scans configuration.
  - This will prevent situations where the user couldn't check the inventory although there was actual scan data to show on some sections.
- Added support for new multigroups feature ([#911](https://github.com/wazuh/wazuh-kibana-app/pull/911)):
  - Now the information bars on _Agents_ will show all the groups an agent belongs to.
- Now the result pane on the _Dev tools_ tab will show the error code coming from the Wazuh API ([#909](https://github.com/wazuh/wazuh-kibana-app/pull/909)).
- Changed some visualizations titles for _Overview/Agents > OpenSCAP_ tab ([#925](https://github.com/wazuh/wazuh-kibana-app/pull/925)).
- All backend routes have been renamed ([#932](https://github.com/wazuh/wazuh-kibana-app/pull/932)).
- Several improvements for Elasticsearch tests ([#933](https://github.com/wazuh/wazuh-kibana-app/pull/933)).
- Updated some strings and descriptions on the _Settings_ tab ([#934](https://github.com/wazuh/wazuh-kibana-app/pull/934)).
- Changed the date format on _Settings > Logs_ to make it more human-readable ([#944](https://github.com/wazuh/wazuh-kibana-app/pull/944)).
- Changed some labels to remove the "MD5 sum" expression, it will use "Checksum" instead ([#945](https://github.com/wazuh/wazuh-kibana-app/pull/945)).
- Added word wrapping class to group name in _Management > Groups > Group detail_ tab ([#945](https://github.com/wazuh/wazuh-kibana-app/pull/945)).
- The `wz-table` directive has been refactored ([#953](https://github.com/wazuh/wazuh-kibana-app/pull/953)).
- The `wz-table` directive now checks if a request is aborted ([#979](https://github.com/wazuh/wazuh-kibana-app/pull/979)).
- Several performance improvements ([#985](https://github.com/wazuh/wazuh-kibana-app/pull/985), [#997](https://github.com/wazuh/wazuh-kibana-app/pull/997), [#1000](https://github.com/wazuh/wazuh-kibana-app/pull/1000)).

### Fixed

- Several known fields for _Whodata_ functionality have been fixed ([#901](https://github.com/wazuh/wazuh-kibana-app/pull/901)).
- Fixed alignment bug with the _Add a filter +_ button on _Discover_ and _Agents_ tabs ([#912](https://github.com/wazuh/wazuh-kibana-app/pull/912)).
- Fixed a bug where the `Add API` form on _Settings_ didn't appear when pressing the button after editing an existing API entry ([#944](https://github.com/wazuh/wazuh-kibana-app/pull/944)).
- Fixed a bug on _Ruleset_ tab where the "Description" column was showing `0` if the rule doesn't have any description ([#948](https://github.com/wazuh/wazuh-kibana-app/pull/948)).
- Fixed wrong alignment on related Rules/Decoders tables from _Management > Ruleset_ tab ([#971](https://github.com/wazuh/wazuh-kibana-app/pull/971)).
- Fixed a bug where sometimes the error messages appeared duplicated ([#971](https://github.com/wazuh/wazuh-kibana-app/pull/971)).

### Removed

- On the _Management > Monitoring_ tab, the `Cluster enabled but not running` message won't appear as an error anymore ([#971](https://github.com/wazuh/wazuh-kibana-app/pull/971)).

## Wazuh v3.6.1 - Kibana v6.4.1 / v6.4.2 / v6.4.3 - Revision 412

### Added

- Support for Elastic Stack v6.4.1 / v6.4.2 / v6.4.3.

## Wazuh v3.6.1 - Kibana v6.4.0 - Revision 411

### Added

- Redesigned the _Overview > Integrity monitoring_ tab, using more meaningful visualizations for a better overall view of your agents' status ([#893](https://github.com/wazuh/wazuh-kibana-app/pull/893)).
- Added a new table for the _Inventory_ tab: _Processes_ ([#895](https://github.com/wazuh/wazuh-kibana-app/pull/895)).
- Improved error handling for tables. Now the table will show an error message if it wasn't able to fetch and load data ([#896](https://github.com/wazuh/wazuh-kibana-app/pull/896)).

### Changed

- The app source code has been improved, following best practices and coding guidelines ([#892](https://github.com/wazuh/wazuh-kibana-app/pull/892)).
- Included more app tests and prettifier for better code maintainability ([#883](https://github.com/wazuh/wazuh-kibana-app/pull/883) & [#885](https://github.com/wazuh/wazuh-kibana-app/pull/885)).

### Fixed

- Fixed minor visual errors on some _GDPR_, _PCI DSS_ and _Vulnerabilities_ visualizations ([#894](https://github.com/wazuh/wazuh-kibana-app/pull/894)).

## Wazuh v3.6.1 - Kibana v6.4.0 - Revision 410

### Added

- The _Inventory_ tab has been redesigned ([#873](https://github.com/wazuh/wazuh-kibana-app/pull/873)):
  - Added new network interfaces and port tables.
  - Improved design using metric information bars and intuitive status indicators.
- Added refresh functionality to the _Settings > Logs_ tab ([#852](https://github.com/wazuh/wazuh-kibana-app/pull/852)):
  - Now everytime the user opens the tab, the logs will be reloaded.
  - A new button to force the update has been added on the top left corner of the logs table.
- Added `tags` and `recursion_level` configuration options to _Management/Agent > Configuration_ tabs ([#850](https://github.com/wazuh/wazuh-kibana-app/pull/850)).
- The _Kuery_ search syntax has been added again to the app ([#851](https://github.com/wazuh/wazuh-kibana-app/pull/851)).
- Added a first batch of [_Mocha_](https://mochajs.org/) tests and other quality of code improvements to the app ([#859](https://github.com/wazuh/wazuh-kibana-app/pull/859)).
- Now you can open specific rule details (the _Management > Ruleset_ tab) when clicking on the `rule.id` value on the _Discover_ tab ([#862](https://github.com/wazuh/wazuh-kibana-app/pull/862)).
- Now you can click on the rule ID value on the _Management > Ruleset_ tab to search for related alerts on the _Discover_ tab ([#863](https://github.com/wazuh/wazuh-kibana-app/pull/863)).

### Changed

- The index pattern known fields have been updated up to 567 ([#872](https://github.com/wazuh/wazuh-kibana-app/pull/872)).
- Now the _Inventory_ tab will always be available for all agents, and a descriptive message will appear if the agent doesn't have `syscollector` enabled ([#879](https://github.com/wazuh/wazuh-kibana-app/pull/879)).

### Fixed

- Fixed a bug where the _Inventory_ tab was unavailable if the user reloads the page while on the _Agents > Configuration_ tab ([#845](https://github.com/wazuh/wazuh-kibana-app/pull/845)).
- Fixed some _Overview > VirusTotal_ visualizations ([#846](https://github.com/wazuh/wazuh-kibana-app/pull/846)).
- Fixed a bug where the _Settings > Extensions_ tab wasn't being properly hidden when there's no API entries inserted ([#847](https://github.com/wazuh/wazuh-kibana-app/pull/847)).
- Fixed a bug where the _Current API_ indicator on the top navbar wasn't being properly updated when the user deletes all the API entries ([#848](https://github.com/wazuh/wazuh-kibana-app/pull/848)).
- Fixed a bug where the _Agents coverage_ metric were not displaying a proper value when the manager has 0 registered agents ([#849](https://github.com/wazuh/wazuh-kibana-app/pull/849)).
- Fixed a bug where the `wazuh-basic` user role was able to update API entries (it should be forbidden) ([#853](https://github.com/wazuh/wazuh-kibana-app/pull/853)).
- Fixed a bug where the visualizations had scroll bars on the PDF reports ([#870](https://github.com/wazuh/wazuh-kibana-app/pull/870)).
- Fixed a bug on the _Dev tools_ tab where the user couldn't execute the first request block if there was blank lines above it ([#871](https://github.com/wazuh/wazuh-kibana-app/pull/871)).
- Fixed a bug on pinned filters when opening tabs where the implicit filter was the same, making them stuck and unremovable from other tabs ([#878](https://github.com/wazuh/wazuh-kibana-app/pull/878)).

## Wazuh v3.6.1 - Kibana v6.4.0 - Revision 409

### Added

- Support for Wazuh v3.6.1.

### Fixed

- Fixed a bug on the _Dev tools_ tab ([b7c79f4](https://github.com/wazuh/wazuh-kibana-app/commit/b7c79f48f06cb49b12883ec9e9337da23b49976b)).

## Wazuh v3.6.1 - Kibana v6.3.2 - Revision 408

### Added

- Support for Wazuh v3.6.1.

### Fixed

- Fixed a bug on the _Dev tools_ tab ([4ca9ed5](https://github.com/wazuh/wazuh-kibana-app/commit/4ca9ed54f1b18e5d499d950e6ff0741946701988)).

## Wazuh v3.6.0 - Kibana v6.4.0 - Revision 407

### Added

- Support for Wazuh v3.6.0.

## Wazuh v3.6.0 - Kibana v6.3.2 - Revision 406

### Added

- Support for Wazuh v3.6.0.

## Wazuh v3.5.0 - Kibana v6.4.0 - Revision 405

### Added

- Support for Elastic Stack v6.4.0 ([#813](https://github.com/wazuh/wazuh-kibana-app/pull/813)).

## Wazuh v3.5.0 - Kibana v6.3.2 - Revision 404

### Added

- Added new options to `config.yml` to change shards and replicas settings for `wazuh-monitoring` indices ([#809](https://github.com/wazuh/wazuh-kibana-app/pull/809)).
- Added more error messages for `wazuhapp.log` in case of failure when performing some crucial functions ([#812](https://github.com/wazuh/wazuh-kibana-app/pull/812)).
- Now it's possible to change replicas settings for existing `.wazuh`, `.wazuh-version` and `wazuh-monitoring` indices on the `config.yml` file ([#817](https://github.com/wazuh/wazuh-kibana-app/pull/817)).

### Changed

- App frontend code refactored and restructured ([#802](https://github.com/wazuh/wazuh-kibana-app/pull/802)).
- Now the _Overview > Security events_ tab won't show anything if the only visualization with data is _Agents status_ ([#811](https://github.com/wazuh/wazuh-kibana-app/pull/811)).

### Fixed

- Fixed a bug where the RAM status message appreared twice the first time you opened the app ([#807](https://github.com/wazuh/wazuh-kibana-app/pull/807)).
- Fixed the app UI to make the app usable on Internet Explorer 11 ([#808](https://github.com/wazuh/wazuh-kibana-app/pull/808)).

## Wazuh v3.5.0 - Kibana v6.3.2 - Revision 403

### Added

- The welcome tabs on _Overview_ and _Agents_ have been updated with a new name and description for the existing sections ([#788](https://github.com/wazuh/wazuh-kibana-app/pull/788)).
- Now the app tables will auto-resize depending on the screen height ([#792](https://github.com/wazuh/wazuh-kibana-app/pull/792)).

### Changed

- Now all the app filters on several tables will present the values in alphabetical order ([#787](https://github.com/wazuh/wazuh-kibana-app/pull/787)).

### Fixed

- Fixed a bug on _Decoders_ where clicking on the decoder wouldn't open the detail view if the `Parent decoders` filter was enabled ([#782](https://github.com/wazuh/wazuh-kibana-app/pull/782)).
- Fixed a bug on _Dev tools_ when the first line on the editor pane was empty or had a comment ([#790](https://github.com/wazuh/wazuh-kibana-app/pull/790)).
- Fixed a bug where the app was throwing multiple warning messages the first time you open it ([#791](https://github.com/wazuh/wazuh-kibana-app/pull/791)).
- Fixed a bug where clicking on a different tab from _Overview_ right after inserting the API credentials for the first time would always redirect to _Overview_ ([#791](https://github.com/wazuh/wazuh-kibana-app/pull/791)).
- Fixed a bug where the user could have a browser cookie with a reference to a non-existing API entry on Elasticsearch ([#794](https://github.com/wazuh/wazuh-kibana-app/pull/794) & [#795](https://github.com/wazuh/wazuh-kibana-app/pull/795)).

### Removed

- The cluster key has been removed from the API requests to `/manager/configuration` ([#796](https://github.com/wazuh/wazuh-kibana-app/pull/796)).

## Wazuh v3.5.0 - Kibana v6.3.1/v6.3.2 - Revision 402

### Added

- Support for Wazuh v3.5.0.
- Added new fields for _Vulnerability detector_ alerts ([#752](https://github.com/wazuh/wazuh-kibana-app/pull/752)).
- Added multi table search for `wz-table` directive. Added two new log levels for _Management > Logs_ section ([#753](https://github.com/wazuh/wazuh-kibana-app/pull/753)).

## Wazuh v3.4.0 - Kibana v6.3.1/v6.3.2 - Revision 401

### Added

- Added a few new fields for Kibana due to the new Wazuh _who-data_ feature ([#763](https://github.com/wazuh/wazuh-kibana-app/pull/763)).
- Added XML/JSON viewer for each card under _Management > Configuration_ ([#764](https://github.com/wazuh/wazuh-kibana-app/pull/764)).

### Changed

- Improved error handling for Dev tools. Also removed some unused dependencies from the _Dev tools_ tab ([#760](https://github.com/wazuh/wazuh-kibana-app/pull/760)).
- Unified origin for tab descriptions. Reviewed some grammar typos ([#765](https://github.com/wazuh/wazuh-kibana-app/pull/765)).
- Refactored agents autocomplete component. Removed unused/deprecated modules ([#766](https://github.com/wazuh/wazuh-kibana-app/pull/766)).
- Simplified route resolves section ([#768](https://github.com/wazuh/wazuh-kibana-app/pull/768)).

### Fixed

- Fixed missing cluster node filter for the visualization shown when looking for specific node under _Management > Monitoring_ section ([#758](https://github.com/wazuh/wazuh-kibana-app/pull/758)).
- Fixed missing dependency injection for `wzMisc` factory ([#768](https://github.com/wazuh/wazuh-kibana-app/pull/768)).

### Removed

- Removed `angular-aria`, `angular-md5`, `ansicolors`, `js-yaml`, `querystring` and `lodash` dependencies since Kibana includes all of them. Removed some unused images ([#768](https://github.com/wazuh/wazuh-kibana-app/pull/768)).

## Wazuh v3.4.0 - Kibana v6.3.1/v6.3.2 - Revision 400

### Added

- Support for Wazuh v3.4.0.
- Support for Elastic Stack v6.3.2.
- Support for Kuery as accepted query language ([#742](https://github.com/wazuh/wazuh-kibana-app/pull/742)).
  - This feature is experimental.
- Added new _Who data_ fields from file integrity monitoring features ([#746](https://github.com/wazuh/wazuh-kibana-app/pull/746)).
- Added tab in _Settings_ section where you can see the last logs from the Wazuh app server ([#723](https://github.com/wazuh/wazuh-kibana-app/pull/723)).

### Changed

- Fully redesigned of the welcome screen along the different app sections ([#751](https://github.com/wazuh/wazuh-kibana-app/pull/751)).
- Now any agent can go to the _Inventory_ tab regardless if it's enabled or not. The content will change properly according to the agent configuration ([#744](https://github.com/wazuh/wazuh-kibana-app/pull/744)).
- Updated the `angular-material` dependency to `1.1.10` ([#743](https://github.com/wazuh/wazuh-kibana-app/pull/743)).
- Any API entry is now removable regardless if it's the only one API entry ([#740](https://github.com/wazuh/wazuh-kibana-app/pull/740)).
- Performance has been improved regarding to agents status, they are now being fetched using _distinct_ routes from the Wazuh API ([#738](https://github.com/wazuh/wazuh-kibana-app/pull/738)).
- Improved the way we are parsing some Wazuh API errors regarding to version mismatching ([#735](https://github.com/wazuh/wazuh-kibana-app/pull/735)).

### Fixed

- Fixed wrong filters being applied in _Ruleset > Rules_ and _Ruleset > Decoders_ sections when using Lucene like filters plus path filters ([#736](https://github.com/wazuh/wazuh-kibana-app/pull/736)).
- Fixed the template checking from the healthcheck, now it allows to use custom index patterns ([#739](https://github.com/wazuh/wazuh-kibana-app/pull/739)).
- Fixed infinite white screen from _Management > Monitoring_ when the Wazuh cluster is enabled but not running ([#741](https://github.com/wazuh/wazuh-kibana-app/pull/741)).

## Wazuh v3.3.0/v3.3.1 - Kibana v6.3.1 - Revision 399

### Added

- Added a new Angular.js factory to store the Wazuh app configuration values. Also, this factory is being used by the pre-routes functions (resolves); this way we are sure about having the real configuration at any time. These pre-routes functions have been improved too ([#670](https://github.com/wazuh/wazuh-kibana-app/pull/670)).
- Added extended information for reports from _Reporting_ feature ([#701](https://github.com/wazuh/wazuh-kibana-app/pull/701)).

### Changed

- Tables have been improved. Now they are truncating long fields and adding a tooltip if needed ([#671](https://github.com/wazuh/wazuh-kibana-app/pull/671)).
- Services have been improved ([#715](https://github.com/wazuh/wazuh-kibana-app/pull/715)).
- CSV formatted files have been improved. Now they are showing a more human readable column names ([#717](https://github.com/wazuh/wazuh-kibana-app/pull/717), [#726](https://github.com/wazuh/wazuh-kibana-app/pull/726)).
- Added/Modified some visualization titles ([#728](https://github.com/wazuh/wazuh-kibana-app/pull/728)).
- Improved Discover perfomance when in background mode ([#719](https://github.com/wazuh/wazuh-kibana-app/pull/719)).
- Reports from the _Reporting_ feature have been fulyl redesigned ([#701](https://github.com/wazuh/wazuh-kibana-app/pull/701)).

### Fixed

- Fixed the top menu API indicator when checking the API connection and the manager/cluster information had been changed ([#668](https://github.com/wazuh/wazuh-kibana-app/pull/668)).
- Fixed our logger module which was not writting logs the very first time Kibana is started neither after a log rotation ([#667](https://github.com/wazuh/wazuh-kibana-app/pull/667)).
- Fixed a regular expression in the server side when parsing URLs before registering a new Wazuh API ([#690](https://github.com/wazuh/wazuh-kibana-app/pull/690)).
- Fixed filters from specific visualization regarding to _File integrity_ section ([#694](https://github.com/wazuh/wazuh-kibana-app/pull/694)).
- Fixed filters parsing when generating a report because it was not parsing negated filters as expected ([#696](https://github.com/wazuh/wazuh-kibana-app/pull/696)).
- Fixed visualization counter from _OSCAP_ tab ([#722](https://github.com/wazuh/wazuh-kibana-app/pull/722)).

### Removed

- Temporary removed CSV download from agent inventory section due to Wazuh API bug ([#727](https://github.com/wazuh/wazuh-kibana-app/pull/727)).

## Wazuh v3.3.0/v3.3.1 - Kibana v6.3.0 - Revision 398

### Added

- Improvements for latest app redesign ([#652](https://github.com/wazuh/wazuh-kibana-app/pull/652)):
  - The _Welcome_ tabs have been simplified, following a more Elastic design.
  - Added again the `md-nav-bar` component with refined styles and limited to specific sections.
  - The _Settings > Welcome_ tab has been removed. You can use the nav bar to switch tabs.
  - Minor CSS adjustments and reordering.
- Small app UI improvements ([#634](https://github.com/wazuh/wazuh-kibana-app/pull/634)):
  - Added link to _Agents Preview_ on the _Agents_ tab breadcrumbs.
  - Replaced the _Generate report_ button with a smaller one.
  - Redesigned _Management > Ruleset_ `md-chips` to look similar to Kibana filter pills.
  - Added agent information bar from _Agents > General_ to _Agents > Welcome_ too.
  - Refactored flex layout on _Welcome_ tabs to fix a height visual bug.
  - Removed duplicated loading rings on the _Agents_ tab.
- Improvements for app tables ([#627](https://github.com/wazuh/wazuh-kibana-app/pull/627)):
  - Now the current page will be highlighted.
  - The gap has been fixed to the items per page value.
  - If there are no more pages for _Next_ or _Prev_ buttons, they will be hidden.
- Improvements for app health check ([#637](https://github.com/wazuh/wazuh-kibana-app/pull/637)):
  - Improved design for the view.
  - The checks have been placed on a table, showing the current status of each one.
- Changes to our reporting feature ([#639](https://github.com/wazuh/wazuh-kibana-app/pull/639)):
  - Now the generated reports will include tables for each section.
  - Added a parser for getting Elasticsearch data table responses.
  - The reporting feature is now a separated module, and the code has been refactored.
- Improvements for app tables pagination ([#646](https://github.com/wazuh/wazuh-kibana-app/pull/646)).

### Changed

- Now the `pretty` parameter on the _Dev tools_ tab will be ignored to avoid `Unexpected error` messages ([#624](https://github.com/wazuh/wazuh-kibana-app/pull/624)).
- The `pdfkit` dependency has been replaced by `pdfmake` ([#639](https://github.com/wazuh/wazuh-kibana-app/pull/639)).
- Changed some Kibana tables for performance improvements on the reporting feature ([#644](https://github.com/wazuh/wazuh-kibana-app/pull/644)).
- Changed the method to refresh the list of known fields on the index pattern ([#650](https://github.com/wazuh/wazuh-kibana-app/pull/650)):
  - Now when restarting Kibana, the app will update the fieldset preserving the custom user fields.

### Fixed

- Fixed bug on _Agents CIS-CAT_ tab who wasn't loading the appropriate visualizations ([#626](https://github.com/wazuh/wazuh-kibana-app/pull/626)).
- Fixed a bug where sometimes the index pattern could be `undefined` during the health check process, leading into a false error message when loading the app ([#640](https://github.com/wazuh/wazuh-kibana-app/pull/640)).
- Fixed several bugs on the _Settings > API_ tab when removing, adding or editing new entries.

### Removed

- Removed the app login system ([#636](https://github.com/wazuh/wazuh-kibana-app/pull/636)):
  - This feature was unstable, experimental and untested for a long time. We'll provide much better RBAC capabilities in the future.
- Removed the new Kuery language option on Discover app search bars.
  - This feature will be restored in the future, after more Elastic v6.3.0 adaptations.

## Wazuh v3.3.0/v3.3.1 - Kibana v6.3.0 - Revision 397

### Added

- Support for Elastic Stack v6.3.0 ([#579](https://github.com/wazuh/wazuh-kibana-app/pull/579) & [#612](https://github.com/wazuh/wazuh-kibana-app/pull/612) & [#615](https://github.com/wazuh/wazuh-kibana-app/pull/615)).
- Brand-new Wazuh app redesign for the _Monitoring_ tab ([#581](https://github.com/wazuh/wazuh-kibana-app/pull/581)):
  - Refactored and optimized UI for these tabs, using a breadcrumbs-based navigability.
  - Used the same guidelines from the previous redesign for _Overview_ and _Agents_ tabs.
- New tab for _Agents_ - _Inventory_ ([#582](https://github.com/wazuh/wazuh-kibana-app/pull/582)):
  - Get information about the agent host, such as installed packages, motherboard, operating system, etc.
  - This tab will appear if the agent has the [`syscollector`](https://documentation.wazuh.com/current/user-manual/reference/ossec-conf/wodle-syscollector.html) wodle enabled.
- Brand-new extension - _CIS-CAT Alerts_ ([#601](https://github.com/wazuh/wazuh-kibana-app/pull/601)):
  - A new extension, disabled by default.
  - Visualize alerts related to the CIS-CAT benchmarks on the _Overview_ and _Agents_ tabs.
  - Get information about the last performed scan and its score.
- Several improvements for the _Dev tools_ tab ([#583](https://github.com/wazuh/wazuh-kibana-app/pull/583) & [#597](https://github.com/wazuh/wazuh-kibana-app/pull/597)):
  - Now you can insert queries using inline parameters, just like in a web browser.
  - You can combine inline parameters with JSON-like parameters.
  - If you use the same parameter on both methods with different values, the inline parameter has precedence over the other one.
  - The tab icon has been changed for a more appropriate one.
  - The `Execute query` button is now always placed on the first line of the query block.
- Refactoring for all app tables ([#582](https://github.com/wazuh/wazuh-kibana-app/pull/582)):
  - Replaced the old `wz-table` directive with a new one, along with a new data factory.
  - Now the tables are built with a pagination system.
  - Much easier method for building tables for the app.
  - Performance and stability improvements when fetching API data.
  - Now you can see the total amount of items and the elapsed time.

### Changed

- Moved some logic from the _Agents preview_ tab to the server, to avoid excessive client-side workload ([#586](https://github.com/wazuh/wazuh-kibana-app/pull/586)).
- Changed the UI to use the same loading ring across all the app tabs ([#593](https://github.com/wazuh/wazuh-kibana-app/pull/593) & [#599](https://github.com/wazuh/wazuh-kibana-app/pull/599)).
- Changed the _No results_ message across all the tabs with visualizations ([#599](https://github.com/wazuh/wazuh-kibana-app/pull/599)).

### Fixed

- Fixed a bug on the _Settings/Extensions_ tab where enabling/disabling some extensions could make other ones to be disabled ([#591](https://github.com/wazuh/wazuh-kibana-app/pull/591)).

## Wazuh v3.3.0/v3.3.1 - Kibana v6.2.4 - Revision 396

### Added

- Support for Wazuh v3.3.1.
- Brand-new Wazuh app redesign for the _Settings_ tab ([#570](https://github.com/wazuh/wazuh-kibana-app/pull/570)):
  - Refactored and optimized UI for these tabs, using a breadcrumbs-based navigability.
  - Used the same guidelines from the previous redesign for _Overview_ and _Agents_ tabs.
- Refactoring for _Overview_ and _Agents_ controllers ([#564](https://github.com/wazuh/wazuh-kibana-app/pull/564)):
  - Reduced duplicated code by splitting it into separate files.
  - Code optimization for a better performance and maintainability.
  - Added new services to provide similar functionality between different app tabs.
- Added `data.vulnerability.package.condition` to the list of known fields ([#566](https://github.com/wazuh/wazuh-kibana-app/pull/566)).

### Changed

- The `wazuh-logs` and `wazuh-monitoring` folders have been moved to the Kibana's `optimize` directory in order to avoid some error messages when using the `kibana-plugin list` command ([#563](https://github.com/wazuh/wazuh-kibana-app/pull/563)).

### Fixed

- Fixed a bug on the _Settings_ tab where updating an API entry with wrong credentials would corrupt the existing one ([#558](https://github.com/wazuh/wazuh-kibana-app/pull/558)).
- Fixed a bug on the _Settings_ tab where removing an API entry while its edit form is opened would hide the `Add API` button unless the user reloads the tab ([#558](https://github.com/wazuh/wazuh-kibana-app/pull/558)).
- Fixed some Audit visualizations on the _Overview_ and _Agents_ tabs that weren't using the same search query to show the results ([#572](https://github.com/wazuh/wazuh-kibana-app/pull/572)).
- Fixed undefined variable error on the `wz-menu` directive ([#575](https://github.com/wazuh/wazuh-kibana-app/pull/575)).

## Wazuh v3.3.0 - Kibana v6.2.4 - Revision 395

### Fixed

- Fixed a bug on the _Agent Configuration_ tab where the sync status was always `NOT SYNCHRONIZED` ([#569](https://github.com/wazuh/wazuh-kibana-app/pull/569)).

## Wazuh v3.3.0 - Kibana v6.2.4 - Revision 394

### Added

- Support for Wazuh v3.3.0.
- Updated some backend API calls to include the app version in the request header ([#560](https://github.com/wazuh/wazuh-kibana-app/pull/560)).

## Wazuh v3.2.4 - Kibana v6.2.4 - Revision 393

### Added

- Brand-new Wazuh app redesign for _Overview_ and _Agents_ tabs ([#543](https://github.com/wazuh/wazuh-kibana-app/pull/543)):
  - Updated UI for these tabs using breadcrumbs.
  - New _Welcome_ screen, presenting all the tabs to the user, with useful links to our documentation.
  - Overall design improved, adjusted font sizes and reduced HTML code.
  - This base will allow the app to increase its functionality in the future.
  - Removed the `md-nav-bar` component for a better user experience on small screens.
  - Improved app performance removing some CSS effects from some components, such as buttons.
- New filter for agent version on the _Agents Preview_ tab ([#537](https://github.com/wazuh/wazuh-kibana-app/pull/537)).
- New filter for cluster node on the _Agents Preview_ tab ([#538](https://github.com/wazuh/wazuh-kibana-app/pull/538)).

### Changed

- Now the report generation process will run in a parallel mode in the foreground ([#523](https://github.com/wazuh/wazuh-kibana-app/pull/523)).
- Replaced the usage of `$rootScope` with two new factories, along with more controller improvements ([#525](https://github.com/wazuh/wazuh-kibana-app/pull/525)).
- Now the _Extensions_ tab on _Settings_ won't edit the `.wazuh` index to modify the extensions configuration for all users ([#545](https://github.com/wazuh/wazuh-kibana-app/pull/545)).
  - This allows each new user to always start with the base extensions configuration, and modify it to its needs storing the settings on a browser cookie.
- Now the GDPR requirements description on its tab won't be loaded if the Wazuh API version is not v3.2.3 or higher ([#546](https://github.com/wazuh/wazuh-kibana-app/pull/546)).

### Fixed

- Fixed a bug where the app crashes when attempting to download huge amounts of data as CSV format ([#521](https://github.com/wazuh/wazuh-kibana-app/pull/521)).
- Fixed a bug on the Timelion visualizations from _Management/Monitoring_ which were not properly filtering and showing the cluster nodes information ([#530](https://github.com/wazuh/wazuh-kibana-app/pull/530)).
- Fixed several bugs on the loading process when switching between tabs with or without visualizations in the _Overview_ and _Agents_ tab ([#531](https://github.com/wazuh/wazuh-kibana-app/pull/531) & [#533](https://github.com/wazuh/wazuh-kibana-app/pull/533)).
- Fixed a bug on the `wazuh-monitoring` index feature when using multiple inserted APIs, along with several performance improvements ([#539](https://github.com/wazuh/wazuh-kibana-app/pull/539)).
- Fixed a bug where the OS filter on the _Agents Preview_ tab would exclude the rest of filters instead of combining them ([#552](https://github.com/wazuh/wazuh-kibana-app/pull/552)).
- Fixed a bug where the Extensions settings were restored every time the user opened the _Settings_ tab or pressed the _Set default manager_ button ([#555](https://github.com/wazuh/wazuh-kibana-app/pull/555) & [#556](https://github.com/wazuh/wazuh-kibana-app/pull/556)).

## Wazuh v3.2.3/v3.2.4 - Kibana v6.2.4 - Revision 392

### Added

- Support for Wazuh v3.2.4.
- New functionality - _Reporting_ ([#510](https://github.com/wazuh/wazuh-kibana-app/pull/510)):
  - Generate PDF logs on the _Overview_ and _Agents_ tabs, with the new button next to _Panels_ and _Discover_.
  - The report will contain the current visualizations from the tab where you generated it.
  - List all your generated reports, download or deleted them at the new _Management/Reporting_ tab.
  - **Warning:** If you leave the tab while generating a report, the process will be aborted.
- Added warning/error messages about the total RAM on the server side ([#502](https://github.com/wazuh/wazuh-kibana-app/pull/502)):
  - None of this messages will prevent the user from accessing the app, it's just a recommendation.
  - If your server has less than 2GB of RAM, you'll get an error message when opening the app.
  - If your server has between 2GB and 3GB of RAM, you'll get a warning message.
  - If your server has more than 3GB of RAM, you won't get any kind of message.
- Refactoring and added loading bar to _Manager Logs_ and _Groups_ tabs ([#505](https://github.com/wazuh/wazuh-kibana-app/pull/505)).
- Added more Syscheck options to _Management/Agents_ configuration tabs ([#509](https://github.com/wazuh/wazuh-kibana-app/pull/509)).

### Fixed

- Added more fields to the `known-fields.js` file to avoid warning messages on _Discover_ when using Filebeat for alerts forwarding ([#497](https://github.com/wazuh/wazuh-kibana-app/pull/497)).
- Fixed a bug where clicking on the _Check connection_ button on the _Settings_ tab threw an error message although the API connected successfully ([#504](https://github.com/wazuh/wazuh-kibana-app/pull/504)).
- Fixed a bug where the _Agents_ tab was not properly showing the total of agents due to the new Wazuh cluster implementation ([#517](https://github.com/wazuh/wazuh-kibana-app/pull/517)).

## Wazuh v3.2.3 - Kibana v6.2.4 - Revision 391

### Added

- Support for Wazuh v3.2.3.
- Brand-new extension - _GDPR Alerts_ ([#453](https://github.com/wazuh/wazuh-kibana-app/pull/453)):
  - A new extension, enabled by default.
  - Visualize alerts related to the GDPR compliance on the _Overview_ and _Agents_ tabs.
  - The _Ruleset_ tab has been updated to include GDPR filters on the _Rules_ subtab.
- Brand-new Management tab - _Monitoring_ ([#490](https://github.com/wazuh/wazuh-kibana-app/pull/490)):
  - Visualize your Wazuh cluster, both master and clients.
    - Get the current cluster configuration.
    - Nodes listing, sorting, searching, etc.
  - Get a more in-depth cluster status thanks to the newly added [_Timelion_](https://www.elastic.co/guide/en/kibana/current/timelion.html) visualizations.
  - The Detail view gives you a summary of the node's healthcheck.
- Brand-new tab - _Dev tools_ ([#449](https://github.com/wazuh/wazuh-kibana-app/pull/449)):
  - Find it on the top navbar, next to _Discover_.
  - Execute Wazuh API requests directly from the app.
  - This tab uses your currently selected API from _Settings_.
  - You can type different API requests on the input window, select one with the cursor, and click on the Play button to execute it.
  - You can also type comments on the input window.
- More improvements for the _Manager/Ruleset_ tab ([#446](https://github.com/wazuh/wazuh-kibana-app/pull/446)):
  - A new colour palette for regex, order and rule description arguments.
  - Added return to List view on Ruleset button while on Detail view.
  - Fixed line height on all table headers.
  - Removed unused, old code from Ruleset controllers.
- Added option on `config.yml` to enable/disable the `wazuh-monitoring` index ([#441](https://github.com/wazuh/wazuh-kibana-app/pull/441)):
  - Configure the frequency time to generate new indices.
  - The default frequency time has been increased to 1 hour.
  - When disabled, useful metrics will appear on _Overview/General_ replacing the _Agent status_ visualization.
- Added CSV exporting button to the app ([#431](https://github.com/wazuh/wazuh-kibana-app/pull/431)):
  - Implemented new logic to fetch data from the Wazuh API and download it in CSV format.
  - Currently available for the _Ruleset_, _Logs_ and _Groups_ sections on the _Manager_ tab and also the _Agents_ tab.
- More refactoring to the app backend ([#439](https://github.com/wazuh/wazuh-kibana-app/pull/439)):
  - Standardized error output from the server side.
  - Drastically reduced the error management logic on the client side.
  - Applied the _Facade_ pattern when importing/exporting modules.
  - Deleted unused/deprecated/useless methods both from server and client side.
  - Some optimizations to variable type usages.
- Refactoring to Kibana filters management ([#452](https://github.com/wazuh/wazuh-kibana-app/pull/452) & [#459](https://github.com/wazuh/wazuh-kibana-app/pull/459)):
  - Added new class to build queries from the base query.
  - The filter management is being done on controllers instead of the `discover` directive.
  - Now we are emitting specific events whenever we are fetching data or communicating to the `discover` directive.
  - The number of useless requests to fetch data has been reduced.
  - The synchronization actions are working as expected regardless the amount of data and/or the number of machine resources.
  - Fixed several bugs about filter usage and transition to different app tabs.
- Added confirmation message when the user deletes an API entry on _Settings/API_ ([#428](https://github.com/wazuh/wazuh-kibana-app/pull/428)).
- Added support for filters on the _Manager/Logs_ tab when realtime is enabled ([#433](https://github.com/wazuh/wazuh-kibana-app/pull/433)).
- Added more filter options to the Detail view on _Manager/Ruleset_ ([#434](https://github.com/wazuh/wazuh-kibana-app/pull/434)).

### Changed

- Changed OSCAP visualization to avoid clipping issues with large agent names ([#429](https://github.com/wazuh/wazuh-kibana-app/pull/429)).
- Now the related Rules or Decoders sections on _Manager/Ruleset_ will remain hidden if there isn't any data to show or while it's loading ([#434](https://github.com/wazuh/wazuh-kibana-app/pull/434)).
- Added a 200ms delay when fetching iterable data from the Wazuh API ([#445](https://github.com/wazuh/wazuh-kibana-app/pull/445) & [#450](https://github.com/wazuh/wazuh-kibana-app/pull/450)).
- Fixed several bugs related to Wazuh API timeout/cancelled requests ([#445](https://github.com/wazuh/wazuh-kibana-app/pull/445)).
- Added `ENOTFOUND`, `EHOSTUNREACH`, `EINVAL`, `EAI_AGAIN` options for API URL parameter checking ([#463](https://github.com/wazuh/wazuh-kibana-app/pull/463)).
- Now the _Settings/Extensions_ subtab won't appear unless there's at least one API inserted ([#465](https://github.com/wazuh/wazuh-kibana-app/pull/465)).
- Now the index pattern selector on _Settings/Pattern_ will also refresh the known fields when changing it ([#477](https://github.com/wazuh/wazuh-kibana-app/pull/477)).
- Changed the _Manager_ tab into _Management_ ([#490](https://github.com/wazuh/wazuh-kibana-app/pull/490)).

### Fixed

- Fixed a bug where toggling extensions after deleting an API entry could lead into an error message ([#465](https://github.com/wazuh/wazuh-kibana-app/pull/465)).
- Fixed some performance bugs on the `dataHandler` service ([#442](https://github.com/wazuh/wazuh-kibana-app/pull/442) & [#486](https://github.com/wazuh/wazuh-kibana-app/pull/442)).
- Fixed a bug when loading the _Agents preview_ tab on Safari web browser ([#447](https://github.com/wazuh/wazuh-kibana-app/pull/447)).
- Fixed a bug where a new extension (enabled by default) appears disabled when updating the app ([#456](https://github.com/wazuh/wazuh-kibana-app/pull/456)).
- Fixed a bug where pressing the Enter key on the _Discover's_ tab search bar wasn't working properly ([#488](https://github.com/wazuh/wazuh-kibana-app/pull/488)).

### Removed

- Removed the `rison` dependency from the `package.json` file ([#452](https://github.com/wazuh/wazuh-kibana-app/pull/452)).
- Removed unused Elasticsearch request to avoid problems when there's no API inserted ([#460](https://github.com/wazuh/wazuh-kibana-app/pull/460)).

## Wazuh v3.2.1/v3.2.2 - Kibana v6.2.4 - Revision 390

### Added

- Support for Wazuh v3.2.2.
- Refactoring on visualizations use and management ([#397](https://github.com/wazuh/wazuh-kibana-app/pull/397)):
  - Visualizations are no longer stored on an index, they're built and loaded on demand when needed to render the interface.
  - Refactoring on the whole app source code to use the _import/export_ paradigm.
  - Removed old functions and variables from the old visualization management logic.
  - Removed cron task to clean remaining visualizations since it's no longer needed.
  - Some Kibana functions and modules have been overridden in order to make this refactoring work.
    - This change is not intrusive in any case.
- New redesign for the _Manager/Ruleset_ tab ([#420](https://github.com/wazuh/wazuh-kibana-app/pull/420)):
  - Rules and decoders list now divided into two different sections: _List view_ and _Detail view_.
  - Removed old expandable tables to move the rule/decoder information into a new space.
  - Enable different filters on the detail view for a better search on the list view.
  - New table for related rules or decoders.
  - And finally, a bunch of minor design enhancements to the whole app.
- Added a copyright notice to the whole app source code ([#395](https://github.com/wazuh/wazuh-kibana-app/pull/395)).
- Updated `.gitignore` with the _Node_ template ([#395](https://github.com/wazuh/wazuh-kibana-app/pull/395)).
- Added new module to the `package.json` file, [`rison`](https://www.npmjs.com/package/rison) ([#404](https://github.com/wazuh/wazuh-kibana-app/pull/404)).
- Added the `errorHandler` service to the blank screen scenario ([#413](https://github.com/wazuh/wazuh-kibana-app/pull/413)):
  - Now the exact error message will be shown to the user, instead of raw JSON content.
- Added new option on the `config.yml` file to disable the new X-Pack RBAC capabilities to filter index-patterns ([#417](https://github.com/wazuh/wazuh-kibana-app/pull/417)).

### Changed

- Small minor enhancements to the user interface ([#396](https://github.com/wazuh/wazuh-kibana-app/pull/396)):
  - Reduced Wazuh app logo size.
  - Changed buttons text to not use all-capitalized letters.
  - Minor typos found in the HTML/CSS code have been fixed.
- Now the app log stores the package revision ([#417](https://github.com/wazuh/wazuh-kibana-app/pull/417)).

### Fixed

- Fixed bug where the _Agents_ tab didn't preserve the filters after reloading the page ([#404](https://github.com/wazuh/wazuh-kibana-app/pull/404)).
- Fixed a bug when using X-Pack that sometimes threw an error of false _"Not enough privileges"_ scenario ([#415](https://github.com/wazuh/wazuh-kibana-app/pull/415)).
- Fixed a bug where the Kibana Discover auto-refresh functionality was still working when viewing the _Agent configuration_ tab ([#419](https://github.com/wazuh/wazuh-kibana-app/pull/419)).

## Wazuh v3.2.1 - Kibana v6.2.4 - Revision 389

### Changed

- Changed severity and verbosity to some log messages ([#412](https://github.com/wazuh/wazuh-kibana-app/pull/412)).

### Fixed

- Fixed a bug when using the X-Pack plugin without security capabilities enabled ([#403](https://github.com/wazuh/wazuh-kibana-app/pull/403)).
- Fixed a bug when the app was trying to create `wazuh-monitoring` indices without checking the existence of the proper template ([#412](https://github.com/wazuh/wazuh-kibana-app/pull/412)).

## Wazuh v3.2.1 - Kibana v6.2.4 - Revision 388

### Added

- Support for Elastic Stack v6.2.4.
- App server fully refactored ([#360](https://github.com/wazuh/wazuh-kibana-app/pull/360)):
  - Added new classes, reduced the amount of code, removed unused functions, and several optimizations.
  - Now the app follows a more ES6 code style on multiple modules.
  - _Overview/Agents_ visualizations have been ordered into separated files and folders.
  - Now the app can use the default index defined on the `/ect/kibana/kibana.yml` file.
  - Better error handling for the visualizations directive.
  - Added a cron job to delete remaining visualizations on the `.kibana` index if so.
  - Also, we've added some changes when using the X-Pack plugin:
    - Better management of users and roles in order to use the app capabilities.
    - Prevents app loading if the currently logged user has no access to any index pattern.
- Added the `errorHandler` service to the `dataHandler` factory ([#340](https://github.com/wazuh/wazuh-kibana-app/pull/340)).
- Added Syscollector section to _Manager/Agents Configuration_ tabs ([#359](https://github.com/wazuh/wazuh-kibana-app/pull/359)).
- Added `cluster.name` field to the `wazuh-monitoring` index ([#377](https://github.com/wazuh/wazuh-kibana-app/pull/377)).

### Changed

- Increased the query size when fetching the index pattern list ([#339](https://github.com/wazuh/wazuh-kibana-app/pull/339)).
- Changed active colour for all app tables ([#347](https://github.com/wazuh/wazuh-kibana-app/pull/347)).
- Changed validation regex to accept URLs with non-numeric format ([#353](https://github.com/wazuh/wazuh-kibana-app/pull/353)).
- Changed visualization removal cron task to avoid excessive log messages when there weren't removed visualizations ([#361](https://github.com/wazuh/wazuh-kibana-app/pull/361)).
- Changed filters comparison for a safer access ([#383](https://github.com/wazuh/wazuh-kibana-app/pull/383)).
- Removed some `server.log` messages to avoid performance errors ([#384](https://github.com/wazuh/wazuh-kibana-app/pull/384)).
- Changed the way of handling the index patterns list ([#360](https://github.com/wazuh/wazuh-kibana-app/pull/360)).
- Rewritten some false error-level logs to just information-level ones ([#360](https://github.com/wazuh/wazuh-kibana-app/pull/360)).
- Changed some files from JSON to CommonJS for performance improvements ([#360](https://github.com/wazuh/wazuh-kibana-app/pull/360)).
- Replaced some code on the `kibana-discover` directive with a much cleaner statement to avoid issues on the _Agents_ tab ([#394](https://github.com/wazuh/wazuh-kibana-app/pull/394)).

### Fixed

- Fixed a bug where several `agent.id` filters were created at the same time when navigating between _Agents_ and _Groups_ with different selected agents ([#342](https://github.com/wazuh/wazuh-kibana-app/pull/342)).
- Fixed logic on the index-pattern selector which wasn't showing the currently selected pattern the very first time a user opened the app ([#345](https://github.com/wazuh/wazuh-kibana-app/pull/345)).
- Fixed a bug on the `errorHandler` service who was preventing a proper output of some Elastic-related backend error messages ([#346](https://github.com/wazuh/wazuh-kibana-app/pull/346)).
- Fixed panels flickering in the _Settings_ tab ([#348](https://github.com/wazuh/wazuh-kibana-app/pull/348)).
- Fixed a bug in the shards and replicas settings when the user sets the value to zero (0) ([#358](https://github.com/wazuh/wazuh-kibana-app/pull/358)).
- Fixed several bugs related to the upgrade process from Wazuh 2.x to the new refactored server ([#363](https://github.com/wazuh/wazuh-kibana-app/pull/363)).
- Fixed a bug in _Discover/Agents VirusTotal_ tabs to avoid conflicts with the `agent.name` field ([#379](https://github.com/wazuh/wazuh-kibana-app/pull/379)).
- Fixed a bug on the implicit filter in _Discover/Agents PCI_ tabs ([#393](https://github.com/wazuh/wazuh-kibana-app/pull/393)).

### Removed

- Removed clear API password on `checkPattern` response ([#339](https://github.com/wazuh/wazuh-kibana-app/pull/339)).
- Removed old dashboard visualizations to reduce loading times ([#360](https://github.com/wazuh/wazuh-kibana-app/pull/360)).
- Removed some unused dependencies due to the server refactoring ([#360](https://github.com/wazuh/wazuh-kibana-app/pull/360)).
- Removed completely `metricService` from the app ([#389](https://github.com/wazuh/wazuh-kibana-app/pull/389)).

## Wazuh v3.2.1 - Kibana v6.2.2/v6.2.3 - Revision 387

### Added

- New logging system ([#307](https://github.com/wazuh/wazuh-kibana-app/pull/307)):
  - New module implemented to write app logs.
  - Now a trace is stored every time the app is re/started.
  - Currently, the `initialize.js` and `monitoring.js` files work with this system.
  - Note: the logs will live under `/var/log/wazuh/wazuhapp.log` on Linux systems, on Windows systems they will live under `kibana/plugins/`. It rotates the log whenever it reaches 100MB.
- Better cookies handling ([#308](https://github.com/wazuh/wazuh-kibana-app/pull/308)):
  - New field on the `.wazuh-version` index to store the last time the Kibana server was restarted.
  - This is used to check if the cookies have consistency with the current server status.
  - Now the app is clever and takes decisions depending on new consistency checks.
- New design for the _Agents/Configuration_ tab ([#310](https://github.com/wazuh/wazuh-kibana-app/pull/310)):
  - The style is the same as the _Manager/Configuration_ tab.
  - Added two more sections: CIS-CAT and Commands ([#315](https://github.com/wazuh/wazuh-kibana-app/pull/315)).
  - Added a new card that will appear when there's no group configuration at all ([#323](https://github.com/wazuh/wazuh-kibana-app/pull/323)).
- Added _"group"_ column on the agents list in _Agents_ ([#312](https://github.com/wazuh/wazuh-kibana-app/pull/312)):
  - If you click on the group, it will redirect the user to the specified group in _Manager/Groups_.
- New option for the `config.yml` file, `ip.selector` ([#313](https://github.com/wazuh/wazuh-kibana-app/pull/313)):
  - Define if the app will show or not the index pattern selector on the top navbar.
  - This setting is set to `true` by default.
- More CSS cleanup and reordering ([#315](https://github.com/wazuh/wazuh-kibana-app/pull/315)):
  - New `typography.less` file.
  - New `layout.less` file.
  - Removed `cleaned.less` file.
  - Reordering and cleaning of existing CSS files, including removal of unused classes, renaming, and more.
  - The _Settings_ tab has been refactored to correct some visual errors with some card components.
  - Small refactoring to some components from _Manager/Ruleset_ ([#323](https://github.com/wazuh/wazuh-kibana-app/pull/323)).
- New design for the top navbar ([#326](https://github.com/wazuh/wazuh-kibana-app/pull/326)):
  - Cleaned and refactored code
  - Revamped design, smaller and with minor details to follow the rest of Wazuh app guidelines.
- New design for the wz-chip component to follow the new Wazuh app guidelines ([#323](https://github.com/wazuh/wazuh-kibana-app/pull/323)).
- Added more descriptive error messages when the user inserts bad credentials on the _Add new API_ form in the _Settings_ tab ([#331](https://github.com/wazuh/wazuh-kibana-app/pull/331)).
- Added a new CSS class to truncate overflowing text on tables and metric ribbons ([#332](https://github.com/wazuh/wazuh-kibana-app/pull/332)).
- Support for Elastic Stack v6.2.2/v6.2.3.

### Changed

- Improved the initialization system ([#317](https://github.com/wazuh/wazuh-kibana-app/pull/317)):
  - Now the app will re-create the index-pattern if the user deletes the currently used by the Wazuh app.
  - The fieldset is now automatically refreshed if the app detects mismatches.
  - Now every index-pattern is dynamically formatted (for example, to enable the URLs in the _Vulnerabilities_ tab).
  - Some code refactoring for a better handling of possible use cases.
  - And the best thing, it's no longer needed to insert the sample alert!
- Improvements and changes to index-patterns ([#320](https://github.com/wazuh/wazuh-kibana-app/pull/320) & [#333](https://github.com/wazuh/wazuh-kibana-app/pull/333)):
  - Added a new route, `/get-list`, to fetch the index pattern list.
  - Removed and changed several functions for a proper management of index-patterns.
  - Improved the compatibility with user-created index-patterns, known to have unpredictable IDs.
  - Now the app properly redirects to `/blank-screen` if the length of the index patterns list is 0.
  - Ignored custom index patterns with auto-generated ID on the initialization process.
    - Now it uses the value set on the `config.yml` file.
  - If the index pattern is no longer available, the cookie will be overwritten.
- Improvements to the monitoring module ([#322](https://github.com/wazuh/wazuh-kibana-app/pull/322)):
  - Minor refactoring to the whole module.
  - Now the `wazuh-monitoring` index pattern is regenerated if it's missing.
  - And the best thing, it's no longer needed to insert the monitoring template!
- Now the app health check system only checks if the API and app have the same `major.minor` version ([#311](https://github.com/wazuh/wazuh-kibana-app/pull/311)):
  - Previously, the API and app had to be on the same `major.minor.patch` version.
- Adjusted space between title and value in some cards showing Manager or Agent configurations ([#315](https://github.com/wazuh/wazuh-kibana-app/pull/315)).
- Changed red and green colours to more saturated ones, following Kibana style ([#315](https://github.com/wazuh/wazuh-kibana-app/pull/315)).

### Fixed

- Fixed bug in Firefox browser who was not properly showing the tables with the scroll pagination functionality ([#314](https://github.com/wazuh/wazuh-kibana-app/pull/314)).
- Fixed bug where visualizations weren't being destroyed due to ongoing renderization processes ([#316](https://github.com/wazuh/wazuh-kibana-app/pull/316)).
- Fixed several UI bugs for a better consistency and usability ([#318](https://github.com/wazuh/wazuh-kibana-app/pull/318)).
- Fixed an error where the initial index-pattern was not loaded properly the very first time you enter the app ([#328](https://github.com/wazuh/wazuh-kibana-app/pull/328)).
- Fixed an error message that appeared whenever the app was not able to found the `wazuh-monitoring` index pattern ([#328](https://github.com/wazuh/wazuh-kibana-app/pull/328)).

## Wazuh v3.2.1 - Kibana v6.2.2 - Revision 386

### Added

- New design for the _Manager/Groups_ tab ([#295](https://github.com/wazuh/wazuh-kibana-app/pull/295)).
- New design for the _Manager/Configuration_ tab ([#297](https://github.com/wazuh/wazuh-kibana-app/pull/297)).
- New design of agents statistics for the _Agents_ tab ([#299](https://github.com/wazuh/wazuh-kibana-app/pull/299)).
- Added information ribbon into _Overview/Agent SCAP_ tabs ([#303](https://github.com/wazuh/wazuh-kibana-app/pull/303)).
- Added information ribbon into _Overview/Agent VirusTotal_ tabs ([#306](https://github.com/wazuh/wazuh-kibana-app/pull/306)).
- Added information ribbon into _Overview AWS_ tab ([#306](https://github.com/wazuh/wazuh-kibana-app/pull/306)).

### Changed

- Refactoring of HTML and CSS code throughout the whole Wazuh app ([#294](https://github.com/wazuh/wazuh-kibana-app/pull/294), [#302](https://github.com/wazuh/wazuh-kibana-app/pull/302) & [#305](https://github.com/wazuh/wazuh-kibana-app/pull/305)):
  - A big milestone for the project was finally achieved with this refactoring.
  - We've removed the Bootstrap dependency from the `package.json` file.
  - We've removed and merged many duplicated rules.
  - We've removed HTML and `angular-md` overriding rules. Now we have more own-made classes to avoid undesired results on the UI.
  - Also, this update brings tons of minor bugfixes related to weird HTML code.
- Wazuh app visualizations reviewed ([#301](https://github.com/wazuh/wazuh-kibana-app/pull/301)):
  - The number of used buckets has been limited since most of the table visualizations were surpassing acceptable limits.
  - Some visualizations have been checked to see if they make complete sense on what they mean to show to the user.
- Modified some app components for better follow-up of Kibana guidelines ([#290](https://github.com/wazuh/wazuh-kibana-app/pull/290) & [#297](https://github.com/wazuh/wazuh-kibana-app/pull/297)).
  - Also, some elements were modified on the _Discover_ tab in order to correct some mismatches.

### Fixed

- Adjusted information ribbon in _Agents/General_ for large OS names ([#290](https://github.com/wazuh/wazuh-kibana-app/pull/290) & [#294](https://github.com/wazuh/wazuh-kibana-app/pull/294)).
- Fixed unsafe array access on the visualization directive when going directly into _Manager/Ruleset/Decoders_ ([#293](https://github.com/wazuh/wazuh-kibana-app/pull/293)).
- Fixed a bug where navigating between agents in the _Agents_ tab was generating duplicated `agent.id` implicit filters ([#296](https://github.com/wazuh/wazuh-kibana-app/pull/296)).
- Fixed a bug where navigating between different tabs from _Overview_ or _Agents_ while being on the _Discover_ sub-tab was causing data loss in metric watchers ([#298](https://github.com/wazuh/wazuh-kibana-app/pull/298)).
- Fixed incorrect visualization of the rule level on _Manager/Ruleset/Rules_ when the rule level is zero (0) ([#298](https://github.com/wazuh/wazuh-kibana-app/pull/298)).

### Removed

- Removed almost every `md-tooltip` component from the whole app ([#305](https://github.com/wazuh/wazuh-kibana-app/pull/305)).
- Removed unused images from the `img` folder ([#305](https://github.com/wazuh/wazuh-kibana-app/pull/305)).

## Wazuh v3.2.1 - Kibana v6.2.2 - Revision 385

### Added

- Support for Wazuh v3.2.1.
- Brand-new first redesign for the app user interface ([#278](https://github.com/wazuh/wazuh-kibana-app/pull/278)):
  - This is the very first iteration of a _work-in-progress_ UX redesign for the Wazuh app.
  - The overall interface has been refreshed, removing some unnecessary colours and shadow effects.
  - The metric visualizations have been replaced by an information ribbon under the filter search bar, reducing the amount of space they occupied.
    - A new service was implemented for a proper handling of the metric visualizations watchers ([#280](https://github.com/wazuh/wazuh-kibana-app/pull/280)).
  - The rest of the app visualizations now have a new, more detailed card design.
- New shards and replicas settings to the `config.yml` file ([#277](https://github.com/wazuh/wazuh-kibana-app/pull/277)):
  - Now you can apply custom values to the shards and replicas for the `.wazuh` and `.wazuh-version` indices.
  - This feature only works before the installation process. If you modify these settings after installing the app, they won't be applied at all.

### Changed

- Now clicking again on the _Groups_ tab on _Manager_ will properly reload the tab and redirect to the beginning ([#274](https://github.com/wazuh/wazuh-kibana-app/pull/274)).
- Now the visualizations only use the `vis-id` attribute for loading them ([#275](https://github.com/wazuh/wazuh-kibana-app/pull/275)).
- The colours from the toast messages have been replaced to follow the Elastic 6 guidelines ([#286](https://github.com/wazuh/wazuh-kibana-app/pull/286)).

### Fixed

- Fixed wrong data flow on _Agents/General_ when coming from and going to the _Groups_ tab ([#273](https://github.com/wazuh/wazuh-kibana-app/pull/273)).
- Fixed sorting on tables, now they use the sorting functionality provided by the Wazuh API ([#274](https://github.com/wazuh/wazuh-kibana-app/pull/274)).
- Fixed column width issues on some tables ([#274](https://github.com/wazuh/wazuh-kibana-app/pull/274)).
- Fixed bug in the _Agent configuration_ JSON viewer who didn't properly show the full group configuration ([#276](https://github.com/wazuh/wazuh-kibana-app/pull/276)).
- Fixed excessive loading time from some Audit visualizations ([#278](https://github.com/wazuh/wazuh-kibana-app/pull/278)).
- Fixed Play/Pause button in timepicker's auto-refresh ([#281](https://github.com/wazuh/wazuh-kibana-app/pull/281)).
- Fixed unusual scenario on visualization directive where sometimes there was duplicated implicit filters when doing a search ([#283](https://github.com/wazuh/wazuh-kibana-app/pull/283)).
- Fixed some _Overview Audit_ visualizations who were not working properly ([#285](https://github.com/wazuh/wazuh-kibana-app/pull/285)).

### Removed

- Deleted the `id` attribute from all the app visualizations ([#275](https://github.com/wazuh/wazuh-kibana-app/pull/275)).

## Wazuh v3.2.0 - Kibana v6.2.2 - Revision 384

### Added

- New directives for the Wazuh app: `wz-table`, `wz-table-header` and `wz-search-bar` ([#263](https://github.com/wazuh/wazuh-kibana-app/pull/263)):
  - Maintainable and reusable components for a better-structured app.
  - Several files have been changed, renamed and moved to new folders, following _best practices_.
  - The progress bar is now within its proper directive ([#266](https://github.com/wazuh/wazuh-kibana-app/pull/266)).
  - Minor typos and refactoring changes to the new directives.
- Support for Elastic Stack v6.2.2.

### Changed

- App buttons have been refactored. Unified CSS and HTML for buttons, providing the same structure for them ([#269](https://github.com/wazuh/wazuh-kibana-app/pull/269)).
- The API list on Settings now shows the latest inserted API at the beginning of the list ([#261](https://github.com/wazuh/wazuh-kibana-app/pull/261)).
- The check for the currently applied pattern has been improved, providing clever handling of Elasticsearch errors ([#271](https://github.com/wazuh/wazuh-kibana-app/pull/271)).
- Now on _Settings_, when the Add or Edit API form is active, if you press the other button, it will make the previous one disappear, getting a clearer interface ([#9df1e31](https://github.com/wazuh/wazuh-kibana-app/commit/9df1e317903edf01c81eba068da6d20a8a1ea7c2)).

### Fixed

- Fixed visualizations directive to properly load the _Manager/Ruleset_ visualizations ([#262](https://github.com/wazuh/wazuh-kibana-app/pull/262)).
- Fixed a bug where the classic extensions were not affected by the settings of the `config.yml` file ([#266](https://github.com/wazuh/wazuh-kibana-app/pull/266)).
- Fixed minor CSS bugs from the conversion to directives to some components ([#266](https://github.com/wazuh/wazuh-kibana-app/pull/266)).
- Fixed bug in the tables directive when accessing a member it doesn't exist ([#266](https://github.com/wazuh/wazuh-kibana-app/pull/266)).
- Fixed browser console log error when clicking the Wazuh logo on the app ([#6647fbc](https://github.com/wazuh/wazuh-kibana-app/commit/6647fbc051c2bf69df7df6e247b2b2f46963f194)).

### Removed

- Removed the `kbn-dis` directive from _Manager/Ruleset_ ([#262](https://github.com/wazuh/wazuh-kibana-app/pull/262)).
- Removed the `filters.js` and `kibana_fields_file.json` files ([#263](https://github.com/wazuh/wazuh-kibana-app/pull/263)).
- Removed the `implicitFilters` service ([#270](https://github.com/wazuh/wazuh-kibana-app/pull/270)).
- Removed visualizations loading status trace from controllers and visualization directive ([#270](https://github.com/wazuh/wazuh-kibana-app/pull/270)).

## Wazuh v3.2.0 - Kibana v6.2.1 - Revision 383

### Added

- Support for Wazuh 3.2.0.
- Compatibility with Kibana 6.1.0 to Kibana 6.2.1.
- New tab for vulnerability detector alerts.

### Changed

- The app now shows the index pattern selector only if the list length is greater than 1.
  - If it's exactly 1 shows the index pattern without a selector.
- Now the index pattern selector only shows the compatible ones.
  - It's no longer possible to select the `wazuh-monitoring` index pattern.
- Updated Bootstrap to 3.3.7.
- Improved filter propagation between Discover and the visualizations.
- Replaced the login route name from /login to /wlogin to avoid conflict with X-Pack own login route.

### Fixed

- Several CSS bugfixes for better compatibility with Kibana 6.2.1.
- Some variables changed for adapting new Wazuh API requests.
- Better error handling for some Elastic-related messages.
- Fixed browser console error from top-menu directive.
- Removed undesired md-divider from Manager/Logs.
- Adjusted the width of a column in Manager/Logs to avoid overflow issues with the text.
- Fixed a wrong situation with the visualizations when we refresh the Manager/Rules tab.

### Removed

- Removed the `travis.yml` file.

## Wazuh v3.1.0 - Kibana v6.1.3 - Revision 380

### Added

- Support for Wazuh 3.1.0.
- Compatibility with Kibana 6.1.3.
- New error handler for better app errors reporting.
- A new extension for Amazon Web Services alerts.
- A new extension for VirusTotal alerts.
- New agent configuration tab:
  - Visualize the current group configuration for the currently selected agent on the app.
  - Navigate through the different tabs to see which configuration is being used.
  - Check the synchronization status for the configuration.
  - View the current group of the agent and click on it to go to the Groups tab.
- New initial health check for checking some app components.
- New YAML config file:
  - Define the initial index pattern.
  - Define specific checks for the healthcheck.
  - Define the default extensions when adding new APIs.
- New index pattern selector dropdown on the top navbar.
  - The app will reload applying the new index pattern.
- Added new icons for some sections of the app.

### Changed

- New visualizations loader, with much better performance.
- Improved reindex process for the .wazuh index when upgrading from a 2.x-5.x version.
- Adding 365 days expiring time to the cookies.
- Change default behaviour for the config file. Now everything is commented with default values.
  - You need to edit the file, remove the comment mark and apply the desired value.
- Completely redesigned the manager configuration tab.
- Completely redesigned the groups tab.
- App tables have now unified CSS classes.

### Fixed

- Play real-time button has been fixed.
- Preventing duplicate APIs from feeding the wazuh-monitoring index.
- Fixing the check manager connection button.
- Fixing the extensions settings so they are preserved over time.
- Much more error handling messages in all the tabs.
- Fixed OS filters in agents list.
- Fixed autocomplete lists in the agents, rules and decoders list so they properly scroll.
- Many styles bugfixes for the different browsers.
- Reviewed and fixed some visualizations not showing accurate information.

### Removed

- Removed index pattern configuration from the `package.json` file.
- Removed unnecessary dependencies from the `package.json` file.

## Wazuh v3.0.0 - Kibana v6.1.0 - Revision 371

### Added

- You can configure the initial index-pattern used by the plugin in the initialPattern variable of the app's package.json.
- Auto `.wazuh` reindex from Wazuh 2.x - Kibana 5.x to Wazuh 3.x - Kibana 6.x.
  - The API credentials will be automatically migrated to the new installation.
- Dynamically changed the index-pattern used by going to the Settings -> Pattern tab.
  - Wazuh alerts compatibility auto detection.
- New loader for visualizations.
- Better performance: now the tabs use the same Discover tab, only changing the current filters.
- New Groups tab.
  - Now you can check your group configuration (search its agents and configuration files).
- The Logs tab has been improved.
  - You can sort by field and the view has been improved.
- Achieved a clearer interface with implicit filters per tab showed as unremovable chips.

### Changed

- Dynamically creating .kibana index if necessary.
- Better integration with Kibana Discover.
- Visualizations loaded at initialization time.
- New sync system to wait for Elasticsearch JS.
- Decoupling selected API and pattern from backend and moved to the client side.

## Wazuh v2.1.0 - Kibana v5.6.1 - Revision 345

### Added

- Loading icon while Wazuh loads the visualizations.
- Add/Delete/Restart agents.
- OS agent filter

### Changed

- Using genericReq when possible.

## Wazuh v2.0.1 - Kibana v5.5.1 - Revision 339

### Changed

- New index in Elasticsearch to save Wazuh set up configuration
- Short URL's is now supported
- A native base path from kibana.yml is now supported

### Fixed

- Search bar across panels now support parenthesis grouping
- Several CSS fixes for IE browser<|MERGE_RESOLUTION|>--- conflicted
+++ resolved
@@ -4,24 +4,19 @@
 
 ## Wazuh v4.1.1 - Kibana 7.10.0 , 7.10.2 - Revision 4102
 
-<<<<<<< HEAD
-### Fixed
-
-- Fixed alerts table is empty when switching pinned agents [#2956](https://github.com/wazuh/wazuh-kibana-app/pull/2956)
-=======
 ### Added
 
 - Added a X-Frame-Options header to the backend responses [#2977](https://github.com/wazuh/wazuh-kibana-app/pull/2977)
 
 ### Fixed
 
+- Fix Security events table is empty when switching the pinned agents [#2956](https://github.com/wazuh/wazuh-kibana-app/pull/2956)
 - Fix disabled switch visual edit button when json content is empty [#2957](https://github.com/wazuh/wazuh-kibana-app/issues/2957)
 - Fix the statusCode error message [#2971](https://github.com/wazuh/wazuh-kibana-app/pull/2971)
 - Fix the SCA policy stats didn't refresh [#2973](https://github.com/wazuh/wazuh-kibana-app/pull/2973)
 - Fix some date fields format in FIM and SCA modules [#2975](https://github.com/wazuh/wazuh-kibana-app/pull/2975)
 - Fix a non-stop error in Manage agents when the user has no permissions [#2976](https://github.com/wazuh/wazuh-kibana-app/pull/2976)
 - Can't edit empty rules and decoders files that already exist in the manager [#2978](https://github.com/wazuh/wazuh-kibana-app/pull/2978)
->>>>>>> 40ffbd87
 
 ## Wazuh v4.1.0 - Kibana 7.10.0 , 7.10.2 - Revision 4101
 
