--- conflicted
+++ resolved
@@ -2,9 +2,6 @@
 
 All notable changes to the Wazuh app project will be documented in this file.
 
-<<<<<<< HEAD
-- Fixed order logs properly in Management/Logs [#3609](https://github.com/wazuh/wazuh-kibana-app/pull/3609)
-=======
 ## Wazuh v4.3.0 - Kibana 7.10.2 , 7.11.2 - Revision 4301
 
 ### Added
@@ -63,13 +60,13 @@
 - Fix size api selector when name is too long [#3445](https://github.com/wazuh/wazuh-kibana-app/pull/3445)
 - Fixed error when edit a rule or decoder [#3456](https://github.com/wazuh/wazuh-kibana-app/pull/3456)
 - Fixed index pattern selector doesn't display the ignored index patterns [#3458](https://github.com/wazuh/wazuh-kibana-app/pull/3458)
+- Fixed order logs properly in Management/Logs [#3609](https://github.com/wazuh/wazuh-kibana-app/pull/3609)
 
 ## Wazuh v4.2.3 - Kibana 7.10.2 , 7.12.1 - Revision 4204
 
 ### Added
 
 - Support for Wazuh 4.2.3
->>>>>>> cb078361
 
 ## Wazuh v4.2.2 - Kibana 7.10.2 , 7.12.1 - Revision 4203
 
