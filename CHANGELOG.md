--- conflicted
+++ resolved
@@ -9,15 +9,13 @@
 - Support for Wazuh 4.14.2
 - Added persistence for page size and sorting in API tables [#7864](https://github.com/wazuh/wazuh-dashboard-plugins/pull/7864)
 
-<<<<<<< HEAD
 ### Fixed
 
 - Removed sorting for Program name and Order columns in Related decoders table and Groups column in Related rules table to prevent API errors [#7864](https://github.com/wazuh/wazuh-dashboard-plugins/pull/7864)
-=======
+
 ### Changed
 
 - Improved text size consistency and visual hierarchy across the Agent Overview page by implementing standardized typography styling [#7878](https://github.com/wazuh/wazuh-dashboard-plugins/pull/7878)
->>>>>>> f2d31dde
 
 ## Wazuh v4.14.1 - OpenSearch Dashboards 2.19.3 - Revision 02
 
