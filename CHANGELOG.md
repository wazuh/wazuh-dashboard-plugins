--- conflicted
+++ resolved
@@ -2,14 +2,6 @@
 
 All notable changes to the Wazuh app project will be documented in this file.
 
-<<<<<<< HEAD
-
-## Wazuh v4.2.0 - Kibana 7.10.0 , 7.10.2 - Revision 4201
-
-### Fixed
-
-- Flyout date filter also changes main date filter [#3114](https://github.com/wazuh/wazuh-kibana-app/pull/3114)
-=======
 ## Wazuh v4.2.0 - Kibana 7.10.0 , 7.10.2 - Revision 4201
 
 ### Added
@@ -27,11 +19,12 @@
 - Fixed missing `pending` status suggestion for agents [#3095](https://github.com/wazuh/wazuh-kibana-app/pull/3095)
 - Index pattern setting not used for choosing from existing patterns [#3097](https://github.com/wazuh/wazuh-kibana-app/pull/3097)
 - Fix space character missing on deployment command if UDP is configured [#3108](https://github.com/wazuh/wazuh-kibana-app/pull/3108)
+- Flyout date filter also changes main date filter [#3114](https://github.com/wazuh/wazuh-kibana-app/pull/3114)
 
 ## Wazuh v4.1.4 - Kibana 7.10.0 , 7.10.2 - Revision 4105
 
 - Adapt for Wazuh 4.1.4
->>>>>>> 74c70a06
+
 
 ## Wazuh v4.1.4 - Kibana 7.10.0 , 7.10.2 - Revision 4105
 
