--- conflicted
+++ resolved
@@ -2,24 +2,7 @@
 
 All notable changes to the Wazuh app project will be documented in this file.
 
-<<<<<<< HEAD
-## Wazuh v4.6.0 - OpenSearch Dashboards 2.6.0 - Revision 4500
-
-### Added
-
-- Added development so that the images of the new agent deployment page also have dark mode. [5620](https://github.com/wazuh/wazuh-kibana-app/pull/5620)
-
-### Changed
-
-- Changed the deploy a new agent page from step one to step three. [#5554](https://github.com/wazuh/wazuh-kibana-app/pull/5554) [5462](https://github.com/wazuh/wazuh-kibana-app/pull/5462)
-- Removed the custom colors that did not allow to activate the default dark mode of elastic. [5620](https://github.com/wazuh/wazuh-kibana-app/pull/5620)
-
-### Fixed
-
-## Wazuh v4.5.0 - OpenSearch Dashboards 2.6.0 - Revision 4500
-=======
 ## Wazuh v4.6.0 - OpenSearch Dashboards 2.6.0 - Revision 01
->>>>>>> f3328170
 
 ### Added
 
@@ -32,6 +15,7 @@
 - Added callout below the agent name entry of the deploy a new agent section. [#5429](https://github.com/wazuh/wazuh-kibana-app/pull/5429)
 - Added new CLI to generate API data from specification file [#5519](https://github.com/wazuh/wazuh-kibana-app/pull/5519)
 - Added specific RBAC permissions to Security section [#5551](https://github.com/wazuh/wazuh-kibana-app/pull/5551)
+- Added development so that the images of the new agent deployment page also have dark mode. [#5620](https://github.com/wazuh/wazuh-kibana-app/pull/5620)
 
 ### Changed
 
@@ -43,6 +27,7 @@
 - Changed the placeholder of the agent name input of the deploy a new agent section. [#5429](https://github.com/wazuh/wazuh-kibana-app/pull/5429)
 - Changed the query to search for an agent in `management/configuration`. [#5485](https://github.com/wazuh/wazuh-kibana-app/pull/5485)
 - Changed the search bar in management/log to the one used in the rest of the app. [#5476](https://github.com/wazuh/wazuh-kibana-app/pull/5476)
+- Changed the deploy a new agent page from step one to step three. [#5554](https://github.com/wazuh/wazuh-kibana-app/pull/5554) [#5462](https://github.com/wazuh/wazuh-kibana-app/pull/5462)
 
 ### Fixed
 
@@ -70,6 +55,7 @@
 - Removed pretty parameter from cron job requests. [#5532](https://github.com/wazuh/wazuh-kibana-app/pull/5532)
 - Removed unnecessary requests in `Management/Status` section. [#5528](https://github.com/wazuh/wazuh-kibana-app/pull/5528)
 - Removed obsolete code that caused duplicate requests to the api in `Management`. [#5485](https://github.com/wazuh/wazuh-kibana-app/pull/5485)
+- Removed the custom colors that did not allow to activate the default dark mode of elastic. [#5620](https://github.com/wazuh/wazuh-kibana-app/pull/5620)
 
 ## Wazuh v4.5.0 - OpenSearch Dashboards 2.6.0 - Revision 01
 
