# Change Log

All notable changes to the Wazuh app project will be documented in this file.

## Wazuh v4.3.0 - Kibana 7.10.2 , 7.11.2 - Revision 4301

### Added

- Added ability to filter the results fo the `Network Ports` table in the `Inventory data` section [#3639](https://github.com/wazuh/wazuh-kibana-app/pull/3639)
- Added new endpoint service to collect the frontend logs into a file [#3324](https://github.com/wazuh/wazuh-kibana-app/pull/3324)
- Improved the frontend handle errors strategy: UI, Toasts, console log and log in file 
  [#3327](https://github.com/wazuh/wazuh-kibana-app/pull/3327) 
  [#3321](https://github.com/wazuh/wazuh-kibana-app/pull/3321) 
  [#3367](https://github.com/wazuh/wazuh-kibana-app/pull/3367) 
  [#3374](https://github.com/wazuh/wazuh-kibana-app/pull/3374) 
  [#3390](https://github.com/wazuh/wazuh-kibana-app/pull/3390)  
  [#3410](https://github.com/wazuh/wazuh-kibana-app/pull/3410) 
  [#3408](https://github.com/wazuh/wazuh-kibana-app/pull/3408) 
  [#3429](https://github.com/wazuh/wazuh-kibana-app/pull/3429) 
  [#3427](https://github.com/wazuh/wazuh-kibana-app/pull/3427) 
  [#3417](https://github.com/wazuh/wazuh-kibana-app/pull/3417) 
  [#3462](https://github.com/wazuh/wazuh-kibana-app/pull/3462) 
  [#3451](https://github.com/wazuh/wazuh-kibana-app/pull/3451) 
  [#3442](https://github.com/wazuh/wazuh-kibana-app/pull/3442)
  [#3480](https://github.com/wazuh/wazuh-kibana-app/pull/3480) 
  [#3472](https://github.com/wazuh/wazuh-kibana-app/pull/3472) 
  [#3434](https://github.com/wazuh/wazuh-kibana-app/pull/3434) 
  [#3392](https://github.com/wazuh/wazuh-kibana-app/pull/3392)
  [#3404](https://github.com/wazuh/wazuh-kibana-app/pull/3404) 
  [#3432](https://github.com/wazuh/wazuh-kibana-app/pull/3432) 
  [#3415](https://github.com/wazuh/wazuh-kibana-app/pull/3415) 
  [#3469](https://github.com/wazuh/wazuh-kibana-app/pull/3469) 
  [#3448](https://github.com/wazuh/wazuh-kibana-app/pull/3448)
  [#3465](https://github.com/wazuh/wazuh-kibana-app/pull/3465)
  [#3464](https://github.com/wazuh/wazuh-kibana-app/pull/3464)
  [#3478](https://github.com/wazuh/wazuh-kibana-app/pull/3478)
- Added fields status and type in vulnerabilities table [#3196](https://github.com/wazuh/wazuh-kibana-app/pull/3196)
- Added Intelligence tab to Mitre Att&ck module [#3368](https://github.com/wazuh/wazuh-kibana-app/pull/3368) [#3344](https://github.com/wazuh/wazuh-kibana-app/pull/3344)

### Changed

- Changed ossec to wazuh in sample-data [#3121](https://github.com/wazuh/wazuh-kibana-app/pull/3121)
- Changed empty fields in FIM tables and `syscheck.value_name` in discovery now show an empty tag for visual clarity [#3279](https://github.com/wazuh/wazuh-kibana-app/pull/3279)
- Adapted the Mitre tactics and techniques resources to use the API endpoints [#3346](https://github.com/wazuh/wazuh-kibana-app/pull/3346)
- Refactored all try catch strategy on Settings section [#3392](https://github.com/wazuh/wazuh-kibana-app/pull/3392)
- Refactored all try catch strategy on Controller/Agent section [#3404](https://github.com/wazuh/wazuh-kibana-app/pull/3404)
- Refactored all try catch value of context for ErrorOrchestrator service. [#3432](https://github.com/wazuh/wazuh-kibana-app/pull/3432)
- Refactored all try catch strategy on Controller/Groups section [#3415](https://github.com/wazuh/wazuh-kibana-app/pull/3415)
- Refactored as module tabs and buttons are rendered [#3494](https://github.com/wazuh/wazuh-kibana-app/pull/3494)
- Testing logs using the Ruletest Test don't display the rule information if not matching a rule. [#3446](https://github.com/wazuh/wazuh-kibana-app/pull/3446)

### Fixed

- Fixed creation of log files [#3384](https://github.com/wazuh/wazuh-kibana-app/pull/3384) 
- Fixed double fetching alerts count when pinnin/unpinning the agent in Mitre Att&ck/Framework [#3484](https://github.com/wazuh/wazuh-kibana-app/pull/3484)
- Fixed rules and decoders test flyout clickout event [#3412](https://github.com/wazuh/wazuh-kibana-app/pull/3412)
- Notify when you are registering an agent without permissions [#3430](https://github.com/wazuh/wazuh-kibana-app/pull/3430)
- Remove not used `redirectRule` query param when clicking the row table on CDB Lists/Decoders [#3438](https://github.com/wazuh/wazuh-kibana-app/pull/3438)
- Fixed the code overflows over the line numbers in the API Console editor [#3439](https://github.com/wazuh/wazuh-kibana-app/pull/3439)
- Don't open the main menu when changing the seleted API or index pattern [#3440](https://github.com/wazuh/wazuh-kibana-app/pull/3440)
- Fix error message in conf managment [#3443](https://github.com/wazuh/wazuh-kibana-app/pull/3443)
- Fix size api selector when name is too long [#3445](https://github.com/wazuh/wazuh-kibana-app/pull/3445)
- Fixed error when edit a rule or decoder [#3456](https://github.com/wazuh/wazuh-kibana-app/pull/3456)
- Fixed index pattern selector doesn't display the ignored index patterns [#3458](https://github.com/wazuh/wazuh-kibana-app/pull/3458)
<<<<<<< HEAD
- Fixed not showing packages details in agent inventory for a freeBSD agent SO [#3651](https://github.com/wazuh/wazuh-kibana-app/pull/3651)
=======
- Fixed order logs properly in Management/Logs [#3609](https://github.com/wazuh/wazuh-kibana-app/pull/3609)
- Fix CDB list view not working with IPv6 [#3488](https://github.com/wazuh/wazuh-kibana-app/pull/3488)
- Fixed the bad requests using Console tool to `PUT /active-response` API endpoint [#3466](https://github.com/wazuh/wazuh-kibana-app/pull/3466)
- Fixed group agent management table does not update on error [#3605](https://github.com/wazuh/wazuh-kibana-app/pull/3605)
>>>>>>> 6aad89ac

## Wazuh v4.2.4 - Kibana 7.10.2, 7.11.2, 7.12.1 - Revision 4205

### Added

- Support for Wazuh 4.2.4

### Fixed 

- Fixed a bug where the user's auth token was not deprecated on logout [#3638](https://github.com/wazuh/wazuh-kibana-app/pull/3638)

## Wazuh v4.2.3 - Kibana 7.10.2, 7.11.2, 7.12.1 - Revision 4204

### Added

- Support for Wazuh 4.2.3

## Wazuh v4.2.2 - Kibana 7.10.2 , 7.12.1 - Revision 4203

### Added

- Wazuh help links in the Kibana help menu [#3170](https://github.com/wazuh/wazuh-kibana-app/pull/3170)
- Redirect to group details using the `group` query param in the URL [#3184](https://github.com/wazuh/wazuh-kibana-app/pull/3184)
- Configuration to disable Wazuh App access from X-Pack/ODFE role [#3222](https://github.com/wazuh/wazuh-kibana-app/pull/3222) [#3292](https://github.com/wazuh/wazuh-kibana-app/pull/3292)
- Added confirmation message when closing a form [#3221](https://github.com/wazuh/wazuh-kibana-app/pull/3221)
- Improvement to hide navbar Wazuh label. [#3240](https://github.com/wazuh/wazuh-kibana-app/pull/3240)
- Add modal creating new rule/decoder [#3274](https://github.com/wazuh/wazuh-kibana-app/pull/3274)
- New functionality to change app logos [#3503](https://github.com/wazuh/wazuh-kibana-app/pull/3503)
- Added link to the upgrade guide when the Wazuh API version and the Wazuh App version mismatch [#3592](https://github.com/wazuh/wazuh-kibana-app/pull/3592)

### Changed

- Removed module titles [#3160](https://github.com/wazuh/wazuh-kibana-app/pull/3160)
- Changed default `wazuh.monitoring.creation` app setting from `d` to `w` [#3174](https://github.com/wazuh/wazuh-kibana-app/pull/3174)
- Changed default `wazuh.monitoring.shards` app setting from `2` to `1` [#3174](https://github.com/wazuh/wazuh-kibana-app/pull/3174)
- Removed Sha1 field from registry key detail [#3189](https://github.com/wazuh/wazuh-kibana-app/pull/3189)
- Removed tooltip in last breadcrumb in header breadcrumb [3250](https://github.com/wazuh/wazuh-kibana-app/pull/3250)
- Refactored the Health check component [#3197](https://github.com/wazuh/wazuh-kibana-app/pull/3197)
- Added version in package downloaded name in agent deploy command [#3210](https://github.com/wazuh/wazuh-kibana-app/issues/3210)
- Removed restriction to allow only current active agents from vulnerability inventory [#3243](https://github.com/wazuh/wazuh-kibana-app/pull/3243)
- Move API selector and Index Pattern Selector to the header bar [#3175](https://github.com/wazuh/wazuh-kibana-app/pull/3175)
- Health check actions notifications refactored and added debug mode [#3258](https://github.com/wazuh/wazuh-kibana-app/pull/3258)
- Improved visualizations object configuration readability [#3355](https://github.com/wazuh/wazuh-kibana-app/pull/3355)
- Changed the way kibana-vis hides the visualization while loading, this should prevent errors caused by having a 0 height visualization [#3349](https://github.com/wazuh/wazuh-kibana-app/pull/3349)

### Fixed

- Fixed screen flickers in Cluster visualization [#3159](https://github.com/wazuh/wazuh-kibana-app/pull/3159)
- Fixed the broken links when using `server.basePath` Kibana setting [#3161](https://github.com/wazuh/wazuh-kibana-app/pull/3161)
- Fixed filter in reports [#3173](https://github.com/wazuh/wazuh-kibana-app/pull/3173)
- Fixed typo error in Settings/Configuration [#3234](https://github.com/wazuh/wazuh-kibana-app/pull/3234)
- Fixed fields overlap in the agent summary screen [#3217](https://github.com/wazuh/wazuh-kibana-app/pull/3217)
- Fixed Ruleset Test, each request is made in a different session instead of all in the same session [#3257](https://github.com/wazuh/wazuh-kibana-app/pull/3257)
- Fixed the `Visualize` button is not displaying when expanding a field in the Events sidebar [#3237](https://github.com/wazuh/wazuh-kibana-app/pull/3237)
- Fix modules are missing in the agent menu [#3244](https://github.com/wazuh/wazuh-kibana-app/pull/3244)
- Fix improving and removing WUI error logs [#3260](https://github.com/wazuh/wazuh-kibana-app/pull/3260)
- Fix some errors of PDF reports [#3272](https://github.com/wazuh/wazuh-kibana-app/pull/3272)
- Fix TypeError when selecting macOS agent deployment in a Safari Browser [#3289](https://github.com/wazuh/wazuh-kibana-app/pull/3289)
- Fix error in how the SCA check's checks are displayed [#3297](https://github.com/wazuh/wazuh-kibana-app/pull/3297)
- Fixed message of error when add sample data fails [#3241](https://github.com/wazuh/wazuh-kibana-app/pull/3241)
- Fixed modules are missing in the agent menu [#3244](https://github.com/wazuh/wazuh-kibana-app/pull/3244)
- Fixed Alerts Summary of modules for reports [#3303](https://github.com/wazuh/wazuh-kibana-app/pull/3303)
- Fixed dark mode visualization background in pdf reports [#3315](https://github.com/wazuh/wazuh-kibana-app/pull/3315)
- Adapt Kibana integrations to Kibana 7.11 and 7.12  [#3309](https://github.com/wazuh/wazuh-kibana-app/pull/3309)
- Fixed error agent view does not render correctly  [#3306](https://github.com/wazuh/wazuh-kibana-app/pull/3306)
- Fixed miscalculation in table column width in PDF reports  [#3326](https://github.com/wazuh/wazuh-kibana-app/pull/3326)
- Normalized visData table property for 7.12 retro-compatibility  [#3323](https://github.com/wazuh/wazuh-kibana-app/pull/3323)
- Fixed error that caused the labels in certain visualizations to overlap [#3355](https://github.com/wazuh/wazuh-kibana-app/pull/3355)
- Fixed export to csv button in dashboards tables [#3358](https://github.com/wazuh/wazuh-kibana-app/pull/3358)
- Fixed Elastic UI breaking changes in 7.12 [#3345](https://github.com/wazuh/wazuh-kibana-app/pull/3345)
- Fixed Wazuh main menu and breadcrumb render issues [#3347](https://github.com/wazuh/wazuh-kibana-app/pull/3347)
- Fixed generation of huge logs from backend errors [#3397](https://github.com/wazuh/wazuh-kibana-app/pull/3397)
- Fixed vulnerabilities flyout not showing alerts if the vulnerability had a field missing [#3593](https://github.com/wazuh/wazuh-kibana-app/pull/3593)
- Removed api selector toggle from settings menu since it performed no useful function [#3604](https://github.com/wazuh/wazuh-kibana-app/pull/3604)

## Wazuh v4.2.1 - Kibana 7.10.2 , 7.11.2 - Revision 4202

### Added

- Support for Wazuh 4.2.1

## Wazuh v4.2.0 - Kibana 7.10.2 , 7.11.2 - Revision 4201

### Added

- Added `Ruleset Test` section under Tools menu, and on Edit Rules/Decoders as a tool. [#1434](https://github.com/wazuh/wazuh-kibana-app/pull/1434)
- Added page size options in Security events, explore agents table [#2925](https://github.com/wazuh/wazuh-kibana-app/pull/2925)
- Added a reminder to restart cluster or manager after import a file in Rules, Decoders or CDB Lists [#3051](https://github.com/wazuh/wazuh-kibana-app/pull/3051)
- Added Agent Stats section [#3056](https://github.com/wazuh/wazuh-kibana-app/pull/3056)
- Added `logtest` PUT example on API Console [#3061](https://github.com/wazuh/wazuh-kibana-app/pull/3061)
- Added vulnerabilities inventory that affect to an agent [#3069](https://github.com/wazuh/wazuh-kibana-app/pull/3069)
- Added retry button to check api again in health check [#3109](https://github.com/wazuh/wazuh-kibana-app/pull/3109)
- Added `wazuh-statistics` template and a new mapping for these indices [#3111](https://github.com/wazuh/wazuh-kibana-app/pull/3111)
- Added link to documentation "Checking connection with Manager" in deploy new agent [#3126](https://github.com/wazuh/wazuh-kibana-app/pull/3126)
- Fixed Agent Evolution graph showing agents from multiple APIs [#3256](https://github.com/wazuh/wazuh-kibana-app/pull/3256)
- Added Disabled index pattern checks in Health Check [#3311](https://github.com/wazuh/wazuh-kibana-app/pull/3311)

### Changed

- Moved Dev Tools inside of Tools menu as Api Console.  [#1434](https://github.com/wazuh/wazuh-kibana-app/pull/1434)
- Changed position of Top users on Integrity Monitoring Top 5 user. [#2892](https://github.com/wazuh/wazuh-kibana-app/pull/2892)
- Changed user allow_run_as way of editing. [#3080](https://github.com/wazuh/wazuh-kibana-app/pull/3080)
- Rename some ossec references to Wazuh [#3046](https://github.com/wazuh/wazuh-kibana-app/pull/3046)

### Fixed

- Filter only authorized agents in Agents stats and Visualizations [#3088](https://github.com/wazuh/wazuh-kibana-app/pull/3088)
- Fixed missing `pending` status suggestion for agents [#3095](https://github.com/wazuh/wazuh-kibana-app/pull/3095)
- Index pattern setting not used for choosing from existing patterns [#3097](https://github.com/wazuh/wazuh-kibana-app/pull/3097)
- Fixed space character missing on deployment command if UDP is configured [#3108](https://github.com/wazuh/wazuh-kibana-app/pull/3108)
- Fixed statistics visualizations when a node is selected [#3110](https://github.com/wazuh/wazuh-kibana-app/pull/3110)
- Fixed Flyout date filter also changes main date filter [#3114](https://github.com/wazuh/wazuh-kibana-app/pull/3114)
- Fixed name for "TCP sessions" visualization and average metric is now a sum [#3118](https://github.com/wazuh/wazuh-kibana-app/pull/3118)
- Filter only authorized agents in Events and Security Alerts table [#3120](https://github.com/wazuh/wazuh-kibana-app/pull/3120)
- Fixed Last keep alive label is outside the panel [#3122](https://github.com/wazuh/wazuh-kibana-app/pull/3122)
- Fixed app redirect to Settings section after the health check [#3128](https://github.com/wazuh/wazuh-kibana-app/pull/3128)
- Fixed the plugin logo path in Kibana menu when use `server.basePath` setting [#3144](https://github.com/wazuh/wazuh-kibana-app/pull/3144)
- Fixed deprecated endpoint for create agent groups [3152](https://github.com/wazuh/wazuh-kibana-app/pull/3152)
- Fixed check for TCP protocol in deploy new agent [#3163](https://github.com/wazuh/wazuh-kibana-app/pull/3163)
- Fixed RBAC issue with agent group permissions [#3181](https://github.com/wazuh/wazuh-kibana-app/pull/3181)
- Fixed change index pattern from menu doesn't work [#3187](https://github.com/wazuh/wazuh-kibana-app/pull/3187)
- Conflict with the creation of the index pattern when performing the Health Check [#3232](https://github.com/wazuh/wazuh-kibana-app/pull/3232)
- Added Disabled index pattern checks in Health Check [#3311](https://github.com/wazuh/wazuh-kibana-app/pull/3311)
- Fixed windows update section in Linux Inventory PDF [#3569](https://github.com/wazuh/wazuh-kibana-app/pull/3569)
- Improving and removing unnecessary error logs [#3574](https://github.com/wazuh/wazuh-kibana-app/pull/3574)

## Wazuh v4.1.5 - Kibana 7.10.0 , 7.10.2, 7.11.2 - Revision 4108

### Fixed

- Unable to change selected index pattern from the Wazuh menu [#3330](https://github.com/wazuh/wazuh-kibana-app/pull/3330)

## Wazuh v4.1.5 - Kibana 7.10.0 , 7.10.2, 7.11.2 - Revision 4107

### Added

- Support for Kibana 7.11.2
- Added a warning message for the `Install and enroll the agent` step of `Deploy new agent` guide [#3238](https://github.com/wazuh/wazuh-kibana-app/pull/3238)

### Fixed

- Conflict with the creation of the index pattern when performing the Health Check [#3223](https://github.com/wazuh/wazuh-kibana-app/pull/3223)
- Fixing mac os agents add command [#3207](https://github.com/wazuh/wazuh-kibana-app/pull/3207)
## Wazuh v4.1.5 - Kibana 7.10.0 , 7.10.2 - Revision 4106

- Adapt for Wazuh 4.1.5

## Wazuh v4.1.4 - Kibana 7.10.0 , 7.10.2 - Revision 4105

- Adapt for Wazuh 4.1.4

## Wazuh v4.1.3 - Kibana 7.10.0 , 7.10.2 - Revision 4104

### Added

- Creation of index pattern after the default one is changes in Settings [#2985](https://github.com/wazuh/wazuh-kibana-app/pull/2985)
- Added node name of agent list and detail [#3039](https://github.com/wazuh/wazuh-kibana-app/pull/3039)
- Added loading view while the user is logging to prevent permissions prompts [#3041](https://github.com/wazuh/wazuh-kibana-app/pull/3041)
- Added custom message for each possible run_as setup [#3048](https://github.com/wazuh/wazuh-kibana-app/pull/3048)

### Changed 

- Change all dates labels to Kibana formatting time zone [#3047](https://github.com/wazuh/wazuh-kibana-app/pull/3047)
- Improve toast message when selecting a default API [#3049](https://github.com/wazuh/wazuh-kibana-app/pull/3049)
- Improve validation and prevention for caching bundles on the client-side [#3063](https://github.com/wazuh/wazuh-kibana-app/pull/3063) [#3091](https://github.com/wazuh/wazuh-kibana-app/pull/3091)

### Fixed

- Fixed unexpected behavior in Roles mapping [#3028](https://github.com/wazuh/wazuh-kibana-app/pull/3028)
- Fixed rule filter is no applied when you click on a rule id in another module.[#3057](https://github.com/wazuh/wazuh-kibana-app/pull/3057)
- Fixed bug changing master node configuration [#3062](https://github.com/wazuh/wazuh-kibana-app/pull/3062)
- Fixed wrong variable declaration for macOS agents [#3066](https://github.com/wazuh/wazuh-kibana-app/pull/3066)
- Fixed some errors in the Events table, action buttons style, and URLs disappeared [#3086](https://github.com/wazuh/wazuh-kibana-app/pull/3086)
- Fixed Rollback of invalid rule configuration file [#3084](https://github.com/wazuh/wazuh-kibana-app/pull/3084)

## Wazuh v4.1.2 - Kibana 7.10.0 , 7.10.2 - Revision 4103

- Add `run_as` setting to example host configuration in Add new API view [#3021](https://github.com/wazuh/wazuh-kibana-app/pull/3021)
- Refactor of some prompts [#3015](https://github.com/wazuh/wazuh-kibana-app/pull/3015)

### Fixed

- Fix SCA policy detail showing name and check results about another policy [#3007](https://github.com/wazuh/wazuh-kibana-app/pull/3007)
- Fixed that alerts table is empty when switching pinned agents [#3008](https://github.com/wazuh/wazuh-kibana-app/pull/3008)
- Creating a role mapping before the existing ones are loaded, the page bursts [#3013](https://github.com/wazuh/wazuh-kibana-app/pull/3013)
- Fix pagination in SCA checks table when expand some row [#3018](https://github.com/wazuh/wazuh-kibana-app/pull/3018)
- Fix manager is shown in suggestions in Agents section [#3025](https://github.com/wazuh/wazuh-kibana-app/pull/3025)
- Fix disabled loading on inventory when request fail [#3026](https://github.com/wazuh/wazuh-kibana-app/pull/3026)
- Fix restarting selected cluster instead of all of them [#3032](https://github.com/wazuh/wazuh-kibana-app/pull/3032)
- Fix pinned agents don't trigger a new filtered query [#3035](https://github.com/wazuh/wazuh-kibana-app/pull/3035)
- Overlay Wazuh menu when Kibana menu is opened or docked [#3038](https://github.com/wazuh/wazuh-kibana-app/pull/3038)
- Fix visualizations in PDF Reports with Dark mode [#2983](https://github.com/wazuh/wazuh-kibana-app/pull/2983)

## Wazuh v4.1.1 - Kibana 7.10.0 , 7.10.2 - Revision 4102

### Added

- Prompt to show the unsupported module for the selected agent [#2959](https://github.com/wazuh/wazuh-kibana-app/pull/2959)
- Added a X-Frame-Options header to the backend responses [#2977](https://github.com/wazuh/wazuh-kibana-app/pull/2977)

### Changed

- Added toast with refresh button when new fields are loaded [#2974](https://github.com/wazuh/wazuh-kibana-app/pull/2974)
- Migrated manager and cluster files endpoints and their corresponding RBAC [#2984](https://github.com/wazuh/wazuh-kibana-app/pull/2984)

### Fixed

- Fix login error when AWS Elasticsearch and ODFE is used [#2710](https://github.com/wazuh/wazuh-kibana-app/issues/2710)
- An error message is displayed when changing a group's configuration although the user has the right permissions [#2955](https://github.com/wazuh/wazuh-kibana-app/pull/2955)
- Fix Security events table is empty when switching the pinned agents [#2956](https://github.com/wazuh/wazuh-kibana-app/pull/2956)
- Fix disabled switch visual edit button when json content is empty [#2957](https://github.com/wazuh/wazuh-kibana-app/issues/2957)
- Fixed main and `More` menus for unsupported agents [#2959](https://github.com/wazuh/wazuh-kibana-app/pull/2959)
- Fixed forcing a non numeric filter value in a number type field [#2961](https://github.com/wazuh/wazuh-kibana-app/pull/2961)
- Fixed wrong number of alerts in Security Events [#2964](https://github.com/wazuh/wazuh-kibana-app/pull/2964)
- Fixed search with strange characters of agent in Management groups [#2970](https://github.com/wazuh/wazuh-kibana-app/pull/2970)
- Fix the statusCode error message [#2971](https://github.com/wazuh/wazuh-kibana-app/pull/2971)
- Fix the SCA policy stats didn't refresh [#2973](https://github.com/wazuh/wazuh-kibana-app/pull/2973)
- Fixed loading of AWS index fields even when no AWS alerts were found [#2974](https://github.com/wazuh/wazuh-kibana-app/pull/2974)
- Fix some date fields format in FIM and SCA modules [#2975](https://github.com/wazuh/wazuh-kibana-app/pull/2975)
- Fix a non-stop error in Manage agents when the user has no permissions [#2976](https://github.com/wazuh/wazuh-kibana-app/pull/2976)
- Can't edit empty rules and decoders files that already exist in the manager [#2978](https://github.com/wazuh/wazuh-kibana-app/pull/2978)
- Support for alerts index pattern with different ID and name [#2979](https://github.com/wazuh/wazuh-kibana-app/pull/2979)
- Fix the unpin agent in the selection modal [#2980](https://github.com/wazuh/wazuh-kibana-app/pull/2980)
- Fix properly logout of Wazuh API when logging out of the application (only for OpenDistro) [#2789](https://github.com/wazuh/wazuh-kibana-app/issues/2789)
- Fixed missing `&&` from macOS agent deployment command [#2989](https://github.com/wazuh/wazuh-kibana-app/issues/2989)
- Fix prompt permissions on Framework of Mitre and Inventory of Integrity monitoring. [#2967](https://github.com/wazuh/wazuh-kibana-app/issues/2967)
- Fix properly logout of Wazuh API when logging out of the application support x-pack [#2789](https://github.com/wazuh/wazuh-kibana-app/issues/2789)

## Wazuh v4.1.0 - Kibana 7.10.0 , 7.10.2 - Revision 4101

### Added

- Check the max buckets by default in healthcheck and increase them [#2901](https://github.com/wazuh/wazuh-kibana-app/pull/2901)
- Added a prompt wraning in role mapping if run_as is false or he is not allowed to use it by API [#2876](https://github.com/wazuh/wazuh-kibana-app/pull/2876)

### Changed

- Support new fields of Windows Registry at FIM inventory panel [#2679](https://github.com/wazuh/wazuh-kibana-app/issues/2679)
- Added on FIM Inventory Windows Registry registry_key and registry_value items from syscheck [#2908](https://github.com/wazuh/wazuh-kibana-app/issues/2908)
- Uncheck agents after an action in agents groups management [#2907](https://github.com/wazuh/wazuh-kibana-app/pull/2907)
- Unsave rule files when edit or create a rule with invalid content [#2944](https://github.com/wazuh/wazuh-kibana-app/pull/2944)
- Added vulnerabilities module for macos agents [#2969](https://github.com/wazuh/wazuh-kibana-app/pull/2969)

### Fixed

- Fix server error Invalid token specified: Cannot read property 'replace' of undefined [#2899](https://github.com/wazuh/wazuh-kibana-app/issues/2899)
- Fix show empty files rules and decoders: [#2923](https://github.com/wazuh/wazuh-kibana-app/issues/2923)
- Fixed wrong hover texts in CDB lists actions [#2929](https://github.com/wazuh/wazuh-kibana-app/pull/2929)
- Fixed access to forbidden agents information when exporting agents listt [2918](https://github.com/wazuh/wazuh-kibana-app/pull/2918)
- Fix the decoder detail view is not displayed [#2888](https://github.com/wazuh/wazuh-kibana-app/issues/2888)
- Fix the complex search using the Wazuh API query filter in search bars [#2930](https://github.com/wazuh/wazuh-kibana-app/issues/2930)
- Fixed validation to check userPermissions are not ready yet [#2931](https://github.com/wazuh/wazuh-kibana-app/issues/2931)
- Fixed clear visualizations manager list when switching tabs. Fixes PDF reports filters [#2932](https://github.com/wazuh/wazuh-kibana-app/pull/2932)
- Fix Strange box shadow in Export popup panel in Managment > Groups [#2886](https://github.com/wazuh/wazuh-kibana-app/issues/2886)
- Fixed wrong command on alert when data folder does not exist [#2938](https://github.com/wazuh/wazuh-kibana-app/pull/2938)
- Fix agents table OS field sorting: Changes agents table field `os_name` to `os.name,os.version` to make it sortable. [#2939](https://github.com/wazuh/wazuh-kibana-app/pull/2939)
- Fixed diff parsed datetime between agent detail and agents table [#2940](https://github.com/wazuh/wazuh-kibana-app/pull/2940)
- Allow access to Agents section with agent:group action permission [#2933](https://github.com/wazuh/wazuh-kibana-app/issues/2933)
- Fixed filters does not work on modals with search bar [#2935](https://github.com/wazuh/wazuh-kibana-app/pull/2935)
- Fix wrong package name in deploy new agent [#2942](https://github.com/wazuh/wazuh-kibana-app/issues/2942)
- Fixed number agents not show on pie onMouseEvent [#2890](https://github.com/wazuh/wazuh-kibana-app/issues/2890)
- Fixed off Kibana Query Language in search bar of Controls/Inventory modules. [#2945](https://github.com/wazuh/wazuh-kibana-app/pull/2945)
- Fixed number of agents do not show on the pie chart tooltip in agents preview [#2890](https://github.com/wazuh/wazuh-kibana-app/issues/2890)

## Wazuh v4.0.4 - Kibana 7.10.0 , 7.10.2 - Revision 4017

### Added
- Adapt the app to the new Kibana platform [#2475](https://github.com/wazuh/wazuh-kibana-app/issues/2475)
- Wazuh data directory moved from `optimize` to `data` Kibana directory [#2591](https://github.com/wazuh/wazuh-kibana-app/issues/2591)
- Show the wui_rules belong to wazuh-wui API user [#2702](https://github.com/wazuh/wazuh-kibana-app/issues/2702)

### Fixed

- Fixed Wazuh menu and agent menu for Solaris agents [#2773](https://github.com/wazuh/wazuh-kibana-app/issues/2773) [#2725](https://github.com/wazuh/wazuh-kibana-app/issues/2725)
- Fixed wrong shards and replicas for statistics indices and also fixed wrong prefix for monitoring indices [#2732](https://github.com/wazuh/wazuh-kibana-app/issues/2732)
- Report's creation dates set to 1970-01-01T00:00:00.000Z [#2772](https://github.com/wazuh/wazuh-kibana-app/issues/2772)
- Fixed bug for missing commands in ubuntu/debian and centos [#2786](https://github.com/wazuh/wazuh-kibana-app/issues/2786)
- Fixed bug that show an hour before in /security-events/dashboard [#2785](https://github.com/wazuh/wazuh-kibana-app/issues/2785) 
- Fixed permissions to access agents [#2838](https://github.com/wazuh/wazuh-kibana-app/issues/2838)
- Fix searching in groups [#2825](https://github.com/wazuh/wazuh-kibana-app/issues/2825)
- Fix the pagination in SCA ckecks table [#2815](https://github.com/wazuh/wazuh-kibana-app/issues/2815)
- Fix the SCA table with a wrong behaviour using the refresh button [#2854](https://github.com/wazuh/wazuh-kibana-app/issues/2854)
- Fix sca permissions for agents views and dashboards [#2862](https://github.com/wazuh/wazuh-kibana-app/issues/2862)
- Solaris should not show vulnerabilities module [#2829](https://github.com/wazuh/wazuh-kibana-app/issues/2829)
- Fix the settings of statistics indices creation [#2858](https://github.com/wazuh/wazuh-kibana-app/issues/2858)
- Update agents' info in Management Status after changing cluster node selected [#2828](https://github.com/wazuh/wazuh-kibana-app/issues/2828)
- Fix error when applying filter in rules from events [#2877](https://github.com/wazuh/wazuh-kibana-app/issues/2877)

### Changed

- Replaced `wazuh` Wazuh API user by `wazuh-wui` in the default configuration [#2852](https://github.com/wazuh/wazuh-kibana-app/issues/2852)
- Add agent id to the reports name in Agent Inventory and Modules [#2817](https://github.com/wazuh/wazuh-kibana-app/issues/2817)

### Adapt for Kibana 7.10.0

- Fixed filter pinned crash returning from agents [#2864](https://github.com/wazuh/wazuh-kibana-app/issues/2864)
- Fixed style in sca and regulatory compliance tables and in wz menu [#2861](https://github.com/wazuh/wazuh-kibana-app/issues/2861)
- Fix body-payload of Sample Alerts POST endpoint [#2857](https://github.com/wazuh/wazuh-kibana-app/issues/2857)
- Fixed bug in the table on Agents->Table-> Actions->Config icon [#2853](https://github.com/wazuh/wazuh-kibana-app/issues/2853)
- Fixed tooltip in the icon of view decoder file [#2850](https://github.com/wazuh/wazuh-kibana-app/issues/2850)
- Fixed bug with agent filter when it is pinned [#2846](https://github.com/wazuh/wazuh-kibana-app/issues/2846)
- Fix discovery navigation [#2845](https://github.com/wazuh/wazuh-kibana-app/issues/2845)
- Search file editor gone [#2843](https://github.com/wazuh/wazuh-kibana-app/issues/2843)
- Fix Agent Search Bar - Regex Query Interpreter [#2834](https://github.com/wazuh/wazuh-kibana-app/issues/2834)
- Fixed accordion style breaking [#2833](https://github.com/wazuh/wazuh-kibana-app/issues/2833)
- Fix metrics are not updated after a bad request in search input [#2830](https://github.com/wazuh/wazuh-kibana-app/issues/2830)
- Fix mitre framework tab crash [#2821](https://github.com/wazuh/wazuh-kibana-app/issues/2821)
- Changed ping request to default request. Added delay and while to che… [#2820](https://github.com/wazuh/wazuh-kibana-app/issues/2820)
- Removed kibana alert for security [#2806](https://github.com/wazuh/wazuh-kibana-app/issues/2806)

## Wazuh v4.0.4 - Kibana 7.10.0 , 7.10.2 - Revision 4016

### Added

- Modified agent registration adding groups and architecture [#2666](https://github.com/wazuh/wazuh-kibana-app/issues/2666) [#2652](https://github.com/wazuh/wazuh-kibana-app/issues/2652)
- Each user can only view their own reports [#2686](https://github.com/wazuh/wazuh-kibana-app/issues/2686)

### Fixed

- Create index pattern even if there aren´t available indices [#2620](https://github.com/wazuh/wazuh-kibana-app/issues/2620)
- Top bar overlayed over expanded visualizations [#2667](https://github.com/wazuh/wazuh-kibana-app/issues/2667)
- Empty inventory data in Solaris agents [#2680](https://github.com/wazuh/wazuh-kibana-app/pull/2680)
- Wrong parameters in the dev-tools autocomplete section [#2675](https://github.com/wazuh/wazuh-kibana-app/issues/2675)
- Wrong permissions on edit CDB list [#2665](https://github.com/wazuh/wazuh-kibana-app/pull/2665)
- fix(frontend): add the metafields when refreshing the index pattern [#2681](https://github.com/wazuh/wazuh-kibana-app/pull/2681)
- Error toast is showing about Elasticsearch users for environments without security [#2713](https://github.com/wazuh/wazuh-kibana-app/issues/2713)
- Error about Handler.error in Role Mapping fixed [#2702](https://github.com/wazuh/wazuh-kibana-app/issues/2702)
- Fixed message in reserved users actions [#2702](https://github.com/wazuh/wazuh-kibana-app/issues/2702)
- Error 500 on Export formatted CDB list [#2692](https://github.com/wazuh/wazuh-kibana-app/pull/2692)
- Wui rules label should have only one tooltip [#2723](https://github.com/wazuh/wazuh-kibana-app/issues/2723)
- Move upper the Wazuh item in the Kibana menu and default index pattern [#2867](https://github.com/wazuh/wazuh-kibana-app/pull/2867)


## Wazuh v4.0.4 - Kibana v7.9.1, v7.9.3 - Revision 4015

### Added

- Support for Wazuh v4.0.4

## Wazuh v4.0.3 - Kibana v7.9.1, v7.9.2, v7.9.3 - Revision 4014

### Added

- Improved management of index-pattern fields [#2630](https://github.com/wazuh/wazuh-kibana-app/issues/2630)

### Fixed

- fix(fronted): fixed the check of API and APP version in health check [#2655](https://github.com/wazuh/wazuh-kibana-app/pull/2655)
- Replace user by username key in the monitoring logic [#2654](https://github.com/wazuh/wazuh-kibana-app/pull/2654)
- Security alerts and reporting issues when using private tenants [#2639](https://github.com/wazuh/wazuh-kibana-app/issues/2639)
- Manager restart in rule editor does not work with Wazuh cluster enabled [#2640](https://github.com/wazuh/wazuh-kibana-app/issues/2640)
- fix(frontend): Empty inventory data in Solaris agents [#2680](https://github.com/wazuh/wazuh-kibana-app/pull/2680)

## Wazuh v4.0.3 - Kibana v7.9.1, v7.9.2, v7.9.3 - Revision 4013

### Added

- Support for Wazuh v4.0.3.

## Wazuh v4.0.2 - Kibana v7.9.1, v7.9.3 - Revision 4012

### Added

- Sample data indices name should take index pattern in use [#2593](https://github.com/wazuh/wazuh-kibana-app/issues/2593) 
- Added start option to macos Agents [#2653](https://github.com/wazuh/wazuh-kibana-app/pull/2653)

### Changed

- Statistics settings do not allow to configure primary shards and replicas [#2627](https://github.com/wazuh/wazuh-kibana-app/issues/2627)

## Wazuh v4.0.2 - Kibana v7.9.1, v7.9.3 - Revision 4011

### Added

- Support for Wazuh v4.0.2.

### Fixed

- The index pattern title is overwritten with its id after refreshing its fields [#2577](https://github.com/wazuh/wazuh-kibana-app/issues/2577)
- [RBAC] Issues detected when using RBAC [#2579](https://github.com/wazuh/wazuh-kibana-app/issues/2579)

## Wazuh v4.0.1 - Kibana v7.9.1, v7.9.3 - Revision 4010

### Changed

- Alerts summary table for PDF reports on all modules [#2632](https://github.com/wazuh/wazuh-kibana-app/issues/2632)
- [4.0-7.9] Run as with no wazuh-wui API user [#2576](https://github.com/wazuh/wazuh-kibana-app/issues/2576)
- Deploy a new agent interface as default interface [#2564](https://github.com/wazuh/wazuh-kibana-app/issues/2564)
- Problem in the visualization of new reserved resources of the Wazuh API [#2643](https://github.com/wazuh/wazuh-kibana-app/issues/2643)

### Fixed

- Restore the tables in the agents' reports [#2628](https://github.com/wazuh/wazuh-kibana-app/issues/2628)
- [RBAC] Issues detected when using RBAC [#2579](https://github.com/wazuh/wazuh-kibana-app/issues/2579)
- Changes done via a worker's API are overwritten [#2626](https://github.com/wazuh/wazuh-kibana-app/issues/2626)

### Fixed

- [BUGFIX] Default user field for current platform [#2633](https://github.com/wazuh/wazuh-kibana-app/pull/2633)

## Wazuh v4.0.1 - Kibana v7.9.1, v7.9.3 - Revision 4009

### Changed

- Hide empty columns of the processes table of the MacOS agents [#2570](https://github.com/wazuh/wazuh-kibana-app/pull/2570)
- Missing step in "Deploy a new agent" view [#2623](https://github.com/wazuh/wazuh-kibana-app/issues/2623)
- Implement wazuh users' CRUD [#2598](https://github.com/wazuh/wazuh-kibana-app/pull/2598)

### Fixed

- Inconsistent data in sample data alerts [#2618](https://github.com/wazuh/wazuh-kibana-app/pull/2618)

## Wazuh v4.0.1 - Kibana v7.9.1, v7.9.3 - Revision 4008

### Fixed

- Icons not align to the right in Modules > Events [#2607](https://github.com/wazuh/wazuh-kibana-app/pull/2607)
- Statistics visualizations do not show data [#2602](https://github.com/wazuh/wazuh-kibana-app/pull/2602)
- Error on loading css files [#2599](https://github.com/wazuh/wazuh-kibana-app/pull/2599)
- Fixed search filter in search bar in Module/SCA wasn't working [#2601](https://github.com/wazuh/wazuh-kibana-app/pull/2601)

## Wazuh v4.0.0 - Kibana v7.9.1, v7.9.2, v7.9.3 - Revision 4007

### Fixed

- updated macOS package URL [#2596](https://github.com/wazuh/wazuh-kibana-app/pull/2596)
- Revert "[4.0-7.9] [BUGFIX] Removed unnecessary function call" [#2597](https://github.com/wazuh/wazuh-kibana-app/pull/2597)

## Wazuh v4.0.0 - Kibana v7.9.1, v7.9.2, v7.9.3 - Revision 4006

### Fixed

- Undefined field in event view [#2588](https://github.com/wazuh/wazuh-kibana-app/issues/2588)
- Several calls to the same stats request (esAlerts) [#2586](https://github.com/wazuh/wazuh-kibana-app/issues/2586)
- The filter options popup doesn't open on click once the filter is pinned [#2581](https://github.com/wazuh/wazuh-kibana-app/issues/2581)
- The formatedFields are missing from the index-pattern of wazuh-alerts-* [#2574](https://github.com/wazuh/wazuh-kibana-app/issues/2574)


## Wazuh v4.0.0 - Kibana v7.9.3 - Revision 4005

### Added

- Support for Kibana v7.9.3

## Wazuh v4.0.0 - Kibana v7.9.1, v7.9.2 - Revision 4002

### Added

- Support for Wazuh v4.0.0.
- Support for Kibana v7.9.1 and 7.9.2.
- Support for Open Distro 1.10.1.
- Added a RBAC security layer integrated with Open Distro and X-Pack.
- Added remoted and analysisd statistics.
- Expand supported deployment variables.
- Added new configuration view settings for GCP integration.
- Added logic to change the `metafields` configuration of Kibana [#2524](https://github.com/wazuh/wazuh-kibana-app/issues/2524)

### Changed

- Migrated the default index-pattern to `wazuh-alerts-*`.
- Removed the `known-fields` functionality.
- Security Events dashboard redesinged.
- Redesigned the app settings configuration with categories.
- Moved the wazuh-registry file to Kibana optimize folder.

### Fixed

- Format options in `wazuh-alerts` index-pattern are not overwritten now.
- Prevent blank page in detaill agent view.
- Navigable agents name in Events.
- Index pattern is not being refreshed.
- Reporting fails when agent is pinned and compliance controls are visited.
- Reload rule detail doesn't work properly with the related rules.
- Fix search bar filter in Manage agent of group [#2541](https://github.com/wazuh/wazuh-kibana-app/pull/2541)

## Wazuh v3.13.2 - Kibana v7.9.1 - Revision 887

### Added

- Support for Wazuh v3.13.2

## Wazuh v3.13.2 - Kibana v7.8.0 - Revision 887
### Added

- Support for Wazuh v3.13.2

## Wazuh v3.13.1 - Kibana v7.9.1 - Revision 886

### Added

- Support for Kibana v7.9.1

## Wazuh v3.13.1 - Kibana v7.9.0 - Revision 885

### Added

- Support for Kibana v7.9.0


## Wazuh v3.13.1 - Kibana v7.8.1 - Revision 884

### Added

- Support for Kibana v7.8.1


## Wazuh v3.13.1 - Kibana v7.8.0 - Revision 883

### Added

- Support for Wazuh v3.13.1


## Wazuh v3.13.0 - Kibana v7.8.0 - Revision 881

### Added

- Support for Kibana v7.8.0


## Wazuh v3.13.0 - Kibana v7.7.0, v7.7.1 - Revision 880

### Added

- Support for Wazuh v3.13.0
- Support for Kibana v7.7.1
- Support for Open Distro 1.8
- New navigation experience with a global menu [#1965](https://github.com/wazuh/wazuh-kibana-app/issues/1965)
- Added a Breadcrumb in Kibana top nav [#2161](https://github.com/wazuh/wazuh-kibana-app/issues/2161)
- Added a new Agents Summary Screen [#1963](https://github.com/wazuh/wazuh-kibana-app/issues/1963)
- Added a new feature to add sample data to dashboards [#2115](https://github.com/wazuh/wazuh-kibana-app/issues/2115)
- Added MITRE integration [#1877](https://github.com/wazuh/wazuh-kibana-app/issues/1877)
- Added Google Cloud Platform integration [#1873](https://github.com/wazuh/wazuh-kibana-app/issues/1873)
- Added TSC integration [#2204](https://github.com/wazuh/wazuh-kibana-app/pull/2204)
- Added a new Integrity monitoring state view for agent [#2153](https://github.com/wazuh/wazuh-kibana-app/issues/2153)
- Added a new Integrity monitoring files detail view [#2156](https://github.com/wazuh/wazuh-kibana-app/issues/2156)
- Added a new component to explore Compliance requirements [#2156](https://github.com/wazuh/wazuh-kibana-app/issues/2261)

### Changed

- Code migration to React.js
- Global review of styles
- Unified Overview and Agent dashboards into new Modules [#2110](https://github.com/wazuh/wazuh-kibana-app/issues/2110)
- Changed Vulnerabilities dashboard visualizations [#2262](https://github.com/wazuh/wazuh-kibana-app/issues/2262)

### Fixed

- Open Distro tenants have been fixed and are functional now [#1890](https://github.com/wazuh/wazuh-kibana-app/issues/1890).
- Improved navigation performance [#2200](https://github.com/wazuh/wazuh-kibana-app/issues/2200).
- Avoid creating the wazuh-monitoring index pattern if it is disabled [#2100](https://github.com/wazuh/wazuh-kibana-app/issues/2100)
- SCA checks without compliance field can't be expanded [#2264](https://github.com/wazuh/wazuh-kibana-app/issues/2264)


## Wazuh v3.12.3 - Kibana v7.7.1 - Revision 876

### Added

- Support for Kibana v7.7.1


## Wazuh v3.12.3 - Kibana v7.7.0 - Revision 875

### Added

- Support for Kibana v7.7.0


## Wazuh v3.12.3 - Kibana v6.8.8, v7.6.1, v7.6.2 - Revision 874

### Added

- Support for Wazuh v3.12.3


## Wazuh v3.12.2 - Kibana v6.8.8, v7.6.1, v7.6.2 - Revision 873

### Added

- Support for Wazuh v3.12.2


## Wazuh v3.12.1 - Kibana v6.8.8, v7.6.1, v7.6.2 - Revision 872

### Added

- Support Wazuh 3.12.1
- Added new FIM settings on configuration on demand. [#2147](https://github.com/wazuh/wazuh-kibana-app/issues/2147)

### Changed

- Updated agent's variable names in deployment guides. [#2169](https://github.com/wazuh/wazuh-kibana-app/pull/2169)

### Fixed

- Pagination is now shown in table-type visualizations. [#2180](https://github.com/wazuh/wazuh-kibana-app/issues/2180)


## Wazuh v3.12.0 - Kibana v6.8.8, v7.6.2 - Revision 871

### Added

- Support for Kibana v6.8.8 and v7.6.2

## Wazuh v3.12.0 - Kibana v6.8.7, v7.4.2, v7.6.1 - Revision 870

### Added

- Support for Wazuh v3.12.0
- Added a new setting to hide manager alerts from dashboards. [#2102](https://github.com/wazuh/wazuh-kibana-app/pull/2102)
- Added a new setting to be able to change API from the top menu. [#2143](https://github.com/wazuh/wazuh-kibana-app/issues/2143)
- Added a new setting to enable/disable the known fields health check [#2037](https://github.com/wazuh/wazuh-kibana-app/pull/2037)
- Added suport for PCI 11.2.1 and 11.2.3 rules. [#2062](https://github.com/wazuh/wazuh-kibana-app/pull/2062)

### Changed

- Restructuring of the optimize/wazuh directory. Now the Wazuh configuration file (wazuh.yml) is placed on /usr/share/kibana/optimize/wazuh/config. [#2116](https://github.com/wazuh/wazuh-kibana-app/pull/2116)
- Improve performance of Dasboards reports generation. [1802344](https://github.com/wazuh/wazuh-kibana-app/commit/18023447c6279d385df84d7f4a5663ed2167fdb5)

### Fixed

- Discover time range selector is now displayed on the Cluster section. [08901df](https://github.com/wazuh/wazuh-kibana-app/commit/08901dfcbe509f17e4fab26877c8b7dae8a66bff)
- Added the win_auth_failure rule group to Authentication failure metrics. [#2099](https://github.com/wazuh/wazuh-kibana-app/pull/2099)
- Negative values in Syscheck attributes now have their correct value in reports. [7c3e84e](https://github.com/wazuh/wazuh-kibana-app/commit/7c3e84ec8f00760b4f650cfc00a885d868123f99)


## Wazuh v3.11.4 - Kibana v7.6.1 - Revision 858

### Added

- Support for Kibana v7.6.1


## Wazuh v3.11.4 - Kibana v6.8.6, v7.4.2, v7.6.0 - Revision 857

### Added

- Support for Wazuh v3.11.4


## Wazuh v3.11.3 - Kibana v7.6.0 - Revision 856

### Added

- Support for Kibana v7.6.0


## Wazuh v3.11.3 - Kibana v7.4.2 - Revision 855

### Added

- Support for Kibana v7.4.2

## Wazuh v3.11.3 - Kibana v7.5.2 - Revision 854

### Added

- Support for Wazuh v3.11.3

### Fixed

- Windows Updates table is now displayed in the Inventory Data report [#2028](https://github.com/wazuh/wazuh-kibana-app/pull/2028)


## Wazuh v3.11.2 - Kibana v7.5.2 - Revision 853

### Added

- Support for Kibana v7.5.2


## Wazuh v3.11.2 - Kibana v6.8.6, v7.3.2, v7.5.1 - Revision 852

### Added

- Support for Wazuh v3.11.2

### Changed

- Increased list filesize limit for the CDB-list [#1993](https://github.com/wazuh/wazuh-kibana-app/pull/1993)

### Fixed

- The xml validator now correctly handles the `--` string within comments [#1980](https://github.com/wazuh/wazuh-kibana-app/pull/1980)
- The AWS map visualization wasn't been loaded until the user interacts with it [dd31bd7](https://github.com/wazuh/wazuh-kibana-app/commit/dd31bd7a155354bc50fe0af22fca878607c8936a)


## Wazuh v3.11.1 - Kibana v6.8.6, v7.3.2, v7.5.1 - Revision 581

### Added
- Support for Wazuh v3.11.1.


## Wazuh v3.11.0 - Kibana v6.8.6, v7.3.2, v7.5.1 - Revision 580

### Added

- Support for Wazuh v3.11.0.
- Support for Kibana v7.5.1.
- The API credentials configuration has been moved from the .wazuh index to a wazuh.yml configuration file. Now the configuration of the API hosts is done from the file and not from the application. [#1465](https://github.com/wazuh/wazuh-kibana-app/issues/1465) [#1771](https://github.com/wazuh/wazuh-kibana-app/issues/1771).
- Upload ruleset files using a "drag and drop" component [#1770](https://github.com/wazuh/wazuh-kibana-app/issues/1770)
- Add logs for the reporting module [#1622](https://github.com/wazuh/wazuh-kibana-app/issues/1622).
- Extended the "Add new agent" guide [#1767](https://github.com/wazuh/wazuh-kibana-app/issues/1767).
- Add new table for windows hotfixes [#1932](https://github.com/wazuh/wazuh-kibana-app/pull/1932)

### Changed

- Removed Discover from top menu [#1699](https://github.com/wazuh/wazuh-kibana-app/issues/1699).
- Hide index pattern selector in case that only one exists [#1799](https://github.com/wazuh/wazuh-kibana-app/issues/1799).
- Remove visualizations legend [#1936](https://github.com/wazuh/wazuh-kibana-app/pull/1936)
- Normalize the field whodata in the group reporting [#1921](https://github.com/wazuh/wazuh-kibana-app/pull/1921)
- A message in the configuration view is ambiguous [#1870](https://github.com/wazuh/wazuh-kibana-app/issues/1870)
- Refactor syscheck table [#1941](https://github.com/wazuh/wazuh-kibana-app/pull/1941)

### Fixed

- Empty files now throws an error [#1806](https://github.com/wazuh/wazuh-kibana-app/issues/1806).
- Arguments for wazuh api requests are now validated [#1815](https://github.com/wazuh/wazuh-kibana-app/issues/1815).
- Fixed the way to check admin mode [#1838](https://github.com/wazuh/wazuh-kibana-app/issues/1838).
- Fixed error exporting as CSV the files into a group [#1833](https://github.com/wazuh/wazuh-kibana-app/issues/1833).
- Fixed XML validator false error for `<` [1882](https://github.com/wazuh/wazuh-kibana-app/issues/1882)
- Fixed "New file" editor doesn't allow saving twice [#1896](https://github.com/wazuh/wazuh-kibana-app/issues/1896)
- Fixed decoders files [#1929](https://github.com/wazuh/wazuh-kibana-app/pull/1929)
- Fixed registration guide [#1926](https://github.com/wazuh/wazuh-kibana-app/pull/1926)
- Fixed infinite load on Ciscat views [#1920](https://github.com/wazuh/wazuh-kibana-app/pull/1920), [#1916](https://github.com/wazuh/wazuh-kibana-app/pull/1916)
- Fixed missing fields in the Visualizations [#1913](https://github.com/wazuh/wazuh-kibana-app/pull/1913)
- Fixed Amazon S3 status is wrong in configuration section [#1864](https://github.com/wazuh/wazuh-kibana-app/issues/1864)
- Fixed hidden overflow in the fim configuration [#1887](https://github.com/wazuh/wazuh-kibana-app/pull/1887)
- Fixed Logo source fail after adding server.basePath [#1871](https://github.com/wazuh/wazuh-kibana-app/issues/1871)
- Fixed the documentation broken links [#1853](https://github.com/wazuh/wazuh-kibana-app/pull/1853)

## Wazuh v3.10.2 - Kibana v7.5.1 - Revision 556

### Added

- Support for Kibana v7.5.1


## Wazuh v3.10.2 - Kibana v7.5.0 - Revision 555

### Added

- Support for Kibana v7.5.0


## Wazuh v3.10.2 - Kibana v7.4.2 - Revision 549

### Added

- Support for Kibana v7.4.2


## Wazuh v3.10.2 - Kibana v7.4.1 - Revision 548

### Added

- Support for Kibana v7.4.1


## Wazuh v3.10.2 - Kibana v7.4.0 - Revision 547

### Added

- Support for Kibana v7.4.0
- Support for Wazuh v3.10.2.


## Wazuh v3.10.2 - Kibana v7.3.2 - Revision 546

### Added

- Support for Wazuh v3.10.2.


## Wazuh v3.10.1 - Kibana v7.3.2 - Revision 545

### Added

- Support for Wazuh v3.10.1.


## Wazuh v3.10.0 - Kibana v7.3.2 - Revision 543

### Added

- Support for Wazuh v3.10.0.
- Added an interactive guide for registering agents, things are now easier for the user, guiding it through the steps needed ending in a _copy & paste_ snippet for deploying his agent [#1468](https://github.com/wazuh/wazuh-kibana-app/issues/1468).
- Added new dashboards for the recently added regulatory compliance groups into the Wazuh core. They are HIPAA and NIST-800-53 [#1468](https://github.com/wazuh/wazuh-kibana-app/issues/1448), [#1638]( https://github.com/wazuh/wazuh-kibana-app/issues/1638).
- Make the app work under a custom Kibana space [#1234](https://github.com/wazuh/wazuh-kibana-app/issues/1234), [#1450](https://github.com/wazuh/wazuh-kibana-app/issues/1450).
- Added the ability to manage the app as a native plugin when using Kibana spaces, now you can safely hide/show the app depending on the selected space [#1601](https://github.com/wazuh/wazuh-kibana-app/issues/1601).
- Adapt the app the for Kibana dark mode [#1562](https://github.com/wazuh/wazuh-kibana-app/issues/1562).
- Added an alerts summary in _Overview > FIM_ panel [#1527](https://github.com/wazuh/wazuh-kibana-app/issues/1527).
- Export all the information of a Wazuh group and its related agents in a PDF document [#1341](https://github.com/wazuh/wazuh-kibana-app/issues/1341).
- Export the configuration of a certain agent as a PDF document. Supports granularity for exporting just certain sections of the configuration [#1340](https://github.com/wazuh/wazuh-kibana-app/issues/1340).


### Changed

- Reduced _Agents preview_ load time using the new API endpoint `/summary/agents` [#1687](https://github.com/wazuh/wazuh-kibana-app/pull/1687).
- Replaced most of the _md-nav-bar_ Angular.js components with React components using EUI [#1705](https://github.com/wazuh/wazuh-kibana-app/pull/1705).
- Replaced the requirements slider component with a new styled component [#1708](https://github.com/wazuh/wazuh-kibana-app/pull/1708).
- Soft deprecated the _.wazuh-version_ internal index, now the app dumps its content if applicable to a registry file, then the app removes that index. Further versions will hard deprecate this index [#1467](https://github.com/wazuh/wazuh-kibana-app/issues/1467). 
- Visualizations now don't fetch the documents _source_, also, they now use _size: 0_ for fetching [#1663](https://github.com/wazuh/wazuh-kibana-app/issues/1663).
- The app menu is now fixed on top of the view, it's not being hidden on every state change. Also, the Wazuh logo was placed in the top bar of Kibana UI [#1502](https://github.com/wazuh/wazuh-kibana-app/issues/1502).
- Improved _getTimestamp_ method not returning a promise object because it's no longer needed [014bc3a](https://github.com/wazuh/wazuh-kibana-app/commit/014b3aba0d2e9cda0c4d521f5f16faddc434a21e). Also improved main Discover listener for Wazuh not returning a promise object [bd82823](https://github.com/wazuh/wazuh-kibana-app/commit/bd8282391a402b8c567b32739cf914a0135d74bc).
- Replaced _Requirements over time_ visualizations in both PCI DSS and GDPR dashboards [35c539](https://github.com/wazuh/wazuh-kibana-app/commit/35c539eb328b3bded94aa7608f73f9cc51c235a6).
- Do not show a toaster when a visualization field was not known yet, instead, show it just in case the internal refreshing failed [19a2e7](https://github.com/wazuh/wazuh-kibana-app/commit/19a2e71006b38f6a64d3d1eb8a20b02b415d7e07).
- Minor optimizations for server logging [eb8e000](https://github.com/wazuh/wazuh-kibana-app/commit/eb8e00057dfea2dafef56319590ff832042c402d).

### Fixed

- Alerts search bar fixed for Kibana v7.3.1, queries were not being applied as expected [#1686](https://github.com/wazuh/wazuh-kibana-app/issues/1686).
- Hide attributes field from non-Windows agents in the FIM table [#1710](https://github.com/wazuh/wazuh-kibana-app/issues/1710).
- Fixed broken view in Management > Configuration > Amazon S3 > Buckets, some information was missing [#1675](https://github.com/wazuh/wazuh-kibana-app/issues/1675).
- Keep user's filters when switching from Discover to panel [#1685](https://github.com/wazuh/wazuh-kibana-app/issues/1685).
- Reduce load time and amount of data to be fetched in _Management > Cluster monitoring_ section avoiding possible timeouts [#1663](https://github.com/wazuh/wazuh-kibana-app/issues/1663).
- Restored _Remove column_ feature in Discover tabs [#1702](https://github.com/wazuh/wazuh-kibana-app/issues/1702).
- Apps using Kibana v7.3.1 had a bug once the user goes back from _Agent > FIM > Files_ to _Agent > FIM > dashboard_, filters disappear, now it's working properly [#1700](https://github.com/wazuh/wazuh-kibana-app/issues/1700).
- Fixed visual bug in _Management > Cluster monitoring_ and a button position [1e3b748](https://github.com/wazuh/wazuh-kibana-app/commit/1e3b748f11b43b2e7956b830269b6d046d74d12c).
- The app installation date was not being updated properly, now it's fixed [#1692](https://github.com/wazuh/wazuh-kibana-app/issues/1692).
- Fixed _Network interfaces_ table in Inventory section, the table was not paginating [#1474](https://github.com/wazuh/wazuh-kibana-app/issues/1474).
- Fixed APIs passwords are now obfuscated in server responses [adc3152](https://github.com/wazuh/wazuh-kibana-app/pull/1782/commits/adc31525e26b25e4cb62d81cbae70a8430728af5).


## Wazuh v3.9.5 - Kibana v6.8.2 / Kibana v7.2.1 / Kibana v7.3.0 - Revision 531

### Added

- Support for Wazuh v3.9.5

## Wazuh v3.9.4 - Kibana v6.8.1 / Kibana v6.8.2 / Kibana v7.2.0 / Kibana v7.2.1 / Kibana v7.3.0 - Revision 528

### Added

- Support for Wazuh v3.9.4
- Allow filtering by clicking a column in rules/decoders tables [0e2ddd7](https://github.com/wazuh/wazuh-kibana-app/pull/1615/commits/0e2ddd7b73f7f7975d02e97ed86ae8a0966472b4)
- Allow open file in rules table clicking on the file column [1af929d](https://github.com/wazuh/wazuh-kibana-app/pull/1615/commits/1af929d62f450f93c6733868bcb4057e16b7e279)

### Changed

- Improved app performance [#1640](https://github.com/wazuh/wazuh-kibana-app/pull/1640).
- Remove path filter from custom rules and decoders [895792e](https://github.com/wazuh/wazuh-kibana-app/pull/1615/commits/895792e6e6d9401b3293d5e16352b9abef515096)
- Show path column in rules and decoders [6f49816](https://github.com/wazuh/wazuh-kibana-app/pull/1615/commits/6f49816c71b5999d77bf9e3838443627c9be945d)
- Removed SCA overview dashboard [94ebbff](https://github.com/wazuh/wazuh-kibana-app/pull/1615/commits/94ebbff231cbfb6d793130e0b9ea855baa755a1c)
- Disabled last custom column removal [f1ef7de](https://github.com/wazuh/wazuh-kibana-app/pull/1615/commits/f1ef7de1a34bbe53a899596002e8153b95e7dc0e)
- Agents messages across sections unification [8fd7e36](https://github.com/wazuh/wazuh-kibana-app/pull/1615/commits/8fd7e36286fa9dfd03a797499af6ffbaa90b00e1)

### Fixed

- Fix check storeded apis [d6115d6](https://github.com/wazuh/wazuh-kibana-app/pull/1615/commits/d6115d6424c78f0cde2017b432a51b77186dd95a).
- Fix pci-dss console error [297080d](https://github.com/wazuh/wazuh-kibana-app/pull/1615/commits/297080d36efaea8f99b0cafd4c48845dad20495a)
- Fix error in reportingTable [85b7266](https://github.com/wazuh/wazuh-kibana-app/pull/1615/commits/85b72662cb4db44c443ed04f7c31fba57eefccaa)
- Fix filters budgets size [c7ac86a](https://github.com/wazuh/wazuh-kibana-app/pull/1615/commits/c7ac86acb3d5afaf1cf348fab09a2b8c5778a491)
- Fix missing permalink virustotal visualization [1b57529](https://github.com/wazuh/wazuh-kibana-app/pull/1615/commits/1b57529758fccdeb3ac0840e66a8aafbe4757a96)
- Improved wz-table performance [224bd6f](https://github.com/wazuh/wazuh-kibana-app/pull/1615/commits/224bd6f31235c81ba01755c3c1e120c3f86beafd)
- Fix inconsistent data between visualizations and tables in Overview Security Events [b12c600](https://github.com/wazuh/wazuh-kibana-app/pull/1615/commits/b12c600578d80d0715507dec4624a4ebc27ea573)
- Timezone applied in cluster status [a4f620d](https://github.com/wazuh/wazuh-kibana-app/pull/1615/commits/a4f620d398f5834a6d2945af892a462425ca3bec)
- Fixed Overview Security Events report when wazuh.monitoring is disabled [1c26da0](https://github.com/wazuh/wazuh-kibana-app/pull/1615/commits/1c26da05a0b6daf727e15c13b819111aa4e4e913)
- Fixes in APIs management [2143943](https://github.com/wazuh/wazuh-kibana-app/pull/1615/commits/2143943a5049cbb59bb8d6702b5a56cbe0d27a2a)
- Prevent duplicated visualization toast errors [786faf3](https://github.com/wazuh/wazuh-kibana-app/commit/786faf3e62d2cad13f512c0f873b36eca6e9787d)
- Fix not properly updated breadcrumb in ruleset section [9645903](https://github.com/wazuh/wazuh-kibana-app/commit/96459031cd4edbe047970bf0d22d0c099771879f)
- Fix badly dimensioned table in Integrity Monitoring section [9645903](https://github.com/wazuh/wazuh-kibana-app/commit/96459031cd4edbe047970bf0d22d0c099771879f)
- Fix implicit filters can be destroyed [9cf8578](https://github.com/wazuh/wazuh-kibana-app/commit/9cf85786f504f5d67edddeea6cfbf2ab577e799b)
- Windows agent dashboard doesn't show failure logon access. [d38d088](https://github.com/wazuh/wazuh-kibana-app/commit/d38d0881ac8e4294accde83d63108337b74cdd91) 
- Number of agents is not properly updated.  [f7cbbe5](https://github.com/wazuh/wazuh-kibana-app/commit/f7cbbe54394db825827715c3ad4370ac74317108) 
- Missing scrollbar on Firefox file viewer.  [df4e8f9](https://github.com/wazuh/wazuh-kibana-app/commit/df4e8f9305b35e9ee1473bed5f5d452dd3420567) 
- Agent search filter by name, lost when refreshing. [71b5274](https://github.com/wazuh/wazuh-kibana-app/commit/71b5274ccc332d8961a158587152f7badab28a95) 
- Alerts of level 12 cannot be displayed in the Summary table. [ec0e888](https://github.com/wazuh/wazuh-kibana-app/commit/ec0e8885d9f1306523afbc87de01a31f24e36309) 
- Restored query from search bar in visualizations. [439128f](https://github.com/wazuh/wazuh-kibana-app/commit/439128f0a1f65b649a9dcb81ab5804ca20f65763) 
- Fix Kibana filters loop in Firefox. [82f0f32](https://github.com/wazuh/wazuh-kibana-app/commit/82f0f32946d844ce96a28f0185f903e8e05c5589) 

## Wazuh v3.9.3 - Kibana v6.8.1 / v7.1.1 / v7.2.0 - Revision 523

### Added

- Support for Wazuh v3.9.3
- Support for Kibana v7.2.0 [#1556](https://github.com/wazuh/wazuh-kibana-app/pull/1556).

### Changed

- New design and several UI/UX changes [#1525](https://github.com/wazuh/wazuh-kibana-app/pull/1525).
- Improved error checking + syscollector performance [94d0a83](https://github.com/wazuh/wazuh-kibana-app/commit/94d0a83e43aa1d2d84ef6f87cbb76b9aefa085b3).
- Adapt Syscollector for MacOS agents [a4bf7ef](https://github.com/wazuh/wazuh-kibana-app/commit/a4bf7efc693a99b7565b5afcaa372155f15a4db9).
- Show last scan for syscollector [73f2056](https://github.com/wazuh/wazuh-kibana-app/commit/73f2056673bb289d472663397ba7097e49b7b93b).
- Extendend information for syscollector [#1585](https://github.com/wazuh/wazuh-kibana-app/issues/1585).

### Fixed

- Corrected width for agent stats [a998955](https://github.com/wazuh/wazuh-kibana-app/commit/a99895565a8854c55932ec94cffb08e1d0aa3da1).
- Fix height for the menu directive with Dynamic height [427d0f3](https://github.com/wazuh/wazuh-kibana-app/commit/427d0f3e9fa6c34287aa9e8557da99a51e0db40f).
- Fix wazuh-db and clusterd check [cddcef6](https://github.com/wazuh/wazuh-kibana-app/commit/cddcef630c5234dd6f6a495715743dfcfd4e4001).
- Fix AlertsStats when value is "0", it was showing "-" [07a3e10](https://github.com/wazuh/wazuh-kibana-app/commit/07a3e10c7f1e626ba75a55452b6c295d11fd657d).
- Fix syscollector state value [f8d3d0e](https://github.com/wazuh/wazuh-kibana-app/commit/f8d3d0eca44e67e26f79bc574495b1f4c8f751f2).
- Fix time offset for reporting table [2ef500b](https://github.com/wazuh/wazuh-kibana-app/commit/2ef500bb112e68bd4811b8e87ce8581d7c04d20f).
- Fix call to obtain GDPR requirements for specific agent [ccda846](https://github.com/wazuh/wazuh-kibana-app/commit/ccda8464b50be05bc5b3642f25f4972c8a7a2c03).
- Restore "rule.id" as a clickable field in visualizations [#1546](https://github.com/wazuh/wazuh-kibana-app/pull/1546).
- Fix timepicker in cluster monitoring [f7533ce](https://github.com/wazuh/wazuh-kibana-app/pull/1560/commits/f7533cecb6862abfb5c1d2173ec3e70ffc59804a).
- Fix several bugs [#1569](https://github.com/wazuh/wazuh-kibana-app/pull/1569).
- Fully removed "rule.id" as URL field [#1584](https://github.com/wazuh/wazuh-kibana-app/issues/1584).
- Fix filters for dashboards [#1583](https://github.com/wazuh/wazuh-kibana-app/issues/1583).
- Fix missing dependency [#1591](https://github.com/wazuh/wazuh-kibana-app/issues/1591).

## Wazuh v3.9.2 - Kibana v7.1.1 - Revision 510

### Added

- Support for Wazuh v3.9.2

### Changed

- Avoid showing more than one toaster for the same error message [7937003](https://github.com/wazuh/wazuh-kibana-app/commit/793700382798033203091d160773363323e05bb9).
- Restored "Alerts evolution - Top 5 agents" in Overview > Security events [f9305c0](https://github.com/wazuh/wazuh-kibana-app/commit/f9305c0c6acf4a31c41b1cc9684b87f79b27524f).

### Fixed

- Fix missing parameters in Dev Tools request [#1496](https://github.com/wazuh/wazuh-kibana-app/pull/1496).
- Fix "Invalid Date" for Safari and Internet Explorer [#1505](https://github.com/wazuh/wazuh-kibana-app/pull/1505).

## Wazuh v3.9.1 - Kibana v7.1.1 - Revision 509

### Added

- Support for Kibana v7.1.1
- Added overall metrics for Agents > Overview [#1479](https://github.com/wazuh/wazuh-kibana-app/pull/1479).

### Fixed

- Fixed missing dependency for Discover [43f5dd5](https://github.com/wazuh/wazuh-kibana-app/commit/43f5dd5f64065c618ba930b2a4087f0a9e706c0e).
- Fixed visualization for Agents > Overview [#1477](https://github.com/wazuh/wazuh-kibana-app/pull/1477). 
- Fixed SCA policy checks table [#1478](https://github.com/wazuh/wazuh-kibana-app/pull/1478).

## Wazuh v3.9.1 - Kibana v7.1.0 - Revision 508

### Added

- Support for Kibana v7.1.0

## Wazuh v3.9.1 - Kibana v6.8.0 - Revision 444

### Added

- Support for Wazuh v3.9.1
- Support for Kibana v6.8.0

### Fixed

- Fixed background color for some parts of the Discover directive [2dfc763](https://github.com/wazuh/wazuh-kibana-app/commit/2dfc763bfa1093fb419f118c2938f6b348562c69).
- Fixed cut values in non-resizable tables when the value is too large [cc4828f](https://github.com/wazuh/wazuh-kibana-app/commit/cc4828fbf50d4dab3dd4bb430617c1f2b13dac6a).
- Fixed handled but not shown error messages from rule editor [0aa0e17](https://github.com/wazuh/wazuh-kibana-app/commit/0aa0e17ac8678879e5066f8d83fd46f5d8edd86a).
- Minor typos corrected [fe11fb6](https://github.com/wazuh/wazuh-kibana-app/commit/fe11fb67e752368aedc89ec844ddf729eb8ad761).
- Minor fixes in agents configuration [1bc2175](https://github.com/wazuh/wazuh-kibana-app/commit/1bc217590438573e7267687655bb5939b5bb9fde).
- Fix Management > logs viewer scrolling [f458b2e](https://github.com/wazuh/wazuh-kibana-app/commit/f458b2e3294796f9cf00482b4da27984646c6398).

### Changed

- Kibana version shown in settings is now read from our package.json [c103d3e](https://github.com/wazuh/wazuh-kibana-app/commit/c103d3e782136106736c02039d28c4567b255aaa).
- Removed an old header from Settings [0197b8b](https://github.com/wazuh/wazuh-kibana-app/commit/0197b8b1abc195f275c8cd9893df84cd5569527b).
- Improved index pattern validation fields, replaced "full_log" with "rule.id" as part of the minimum required fields [dce0595](https://github.com/wazuh/wazuh-kibana-app/commit/dce059501cbd28f1294fd761da3e015e154747bc).
- Improve dynamic height for configuration editor [c318131](https://github.com/wazuh/wazuh-kibana-app/commit/c318131dfb6b5f01752593f2aa972b98c0655610).
- Add timezone for all dates shown in the app [4b8736f](https://github.com/wazuh/wazuh-kibana-app/commit/4b8736fb4e562c78505daaee042bcd798242c3f5).

## Wazuh v3.9.0 - Kibana v6.7.0 / v6.7.1 / v6.7.2 - Revision 441

### Added

- Support for Wazuh v3.9.0
- Support for Kibana v6.7.0 / v6.7.1 / v6.7.2
- Edit master and worker configuration ([#1215](https://github.com/wazuh/wazuh-kibana-app/pull/1215)).
- Edit local rules, local decoders and CDB lists ([#1212](https://github.com/wazuh/wazuh-kibana-app/pull/1212), [#1204](https://github.com/wazuh/wazuh-kibana-app/pull/1204), [#1196](https://github.com/wazuh/wazuh-kibana-app/pull/1196), [#1233](https://github.com/wazuh/wazuh-kibana-app/pull/1233), [#1304](https://github.com/wazuh/wazuh-kibana-app/pull/1304)).
- View no local rules/decoders XML files ([#1395](https://github.com/wazuh/wazuh-kibana-app/pull/1395))
- Dev Tools additions
  - Added hotkey `[shift] + [enter]` for sending query ([#1170](https://github.com/wazuh/wazuh-kibana-app/pull/1170)).
  - Added `Export JSON` button for the Dev Tools ([#1170](https://github.com/wazuh/wazuh-kibana-app/pull/1170)).
- Added refresh button for agents preview table ([#1169](https://github.com/wazuh/wazuh-kibana-app/pull/1169)).
- Added `configuration assessment` information in "Agent > Policy monitoring" ([#1227](https://github.com/wazuh/wazuh-kibana-app/pull/1227)).
- Added agents `configuration assessment` configuration section in "Agent > Configuration" ([1257](https://github.com/wazuh/wazuh-kibana-app/pull/1257))
- Restart master and worker nodes ([#1222](https://github.com/wazuh/wazuh-kibana-app/pull/1222)).
- Restart agents ([#1229](https://github.com/wazuh/wazuh-kibana-app/pull/1229)).
- Added support for more than one Wazuh monitoring pattern ([#1243](https://github.com/wazuh/wazuh-kibana-app/pull/1243))
- Added customizable interval for Wazuh monitoring indices creation ([#1243](https://github.com/wazuh/wazuh-kibana-app/pull/1243)).
- Expand visualizations ([#1246](https://github.com/wazuh/wazuh-kibana-app/pull/1246)).
- Added a dynamic table columns selector ([#1246](https://github.com/wazuh/wazuh-kibana-app/pull/1246)).
- Added resizable columns by dragging in tables ([d2bf8ee](https://github.com/wazuh/wazuh-kibana-app/commit/d2bf8ee9681ca5d6028325e165854b49214e86a3))
- Added a cron job for fetching missing fields of all valid index patterns, also merging dynamic fields every time an index pattern is refreshed by the app ([#1276](https://github.com/wazuh/wazuh-kibana-app/pull/1276)).
- Added auto-merging dynamic fields for Wazuh monitoring index patterns ([#1300](https://github.com/wazuh/wazuh-kibana-app/pull/1300))
- New server module, it's a job queue so we can add delayed jobs to be run in background, this iteration only accepts delayed Wazuh API calls ([#1283](https://github.com/wazuh/wazuh-kibana-app/pull/1283)).
- Added new way to view logs using a logs viewer ([#1292](https://github.com/wazuh/wazuh-kibana-app/pull/1292))
- Added new directive for registering agents from the UI, including instructions on "how to" ([#1321](https://github.com/wazuh/wazuh-kibana-app/pull/1321)).
- Added some Angular charts in Agents Preview and Agents SCA sections ([#1364](https://github.com/wazuh/wazuh-kibana-app/pull/1364))
- Added Docker listener settings in configuration views ([#1365](https://github.com/wazuh/wazuh-kibana-app/pull/1365))
- Added Docker dashboards for both Agents and Overview ([#1367](https://github.com/wazuh/wazuh-kibana-app/pull/1367))
- Improved app logger with debug level ([#1373](https://github.com/wazuh/wazuh-kibana-app/pull/1373))
- Introducing React components from the EUI framework

### Changed

- Escape XML special characters ([#1159](https://github.com/wazuh/wazuh-kibana-app/pull/1159)).
- Changed empty results message for Wazuh tables ([#1165](https://github.com/wazuh/wazuh-kibana-app/pull/1165)).
- Allowing the same query multiple times on the Dev Tools ([#1174](https://github.com/wazuh/wazuh-kibana-app/pull/1174))
- Refactor JSON/XML viewer for configuration tab ([#1173](https://github.com/wazuh/wazuh-kibana-app/pull/1173), [#1148](https://github.com/wazuh/wazuh-kibana-app/pull/1148)).
- Using full height for all containers when possible ([#1224](https://github.com/wazuh/wazuh-kibana-app/pull/1224)).
- Improved the way we are handling "back button" events ([#1207](https://github.com/wazuh/wazuh-kibana-app/pull/1207)).
- Changed some visualizations for FIM, GDPR, PCI, Vulnerability and Security Events ([#1206](https://github.com/wazuh/wazuh-kibana-app/pull/1206), [#1235](https://github.com/wazuh/wazuh-kibana-app/pull/1235), [#1293](https://github.com/wazuh/wazuh-kibana-app/pull/1293)).
- New design for agent header view ([#1186](https://github.com/wazuh/wazuh-kibana-app/pull/1186)).
- Not fetching data the very first time the Dev Tools are opened ([#1185](https://github.com/wazuh/wazuh-kibana-app/pull/1185)).
- Refresh all known fields for all valid index patterns if `kbn-vis` detects a broken index pattern ([ecd7c8f](https://github.com/wazuh/wazuh-kibana-app/commit/ecd7c8f98c187a350f81261d13b0d45dcec6dc5d)).
- Truncate texts and display a tooltip when they don't fit in a table cell ([7b56a87](https://github.com/wazuh/wazuh-kibana-app/commit/7b56a873f85dcba7e6838aeb2e40d9b4cf472576))
- Updated API autocomplete for Dev Tools ([#1218](https://github.com/wazuh/wazuh-kibana-app/pull/1218))
- Updated switches design to adapt it to Kibana's design ([#1253](https://github.com/wazuh/wazuh-kibana-app/pull/1253))
- Reduced the width of some table cells with little text, to give more space to the other columns ([#1263](https://github.com/wazuh/wazuh-kibana-app/pull/1263)).
- Redesign for Management > Status daemons list ([#1284](https://github.com/wazuh/wazuh-kibana-app/pull/1284)).
- Redesign for Management > Configuration, Agent > Configuration ([#1289](https://github.com/wazuh/wazuh-kibana-app/pull/1289)).
- Replaced Management > Logs table with a log viewer component ([#1292](https://github.com/wazuh/wazuh-kibana-app/pull/1292)).
- The agents list search bar now allows to switch between AND/OR operators ([#1291](https://github.com/wazuh/wazuh-kibana-app/pull/1291)).
- Improve audit dashboards ([#1374](https://github.com/wazuh/wazuh-kibana-app/pull/1374))
- Exclude agent "000" getting the last registered and the most active agents from the Wazuh API.([#1391](https://github.com/wazuh/wazuh-kibana-app/pull/1391))
- Reviewed Osquery dashboards ([#1394](https://github.com/wazuh/wazuh-kibana-app/pull/1394))
- Memory info is now a log ([#1400](https://github.com/wazuh/wazuh-kibana-app/pull/1400))
- Error toasters time is now 30000ms, warning/info are still 6000ms ([#1420](https://github.com/wazuh/wazuh-kibana-app/pull/1420))

### Fixed

- Properly handling long messages on notifier service, until now, they were using out of the card space, also we replaced some API messages with more meaningful messages ([#1168](https://github.com/wazuh/wazuh-kibana-app/pull/1168)).
- Adapted Wazuh icon for multiple browsers where it was gone ([#1208](https://github.com/wazuh/wazuh-kibana-app/pull/1208)).
- Do not fetch data from tables twice when resize window ([#1303](https://github.com/wazuh/wazuh-kibana-app/pull/1303)).
- Agent syncrhonization status is updated as we browse the configuration section ([#1305](https://github.com/wazuh/wazuh-kibana-app/pull/1305))
- Using the browser timezone for reporting documents ([#1311](https://github.com/wazuh/wazuh-kibana-app/pull/1311)).
- Wrong behaviors in the routing system when the basePath was set ([#1342](https://github.com/wazuh/wazuh-kibana-app/pull/1342))
- Do not show pagination for one-page tables ([196c5b7](https://github.com/wazuh/wazuh-kibana-app/pull/1362/commits/196c5b717583032798da7791fa4f90ec06397f68))
- Being redirected to Overview once a Kibana restart is performed ([#1378](https://github.com/wazuh/wazuh-kibana-app/pull/1378))
- Displaying the AWS services section of the aws-s3 wodle ([#1393](https://github.com/wazuh/wazuh-kibana-app/pull/1393))
- Show email configuration on the configuration on demand ([#1401](https://github.com/wazuh/wazuh-kibana-app/issues/1401))
- Show "Follow symbolic link" field in Integrity monitoring - Monitored configuration on demand ([0c9c9da](https://github.com/wazuh/wazuh-kibana-app/pull/1414/commits/0c9c9da3b951548761cd203db5ee5baa39afe26c))

## Wazuh v3.8.2 - Kibana v6.6.0 / v6.6.1 / v6.6.2 / v6.7.0 - Revision 419

### Added

- Support for Kibana v6.6.0 / v6.6.1 / v6.6.2 / v6.7.0

### Fixed

- Fixed AWS dashboard, newer JavaScript browser engines break the view due to Angular.js ([6e882fc](https://github.com/wazuh/wazuh-kibana-app/commit/6e882fc1d7efe6059e6140ff40b8a20d9c1fa51e)).
- Fixed AWS accounts visualization, using the right field now ([6e882fc](https://github.com/wazuh/wazuh-kibana-app/commit/6e882fc1d7efe6059e6140ff40b8a20d9c1fa51e)).

## Wazuh v3.8.2 - Kibana v6.5.4 - Revision 418

### Added

- Support for Wazuh v3.8.2

### Changed

- Close configuration editor only if it was successfully updated ([bc77c35](https://github.com/wazuh/wazuh-kibana-app/commit/bc77c35d8440a656d4704451ce857c9e1d36a438)).
- Replaced FIM Vega visualization with standard visualization ([554ee1c](https://github.com/wazuh/wazuh-kibana-app/commit/554ee1c4c4d75c76d82272075acf8bb62e7f9e27)).

## Wazuh v3.8.1 - Kibana v6.5.4 - Revision 417

### Added

- Support for Wazuh v3.8.1

### Changed

- Moved monitored/ignored Windows registry entries to "FIM > Monitored" and "FIM > Ignored" to avoid user confusion ([#1176](https://github.com/wazuh/wazuh-kibana-app/pull/1176)).
- Excluding managers from wazuh-monitoring indices ([#1177](https://github.com/wazuh/wazuh-kibana-app/pull/1177)).
- Escape `&` before sending group configuration ([d3aa56f](https://github.com/wazuh/wazuh-kibana-app/commit/d3aa56fa73478c60505e500db7d3a7df263081b5)).
- Improved `autoFormat` function before rendering group configuration ([f4f8144](https://github.com/wazuh/wazuh-kibana-app/commit/f4f8144eef8b93038fc897a9f16356e71029b844)).
- Now the group configuration editor doesn't exit after sending data to the Wazuh API ([5c1a3ef](https://github.com/wazuh/wazuh-kibana-app/commit/5c1a3ef9bd710a7befbed0709c4a7cf414f44f6b)).

### Fixed

- Fixed style for the error toaster for long URLs or long paths ([11b8084](https://github.com/wazuh/wazuh-kibana-app/commit/11b8084c75bbc5da36587ff31d1bc80a55fe4dfe)).

## Wazuh v3.8.0 - Kibana v6.5.4 - Revision 416

### Added

- Added group management features such as:
  - Edit the group configuration ([#1096](https://github.com/wazuh/wazuh-kibana-app/pull/1096)).
  - Add/remove groups to/from an agent ([#1096](https://github.com/wazuh/wazuh-kibana-app/pull/1096)).
  - Add/remove agents to/from a group ([#1096](https://github.com/wazuh/wazuh-kibana-app/pull/1096)).
  - Add/remove groups ([#1152](https://github.com/wazuh/wazuh-kibana-app/pull/1152)).
- New directive for tables that don't need external data sources ([#1067](https://github.com/wazuh/wazuh-kibana-app/pull/1067)).
- New search bar directive with interactive filters and suggestions ([#1058](https://github.com/wazuh/wazuh-kibana-app/pull/1058)).
- New server route `/elastic/alerts` for fetching alerts using custom parameters([#1056](https://github.com/wazuh/wazuh-kibana-app/pull/1056)).
- New table for an agent FIM monitored files, if the agent OS platform is Windows it will show two tables: files and registry ([#1032](https://github.com/wazuh/wazuh-kibana-app/pull/1032)).
- Added description to each setting under Settings > Configuration ([#1048](https://github.com/wazuh/wazuh-kibana-app/pull/1048)).
- Added a new setting to `config.yml` related to Wazuh monitoring and its index pattern ([#1095](https://github.com/wazuh/wazuh-kibana-app/pull/1095)).
- Resizable columns by dragging in Dev-tools ([#1102](https://github.com/wazuh/wazuh-kibana-app/pull/1102)).
- New feature to be able to edit config.yml file from the Settings > Configuration section view ([#1105](https://github.com/wazuh/wazuh-kibana-app/pull/1105)).
- Added a new table (network addresses) for agent inventory tab ([#1111](https://github.com/wazuh/wazuh-kibana-app/pull/1111)).
- Added `audit_key` (Who-data Audit keys) for configuration tab ([#1123](https://github.com/wazuh/wazuh-kibana-app/pull/1123)).
- Added new known fields for Kibana index pattern ([#1150](https://github.com/wazuh/wazuh-kibana-app/pull/1150)).

### Changed

- Changed Inventory tables. Now the app looks for the OS platform and it shows different tables depending on the OS platform. In addition the process state codes has been replaced to be more meaningful ([#1059](https://github.com/wazuh/wazuh-kibana-app/pull/1059)).
- Tiny rework for the AWS tab including.
- "Report" button is hidden on Discover panel ([#1047](https://github.com/wazuh/wazuh-kibana-app/pull/1047)).
- Visualizations, filters and Discover improved ([#1083](https://github.com/wazuh/wazuh-kibana-app/pull/1083)).
- Removed `popularizeField` function until https://github.com/elastic/kibana/issues/22426 is solved in order to avoid `Unable to write index pattern!` error on Discover tab ([#1085](https://github.com/wazuh/wazuh-kibana-app/pull/1085)).
- Improved Wazuh monitoring module ([#1094](https://github.com/wazuh/wazuh-kibana-app/pull/1094)).
- Added "Registered date" and "Last keep alive" in agents table allowing you to sort by these fields ([#1102](https://github.com/wazuh/wazuh-kibana-app/pull/1102)).
- Improved code quality in sections such as Ruleset > Rule and Decoder detail view simplify conditions ([#1102](https://github.com/wazuh/wazuh-kibana-app/pull/1102)).
- Replaced reporting success message ([#1102](https://github.com/wazuh/wazuh-kibana-app/pull/1102)).
- Reduced the default number of shards and the default number of replicas for the app indices ([#1113](https://github.com/wazuh/wazuh-kibana-app/pull/1113)).
- Refreshing index pattern known fields on health check controller ([#1119](https://github.com/wazuh/wazuh-kibana-app/pull/1119)).
- Less strict memory check ([786c764](https://github.com/wazuh/wazuh-kibana-app/commit/786c7642cd88083f9a77c57ed204488ecf5b710a)).
- Checking message origin in error handler ([dfec368](https://github.com/wazuh/wazuh-kibana-app/commit/dfec368d22a148b2e4437db92d71294900241961)).
- Dev tools is now showing the response as it is, like `curl` does ([#1137](https://github.com/wazuh/wazuh-kibana-app/pull/1137)).
- Removed `unknown` as valid node name ([#1149](https://github.com/wazuh/wazuh-kibana-app/pull/1149)).
- Removed `rule.id` direct filter from the rule set tables ([#1151](https://github.com/wazuh/wazuh-kibana-app/pull/1151))

### Fixed

- Restored X-Pack security logic for the .wazuh index, now it's not bypassing the X-Pack roles ([#1081](https://github.com/wazuh/wazuh-kibana-app/pull/1081))
- Avoid fetching twice the same data ([#1072](https://github.com/wazuh/wazuh-kibana-app/pull/1072), [#1061](https://github.com/wazuh/wazuh-kibana-app/pull/1061)).
- Wazuh logo adapted to low resolutions ([#1074](https://github.com/wazuh/wazuh-kibana-app/pull/1074)).
- Hide Audit, OpenSCAP tabs for non-linux agents. Fixed empty Windows events under Configuration > Log collection section. OSQuery logo has been standardized ([#1072](https://github.com/wazuh/wazuh-kibana-app/pull/1072), [#1076](https://github.com/wazuh/wazuh-kibana-app/pull/1076)).
- Fix empty values on _Overview > Security events_ when Wazuh monitoring is disabled ([#1091](https://github.com/wazuh/wazuh-kibana-app/pull/1091)).
- Fix overlapped play button in Dev-tools when the input box has a scrollbar ([#1102](https://github.com/wazuh/wazuh-kibana-app/pull/1102)).
- Fix Dev-tools behavior when parse json invalid blocks ([#1102](https://github.com/wazuh/wazuh-kibana-app/pull/1102)).
- Fixed Management > Monitoring tab frustration adding back buttons ([#1102](https://github.com/wazuh/wazuh-kibana-app/pull/1102)).
- Fix template checking when using more than one pattern ([#1104](https://github.com/wazuh/wazuh-kibana-app/pull/1104)).
- Fix infinite loop for Wazuh monitoring when the Wazuh API is not being able to give us all the agents ([5a26916](https://github.com/wazuh/wazuh-kibana-app/commit/5a2691642b40a34783d2eafb6ee24ae78b9af21a)), ([85005a1](https://github.com/wazuh/wazuh-kibana-app/commit/85005a184d4f1c3d339b7c895b5d2469f3b45171)).
- Fix rule details for `list` and `info` parameters ([#1149](https://github.com/wazuh/wazuh-kibana-app/pull/1149)).

## Wazuh v3.7.1 / v3.7.2 - Kibana v6.5.1 / v6.5.2 / v6.5.3 / v6.5.4 - Revision 415

### Added

- Support for Elastic stack v6.5.2 / v6.5.3 / v6.5.4.
- Support for Wazuh v3.7.1 / v3.7.2.
- Dev Tools module now autocompletes API endpoints ([#1030](https://github.com/wazuh/wazuh-kibana-app/pull/1030)).

### Changed

- Increased number of rows for syscollector tables ([#1033](https://github.com/wazuh/wazuh-kibana-app/pull/1033)).
- Modularized JSON/XML viewers for the configuration section ([#982](https://github.com/wazuh/wazuh-kibana-app/pull/982)).

### Fixed

- Added missing fields for syscollector network tables ([#1036](https://github.com/wazuh/wazuh-kibana-app/pull/1036)).
- Using the right API path when downloading CSV for decoders list ([#1045](https://github.com/wazuh/wazuh-kibana-app/pull/1045)).
- Including group field when downloading CSV for agents list ([#1044](https://github.com/wazuh/wazuh-kibana-app/pull/1044)).
- Preserve active tab in configuration section when refreshing the page ([#1037](https://github.com/wazuh/wazuh-kibana-app/pull/1037)).

## Wazuh v3.7.0 - Kibana v6.5.0 / v6.5.1 - Revision 414

### Added

- Support for Elastic Stack v6.5.0 / v6.5.1.
- Agent groups bar is now visible on the agent configuration section ([#1023](https://github.com/wazuh/wazuh-kibana-app/pull/1023)).
- Added a new setting for the `config.yml` file for enable/disable administrator mode ([#1019](https://github.com/wazuh/wazuh-kibana-app/pull/1019)).
  - This allows the user to perform PUT, POST, DELETE methods in our Dev Tools.

### Changed

- Refactored most front-end controllers ([#1023](https://github.com/wazuh/wazuh-kibana-app/pull/1023)).

## Wazuh v3.7.0 - Kibana v6.4.2 / v6.4.3 - Revision 413

### Added

- Support for Wazuh v3.7.0.
- Support for Elastic Stack v6.4.2 / v6.4.3.
- Brand-new interface for _Configuration_ (on both _Management_ and _Agents_ tabs) ([#914](https://github.com/wazuh/wazuh-kibana-app/pull/914)):
  - Now you can check current and real agent and manager configuration.
  - A new interface design, with more useful information and easy to understand descriptions.
  - New and more responsive JSON/XML viewers to show the configuration in raw mode.
- Brand-new extension - Osquery ([#938](https://github.com/wazuh/wazuh-kibana-app/pull/938)):
  - A new extension, disabled by default.
  - Check alerts from Wazuh's Osquery integration.
  - Check your current Osquery wodle configuration.
  - More improvements will come for this extension in the future.
- New option for Wazuh app configuration file - _Ignore index patterns_ ([#947](https://github.com/wazuh/wazuh-kibana-app/pull/947)):
  - Now the user can specify which index patterns can't be selected on the app using the new `ip.ignore` setting on the `config.yml` file.
  - The valid format is an array of strings which represents index patterns.
  - By default, this list is empty (all index patterns will be available if they use a compatible structure).
- Added a node selector for _Management > Status_ section when Wazuh cluster is enabled ([#976](https://github.com/wazuh/wazuh-kibana-app/pull/976)).
- Added quick access to _Configuration_ or _Discover_ panels for an agent on the agents list ([#939](https://github.com/wazuh/wazuh-kibana-app/pull/939)).
- Now you can click on an agent's ID on the _Discover_ panels to open its details page on the app ([#904](https://github.com/wazuh/wazuh-kibana-app/pull/904)).
- Redesigned the _Overview > Amazon AWS_ tab, using more meaningful visualizations for a better overall view of your agents' status ([#903](https://github.com/wazuh/wazuh-kibana-app/pull/903)).
- Redesigned the _Overview/Agents > Vulnerabilities_ tab, using more meaningful visualizations for a better overall view of your agents' status ([#954](https://github.com/wazuh/wazuh-kibana-app/pull/954)).
- Now everytime the user enters the _Settings_ tab, the API connection will be automatically checked ([#971](https://github.com/wazuh/wazuh-kibana-app/pull/971)).
- Added a node selector for _Management > Logs_ section when Wazuh cluster is enabled ([#980](https://github.com/wazuh/wazuh-kibana-app/pull/980)).
- Added a group selector for _Agents_ section ([#995](https://github.com/wazuh/wazuh-kibana-app/pull/995)).

### Changed

- Interface refactoring for the _Agents > Inventory data_ tab ([#924](https://github.com/wazuh/wazuh-kibana-app/pull/924)):
  - Now the tab won't be available if your agent doesn't have Syscollector enabled, and each card will be enabled or disabled depending on the current Syscollector scans configuration.
  - This will prevent situations where the user couldn't check the inventory although there was actual scan data to show on some sections.
- Added support for new multigroups feature ([#911](https://github.com/wazuh/wazuh-kibana-app/pull/911)):
  - Now the information bars on _Agents_ will show all the groups an agent belongs to.
- Now the result pane on the _Dev tools_ tab will show the error code coming from the Wazuh API ([#909](https://github.com/wazuh/wazuh-kibana-app/pull/909)).
- Changed some visualizations titles for _Overview/Agents > OpenSCAP_ tab ([#925](https://github.com/wazuh/wazuh-kibana-app/pull/925)).
- All backend routes have been renamed ([#932](https://github.com/wazuh/wazuh-kibana-app/pull/932)).
- Several improvements for Elasticsearch tests ([#933](https://github.com/wazuh/wazuh-kibana-app/pull/933)).
- Updated some strings and descriptions on the _Settings_ tab ([#934](https://github.com/wazuh/wazuh-kibana-app/pull/934)).
- Changed the date format on _Settings > Logs_ to make it more human-readable ([#944](https://github.com/wazuh/wazuh-kibana-app/pull/944)).
- Changed some labels to remove the "MD5 sum" expression, it will use "Checksum" instead ([#945](https://github.com/wazuh/wazuh-kibana-app/pull/945)).
- Added word wrapping class to group name in _Management > Groups > Group detail_ tab ([#945](https://github.com/wazuh/wazuh-kibana-app/pull/945)).
- The `wz-table` directive has been refactored ([#953](https://github.com/wazuh/wazuh-kibana-app/pull/953)).
- The `wz-table` directive now checks if a request is aborted ([#979](https://github.com/wazuh/wazuh-kibana-app/pull/979)).
- Several performance improvements ([#985](https://github.com/wazuh/wazuh-kibana-app/pull/985), [#997](https://github.com/wazuh/wazuh-kibana-app/pull/997), [#1000](https://github.com/wazuh/wazuh-kibana-app/pull/1000)).

### Fixed

- Several known fields for _Whodata_ functionality have been fixed ([#901](https://github.com/wazuh/wazuh-kibana-app/pull/901)).
- Fixed alignment bug with the _Add a filter +_ button on _Discover_ and _Agents_ tabs ([#912](https://github.com/wazuh/wazuh-kibana-app/pull/912)).
- Fixed a bug where the `Add API` form on _Settings_ didn't appear when pressing the button after editing an existing API entry ([#944](https://github.com/wazuh/wazuh-kibana-app/pull/944)).
- Fixed a bug on _Ruleset_ tab where the "Description" column was showing `0` if the rule doesn't have any description ([#948](https://github.com/wazuh/wazuh-kibana-app/pull/948)).
- Fixed wrong alignment on related Rules/Decoders tables from _Management > Ruleset_ tab ([#971](https://github.com/wazuh/wazuh-kibana-app/pull/971)).
- Fixed a bug where sometimes the error messages appeared duplicated ([#971](https://github.com/wazuh/wazuh-kibana-app/pull/971)).

### Removed

- On the _Management > Monitoring_ tab, the `Cluster enabled but not running` message won't appear as an error anymore ([#971](https://github.com/wazuh/wazuh-kibana-app/pull/971)).

## Wazuh v3.6.1 - Kibana v6.4.1 / v6.4.2 / v6.4.3 - Revision 412

### Added

- Support for Elastic Stack v6.4.1 / v6.4.2 / v6.4.3.

## Wazuh v3.6.1 - Kibana v6.4.0 - Revision 411

### Added

- Redesigned the _Overview > Integrity monitoring_ tab, using more meaningful visualizations for a better overall view of your agents' status ([#893](https://github.com/wazuh/wazuh-kibana-app/pull/893)).
- Added a new table for the _Inventory_ tab: _Processes_ ([#895](https://github.com/wazuh/wazuh-kibana-app/pull/895)).
- Improved error handling for tables. Now the table will show an error message if it wasn't able to fetch and load data ([#896](https://github.com/wazuh/wazuh-kibana-app/pull/896)).

### Changed

- The app source code has been improved, following best practices and coding guidelines ([#892](https://github.com/wazuh/wazuh-kibana-app/pull/892)).
- Included more app tests and prettifier for better code maintainability ([#883](https://github.com/wazuh/wazuh-kibana-app/pull/883) & [#885](https://github.com/wazuh/wazuh-kibana-app/pull/885)).

### Fixed

- Fixed minor visual errors on some _GDPR_, _PCI DSS_ and _Vulnerabilities_ visualizations ([#894](https://github.com/wazuh/wazuh-kibana-app/pull/894)).

## Wazuh v3.6.1 - Kibana v6.4.0 - Revision 410

### Added

- The _Inventory_ tab has been redesigned ([#873](https://github.com/wazuh/wazuh-kibana-app/pull/873)):
  - Added new network interfaces and port tables.
  - Improved design using metric information bars and intuitive status indicators.
- Added refresh functionality to the _Settings > Logs_ tab ([#852](https://github.com/wazuh/wazuh-kibana-app/pull/852)):
  - Now everytime the user opens the tab, the logs will be reloaded.
  - A new button to force the update has been added on the top left corner of the logs table.
- Added `tags` and `recursion_level` configuration options to _Management/Agent > Configuration_ tabs ([#850](https://github.com/wazuh/wazuh-kibana-app/pull/850)).
- The _Kuery_ search syntax has been added again to the app ([#851](https://github.com/wazuh/wazuh-kibana-app/pull/851)).
- Added a first batch of [_Mocha_](https://mochajs.org/) tests and other quality of code improvements to the app ([#859](https://github.com/wazuh/wazuh-kibana-app/pull/859)).
- Now you can open specific rule details (the _Management > Ruleset_ tab) when clicking on the `rule.id` value on the _Discover_ tab ([#862](https://github.com/wazuh/wazuh-kibana-app/pull/862)).
- Now you can click on the rule ID value on the _Management > Ruleset_ tab to search for related alerts on the _Discover_ tab ([#863](https://github.com/wazuh/wazuh-kibana-app/pull/863)).

### Changed

- The index pattern known fields have been updated up to 567 ([#872](https://github.com/wazuh/wazuh-kibana-app/pull/872)).
- Now the _Inventory_ tab will always be available for all agents, and a descriptive message will appear if the agent doesn't have `syscollector` enabled ([#879](https://github.com/wazuh/wazuh-kibana-app/pull/879)).

### Fixed

- Fixed a bug where the _Inventory_ tab was unavailable if the user reloads the page while on the _Agents > Configuration_ tab ([#845](https://github.com/wazuh/wazuh-kibana-app/pull/845)).
- Fixed some _Overview > VirusTotal_ visualizations ([#846](https://github.com/wazuh/wazuh-kibana-app/pull/846)).
- Fixed a bug where the _Settings > Extensions_ tab wasn't being properly hidden when there's no API entries inserted ([#847](https://github.com/wazuh/wazuh-kibana-app/pull/847)).
- Fixed a bug where the _Current API_ indicator on the top navbar wasn't being properly updated when the user deletes all the API entries ([#848](https://github.com/wazuh/wazuh-kibana-app/pull/848)).
- Fixed a bug where the _Agents coverage_ metric were not displaying a proper value when the manager has 0 registered agents ([#849](https://github.com/wazuh/wazuh-kibana-app/pull/849)).
- Fixed a bug where the `wazuh-basic` user role was able to update API entries (it should be forbidden) ([#853](https://github.com/wazuh/wazuh-kibana-app/pull/853)).
- Fixed a bug where the visualizations had scroll bars on the PDF reports ([#870](https://github.com/wazuh/wazuh-kibana-app/pull/870)).
- Fixed a bug on the _Dev tools_ tab where the user couldn't execute the first request block if there was blank lines above it ([#871](https://github.com/wazuh/wazuh-kibana-app/pull/871)).
- Fixed a bug on pinned filters when opening tabs where the implicit filter was the same, making them stuck and unremovable from other tabs ([#878](https://github.com/wazuh/wazuh-kibana-app/pull/878)).

## Wazuh v3.6.1 - Kibana v6.4.0 - Revision 409

### Added

- Support for Wazuh v3.6.1.

### Fixed

- Fixed a bug on the _Dev tools_ tab ([b7c79f4](https://github.com/wazuh/wazuh-kibana-app/commit/b7c79f48f06cb49b12883ec9e9337da23b49976b)).

## Wazuh v3.6.1 - Kibana v6.3.2 - Revision 408

### Added

- Support for Wazuh v3.6.1.

### Fixed

- Fixed a bug on the _Dev tools_ tab ([4ca9ed5](https://github.com/wazuh/wazuh-kibana-app/commit/4ca9ed54f1b18e5d499d950e6ff0741946701988)).

## Wazuh v3.6.0 - Kibana v6.4.0 - Revision 407

### Added

- Support for Wazuh v3.6.0.

## Wazuh v3.6.0 - Kibana v6.3.2 - Revision 406

### Added

- Support for Wazuh v3.6.0.

## Wazuh v3.5.0 - Kibana v6.4.0 - Revision 405

### Added

- Support for Elastic Stack v6.4.0 ([#813](https://github.com/wazuh/wazuh-kibana-app/pull/813)).

## Wazuh v3.5.0 - Kibana v6.3.2 - Revision 404

### Added

- Added new options to `config.yml` to change shards and replicas settings for `wazuh-monitoring` indices ([#809](https://github.com/wazuh/wazuh-kibana-app/pull/809)).
- Added more error messages for `wazuhapp.log` in case of failure when performing some crucial functions ([#812](https://github.com/wazuh/wazuh-kibana-app/pull/812)).
- Now it's possible to change replicas settings for existing `.wazuh`, `.wazuh-version` and `wazuh-monitoring` indices on the `config.yml` file ([#817](https://github.com/wazuh/wazuh-kibana-app/pull/817)).

### Changed

- App frontend code refactored and restructured ([#802](https://github.com/wazuh/wazuh-kibana-app/pull/802)).
- Now the _Overview > Security events_ tab won't show anything if the only visualization with data is _Agents status_ ([#811](https://github.com/wazuh/wazuh-kibana-app/pull/811)).

### Fixed

- Fixed a bug where the RAM status message appreared twice the first time you opened the app ([#807](https://github.com/wazuh/wazuh-kibana-app/pull/807)).
- Fixed the app UI to make the app usable on Internet Explorer 11 ([#808](https://github.com/wazuh/wazuh-kibana-app/pull/808)).

## Wazuh v3.5.0 - Kibana v6.3.2 - Revision 403

### Added

- The welcome tabs on _Overview_ and _Agents_ have been updated with a new name and description for the existing sections ([#788](https://github.com/wazuh/wazuh-kibana-app/pull/788)).
- Now the app tables will auto-resize depending on the screen height ([#792](https://github.com/wazuh/wazuh-kibana-app/pull/792)).

### Changed

- Now all the app filters on several tables will present the values in alphabetical order ([#787](https://github.com/wazuh/wazuh-kibana-app/pull/787)).

### Fixed

- Fixed a bug on _Decoders_ where clicking on the decoder wouldn't open the detail view if the `Parent decoders` filter was enabled ([#782](https://github.com/wazuh/wazuh-kibana-app/pull/782)).
- Fixed a bug on _Dev tools_ when the first line on the editor pane was empty or had a comment ([#790](https://github.com/wazuh/wazuh-kibana-app/pull/790)).
- Fixed a bug where the app was throwing multiple warning messages the first time you open it ([#791](https://github.com/wazuh/wazuh-kibana-app/pull/791)).
- Fixed a bug where clicking on a different tab from _Overview_ right after inserting the API credentials for the first time would always redirect to _Overview_ ([#791](https://github.com/wazuh/wazuh-kibana-app/pull/791)).
- Fixed a bug where the user could have a browser cookie with a reference to a non-existing API entry on Elasticsearch ([#794](https://github.com/wazuh/wazuh-kibana-app/pull/794) & [#795](https://github.com/wazuh/wazuh-kibana-app/pull/795)).

### Removed

- The cluster key has been removed from the API requests to `/manager/configuration` ([#796](https://github.com/wazuh/wazuh-kibana-app/pull/796)).

## Wazuh v3.5.0 - Kibana v6.3.1/v6.3.2 - Revision 402

### Added

- Support for Wazuh v3.5.0.
- Added new fields for _Vulnerability detector_ alerts ([#752](https://github.com/wazuh/wazuh-kibana-app/pull/752)).
- Added multi table search for `wz-table` directive. Added two new log levels for _Management > Logs_ section ([#753](https://github.com/wazuh/wazuh-kibana-app/pull/753)).

## Wazuh v3.4.0 - Kibana v6.3.1/v6.3.2 - Revision 401

### Added

- Added a few new fields for Kibana due to the new Wazuh _who-data_ feature ([#763](https://github.com/wazuh/wazuh-kibana-app/pull/763)).
- Added XML/JSON viewer for each card under _Management > Configuration_ ([#764](https://github.com/wazuh/wazuh-kibana-app/pull/764)).

### Changed

- Improved error handling for Dev tools. Also removed some unused dependencies from the _Dev tools_ tab ([#760](https://github.com/wazuh/wazuh-kibana-app/pull/760)).
- Unified origin for tab descriptions. Reviewed some grammar typos ([#765](https://github.com/wazuh/wazuh-kibana-app/pull/765)).
- Refactored agents autocomplete component. Removed unused/deprecated modules ([#766](https://github.com/wazuh/wazuh-kibana-app/pull/766)).
- Simplified route resolves section ([#768](https://github.com/wazuh/wazuh-kibana-app/pull/768)).

### Fixed

- Fixed missing cluster node filter for the visualization shown when looking for specific node under _Management > Monitoring_ section ([#758](https://github.com/wazuh/wazuh-kibana-app/pull/758)).
- Fixed missing dependency injection for `wzMisc` factory ([#768](https://github.com/wazuh/wazuh-kibana-app/pull/768)).

### Removed

- Removed `angular-aria`, `angular-md5`, `ansicolors`, `js-yaml`, `querystring` and `lodash` dependencies since Kibana includes all of them. Removed some unused images ([#768](https://github.com/wazuh/wazuh-kibana-app/pull/768)).

## Wazuh v3.4.0 - Kibana v6.3.1/v6.3.2 - Revision 400

### Added

- Support for Wazuh v3.4.0.
- Support for Elastic Stack v6.3.2.
- Support for Kuery as accepted query language ([#742](https://github.com/wazuh/wazuh-kibana-app/pull/742)).
  - This feature is experimental.
- Added new _Who data_ fields from file integrity monitoring features ([#746](https://github.com/wazuh/wazuh-kibana-app/pull/746)).
- Added tab in _Settings_ section where you can see the last logs from the Wazuh app server ([#723](https://github.com/wazuh/wazuh-kibana-app/pull/723)).

### Changed

- Fully redesigned of the welcome screen along the different app sections ([#751](https://github.com/wazuh/wazuh-kibana-app/pull/751)).
- Now any agent can go to the _Inventory_ tab regardless if it's enabled or not. The content will change properly according to the agent configuration ([#744](https://github.com/wazuh/wazuh-kibana-app/pull/744)).
- Updated the `angular-material` dependency to `1.1.10` ([#743](https://github.com/wazuh/wazuh-kibana-app/pull/743)).
- Any API entry is now removable regardless if it's the only one API entry ([#740](https://github.com/wazuh/wazuh-kibana-app/pull/740)).
- Performance has been improved regarding to agents status, they are now being fetched using _distinct_ routes from the Wazuh API ([#738](https://github.com/wazuh/wazuh-kibana-app/pull/738)).
- Improved the way we are parsing some Wazuh API errors regarding to version mismatching ([#735](https://github.com/wazuh/wazuh-kibana-app/pull/735)).

### Fixed

- Fixed wrong filters being applied in _Ruleset > Rules_ and _Ruleset > Decoders_ sections when using Lucene like filters plus path filters ([#736](https://github.com/wazuh/wazuh-kibana-app/pull/736)).
- Fixed the template checking from the healthcheck, now it allows to use custom index patterns ([#739](https://github.com/wazuh/wazuh-kibana-app/pull/739)).
- Fixed infinite white screen from _Management > Monitoring_ when the Wazuh cluster is enabled but not running ([#741](https://github.com/wazuh/wazuh-kibana-app/pull/741)).

## Wazuh v3.3.0/v3.3.1 - Kibana v6.3.1 - Revision 399

### Added

- Added a new Angular.js factory to store the Wazuh app configuration values. Also, this factory is being used by the pre-routes functions (resolves); this way we are sure about having the real configuration at any time. These pre-routes functions have been improved too ([#670](https://github.com/wazuh/wazuh-kibana-app/pull/670)).
- Added extended information for reports from _Reporting_ feature ([#701](https://github.com/wazuh/wazuh-kibana-app/pull/701)).

### Changed

- Tables have been improved. Now they are truncating long fields and adding a tooltip if needed ([#671](https://github.com/wazuh/wazuh-kibana-app/pull/671)).
- Services have been improved ([#715](https://github.com/wazuh/wazuh-kibana-app/pull/715)).
- CSV formatted files have been improved. Now they are showing a more human readable column names ([#717](https://github.com/wazuh/wazuh-kibana-app/pull/717), [#726](https://github.com/wazuh/wazuh-kibana-app/pull/726)).
- Added/Modified some visualization titles ([#728](https://github.com/wazuh/wazuh-kibana-app/pull/728)).
- Improved Discover perfomance when in background mode ([#719](https://github.com/wazuh/wazuh-kibana-app/pull/719)).
- Reports from the _Reporting_ feature have been fulyl redesigned ([#701](https://github.com/wazuh/wazuh-kibana-app/pull/701)).

### Fixed

- Fixed the top menu API indicator when checking the API connection and the manager/cluster information had been changed ([#668](https://github.com/wazuh/wazuh-kibana-app/pull/668)).
- Fixed our logger module which was not writting logs the very first time Kibana is started neither after a log rotation ([#667](https://github.com/wazuh/wazuh-kibana-app/pull/667)).
- Fixed a regular expression in the server side when parsing URLs before registering a new Wazuh API ([#690](https://github.com/wazuh/wazuh-kibana-app/pull/690)).
- Fixed filters from specific visualization regarding to _File integrity_ section ([#694](https://github.com/wazuh/wazuh-kibana-app/pull/694)).
- Fixed filters parsing when generating a report because it was not parsing negated filters as expected ([#696](https://github.com/wazuh/wazuh-kibana-app/pull/696)).
- Fixed visualization counter from _OSCAP_ tab ([#722](https://github.com/wazuh/wazuh-kibana-app/pull/722)).

### Removed

- Temporary removed CSV download from agent inventory section due to Wazuh API bug ([#727](https://github.com/wazuh/wazuh-kibana-app/pull/727)).

## Wazuh v3.3.0/v3.3.1 - Kibana v6.3.0 - Revision 398

### Added

- Improvements for latest app redesign ([#652](https://github.com/wazuh/wazuh-kibana-app/pull/652)):
  - The _Welcome_ tabs have been simplified, following a more Elastic design.
  - Added again the `md-nav-bar` component with refined styles and limited to specific sections.
  - The _Settings > Welcome_ tab has been removed. You can use the nav bar to switch tabs.
  - Minor CSS adjustments and reordering.
- Small app UI improvements ([#634](https://github.com/wazuh/wazuh-kibana-app/pull/634)):
  - Added link to _Agents Preview_ on the _Agents_ tab breadcrumbs.
  - Replaced the _Generate report_ button with a smaller one.
  - Redesigned _Management > Ruleset_ `md-chips` to look similar to Kibana filter pills.
  - Added agent information bar from _Agents > General_ to _Agents > Welcome_ too.
  - Refactored flex layout on _Welcome_ tabs to fix a height visual bug.
  - Removed duplicated loading rings on the _Agents_ tab.
- Improvements for app tables ([#627](https://github.com/wazuh/wazuh-kibana-app/pull/627)):
  - Now the current page will be highlighted.
  - The gap has been fixed to the items per page value.
  - If there are no more pages for _Next_ or _Prev_ buttons, they will be hidden.
- Improvements for app health check ([#637](https://github.com/wazuh/wazuh-kibana-app/pull/637)):
  - Improved design for the view.
  - The checks have been placed on a table, showing the current status of each one.
- Changes to our reporting feature ([#639](https://github.com/wazuh/wazuh-kibana-app/pull/639)):
  - Now the generated reports will include tables for each section.
  - Added a parser for getting Elasticsearch data table responses.
  - The reporting feature is now a separated module, and the code has been refactored.
- Improvements for app tables pagination ([#646](https://github.com/wazuh/wazuh-kibana-app/pull/646)).

### Changed

- Now the `pretty` parameter on the _Dev tools_ tab will be ignored to avoid `Unexpected error` messages ([#624](https://github.com/wazuh/wazuh-kibana-app/pull/624)).
- The `pdfkit` dependency has been replaced by `pdfmake` ([#639](https://github.com/wazuh/wazuh-kibana-app/pull/639)).
- Changed some Kibana tables for performance improvements on the reporting feature ([#644](https://github.com/wazuh/wazuh-kibana-app/pull/644)).
- Changed the method to refresh the list of known fields on the index pattern ([#650](https://github.com/wazuh/wazuh-kibana-app/pull/650)):
  - Now when restarting Kibana, the app will update the fieldset preserving the custom user fields.

### Fixed

- Fixed bug on _Agents CIS-CAT_ tab who wasn't loading the appropriate visualizations ([#626](https://github.com/wazuh/wazuh-kibana-app/pull/626)).
- Fixed a bug where sometimes the index pattern could be `undefined` during the health check process, leading into a false error message when loading the app ([#640](https://github.com/wazuh/wazuh-kibana-app/pull/640)).
- Fixed several bugs on the _Settings > API_ tab when removing, adding or editing new entries.

### Removed

- Removed the app login system ([#636](https://github.com/wazuh/wazuh-kibana-app/pull/636)):
  - This feature was unstable, experimental and untested for a long time. We'll provide much better RBAC capabilities in the future.
- Removed the new Kuery language option on Discover app search bars.
  - This feature will be restored in the future, after more Elastic v6.3.0 adaptations.

## Wazuh v3.3.0/v3.3.1 - Kibana v6.3.0 - Revision 397

### Added

- Support for Elastic Stack v6.3.0 ([#579](https://github.com/wazuh/wazuh-kibana-app/pull/579) & [#612](https://github.com/wazuh/wazuh-kibana-app/pull/612) & [#615](https://github.com/wazuh/wazuh-kibana-app/pull/615)).
- Brand-new Wazuh app redesign for the _Monitoring_ tab ([#581](https://github.com/wazuh/wazuh-kibana-app/pull/581)):
  - Refactored and optimized UI for these tabs, using a breadcrumbs-based navigability.
  - Used the same guidelines from the previous redesign for _Overview_ and _Agents_ tabs.
- New tab for _Agents_ - _Inventory_ ([#582](https://github.com/wazuh/wazuh-kibana-app/pull/582)):
  - Get information about the agent host, such as installed packages, motherboard, operating system, etc.
  - This tab will appear if the agent has the [`syscollector`](https://documentation.wazuh.com/current/user-manual/reference/ossec-conf/wodle-syscollector.html) wodle enabled.
- Brand-new extension - _CIS-CAT Alerts_ ([#601](https://github.com/wazuh/wazuh-kibana-app/pull/601)):
  - A new extension, disabled by default.
  - Visualize alerts related to the CIS-CAT benchmarks on the _Overview_ and _Agents_ tabs.
  - Get information about the last performed scan and its score.
- Several improvements for the _Dev tools_ tab ([#583](https://github.com/wazuh/wazuh-kibana-app/pull/583) & [#597](https://github.com/wazuh/wazuh-kibana-app/pull/597)):
  - Now you can insert queries using inline parameters, just like in a web browser.
  - You can combine inline parameters with JSON-like parameters.
  - If you use the same parameter on both methods with different values, the inline parameter has precedence over the other one.
  - The tab icon has been changed for a more appropriate one.
  - The `Execute query` button is now always placed on the first line of the query block.
- Refactoring for all app tables ([#582](https://github.com/wazuh/wazuh-kibana-app/pull/582)):
  - Replaced the old `wz-table` directive with a new one, along with a new data factory.
  - Now the tables are built with a pagination system.
  - Much easier method for building tables for the app.
  - Performance and stability improvements when fetching API data.
  - Now you can see the total amount of items and the elapsed time.

### Changed

- Moved some logic from the _Agents preview_ tab to the server, to avoid excessive client-side workload ([#586](https://github.com/wazuh/wazuh-kibana-app/pull/586)).
- Changed the UI to use the same loading ring across all the app tabs ([#593](https://github.com/wazuh/wazuh-kibana-app/pull/593) & [#599](https://github.com/wazuh/wazuh-kibana-app/pull/599)).
- Changed the _No results_ message across all the tabs with visualizations ([#599](https://github.com/wazuh/wazuh-kibana-app/pull/599)).

### Fixed

- Fixed a bug on the _Settings/Extensions_ tab where enabling/disabling some extensions could make other ones to be disabled ([#591](https://github.com/wazuh/wazuh-kibana-app/pull/591)).

## Wazuh v3.3.0/v3.3.1 - Kibana v6.2.4 - Revision 396

### Added

- Support for Wazuh v3.3.1.
- Brand-new Wazuh app redesign for the _Settings_ tab ([#570](https://github.com/wazuh/wazuh-kibana-app/pull/570)):
  - Refactored and optimized UI for these tabs, using a breadcrumbs-based navigability.
  - Used the same guidelines from the previous redesign for _Overview_ and _Agents_ tabs.
- Refactoring for _Overview_ and _Agents_ controllers ([#564](https://github.com/wazuh/wazuh-kibana-app/pull/564)):
  - Reduced duplicated code by splitting it into separate files.
  - Code optimization for a better performance and maintainability.
  - Added new services to provide similar functionality between different app tabs.
- Added `data.vulnerability.package.condition` to the list of known fields ([#566](https://github.com/wazuh/wazuh-kibana-app/pull/566)).

### Changed

- The `wazuh-logs` and `wazuh-monitoring` folders have been moved to the Kibana's `optimize` directory in order to avoid some error messages when using the `kibana-plugin list` command ([#563](https://github.com/wazuh/wazuh-kibana-app/pull/563)).

### Fixed

- Fixed a bug on the _Settings_ tab where updating an API entry with wrong credentials would corrupt the existing one ([#558](https://github.com/wazuh/wazuh-kibana-app/pull/558)).
- Fixed a bug on the _Settings_ tab where removing an API entry while its edit form is opened would hide the `Add API` button unless the user reloads the tab ([#558](https://github.com/wazuh/wazuh-kibana-app/pull/558)).
- Fixed some Audit visualizations on the _Overview_ and _Agents_ tabs that weren't using the same search query to show the results ([#572](https://github.com/wazuh/wazuh-kibana-app/pull/572)).
- Fixed undefined variable error on the `wz-menu` directive ([#575](https://github.com/wazuh/wazuh-kibana-app/pull/575)).

## Wazuh v3.3.0 - Kibana v6.2.4 - Revision 395

### Fixed

- Fixed a bug on the _Agent Configuration_ tab where the sync status was always `NOT SYNCHRONIZED` ([#569](https://github.com/wazuh/wazuh-kibana-app/pull/569)).

## Wazuh v3.3.0 - Kibana v6.2.4 - Revision 394

### Added

- Support for Wazuh v3.3.0.
- Updated some backend API calls to include the app version in the request header ([#560](https://github.com/wazuh/wazuh-kibana-app/pull/560)).

## Wazuh v3.2.4 - Kibana v6.2.4 - Revision 393

### Added

- Brand-new Wazuh app redesign for _Overview_ and _Agents_ tabs ([#543](https://github.com/wazuh/wazuh-kibana-app/pull/543)):
  - Updated UI for these tabs using breadcrumbs.
  - New _Welcome_ screen, presenting all the tabs to the user, with useful links to our documentation.
  - Overall design improved, adjusted font sizes and reduced HTML code.
  - This base will allow the app to increase its functionality in the future.
  - Removed the `md-nav-bar` component for a better user experience on small screens.
  - Improved app performance removing some CSS effects from some components, such as buttons.
- New filter for agent version on the _Agents Preview_ tab ([#537](https://github.com/wazuh/wazuh-kibana-app/pull/537)).
- New filter for cluster node on the _Agents Preview_ tab ([#538](https://github.com/wazuh/wazuh-kibana-app/pull/538)).

### Changed

- Now the report generation process will run in a parallel mode in the foreground ([#523](https://github.com/wazuh/wazuh-kibana-app/pull/523)).
- Replaced the usage of `$rootScope` with two new factories, along with more controller improvements ([#525](https://github.com/wazuh/wazuh-kibana-app/pull/525)).
- Now the _Extensions_ tab on _Settings_ won't edit the `.wazuh` index to modify the extensions configuration for all users ([#545](https://github.com/wazuh/wazuh-kibana-app/pull/545)).
  - This allows each new user to always start with the base extensions configuration, and modify it to its needs storing the settings on a browser cookie.
- Now the GDPR requirements description on its tab won't be loaded if the Wazuh API version is not v3.2.3 or higher ([#546](https://github.com/wazuh/wazuh-kibana-app/pull/546)).

### Fixed

- Fixed a bug where the app crashes when attempting to download huge amounts of data as CSV format ([#521](https://github.com/wazuh/wazuh-kibana-app/pull/521)).
- Fixed a bug on the Timelion visualizations from _Management/Monitoring_ which were not properly filtering and showing the cluster nodes information ([#530](https://github.com/wazuh/wazuh-kibana-app/pull/530)).
- Fixed several bugs on the loading process when switching between tabs with or without visualizations in the _Overview_ and _Agents_ tab ([#531](https://github.com/wazuh/wazuh-kibana-app/pull/531) & [#533](https://github.com/wazuh/wazuh-kibana-app/pull/533)).
- Fixed a bug on the `wazuh-monitoring` index feature when using multiple inserted APIs, along with several performance improvements ([#539](https://github.com/wazuh/wazuh-kibana-app/pull/539)).
- Fixed a bug where the OS filter on the _Agents Preview_ tab would exclude the rest of filters instead of combining them ([#552](https://github.com/wazuh/wazuh-kibana-app/pull/552)).
- Fixed a bug where the Extensions settings were restored every time the user opened the _Settings_ tab or pressed the _Set default manager_ button ([#555](https://github.com/wazuh/wazuh-kibana-app/pull/555) & [#556](https://github.com/wazuh/wazuh-kibana-app/pull/556)).

## Wazuh v3.2.3/v3.2.4 - Kibana v6.2.4 - Revision 392

### Added

- Support for Wazuh v3.2.4.
- New functionality - _Reporting_ ([#510](https://github.com/wazuh/wazuh-kibana-app/pull/510)):
  - Generate PDF logs on the _Overview_ and _Agents_ tabs, with the new button next to _Panels_ and _Discover_.
  - The report will contain the current visualizations from the tab where you generated it.
  - List all your generated reports, download or deleted them at the new _Management/Reporting_ tab.
  - **Warning:** If you leave the tab while generating a report, the process will be aborted.
- Added warning/error messages about the total RAM on the server side ([#502](https://github.com/wazuh/wazuh-kibana-app/pull/502)):
  - None of this messages will prevent the user from accessing the app, it's just a recommendation.
  - If your server has less than 2GB of RAM, you'll get an error message when opening the app.
  - If your server has between 2GB and 3GB of RAM, you'll get a warning message.
  - If your server has more than 3GB of RAM, you won't get any kind of message.
- Refactoring and added loading bar to _Manager Logs_ and _Groups_ tabs ([#505](https://github.com/wazuh/wazuh-kibana-app/pull/505)).
- Added more Syscheck options to _Management/Agents_ configuration tabs ([#509](https://github.com/wazuh/wazuh-kibana-app/pull/509)).

### Fixed

- Added more fields to the `known-fields.js` file to avoid warning messages on _Discover_ when using Filebeat for alerts forwarding ([#497](https://github.com/wazuh/wazuh-kibana-app/pull/497)).
- Fixed a bug where clicking on the _Check connection_ button on the _Settings_ tab threw an error message although the API connected successfully ([#504](https://github.com/wazuh/wazuh-kibana-app/pull/504)).
- Fixed a bug where the _Agents_ tab was not properly showing the total of agents due to the new Wazuh cluster implementation ([#517](https://github.com/wazuh/wazuh-kibana-app/pull/517)).

## Wazuh v3.2.3 - Kibana v6.2.4 - Revision 391

### Added

- Support for Wazuh v3.2.3.
- Brand-new extension - _GDPR Alerts_ ([#453](https://github.com/wazuh/wazuh-kibana-app/pull/453)):
  - A new extension, enabled by default.
  - Visualize alerts related to the GDPR compliance on the _Overview_ and _Agents_ tabs.
  - The _Ruleset_ tab has been updated to include GDPR filters on the _Rules_ subtab.
- Brand-new Management tab - _Monitoring_ ([#490](https://github.com/wazuh/wazuh-kibana-app/pull/490)):
  - Visualize your Wazuh cluster, both master and clients.
    - Get the current cluster configuration.
    - Nodes listing, sorting, searching, etc.
  - Get a more in-depth cluster status thanks to the newly added [_Timelion_](https://www.elastic.co/guide/en/kibana/current/timelion.html) visualizations.
  - The Detail view gives you a summary of the node's healthcheck.
- Brand-new tab - _Dev tools_ ([#449](https://github.com/wazuh/wazuh-kibana-app/pull/449)):
  - Find it on the top navbar, next to _Discover_.
  - Execute Wazuh API requests directly from the app.
  - This tab uses your currently selected API from _Settings_.
  - You can type different API requests on the input window, select one with the cursor, and click on the Play button to execute it.
  - You can also type comments on the input window.
- More improvements for the _Manager/Ruleset_ tab ([#446](https://github.com/wazuh/wazuh-kibana-app/pull/446)):
  - A new colour palette for regex, order and rule description arguments.
  - Added return to List view on Ruleset button while on Detail view.
  - Fixed line height on all table headers.
  - Removed unused, old code from Ruleset controllers.
- Added option on `config.yml` to enable/disable the `wazuh-monitoring` index ([#441](https://github.com/wazuh/wazuh-kibana-app/pull/441)):
  - Configure the frequency time to generate new indices.
  - The default frequency time has been increased to 1 hour.
  - When disabled, useful metrics will appear on _Overview/General_ replacing the _Agent status_ visualization.
- Added CSV exporting button to the app ([#431](https://github.com/wazuh/wazuh-kibana-app/pull/431)):
  - Implemented new logic to fetch data from the Wazuh API and download it in CSV format.
  - Currently available for the _Ruleset_, _Logs_ and _Groups_ sections on the _Manager_ tab and also the _Agents_ tab.
- More refactoring to the app backend ([#439](https://github.com/wazuh/wazuh-kibana-app/pull/439)):
  - Standardized error output from the server side.
  - Drastically reduced the error management logic on the client side.
  - Applied the _Facade_ pattern when importing/exporting modules.
  - Deleted unused/deprecated/useless methods both from server and client side.
  - Some optimizations to variable type usages.
- Refactoring to Kibana filters management ([#452](https://github.com/wazuh/wazuh-kibana-app/pull/452) & [#459](https://github.com/wazuh/wazuh-kibana-app/pull/459)):
  - Added new class to build queries from the base query.
  - The filter management is being done on controllers instead of the `discover` directive.
  - Now we are emitting specific events whenever we are fetching data or communicating to the `discover` directive.
  - The number of useless requests to fetch data has been reduced.
  - The synchronization actions are working as expected regardless the amount of data and/or the number of machine resources.
  - Fixed several bugs about filter usage and transition to different app tabs.
- Added confirmation message when the user deletes an API entry on _Settings/API_ ([#428](https://github.com/wazuh/wazuh-kibana-app/pull/428)).
- Added support for filters on the _Manager/Logs_ tab when realtime is enabled ([#433](https://github.com/wazuh/wazuh-kibana-app/pull/433)).
- Added more filter options to the Detail view on _Manager/Ruleset_ ([#434](https://github.com/wazuh/wazuh-kibana-app/pull/434)).

### Changed

- Changed OSCAP visualization to avoid clipping issues with large agent names ([#429](https://github.com/wazuh/wazuh-kibana-app/pull/429)).
- Now the related Rules or Decoders sections on _Manager/Ruleset_ will remain hidden if there isn't any data to show or while it's loading ([#434](https://github.com/wazuh/wazuh-kibana-app/pull/434)).
- Added a 200ms delay when fetching iterable data from the Wazuh API ([#445](https://github.com/wazuh/wazuh-kibana-app/pull/445) & [#450](https://github.com/wazuh/wazuh-kibana-app/pull/450)).
- Fixed several bugs related to Wazuh API timeout/cancelled requests ([#445](https://github.com/wazuh/wazuh-kibana-app/pull/445)).
- Added `ENOTFOUND`, `EHOSTUNREACH`, `EINVAL`, `EAI_AGAIN` options for API URL parameter checking ([#463](https://github.com/wazuh/wazuh-kibana-app/pull/463)).
- Now the _Settings/Extensions_ subtab won't appear unless there's at least one API inserted ([#465](https://github.com/wazuh/wazuh-kibana-app/pull/465)).
- Now the index pattern selector on _Settings/Pattern_ will also refresh the known fields when changing it ([#477](https://github.com/wazuh/wazuh-kibana-app/pull/477)).
- Changed the _Manager_ tab into _Management_ ([#490](https://github.com/wazuh/wazuh-kibana-app/pull/490)).

### Fixed

- Fixed a bug where toggling extensions after deleting an API entry could lead into an error message ([#465](https://github.com/wazuh/wazuh-kibana-app/pull/465)).
- Fixed some performance bugs on the `dataHandler` service ([#442](https://github.com/wazuh/wazuh-kibana-app/pull/442) & [#486](https://github.com/wazuh/wazuh-kibana-app/pull/442)).
- Fixed a bug when loading the _Agents preview_ tab on Safari web browser ([#447](https://github.com/wazuh/wazuh-kibana-app/pull/447)).
- Fixed a bug where a new extension (enabled by default) appears disabled when updating the app ([#456](https://github.com/wazuh/wazuh-kibana-app/pull/456)).
- Fixed a bug where pressing the Enter key on the _Discover's_ tab search bar wasn't working properly ([#488](https://github.com/wazuh/wazuh-kibana-app/pull/488)).

### Removed

- Removed the `rison` dependency from the `package.json` file ([#452](https://github.com/wazuh/wazuh-kibana-app/pull/452)).
- Removed unused Elasticsearch request to avoid problems when there's no API inserted ([#460](https://github.com/wazuh/wazuh-kibana-app/pull/460)).

## Wazuh v3.2.1/v3.2.2 - Kibana v6.2.4 - Revision 390

### Added

- Support for Wazuh v3.2.2.
- Refactoring on visualizations use and management ([#397](https://github.com/wazuh/wazuh-kibana-app/pull/397)):
  - Visualizations are no longer stored on an index, they're built and loaded on demand when needed to render the interface.
  - Refactoring on the whole app source code to use the _import/export_ paradigm.
  - Removed old functions and variables from the old visualization management logic.
  - Removed cron task to clean remaining visualizations since it's no longer needed.
  - Some Kibana functions and modules have been overridden in order to make this refactoring work.
    - This change is not intrusive in any case.
- New redesign for the _Manager/Ruleset_ tab ([#420](https://github.com/wazuh/wazuh-kibana-app/pull/420)):
  - Rules and decoders list now divided into two different sections: _List view_ and _Detail view_.
  - Removed old expandable tables to move the rule/decoder information into a new space.
  - Enable different filters on the detail view for a better search on the list view.
  - New table for related rules or decoders.
  - And finally, a bunch of minor design enhancements to the whole app.
- Added a copyright notice to the whole app source code ([#395](https://github.com/wazuh/wazuh-kibana-app/pull/395)).
- Updated `.gitignore` with the _Node_ template ([#395](https://github.com/wazuh/wazuh-kibana-app/pull/395)).
- Added new module to the `package.json` file, [`rison`](https://www.npmjs.com/package/rison) ([#404](https://github.com/wazuh/wazuh-kibana-app/pull/404)).
- Added the `errorHandler` service to the blank screen scenario ([#413](https://github.com/wazuh/wazuh-kibana-app/pull/413)):
  - Now the exact error message will be shown to the user, instead of raw JSON content.
- Added new option on the `config.yml` file to disable the new X-Pack RBAC capabilities to filter index-patterns ([#417](https://github.com/wazuh/wazuh-kibana-app/pull/417)).

### Changed

- Small minor enhancements to the user interface ([#396](https://github.com/wazuh/wazuh-kibana-app/pull/396)):
  - Reduced Wazuh app logo size.
  - Changed buttons text to not use all-capitalized letters.
  - Minor typos found in the HTML/CSS code have been fixed.
- Now the app log stores the package revision ([#417](https://github.com/wazuh/wazuh-kibana-app/pull/417)).

### Fixed

- Fixed bug where the _Agents_ tab didn't preserve the filters after reloading the page ([#404](https://github.com/wazuh/wazuh-kibana-app/pull/404)).
- Fixed a bug when using X-Pack that sometimes threw an error of false _"Not enough privileges"_ scenario ([#415](https://github.com/wazuh/wazuh-kibana-app/pull/415)).
- Fixed a bug where the Kibana Discover auto-refresh functionality was still working when viewing the _Agent configuration_ tab ([#419](https://github.com/wazuh/wazuh-kibana-app/pull/419)).

## Wazuh v3.2.1 - Kibana v6.2.4 - Revision 389

### Changed

- Changed severity and verbosity to some log messages ([#412](https://github.com/wazuh/wazuh-kibana-app/pull/412)).

### Fixed

- Fixed a bug when using the X-Pack plugin without security capabilities enabled ([#403](https://github.com/wazuh/wazuh-kibana-app/pull/403)).
- Fixed a bug when the app was trying to create `wazuh-monitoring` indices without checking the existence of the proper template ([#412](https://github.com/wazuh/wazuh-kibana-app/pull/412)).

## Wazuh v3.2.1 - Kibana v6.2.4 - Revision 388

### Added

- Support for Elastic Stack v6.2.4.
- App server fully refactored ([#360](https://github.com/wazuh/wazuh-kibana-app/pull/360)):
  - Added new classes, reduced the amount of code, removed unused functions, and several optimizations.
  - Now the app follows a more ES6 code style on multiple modules.
  - _Overview/Agents_ visualizations have been ordered into separated files and folders.
  - Now the app can use the default index defined on the `/ect/kibana/kibana.yml` file.
  - Better error handling for the visualizations directive.
  - Added a cron job to delete remaining visualizations on the `.kibana` index if so.
  - Also, we've added some changes when using the X-Pack plugin:
    - Better management of users and roles in order to use the app capabilities.
    - Prevents app loading if the currently logged user has no access to any index pattern.
- Added the `errorHandler` service to the `dataHandler` factory ([#340](https://github.com/wazuh/wazuh-kibana-app/pull/340)).
- Added Syscollector section to _Manager/Agents Configuration_ tabs ([#359](https://github.com/wazuh/wazuh-kibana-app/pull/359)).
- Added `cluster.name` field to the `wazuh-monitoring` index ([#377](https://github.com/wazuh/wazuh-kibana-app/pull/377)).

### Changed

- Increased the query size when fetching the index pattern list ([#339](https://github.com/wazuh/wazuh-kibana-app/pull/339)).
- Changed active colour for all app tables ([#347](https://github.com/wazuh/wazuh-kibana-app/pull/347)).
- Changed validation regex to accept URLs with non-numeric format ([#353](https://github.com/wazuh/wazuh-kibana-app/pull/353)).
- Changed visualization removal cron task to avoid excessive log messages when there weren't removed visualizations ([#361](https://github.com/wazuh/wazuh-kibana-app/pull/361)).
- Changed filters comparison for a safer access ([#383](https://github.com/wazuh/wazuh-kibana-app/pull/383)).
- Removed some `server.log` messages to avoid performance errors ([#384](https://github.com/wazuh/wazuh-kibana-app/pull/384)).
- Changed the way of handling the index patterns list ([#360](https://github.com/wazuh/wazuh-kibana-app/pull/360)).
- Rewritten some false error-level logs to just information-level ones ([#360](https://github.com/wazuh/wazuh-kibana-app/pull/360)).
- Changed some files from JSON to CommonJS for performance improvements ([#360](https://github.com/wazuh/wazuh-kibana-app/pull/360)).
- Replaced some code on the `kibana-discover` directive with a much cleaner statement to avoid issues on the _Agents_ tab ([#394](https://github.com/wazuh/wazuh-kibana-app/pull/394)).

### Fixed

- Fixed a bug where several `agent.id` filters were created at the same time when navigating between _Agents_ and _Groups_ with different selected agents ([#342](https://github.com/wazuh/wazuh-kibana-app/pull/342)).
- Fixed logic on the index-pattern selector which wasn't showing the currently selected pattern the very first time a user opened the app ([#345](https://github.com/wazuh/wazuh-kibana-app/pull/345)).
- Fixed a bug on the `errorHandler` service who was preventing a proper output of some Elastic-related backend error messages ([#346](https://github.com/wazuh/wazuh-kibana-app/pull/346)).
- Fixed panels flickering in the _Settings_ tab ([#348](https://github.com/wazuh/wazuh-kibana-app/pull/348)).
- Fixed a bug in the shards and replicas settings when the user sets the value to zero (0) ([#358](https://github.com/wazuh/wazuh-kibana-app/pull/358)).
- Fixed several bugs related to the upgrade process from Wazuh 2.x to the new refactored server ([#363](https://github.com/wazuh/wazuh-kibana-app/pull/363)).
- Fixed a bug in _Discover/Agents VirusTotal_ tabs to avoid conflicts with the `agent.name` field ([#379](https://github.com/wazuh/wazuh-kibana-app/pull/379)).
- Fixed a bug on the implicit filter in _Discover/Agents PCI_ tabs ([#393](https://github.com/wazuh/wazuh-kibana-app/pull/393)).

### Removed

- Removed clear API password on `checkPattern` response ([#339](https://github.com/wazuh/wazuh-kibana-app/pull/339)).
- Removed old dashboard visualizations to reduce loading times ([#360](https://github.com/wazuh/wazuh-kibana-app/pull/360)).
- Removed some unused dependencies due to the server refactoring ([#360](https://github.com/wazuh/wazuh-kibana-app/pull/360)).
- Removed completely `metricService` from the app ([#389](https://github.com/wazuh/wazuh-kibana-app/pull/389)).

## Wazuh v3.2.1 - Kibana v6.2.2/v6.2.3 - Revision 387

### Added

- New logging system ([#307](https://github.com/wazuh/wazuh-kibana-app/pull/307)):
  - New module implemented to write app logs.
  - Now a trace is stored every time the app is re/started.
  - Currently, the `initialize.js` and `monitoring.js` files work with this system.
  - Note: the logs will live under `/var/log/wazuh/wazuhapp.log` on Linux systems, on Windows systems they will live under `kibana/plugins/`. It rotates the log whenever it reaches 100MB.
- Better cookies handling ([#308](https://github.com/wazuh/wazuh-kibana-app/pull/308)):
  - New field on the `.wazuh-version` index to store the last time the Kibana server was restarted.
  - This is used to check if the cookies have consistency with the current server status.
  - Now the app is clever and takes decisions depending on new consistency checks.
- New design for the _Agents/Configuration_ tab ([#310](https://github.com/wazuh/wazuh-kibana-app/pull/310)):
  - The style is the same as the _Manager/Configuration_ tab.
  - Added two more sections: CIS-CAT and Commands ([#315](https://github.com/wazuh/wazuh-kibana-app/pull/315)).
  - Added a new card that will appear when there's no group configuration at all ([#323](https://github.com/wazuh/wazuh-kibana-app/pull/323)).
- Added _"group"_ column on the agents list in _Agents_ ([#312](https://github.com/wazuh/wazuh-kibana-app/pull/312)):
  - If you click on the group, it will redirect the user to the specified group in _Manager/Groups_.
- New option for the `config.yml` file, `ip.selector` ([#313](https://github.com/wazuh/wazuh-kibana-app/pull/313)):
  - Define if the app will show or not the index pattern selector on the top navbar.
  - This setting is set to `true` by default.
- More CSS cleanup and reordering ([#315](https://github.com/wazuh/wazuh-kibana-app/pull/315)):
  - New `typography.less` file.
  - New `layout.less` file.
  - Removed `cleaned.less` file.
  - Reordering and cleaning of existing CSS files, including removal of unused classes, renaming, and more.
  - The _Settings_ tab has been refactored to correct some visual errors with some card components.
  - Small refactoring to some components from _Manager/Ruleset_ ([#323](https://github.com/wazuh/wazuh-kibana-app/pull/323)).
- New design for the top navbar ([#326](https://github.com/wazuh/wazuh-kibana-app/pull/326)):
  - Cleaned and refactored code
  - Revamped design, smaller and with minor details to follow the rest of Wazuh app guidelines.
- New design for the wz-chip component to follow the new Wazuh app guidelines ([#323](https://github.com/wazuh/wazuh-kibana-app/pull/323)).
- Added more descriptive error messages when the user inserts bad credentials on the _Add new API_ form in the _Settings_ tab ([#331](https://github.com/wazuh/wazuh-kibana-app/pull/331)).
- Added a new CSS class to truncate overflowing text on tables and metric ribbons ([#332](https://github.com/wazuh/wazuh-kibana-app/pull/332)).
- Support for Elastic Stack v6.2.2/v6.2.3.

### Changed

- Improved the initialization system ([#317](https://github.com/wazuh/wazuh-kibana-app/pull/317)):
  - Now the app will re-create the index-pattern if the user deletes the currently used by the Wazuh app.
  - The fieldset is now automatically refreshed if the app detects mismatches.
  - Now every index-pattern is dynamically formatted (for example, to enable the URLs in the _Vulnerabilities_ tab).
  - Some code refactoring for a better handling of possible use cases.
  - And the best thing, it's no longer needed to insert the sample alert!
- Improvements and changes to index-patterns ([#320](https://github.com/wazuh/wazuh-kibana-app/pull/320) & [#333](https://github.com/wazuh/wazuh-kibana-app/pull/333)):
  - Added a new route, `/get-list`, to fetch the index pattern list.
  - Removed and changed several functions for a proper management of index-patterns.
  - Improved the compatibility with user-created index-patterns, known to have unpredictable IDs.
  - Now the app properly redirects to `/blank-screen` if the length of the index patterns list is 0.
  - Ignored custom index patterns with auto-generated ID on the initialization process.
    - Now it uses the value set on the `config.yml` file.
  - If the index pattern is no longer available, the cookie will be overwritten.
- Improvements to the monitoring module ([#322](https://github.com/wazuh/wazuh-kibana-app/pull/322)):
  - Minor refactoring to the whole module.
  - Now the `wazuh-monitoring` index pattern is regenerated if it's missing.
  - And the best thing, it's no longer needed to insert the monitoring template!
- Now the app health check system only checks if the API and app have the same `major.minor` version ([#311](https://github.com/wazuh/wazuh-kibana-app/pull/311)):
  - Previously, the API and app had to be on the same `major.minor.patch` version.
- Adjusted space between title and value in some cards showing Manager or Agent configurations ([#315](https://github.com/wazuh/wazuh-kibana-app/pull/315)).
- Changed red and green colours to more saturated ones, following Kibana style ([#315](https://github.com/wazuh/wazuh-kibana-app/pull/315)).

### Fixed

- Fixed bug in Firefox browser who was not properly showing the tables with the scroll pagination functionality ([#314](https://github.com/wazuh/wazuh-kibana-app/pull/314)).
- Fixed bug where visualizations weren't being destroyed due to ongoing renderization processes ([#316](https://github.com/wazuh/wazuh-kibana-app/pull/316)).
- Fixed several UI bugs for a better consistency and usability ([#318](https://github.com/wazuh/wazuh-kibana-app/pull/318)).
- Fixed an error where the initial index-pattern was not loaded properly the very first time you enter the app ([#328](https://github.com/wazuh/wazuh-kibana-app/pull/328)).
- Fixed an error message that appeared whenever the app was not able to found the `wazuh-monitoring` index pattern ([#328](https://github.com/wazuh/wazuh-kibana-app/pull/328)).

## Wazuh v3.2.1 - Kibana v6.2.2 - Revision 386

### Added

- New design for the _Manager/Groups_ tab ([#295](https://github.com/wazuh/wazuh-kibana-app/pull/295)).
- New design for the _Manager/Configuration_ tab ([#297](https://github.com/wazuh/wazuh-kibana-app/pull/297)).
- New design of agents statistics for the _Agents_ tab ([#299](https://github.com/wazuh/wazuh-kibana-app/pull/299)).
- Added information ribbon into _Overview/Agent SCAP_ tabs ([#303](https://github.com/wazuh/wazuh-kibana-app/pull/303)).
- Added information ribbon into _Overview/Agent VirusTotal_ tabs ([#306](https://github.com/wazuh/wazuh-kibana-app/pull/306)).
- Added information ribbon into _Overview AWS_ tab ([#306](https://github.com/wazuh/wazuh-kibana-app/pull/306)).

### Changed

- Refactoring of HTML and CSS code throughout the whole Wazuh app ([#294](https://github.com/wazuh/wazuh-kibana-app/pull/294), [#302](https://github.com/wazuh/wazuh-kibana-app/pull/302) & [#305](https://github.com/wazuh/wazuh-kibana-app/pull/305)):
  - A big milestone for the project was finally achieved with this refactoring.
  - We've removed the Bootstrap dependency from the `package.json` file.
  - We've removed and merged many duplicated rules.
  - We've removed HTML and `angular-md` overriding rules. Now we have more own-made classes to avoid undesired results on the UI.
  - Also, this update brings tons of minor bugfixes related to weird HTML code.
- Wazuh app visualizations reviewed ([#301](https://github.com/wazuh/wazuh-kibana-app/pull/301)):
  - The number of used buckets has been limited since most of the table visualizations were surpassing acceptable limits.
  - Some visualizations have been checked to see if they make complete sense on what they mean to show to the user.
- Modified some app components for better follow-up of Kibana guidelines ([#290](https://github.com/wazuh/wazuh-kibana-app/pull/290) & [#297](https://github.com/wazuh/wazuh-kibana-app/pull/297)).
  - Also, some elements were modified on the _Discover_ tab in order to correct some mismatches.

### Fixed

- Adjusted information ribbon in _Agents/General_ for large OS names ([#290](https://github.com/wazuh/wazuh-kibana-app/pull/290) & [#294](https://github.com/wazuh/wazuh-kibana-app/pull/294)).
- Fixed unsafe array access on the visualization directive when going directly into _Manager/Ruleset/Decoders_ ([#293](https://github.com/wazuh/wazuh-kibana-app/pull/293)).
- Fixed a bug where navigating between agents in the _Agents_ tab was generating duplicated `agent.id` implicit filters ([#296](https://github.com/wazuh/wazuh-kibana-app/pull/296)).
- Fixed a bug where navigating between different tabs from _Overview_ or _Agents_ while being on the _Discover_ sub-tab was causing data loss in metric watchers ([#298](https://github.com/wazuh/wazuh-kibana-app/pull/298)).
- Fixed incorrect visualization of the rule level on _Manager/Ruleset/Rules_ when the rule level is zero (0) ([#298](https://github.com/wazuh/wazuh-kibana-app/pull/298)).

### Removed

- Removed almost every `md-tooltip` component from the whole app ([#305](https://github.com/wazuh/wazuh-kibana-app/pull/305)).
- Removed unused images from the `img` folder ([#305](https://github.com/wazuh/wazuh-kibana-app/pull/305)).

## Wazuh v3.2.1 - Kibana v6.2.2 - Revision 385

### Added

- Support for Wazuh v3.2.1.
- Brand-new first redesign for the app user interface ([#278](https://github.com/wazuh/wazuh-kibana-app/pull/278)):
  - This is the very first iteration of a _work-in-progress_ UX redesign for the Wazuh app.
  - The overall interface has been refreshed, removing some unnecessary colours and shadow effects.
  - The metric visualizations have been replaced by an information ribbon under the filter search bar, reducing the amount of space they occupied.
    - A new service was implemented for a proper handling of the metric visualizations watchers ([#280](https://github.com/wazuh/wazuh-kibana-app/pull/280)).
  - The rest of the app visualizations now have a new, more detailed card design.
- New shards and replicas settings to the `config.yml` file ([#277](https://github.com/wazuh/wazuh-kibana-app/pull/277)):
  - Now you can apply custom values to the shards and replicas for the `.wazuh` and `.wazuh-version` indices.
  - This feature only works before the installation process. If you modify these settings after installing the app, they won't be applied at all.

### Changed

- Now clicking again on the _Groups_ tab on _Manager_ will properly reload the tab and redirect to the beginning ([#274](https://github.com/wazuh/wazuh-kibana-app/pull/274)).
- Now the visualizations only use the `vis-id` attribute for loading them ([#275](https://github.com/wazuh/wazuh-kibana-app/pull/275)).
- The colours from the toast messages have been replaced to follow the Elastic 6 guidelines ([#286](https://github.com/wazuh/wazuh-kibana-app/pull/286)).

### Fixed

- Fixed wrong data flow on _Agents/General_ when coming from and going to the _Groups_ tab ([#273](https://github.com/wazuh/wazuh-kibana-app/pull/273)).
- Fixed sorting on tables, now they use the sorting functionality provided by the Wazuh API ([#274](https://github.com/wazuh/wazuh-kibana-app/pull/274)).
- Fixed column width issues on some tables ([#274](https://github.com/wazuh/wazuh-kibana-app/pull/274)).
- Fixed bug in the _Agent configuration_ JSON viewer who didn't properly show the full group configuration ([#276](https://github.com/wazuh/wazuh-kibana-app/pull/276)).
- Fixed excessive loading time from some Audit visualizations ([#278](https://github.com/wazuh/wazuh-kibana-app/pull/278)).
- Fixed Play/Pause button in timepicker's auto-refresh ([#281](https://github.com/wazuh/wazuh-kibana-app/pull/281)).
- Fixed unusual scenario on visualization directive where sometimes there was duplicated implicit filters when doing a search ([#283](https://github.com/wazuh/wazuh-kibana-app/pull/283)).
- Fixed some _Overview Audit_ visualizations who were not working properly ([#285](https://github.com/wazuh/wazuh-kibana-app/pull/285)).

### Removed

- Deleted the `id` attribute from all the app visualizations ([#275](https://github.com/wazuh/wazuh-kibana-app/pull/275)).

## Wazuh v3.2.0 - Kibana v6.2.2 - Revision 384

### Added

- New directives for the Wazuh app: `wz-table`, `wz-table-header` and `wz-search-bar` ([#263](https://github.com/wazuh/wazuh-kibana-app/pull/263)):
  - Maintainable and reusable components for a better-structured app.
  - Several files have been changed, renamed and moved to new folders, following _best practices_.
  - The progress bar is now within its proper directive ([#266](https://github.com/wazuh/wazuh-kibana-app/pull/266)).
  - Minor typos and refactoring changes to the new directives.
- Support for Elastic Stack v6.2.2.

### Changed

- App buttons have been refactored. Unified CSS and HTML for buttons, providing the same structure for them ([#269](https://github.com/wazuh/wazuh-kibana-app/pull/269)).
- The API list on Settings now shows the latest inserted API at the beginning of the list ([#261](https://github.com/wazuh/wazuh-kibana-app/pull/261)).
- The check for the currently applied pattern has been improved, providing clever handling of Elasticsearch errors ([#271](https://github.com/wazuh/wazuh-kibana-app/pull/271)).
- Now on _Settings_, when the Add or Edit API form is active, if you press the other button, it will make the previous one disappear, getting a clearer interface ([#9df1e31](https://github.com/wazuh/wazuh-kibana-app/commit/9df1e317903edf01c81eba068da6d20a8a1ea7c2)).

### Fixed

- Fixed visualizations directive to properly load the _Manager/Ruleset_ visualizations ([#262](https://github.com/wazuh/wazuh-kibana-app/pull/262)).
- Fixed a bug where the classic extensions were not affected by the settings of the `config.yml` file ([#266](https://github.com/wazuh/wazuh-kibana-app/pull/266)).
- Fixed minor CSS bugs from the conversion to directives to some components ([#266](https://github.com/wazuh/wazuh-kibana-app/pull/266)).
- Fixed bug in the tables directive when accessing a member it doesn't exist ([#266](https://github.com/wazuh/wazuh-kibana-app/pull/266)).
- Fixed browser console log error when clicking the Wazuh logo on the app ([#6647fbc](https://github.com/wazuh/wazuh-kibana-app/commit/6647fbc051c2bf69df7df6e247b2b2f46963f194)).

### Removed

- Removed the `kbn-dis` directive from _Manager/Ruleset_ ([#262](https://github.com/wazuh/wazuh-kibana-app/pull/262)).
- Removed the `filters.js` and `kibana_fields_file.json` files ([#263](https://github.com/wazuh/wazuh-kibana-app/pull/263)).
- Removed the `implicitFilters` service ([#270](https://github.com/wazuh/wazuh-kibana-app/pull/270)).
- Removed visualizations loading status trace from controllers and visualization directive ([#270](https://github.com/wazuh/wazuh-kibana-app/pull/270)).

## Wazuh v3.2.0 - Kibana v6.2.1 - Revision 383

### Added

- Support for Wazuh 3.2.0.
- Compatibility with Kibana 6.1.0 to Kibana 6.2.1.
- New tab for vulnerability detector alerts.

### Changed

- The app now shows the index pattern selector only if the list length is greater than 1.
  - If it's exactly 1 shows the index pattern without a selector.
- Now the index pattern selector only shows the compatible ones.
  - It's no longer possible to select the `wazuh-monitoring` index pattern.
- Updated Bootstrap to 3.3.7.
- Improved filter propagation between Discover and the visualizations.
- Replaced the login route name from /login to /wlogin to avoid conflict with X-Pack own login route.

### Fixed

- Several CSS bugfixes for better compatibility with Kibana 6.2.1.
- Some variables changed for adapting new Wazuh API requests.
- Better error handling for some Elastic-related messages.
- Fixed browser console error from top-menu directive.
- Removed undesired md-divider from Manager/Logs.
- Adjusted the width of a column in Manager/Logs to avoid overflow issues with the text.
- Fixed a wrong situation with the visualizations when we refresh the Manager/Rules tab.

### Removed

- Removed the `travis.yml` file.

## Wazuh v3.1.0 - Kibana v6.1.3 - Revision 380

### Added

- Support for Wazuh 3.1.0.
- Compatibility with Kibana 6.1.3.
- New error handler for better app errors reporting.
- A new extension for Amazon Web Services alerts.
- A new extension for VirusTotal alerts.
- New agent configuration tab:
  - Visualize the current group configuration for the currently selected agent on the app.
  - Navigate through the different tabs to see which configuration is being used.
  - Check the synchronization status for the configuration.
  - View the current group of the agent and click on it to go to the Groups tab.
- New initial health check for checking some app components.
- New YAML config file:
  - Define the initial index pattern.
  - Define specific checks for the healthcheck.
  - Define the default extensions when adding new APIs.
- New index pattern selector dropdown on the top navbar.
  - The app will reload applying the new index pattern.
- Added new icons for some sections of the app.

### Changed

- New visualizations loader, with much better performance.
- Improved reindex process for the .wazuh index when upgrading from a 2.x-5.x version.
- Adding 365 days expiring time to the cookies.
- Change default behaviour for the config file. Now everything is commented with default values.
  - You need to edit the file, remove the comment mark and apply the desired value.
- Completely redesigned the manager configuration tab.
- Completely redesigned the groups tab.
- App tables have now unified CSS classes.

### Fixed

- Play real-time button has been fixed.
- Preventing duplicate APIs from feeding the wazuh-monitoring index.
- Fixing the check manager connection button.
- Fixing the extensions settings so they are preserved over time.
- Much more error handling messages in all the tabs.
- Fixed OS filters in agents list.
- Fixed autocomplete lists in the agents, rules and decoders list so they properly scroll.
- Many styles bugfixes for the different browsers.
- Reviewed and fixed some visualizations not showing accurate information.

### Removed

- Removed index pattern configuration from the `package.json` file.
- Removed unnecessary dependencies from the `package.json` file.

## Wazuh v3.0.0 - Kibana v6.1.0 - Revision 371

### Added

- You can configure the initial index-pattern used by the plugin in the initialPattern variable of the app's package.json.
- Auto `.wazuh` reindex from Wazuh 2.x - Kibana 5.x to Wazuh 3.x - Kibana 6.x.
  - The API credentials will be automatically migrated to the new installation.
- Dynamically changed the index-pattern used by going to the Settings -> Pattern tab.
  - Wazuh alerts compatibility auto detection.
- New loader for visualizations.
- Better performance: now the tabs use the same Discover tab, only changing the current filters.
- New Groups tab.
  - Now you can check your group configuration (search its agents and configuration files).
- The Logs tab has been improved.
  - You can sort by field and the view has been improved.
- Achieved a clearer interface with implicit filters per tab showed as unremovable chips.

### Changed

- Dynamically creating .kibana index if necessary.
- Better integration with Kibana Discover.
- Visualizations loaded at initialization time.
- New sync system to wait for Elasticsearch JS.
- Decoupling selected API and pattern from backend and moved to the client side.

## Wazuh v2.1.0 - Kibana v5.6.1 - Revision 345

### Added

- Loading icon while Wazuh loads the visualizations.
- Add/Delete/Restart agents.
- OS agent filter

### Changed

- Using genericReq when possible.

## Wazuh v2.0.1 - Kibana v5.5.1 - Revision 339

### Changed

- New index in Elasticsearch to save Wazuh set up configuration
- Short URL's is now supported
- A native base path from kibana.yml is now supported

### Fixed

- Search bar across panels now support parenthesis grouping
- Several CSS fixes for IE browser<|MERGE_RESOLUTION|>--- conflicted
+++ resolved
@@ -62,14 +62,11 @@
 - Fix size api selector when name is too long [#3445](https://github.com/wazuh/wazuh-kibana-app/pull/3445)
 - Fixed error when edit a rule or decoder [#3456](https://github.com/wazuh/wazuh-kibana-app/pull/3456)
 - Fixed index pattern selector doesn't display the ignored index patterns [#3458](https://github.com/wazuh/wazuh-kibana-app/pull/3458)
-<<<<<<< HEAD
-- Fixed not showing packages details in agent inventory for a freeBSD agent SO [#3651](https://github.com/wazuh/wazuh-kibana-app/pull/3651)
-=======
 - Fixed order logs properly in Management/Logs [#3609](https://github.com/wazuh/wazuh-kibana-app/pull/3609)
 - Fix CDB list view not working with IPv6 [#3488](https://github.com/wazuh/wazuh-kibana-app/pull/3488)
 - Fixed the bad requests using Console tool to `PUT /active-response` API endpoint [#3466](https://github.com/wazuh/wazuh-kibana-app/pull/3466)
 - Fixed group agent management table does not update on error [#3605](https://github.com/wazuh/wazuh-kibana-app/pull/3605)
->>>>>>> 6aad89ac
+- Fixed not showing packages details in agent inventory for a freeBSD agent SO [#3651](https://github.com/wazuh/wazuh-kibana-app/pull/3651)
 
 ## Wazuh v4.2.4 - Kibana 7.10.2, 7.11.2, 7.12.1 - Revision 4205
 
