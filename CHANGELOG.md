--- conflicted
+++ resolved
@@ -2,7 +2,6 @@
 
 All notable changes to the Wazuh app project will be documented in this file.
 
-<<<<<<< HEAD
 ## Wazuh v4.3.0 - Kibana 7.10.2 , 7.11.2 - Revision 4301
 
 ### Added
@@ -61,10 +60,7 @@
 - Fixed error when edit a rule or decoder [#3456](https://github.com/wazuh/wazuh-kibana-app/pull/3456)
 - Fixed index pattern selector doesn't display the ignored index patterns [#3458](https://github.com/wazuh/wazuh-kibana-app/pull/3458)
 
-## Wazuh v4.2.1 - Kibana 7.10.2 , 7.11.2 - Revision 4202
-=======
 ## Wazuh v4.2.2 - Kibana 7.10.2 , 7.12.2 - Revision 4203
->>>>>>> 64509faf
 
 ### Added
 
@@ -74,11 +70,8 @@
 - Added confirmation message when closing a form [#3221](https://github.com/wazuh/wazuh-kibana-app/pull/3221)
 - Improvement to hide navbar Wazuh label. [#3240](https://github.com/wazuh/wazuh-kibana-app/pull/3240)
 - Add modal creating new rule/decoder [#3274](https://github.com/wazuh/wazuh-kibana-app/pull/3274)
-<<<<<<< HEAD
-=======
 - New functionality to change app logos [#3503](https://github.com/wazuh/wazuh-kibana-app/pull/3503)
 - Added link to the upgrade guide when the Wazuh API version and the Wazuh App version mismatch [#3592](https://github.com/wazuh/wazuh-kibana-app/pull/3592)
->>>>>>> 64509faf
 
 ### Changed
 
@@ -90,10 +83,7 @@
 - Refactored the Health check component [#3197](https://github.com/wazuh/wazuh-kibana-app/pull/3197)
 - Added version in package downloaded name in agent deploy command [#3210](https://github.com/wazuh/wazuh-kibana-app/issues/3210)
 - Removed restriction to allow only current active agents from vulnerability inventory [#3243](https://github.com/wazuh/wazuh-kibana-app/pull/3243)
-<<<<<<< HEAD
-=======
 - Move API selector and Index Pattern Selector to the header bar [#3175](https://github.com/wazuh/wazuh-kibana-app/pull/3175)
->>>>>>> 64509faf
 - Health check actions notifications refactored and added debug mode [#3258](https://github.com/wazuh/wazuh-kibana-app/pull/3258)
 - Improved visualizations object configuration readability [#3355](https://github.com/wazuh/wazuh-kibana-app/pull/3355)
 - Changed the way kibana-vis hides the visualization while loading, this should prevent errors caused by having a 0 height visualization [#3349](https://github.com/wazuh/wazuh-kibana-app/pull/3349)
@@ -111,13 +101,10 @@
 - Fix improving and removing WUI error logs [#3260](https://github.com/wazuh/wazuh-kibana-app/pull/3260)
 - Fix some errors of PDF reports [#3272](https://github.com/wazuh/wazuh-kibana-app/pull/3272)
 - Fix TypeError when selecting macOS agent deployment in a Safari Browser [#3289](https://github.com/wazuh/wazuh-kibana-app/pull/3289)
-- Fix error in how the SCA check's checks are displayed [#](https://github.com/wazuh/wazuh-kibana-app/pull/3297)
+- Fix error in how the SCA check's checks are displayed [#3297](https://github.com/wazuh/wazuh-kibana-app/pull/3297)
 - Fixed message of error when add sample data fails [#3241](https://github.com/wazuh/wazuh-kibana-app/pull/3241)
 - Fixed modules are missing in the agent menu [#3244](https://github.com/wazuh/wazuh-kibana-app/pull/3244)
-<<<<<<< HEAD
-=======
 - Fixed Alerts Summary of modules for reports [#3303](https://github.com/wazuh/wazuh-kibana-app/pull/3303)
->>>>>>> 64509faf
 - Fixed dark mode visualization background in pdf reports [#3315](https://github.com/wazuh/wazuh-kibana-app/pull/3315)
 - Adapt Kibana integrations to Kibana 7.11 and 7.12  [#3309](https://github.com/wazuh/wazuh-kibana-app/pull/3309)
 - Fixed error agent view does not render correctly  [#3306](https://github.com/wazuh/wazuh-kibana-app/pull/3306)
@@ -128,8 +115,6 @@
 - Fixed Elastic UI breaking changes in 7.12 [#3345](https://github.com/wazuh/wazuh-kibana-app/pull/3345)
 - Fixed Wazuh main menu and breadcrumb render issues [#3347](https://github.com/wazuh/wazuh-kibana-app/pull/3347)
 - Fixed generation of huge logs from backend errors [#3397](https://github.com/wazuh/wazuh-kibana-app/pull/3397)
-<<<<<<< HEAD
-=======
 - Fixed vulnerabilities flyout not showing alerts if the vulnerability had a field missing [#3593](https://github.com/wazuh/wazuh-kibana-app/pull/3593)
 
 ## Wazuh v4.2.1 - Kibana 7.10.2 , 7.11.2 - Revision 4202
@@ -137,7 +122,6 @@
 ### Added
 
 - Support for Wazuh 4.2.1
->>>>>>> 64509faf
 
 ## Wazuh v4.2.0 - Kibana 7.10.2 , 7.11.2 - Revision 4201
 
@@ -179,14 +163,10 @@
 - Fixed check for TCP protocol in deploy new agent [#3163](https://github.com/wazuh/wazuh-kibana-app/pull/3163)
 - Fixed RBAC issue with agent group permissions [#3181](https://github.com/wazuh/wazuh-kibana-app/pull/3181)
 - Fixed change index pattern from menu doesn't work [#3187](https://github.com/wazuh/wazuh-kibana-app/pull/3187)
-<<<<<<< HEAD
-- Fixed Alerts Summary of modules for reports [#3303](https://github.com/wazuh/wazuh-kibana-app/pull/3303)
-=======
 - Conflict with the creation of the index pattern when performing the Health Check [#3232](https://github.com/wazuh/wazuh-kibana-app/pull/3232)
 - Added Disabled index pattern checks in Health Check [#3311](https://github.com/wazuh/wazuh-kibana-app/pull/3311)
 - Fixed windows update section in Linux Inventory PDF [#3569](https://github.com/wazuh/wazuh-kibana-app/pull/3569)
 - Improving and removing unnecessary error logs [#3574](https://github.com/wazuh/wazuh-kibana-app/pull/3574)
->>>>>>> 64509faf
 
 ## Wazuh v4.1.5 - Kibana 7.10.0 , 7.10.2, 7.11.2 - Revision 4108
 
@@ -202,12 +182,6 @@
 - Added a warning message for the `Install and enroll the agent` step of `Deploy new agent` guide [#3238](https://github.com/wazuh/wazuh-kibana-app/pull/3238)
 
 ### Fixed
-<<<<<<< HEAD
-
-- Conflict with the creation of the index pattern when performing the Health Check [#3223](https://github.com/wazuh/wazuh-kibana-app/pull/3223)
-- Fixing mac os agents add command [#3207](https://github.com/wazuh/wazuh-kibana-app/pull/3207)
-=======
->>>>>>> 64509faf
 
 - Conflict with the creation of the index pattern when performing the Health Check [#3223](https://github.com/wazuh/wazuh-kibana-app/pull/3223)
 - Fixing mac os agents add command [#3207](https://github.com/wazuh/wazuh-kibana-app/pull/3207)
