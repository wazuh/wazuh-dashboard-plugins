--- conflicted
+++ resolved
@@ -6,29 +6,20 @@
 
 ### Added
 
-<<<<<<< HEAD
-- Fixed a UI crash due to a query with syntax errors in `Modules/Security events` [#4237](https://github.com/wazuh/wazuh-kibana-app/pull/4237)
-- Fixed type error when changing screen size in agents section [#4233](https://github.com/wazuh/wazuh-kibana-app/pull/4233)
-- Fixed an error when generating a module report after changing the selected agent [#4240](https://github.com/wazuh/wazuh-kibana-app/pull/4240)
-- Fixed management logs layout [#4253](https://github.com/wazuh/wazuh-kibana-app/pull/4253)
-=======
 - Added to the interface API messages in the Ruleset test module [#4244](https://github.com/wazuh/wazuh-kibana-app/pull/4244)
->>>>>>> ad2c9c41
 
 ### Changed
 
 - Changed the reference from Manager to Wazuh server in the guide to deploy a new agent [#4239](https://github.com/wazuh/wazuh-kibana-app/pull/4239)
 
-<<<<<<< HEAD
-=======
 ### Fixed
 
 - Fixed a UI crash due to a query with syntax errors in `Modules/Security events` [#4237](https://github.com/wazuh/wazuh-kibana-app/pull/4237)
 - Fixed type error when changing screen size in agents section [#4233](https://github.com/wazuh/wazuh-kibana-app/pull/4233)
 - Removed a logged error that appeared when the `statistics` tasks tried to create an index with the same name, causing the second task to fail on the creation of the index because it already exists [#4235](https://github.com/wazuh/wazuh-kibana-app/pull/4235)
 - Fixed an error when generating a module report after changing the selected agent [#4240](https://github.com/wazuh/wazuh-kibana-app/pull/4240)
-
->>>>>>> ad2c9c41
+- Fixed management logs layout [#4253](https://github.com/wazuh/wazuh-kibana-app/pull/4253)
+
 ## Wazuh v4.3.4 - Kibana 7.10.2, 7.16.x, 7.17.x - Revision 4305
 
 ### Added
