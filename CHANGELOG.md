--- conflicted
+++ resolved
@@ -6,11 +6,8 @@
 
 ### Fixed
 
-<<<<<<< HEAD
 - Fixed the search in the agent inventory data tables [#5196](https://github.com/wazuh/wazuh-kibana-app/pull/5196)
-=======
 - Fixed `Top 5 users` table overflow in `FIM::Dashboard` [#5334](https://github.com/wazuh/wazuh-kibana-app/pull/5334)
->>>>>>> a24a1b77
 - Fixed a visual error in the 'About' section. [#5337](https://github.com/wazuh/wazuh-kibana-app/pull/5337)
 - Fixed the `Anomaly and malware detection` link. [#5329](https://github.com/wazuh/wazuh-kibana-app/pull/5329)
 - Fixed the problem that did not allow closing the time picker when the button was clicked again in `Agents` and `Management/Statistics`. [#5341](https://github.com/wazuh/wazuh-kibana-app/pull/5341)
