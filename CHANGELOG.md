# Change Log

All notable changes to the Wazuh app project will be documented in this file.

<<<<<<< HEAD
## Wazuh v4.2.0 - Kibana 7.10.0 , 7.10.2 - Revision 4105

### Fixed

- Index pattern setting not used for choosing from existing patterns [#3097](https://github.com/wazuh/wazuh-kibana-app/pull/3097)
=======
## Wazuh v4.2.0 - Kibana 7.10.0 , 7.10.2 - Revision 4201

### Added

- Add a message to restart cluster or manager after import a file in Rules, Decoders or CDB Lists [#3051](https://github.com/wazuh/wazuh-kibana-app/pull/3051)
- Add logtest PUT example on API Console [#3061](https://github.com/wazuh/wazuh-kibana-app/pull/3061)

### Fixed

- Fixed missing `pending` status suggestion for agents [#3095](https://github.com/wazuh/wazuh-kibana-app/pull/3095)
>>>>>>> 276bc265

## Wazuh v4.1.3 - Kibana 7.10.0 , 7.10.2 - Revision 4104

### Added

- Creation of index pattern after the default one is changes in Settings [#2985](https://github.com/wazuh/wazuh-kibana-app/pull/2985)
- Added node name of agent list and detail [#3039](https://github.com/wazuh/wazuh-kibana-app/pull/3039)
- Added loading view while the user is logging to prevent permissions prompts [#3041](https://github.com/wazuh/wazuh-kibana-app/pull/3041)
- Added custom message for each possible run_as setup [#3048](https://github.com/wazuh/wazuh-kibana-app/pull/3048)

### Changed 

- Change all dates labels to Kibana formatting time zone [#3047](https://github.com/wazuh/wazuh-kibana-app/pull/3047)
- Improve toast message when selecting a default API [#3049](https://github.com/wazuh/wazuh-kibana-app/pull/3049)
- Improve validation and prevention for caching bundles on the client-side [#3063](https://github.com/wazuh/wazuh-kibana-app/pull/3063) [#3091](https://github.com/wazuh/wazuh-kibana-app/pull/3091)

### Fixed

- Fixed unexpected behavior in Roles mapping [#3028](https://github.com/wazuh/wazuh-kibana-app/pull/3028)
- Fixed rule filter is no applied when you click on a rule id in another module.[#3057](https://github.com/wazuh/wazuh-kibana-app/pull/3057)
- Fixed bug changing master node configuration [#3062](https://github.com/wazuh/wazuh-kibana-app/pull/3062)
- Fixed wrong variable declaration for macOS agents [#3066](https://github.com/wazuh/wazuh-kibana-app/pull/3066)
- Fixed some errors in the Events table, action buttons style, and URLs disappeared [#3086](https://github.com/wazuh/wazuh-kibana-app/pull/3086)
- Fixed Rollback of invalid rule configuration file [#3084](https://github.com/wazuh/wazuh-kibana-app/pull/3084)

## Wazuh v4.1.2 - Kibana 7.10.0 , 7.10.2 - Revision 4103

- Add `run_as` setting to example host configuration in Add new API view [#3021](https://github.com/wazuh/wazuh-kibana-app/pull/3021)
- Refactor of some prompts [#3015](https://github.com/wazuh/wazuh-kibana-app/pull/3015)

### Fixed

- Fix SCA policy detail showing name and check results about another policy [#3007](https://github.com/wazuh/wazuh-kibana-app/pull/3007)
- Fixed that alerts table is empty when switching pinned agents [#3008](https://github.com/wazuh/wazuh-kibana-app/pull/3008)
- Creating a role mapping before the existing ones are loaded, the page bursts [#3013](https://github.com/wazuh/wazuh-kibana-app/pull/3013)
- Fix pagination in SCA checks table when expand some row [#3018](https://github.com/wazuh/wazuh-kibana-app/pull/3018)
- Fix manager is shown in suggestions in Agents section [#3025](https://github.com/wazuh/wazuh-kibana-app/pull/3025)
- Fix disabled loading on inventory when request fail [#3026](https://github.com/wazuh/wazuh-kibana-app/pull/3026)
- Fix restarting selected cluster instead of all of them [#3032](https://github.com/wazuh/wazuh-kibana-app/pull/3032)
- Fix pinned agents don't trigger a new filtered query [#3035](https://github.com/wazuh/wazuh-kibana-app/pull/3035)
- Overlay Wazuh menu when Kibana menu is opened or docked [#3038](https://github.com/wazuh/wazuh-kibana-app/pull/3038)
- Fix visualizations in PDF Reports with Dark mode [#2983](https://github.com/wazuh/wazuh-kibana-app/pull/2983)

## Wazuh v4.1.1 - Kibana 7.10.0 , 7.10.2 - Revision 4102

### Added

- Prompt to show the unsupported module for the selected agent [#2959](https://github.com/wazuh/wazuh-kibana-app/pull/2959)
- Added a X-Frame-Options header to the backend responses [#2977](https://github.com/wazuh/wazuh-kibana-app/pull/2977)

### Changed

- Added toast with refresh button when new fields are loaded [#2974](https://github.com/wazuh/wazuh-kibana-app/pull/2974)
- Migrated manager and cluster files endpoints and their corresponding RBAC [#2984](https://github.com/wazuh/wazuh-kibana-app/pull/2984)

### Fixed

- Fix login error when AWS Elasticsearch and ODFE is used [#2710](https://github.com/wazuh/wazuh-kibana-app/issues/2710)
- An error message is displayed when changing a group's configuration although the user has the right permissions [#2955](https://github.com/wazuh/wazuh-kibana-app/pull/2955)
- Fix Security events table is empty when switching the pinned agents [#2956](https://github.com/wazuh/wazuh-kibana-app/pull/2956)
- Fix disabled switch visual edit button when json content is empty [#2957](https://github.com/wazuh/wazuh-kibana-app/issues/2957)
- Fixed main and `More` menus for unsupported agents [#2959](https://github.com/wazuh/wazuh-kibana-app/pull/2959)
- Fixed forcing a non numeric filter value in a number type field [#2961](https://github.com/wazuh/wazuh-kibana-app/pull/2961)
- Fixed wrong number of alerts in Security Events [#2964](https://github.com/wazuh/wazuh-kibana-app/pull/2964)
- Fixed search with strange characters of agent in Management groups [#2970](https://github.com/wazuh/wazuh-kibana-app/pull/2970)
- Fix the statusCode error message [#2971](https://github.com/wazuh/wazuh-kibana-app/pull/2971)
- Fix the SCA policy stats didn't refresh [#2973](https://github.com/wazuh/wazuh-kibana-app/pull/2973)
- Fixed loading of AWS index fields even when no AWS alerts were found [#2974](https://github.com/wazuh/wazuh-kibana-app/pull/2974)
- Fix some date fields format in FIM and SCA modules [#2975](https://github.com/wazuh/wazuh-kibana-app/pull/2975)
- Fix a non-stop error in Manage agents when the user has no permissions [#2976](https://github.com/wazuh/wazuh-kibana-app/pull/2976)
- Can't edit empty rules and decoders files that already exist in the manager [#2978](https://github.com/wazuh/wazuh-kibana-app/pull/2978)
- Support for alerts index pattern with different ID and name [#2979](https://github.com/wazuh/wazuh-kibana-app/pull/2979)
- Fix the unpin agent in the selection modal [#2980](https://github.com/wazuh/wazuh-kibana-app/pull/2980)
- Fix properly logout of Wazuh API when logging out of the application (only for OpenDistro) [#2789](https://github.com/wazuh/wazuh-kibana-app/issues/2789)
- Fixed missing `&&` from macOS agent deployment command [#2989](https://github.com/wazuh/wazuh-kibana-app/issues/2989)
- Fix prompt permissions on Framework of Mitre and Inventory of Integrity monitoring. [#2967](https://github.com/wazuh/wazuh-kibana-app/issues/2967)
- Fix properly logout of Wazuh API when logging out of the application support x-pack [#2789](https://github.com/wazuh/wazuh-kibana-app/issues/2789)

## Wazuh v4.1.0 - Kibana 7.10.0 , 7.10.2 - Revision 4101

### Added

- Check the max buckets by default in healthcheck and increase them [#2901](https://github.com/wazuh/wazuh-kibana-app/pull/2901)
- Added a prompt wraning in role mapping if run_as is false or he is not allowed to use it by API [#2876](https://github.com/wazuh/wazuh-kibana-app/pull/2876)

### Changed

- Support new fields of Windows Registry at FIM inventory panel [#2679](https://github.com/wazuh/wazuh-kibana-app/issues/2679)
- Added on FIM Inventory Windows Registry registry_key and registry_value items from syscheck [#2908](https://github.com/wazuh/wazuh-kibana-app/issues/2908)
- Uncheck agents after an action in agents groups management [#2907](https://github.com/wazuh/wazuh-kibana-app/pull/2907)
- Unsave rule files when edit or create a rule with invalid content [#2944](https://github.com/wazuh/wazuh-kibana-app/pull/2944)
- Added vulnerabilities module for macos agents [#2969](https://github.com/wazuh/wazuh-kibana-app/pull/2969)

### Fixed

- Fix server error Invalid token specified: Cannot read property 'replace' of undefined [#2899](https://github.com/wazuh/wazuh-kibana-app/issues/2899)
- Fix show empty files rules and decoders: [#2923](https://github.com/wazuh/wazuh-kibana-app/issues/2923)
- Fixed wrong hover texts in CDB lists actions [#2929](https://github.com/wazuh/wazuh-kibana-app/pull/2929)
- Fixed access to forbidden agents information when exporting agents listt [2918](https://github.com/wazuh/wazuh-kibana-app/pull/2918)
- Fix the decoder detail view is not displayed [#2888](https://github.com/wazuh/wazuh-kibana-app/issues/2888)
- Fix the complex search using the Wazuh API query filter in search bars [#2930](https://github.com/wazuh/wazuh-kibana-app/issues/2930)
- Fixed validation to check userPermissions are not ready yet [#2931](https://github.com/wazuh/wazuh-kibana-app/issues/2931)
- Fixed clear visualizations manager list when switching tabs. Fixes PDF reports filters [#2932](https://github.com/wazuh/wazuh-kibana-app/pull/2932)
- Fix Strange box shadow in Export popup panel in Managment > Groups [#2886](https://github.com/wazuh/wazuh-kibana-app/issues/2886)
- Fixed wrong command on alert when data folder does not exist [#2938](https://github.com/wazuh/wazuh-kibana-app/pull/2938)
- Fix agents table OS field sorting: Changes agents table field `os_name` to `os.name,os.version` to make it sortable. [#2939](https://github.com/wazuh/wazuh-kibana-app/pull/2939)
- Fixed diff parsed datetime between agent detail and agents table [#2940](https://github.com/wazuh/wazuh-kibana-app/pull/2940)
- Allow access to Agents section with agent:group action permission [#2933](https://github.com/wazuh/wazuh-kibana-app/issues/2933)
- Fixed filters does not work on modals with search bar [#2935](https://github.com/wazuh/wazuh-kibana-app/pull/2935)
- Fix wrong package name in deploy new agent [#2942](https://github.com/wazuh/wazuh-kibana-app/issues/2942)
- Fixed number agents not show on pie onMouseEvent [#2890](https://github.com/wazuh/wazuh-kibana-app/issues/2890)
- Fixed off Kibana Query Language in search bar of Controls/Inventory modules. [#2945](https://github.com/wazuh/wazuh-kibana-app/pull/2945)
- Fixed number of agents do not show on the pie chart tooltip in agents preview [#2890](https://github.com/wazuh/wazuh-kibana-app/issues/2890)

## Wazuh v4.0.4 - Kibana 7.10.0 , 7.10.2 - Revision 4017

### Added
- Adapt the app to the new Kibana platform [#2475](https://github.com/wazuh/wazuh-kibana-app/issues/2475)
- Wazuh data directory moved from `optimize` to `data` Kibana directory [#2591](https://github.com/wazuh/wazuh-kibana-app/issues/2591)
- Show the wui_rules belong to wazuh-wui API user [#2702](https://github.com/wazuh/wazuh-kibana-app/issues/2702)

### Fixed

- Fixed Wazuh menu and agent menu for Solaris agents [#2773](https://github.com/wazuh/wazuh-kibana-app/issues/2773) [#2725](https://github.com/wazuh/wazuh-kibana-app/issues/2725)
- Fixed wrong shards and replicas for statistics indices and also fixed wrong prefix for monitoring indices [#2732](https://github.com/wazuh/wazuh-kibana-app/issues/2732)
- Report's creation dates set to 1970-01-01T00:00:00.000Z [#2772](https://github.com/wazuh/wazuh-kibana-app/issues/2772)
- Fixed bug for missing commands in ubuntu/debian and centos [#2786](https://github.com/wazuh/wazuh-kibana-app/issues/2786)
- Fixed bug that show an hour before in /security-events/dashboard [#2785](https://github.com/wazuh/wazuh-kibana-app/issues/2785) 
- Fixed permissions to access agents [#2838](https://github.com/wazuh/wazuh-kibana-app/issues/2838)
- Fix searching in groups [#2825](https://github.com/wazuh/wazuh-kibana-app/issues/2825)
- Fix the pagination in SCA ckecks table [#2815](https://github.com/wazuh/wazuh-kibana-app/issues/2815)
- Fix the SCA table with a wrong behaviour using the refresh button [#2854](https://github.com/wazuh/wazuh-kibana-app/issues/2854)
- Fix sca permissions for agents views and dashboards [#2862](https://github.com/wazuh/wazuh-kibana-app/issues/2862)
- Solaris should not show vulnerabilities module [#2829](https://github.com/wazuh/wazuh-kibana-app/issues/2829)
- Fix the settings of statistics indices creation [#2858](https://github.com/wazuh/wazuh-kibana-app/issues/2858)
- Update agents' info in Management Status after changing cluster node selected [#2828](https://github.com/wazuh/wazuh-kibana-app/issues/2828)
- Fix error when applying filter in rules from events [#2877](https://github.com/wazuh/wazuh-kibana-app/issues/2877)

### Changed

- Replaced `wazuh` Wazuh API user by `wazuh-wui` in the default configuration [#2852](https://github.com/wazuh/wazuh-kibana-app/issues/2852)
- Add agent id to the reports name in Agent Inventory and Modules [#2817](https://github.com/wazuh/wazuh-kibana-app/issues/2817)

### Adapt for Kibana 7.10.0

- Fixed filter pinned crash returning from agents [#2864](https://github.com/wazuh/wazuh-kibana-app/issues/2864)
- Fixed style in sca and regulatory compliance tables and in wz menu [#2861](https://github.com/wazuh/wazuh-kibana-app/issues/2861)
- Fix body-payload of Sample Alerts POST endpoint [#2857](https://github.com/wazuh/wazuh-kibana-app/issues/2857)
- Fixed bug in the table on Agents->Table-> Actions->Config icon [#2853](https://github.com/wazuh/wazuh-kibana-app/issues/2853)
- Fixed tooltip in the icon of view decoder file [#2850](https://github.com/wazuh/wazuh-kibana-app/issues/2850)
- Fixed bug with agent filter when it is pinned [#2846](https://github.com/wazuh/wazuh-kibana-app/issues/2846)
- Fix discovery navigation [#2845](https://github.com/wazuh/wazuh-kibana-app/issues/2845)
- Search file editor gone [#2843](https://github.com/wazuh/wazuh-kibana-app/issues/2843)
- Fix Agent Search Bar - Regex Query Interpreter [#2834](https://github.com/wazuh/wazuh-kibana-app/issues/2834)
- Fixed accordion style breaking [#2833](https://github.com/wazuh/wazuh-kibana-app/issues/2833)
- Fix metrics are not updated after a bad request in search input [#2830](https://github.com/wazuh/wazuh-kibana-app/issues/2830)
- Fix mitre framework tab crash [#2821](https://github.com/wazuh/wazuh-kibana-app/issues/2821)
- Changed ping request to default request. Added delay and while to che… [#2820](https://github.com/wazuh/wazuh-kibana-app/issues/2820)
- Removed kibana alert for security [#2806](https://github.com/wazuh/wazuh-kibana-app/issues/2806)

## Wazuh v4.0.4 - Kibana v7.9.1, v7.9.3 - Revision 4016

### Added

- Modified agent registration adding groups and architecture [#2666](https://github.com/wazuh/wazuh-kibana-app/issues/2666) [#2652](https://github.com/wazuh/wazuh-kibana-app/issues/2652)
- Each user can only view their own reports [#2686](https://github.com/wazuh/wazuh-kibana-app/issues/2686)

### Fixed

- Create index pattern even if there aren´t available indices [#2620](https://github.com/wazuh/wazuh-kibana-app/issues/2620)
- Top bar overlayed over expanded visualizations [#2667](https://github.com/wazuh/wazuh-kibana-app/issues/2667)
- Empty inventory data in Solaris agents [#2680](https://github.com/wazuh/wazuh-kibana-app/pull/2680)
- Wrong parameters in the dev-tools autocomplete section [#2675](https://github.com/wazuh/wazuh-kibana-app/issues/2675)
- Wrong permissions on edit CDB list [#2665](https://github.com/wazuh/wazuh-kibana-app/pull/2665)
- fix(frontend): add the metafields when refreshing the index pattern [#2681](https://github.com/wazuh/wazuh-kibana-app/pull/2681)
- Error toast is showing about Elasticsearch users for environments without security [#2713](https://github.com/wazuh/wazuh-kibana-app/issues/2713)
- Error about Handler.error in Role Mapping fixed [#2702](https://github.com/wazuh/wazuh-kibana-app/issues/2702)
- Fixed message in reserved users actions [#2702](https://github.com/wazuh/wazuh-kibana-app/issues/2702)
- Error 500 on Export formatted CDB list [#2692](https://github.com/wazuh/wazuh-kibana-app/pull/2692)
- Wui rules label should have only one tooltip [#2723](https://github.com/wazuh/wazuh-kibana-app/issues/2723)
- Move upper the Wazuh item in the Kibana menu and default index pattern [#2867](https://github.com/wazuh/wazuh-kibana-app/pull/2867)


## Wazuh v4.0.4 - Kibana v7.9.1, v7.9.3 - Revision 4015

### Added

- Support for Wazuh v4.0.4

## Wazuh v4.0.3 - Kibana v7.9.1, v7.9.2, v7.9.3 - Revision 4014

### Added

- Improved management of index-pattern fields [#2630](https://github.com/wazuh/wazuh-kibana-app/issues/2630)

### Fixed

- fix(fronted): fixed the check of API and APP version in health check [#2655](https://github.com/wazuh/wazuh-kibana-app/pull/2655)
- Replace user by username key in the monitoring logic [#2654](https://github.com/wazuh/wazuh-kibana-app/pull/2654)
- Security alerts and reporting issues when using private tenants [#2639](https://github.com/wazuh/wazuh-kibana-app/issues/2639)
- Manager restart in rule editor does not work with Wazuh cluster enabled [#2640](https://github.com/wazuh/wazuh-kibana-app/issues/2640)
- fix(frontend): Empty inventory data in Solaris agents [#2680](https://github.com/wazuh/wazuh-kibana-app/pull/2680)

## Wazuh v4.0.3 - Kibana v7.9.1, v7.9.2, v7.9.3 - Revision 4013

### Added

- Support for Wazuh v4.0.3.

## Wazuh v4.0.2 - Kibana v7.9.1, v7.9.3 - Revision 4012

### Added

- Sample data indices name should take index pattern in use [#2593](https://github.com/wazuh/wazuh-kibana-app/issues/2593) 
- Added start option to macos Agents [#2653](https://github.com/wazuh/wazuh-kibana-app/pull/2653)

### Changed

- Statistics settings do not allow to configure primary shards and replicas [#2627](https://github.com/wazuh/wazuh-kibana-app/issues/2627)

## Wazuh v4.0.2 - Kibana v7.9.1, v7.9.3 - Revision 4011

### Added

- Support for Wazuh v4.0.2.

### Fixed

- The index pattern title is overwritten with its id after refreshing its fields [#2577](https://github.com/wazuh/wazuh-kibana-app/issues/2577)
- [RBAC] Issues detected when using RBAC [#2579](https://github.com/wazuh/wazuh-kibana-app/issues/2579)

## Wazuh v4.0.1 - Kibana v7.9.1, v7.9.3 - Revision 4010

### Changed

- Alerts summary table for PDF reports on all modules [#2632](https://github.com/wazuh/wazuh-kibana-app/issues/2632)
- [4.0-7.9] Run as with no wazuh-wui API user [#2576](https://github.com/wazuh/wazuh-kibana-app/issues/2576)
- Deploy a new agent interface as default interface [#2564](https://github.com/wazuh/wazuh-kibana-app/issues/2564)
- Problem in the visualization of new reserved resources of the Wazuh API [#2643](https://github.com/wazuh/wazuh-kibana-app/issues/2643)

### Fixed

- Restore the tables in the agents' reports [#2628](https://github.com/wazuh/wazuh-kibana-app/issues/2628)
- [RBAC] Issues detected when using RBAC [#2579](https://github.com/wazuh/wazuh-kibana-app/issues/2579)
- Changes done via a worker's API are overwritten [#2626](https://github.com/wazuh/wazuh-kibana-app/issues/2626)

### Fixed

- [BUGFIX] Default user field for current platform [#2633](https://github.com/wazuh/wazuh-kibana-app/pull/2633)

## Wazuh v4.0.1 - Kibana v7.9.1, v7.9.3 - Revision 4009

### Changed

- Hide empty columns of the processes table of the MacOS agents [#2570](https://github.com/wazuh/wazuh-kibana-app/pull/2570)
- Missing step in "Deploy a new agent" view [#2623](https://github.com/wazuh/wazuh-kibana-app/issues/2623)
- Implement wazuh users' CRUD [#2598](https://github.com/wazuh/wazuh-kibana-app/pull/2598)

### Fixed

- Inconsistent data in sample data alerts [#2618](https://github.com/wazuh/wazuh-kibana-app/pull/2618)

## Wazuh v4.0.1 - Kibana v7.9.1, v7.9.3 - Revision 4008

### Fixed

- Icons not align to the right in Modules > Events [#2607](https://github.com/wazuh/wazuh-kibana-app/pull/2607)
- Statistics visualizations do not show data [#2602](https://github.com/wazuh/wazuh-kibana-app/pull/2602)
- Error on loading css files [#2599](https://github.com/wazuh/wazuh-kibana-app/pull/2599)
- Fixed search filter in search bar in Module/SCA wasn't working [#2601](https://github.com/wazuh/wazuh-kibana-app/pull/2601)

## Wazuh v4.0.0 - Kibana v7.9.1, v7.9.2, v7.9.3 - Revision 4007

### Fixed

- updated macOS package URL [#2596](https://github.com/wazuh/wazuh-kibana-app/pull/2596)
- Revert "[4.0-7.9] [BUGFIX] Removed unnecessary function call" [#2597](https://github.com/wazuh/wazuh-kibana-app/pull/2597)

## Wazuh v4.0.0 - Kibana v7.9.1, v7.9.2, v7.9.3 - Revision 4006

### Fixed

- Undefined field in event view [#2588](https://github.com/wazuh/wazuh-kibana-app/issues/2588)
- Several calls to the same stats request (esAlerts) [#2586](https://github.com/wazuh/wazuh-kibana-app/issues/2586)
- The filter options popup doesn't open on click once the filter is pinned [#2581](https://github.com/wazuh/wazuh-kibana-app/issues/2581)
- The formatedFields are missing from the index-pattern of wazuh-alerts-* [#2574](https://github.com/wazuh/wazuh-kibana-app/issues/2574)


## Wazuh v4.0.0 - Kibana v7.9.3 - Revision 4005

### Added

- Support for Kibana v7.9.3

## Wazuh v4.0.0 - Kibana v7.9.1, v7.9.2 - Revision 4002

### Added

- Support for Wazuh v4.0.0.
- Support for Kibana v7.9.1 and 7.9.2.
- Support for Open Distro 1.10.1.
- Added a RBAC security layer integrated with Open Distro and X-Pack.
- Added remoted and analysisd statistics.
- Expand supported deployment variables.
- Added new configuration view settings for GCP integration.
- Added logic to change the `metafields` configuration of Kibana [#2524](https://github.com/wazuh/wazuh-kibana-app/issues/2524)

### Changed

- Migrated the default index-pattern to `wazuh-alerts-*`.
- Removed the `known-fields` functionality.
- Security Events dashboard redesinged.
- Redesigned the app settings configuration with categories.
- Moved the wazuh-registry file to Kibana optimize folder.

### Fixed

- Format options in `wazuh-alerts` index-pattern are not overwritten now.
- Prevent blank page in detaill agent view.
- Navigable agents name in Events.
- Index pattern is not being refreshed.
- Reporting fails when agent is pinned and compliance controls are visited.
- Reload rule detail doesn't work properly with the related rules.
- Fix search bar filter in Manage agent of group [#2541](https://github.com/wazuh/wazuh-kibana-app/pull/2541)

## Wazuh v3.13.2 - Kibana v7.9.1 - Revision 887

### Added

- Support for Wazuh v3.13.2

## Wazuh v3.13.2 - Kibana v7.8.0 - Revision 887
### Added

- Support for Wazuh v3.13.2

## Wazuh v3.13.1 - Kibana v7.9.1 - Revision 886

### Added

- Support for Kibana v7.9.1

## Wazuh v3.13.1 - Kibana v7.9.0 - Revision 885

### Added

- Support for Kibana v7.9.0


## Wazuh v3.13.1 - Kibana v7.8.1 - Revision 884

### Added

- Support for Kibana v7.8.1


## Wazuh v3.13.1 - Kibana v7.8.0 - Revision 883

### Added

- Support for Wazuh v3.13.1


## Wazuh v3.13.0 - Kibana v7.8.0 - Revision 881

### Added

- Support for Kibana v7.8.0


## Wazuh v3.13.0 - Kibana v7.7.0, v7.7.1 - Revision 880

### Added

- Support for Wazuh v3.13.0
- Support for Kibana v7.7.1
- Support for Open Distro 1.8
- New navigation experience with a global menu [#1965](https://github.com/wazuh/wazuh-kibana-app/issues/1965)
- Added a Breadcrumb in Kibana top nav [#2161](https://github.com/wazuh/wazuh-kibana-app/issues/2161)
- Added a new Agents Summary Screen [#1963](https://github.com/wazuh/wazuh-kibana-app/issues/1963)
- Added a new feature to add sample data to dashboards [#2115](https://github.com/wazuh/wazuh-kibana-app/issues/2115)
- Added MITRE integration [#1877](https://github.com/wazuh/wazuh-kibana-app/issues/1877)
- Added Google Cloud Platform integration [#1873](https://github.com/wazuh/wazuh-kibana-app/issues/1873)
- Added TSC integration [#2204](https://github.com/wazuh/wazuh-kibana-app/pull/2204)
- Added a new Integrity monitoring state view for agent [#2153](https://github.com/wazuh/wazuh-kibana-app/issues/2153)
- Added a new Integrity monitoring files detail view [#2156](https://github.com/wazuh/wazuh-kibana-app/issues/2156)
- Added a new component to explore Compliance requirements [#2156](https://github.com/wazuh/wazuh-kibana-app/issues/2261)

### Changed

- Code migration to React.js
- Global review of styles
- Unified Overview and Agent dashboards into new Modules [#2110](https://github.com/wazuh/wazuh-kibana-app/issues/2110)
- Changed Vulnerabilities dashboard visualizations [#2262](https://github.com/wazuh/wazuh-kibana-app/issues/2262)

### Fixed

- Open Distro tenants have been fixed and are functional now [#1890](https://github.com/wazuh/wazuh-kibana-app/issues/1890).
- Improved navigation performance [#2200](https://github.com/wazuh/wazuh-kibana-app/issues/2200).
- Avoid creating the wazuh-monitoring index pattern if it is disabled [#2100](https://github.com/wazuh/wazuh-kibana-app/issues/2100)
- SCA checks without compliance field can't be expanded [#2264](https://github.com/wazuh/wazuh-kibana-app/issues/2264)


## Wazuh v3.12.3 - Kibana v7.7.1 - Revision 876

### Added

- Support for Kibana v7.7.1


## Wazuh v3.12.3 - Kibana v7.7.0 - Revision 875

### Added

- Support for Kibana v7.7.0


## Wazuh v3.12.3 - Kibana v6.8.8, v7.6.1, v7.6.2 - Revision 874

### Added

- Support for Wazuh v3.12.3


## Wazuh v3.12.2 - Kibana v6.8.8, v7.6.1, v7.6.2 - Revision 873

### Added

- Support for Wazuh v3.12.2


## Wazuh v3.12.1 - Kibana v6.8.8, v7.6.1, v7.6.2 - Revision 872

### Added

- Support Wazuh 3.12.1
- Added new FIM settings on configuration on demand. [#2147](https://github.com/wazuh/wazuh-kibana-app/issues/2147)

### Changed

- Updated agent's variable names in deployment guides. [#2169](https://github.com/wazuh/wazuh-kibana-app/pull/2169)

### Fixed

- Pagination is now shown in table-type visualizations. [#2180](https://github.com/wazuh/wazuh-kibana-app/issues/2180)


## Wazuh v3.12.0 - Kibana v6.8.8, v7.6.2 - Revision 871

### Added

- Support for Kibana v6.8.8 and v7.6.2

## Wazuh v3.12.0 - Kibana v6.8.7, v7.4.2, v7.6.1 - Revision 870

### Added

- Support for Wazuh v3.12.0
- Added a new setting to hide manager alerts from dashboards. [#2102](https://github.com/wazuh/wazuh-kibana-app/pull/2102)
- Added a new setting to be able to change API from the top menu. [#2143](https://github.com/wazuh/wazuh-kibana-app/issues/2143)
- Added a new setting to enable/disable the known fields health check [#2037](https://github.com/wazuh/wazuh-kibana-app/pull/2037)
- Added suport for PCI 11.2.1 and 11.2.3 rules. [#2062](https://github.com/wazuh/wazuh-kibana-app/pull/2062)

### Changed

- Restructuring of the optimize/wazuh directory. Now the Wazuh configuration file (wazuh.yml) is placed on /usr/share/kibana/optimize/wazuh/config. [#2116](https://github.com/wazuh/wazuh-kibana-app/pull/2116)
- Improve performance of Dasboards reports generation. [1802344](https://github.com/wazuh/wazuh-kibana-app/commit/18023447c6279d385df84d7f4a5663ed2167fdb5)

### Fixed

- Discover time range selector is now displayed on the Cluster section. [08901df](https://github.com/wazuh/wazuh-kibana-app/commit/08901dfcbe509f17e4fab26877c8b7dae8a66bff)
- Added the win_auth_failure rule group to Authentication failure metrics. [#2099](https://github.com/wazuh/wazuh-kibana-app/pull/2099)
- Negative values in Syscheck attributes now have their correct value in reports. [7c3e84e](https://github.com/wazuh/wazuh-kibana-app/commit/7c3e84ec8f00760b4f650cfc00a885d868123f99)


## Wazuh v3.11.4 - Kibana v7.6.1 - Revision 858

### Added

- Support for Kibana v7.6.1


## Wazuh v3.11.4 - Kibana v6.8.6, v7.4.2, v7.6.0 - Revision 857

### Added

- Support for Wazuh v3.11.4


## Wazuh v3.11.3 - Kibana v7.6.0 - Revision 856

### Added

- Support for Kibana v7.6.0


## Wazuh v3.11.3 - Kibana v7.4.2 - Revision 855

### Added

- Support for Kibana v7.4.2

## Wazuh v3.11.3 - Kibana v7.5.2 - Revision 854

### Added

- Support for Wazuh v3.11.3

### Fixed

- Windows Updates table is now displayed in the Inventory Data report [#2028](https://github.com/wazuh/wazuh-kibana-app/pull/2028)


## Wazuh v3.11.2 - Kibana v7.5.2 - Revision 853

### Added

- Support for Kibana v7.5.2


## Wazuh v3.11.2 - Kibana v6.8.6, v7.3.2, v7.5.1 - Revision 852

### Added

- Support for Wazuh v3.11.2

### Changed

- Increased list filesize limit for the CDB-list [#1993](https://github.com/wazuh/wazuh-kibana-app/pull/1993)

### Fixed

- The xml validator now correctly handles the `--` string within comments [#1980](https://github.com/wazuh/wazuh-kibana-app/pull/1980)
- The AWS map visualization wasn't been loaded until the user interacts with it [dd31bd7](https://github.com/wazuh/wazuh-kibana-app/commit/dd31bd7a155354bc50fe0af22fca878607c8936a)


## Wazuh v3.11.1 - Kibana v6.8.6, v7.3.2, v7.5.1 - Revision 581

### Added
- Support for Wazuh v3.11.1.


## Wazuh v3.11.0 - Kibana v6.8.6, v7.3.2, v7.5.1 - Revision 580

### Added

- Support for Wazuh v3.11.0.
- Support for Kibana v7.5.1.
- The API credentials configuration has been moved from the .wazuh index to a wazuh.yml configuration file. Now the configuration of the API hosts is done from the file and not from the application. [#1465](https://github.com/wazuh/wazuh-kibana-app/issues/1465) [#1771](https://github.com/wazuh/wazuh-kibana-app/issues/1771).
- Upload ruleset files using a "drag and drop" component [#1770](https://github.com/wazuh/wazuh-kibana-app/issues/1770)
- Add logs for the reporting module [#1622](https://github.com/wazuh/wazuh-kibana-app/issues/1622).
- Extended the "Add new agent" guide [#1767](https://github.com/wazuh/wazuh-kibana-app/issues/1767).
- Add new table for windows hotfixes [#1932](https://github.com/wazuh/wazuh-kibana-app/pull/1932)

### Changed

- Removed Discover from top menu [#1699](https://github.com/wazuh/wazuh-kibana-app/issues/1699).
- Hide index pattern selector in case that only one exists [#1799](https://github.com/wazuh/wazuh-kibana-app/issues/1799).
- Remove visualizations legend [#1936](https://github.com/wazuh/wazuh-kibana-app/pull/1936)
- Normalize the field whodata in the group reporting [#1921](https://github.com/wazuh/wazuh-kibana-app/pull/1921)
- A message in the configuration view is ambiguous [#1870](https://github.com/wazuh/wazuh-kibana-app/issues/1870)
- Refactor syscheck table [#1941](https://github.com/wazuh/wazuh-kibana-app/pull/1941)

### Fixed

- Empty files now throws an error [#1806](https://github.com/wazuh/wazuh-kibana-app/issues/1806).
- Arguments for wazuh api requests are now validated [#1815](https://github.com/wazuh/wazuh-kibana-app/issues/1815).
- Fixed the way to check admin mode [#1838](https://github.com/wazuh/wazuh-kibana-app/issues/1838).
- Fixed error exporting as CSV the files into a group [#1833](https://github.com/wazuh/wazuh-kibana-app/issues/1833).
- Fixed XML validator false error for `<` [1882](https://github.com/wazuh/wazuh-kibana-app/issues/1882)
- Fixed "New file" editor doesn't allow saving twice [#1896](https://github.com/wazuh/wazuh-kibana-app/issues/1896)
- Fixed decoders files [#1929](https://github.com/wazuh/wazuh-kibana-app/pull/1929)
- Fixed registration guide [#1926](https://github.com/wazuh/wazuh-kibana-app/pull/1926)
- Fixed infinite load on Ciscat views [#1920](https://github.com/wazuh/wazuh-kibana-app/pull/1920), [#1916](https://github.com/wazuh/wazuh-kibana-app/pull/1916)
- Fixed missing fields in the Visualizations [#1913](https://github.com/wazuh/wazuh-kibana-app/pull/1913)
- Fixed Amazon S3 status is wrong in configuration section [#1864](https://github.com/wazuh/wazuh-kibana-app/issues/1864)
- Fixed hidden overflow in the fim configuration [#1887](https://github.com/wazuh/wazuh-kibana-app/pull/1887)
- Fixed Logo source fail after adding server.basePath [#1871](https://github.com/wazuh/wazuh-kibana-app/issues/1871)
- Fixed the documentation broken links [#1853](https://github.com/wazuh/wazuh-kibana-app/pull/1853)

## Wazuh v3.10.2 - Kibana v7.5.1 - Revision 556

### Added

- Support for Kibana v7.5.1


## Wazuh v3.10.2 - Kibana v7.5.0 - Revision 555

### Added

- Support for Kibana v7.5.0


## Wazuh v3.10.2 - Kibana v7.4.2 - Revision 549

### Added

- Support for Kibana v7.4.2


## Wazuh v3.10.2 - Kibana v7.4.1 - Revision 548

### Added

- Support for Kibana v7.4.1


## Wazuh v3.10.2 - Kibana v7.4.0 - Revision 547

### Added

- Support for Kibana v7.4.0
- Support for Wazuh v3.10.2.


## Wazuh v3.10.2 - Kibana v7.3.2 - Revision 546

### Added

- Support for Wazuh v3.10.2.


## Wazuh v3.10.1 - Kibana v7.3.2 - Revision 545

### Added

- Support for Wazuh v3.10.1.


## Wazuh v3.10.0 - Kibana v7.3.2 - Revision 543

### Added

- Support for Wazuh v3.10.0.
- Added an interactive guide for registering agents, things are now easier for the user, guiding it through the steps needed ending in a _copy & paste_ snippet for deploying his agent [#1468](https://github.com/wazuh/wazuh-kibana-app/issues/1468).
- Added new dashboards for the recently added regulatory compliance groups into the Wazuh core. They are HIPAA and NIST-800-53 [#1468](https://github.com/wazuh/wazuh-kibana-app/issues/1448), [#1638]( https://github.com/wazuh/wazuh-kibana-app/issues/1638).
- Make the app work under a custom Kibana space [#1234](https://github.com/wazuh/wazuh-kibana-app/issues/1234), [#1450](https://github.com/wazuh/wazuh-kibana-app/issues/1450).
- Added the ability to manage the app as a native plugin when using Kibana spaces, now you can safely hide/show the app depending on the selected space [#1601](https://github.com/wazuh/wazuh-kibana-app/issues/1601).
- Adapt the app the for Kibana dark mode [#1562](https://github.com/wazuh/wazuh-kibana-app/issues/1562).
- Added an alerts summary in _Overview > FIM_ panel [#1527](https://github.com/wazuh/wazuh-kibana-app/issues/1527).
- Export all the information of a Wazuh group and its related agents in a PDF document [#1341](https://github.com/wazuh/wazuh-kibana-app/issues/1341).
- Export the configuration of a certain agent as a PDF document. Supports granularity for exporting just certain sections of the configuration [#1340](https://github.com/wazuh/wazuh-kibana-app/issues/1340).


### Changed

- Reduced _Agents preview_ load time using the new API endpoint `/summary/agents` [#1687](https://github.com/wazuh/wazuh-kibana-app/pull/1687).
- Replaced most of the _md-nav-bar_ Angular.js components with React components using EUI [#1705](https://github.com/wazuh/wazuh-kibana-app/pull/1705).
- Replaced the requirements slider component with a new styled component [#1708](https://github.com/wazuh/wazuh-kibana-app/pull/1708).
- Soft deprecated the _.wazuh-version_ internal index, now the app dumps its content if applicable to a registry file, then the app removes that index. Further versions will hard deprecate this index [#1467](https://github.com/wazuh/wazuh-kibana-app/issues/1467). 
- Visualizations now don't fetch the documents _source_, also, they now use _size: 0_ for fetching [#1663](https://github.com/wazuh/wazuh-kibana-app/issues/1663).
- The app menu is now fixed on top of the view, it's not being hidden on every state change. Also, the Wazuh logo was placed in the top bar of Kibana UI [#1502](https://github.com/wazuh/wazuh-kibana-app/issues/1502).
- Improved _getTimestamp_ method not returning a promise object because it's no longer needed [014bc3a](https://github.com/wazuh/wazuh-kibana-app/commit/014b3aba0d2e9cda0c4d521f5f16faddc434a21e). Also improved main Discover listener for Wazuh not returning a promise object [bd82823](https://github.com/wazuh/wazuh-kibana-app/commit/bd8282391a402b8c567b32739cf914a0135d74bc).
- Replaced _Requirements over time_ visualizations in both PCI DSS and GDPR dashboards [35c539](https://github.com/wazuh/wazuh-kibana-app/commit/35c539eb328b3bded94aa7608f73f9cc51c235a6).
- Do not show a toaster when a visualization field was not known yet, instead, show it just in case the internal refreshing failed [19a2e7](https://github.com/wazuh/wazuh-kibana-app/commit/19a2e71006b38f6a64d3d1eb8a20b02b415d7e07).
- Minor optimizations for server logging [eb8e000](https://github.com/wazuh/wazuh-kibana-app/commit/eb8e00057dfea2dafef56319590ff832042c402d).

### Fixed

- Alerts search bar fixed for Kibana v7.3.1, queries were not being applied as expected [#1686](https://github.com/wazuh/wazuh-kibana-app/issues/1686).
- Hide attributes field from non-Windows agents in the FIM table [#1710](https://github.com/wazuh/wazuh-kibana-app/issues/1710).
- Fixed broken view in Management > Configuration > Amazon S3 > Buckets, some information was missing [#1675](https://github.com/wazuh/wazuh-kibana-app/issues/1675).
- Keep user's filters when switching from Discover to panel [#1685](https://github.com/wazuh/wazuh-kibana-app/issues/1685).
- Reduce load time and amount of data to be fetched in _Management > Cluster monitoring_ section avoiding possible timeouts [#1663](https://github.com/wazuh/wazuh-kibana-app/issues/1663).
- Restored _Remove column_ feature in Discover tabs [#1702](https://github.com/wazuh/wazuh-kibana-app/issues/1702).
- Apps using Kibana v7.3.1 had a bug once the user goes back from _Agent > FIM > Files_ to _Agent > FIM > dashboard_, filters disappear, now it's working properly [#1700](https://github.com/wazuh/wazuh-kibana-app/issues/1700).
- Fixed visual bug in _Management > Cluster monitoring_ and a button position [1e3b748](https://github.com/wazuh/wazuh-kibana-app/commit/1e3b748f11b43b2e7956b830269b6d046d74d12c).
- The app installation date was not being updated properly, now it's fixed [#1692](https://github.com/wazuh/wazuh-kibana-app/issues/1692).
- Fixed _Network interfaces_ table in Inventory section, the table was not paginating [#1474](https://github.com/wazuh/wazuh-kibana-app/issues/1474).
- Fixed APIs passwords are now obfuscated in server responses [adc3152](https://github.com/wazuh/wazuh-kibana-app/pull/1782/commits/adc31525e26b25e4cb62d81cbae70a8430728af5).


## Wazuh v3.9.5 - Kibana v6.8.2 / Kibana v7.2.1 / Kibana v7.3.0 - Revision 531

### Added

- Support for Wazuh v3.9.5

## Wazuh v3.9.4 - Kibana v6.8.1 / Kibana v6.8.2 / Kibana v7.2.0 / Kibana v7.2.1 / Kibana v7.3.0 - Revision 528

### Added

- Support for Wazuh v3.9.4
- Allow filtering by clicking a column in rules/decoders tables [0e2ddd7](https://github.com/wazuh/wazuh-kibana-app/pull/1615/commits/0e2ddd7b73f7f7975d02e97ed86ae8a0966472b4)
- Allow open file in rules table clicking on the file column [1af929d](https://github.com/wazuh/wazuh-kibana-app/pull/1615/commits/1af929d62f450f93c6733868bcb4057e16b7e279)

### Changed

- Improved app performance [#1640](https://github.com/wazuh/wazuh-kibana-app/pull/1640).
- Remove path filter from custom rules and decoders [895792e](https://github.com/wazuh/wazuh-kibana-app/pull/1615/commits/895792e6e6d9401b3293d5e16352b9abef515096)
- Show path column in rules and decoders [6f49816](https://github.com/wazuh/wazuh-kibana-app/pull/1615/commits/6f49816c71b5999d77bf9e3838443627c9be945d)
- Removed SCA overview dashboard [94ebbff](https://github.com/wazuh/wazuh-kibana-app/pull/1615/commits/94ebbff231cbfb6d793130e0b9ea855baa755a1c)
- Disabled last custom column removal [f1ef7de](https://github.com/wazuh/wazuh-kibana-app/pull/1615/commits/f1ef7de1a34bbe53a899596002e8153b95e7dc0e)
- Agents messages across sections unification [8fd7e36](https://github.com/wazuh/wazuh-kibana-app/pull/1615/commits/8fd7e36286fa9dfd03a797499af6ffbaa90b00e1)

### Fixed

- Fix check storeded apis [d6115d6](https://github.com/wazuh/wazuh-kibana-app/pull/1615/commits/d6115d6424c78f0cde2017b432a51b77186dd95a).
- Fix pci-dss console error [297080d](https://github.com/wazuh/wazuh-kibana-app/pull/1615/commits/297080d36efaea8f99b0cafd4c48845dad20495a)
- Fix error in reportingTable [85b7266](https://github.com/wazuh/wazuh-kibana-app/pull/1615/commits/85b72662cb4db44c443ed04f7c31fba57eefccaa)
- Fix filters budgets size [c7ac86a](https://github.com/wazuh/wazuh-kibana-app/pull/1615/commits/c7ac86acb3d5afaf1cf348fab09a2b8c5778a491)
- Fix missing permalink virustotal visualization [1b57529](https://github.com/wazuh/wazuh-kibana-app/pull/1615/commits/1b57529758fccdeb3ac0840e66a8aafbe4757a96)
- Improved wz-table performance [224bd6f](https://github.com/wazuh/wazuh-kibana-app/pull/1615/commits/224bd6f31235c81ba01755c3c1e120c3f86beafd)
- Fix inconsistent data between visualizations and tables in Overview Security Events [b12c600](https://github.com/wazuh/wazuh-kibana-app/pull/1615/commits/b12c600578d80d0715507dec4624a4ebc27ea573)
- Timezone applied in cluster status [a4f620d](https://github.com/wazuh/wazuh-kibana-app/pull/1615/commits/a4f620d398f5834a6d2945af892a462425ca3bec)
- Fixed Overview Security Events report when wazuh.monitoring is disabled [1c26da0](https://github.com/wazuh/wazuh-kibana-app/pull/1615/commits/1c26da05a0b6daf727e15c13b819111aa4e4e913)
- Fixes in APIs management [2143943](https://github.com/wazuh/wazuh-kibana-app/pull/1615/commits/2143943a5049cbb59bb8d6702b5a56cbe0d27a2a)
- Prevent duplicated visualization toast errors [786faf3](https://github.com/wazuh/wazuh-kibana-app/commit/786faf3e62d2cad13f512c0f873b36eca6e9787d)
- Fix not properly updated breadcrumb in ruleset section [9645903](https://github.com/wazuh/wazuh-kibana-app/commit/96459031cd4edbe047970bf0d22d0c099771879f)
- Fix badly dimensioned table in Integrity Monitoring section [9645903](https://github.com/wazuh/wazuh-kibana-app/commit/96459031cd4edbe047970bf0d22d0c099771879f)
- Fix implicit filters can be destroyed [9cf8578](https://github.com/wazuh/wazuh-kibana-app/commit/9cf85786f504f5d67edddeea6cfbf2ab577e799b)
- Windows agent dashboard doesn't show failure logon access. [d38d088](https://github.com/wazuh/wazuh-kibana-app/commit/d38d0881ac8e4294accde83d63108337b74cdd91) 
- Number of agents is not properly updated.  [f7cbbe5](https://github.com/wazuh/wazuh-kibana-app/commit/f7cbbe54394db825827715c3ad4370ac74317108) 
- Missing scrollbar on Firefox file viewer.  [df4e8f9](https://github.com/wazuh/wazuh-kibana-app/commit/df4e8f9305b35e9ee1473bed5f5d452dd3420567) 
- Agent search filter by name, lost when refreshing. [71b5274](https://github.com/wazuh/wazuh-kibana-app/commit/71b5274ccc332d8961a158587152f7badab28a95) 
- Alerts of level 12 cannot be displayed in the Summary table. [ec0e888](https://github.com/wazuh/wazuh-kibana-app/commit/ec0e8885d9f1306523afbc87de01a31f24e36309) 
- Restored query from search bar in visualizations. [439128f](https://github.com/wazuh/wazuh-kibana-app/commit/439128f0a1f65b649a9dcb81ab5804ca20f65763) 
- Fix Kibana filters loop in Firefox. [82f0f32](https://github.com/wazuh/wazuh-kibana-app/commit/82f0f32946d844ce96a28f0185f903e8e05c5589) 

## Wazuh v3.9.3 - Kibana v6.8.1 / v7.1.1 / v7.2.0 - Revision 523

### Added

- Support for Wazuh v3.9.3
- Support for Kibana v7.2.0 [#1556](https://github.com/wazuh/wazuh-kibana-app/pull/1556).

### Changed

- New design and several UI/UX changes [#1525](https://github.com/wazuh/wazuh-kibana-app/pull/1525).
- Improved error checking + syscollector performance [94d0a83](https://github.com/wazuh/wazuh-kibana-app/commit/94d0a83e43aa1d2d84ef6f87cbb76b9aefa085b3).
- Adapt Syscollector for MacOS agents [a4bf7ef](https://github.com/wazuh/wazuh-kibana-app/commit/a4bf7efc693a99b7565b5afcaa372155f15a4db9).
- Show last scan for syscollector [73f2056](https://github.com/wazuh/wazuh-kibana-app/commit/73f2056673bb289d472663397ba7097e49b7b93b).
- Extendend information for syscollector [#1585](https://github.com/wazuh/wazuh-kibana-app/issues/1585).

### Fixed

- Corrected width for agent stats [a998955](https://github.com/wazuh/wazuh-kibana-app/commit/a99895565a8854c55932ec94cffb08e1d0aa3da1).
- Fix height for the menu directive with Dynamic height [427d0f3](https://github.com/wazuh/wazuh-kibana-app/commit/427d0f3e9fa6c34287aa9e8557da99a51e0db40f).
- Fix wazuh-db and clusterd check [cddcef6](https://github.com/wazuh/wazuh-kibana-app/commit/cddcef630c5234dd6f6a495715743dfcfd4e4001).
- Fix AlertsStats when value is "0", it was showing "-" [07a3e10](https://github.com/wazuh/wazuh-kibana-app/commit/07a3e10c7f1e626ba75a55452b6c295d11fd657d).
- Fix syscollector state value [f8d3d0e](https://github.com/wazuh/wazuh-kibana-app/commit/f8d3d0eca44e67e26f79bc574495b1f4c8f751f2).
- Fix time offset for reporting table [2ef500b](https://github.com/wazuh/wazuh-kibana-app/commit/2ef500bb112e68bd4811b8e87ce8581d7c04d20f).
- Fix call to obtain GDPR requirements for specific agent [ccda846](https://github.com/wazuh/wazuh-kibana-app/commit/ccda8464b50be05bc5b3642f25f4972c8a7a2c03).
- Restore "rule.id" as a clickable field in visualizations [#1546](https://github.com/wazuh/wazuh-kibana-app/pull/1546).
- Fix timepicker in cluster monitoring [f7533ce](https://github.com/wazuh/wazuh-kibana-app/pull/1560/commits/f7533cecb6862abfb5c1d2173ec3e70ffc59804a).
- Fix several bugs [#1569](https://github.com/wazuh/wazuh-kibana-app/pull/1569).
- Fully removed "rule.id" as URL field [#1584](https://github.com/wazuh/wazuh-kibana-app/issues/1584).
- Fix filters for dashboards [#1583](https://github.com/wazuh/wazuh-kibana-app/issues/1583).
- Fix missing dependency [#1591](https://github.com/wazuh/wazuh-kibana-app/issues/1591).

## Wazuh v3.9.2 - Kibana v7.1.1 - Revision 510

### Added

- Support for Wazuh v3.9.2

### Changed

- Avoid showing more than one toaster for the same error message [7937003](https://github.com/wazuh/wazuh-kibana-app/commit/793700382798033203091d160773363323e05bb9).
- Restored "Alerts evolution - Top 5 agents" in Overview > Security events [f9305c0](https://github.com/wazuh/wazuh-kibana-app/commit/f9305c0c6acf4a31c41b1cc9684b87f79b27524f).

### Fixed

- Fix missing parameters in Dev Tools request [#1496](https://github.com/wazuh/wazuh-kibana-app/pull/1496).
- Fix "Invalid Date" for Safari and Internet Explorer [#1505](https://github.com/wazuh/wazuh-kibana-app/pull/1505).

## Wazuh v3.9.1 - Kibana v7.1.1 - Revision 509

### Added

- Support for Kibana v7.1.1
- Added overall metrics for Agents > Overview [#1479](https://github.com/wazuh/wazuh-kibana-app/pull/1479).

### Fixed

- Fixed missing dependency for Discover [43f5dd5](https://github.com/wazuh/wazuh-kibana-app/commit/43f5dd5f64065c618ba930b2a4087f0a9e706c0e).
- Fixed visualization for Agents > Overview [#1477](https://github.com/wazuh/wazuh-kibana-app/pull/1477). 
- Fixed SCA policy checks table [#1478](https://github.com/wazuh/wazuh-kibana-app/pull/1478).

## Wazuh v3.9.1 - Kibana v7.1.0 - Revision 508

### Added

- Support for Kibana v7.1.0

## Wazuh v3.9.1 - Kibana v6.8.0 - Revision 444

### Added

- Support for Wazuh v3.9.1
- Support for Kibana v6.8.0

### Fixed

- Fixed background color for some parts of the Discover directive [2dfc763](https://github.com/wazuh/wazuh-kibana-app/commit/2dfc763bfa1093fb419f118c2938f6b348562c69).
- Fixed cut values in non-resizable tables when the value is too large [cc4828f](https://github.com/wazuh/wazuh-kibana-app/commit/cc4828fbf50d4dab3dd4bb430617c1f2b13dac6a).
- Fixed handled but not shown error messages from rule editor [0aa0e17](https://github.com/wazuh/wazuh-kibana-app/commit/0aa0e17ac8678879e5066f8d83fd46f5d8edd86a).
- Minor typos corrected [fe11fb6](https://github.com/wazuh/wazuh-kibana-app/commit/fe11fb67e752368aedc89ec844ddf729eb8ad761).
- Minor fixes in agents configuration [1bc2175](https://github.com/wazuh/wazuh-kibana-app/commit/1bc217590438573e7267687655bb5939b5bb9fde).
- Fix Management > logs viewer scrolling [f458b2e](https://github.com/wazuh/wazuh-kibana-app/commit/f458b2e3294796f9cf00482b4da27984646c6398).

### Changed

- Kibana version shown in settings is now read from our package.json [c103d3e](https://github.com/wazuh/wazuh-kibana-app/commit/c103d3e782136106736c02039d28c4567b255aaa).
- Removed an old header from Settings [0197b8b](https://github.com/wazuh/wazuh-kibana-app/commit/0197b8b1abc195f275c8cd9893df84cd5569527b).
- Improved index pattern validation fields, replaced "full_log" with "rule.id" as part of the minimum required fields [dce0595](https://github.com/wazuh/wazuh-kibana-app/commit/dce059501cbd28f1294fd761da3e015e154747bc).
- Improve dynamic height for configuration editor [c318131](https://github.com/wazuh/wazuh-kibana-app/commit/c318131dfb6b5f01752593f2aa972b98c0655610).
- Add timezone for all dates shown in the app [4b8736f](https://github.com/wazuh/wazuh-kibana-app/commit/4b8736fb4e562c78505daaee042bcd798242c3f5).

## Wazuh v3.9.0 - Kibana v6.7.0 / v6.7.1 / v6.7.2 - Revision 441

### Added

- Support for Wazuh v3.9.0
- Support for Kibana v6.7.0 / v6.7.1 / v6.7.2
- Edit master and worker configuration ([#1215](https://github.com/wazuh/wazuh-kibana-app/pull/1215)).
- Edit local rules, local decoders and CDB lists ([#1212](https://github.com/wazuh/wazuh-kibana-app/pull/1212), [#1204](https://github.com/wazuh/wazuh-kibana-app/pull/1204), [#1196](https://github.com/wazuh/wazuh-kibana-app/pull/1196), [#1233](https://github.com/wazuh/wazuh-kibana-app/pull/1233), [#1304](https://github.com/wazuh/wazuh-kibana-app/pull/1304)).
- View no local rules/decoders XML files ([#1395](https://github.com/wazuh/wazuh-kibana-app/pull/1395))
- Dev Tools additions
  - Added hotkey `[shift] + [enter]` for sending query ([#1170](https://github.com/wazuh/wazuh-kibana-app/pull/1170)).
  - Added `Export JSON` button for the Dev Tools ([#1170](https://github.com/wazuh/wazuh-kibana-app/pull/1170)).
- Added refresh button for agents preview table ([#1169](https://github.com/wazuh/wazuh-kibana-app/pull/1169)).
- Added `configuration assessment` information in "Agent > Policy monitoring" ([#1227](https://github.com/wazuh/wazuh-kibana-app/pull/1227)).
- Added agents `configuration assessment` configuration section in "Agent > Configuration" ([1257](https://github.com/wazuh/wazuh-kibana-app/pull/1257))
- Restart master and worker nodes ([#1222](https://github.com/wazuh/wazuh-kibana-app/pull/1222)).
- Restart agents ([#1229](https://github.com/wazuh/wazuh-kibana-app/pull/1229)).
- Added support for more than one Wazuh monitoring pattern ([#1243](https://github.com/wazuh/wazuh-kibana-app/pull/1243))
- Added customizable interval for Wazuh monitoring indices creation ([#1243](https://github.com/wazuh/wazuh-kibana-app/pull/1243)).
- Expand visualizations ([#1246](https://github.com/wazuh/wazuh-kibana-app/pull/1246)).
- Added a dynamic table columns selector ([#1246](https://github.com/wazuh/wazuh-kibana-app/pull/1246)).
- Added resizable columns by dragging in tables ([d2bf8ee](https://github.com/wazuh/wazuh-kibana-app/commit/d2bf8ee9681ca5d6028325e165854b49214e86a3))
- Added a cron job for fetching missing fields of all valid index patterns, also merging dynamic fields every time an index pattern is refreshed by the app ([#1276](https://github.com/wazuh/wazuh-kibana-app/pull/1276)).
- Added auto-merging dynamic fields for Wazuh monitoring index patterns ([#1300](https://github.com/wazuh/wazuh-kibana-app/pull/1300))
- New server module, it's a job queue so we can add delayed jobs to be run in background, this iteration only accepts delayed Wazuh API calls ([#1283](https://github.com/wazuh/wazuh-kibana-app/pull/1283)).
- Added new way to view logs using a logs viewer ([#1292](https://github.com/wazuh/wazuh-kibana-app/pull/1292))
- Added new directive for registering agents from the UI, including instructions on "how to" ([#1321](https://github.com/wazuh/wazuh-kibana-app/pull/1321)).
- Added some Angular charts in Agents Preview and Agents SCA sections ([#1364](https://github.com/wazuh/wazuh-kibana-app/pull/1364))
- Added Docker listener settings in configuration views ([#1365](https://github.com/wazuh/wazuh-kibana-app/pull/1365))
- Added Docker dashboards for both Agents and Overview ([#1367](https://github.com/wazuh/wazuh-kibana-app/pull/1367))
- Improved app logger with debug level ([#1373](https://github.com/wazuh/wazuh-kibana-app/pull/1373))
- Introducing React components from the EUI framework

### Changed

- Escape XML special characters ([#1159](https://github.com/wazuh/wazuh-kibana-app/pull/1159)).
- Changed empty results message for Wazuh tables ([#1165](https://github.com/wazuh/wazuh-kibana-app/pull/1165)).
- Allowing the same query multiple times on the Dev Tools ([#1174](https://github.com/wazuh/wazuh-kibana-app/pull/1174))
- Refactor JSON/XML viewer for configuration tab ([#1173](https://github.com/wazuh/wazuh-kibana-app/pull/1173), [#1148](https://github.com/wazuh/wazuh-kibana-app/pull/1148)).
- Using full height for all containers when possible ([#1224](https://github.com/wazuh/wazuh-kibana-app/pull/1224)).
- Improved the way we are handling "back button" events ([#1207](https://github.com/wazuh/wazuh-kibana-app/pull/1207)).
- Changed some visualizations for FIM, GDPR, PCI, Vulnerability and Security Events ([#1206](https://github.com/wazuh/wazuh-kibana-app/pull/1206), [#1235](https://github.com/wazuh/wazuh-kibana-app/pull/1235), [#1293](https://github.com/wazuh/wazuh-kibana-app/pull/1293)).
- New design for agent header view ([#1186](https://github.com/wazuh/wazuh-kibana-app/pull/1186)).
- Not fetching data the very first time the Dev Tools are opened ([#1185](https://github.com/wazuh/wazuh-kibana-app/pull/1185)).
- Refresh all known fields for all valid index patterns if `kbn-vis` detects a broken index pattern ([ecd7c8f](https://github.com/wazuh/wazuh-kibana-app/commit/ecd7c8f98c187a350f81261d13b0d45dcec6dc5d)).
- Truncate texts and display a tooltip when they don't fit in a table cell ([7b56a87](https://github.com/wazuh/wazuh-kibana-app/commit/7b56a873f85dcba7e6838aeb2e40d9b4cf472576))
- Updated API autocomplete for Dev Tools ([#1218](https://github.com/wazuh/wazuh-kibana-app/pull/1218))
- Updated switches design to adapt it to Kibana's design ([#1253](https://github.com/wazuh/wazuh-kibana-app/pull/1253))
- Reduced the width of some table cells with little text, to give more space to the other columns ([#1263](https://github.com/wazuh/wazuh-kibana-app/pull/1263)).
- Redesign for Management > Status daemons list ([#1284](https://github.com/wazuh/wazuh-kibana-app/pull/1284)).
- Redesign for Management > Configuration, Agent > Configuration ([#1289](https://github.com/wazuh/wazuh-kibana-app/pull/1289)).
- Replaced Management > Logs table with a log viewer component ([#1292](https://github.com/wazuh/wazuh-kibana-app/pull/1292)).
- The agents list search bar now allows to switch between AND/OR operators ([#1291](https://github.com/wazuh/wazuh-kibana-app/pull/1291)).
- Improve audit dashboards ([#1374](https://github.com/wazuh/wazuh-kibana-app/pull/1374))
- Exclude agent "000" getting the last registered and the most active agents from the Wazuh API.([#1391](https://github.com/wazuh/wazuh-kibana-app/pull/1391))
- Reviewed Osquery dashboards ([#1394](https://github.com/wazuh/wazuh-kibana-app/pull/1394))
- Memory info is now a log ([#1400](https://github.com/wazuh/wazuh-kibana-app/pull/1400))
- Error toasters time is now 30000ms, warning/info are still 6000ms ([#1420](https://github.com/wazuh/wazuh-kibana-app/pull/1420))

### Fixed

- Properly handling long messages on notifier service, until now, they were using out of the card space, also we replaced some API messages with more meaningful messages ([#1168](https://github.com/wazuh/wazuh-kibana-app/pull/1168)).
- Adapted Wazuh icon for multiple browsers where it was gone ([#1208](https://github.com/wazuh/wazuh-kibana-app/pull/1208)).
- Do not fetch data from tables twice when resize window ([#1303](https://github.com/wazuh/wazuh-kibana-app/pull/1303)).
- Agent syncrhonization status is updated as we browse the configuration section ([#1305](https://github.com/wazuh/wazuh-kibana-app/pull/1305))
- Using the browser timezone for reporting documents ([#1311](https://github.com/wazuh/wazuh-kibana-app/pull/1311)).
- Wrong behaviors in the routing system when the basePath was set ([#1342](https://github.com/wazuh/wazuh-kibana-app/pull/1342))
- Do not show pagination for one-page tables ([196c5b7](https://github.com/wazuh/wazuh-kibana-app/pull/1362/commits/196c5b717583032798da7791fa4f90ec06397f68))
- Being redirected to Overview once a Kibana restart is performed ([#1378](https://github.com/wazuh/wazuh-kibana-app/pull/1378))
- Displaying the AWS services section of the aws-s3 wodle ([#1393](https://github.com/wazuh/wazuh-kibana-app/pull/1393))
- Show email configuration on the configuration on demand ([#1401](https://github.com/wazuh/wazuh-kibana-app/issues/1401))
- Show "Follow symbolic link" field in Integrity monitoring - Monitored configuration on demand ([0c9c9da](https://github.com/wazuh/wazuh-kibana-app/pull/1414/commits/0c9c9da3b951548761cd203db5ee5baa39afe26c))

## Wazuh v3.8.2 - Kibana v6.6.0 / v6.6.1 / v6.6.2 / v6.7.0 - Revision 419

### Added

- Support for Kibana v6.6.0 / v6.6.1 / v6.6.2 / v6.7.0

### Fixed

- Fixed AWS dashboard, newer JavaScript browser engines break the view due to Angular.js ([6e882fc](https://github.com/wazuh/wazuh-kibana-app/commit/6e882fc1d7efe6059e6140ff40b8a20d9c1fa51e)).
- Fixed AWS accounts visualization, using the right field now ([6e882fc](https://github.com/wazuh/wazuh-kibana-app/commit/6e882fc1d7efe6059e6140ff40b8a20d9c1fa51e)).

## Wazuh v3.8.2 - Kibana v6.5.4 - Revision 418

### Added

- Support for Wazuh v3.8.2

### Changed

- Close configuration editor only if it was successfully updated ([bc77c35](https://github.com/wazuh/wazuh-kibana-app/commit/bc77c35d8440a656d4704451ce857c9e1d36a438)).
- Replaced FIM Vega visualization with standard visualization ([554ee1c](https://github.com/wazuh/wazuh-kibana-app/commit/554ee1c4c4d75c76d82272075acf8bb62e7f9e27)).

## Wazuh v3.8.1 - Kibana v6.5.4 - Revision 417

### Added

- Support for Wazuh v3.8.1

### Changed

- Moved monitored/ignored Windows registry entries to "FIM > Monitored" and "FIM > Ignored" to avoid user confusion ([#1176](https://github.com/wazuh/wazuh-kibana-app/pull/1176)).
- Excluding managers from wazuh-monitoring indices ([#1177](https://github.com/wazuh/wazuh-kibana-app/pull/1177)).
- Escape `&` before sending group configuration ([d3aa56f](https://github.com/wazuh/wazuh-kibana-app/commit/d3aa56fa73478c60505e500db7d3a7df263081b5)).
- Improved `autoFormat` function before rendering group configuration ([f4f8144](https://github.com/wazuh/wazuh-kibana-app/commit/f4f8144eef8b93038fc897a9f16356e71029b844)).
- Now the group configuration editor doesn't exit after sending data to the Wazuh API ([5c1a3ef](https://github.com/wazuh/wazuh-kibana-app/commit/5c1a3ef9bd710a7befbed0709c4a7cf414f44f6b)).

### Fixed

- Fixed style for the error toaster for long URLs or long paths ([11b8084](https://github.com/wazuh/wazuh-kibana-app/commit/11b8084c75bbc5da36587ff31d1bc80a55fe4dfe)).

## Wazuh v3.8.0 - Kibana v6.5.4 - Revision 416

### Added

- Added group management features such as:
  - Edit the group configuration ([#1096](https://github.com/wazuh/wazuh-kibana-app/pull/1096)).
  - Add/remove groups to/from an agent ([#1096](https://github.com/wazuh/wazuh-kibana-app/pull/1096)).
  - Add/remove agents to/from a group ([#1096](https://github.com/wazuh/wazuh-kibana-app/pull/1096)).
  - Add/remove groups ([#1152](https://github.com/wazuh/wazuh-kibana-app/pull/1152)).
- New directive for tables that don't need external data sources ([#1067](https://github.com/wazuh/wazuh-kibana-app/pull/1067)).
- New search bar directive with interactive filters and suggestions ([#1058](https://github.com/wazuh/wazuh-kibana-app/pull/1058)).
- New server route `/elastic/alerts` for fetching alerts using custom parameters([#1056](https://github.com/wazuh/wazuh-kibana-app/pull/1056)).
- New table for an agent FIM monitored files, if the agent OS platform is Windows it will show two tables: files and registry ([#1032](https://github.com/wazuh/wazuh-kibana-app/pull/1032)).
- Added description to each setting under Settings > Configuration ([#1048](https://github.com/wazuh/wazuh-kibana-app/pull/1048)).
- Added a new setting to `config.yml` related to Wazuh monitoring and its index pattern ([#1095](https://github.com/wazuh/wazuh-kibana-app/pull/1095)).
- Resizable columns by dragging in Dev-tools ([#1102](https://github.com/wazuh/wazuh-kibana-app/pull/1102)).
- New feature to be able to edit config.yml file from the Settings > Configuration section view ([#1105](https://github.com/wazuh/wazuh-kibana-app/pull/1105)).
- Added a new table (network addresses) for agent inventory tab ([#1111](https://github.com/wazuh/wazuh-kibana-app/pull/1111)).
- Added `audit_key` (Who-data Audit keys) for configuration tab ([#1123](https://github.com/wazuh/wazuh-kibana-app/pull/1123)).
- Added new known fields for Kibana index pattern ([#1150](https://github.com/wazuh/wazuh-kibana-app/pull/1150)).

### Changed

- Changed Inventory tables. Now the app looks for the OS platform and it shows different tables depending on the OS platform. In addition the process state codes has been replaced to be more meaningful ([#1059](https://github.com/wazuh/wazuh-kibana-app/pull/1059)).
- Tiny rework for the AWS tab including.
- "Report" button is hidden on Discover panel ([#1047](https://github.com/wazuh/wazuh-kibana-app/pull/1047)).
- Visualizations, filters and Discover improved ([#1083](https://github.com/wazuh/wazuh-kibana-app/pull/1083)).
- Removed `popularizeField` function until https://github.com/elastic/kibana/issues/22426 is solved in order to avoid `Unable to write index pattern!` error on Discover tab ([#1085](https://github.com/wazuh/wazuh-kibana-app/pull/1085)).
- Improved Wazuh monitoring module ([#1094](https://github.com/wazuh/wazuh-kibana-app/pull/1094)).
- Added "Registered date" and "Last keep alive" in agents table allowing you to sort by these fields ([#1102](https://github.com/wazuh/wazuh-kibana-app/pull/1102)).
- Improved code quality in sections such as Ruleset > Rule and Decoder detail view simplify conditions ([#1102](https://github.com/wazuh/wazuh-kibana-app/pull/1102)).
- Replaced reporting success message ([#1102](https://github.com/wazuh/wazuh-kibana-app/pull/1102)).
- Reduced the default number of shards and the default number of replicas for the app indices ([#1113](https://github.com/wazuh/wazuh-kibana-app/pull/1113)).
- Refreshing index pattern known fields on health check controller ([#1119](https://github.com/wazuh/wazuh-kibana-app/pull/1119)).
- Less strict memory check ([786c764](https://github.com/wazuh/wazuh-kibana-app/commit/786c7642cd88083f9a77c57ed204488ecf5b710a)).
- Checking message origin in error handler ([dfec368](https://github.com/wazuh/wazuh-kibana-app/commit/dfec368d22a148b2e4437db92d71294900241961)).
- Dev tools is now showing the response as it is, like `curl` does ([#1137](https://github.com/wazuh/wazuh-kibana-app/pull/1137)).
- Removed `unknown` as valid node name ([#1149](https://github.com/wazuh/wazuh-kibana-app/pull/1149)).
- Removed `rule.id` direct filter from the rule set tables ([#1151](https://github.com/wazuh/wazuh-kibana-app/pull/1151))

### Fixed

- Restored X-Pack security logic for the .wazuh index, now it's not bypassing the X-Pack roles ([#1081](https://github.com/wazuh/wazuh-kibana-app/pull/1081))
- Avoid fetching twice the same data ([#1072](https://github.com/wazuh/wazuh-kibana-app/pull/1072), [#1061](https://github.com/wazuh/wazuh-kibana-app/pull/1061)).
- Wazuh logo adapted to low resolutions ([#1074](https://github.com/wazuh/wazuh-kibana-app/pull/1074)).
- Hide Audit, OpenSCAP tabs for non-linux agents. Fixed empty Windows events under Configuration > Log collection section. OSQuery logo has been standardized ([#1072](https://github.com/wazuh/wazuh-kibana-app/pull/1072), [#1076](https://github.com/wazuh/wazuh-kibana-app/pull/1076)).
- Fix empty values on _Overview > Security events_ when Wazuh monitoring is disabled ([#1091](https://github.com/wazuh/wazuh-kibana-app/pull/1091)).
- Fix overlapped play button in Dev-tools when the input box has a scrollbar ([#1102](https://github.com/wazuh/wazuh-kibana-app/pull/1102)).
- Fix Dev-tools behavior when parse json invalid blocks ([#1102](https://github.com/wazuh/wazuh-kibana-app/pull/1102)).
- Fixed Management > Monitoring tab frustration adding back buttons ([#1102](https://github.com/wazuh/wazuh-kibana-app/pull/1102)).
- Fix template checking when using more than one pattern ([#1104](https://github.com/wazuh/wazuh-kibana-app/pull/1104)).
- Fix infinite loop for Wazuh monitoring when the Wazuh API is not being able to give us all the agents ([5a26916](https://github.com/wazuh/wazuh-kibana-app/commit/5a2691642b40a34783d2eafb6ee24ae78b9af21a)), ([85005a1](https://github.com/wazuh/wazuh-kibana-app/commit/85005a184d4f1c3d339b7c895b5d2469f3b45171)).
- Fix rule details for `list` and `info` parameters ([#1149](https://github.com/wazuh/wazuh-kibana-app/pull/1149)).

## Wazuh v3.7.1 / v3.7.2 - Kibana v6.5.1 / v6.5.2 / v6.5.3 / v6.5.4 - Revision 415

### Added

- Support for Elastic stack v6.5.2 / v6.5.3 / v6.5.4.
- Support for Wazuh v3.7.1 / v3.7.2.
- Dev Tools module now autocompletes API endpoints ([#1030](https://github.com/wazuh/wazuh-kibana-app/pull/1030)).

### Changed

- Increased number of rows for syscollector tables ([#1033](https://github.com/wazuh/wazuh-kibana-app/pull/1033)).
- Modularized JSON/XML viewers for the configuration section ([#982](https://github.com/wazuh/wazuh-kibana-app/pull/982)).

### Fixed

- Added missing fields for syscollector network tables ([#1036](https://github.com/wazuh/wazuh-kibana-app/pull/1036)).
- Using the right API path when downloading CSV for decoders list ([#1045](https://github.com/wazuh/wazuh-kibana-app/pull/1045)).
- Including group field when downloading CSV for agents list ([#1044](https://github.com/wazuh/wazuh-kibana-app/pull/1044)).
- Preserve active tab in configuration section when refreshing the page ([#1037](https://github.com/wazuh/wazuh-kibana-app/pull/1037)).

## Wazuh v3.7.0 - Kibana v6.5.0 / v6.5.1 - Revision 414

### Added

- Support for Elastic Stack v6.5.0 / v6.5.1.
- Agent groups bar is now visible on the agent configuration section ([#1023](https://github.com/wazuh/wazuh-kibana-app/pull/1023)).
- Added a new setting for the `config.yml` file for enable/disable administrator mode ([#1019](https://github.com/wazuh/wazuh-kibana-app/pull/1019)).
  - This allows the user to perform PUT, POST, DELETE methods in our Dev Tools.

### Changed

- Refactored most front-end controllers ([#1023](https://github.com/wazuh/wazuh-kibana-app/pull/1023)).

## Wazuh v3.7.0 - Kibana v6.4.2 / v6.4.3 - Revision 413

### Added

- Support for Wazuh v3.7.0.
- Support for Elastic Stack v6.4.2 / v6.4.3.
- Brand-new interface for _Configuration_ (on both _Management_ and _Agents_ tabs) ([#914](https://github.com/wazuh/wazuh-kibana-app/pull/914)):
  - Now you can check current and real agent and manager configuration.
  - A new interface design, with more useful information and easy to understand descriptions.
  - New and more responsive JSON/XML viewers to show the configuration in raw mode.
- Brand-new extension - Osquery ([#938](https://github.com/wazuh/wazuh-kibana-app/pull/938)):
  - A new extension, disabled by default.
  - Check alerts from Wazuh's Osquery integration.
  - Check your current Osquery wodle configuration.
  - More improvements will come for this extension in the future.
- New option for Wazuh app configuration file - _Ignore index patterns_ ([#947](https://github.com/wazuh/wazuh-kibana-app/pull/947)):
  - Now the user can specify which index patterns can't be selected on the app using the new `ip.ignore` setting on the `config.yml` file.
  - The valid format is an array of strings which represents index patterns.
  - By default, this list is empty (all index patterns will be available if they use a compatible structure).
- Added a node selector for _Management > Status_ section when Wazuh cluster is enabled ([#976](https://github.com/wazuh/wazuh-kibana-app/pull/976)).
- Added quick access to _Configuration_ or _Discover_ panels for an agent on the agents list ([#939](https://github.com/wazuh/wazuh-kibana-app/pull/939)).
- Now you can click on an agent's ID on the _Discover_ panels to open its details page on the app ([#904](https://github.com/wazuh/wazuh-kibana-app/pull/904)).
- Redesigned the _Overview > Amazon AWS_ tab, using more meaningful visualizations for a better overall view of your agents' status ([#903](https://github.com/wazuh/wazuh-kibana-app/pull/903)).
- Redesigned the _Overview/Agents > Vulnerabilities_ tab, using more meaningful visualizations for a better overall view of your agents' status ([#954](https://github.com/wazuh/wazuh-kibana-app/pull/954)).
- Now everytime the user enters the _Settings_ tab, the API connection will be automatically checked ([#971](https://github.com/wazuh/wazuh-kibana-app/pull/971)).
- Added a node selector for _Management > Logs_ section when Wazuh cluster is enabled ([#980](https://github.com/wazuh/wazuh-kibana-app/pull/980)).
- Added a group selector for _Agents_ section ([#995](https://github.com/wazuh/wazuh-kibana-app/pull/995)).

### Changed

- Interface refactoring for the _Agents > Inventory data_ tab ([#924](https://github.com/wazuh/wazuh-kibana-app/pull/924)):
  - Now the tab won't be available if your agent doesn't have Syscollector enabled, and each card will be enabled or disabled depending on the current Syscollector scans configuration.
  - This will prevent situations where the user couldn't check the inventory although there was actual scan data to show on some sections.
- Added support for new multigroups feature ([#911](https://github.com/wazuh/wazuh-kibana-app/pull/911)):
  - Now the information bars on _Agents_ will show all the groups an agent belongs to.
- Now the result pane on the _Dev tools_ tab will show the error code coming from the Wazuh API ([#909](https://github.com/wazuh/wazuh-kibana-app/pull/909)).
- Changed some visualizations titles for _Overview/Agents > OpenSCAP_ tab ([#925](https://github.com/wazuh/wazuh-kibana-app/pull/925)).
- All backend routes have been renamed ([#932](https://github.com/wazuh/wazuh-kibana-app/pull/932)).
- Several improvements for Elasticsearch tests ([#933](https://github.com/wazuh/wazuh-kibana-app/pull/933)).
- Updated some strings and descriptions on the _Settings_ tab ([#934](https://github.com/wazuh/wazuh-kibana-app/pull/934)).
- Changed the date format on _Settings > Logs_ to make it more human-readable ([#944](https://github.com/wazuh/wazuh-kibana-app/pull/944)).
- Changed some labels to remove the "MD5 sum" expression, it will use "Checksum" instead ([#945](https://github.com/wazuh/wazuh-kibana-app/pull/945)).
- Added word wrapping class to group name in _Management > Groups > Group detail_ tab ([#945](https://github.com/wazuh/wazuh-kibana-app/pull/945)).
- The `wz-table` directive has been refactored ([#953](https://github.com/wazuh/wazuh-kibana-app/pull/953)).
- The `wz-table` directive now checks if a request is aborted ([#979](https://github.com/wazuh/wazuh-kibana-app/pull/979)).
- Several performance improvements ([#985](https://github.com/wazuh/wazuh-kibana-app/pull/985), [#997](https://github.com/wazuh/wazuh-kibana-app/pull/997), [#1000](https://github.com/wazuh/wazuh-kibana-app/pull/1000)).

### Fixed

- Several known fields for _Whodata_ functionality have been fixed ([#901](https://github.com/wazuh/wazuh-kibana-app/pull/901)).
- Fixed alignment bug with the _Add a filter +_ button on _Discover_ and _Agents_ tabs ([#912](https://github.com/wazuh/wazuh-kibana-app/pull/912)).
- Fixed a bug where the `Add API` form on _Settings_ didn't appear when pressing the button after editing an existing API entry ([#944](https://github.com/wazuh/wazuh-kibana-app/pull/944)).
- Fixed a bug on _Ruleset_ tab where the "Description" column was showing `0` if the rule doesn't have any description ([#948](https://github.com/wazuh/wazuh-kibana-app/pull/948)).
- Fixed wrong alignment on related Rules/Decoders tables from _Management > Ruleset_ tab ([#971](https://github.com/wazuh/wazuh-kibana-app/pull/971)).
- Fixed a bug where sometimes the error messages appeared duplicated ([#971](https://github.com/wazuh/wazuh-kibana-app/pull/971)).

### Removed

- On the _Management > Monitoring_ tab, the `Cluster enabled but not running` message won't appear as an error anymore ([#971](https://github.com/wazuh/wazuh-kibana-app/pull/971)).

## Wazuh v3.6.1 - Kibana v6.4.1 / v6.4.2 / v6.4.3 - Revision 412

### Added

- Support for Elastic Stack v6.4.1 / v6.4.2 / v6.4.3.

## Wazuh v3.6.1 - Kibana v6.4.0 - Revision 411

### Added

- Redesigned the _Overview > Integrity monitoring_ tab, using more meaningful visualizations for a better overall view of your agents' status ([#893](https://github.com/wazuh/wazuh-kibana-app/pull/893)).
- Added a new table for the _Inventory_ tab: _Processes_ ([#895](https://github.com/wazuh/wazuh-kibana-app/pull/895)).
- Improved error handling for tables. Now the table will show an error message if it wasn't able to fetch and load data ([#896](https://github.com/wazuh/wazuh-kibana-app/pull/896)).

### Changed

- The app source code has been improved, following best practices and coding guidelines ([#892](https://github.com/wazuh/wazuh-kibana-app/pull/892)).
- Included more app tests and prettifier for better code maintainability ([#883](https://github.com/wazuh/wazuh-kibana-app/pull/883) & [#885](https://github.com/wazuh/wazuh-kibana-app/pull/885)).

### Fixed

- Fixed minor visual errors on some _GDPR_, _PCI DSS_ and _Vulnerabilities_ visualizations ([#894](https://github.com/wazuh/wazuh-kibana-app/pull/894)).

## Wazuh v3.6.1 - Kibana v6.4.0 - Revision 410

### Added

- The _Inventory_ tab has been redesigned ([#873](https://github.com/wazuh/wazuh-kibana-app/pull/873)):
  - Added new network interfaces and port tables.
  - Improved design using metric information bars and intuitive status indicators.
- Added refresh functionality to the _Settings > Logs_ tab ([#852](https://github.com/wazuh/wazuh-kibana-app/pull/852)):
  - Now everytime the user opens the tab, the logs will be reloaded.
  - A new button to force the update has been added on the top left corner of the logs table.
- Added `tags` and `recursion_level` configuration options to _Management/Agent > Configuration_ tabs ([#850](https://github.com/wazuh/wazuh-kibana-app/pull/850)).
- The _Kuery_ search syntax has been added again to the app ([#851](https://github.com/wazuh/wazuh-kibana-app/pull/851)).
- Added a first batch of [_Mocha_](https://mochajs.org/) tests and other quality of code improvements to the app ([#859](https://github.com/wazuh/wazuh-kibana-app/pull/859)).
- Now you can open specific rule details (the _Management > Ruleset_ tab) when clicking on the `rule.id` value on the _Discover_ tab ([#862](https://github.com/wazuh/wazuh-kibana-app/pull/862)).
- Now you can click on the rule ID value on the _Management > Ruleset_ tab to search for related alerts on the _Discover_ tab ([#863](https://github.com/wazuh/wazuh-kibana-app/pull/863)).

### Changed

- The index pattern known fields have been updated up to 567 ([#872](https://github.com/wazuh/wazuh-kibana-app/pull/872)).
- Now the _Inventory_ tab will always be available for all agents, and a descriptive message will appear if the agent doesn't have `syscollector` enabled ([#879](https://github.com/wazuh/wazuh-kibana-app/pull/879)).

### Fixed

- Fixed a bug where the _Inventory_ tab was unavailable if the user reloads the page while on the _Agents > Configuration_ tab ([#845](https://github.com/wazuh/wazuh-kibana-app/pull/845)).
- Fixed some _Overview > VirusTotal_ visualizations ([#846](https://github.com/wazuh/wazuh-kibana-app/pull/846)).
- Fixed a bug where the _Settings > Extensions_ tab wasn't being properly hidden when there's no API entries inserted ([#847](https://github.com/wazuh/wazuh-kibana-app/pull/847)).
- Fixed a bug where the _Current API_ indicator on the top navbar wasn't being properly updated when the user deletes all the API entries ([#848](https://github.com/wazuh/wazuh-kibana-app/pull/848)).
- Fixed a bug where the _Agents coverage_ metric were not displaying a proper value when the manager has 0 registered agents ([#849](https://github.com/wazuh/wazuh-kibana-app/pull/849)).
- Fixed a bug where the `wazuh-basic` user role was able to update API entries (it should be forbidden) ([#853](https://github.com/wazuh/wazuh-kibana-app/pull/853)).
- Fixed a bug where the visualizations had scroll bars on the PDF reports ([#870](https://github.com/wazuh/wazuh-kibana-app/pull/870)).
- Fixed a bug on the _Dev tools_ tab where the user couldn't execute the first request block if there was blank lines above it ([#871](https://github.com/wazuh/wazuh-kibana-app/pull/871)).
- Fixed a bug on pinned filters when opening tabs where the implicit filter was the same, making them stuck and unremovable from other tabs ([#878](https://github.com/wazuh/wazuh-kibana-app/pull/878)).

## Wazuh v3.6.1 - Kibana v6.4.0 - Revision 409

### Added

- Support for Wazuh v3.6.1.

### Fixed

- Fixed a bug on the _Dev tools_ tab ([b7c79f4](https://github.com/wazuh/wazuh-kibana-app/commit/b7c79f48f06cb49b12883ec9e9337da23b49976b)).

## Wazuh v3.6.1 - Kibana v6.3.2 - Revision 408

### Added

- Support for Wazuh v3.6.1.

### Fixed

- Fixed a bug on the _Dev tools_ tab ([4ca9ed5](https://github.com/wazuh/wazuh-kibana-app/commit/4ca9ed54f1b18e5d499d950e6ff0741946701988)).

## Wazuh v3.6.0 - Kibana v6.4.0 - Revision 407

### Added

- Support for Wazuh v3.6.0.

## Wazuh v3.6.0 - Kibana v6.3.2 - Revision 406

### Added

- Support for Wazuh v3.6.0.

## Wazuh v3.5.0 - Kibana v6.4.0 - Revision 405

### Added

- Support for Elastic Stack v6.4.0 ([#813](https://github.com/wazuh/wazuh-kibana-app/pull/813)).

## Wazuh v3.5.0 - Kibana v6.3.2 - Revision 404

### Added

- Added new options to `config.yml` to change shards and replicas settings for `wazuh-monitoring` indices ([#809](https://github.com/wazuh/wazuh-kibana-app/pull/809)).
- Added more error messages for `wazuhapp.log` in case of failure when performing some crucial functions ([#812](https://github.com/wazuh/wazuh-kibana-app/pull/812)).
- Now it's possible to change replicas settings for existing `.wazuh`, `.wazuh-version` and `wazuh-monitoring` indices on the `config.yml` file ([#817](https://github.com/wazuh/wazuh-kibana-app/pull/817)).

### Changed

- App frontend code refactored and restructured ([#802](https://github.com/wazuh/wazuh-kibana-app/pull/802)).
- Now the _Overview > Security events_ tab won't show anything if the only visualization with data is _Agents status_ ([#811](https://github.com/wazuh/wazuh-kibana-app/pull/811)).

### Fixed

- Fixed a bug where the RAM status message appreared twice the first time you opened the app ([#807](https://github.com/wazuh/wazuh-kibana-app/pull/807)).
- Fixed the app UI to make the app usable on Internet Explorer 11 ([#808](https://github.com/wazuh/wazuh-kibana-app/pull/808)).

## Wazuh v3.5.0 - Kibana v6.3.2 - Revision 403

### Added

- The welcome tabs on _Overview_ and _Agents_ have been updated with a new name and description for the existing sections ([#788](https://github.com/wazuh/wazuh-kibana-app/pull/788)).
- Now the app tables will auto-resize depending on the screen height ([#792](https://github.com/wazuh/wazuh-kibana-app/pull/792)).

### Changed

- Now all the app filters on several tables will present the values in alphabetical order ([#787](https://github.com/wazuh/wazuh-kibana-app/pull/787)).

### Fixed

- Fixed a bug on _Decoders_ where clicking on the decoder wouldn't open the detail view if the `Parent decoders` filter was enabled ([#782](https://github.com/wazuh/wazuh-kibana-app/pull/782)).
- Fixed a bug on _Dev tools_ when the first line on the editor pane was empty or had a comment ([#790](https://github.com/wazuh/wazuh-kibana-app/pull/790)).
- Fixed a bug where the app was throwing multiple warning messages the first time you open it ([#791](https://github.com/wazuh/wazuh-kibana-app/pull/791)).
- Fixed a bug where clicking on a different tab from _Overview_ right after inserting the API credentials for the first time would always redirect to _Overview_ ([#791](https://github.com/wazuh/wazuh-kibana-app/pull/791)).
- Fixed a bug where the user could have a browser cookie with a reference to a non-existing API entry on Elasticsearch ([#794](https://github.com/wazuh/wazuh-kibana-app/pull/794) & [#795](https://github.com/wazuh/wazuh-kibana-app/pull/795)).

### Removed

- The cluster key has been removed from the API requests to `/manager/configuration` ([#796](https://github.com/wazuh/wazuh-kibana-app/pull/796)).

## Wazuh v3.5.0 - Kibana v6.3.1/v6.3.2 - Revision 402

### Added

- Support for Wazuh v3.5.0.
- Added new fields for _Vulnerability detector_ alerts ([#752](https://github.com/wazuh/wazuh-kibana-app/pull/752)).
- Added multi table search for `wz-table` directive. Added two new log levels for _Management > Logs_ section ([#753](https://github.com/wazuh/wazuh-kibana-app/pull/753)).

## Wazuh v3.4.0 - Kibana v6.3.1/v6.3.2 - Revision 401

### Added

- Added a few new fields for Kibana due to the new Wazuh _who-data_ feature ([#763](https://github.com/wazuh/wazuh-kibana-app/pull/763)).
- Added XML/JSON viewer for each card under _Management > Configuration_ ([#764](https://github.com/wazuh/wazuh-kibana-app/pull/764)).

### Changed

- Improved error handling for Dev tools. Also removed some unused dependencies from the _Dev tools_ tab ([#760](https://github.com/wazuh/wazuh-kibana-app/pull/760)).
- Unified origin for tab descriptions. Reviewed some grammar typos ([#765](https://github.com/wazuh/wazuh-kibana-app/pull/765)).
- Refactored agents autocomplete component. Removed unused/deprecated modules ([#766](https://github.com/wazuh/wazuh-kibana-app/pull/766)).
- Simplified route resolves section ([#768](https://github.com/wazuh/wazuh-kibana-app/pull/768)).

### Fixed

- Fixed missing cluster node filter for the visualization shown when looking for specific node under _Management > Monitoring_ section ([#758](https://github.com/wazuh/wazuh-kibana-app/pull/758)).
- Fixed missing dependency injection for `wzMisc` factory ([#768](https://github.com/wazuh/wazuh-kibana-app/pull/768)).

### Removed

- Removed `angular-aria`, `angular-md5`, `ansicolors`, `js-yaml`, `querystring` and `lodash` dependencies since Kibana includes all of them. Removed some unused images ([#768](https://github.com/wazuh/wazuh-kibana-app/pull/768)).

## Wazuh v3.4.0 - Kibana v6.3.1/v6.3.2 - Revision 400

### Added

- Support for Wazuh v3.4.0.
- Support for Elastic Stack v6.3.2.
- Support for Kuery as accepted query language ([#742](https://github.com/wazuh/wazuh-kibana-app/pull/742)).
  - This feature is experimental.
- Added new _Who data_ fields from file integrity monitoring features ([#746](https://github.com/wazuh/wazuh-kibana-app/pull/746)).
- Added tab in _Settings_ section where you can see the last logs from the Wazuh app server ([#723](https://github.com/wazuh/wazuh-kibana-app/pull/723)).

### Changed

- Fully redesigned of the welcome screen along the different app sections ([#751](https://github.com/wazuh/wazuh-kibana-app/pull/751)).
- Now any agent can go to the _Inventory_ tab regardless if it's enabled or not. The content will change properly according to the agent configuration ([#744](https://github.com/wazuh/wazuh-kibana-app/pull/744)).
- Updated the `angular-material` dependency to `1.1.10` ([#743](https://github.com/wazuh/wazuh-kibana-app/pull/743)).
- Any API entry is now removable regardless if it's the only one API entry ([#740](https://github.com/wazuh/wazuh-kibana-app/pull/740)).
- Performance has been improved regarding to agents status, they are now being fetched using _distinct_ routes from the Wazuh API ([#738](https://github.com/wazuh/wazuh-kibana-app/pull/738)).
- Improved the way we are parsing some Wazuh API errors regarding to version mismatching ([#735](https://github.com/wazuh/wazuh-kibana-app/pull/735)).

### Fixed

- Fixed wrong filters being applied in _Ruleset > Rules_ and _Ruleset > Decoders_ sections when using Lucene like filters plus path filters ([#736](https://github.com/wazuh/wazuh-kibana-app/pull/736)).
- Fixed the template checking from the healthcheck, now it allows to use custom index patterns ([#739](https://github.com/wazuh/wazuh-kibana-app/pull/739)).
- Fixed infinite white screen from _Management > Monitoring_ when the Wazuh cluster is enabled but not running ([#741](https://github.com/wazuh/wazuh-kibana-app/pull/741)).

## Wazuh v3.3.0/v3.3.1 - Kibana v6.3.1 - Revision 399

### Added

- Added a new Angular.js factory to store the Wazuh app configuration values. Also, this factory is being used by the pre-routes functions (resolves); this way we are sure about having the real configuration at any time. These pre-routes functions have been improved too ([#670](https://github.com/wazuh/wazuh-kibana-app/pull/670)).
- Added extended information for reports from _Reporting_ feature ([#701](https://github.com/wazuh/wazuh-kibana-app/pull/701)).

### Changed

- Tables have been improved. Now they are truncating long fields and adding a tooltip if needed ([#671](https://github.com/wazuh/wazuh-kibana-app/pull/671)).
- Services have been improved ([#715](https://github.com/wazuh/wazuh-kibana-app/pull/715)).
- CSV formatted files have been improved. Now they are showing a more human readable column names ([#717](https://github.com/wazuh/wazuh-kibana-app/pull/717), [#726](https://github.com/wazuh/wazuh-kibana-app/pull/726)).
- Added/Modified some visualization titles ([#728](https://github.com/wazuh/wazuh-kibana-app/pull/728)).
- Improved Discover perfomance when in background mode ([#719](https://github.com/wazuh/wazuh-kibana-app/pull/719)).
- Reports from the _Reporting_ feature have been fulyl redesigned ([#701](https://github.com/wazuh/wazuh-kibana-app/pull/701)).

### Fixed

- Fixed the top menu API indicator when checking the API connection and the manager/cluster information had been changed ([#668](https://github.com/wazuh/wazuh-kibana-app/pull/668)).
- Fixed our logger module which was not writting logs the very first time Kibana is started neither after a log rotation ([#667](https://github.com/wazuh/wazuh-kibana-app/pull/667)).
- Fixed a regular expression in the server side when parsing URLs before registering a new Wazuh API ([#690](https://github.com/wazuh/wazuh-kibana-app/pull/690)).
- Fixed filters from specific visualization regarding to _File integrity_ section ([#694](https://github.com/wazuh/wazuh-kibana-app/pull/694)).
- Fixed filters parsing when generating a report because it was not parsing negated filters as expected ([#696](https://github.com/wazuh/wazuh-kibana-app/pull/696)).
- Fixed visualization counter from _OSCAP_ tab ([#722](https://github.com/wazuh/wazuh-kibana-app/pull/722)).

### Removed

- Temporary removed CSV download from agent inventory section due to Wazuh API bug ([#727](https://github.com/wazuh/wazuh-kibana-app/pull/727)).

## Wazuh v3.3.0/v3.3.1 - Kibana v6.3.0 - Revision 398

### Added

- Improvements for latest app redesign ([#652](https://github.com/wazuh/wazuh-kibana-app/pull/652)):
  - The _Welcome_ tabs have been simplified, following a more Elastic design.
  - Added again the `md-nav-bar` component with refined styles and limited to specific sections.
  - The _Settings > Welcome_ tab has been removed. You can use the nav bar to switch tabs.
  - Minor CSS adjustments and reordering.
- Small app UI improvements ([#634](https://github.com/wazuh/wazuh-kibana-app/pull/634)):
  - Added link to _Agents Preview_ on the _Agents_ tab breadcrumbs.
  - Replaced the _Generate report_ button with a smaller one.
  - Redesigned _Management > Ruleset_ `md-chips` to look similar to Kibana filter pills.
  - Added agent information bar from _Agents > General_ to _Agents > Welcome_ too.
  - Refactored flex layout on _Welcome_ tabs to fix a height visual bug.
  - Removed duplicated loading rings on the _Agents_ tab.
- Improvements for app tables ([#627](https://github.com/wazuh/wazuh-kibana-app/pull/627)):
  - Now the current page will be highlighted.
  - The gap has been fixed to the items per page value.
  - If there are no more pages for _Next_ or _Prev_ buttons, they will be hidden.
- Improvements for app health check ([#637](https://github.com/wazuh/wazuh-kibana-app/pull/637)):
  - Improved design for the view.
  - The checks have been placed on a table, showing the current status of each one.
- Changes to our reporting feature ([#639](https://github.com/wazuh/wazuh-kibana-app/pull/639)):
  - Now the generated reports will include tables for each section.
  - Added a parser for getting Elasticsearch data table responses.
  - The reporting feature is now a separated module, and the code has been refactored.
- Improvements for app tables pagination ([#646](https://github.com/wazuh/wazuh-kibana-app/pull/646)).

### Changed

- Now the `pretty` parameter on the _Dev tools_ tab will be ignored to avoid `Unexpected error` messages ([#624](https://github.com/wazuh/wazuh-kibana-app/pull/624)).
- The `pdfkit` dependency has been replaced by `pdfmake` ([#639](https://github.com/wazuh/wazuh-kibana-app/pull/639)).
- Changed some Kibana tables for performance improvements on the reporting feature ([#644](https://github.com/wazuh/wazuh-kibana-app/pull/644)).
- Changed the method to refresh the list of known fields on the index pattern ([#650](https://github.com/wazuh/wazuh-kibana-app/pull/650)):
  - Now when restarting Kibana, the app will update the fieldset preserving the custom user fields.

### Fixed

- Fixed bug on _Agents CIS-CAT_ tab who wasn't loading the appropriate visualizations ([#626](https://github.com/wazuh/wazuh-kibana-app/pull/626)).
- Fixed a bug where sometimes the index pattern could be `undefined` during the health check process, leading into a false error message when loading the app ([#640](https://github.com/wazuh/wazuh-kibana-app/pull/640)).
- Fixed several bugs on the _Settings > API_ tab when removing, adding or editing new entries.

### Removed

- Removed the app login system ([#636](https://github.com/wazuh/wazuh-kibana-app/pull/636)):
  - This feature was unstable, experimental and untested for a long time. We'll provide much better RBAC capabilities in the future.
- Removed the new Kuery language option on Discover app search bars.
  - This feature will be restored in the future, after more Elastic v6.3.0 adaptations.

## Wazuh v3.3.0/v3.3.1 - Kibana v6.3.0 - Revision 397

### Added

- Support for Elastic Stack v6.3.0 ([#579](https://github.com/wazuh/wazuh-kibana-app/pull/579) & [#612](https://github.com/wazuh/wazuh-kibana-app/pull/612) & [#615](https://github.com/wazuh/wazuh-kibana-app/pull/615)).
- Brand-new Wazuh app redesign for the _Monitoring_ tab ([#581](https://github.com/wazuh/wazuh-kibana-app/pull/581)):
  - Refactored and optimized UI for these tabs, using a breadcrumbs-based navigability.
  - Used the same guidelines from the previous redesign for _Overview_ and _Agents_ tabs.
- New tab for _Agents_ - _Inventory_ ([#582](https://github.com/wazuh/wazuh-kibana-app/pull/582)):
  - Get information about the agent host, such as installed packages, motherboard, operating system, etc.
  - This tab will appear if the agent has the [`syscollector`](https://documentation.wazuh.com/current/user-manual/reference/ossec-conf/wodle-syscollector.html) wodle enabled.
- Brand-new extension - _CIS-CAT Alerts_ ([#601](https://github.com/wazuh/wazuh-kibana-app/pull/601)):
  - A new extension, disabled by default.
  - Visualize alerts related to the CIS-CAT benchmarks on the _Overview_ and _Agents_ tabs.
  - Get information about the last performed scan and its score.
- Several improvements for the _Dev tools_ tab ([#583](https://github.com/wazuh/wazuh-kibana-app/pull/583) & [#597](https://github.com/wazuh/wazuh-kibana-app/pull/597)):
  - Now you can insert queries using inline parameters, just like in a web browser.
  - You can combine inline parameters with JSON-like parameters.
  - If you use the same parameter on both methods with different values, the inline parameter has precedence over the other one.
  - The tab icon has been changed for a more appropriate one.
  - The `Execute query` button is now always placed on the first line of the query block.
- Refactoring for all app tables ([#582](https://github.com/wazuh/wazuh-kibana-app/pull/582)):
  - Replaced the old `wz-table` directive with a new one, along with a new data factory.
  - Now the tables are built with a pagination system.
  - Much easier method for building tables for the app.
  - Performance and stability improvements when fetching API data.
  - Now you can see the total amount of items and the elapsed time.

### Changed

- Moved some logic from the _Agents preview_ tab to the server, to avoid excessive client-side workload ([#586](https://github.com/wazuh/wazuh-kibana-app/pull/586)).
- Changed the UI to use the same loading ring across all the app tabs ([#593](https://github.com/wazuh/wazuh-kibana-app/pull/593) & [#599](https://github.com/wazuh/wazuh-kibana-app/pull/599)).
- Changed the _No results_ message across all the tabs with visualizations ([#599](https://github.com/wazuh/wazuh-kibana-app/pull/599)).

### Fixed

- Fixed a bug on the _Settings/Extensions_ tab where enabling/disabling some extensions could make other ones to be disabled ([#591](https://github.com/wazuh/wazuh-kibana-app/pull/591)).

## Wazuh v3.3.0/v3.3.1 - Kibana v6.2.4 - Revision 396

### Added

- Support for Wazuh v3.3.1.
- Brand-new Wazuh app redesign for the _Settings_ tab ([#570](https://github.com/wazuh/wazuh-kibana-app/pull/570)):
  - Refactored and optimized UI for these tabs, using a breadcrumbs-based navigability.
  - Used the same guidelines from the previous redesign for _Overview_ and _Agents_ tabs.
- Refactoring for _Overview_ and _Agents_ controllers ([#564](https://github.com/wazuh/wazuh-kibana-app/pull/564)):
  - Reduced duplicated code by splitting it into separate files.
  - Code optimization for a better performance and maintainability.
  - Added new services to provide similar functionality between different app tabs.
- Added `data.vulnerability.package.condition` to the list of known fields ([#566](https://github.com/wazuh/wazuh-kibana-app/pull/566)).

### Changed

- The `wazuh-logs` and `wazuh-monitoring` folders have been moved to the Kibana's `optimize` directory in order to avoid some error messages when using the `kibana-plugin list` command ([#563](https://github.com/wazuh/wazuh-kibana-app/pull/563)).

### Fixed

- Fixed a bug on the _Settings_ tab where updating an API entry with wrong credentials would corrupt the existing one ([#558](https://github.com/wazuh/wazuh-kibana-app/pull/558)).
- Fixed a bug on the _Settings_ tab where removing an API entry while its edit form is opened would hide the `Add API` button unless the user reloads the tab ([#558](https://github.com/wazuh/wazuh-kibana-app/pull/558)).
- Fixed some Audit visualizations on the _Overview_ and _Agents_ tabs that weren't using the same search query to show the results ([#572](https://github.com/wazuh/wazuh-kibana-app/pull/572)).
- Fixed undefined variable error on the `wz-menu` directive ([#575](https://github.com/wazuh/wazuh-kibana-app/pull/575)).

## Wazuh v3.3.0 - Kibana v6.2.4 - Revision 395

### Fixed

- Fixed a bug on the _Agent Configuration_ tab where the sync status was always `NOT SYNCHRONIZED` ([#569](https://github.com/wazuh/wazuh-kibana-app/pull/569)).

## Wazuh v3.3.0 - Kibana v6.2.4 - Revision 394

### Added

- Support for Wazuh v3.3.0.
- Updated some backend API calls to include the app version in the request header ([#560](https://github.com/wazuh/wazuh-kibana-app/pull/560)).

## Wazuh v3.2.4 - Kibana v6.2.4 - Revision 393

### Added

- Brand-new Wazuh app redesign for _Overview_ and _Agents_ tabs ([#543](https://github.com/wazuh/wazuh-kibana-app/pull/543)):
  - Updated UI for these tabs using breadcrumbs.
  - New _Welcome_ screen, presenting all the tabs to the user, with useful links to our documentation.
  - Overall design improved, adjusted font sizes and reduced HTML code.
  - This base will allow the app to increase its functionality in the future.
  - Removed the `md-nav-bar` component for a better user experience on small screens.
  - Improved app performance removing some CSS effects from some components, such as buttons.
- New filter for agent version on the _Agents Preview_ tab ([#537](https://github.com/wazuh/wazuh-kibana-app/pull/537)).
- New filter for cluster node on the _Agents Preview_ tab ([#538](https://github.com/wazuh/wazuh-kibana-app/pull/538)).

### Changed

- Now the report generation process will run in a parallel mode in the foreground ([#523](https://github.com/wazuh/wazuh-kibana-app/pull/523)).
- Replaced the usage of `$rootScope` with two new factories, along with more controller improvements ([#525](https://github.com/wazuh/wazuh-kibana-app/pull/525)).
- Now the _Extensions_ tab on _Settings_ won't edit the `.wazuh` index to modify the extensions configuration for all users ([#545](https://github.com/wazuh/wazuh-kibana-app/pull/545)).
  - This allows each new user to always start with the base extensions configuration, and modify it to its needs storing the settings on a browser cookie.
- Now the GDPR requirements description on its tab won't be loaded if the Wazuh API version is not v3.2.3 or higher ([#546](https://github.com/wazuh/wazuh-kibana-app/pull/546)).

### Fixed

- Fixed a bug where the app crashes when attempting to download huge amounts of data as CSV format ([#521](https://github.com/wazuh/wazuh-kibana-app/pull/521)).
- Fixed a bug on the Timelion visualizations from _Management/Monitoring_ which were not properly filtering and showing the cluster nodes information ([#530](https://github.com/wazuh/wazuh-kibana-app/pull/530)).
- Fixed several bugs on the loading process when switching between tabs with or without visualizations in the _Overview_ and _Agents_ tab ([#531](https://github.com/wazuh/wazuh-kibana-app/pull/531) & [#533](https://github.com/wazuh/wazuh-kibana-app/pull/533)).
- Fixed a bug on the `wazuh-monitoring` index feature when using multiple inserted APIs, along with several performance improvements ([#539](https://github.com/wazuh/wazuh-kibana-app/pull/539)).
- Fixed a bug where the OS filter on the _Agents Preview_ tab would exclude the rest of filters instead of combining them ([#552](https://github.com/wazuh/wazuh-kibana-app/pull/552)).
- Fixed a bug where the Extensions settings were restored every time the user opened the _Settings_ tab or pressed the _Set default manager_ button ([#555](https://github.com/wazuh/wazuh-kibana-app/pull/555) & [#556](https://github.com/wazuh/wazuh-kibana-app/pull/556)).

## Wazuh v3.2.3/v3.2.4 - Kibana v6.2.4 - Revision 392

### Added

- Support for Wazuh v3.2.4.
- New functionality - _Reporting_ ([#510](https://github.com/wazuh/wazuh-kibana-app/pull/510)):
  - Generate PDF logs on the _Overview_ and _Agents_ tabs, with the new button next to _Panels_ and _Discover_.
  - The report will contain the current visualizations from the tab where you generated it.
  - List all your generated reports, download or deleted them at the new _Management/Reporting_ tab.
  - **Warning:** If you leave the tab while generating a report, the process will be aborted.
- Added warning/error messages about the total RAM on the server side ([#502](https://github.com/wazuh/wazuh-kibana-app/pull/502)):
  - None of this messages will prevent the user from accessing the app, it's just a recommendation.
  - If your server has less than 2GB of RAM, you'll get an error message when opening the app.
  - If your server has between 2GB and 3GB of RAM, you'll get a warning message.
  - If your server has more than 3GB of RAM, you won't get any kind of message.
- Refactoring and added loading bar to _Manager Logs_ and _Groups_ tabs ([#505](https://github.com/wazuh/wazuh-kibana-app/pull/505)).
- Added more Syscheck options to _Management/Agents_ configuration tabs ([#509](https://github.com/wazuh/wazuh-kibana-app/pull/509)).

### Fixed

- Added more fields to the `known-fields.js` file to avoid warning messages on _Discover_ when using Filebeat for alerts forwarding ([#497](https://github.com/wazuh/wazuh-kibana-app/pull/497)).
- Fixed a bug where clicking on the _Check connection_ button on the _Settings_ tab threw an error message although the API connected successfully ([#504](https://github.com/wazuh/wazuh-kibana-app/pull/504)).
- Fixed a bug where the _Agents_ tab was not properly showing the total of agents due to the new Wazuh cluster implementation ([#517](https://github.com/wazuh/wazuh-kibana-app/pull/517)).

## Wazuh v3.2.3 - Kibana v6.2.4 - Revision 391

### Added

- Support for Wazuh v3.2.3.
- Brand-new extension - _GDPR Alerts_ ([#453](https://github.com/wazuh/wazuh-kibana-app/pull/453)):
  - A new extension, enabled by default.
  - Visualize alerts related to the GDPR compliance on the _Overview_ and _Agents_ tabs.
  - The _Ruleset_ tab has been updated to include GDPR filters on the _Rules_ subtab.
- Brand-new Management tab - _Monitoring_ ([#490](https://github.com/wazuh/wazuh-kibana-app/pull/490)):
  - Visualize your Wazuh cluster, both master and clients.
    - Get the current cluster configuration.
    - Nodes listing, sorting, searching, etc.
  - Get a more in-depth cluster status thanks to the newly added [_Timelion_](https://www.elastic.co/guide/en/kibana/current/timelion.html) visualizations.
  - The Detail view gives you a summary of the node's healthcheck.
- Brand-new tab - _Dev tools_ ([#449](https://github.com/wazuh/wazuh-kibana-app/pull/449)):
  - Find it on the top navbar, next to _Discover_.
  - Execute Wazuh API requests directly from the app.
  - This tab uses your currently selected API from _Settings_.
  - You can type different API requests on the input window, select one with the cursor, and click on the Play button to execute it.
  - You can also type comments on the input window.
- More improvements for the _Manager/Ruleset_ tab ([#446](https://github.com/wazuh/wazuh-kibana-app/pull/446)):
  - A new colour palette for regex, order and rule description arguments.
  - Added return to List view on Ruleset button while on Detail view.
  - Fixed line height on all table headers.
  - Removed unused, old code from Ruleset controllers.
- Added option on `config.yml` to enable/disable the `wazuh-monitoring` index ([#441](https://github.com/wazuh/wazuh-kibana-app/pull/441)):
  - Configure the frequency time to generate new indices.
  - The default frequency time has been increased to 1 hour.
  - When disabled, useful metrics will appear on _Overview/General_ replacing the _Agent status_ visualization.
- Added CSV exporting button to the app ([#431](https://github.com/wazuh/wazuh-kibana-app/pull/431)):
  - Implemented new logic to fetch data from the Wazuh API and download it in CSV format.
  - Currently available for the _Ruleset_, _Logs_ and _Groups_ sections on the _Manager_ tab and also the _Agents_ tab.
- More refactoring to the app backend ([#439](https://github.com/wazuh/wazuh-kibana-app/pull/439)):
  - Standardized error output from the server side.
  - Drastically reduced the error management logic on the client side.
  - Applied the _Facade_ pattern when importing/exporting modules.
  - Deleted unused/deprecated/useless methods both from server and client side.
  - Some optimizations to variable type usages.
- Refactoring to Kibana filters management ([#452](https://github.com/wazuh/wazuh-kibana-app/pull/452) & [#459](https://github.com/wazuh/wazuh-kibana-app/pull/459)):
  - Added new class to build queries from the base query.
  - The filter management is being done on controllers instead of the `discover` directive.
  - Now we are emitting specific events whenever we are fetching data or communicating to the `discover` directive.
  - The number of useless requests to fetch data has been reduced.
  - The synchronization actions are working as expected regardless the amount of data and/or the number of machine resources.
  - Fixed several bugs about filter usage and transition to different app tabs.
- Added confirmation message when the user deletes an API entry on _Settings/API_ ([#428](https://github.com/wazuh/wazuh-kibana-app/pull/428)).
- Added support for filters on the _Manager/Logs_ tab when realtime is enabled ([#433](https://github.com/wazuh/wazuh-kibana-app/pull/433)).
- Added more filter options to the Detail view on _Manager/Ruleset_ ([#434](https://github.com/wazuh/wazuh-kibana-app/pull/434)).

### Changed

- Changed OSCAP visualization to avoid clipping issues with large agent names ([#429](https://github.com/wazuh/wazuh-kibana-app/pull/429)).
- Now the related Rules or Decoders sections on _Manager/Ruleset_ will remain hidden if there isn't any data to show or while it's loading ([#434](https://github.com/wazuh/wazuh-kibana-app/pull/434)).
- Added a 200ms delay when fetching iterable data from the Wazuh API ([#445](https://github.com/wazuh/wazuh-kibana-app/pull/445) & [#450](https://github.com/wazuh/wazuh-kibana-app/pull/450)).
- Fixed several bugs related to Wazuh API timeout/cancelled requests ([#445](https://github.com/wazuh/wazuh-kibana-app/pull/445)).
- Added `ENOTFOUND`, `EHOSTUNREACH`, `EINVAL`, `EAI_AGAIN` options for API URL parameter checking ([#463](https://github.com/wazuh/wazuh-kibana-app/pull/463)).
- Now the _Settings/Extensions_ subtab won't appear unless there's at least one API inserted ([#465](https://github.com/wazuh/wazuh-kibana-app/pull/465)).
- Now the index pattern selector on _Settings/Pattern_ will also refresh the known fields when changing it ([#477](https://github.com/wazuh/wazuh-kibana-app/pull/477)).
- Changed the _Manager_ tab into _Management_ ([#490](https://github.com/wazuh/wazuh-kibana-app/pull/490)).

### Fixed

- Fixed a bug where toggling extensions after deleting an API entry could lead into an error message ([#465](https://github.com/wazuh/wazuh-kibana-app/pull/465)).
- Fixed some performance bugs on the `dataHandler` service ([#442](https://github.com/wazuh/wazuh-kibana-app/pull/442) & [#486](https://github.com/wazuh/wazuh-kibana-app/pull/442)).
- Fixed a bug when loading the _Agents preview_ tab on Safari web browser ([#447](https://github.com/wazuh/wazuh-kibana-app/pull/447)).
- Fixed a bug where a new extension (enabled by default) appears disabled when updating the app ([#456](https://github.com/wazuh/wazuh-kibana-app/pull/456)).
- Fixed a bug where pressing the Enter key on the _Discover's_ tab search bar wasn't working properly ([#488](https://github.com/wazuh/wazuh-kibana-app/pull/488)).

### Removed

- Removed the `rison` dependency from the `package.json` file ([#452](https://github.com/wazuh/wazuh-kibana-app/pull/452)).
- Removed unused Elasticsearch request to avoid problems when there's no API inserted ([#460](https://github.com/wazuh/wazuh-kibana-app/pull/460)).

## Wazuh v3.2.1/v3.2.2 - Kibana v6.2.4 - Revision 390

### Added

- Support for Wazuh v3.2.2.
- Refactoring on visualizations use and management ([#397](https://github.com/wazuh/wazuh-kibana-app/pull/397)):
  - Visualizations are no longer stored on an index, they're built and loaded on demand when needed to render the interface.
  - Refactoring on the whole app source code to use the _import/export_ paradigm.
  - Removed old functions and variables from the old visualization management logic.
  - Removed cron task to clean remaining visualizations since it's no longer needed.
  - Some Kibana functions and modules have been overridden in order to make this refactoring work.
    - This change is not intrusive in any case.
- New redesign for the _Manager/Ruleset_ tab ([#420](https://github.com/wazuh/wazuh-kibana-app/pull/420)):
  - Rules and decoders list now divided into two different sections: _List view_ and _Detail view_.
  - Removed old expandable tables to move the rule/decoder information into a new space.
  - Enable different filters on the detail view for a better search on the list view.
  - New table for related rules or decoders.
  - And finally, a bunch of minor design enhancements to the whole app.
- Added a copyright notice to the whole app source code ([#395](https://github.com/wazuh/wazuh-kibana-app/pull/395)).
- Updated `.gitignore` with the _Node_ template ([#395](https://github.com/wazuh/wazuh-kibana-app/pull/395)).
- Added new module to the `package.json` file, [`rison`](https://www.npmjs.com/package/rison) ([#404](https://github.com/wazuh/wazuh-kibana-app/pull/404)).
- Added the `errorHandler` service to the blank screen scenario ([#413](https://github.com/wazuh/wazuh-kibana-app/pull/413)):
  - Now the exact error message will be shown to the user, instead of raw JSON content.
- Added new option on the `config.yml` file to disable the new X-Pack RBAC capabilities to filter index-patterns ([#417](https://github.com/wazuh/wazuh-kibana-app/pull/417)).

### Changed

- Small minor enhancements to the user interface ([#396](https://github.com/wazuh/wazuh-kibana-app/pull/396)):
  - Reduced Wazuh app logo size.
  - Changed buttons text to not use all-capitalized letters.
  - Minor typos found in the HTML/CSS code have been fixed.
- Now the app log stores the package revision ([#417](https://github.com/wazuh/wazuh-kibana-app/pull/417)).

### Fixed

- Fixed bug where the _Agents_ tab didn't preserve the filters after reloading the page ([#404](https://github.com/wazuh/wazuh-kibana-app/pull/404)).
- Fixed a bug when using X-Pack that sometimes threw an error of false _"Not enough privileges"_ scenario ([#415](https://github.com/wazuh/wazuh-kibana-app/pull/415)).
- Fixed a bug where the Kibana Discover auto-refresh functionality was still working when viewing the _Agent configuration_ tab ([#419](https://github.com/wazuh/wazuh-kibana-app/pull/419)).

## Wazuh v3.2.1 - Kibana v6.2.4 - Revision 389

### Changed

- Changed severity and verbosity to some log messages ([#412](https://github.com/wazuh/wazuh-kibana-app/pull/412)).

### Fixed

- Fixed a bug when using the X-Pack plugin without security capabilities enabled ([#403](https://github.com/wazuh/wazuh-kibana-app/pull/403)).
- Fixed a bug when the app was trying to create `wazuh-monitoring` indices without checking the existence of the proper template ([#412](https://github.com/wazuh/wazuh-kibana-app/pull/412)).

## Wazuh v3.2.1 - Kibana v6.2.4 - Revision 388

### Added

- Support for Elastic Stack v6.2.4.
- App server fully refactored ([#360](https://github.com/wazuh/wazuh-kibana-app/pull/360)):
  - Added new classes, reduced the amount of code, removed unused functions, and several optimizations.
  - Now the app follows a more ES6 code style on multiple modules.
  - _Overview/Agents_ visualizations have been ordered into separated files and folders.
  - Now the app can use the default index defined on the `/ect/kibana/kibana.yml` file.
  - Better error handling for the visualizations directive.
  - Added a cron job to delete remaining visualizations on the `.kibana` index if so.
  - Also, we've added some changes when using the X-Pack plugin:
    - Better management of users and roles in order to use the app capabilities.
    - Prevents app loading if the currently logged user has no access to any index pattern.
- Added the `errorHandler` service to the `dataHandler` factory ([#340](https://github.com/wazuh/wazuh-kibana-app/pull/340)).
- Added Syscollector section to _Manager/Agents Configuration_ tabs ([#359](https://github.com/wazuh/wazuh-kibana-app/pull/359)).
- Added `cluster.name` field to the `wazuh-monitoring` index ([#377](https://github.com/wazuh/wazuh-kibana-app/pull/377)).

### Changed

- Increased the query size when fetching the index pattern list ([#339](https://github.com/wazuh/wazuh-kibana-app/pull/339)).
- Changed active colour for all app tables ([#347](https://github.com/wazuh/wazuh-kibana-app/pull/347)).
- Changed validation regex to accept URLs with non-numeric format ([#353](https://github.com/wazuh/wazuh-kibana-app/pull/353)).
- Changed visualization removal cron task to avoid excessive log messages when there weren't removed visualizations ([#361](https://github.com/wazuh/wazuh-kibana-app/pull/361)).
- Changed filters comparison for a safer access ([#383](https://github.com/wazuh/wazuh-kibana-app/pull/383)).
- Removed some `server.log` messages to avoid performance errors ([#384](https://github.com/wazuh/wazuh-kibana-app/pull/384)).
- Changed the way of handling the index patterns list ([#360](https://github.com/wazuh/wazuh-kibana-app/pull/360)).
- Rewritten some false error-level logs to just information-level ones ([#360](https://github.com/wazuh/wazuh-kibana-app/pull/360)).
- Changed some files from JSON to CommonJS for performance improvements ([#360](https://github.com/wazuh/wazuh-kibana-app/pull/360)).
- Replaced some code on the `kibana-discover` directive with a much cleaner statement to avoid issues on the _Agents_ tab ([#394](https://github.com/wazuh/wazuh-kibana-app/pull/394)).

### Fixed

- Fixed a bug where several `agent.id` filters were created at the same time when navigating between _Agents_ and _Groups_ with different selected agents ([#342](https://github.com/wazuh/wazuh-kibana-app/pull/342)).
- Fixed logic on the index-pattern selector which wasn't showing the currently selected pattern the very first time a user opened the app ([#345](https://github.com/wazuh/wazuh-kibana-app/pull/345)).
- Fixed a bug on the `errorHandler` service who was preventing a proper output of some Elastic-related backend error messages ([#346](https://github.com/wazuh/wazuh-kibana-app/pull/346)).
- Fixed panels flickering in the _Settings_ tab ([#348](https://github.com/wazuh/wazuh-kibana-app/pull/348)).
- Fixed a bug in the shards and replicas settings when the user sets the value to zero (0) ([#358](https://github.com/wazuh/wazuh-kibana-app/pull/358)).
- Fixed several bugs related to the upgrade process from Wazuh 2.x to the new refactored server ([#363](https://github.com/wazuh/wazuh-kibana-app/pull/363)).
- Fixed a bug in _Discover/Agents VirusTotal_ tabs to avoid conflicts with the `agent.name` field ([#379](https://github.com/wazuh/wazuh-kibana-app/pull/379)).
- Fixed a bug on the implicit filter in _Discover/Agents PCI_ tabs ([#393](https://github.com/wazuh/wazuh-kibana-app/pull/393)).

### Removed

- Removed clear API password on `checkPattern` response ([#339](https://github.com/wazuh/wazuh-kibana-app/pull/339)).
- Removed old dashboard visualizations to reduce loading times ([#360](https://github.com/wazuh/wazuh-kibana-app/pull/360)).
- Removed some unused dependencies due to the server refactoring ([#360](https://github.com/wazuh/wazuh-kibana-app/pull/360)).
- Removed completely `metricService` from the app ([#389](https://github.com/wazuh/wazuh-kibana-app/pull/389)).

## Wazuh v3.2.1 - Kibana v6.2.2/v6.2.3 - Revision 387

### Added

- New logging system ([#307](https://github.com/wazuh/wazuh-kibana-app/pull/307)):
  - New module implemented to write app logs.
  - Now a trace is stored every time the app is re/started.
  - Currently, the `initialize.js` and `monitoring.js` files work with this system.
  - Note: the logs will live under `/var/log/wazuh/wazuhapp.log` on Linux systems, on Windows systems they will live under `kibana/plugins/`. It rotates the log whenever it reaches 100MB.
- Better cookies handling ([#308](https://github.com/wazuh/wazuh-kibana-app/pull/308)):
  - New field on the `.wazuh-version` index to store the last time the Kibana server was restarted.
  - This is used to check if the cookies have consistency with the current server status.
  - Now the app is clever and takes decisions depending on new consistency checks.
- New design for the _Agents/Configuration_ tab ([#310](https://github.com/wazuh/wazuh-kibana-app/pull/310)):
  - The style is the same as the _Manager/Configuration_ tab.
  - Added two more sections: CIS-CAT and Commands ([#315](https://github.com/wazuh/wazuh-kibana-app/pull/315)).
  - Added a new card that will appear when there's no group configuration at all ([#323](https://github.com/wazuh/wazuh-kibana-app/pull/323)).
- Added _"group"_ column on the agents list in _Agents_ ([#312](https://github.com/wazuh/wazuh-kibana-app/pull/312)):
  - If you click on the group, it will redirect the user to the specified group in _Manager/Groups_.
- New option for the `config.yml` file, `ip.selector` ([#313](https://github.com/wazuh/wazuh-kibana-app/pull/313)):
  - Define if the app will show or not the index pattern selector on the top navbar.
  - This setting is set to `true` by default.
- More CSS cleanup and reordering ([#315](https://github.com/wazuh/wazuh-kibana-app/pull/315)):
  - New `typography.less` file.
  - New `layout.less` file.
  - Removed `cleaned.less` file.
  - Reordering and cleaning of existing CSS files, including removal of unused classes, renaming, and more.
  - The _Settings_ tab has been refactored to correct some visual errors with some card components.
  - Small refactoring to some components from _Manager/Ruleset_ ([#323](https://github.com/wazuh/wazuh-kibana-app/pull/323)).
- New design for the top navbar ([#326](https://github.com/wazuh/wazuh-kibana-app/pull/326)):
  - Cleaned and refactored code
  - Revamped design, smaller and with minor details to follow the rest of Wazuh app guidelines.
- New design for the wz-chip component to follow the new Wazuh app guidelines ([#323](https://github.com/wazuh/wazuh-kibana-app/pull/323)).
- Added more descriptive error messages when the user inserts bad credentials on the _Add new API_ form in the _Settings_ tab ([#331](https://github.com/wazuh/wazuh-kibana-app/pull/331)).
- Added a new CSS class to truncate overflowing text on tables and metric ribbons ([#332](https://github.com/wazuh/wazuh-kibana-app/pull/332)).
- Support for Elastic Stack v6.2.2/v6.2.3.

### Changed

- Improved the initialization system ([#317](https://github.com/wazuh/wazuh-kibana-app/pull/317)):
  - Now the app will re-create the index-pattern if the user deletes the currently used by the Wazuh app.
  - The fieldset is now automatically refreshed if the app detects mismatches.
  - Now every index-pattern is dynamically formatted (for example, to enable the URLs in the _Vulnerabilities_ tab).
  - Some code refactoring for a better handling of possible use cases.
  - And the best thing, it's no longer needed to insert the sample alert!
- Improvements and changes to index-patterns ([#320](https://github.com/wazuh/wazuh-kibana-app/pull/320) & [#333](https://github.com/wazuh/wazuh-kibana-app/pull/333)):
  - Added a new route, `/get-list`, to fetch the index pattern list.
  - Removed and changed several functions for a proper management of index-patterns.
  - Improved the compatibility with user-created index-patterns, known to have unpredictable IDs.
  - Now the app properly redirects to `/blank-screen` if the length of the index patterns list is 0.
  - Ignored custom index patterns with auto-generated ID on the initialization process.
    - Now it uses the value set on the `config.yml` file.
  - If the index pattern is no longer available, the cookie will be overwritten.
- Improvements to the monitoring module ([#322](https://github.com/wazuh/wazuh-kibana-app/pull/322)):
  - Minor refactoring to the whole module.
  - Now the `wazuh-monitoring` index pattern is regenerated if it's missing.
  - And the best thing, it's no longer needed to insert the monitoring template!
- Now the app health check system only checks if the API and app have the same `major.minor` version ([#311](https://github.com/wazuh/wazuh-kibana-app/pull/311)):
  - Previously, the API and app had to be on the same `major.minor.patch` version.
- Adjusted space between title and value in some cards showing Manager or Agent configurations ([#315](https://github.com/wazuh/wazuh-kibana-app/pull/315)).
- Changed red and green colours to more saturated ones, following Kibana style ([#315](https://github.com/wazuh/wazuh-kibana-app/pull/315)).

### Fixed

- Fixed bug in Firefox browser who was not properly showing the tables with the scroll pagination functionality ([#314](https://github.com/wazuh/wazuh-kibana-app/pull/314)).
- Fixed bug where visualizations weren't being destroyed due to ongoing renderization processes ([#316](https://github.com/wazuh/wazuh-kibana-app/pull/316)).
- Fixed several UI bugs for a better consistency and usability ([#318](https://github.com/wazuh/wazuh-kibana-app/pull/318)).
- Fixed an error where the initial index-pattern was not loaded properly the very first time you enter the app ([#328](https://github.com/wazuh/wazuh-kibana-app/pull/328)).
- Fixed an error message that appeared whenever the app was not able to found the `wazuh-monitoring` index pattern ([#328](https://github.com/wazuh/wazuh-kibana-app/pull/328)).

## Wazuh v3.2.1 - Kibana v6.2.2 - Revision 386

### Added

- New design for the _Manager/Groups_ tab ([#295](https://github.com/wazuh/wazuh-kibana-app/pull/295)).
- New design for the _Manager/Configuration_ tab ([#297](https://github.com/wazuh/wazuh-kibana-app/pull/297)).
- New design of agents statistics for the _Agents_ tab ([#299](https://github.com/wazuh/wazuh-kibana-app/pull/299)).
- Added information ribbon into _Overview/Agent SCAP_ tabs ([#303](https://github.com/wazuh/wazuh-kibana-app/pull/303)).
- Added information ribbon into _Overview/Agent VirusTotal_ tabs ([#306](https://github.com/wazuh/wazuh-kibana-app/pull/306)).
- Added information ribbon into _Overview AWS_ tab ([#306](https://github.com/wazuh/wazuh-kibana-app/pull/306)).

### Changed

- Refactoring of HTML and CSS code throughout the whole Wazuh app ([#294](https://github.com/wazuh/wazuh-kibana-app/pull/294), [#302](https://github.com/wazuh/wazuh-kibana-app/pull/302) & [#305](https://github.com/wazuh/wazuh-kibana-app/pull/305)):
  - A big milestone for the project was finally achieved with this refactoring.
  - We've removed the Bootstrap dependency from the `package.json` file.
  - We've removed and merged many duplicated rules.
  - We've removed HTML and `angular-md` overriding rules. Now we have more own-made classes to avoid undesired results on the UI.
  - Also, this update brings tons of minor bugfixes related to weird HTML code.
- Wazuh app visualizations reviewed ([#301](https://github.com/wazuh/wazuh-kibana-app/pull/301)):
  - The number of used buckets has been limited since most of the table visualizations were surpassing acceptable limits.
  - Some visualizations have been checked to see if they make complete sense on what they mean to show to the user.
- Modified some app components for better follow-up of Kibana guidelines ([#290](https://github.com/wazuh/wazuh-kibana-app/pull/290) & [#297](https://github.com/wazuh/wazuh-kibana-app/pull/297)).
  - Also, some elements were modified on the _Discover_ tab in order to correct some mismatches.

### Fixed

- Adjusted information ribbon in _Agents/General_ for large OS names ([#290](https://github.com/wazuh/wazuh-kibana-app/pull/290) & [#294](https://github.com/wazuh/wazuh-kibana-app/pull/294)).
- Fixed unsafe array access on the visualization directive when going directly into _Manager/Ruleset/Decoders_ ([#293](https://github.com/wazuh/wazuh-kibana-app/pull/293)).
- Fixed a bug where navigating between agents in the _Agents_ tab was generating duplicated `agent.id` implicit filters ([#296](https://github.com/wazuh/wazuh-kibana-app/pull/296)).
- Fixed a bug where navigating between different tabs from _Overview_ or _Agents_ while being on the _Discover_ sub-tab was causing data loss in metric watchers ([#298](https://github.com/wazuh/wazuh-kibana-app/pull/298)).
- Fixed incorrect visualization of the rule level on _Manager/Ruleset/Rules_ when the rule level is zero (0) ([#298](https://github.com/wazuh/wazuh-kibana-app/pull/298)).

### Removed

- Removed almost every `md-tooltip` component from the whole app ([#305](https://github.com/wazuh/wazuh-kibana-app/pull/305)).
- Removed unused images from the `img` folder ([#305](https://github.com/wazuh/wazuh-kibana-app/pull/305)).

## Wazuh v3.2.1 - Kibana v6.2.2 - Revision 385

### Added

- Support for Wazuh v3.2.1.
- Brand-new first redesign for the app user interface ([#278](https://github.com/wazuh/wazuh-kibana-app/pull/278)):
  - This is the very first iteration of a _work-in-progress_ UX redesign for the Wazuh app.
  - The overall interface has been refreshed, removing some unnecessary colours and shadow effects.
  - The metric visualizations have been replaced by an information ribbon under the filter search bar, reducing the amount of space they occupied.
    - A new service was implemented for a proper handling of the metric visualizations watchers ([#280](https://github.com/wazuh/wazuh-kibana-app/pull/280)).
  - The rest of the app visualizations now have a new, more detailed card design.
- New shards and replicas settings to the `config.yml` file ([#277](https://github.com/wazuh/wazuh-kibana-app/pull/277)):
  - Now you can apply custom values to the shards and replicas for the `.wazuh` and `.wazuh-version` indices.
  - This feature only works before the installation process. If you modify these settings after installing the app, they won't be applied at all.

### Changed

- Now clicking again on the _Groups_ tab on _Manager_ will properly reload the tab and redirect to the beginning ([#274](https://github.com/wazuh/wazuh-kibana-app/pull/274)).
- Now the visualizations only use the `vis-id` attribute for loading them ([#275](https://github.com/wazuh/wazuh-kibana-app/pull/275)).
- The colours from the toast messages have been replaced to follow the Elastic 6 guidelines ([#286](https://github.com/wazuh/wazuh-kibana-app/pull/286)).

### Fixed

- Fixed wrong data flow on _Agents/General_ when coming from and going to the _Groups_ tab ([#273](https://github.com/wazuh/wazuh-kibana-app/pull/273)).
- Fixed sorting on tables, now they use the sorting functionality provided by the Wazuh API ([#274](https://github.com/wazuh/wazuh-kibana-app/pull/274)).
- Fixed column width issues on some tables ([#274](https://github.com/wazuh/wazuh-kibana-app/pull/274)).
- Fixed bug in the _Agent configuration_ JSON viewer who didn't properly show the full group configuration ([#276](https://github.com/wazuh/wazuh-kibana-app/pull/276)).
- Fixed excessive loading time from some Audit visualizations ([#278](https://github.com/wazuh/wazuh-kibana-app/pull/278)).
- Fixed Play/Pause button in timepicker's auto-refresh ([#281](https://github.com/wazuh/wazuh-kibana-app/pull/281)).
- Fixed unusual scenario on visualization directive where sometimes there was duplicated implicit filters when doing a search ([#283](https://github.com/wazuh/wazuh-kibana-app/pull/283)).
- Fixed some _Overview Audit_ visualizations who were not working properly ([#285](https://github.com/wazuh/wazuh-kibana-app/pull/285)).

### Removed

- Deleted the `id` attribute from all the app visualizations ([#275](https://github.com/wazuh/wazuh-kibana-app/pull/275)).

## Wazuh v3.2.0 - Kibana v6.2.2 - Revision 384

### Added

- New directives for the Wazuh app: `wz-table`, `wz-table-header` and `wz-search-bar` ([#263](https://github.com/wazuh/wazuh-kibana-app/pull/263)):
  - Maintainable and reusable components for a better-structured app.
  - Several files have been changed, renamed and moved to new folders, following _best practices_.
  - The progress bar is now within its proper directive ([#266](https://github.com/wazuh/wazuh-kibana-app/pull/266)).
  - Minor typos and refactoring changes to the new directives.
- Support for Elastic Stack v6.2.2.

### Changed

- App buttons have been refactored. Unified CSS and HTML for buttons, providing the same structure for them ([#269](https://github.com/wazuh/wazuh-kibana-app/pull/269)).
- The API list on Settings now shows the latest inserted API at the beginning of the list ([#261](https://github.com/wazuh/wazuh-kibana-app/pull/261)).
- The check for the currently applied pattern has been improved, providing clever handling of Elasticsearch errors ([#271](https://github.com/wazuh/wazuh-kibana-app/pull/271)).
- Now on _Settings_, when the Add or Edit API form is active, if you press the other button, it will make the previous one disappear, getting a clearer interface ([#9df1e31](https://github.com/wazuh/wazuh-kibana-app/commit/9df1e317903edf01c81eba068da6d20a8a1ea7c2)).

### Fixed

- Fixed visualizations directive to properly load the _Manager/Ruleset_ visualizations ([#262](https://github.com/wazuh/wazuh-kibana-app/pull/262)).
- Fixed a bug where the classic extensions were not affected by the settings of the `config.yml` file ([#266](https://github.com/wazuh/wazuh-kibana-app/pull/266)).
- Fixed minor CSS bugs from the conversion to directives to some components ([#266](https://github.com/wazuh/wazuh-kibana-app/pull/266)).
- Fixed bug in the tables directive when accessing a member it doesn't exist ([#266](https://github.com/wazuh/wazuh-kibana-app/pull/266)).
- Fixed browser console log error when clicking the Wazuh logo on the app ([#6647fbc](https://github.com/wazuh/wazuh-kibana-app/commit/6647fbc051c2bf69df7df6e247b2b2f46963f194)).

### Removed

- Removed the `kbn-dis` directive from _Manager/Ruleset_ ([#262](https://github.com/wazuh/wazuh-kibana-app/pull/262)).
- Removed the `filters.js` and `kibana_fields_file.json` files ([#263](https://github.com/wazuh/wazuh-kibana-app/pull/263)).
- Removed the `implicitFilters` service ([#270](https://github.com/wazuh/wazuh-kibana-app/pull/270)).
- Removed visualizations loading status trace from controllers and visualization directive ([#270](https://github.com/wazuh/wazuh-kibana-app/pull/270)).

## Wazuh v3.2.0 - Kibana v6.2.1 - Revision 383

### Added

- Support for Wazuh 3.2.0.
- Compatibility with Kibana 6.1.0 to Kibana 6.2.1.
- New tab for vulnerability detector alerts.

### Changed

- The app now shows the index pattern selector only if the list length is greater than 1.
  - If it's exactly 1 shows the index pattern without a selector.
- Now the index pattern selector only shows the compatible ones.
  - It's no longer possible to select the `wazuh-monitoring` index pattern.
- Updated Bootstrap to 3.3.7.
- Improved filter propagation between Discover and the visualizations.
- Replaced the login route name from /login to /wlogin to avoid conflict with X-Pack own login route.

### Fixed

- Several CSS bugfixes for better compatibility with Kibana 6.2.1.
- Some variables changed for adapting new Wazuh API requests.
- Better error handling for some Elastic-related messages.
- Fixed browser console error from top-menu directive.
- Removed undesired md-divider from Manager/Logs.
- Adjusted the width of a column in Manager/Logs to avoid overflow issues with the text.
- Fixed a wrong situation with the visualizations when we refresh the Manager/Rules tab.

### Removed

- Removed the `travis.yml` file.

## Wazuh v3.1.0 - Kibana v6.1.3 - Revision 380

### Added

- Support for Wazuh 3.1.0.
- Compatibility with Kibana 6.1.3.
- New error handler for better app errors reporting.
- A new extension for Amazon Web Services alerts.
- A new extension for VirusTotal alerts.
- New agent configuration tab:
  - Visualize the current group configuration for the currently selected agent on the app.
  - Navigate through the different tabs to see which configuration is being used.
  - Check the synchronization status for the configuration.
  - View the current group of the agent and click on it to go to the Groups tab.
- New initial health check for checking some app components.
- New YAML config file:
  - Define the initial index pattern.
  - Define specific checks for the healthcheck.
  - Define the default extensions when adding new APIs.
- New index pattern selector dropdown on the top navbar.
  - The app will reload applying the new index pattern.
- Added new icons for some sections of the app.

### Changed

- New visualizations loader, with much better performance.
- Improved reindex process for the .wazuh index when upgrading from a 2.x-5.x version.
- Adding 365 days expiring time to the cookies.
- Change default behaviour for the config file. Now everything is commented with default values.
  - You need to edit the file, remove the comment mark and apply the desired value.
- Completely redesigned the manager configuration tab.
- Completely redesigned the groups tab.
- App tables have now unified CSS classes.

### Fixed

- Play real-time button has been fixed.
- Preventing duplicate APIs from feeding the wazuh-monitoring index.
- Fixing the check manager connection button.
- Fixing the extensions settings so they are preserved over time.
- Much more error handling messages in all the tabs.
- Fixed OS filters in agents list.
- Fixed autocomplete lists in the agents, rules and decoders list so they properly scroll.
- Many styles bugfixes for the different browsers.
- Reviewed and fixed some visualizations not showing accurate information.

### Removed

- Removed index pattern configuration from the `package.json` file.
- Removed unnecessary dependencies from the `package.json` file.

## Wazuh v3.0.0 - Kibana v6.1.0 - Revision 371

### Added

- You can configure the initial index-pattern used by the plugin in the initialPattern variable of the app's package.json.
- Auto `.wazuh` reindex from Wazuh 2.x - Kibana 5.x to Wazuh 3.x - Kibana 6.x.
  - The API credentials will be automatically migrated to the new installation.
- Dynamically changed the index-pattern used by going to the Settings -> Pattern tab.
  - Wazuh alerts compatibility auto detection.
- New loader for visualizations.
- Better performance: now the tabs use the same Discover tab, only changing the current filters.
- New Groups tab.
  - Now you can check your group configuration (search its agents and configuration files).
- The Logs tab has been improved.
  - You can sort by field and the view has been improved.
- Achieved a clearer interface with implicit filters per tab showed as unremovable chips.

### Changed

- Dynamically creating .kibana index if necessary.
- Better integration with Kibana Discover.
- Visualizations loaded at initialization time.
- New sync system to wait for Elasticsearch JS.
- Decoupling selected API and pattern from backend and moved to the client side.

## Wazuh v2.1.0 - Kibana v5.6.1 - Revision 345

### Added

- Loading icon while Wazuh loads the visualizations.
- Add/Delete/Restart agents.
- OS agent filter

### Changed

- Using genericReq when possible.

## Wazuh v2.0.1 - Kibana v5.5.1 - Revision 339

### Changed

- New index in Elasticsearch to save Wazuh set up configuration
- Short URL's is now supported
- A native base path from kibana.yml is now supported

### Fixed

- Search bar across panels now support parenthesis grouping
- Several CSS fixes for IE browser<|MERGE_RESOLUTION|>--- conflicted
+++ resolved
@@ -2,13 +2,6 @@
 
 All notable changes to the Wazuh app project will be documented in this file.
 
-<<<<<<< HEAD
-## Wazuh v4.2.0 - Kibana 7.10.0 , 7.10.2 - Revision 4105
-
-### Fixed
-
-- Index pattern setting not used for choosing from existing patterns [#3097](https://github.com/wazuh/wazuh-kibana-app/pull/3097)
-=======
 ## Wazuh v4.2.0 - Kibana 7.10.0 , 7.10.2 - Revision 4201
 
 ### Added
@@ -19,7 +12,11 @@
 ### Fixed
 
 - Fixed missing `pending` status suggestion for agents [#3095](https://github.com/wazuh/wazuh-kibana-app/pull/3095)
->>>>>>> 276bc265
+- Index pattern setting not used for choosing from existing patterns [#3097](https://github.com/wazuh/wazuh-kibana-app/pull/3097)
+
+## Wazuh v4.1.4 - Kibana 7.10.0 , 7.10.2 - Revision 4105
+
+- Adapt for Wazuh 4.1.4
 
 ## Wazuh v4.1.3 - Kibana 7.10.0 , 7.10.2 - Revision 4104
 
