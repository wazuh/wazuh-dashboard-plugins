--- conflicted
+++ resolved
@@ -6,11 +6,8 @@
 
 ### Fixed
 
-<<<<<<< HEAD
-- Improve toast message when selecting a default API.[#3049](https://github.com/wazuh/wazuh-kibana-app/pull/3049)
-=======
 - Fixed unexpected behaviour in Roles mapping [#3028](https://github.com/wazuh/wazuh-kibana-app/pull/3028)
->>>>>>> b8577b09
+- Improve toast message when selecting a default API [#3049](https://github.com/wazuh/wazuh-kibana-app/pull/3049)
 
 ## Wazuh v4.1.2 - Kibana 7.10.0 , 7.10.2 - Revision 4104
 
