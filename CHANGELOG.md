--- conflicted
+++ resolved
@@ -40,14 +40,10 @@
 
 ### Fixed
 
-<<<<<<< HEAD
-- Fixed creation of log files [#3384](https://github.com/wazuh/wazuh-kibana-app/pull/3384)
-- Fixed the code overflows over the line numbers in the API Console editor [#3439](https://github.com/wazuh/wazuh-kibana-app/pull/3439)
-=======
 - Fixed creation of log files [#3384](https://github.com/wazuh/wazuh-kibana-app/pull/3384) 
 - Fixed rules and decoders test flyout clickout event [#3412](https://github.com/wazuh/wazuh-kibana-app/pull/3412)
 - Fix size api selector when name is too long [#3445](https://github.com/wazuh/wazuh-kibana-app/pull/3445)
->>>>>>> f247d2ac
+- Fixed the code overflows over the line numbers in the API Console editor [#3439](https://github.com/wazuh/wazuh-kibana-app/pull/3439)
 
 ## Wazuh v4.2.1 - Kibana 7.10.2 , 7.11.2 - Revision 4202
 
