--- conflicted
+++ resolved
@@ -66,12 +66,9 @@
 - Testing logs using the Ruletest Test don't display the rule information if not matching a rule. [#3446](https://github.com/wazuh/wazuh-kibana-app/pull/3446)
 - Changed format permissions in FIM inventory [#3649](https://github.com/wazuh/wazuh-kibana-app/pull/3649)
 - Changed of request for one that does not return data that is not necessary to optimize times. [#3686](https://github.com/wazuh/wazuh-kibana-app/pull/3686) [#3728](https://github.com/wazuh/wazuh-kibana-app/pull/3728)
-<<<<<<< HEAD
-- Changed colors and images [#3788](https://github.com/wazuh/wazuh-kibana-app/pull/3788)
-=======
+- Rebranding. Replaced the brand logos, set module icons with brand colors [#3788](https://github.com/wazuh/wazuh-kibana-app/pull/3788)
 - Changed user for sample data management [#3795](https://github.com/wazuh/wazuh-kibana-app/pull/3795)
 - Changed agent install codeblock copy button and powershell terminal warning [#3792](https://github.com/wazuh/wazuh-kibana-app/pull/3792)
->>>>>>> 37689369
 
 ### Fixed
 
@@ -119,10 +116,8 @@
 - Fixed `Maximum call stack size exceeded` error exporting key-value pairs of a CDB List [#3738](https://github.com/wazuh/wazuh-kibana-app/pull/3738)
 - Fixed regex lookahead and lookbehind for safari [#3741](https://github.com/wazuh/wazuh-kibana-app/pull/3741)
 - Fixed Vulnerabilities Inventory flyout details filters [#3744](https://github.com/wazuh/wazuh-kibana-app/pull/3744)
-<<<<<<< HEAD
 - Removed api selector toggle from settings menu since it performed no useful function [#3604](https://github.com/wazuh/wazuh-kibana-app/pull/3604)
 - Fixed the requests get [#3661](https://github.com/wazuh/wazuh-kibana-app/pull/3661)
-=======
 - Fixed Dashboard PDF report error when switching pinned agent state [#3748](https://github.com/wazuh/wazuh-kibana-app/pull/3748)
 - Fixed the rendering of the command to deploy new Windows agent not working in some Kibana versions [#3753](https://github.com/wazuh/wazuh-kibana-app/pull/3753)
 - Fixed action buttons overlaying to the request text in Tools/API Console [#3772](https://github.com/wazuh/wazuh-kibana-app/pull/3772)
@@ -131,7 +126,6 @@
 - Fix updating the aggregation data of Panel section when changing the time filter [#3790](https://github.com/wazuh/wazuh-kibana-app/pull/3790)
 - Removed the button to remove an agent for a group in the agents' table when it is the default group [#3804](https://github.com/wazuh/wazuh-kibana-app/pull/3804)
 
->>>>>>> 37689369
 ## Wazuh v4.2.5 - Kibana 7.10.2, 7.11.2, 7.12.1, 7.13.4, 7.14.2 - Revision 4206
 
 ### Added
