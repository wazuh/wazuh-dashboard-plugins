--- conflicted
+++ resolved
@@ -2,25 +2,18 @@
 
 All notable changes to the Wazuh app project will be documented in this file.
 
-<<<<<<< HEAD
-=======
 ## Wazuh v4.2.6 - Kibana 7.10.2, 7.11.2, 7.12.1, 7.13.0, 7.13.1, 7.13.2, 7.13.3, 7.13.4, 7.14.0, 7.14.1, 7.14.2 - Revision 4208
 
 ### Added
 
 - Support for Wazuh 4.2.6
 
->>>>>>> 8505c9e3
 ## Wazuh v4.2.5 - Kibana 7.10.2, 7.11.2, 7.12.1, 7.13.4, 7.14.2 - Revision 4207
 
 ### Added
 
 - Redirect the Home link in the navigation drawer to the Wazuh App [#3709](https://github.com/wazuh/wazuh-kibana-app/pull/3709)
 
-<<<<<<< HEAD
-
-=======
->>>>>>> 8505c9e3
 ## Wazuh v4.2.5 - Kibana 7.10.2, 7.11.2, 7.12.1, 7.13.4, 7.14.2 - Revision 4206
 
 ### Added
