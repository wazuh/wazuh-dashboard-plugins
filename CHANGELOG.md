--- conflicted
+++ resolved
@@ -22,11 +22,9 @@
 - Changed the title of step 3 of the deploy a new agent section. [#5429](https://github.com/wazuh/wazuh-kibana-app/pull/5429)
 - Changed the description of step 3 of the deploy a new agent section. [#5429](https://github.com/wazuh/wazuh-kibana-app/pull/5429)
 - Changed the placeholder of the agent name input of the deploy a new agent section. [#5429](https://github.com/wazuh/wazuh-kibana-app/pull/5429)
-<<<<<<< HEAD
 - Changed the query to search for an agent in `management/configuration`. [#5485](https://github.com/wazuh/wazuh-kibana-app/pull/5485)
-=======
 - Changed the search bar in management/log to the one used in the rest of the app. [#5476](https://github.com/wazuh/wazuh-kibana-app/pull/5476)
->>>>>>> c2944dc2
+
 
 ### Fixed
 
