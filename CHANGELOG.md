# Change Log

All notable changes to the Wazuh app project will be documented in this file.

## Wazuh v4.3.0 - Kibana 7.10.2 , 7.11.2, 7.13.4, 7.14.2 - Revision 4301

### Added

- Added ability to filter the results fo the `Network Ports` table in the `Inventory data` section [#3639](https://github.com/wazuh/wazuh-kibana-app/pull/3639)
- Added new endpoint service to collect the frontend logs into a file [#3324](https://github.com/wazuh/wazuh-kibana-app/pull/3324)
- Improved the frontend handle errors strategy: UI, Toasts, console log and log in file 
  [#3327](https://github.com/wazuh/wazuh-kibana-app/pull/3327) 
  [#3321](https://github.com/wazuh/wazuh-kibana-app/pull/3321) 
  [#3367](https://github.com/wazuh/wazuh-kibana-app/pull/3367)
  [#3373](https://github.com/wazuh/wazuh-kibana-app/pull/3373)
  [#3374](https://github.com/wazuh/wazuh-kibana-app/pull/3374) 
  [#3390](https://github.com/wazuh/wazuh-kibana-app/pull/3390)  
  [#3410](https://github.com/wazuh/wazuh-kibana-app/pull/3410) 
  [#3408](https://github.com/wazuh/wazuh-kibana-app/pull/3408) 
  [#3429](https://github.com/wazuh/wazuh-kibana-app/pull/3429) 
  [#3427](https://github.com/wazuh/wazuh-kibana-app/pull/3427) 
  [#3417](https://github.com/wazuh/wazuh-kibana-app/pull/3417) 
  [#3462](https://github.com/wazuh/wazuh-kibana-app/pull/3462) 
  [#3451](https://github.com/wazuh/wazuh-kibana-app/pull/3451) 
  [#3442](https://github.com/wazuh/wazuh-kibana-app/pull/3442)
  [#3480](https://github.com/wazuh/wazuh-kibana-app/pull/3480) 
  [#3472](https://github.com/wazuh/wazuh-kibana-app/pull/3472) 
  [#3434](https://github.com/wazuh/wazuh-kibana-app/pull/3434) 
  [#3392](https://github.com/wazuh/wazuh-kibana-app/pull/3392)
  [#3404](https://github.com/wazuh/wazuh-kibana-app/pull/3404) 
  [#3432](https://github.com/wazuh/wazuh-kibana-app/pull/3432) 
  [#3415](https://github.com/wazuh/wazuh-kibana-app/pull/3415) 
  [#3469](https://github.com/wazuh/wazuh-kibana-app/pull/3469) 
  [#3448](https://github.com/wazuh/wazuh-kibana-app/pull/3448)
  [#3465](https://github.com/wazuh/wazuh-kibana-app/pull/3465)
  [#3464](https://github.com/wazuh/wazuh-kibana-app/pull/3464)
  [#3478](https://github.com/wazuh/wazuh-kibana-app/pull/3478)
- Added fields status and type in vulnerabilities table [#3196](https://github.com/wazuh/wazuh-kibana-app/pull/3196)
- Added Intelligence tab to Mitre Att&ck module [#3368](https://github.com/wazuh/wazuh-kibana-app/pull/3368) [#3344](https://github.com/wazuh/wazuh-kibana-app/pull/3344) [#3726](https://github.com/wazuh/wazuh-kibana-app/pull/3726)
- Added sample data for office365 events [#3424](https://github.com/wazuh/wazuh-kibana-app/pull/3424)
- Created a separate component to check for sample data [#3475](https://github.com/wazuh/wazuh-kibana-app/pull/3475)
- Added a new hook for getting value suggestions [#3506](https://github.com/wazuh/wazuh-kibana-app/pull/3506)
- Added dinamic simple filters and adding simple GitHub filters fields [3531](https://github.com/wazuh/wazuh-kibana-app/pull/3531)
- Added configuration viewer for Module Office365 on Management > Configuration [#3524](https://github.com/wazuh/wazuh-kibana-app/pull/3524)
- Added base Module Panel view with Office365 setup [#3518](https://github.com/wazuh/wazuh-kibana-app/pull/3518)
- Added specifics and custom filters for Office365 search bar [#3533](https://github.com/wazuh/wazuh-kibana-app/pull/3533)
- Adding Pagination and filter to drilldown tables at Office pannel [#3544](https://github.com/wazuh/wazuh-kibana-app/pull/3544).
- Simple filters change between panel and drilldown panel [#3568](https://github.com/wazuh/wazuh-kibana-app/pull/3568).
- Added new fields in Inventory table and Flyout Details [#3525](https://github.com/wazuh/wazuh-kibana-app/pull/3525)
- Added columns selector in agents table [#3691](https://github.com/wazuh/wazuh-kibana-app/pull/3691)
- Added a new workflow for create wazuh packages [#3742](https://github.com/wazuh/wazuh-kibana-app/pull/3742)

### Changed

- Changed ossec to wazuh in sample-data [#3121](https://github.com/wazuh/wazuh-kibana-app/pull/3121)
- Changed empty fields in FIM tables and `syscheck.value_name` in discovery now show an empty tag for visual clarity [#3279](https://github.com/wazuh/wazuh-kibana-app/pull/3279)
- Adapted the Mitre tactics and techniques resources to use the API endpoints [#3346](https://github.com/wazuh/wazuh-kibana-app/pull/3346)
- Moved the filterManager subscription to the hook useFilterManager [#3517](https://github.com/wazuh/wazuh-kibana-app/pull/3517)
- Change filter from is to is one of in custom searchbar [#3529](https://github.com/wazuh/wazuh-kibana-app/pull/3529)
- Refactored as module tabs and buttons are rendered [#3494](https://github.com/wazuh/wazuh-kibana-app/pull/3494)
- Updated depracated and new references authd [#3663](https://github.com/wazuh/wazuh-kibana-app/pull/3663)
- Added time subscription to Discover component [#3549](https://github.com/wazuh/wazuh-kibana-app/pull/3549)
- Refactored as module tabs and buttons are rendered [#3494](https://github.com/wazuh/wazuh-kibana-app/pull/3494)
- Testing logs using the Ruletest Test don't display the rule information if not matching a rule. [#3446](https://github.com/wazuh/wazuh-kibana-app/pull/3446)
- Changed format permissions in FIM inventory [#3649](https://github.com/wazuh/wazuh-kibana-app/pull/3649)
- Changed of request for one that does not return data that is not necessary to optimize times. [#3686](https://github.com/wazuh/wazuh-kibana-app/pull/3686) [#3728](https://github.com/wazuh/wazuh-kibana-app/pull/3728)

### Fixed

- Fixed creation of log files [#3384](https://github.com/wazuh/wazuh-kibana-app/pull/3384) 
- Fixed double fetching alerts count when pinnin/unpinning the agent in Mitre Att&ck/Framework [#3484](https://github.com/wazuh/wazuh-kibana-app/pull/3484)
- Query config refactor [#3490](https://github.com/wazuh/wazuh-kibana-app/pull/3490)
- Fixed rules and decoders test flyout clickout event [#3412](https://github.com/wazuh/wazuh-kibana-app/pull/3412)
- Notify when you are registering an agent without permissions [#3430](https://github.com/wazuh/wazuh-kibana-app/pull/3430)
- Remove not used `redirectRule` query param when clicking the row table on CDB Lists/Decoders [#3438](https://github.com/wazuh/wazuh-kibana-app/pull/3438)
- Fixed the code overflows over the line numbers in the API Console editor [#3439](https://github.com/wazuh/wazuh-kibana-app/pull/3439)
- Don't open the main menu when changing the seleted API or index pattern [#3440](https://github.com/wazuh/wazuh-kibana-app/pull/3440)
- Fix error message in conf managment [#3443](https://github.com/wazuh/wazuh-kibana-app/pull/3443)
- Fix size api selector when name is too long [#3445](https://github.com/wazuh/wazuh-kibana-app/pull/3445)
- Fixed error when edit a rule or decoder [#3456](https://github.com/wazuh/wazuh-kibana-app/pull/3456)
- Fixed index pattern selector doesn't display the ignored index patterns [#3458](https://github.com/wazuh/wazuh-kibana-app/pull/3458)
- Fixed error in /Management/Configuration when cluster is disabled [#3553](https://github.com/wazuh/wazuh-kibana-app/pull/3553)
- Fix the pinned filters were removed when accessing to the `Panel` tab of a module [#3565](https://github.com/wazuh/wazuh-kibana-app/pull/3565)
- Fixed multi-select component searcher handler [#3645](https://github.com/wazuh/wazuh-kibana-app/pull/3645)
- Fixed order logs properly in Management/Logs [#3609](https://github.com/wazuh/wazuh-kibana-app/pull/3609)
- Fixed the Wazuh API requests to `GET //` [#3661](https://github.com/wazuh/wazuh-kibana-app/pull/3661)
- Fixed missing mitre tactics [#3675](https://github.com/wazuh/wazuh-kibana-app/pull/3675)
- Fix CDB list view not working with IPv6 [#3488](https://github.com/wazuh/wazuh-kibana-app/pull/3488)
- Fixed the bad requests using Console tool to `PUT /active-response` API endpoint [#3466](https://github.com/wazuh/wazuh-kibana-app/pull/3466)
- Fixed group agent management table does not update on error [#3605](https://github.com/wazuh/wazuh-kibana-app/pull/3605)
- Fixed not showing packages details in agent inventory for a freeBSD agent SO [#3651](https://github.com/wazuh/wazuh-kibana-app/pull/3651)
- Fixed wazuh token deleted twice [#3652](https://github.com/wazuh/wazuh-kibana-app/pull/3652)
- Fixed handler of error on dev-tools [#3687](https://github.com/wazuh/wazuh-kibana-app/pull/3687)
- Fixed compatibility wazuh 4.3 - kibana 7.13.4 [#3685](https://github.com/wazuh/wazuh-kibana-app/pull/3685)
- Fixed registry values without agent pinned in FIM>Events [#3689](https://github.com/wazuh/wazuh-kibana-app/pull/3689)
- Fixed breadcrumbs style compatibility for Kibana 7.14.2 [#3688](https://github.com/wazuh/wazuh-kibana-app/pull/3688)
- Fixed security alerts table when filters change [#3682](https://github.com/wazuh/wazuh-kibana-app/pull/3682)
- Fixed error that shows we're using X-Pack when we have Basic [#3692](https://github.com/wazuh/wazuh-kibana-app/pull/3692)
- Fixed blank screen in Kibana 7.10.2 [#3700](https://github.com/wazuh/wazuh-kibana-app/pull/3700)
- Fixed related decoder link undefined parameters error [#3704](https://github.com/wazuh/wazuh-kibana-app/pull/3704)
- Fixing Flyouts in Kibana 7.14.2 [#3708](https://github.com/wazuh/wazuh-kibana-app/pull/3708)
- Fixing the bug of index patterns in health-check due to bad copy of a PR [#3707](https://github.com/wazuh/wazuh-kibana-app/pull/3707)
- Fixed styles and behaviour of button filter in the flyout of `Inventory` section for `Integrity monitoring` and `Vulnerabilities` modules [#3733](https://github.com/wazuh/wazuh-kibana-app/pull/3733)
- Fixed height of `Evolution` card in the `Agents` section when has no data for the selected time range [#3733](https://github.com/wazuh/wazuh-kibana-app/pull/3733)
- Fix clearing the query filter doesn't update the data in Office 365 and GitHub Panel tab [#3722](https://github.com/wazuh/wazuh-kibana-app/pull/3722)
- Fix wrong deamons in filter list [#3710](https://github.com/wazuh/wazuh-kibana-app/pull/3710)
- Fixing bug when create filename with spaces and throws a bad error [#3724](https://github.com/wazuh/wazuh-kibana-app/pull/3724)
- Fixing bug in security User flyout nonexistant unsubmitted changes warning [#3731](https://github.com/wazuh/wazuh-kibana-app/pull/3731)
- Fixing redirect to new tab when click in a link [#3732](https://github.com/wazuh/wazuh-kibana-app/pull/3732)
- Fixed missing settings in `Management/Configuration/Global configuration/Global/Main settings` [#3737](https://github.com/wazuh/wazuh-kibana-app/pull/3737)
- Fixed `Maximum call stack size exceeded` error exporting key-value pairs of a CDB List [#3738](https://github.com/wazuh/wazuh-kibana-app/pull/3738)
- Fixed regex lookahead and lookbehind for safari [#3741](https://github.com/wazuh/wazuh-kibana-app/pull/3741)
- Fixed Vulnerabilities Inventory flyout details filters [#3744](https://github.com/wazuh/wazuh-kibana-app/pull/3744)
<<<<<<< HEAD
- Fixed action buttons overlaying to the request text in Tools/API Console [#3772](https://github.com/wazuh/wazuh-kibana-app/pull/3772)
=======
- Fixed Dashboard PDF report error when switching pinned agent state [#3748](https://github.com/wazuh/wazuh-kibana-app/pull/3748)
>>>>>>> 92c2462e

## Wazuh v4.2.5 - Kibana 7.10.2, 7.11.2, 7.12.1, 7.13.4, 7.14.2 - Revision 4206

### Added

- Support for Kibana 7.13.4
- Support for Kibana 7.14.2
- Hide the `telemetry` banner [#3709](https://github.com/wazuh/wazuh-kibana-app/pull/3709)

### Fixed

- Fixed compatibility Wazuh 4.2 - Kibana 7.13.4 [#3653](https://github.com/wazuh/wazuh-kibana-app/pull/3653)
- Fixed interative register windows agent screen error [#3654](https://github.com/wazuh/wazuh-kibana-app/pull/3654)
- Fixed breadcrumbs style compatibility for Kibana 7.14.2 [#3668](https://github.com/wazuh/wazuh-kibana-app/pull/3668)
- Fixed Wazuh token is not removed after logout in Kibana 7.13 [#3670](https://github.com/wazuh/wazuh-kibana-app/pull/3670)
- Fixed Group Configuration and Management configuration error after trying to going back after you save [#3672](https://github.com/wazuh/wazuh-kibana-app/pull/3672)
- Fixing EuiPanels in Overview Sections and disabled text in WzMenu [#3674](https://github.com/wazuh/wazuh-kibana-app/pull/3674)
- Fixing double flyout clicking in a policy [#3676](https://github.com/wazuh/wazuh-kibana-app/pull/3676)
- Fixed error conflict setting kibana settings from the health check [#3678](https://github.com/wazuh/wazuh-kibana-app/pull/3678)
- Fixed compatibility to get the valid index patterns and refresh fields for Kibana 7.10.2-7.13.4 [3681](https://github.com/wazuh/wazuh-kibana-app/pull/3681)
- Fixed wrong redirect after login [3701](https://github.com/wazuh/wazuh-kibana-app/pull/3701)
- Fixed error getting the index pattern data when there is not `attributes.fields` in the saved object [3689](https://github.com/wazuh/wazuh-kibana-app/pull/3698)


## Wazuh v4.2.4 - Kibana 7.10.2, 7.11.2, 7.12.1 - Revision 4205

### Added

- Support for Wazuh 4.2.4

### Fixed 

- Fixed a bug where the user's auth token was not deprecated on logout [#3638](https://github.com/wazuh/wazuh-kibana-app/pull/3638)

## Wazuh v4.2.3 - Kibana 7.10.2, 7.11.2, 7.12.1 - Revision 4204

### Added

- Support for Wazuh 4.2.3

## Wazuh v4.2.2 - Kibana 7.10.2 , 7.12.1 - Revision 4203

### Added

- Wazuh help links in the Kibana help menu [#3170](https://github.com/wazuh/wazuh-kibana-app/pull/3170)
- Redirect to group details using the `group` query param in the URL [#3184](https://github.com/wazuh/wazuh-kibana-app/pull/3184)
- Configuration to disable Wazuh App access from X-Pack/ODFE role [#3222](https://github.com/wazuh/wazuh-kibana-app/pull/3222) [#3292](https://github.com/wazuh/wazuh-kibana-app/pull/3292)
- Added confirmation message when closing a form [#3221](https://github.com/wazuh/wazuh-kibana-app/pull/3221)
- Improvement to hide navbar Wazuh label. [#3240](https://github.com/wazuh/wazuh-kibana-app/pull/3240)
- Add modal creating new rule/decoder [#3274](https://github.com/wazuh/wazuh-kibana-app/pull/3274)
- New functionality to change app logos [#3503](https://github.com/wazuh/wazuh-kibana-app/pull/3503)
- Added link to the upgrade guide when the Wazuh API version and the Wazuh App version mismatch [#3592](https://github.com/wazuh/wazuh-kibana-app/pull/3592)

### Changed

- Removed module titles [#3160](https://github.com/wazuh/wazuh-kibana-app/pull/3160)
- Changed default `wazuh.monitoring.creation` app setting from `d` to `w` [#3174](https://github.com/wazuh/wazuh-kibana-app/pull/3174)
- Changed default `wazuh.monitoring.shards` app setting from `2` to `1` [#3174](https://github.com/wazuh/wazuh-kibana-app/pull/3174)
- Removed Sha1 field from registry key detail [#3189](https://github.com/wazuh/wazuh-kibana-app/pull/3189)
- Removed tooltip in last breadcrumb in header breadcrumb [3250](https://github.com/wazuh/wazuh-kibana-app/pull/3250)
- Refactored the Health check component [#3197](https://github.com/wazuh/wazuh-kibana-app/pull/3197)
- Added version in package downloaded name in agent deploy command [#3210](https://github.com/wazuh/wazuh-kibana-app/issues/3210)
- Removed restriction to allow only current active agents from vulnerability inventory [#3243](https://github.com/wazuh/wazuh-kibana-app/pull/3243)
- Move API selector and Index Pattern Selector to the header bar [#3175](https://github.com/wazuh/wazuh-kibana-app/pull/3175)
- Health check actions notifications refactored and added debug mode [#3258](https://github.com/wazuh/wazuh-kibana-app/pull/3258)
- Improved visualizations object configuration readability [#3355](https://github.com/wazuh/wazuh-kibana-app/pull/3355)
- Changed the way kibana-vis hides the visualization while loading, this should prevent errors caused by having a 0 height visualization [#3349](https://github.com/wazuh/wazuh-kibana-app/pull/3349)

### Fixed

- Fixed screen flickers in Cluster visualization [#3159](https://github.com/wazuh/wazuh-kibana-app/pull/3159)
- Fixed the broken links when using `server.basePath` Kibana setting [#3161](https://github.com/wazuh/wazuh-kibana-app/pull/3161)
- Fixed filter in reports [#3173](https://github.com/wazuh/wazuh-kibana-app/pull/3173)
- Fixed typo error in Settings/Configuration [#3234](https://github.com/wazuh/wazuh-kibana-app/pull/3234)
- Fixed fields overlap in the agent summary screen [#3217](https://github.com/wazuh/wazuh-kibana-app/pull/3217)
- Fixed Ruleset Test, each request is made in a different session instead of all in the same session [#3257](https://github.com/wazuh/wazuh-kibana-app/pull/3257)
- Fixed the `Visualize` button is not displaying when expanding a field in the Events sidebar [#3237](https://github.com/wazuh/wazuh-kibana-app/pull/3237)
- Fix modules are missing in the agent menu [#3244](https://github.com/wazuh/wazuh-kibana-app/pull/3244)
- Fix improving and removing WUI error logs [#3260](https://github.com/wazuh/wazuh-kibana-app/pull/3260)
- Fix some errors of PDF reports [#3272](https://github.com/wazuh/wazuh-kibana-app/pull/3272)
- Fix TypeError when selecting macOS agent deployment in a Safari Browser [#3289](https://github.com/wazuh/wazuh-kibana-app/pull/3289)
- Fix error in how the SCA check's checks are displayed [#3297](https://github.com/wazuh/wazuh-kibana-app/pull/3297)
- Fixed message of error when add sample data fails [#3241](https://github.com/wazuh/wazuh-kibana-app/pull/3241)
- Fixed modules are missing in the agent menu [#3244](https://github.com/wazuh/wazuh-kibana-app/pull/3244)
- Fixed Alerts Summary of modules for reports [#3303](https://github.com/wazuh/wazuh-kibana-app/pull/3303)
- Fixed dark mode visualization background in pdf reports [#3315](https://github.com/wazuh/wazuh-kibana-app/pull/3315)
- Adapt Kibana integrations to Kibana 7.11 and 7.12  [#3309](https://github.com/wazuh/wazuh-kibana-app/pull/3309)
- Fixed error agent view does not render correctly  [#3306](https://github.com/wazuh/wazuh-kibana-app/pull/3306)
- Fixed miscalculation in table column width in PDF reports  [#3326](https://github.com/wazuh/wazuh-kibana-app/pull/3326)
- Normalized visData table property for 7.12 retro-compatibility  [#3323](https://github.com/wazuh/wazuh-kibana-app/pull/3323)
- Fixed error that caused the labels in certain visualizations to overlap [#3355](https://github.com/wazuh/wazuh-kibana-app/pull/3355)
- Fixed export to csv button in dashboards tables [#3358](https://github.com/wazuh/wazuh-kibana-app/pull/3358)
- Fixed Elastic UI breaking changes in 7.12 [#3345](https://github.com/wazuh/wazuh-kibana-app/pull/3345)
- Fixed Wazuh main menu and breadcrumb render issues [#3347](https://github.com/wazuh/wazuh-kibana-app/pull/3347)
- Fixed generation of huge logs from backend errors [#3397](https://github.com/wazuh/wazuh-kibana-app/pull/3397)
- Fixed vulnerabilities flyout not showing alerts if the vulnerability had a field missing [#3593](https://github.com/wazuh/wazuh-kibana-app/pull/3593)
- Removed api selector toggle from settings menu since it performed no useful function [#3604](https://github.com/wazuh/wazuh-kibana-app/pull/3604)

## Wazuh v4.2.1 - Kibana 7.10.2 , 7.11.2 - Revision 4202

### Added

- Support for Wazuh 4.2.1

## Wazuh v4.2.0 - Kibana 7.10.2 , 7.11.2 - Revision 4201

### Added

- Added `Ruleset Test` section under Tools menu, and on Edit Rules/Decoders as a tool. [#1434](https://github.com/wazuh/wazuh-kibana-app/pull/1434)
- Added page size options in Security events, explore agents table [#2925](https://github.com/wazuh/wazuh-kibana-app/pull/2925)
- Added a reminder to restart cluster or manager after import a file in Rules, Decoders or CDB Lists [#3051](https://github.com/wazuh/wazuh-kibana-app/pull/3051)
- Added Agent Stats section [#3056](https://github.com/wazuh/wazuh-kibana-app/pull/3056)
- Added `logtest` PUT example on API Console [#3061](https://github.com/wazuh/wazuh-kibana-app/pull/3061)
- Added vulnerabilities inventory that affect to an agent [#3069](https://github.com/wazuh/wazuh-kibana-app/pull/3069)
- Added retry button to check api again in health check [#3109](https://github.com/wazuh/wazuh-kibana-app/pull/3109)
- Added `wazuh-statistics` template and a new mapping for these indices [#3111](https://github.com/wazuh/wazuh-kibana-app/pull/3111)
- Added link to documentation "Checking connection with Manager" in deploy new agent [#3126](https://github.com/wazuh/wazuh-kibana-app/pull/3126)
- Fixed Agent Evolution graph showing agents from multiple APIs [#3256](https://github.com/wazuh/wazuh-kibana-app/pull/3256)
- Added Disabled index pattern checks in Health Check [#3311](https://github.com/wazuh/wazuh-kibana-app/pull/3311)

### Changed

- Moved Dev Tools inside of Tools menu as Api Console.  [#1434](https://github.com/wazuh/wazuh-kibana-app/pull/1434)
- Changed position of Top users on Integrity Monitoring Top 5 user. [#2892](https://github.com/wazuh/wazuh-kibana-app/pull/2892)
- Changed user allow_run_as way of editing. [#3080](https://github.com/wazuh/wazuh-kibana-app/pull/3080)
- Rename some ossec references to Wazuh [#3046](https://github.com/wazuh/wazuh-kibana-app/pull/3046)

### Fixed

- Filter only authorized agents in Agents stats and Visualizations [#3088](https://github.com/wazuh/wazuh-kibana-app/pull/3088)
- Fixed missing `pending` status suggestion for agents [#3095](https://github.com/wazuh/wazuh-kibana-app/pull/3095)
- Index pattern setting not used for choosing from existing patterns [#3097](https://github.com/wazuh/wazuh-kibana-app/pull/3097)
- Fixed space character missing on deployment command if UDP is configured [#3108](https://github.com/wazuh/wazuh-kibana-app/pull/3108)
- Fixed statistics visualizations when a node is selected [#3110](https://github.com/wazuh/wazuh-kibana-app/pull/3110)
- Fixed Flyout date filter also changes main date filter [#3114](https://github.com/wazuh/wazuh-kibana-app/pull/3114)
- Fixed name for "TCP sessions" visualization and average metric is now a sum [#3118](https://github.com/wazuh/wazuh-kibana-app/pull/3118)
- Filter only authorized agents in Events and Security Alerts table [#3120](https://github.com/wazuh/wazuh-kibana-app/pull/3120)
- Fixed Last keep alive label is outside the panel [#3122](https://github.com/wazuh/wazuh-kibana-app/pull/3122)
- Fixed app redirect to Settings section after the health check [#3128](https://github.com/wazuh/wazuh-kibana-app/pull/3128)
- Fixed the plugin logo path in Kibana menu when use `server.basePath` setting [#3144](https://github.com/wazuh/wazuh-kibana-app/pull/3144)
- Fixed deprecated endpoint for create agent groups [3152](https://github.com/wazuh/wazuh-kibana-app/pull/3152)
- Fixed check for TCP protocol in deploy new agent [#3163](https://github.com/wazuh/wazuh-kibana-app/pull/3163)
- Fixed RBAC issue with agent group permissions [#3181](https://github.com/wazuh/wazuh-kibana-app/pull/3181)
- Fixed change index pattern from menu doesn't work [#3187](https://github.com/wazuh/wazuh-kibana-app/pull/3187)
- Conflict with the creation of the index pattern when performing the Health Check [#3232](https://github.com/wazuh/wazuh-kibana-app/pull/3232)
- Added Disabled index pattern checks in Health Check [#3311](https://github.com/wazuh/wazuh-kibana-app/pull/3311)
- Fixed windows update section in Linux Inventory PDF [#3569](https://github.com/wazuh/wazuh-kibana-app/pull/3569)
- Improving and removing unnecessary error logs [#3574](https://github.com/wazuh/wazuh-kibana-app/pull/3574)

## Wazuh v4.1.5 - Kibana 7.10.0 , 7.10.2, 7.11.2 - Revision 4108

### Fixed

- Unable to change selected index pattern from the Wazuh menu [#3330](https://github.com/wazuh/wazuh-kibana-app/pull/3330)

## Wazuh v4.1.5 - Kibana 7.10.0 , 7.10.2, 7.11.2 - Revision 4107

### Added

- Support for Kibana 7.11.2
- Added a warning message for the `Install and enroll the agent` step of `Deploy new agent` guide [#3238](https://github.com/wazuh/wazuh-kibana-app/pull/3238)

### Fixed

- Conflict with the creation of the index pattern when performing the Health Check [#3223](https://github.com/wazuh/wazuh-kibana-app/pull/3223)
- Fixing mac os agents add command [#3207](https://github.com/wazuh/wazuh-kibana-app/pull/3207)
## Wazuh v4.1.5 - Kibana 7.10.0 , 7.10.2 - Revision 4106

- Adapt for Wazuh 4.1.5

## Wazuh v4.1.4 - Kibana 7.10.0 , 7.10.2 - Revision 4105

- Adapt for Wazuh 4.1.4

## Wazuh v4.1.3 - Kibana 7.10.0 , 7.10.2 - Revision 4104

### Added

- Creation of index pattern after the default one is changes in Settings [#2985](https://github.com/wazuh/wazuh-kibana-app/pull/2985)
- Added node name of agent list and detail [#3039](https://github.com/wazuh/wazuh-kibana-app/pull/3039)
- Added loading view while the user is logging to prevent permissions prompts [#3041](https://github.com/wazuh/wazuh-kibana-app/pull/3041)
- Added custom message for each possible run_as setup [#3048](https://github.com/wazuh/wazuh-kibana-app/pull/3048)

### Changed 

- Change all dates labels to Kibana formatting time zone [#3047](https://github.com/wazuh/wazuh-kibana-app/pull/3047)
- Improve toast message when selecting a default API [#3049](https://github.com/wazuh/wazuh-kibana-app/pull/3049)
- Improve validation and prevention for caching bundles on the client-side [#3063](https://github.com/wazuh/wazuh-kibana-app/pull/3063) [#3091](https://github.com/wazuh/wazuh-kibana-app/pull/3091)

### Fixed

- Fixed unexpected behavior in Roles mapping [#3028](https://github.com/wazuh/wazuh-kibana-app/pull/3028)
- Fixed rule filter is no applied when you click on a rule id in another module.[#3057](https://github.com/wazuh/wazuh-kibana-app/pull/3057)
- Fixed bug changing master node configuration [#3062](https://github.com/wazuh/wazuh-kibana-app/pull/3062)
- Fixed wrong variable declaration for macOS agents [#3066](https://github.com/wazuh/wazuh-kibana-app/pull/3066)
- Fixed some errors in the Events table, action buttons style, and URLs disappeared [#3086](https://github.com/wazuh/wazuh-kibana-app/pull/3086)
- Fixed Rollback of invalid rule configuration file [#3084](https://github.com/wazuh/wazuh-kibana-app/pull/3084)

## Wazuh v4.1.2 - Kibana 7.10.0 , 7.10.2 - Revision 4103

- Add `run_as` setting to example host configuration in Add new API view [#3021](https://github.com/wazuh/wazuh-kibana-app/pull/3021)
- Refactor of some prompts [#3015](https://github.com/wazuh/wazuh-kibana-app/pull/3015)

### Fixed

- Fix SCA policy detail showing name and check results about another policy [#3007](https://github.com/wazuh/wazuh-kibana-app/pull/3007)
- Fixed that alerts table is empty when switching pinned agents [#3008](https://github.com/wazuh/wazuh-kibana-app/pull/3008)
- Creating a role mapping before the existing ones are loaded, the page bursts [#3013](https://github.com/wazuh/wazuh-kibana-app/pull/3013)
- Fix pagination in SCA checks table when expand some row [#3018](https://github.com/wazuh/wazuh-kibana-app/pull/3018)
- Fix manager is shown in suggestions in Agents section [#3025](https://github.com/wazuh/wazuh-kibana-app/pull/3025)
- Fix disabled loading on inventory when request fail [#3026](https://github.com/wazuh/wazuh-kibana-app/pull/3026)
- Fix restarting selected cluster instead of all of them [#3032](https://github.com/wazuh/wazuh-kibana-app/pull/3032)
- Fix pinned agents don't trigger a new filtered query [#3035](https://github.com/wazuh/wazuh-kibana-app/pull/3035)
- Overlay Wazuh menu when Kibana menu is opened or docked [#3038](https://github.com/wazuh/wazuh-kibana-app/pull/3038)
- Fix visualizations in PDF Reports with Dark mode [#2983](https://github.com/wazuh/wazuh-kibana-app/pull/2983)

## Wazuh v4.1.1 - Kibana 7.10.0 , 7.10.2 - Revision 4102

### Added

- Prompt to show the unsupported module for the selected agent [#2959](https://github.com/wazuh/wazuh-kibana-app/pull/2959)
- Added a X-Frame-Options header to the backend responses [#2977](https://github.com/wazuh/wazuh-kibana-app/pull/2977)

### Changed

- Added toast with refresh button when new fields are loaded [#2974](https://github.com/wazuh/wazuh-kibana-app/pull/2974)
- Migrated manager and cluster files endpoints and their corresponding RBAC [#2984](https://github.com/wazuh/wazuh-kibana-app/pull/2984)

### Fixed

- Fix login error when AWS Elasticsearch and ODFE is used [#2710](https://github.com/wazuh/wazuh-kibana-app/issues/2710)
- An error message is displayed when changing a group's configuration although the user has the right permissions [#2955](https://github.com/wazuh/wazuh-kibana-app/pull/2955)
- Fix Security events table is empty when switching the pinned agents [#2956](https://github.com/wazuh/wazuh-kibana-app/pull/2956)
- Fix disabled switch visual edit button when json content is empty [#2957](https://github.com/wazuh/wazuh-kibana-app/issues/2957)
- Fixed main and `More` menus for unsupported agents [#2959](https://github.com/wazuh/wazuh-kibana-app/pull/2959)
- Fixed forcing a non numeric filter value in a number type field [#2961](https://github.com/wazuh/wazuh-kibana-app/pull/2961)
- Fixed wrong number of alerts in Security Events [#2964](https://github.com/wazuh/wazuh-kibana-app/pull/2964)
- Fixed search with strange characters of agent in Management groups [#2970](https://github.com/wazuh/wazuh-kibana-app/pull/2970)
- Fix the statusCode error message [#2971](https://github.com/wazuh/wazuh-kibana-app/pull/2971)
- Fix the SCA policy stats didn't refresh [#2973](https://github.com/wazuh/wazuh-kibana-app/pull/2973)
- Fixed loading of AWS index fields even when no AWS alerts were found [#2974](https://github.com/wazuh/wazuh-kibana-app/pull/2974)
- Fix some date fields format in FIM and SCA modules [#2975](https://github.com/wazuh/wazuh-kibana-app/pull/2975)
- Fix a non-stop error in Manage agents when the user has no permissions [#2976](https://github.com/wazuh/wazuh-kibana-app/pull/2976)
- Can't edit empty rules and decoders files that already exist in the manager [#2978](https://github.com/wazuh/wazuh-kibana-app/pull/2978)
- Support for alerts index pattern with different ID and name [#2979](https://github.com/wazuh/wazuh-kibana-app/pull/2979)
- Fix the unpin agent in the selection modal [#2980](https://github.com/wazuh/wazuh-kibana-app/pull/2980)
- Fix properly logout of Wazuh API when logging out of the application (only for OpenDistro) [#2789](https://github.com/wazuh/wazuh-kibana-app/issues/2789)
- Fixed missing `&&` from macOS agent deployment command [#2989](https://github.com/wazuh/wazuh-kibana-app/issues/2989)
- Fix prompt permissions on Framework of Mitre and Inventory of Integrity monitoring. [#2967](https://github.com/wazuh/wazuh-kibana-app/issues/2967)
- Fix properly logout of Wazuh API when logging out of the application support x-pack [#2789](https://github.com/wazuh/wazuh-kibana-app/issues/2789)

## Wazuh v4.1.0 - Kibana 7.10.0 , 7.10.2 - Revision 4101

### Added

- Check the max buckets by default in healthcheck and increase them [#2901](https://github.com/wazuh/wazuh-kibana-app/pull/2901)
- Added a prompt wraning in role mapping if run_as is false or he is not allowed to use it by API [#2876](https://github.com/wazuh/wazuh-kibana-app/pull/2876)

### Changed

- Support new fields of Windows Registry at FIM inventory panel [#2679](https://github.com/wazuh/wazuh-kibana-app/issues/2679)
- Added on FIM Inventory Windows Registry registry_key and registry_value items from syscheck [#2908](https://github.com/wazuh/wazuh-kibana-app/issues/2908)
- Uncheck agents after an action in agents groups management [#2907](https://github.com/wazuh/wazuh-kibana-app/pull/2907)
- Unsave rule files when edit or create a rule with invalid content [#2944](https://github.com/wazuh/wazuh-kibana-app/pull/2944)
- Added vulnerabilities module for macos agents [#2969](https://github.com/wazuh/wazuh-kibana-app/pull/2969)

### Fixed

- Fix server error Invalid token specified: Cannot read property 'replace' of undefined [#2899](https://github.com/wazuh/wazuh-kibana-app/issues/2899)
- Fix show empty files rules and decoders: [#2923](https://github.com/wazuh/wazuh-kibana-app/issues/2923)
- Fixed wrong hover texts in CDB lists actions [#2929](https://github.com/wazuh/wazuh-kibana-app/pull/2929)
- Fixed access to forbidden agents information when exporting agents listt [2918](https://github.com/wazuh/wazuh-kibana-app/pull/2918)
- Fix the decoder detail view is not displayed [#2888](https://github.com/wazuh/wazuh-kibana-app/issues/2888)
- Fix the complex search using the Wazuh API query filter in search bars [#2930](https://github.com/wazuh/wazuh-kibana-app/issues/2930)
- Fixed validation to check userPermissions are not ready yet [#2931](https://github.com/wazuh/wazuh-kibana-app/issues/2931)
- Fixed clear visualizations manager list when switching tabs. Fixes PDF reports filters [#2932](https://github.com/wazuh/wazuh-kibana-app/pull/2932)
- Fix Strange box shadow in Export popup panel in Managment > Groups [#2886](https://github.com/wazuh/wazuh-kibana-app/issues/2886)
- Fixed wrong command on alert when data folder does not exist [#2938](https://github.com/wazuh/wazuh-kibana-app/pull/2938)
- Fix agents table OS field sorting: Changes agents table field `os_name` to `os.name,os.version` to make it sortable. [#2939](https://github.com/wazuh/wazuh-kibana-app/pull/2939)
- Fixed diff parsed datetime between agent detail and agents table [#2940](https://github.com/wazuh/wazuh-kibana-app/pull/2940)
- Allow access to Agents section with agent:group action permission [#2933](https://github.com/wazuh/wazuh-kibana-app/issues/2933)
- Fixed filters does not work on modals with search bar [#2935](https://github.com/wazuh/wazuh-kibana-app/pull/2935)
- Fix wrong package name in deploy new agent [#2942](https://github.com/wazuh/wazuh-kibana-app/issues/2942)
- Fixed number agents not show on pie onMouseEvent [#2890](https://github.com/wazuh/wazuh-kibana-app/issues/2890)
- Fixed off Kibana Query Language in search bar of Controls/Inventory modules. [#2945](https://github.com/wazuh/wazuh-kibana-app/pull/2945)
- Fixed number of agents do not show on the pie chart tooltip in agents preview [#2890](https://github.com/wazuh/wazuh-kibana-app/issues/2890)

## Wazuh v4.0.4 - Kibana 7.10.0 , 7.10.2 - Revision 4017

### Added
- Adapt the app to the new Kibana platform [#2475](https://github.com/wazuh/wazuh-kibana-app/issues/2475)
- Wazuh data directory moved from `optimize` to `data` Kibana directory [#2591](https://github.com/wazuh/wazuh-kibana-app/issues/2591)
- Show the wui_rules belong to wazuh-wui API user [#2702](https://github.com/wazuh/wazuh-kibana-app/issues/2702)

### Fixed

- Fixed Wazuh menu and agent menu for Solaris agents [#2773](https://github.com/wazuh/wazuh-kibana-app/issues/2773) [#2725](https://github.com/wazuh/wazuh-kibana-app/issues/2725)
- Fixed wrong shards and replicas for statistics indices and also fixed wrong prefix for monitoring indices [#2732](https://github.com/wazuh/wazuh-kibana-app/issues/2732)
- Report's creation dates set to 1970-01-01T00:00:00.000Z [#2772](https://github.com/wazuh/wazuh-kibana-app/issues/2772)
- Fixed bug for missing commands in ubuntu/debian and centos [#2786](https://github.com/wazuh/wazuh-kibana-app/issues/2786)
- Fixed bug that show an hour before in /security-events/dashboard [#2785](https://github.com/wazuh/wazuh-kibana-app/issues/2785) 
- Fixed permissions to access agents [#2838](https://github.com/wazuh/wazuh-kibana-app/issues/2838)
- Fix searching in groups [#2825](https://github.com/wazuh/wazuh-kibana-app/issues/2825)
- Fix the pagination in SCA ckecks table [#2815](https://github.com/wazuh/wazuh-kibana-app/issues/2815)
- Fix the SCA table with a wrong behaviour using the refresh button [#2854](https://github.com/wazuh/wazuh-kibana-app/issues/2854)
- Fix sca permissions for agents views and dashboards [#2862](https://github.com/wazuh/wazuh-kibana-app/issues/2862)
- Solaris should not show vulnerabilities module [#2829](https://github.com/wazuh/wazuh-kibana-app/issues/2829)
- Fix the settings of statistics indices creation [#2858](https://github.com/wazuh/wazuh-kibana-app/issues/2858)
- Update agents' info in Management Status after changing cluster node selected [#2828](https://github.com/wazuh/wazuh-kibana-app/issues/2828)
- Fix error when applying filter in rules from events [#2877](https://github.com/wazuh/wazuh-kibana-app/issues/2877)

### Changed

- Replaced `wazuh` Wazuh API user by `wazuh-wui` in the default configuration [#2852](https://github.com/wazuh/wazuh-kibana-app/issues/2852)
- Add agent id to the reports name in Agent Inventory and Modules [#2817](https://github.com/wazuh/wazuh-kibana-app/issues/2817)

### Adapt for Kibana 7.10.0

- Fixed filter pinned crash returning from agents [#2864](https://github.com/wazuh/wazuh-kibana-app/issues/2864)
- Fixed style in sca and regulatory compliance tables and in wz menu [#2861](https://github.com/wazuh/wazuh-kibana-app/issues/2861)
- Fix body-payload of Sample Alerts POST endpoint [#2857](https://github.com/wazuh/wazuh-kibana-app/issues/2857)
- Fixed bug in the table on Agents->Table-> Actions->Config icon [#2853](https://github.com/wazuh/wazuh-kibana-app/issues/2853)
- Fixed tooltip in the icon of view decoder file [#2850](https://github.com/wazuh/wazuh-kibana-app/issues/2850)
- Fixed bug with agent filter when it is pinned [#2846](https://github.com/wazuh/wazuh-kibana-app/issues/2846)
- Fix discovery navigation [#2845](https://github.com/wazuh/wazuh-kibana-app/issues/2845)
- Search file editor gone [#2843](https://github.com/wazuh/wazuh-kibana-app/issues/2843)
- Fix Agent Search Bar - Regex Query Interpreter [#2834](https://github.com/wazuh/wazuh-kibana-app/issues/2834)
- Fixed accordion style breaking [#2833](https://github.com/wazuh/wazuh-kibana-app/issues/2833)
- Fix metrics are not updated after a bad request in search input [#2830](https://github.com/wazuh/wazuh-kibana-app/issues/2830)
- Fix mitre framework tab crash [#2821](https://github.com/wazuh/wazuh-kibana-app/issues/2821)
- Changed ping request to default request. Added delay and while to che… [#2820](https://github.com/wazuh/wazuh-kibana-app/issues/2820)
- Removed kibana alert for security [#2806](https://github.com/wazuh/wazuh-kibana-app/issues/2806)

## Wazuh v4.0.4 - Kibana 7.10.0 , 7.10.2 - Revision 4016

### Added

- Modified agent registration adding groups and architecture [#2666](https://github.com/wazuh/wazuh-kibana-app/issues/2666) [#2652](https://github.com/wazuh/wazuh-kibana-app/issues/2652)
- Each user can only view their own reports [#2686](https://github.com/wazuh/wazuh-kibana-app/issues/2686)

### Fixed

- Create index pattern even if there aren´t available indices [#2620](https://github.com/wazuh/wazuh-kibana-app/issues/2620)
- Top bar overlayed over expanded visualizations [#2667](https://github.com/wazuh/wazuh-kibana-app/issues/2667)
- Empty inventory data in Solaris agents [#2680](https://github.com/wazuh/wazuh-kibana-app/pull/2680)
- Wrong parameters in the dev-tools autocomplete section [#2675](https://github.com/wazuh/wazuh-kibana-app/issues/2675)
- Wrong permissions on edit CDB list [#2665](https://github.com/wazuh/wazuh-kibana-app/pull/2665)
- fix(frontend): add the metafields when refreshing the index pattern [#2681](https://github.com/wazuh/wazuh-kibana-app/pull/2681)
- Error toast is showing about Elasticsearch users for environments without security [#2713](https://github.com/wazuh/wazuh-kibana-app/issues/2713)
- Error about Handler.error in Role Mapping fixed [#2702](https://github.com/wazuh/wazuh-kibana-app/issues/2702)
- Fixed message in reserved users actions [#2702](https://github.com/wazuh/wazuh-kibana-app/issues/2702)
- Error 500 on Export formatted CDB list [#2692](https://github.com/wazuh/wazuh-kibana-app/pull/2692)
- Wui rules label should have only one tooltip [#2723](https://github.com/wazuh/wazuh-kibana-app/issues/2723)
- Move upper the Wazuh item in the Kibana menu and default index pattern [#2867](https://github.com/wazuh/wazuh-kibana-app/pull/2867)


## Wazuh v4.0.4 - Kibana v7.9.1, v7.9.3 - Revision 4015

### Added

- Support for Wazuh v4.0.4

## Wazuh v4.0.3 - Kibana v7.9.1, v7.9.2, v7.9.3 - Revision 4014

### Added

- Improved management of index-pattern fields [#2630](https://github.com/wazuh/wazuh-kibana-app/issues/2630)

### Fixed

- fix(fronted): fixed the check of API and APP version in health check [#2655](https://github.com/wazuh/wazuh-kibana-app/pull/2655)
- Replace user by username key in the monitoring logic [#2654](https://github.com/wazuh/wazuh-kibana-app/pull/2654)
- Security alerts and reporting issues when using private tenants [#2639](https://github.com/wazuh/wazuh-kibana-app/issues/2639)
- Manager restart in rule editor does not work with Wazuh cluster enabled [#2640](https://github.com/wazuh/wazuh-kibana-app/issues/2640)
- fix(frontend): Empty inventory data in Solaris agents [#2680](https://github.com/wazuh/wazuh-kibana-app/pull/2680)

## Wazuh v4.0.3 - Kibana v7.9.1, v7.9.2, v7.9.3 - Revision 4013

### Added

- Support for Wazuh v4.0.3.

## Wazuh v4.0.2 - Kibana v7.9.1, v7.9.3 - Revision 4012

### Added

- Sample data indices name should take index pattern in use [#2593](https://github.com/wazuh/wazuh-kibana-app/issues/2593) 
- Added start option to macos Agents [#2653](https://github.com/wazuh/wazuh-kibana-app/pull/2653)

### Changed

- Statistics settings do not allow to configure primary shards and replicas [#2627](https://github.com/wazuh/wazuh-kibana-app/issues/2627)

## Wazuh v4.0.2 - Kibana v7.9.1, v7.9.3 - Revision 4011

### Added

- Support for Wazuh v4.0.2.

### Fixed

- The index pattern title is overwritten with its id after refreshing its fields [#2577](https://github.com/wazuh/wazuh-kibana-app/issues/2577)
- [RBAC] Issues detected when using RBAC [#2579](https://github.com/wazuh/wazuh-kibana-app/issues/2579)

## Wazuh v4.0.1 - Kibana v7.9.1, v7.9.3 - Revision 4010

### Changed

- Alerts summary table for PDF reports on all modules [#2632](https://github.com/wazuh/wazuh-kibana-app/issues/2632)
- [4.0-7.9] Run as with no wazuh-wui API user [#2576](https://github.com/wazuh/wazuh-kibana-app/issues/2576)
- Deploy a new agent interface as default interface [#2564](https://github.com/wazuh/wazuh-kibana-app/issues/2564)
- Problem in the visualization of new reserved resources of the Wazuh API [#2643](https://github.com/wazuh/wazuh-kibana-app/issues/2643)

### Fixed

- Restore the tables in the agents' reports [#2628](https://github.com/wazuh/wazuh-kibana-app/issues/2628)
- [RBAC] Issues detected when using RBAC [#2579](https://github.com/wazuh/wazuh-kibana-app/issues/2579)
- Changes done via a worker's API are overwritten [#2626](https://github.com/wazuh/wazuh-kibana-app/issues/2626)

### Fixed

- [BUGFIX] Default user field for current platform [#2633](https://github.com/wazuh/wazuh-kibana-app/pull/2633)

## Wazuh v4.0.1 - Kibana v7.9.1, v7.9.3 - Revision 4009

### Changed

- Hide empty columns of the processes table of the MacOS agents [#2570](https://github.com/wazuh/wazuh-kibana-app/pull/2570)
- Missing step in "Deploy a new agent" view [#2623](https://github.com/wazuh/wazuh-kibana-app/issues/2623)
- Implement wazuh users' CRUD [#2598](https://github.com/wazuh/wazuh-kibana-app/pull/2598)

### Fixed

- Inconsistent data in sample data alerts [#2618](https://github.com/wazuh/wazuh-kibana-app/pull/2618)

## Wazuh v4.0.1 - Kibana v7.9.1, v7.9.3 - Revision 4008

### Fixed

- Icons not align to the right in Modules > Events [#2607](https://github.com/wazuh/wazuh-kibana-app/pull/2607)
- Statistics visualizations do not show data [#2602](https://github.com/wazuh/wazuh-kibana-app/pull/2602)
- Error on loading css files [#2599](https://github.com/wazuh/wazuh-kibana-app/pull/2599)
- Fixed search filter in search bar in Module/SCA wasn't working [#2601](https://github.com/wazuh/wazuh-kibana-app/pull/2601)

## Wazuh v4.0.0 - Kibana v7.9.1, v7.9.2, v7.9.3 - Revision 4007

### Fixed

- updated macOS package URL [#2596](https://github.com/wazuh/wazuh-kibana-app/pull/2596)
- Revert "[4.0-7.9] [BUGFIX] Removed unnecessary function call" [#2597](https://github.com/wazuh/wazuh-kibana-app/pull/2597)

## Wazuh v4.0.0 - Kibana v7.9.1, v7.9.2, v7.9.3 - Revision 4006

### Fixed

- Undefined field in event view [#2588](https://github.com/wazuh/wazuh-kibana-app/issues/2588)
- Several calls to the same stats request (esAlerts) [#2586](https://github.com/wazuh/wazuh-kibana-app/issues/2586)
- The filter options popup doesn't open on click once the filter is pinned [#2581](https://github.com/wazuh/wazuh-kibana-app/issues/2581)
- The formatedFields are missing from the index-pattern of wazuh-alerts-* [#2574](https://github.com/wazuh/wazuh-kibana-app/issues/2574)


## Wazuh v4.0.0 - Kibana v7.9.3 - Revision 4005

### Added

- Support for Kibana v7.9.3

## Wazuh v4.0.0 - Kibana v7.9.1, v7.9.2 - Revision 4002

### Added

- Support for Wazuh v4.0.0.
- Support for Kibana v7.9.1 and 7.9.2.
- Support for Open Distro 1.10.1.
- Added a RBAC security layer integrated with Open Distro and X-Pack.
- Added remoted and analysisd statistics.
- Expand supported deployment variables.
- Added new configuration view settings for GCP integration.
- Added logic to change the `metafields` configuration of Kibana [#2524](https://github.com/wazuh/wazuh-kibana-app/issues/2524)

### Changed

- Migrated the default index-pattern to `wazuh-alerts-*`.
- Removed the `known-fields` functionality.
- Security Events dashboard redesinged.
- Redesigned the app settings configuration with categories.
- Moved the wazuh-registry file to Kibana optimize folder.

### Fixed

- Format options in `wazuh-alerts` index-pattern are not overwritten now.
- Prevent blank page in detaill agent view.
- Navigable agents name in Events.
- Index pattern is not being refreshed.
- Reporting fails when agent is pinned and compliance controls are visited.
- Reload rule detail doesn't work properly with the related rules.
- Fix search bar filter in Manage agent of group [#2541](https://github.com/wazuh/wazuh-kibana-app/pull/2541)

## Wazuh v3.13.2 - Kibana v7.9.1 - Revision 887

### Added

- Support for Wazuh v3.13.2

## Wazuh v3.13.2 - Kibana v7.8.0 - Revision 887
### Added

- Support for Wazuh v3.13.2

## Wazuh v3.13.1 - Kibana v7.9.1 - Revision 886

### Added

- Support for Kibana v7.9.1

## Wazuh v3.13.1 - Kibana v7.9.0 - Revision 885

### Added

- Support for Kibana v7.9.0


## Wazuh v3.13.1 - Kibana v7.8.1 - Revision 884

### Added

- Support for Kibana v7.8.1


## Wazuh v3.13.1 - Kibana v7.8.0 - Revision 883

### Added

- Support for Wazuh v3.13.1


## Wazuh v3.13.0 - Kibana v7.8.0 - Revision 881

### Added

- Support for Kibana v7.8.0


## Wazuh v3.13.0 - Kibana v7.7.0, v7.7.1 - Revision 880

### Added

- Support for Wazuh v3.13.0
- Support for Kibana v7.7.1
- Support for Open Distro 1.8
- New navigation experience with a global menu [#1965](https://github.com/wazuh/wazuh-kibana-app/issues/1965)
- Added a Breadcrumb in Kibana top nav [#2161](https://github.com/wazuh/wazuh-kibana-app/issues/2161)
- Added a new Agents Summary Screen [#1963](https://github.com/wazuh/wazuh-kibana-app/issues/1963)
- Added a new feature to add sample data to dashboards [#2115](https://github.com/wazuh/wazuh-kibana-app/issues/2115)
- Added MITRE integration [#1877](https://github.com/wazuh/wazuh-kibana-app/issues/1877)
- Added Google Cloud Platform integration [#1873](https://github.com/wazuh/wazuh-kibana-app/issues/1873)
- Added TSC integration [#2204](https://github.com/wazuh/wazuh-kibana-app/pull/2204)
- Added a new Integrity monitoring state view for agent [#2153](https://github.com/wazuh/wazuh-kibana-app/issues/2153)
- Added a new Integrity monitoring files detail view [#2156](https://github.com/wazuh/wazuh-kibana-app/issues/2156)
- Added a new component to explore Compliance requirements [#2156](https://github.com/wazuh/wazuh-kibana-app/issues/2261)

### Changed

- Code migration to React.js
- Global review of styles
- Unified Overview and Agent dashboards into new Modules [#2110](https://github.com/wazuh/wazuh-kibana-app/issues/2110)
- Changed Vulnerabilities dashboard visualizations [#2262](https://github.com/wazuh/wazuh-kibana-app/issues/2262)

### Fixed

- Open Distro tenants have been fixed and are functional now [#1890](https://github.com/wazuh/wazuh-kibana-app/issues/1890).
- Improved navigation performance [#2200](https://github.com/wazuh/wazuh-kibana-app/issues/2200).
- Avoid creating the wazuh-monitoring index pattern if it is disabled [#2100](https://github.com/wazuh/wazuh-kibana-app/issues/2100)
- SCA checks without compliance field can't be expanded [#2264](https://github.com/wazuh/wazuh-kibana-app/issues/2264)


## Wazuh v3.12.3 - Kibana v7.7.1 - Revision 876

### Added

- Support for Kibana v7.7.1


## Wazuh v3.12.3 - Kibana v7.7.0 - Revision 875

### Added

- Support for Kibana v7.7.0


## Wazuh v3.12.3 - Kibana v6.8.8, v7.6.1, v7.6.2 - Revision 874

### Added

- Support for Wazuh v3.12.3


## Wazuh v3.12.2 - Kibana v6.8.8, v7.6.1, v7.6.2 - Revision 873

### Added

- Support for Wazuh v3.12.2


## Wazuh v3.12.1 - Kibana v6.8.8, v7.6.1, v7.6.2 - Revision 872

### Added

- Support Wazuh 3.12.1
- Added new FIM settings on configuration on demand. [#2147](https://github.com/wazuh/wazuh-kibana-app/issues/2147)

### Changed

- Updated agent's variable names in deployment guides. [#2169](https://github.com/wazuh/wazuh-kibana-app/pull/2169)

### Fixed

- Pagination is now shown in table-type visualizations. [#2180](https://github.com/wazuh/wazuh-kibana-app/issues/2180)


## Wazuh v3.12.0 - Kibana v6.8.8, v7.6.2 - Revision 871

### Added

- Support for Kibana v6.8.8 and v7.6.2

## Wazuh v3.12.0 - Kibana v6.8.7, v7.4.2, v7.6.1 - Revision 870

### Added

- Support for Wazuh v3.12.0
- Added a new setting to hide manager alerts from dashboards. [#2102](https://github.com/wazuh/wazuh-kibana-app/pull/2102)
- Added a new setting to be able to change API from the top menu. [#2143](https://github.com/wazuh/wazuh-kibana-app/issues/2143)
- Added a new setting to enable/disable the known fields health check [#2037](https://github.com/wazuh/wazuh-kibana-app/pull/2037)
- Added suport for PCI 11.2.1 and 11.2.3 rules. [#2062](https://github.com/wazuh/wazuh-kibana-app/pull/2062)

### Changed

- Restructuring of the optimize/wazuh directory. Now the Wazuh configuration file (wazuh.yml) is placed on /usr/share/kibana/optimize/wazuh/config. [#2116](https://github.com/wazuh/wazuh-kibana-app/pull/2116)
- Improve performance of Dasboards reports generation. [1802344](https://github.com/wazuh/wazuh-kibana-app/commit/18023447c6279d385df84d7f4a5663ed2167fdb5)

### Fixed

- Discover time range selector is now displayed on the Cluster section. [08901df](https://github.com/wazuh/wazuh-kibana-app/commit/08901dfcbe509f17e4fab26877c8b7dae8a66bff)
- Added the win_auth_failure rule group to Authentication failure metrics. [#2099](https://github.com/wazuh/wazuh-kibana-app/pull/2099)
- Negative values in Syscheck attributes now have their correct value in reports. [7c3e84e](https://github.com/wazuh/wazuh-kibana-app/commit/7c3e84ec8f00760b4f650cfc00a885d868123f99)


## Wazuh v3.11.4 - Kibana v7.6.1 - Revision 858

### Added

- Support for Kibana v7.6.1


## Wazuh v3.11.4 - Kibana v6.8.6, v7.4.2, v7.6.0 - Revision 857

### Added

- Support for Wazuh v3.11.4


## Wazuh v3.11.3 - Kibana v7.6.0 - Revision 856

### Added

- Support for Kibana v7.6.0


## Wazuh v3.11.3 - Kibana v7.4.2 - Revision 855

### Added

- Support for Kibana v7.4.2

## Wazuh v3.11.3 - Kibana v7.5.2 - Revision 854

### Added

- Support for Wazuh v3.11.3

### Fixed

- Windows Updates table is now displayed in the Inventory Data report [#2028](https://github.com/wazuh/wazuh-kibana-app/pull/2028)


## Wazuh v3.11.2 - Kibana v7.5.2 - Revision 853

### Added

- Support for Kibana v7.5.2


## Wazuh v3.11.2 - Kibana v6.8.6, v7.3.2, v7.5.1 - Revision 852

### Added

- Support for Wazuh v3.11.2

### Changed

- Increased list filesize limit for the CDB-list [#1993](https://github.com/wazuh/wazuh-kibana-app/pull/1993)

### Fixed

- The xml validator now correctly handles the `--` string within comments [#1980](https://github.com/wazuh/wazuh-kibana-app/pull/1980)
- The AWS map visualization wasn't been loaded until the user interacts with it [dd31bd7](https://github.com/wazuh/wazuh-kibana-app/commit/dd31bd7a155354bc50fe0af22fca878607c8936a)


## Wazuh v3.11.1 - Kibana v6.8.6, v7.3.2, v7.5.1 - Revision 581

### Added
- Support for Wazuh v3.11.1.


## Wazuh v3.11.0 - Kibana v6.8.6, v7.3.2, v7.5.1 - Revision 580

### Added

- Support for Wazuh v3.11.0.
- Support for Kibana v7.5.1.
- The API credentials configuration has been moved from the .wazuh index to a wazuh.yml configuration file. Now the configuration of the API hosts is done from the file and not from the application. [#1465](https://github.com/wazuh/wazuh-kibana-app/issues/1465) [#1771](https://github.com/wazuh/wazuh-kibana-app/issues/1771).
- Upload ruleset files using a "drag and drop" component [#1770](https://github.com/wazuh/wazuh-kibana-app/issues/1770)
- Add logs for the reporting module [#1622](https://github.com/wazuh/wazuh-kibana-app/issues/1622).
- Extended the "Add new agent" guide [#1767](https://github.com/wazuh/wazuh-kibana-app/issues/1767).
- Add new table for windows hotfixes [#1932](https://github.com/wazuh/wazuh-kibana-app/pull/1932)

### Changed

- Removed Discover from top menu [#1699](https://github.com/wazuh/wazuh-kibana-app/issues/1699).
- Hide index pattern selector in case that only one exists [#1799](https://github.com/wazuh/wazuh-kibana-app/issues/1799).
- Remove visualizations legend [#1936](https://github.com/wazuh/wazuh-kibana-app/pull/1936)
- Normalize the field whodata in the group reporting [#1921](https://github.com/wazuh/wazuh-kibana-app/pull/1921)
- A message in the configuration view is ambiguous [#1870](https://github.com/wazuh/wazuh-kibana-app/issues/1870)
- Refactor syscheck table [#1941](https://github.com/wazuh/wazuh-kibana-app/pull/1941)

### Fixed

- Empty files now throws an error [#1806](https://github.com/wazuh/wazuh-kibana-app/issues/1806).
- Arguments for wazuh api requests are now validated [#1815](https://github.com/wazuh/wazuh-kibana-app/issues/1815).
- Fixed the way to check admin mode [#1838](https://github.com/wazuh/wazuh-kibana-app/issues/1838).
- Fixed error exporting as CSV the files into a group [#1833](https://github.com/wazuh/wazuh-kibana-app/issues/1833).
- Fixed XML validator false error for `<` [1882](https://github.com/wazuh/wazuh-kibana-app/issues/1882)
- Fixed "New file" editor doesn't allow saving twice [#1896](https://github.com/wazuh/wazuh-kibana-app/issues/1896)
- Fixed decoders files [#1929](https://github.com/wazuh/wazuh-kibana-app/pull/1929)
- Fixed registration guide [#1926](https://github.com/wazuh/wazuh-kibana-app/pull/1926)
- Fixed infinite load on Ciscat views [#1920](https://github.com/wazuh/wazuh-kibana-app/pull/1920), [#1916](https://github.com/wazuh/wazuh-kibana-app/pull/1916)
- Fixed missing fields in the Visualizations [#1913](https://github.com/wazuh/wazuh-kibana-app/pull/1913)
- Fixed Amazon S3 status is wrong in configuration section [#1864](https://github.com/wazuh/wazuh-kibana-app/issues/1864)
- Fixed hidden overflow in the fim configuration [#1887](https://github.com/wazuh/wazuh-kibana-app/pull/1887)
- Fixed Logo source fail after adding server.basePath [#1871](https://github.com/wazuh/wazuh-kibana-app/issues/1871)
- Fixed the documentation broken links [#1853](https://github.com/wazuh/wazuh-kibana-app/pull/1853)

## Wazuh v3.10.2 - Kibana v7.5.1 - Revision 556

### Added

- Support for Kibana v7.5.1


## Wazuh v3.10.2 - Kibana v7.5.0 - Revision 555

### Added

- Support for Kibana v7.5.0


## Wazuh v3.10.2 - Kibana v7.4.2 - Revision 549

### Added

- Support for Kibana v7.4.2


## Wazuh v3.10.2 - Kibana v7.4.1 - Revision 548

### Added

- Support for Kibana v7.4.1


## Wazuh v3.10.2 - Kibana v7.4.0 - Revision 547

### Added

- Support for Kibana v7.4.0
- Support for Wazuh v3.10.2.


## Wazuh v3.10.2 - Kibana v7.3.2 - Revision 546

### Added

- Support for Wazuh v3.10.2.


## Wazuh v3.10.1 - Kibana v7.3.2 - Revision 545

### Added

- Support for Wazuh v3.10.1.


## Wazuh v3.10.0 - Kibana v7.3.2 - Revision 543

### Added

- Support for Wazuh v3.10.0.
- Added an interactive guide for registering agents, things are now easier for the user, guiding it through the steps needed ending in a _copy & paste_ snippet for deploying his agent [#1468](https://github.com/wazuh/wazuh-kibana-app/issues/1468).
- Added new dashboards for the recently added regulatory compliance groups into the Wazuh core. They are HIPAA and NIST-800-53 [#1468](https://github.com/wazuh/wazuh-kibana-app/issues/1448), [#1638]( https://github.com/wazuh/wazuh-kibana-app/issues/1638).
- Make the app work under a custom Kibana space [#1234](https://github.com/wazuh/wazuh-kibana-app/issues/1234), [#1450](https://github.com/wazuh/wazuh-kibana-app/issues/1450).
- Added the ability to manage the app as a native plugin when using Kibana spaces, now you can safely hide/show the app depending on the selected space [#1601](https://github.com/wazuh/wazuh-kibana-app/issues/1601).
- Adapt the app the for Kibana dark mode [#1562](https://github.com/wazuh/wazuh-kibana-app/issues/1562).
- Added an alerts summary in _Overview > FIM_ panel [#1527](https://github.com/wazuh/wazuh-kibana-app/issues/1527).
- Export all the information of a Wazuh group and its related agents in a PDF document [#1341](https://github.com/wazuh/wazuh-kibana-app/issues/1341).
- Export the configuration of a certain agent as a PDF document. Supports granularity for exporting just certain sections of the configuration [#1340](https://github.com/wazuh/wazuh-kibana-app/issues/1340).


### Changed

- Reduced _Agents preview_ load time using the new API endpoint `/summary/agents` [#1687](https://github.com/wazuh/wazuh-kibana-app/pull/1687).
- Replaced most of the _md-nav-bar_ Angular.js components with React components using EUI [#1705](https://github.com/wazuh/wazuh-kibana-app/pull/1705).
- Replaced the requirements slider component with a new styled component [#1708](https://github.com/wazuh/wazuh-kibana-app/pull/1708).
- Soft deprecated the _.wazuh-version_ internal index, now the app dumps its content if applicable to a registry file, then the app removes that index. Further versions will hard deprecate this index [#1467](https://github.com/wazuh/wazuh-kibana-app/issues/1467). 
- Visualizations now don't fetch the documents _source_, also, they now use _size: 0_ for fetching [#1663](https://github.com/wazuh/wazuh-kibana-app/issues/1663).
- The app menu is now fixed on top of the view, it's not being hidden on every state change. Also, the Wazuh logo was placed in the top bar of Kibana UI [#1502](https://github.com/wazuh/wazuh-kibana-app/issues/1502).
- Improved _getTimestamp_ method not returning a promise object because it's no longer needed [014bc3a](https://github.com/wazuh/wazuh-kibana-app/commit/014b3aba0d2e9cda0c4d521f5f16faddc434a21e). Also improved main Discover listener for Wazuh not returning a promise object [bd82823](https://github.com/wazuh/wazuh-kibana-app/commit/bd8282391a402b8c567b32739cf914a0135d74bc).
- Replaced _Requirements over time_ visualizations in both PCI DSS and GDPR dashboards [35c539](https://github.com/wazuh/wazuh-kibana-app/commit/35c539eb328b3bded94aa7608f73f9cc51c235a6).
- Do not show a toaster when a visualization field was not known yet, instead, show it just in case the internal refreshing failed [19a2e7](https://github.com/wazuh/wazuh-kibana-app/commit/19a2e71006b38f6a64d3d1eb8a20b02b415d7e07).
- Minor optimizations for server logging [eb8e000](https://github.com/wazuh/wazuh-kibana-app/commit/eb8e00057dfea2dafef56319590ff832042c402d).

### Fixed

- Alerts search bar fixed for Kibana v7.3.1, queries were not being applied as expected [#1686](https://github.com/wazuh/wazuh-kibana-app/issues/1686).
- Hide attributes field from non-Windows agents in the FIM table [#1710](https://github.com/wazuh/wazuh-kibana-app/issues/1710).
- Fixed broken view in Management > Configuration > Amazon S3 > Buckets, some information was missing [#1675](https://github.com/wazuh/wazuh-kibana-app/issues/1675).
- Keep user's filters when switching from Discover to panel [#1685](https://github.com/wazuh/wazuh-kibana-app/issues/1685).
- Reduce load time and amount of data to be fetched in _Management > Cluster monitoring_ section avoiding possible timeouts [#1663](https://github.com/wazuh/wazuh-kibana-app/issues/1663).
- Restored _Remove column_ feature in Discover tabs [#1702](https://github.com/wazuh/wazuh-kibana-app/issues/1702).
- Apps using Kibana v7.3.1 had a bug once the user goes back from _Agent > FIM > Files_ to _Agent > FIM > dashboard_, filters disappear, now it's working properly [#1700](https://github.com/wazuh/wazuh-kibana-app/issues/1700).
- Fixed visual bug in _Management > Cluster monitoring_ and a button position [1e3b748](https://github.com/wazuh/wazuh-kibana-app/commit/1e3b748f11b43b2e7956b830269b6d046d74d12c).
- The app installation date was not being updated properly, now it's fixed [#1692](https://github.com/wazuh/wazuh-kibana-app/issues/1692).
- Fixed _Network interfaces_ table in Inventory section, the table was not paginating [#1474](https://github.com/wazuh/wazuh-kibana-app/issues/1474).
- Fixed APIs passwords are now obfuscated in server responses [adc3152](https://github.com/wazuh/wazuh-kibana-app/pull/1782/commits/adc31525e26b25e4cb62d81cbae70a8430728af5).


## Wazuh v3.9.5 - Kibana v6.8.2 / Kibana v7.2.1 / Kibana v7.3.0 - Revision 531

### Added

- Support for Wazuh v3.9.5

## Wazuh v3.9.4 - Kibana v6.8.1 / Kibana v6.8.2 / Kibana v7.2.0 / Kibana v7.2.1 / Kibana v7.3.0 - Revision 528

### Added

- Support for Wazuh v3.9.4
- Allow filtering by clicking a column in rules/decoders tables [0e2ddd7](https://github.com/wazuh/wazuh-kibana-app/pull/1615/commits/0e2ddd7b73f7f7975d02e97ed86ae8a0966472b4)
- Allow open file in rules table clicking on the file column [1af929d](https://github.com/wazuh/wazuh-kibana-app/pull/1615/commits/1af929d62f450f93c6733868bcb4057e16b7e279)

### Changed

- Improved app performance [#1640](https://github.com/wazuh/wazuh-kibana-app/pull/1640).
- Remove path filter from custom rules and decoders [895792e](https://github.com/wazuh/wazuh-kibana-app/pull/1615/commits/895792e6e6d9401b3293d5e16352b9abef515096)
- Show path column in rules and decoders [6f49816](https://github.com/wazuh/wazuh-kibana-app/pull/1615/commits/6f49816c71b5999d77bf9e3838443627c9be945d)
- Removed SCA overview dashboard [94ebbff](https://github.com/wazuh/wazuh-kibana-app/pull/1615/commits/94ebbff231cbfb6d793130e0b9ea855baa755a1c)
- Disabled last custom column removal [f1ef7de](https://github.com/wazuh/wazuh-kibana-app/pull/1615/commits/f1ef7de1a34bbe53a899596002e8153b95e7dc0e)
- Agents messages across sections unification [8fd7e36](https://github.com/wazuh/wazuh-kibana-app/pull/1615/commits/8fd7e36286fa9dfd03a797499af6ffbaa90b00e1)

### Fixed

- Fix check storeded apis [d6115d6](https://github.com/wazuh/wazuh-kibana-app/pull/1615/commits/d6115d6424c78f0cde2017b432a51b77186dd95a).
- Fix pci-dss console error [297080d](https://github.com/wazuh/wazuh-kibana-app/pull/1615/commits/297080d36efaea8f99b0cafd4c48845dad20495a)
- Fix error in reportingTable [85b7266](https://github.com/wazuh/wazuh-kibana-app/pull/1615/commits/85b72662cb4db44c443ed04f7c31fba57eefccaa)
- Fix filters budgets size [c7ac86a](https://github.com/wazuh/wazuh-kibana-app/pull/1615/commits/c7ac86acb3d5afaf1cf348fab09a2b8c5778a491)
- Fix missing permalink virustotal visualization [1b57529](https://github.com/wazuh/wazuh-kibana-app/pull/1615/commits/1b57529758fccdeb3ac0840e66a8aafbe4757a96)
- Improved wz-table performance [224bd6f](https://github.com/wazuh/wazuh-kibana-app/pull/1615/commits/224bd6f31235c81ba01755c3c1e120c3f86beafd)
- Fix inconsistent data between visualizations and tables in Overview Security Events [b12c600](https://github.com/wazuh/wazuh-kibana-app/pull/1615/commits/b12c600578d80d0715507dec4624a4ebc27ea573)
- Timezone applied in cluster status [a4f620d](https://github.com/wazuh/wazuh-kibana-app/pull/1615/commits/a4f620d398f5834a6d2945af892a462425ca3bec)
- Fixed Overview Security Events report when wazuh.monitoring is disabled [1c26da0](https://github.com/wazuh/wazuh-kibana-app/pull/1615/commits/1c26da05a0b6daf727e15c13b819111aa4e4e913)
- Fixes in APIs management [2143943](https://github.com/wazuh/wazuh-kibana-app/pull/1615/commits/2143943a5049cbb59bb8d6702b5a56cbe0d27a2a)
- Prevent duplicated visualization toast errors [786faf3](https://github.com/wazuh/wazuh-kibana-app/commit/786faf3e62d2cad13f512c0f873b36eca6e9787d)
- Fix not properly updated breadcrumb in ruleset section [9645903](https://github.com/wazuh/wazuh-kibana-app/commit/96459031cd4edbe047970bf0d22d0c099771879f)
- Fix badly dimensioned table in Integrity Monitoring section [9645903](https://github.com/wazuh/wazuh-kibana-app/commit/96459031cd4edbe047970bf0d22d0c099771879f)
- Fix implicit filters can be destroyed [9cf8578](https://github.com/wazuh/wazuh-kibana-app/commit/9cf85786f504f5d67edddeea6cfbf2ab577e799b)
- Windows agent dashboard doesn't show failure logon access. [d38d088](https://github.com/wazuh/wazuh-kibana-app/commit/d38d0881ac8e4294accde83d63108337b74cdd91) 
- Number of agents is not properly updated.  [f7cbbe5](https://github.com/wazuh/wazuh-kibana-app/commit/f7cbbe54394db825827715c3ad4370ac74317108) 
- Missing scrollbar on Firefox file viewer.  [df4e8f9](https://github.com/wazuh/wazuh-kibana-app/commit/df4e8f9305b35e9ee1473bed5f5d452dd3420567) 
- Agent search filter by name, lost when refreshing. [71b5274](https://github.com/wazuh/wazuh-kibana-app/commit/71b5274ccc332d8961a158587152f7badab28a95) 
- Alerts of level 12 cannot be displayed in the Summary table. [ec0e888](https://github.com/wazuh/wazuh-kibana-app/commit/ec0e8885d9f1306523afbc87de01a31f24e36309) 
- Restored query from search bar in visualizations. [439128f](https://github.com/wazuh/wazuh-kibana-app/commit/439128f0a1f65b649a9dcb81ab5804ca20f65763) 
- Fix Kibana filters loop in Firefox. [82f0f32](https://github.com/wazuh/wazuh-kibana-app/commit/82f0f32946d844ce96a28f0185f903e8e05c5589) 

## Wazuh v3.9.3 - Kibana v6.8.1 / v7.1.1 / v7.2.0 - Revision 523

### Added

- Support for Wazuh v3.9.3
- Support for Kibana v7.2.0 [#1556](https://github.com/wazuh/wazuh-kibana-app/pull/1556).

### Changed

- New design and several UI/UX changes [#1525](https://github.com/wazuh/wazuh-kibana-app/pull/1525).
- Improved error checking + syscollector performance [94d0a83](https://github.com/wazuh/wazuh-kibana-app/commit/94d0a83e43aa1d2d84ef6f87cbb76b9aefa085b3).
- Adapt Syscollector for MacOS agents [a4bf7ef](https://github.com/wazuh/wazuh-kibana-app/commit/a4bf7efc693a99b7565b5afcaa372155f15a4db9).
- Show last scan for syscollector [73f2056](https://github.com/wazuh/wazuh-kibana-app/commit/73f2056673bb289d472663397ba7097e49b7b93b).
- Extendend information for syscollector [#1585](https://github.com/wazuh/wazuh-kibana-app/issues/1585).

### Fixed

- Corrected width for agent stats [a998955](https://github.com/wazuh/wazuh-kibana-app/commit/a99895565a8854c55932ec94cffb08e1d0aa3da1).
- Fix height for the menu directive with Dynamic height [427d0f3](https://github.com/wazuh/wazuh-kibana-app/commit/427d0f3e9fa6c34287aa9e8557da99a51e0db40f).
- Fix wazuh-db and clusterd check [cddcef6](https://github.com/wazuh/wazuh-kibana-app/commit/cddcef630c5234dd6f6a495715743dfcfd4e4001).
- Fix AlertsStats when value is "0", it was showing "-" [07a3e10](https://github.com/wazuh/wazuh-kibana-app/commit/07a3e10c7f1e626ba75a55452b6c295d11fd657d).
- Fix syscollector state value [f8d3d0e](https://github.com/wazuh/wazuh-kibana-app/commit/f8d3d0eca44e67e26f79bc574495b1f4c8f751f2).
- Fix time offset for reporting table [2ef500b](https://github.com/wazuh/wazuh-kibana-app/commit/2ef500bb112e68bd4811b8e87ce8581d7c04d20f).
- Fix call to obtain GDPR requirements for specific agent [ccda846](https://github.com/wazuh/wazuh-kibana-app/commit/ccda8464b50be05bc5b3642f25f4972c8a7a2c03).
- Restore "rule.id" as a clickable field in visualizations [#1546](https://github.com/wazuh/wazuh-kibana-app/pull/1546).
- Fix timepicker in cluster monitoring [f7533ce](https://github.com/wazuh/wazuh-kibana-app/pull/1560/commits/f7533cecb6862abfb5c1d2173ec3e70ffc59804a).
- Fix several bugs [#1569](https://github.com/wazuh/wazuh-kibana-app/pull/1569).
- Fully removed "rule.id" as URL field [#1584](https://github.com/wazuh/wazuh-kibana-app/issues/1584).
- Fix filters for dashboards [#1583](https://github.com/wazuh/wazuh-kibana-app/issues/1583).
- Fix missing dependency [#1591](https://github.com/wazuh/wazuh-kibana-app/issues/1591).

## Wazuh v3.9.2 - Kibana v7.1.1 - Revision 510

### Added

- Support for Wazuh v3.9.2

### Changed

- Avoid showing more than one toaster for the same error message [7937003](https://github.com/wazuh/wazuh-kibana-app/commit/793700382798033203091d160773363323e05bb9).
- Restored "Alerts evolution - Top 5 agents" in Overview > Security events [f9305c0](https://github.com/wazuh/wazuh-kibana-app/commit/f9305c0c6acf4a31c41b1cc9684b87f79b27524f).

### Fixed

- Fix missing parameters in Dev Tools request [#1496](https://github.com/wazuh/wazuh-kibana-app/pull/1496).
- Fix "Invalid Date" for Safari and Internet Explorer [#1505](https://github.com/wazuh/wazuh-kibana-app/pull/1505).

## Wazuh v3.9.1 - Kibana v7.1.1 - Revision 509

### Added

- Support for Kibana v7.1.1
- Added overall metrics for Agents > Overview [#1479](https://github.com/wazuh/wazuh-kibana-app/pull/1479).

### Fixed

- Fixed missing dependency for Discover [43f5dd5](https://github.com/wazuh/wazuh-kibana-app/commit/43f5dd5f64065c618ba930b2a4087f0a9e706c0e).
- Fixed visualization for Agents > Overview [#1477](https://github.com/wazuh/wazuh-kibana-app/pull/1477). 
- Fixed SCA policy checks table [#1478](https://github.com/wazuh/wazuh-kibana-app/pull/1478).

## Wazuh v3.9.1 - Kibana v7.1.0 - Revision 508

### Added

- Support for Kibana v7.1.0

## Wazuh v3.9.1 - Kibana v6.8.0 - Revision 444

### Added

- Support for Wazuh v3.9.1
- Support for Kibana v6.8.0

### Fixed

- Fixed background color for some parts of the Discover directive [2dfc763](https://github.com/wazuh/wazuh-kibana-app/commit/2dfc763bfa1093fb419f118c2938f6b348562c69).
- Fixed cut values in non-resizable tables when the value is too large [cc4828f](https://github.com/wazuh/wazuh-kibana-app/commit/cc4828fbf50d4dab3dd4bb430617c1f2b13dac6a).
- Fixed handled but not shown error messages from rule editor [0aa0e17](https://github.com/wazuh/wazuh-kibana-app/commit/0aa0e17ac8678879e5066f8d83fd46f5d8edd86a).
- Minor typos corrected [fe11fb6](https://github.com/wazuh/wazuh-kibana-app/commit/fe11fb67e752368aedc89ec844ddf729eb8ad761).
- Minor fixes in agents configuration [1bc2175](https://github.com/wazuh/wazuh-kibana-app/commit/1bc217590438573e7267687655bb5939b5bb9fde).
- Fix Management > logs viewer scrolling [f458b2e](https://github.com/wazuh/wazuh-kibana-app/commit/f458b2e3294796f9cf00482b4da27984646c6398).

### Changed

- Kibana version shown in settings is now read from our package.json [c103d3e](https://github.com/wazuh/wazuh-kibana-app/commit/c103d3e782136106736c02039d28c4567b255aaa).
- Removed an old header from Settings [0197b8b](https://github.com/wazuh/wazuh-kibana-app/commit/0197b8b1abc195f275c8cd9893df84cd5569527b).
- Improved index pattern validation fields, replaced "full_log" with "rule.id" as part of the minimum required fields [dce0595](https://github.com/wazuh/wazuh-kibana-app/commit/dce059501cbd28f1294fd761da3e015e154747bc).
- Improve dynamic height for configuration editor [c318131](https://github.com/wazuh/wazuh-kibana-app/commit/c318131dfb6b5f01752593f2aa972b98c0655610).
- Add timezone for all dates shown in the app [4b8736f](https://github.com/wazuh/wazuh-kibana-app/commit/4b8736fb4e562c78505daaee042bcd798242c3f5).

## Wazuh v3.9.0 - Kibana v6.7.0 / v6.7.1 / v6.7.2 - Revision 441

### Added

- Support for Wazuh v3.9.0
- Support for Kibana v6.7.0 / v6.7.1 / v6.7.2
- Edit master and worker configuration ([#1215](https://github.com/wazuh/wazuh-kibana-app/pull/1215)).
- Edit local rules, local decoders and CDB lists ([#1212](https://github.com/wazuh/wazuh-kibana-app/pull/1212), [#1204](https://github.com/wazuh/wazuh-kibana-app/pull/1204), [#1196](https://github.com/wazuh/wazuh-kibana-app/pull/1196), [#1233](https://github.com/wazuh/wazuh-kibana-app/pull/1233), [#1304](https://github.com/wazuh/wazuh-kibana-app/pull/1304)).
- View no local rules/decoders XML files ([#1395](https://github.com/wazuh/wazuh-kibana-app/pull/1395))
- Dev Tools additions
  - Added hotkey `[shift] + [enter]` for sending query ([#1170](https://github.com/wazuh/wazuh-kibana-app/pull/1170)).
  - Added `Export JSON` button for the Dev Tools ([#1170](https://github.com/wazuh/wazuh-kibana-app/pull/1170)).
- Added refresh button for agents preview table ([#1169](https://github.com/wazuh/wazuh-kibana-app/pull/1169)).
- Added `configuration assessment` information in "Agent > Policy monitoring" ([#1227](https://github.com/wazuh/wazuh-kibana-app/pull/1227)).
- Added agents `configuration assessment` configuration section in "Agent > Configuration" ([1257](https://github.com/wazuh/wazuh-kibana-app/pull/1257))
- Restart master and worker nodes ([#1222](https://github.com/wazuh/wazuh-kibana-app/pull/1222)).
- Restart agents ([#1229](https://github.com/wazuh/wazuh-kibana-app/pull/1229)).
- Added support for more than one Wazuh monitoring pattern ([#1243](https://github.com/wazuh/wazuh-kibana-app/pull/1243))
- Added customizable interval for Wazuh monitoring indices creation ([#1243](https://github.com/wazuh/wazuh-kibana-app/pull/1243)).
- Expand visualizations ([#1246](https://github.com/wazuh/wazuh-kibana-app/pull/1246)).
- Added a dynamic table columns selector ([#1246](https://github.com/wazuh/wazuh-kibana-app/pull/1246)).
- Added resizable columns by dragging in tables ([d2bf8ee](https://github.com/wazuh/wazuh-kibana-app/commit/d2bf8ee9681ca5d6028325e165854b49214e86a3))
- Added a cron job for fetching missing fields of all valid index patterns, also merging dynamic fields every time an index pattern is refreshed by the app ([#1276](https://github.com/wazuh/wazuh-kibana-app/pull/1276)).
- Added auto-merging dynamic fields for Wazuh monitoring index patterns ([#1300](https://github.com/wazuh/wazuh-kibana-app/pull/1300))
- New server module, it's a job queue so we can add delayed jobs to be run in background, this iteration only accepts delayed Wazuh API calls ([#1283](https://github.com/wazuh/wazuh-kibana-app/pull/1283)).
- Added new way to view logs using a logs viewer ([#1292](https://github.com/wazuh/wazuh-kibana-app/pull/1292))
- Added new directive for registering agents from the UI, including instructions on "how to" ([#1321](https://github.com/wazuh/wazuh-kibana-app/pull/1321)).
- Added some Angular charts in Agents Preview and Agents SCA sections ([#1364](https://github.com/wazuh/wazuh-kibana-app/pull/1364))
- Added Docker listener settings in configuration views ([#1365](https://github.com/wazuh/wazuh-kibana-app/pull/1365))
- Added Docker dashboards for both Agents and Overview ([#1367](https://github.com/wazuh/wazuh-kibana-app/pull/1367))
- Improved app logger with debug level ([#1373](https://github.com/wazuh/wazuh-kibana-app/pull/1373))
- Introducing React components from the EUI framework

### Changed

- Escape XML special characters ([#1159](https://github.com/wazuh/wazuh-kibana-app/pull/1159)).
- Changed empty results message for Wazuh tables ([#1165](https://github.com/wazuh/wazuh-kibana-app/pull/1165)).
- Allowing the same query multiple times on the Dev Tools ([#1174](https://github.com/wazuh/wazuh-kibana-app/pull/1174))
- Refactor JSON/XML viewer for configuration tab ([#1173](https://github.com/wazuh/wazuh-kibana-app/pull/1173), [#1148](https://github.com/wazuh/wazuh-kibana-app/pull/1148)).
- Using full height for all containers when possible ([#1224](https://github.com/wazuh/wazuh-kibana-app/pull/1224)).
- Improved the way we are handling "back button" events ([#1207](https://github.com/wazuh/wazuh-kibana-app/pull/1207)).
- Changed some visualizations for FIM, GDPR, PCI, Vulnerability and Security Events ([#1206](https://github.com/wazuh/wazuh-kibana-app/pull/1206), [#1235](https://github.com/wazuh/wazuh-kibana-app/pull/1235), [#1293](https://github.com/wazuh/wazuh-kibana-app/pull/1293)).
- New design for agent header view ([#1186](https://github.com/wazuh/wazuh-kibana-app/pull/1186)).
- Not fetching data the very first time the Dev Tools are opened ([#1185](https://github.com/wazuh/wazuh-kibana-app/pull/1185)).
- Refresh all known fields for all valid index patterns if `kbn-vis` detects a broken index pattern ([ecd7c8f](https://github.com/wazuh/wazuh-kibana-app/commit/ecd7c8f98c187a350f81261d13b0d45dcec6dc5d)).
- Truncate texts and display a tooltip when they don't fit in a table cell ([7b56a87](https://github.com/wazuh/wazuh-kibana-app/commit/7b56a873f85dcba7e6838aeb2e40d9b4cf472576))
- Updated API autocomplete for Dev Tools ([#1218](https://github.com/wazuh/wazuh-kibana-app/pull/1218))
- Updated switches design to adapt it to Kibana's design ([#1253](https://github.com/wazuh/wazuh-kibana-app/pull/1253))
- Reduced the width of some table cells with little text, to give more space to the other columns ([#1263](https://github.com/wazuh/wazuh-kibana-app/pull/1263)).
- Redesign for Management > Status daemons list ([#1284](https://github.com/wazuh/wazuh-kibana-app/pull/1284)).
- Redesign for Management > Configuration, Agent > Configuration ([#1289](https://github.com/wazuh/wazuh-kibana-app/pull/1289)).
- Replaced Management > Logs table with a log viewer component ([#1292](https://github.com/wazuh/wazuh-kibana-app/pull/1292)).
- The agents list search bar now allows to switch between AND/OR operators ([#1291](https://github.com/wazuh/wazuh-kibana-app/pull/1291)).
- Improve audit dashboards ([#1374](https://github.com/wazuh/wazuh-kibana-app/pull/1374))
- Exclude agent "000" getting the last registered and the most active agents from the Wazuh API.([#1391](https://github.com/wazuh/wazuh-kibana-app/pull/1391))
- Reviewed Osquery dashboards ([#1394](https://github.com/wazuh/wazuh-kibana-app/pull/1394))
- Memory info is now a log ([#1400](https://github.com/wazuh/wazuh-kibana-app/pull/1400))
- Error toasters time is now 30000ms, warning/info are still 6000ms ([#1420](https://github.com/wazuh/wazuh-kibana-app/pull/1420))

### Fixed

- Properly handling long messages on notifier service, until now, they were using out of the card space, also we replaced some API messages with more meaningful messages ([#1168](https://github.com/wazuh/wazuh-kibana-app/pull/1168)).
- Adapted Wazuh icon for multiple browsers where it was gone ([#1208](https://github.com/wazuh/wazuh-kibana-app/pull/1208)).
- Do not fetch data from tables twice when resize window ([#1303](https://github.com/wazuh/wazuh-kibana-app/pull/1303)).
- Agent syncrhonization status is updated as we browse the configuration section ([#1305](https://github.com/wazuh/wazuh-kibana-app/pull/1305))
- Using the browser timezone for reporting documents ([#1311](https://github.com/wazuh/wazuh-kibana-app/pull/1311)).
- Wrong behaviors in the routing system when the basePath was set ([#1342](https://github.com/wazuh/wazuh-kibana-app/pull/1342))
- Do not show pagination for one-page tables ([196c5b7](https://github.com/wazuh/wazuh-kibana-app/pull/1362/commits/196c5b717583032798da7791fa4f90ec06397f68))
- Being redirected to Overview once a Kibana restart is performed ([#1378](https://github.com/wazuh/wazuh-kibana-app/pull/1378))
- Displaying the AWS services section of the aws-s3 wodle ([#1393](https://github.com/wazuh/wazuh-kibana-app/pull/1393))
- Show email configuration on the configuration on demand ([#1401](https://github.com/wazuh/wazuh-kibana-app/issues/1401))
- Show "Follow symbolic link" field in Integrity monitoring - Monitored configuration on demand ([0c9c9da](https://github.com/wazuh/wazuh-kibana-app/pull/1414/commits/0c9c9da3b951548761cd203db5ee5baa39afe26c))

## Wazuh v3.8.2 - Kibana v6.6.0 / v6.6.1 / v6.6.2 / v6.7.0 - Revision 419

### Added

- Support for Kibana v6.6.0 / v6.6.1 / v6.6.2 / v6.7.0

### Fixed

- Fixed AWS dashboard, newer JavaScript browser engines break the view due to Angular.js ([6e882fc](https://github.com/wazuh/wazuh-kibana-app/commit/6e882fc1d7efe6059e6140ff40b8a20d9c1fa51e)).
- Fixed AWS accounts visualization, using the right field now ([6e882fc](https://github.com/wazuh/wazuh-kibana-app/commit/6e882fc1d7efe6059e6140ff40b8a20d9c1fa51e)).

## Wazuh v3.8.2 - Kibana v6.5.4 - Revision 418

### Added

- Support for Wazuh v3.8.2

### Changed

- Close configuration editor only if it was successfully updated ([bc77c35](https://github.com/wazuh/wazuh-kibana-app/commit/bc77c35d8440a656d4704451ce857c9e1d36a438)).
- Replaced FIM Vega visualization with standard visualization ([554ee1c](https://github.com/wazuh/wazuh-kibana-app/commit/554ee1c4c4d75c76d82272075acf8bb62e7f9e27)).

## Wazuh v3.8.1 - Kibana v6.5.4 - Revision 417

### Added

- Support for Wazuh v3.8.1

### Changed

- Moved monitored/ignored Windows registry entries to "FIM > Monitored" and "FIM > Ignored" to avoid user confusion ([#1176](https://github.com/wazuh/wazuh-kibana-app/pull/1176)).
- Excluding managers from wazuh-monitoring indices ([#1177](https://github.com/wazuh/wazuh-kibana-app/pull/1177)).
- Escape `&` before sending group configuration ([d3aa56f](https://github.com/wazuh/wazuh-kibana-app/commit/d3aa56fa73478c60505e500db7d3a7df263081b5)).
- Improved `autoFormat` function before rendering group configuration ([f4f8144](https://github.com/wazuh/wazuh-kibana-app/commit/f4f8144eef8b93038fc897a9f16356e71029b844)).
- Now the group configuration editor doesn't exit after sending data to the Wazuh API ([5c1a3ef](https://github.com/wazuh/wazuh-kibana-app/commit/5c1a3ef9bd710a7befbed0709c4a7cf414f44f6b)).

### Fixed

- Fixed style for the error toaster for long URLs or long paths ([11b8084](https://github.com/wazuh/wazuh-kibana-app/commit/11b8084c75bbc5da36587ff31d1bc80a55fe4dfe)).

## Wazuh v3.8.0 - Kibana v6.5.4 - Revision 416

### Added

- Added group management features such as:
  - Edit the group configuration ([#1096](https://github.com/wazuh/wazuh-kibana-app/pull/1096)).
  - Add/remove groups to/from an agent ([#1096](https://github.com/wazuh/wazuh-kibana-app/pull/1096)).
  - Add/remove agents to/from a group ([#1096](https://github.com/wazuh/wazuh-kibana-app/pull/1096)).
  - Add/remove groups ([#1152](https://github.com/wazuh/wazuh-kibana-app/pull/1152)).
- New directive for tables that don't need external data sources ([#1067](https://github.com/wazuh/wazuh-kibana-app/pull/1067)).
- New search bar directive with interactive filters and suggestions ([#1058](https://github.com/wazuh/wazuh-kibana-app/pull/1058)).
- New server route `/elastic/alerts` for fetching alerts using custom parameters([#1056](https://github.com/wazuh/wazuh-kibana-app/pull/1056)).
- New table for an agent FIM monitored files, if the agent OS platform is Windows it will show two tables: files and registry ([#1032](https://github.com/wazuh/wazuh-kibana-app/pull/1032)).
- Added description to each setting under Settings > Configuration ([#1048](https://github.com/wazuh/wazuh-kibana-app/pull/1048)).
- Added a new setting to `config.yml` related to Wazuh monitoring and its index pattern ([#1095](https://github.com/wazuh/wazuh-kibana-app/pull/1095)).
- Resizable columns by dragging in Dev-tools ([#1102](https://github.com/wazuh/wazuh-kibana-app/pull/1102)).
- New feature to be able to edit config.yml file from the Settings > Configuration section view ([#1105](https://github.com/wazuh/wazuh-kibana-app/pull/1105)).
- Added a new table (network addresses) for agent inventory tab ([#1111](https://github.com/wazuh/wazuh-kibana-app/pull/1111)).
- Added `audit_key` (Who-data Audit keys) for configuration tab ([#1123](https://github.com/wazuh/wazuh-kibana-app/pull/1123)).
- Added new known fields for Kibana index pattern ([#1150](https://github.com/wazuh/wazuh-kibana-app/pull/1150)).

### Changed

- Changed Inventory tables. Now the app looks for the OS platform and it shows different tables depending on the OS platform. In addition the process state codes has been replaced to be more meaningful ([#1059](https://github.com/wazuh/wazuh-kibana-app/pull/1059)).
- Tiny rework for the AWS tab including.
- "Report" button is hidden on Discover panel ([#1047](https://github.com/wazuh/wazuh-kibana-app/pull/1047)).
- Visualizations, filters and Discover improved ([#1083](https://github.com/wazuh/wazuh-kibana-app/pull/1083)).
- Removed `popularizeField` function until https://github.com/elastic/kibana/issues/22426 is solved in order to avoid `Unable to write index pattern!` error on Discover tab ([#1085](https://github.com/wazuh/wazuh-kibana-app/pull/1085)).
- Improved Wazuh monitoring module ([#1094](https://github.com/wazuh/wazuh-kibana-app/pull/1094)).
- Added "Registered date" and "Last keep alive" in agents table allowing you to sort by these fields ([#1102](https://github.com/wazuh/wazuh-kibana-app/pull/1102)).
- Improved code quality in sections such as Ruleset > Rule and Decoder detail view simplify conditions ([#1102](https://github.com/wazuh/wazuh-kibana-app/pull/1102)).
- Replaced reporting success message ([#1102](https://github.com/wazuh/wazuh-kibana-app/pull/1102)).
- Reduced the default number of shards and the default number of replicas for the app indices ([#1113](https://github.com/wazuh/wazuh-kibana-app/pull/1113)).
- Refreshing index pattern known fields on health check controller ([#1119](https://github.com/wazuh/wazuh-kibana-app/pull/1119)).
- Less strict memory check ([786c764](https://github.com/wazuh/wazuh-kibana-app/commit/786c7642cd88083f9a77c57ed204488ecf5b710a)).
- Checking message origin in error handler ([dfec368](https://github.com/wazuh/wazuh-kibana-app/commit/dfec368d22a148b2e4437db92d71294900241961)).
- Dev tools is now showing the response as it is, like `curl` does ([#1137](https://github.com/wazuh/wazuh-kibana-app/pull/1137)).
- Removed `unknown` as valid node name ([#1149](https://github.com/wazuh/wazuh-kibana-app/pull/1149)).
- Removed `rule.id` direct filter from the rule set tables ([#1151](https://github.com/wazuh/wazuh-kibana-app/pull/1151))

### Fixed

- Restored X-Pack security logic for the .wazuh index, now it's not bypassing the X-Pack roles ([#1081](https://github.com/wazuh/wazuh-kibana-app/pull/1081))
- Avoid fetching twice the same data ([#1072](https://github.com/wazuh/wazuh-kibana-app/pull/1072), [#1061](https://github.com/wazuh/wazuh-kibana-app/pull/1061)).
- Wazuh logo adapted to low resolutions ([#1074](https://github.com/wazuh/wazuh-kibana-app/pull/1074)).
- Hide Audit, OpenSCAP tabs for non-linux agents. Fixed empty Windows events under Configuration > Log collection section. OSQuery logo has been standardized ([#1072](https://github.com/wazuh/wazuh-kibana-app/pull/1072), [#1076](https://github.com/wazuh/wazuh-kibana-app/pull/1076)).
- Fix empty values on _Overview > Security events_ when Wazuh monitoring is disabled ([#1091](https://github.com/wazuh/wazuh-kibana-app/pull/1091)).
- Fix overlapped play button in Dev-tools when the input box has a scrollbar ([#1102](https://github.com/wazuh/wazuh-kibana-app/pull/1102)).
- Fix Dev-tools behavior when parse json invalid blocks ([#1102](https://github.com/wazuh/wazuh-kibana-app/pull/1102)).
- Fixed Management > Monitoring tab frustration adding back buttons ([#1102](https://github.com/wazuh/wazuh-kibana-app/pull/1102)).
- Fix template checking when using more than one pattern ([#1104](https://github.com/wazuh/wazuh-kibana-app/pull/1104)).
- Fix infinite loop for Wazuh monitoring when the Wazuh API is not being able to give us all the agents ([5a26916](https://github.com/wazuh/wazuh-kibana-app/commit/5a2691642b40a34783d2eafb6ee24ae78b9af21a)), ([85005a1](https://github.com/wazuh/wazuh-kibana-app/commit/85005a184d4f1c3d339b7c895b5d2469f3b45171)).
- Fix rule details for `list` and `info` parameters ([#1149](https://github.com/wazuh/wazuh-kibana-app/pull/1149)).

## Wazuh v3.7.1 / v3.7.2 - Kibana v6.5.1 / v6.5.2 / v6.5.3 / v6.5.4 - Revision 415

### Added

- Support for Elastic stack v6.5.2 / v6.5.3 / v6.5.4.
- Support for Wazuh v3.7.1 / v3.7.2.
- Dev Tools module now autocompletes API endpoints ([#1030](https://github.com/wazuh/wazuh-kibana-app/pull/1030)).

### Changed

- Increased number of rows for syscollector tables ([#1033](https://github.com/wazuh/wazuh-kibana-app/pull/1033)).
- Modularized JSON/XML viewers for the configuration section ([#982](https://github.com/wazuh/wazuh-kibana-app/pull/982)).

### Fixed

- Added missing fields for syscollector network tables ([#1036](https://github.com/wazuh/wazuh-kibana-app/pull/1036)).
- Using the right API path when downloading CSV for decoders list ([#1045](https://github.com/wazuh/wazuh-kibana-app/pull/1045)).
- Including group field when downloading CSV for agents list ([#1044](https://github.com/wazuh/wazuh-kibana-app/pull/1044)).
- Preserve active tab in configuration section when refreshing the page ([#1037](https://github.com/wazuh/wazuh-kibana-app/pull/1037)).

## Wazuh v3.7.0 - Kibana v6.5.0 / v6.5.1 - Revision 414

### Added

- Support for Elastic Stack v6.5.0 / v6.5.1.
- Agent groups bar is now visible on the agent configuration section ([#1023](https://github.com/wazuh/wazuh-kibana-app/pull/1023)).
- Added a new setting for the `config.yml` file for enable/disable administrator mode ([#1019](https://github.com/wazuh/wazuh-kibana-app/pull/1019)).
  - This allows the user to perform PUT, POST, DELETE methods in our Dev Tools.

### Changed

- Refactored most front-end controllers ([#1023](https://github.com/wazuh/wazuh-kibana-app/pull/1023)).

## Wazuh v3.7.0 - Kibana v6.4.2 / v6.4.3 - Revision 413

### Added

- Support for Wazuh v3.7.0.
- Support for Elastic Stack v6.4.2 / v6.4.3.
- Brand-new interface for _Configuration_ (on both _Management_ and _Agents_ tabs) ([#914](https://github.com/wazuh/wazuh-kibana-app/pull/914)):
  - Now you can check current and real agent and manager configuration.
  - A new interface design, with more useful information and easy to understand descriptions.
  - New and more responsive JSON/XML viewers to show the configuration in raw mode.
- Brand-new extension - Osquery ([#938](https://github.com/wazuh/wazuh-kibana-app/pull/938)):
  - A new extension, disabled by default.
  - Check alerts from Wazuh's Osquery integration.
  - Check your current Osquery wodle configuration.
  - More improvements will come for this extension in the future.
- New option for Wazuh app configuration file - _Ignore index patterns_ ([#947](https://github.com/wazuh/wazuh-kibana-app/pull/947)):
  - Now the user can specify which index patterns can't be selected on the app using the new `ip.ignore` setting on the `config.yml` file.
  - The valid format is an array of strings which represents index patterns.
  - By default, this list is empty (all index patterns will be available if they use a compatible structure).
- Added a node selector for _Management > Status_ section when Wazuh cluster is enabled ([#976](https://github.com/wazuh/wazuh-kibana-app/pull/976)).
- Added quick access to _Configuration_ or _Discover_ panels for an agent on the agents list ([#939](https://github.com/wazuh/wazuh-kibana-app/pull/939)).
- Now you can click on an agent's ID on the _Discover_ panels to open its details page on the app ([#904](https://github.com/wazuh/wazuh-kibana-app/pull/904)).
- Redesigned the _Overview > Amazon AWS_ tab, using more meaningful visualizations for a better overall view of your agents' status ([#903](https://github.com/wazuh/wazuh-kibana-app/pull/903)).
- Redesigned the _Overview/Agents > Vulnerabilities_ tab, using more meaningful visualizations for a better overall view of your agents' status ([#954](https://github.com/wazuh/wazuh-kibana-app/pull/954)).
- Now everytime the user enters the _Settings_ tab, the API connection will be automatically checked ([#971](https://github.com/wazuh/wazuh-kibana-app/pull/971)).
- Added a node selector for _Management > Logs_ section when Wazuh cluster is enabled ([#980](https://github.com/wazuh/wazuh-kibana-app/pull/980)).
- Added a group selector for _Agents_ section ([#995](https://github.com/wazuh/wazuh-kibana-app/pull/995)).

### Changed

- Interface refactoring for the _Agents > Inventory data_ tab ([#924](https://github.com/wazuh/wazuh-kibana-app/pull/924)):
  - Now the tab won't be available if your agent doesn't have Syscollector enabled, and each card will be enabled or disabled depending on the current Syscollector scans configuration.
  - This will prevent situations where the user couldn't check the inventory although there was actual scan data to show on some sections.
- Added support for new multigroups feature ([#911](https://github.com/wazuh/wazuh-kibana-app/pull/911)):
  - Now the information bars on _Agents_ will show all the groups an agent belongs to.
- Now the result pane on the _Dev tools_ tab will show the error code coming from the Wazuh API ([#909](https://github.com/wazuh/wazuh-kibana-app/pull/909)).
- Changed some visualizations titles for _Overview/Agents > OpenSCAP_ tab ([#925](https://github.com/wazuh/wazuh-kibana-app/pull/925)).
- All backend routes have been renamed ([#932](https://github.com/wazuh/wazuh-kibana-app/pull/932)).
- Several improvements for Elasticsearch tests ([#933](https://github.com/wazuh/wazuh-kibana-app/pull/933)).
- Updated some strings and descriptions on the _Settings_ tab ([#934](https://github.com/wazuh/wazuh-kibana-app/pull/934)).
- Changed the date format on _Settings > Logs_ to make it more human-readable ([#944](https://github.com/wazuh/wazuh-kibana-app/pull/944)).
- Changed some labels to remove the "MD5 sum" expression, it will use "Checksum" instead ([#945](https://github.com/wazuh/wazuh-kibana-app/pull/945)).
- Added word wrapping class to group name in _Management > Groups > Group detail_ tab ([#945](https://github.com/wazuh/wazuh-kibana-app/pull/945)).
- The `wz-table` directive has been refactored ([#953](https://github.com/wazuh/wazuh-kibana-app/pull/953)).
- The `wz-table` directive now checks if a request is aborted ([#979](https://github.com/wazuh/wazuh-kibana-app/pull/979)).
- Several performance improvements ([#985](https://github.com/wazuh/wazuh-kibana-app/pull/985), [#997](https://github.com/wazuh/wazuh-kibana-app/pull/997), [#1000](https://github.com/wazuh/wazuh-kibana-app/pull/1000)).

### Fixed

- Several known fields for _Whodata_ functionality have been fixed ([#901](https://github.com/wazuh/wazuh-kibana-app/pull/901)).
- Fixed alignment bug with the _Add a filter +_ button on _Discover_ and _Agents_ tabs ([#912](https://github.com/wazuh/wazuh-kibana-app/pull/912)).
- Fixed a bug where the `Add API` form on _Settings_ didn't appear when pressing the button after editing an existing API entry ([#944](https://github.com/wazuh/wazuh-kibana-app/pull/944)).
- Fixed a bug on _Ruleset_ tab where the "Description" column was showing `0` if the rule doesn't have any description ([#948](https://github.com/wazuh/wazuh-kibana-app/pull/948)).
- Fixed wrong alignment on related Rules/Decoders tables from _Management > Ruleset_ tab ([#971](https://github.com/wazuh/wazuh-kibana-app/pull/971)).
- Fixed a bug where sometimes the error messages appeared duplicated ([#971](https://github.com/wazuh/wazuh-kibana-app/pull/971)).

### Removed

- On the _Management > Monitoring_ tab, the `Cluster enabled but not running` message won't appear as an error anymore ([#971](https://github.com/wazuh/wazuh-kibana-app/pull/971)).

## Wazuh v3.6.1 - Kibana v6.4.1 / v6.4.2 / v6.4.3 - Revision 412

### Added

- Support for Elastic Stack v6.4.1 / v6.4.2 / v6.4.3.

## Wazuh v3.6.1 - Kibana v6.4.0 - Revision 411

### Added

- Redesigned the _Overview > Integrity monitoring_ tab, using more meaningful visualizations for a better overall view of your agents' status ([#893](https://github.com/wazuh/wazuh-kibana-app/pull/893)).
- Added a new table for the _Inventory_ tab: _Processes_ ([#895](https://github.com/wazuh/wazuh-kibana-app/pull/895)).
- Improved error handling for tables. Now the table will show an error message if it wasn't able to fetch and load data ([#896](https://github.com/wazuh/wazuh-kibana-app/pull/896)).

### Changed

- The app source code has been improved, following best practices and coding guidelines ([#892](https://github.com/wazuh/wazuh-kibana-app/pull/892)).
- Included more app tests and prettifier for better code maintainability ([#883](https://github.com/wazuh/wazuh-kibana-app/pull/883) & [#885](https://github.com/wazuh/wazuh-kibana-app/pull/885)).

### Fixed

- Fixed minor visual errors on some _GDPR_, _PCI DSS_ and _Vulnerabilities_ visualizations ([#894](https://github.com/wazuh/wazuh-kibana-app/pull/894)).

## Wazuh v3.6.1 - Kibana v6.4.0 - Revision 410

### Added

- The _Inventory_ tab has been redesigned ([#873](https://github.com/wazuh/wazuh-kibana-app/pull/873)):
  - Added new network interfaces and port tables.
  - Improved design using metric information bars and intuitive status indicators.
- Added refresh functionality to the _Settings > Logs_ tab ([#852](https://github.com/wazuh/wazuh-kibana-app/pull/852)):
  - Now everytime the user opens the tab, the logs will be reloaded.
  - A new button to force the update has been added on the top left corner of the logs table.
- Added `tags` and `recursion_level` configuration options to _Management/Agent > Configuration_ tabs ([#850](https://github.com/wazuh/wazuh-kibana-app/pull/850)).
- The _Kuery_ search syntax has been added again to the app ([#851](https://github.com/wazuh/wazuh-kibana-app/pull/851)).
- Added a first batch of [_Mocha_](https://mochajs.org/) tests and other quality of code improvements to the app ([#859](https://github.com/wazuh/wazuh-kibana-app/pull/859)).
- Now you can open specific rule details (the _Management > Ruleset_ tab) when clicking on the `rule.id` value on the _Discover_ tab ([#862](https://github.com/wazuh/wazuh-kibana-app/pull/862)).
- Now you can click on the rule ID value on the _Management > Ruleset_ tab to search for related alerts on the _Discover_ tab ([#863](https://github.com/wazuh/wazuh-kibana-app/pull/863)).

### Changed

- The index pattern known fields have been updated up to 567 ([#872](https://github.com/wazuh/wazuh-kibana-app/pull/872)).
- Now the _Inventory_ tab will always be available for all agents, and a descriptive message will appear if the agent doesn't have `syscollector` enabled ([#879](https://github.com/wazuh/wazuh-kibana-app/pull/879)).

### Fixed

- Fixed a bug where the _Inventory_ tab was unavailable if the user reloads the page while on the _Agents > Configuration_ tab ([#845](https://github.com/wazuh/wazuh-kibana-app/pull/845)).
- Fixed some _Overview > VirusTotal_ visualizations ([#846](https://github.com/wazuh/wazuh-kibana-app/pull/846)).
- Fixed a bug where the _Settings > Extensions_ tab wasn't being properly hidden when there's no API entries inserted ([#847](https://github.com/wazuh/wazuh-kibana-app/pull/847)).
- Fixed a bug where the _Current API_ indicator on the top navbar wasn't being properly updated when the user deletes all the API entries ([#848](https://github.com/wazuh/wazuh-kibana-app/pull/848)).
- Fixed a bug where the _Agents coverage_ metric were not displaying a proper value when the manager has 0 registered agents ([#849](https://github.com/wazuh/wazuh-kibana-app/pull/849)).
- Fixed a bug where the `wazuh-basic` user role was able to update API entries (it should be forbidden) ([#853](https://github.com/wazuh/wazuh-kibana-app/pull/853)).
- Fixed a bug where the visualizations had scroll bars on the PDF reports ([#870](https://github.com/wazuh/wazuh-kibana-app/pull/870)).
- Fixed a bug on the _Dev tools_ tab where the user couldn't execute the first request block if there was blank lines above it ([#871](https://github.com/wazuh/wazuh-kibana-app/pull/871)).
- Fixed a bug on pinned filters when opening tabs where the implicit filter was the same, making them stuck and unremovable from other tabs ([#878](https://github.com/wazuh/wazuh-kibana-app/pull/878)).

## Wazuh v3.6.1 - Kibana v6.4.0 - Revision 409

### Added

- Support for Wazuh v3.6.1.

### Fixed

- Fixed a bug on the _Dev tools_ tab ([b7c79f4](https://github.com/wazuh/wazuh-kibana-app/commit/b7c79f48f06cb49b12883ec9e9337da23b49976b)).

## Wazuh v3.6.1 - Kibana v6.3.2 - Revision 408

### Added

- Support for Wazuh v3.6.1.

### Fixed

- Fixed a bug on the _Dev tools_ tab ([4ca9ed5](https://github.com/wazuh/wazuh-kibana-app/commit/4ca9ed54f1b18e5d499d950e6ff0741946701988)).

## Wazuh v3.6.0 - Kibana v6.4.0 - Revision 407

### Added

- Support for Wazuh v3.6.0.

## Wazuh v3.6.0 - Kibana v6.3.2 - Revision 406

### Added

- Support for Wazuh v3.6.0.

## Wazuh v3.5.0 - Kibana v6.4.0 - Revision 405

### Added

- Support for Elastic Stack v6.4.0 ([#813](https://github.com/wazuh/wazuh-kibana-app/pull/813)).

## Wazuh v3.5.0 - Kibana v6.3.2 - Revision 404

### Added

- Added new options to `config.yml` to change shards and replicas settings for `wazuh-monitoring` indices ([#809](https://github.com/wazuh/wazuh-kibana-app/pull/809)).
- Added more error messages for `wazuhapp.log` in case of failure when performing some crucial functions ([#812](https://github.com/wazuh/wazuh-kibana-app/pull/812)).
- Now it's possible to change replicas settings for existing `.wazuh`, `.wazuh-version` and `wazuh-monitoring` indices on the `config.yml` file ([#817](https://github.com/wazuh/wazuh-kibana-app/pull/817)).

### Changed

- App frontend code refactored and restructured ([#802](https://github.com/wazuh/wazuh-kibana-app/pull/802)).
- Now the _Overview > Security events_ tab won't show anything if the only visualization with data is _Agents status_ ([#811](https://github.com/wazuh/wazuh-kibana-app/pull/811)).

### Fixed

- Fixed a bug where the RAM status message appreared twice the first time you opened the app ([#807](https://github.com/wazuh/wazuh-kibana-app/pull/807)).
- Fixed the app UI to make the app usable on Internet Explorer 11 ([#808](https://github.com/wazuh/wazuh-kibana-app/pull/808)).

## Wazuh v3.5.0 - Kibana v6.3.2 - Revision 403

### Added

- The welcome tabs on _Overview_ and _Agents_ have been updated with a new name and description for the existing sections ([#788](https://github.com/wazuh/wazuh-kibana-app/pull/788)).
- Now the app tables will auto-resize depending on the screen height ([#792](https://github.com/wazuh/wazuh-kibana-app/pull/792)).

### Changed

- Now all the app filters on several tables will present the values in alphabetical order ([#787](https://github.com/wazuh/wazuh-kibana-app/pull/787)).

### Fixed

- Fixed a bug on _Decoders_ where clicking on the decoder wouldn't open the detail view if the `Parent decoders` filter was enabled ([#782](https://github.com/wazuh/wazuh-kibana-app/pull/782)).
- Fixed a bug on _Dev tools_ when the first line on the editor pane was empty or had a comment ([#790](https://github.com/wazuh/wazuh-kibana-app/pull/790)).
- Fixed a bug where the app was throwing multiple warning messages the first time you open it ([#791](https://github.com/wazuh/wazuh-kibana-app/pull/791)).
- Fixed a bug where clicking on a different tab from _Overview_ right after inserting the API credentials for the first time would always redirect to _Overview_ ([#791](https://github.com/wazuh/wazuh-kibana-app/pull/791)).
- Fixed a bug where the user could have a browser cookie with a reference to a non-existing API entry on Elasticsearch ([#794](https://github.com/wazuh/wazuh-kibana-app/pull/794) & [#795](https://github.com/wazuh/wazuh-kibana-app/pull/795)).

### Removed

- The cluster key has been removed from the API requests to `/manager/configuration` ([#796](https://github.com/wazuh/wazuh-kibana-app/pull/796)).

## Wazuh v3.5.0 - Kibana v6.3.1/v6.3.2 - Revision 402

### Added

- Support for Wazuh v3.5.0.
- Added new fields for _Vulnerability detector_ alerts ([#752](https://github.com/wazuh/wazuh-kibana-app/pull/752)).
- Added multi table search for `wz-table` directive. Added two new log levels for _Management > Logs_ section ([#753](https://github.com/wazuh/wazuh-kibana-app/pull/753)).

## Wazuh v3.4.0 - Kibana v6.3.1/v6.3.2 - Revision 401

### Added

- Added a few new fields for Kibana due to the new Wazuh _who-data_ feature ([#763](https://github.com/wazuh/wazuh-kibana-app/pull/763)).
- Added XML/JSON viewer for each card under _Management > Configuration_ ([#764](https://github.com/wazuh/wazuh-kibana-app/pull/764)).

### Changed

- Improved error handling for Dev tools. Also removed some unused dependencies from the _Dev tools_ tab ([#760](https://github.com/wazuh/wazuh-kibana-app/pull/760)).
- Unified origin for tab descriptions. Reviewed some grammar typos ([#765](https://github.com/wazuh/wazuh-kibana-app/pull/765)).
- Refactored agents autocomplete component. Removed unused/deprecated modules ([#766](https://github.com/wazuh/wazuh-kibana-app/pull/766)).
- Simplified route resolves section ([#768](https://github.com/wazuh/wazuh-kibana-app/pull/768)).

### Fixed

- Fixed missing cluster node filter for the visualization shown when looking for specific node under _Management > Monitoring_ section ([#758](https://github.com/wazuh/wazuh-kibana-app/pull/758)).
- Fixed missing dependency injection for `wzMisc` factory ([#768](https://github.com/wazuh/wazuh-kibana-app/pull/768)).

### Removed

- Removed `angular-aria`, `angular-md5`, `ansicolors`, `js-yaml`, `querystring` and `lodash` dependencies since Kibana includes all of them. Removed some unused images ([#768](https://github.com/wazuh/wazuh-kibana-app/pull/768)).

## Wazuh v3.4.0 - Kibana v6.3.1/v6.3.2 - Revision 400

### Added

- Support for Wazuh v3.4.0.
- Support for Elastic Stack v6.3.2.
- Support for Kuery as accepted query language ([#742](https://github.com/wazuh/wazuh-kibana-app/pull/742)).
  - This feature is experimental.
- Added new _Who data_ fields from file integrity monitoring features ([#746](https://github.com/wazuh/wazuh-kibana-app/pull/746)).
- Added tab in _Settings_ section where you can see the last logs from the Wazuh app server ([#723](https://github.com/wazuh/wazuh-kibana-app/pull/723)).

### Changed

- Fully redesigned of the welcome screen along the different app sections ([#751](https://github.com/wazuh/wazuh-kibana-app/pull/751)).
- Now any agent can go to the _Inventory_ tab regardless if it's enabled or not. The content will change properly according to the agent configuration ([#744](https://github.com/wazuh/wazuh-kibana-app/pull/744)).
- Updated the `angular-material` dependency to `1.1.10` ([#743](https://github.com/wazuh/wazuh-kibana-app/pull/743)).
- Any API entry is now removable regardless if it's the only one API entry ([#740](https://github.com/wazuh/wazuh-kibana-app/pull/740)).
- Performance has been improved regarding to agents status, they are now being fetched using _distinct_ routes from the Wazuh API ([#738](https://github.com/wazuh/wazuh-kibana-app/pull/738)).
- Improved the way we are parsing some Wazuh API errors regarding to version mismatching ([#735](https://github.com/wazuh/wazuh-kibana-app/pull/735)).

### Fixed

- Fixed wrong filters being applied in _Ruleset > Rules_ and _Ruleset > Decoders_ sections when using Lucene like filters plus path filters ([#736](https://github.com/wazuh/wazuh-kibana-app/pull/736)).
- Fixed the template checking from the healthcheck, now it allows to use custom index patterns ([#739](https://github.com/wazuh/wazuh-kibana-app/pull/739)).
- Fixed infinite white screen from _Management > Monitoring_ when the Wazuh cluster is enabled but not running ([#741](https://github.com/wazuh/wazuh-kibana-app/pull/741)).

## Wazuh v3.3.0/v3.3.1 - Kibana v6.3.1 - Revision 399

### Added

- Added a new Angular.js factory to store the Wazuh app configuration values. Also, this factory is being used by the pre-routes functions (resolves); this way we are sure about having the real configuration at any time. These pre-routes functions have been improved too ([#670](https://github.com/wazuh/wazuh-kibana-app/pull/670)).
- Added extended information for reports from _Reporting_ feature ([#701](https://github.com/wazuh/wazuh-kibana-app/pull/701)).

### Changed

- Tables have been improved. Now they are truncating long fields and adding a tooltip if needed ([#671](https://github.com/wazuh/wazuh-kibana-app/pull/671)).
- Services have been improved ([#715](https://github.com/wazuh/wazuh-kibana-app/pull/715)).
- CSV formatted files have been improved. Now they are showing a more human readable column names ([#717](https://github.com/wazuh/wazuh-kibana-app/pull/717), [#726](https://github.com/wazuh/wazuh-kibana-app/pull/726)).
- Added/Modified some visualization titles ([#728](https://github.com/wazuh/wazuh-kibana-app/pull/728)).
- Improved Discover perfomance when in background mode ([#719](https://github.com/wazuh/wazuh-kibana-app/pull/719)).
- Reports from the _Reporting_ feature have been fulyl redesigned ([#701](https://github.com/wazuh/wazuh-kibana-app/pull/701)).

### Fixed

- Fixed the top menu API indicator when checking the API connection and the manager/cluster information had been changed ([#668](https://github.com/wazuh/wazuh-kibana-app/pull/668)).
- Fixed our logger module which was not writting logs the very first time Kibana is started neither after a log rotation ([#667](https://github.com/wazuh/wazuh-kibana-app/pull/667)).
- Fixed a regular expression in the server side when parsing URLs before registering a new Wazuh API ([#690](https://github.com/wazuh/wazuh-kibana-app/pull/690)).
- Fixed filters from specific visualization regarding to _File integrity_ section ([#694](https://github.com/wazuh/wazuh-kibana-app/pull/694)).
- Fixed filters parsing when generating a report because it was not parsing negated filters as expected ([#696](https://github.com/wazuh/wazuh-kibana-app/pull/696)).
- Fixed visualization counter from _OSCAP_ tab ([#722](https://github.com/wazuh/wazuh-kibana-app/pull/722)).

### Removed

- Temporary removed CSV download from agent inventory section due to Wazuh API bug ([#727](https://github.com/wazuh/wazuh-kibana-app/pull/727)).

## Wazuh v3.3.0/v3.3.1 - Kibana v6.3.0 - Revision 398

### Added

- Improvements for latest app redesign ([#652](https://github.com/wazuh/wazuh-kibana-app/pull/652)):
  - The _Welcome_ tabs have been simplified, following a more Elastic design.
  - Added again the `md-nav-bar` component with refined styles and limited to specific sections.
  - The _Settings > Welcome_ tab has been removed. You can use the nav bar to switch tabs.
  - Minor CSS adjustments and reordering.
- Small app UI improvements ([#634](https://github.com/wazuh/wazuh-kibana-app/pull/634)):
  - Added link to _Agents Preview_ on the _Agents_ tab breadcrumbs.
  - Replaced the _Generate report_ button with a smaller one.
  - Redesigned _Management > Ruleset_ `md-chips` to look similar to Kibana filter pills.
  - Added agent information bar from _Agents > General_ to _Agents > Welcome_ too.
  - Refactored flex layout on _Welcome_ tabs to fix a height visual bug.
  - Removed duplicated loading rings on the _Agents_ tab.
- Improvements for app tables ([#627](https://github.com/wazuh/wazuh-kibana-app/pull/627)):
  - Now the current page will be highlighted.
  - The gap has been fixed to the items per page value.
  - If there are no more pages for _Next_ or _Prev_ buttons, they will be hidden.
- Improvements for app health check ([#637](https://github.com/wazuh/wazuh-kibana-app/pull/637)):
  - Improved design for the view.
  - The checks have been placed on a table, showing the current status of each one.
- Changes to our reporting feature ([#639](https://github.com/wazuh/wazuh-kibana-app/pull/639)):
  - Now the generated reports will include tables for each section.
  - Added a parser for getting Elasticsearch data table responses.
  - The reporting feature is now a separated module, and the code has been refactored.
- Improvements for app tables pagination ([#646](https://github.com/wazuh/wazuh-kibana-app/pull/646)).

### Changed

- Now the `pretty` parameter on the _Dev tools_ tab will be ignored to avoid `Unexpected error` messages ([#624](https://github.com/wazuh/wazuh-kibana-app/pull/624)).
- The `pdfkit` dependency has been replaced by `pdfmake` ([#639](https://github.com/wazuh/wazuh-kibana-app/pull/639)).
- Changed some Kibana tables for performance improvements on the reporting feature ([#644](https://github.com/wazuh/wazuh-kibana-app/pull/644)).
- Changed the method to refresh the list of known fields on the index pattern ([#650](https://github.com/wazuh/wazuh-kibana-app/pull/650)):
  - Now when restarting Kibana, the app will update the fieldset preserving the custom user fields.

### Fixed

- Fixed bug on _Agents CIS-CAT_ tab who wasn't loading the appropriate visualizations ([#626](https://github.com/wazuh/wazuh-kibana-app/pull/626)).
- Fixed a bug where sometimes the index pattern could be `undefined` during the health check process, leading into a false error message when loading the app ([#640](https://github.com/wazuh/wazuh-kibana-app/pull/640)).
- Fixed several bugs on the _Settings > API_ tab when removing, adding or editing new entries.

### Removed

- Removed the app login system ([#636](https://github.com/wazuh/wazuh-kibana-app/pull/636)):
  - This feature was unstable, experimental and untested for a long time. We'll provide much better RBAC capabilities in the future.
- Removed the new Kuery language option on Discover app search bars.
  - This feature will be restored in the future, after more Elastic v6.3.0 adaptations.

## Wazuh v3.3.0/v3.3.1 - Kibana v6.3.0 - Revision 397

### Added

- Support for Elastic Stack v6.3.0 ([#579](https://github.com/wazuh/wazuh-kibana-app/pull/579) & [#612](https://github.com/wazuh/wazuh-kibana-app/pull/612) & [#615](https://github.com/wazuh/wazuh-kibana-app/pull/615)).
- Brand-new Wazuh app redesign for the _Monitoring_ tab ([#581](https://github.com/wazuh/wazuh-kibana-app/pull/581)):
  - Refactored and optimized UI for these tabs, using a breadcrumbs-based navigability.
  - Used the same guidelines from the previous redesign for _Overview_ and _Agents_ tabs.
- New tab for _Agents_ - _Inventory_ ([#582](https://github.com/wazuh/wazuh-kibana-app/pull/582)):
  - Get information about the agent host, such as installed packages, motherboard, operating system, etc.
  - This tab will appear if the agent has the [`syscollector`](https://documentation.wazuh.com/current/user-manual/reference/ossec-conf/wodle-syscollector.html) wodle enabled.
- Brand-new extension - _CIS-CAT Alerts_ ([#601](https://github.com/wazuh/wazuh-kibana-app/pull/601)):
  - A new extension, disabled by default.
  - Visualize alerts related to the CIS-CAT benchmarks on the _Overview_ and _Agents_ tabs.
  - Get information about the last performed scan and its score.
- Several improvements for the _Dev tools_ tab ([#583](https://github.com/wazuh/wazuh-kibana-app/pull/583) & [#597](https://github.com/wazuh/wazuh-kibana-app/pull/597)):
  - Now you can insert queries using inline parameters, just like in a web browser.
  - You can combine inline parameters with JSON-like parameters.
  - If you use the same parameter on both methods with different values, the inline parameter has precedence over the other one.
  - The tab icon has been changed for a more appropriate one.
  - The `Execute query` button is now always placed on the first line of the query block.
- Refactoring for all app tables ([#582](https://github.com/wazuh/wazuh-kibana-app/pull/582)):
  - Replaced the old `wz-table` directive with a new one, along with a new data factory.
  - Now the tables are built with a pagination system.
  - Much easier method for building tables for the app.
  - Performance and stability improvements when fetching API data.
  - Now you can see the total amount of items and the elapsed time.

### Changed

- Moved some logic from the _Agents preview_ tab to the server, to avoid excessive client-side workload ([#586](https://github.com/wazuh/wazuh-kibana-app/pull/586)).
- Changed the UI to use the same loading ring across all the app tabs ([#593](https://github.com/wazuh/wazuh-kibana-app/pull/593) & [#599](https://github.com/wazuh/wazuh-kibana-app/pull/599)).
- Changed the _No results_ message across all the tabs with visualizations ([#599](https://github.com/wazuh/wazuh-kibana-app/pull/599)).

### Fixed

- Fixed a bug on the _Settings/Extensions_ tab where enabling/disabling some extensions could make other ones to be disabled ([#591](https://github.com/wazuh/wazuh-kibana-app/pull/591)).

## Wazuh v3.3.0/v3.3.1 - Kibana v6.2.4 - Revision 396

### Added

- Support for Wazuh v3.3.1.
- Brand-new Wazuh app redesign for the _Settings_ tab ([#570](https://github.com/wazuh/wazuh-kibana-app/pull/570)):
  - Refactored and optimized UI for these tabs, using a breadcrumbs-based navigability.
  - Used the same guidelines from the previous redesign for _Overview_ and _Agents_ tabs.
- Refactoring for _Overview_ and _Agents_ controllers ([#564](https://github.com/wazuh/wazuh-kibana-app/pull/564)):
  - Reduced duplicated code by splitting it into separate files.
  - Code optimization for a better performance and maintainability.
  - Added new services to provide similar functionality between different app tabs.
- Added `data.vulnerability.package.condition` to the list of known fields ([#566](https://github.com/wazuh/wazuh-kibana-app/pull/566)).

### Changed

- The `wazuh-logs` and `wazuh-monitoring` folders have been moved to the Kibana's `optimize` directory in order to avoid some error messages when using the `kibana-plugin list` command ([#563](https://github.com/wazuh/wazuh-kibana-app/pull/563)).

### Fixed

- Fixed a bug on the _Settings_ tab where updating an API entry with wrong credentials would corrupt the existing one ([#558](https://github.com/wazuh/wazuh-kibana-app/pull/558)).
- Fixed a bug on the _Settings_ tab where removing an API entry while its edit form is opened would hide the `Add API` button unless the user reloads the tab ([#558](https://github.com/wazuh/wazuh-kibana-app/pull/558)).
- Fixed some Audit visualizations on the _Overview_ and _Agents_ tabs that weren't using the same search query to show the results ([#572](https://github.com/wazuh/wazuh-kibana-app/pull/572)).
- Fixed undefined variable error on the `wz-menu` directive ([#575](https://github.com/wazuh/wazuh-kibana-app/pull/575)).

## Wazuh v3.3.0 - Kibana v6.2.4 - Revision 395

### Fixed

- Fixed a bug on the _Agent Configuration_ tab where the sync status was always `NOT SYNCHRONIZED` ([#569](https://github.com/wazuh/wazuh-kibana-app/pull/569)).

## Wazuh v3.3.0 - Kibana v6.2.4 - Revision 394

### Added

- Support for Wazuh v3.3.0.
- Updated some backend API calls to include the app version in the request header ([#560](https://github.com/wazuh/wazuh-kibana-app/pull/560)).

## Wazuh v3.2.4 - Kibana v6.2.4 - Revision 393

### Added

- Brand-new Wazuh app redesign for _Overview_ and _Agents_ tabs ([#543](https://github.com/wazuh/wazuh-kibana-app/pull/543)):
  - Updated UI for these tabs using breadcrumbs.
  - New _Welcome_ screen, presenting all the tabs to the user, with useful links to our documentation.
  - Overall design improved, adjusted font sizes and reduced HTML code.
  - This base will allow the app to increase its functionality in the future.
  - Removed the `md-nav-bar` component for a better user experience on small screens.
  - Improved app performance removing some CSS effects from some components, such as buttons.
- New filter for agent version on the _Agents Preview_ tab ([#537](https://github.com/wazuh/wazuh-kibana-app/pull/537)).
- New filter for cluster node on the _Agents Preview_ tab ([#538](https://github.com/wazuh/wazuh-kibana-app/pull/538)).

### Changed

- Now the report generation process will run in a parallel mode in the foreground ([#523](https://github.com/wazuh/wazuh-kibana-app/pull/523)).
- Replaced the usage of `$rootScope` with two new factories, along with more controller improvements ([#525](https://github.com/wazuh/wazuh-kibana-app/pull/525)).
- Now the _Extensions_ tab on _Settings_ won't edit the `.wazuh` index to modify the extensions configuration for all users ([#545](https://github.com/wazuh/wazuh-kibana-app/pull/545)).
  - This allows each new user to always start with the base extensions configuration, and modify it to its needs storing the settings on a browser cookie.
- Now the GDPR requirements description on its tab won't be loaded if the Wazuh API version is not v3.2.3 or higher ([#546](https://github.com/wazuh/wazuh-kibana-app/pull/546)).

### Fixed

- Fixed a bug where the app crashes when attempting to download huge amounts of data as CSV format ([#521](https://github.com/wazuh/wazuh-kibana-app/pull/521)).
- Fixed a bug on the Timelion visualizations from _Management/Monitoring_ which were not properly filtering and showing the cluster nodes information ([#530](https://github.com/wazuh/wazuh-kibana-app/pull/530)).
- Fixed several bugs on the loading process when switching between tabs with or without visualizations in the _Overview_ and _Agents_ tab ([#531](https://github.com/wazuh/wazuh-kibana-app/pull/531) & [#533](https://github.com/wazuh/wazuh-kibana-app/pull/533)).
- Fixed a bug on the `wazuh-monitoring` index feature when using multiple inserted APIs, along with several performance improvements ([#539](https://github.com/wazuh/wazuh-kibana-app/pull/539)).
- Fixed a bug where the OS filter on the _Agents Preview_ tab would exclude the rest of filters instead of combining them ([#552](https://github.com/wazuh/wazuh-kibana-app/pull/552)).
- Fixed a bug where the Extensions settings were restored every time the user opened the _Settings_ tab or pressed the _Set default manager_ button ([#555](https://github.com/wazuh/wazuh-kibana-app/pull/555) & [#556](https://github.com/wazuh/wazuh-kibana-app/pull/556)).

## Wazuh v3.2.3/v3.2.4 - Kibana v6.2.4 - Revision 392

### Added

- Support for Wazuh v3.2.4.
- New functionality - _Reporting_ ([#510](https://github.com/wazuh/wazuh-kibana-app/pull/510)):
  - Generate PDF logs on the _Overview_ and _Agents_ tabs, with the new button next to _Panels_ and _Discover_.
  - The report will contain the current visualizations from the tab where you generated it.
  - List all your generated reports, download or deleted them at the new _Management/Reporting_ tab.
  - **Warning:** If you leave the tab while generating a report, the process will be aborted.
- Added warning/error messages about the total RAM on the server side ([#502](https://github.com/wazuh/wazuh-kibana-app/pull/502)):
  - None of this messages will prevent the user from accessing the app, it's just a recommendation.
  - If your server has less than 2GB of RAM, you'll get an error message when opening the app.
  - If your server has between 2GB and 3GB of RAM, you'll get a warning message.
  - If your server has more than 3GB of RAM, you won't get any kind of message.
- Refactoring and added loading bar to _Manager Logs_ and _Groups_ tabs ([#505](https://github.com/wazuh/wazuh-kibana-app/pull/505)).
- Added more Syscheck options to _Management/Agents_ configuration tabs ([#509](https://github.com/wazuh/wazuh-kibana-app/pull/509)).

### Fixed

- Added more fields to the `known-fields.js` file to avoid warning messages on _Discover_ when using Filebeat for alerts forwarding ([#497](https://github.com/wazuh/wazuh-kibana-app/pull/497)).
- Fixed a bug where clicking on the _Check connection_ button on the _Settings_ tab threw an error message although the API connected successfully ([#504](https://github.com/wazuh/wazuh-kibana-app/pull/504)).
- Fixed a bug where the _Agents_ tab was not properly showing the total of agents due to the new Wazuh cluster implementation ([#517](https://github.com/wazuh/wazuh-kibana-app/pull/517)).

## Wazuh v3.2.3 - Kibana v6.2.4 - Revision 391

### Added

- Support for Wazuh v3.2.3.
- Brand-new extension - _GDPR Alerts_ ([#453](https://github.com/wazuh/wazuh-kibana-app/pull/453)):
  - A new extension, enabled by default.
  - Visualize alerts related to the GDPR compliance on the _Overview_ and _Agents_ tabs.
  - The _Ruleset_ tab has been updated to include GDPR filters on the _Rules_ subtab.
- Brand-new Management tab - _Monitoring_ ([#490](https://github.com/wazuh/wazuh-kibana-app/pull/490)):
  - Visualize your Wazuh cluster, both master and clients.
    - Get the current cluster configuration.
    - Nodes listing, sorting, searching, etc.
  - Get a more in-depth cluster status thanks to the newly added [_Timelion_](https://www.elastic.co/guide/en/kibana/current/timelion.html) visualizations.
  - The Detail view gives you a summary of the node's healthcheck.
- Brand-new tab - _Dev tools_ ([#449](https://github.com/wazuh/wazuh-kibana-app/pull/449)):
  - Find it on the top navbar, next to _Discover_.
  - Execute Wazuh API requests directly from the app.
  - This tab uses your currently selected API from _Settings_.
  - You can type different API requests on the input window, select one with the cursor, and click on the Play button to execute it.
  - You can also type comments on the input window.
- More improvements for the _Manager/Ruleset_ tab ([#446](https://github.com/wazuh/wazuh-kibana-app/pull/446)):
  - A new colour palette for regex, order and rule description arguments.
  - Added return to List view on Ruleset button while on Detail view.
  - Fixed line height on all table headers.
  - Removed unused, old code from Ruleset controllers.
- Added option on `config.yml` to enable/disable the `wazuh-monitoring` index ([#441](https://github.com/wazuh/wazuh-kibana-app/pull/441)):
  - Configure the frequency time to generate new indices.
  - The default frequency time has been increased to 1 hour.
  - When disabled, useful metrics will appear on _Overview/General_ replacing the _Agent status_ visualization.
- Added CSV exporting button to the app ([#431](https://github.com/wazuh/wazuh-kibana-app/pull/431)):
  - Implemented new logic to fetch data from the Wazuh API and download it in CSV format.
  - Currently available for the _Ruleset_, _Logs_ and _Groups_ sections on the _Manager_ tab and also the _Agents_ tab.
- More refactoring to the app backend ([#439](https://github.com/wazuh/wazuh-kibana-app/pull/439)):
  - Standardized error output from the server side.
  - Drastically reduced the error management logic on the client side.
  - Applied the _Facade_ pattern when importing/exporting modules.
  - Deleted unused/deprecated/useless methods both from server and client side.
  - Some optimizations to variable type usages.
- Refactoring to Kibana filters management ([#452](https://github.com/wazuh/wazuh-kibana-app/pull/452) & [#459](https://github.com/wazuh/wazuh-kibana-app/pull/459)):
  - Added new class to build queries from the base query.
  - The filter management is being done on controllers instead of the `discover` directive.
  - Now we are emitting specific events whenever we are fetching data or communicating to the `discover` directive.
  - The number of useless requests to fetch data has been reduced.
  - The synchronization actions are working as expected regardless the amount of data and/or the number of machine resources.
  - Fixed several bugs about filter usage and transition to different app tabs.
- Added confirmation message when the user deletes an API entry on _Settings/API_ ([#428](https://github.com/wazuh/wazuh-kibana-app/pull/428)).
- Added support for filters on the _Manager/Logs_ tab when realtime is enabled ([#433](https://github.com/wazuh/wazuh-kibana-app/pull/433)).
- Added more filter options to the Detail view on _Manager/Ruleset_ ([#434](https://github.com/wazuh/wazuh-kibana-app/pull/434)).

### Changed

- Changed OSCAP visualization to avoid clipping issues with large agent names ([#429](https://github.com/wazuh/wazuh-kibana-app/pull/429)).
- Now the related Rules or Decoders sections on _Manager/Ruleset_ will remain hidden if there isn't any data to show or while it's loading ([#434](https://github.com/wazuh/wazuh-kibana-app/pull/434)).
- Added a 200ms delay when fetching iterable data from the Wazuh API ([#445](https://github.com/wazuh/wazuh-kibana-app/pull/445) & [#450](https://github.com/wazuh/wazuh-kibana-app/pull/450)).
- Fixed several bugs related to Wazuh API timeout/cancelled requests ([#445](https://github.com/wazuh/wazuh-kibana-app/pull/445)).
- Added `ENOTFOUND`, `EHOSTUNREACH`, `EINVAL`, `EAI_AGAIN` options for API URL parameter checking ([#463](https://github.com/wazuh/wazuh-kibana-app/pull/463)).
- Now the _Settings/Extensions_ subtab won't appear unless there's at least one API inserted ([#465](https://github.com/wazuh/wazuh-kibana-app/pull/465)).
- Now the index pattern selector on _Settings/Pattern_ will also refresh the known fields when changing it ([#477](https://github.com/wazuh/wazuh-kibana-app/pull/477)).
- Changed the _Manager_ tab into _Management_ ([#490](https://github.com/wazuh/wazuh-kibana-app/pull/490)).

### Fixed

- Fixed a bug where toggling extensions after deleting an API entry could lead into an error message ([#465](https://github.com/wazuh/wazuh-kibana-app/pull/465)).
- Fixed some performance bugs on the `dataHandler` service ([#442](https://github.com/wazuh/wazuh-kibana-app/pull/442) & [#486](https://github.com/wazuh/wazuh-kibana-app/pull/442)).
- Fixed a bug when loading the _Agents preview_ tab on Safari web browser ([#447](https://github.com/wazuh/wazuh-kibana-app/pull/447)).
- Fixed a bug where a new extension (enabled by default) appears disabled when updating the app ([#456](https://github.com/wazuh/wazuh-kibana-app/pull/456)).
- Fixed a bug where pressing the Enter key on the _Discover's_ tab search bar wasn't working properly ([#488](https://github.com/wazuh/wazuh-kibana-app/pull/488)).

### Removed

- Removed the `rison` dependency from the `package.json` file ([#452](https://github.com/wazuh/wazuh-kibana-app/pull/452)).
- Removed unused Elasticsearch request to avoid problems when there's no API inserted ([#460](https://github.com/wazuh/wazuh-kibana-app/pull/460)).

## Wazuh v3.2.1/v3.2.2 - Kibana v6.2.4 - Revision 390

### Added

- Support for Wazuh v3.2.2.
- Refactoring on visualizations use and management ([#397](https://github.com/wazuh/wazuh-kibana-app/pull/397)):
  - Visualizations are no longer stored on an index, they're built and loaded on demand when needed to render the interface.
  - Refactoring on the whole app source code to use the _import/export_ paradigm.
  - Removed old functions and variables from the old visualization management logic.
  - Removed cron task to clean remaining visualizations since it's no longer needed.
  - Some Kibana functions and modules have been overridden in order to make this refactoring work.
    - This change is not intrusive in any case.
- New redesign for the _Manager/Ruleset_ tab ([#420](https://github.com/wazuh/wazuh-kibana-app/pull/420)):
  - Rules and decoders list now divided into two different sections: _List view_ and _Detail view_.
  - Removed old expandable tables to move the rule/decoder information into a new space.
  - Enable different filters on the detail view for a better search on the list view.
  - New table for related rules or decoders.
  - And finally, a bunch of minor design enhancements to the whole app.
- Added a copyright notice to the whole app source code ([#395](https://github.com/wazuh/wazuh-kibana-app/pull/395)).
- Updated `.gitignore` with the _Node_ template ([#395](https://github.com/wazuh/wazuh-kibana-app/pull/395)).
- Added new module to the `package.json` file, [`rison`](https://www.npmjs.com/package/rison) ([#404](https://github.com/wazuh/wazuh-kibana-app/pull/404)).
- Added the `errorHandler` service to the blank screen scenario ([#413](https://github.com/wazuh/wazuh-kibana-app/pull/413)):
  - Now the exact error message will be shown to the user, instead of raw JSON content.
- Added new option on the `config.yml` file to disable the new X-Pack RBAC capabilities to filter index-patterns ([#417](https://github.com/wazuh/wazuh-kibana-app/pull/417)).

### Changed

- Small minor enhancements to the user interface ([#396](https://github.com/wazuh/wazuh-kibana-app/pull/396)):
  - Reduced Wazuh app logo size.
  - Changed buttons text to not use all-capitalized letters.
  - Minor typos found in the HTML/CSS code have been fixed.
- Now the app log stores the package revision ([#417](https://github.com/wazuh/wazuh-kibana-app/pull/417)).

### Fixed

- Fixed bug where the _Agents_ tab didn't preserve the filters after reloading the page ([#404](https://github.com/wazuh/wazuh-kibana-app/pull/404)).
- Fixed a bug when using X-Pack that sometimes threw an error of false _"Not enough privileges"_ scenario ([#415](https://github.com/wazuh/wazuh-kibana-app/pull/415)).
- Fixed a bug where the Kibana Discover auto-refresh functionality was still working when viewing the _Agent configuration_ tab ([#419](https://github.com/wazuh/wazuh-kibana-app/pull/419)).

## Wazuh v3.2.1 - Kibana v6.2.4 - Revision 389

### Changed

- Changed severity and verbosity to some log messages ([#412](https://github.com/wazuh/wazuh-kibana-app/pull/412)).

### Fixed

- Fixed a bug when using the X-Pack plugin without security capabilities enabled ([#403](https://github.com/wazuh/wazuh-kibana-app/pull/403)).
- Fixed a bug when the app was trying to create `wazuh-monitoring` indices without checking the existence of the proper template ([#412](https://github.com/wazuh/wazuh-kibana-app/pull/412)).

## Wazuh v3.2.1 - Kibana v6.2.4 - Revision 388

### Added

- Support for Elastic Stack v6.2.4.
- App server fully refactored ([#360](https://github.com/wazuh/wazuh-kibana-app/pull/360)):
  - Added new classes, reduced the amount of code, removed unused functions, and several optimizations.
  - Now the app follows a more ES6 code style on multiple modules.
  - _Overview/Agents_ visualizations have been ordered into separated files and folders.
  - Now the app can use the default index defined on the `/ect/kibana/kibana.yml` file.
  - Better error handling for the visualizations directive.
  - Added a cron job to delete remaining visualizations on the `.kibana` index if so.
  - Also, we've added some changes when using the X-Pack plugin:
    - Better management of users and roles in order to use the app capabilities.
    - Prevents app loading if the currently logged user has no access to any index pattern.
- Added the `errorHandler` service to the `dataHandler` factory ([#340](https://github.com/wazuh/wazuh-kibana-app/pull/340)).
- Added Syscollector section to _Manager/Agents Configuration_ tabs ([#359](https://github.com/wazuh/wazuh-kibana-app/pull/359)).
- Added `cluster.name` field to the `wazuh-monitoring` index ([#377](https://github.com/wazuh/wazuh-kibana-app/pull/377)).

### Changed

- Increased the query size when fetching the index pattern list ([#339](https://github.com/wazuh/wazuh-kibana-app/pull/339)).
- Changed active colour for all app tables ([#347](https://github.com/wazuh/wazuh-kibana-app/pull/347)).
- Changed validation regex to accept URLs with non-numeric format ([#353](https://github.com/wazuh/wazuh-kibana-app/pull/353)).
- Changed visualization removal cron task to avoid excessive log messages when there weren't removed visualizations ([#361](https://github.com/wazuh/wazuh-kibana-app/pull/361)).
- Changed filters comparison for a safer access ([#383](https://github.com/wazuh/wazuh-kibana-app/pull/383)).
- Removed some `server.log` messages to avoid performance errors ([#384](https://github.com/wazuh/wazuh-kibana-app/pull/384)).
- Changed the way of handling the index patterns list ([#360](https://github.com/wazuh/wazuh-kibana-app/pull/360)).
- Rewritten some false error-level logs to just information-level ones ([#360](https://github.com/wazuh/wazuh-kibana-app/pull/360)).
- Changed some files from JSON to CommonJS for performance improvements ([#360](https://github.com/wazuh/wazuh-kibana-app/pull/360)).
- Replaced some code on the `kibana-discover` directive with a much cleaner statement to avoid issues on the _Agents_ tab ([#394](https://github.com/wazuh/wazuh-kibana-app/pull/394)).

### Fixed

- Fixed a bug where several `agent.id` filters were created at the same time when navigating between _Agents_ and _Groups_ with different selected agents ([#342](https://github.com/wazuh/wazuh-kibana-app/pull/342)).
- Fixed logic on the index-pattern selector which wasn't showing the currently selected pattern the very first time a user opened the app ([#345](https://github.com/wazuh/wazuh-kibana-app/pull/345)).
- Fixed a bug on the `errorHandler` service who was preventing a proper output of some Elastic-related backend error messages ([#346](https://github.com/wazuh/wazuh-kibana-app/pull/346)).
- Fixed panels flickering in the _Settings_ tab ([#348](https://github.com/wazuh/wazuh-kibana-app/pull/348)).
- Fixed a bug in the shards and replicas settings when the user sets the value to zero (0) ([#358](https://github.com/wazuh/wazuh-kibana-app/pull/358)).
- Fixed several bugs related to the upgrade process from Wazuh 2.x to the new refactored server ([#363](https://github.com/wazuh/wazuh-kibana-app/pull/363)).
- Fixed a bug in _Discover/Agents VirusTotal_ tabs to avoid conflicts with the `agent.name` field ([#379](https://github.com/wazuh/wazuh-kibana-app/pull/379)).
- Fixed a bug on the implicit filter in _Discover/Agents PCI_ tabs ([#393](https://github.com/wazuh/wazuh-kibana-app/pull/393)).

### Removed

- Removed clear API password on `checkPattern` response ([#339](https://github.com/wazuh/wazuh-kibana-app/pull/339)).
- Removed old dashboard visualizations to reduce loading times ([#360](https://github.com/wazuh/wazuh-kibana-app/pull/360)).
- Removed some unused dependencies due to the server refactoring ([#360](https://github.com/wazuh/wazuh-kibana-app/pull/360)).
- Removed completely `metricService` from the app ([#389](https://github.com/wazuh/wazuh-kibana-app/pull/389)).

## Wazuh v3.2.1 - Kibana v6.2.2/v6.2.3 - Revision 387

### Added

- New logging system ([#307](https://github.com/wazuh/wazuh-kibana-app/pull/307)):
  - New module implemented to write app logs.
  - Now a trace is stored every time the app is re/started.
  - Currently, the `initialize.js` and `monitoring.js` files work with this system.
  - Note: the logs will live under `/var/log/wazuh/wazuhapp.log` on Linux systems, on Windows systems they will live under `kibana/plugins/`. It rotates the log whenever it reaches 100MB.
- Better cookies handling ([#308](https://github.com/wazuh/wazuh-kibana-app/pull/308)):
  - New field on the `.wazuh-version` index to store the last time the Kibana server was restarted.
  - This is used to check if the cookies have consistency with the current server status.
  - Now the app is clever and takes decisions depending on new consistency checks.
- New design for the _Agents/Configuration_ tab ([#310](https://github.com/wazuh/wazuh-kibana-app/pull/310)):
  - The style is the same as the _Manager/Configuration_ tab.
  - Added two more sections: CIS-CAT and Commands ([#315](https://github.com/wazuh/wazuh-kibana-app/pull/315)).
  - Added a new card that will appear when there's no group configuration at all ([#323](https://github.com/wazuh/wazuh-kibana-app/pull/323)).
- Added _"group"_ column on the agents list in _Agents_ ([#312](https://github.com/wazuh/wazuh-kibana-app/pull/312)):
  - If you click on the group, it will redirect the user to the specified group in _Manager/Groups_.
- New option for the `config.yml` file, `ip.selector` ([#313](https://github.com/wazuh/wazuh-kibana-app/pull/313)):
  - Define if the app will show or not the index pattern selector on the top navbar.
  - This setting is set to `true` by default.
- More CSS cleanup and reordering ([#315](https://github.com/wazuh/wazuh-kibana-app/pull/315)):
  - New `typography.less` file.
  - New `layout.less` file.
  - Removed `cleaned.less` file.
  - Reordering and cleaning of existing CSS files, including removal of unused classes, renaming, and more.
  - The _Settings_ tab has been refactored to correct some visual errors with some card components.
  - Small refactoring to some components from _Manager/Ruleset_ ([#323](https://github.com/wazuh/wazuh-kibana-app/pull/323)).
- New design for the top navbar ([#326](https://github.com/wazuh/wazuh-kibana-app/pull/326)):
  - Cleaned and refactored code
  - Revamped design, smaller and with minor details to follow the rest of Wazuh app guidelines.
- New design for the wz-chip component to follow the new Wazuh app guidelines ([#323](https://github.com/wazuh/wazuh-kibana-app/pull/323)).
- Added more descriptive error messages when the user inserts bad credentials on the _Add new API_ form in the _Settings_ tab ([#331](https://github.com/wazuh/wazuh-kibana-app/pull/331)).
- Added a new CSS class to truncate overflowing text on tables and metric ribbons ([#332](https://github.com/wazuh/wazuh-kibana-app/pull/332)).
- Support for Elastic Stack v6.2.2/v6.2.3.

### Changed

- Improved the initialization system ([#317](https://github.com/wazuh/wazuh-kibana-app/pull/317)):
  - Now the app will re-create the index-pattern if the user deletes the currently used by the Wazuh app.
  - The fieldset is now automatically refreshed if the app detects mismatches.
  - Now every index-pattern is dynamically formatted (for example, to enable the URLs in the _Vulnerabilities_ tab).
  - Some code refactoring for a better handling of possible use cases.
  - And the best thing, it's no longer needed to insert the sample alert!
- Improvements and changes to index-patterns ([#320](https://github.com/wazuh/wazuh-kibana-app/pull/320) & [#333](https://github.com/wazuh/wazuh-kibana-app/pull/333)):
  - Added a new route, `/get-list`, to fetch the index pattern list.
  - Removed and changed several functions for a proper management of index-patterns.
  - Improved the compatibility with user-created index-patterns, known to have unpredictable IDs.
  - Now the app properly redirects to `/blank-screen` if the length of the index patterns list is 0.
  - Ignored custom index patterns with auto-generated ID on the initialization process.
    - Now it uses the value set on the `config.yml` file.
  - If the index pattern is no longer available, the cookie will be overwritten.
- Improvements to the monitoring module ([#322](https://github.com/wazuh/wazuh-kibana-app/pull/322)):
  - Minor refactoring to the whole module.
  - Now the `wazuh-monitoring` index pattern is regenerated if it's missing.
  - And the best thing, it's no longer needed to insert the monitoring template!
- Now the app health check system only checks if the API and app have the same `major.minor` version ([#311](https://github.com/wazuh/wazuh-kibana-app/pull/311)):
  - Previously, the API and app had to be on the same `major.minor.patch` version.
- Adjusted space between title and value in some cards showing Manager or Agent configurations ([#315](https://github.com/wazuh/wazuh-kibana-app/pull/315)).
- Changed red and green colours to more saturated ones, following Kibana style ([#315](https://github.com/wazuh/wazuh-kibana-app/pull/315)).

### Fixed

- Fixed bug in Firefox browser who was not properly showing the tables with the scroll pagination functionality ([#314](https://github.com/wazuh/wazuh-kibana-app/pull/314)).
- Fixed bug where visualizations weren't being destroyed due to ongoing renderization processes ([#316](https://github.com/wazuh/wazuh-kibana-app/pull/316)).
- Fixed several UI bugs for a better consistency and usability ([#318](https://github.com/wazuh/wazuh-kibana-app/pull/318)).
- Fixed an error where the initial index-pattern was not loaded properly the very first time you enter the app ([#328](https://github.com/wazuh/wazuh-kibana-app/pull/328)).
- Fixed an error message that appeared whenever the app was not able to found the `wazuh-monitoring` index pattern ([#328](https://github.com/wazuh/wazuh-kibana-app/pull/328)).

## Wazuh v3.2.1 - Kibana v6.2.2 - Revision 386

### Added

- New design for the _Manager/Groups_ tab ([#295](https://github.com/wazuh/wazuh-kibana-app/pull/295)).
- New design for the _Manager/Configuration_ tab ([#297](https://github.com/wazuh/wazuh-kibana-app/pull/297)).
- New design of agents statistics for the _Agents_ tab ([#299](https://github.com/wazuh/wazuh-kibana-app/pull/299)).
- Added information ribbon into _Overview/Agent SCAP_ tabs ([#303](https://github.com/wazuh/wazuh-kibana-app/pull/303)).
- Added information ribbon into _Overview/Agent VirusTotal_ tabs ([#306](https://github.com/wazuh/wazuh-kibana-app/pull/306)).
- Added information ribbon into _Overview AWS_ tab ([#306](https://github.com/wazuh/wazuh-kibana-app/pull/306)).

### Changed

- Refactoring of HTML and CSS code throughout the whole Wazuh app ([#294](https://github.com/wazuh/wazuh-kibana-app/pull/294), [#302](https://github.com/wazuh/wazuh-kibana-app/pull/302) & [#305](https://github.com/wazuh/wazuh-kibana-app/pull/305)):
  - A big milestone for the project was finally achieved with this refactoring.
  - We've removed the Bootstrap dependency from the `package.json` file.
  - We've removed and merged many duplicated rules.
  - We've removed HTML and `angular-md` overriding rules. Now we have more own-made classes to avoid undesired results on the UI.
  - Also, this update brings tons of minor bugfixes related to weird HTML code.
- Wazuh app visualizations reviewed ([#301](https://github.com/wazuh/wazuh-kibana-app/pull/301)):
  - The number of used buckets has been limited since most of the table visualizations were surpassing acceptable limits.
  - Some visualizations have been checked to see if they make complete sense on what they mean to show to the user.
- Modified some app components for better follow-up of Kibana guidelines ([#290](https://github.com/wazuh/wazuh-kibana-app/pull/290) & [#297](https://github.com/wazuh/wazuh-kibana-app/pull/297)).
  - Also, some elements were modified on the _Discover_ tab in order to correct some mismatches.

### Fixed

- Adjusted information ribbon in _Agents/General_ for large OS names ([#290](https://github.com/wazuh/wazuh-kibana-app/pull/290) & [#294](https://github.com/wazuh/wazuh-kibana-app/pull/294)).
- Fixed unsafe array access on the visualization directive when going directly into _Manager/Ruleset/Decoders_ ([#293](https://github.com/wazuh/wazuh-kibana-app/pull/293)).
- Fixed a bug where navigating between agents in the _Agents_ tab was generating duplicated `agent.id` implicit filters ([#296](https://github.com/wazuh/wazuh-kibana-app/pull/296)).
- Fixed a bug where navigating between different tabs from _Overview_ or _Agents_ while being on the _Discover_ sub-tab was causing data loss in metric watchers ([#298](https://github.com/wazuh/wazuh-kibana-app/pull/298)).
- Fixed incorrect visualization of the rule level on _Manager/Ruleset/Rules_ when the rule level is zero (0) ([#298](https://github.com/wazuh/wazuh-kibana-app/pull/298)).

### Removed

- Removed almost every `md-tooltip` component from the whole app ([#305](https://github.com/wazuh/wazuh-kibana-app/pull/305)).
- Removed unused images from the `img` folder ([#305](https://github.com/wazuh/wazuh-kibana-app/pull/305)).

## Wazuh v3.2.1 - Kibana v6.2.2 - Revision 385

### Added

- Support for Wazuh v3.2.1.
- Brand-new first redesign for the app user interface ([#278](https://github.com/wazuh/wazuh-kibana-app/pull/278)):
  - This is the very first iteration of a _work-in-progress_ UX redesign for the Wazuh app.
  - The overall interface has been refreshed, removing some unnecessary colours and shadow effects.
  - The metric visualizations have been replaced by an information ribbon under the filter search bar, reducing the amount of space they occupied.
    - A new service was implemented for a proper handling of the metric visualizations watchers ([#280](https://github.com/wazuh/wazuh-kibana-app/pull/280)).
  - The rest of the app visualizations now have a new, more detailed card design.
- New shards and replicas settings to the `config.yml` file ([#277](https://github.com/wazuh/wazuh-kibana-app/pull/277)):
  - Now you can apply custom values to the shards and replicas for the `.wazuh` and `.wazuh-version` indices.
  - This feature only works before the installation process. If you modify these settings after installing the app, they won't be applied at all.

### Changed

- Now clicking again on the _Groups_ tab on _Manager_ will properly reload the tab and redirect to the beginning ([#274](https://github.com/wazuh/wazuh-kibana-app/pull/274)).
- Now the visualizations only use the `vis-id` attribute for loading them ([#275](https://github.com/wazuh/wazuh-kibana-app/pull/275)).
- The colours from the toast messages have been replaced to follow the Elastic 6 guidelines ([#286](https://github.com/wazuh/wazuh-kibana-app/pull/286)).

### Fixed

- Fixed wrong data flow on _Agents/General_ when coming from and going to the _Groups_ tab ([#273](https://github.com/wazuh/wazuh-kibana-app/pull/273)).
- Fixed sorting on tables, now they use the sorting functionality provided by the Wazuh API ([#274](https://github.com/wazuh/wazuh-kibana-app/pull/274)).
- Fixed column width issues on some tables ([#274](https://github.com/wazuh/wazuh-kibana-app/pull/274)).
- Fixed bug in the _Agent configuration_ JSON viewer who didn't properly show the full group configuration ([#276](https://github.com/wazuh/wazuh-kibana-app/pull/276)).
- Fixed excessive loading time from some Audit visualizations ([#278](https://github.com/wazuh/wazuh-kibana-app/pull/278)).
- Fixed Play/Pause button in timepicker's auto-refresh ([#281](https://github.com/wazuh/wazuh-kibana-app/pull/281)).
- Fixed unusual scenario on visualization directive where sometimes there was duplicated implicit filters when doing a search ([#283](https://github.com/wazuh/wazuh-kibana-app/pull/283)).
- Fixed some _Overview Audit_ visualizations who were not working properly ([#285](https://github.com/wazuh/wazuh-kibana-app/pull/285)).

### Removed

- Deleted the `id` attribute from all the app visualizations ([#275](https://github.com/wazuh/wazuh-kibana-app/pull/275)).

## Wazuh v3.2.0 - Kibana v6.2.2 - Revision 384

### Added

- New directives for the Wazuh app: `wz-table`, `wz-table-header` and `wz-search-bar` ([#263](https://github.com/wazuh/wazuh-kibana-app/pull/263)):
  - Maintainable and reusable components for a better-structured app.
  - Several files have been changed, renamed and moved to new folders, following _best practices_.
  - The progress bar is now within its proper directive ([#266](https://github.com/wazuh/wazuh-kibana-app/pull/266)).
  - Minor typos and refactoring changes to the new directives.
- Support for Elastic Stack v6.2.2.

### Changed

- App buttons have been refactored. Unified CSS and HTML for buttons, providing the same structure for them ([#269](https://github.com/wazuh/wazuh-kibana-app/pull/269)).
- The API list on Settings now shows the latest inserted API at the beginning of the list ([#261](https://github.com/wazuh/wazuh-kibana-app/pull/261)).
- The check for the currently applied pattern has been improved, providing clever handling of Elasticsearch errors ([#271](https://github.com/wazuh/wazuh-kibana-app/pull/271)).
- Now on _Settings_, when the Add or Edit API form is active, if you press the other button, it will make the previous one disappear, getting a clearer interface ([#9df1e31](https://github.com/wazuh/wazuh-kibana-app/commit/9df1e317903edf01c81eba068da6d20a8a1ea7c2)).

### Fixed

- Fixed visualizations directive to properly load the _Manager/Ruleset_ visualizations ([#262](https://github.com/wazuh/wazuh-kibana-app/pull/262)).
- Fixed a bug where the classic extensions were not affected by the settings of the `config.yml` file ([#266](https://github.com/wazuh/wazuh-kibana-app/pull/266)).
- Fixed minor CSS bugs from the conversion to directives to some components ([#266](https://github.com/wazuh/wazuh-kibana-app/pull/266)).
- Fixed bug in the tables directive when accessing a member it doesn't exist ([#266](https://github.com/wazuh/wazuh-kibana-app/pull/266)).
- Fixed browser console log error when clicking the Wazuh logo on the app ([#6647fbc](https://github.com/wazuh/wazuh-kibana-app/commit/6647fbc051c2bf69df7df6e247b2b2f46963f194)).

### Removed

- Removed the `kbn-dis` directive from _Manager/Ruleset_ ([#262](https://github.com/wazuh/wazuh-kibana-app/pull/262)).
- Removed the `filters.js` and `kibana_fields_file.json` files ([#263](https://github.com/wazuh/wazuh-kibana-app/pull/263)).
- Removed the `implicitFilters` service ([#270](https://github.com/wazuh/wazuh-kibana-app/pull/270)).
- Removed visualizations loading status trace from controllers and visualization directive ([#270](https://github.com/wazuh/wazuh-kibana-app/pull/270)).

## Wazuh v3.2.0 - Kibana v6.2.1 - Revision 383

### Added

- Support for Wazuh 3.2.0.
- Compatibility with Kibana 6.1.0 to Kibana 6.2.1.
- New tab for vulnerability detector alerts.

### Changed

- The app now shows the index pattern selector only if the list length is greater than 1.
  - If it's exactly 1 shows the index pattern without a selector.
- Now the index pattern selector only shows the compatible ones.
  - It's no longer possible to select the `wazuh-monitoring` index pattern.
- Updated Bootstrap to 3.3.7.
- Improved filter propagation between Discover and the visualizations.
- Replaced the login route name from /login to /wlogin to avoid conflict with X-Pack own login route.

### Fixed

- Several CSS bugfixes for better compatibility with Kibana 6.2.1.
- Some variables changed for adapting new Wazuh API requests.
- Better error handling for some Elastic-related messages.
- Fixed browser console error from top-menu directive.
- Removed undesired md-divider from Manager/Logs.
- Adjusted the width of a column in Manager/Logs to avoid overflow issues with the text.
- Fixed a wrong situation with the visualizations when we refresh the Manager/Rules tab.

### Removed

- Removed the `travis.yml` file.

## Wazuh v3.1.0 - Kibana v6.1.3 - Revision 380

### Added

- Support for Wazuh 3.1.0.
- Compatibility with Kibana 6.1.3.
- New error handler for better app errors reporting.
- A new extension for Amazon Web Services alerts.
- A new extension for VirusTotal alerts.
- New agent configuration tab:
  - Visualize the current group configuration for the currently selected agent on the app.
  - Navigate through the different tabs to see which configuration is being used.
  - Check the synchronization status for the configuration.
  - View the current group of the agent and click on it to go to the Groups tab.
- New initial health check for checking some app components.
- New YAML config file:
  - Define the initial index pattern.
  - Define specific checks for the healthcheck.
  - Define the default extensions when adding new APIs.
- New index pattern selector dropdown on the top navbar.
  - The app will reload applying the new index pattern.
- Added new icons for some sections of the app.

### Changed

- New visualizations loader, with much better performance.
- Improved reindex process for the .wazuh index when upgrading from a 2.x-5.x version.
- Adding 365 days expiring time to the cookies.
- Change default behaviour for the config file. Now everything is commented with default values.
  - You need to edit the file, remove the comment mark and apply the desired value.
- Completely redesigned the manager configuration tab.
- Completely redesigned the groups tab.
- App tables have now unified CSS classes.

### Fixed

- Play real-time button has been fixed.
- Preventing duplicate APIs from feeding the wazuh-monitoring index.
- Fixing the check manager connection button.
- Fixing the extensions settings so they are preserved over time.
- Much more error handling messages in all the tabs.
- Fixed OS filters in agents list.
- Fixed autocomplete lists in the agents, rules and decoders list so they properly scroll.
- Many styles bugfixes for the different browsers.
- Reviewed and fixed some visualizations not showing accurate information.

### Removed

- Removed index pattern configuration from the `package.json` file.
- Removed unnecessary dependencies from the `package.json` file.

## Wazuh v3.0.0 - Kibana v6.1.0 - Revision 371

### Added

- You can configure the initial index-pattern used by the plugin in the initialPattern variable of the app's package.json.
- Auto `.wazuh` reindex from Wazuh 2.x - Kibana 5.x to Wazuh 3.x - Kibana 6.x.
  - The API credentials will be automatically migrated to the new installation.
- Dynamically changed the index-pattern used by going to the Settings -> Pattern tab.
  - Wazuh alerts compatibility auto detection.
- New loader for visualizations.
- Better performance: now the tabs use the same Discover tab, only changing the current filters.
- New Groups tab.
  - Now you can check your group configuration (search its agents and configuration files).
- The Logs tab has been improved.
  - You can sort by field and the view has been improved.
- Achieved a clearer interface with implicit filters per tab showed as unremovable chips.

### Changed

- Dynamically creating .kibana index if necessary.
- Better integration with Kibana Discover.
- Visualizations loaded at initialization time.
- New sync system to wait for Elasticsearch JS.
- Decoupling selected API and pattern from backend and moved to the client side.

## Wazuh v2.1.0 - Kibana v5.6.1 - Revision 345

### Added

- Loading icon while Wazuh loads the visualizations.
- Add/Delete/Restart agents.
- OS agent filter

### Changed

- Using genericReq when possible.

## Wazuh v2.0.1 - Kibana v5.5.1 - Revision 339

### Changed

- New index in Elasticsearch to save Wazuh set up configuration
- Short URL's is now supported
- A native base path from kibana.yml is now supported

### Fixed

- Search bar across panels now support parenthesis grouping
- Several CSS fixes for IE browser<|MERGE_RESOLUTION|>--- conflicted
+++ resolved
@@ -111,11 +111,9 @@
 - Fixed `Maximum call stack size exceeded` error exporting key-value pairs of a CDB List [#3738](https://github.com/wazuh/wazuh-kibana-app/pull/3738)
 - Fixed regex lookahead and lookbehind for safari [#3741](https://github.com/wazuh/wazuh-kibana-app/pull/3741)
 - Fixed Vulnerabilities Inventory flyout details filters [#3744](https://github.com/wazuh/wazuh-kibana-app/pull/3744)
-<<<<<<< HEAD
+- Fixed Dashboard PDF report error when switching pinned agent state [#3748](https://github.com/wazuh/wazuh-kibana-app/pull/3748)
 - Fixed action buttons overlaying to the request text in Tools/API Console [#3772](https://github.com/wazuh/wazuh-kibana-app/pull/3772)
-=======
-- Fixed Dashboard PDF report error when switching pinned agent state [#3748](https://github.com/wazuh/wazuh-kibana-app/pull/3748)
->>>>>>> 92c2462e
+
 
 ## Wazuh v4.2.5 - Kibana 7.10.2, 7.11.2, 7.12.1, 7.13.4, 7.14.2 - Revision 4206
 
