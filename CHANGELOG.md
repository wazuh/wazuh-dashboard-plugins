--- conflicted
+++ resolved
@@ -58,13 +58,11 @@
 - Don't open the main menu when changing the seleted API or index pattern [#3440](https://github.com/wazuh/wazuh-kibana-app/pull/3440)
 - Fix error message in conf managment [#3443](https://github.com/wazuh/wazuh-kibana-app/pull/3443)
 - Fix size api selector when name is too long [#3445](https://github.com/wazuh/wazuh-kibana-app/pull/3445)
-<<<<<<< HEAD
-- Fix CDB list view not working with IPv6 [#3488](https://github.com/wazuh/wazuh-kibana-app/pull/3488)
-=======
 - Fixed error when edit a rule or decoder [#3456](https://github.com/wazuh/wazuh-kibana-app/pull/3456)
 - Fixed index pattern selector doesn't display the ignored index patterns [#3458](https://github.com/wazuh/wazuh-kibana-app/pull/3458)
 - Fixed order logs properly in Management/Logs [#3609](https://github.com/wazuh/wazuh-kibana-app/pull/3609)
->>>>>>> 9b7d3225
+- Fix CDB list view not working with IPv6 [#3488](https://github.com/wazuh/wazuh-kibana-app/pull/3488)
+
 
 ## Wazuh v4.2.4 - Kibana 7.10.2, 7.11.2, 7.12.1 - Revision 4205
 
