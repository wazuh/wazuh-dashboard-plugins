--- conflicted
+++ resolved
@@ -14,11 +14,8 @@
 
 ### Fixed
 
-<<<<<<< HEAD
 - Fixed trailing hyphen character for OS value in the list of agents [#4828](https://github.com/wazuh/wazuh-kibana-app/pull/4828)
-=======
 - Fixed several typos in the code, by @jctello [#4911](https://github.com/wazuh/wazuh-kibana-app/pull/4911)
->>>>>>> 4ca3aeaf
 
 ## Wazuh v4.4.0 - Kibana 7.10.2, 7.16.x, 7.17.x - Revision 4400
 
