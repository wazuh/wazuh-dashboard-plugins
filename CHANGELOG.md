--- conflicted
+++ resolved
@@ -13,15 +13,12 @@
 ### Fixed
 
 - Fix server error Invalid token specified: Cannot read property 'replace' of undefined [#2899](https://github.com/wazuh/wazuh-kibana-app/issues/2899)
-<<<<<<< HEAD
-- Added validation to check userPermissions are not ready yet [#2931](https://github.com/wazuh/wazuh-kibana-app/issues/2931)
-=======
 - Fix show empty files rules and decoders: [#2923](https://github.com/wazuh/wazuh-kibana-app/issues/2923)
 - Fixed wrong hover texts in CDB lists actions [#2929](https://github.com/wazuh/wazuh-kibana-app/pull/2929)
 - Fixed access to forbidden agents information when exporting agents listt [2918](https://github.com/wazuh/wazuh-kibana-app/pull/2918)
 - Fix the decoder detail view is not displayed [#2888](https://github.com/wazuh/wazuh-kibana-app/issues/2888)
 - Fix the complex search using the Wazuh API query filter in search bars [#2930](https://github.com/wazuh/wazuh-kibana-app/issues/2930)
->>>>>>> 686d9715
+- Fixed validation to check userPermissions are not ready yet [#2931](https://github.com/wazuh/wazuh-kibana-app/issues/2931)
 
 ## Wazuh v4.0.4 - Kibana 7.10.0 , 7.10.2 - Revision 4017
 
