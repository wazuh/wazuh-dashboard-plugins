# Change Log

All notable changes to the Wazuh app project will be documented in this file.

## Wazuh v3.9.0 - Kibana v6.6.0 - Revision 420

### Added 

- Added hotkey `[shift] + [enter]` for sending query ([#1170](https://github.com/wazuh/wazuh-kibana-app/pull/1170)).
- Added `Export JSON` button for the Dev Tools ([#1170](https://github.com/wazuh/wazuh-kibana-app/pull/1170)).
- Added refresh button for agents preview table ([#1169](https://github.com/wazuh/wazuh-kibana-app/pull/1169))

### Changed

- Escape XML special characters ([#1159](https://github.com/wazuh/wazuh-kibana-app/pull/1159)).
- Changed empty results message for Wazuh tables ([#1165](https://github.com/wazuh/wazuh-kibana-app/pull/1165)).
- Allowing the same query multiple times on the Dev Tools ([#1174](https://github.com/wazuh/wazuh-kibana-app/pull/1174))
- Refactor JSON/XML viewer for configuration tab ([#1173](https://github.com/wazuh/wazuh-kibana-app/pull/1173), [#1148](https://github.com/wazuh/wazuh-kibana-app/pull/1148)).

### Fixed

<<<<<<< HEAD
- Properly handling long messages on notifier service, until now, they were using out of the card space, also we replaced some API messages with more meaningful messages ([#1168](https://github.com/wazuh/wazuh-kibana-app/pull/1168))
=======
- Properly handling long messages on notifier service, until now, they were using out of the card space, also we replaced some API messages with more meaningful messages ([#1168](https://github.com/wazuh/wazuh-kibana-app/pull/1168)).

>>>>>>> 7c68e1f5
## Wazuh v3.8.2 - Kibana v6.6.0 - Revision 419

### Added

- Support for Kibana v6.6.0

## Wazuh v3.8.2 - Kibana v6.5.4 - Revision 418

### Added

- Support for Wazuh v3.8.2

### Changed

- Close configuration editor only if it was successfully updated ([bc77c35](https://github.com/wazuh/wazuh-kibana-app/commit/bc77c35d8440a656d4704451ce857c9e1d36a438)).
- Replaced FIM Vega visualization with standard visualization ([554ee1c](https://github.com/wazuh/wazuh-kibana-app/commit/554ee1c4c4d75c76d82272075acf8bb62e7f9e27)).

## Wazuh v3.8.1 - Kibana v6.5.4 - Revision 417

### Added

- Support for Wazuh v3.8.1

### Changed

- Moved monitored/ignored Windows registry entries to "FIM > Monitored" and "FIM > Ignored" to avoid user confusion ([#1176](https://github.com/wazuh/wazuh-kibana-app/pull/1176)).
- Excluding managers from wazuh-monitoring indices ([#1177](https://github.com/wazuh/wazuh-kibana-app/pull/1177)).
- Escape `&` before sending group configuration ([d3aa56f](https://github.com/wazuh/wazuh-kibana-app/commit/d3aa56fa73478c60505e500db7d3a7df263081b5)).
- Improved `autoFormat` function before rendering group configuration ([f4f8144](https://github.com/wazuh/wazuh-kibana-app/commit/f4f8144eef8b93038fc897a9f16356e71029b844)).
- Now the group configuration editor doesn't exit after sending data to the Wazuh API ([5c1a3ef](https://github.com/wazuh/wazuh-kibana-app/commit/5c1a3ef9bd710a7befbed0709c4a7cf414f44f6b)).

### Fixed

- Fixed style for the error toaster for long URLs or long paths ([11b8084](https://github.com/wazuh/wazuh-kibana-app/commit/11b8084c75bbc5da36587ff31d1bc80a55fe4dfe)).

## Wazuh v3.8.0 - Kibana v6.5.4 - Revision 416

### Added

- Added group management features such as:
    - Edit the group configuration ([#1096](https://github.com/wazuh/wazuh-kibana-app/pull/1096)).
    - Add/remove groups to/from an agent ([#1096](https://github.com/wazuh/wazuh-kibana-app/pull/1096)).
    - Add/remove agents to/from a group ([#1096](https://github.com/wazuh/wazuh-kibana-app/pull/1096)).
    - Add/remove groups ([#1152](https://github.com/wazuh/wazuh-kibana-app/pull/1152)).
- New directive for tables that don't need external data sources ([#1067](https://github.com/wazuh/wazuh-kibana-app/pull/1067)).
- New search bar directive with interactive filters and suggestions ([#1058](https://github.com/wazuh/wazuh-kibana-app/pull/1058)).
- New server route `/elastic/alerts` for fetching alerts using custom parameters([#1056](https://github.com/wazuh/wazuh-kibana-app/pull/1056)).
- New table for an agent FIM monitored files, if the agent OS platform is Windows it will show two tables: files and registry ([#1032](https://github.com/wazuh/wazuh-kibana-app/pull/1032)).
- Added description to each setting under Settings > Configuration ([#1048](https://github.com/wazuh/wazuh-kibana-app/pull/1048)).
- Added a new setting to `config.yml` related to Wazuh monitoring and its index pattern ([#1095](https://github.com/wazuh/wazuh-kibana-app/pull/1095)).
- Resizable columns by dragging in Dev-tools ([#1102](https://github.com/wazuh/wazuh-kibana-app/pull/1102)).
- New feature to be able to edit config.yml file from the Settings > Configuration section view ([#1105](https://github.com/wazuh/wazuh-kibana-app/pull/1105)).
- Added a new table (network addresses) for agent inventory tab ([#1111](https://github.com/wazuh/wazuh-kibana-app/pull/1111)).
- Added `audit_key` (Who-data Audit keys) for configuration tab ([#1123](https://github.com/wazuh/wazuh-kibana-app/pull/1123)).
- Added new known fields for Kibana index pattern ([#1150](https://github.com/wazuh/wazuh-kibana-app/pull/1150)).

### Changed

- Changed Inventory tables. Now the app looks for the OS platform and it shows different tables depending on the OS platform. In addition the process state codes has been replaced to be more meaningful ([#1059](https://github.com/wazuh/wazuh-kibana-app/pull/1059)).
- Tiny rework for the AWS tab including.
- "Report" button is hidden on Discover panel ([#1047](https://github.com/wazuh/wazuh-kibana-app/pull/1047)).
- Visualizations, filters and Discover improved ([#1083](https://github.com/wazuh/wazuh-kibana-app/pull/1083)).
- Removed `popularizeField` function until https://github.com/elastic/kibana/issues/22426 is solved in order to avoid `Unable to write index pattern!` error on Discover tab ([#1085](https://github.com/wazuh/wazuh-kibana-app/pull/1085)).
- Improved Wazuh monitoring module ([#1094](https://github.com/wazuh/wazuh-kibana-app/pull/1094)).
- Added "Registered date" and "Last keep alive" in agents table allowing you to sort by these fields ([#1102](https://github.com/wazuh/wazuh-kibana-app/pull/1102)).
- Improved code quality in sections such as Ruleset > Rule and Decoder detail view simplify conditions ([#1102](https://github.com/wazuh/wazuh-kibana-app/pull/1102)).
- Replaced reporting success message ([#1102](https://github.com/wazuh/wazuh-kibana-app/pull/1102)).
- Reduced the default number of shards and the default number of replicas for the app indices ([#1113](https://github.com/wazuh/wazuh-kibana-app/pull/1113)).
- Refreshing index pattern known fields on health check controller ([#1119](https://github.com/wazuh/wazuh-kibana-app/pull/1119)).
- Less strict memory check ([786c764](https://github.com/wazuh/wazuh-kibana-app/commit/786c7642cd88083f9a77c57ed204488ecf5b710a)).
- Checking message origin in error handler ([dfec368](https://github.com/wazuh/wazuh-kibana-app/commit/dfec368d22a148b2e4437db92d71294900241961)).
- Dev tools is now showing the response as it is, like `curl` does ([#1137](https://github.com/wazuh/wazuh-kibana-app/pull/1137)). 
- Removed `unknown` as valid node name ([#1149](https://github.com/wazuh/wazuh-kibana-app/pull/1149)).
- Removed `rule.id` direct filter from the rule set tables ([#1151](https://github.com/wazuh/wazuh-kibana-app/pull/1151))

### Fixed

- Restored X-Pack security logic for the .wazuh index, now it's not bypassing the X-Pack roles ([#1081](https://github.com/wazuh/wazuh-kibana-app/pull/1081))
- Avoid fetching twice the same data ([#1072](https://github.com/wazuh/wazuh-kibana-app/pull/1072), [#1061](https://github.com/wazuh/wazuh-kibana-app/pull/1061)).
- Wazuh logo adapted to low resolutions ([#1074](https://github.com/wazuh/wazuh-kibana-app/pull/1074)).
- Hide Audit, OpenSCAP tabs for non-linux agents. Fixed empty Windows events under Configuration > Log collection section. OSQuery logo has been standardized ([#1072](https://github.com/wazuh/wazuh-kibana-app/pull/1072), [#1076](https://github.com/wazuh/wazuh-kibana-app/pull/1076)).
- Fix empty values on _Overview > Security events_ when Wazuh monitoring is disabled ([#1091](https://github.com/wazuh/wazuh-kibana-app/pull/1091)).
- Fix overlapped play button in Dev-tools when the input box has a scrollbar ([#1102](https://github.com/wazuh/wazuh-kibana-app/pull/1102)).
- Fix Dev-tools behavior when parse json invalid blocks ([#1102](https://github.com/wazuh/wazuh-kibana-app/pull/1102)).
- Fixed Management > Monitoring tab frustration adding back buttons ([#1102](https://github.com/wazuh/wazuh-kibana-app/pull/1102)).
- Fix template checking when using more than one pattern ([#1104](https://github.com/wazuh/wazuh-kibana-app/pull/1104)).
- Fix infinite loop for Wazuh monitoring when the Wazuh API is not being able to give us all the agents ([5a26916](https://github.com/wazuh/wazuh-kibana-app/commit/5a2691642b40a34783d2eafb6ee24ae78b9af21a)), ([85005a1](https://github.com/wazuh/wazuh-kibana-app/commit/85005a184d4f1c3d339b7c895b5d2469f3b45171)).
- Fix rule details for `list` and `info` parameters ([#1149](https://github.com/wazuh/wazuh-kibana-app/pull/1149)).

## Wazuh v3.7.1 / v3.7.2 - Kibana v6.5.1 / v6.5.2 / v6.5.3 / v6.5.4 - Revision 415

### Added

- Support for Elastic stack v6.5.2 / v6.5.3 / v6.5.4.
- Support for Wazuh v3.7.1 / v3.7.2.
- Dev Tools module now autocompletes API endpoints ([#1030](https://github.com/wazuh/wazuh-kibana-app/pull/1030)).

### Changed

- Increased number of rows for syscollector tables ([#1033](https://github.com/wazuh/wazuh-kibana-app/pull/1033)).
- Modularized JSON/XML viewers for the configuration section ([#982](https://github.com/wazuh/wazuh-kibana-app/pull/982)).

### Fixed

- Added missing fields for syscollector network tables ([#1036](https://github.com/wazuh/wazuh-kibana-app/pull/1036)).
- Using the right API path when downloading CSV for decoders list ([#1045](https://github.com/wazuh/wazuh-kibana-app/pull/1045)).
- Including group field when downloading CSV for agents list ([#1044](https://github.com/wazuh/wazuh-kibana-app/pull/1044)).
- Preserve active tab in configuration section when refreshing the page ([#1037](https://github.com/wazuh/wazuh-kibana-app/pull/1037)).

## Wazuh v3.7.0 - Kibana v6.5.0 / v6.5.1 - Revision 414

### Added

-   Support for Elastic Stack v6.5.0 / v6.5.1.
-   Agent groups bar is now visible on the agent configuration section ([#1023](https://github.com/wazuh/wazuh-kibana-app/pull/1023)).
-   Added a new setting for the `config.yml` file for enable/disable administrator mode ([#1019](https://github.com/wazuh/wazuh-kibana-app/pull/1019)).
    - This allows the user to perform PUT, POST, DELETE methods in our Dev Tools.

### Changed

-   Refactored most front-end controllers ([#1023](https://github.com/wazuh/wazuh-kibana-app/pull/1023)).


## Wazuh v3.7.0 - Kibana v6.4.2 / v6.4.3 - Revision 413

### Added

-   Support for Wazuh v3.7.0.
-   Support for Elastic Stack v6.4.2 / v6.4.3.
-   Brand-new interface for _Configuration_ (on both _Management_ and _Agents_ tabs) ([#914](https://github.com/wazuh/wazuh-kibana-app/pull/914)):
    -   Now you can check current and real agent and manager configuration.
    -   A new interface design, with more useful information and easy to understand descriptions.
    -   New and more responsive JSON/XML viewers to show the configuration in raw mode.
-   Brand-new extension - Osquery ([#938](https://github.com/wazuh/wazuh-kibana-app/pull/938)):
    -   A new extension, disabled by default.
    -   Check alerts from Wazuh's Osquery integration.
    -   Check your current Osquery wodle configuration.
    -   More improvements will come for this extension in the future.
-   New option for Wazuh app configuration file - _Ignore index patterns_ ([#947](https://github.com/wazuh/wazuh-kibana-app/pull/947)):
    -   Now the user can specify which index patterns can't be selected on the app using the new `ip.ignore` setting on the `config.yml` file.
    -   The valid format is an array of strings which represents index patterns.
    -   By default, this list is empty (all index patterns will be available if they use a compatible structure).
-   Added a node selector for _Management > Status_ section when Wazuh cluster is enabled ([#976](https://github.com/wazuh/wazuh-kibana-app/pull/976)).
-   Added quick access to _Configuration_ or _Discover_ panels for an agent on the agents list ([#939](https://github.com/wazuh/wazuh-kibana-app/pull/939)).
-   Now you can click on an agent's ID on the _Discover_ panels to open its details page on the app ([#904](https://github.com/wazuh/wazuh-kibana-app/pull/904)).
-   Redesigned the _Overview > Amazon AWS_ tab, using more meaningful visualizations for a better overall view of your agents' status ([#903](https://github.com/wazuh/wazuh-kibana-app/pull/903)).
-   Redesigned the _Overview/Agents > Vulnerabilities_ tab, using more meaningful visualizations for a better overall view of your agents' status ([#954](https://github.com/wazuh/wazuh-kibana-app/pull/954)).
-   Now everytime the user enters the _Settings_ tab, the API connection will be automatically checked ([#971](https://github.com/wazuh/wazuh-kibana-app/pull/971)).
-   Added a node selector for _Management > Logs_ section when Wazuh cluster is enabled ([#980](https://github.com/wazuh/wazuh-kibana-app/pull/980)).
-   Added a group selector for _Agents_ section ([#995](https://github.com/wazuh/wazuh-kibana-app/pull/995)).

### Changed

-   Interface refactoring for the _Agents > Inventory data_ tab ([#924](https://github.com/wazuh/wazuh-kibana-app/pull/924)):
    -   Now the tab won't be available if your agent doesn't have Syscollector enabled, and each card will be enabled or disabled depending on the current Syscollector scans configuration.
    -   This will prevent situations where the user couldn't check the inventory although there was actual scan data to show on some sections.
-   Added support for new multigroups feature ([#911](https://github.com/wazuh/wazuh-kibana-app/pull/911)):
    -   Now the information bars on _Agents_ will show all the groups an agent belongs to.
-   Now the result pane on the _Dev tools_ tab will show the error code coming from the Wazuh API ([#909](https://github.com/wazuh/wazuh-kibana-app/pull/909)).
-   Changed some visualizations titles for _Overview/Agents > OpenSCAP_ tab ([#925](https://github.com/wazuh/wazuh-kibana-app/pull/925)).
-   All backend routes have been renamed ([#932](https://github.com/wazuh/wazuh-kibana-app/pull/932)).
-   Several improvements for Elasticsearch tests ([#933](https://github.com/wazuh/wazuh-kibana-app/pull/933)).
-   Updated some strings and descriptions on the _Settings_ tab ([#934](https://github.com/wazuh/wazuh-kibana-app/pull/934)).
-   Changed the date format on _Settings > Logs_ to make it more human-readable ([#944](https://github.com/wazuh/wazuh-kibana-app/pull/944)).
-   Changed some labels to remove the "MD5 sum" expression, it will use "Checksum" instead ([#945](https://github.com/wazuh/wazuh-kibana-app/pull/945)).
-   Added word wrapping class to group name in _Management > Groups > Group detail_ tab ([#945](https://github.com/wazuh/wazuh-kibana-app/pull/945)).
-   The `wz-table` directive has been refactored ([#953](https://github.com/wazuh/wazuh-kibana-app/pull/953)).
-   The `wz-table` directive now checks if a request is aborted ([#979](https://github.com/wazuh/wazuh-kibana-app/pull/979)).
-   Several performance improvements ([#985](https://github.com/wazuh/wazuh-kibana-app/pull/985), [#997](https://github.com/wazuh/wazuh-kibana-app/pull/997), [#1000](https://github.com/wazuh/wazuh-kibana-app/pull/1000)).

### Fixed

-   Several known fields for _Whodata_ functionality have been fixed ([#901](https://github.com/wazuh/wazuh-kibana-app/pull/901)).
-   Fixed alignment bug with the _Add a filter +_ button on _Discover_ and _Agents_ tabs ([#912](https://github.com/wazuh/wazuh-kibana-app/pull/912)).
-   Fixed a bug where the `Add API` form on _Settings_ didn't appear when pressing the button after editing an existing API entry ([#944](https://github.com/wazuh/wazuh-kibana-app/pull/944)).
-   Fixed a bug on _Ruleset_ tab where the "Description" column was showing `0` if the rule doesn't have any description ([#948](https://github.com/wazuh/wazuh-kibana-app/pull/948)).
-   Fixed wrong alignment on related Rules/Decoders tables from _Management > Ruleset_ tab ([#971](https://github.com/wazuh/wazuh-kibana-app/pull/971)).
-   Fixed a bug where sometimes the error messages appeared duplicated ([#971](https://github.com/wazuh/wazuh-kibana-app/pull/971)).

### Removed

-   On the _Management > Monitoring_ tab, the `Cluster enabled but not running` message won't appear as an error anymore ([#971](https://github.com/wazuh/wazuh-kibana-app/pull/971)).

## Wazuh v3.6.1 - Kibana v6.4.1 / v6.4.2 / v6.4.3 - Revision 412

### Added

-   Support for Elastic Stack v6.4.1 / v6.4.2 / v6.4.3.

## Wazuh v3.6.1 - Kibana v6.4.0 - Revision 411

### Added

-   Redesigned the _Overview > Integrity monitoring_ tab, using more meaningful visualizations for a better overall view of your agents' status ([#893](https://github.com/wazuh/wazuh-kibana-app/pull/893)).
-   Added a new table for the _Inventory_ tab: _Processes_ ([#895](https://github.com/wazuh/wazuh-kibana-app/pull/895)).
-   Improved error handling for tables. Now the table will show an error message if it wasn't able to fetch and load data ([#896](https://github.com/wazuh/wazuh-kibana-app/pull/896)).

### Changed

-   The app source code has been improved, following best practices and coding guidelines ([#892](https://github.com/wazuh/wazuh-kibana-app/pull/892)).
-   Included more app tests and prettifier for better code maintainability ([#883](https://github.com/wazuh/wazuh-kibana-app/pull/883) & [#885](https://github.com/wazuh/wazuh-kibana-app/pull/885)).

### Fixed

-   Fixed minor visual errors on some _GDPR_, _PCI DSS_ and _Vulnerabilities_ visualizations ([#894](https://github.com/wazuh/wazuh-kibana-app/pull/894)).

## Wazuh v3.6.1 - Kibana v6.4.0 - Revision 410

### Added

-   The _Inventory_ tab has been redesigned ([#873](https://github.com/wazuh/wazuh-kibana-app/pull/873)):
    -   Added new network interfaces and port tables.
    -   Improved design using metric information bars and intuitive status indicators.
-   Added refresh functionality to the _Settings > Logs_ tab ([#852](https://github.com/wazuh/wazuh-kibana-app/pull/852)):
    -   Now everytime the user opens the tab, the logs will be reloaded.
    -   A new button to force the update has been added on the top left corner of the logs table.
-   Added `tags` and `recursion_level` configuration options to _Management/Agent > Configuration_ tabs ([#850](https://github.com/wazuh/wazuh-kibana-app/pull/850)).
-   The _Kuery_ search syntax has been added again to the app ([#851](https://github.com/wazuh/wazuh-kibana-app/pull/851)).
-   Added a first batch of [_Mocha_](https://mochajs.org/) tests and other quality of code improvements to the app ([#859](https://github.com/wazuh/wazuh-kibana-app/pull/859)).
-   Now you can open specific rule details (the _Management > Ruleset_ tab) when clicking on the `rule.id` value on the _Discover_ tab ([#862](https://github.com/wazuh/wazuh-kibana-app/pull/862)).
-   Now you can click on the rule ID value on the _Management > Ruleset_ tab to search for related alerts on the _Discover_ tab ([#863](https://github.com/wazuh/wazuh-kibana-app/pull/863)).

### Changed

-   The index pattern known fields have been updated up to 567 ([#872](https://github.com/wazuh/wazuh-kibana-app/pull/872)).
-   Now the _Inventory_ tab will always be available for all agents, and a descriptive message will appear if the agent doesn't have `syscollector` enabled ([#879](https://github.com/wazuh/wazuh-kibana-app/pull/879)).

### Fixed

-   Fixed a bug where the _Inventory_ tab was unavailable if the user reloads the page while on the _Agents > Configuration_ tab ([#845](https://github.com/wazuh/wazuh-kibana-app/pull/845)).
-   Fixed some _Overview > VirusTotal_ visualizations ([#846](https://github.com/wazuh/wazuh-kibana-app/pull/846)).
-   Fixed a bug where the _Settings > Extensions_ tab wasn't being properly hidden when there's no API entries inserted ([#847](https://github.com/wazuh/wazuh-kibana-app/pull/847)).
-   Fixed a bug where the _Current API_ indicator on the top navbar wasn't being properly updated when the user deletes all the API entries ([#848](https://github.com/wazuh/wazuh-kibana-app/pull/848)).
-   Fixed a bug where the _Agents coverage_ metric were not displaying a proper value when the manager has 0 registered agents ([#849](https://github.com/wazuh/wazuh-kibana-app/pull/849)).
-   Fixed a bug where the `wazuh-basic` user role was able to update API entries (it should be forbidden) ([#853](https://github.com/wazuh/wazuh-kibana-app/pull/853)).
-   Fixed a bug where the visualizations had scroll bars on the PDF reports ([#870](https://github.com/wazuh/wazuh-kibana-app/pull/870)).
-   Fixed a bug on the _Dev tools_ tab where the user couldn't execute the first request block if there was blank lines above it ([#871](https://github.com/wazuh/wazuh-kibana-app/pull/871)).
-   Fixed a bug on pinned filters when opening tabs where the implicit filter was the same, making them stuck and unremovable from other tabs ([#878](https://github.com/wazuh/wazuh-kibana-app/pull/878)).

## Wazuh v3.6.1 - Kibana v6.4.0 - Revision 409

### Added

-   Support for Wazuh v3.6.1.

### Fixed

-   Fixed a bug on the _Dev tools_ tab ([b7c79f4](https://github.com/wazuh/wazuh-kibana-app/commit/b7c79f48f06cb49b12883ec9e9337da23b49976b)).

## Wazuh v3.6.1 - Kibana v6.3.2 - Revision 408

### Added

-   Support for Wazuh v3.6.1.

### Fixed

-   Fixed a bug on the _Dev tools_ tab ([4ca9ed5](https://github.com/wazuh/wazuh-kibana-app/commit/4ca9ed54f1b18e5d499d950e6ff0741946701988)).

## Wazuh v3.6.0 - Kibana v6.4.0 - Revision 407

### Added

-   Support for Wazuh v3.6.0.

## Wazuh v3.6.0 - Kibana v6.3.2 - Revision 406

### Added

-   Support for Wazuh v3.6.0.

## Wazuh v3.5.0 - Kibana v6.4.0 - Revision 405

### Added

-   Support for Elastic Stack v6.4.0 ([#813](https://github.com/wazuh/wazuh-kibana-app/pull/813)).

## Wazuh v3.5.0 - Kibana v6.3.2 - Revision 404

### Added

-   Added new options to `config.yml` to change shards and replicas settings for `wazuh-monitoring` indices ([#809](https://github.com/wazuh/wazuh-kibana-app/pull/809)).
-   Added more error messages for `wazuhapp.log` in case of failure when performing some crucial functions ([#812](https://github.com/wazuh/wazuh-kibana-app/pull/812)).
-   Now it's possible to change replicas settings for existing `.wazuh`, `.wazuh-version` and `wazuh-monitoring` indices on the `config.yml` file ([#817](https://github.com/wazuh/wazuh-kibana-app/pull/817)).

### Changed

-   App frontend code refactored and restructured ([#802](https://github.com/wazuh/wazuh-kibana-app/pull/802)).
-   Now the _Overview > Security events_ tab won't show anything if the only visualization with data is _Agents status_ ([#811](https://github.com/wazuh/wazuh-kibana-app/pull/811)).

### Fixed

-   Fixed a bug where the RAM status message appreared twice the first time you opened the app ([#807](https://github.com/wazuh/wazuh-kibana-app/pull/807)).
-   Fixed the app UI to make the app usable on Internet Explorer 11 ([#808](https://github.com/wazuh/wazuh-kibana-app/pull/808)).

## Wazuh v3.5.0 - Kibana v6.3.2 - Revision 403

### Added

-   The welcome tabs on _Overview_ and _Agents_ have been updated with a new name and description for the existing sections ([#788](https://github.com/wazuh/wazuh-kibana-app/pull/788)).
-   Now the app tables will auto-resize depending on the screen height ([#792](https://github.com/wazuh/wazuh-kibana-app/pull/792)).

### Changed

-   Now all the app filters on several tables will present the values in alphabetical order ([#787](https://github.com/wazuh/wazuh-kibana-app/pull/787)).

### Fixed

-   Fixed a bug on _Decoders_ where clicking on the decoder wouldn't open the detail view if the `Parent decoders` filter was enabled ([#782](https://github.com/wazuh/wazuh-kibana-app/pull/782)).
-   Fixed a bug on _Dev tools_ when the first line on the editor pane was empty or had a comment ([#790](https://github.com/wazuh/wazuh-kibana-app/pull/790)).
-   Fixed a bug where the app was throwing multiple warning messages the first time you open it ([#791](https://github.com/wazuh/wazuh-kibana-app/pull/791)).
-   Fixed a bug where clicking on a different tab from _Overview_ right after inserting the API credentials for the first time would always redirect to _Overview_ ([#791](https://github.com/wazuh/wazuh-kibana-app/pull/791)).
-   Fixed a bug where the user could have a browser cookie with a reference to a non-existing API entry on Elasticsearch ([#794](https://github.com/wazuh/wazuh-kibana-app/pull/794) & [#795](https://github.com/wazuh/wazuh-kibana-app/pull/795)).

### Removed

-   The cluster key has been removed from the API requests to `/manager/configuration` ([#796](https://github.com/wazuh/wazuh-kibana-app/pull/796)).

## Wazuh v3.5.0 - Kibana v6.3.1/v6.3.2 - Revision 402

### Added

-   Support for Wazuh v3.5.0.
-   Added new fields for _Vulnerability detector_ alerts ([#752](https://github.com/wazuh/wazuh-kibana-app/pull/752)).
-   Added multi table search for `wz-table` directive. Added two new log levels for _Management > Logs_ section ([#753](https://github.com/wazuh/wazuh-kibana-app/pull/753)).

## Wazuh v3.4.0 - Kibana v6.3.1/v6.3.2 - Revision 401

### Added

-   Added a few new fields for Kibana due to the new Wazuh _who-data_ feature ([#763](https://github.com/wazuh/wazuh-kibana-app/pull/763)).
-   Added XML/JSON viewer for each card under _Management > Configuration_ ([#764](https://github.com/wazuh/wazuh-kibana-app/pull/764)).

### Changed

-   Improved error handling for Dev tools. Also removed some unused dependencies from the _Dev tools_ tab ([#760](https://github.com/wazuh/wazuh-kibana-app/pull/760)).
-   Unified origin for tab descriptions. Reviewed some grammar typos ([#765](https://github.com/wazuh/wazuh-kibana-app/pull/765)).
-   Refactored agents autocomplete component. Removed unused/deprecated modules ([#766](https://github.com/wazuh/wazuh-kibana-app/pull/766)).
-   Simplified route resolves section ([#768](https://github.com/wazuh/wazuh-kibana-app/pull/768)).

### Fixed

-   Fixed missing cluster node filter for the visualization shown when looking for specific node under _Management > Monitoring_ section ([#758](https://github.com/wazuh/wazuh-kibana-app/pull/758)).
-   Fixed missing dependency injection for `wzMisc` factory ([#768](https://github.com/wazuh/wazuh-kibana-app/pull/768)).

### Removed

-   Removed `angular-aria`, `angular-md5`, `ansicolors`, `js-yaml`, `querystring` and `lodash` dependencies since Kibana includes all of them. Removed some unused images ([#768](https://github.com/wazuh/wazuh-kibana-app/pull/768)).

## Wazuh v3.4.0 - Kibana v6.3.1/v6.3.2 - Revision 400

### Added

-   Support for Wazuh v3.4.0.
-   Support for Elastic Stack v6.3.2.
-   Support for Kuery as accepted query language ([#742](https://github.com/wazuh/wazuh-kibana-app/pull/742)).
    -   This feature is experimental.
-   Added new _Who data_ fields from file integrity monitoring features ([#746](https://github.com/wazuh/wazuh-kibana-app/pull/746)).
-   Added tab in _Settings_ section where you can see the last logs from the Wazuh app server ([#723](https://github.com/wazuh/wazuh-kibana-app/pull/723)).

### Changed

-   Fully redesigned of the welcome screen along the different app sections ([#751](https://github.com/wazuh/wazuh-kibana-app/pull/751)).
-   Now any agent can go to the _Inventory_ tab regardless if it's enabled or not. The content will change properly according to the agent configuration ([#744](https://github.com/wazuh/wazuh-kibana-app/pull/744)).
-   Updated the `angular-material` dependency to `1.1.10` ([#743](https://github.com/wazuh/wazuh-kibana-app/pull/743)).
-   Any API entry is now removable regardless if it's the only one API entry ([#740](https://github.com/wazuh/wazuh-kibana-app/pull/740)).
-   Performance has been improved regarding to agents status, they are now being fetched using _distinct_ routes from the Wazuh API ([#738](https://github.com/wazuh/wazuh-kibana-app/pull/738)).
-   Improved the way we are parsing some Wazuh API errors regarding to version mismatching ([#735](https://github.com/wazuh/wazuh-kibana-app/pull/735)).

### Fixed

-   Fixed wrong filters being applied in _Ruleset > Rules_ and _Ruleset > Decoders_ sections when using Lucene like filters plus path filters ([#736](https://github.com/wazuh/wazuh-kibana-app/pull/736)).
-   Fixed the template checking from the healthcheck, now it allows to use custom index patterns ([#739](https://github.com/wazuh/wazuh-kibana-app/pull/739)).
-   Fixed infinite white screen from _Management > Monitoring_ when the Wazuh cluster is enabled but not running ([#741](https://github.com/wazuh/wazuh-kibana-app/pull/741)).

## Wazuh v3.3.0/v3.3.1 - Kibana v6.3.1 - Revision 399

### Added

-   Added a new Angular.js factory to store the Wazuh app configuration values. Also, this factory is being used by the pre-routes functions (resolves); this way we are sure about having the real configuration at any time. These pre-routes functions have been improved too ([#670](https://github.com/wazuh/wazuh-kibana-app/pull/670)).
-   Added extended information for reports from _Reporting_ feature ([#701](https://github.com/wazuh/wazuh-kibana-app/pull/701)).

### Changed

-   Tables have been improved. Now they are truncating long fields and adding a tooltip if needed ([#671](https://github.com/wazuh/wazuh-kibana-app/pull/671)).
-   Services have been improved ([#715](https://github.com/wazuh/wazuh-kibana-app/pull/715)).
-   CSV formatted files have been improved. Now they are showing a more human readable column names ([#717](https://github.com/wazuh/wazuh-kibana-app/pull/717), [#726](https://github.com/wazuh/wazuh-kibana-app/pull/726)).
-   Added/Modified some visualization titles ([#728](https://github.com/wazuh/wazuh-kibana-app/pull/728)).
-   Improved Discover perfomance when in background mode ([#719](https://github.com/wazuh/wazuh-kibana-app/pull/719)).
-   Reports from the _Reporting_ feature have been fulyl redesigned ([#701](https://github.com/wazuh/wazuh-kibana-app/pull/701)).

### Fixed

-   Fixed the top menu API indicator when checking the API connection and the manager/cluster information had been changed ([#668](https://github.com/wazuh/wazuh-kibana-app/pull/668)).
-   Fixed our logger module which was not writting logs the very first time Kibana is started neither after a log rotation ([#667](https://github.com/wazuh/wazuh-kibana-app/pull/667)).
-   Fixed a regular expression in the server side when parsing URLs before registering a new Wazuh API ([#690](https://github.com/wazuh/wazuh-kibana-app/pull/690)).
-   Fixed filters from specific visualization regarding to _File integrity_ section ([#694](https://github.com/wazuh/wazuh-kibana-app/pull/694)).
-   Fixed filters parsing when generating a report because it was not parsing negated filters as expected ([#696](https://github.com/wazuh/wazuh-kibana-app/pull/696)).
-   Fixed visualization counter from _OSCAP_ tab ([#722](https://github.com/wazuh/wazuh-kibana-app/pull/722)).

### Removed

-   Temporary removed CSV download from agent inventory section due to Wazuh API bug ([#727](https://github.com/wazuh/wazuh-kibana-app/pull/727)).

## Wazuh v3.3.0/v3.3.1 - Kibana v6.3.0 - Revision 398

### Added

-   Improvements for latest app redesign ([#652](https://github.com/wazuh/wazuh-kibana-app/pull/652)):
    -   The _Welcome_ tabs have been simplified, following a more Elastic design.
    -   Added again the `md-nav-bar` component with refined styles and limited to specific sections.
    -   The _Settings > Welcome_ tab has been removed. You can use the nav bar to switch tabs.
    -   Minor CSS adjustments and reordering.
-   Small app UI improvements ([#634](https://github.com/wazuh/wazuh-kibana-app/pull/634)):
    -   Added link to _Agents Preview_ on the _Agents_ tab breadcrumbs.
    -   Replaced the _Generate report_ button with a smaller one.
    -   Redesigned _Management > Ruleset_ `md-chips` to look similar to Kibana filter pills.
    -   Added agent information bar from _Agents > General_ to _Agents > Welcome_ too.
    -   Refactored flex layout on _Welcome_ tabs to fix a height visual bug.
    -   Removed duplicated loading rings on the _Agents_ tab.
-   Improvements for app tables ([#627](https://github.com/wazuh/wazuh-kibana-app/pull/627)):
    -   Now the current page will be highlighted.
    -   The gap has been fixed to the items per page value.
    -   If there are no more pages for _Next_ or _Prev_ buttons, they will be hidden.
-   Improvements for app health check ([#637](https://github.com/wazuh/wazuh-kibana-app/pull/637)):
    -   Improved design for the view.
    -   The checks have been placed on a table, showing the current status of each one.
-   Changes to our reporting feature ([#639](https://github.com/wazuh/wazuh-kibana-app/pull/639)):
    -   Now the generated reports will include tables for each section.
    -   Added a parser for getting Elasticsearch data table responses.
    -   The reporting feature is now a separated module, and the code has been refactored.
-   Improvements for app tables pagination ([#646](https://github.com/wazuh/wazuh-kibana-app/pull/646)).

### Changed

-   Now the `pretty` parameter on the _Dev tools_ tab will be ignored to avoid `Unexpected error` messages ([#624](https://github.com/wazuh/wazuh-kibana-app/pull/624)).
-   The `pdfkit` dependency has been replaced by `pdfmake` ([#639](https://github.com/wazuh/wazuh-kibana-app/pull/639)).
-   Changed some Kibana tables for performance improvements on the reporting feature ([#644](https://github.com/wazuh/wazuh-kibana-app/pull/644)).
-   Changed the method to refresh the list of known fields on the index pattern ([#650](https://github.com/wazuh/wazuh-kibana-app/pull/650)):
    -   Now when restarting Kibana, the app will update the fieldset preserving the custom user fields.

### Fixed

-   Fixed bug on _Agents CIS-CAT_ tab who wasn't loading the appropriate visualizations ([#626](https://github.com/wazuh/wazuh-kibana-app/pull/626)).
-   Fixed a bug where sometimes the index pattern could be `undefined` during the health check process, leading into a false error message when loading the app ([#640](https://github.com/wazuh/wazuh-kibana-app/pull/640)).
-   Fixed several bugs on the _Settings > API_ tab when removing, adding or editing new entries.

### Removed

-   Removed the app login system ([#636](https://github.com/wazuh/wazuh-kibana-app/pull/636)):
    -   This feature was unstable, experimental and untested for a long time. We'll provide much better RBAC capabilities in the future.
-   Removed the new Kuery language option on Discover app search bars.
    -   This feature will be restored in the future, after more Elastic v6.3.0 adaptations.

## Wazuh v3.3.0/v3.3.1 - Kibana v6.3.0 - Revision 397

### Added

-   Support for Elastic Stack v6.3.0 ([#579](https://github.com/wazuh/wazuh-kibana-app/pull/579) & [#612](https://github.com/wazuh/wazuh-kibana-app/pull/612) & [#615](https://github.com/wazuh/wazuh-kibana-app/pull/615)).
-   Brand-new Wazuh app redesign for the _Monitoring_ tab ([#581](https://github.com/wazuh/wazuh-kibana-app/pull/581)):
    -   Refactored and optimized UI for these tabs, using a breadcrumbs-based navigability.
    -   Used the same guidelines from the previous redesign for _Overview_ and _Agents_ tabs.
-   New tab for _Agents_ - _Inventory_ ([#582](https://github.com/wazuh/wazuh-kibana-app/pull/582)):
    -   Get information about the agent host, such as installed packages, motherboard, operating system, etc.
    -   This tab will appear if the agent has the [`syscollector`](https://documentation.wazuh.com/current/user-manual/reference/ossec-conf/wodle-syscollector.html) wodle enabled.
-   Brand-new extension - _CIS-CAT Alerts_ ([#601](https://github.com/wazuh/wazuh-kibana-app/pull/601)):
    -   A new extension, disabled by default.
    -   Visualize alerts related to the CIS-CAT benchmarks on the _Overview_ and _Agents_ tabs.
    -   Get information about the last performed scan and its score.
-   Several improvements for the  _Dev tools_ tab ([#583](https://github.com/wazuh/wazuh-kibana-app/pull/583) & [#597](https://github.com/wazuh/wazuh-kibana-app/pull/597)):
    -   Now you can insert queries using inline parameters, just like in a web browser.
    -   You can combine inline parameters with JSON-like parameters.
    -   If you use the same parameter on both methods with different values, the inline parameter has precedence over the other one.
    -   The tab icon has been changed for a more appropriate one.
    -   The `Execute query` button is now always placed on the first line of the query block.
-   Refactoring for all app tables ([#582](https://github.com/wazuh/wazuh-kibana-app/pull/582)):
    -   Replaced the old `wz-table` directive with a new one, along with a new data factory.
    -   Now the tables are built with a pagination system.
    -   Much easier method for building tables for the app.
    -   Performance and stability improvements when fetching API data.
    -   Now you can see the total amount of items and the elapsed time.

### Changed

-   Moved some logic from the _Agents preview_ tab to the server, to avoid excessive client-side workload ([#586](https://github.com/wazuh/wazuh-kibana-app/pull/586)).
-   Changed the UI to use the same loading ring across all the app tabs ([#593](https://github.com/wazuh/wazuh-kibana-app/pull/593) & [#599](https://github.com/wazuh/wazuh-kibana-app/pull/599)).
-   Changed the _No results_ message across all the tabs with visualizations ([#599](https://github.com/wazuh/wazuh-kibana-app/pull/599)).

### Fixed

-   Fixed a bug on the _Settings/Extensions_ tab where enabling/disabling some extensions could make other ones to be disabled ([#591](https://github.com/wazuh/wazuh-kibana-app/pull/591)).

## Wazuh v3.3.0/v3.3.1 - Kibana v6.2.4 - Revision 396

### Added

-   Support for Wazuh v3.3.1.
-   Brand-new Wazuh app redesign for the _Settings_ tab ([#570](https://github.com/wazuh/wazuh-kibana-app/pull/570)):
    -   Refactored and optimized UI for these tabs, using a breadcrumbs-based navigability.
    -   Used the same guidelines from the previous redesign for _Overview_ and _Agents_ tabs.
-   Refactoring for _Overview_ and _Agents_ controllers ([#564](https://github.com/wazuh/wazuh-kibana-app/pull/564)):
    -   Reduced duplicated code by splitting it into separate files.
    -   Code optimization for a better performance and maintainability.
    -   Added new services to provide similar functionality between different app tabs.
-   Added `data.vulnerability.package.condition` to the list of known fields ([#566](https://github.com/wazuh/wazuh-kibana-app/pull/566)).

### Changed

-   The `wazuh-logs` and `wazuh-monitoring` folders have been moved to the Kibana's `optimize` directory in order to avoid some error messages when using the `kibana-plugin list` command ([#563](https://github.com/wazuh/wazuh-kibana-app/pull/563)).

### Fixed

-   Fixed a bug on the _Settings_ tab where updating an API entry with wrong credentials would corrupt the existing one ([#558](https://github.com/wazuh/wazuh-kibana-app/pull/558)).
-   Fixed a bug on the _Settings_ tab where removing an API entry while its edit form is opened would hide the `Add API` button unless the user reloads the tab ([#558](https://github.com/wazuh/wazuh-kibana-app/pull/558)).
-   Fixed some Audit visualizations on the _Overview_ and _Agents_ tabs that weren't using the same search query to show the results ([#572](https://github.com/wazuh/wazuh-kibana-app/pull/572)).
-   Fixed undefined variable error on the `wz-menu` directive ([#575](https://github.com/wazuh/wazuh-kibana-app/pull/575)).

## Wazuh v3.3.0 - Kibana v6.2.4 - Revision 395

### Fixed

-   Fixed a bug on the _Agent Configuration_ tab where the sync status was always `NOT SYNCHRONIZED` ([#569](https://github.com/wazuh/wazuh-kibana-app/pull/569)).

## Wazuh v3.3.0 - Kibana v6.2.4 - Revision 394

### Added

-   Support for Wazuh v3.3.0.
-   Updated some backend API calls to include the app version in the request header ([#560](https://github.com/wazuh/wazuh-kibana-app/pull/560)).

## Wazuh v3.2.4 - Kibana v6.2.4 - Revision 393

### Added

-   Brand-new Wazuh app redesign for _Overview_ and _Agents_ tabs ([#543](https://github.com/wazuh/wazuh-kibana-app/pull/543)):
    -   Updated UI for these tabs using breadcrumbs.
    -   New _Welcome_ screen, presenting all the tabs to the user, with useful links to our documentation.
    -   Overall design improved, adjusted font sizes and reduced HTML code.
    -   This base will allow the app to increase its functionality in the future.
    -   Removed the `md-nav-bar` component for a better user experience on small screens.
    -   Improved app performance removing some CSS effects from some components, such as buttons.
-   New filter for agent version on the _Agents Preview_ tab ([#537](https://github.com/wazuh/wazuh-kibana-app/pull/537)).
-   New filter for cluster node on the _Agents Preview_ tab ([#538](https://github.com/wazuh/wazuh-kibana-app/pull/538)).

### Changed

-   Now the report generation process will run in a parallel mode in the foreground ([#523](https://github.com/wazuh/wazuh-kibana-app/pull/523)).
-   Replaced the usage of `$rootScope` with two new factories, along with more controller improvements ([#525](https://github.com/wazuh/wazuh-kibana-app/pull/525)).
-   Now the _Extensions_ tab on _Settings_ won't edit the `.wazuh` index to modify the extensions configuration for all users ([#545](https://github.com/wazuh/wazuh-kibana-app/pull/545)).
    -   This allows each new user to always start with the base extensions configuration, and modify it to its needs storing the settings on a browser cookie.
-   Now the GDPR requirements description on its tab won't be loaded if the Wazuh API version is not v3.2.3 or higher ([#546](https://github.com/wazuh/wazuh-kibana-app/pull/546)).

### Fixed

-   Fixed a bug where the app crashes when attempting to download huge amounts of data as CSV format ([#521](https://github.com/wazuh/wazuh-kibana-app/pull/521)).
-   Fixed a bug on the Timelion visualizations from _Management/Monitoring_ which were not properly filtering and showing the cluster nodes information ([#530](https://github.com/wazuh/wazuh-kibana-app/pull/530)).
-   Fixed several bugs on the loading process when switching between tabs with or without visualizations in the _Overview_ and _Agents_ tab ([#531](https://github.com/wazuh/wazuh-kibana-app/pull/531) & [#533](https://github.com/wazuh/wazuh-kibana-app/pull/533)).
-   Fixed a bug on the `wazuh-monitoring` index feature when using multiple inserted APIs, along with several performance improvements ([#539](https://github.com/wazuh/wazuh-kibana-app/pull/539)).
-   Fixed a bug where the OS filter on the _Agents Preview_ tab would exclude the rest of filters instead of combining them ([#552](https://github.com/wazuh/wazuh-kibana-app/pull/552)).
-   Fixed a bug where the Extensions settings were restored every time the user opened the _Settings_ tab or pressed the _Set default manager_ button ([#555](https://github.com/wazuh/wazuh-kibana-app/pull/555) & [#556](https://github.com/wazuh/wazuh-kibana-app/pull/556)).

## Wazuh v3.2.3/v3.2.4 - Kibana v6.2.4 - Revision 392

### Added

-   Support for Wazuh v3.2.4.
-   New functionality - _Reporting_ ([#510](https://github.com/wazuh/wazuh-kibana-app/pull/510)):
    -   Generate PDF logs on the _Overview_ and _Agents_ tabs, with the new button next to _Panels_ and _Discover_.
    -   The report will contain the current visualizations from the tab where you generated it.
    -   List all your generated reports, download or deleted them at the new _Management/Reporting_ tab.
    -   **Warning:** If you leave the tab while generating a report, the process will be aborted.
-   Added warning/error messages about the total RAM on the server side ([#502](https://github.com/wazuh/wazuh-kibana-app/pull/502)):
    -   None of this messages will prevent the user from accessing the app, it's just a recommendation.
    -   If your server has less than 2GB of RAM, you'll get an error message when opening the app.
    -   If your server has between 2GB and 3GB of RAM, you'll get a warning message.
    -   If your server has more than 3GB of RAM, you won't get any kind of message.
-   Refactoring and added loading bar to _Manager Logs_ and _Groups_ tabs ([#505](https://github.com/wazuh/wazuh-kibana-app/pull/505)).
-   Added more Syscheck options to _Management/Agents_ configuration tabs ([#509](https://github.com/wazuh/wazuh-kibana-app/pull/509)).

### Fixed

-   Added more fields to the `known-fields.js` file to avoid warning messages on _Discover_ when using Filebeat for alerts forwarding ([#497](https://github.com/wazuh/wazuh-kibana-app/pull/497)).
-   Fixed a bug where clicking on the _Check connection_ button on the _Settings_ tab threw an error message although the API connected successfully ([#504](https://github.com/wazuh/wazuh-kibana-app/pull/504)).
-   Fixed a bug where the _Agents_ tab was not properly showing the total of agents due to the new Wazuh cluster implementation ([#517](https://github.com/wazuh/wazuh-kibana-app/pull/517)).

## Wazuh v3.2.3 - Kibana v6.2.4 - Revision 391

### Added

-   Support for Wazuh v3.2.3.
-   Brand-new extension - _GDPR Alerts_ ([#453](https://github.com/wazuh/wazuh-kibana-app/pull/453)):
    -   A new extension, enabled by default.
    -   Visualize alerts related to the GDPR compliance on the _Overview_ and _Agents_ tabs.
    -   The _Ruleset_ tab has been updated to include GDPR filters on the _Rules_ subtab.
-   Brand-new Management tab - _Monitoring_ ([#490](https://github.com/wazuh/wazuh-kibana-app/pull/490)):
    -   Visualize your Wazuh cluster, both master and clients.
        -   Get the current cluster configuration.
        -   Nodes listing, sorting, searching, etc.
    -   Get a more in-depth cluster status thanks to the newly added [_Timelion_](https://www.elastic.co/guide/en/kibana/current/timelion.html) visualizations.
    -   The Detail view gives you a summary of the node's healthcheck.
-   Brand-new tab - _Dev tools_ ([#449](https://github.com/wazuh/wazuh-kibana-app/pull/449)):
    -   Find it on the top navbar, next to _Discover_.
    -   Execute Wazuh API requests directly from the app.
    -   This tab uses your currently selected API from _Settings_.
    -   You can type different API requests on the input window, select one with the cursor, and click on the Play button to execute it.
    -   You can also type comments on the input window.
-   More improvements for the _Manager/Ruleset_ tab ([#446](https://github.com/wazuh/wazuh-kibana-app/pull/446)):
    -   A new colour palette for regex, order and rule description arguments.
    -   Added return to List view on Ruleset button while on Detail view.
    -   Fixed line height on all table headers.
    -   Removed unused, old code from Ruleset controllers.
-   Added option on `config.yml` to enable/disable the `wazuh-monitoring` index ([#441](https://github.com/wazuh/wazuh-kibana-app/pull/441)):
    -   Configure the frequency time to generate new indices.
    -   The default frequency time has been increased to 1 hour.
    -   When disabled, useful metrics will appear on _Overview/General_ replacing the _Agent status_ visualization.
-   Added CSV exporting button to the app ([#431](https://github.com/wazuh/wazuh-kibana-app/pull/431)):
    -   Implemented new logic to fetch data from the Wazuh API and download it in CSV format.
    -   Currently available for the _Ruleset_, _Logs_ and _Groups_ sections on the _Manager_ tab and also the _Agents_ tab.
-   More refactoring to the app backend ([#439](https://github.com/wazuh/wazuh-kibana-app/pull/439)):
    -   Standardized error output from the server side.
    -   Drastically reduced the error management logic on the client side.
    -   Applied the _Facade_ pattern when importing/exporting modules.
    -   Deleted unused/deprecated/useless methods both from server and client side.
    -   Some optimizations to variable type usages.
-   Refactoring to Kibana filters management ([#452](https://github.com/wazuh/wazuh-kibana-app/pull/452) & [#459](https://github.com/wazuh/wazuh-kibana-app/pull/459)):
    -   Added new class to build queries from the base query.
    -   The filter management is being done on controllers instead of the `discover` directive.
    -   Now we are emitting specific events whenever we are fetching data or communicating to the `discover` directive.
    -   The number of useless requests to fetch data has been reduced.
    -   The synchronization actions are working as expected regardless the amount of data and/or the number of machine resources.
    -   Fixed several bugs about filter usage and transition to different app tabs.
-   Added confirmation message when the user deletes an API entry on _Settings/API_ ([#428](https://github.com/wazuh/wazuh-kibana-app/pull/428)).
-   Added support for filters on the _Manager/Logs_ tab when realtime is enabled ([#433](https://github.com/wazuh/wazuh-kibana-app/pull/433)).
-   Added more filter options to the Detail view on _Manager/Ruleset_ ([#434](https://github.com/wazuh/wazuh-kibana-app/pull/434)).

### Changed

-   Changed OSCAP visualization to avoid clipping issues with large agent names ([#429](https://github.com/wazuh/wazuh-kibana-app/pull/429)).
-   Now the related Rules or Decoders sections on _Manager/Ruleset_ will remain hidden if there isn't any data to show or while it's loading ([#434](https://github.com/wazuh/wazuh-kibana-app/pull/434)).
-   Added a 200ms delay when fetching iterable data from the Wazuh API ([#445](https://github.com/wazuh/wazuh-kibana-app/pull/445) & [#450](https://github.com/wazuh/wazuh-kibana-app/pull/450)).
-   Fixed several bugs related to Wazuh API timeout/cancelled requests ([#445](https://github.com/wazuh/wazuh-kibana-app/pull/445)).
-   Added `ENOTFOUND`, `EHOSTUNREACH`, `EINVAL`, `EAI_AGAIN` options for API URL parameter checking ([#463](https://github.com/wazuh/wazuh-kibana-app/pull/463)).
-   Now the _Settings/Extensions_ subtab won't appear unless there's at least one API inserted ([#465](https://github.com/wazuh/wazuh-kibana-app/pull/465)).
-   Now the index pattern selector on _Settings/Pattern_ will also refresh the known fields when changing it ([#477](https://github.com/wazuh/wazuh-kibana-app/pull/477)).
-   Changed the _Manager_ tab into _Management_ ([#490](https://github.com/wazuh/wazuh-kibana-app/pull/490)).

### Fixed

-   Fixed a bug where toggling extensions after deleting an API entry could lead into an error message ([#465](https://github.com/wazuh/wazuh-kibana-app/pull/465)).
-   Fixed some performance bugs on the `dataHandler` service ([#442](https://github.com/wazuh/wazuh-kibana-app/pull/442) & [#486](https://github.com/wazuh/wazuh-kibana-app/pull/442)).
-   Fixed a bug when loading the _Agents preview_ tab on Safari web browser ([#447](https://github.com/wazuh/wazuh-kibana-app/pull/447)).
-   Fixed a bug where a new extension (enabled by default) appears disabled when updating the app ([#456](https://github.com/wazuh/wazuh-kibana-app/pull/456)).
-   Fixed a bug where pressing the Enter key on the _Discover's_ tab search bar wasn't working properly ([#488](https://github.com/wazuh/wazuh-kibana-app/pull/488)).

### Removed

-   Removed the `rison` dependency from the `package.json` file ([#452](https://github.com/wazuh/wazuh-kibana-app/pull/452)).
-   Removed unused Elasticsearch request to avoid problems when there's no API inserted ([#460](https://github.com/wazuh/wazuh-kibana-app/pull/460)).

## Wazuh v3.2.1/v3.2.2 - Kibana v6.2.4 - Revision 390

### Added

-   Support for Wazuh v3.2.2.
-   Refactoring on visualizations use and management ([#397](https://github.com/wazuh/wazuh-kibana-app/pull/397)):
    -   Visualizations are no longer stored on an index, they're built and loaded on demand when needed to render the interface.
    -   Refactoring on the whole app source code to use the _import/export_ paradigm.
    -   Removed old functions and variables from the old visualization management logic.
    -   Removed cron task to clean remaining visualizations since it's no longer needed.
    -   Some Kibana functions and modules have been overridden in order to make this refactoring work.
        -   This change is not intrusive in any case.
-   New redesign for the _Manager/Ruleset_ tab ([#420](https://github.com/wazuh/wazuh-kibana-app/pull/420)):
    -   Rules and decoders list now divided into two different sections: _List view_ and _Detail view_.
    -   Removed old expandable tables to move the rule/decoder information into a new space.
    -   Enable different filters on the detail view for a better search on the list view.
    -   New table for related rules or decoders.
    -   And finally, a bunch of minor design enhancements to the whole app.
-   Added a copyright notice to the whole app source code ([#395](https://github.com/wazuh/wazuh-kibana-app/pull/395)).
-   Updated `.gitignore` with the _Node_ template ([#395](https://github.com/wazuh/wazuh-kibana-app/pull/395)).
-   Added new module to the `package.json` file, [`rison`](https://www.npmjs.com/package/rison) ([#404](https://github.com/wazuh/wazuh-kibana-app/pull/404)).
-   Added the `errorHandler` service to the blank screen scenario ([#413](https://github.com/wazuh/wazuh-kibana-app/pull/413)):
    -   Now the exact error message will be shown to the user, instead of raw JSON content.
-   Added new option on the `config.yml` file to disable the new X-Pack RBAC capabilities to filter index-patterns ([#417](https://github.com/wazuh/wazuh-kibana-app/pull/417)).

### Changed

-   Small minor enhancements to the user interface ([#396](https://github.com/wazuh/wazuh-kibana-app/pull/396)):
    -   Reduced Wazuh app logo size.
    -   Changed buttons text to not use all-capitalized letters.
    -   Minor typos found in the HTML/CSS code have been fixed.
-   Now the app log stores the package revision ([#417](https://github.com/wazuh/wazuh-kibana-app/pull/417)).

### Fixed

-   Fixed bug where the _Agents_ tab didn't preserve the filters after reloading the page ([#404](https://github.com/wazuh/wazuh-kibana-app/pull/404)).
-   Fixed a bug when using X-Pack that sometimes threw an error of false _"Not enough privileges"_ scenario ([#415](https://github.com/wazuh/wazuh-kibana-app/pull/415)).
-   Fixed a bug where the Kibana Discover auto-refresh functionality was still working when viewing the _Agent configuration_ tab ([#419](https://github.com/wazuh/wazuh-kibana-app/pull/419)).

## Wazuh v3.2.1 - Kibana v6.2.4 - Revision 389

### Changed

-   Changed severity and verbosity to some log messages ([#412](https://github.com/wazuh/wazuh-kibana-app/pull/412)).

### Fixed

-   Fixed a bug when using the X-Pack plugin without security capabilities enabled ([#403](https://github.com/wazuh/wazuh-kibana-app/pull/403)).
-   Fixed a bug when the app was trying to create `wazuh-monitoring` indices without checking the existence of the proper template ([#412](https://github.com/wazuh/wazuh-kibana-app/pull/412)).

## Wazuh v3.2.1 - Kibana v6.2.4 - Revision 388

### Added

-   Support for Elastic Stack v6.2.4.
-   App server fully refactored ([#360](https://github.com/wazuh/wazuh-kibana-app/pull/360)):
    -   Added new classes, reduced the amount of code, removed unused functions, and several optimizations.
    -   Now the app follows a more ES6 code style on multiple modules.
    -   _Overview/Agents_ visualizations have been ordered into separated files and folders.
    -   Now the app can use the default index defined on the `/ect/kibana/kibana.yml` file.
    -   Better error handling for the visualizations directive.
    -   Added a cron job to delete remaining visualizations on the `.kibana` index if so.
    -   Also, we've added some changes when using the X-Pack plugin:
        -   Better management of users and roles in order to use the app capabilities.
        -   Prevents app loading if the currently logged user has no access to any index pattern.
-   Added the `errorHandler` service to the `dataHandler` factory ([#340](https://github.com/wazuh/wazuh-kibana-app/pull/340)).
-   Added Syscollector section to _Manager/Agents Configuration_ tabs ([#359](https://github.com/wazuh/wazuh-kibana-app/pull/359)).
-   Added `cluster.name` field to the `wazuh-monitoring` index ([#377](https://github.com/wazuh/wazuh-kibana-app/pull/377)).

### Changed

-   Increased the query size when fetching the index pattern list ([#339](https://github.com/wazuh/wazuh-kibana-app/pull/339)).
-   Changed active colour for all app tables ([#347](https://github.com/wazuh/wazuh-kibana-app/pull/347)).
-   Changed validation regex to accept URLs with non-numeric format ([#353](https://github.com/wazuh/wazuh-kibana-app/pull/353)).
-   Changed visualization removal cron task to avoid excessive log messages when there weren't removed visualizations ([#361](https://github.com/wazuh/wazuh-kibana-app/pull/361)).
-   Changed filters comparison for a safer access ([#383](https://github.com/wazuh/wazuh-kibana-app/pull/383)).
-   Removed some `server.log` messages to avoid performance errors ([#384](https://github.com/wazuh/wazuh-kibana-app/pull/384)).
-   Changed the way of handling the index patterns list ([#360](https://github.com/wazuh/wazuh-kibana-app/pull/360)).
-   Rewritten some false error-level logs to just information-level ones ([#360](https://github.com/wazuh/wazuh-kibana-app/pull/360)).
-   Changed some files from JSON to CommonJS for performance improvements ([#360](https://github.com/wazuh/wazuh-kibana-app/pull/360)).
-   Replaced some code on the `kibana-discover` directive with a much cleaner statement to avoid issues on the _Agents_ tab ([#394](https://github.com/wazuh/wazuh-kibana-app/pull/394)).

### Fixed

-   Fixed a bug where several `agent.id` filters were created at the same time when navigating between _Agents_ and _Groups_ with different selected agents ([#342](https://github.com/wazuh/wazuh-kibana-app/pull/342)).
-   Fixed logic on the index-pattern selector which wasn't showing the currently selected pattern the very first time a user opened the app ([#345](https://github.com/wazuh/wazuh-kibana-app/pull/345)).
-   Fixed a bug on the `errorHandler` service who was preventing a proper output of some Elastic-related backend error messages ([#346](https://github.com/wazuh/wazuh-kibana-app/pull/346)).
-   Fixed panels flickering in the _Settings_ tab ([#348](https://github.com/wazuh/wazuh-kibana-app/pull/348)).
-   Fixed a bug in the shards and replicas settings when the user sets the value to zero (0) ([#358](https://github.com/wazuh/wazuh-kibana-app/pull/358)).
-   Fixed several bugs related to the upgrade process from Wazuh 2.x to the new refactored server ([#363](https://github.com/wazuh/wazuh-kibana-app/pull/363)).
-   Fixed a bug in _Discover/Agents VirusTotal_ tabs to avoid conflicts with the `agent.name` field ([#379](https://github.com/wazuh/wazuh-kibana-app/pull/379)).
-   Fixed a bug on the implicit filter in _Discover/Agents PCI_ tabs ([#393](https://github.com/wazuh/wazuh-kibana-app/pull/393)).

### Removed

-   Removed clear API password on `checkPattern` response ([#339](https://github.com/wazuh/wazuh-kibana-app/pull/339)).
-   Removed old dashboard visualizations to reduce loading times ([#360](https://github.com/wazuh/wazuh-kibana-app/pull/360)).
-   Removed some unused dependencies due to the server refactoring ([#360](https://github.com/wazuh/wazuh-kibana-app/pull/360)).
-   Removed completely `metricService` from the app ([#389](https://github.com/wazuh/wazuh-kibana-app/pull/389)).

## Wazuh v3.2.1 - Kibana v6.2.2/v6.2.3 - Revision 387

### Added

-   New logging system ([#307](https://github.com/wazuh/wazuh-kibana-app/pull/307)):
    -   New module implemented to write app logs.
    -   Now a trace is stored every time the app is re/started.
    -   Currently, the `initialize.js` and `monitoring.js` files work with this system.
    -   Note: the logs will live under `/var/log/wazuh/wazuhapp.log` on Linux systems, on Windows systems they will live under `kibana/plugins/`. It rotates the log whenever it reaches 100MB.
-   Better cookies handling ([#308](https://github.com/wazuh/wazuh-kibana-app/pull/308)):
    -   New field on the `.wazuh-version` index to store the last time the Kibana server was restarted.
    -   This is used to check if the cookies have consistency with the current server status.
    -   Now the app is clever and takes decisions depending on new consistency checks.
-   New design for the _Agents/Configuration_ tab ([#310](https://github.com/wazuh/wazuh-kibana-app/pull/310)):
    -   The style is the same as the _Manager/Configuration_ tab.
    -   Added two more sections: CIS-CAT and Commands ([#315](https://github.com/wazuh/wazuh-kibana-app/pull/315)).
    -   Added a new card that will appear when there's no group configuration at all ([#323](https://github.com/wazuh/wazuh-kibana-app/pull/323)).
-   Added _"group"_ column on the agents list in _Agents_ ([#312](https://github.com/wazuh/wazuh-kibana-app/pull/312)):
    -   If you click on the group, it will redirect the user to the specified group in _Manager/Groups_.
-   New option for the `config.yml` file, `ip.selector` ([#313](https://github.com/wazuh/wazuh-kibana-app/pull/313)):
    -   Define if the app will show or not the index pattern selector on the top navbar.
    -   This setting is set to `true` by default.
-   More CSS cleanup and reordering ([#315](https://github.com/wazuh/wazuh-kibana-app/pull/315)):
    -   New `typography.less` file.
    -   New `layout.less` file.
    -   Removed `cleaned.less` file.
    -   Reordering and cleaning of existing CSS files, including removal of unused classes, renaming, and more.
    -   The _Settings_ tab has been refactored to correct some visual errors with some card components.
    -   Small refactoring to some components from _Manager/Ruleset_ ([#323](https://github.com/wazuh/wazuh-kibana-app/pull/323)).
-   New design for the top navbar ([#326](https://github.com/wazuh/wazuh-kibana-app/pull/326)):
    -   Cleaned and refactored code
    -   Revamped design, smaller and with minor details to follow the rest of Wazuh app guidelines.
-   New design for the wz-chip component to follow the new Wazuh app guidelines ([#323](https://github.com/wazuh/wazuh-kibana-app/pull/323)).
-   Added more descriptive error messages when the user inserts bad credentials on the _Add new API_ form in the _Settings_ tab ([#331](https://github.com/wazuh/wazuh-kibana-app/pull/331)).
-   Added a new CSS class to truncate overflowing text on tables and metric ribbons ([#332](https://github.com/wazuh/wazuh-kibana-app/pull/332)).
-   Support for Elastic Stack v6.2.2/v6.2.3.

### Changed

-   Improved the initialization system ([#317](https://github.com/wazuh/wazuh-kibana-app/pull/317)):
    -   Now the app will re-create the index-pattern if the user deletes the currently used by the Wazuh app.
    -   The fieldset is now automatically refreshed if the app detects mismatches.
    -   Now every index-pattern is dynamically formatted (for example, to enable the URLs in the _Vulnerabilities_ tab).
    -   Some code refactoring for a better handling of possible use cases.
    -   And the best thing, it's no longer needed to insert the sample alert!
-   Improvements and changes to index-patterns ([#320](https://github.com/wazuh/wazuh-kibana-app/pull/320) & [#333](https://github.com/wazuh/wazuh-kibana-app/pull/333)):
    -   Added a new route, `/get-list`, to fetch the index pattern list.
    -   Removed and changed several functions for a proper management of index-patterns.
    -   Improved the compatibility with user-created index-patterns, known to have unpredictable IDs.
    -   Now the app properly redirects to `/blank-screen` if the length of the index patterns list is 0.
    -   Ignored custom index patterns with auto-generated ID on the initialization process.
        -   Now it uses the value set on the `config.yml` file.
    -   If the index pattern is no longer available, the cookie will be overwritten.
-   Improvements to the monitoring module ([#322](https://github.com/wazuh/wazuh-kibana-app/pull/322)):
    -   Minor refactoring to the whole module.
    -   Now the `wazuh-monitoring` index pattern is regenerated if it's missing.
    -   And the best thing, it's no longer needed to insert the monitoring template!
-   Now the app health check system only checks if the API and app have the same `major.minor` version ([#311](https://github.com/wazuh/wazuh-kibana-app/pull/311)):
    -   Previously, the API and app had to be on the same `major.minor.patch` version.
-   Adjusted space between title and value in some cards showing Manager or Agent configurations ([#315](https://github.com/wazuh/wazuh-kibana-app/pull/315)).
-   Changed red and green colours to more saturated ones, following Kibana style ([#315](https://github.com/wazuh/wazuh-kibana-app/pull/315)).

### Fixed

-   Fixed bug in Firefox browser who was not properly showing the tables with the scroll pagination functionality ([#314](https://github.com/wazuh/wazuh-kibana-app/pull/314)).
-   Fixed bug where visualizations weren't being destroyed due to ongoing renderization processes ([#316](https://github.com/wazuh/wazuh-kibana-app/pull/316)).
-   Fixed several UI bugs for a better consistency and usability ([#318](https://github.com/wazuh/wazuh-kibana-app/pull/318)).
-   Fixed an error where the initial index-pattern was not loaded properly the very first time you enter the app ([#328](https://github.com/wazuh/wazuh-kibana-app/pull/328)).
-   Fixed an error message that appeared whenever the app was not able to found the `wazuh-monitoring` index pattern ([#328](https://github.com/wazuh/wazuh-kibana-app/pull/328)).

## Wazuh v3.2.1 - Kibana v6.2.2 - Revision 386

### Added

-   New design for the _Manager/Groups_ tab ([#295](https://github.com/wazuh/wazuh-kibana-app/pull/295)).
-   New design for the _Manager/Configuration_ tab ([#297](https://github.com/wazuh/wazuh-kibana-app/pull/297)).
-   New design of agents statistics for the _Agents_ tab ([#299](https://github.com/wazuh/wazuh-kibana-app/pull/299)).
-   Added information ribbon into _Overview/Agent SCAP_ tabs ([#303](https://github.com/wazuh/wazuh-kibana-app/pull/303)).
-   Added information ribbon into _Overview/Agent VirusTotal_ tabs ([#306](https://github.com/wazuh/wazuh-kibana-app/pull/306)).
-   Added information ribbon into _Overview AWS_ tab ([#306](https://github.com/wazuh/wazuh-kibana-app/pull/306)).

### Changed

-   Refactoring of HTML and CSS code throughout the whole Wazuh app ([#294](https://github.com/wazuh/wazuh-kibana-app/pull/294), [#302](https://github.com/wazuh/wazuh-kibana-app/pull/302) & [#305](https://github.com/wazuh/wazuh-kibana-app/pull/305)):
    -   A big milestone for the project was finally achieved with this refactoring.
    -   We've removed the Bootstrap dependency from the `package.json` file.
    -   We've removed and merged many duplicated rules.
    -   We've removed HTML and `angular-md` overriding rules. Now we have more own-made classes to avoid undesired results on the UI.
    -   Also, this update brings tons of minor bugfixes related to weird HTML code.
-   Wazuh app visualizations reviewed ([#301](https://github.com/wazuh/wazuh-kibana-app/pull/301)):
    -   The number of used buckets has been limited since most of the table visualizations were surpassing acceptable limits.
    -   Some visualizations have been checked to see if they make complete sense on what they mean to show to the user.
-   Modified some app components for better follow-up of Kibana guidelines ([#290](https://github.com/wazuh/wazuh-kibana-app/pull/290) & [#297](https://github.com/wazuh/wazuh-kibana-app/pull/297)).
    -   Also, some elements were modified on the _Discover_ tab in order to correct some mismatches.

### Fixed

-   Adjusted information ribbon in _Agents/General_ for large OS names ([#290](https://github.com/wazuh/wazuh-kibana-app/pull/290) & [#294](https://github.com/wazuh/wazuh-kibana-app/pull/294)).
-   Fixed unsafe array access on the visualization directive when going directly into _Manager/Ruleset/Decoders_ ([#293](https://github.com/wazuh/wazuh-kibana-app/pull/293)).
-   Fixed a bug where navigating between agents in the _Agents_ tab was generating duplicated `agent.id` implicit filters ([#296](https://github.com/wazuh/wazuh-kibana-app/pull/296)).
-   Fixed a bug where navigating between different tabs from _Overview_ or _Agents_ while being on the _Discover_ sub-tab was causing data loss in metric watchers ([#298](https://github.com/wazuh/wazuh-kibana-app/pull/298)).
-   Fixed incorrect visualization of the rule level on _Manager/Ruleset/Rules_ when the rule level is zero (0) ([#298](https://github.com/wazuh/wazuh-kibana-app/pull/298)).

### Removed

-   Removed almost every `md-tooltip` component from the whole app ([#305](https://github.com/wazuh/wazuh-kibana-app/pull/305)).
-   Removed unused images from the `img` folder ([#305](https://github.com/wazuh/wazuh-kibana-app/pull/305)).

## Wazuh v3.2.1 - Kibana v6.2.2 - Revision 385

### Added

-   Support for Wazuh v3.2.1.
-   Brand-new first redesign for the app user interface ([#278](https://github.com/wazuh/wazuh-kibana-app/pull/278)):
    -   This is the very first iteration of a _work-in-progress_ UX redesign for the Wazuh app.
    -   The overall interface has been refreshed, removing some unnecessary colours and shadow effects.
    -   The metric visualizations have been replaced by an information ribbon under the filter search bar, reducing the amount of space they occupied.
        -   A new service was implemented for a proper handling of the metric visualizations watchers ([#280](https://github.com/wazuh/wazuh-kibana-app/pull/280)).
    -   The rest of the app visualizations now have a new, more detailed card design.
-   New shards and replicas settings to the `config.yml` file ([#277](https://github.com/wazuh/wazuh-kibana-app/pull/277)):
    -   Now you can apply custom values to the shards and replicas for the `.wazuh` and `.wazuh-version` indices.
    -   This feature only works before the installation process. If you modify these settings after installing the app, they won't be applied at all.

### Changed

-   Now clicking again on the _Groups_ tab on _Manager_ will properly reload the tab and redirect to the beginning ([#274](https://github.com/wazuh/wazuh-kibana-app/pull/274)).
-   Now the visualizations only use the `vis-id` attribute for loading them ([#275](https://github.com/wazuh/wazuh-kibana-app/pull/275)).
-   The colours from the toast messages have been replaced to follow the Elastic 6 guidelines ([#286](https://github.com/wazuh/wazuh-kibana-app/pull/286)).

### Fixed

-   Fixed wrong data flow on _Agents/General_ when coming from and going to the _Groups_ tab ([#273](https://github.com/wazuh/wazuh-kibana-app/pull/273)).
-   Fixed sorting on tables, now they use the sorting functionality provided by the Wazuh API ([#274](https://github.com/wazuh/wazuh-kibana-app/pull/274)).
-   Fixed column width issues on some tables ([#274](https://github.com/wazuh/wazuh-kibana-app/pull/274)).
-   Fixed bug in the _Agent configuration_ JSON viewer who didn't properly show the full group configuration ([#276](https://github.com/wazuh/wazuh-kibana-app/pull/276)).
-   Fixed excessive loading time from some Audit visualizations ([#278](https://github.com/wazuh/wazuh-kibana-app/pull/278)).
-   Fixed Play/Pause button in timepicker's auto-refresh ([#281](https://github.com/wazuh/wazuh-kibana-app/pull/281)).
-   Fixed unusual scenario on visualization directive where sometimes there was duplicated implicit filters when doing a search ([#283](https://github.com/wazuh/wazuh-kibana-app/pull/283)).
-   Fixed some _Overview Audit_ visualizations who were not working properly ([#285](https://github.com/wazuh/wazuh-kibana-app/pull/285)).

### Removed

-   Deleted the `id` attribute from all the app visualizations ([#275](https://github.com/wazuh/wazuh-kibana-app/pull/275)).

## Wazuh v3.2.0 - Kibana v6.2.2 - Revision 384

### Added

-   New directives for the Wazuh app: `wz-table`, `wz-table-header` and `wz-search-bar` ([#263](https://github.com/wazuh/wazuh-kibana-app/pull/263)):
    -   Maintainable and reusable components for a better-structured app.
    -   Several files have been changed, renamed and moved to new folders, following _best practices_.
    -   The progress bar is now within its proper directive ([#266](https://github.com/wazuh/wazuh-kibana-app/pull/266)).
    -   Minor typos and refactoring changes to the new directives.
-   Support for Elastic Stack v6.2.2.

### Changed

-   App buttons have been refactored. Unified CSS and HTML for buttons, providing the same structure for them ([#269](https://github.com/wazuh/wazuh-kibana-app/pull/269)).
-   The API list on Settings now shows the latest inserted API at the beginning of the list ([#261](https://github.com/wazuh/wazuh-kibana-app/pull/261)).
-   The check for the currently applied pattern has been improved, providing clever handling of Elasticsearch errors ([#271](https://github.com/wazuh/wazuh-kibana-app/pull/271)).
-   Now on _Settings_, when the Add or Edit API form is active, if you press the other button, it will make the previous one disappear, getting a clearer interface ([#9df1e31](https://github.com/wazuh/wazuh-kibana-app/commit/9df1e317903edf01c81eba068da6d20a8a1ea7c2)).

### Fixed

-   Fixed visualizations directive to properly load the _Manager/Ruleset_ visualizations ([#262](https://github.com/wazuh/wazuh-kibana-app/pull/262)).
-   Fixed a bug where the classic extensions were not affected by the settings of the `config.yml` file ([#266](https://github.com/wazuh/wazuh-kibana-app/pull/266)).
-   Fixed minor CSS bugs from the conversion to directives to some components ([#266](https://github.com/wazuh/wazuh-kibana-app/pull/266)).
-   Fixed bug in the tables directive when accessing a member it doesn't exist ([#266](https://github.com/wazuh/wazuh-kibana-app/pull/266)).
-   Fixed browser console log error when clicking the Wazuh logo on the app ([#6647fbc](https://github.com/wazuh/wazuh-kibana-app/commit/6647fbc051c2bf69df7df6e247b2b2f46963f194)).

### Removed

-   Removed the `kbn-dis` directive from _Manager/Ruleset_ ([#262](https://github.com/wazuh/wazuh-kibana-app/pull/262)).
-   Removed the `filters.js` and `kibana_fields_file.json` files ([#263](https://github.com/wazuh/wazuh-kibana-app/pull/263)).
-   Removed the `implicitFilters` service ([#270](https://github.com/wazuh/wazuh-kibana-app/pull/270)).
-   Removed visualizations loading status trace from controllers and visualization directive ([#270](https://github.com/wazuh/wazuh-kibana-app/pull/270)).

## Wazuh v3.2.0 - Kibana v6.2.1 - Revision 383

### Added

-   Support for Wazuh 3.2.0.
-   Compatibility with Kibana 6.1.0 to Kibana 6.2.1.
-   New tab for vulnerability detector alerts.

### Changed

-   The app now shows the index pattern selector only if the list length is greater than 1.
    -   If it's exactly 1 shows the index pattern without a selector.
-   Now the index pattern selector only shows the compatible ones.
    -   It's no longer possible to select the `wazuh-monitoring` index pattern.
-   Updated Bootstrap to 3.3.7.
-   Improved filter propagation between Discover and the visualizations.
-   Replaced the login route name from /login to /wlogin to avoid conflict with X-Pack own login route.

### Fixed

-   Several CSS bugfixes for better compatibility with Kibana 6.2.1.
-   Some variables changed for adapting new Wazuh API requests.
-   Better error handling for some Elastic-related messages.
-   Fixed browser console error from top-menu directive.
-   Removed undesired md-divider from Manager/Logs.
-   Adjusted the width of a column in Manager/Logs to avoid overflow issues with the text.
-   Fixed a wrong situation with the visualizations when we refresh the Manager/Rules tab.

### Removed

-   Removed the `travis.yml` file.

## Wazuh v3.1.0 - Kibana v6.1.3 - Revision 380

### Added

-   Support for Wazuh 3.1.0.
-   Compatibility with Kibana 6.1.3.
-   New error handler for better app errors reporting.
-   A new extension for Amazon Web Services alerts.
-   A new extension for VirusTotal alerts.
-   New agent configuration tab:
    -   Visualize the current group configuration for the currently selected agent on the app.
    -   Navigate through the different tabs to see which configuration is being used.
    -   Check the synchronization status for the configuration.
    -   View the current group of the agent and click on it to go to the Groups tab.
-   New initial health check for checking some app components.
-   New YAML config file:
    -   Define the initial index pattern.
    -   Define specific checks for the healthcheck.
    -   Define the default extensions when adding new APIs.
-   New index pattern selector dropdown on the top navbar.
    -   The app will reload applying the new index pattern.
-   Added new icons for some sections of the app.

### Changed

-   New visualizations loader, with much better performance.
-   Improved reindex process for the .wazuh index when upgrading from a 2.x-5.x version.
-   Adding 365 days expiring time to the cookies.
-   Change default behaviour for the config file. Now everything is commented with default values.
    -   You need to edit the file, remove the comment mark and apply the desired value.
-   Completely redesigned the manager configuration tab.
-   Completely redesigned the groups tab.
-   App tables have now unified CSS classes.

### Fixed

-   Play real-time button has been fixed.
-   Preventing duplicate APIs from feeding the wazuh-monitoring index.
-   Fixing the check manager connection button.
-   Fixing the extensions settings so they are preserved over time.
-   Much more error handling messages in all the tabs.
-   Fixed OS filters in agents list.
-   Fixed autocomplete lists in the agents, rules and decoders list so they properly scroll.
-   Many styles bugfixes for the different browsers.
-   Reviewed and fixed some visualizations not showing accurate information.

### Removed

-   Removed index pattern configuration from the `package.json` file.
-   Removed unnecessary dependencies from the `package.json` file.

## Wazuh v3.0.0 - Kibana v6.1.0 - Revision 371

### Added

-   You can configure the initial index-pattern used by the plugin in the initialPattern variable of the app's package.json.
-   Auto `.wazuh` reindex from Wazuh 2.x - Kibana 5.x to Wazuh 3.x - Kibana 6.x.
    -   The API credentials will be automatically migrated to the new installation.
-   Dynamically changed the index-pattern used by going to the Settings -> Pattern tab.
    -   Wazuh alerts compatibility auto detection.
-   New loader for visualizations.
-   Better performance: now the tabs use the same Discover tab, only changing the current filters.
-   New Groups tab.
    -   Now you can check your group configuration (search its agents and configuration files).
-   The Logs tab has been improved.
    -   You can sort by field and the view has been improved.
-   Achieved a clearer interface with implicit filters per tab showed as unremovable chips.

### Changed

-   Dynamically creating .kibana index if necessary.
-   Better integration with Kibana Discover.
-   Visualizations loaded at initialization time.
-   New sync system to wait for Elasticsearch JS.
-   Decoupling selected API and pattern from backend and moved to the client side.

## Wazuh v2.1.0 - Kibana v5.6.1 - Revision 345

### Added

-   Loading icon while Wazuh loads the visualizations.
-   Add/Delete/Restart agents.
-   OS agent filter

### Changed

-   Using genericReq when possible.

## Wazuh v2.0.1 - Kibana v5.5.1 - Revision 339

### Changed

-   New index in Elasticsearch to save Wazuh set up configuration
-   Short URL's is now supported
-   A native base path from kibana.yml is now supported

### Fixed

-   Search bar across panels now support parenthesis grouping
-   Several CSS fixes for IE browser<|MERGE_RESOLUTION|>--- conflicted
+++ resolved
@@ -19,12 +19,8 @@
 
 ### Fixed
 
-<<<<<<< HEAD
 - Properly handling long messages on notifier service, until now, they were using out of the card space, also we replaced some API messages with more meaningful messages ([#1168](https://github.com/wazuh/wazuh-kibana-app/pull/1168))
-=======
-- Properly handling long messages on notifier service, until now, they were using out of the card space, also we replaced some API messages with more meaningful messages ([#1168](https://github.com/wazuh/wazuh-kibana-app/pull/1168)).
-
->>>>>>> 7c68e1f5
+
 ## Wazuh v3.8.2 - Kibana v6.6.0 - Revision 419
 
 ### Added
