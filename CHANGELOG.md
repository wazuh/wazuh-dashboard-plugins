--- conflicted
+++ resolved
@@ -2,11 +2,7 @@
 
 All notable changes to the Wazuh app project will be documented in this file.
 
-<<<<<<< HEAD
-## Wazuh v4.7.1 - OpenSearch Dashboards 2.8.0 - Revision 03-hl
-=======
-
-## Wazuh v4.7.2 - OpenSearch Dashboards 2.8.0 - Revision 02
+## Wazuh v4.7.2 - OpenSearch Dashboards 2.8.0 - Revision 02-hl
 
 ### Added
 
@@ -20,8 +16,7 @@
 - Fixed the endpoint to get Wazuh server auth configuration [#6206](https://github.com/wazuh/wazuh-dashboard-plugins/pull/6206) [#6213](https://github.com/wazuh/wazuh-dashboard-plugins/pull/6213)
 - Fixed error navigating back to agent in some scenarios [#6224](https://github.com/wazuh/wazuh-dashboard-plugins/pull/6224)
 
-## Wazuh v4.7.1 - OpenSearch Dashboards 2.8.0 - Revision 03
->>>>>>> e7ee29ee
+## Wazuh v4.7.1 - OpenSearch Dashboards 2.8.0 - Revision 03-hl
 
 ### Added
 
