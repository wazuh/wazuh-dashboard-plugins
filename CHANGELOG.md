# Change Log

All notable changes to the Wazuh app project will be documented in this file.

## Wazuh v4.4.5 - Kibana 7.10.2, 7.16.x, 7.17.x - Revision 00

<<<<<<< HEAD
=======
### Fixed

- Fixed the rendering of tables that contains IPs and agent overview [#5471](https://github.com/wazuh/wazuh-kibana-app/pull/5471)

>>>>>>> cdafcdeb
### Removed

- Removed the agent name in the agent info ribbon [#5497](https://github.com/wazuh/wazuh-kibana-app/pull/5497)

### Changed

- Changed windows agent service name in the deploy agent wizard [#5538](https://github.com/wazuh/wazuh-kibana-app/pull/5538)

## Wazuh v4.4.4 - Kibana 7.10.2, 7.16.x, 7.17.x - Revision 01

### Added

- Support for Wazuh 4.4.4

### Changed

- Changed the title and added a warning in the step 3 of the deploy new agent section. [#5416](https://github.com/wazuh/wazuh-kibana-app/pull/5416)

## Wazuh v4.4.3 - Kibana 7.10.2, 7.16.x, 7.17.x - Revision 01

### Added

- Support for Wazuh 4.4.3

### Fixed

- Fixed command to install the macOS agent on the agent wizard [#5481](https://github.com/wazuh/wazuh-kibana-app/pull/5481) [#5484](https://github.com/wazuh/wazuh-kibana-app/pull/5484)
- Fixed command to start the macOS agent on the agent wizard [#5470](https://github.com/wazuh/wazuh-kibana-app/pull/5470)

## Wazuh v4.4.2 - Kibana 7.10.2, 7.16.x, 7.17.x - Revision 01

### Added

- Support for Wazuh 4.4.2

### Fixed

- Fixed a problem in the backend service to get the plugin configuration [#5428](https://github.com/wazuh/wazuh-kibana-app/pull/5428)

## Wazuh v4.4.1 - Kibana 7.10.2, 7.16.x, 7.17.x - Revision 00

### Fixed

- Fixed the search in the agent inventory data tables [#5196](https://github.com/wazuh/wazuh-kibana-app/pull/5196)
- Fixed the `Anomaly and malware detection` link. [#5329](https://github.com/wazuh/wazuh-kibana-app/pull/5329)
- Fixed the problem that did not allow closing the time picker when the button was clicked again in `Agents` and `Management/Statistics`. [#5341](https://github.com/wazuh/wazuh-kibana-app/pull/5341)

## Wazuh v4.4.0 - Kibana 7.10.2, 7.16.x, 7.17.x - Revision 06

### Added

- Added the option to sort by the agent's count in the group table. [#4323](https://github.com/wazuh/wazuh-kibana-app/pull/4323)
- Added agent synchronization status in the agent module. [#3874](https://github.com/wazuh/wazuh-kibana-app/pull/3874) [#5143](https://github.com/wazuh/wazuh-kibana-app/pull/5143) [#5177](https://github.com/wazuh/wazuh-kibana-app/pull/5177)
- Added the ability to set the agent name in the installation command. [#4739](https://github.com/wazuh/wazuh-kibana-app/pull/4739)
- Added validation to the plugin's settings [#4503](https://github.com/wazuh/wazuh-kibana-app/pull/4503)[#4785](https://github.com/wazuh/wazuh-kibana-app/pull/4785)
- Added new settings to customize the header and footer on the PDF reports [#4505](https://github.com/wazuh/wazuh-kibana-app/pull/4505)[#4798](https://github.com/wazuh/wazuh-kibana-app/pull/4798)[#4805](https://github.com/wazuh/wazuh-kibana-app/pull/4805)
- Added a new setting to enable or disable the customization [#4507](https://github.com/wazuh/wazuh-kibana-app/pull/4507)
- Added the ability to upload an image for the `customization.logo.*` settings in `Settings/Configuration` [#4504](https://github.com/wazuh/wazuh-kibana-app/pull/4504)
- Added macOS support to the 'Deploy new agent' section [#4867](https://github.com/wazuh/wazuh-kibana-app/pull/4867)
- Added PowerPC architecture support for redhat7, in the 'Deploy new agent' section. [#4833](https://github.com/wazuh/wazuh-kibana-app/pull/4833)
- Added a centralized service to handle the requests [#4831](https://github.com/wazuh/wazuh-kibana-app/pull/4831)
- Added data-test-subj property to the create-policy component [#4873](https://github.com/wazuh/wazuh-kibana-app/pull/4873)
- Added a link for additional steps to enroll agents on Alpine Linux in the 'Deploy new agent' section. [#4933](https://github.com/wazuh/wazuh-kibana-app/pull/4933)
- Added extra steps message and new command for Windows XP and Windows Server 2008, added alpine agent with all its steps. [#4933](https://github.com/wazuh/wazuh-kibana-app/pull/4933)
- Added file saving conditions in File Editor [#4970](https://github.com/wazuh/wazuh-kibana-app/pull/4970)
- Added character validation to avoid invalid agent names in the 'Deploy new agent' section. [#5021](https://github.com/wazuh/wazuh-kibana-app/pull/5021) [#5028](https://github.com/wazuh/wazuh-kibana-app/pull/5028)
- Added default selected options in the 'Deploy new agent' section [#5063](https://github.com/wazuh/wazuh-kibana-app/pull/5063)
- Added suggestions for cluster's node and protocol to use for agent enrollment in the 'Deploy new agent' section. [#4776](https://github.com/wazuh/wazuh-kibana-app/pull/4776) [#4954](https://github.com/wazuh/wazuh-kibana-app/pull/4954) [#5166](https://github.com/wazuh/wazuh-kibana-app/pull/5166)
- Redesign the SCA table of the agent's dashboard [#4512](https://github.com/wazuh/wazuh-kibana-app/pull/4512)

### Changed

- Changed the HTTP verb from `GET` to `POST` in the requests to log in to the Wazuh API [#4103](https://github.com/wazuh/wazuh-kibana-app/pull/4103)
- Changed the endpoint that updates the plugin configuration to support updating multiple settings at once. [#4501](https://github.com/wazuh/wazuh-kibana-app/pull/4501)
- Improved alerts summary performance [#4376](https://github.com/wazuh/wazuh-kibana-app/pull/4376) [#5071](https://github.com/wazuh/wazuh-kibana-app/pull/5071) [#5131](https://github.com/wazuh/wazuh-kibana-app/pull/5131)
- Improved the setting's description for the plugin displayed in the UI and the configuration file. [#4501](https://github.com/wazuh/wazuh-kibana-app/pull/4501)
- Improved `Agents Overview` performance [#4363](https://github.com/wazuh/wazuh-kibana-app/pull/4363) [#5076](https://github.com/wazuh/wazuh-kibana-app/pull/5076)
- Improved the message displayed when there is a versions mismatch between the Wazuh API and the Wazuh app [#4529](https://github.com/wazuh/wazuh-kibana-app/pull/4529) [#4964](https://github.com/wazuh/wazuh-kibana-app/pull/4964)
- Updated operating systems' information in the 'Deploy new agent' section. [#4851](https://github.com/wazuh/wazuh-kibana-app/pull/4851)
- Updated and unified the fetching and rendering of the SCA checks results due to changes in the Wazuh API [#5031](https://github.com/wazuh/wazuh-kibana-app/pull/5031)
- Updated the `Agent details` component to the changes in the Wazuh API response. [#3874](https://github.com/wazuh/wazuh-kibana-app/pull/3874)
- Updated the `Last vulnerability scan` component to the changes in the Wazuh API response [#4975](https://github.com/wazuh/wazuh-kibana-app/pull/4975)
- Updated the `winston` dependency to `3.5.1` [#4985](https://github.com/wazuh/wazuh-kibana-app/pull/4985)
- Updated the `mocha` dependency to `10.1.0` [#5062](https://github.com/wazuh/wazuh-kibana-app/pull/5062)
- Updated the `pdfmake` dependency to `0.2.7` [#5062](https://github.com/wazuh/wazuh-kibana-app/pull/5062)
- The button to export the app logs is now disabled when there are no results, instead of showing an error toast [#4992](https://github.com/wazuh/wazuh-kibana-app/pull/4992)
- Independently load each dashboard from the `Agents Overview` page [#4363](https://github.com/wazuh/wazuh-kibana-app/pull/4363)

### Fixed

- Fixed nested fields filtering in dashboards tables and KPIs [#4425](https://github.com/wazuh/wazuh-kibana-app/pull/4425)
- Fixed nested field rendering in security alerts table details [#4428](https://github.com/wazuh/wazuh-kibana-app/pull/4428)
- Fixed a bug where the Wazuh logo was used instead of the custom one [#4539](https://github.com/wazuh/wazuh-kibana-app/pull/4539)
- Fixed rendering problems of the `Agent Overview` section in low resolutions [#4516](https://github.com/wazuh/wazuh-kibana-app/pull/4516)
- Fixed issue when logging out from Wazuh when SAML is enabled [#4595](https://github.com/wazuh/wazuh-kibana-app/issues/4595)
- Fixed server errors with code 500 when the Wazuh API is not reachable / up. [#4710](https://github.com/wazuh/wazuh-kibana-app/pull/4710) [#4728](https://github.com/wazuh/wazuh-kibana-app/pull/4728) [#4971](https://github.com/wazuh/wazuh-kibana-app/pull/4971)
- Fixed pagination to SCA table [#4653](https://github.com/wazuh/wazuh-kibana-app/issues/4653) [#5010](https://github.com/wazuh/wazuh-kibana-app/pull/5010)
- Fixed `WAZUH_PROTOCOL` suggestion in the 'Deploy new agent' section. [#4849](https://github.com/wazuh/wazuh-kibana-app/pull/4849)
- Fixed agent deployment instructions for HP-UX and Solaris. [#4943](https://github.com/wazuh/wazuh-kibana-app/pull/4943)
- Fixed a bug that caused the flyouts to close when clicking inside them [#4638](https://github.com/wazuh/wazuh-kibana-app/pull/4638) [#5046](https://github.com/wazuh/wazuh-kibana-app/pull/5046)
- Fixed the manager option in the 'Deploy new agent' section [#4981](https://github.com/wazuh/wazuh-kibana-app/pull/4981)
- Fixed Inventory checks table filters by stats [#4999](https://github.com/wazuh/wazuh-kibana-app/pull/4999) [#5031](https://github.com/wazuh/wazuh-kibana-app/pull/5031)
- Fixed commands in the 'Deploy new agent' section (most of the commands are missing '-1') [#4962](https://github.com/wazuh/wazuh-kibana-app/pull/4962)
- Fixed agent installation command for macOS in the 'Deploy new agent' section. [#4968](https://github.com/wazuh/wazuh-kibana-app/pull/4968)
- Fixed agent evolution chart [#4942](https://github.com/wazuh/wazuh-kibana-app/pull/4942)
- Fixed Solaris command [#5035](https://github.com/wazuh/wazuh-kibana-app/pull/5035)
- Fixed commands: AIX, OpenSUSE, Alpine, Suse11, Fedora, HP, Oracle Linux 5, Amazon Linux 2, CentOS5. Changed the word 'or higher' in buttons to '+'. Fixed validations for HP, Solaris and Alpine. [#5045](https://github.com/wazuh/wazuh-kibana-app/pull/5045)
- Fixed error in GitHub module PDF report. [#5069](https://github.com/wazuh/wazuh-kibana-app/pull/5069)
- Fixed password input in 'Deploy new agent' section [#5098](https://github.com/wazuh/wazuh-kibana-app/pull/5098)
- Fixed error when clicking on the selectors of agents in the group agents management [#5094](https://github.com/wazuh/wazuh-kibana-app/pull/5094)
- Fixed menu content panel is displayed in the wrong place. [5092](https://github.com/wazuh/wazuh-kibana-app/pull/5092)
- Fixed greyed and disabled menu section names [#5101](https://github.com/wazuh/wazuh-kibana-app/pull/5101)
- Fixed misspelling in the NIST module [#5107](https://github.com/wazuh/wazuh-kibana-app/pull/5107)
- Fixed Statistic cronjob bulk document insert [#5150](https://github.com/wazuh/wazuh-kibana-app/pull/5150)
- Fixed the style of the buttons showing more event information in the event view table. [#5137](https://github.com/wazuh/wazuh-kibana-app/pull/5137)
- Fixed Inventory module for Solaris agents [#5144](https://github.com/wazuh/wazuh-kibana-app/pull/5144)
- Fixed the module information button in Office 365 and GitHub Panel tab to open the nav drawer. [#5167](https://github.com/wazuh/wazuh-kibana-app/pull/5167)
- Fixed a UI crash due to `external_references` field could be missing in some vulnerability data [#5200](https://github.com/wazuh/wazuh-kibana-app/pull/5200)
- Fixed Wazuh main menu not displayed when navigation menu is locked [#5273](https://github.com/wazuh/wazuh-kibana-app/pull/5273)
- Fixed 'Deploy new agent' section which used wrong secure connection property [#5285](https://github.com/wazuh/wazuh-kibana-app/pull/5285) [#5295](https://github.com/wazuh/wazuh-kibana-app/pull/5295)
- Disabled unmapped fields filter in `Security Events` alerts table [#4929](https://github.com/wazuh/wazuh-kibana-app/pull/4929)
- Raspbian OS, Ubuntu, Amazon Linux and Amazon Linux 2 commands in the 'Deploy new agent' section now change when a different architecture is selected [#4876](https://github.com/wazuh/wazuh-kibana-app/pull/4876) [#4880](https://github.com/wazuh/wazuh-kibana-app/pull/4880)

### Removed

- Removed unused file related to agent menu [#5102](https://github.com/wazuh/wazuh-kibana-app/pull/5102)
- Removed the `angular-chart.js` dependency [#4985](https://github.com/wazuh/wazuh-kibana-app/pull/4985)
- Removed the `pug-loader` dependency [#5062](https://github.com/wazuh/wazuh-kibana-app/pull/5062) [#5089](https://github.com/wazuh/wazuh-kibana-app/pull/5089)

## Wazuh v4.3.11 - Kibana 7.10.2, 7.16.x, 7.17.x - Revision 4312

### Added

- Support for Wazuh 4.3.11

## Wazuh v4.3.10 - Kibana 7.10.2, 7.16.x, 7.17.x - Revision 4311

### Fixed

- Fixed issue when logging out from Wazuh when SAML is enabled [#4815](https://github.com/wazuh/wazuh-kibana-app/issues/4815)

## Wazuh v4.3.9 - Kibana 7.10.2, 7.16.x, 7.17.x - Revision 4310

### Added

- Support for Wazuh 4.3.9

## Wazuh v4.3.8 - Kibana 7.10.2, 7.16.x, 7.17.x - Revision 4309

### Added

- Support for Wazuh 4.3.8

## Wazuh v4.3.7 - Kibana 7.10.2, 7.16.x, 7.17.x - Revision 4308

### Fixed

- Wazuh.yml review: fixed link to web documentation, improved in-file documentation and fixed some grammatical errors. [#4378](https://github.com/wazuh/wazuh-kibana-app/pull/4378) [#4399](https://github.com/wazuh/wazuh-kibana-app/pull/4399)
- Fixed an error during the generation of a group's report, if the request to the Wazuh API fails [#4350](https://github.com/wazuh/wazuh-kibana-app/pull/4350)
- Fixed a problem with the group's report, when the group has no agents [#4350](https://github.com/wazuh/wazuh-kibana-app/pull/4350)
- Fixed path in logo customization section [#4352](https://github.com/wazuh/wazuh-kibana-app/pull/4352)
- Fixed a TypeError in Firefox. Change the Get request that was made with a Kibana core.http.get(/api/check-wazuh) resource to the WzRequest.genericReq resource and it no longer fails, also add a test capture to public/plugin.ts that wraps the request and in case of failure, the error is detected when the browser does not work with the V8 engine. [#4362](https://github.com/wazuh/wazuh-kibana-app/pull/4362)
- Fixed an error of an undefined username hash related to reporting when using Kibana with X-Pack and security was disabled [#4358](https://github.com/wazuh/wazuh-kibana-app/pull/4358)
- Fixed persistence of the plugin registry file between updates [#4359](https://github.com/wazuh/wazuh-kibana-app/pull/4359)
- Fixed searchbar error on SCA Inventory table [#4367](https://github.com/wazuh/wazuh-kibana-app/pull/4367)
- Fixed a routes loop when reinstalling Wazuh indexer [#4373](https://github.com/wazuh/wazuh-kibana-app/pull/4373)

# Removed

- Removed the use of `manager_host` field related to agent information of Wazuh API responses, which is obsolete [#4350](https://github.com/wazuh/wazuh-kibana-app/pull/4350)

## Wazuh v4.3.6 - Kibana 7.10.2, 7.16.x, 7.17.x - Revision 4307

### Fixed

- Fixed the search bar component to properly distinguish conjuntion operators (AND, OR) [#4326](https://github.com/wazuh/wazuh-kibana-app/pull/4326)
- Fixed documentation link titles to match the documentation sections to redirect to [#4301](https://github.com/wazuh/wazuh-kibana-app/pull/4301)
- Fixed missing documentation references to the Agent's overview, Agent's Integrity monitoring, and Agent's Inventory data sections, when the agent has never connected. [#4301](https://github.com/wazuh/wazuh-kibana-app/pull/4301)
- The references to the documentation site now links to the appropriate version [#4301](https://github.com/wazuh/wazuh-kibana-app/pull/4301)
- Fixed missing documentation link in the Docker Listener module [#4301](https://github.com/wazuh/wazuh-kibana-app/pull/4301)
- Fixed broken links to the documentation site [#4301](https://github.com/wazuh/wazuh-kibana-app/pull/4301)
- Fix Rules, Decoders and CDB lists uploaders to show errors appropriately [#4307](https://github.com/wazuh/wazuh-kibana-app/pull/4307)
- Sanitize report's inputs and usernames [#4330](https://github.com/wazuh/wazuh-kibana-app/pull/4330)

## Wazuh v4.3.5 - Kibana 7.10.2, 7.16.x, 7.17.x - Revision 4306

### Added

- Added to the interface API messages in the Ruleset test module [#4244](https://github.com/wazuh/wazuh-kibana-app/pull/4244)
- Added authorization prompt in Mitre > Intelligence [#4261](https://github.com/wazuh/wazuh-kibana-app/pull/4261)
- Added a more descriptive message when there is an error related to the user permissions when getting the list of index patterns in a route resolver [#4280](https://github.com/wazuh/wazuh-kibana-app/pull/4280)

### Changed

- Changed the reference from Manager to Wazuh server in the guide to deploy a new agent [#4239](https://github.com/wazuh/wazuh-kibana-app/pull/4239)
- Removed the filtered tags because they were not supported by the API endpoint [#4267](https://github.com/wazuh/wazuh-kibana-app/pull/4267)
- Changed styles in visualizations. [#4254](https://github.com/wazuh/wazuh-kibana-app/pull/4254)

### Fixed

- Fixed type error when changing screen size in agents section [#4233](https://github.com/wazuh/wazuh-kibana-app/pull/4233)
- Removed a logged error that appeared when the `statistics` tasks tried to create an index with the same name, causing the second task to fail on the creation of the index because it already exists [#4235](https://github.com/wazuh/wazuh-kibana-app/pull/4235)
- Fixed a UI crash due to a query with syntax errors in `Modules/Security events` [#4237](https://github.com/wazuh/wazuh-kibana-app/pull/4237)
- Fixed an error when generating a module report after changing the selected agent [#4240](https://github.com/wazuh/wazuh-kibana-app/pull/4240)
- Fixed an unhandled error when a Wazuh API request failed in the dev tools [#4266](https://github.com/wazuh/wazuh-kibana-app/pull/4266)
- Fixed an error related to `API not available` when saving the manager configuration and restarting the manager from `Management/Configuration/Edit configuration` on manager mode [#4264](https://github.com/wazuh/wazuh-kibana-app/pull/4264)
- Fixed a UI problem that required scrolling to see the logs in Management/Logs and Settings/Logs [#4253](https://github.com/wazuh/wazuh-kibana-app/pull/4253)

## Wazuh v4.3.4 - Kibana 7.10.2, 7.16.x, 7.17.x - Revision 4305

### Added

- Added the `pending` agent status to some sections that was missing
  [#4166](https://github.com/wazuh/wazuh-kibana-app/pull/4166)
  [#4188](https://github.com/wazuh/wazuh-kibana-app/pull/4188)

### Changed

- Replaced the visualization of `Status` panel in `Agents` [#4166](https://github.com/wazuh/wazuh-kibana-app/pull/4166)
- Replaced the visualization of policy in `Modules/Security configuration assessment/Inventory` [#4166](https://github.com/wazuh/wazuh-kibana-app/pull/4166)
- Consistency in the colors and labels used for the agent status [#4166](https://github.com/wazuh/wazuh-kibana-app/pull/4166) [#4199](https://github.com/wazuh/wazuh-kibana-app/issues/4199)
- Replaced how the full and partial scan dates are displayed in the `Details` panel of `Vulnerabilities/Inventory` [#4169](https://github.com/wazuh/wazuh-kibana-app/pull/4169)

### Fixed

- Fixed that the platform visualizations didn't use some definitions related to the UI on Kibana 7.10.2 [#4166](https://github.com/wazuh/wazuh-kibana-app/pull/4166)
- Fixed a toast message with a successful process appeared when removing an agent of a group in `Management/Groups` and the agent appears in the agent list after refreshing the table [#4167](https://github.com/wazuh/wazuh-kibana-app/pull/4167)
- Fixed import of an empty rule or decoder file [#4176](https://github.com/wazuh/wazuh-kibana-app/pull/4176)
- Fixed overwriting of rule and decoder imports [#4180](https://github.com/wazuh/wazuh-kibana-app/pull/4180)

## Wazuh v4.3.3 - Kibana 7.10.2, 7.16.x, 7.17.x - Revision 4304

### Fixed

- Fixed Wazuh Dashboard troubleshooting url [#4150](https://github.com/wazuh/wazuh-kibana-app/pull/4150)

## Wazuh v4.3.2 - Kibana 7.10.2 , 7.16.x, 7.17.x - Revision 4303

### Added

- Support for Wazuh 4.3.2

## Wazuh v4.2.7 - Kibana 7.10.2, 7.11.2, 7.12.1, 7.13.0, 7.13.1, 7.13.2, 7.13.3, 7.13.4, 7.14.0, 7.14.1, 7.14.2 - Revision 4208

### Added

- Support for Wazuh 4.2.7

## Wazuh v4.3.1 - Kibana 7.10.2 , 7.16.x, 7.17.x - Revision 4302

### Added

- Added PowerShell version warning to Windows agent installation wizard [#4142](https://github.com/wazuh/wazuh-kibana-app/pull/4142)
- A new workflow is added to perform backports to specific branches [#4149](https://github.com/wazuh/wazuh-kibana-app/pull/4149)

### Fixed

- Fixed the falsy values are displayed as not defined and enhanced the output of `Ruleset Test` [#4141](https://github.com/wazuh/wazuh-kibana-app/pull/4141)

## Wazuh v4.3.0 - Kibana 7.10.2, 7.16.x, 7.17.x - Revision 4301

### Added

- Support for Kibana 7.16.x
- Support for Kibana 7.17.x
- Added GitHub and Office365 modules [#3557](https://github.com/wazuh/wazuh-kibana-app/pull/3557)
- Added a new `Panel` module tab for GitHub and Office365 modules
  [#3541](https://github.com/wazuh/wazuh-kibana-app/pull/3541)
  [#3945](https://github.com/wazuh/wazuh-kibana-app/pull/3945)
  [#3952](https://github.com/wazuh/wazuh-kibana-app/pull/3952)
- Added ability to filter the results fo the `Network Ports` table in the `Inventory data` section [#3639](https://github.com/wazuh/wazuh-kibana-app/pull/3639)
- Added new endpoint service to collect the frontend logs into a file [#3324](https://github.com/wazuh/wazuh-kibana-app/pull/3324)
- Improved the frontend handle errors strategy: UI, Toasts, console log and log in file
  [#3327](https://github.com/wazuh/wazuh-kibana-app/pull/3327)
  [#3321](https://github.com/wazuh/wazuh-kibana-app/pull/3321)
  [#3367](https://github.com/wazuh/wazuh-kibana-app/pull/3367)
  [#3373](https://github.com/wazuh/wazuh-kibana-app/pull/3373)
  [#3374](https://github.com/wazuh/wazuh-kibana-app/pull/3374)
  [#3390](https://github.com/wazuh/wazuh-kibana-app/pull/3390)  
  [#3410](https://github.com/wazuh/wazuh-kibana-app/pull/3410)
  [#3408](https://github.com/wazuh/wazuh-kibana-app/pull/3408)
  [#3429](https://github.com/wazuh/wazuh-kibana-app/pull/3429)
  [#3427](https://github.com/wazuh/wazuh-kibana-app/pull/3427)
  [#3417](https://github.com/wazuh/wazuh-kibana-app/pull/3417)
  [#3462](https://github.com/wazuh/wazuh-kibana-app/pull/3462)
  [#3451](https://github.com/wazuh/wazuh-kibana-app/pull/3451)
  [#3442](https://github.com/wazuh/wazuh-kibana-app/pull/3442)
  [#3480](https://github.com/wazuh/wazuh-kibana-app/pull/3480)
  [#3472](https://github.com/wazuh/wazuh-kibana-app/pull/3472)
  [#3434](https://github.com/wazuh/wazuh-kibana-app/pull/3434)
  [#3392](https://github.com/wazuh/wazuh-kibana-app/pull/3392)
  [#3404](https://github.com/wazuh/wazuh-kibana-app/pull/3404)
  [#3432](https://github.com/wazuh/wazuh-kibana-app/pull/3432)
  [#3415](https://github.com/wazuh/wazuh-kibana-app/pull/3415)
  [#3469](https://github.com/wazuh/wazuh-kibana-app/pull/3469)
  [#3448](https://github.com/wazuh/wazuh-kibana-app/pull/3448)
  [#3465](https://github.com/wazuh/wazuh-kibana-app/pull/3465)
  [#3464](https://github.com/wazuh/wazuh-kibana-app/pull/3464)
  [#3478](https://github.com/wazuh/wazuh-kibana-app/pull/3478)
  [#4116](https://github.com/wazuh/wazuh-kibana-app/pull/4116)
- Added Intelligence tab to Mitre Att&ck module [#3368](https://github.com/wazuh/wazuh-kibana-app/pull/3368) [#3344](https://github.com/wazuh/wazuh-kibana-app/pull/3344) [#3726](https://github.com/wazuh/wazuh-kibana-app/pull/3726)
- Added sample data for office365 events [#3424](https://github.com/wazuh/wazuh-kibana-app/pull/3424)
- Created a separate component to check for sample data [#3475](https://github.com/wazuh/wazuh-kibana-app/pull/3475)
- Added a new hook for getting value suggestions [#3506](https://github.com/wazuh/wazuh-kibana-app/pull/3506)
- Added dinamic simple filters and adding simple GitHub filters fields [3531](https://github.com/wazuh/wazuh-kibana-app/pull/3531)
- Added configuration viewer for Module Office365 on Management > Configuration [#3524](https://github.com/wazuh/wazuh-kibana-app/pull/3524)
- Added base Module Panel view with Office365 setup [#3518](https://github.com/wazuh/wazuh-kibana-app/pull/3518)
- Added specifics and custom filters for Office365 search bar [#3533](https://github.com/wazuh/wazuh-kibana-app/pull/3533)
- Adding Pagination and filter to drilldown tables at Office pannel [#3544](https://github.com/wazuh/wazuh-kibana-app/pull/3544).
- Simple filters change between panel and drilldown panel [#3568](https://github.com/wazuh/wazuh-kibana-app/pull/3568).
- Added new fields in Inventory table and Flyout Details [#3525](https://github.com/wazuh/wazuh-kibana-app/pull/3525)
- Added columns selector in agents table [#3691](https://github.com/wazuh/wazuh-kibana-app/pull/3691)
- Added a new workflow for create wazuh packages [#3742](https://github.com/wazuh/wazuh-kibana-app/pull/3742)
- Run `template` and `fields` checks in the health check depends on the app configuration [#3783](https://github.com/wazuh/wazuh-kibana-app/pull/3783)
- Added a toast message when there is an error creating a new group [#3804](https://github.com/wazuh/wazuh-kibana-app/pull/3804)
- Added a step to start the agent to the deploy new Windowns agent guide [#3846](https://github.com/wazuh/wazuh-kibana-app/pull/3846)
- Added agents windows events config tab [#3905](https://github.com/wazuh/wazuh-kibana-app/pull/3905)
- Added 3 new panels to `Vulnerabilities/Inventory` [#3893](https://github.com/wazuh/wazuh-kibana-app/pull/3893)
- Added new fields of `Vulnerabilities` to the details flyout [#3893](https://github.com/wazuh/wazuh-kibana-app/pull/3893) [#3908](https://github.com/wazuh/wazuh-kibana-app/pull/3908)
- Added missing fields used in visualizations to the known fiels related to alerts [#3924](https://github.com/wazuh/wazuh-kibana-app/pull/3924)
- Added troubleshooting link to "index pattern was refreshed" toast [#3946](https://github.com/wazuh/wazuh-kibana-app/pull/3946)
- Added more number options to the tables widget in Modules -> "Mitre" [#4041](https://github.com/wazuh/wazuh-kibana-app/pull/4066)
- Management -> groups -> agent: Selectors appear when there are more than 3 options [#4126](https://github.com/wazuh/wazuh-kibana-app/pull/4126)

### Changed

- Changed ossec to wazuh in sample-data [#3121](https://github.com/wazuh/wazuh-kibana-app/pull/3121)
- Changed empty fields in FIM tables and `syscheck.value_name` in discovery now show an empty tag for visual clarity [#3279](https://github.com/wazuh/wazuh-kibana-app/pull/3279)
- Adapted the Mitre tactics and techniques resources to use the API endpoints [#3346](https://github.com/wazuh/wazuh-kibana-app/pull/3346)
- Moved the filterManager subscription to the hook useFilterManager [#3517](https://github.com/wazuh/wazuh-kibana-app/pull/3517)
- Change filter from is to is one of in custom searchbar [#3529](https://github.com/wazuh/wazuh-kibana-app/pull/3529)
- Refactored as module tabs and buttons are rendered [#3494](https://github.com/wazuh/wazuh-kibana-app/pull/3494)
- Updated the deprecated and added new references authd [#3663](https://github.com/wazuh/wazuh-kibana-app/pull/3663) [#3806](https://github.com/wazuh/wazuh-kibana-app/pull/3806)
- Added time subscription to Discover component [#3549](https://github.com/wazuh/wazuh-kibana-app/pull/3549)
- Refactored as module tabs and buttons are rendered [#3494](https://github.com/wazuh/wazuh-kibana-app/pull/3494)
- Testing logs using the Ruletest Test don't display the rule information if not matching a rule. [#3446](https://github.com/wazuh/wazuh-kibana-app/pull/3446)
- Changed format permissions in FIM inventory [#3649](https://github.com/wazuh/wazuh-kibana-app/pull/3649)
- Changed of request for one that does not return data that is not necessary to optimize times. [#3686](https://github.com/wazuh/wazuh-kibana-app/pull/3686) [#3728](https://github.com/wazuh/wazuh-kibana-app/pull/3728)
- Rebranding. Replaced the brand logos, set module icons with brand colors [#3788](https://github.com/wazuh/wazuh-kibana-app/pull/3788)
- Changed user for sample data management [#3795](https://github.com/wazuh/wazuh-kibana-app/pull/3795)
- Changed agent install codeblock copy button and powershell terminal warning [#3792](https://github.com/wazuh/wazuh-kibana-app/pull/3792)
- Refactored as the plugin platform name and references is managed [#3811](https://github.com/wazuh/wazuh-kibana-app/pull/3811)
- Removed `Dashboard` tab for the `Vulnerabilities` modules [#3893](https://github.com/wazuh/wazuh-kibana-app/pull/3893)
- Display all fields in the `Table` tab when expading an alert row in the alerts tables of flyouts and the `Modules/Security Events/Dashboard` table [#3908](https://github.com/wazuh/wazuh-kibana-app/pull/3908)
- Refactored the table in `Vulnerabilities/Inventory` [#3196](https://github.com/wazuh/wazuh-kibana-app/pull/3196)
- Changed Google Groups app icons [#3949](https://github.com/wazuh/wazuh-kibana-app/pull/3949)
- Removed sorting for `Agents` or `Configuration checksum` column in the table of `Management/Groups` due to this is not supported by the API [#3857](https://github.com/wazuh/wazuh-kibana-app/pull/3857)
- Changed messages in the agent installation guide [#4040](https://github.com/wazuh/wazuh-kibana-app/pull/4040)
- Changed the default `wazuh.statistics.shards` setting from `2` to `1` [#4055](https://github.com/wazuh/wazuh-kibana-app/pull/4055)
- Removed the migration tasks in the `.wazuh` and `.wazuh-version` indices [#4098](https://github.com/wazuh/wazuh-kibana-app/pull/4098)
- Separated the actions of viewing and editing the `agent.conf` group file [#4114](https://github.com/wazuh/wazuh-kibana-app/pull/4114)

### Fixed

- Fixed creation of log files [#3384](https://github.com/wazuh/wazuh-kibana-app/pull/3384)
- Fixed double fetching alerts count when pinnin/unpinning the agent in Mitre Att&ck/Framework [#3484](https://github.com/wazuh/wazuh-kibana-app/pull/3484)
- Query config refactor [#3490](https://github.com/wazuh/wazuh-kibana-app/pull/3490)
- Fixed rules and decoders test flyout clickout event [#3412](https://github.com/wazuh/wazuh-kibana-app/pull/3412)
- Notify when you are registering an agent without permissions [#3430](https://github.com/wazuh/wazuh-kibana-app/pull/3430)
- Remove not used `redirectRule` query param when clicking the row table on CDB Lists/Decoders [#3438](https://github.com/wazuh/wazuh-kibana-app/pull/3438)
- Fixed the code overflows over the line numbers in the API Console editor [#3439](https://github.com/wazuh/wazuh-kibana-app/pull/3439)
- Don't open the main menu when changing the seleted API or index pattern [#3440](https://github.com/wazuh/wazuh-kibana-app/pull/3440)
- Fix error message in conf managment [#3443](https://github.com/wazuh/wazuh-kibana-app/pull/3443)
- Fix size api selector when name is too long [#3445](https://github.com/wazuh/wazuh-kibana-app/pull/3445)
- Fixed error when edit a rule or decoder [#3456](https://github.com/wazuh/wazuh-kibana-app/pull/3456)
- Fixed index pattern selector doesn't display the ignored index patterns [#3458](https://github.com/wazuh/wazuh-kibana-app/pull/3458)
- Fixed error in /Management/Configuration when cluster is disabled [#3553](https://github.com/wazuh/wazuh-kibana-app/pull/3553)
- Fix the pinned filters were removed when accessing to the `Panel` tab of a module [#3565](https://github.com/wazuh/wazuh-kibana-app/pull/3565)
- Fixed multi-select component searcher handler [#3645](https://github.com/wazuh/wazuh-kibana-app/pull/3645)
- Fixed order logs properly in Management/Logs [#3609](https://github.com/wazuh/wazuh-kibana-app/pull/3609)
- Fixed the Wazuh API requests to `GET //` [#3661](https://github.com/wazuh/wazuh-kibana-app/pull/3661)
- Fixed missing mitre tactics [#3675](https://github.com/wazuh/wazuh-kibana-app/pull/3675)
- Fix CDB list view not working with IPv6 [#3488](https://github.com/wazuh/wazuh-kibana-app/pull/3488)
- Fixed the bad requests using Console tool to `PUT /active-response` API endpoint [#3466](https://github.com/wazuh/wazuh-kibana-app/pull/3466)
- Fixed group agent management table does not update on error [#3605](https://github.com/wazuh/wazuh-kibana-app/pull/3605)
- Fixed not showing packages details in agent inventory for a freeBSD agent SO [#3651](https://github.com/wazuh/wazuh-kibana-app/pull/3651)
- Fixed wazuh token deleted twice [#3652](https://github.com/wazuh/wazuh-kibana-app/pull/3652)
- Fixed handler of error on dev-tools [#3687](https://github.com/wazuh/wazuh-kibana-app/pull/3687)
- Fixed compatibility wazuh 4.3 - kibana 7.13.4 [#3685](https://github.com/wazuh/wazuh-kibana-app/pull/3685)
- Fixed registry values without agent pinned in FIM>Events [#3689](https://github.com/wazuh/wazuh-kibana-app/pull/3689)
- Fixed breadcrumbs style compatibility for Kibana 7.14.2 [#3688](https://github.com/wazuh/wazuh-kibana-app/pull/3688)
- Fixed security alerts table when filters change [#3682](https://github.com/wazuh/wazuh-kibana-app/pull/3682)
- Fixed error that shows we're using X-Pack when we have Basic [#3692](https://github.com/wazuh/wazuh-kibana-app/pull/3692)
- Fixed blank screen in Kibana 7.10.2 [#3700](https://github.com/wazuh/wazuh-kibana-app/pull/3700)
- Fixed related decoder link undefined parameters error [#3704](https://github.com/wazuh/wazuh-kibana-app/pull/3704)
- Fixing Flyouts in Kibana 7.14.2 [#3708](https://github.com/wazuh/wazuh-kibana-app/pull/3708)
- Fixing the bug of index patterns in health-check due to bad copy of a PR [#3707](https://github.com/wazuh/wazuh-kibana-app/pull/3707)
- Fixed styles and behaviour of button filter in the flyout of `Inventory` section for `Integrity monitoring` and `Vulnerabilities` modules [#3733](https://github.com/wazuh/wazuh-kibana-app/pull/3733)
- Fixed height of `Evolution` card in the `Agents` section when has no data for the selected time range [#3733](https://github.com/wazuh/wazuh-kibana-app/pull/3733)
- Fix clearing the query filter doesn't update the data in Office 365 and GitHub Panel tab [#3722](https://github.com/wazuh/wazuh-kibana-app/pull/3722)
- Fix wrong deamons in filter list [#3710](https://github.com/wazuh/wazuh-kibana-app/pull/3710)
- Fixing bug when create filename with spaces and throws a bad error [#3724](https://github.com/wazuh/wazuh-kibana-app/pull/3724)
- Fixing bug in security User flyout nonexistant unsubmitted changes warning [#3731](https://github.com/wazuh/wazuh-kibana-app/pull/3731)
- Fixing redirect to new tab when click in a link [#3732](https://github.com/wazuh/wazuh-kibana-app/pull/3732)
- Fixed missing settings in `Management/Configuration/Global configuration/Global/Main settings` [#3737](https://github.com/wazuh/wazuh-kibana-app/pull/3737)
- Fixed `Maximum call stack size exceeded` error exporting key-value pairs of a CDB List [#3738](https://github.com/wazuh/wazuh-kibana-app/pull/3738)
- Fixed regex lookahead and lookbehind for safari [#3741](https://github.com/wazuh/wazuh-kibana-app/pull/3741)
- Fixed Vulnerabilities Inventory flyout details filters [#3744](https://github.com/wazuh/wazuh-kibana-app/pull/3744)
- Removed api selector toggle from settings menu since it performed no useful function [#3604](https://github.com/wazuh/wazuh-kibana-app/pull/3604)
- Fixed the requests get [#3661](https://github.com/wazuh/wazuh-kibana-app/pull/3661)
- Fixed Dashboard PDF report error when switching pinned agent state [#3748](https://github.com/wazuh/wazuh-kibana-app/pull/3748)
- Fixed the rendering of the command to deploy new Windows agent not working in some Kibana versions [#3753](https://github.com/wazuh/wazuh-kibana-app/pull/3753)
- Fixed action buttons overlaying to the request text in Tools/API Console [#3772](https://github.com/wazuh/wazuh-kibana-app/pull/3772)
- Fix `Rule ID` value in reporting tables related to top results [#3774](https://github.com/wazuh/wazuh-kibana-app/issues/3774)
- Fixed github/office365 multi-select filters suggested values [#3787](https://github.com/wazuh/wazuh-kibana-app/pull/3787)
- Fix updating the aggregation data of Panel section when changing the time filter [#3790](https://github.com/wazuh/wazuh-kibana-app/pull/3790)
- Removed the button to remove an agent for a group in the agents' table when it is the default group [#3804](https://github.com/wazuh/wazuh-kibana-app/pull/3804)
- Fixed internal user no longer needs permission to make x-pack detection request [#3831](https://github.com/wazuh/wazuh-kibana-app/pull/3831)
- Fixed agents details card style [#3845](https://github.com/wazuh/wazuh-kibana-app/pull/3845) [#3860](https://github.com/wazuh/wazuh-kibana-app/pull/3860)
- Fixed search bar query sanitizing in PDF report [#3861](https://github.com/wazuh/wazuh-kibana-app/pull/3861)
- Fixed routing redirection in events documents discover links [#3866](https://github.com/wazuh/wazuh-kibana-app/pull/3866)
- Fixed health-check [#3868](https://github.com/wazuh/wazuh-kibana-app/pull/3868)
- Fixed refreshing agents evolution visualization [#3894](https://github.com/wazuh/wazuh-kibana-app/pull/3894)
- Fixed an error when generating PDF reports due to Wazuh API token expiration [#3881](https://github.com/wazuh/wazuh-kibana-app/pull/3881)
- Fixed the table of Vulnerabilities/Inventory doesn't reload when changing the selected agent [#3901](https://github.com/wazuh/wazuh-kibana-app/pull/3901)
- Fixed backslash breaking exported JSON result [#3909](https://github.com/wazuh/wazuh-kibana-app/pull/3909)
- Fixed the Events view multiple "The index pattern was refreshed successfully" toast [#3937](https://github.com/wazuh/wazuh-kibana-app/pull/3937)
- Fixed a rendering problem in the map visualizations [#3942](https://github.com/wazuh/wazuh-kibana-app/pull/3942)
- Parse error when using `#` character not at the beginning of the line [#3877](https://github.com/wazuh/wazuh-kibana-app/pull/3877)
- Fixed the `rule.mitre.id` cell enhancement that doesn't support values with sub techniques [#3944](https://github.com/wazuh/wazuh-kibana-app/pull/3944)
- Fixed error not working the alerts displayed when changing the selected time in some flyouts [#3947](https://github.com/wazuh/wazuh-kibana-app/pull/3947) [#4115](https://github.com/wazuh/wazuh-kibana-app/pull/4115)
- Fixed the user can not logout when the Kibana server has a basepath configurated [#3957](https://github.com/wazuh/wazuh-kibana-app/pull/3957)
- Fixed fatal cron-job error when Wazuh API is down [#3991](https://github.com/wazuh/wazuh-kibana-app/pull/3991)
- Fixed circular re-directions when API errors are handled [#4079](https://github.com/wazuh/wazuh-kibana-app/pull/4079)
- Fixed agent breadcrumb routing minor error [#4101](https://github.com/wazuh/wazuh-kibana-app/pull/4101)
- Fixed selected text not visible in API Console [#4102](https://github.com/wazuh/wazuh-kibana-app/pull/4102)
- Fixed the 'missing parameters' error on the Manager Logs [#4110](https://github.com/wazuh/wazuh-kibana-app/pull/4110)
- Fixed undefined input reference when switching between rule set view and rule files view [#4125](https://github.com/wazuh/wazuh-kibana-app/pull/4125)
- Fixed not found FIM file toast error #4124 [#4124](https://github.com/wazuh/wazuh-kibana-app/pull/4124)
- Fixed "See full error" on error toast [#4119](https://github.com/wazuh/wazuh-kibana-app/pull/4119)
- Fixed not being able to remove custom filters. [#4112](https://github.com/wazuh/wazuh-kibana-app/pull/4112)
- Fixed spinner not showing when export button is clicked in management views [#4120](https://github.com/wazuh/wazuh-kibana-app/pull/4120)
- Correction of field and value in the section: last registered agent [#4127](https://github.com/wazuh/wazuh-kibana-app/pull/4127)
- Fixed the download agent installer command [#4132] (https://github.com/wazuh/wazuh-kibana-app/pull/4132)

## Wazuh v4.2.6 - Kibana 7.10.2, 7.11.2, 7.12.1, 7.13.0, 7.13.1, 7.13.2, 7.13.3, 7.13.4, 7.14.0, 7.14.1, 7.14.2 - Revision 4207

### Added

- Support for Kibana 7.13.4
- Support for Kibana 7.14.2
- Hide the `telemetry` banner [#3709](https://github.com/wazuh/wazuh-kibana-app/pull/3709)

### Fixed

- Fixed compatibility Wazuh 4.2 - Kibana 7.13.4 [#3653](https://github.com/wazuh/wazuh-kibana-app/pull/3653)
- Fixed interative register windows agent screen error [#3654](https://github.com/wazuh/wazuh-kibana-app/pull/3654)
- Fixed breadcrumbs style compatibility for Kibana 7.14.2 [#3668](https://github.com/wazuh/wazuh-kibana-app/pull/3668)
- Fixed Wazuh token is not removed after logout in Kibana 7.13 [#3670](https://github.com/wazuh/wazuh-kibana-app/pull/3670)
- Fixed Group Configuration and Management configuration error after trying to going back after you save [#3672](https://github.com/wazuh/wazuh-kibana-app/pull/3672)
- Fixing EuiPanels in Overview Sections and disabled text in WzMenu [#3674](https://github.com/wazuh/wazuh-kibana-app/pull/3674)
- Fixing double flyout clicking in a policy [#3676](https://github.com/wazuh/wazuh-kibana-app/pull/3676)
- Fixed error conflict setting kibana settings from the health check [#3678](https://github.com/wazuh/wazuh-kibana-app/pull/3678)
- Fixed compatibility to get the valid index patterns and refresh fields for Kibana 7.10.2-7.13.4 [3681](https://github.com/wazuh/wazuh-kibana-app/pull/3681)
- Fixed wrong redirect after login [3701](https://github.com/wazuh/wazuh-kibana-app/pull/3701)
- Fixed error getting the index pattern data when there is not `attributes.fields` in the saved object [3689](https://github.com/wazuh/wazuh-kibana-app/pull/3698)

## Wazuh v4.2.4 - Kibana 7.10.2, 7.11.2, 7.12.1 - Revision 4205

### Added

- Support for Wazuh 4.2.4

### Fixed

- Fixed a bug where the user's auth token was not deprecated on logout [#3638](https://github.com/wazuh/wazuh-kibana-app/pull/3638)

## Wazuh v4.2.3 - Kibana 7.10.2, 7.11.2, 7.12.1 - Revision 4204

### Added

- Support for Wazuh 4.2.3

## Wazuh v4.2.2 - Kibana 7.10.2 , 7.12.1 - Revision 4203

### Added

- Wazuh help links in the Kibana help menu [#3170](https://github.com/wazuh/wazuh-kibana-app/pull/3170)
- Redirect to group details using the `group` query param in the URL [#3184](https://github.com/wazuh/wazuh-kibana-app/pull/3184)
- Configuration to disable Wazuh App access from X-Pack/ODFE role [#3222](https://github.com/wazuh/wazuh-kibana-app/pull/3222) [#3292](https://github.com/wazuh/wazuh-kibana-app/pull/3292)
- Added confirmation message when closing a form [#3221](https://github.com/wazuh/wazuh-kibana-app/pull/3221)
- Improvement to hide navbar Wazuh label. [#3240](https://github.com/wazuh/wazuh-kibana-app/pull/3240)
- Add modal creating new rule/decoder [#3274](https://github.com/wazuh/wazuh-kibana-app/pull/3274)
- New functionality to change app logos [#3503](https://github.com/wazuh/wazuh-kibana-app/pull/3503)
- Added link to the upgrade guide when the Wazuh API version and the Wazuh App version mismatch [#3592](https://github.com/wazuh/wazuh-kibana-app/pull/3592)

### Changed

- Removed module titles [#3160](https://github.com/wazuh/wazuh-kibana-app/pull/3160)
- Changed default `wazuh.monitoring.creation` app setting from `d` to `w` [#3174](https://github.com/wazuh/wazuh-kibana-app/pull/3174)
- Changed default `wazuh.monitoring.shards` app setting from `2` to `1` [#3174](https://github.com/wazuh/wazuh-kibana-app/pull/3174)
- Removed Sha1 field from registry key detail [#3189](https://github.com/wazuh/wazuh-kibana-app/pull/3189)
- Removed tooltip in last breadcrumb in header breadcrumb [3250](https://github.com/wazuh/wazuh-kibana-app/pull/3250)
- Refactored the Health check component [#3197](https://github.com/wazuh/wazuh-kibana-app/pull/3197)
- Added version in package downloaded name in agent deploy command [#3210](https://github.com/wazuh/wazuh-kibana-app/issues/3210)
- Removed restriction to allow only current active agents from vulnerability inventory [#3243](https://github.com/wazuh/wazuh-kibana-app/pull/3243)
- Move API selector and Index Pattern Selector to the header bar [#3175](https://github.com/wazuh/wazuh-kibana-app/pull/3175)
- Health check actions notifications refactored and added debug mode [#3258](https://github.com/wazuh/wazuh-kibana-app/pull/3258)
- Improved visualizations object configuration readability [#3355](https://github.com/wazuh/wazuh-kibana-app/pull/3355)
- Changed the way kibana-vis hides the visualization while loading, this should prevent errors caused by having a 0 height visualization [#3349](https://github.com/wazuh/wazuh-kibana-app/pull/3349)

### Fixed

- Fixed screen flickers in Cluster visualization [#3159](https://github.com/wazuh/wazuh-kibana-app/pull/3159)
- Fixed the broken links when using `server.basePath` Kibana setting [#3161](https://github.com/wazuh/wazuh-kibana-app/pull/3161)
- Fixed filter in reports [#3173](https://github.com/wazuh/wazuh-kibana-app/pull/3173)
- Fixed typo error in Settings/Configuration [#3234](https://github.com/wazuh/wazuh-kibana-app/pull/3234)
- Fixed fields overlap in the agent summary screen [#3217](https://github.com/wazuh/wazuh-kibana-app/pull/3217)
- Fixed Ruleset Test, each request is made in a different session instead of all in the same session [#3257](https://github.com/wazuh/wazuh-kibana-app/pull/3257)
- Fixed the `Visualize` button is not displaying when expanding a field in the Events sidebar [#3237](https://github.com/wazuh/wazuh-kibana-app/pull/3237)
- Fix modules are missing in the agent menu [#3244](https://github.com/wazuh/wazuh-kibana-app/pull/3244)
- Fix improving and removing WUI error logs [#3260](https://github.com/wazuh/wazuh-kibana-app/pull/3260)
- Fix some errors of PDF reports [#3272](https://github.com/wazuh/wazuh-kibana-app/pull/3272)
- Fix TypeError when selecting macOS agent deployment in a Safari Browser [#3289](https://github.com/wazuh/wazuh-kibana-app/pull/3289)
- Fix error in how the SCA check's checks are displayed [#3297](https://github.com/wazuh/wazuh-kibana-app/pull/3297)
- Fixed message of error when add sample data fails [#3241](https://github.com/wazuh/wazuh-kibana-app/pull/3241)
- Fixed modules are missing in the agent menu [#3244](https://github.com/wazuh/wazuh-kibana-app/pull/3244)
- Fixed Alerts Summary of modules for reports [#3303](https://github.com/wazuh/wazuh-kibana-app/pull/3303)
- Fixed dark mode visualization background in pdf reports [#3315](https://github.com/wazuh/wazuh-kibana-app/pull/3315)
- Adapt Kibana integrations to Kibana 7.11 and 7.12 [#3309](https://github.com/wazuh/wazuh-kibana-app/pull/3309)
- Fixed error agent view does not render correctly [#3306](https://github.com/wazuh/wazuh-kibana-app/pull/3306)
- Fixed miscalculation in table column width in PDF reports [#3326](https://github.com/wazuh/wazuh-kibana-app/pull/3326)
- Normalized visData table property for 7.12 retro-compatibility [#3323](https://github.com/wazuh/wazuh-kibana-app/pull/3323)
- Fixed error that caused the labels in certain visualizations to overlap [#3355](https://github.com/wazuh/wazuh-kibana-app/pull/3355)
- Fixed export to csv button in dashboards tables [#3358](https://github.com/wazuh/wazuh-kibana-app/pull/3358)
- Fixed Elastic UI breaking changes in 7.12 [#3345](https://github.com/wazuh/wazuh-kibana-app/pull/3345)
- Fixed Wazuh main menu and breadcrumb render issues [#3347](https://github.com/wazuh/wazuh-kibana-app/pull/3347)
- Fixed generation of huge logs from backend errors [#3397](https://github.com/wazuh/wazuh-kibana-app/pull/3397)
- Fixed vulnerabilities flyout not showing alerts if the vulnerability had a field missing [#3593](https://github.com/wazuh/wazuh-kibana-app/pull/3593)

## Wazuh v4.2.1 - Kibana 7.10.2 , 7.11.2 - Revision 4202

### Added

- Support for Wazuh 4.2.1

## Wazuh v4.2.0 - Kibana 7.10.2 , 7.11.2 - Revision 4201

### Added

- Added `Ruleset Test` section under Tools menu, and on Edit Rules/Decoders as a tool. [#1434](https://github.com/wazuh/wazuh-kibana-app/pull/1434)
- Added page size options in Security events, explore agents table [#2925](https://github.com/wazuh/wazuh-kibana-app/pull/2925)
- Added a reminder to restart cluster or manager after import a file in Rules, Decoders or CDB Lists [#3051](https://github.com/wazuh/wazuh-kibana-app/pull/3051)
- Added Agent Stats section [#3056](https://github.com/wazuh/wazuh-kibana-app/pull/3056)
- Added `logtest` PUT example on API Console [#3061](https://github.com/wazuh/wazuh-kibana-app/pull/3061)
- Added vulnerabilities inventory that affect to an agent [#3069](https://github.com/wazuh/wazuh-kibana-app/pull/3069)
- Added retry button to check api again in health check [#3109](https://github.com/wazuh/wazuh-kibana-app/pull/3109)
- Added `wazuh-statistics` template and a new mapping for these indices [#3111](https://github.com/wazuh/wazuh-kibana-app/pull/3111)
- Added link to documentation "Checking connection with Manager" in deploy new agent [#3126](https://github.com/wazuh/wazuh-kibana-app/pull/3126)
- Fixed Agent Evolution graph showing agents from multiple APIs [#3256](https://github.com/wazuh/wazuh-kibana-app/pull/3256)
- Added Disabled index pattern checks in Health Check [#3311](https://github.com/wazuh/wazuh-kibana-app/pull/3311)

### Changed

- Moved Dev Tools inside of Tools menu as Api Console. [#1434](https://github.com/wazuh/wazuh-kibana-app/pull/1434)
- Changed position of Top users on Integrity Monitoring Top 5 user. [#2892](https://github.com/wazuh/wazuh-kibana-app/pull/2892)
- Changed user allow_run_as way of editing. [#3080](https://github.com/wazuh/wazuh-kibana-app/pull/3080)
- Rename some ossec references to Wazuh [#3046](https://github.com/wazuh/wazuh-kibana-app/pull/3046)

### Fixed

- Filter only authorized agents in Agents stats and Visualizations [#3088](https://github.com/wazuh/wazuh-kibana-app/pull/3088)
- Fixed missing `pending` status suggestion for agents [#3095](https://github.com/wazuh/wazuh-kibana-app/pull/3095)
- Index pattern setting not used for choosing from existing patterns [#3097](https://github.com/wazuh/wazuh-kibana-app/pull/3097)
- Fixed space character missing on deployment command if UDP is configured [#3108](https://github.com/wazuh/wazuh-kibana-app/pull/3108)
- Fixed statistics visualizations when a node is selected [#3110](https://github.com/wazuh/wazuh-kibana-app/pull/3110)
- Fixed Flyout date filter also changes main date filter [#3114](https://github.com/wazuh/wazuh-kibana-app/pull/3114)
- Fixed name for "TCP sessions" visualization and average metric is now a sum [#3118](https://github.com/wazuh/wazuh-kibana-app/pull/3118)
- Filter only authorized agents in Events and Security Alerts table [#3120](https://github.com/wazuh/wazuh-kibana-app/pull/3120)
- Fixed Last keep alive label is outside the panel [#3122](https://github.com/wazuh/wazuh-kibana-app/pull/3122)
- Fixed app redirect to Settings section after the health check [#3128](https://github.com/wazuh/wazuh-kibana-app/pull/3128)
- Fixed the plugin logo path in Kibana menu when use `server.basePath` setting [#3144](https://github.com/wazuh/wazuh-kibana-app/pull/3144)
- Fixed deprecated endpoint for create agent groups [3152](https://github.com/wazuh/wazuh-kibana-app/pull/3152)
- Fixed check for TCP protocol in deploy new agent [#3163](https://github.com/wazuh/wazuh-kibana-app/pull/3163)
- Fixed RBAC issue with agent group permissions [#3181](https://github.com/wazuh/wazuh-kibana-app/pull/3181)
- Fixed change index pattern from menu doesn't work [#3187](https://github.com/wazuh/wazuh-kibana-app/pull/3187)
- Conflict with the creation of the index pattern when performing the Health Check [#3232](https://github.com/wazuh/wazuh-kibana-app/pull/3232)
- Added Disabled index pattern checks in Health Check [#3311](https://github.com/wazuh/wazuh-kibana-app/pull/3311)
- Fixed windows update section in Linux Inventory PDF [#3569](https://github.com/wazuh/wazuh-kibana-app/pull/3569)
- Improving and removing unnecessary error logs [#3574](https://github.com/wazuh/wazuh-kibana-app/pull/3574)

## Wazuh v4.1.5 - Kibana 7.10.0 , 7.10.2, 7.11.2 - Revision 4108

### Fixed

- Unable to change selected index pattern from the Wazuh menu [#3330](https://github.com/wazuh/wazuh-kibana-app/pull/3330)

## Wazuh v4.1.5 - Kibana 7.10.0 , 7.10.2, 7.11.2 - Revision 4107

### Added

- Support for Kibana 7.11.2
- Added a warning message for the `Install and enroll the agent` step of `Deploy new agent` guide [#3238](https://github.com/wazuh/wazuh-kibana-app/pull/3238)

### Fixed

- Conflict with the creation of the index pattern when performing the Health Check [#3223](https://github.com/wazuh/wazuh-kibana-app/pull/3223)
- Fixing mac os agents add command [#3207](https://github.com/wazuh/wazuh-kibana-app/pull/3207)

## Wazuh v4.1.5 - Kibana 7.10.0 , 7.10.2 - Revision 4106

- Adapt for Wazuh 4.1.5

## Wazuh v4.1.4 - Kibana 7.10.0 , 7.10.2 - Revision 4105

- Adapt for Wazuh 4.1.4

## Wazuh v4.1.3 - Kibana 7.10.0 , 7.10.2 - Revision 4104

### Added

- Creation of index pattern after the default one is changes in Settings [#2985](https://github.com/wazuh/wazuh-kibana-app/pull/2985)
- Added node name of agent list and detail [#3039](https://github.com/wazuh/wazuh-kibana-app/pull/3039)
- Added loading view while the user is logging to prevent permissions prompts [#3041](https://github.com/wazuh/wazuh-kibana-app/pull/3041)
- Added custom message for each possible run_as setup [#3048](https://github.com/wazuh/wazuh-kibana-app/pull/3048)

### Changed

- Change all dates labels to Kibana formatting time zone [#3047](https://github.com/wazuh/wazuh-kibana-app/pull/3047)
- Improve toast message when selecting a default API [#3049](https://github.com/wazuh/wazuh-kibana-app/pull/3049)
- Improve validation and prevention for caching bundles on the client-side [#3063](https://github.com/wazuh/wazuh-kibana-app/pull/3063) [#3091](https://github.com/wazuh/wazuh-kibana-app/pull/3091)

### Fixed

- Fixed unexpected behavior in Roles mapping [#3028](https://github.com/wazuh/wazuh-kibana-app/pull/3028)
- Fixed rule filter is no applied when you click on a rule id in another module.[#3057](https://github.com/wazuh/wazuh-kibana-app/pull/3057)
- Fixed bug changing master node configuration [#3062](https://github.com/wazuh/wazuh-kibana-app/pull/3062)
- Fixed wrong variable declaration for macOS agents [#3066](https://github.com/wazuh/wazuh-kibana-app/pull/3066)
- Fixed some errors in the Events table, action buttons style, and URLs disappeared [#3086](https://github.com/wazuh/wazuh-kibana-app/pull/3086)
- Fixed Rollback of invalid rule configuration file [#3084](https://github.com/wazuh/wazuh-kibana-app/pull/3084)

## Wazuh v4.1.2 - Kibana 7.10.0 , 7.10.2 - Revision 4103

- Add `run_as` setting to example host configuration in Add new API view [#3021](https://github.com/wazuh/wazuh-kibana-app/pull/3021)
- Refactor of some prompts [#3015](https://github.com/wazuh/wazuh-kibana-app/pull/3015)

### Fixed

- Fix SCA policy detail showing name and check results about another policy [#3007](https://github.com/wazuh/wazuh-kibana-app/pull/3007)
- Fixed that alerts table is empty when switching pinned agents [#3008](https://github.com/wazuh/wazuh-kibana-app/pull/3008)
- Creating a role mapping before the existing ones are loaded, the page bursts [#3013](https://github.com/wazuh/wazuh-kibana-app/pull/3013)
- Fix pagination in SCA checks table when expand some row [#3018](https://github.com/wazuh/wazuh-kibana-app/pull/3018)
- Fix manager is shown in suggestions in Agents section [#3025](https://github.com/wazuh/wazuh-kibana-app/pull/3025)
- Fix disabled loading on inventory when request fail [#3026](https://github.com/wazuh/wazuh-kibana-app/pull/3026)
- Fix restarting selected cluster instead of all of them [#3032](https://github.com/wazuh/wazuh-kibana-app/pull/3032)
- Fix pinned agents don't trigger a new filtered query [#3035](https://github.com/wazuh/wazuh-kibana-app/pull/3035)
- Overlay Wazuh menu when Kibana menu is opened or docked [#3038](https://github.com/wazuh/wazuh-kibana-app/pull/3038)
- Fix visualizations in PDF Reports with Dark mode [#2983](https://github.com/wazuh/wazuh-kibana-app/pull/2983)

## Wazuh v4.1.1 - Kibana 7.10.0 , 7.10.2 - Revision 4102

### Added

- Prompt to show the unsupported module for the selected agent [#2959](https://github.com/wazuh/wazuh-kibana-app/pull/2959)
- Added a X-Frame-Options header to the backend responses [#2977](https://github.com/wazuh/wazuh-kibana-app/pull/2977)

### Changed

- Added toast with refresh button when new fields are loaded [#2974](https://github.com/wazuh/wazuh-kibana-app/pull/2974)
- Migrated manager and cluster files endpoints and their corresponding RBAC [#2984](https://github.com/wazuh/wazuh-kibana-app/pull/2984)

### Fixed

- Fix login error when AWS Elasticsearch and ODFE is used [#2710](https://github.com/wazuh/wazuh-kibana-app/issues/2710)
- An error message is displayed when changing a group's configuration although the user has the right permissions [#2955](https://github.com/wazuh/wazuh-kibana-app/pull/2955)
- Fix Security events table is empty when switching the pinned agents [#2956](https://github.com/wazuh/wazuh-kibana-app/pull/2956)
- Fix disabled switch visual edit button when json content is empty [#2957](https://github.com/wazuh/wazuh-kibana-app/issues/2957)
- Fixed main and `More` menus for unsupported agents [#2959](https://github.com/wazuh/wazuh-kibana-app/pull/2959)
- Fixed forcing a non numeric filter value in a number type field [#2961](https://github.com/wazuh/wazuh-kibana-app/pull/2961)
- Fixed wrong number of alerts in Security Events [#2964](https://github.com/wazuh/wazuh-kibana-app/pull/2964)
- Fixed search with strange characters of agent in Management groups [#2970](https://github.com/wazuh/wazuh-kibana-app/pull/2970)
- Fix the statusCode error message [#2971](https://github.com/wazuh/wazuh-kibana-app/pull/2971)
- Fix the SCA policy stats didn't refresh [#2973](https://github.com/wazuh/wazuh-kibana-app/pull/2973)
- Fixed loading of AWS index fields even when no AWS alerts were found [#2974](https://github.com/wazuh/wazuh-kibana-app/pull/2974)
- Fix some date fields format in FIM and SCA modules [#2975](https://github.com/wazuh/wazuh-kibana-app/pull/2975)
- Fix a non-stop error in Manage agents when the user has no permissions [#2976](https://github.com/wazuh/wazuh-kibana-app/pull/2976)
- Can't edit empty rules and decoders files that already exist in the manager [#2978](https://github.com/wazuh/wazuh-kibana-app/pull/2978)
- Support for alerts index pattern with different ID and name [#2979](https://github.com/wazuh/wazuh-kibana-app/pull/2979)
- Fix the unpin agent in the selection modal [#2980](https://github.com/wazuh/wazuh-kibana-app/pull/2980)
- Fix properly logout of Wazuh API when logging out of the application (only for OpenDistro) [#2789](https://github.com/wazuh/wazuh-kibana-app/issues/2789)
- Fixed missing `&&` from macOS agent deployment command [#2989](https://github.com/wazuh/wazuh-kibana-app/issues/2989)
- Fix prompt permissions on Framework of Mitre and Inventory of Integrity monitoring. [#2967](https://github.com/wazuh/wazuh-kibana-app/issues/2967)
- Fix properly logout of Wazuh API when logging out of the application support x-pack [#2789](https://github.com/wazuh/wazuh-kibana-app/issues/2789)

## Wazuh v4.1.0 - Kibana 7.10.0 , 7.10.2 - Revision 4101

### Added

- Check the max buckets by default in healthcheck and increase them [#2901](https://github.com/wazuh/wazuh-kibana-app/pull/2901)
- Added a prompt wraning in role mapping if run_as is false or he is not allowed to use it by API [#2876](https://github.com/wazuh/wazuh-kibana-app/pull/2876)

### Changed

- Support new fields of Windows Registry at FIM inventory panel [#2679](https://github.com/wazuh/wazuh-kibana-app/issues/2679)
- Added on FIM Inventory Windows Registry registry_key and registry_value items from syscheck [#2908](https://github.com/wazuh/wazuh-kibana-app/issues/2908)
- Uncheck agents after an action in agents groups management [#2907](https://github.com/wazuh/wazuh-kibana-app/pull/2907)
- Unsave rule files when edit or create a rule with invalid content [#2944](https://github.com/wazuh/wazuh-kibana-app/pull/2944)
- Added vulnerabilities module for macos agents [#2969](https://github.com/wazuh/wazuh-kibana-app/pull/2969)

### Fixed

- Fix server error Invalid token specified: Cannot read property 'replace' of undefined [#2899](https://github.com/wazuh/wazuh-kibana-app/issues/2899)
- Fix show empty files rules and decoders: [#2923](https://github.com/wazuh/wazuh-kibana-app/issues/2923)
- Fixed wrong hover texts in CDB lists actions [#2929](https://github.com/wazuh/wazuh-kibana-app/pull/2929)
- Fixed access to forbidden agents information when exporting agents listt [2918](https://github.com/wazuh/wazuh-kibana-app/pull/2918)
- Fix the decoder detail view is not displayed [#2888](https://github.com/wazuh/wazuh-kibana-app/issues/2888)
- Fix the complex search using the Wazuh API query filter in search bars [#2930](https://github.com/wazuh/wazuh-kibana-app/issues/2930)
- Fixed validation to check userPermissions are not ready yet [#2931](https://github.com/wazuh/wazuh-kibana-app/issues/2931)
- Fixed clear visualizations manager list when switching tabs. Fixes PDF reports filters [#2932](https://github.com/wazuh/wazuh-kibana-app/pull/2932)
- Fix Strange box shadow in Export popup panel in Managment > Groups [#2886](https://github.com/wazuh/wazuh-kibana-app/issues/2886)
- Fixed wrong command on alert when data folder does not exist [#2938](https://github.com/wazuh/wazuh-kibana-app/pull/2938)
- Fix agents table OS field sorting: Changes agents table field `os_name` to `os.name,os.version` to make it sortable. [#2939](https://github.com/wazuh/wazuh-kibana-app/pull/2939)
- Fixed diff parsed datetime between agent detail and agents table [#2940](https://github.com/wazuh/wazuh-kibana-app/pull/2940)
- Allow access to Agents section with agent:group action permission [#2933](https://github.com/wazuh/wazuh-kibana-app/issues/2933)
- Fixed filters does not work on modals with search bar [#2935](https://github.com/wazuh/wazuh-kibana-app/pull/2935)
- Fix wrong package name in deploy new agent [#2942](https://github.com/wazuh/wazuh-kibana-app/issues/2942)
- Fixed number agents not show on pie onMouseEvent [#2890](https://github.com/wazuh/wazuh-kibana-app/issues/2890)
- Fixed off Kibana Query Language in search bar of Controls/Inventory modules. [#2945](https://github.com/wazuh/wazuh-kibana-app/pull/2945)
- Fixed number of agents do not show on the pie chart tooltip in agents preview [#2890](https://github.com/wazuh/wazuh-kibana-app/issues/2890)

## Wazuh v4.0.4 - Kibana 7.10.0 , 7.10.2 - Revision 4017

### Added

- Adapt the app to the new Kibana platform [#2475](https://github.com/wazuh/wazuh-kibana-app/issues/2475)
- Wazuh data directory moved from `optimize` to `data` Kibana directory [#2591](https://github.com/wazuh/wazuh-kibana-app/issues/2591)
- Show the wui_rules belong to wazuh-wui API user [#2702](https://github.com/wazuh/wazuh-kibana-app/issues/2702)

### Fixed

- Fixed Wazuh menu and agent menu for Solaris agents [#2773](https://github.com/wazuh/wazuh-kibana-app/issues/2773) [#2725](https://github.com/wazuh/wazuh-kibana-app/issues/2725)
- Fixed wrong shards and replicas for statistics indices and also fixed wrong prefix for monitoring indices [#2732](https://github.com/wazuh/wazuh-kibana-app/issues/2732)
- Report's creation dates set to 1970-01-01T00:00:00.000Z [#2772](https://github.com/wazuh/wazuh-kibana-app/issues/2772)
- Fixed bug for missing commands in ubuntu/debian and centos [#2786](https://github.com/wazuh/wazuh-kibana-app/issues/2786)
- Fixed bug that show an hour before in /security-events/dashboard [#2785](https://github.com/wazuh/wazuh-kibana-app/issues/2785)
- Fixed permissions to access agents [#2838](https://github.com/wazuh/wazuh-kibana-app/issues/2838)
- Fix searching in groups [#2825](https://github.com/wazuh/wazuh-kibana-app/issues/2825)
- Fix the pagination in SCA ckecks table [#2815](https://github.com/wazuh/wazuh-kibana-app/issues/2815)
- Fix the SCA table with a wrong behaviour using the refresh button [#2854](https://github.com/wazuh/wazuh-kibana-app/issues/2854)
- Fix sca permissions for agents views and dashboards [#2862](https://github.com/wazuh/wazuh-kibana-app/issues/2862)
- Solaris should not show vulnerabilities module [#2829](https://github.com/wazuh/wazuh-kibana-app/issues/2829)
- Fix the settings of statistics indices creation [#2858](https://github.com/wazuh/wazuh-kibana-app/issues/2858)
- Update agents' info in Management Status after changing cluster node selected [#2828](https://github.com/wazuh/wazuh-kibana-app/issues/2828)
- Fix error when applying filter in rules from events [#2877](https://github.com/wazuh/wazuh-kibana-app/issues/2877)

### Changed

- Replaced `wazuh` Wazuh API user by `wazuh-wui` in the default configuration [#2852](https://github.com/wazuh/wazuh-kibana-app/issues/2852)
- Add agent id to the reports name in Agent Inventory and Modules [#2817](https://github.com/wazuh/wazuh-kibana-app/issues/2817)

### Adapt for Kibana 7.10.0

- Fixed filter pinned crash returning from agents [#2864](https://github.com/wazuh/wazuh-kibana-app/issues/2864)
- Fixed style in sca and regulatory compliance tables and in wz menu [#2861](https://github.com/wazuh/wazuh-kibana-app/issues/2861)
- Fix body-payload of Sample Alerts POST endpoint [#2857](https://github.com/wazuh/wazuh-kibana-app/issues/2857)
- Fixed bug in the table on Agents->Table-> Actions->Config icon [#2853](https://github.com/wazuh/wazuh-kibana-app/issues/2853)
- Fixed tooltip in the icon of view decoder file [#2850](https://github.com/wazuh/wazuh-kibana-app/issues/2850)
- Fixed bug with agent filter when it is pinned [#2846](https://github.com/wazuh/wazuh-kibana-app/issues/2846)
- Fix discovery navigation [#2845](https://github.com/wazuh/wazuh-kibana-app/issues/2845)
- Search file editor gone [#2843](https://github.com/wazuh/wazuh-kibana-app/issues/2843)
- Fix Agent Search Bar - Regex Query Interpreter [#2834](https://github.com/wazuh/wazuh-kibana-app/issues/2834)
- Fixed accordion style breaking [#2833](https://github.com/wazuh/wazuh-kibana-app/issues/2833)
- Fix metrics are not updated after a bad request in search input [#2830](https://github.com/wazuh/wazuh-kibana-app/issues/2830)
- Fix mitre framework tab crash [#2821](https://github.com/wazuh/wazuh-kibana-app/issues/2821)
- Changed ping request to default request. Added delay and while to che… [#2820](https://github.com/wazuh/wazuh-kibana-app/issues/2820)
- Removed kibana alert for security [#2806](https://github.com/wazuh/wazuh-kibana-app/issues/2806)

## Wazuh v4.0.4 - Kibana 7.10.0 , 7.10.2 - Revision 4016

### Added

- Modified agent registration adding groups and architecture [#2666](https://github.com/wazuh/wazuh-kibana-app/issues/2666) [#2652](https://github.com/wazuh/wazuh-kibana-app/issues/2652)
- Each user can only view their own reports [#2686](https://github.com/wazuh/wazuh-kibana-app/issues/2686)

### Fixed

- Create index pattern even if there aren´t available indices [#2620](https://github.com/wazuh/wazuh-kibana-app/issues/2620)
- Top bar overlayed over expanded visualizations [#2667](https://github.com/wazuh/wazuh-kibana-app/issues/2667)
- Empty inventory data in Solaris agents [#2680](https://github.com/wazuh/wazuh-kibana-app/pull/2680)
- Wrong parameters in the dev-tools autocomplete section [#2675](https://github.com/wazuh/wazuh-kibana-app/issues/2675)
- Wrong permissions on edit CDB list [#2665](https://github.com/wazuh/wazuh-kibana-app/pull/2665)
- fix(frontend): add the metafields when refreshing the index pattern [#2681](https://github.com/wazuh/wazuh-kibana-app/pull/2681)
- Error toast is showing about Elasticsearch users for environments without security [#2713](https://github.com/wazuh/wazuh-kibana-app/issues/2713)
- Error about Handler.error in Role Mapping fixed [#2702](https://github.com/wazuh/wazuh-kibana-app/issues/2702)
- Fixed message in reserved users actions [#2702](https://github.com/wazuh/wazuh-kibana-app/issues/2702)
- Error 500 on Export formatted CDB list [#2692](https://github.com/wazuh/wazuh-kibana-app/pull/2692)
- Wui rules label should have only one tooltip [#2723](https://github.com/wazuh/wazuh-kibana-app/issues/2723)
- Move upper the Wazuh item in the Kibana menu and default index pattern [#2867](https://github.com/wazuh/wazuh-kibana-app/pull/2867)

## Wazuh v4.0.4 - Kibana v7.9.1, v7.9.3 - Revision 4015

### Added

- Support for Wazuh v4.0.4

## Wazuh v4.0.3 - Kibana v7.9.1, v7.9.2, v7.9.3 - Revision 4014

### Added

- Improved management of index-pattern fields [#2630](https://github.com/wazuh/wazuh-kibana-app/issues/2630)

### Fixed

- fix(fronted): fixed the check of API and APP version in health check [#2655](https://github.com/wazuh/wazuh-kibana-app/pull/2655)
- Replace user by username key in the monitoring logic [#2654](https://github.com/wazuh/wazuh-kibana-app/pull/2654)
- Security alerts and reporting issues when using private tenants [#2639](https://github.com/wazuh/wazuh-kibana-app/issues/2639)
- Manager restart in rule editor does not work with Wazuh cluster enabled [#2640](https://github.com/wazuh/wazuh-kibana-app/issues/2640)
- fix(frontend): Empty inventory data in Solaris agents [#2680](https://github.com/wazuh/wazuh-kibana-app/pull/2680)

## Wazuh v4.0.3 - Kibana v7.9.1, v7.9.2, v7.9.3 - Revision 4013

### Added

- Support for Wazuh v4.0.3.

## Wazuh v4.0.2 - Kibana v7.9.1, v7.9.3 - Revision 4012

### Added

- Sample data indices name should take index pattern in use [#2593](https://github.com/wazuh/wazuh-kibana-app/issues/2593)
- Added start option to macos Agents [#2653](https://github.com/wazuh/wazuh-kibana-app/pull/2653)

### Changed

- Statistics settings do not allow to configure primary shards and replicas [#2627](https://github.com/wazuh/wazuh-kibana-app/issues/2627)

## Wazuh v4.0.2 - Kibana v7.9.1, v7.9.3 - Revision 4011

### Added

- Support for Wazuh v4.0.2.

### Fixed

- The index pattern title is overwritten with its id after refreshing its fields [#2577](https://github.com/wazuh/wazuh-kibana-app/issues/2577)
- [RBAC] Issues detected when using RBAC [#2579](https://github.com/wazuh/wazuh-kibana-app/issues/2579)

## Wazuh v4.0.1 - Kibana v7.9.1, v7.9.3 - Revision 4010

### Changed

- Alerts summary table for PDF reports on all modules [#2632](https://github.com/wazuh/wazuh-kibana-app/issues/2632)
- [4.0-7.9] Run as with no wazuh-wui API user [#2576](https://github.com/wazuh/wazuh-kibana-app/issues/2576)
- Deploy a new agent interface as default interface [#2564](https://github.com/wazuh/wazuh-kibana-app/issues/2564)
- Problem in the visualization of new reserved resources of the Wazuh API [#2643](https://github.com/wazuh/wazuh-kibana-app/issues/2643)

### Fixed

- Restore the tables in the agents' reports [#2628](https://github.com/wazuh/wazuh-kibana-app/issues/2628)
- [RBAC] Issues detected when using RBAC [#2579](https://github.com/wazuh/wazuh-kibana-app/issues/2579)
- Changes done via a worker's API are overwritten [#2626](https://github.com/wazuh/wazuh-kibana-app/issues/2626)

### Fixed

- [BUGFIX] Default user field for current platform [#2633](https://github.com/wazuh/wazuh-kibana-app/pull/2633)

## Wazuh v4.0.1 - Kibana v7.9.1, v7.9.3 - Revision 4009

### Changed

- Hide empty columns of the processes table of the MacOS agents [#2570](https://github.com/wazuh/wazuh-kibana-app/pull/2570)
- Missing step in "Deploy a new agent" view [#2623](https://github.com/wazuh/wazuh-kibana-app/issues/2623)
- Implement wazuh users' CRUD [#2598](https://github.com/wazuh/wazuh-kibana-app/pull/2598)

### Fixed

- Inconsistent data in sample data alerts [#2618](https://github.com/wazuh/wazuh-kibana-app/pull/2618)

## Wazuh v4.0.1 - Kibana v7.9.1, v7.9.3 - Revision 4008

### Fixed

- Icons not align to the right in Modules > Events [#2607](https://github.com/wazuh/wazuh-kibana-app/pull/2607)
- Statistics visualizations do not show data [#2602](https://github.com/wazuh/wazuh-kibana-app/pull/2602)
- Error on loading css files [#2599](https://github.com/wazuh/wazuh-kibana-app/pull/2599)
- Fixed search filter in search bar in Module/SCA wasn't working [#2601](https://github.com/wazuh/wazuh-kibana-app/pull/2601)

## Wazuh v4.0.0 - Kibana v7.9.1, v7.9.2, v7.9.3 - Revision 4007

### Fixed

- updated macOS package URL [#2596](https://github.com/wazuh/wazuh-kibana-app/pull/2596)
- Revert "[4.0-7.9] [BUGFIX] Removed unnecessary function call" [#2597](https://github.com/wazuh/wazuh-kibana-app/pull/2597)

## Wazuh v4.0.0 - Kibana v7.9.1, v7.9.2, v7.9.3 - Revision 4006

### Fixed

- Undefined field in event view [#2588](https://github.com/wazuh/wazuh-kibana-app/issues/2588)
- Several calls to the same stats request (esAlerts) [#2586](https://github.com/wazuh/wazuh-kibana-app/issues/2586)
- The filter options popup doesn't open on click once the filter is pinned [#2581](https://github.com/wazuh/wazuh-kibana-app/issues/2581)
- The formatedFields are missing from the index-pattern of wazuh-alerts-\* [#2574](https://github.com/wazuh/wazuh-kibana-app/issues/2574)

## Wazuh v4.0.0 - Kibana v7.9.3 - Revision 4005

### Added

- Support for Kibana v7.9.3

## Wazuh v4.0.0 - Kibana v7.9.1, v7.9.2 - Revision 4002

### Added

- Support for Wazuh v4.0.0.
- Support for Kibana v7.9.1 and 7.9.2.
- Support for Open Distro 1.10.1.
- Added a RBAC security layer integrated with Open Distro and X-Pack.
- Added remoted and analysisd statistics.
- Expand supported deployment variables.
- Added new configuration view settings for GCP integration.
- Added logic to change the `metafields` configuration of Kibana [#2524](https://github.com/wazuh/wazuh-kibana-app/issues/2524)

### Changed

- Migrated the default index-pattern to `wazuh-alerts-*`.
- Removed the `known-fields` functionality.
- Security Events dashboard redesinged.
- Redesigned the app settings configuration with categories.
- Moved the wazuh-registry file to Kibana optimize folder.

### Fixed

- Format options in `wazuh-alerts` index-pattern are not overwritten now.
- Prevent blank page in detaill agent view.
- Navigable agents name in Events.
- Index pattern is not being refreshed.
- Reporting fails when agent is pinned and compliance controls are visited.
- Reload rule detail doesn't work properly with the related rules.
- Fix search bar filter in Manage agent of group [#2541](https://github.com/wazuh/wazuh-kibana-app/pull/2541)

# Wazuh v3.13.6 - Kibana v7.9.2 - Revision 890

### Added

- Support for Wazuh v3.13.6

## Wazuh v3.13.5 - Kibana 7.9.2 - Revision 889

- Sanitize report's inputs and usernames [#4336](https://github.com/wazuh/wazuh-kibana-app/pull/4336)

## Wazuh v3.13.2 - Kibana v7.9.1 - Revision 887

### Added

- Support for Wazuh v3.13.2

## Wazuh v3.13.2 - Kibana v7.8.0 - Revision 887

### Added

- Support for Wazuh v3.13.2

## Wazuh v3.13.1 - Kibana v7.9.1 - Revision 886

### Added

- Support for Kibana v7.9.1

## Wazuh v3.13.1 - Kibana v7.9.0 - Revision 885

### Added

- Support for Kibana v7.9.0

## Wazuh v3.13.1 - Kibana v7.8.1 - Revision 884

### Added

- Support for Kibana v7.8.1

## Wazuh v3.13.1 - Kibana v7.8.0 - Revision 883

### Added

- Support for Wazuh v3.13.1

## Wazuh v3.13.0 - Kibana v7.8.0 - Revision 881

### Added

- Support for Kibana v7.8.0

## Wazuh v3.13.0 - Kibana v7.7.0, v7.7.1 - Revision 880

### Added

- Support for Wazuh v3.13.0
- Support for Kibana v7.7.1
- Support for Open Distro 1.8
- New navigation experience with a global menu [#1965](https://github.com/wazuh/wazuh-kibana-app/issues/1965)
- Added a Breadcrumb in Kibana top nav [#2161](https://github.com/wazuh/wazuh-kibana-app/issues/2161)
- Added a new Agents Summary Screen [#1963](https://github.com/wazuh/wazuh-kibana-app/issues/1963)
- Added a new feature to add sample data to dashboards [#2115](https://github.com/wazuh/wazuh-kibana-app/issues/2115)
- Added MITRE integration [#1877](https://github.com/wazuh/wazuh-kibana-app/issues/1877)
- Added Google Cloud Platform integration [#1873](https://github.com/wazuh/wazuh-kibana-app/issues/1873)
- Added TSC integration [#2204](https://github.com/wazuh/wazuh-kibana-app/pull/2204)
- Added a new Integrity monitoring state view for agent [#2153](https://github.com/wazuh/wazuh-kibana-app/issues/2153)
- Added a new Integrity monitoring files detail view [#2156](https://github.com/wazuh/wazuh-kibana-app/issues/2156)
- Added a new component to explore Compliance requirements [#2156](https://github.com/wazuh/wazuh-kibana-app/issues/2261)

### Changed

- Code migration to React.js
- Global review of styles
- Unified Overview and Agent dashboards into new Modules [#2110](https://github.com/wazuh/wazuh-kibana-app/issues/2110)
- Changed Vulnerabilities dashboard visualizations [#2262](https://github.com/wazuh/wazuh-kibana-app/issues/2262)

### Fixed

- Open Distro tenants have been fixed and are functional now [#1890](https://github.com/wazuh/wazuh-kibana-app/issues/1890).
- Improved navigation performance [#2200](https://github.com/wazuh/wazuh-kibana-app/issues/2200).
- Avoid creating the wazuh-monitoring index pattern if it is disabled [#2100](https://github.com/wazuh/wazuh-kibana-app/issues/2100)
- SCA checks without compliance field can't be expanded [#2264](https://github.com/wazuh/wazuh-kibana-app/issues/2264)

## Wazuh v3.12.3 - Kibana v7.7.1 - Revision 876

### Added

- Support for Kibana v7.7.1

## Wazuh v3.12.3 - Kibana v7.7.0 - Revision 875

### Added

- Support for Kibana v7.7.0

## Wazuh v3.12.3 - Kibana v6.8.8, v7.6.1, v7.6.2 - Revision 874

### Added

- Support for Wazuh v3.12.3

## Wazuh v3.12.2 - Kibana v6.8.8, v7.6.1, v7.6.2 - Revision 873

### Added

- Support for Wazuh v3.12.2

## Wazuh v3.12.1 - Kibana v6.8.8, v7.6.1, v7.6.2 - Revision 872

### Added

- Support Wazuh 3.12.1
- Added new FIM settings on configuration on demand. [#2147](https://github.com/wazuh/wazuh-kibana-app/issues/2147)

### Changed

- Updated agent's variable names in deployment guides. [#2169](https://github.com/wazuh/wazuh-kibana-app/pull/2169)

### Fixed

- Pagination is now shown in table-type visualizations. [#2180](https://github.com/wazuh/wazuh-kibana-app/issues/2180)

## Wazuh v3.12.0 - Kibana v6.8.8, v7.6.2 - Revision 871

### Added

- Support for Kibana v6.8.8 and v7.6.2

## Wazuh v3.12.0 - Kibana v6.8.7, v7.4.2, v7.6.1 - Revision 870

### Added

- Support for Wazuh v3.12.0
- Added a new setting to hide manager alerts from dashboards. [#2102](https://github.com/wazuh/wazuh-kibana-app/pull/2102)
- Added a new setting to be able to change API from the top menu. [#2143](https://github.com/wazuh/wazuh-kibana-app/issues/2143)
- Added a new setting to enable/disable the known fields health check [#2037](https://github.com/wazuh/wazuh-kibana-app/pull/2037)
- Added suport for PCI 11.2.1 and 11.2.3 rules. [#2062](https://github.com/wazuh/wazuh-kibana-app/pull/2062)

### Changed

- Restructuring of the optimize/wazuh directory. Now the Wazuh configuration file (wazuh.yml) is placed on /usr/share/kibana/optimize/wazuh/config. [#2116](https://github.com/wazuh/wazuh-kibana-app/pull/2116)
- Improve performance of Dasboards reports generation. [1802344](https://github.com/wazuh/wazuh-kibana-app/commit/18023447c6279d385df84d7f4a5663ed2167fdb5)

### Fixed

- Discover time range selector is now displayed on the Cluster section. [08901df](https://github.com/wazuh/wazuh-kibana-app/commit/08901dfcbe509f17e4fab26877c8b7dae8a66bff)
- Added the win_auth_failure rule group to Authentication failure metrics. [#2099](https://github.com/wazuh/wazuh-kibana-app/pull/2099)
- Negative values in Syscheck attributes now have their correct value in reports. [7c3e84e](https://github.com/wazuh/wazuh-kibana-app/commit/7c3e84ec8f00760b4f650cfc00a885d868123f99)

## Wazuh v3.11.4 - Kibana v7.6.1 - Revision 858

### Added

- Support for Kibana v7.6.1

## Wazuh v3.11.4 - Kibana v6.8.6, v7.4.2, v7.6.0 - Revision 857

### Added

- Support for Wazuh v3.11.4

## Wazuh v3.11.3 - Kibana v7.6.0 - Revision 856

### Added

- Support for Kibana v7.6.0

## Wazuh v3.11.3 - Kibana v7.4.2 - Revision 855

### Added

- Support for Kibana v7.4.2

## Wazuh v3.11.3 - Kibana v7.5.2 - Revision 854

### Added

- Support for Wazuh v3.11.3

### Fixed

- Windows Updates table is now displayed in the Inventory Data report [#2028](https://github.com/wazuh/wazuh-kibana-app/pull/2028)

## Wazuh v3.11.2 - Kibana v7.5.2 - Revision 853

### Added

- Support for Kibana v7.5.2

## Wazuh v3.11.2 - Kibana v6.8.6, v7.3.2, v7.5.1 - Revision 852

### Added

- Support for Wazuh v3.11.2

### Changed

- Increased list filesize limit for the CDB-list [#1993](https://github.com/wazuh/wazuh-kibana-app/pull/1993)

### Fixed

- The xml validator now correctly handles the `--` string within comments [#1980](https://github.com/wazuh/wazuh-kibana-app/pull/1980)
- The AWS map visualization wasn't been loaded until the user interacts with it [dd31bd7](https://github.com/wazuh/wazuh-kibana-app/commit/dd31bd7a155354bc50fe0af22fca878607c8936a)

## Wazuh v3.11.1 - Kibana v6.8.6, v7.3.2, v7.5.1 - Revision 581

### Added

- Support for Wazuh v3.11.1.

## Wazuh v3.11.0 - Kibana v6.8.6, v7.3.2, v7.5.1 - Revision 580

### Added

- Support for Wazuh v3.11.0.
- Support for Kibana v7.5.1.
- The API credentials configuration has been moved from the .wazuh index to a wazuh.yml configuration file. Now the configuration of the API hosts is done from the file and not from the application. [#1465](https://github.com/wazuh/wazuh-kibana-app/issues/1465) [#1771](https://github.com/wazuh/wazuh-kibana-app/issues/1771).
- Upload ruleset files using a "drag and drop" component [#1770](https://github.com/wazuh/wazuh-kibana-app/issues/1770)
- Add logs for the reporting module [#1622](https://github.com/wazuh/wazuh-kibana-app/issues/1622).
- Extended the "Add new agent" guide [#1767](https://github.com/wazuh/wazuh-kibana-app/issues/1767).
- Add new table for windows hotfixes [#1932](https://github.com/wazuh/wazuh-kibana-app/pull/1932)

### Changed

- Removed Discover from top menu [#1699](https://github.com/wazuh/wazuh-kibana-app/issues/1699).
- Hide index pattern selector in case that only one exists [#1799](https://github.com/wazuh/wazuh-kibana-app/issues/1799).
- Remove visualizations legend [#1936](https://github.com/wazuh/wazuh-kibana-app/pull/1936)
- Normalize the field whodata in the group reporting [#1921](https://github.com/wazuh/wazuh-kibana-app/pull/1921)
- A message in the configuration view is ambiguous [#1870](https://github.com/wazuh/wazuh-kibana-app/issues/1870)
- Refactor syscheck table [#1941](https://github.com/wazuh/wazuh-kibana-app/pull/1941)

### Fixed

- Empty files now throws an error [#1806](https://github.com/wazuh/wazuh-kibana-app/issues/1806).
- Arguments for wazuh api requests are now validated [#1815](https://github.com/wazuh/wazuh-kibana-app/issues/1815).
- Fixed the way to check admin mode [#1838](https://github.com/wazuh/wazuh-kibana-app/issues/1838).
- Fixed error exporting as CSV the files into a group [#1833](https://github.com/wazuh/wazuh-kibana-app/issues/1833).
- Fixed XML validator false error for `<` [1882](https://github.com/wazuh/wazuh-kibana-app/issues/1882)
- Fixed "New file" editor doesn't allow saving twice [#1896](https://github.com/wazuh/wazuh-kibana-app/issues/1896)
- Fixed decoders files [#1929](https://github.com/wazuh/wazuh-kibana-app/pull/1929)
- Fixed registration guide [#1926](https://github.com/wazuh/wazuh-kibana-app/pull/1926)
- Fixed infinite load on Ciscat views [#1920](https://github.com/wazuh/wazuh-kibana-app/pull/1920), [#1916](https://github.com/wazuh/wazuh-kibana-app/pull/1916)
- Fixed missing fields in the Visualizations [#1913](https://github.com/wazuh/wazuh-kibana-app/pull/1913)
- Fixed Amazon S3 status is wrong in configuration section [#1864](https://github.com/wazuh/wazuh-kibana-app/issues/1864)
- Fixed hidden overflow in the fim configuration [#1887](https://github.com/wazuh/wazuh-kibana-app/pull/1887)
- Fixed Logo source fail after adding server.basePath [#1871](https://github.com/wazuh/wazuh-kibana-app/issues/1871)
- Fixed the documentation broken links [#1853](https://github.com/wazuh/wazuh-kibana-app/pull/1853)

## Wazuh v3.10.2 - Kibana v7.5.1 - Revision 556

### Added

- Support for Kibana v7.5.1

## Wazuh v3.10.2 - Kibana v7.5.0 - Revision 555

### Added

- Support for Kibana v7.5.0

## Wazuh v3.10.2 - Kibana v7.4.2 - Revision 549

### Added

- Support for Kibana v7.4.2

## Wazuh v3.10.2 - Kibana v7.4.1 - Revision 548

### Added

- Support for Kibana v7.4.1

## Wazuh v3.10.2 - Kibana v7.4.0 - Revision 547

### Added

- Support for Kibana v7.4.0
- Support for Wazuh v3.10.2.

## Wazuh v3.10.2 - Kibana v7.3.2 - Revision 546

### Added

- Support for Wazuh v3.10.2.

## Wazuh v3.10.1 - Kibana v7.3.2 - Revision 545

### Added

- Support for Wazuh v3.10.1.

## Wazuh v3.10.0 - Kibana v7.3.2 - Revision 543

### Added

- Support for Wazuh v3.10.0.
- Added an interactive guide for registering agents, things are now easier for the user, guiding it through the steps needed ending in a _copy & paste_ snippet for deploying his agent [#1468](https://github.com/wazuh/wazuh-kibana-app/issues/1468).
- Added new dashboards for the recently added regulatory compliance groups into the Wazuh core. They are HIPAA and NIST-800-53 [#1468](https://github.com/wazuh/wazuh-kibana-app/issues/1448), [#1638](https://github.com/wazuh/wazuh-kibana-app/issues/1638).
- Make the app work under a custom Kibana space [#1234](https://github.com/wazuh/wazuh-kibana-app/issues/1234), [#1450](https://github.com/wazuh/wazuh-kibana-app/issues/1450).
- Added the ability to manage the app as a native plugin when using Kibana spaces, now you can safely hide/show the app depending on the selected space [#1601](https://github.com/wazuh/wazuh-kibana-app/issues/1601).
- Adapt the app the for Kibana dark mode [#1562](https://github.com/wazuh/wazuh-kibana-app/issues/1562).
- Added an alerts summary in _Overview > FIM_ panel [#1527](https://github.com/wazuh/wazuh-kibana-app/issues/1527).
- Export all the information of a Wazuh group and its related agents in a PDF document [#1341](https://github.com/wazuh/wazuh-kibana-app/issues/1341).
- Export the configuration of a certain agent as a PDF document. Supports granularity for exporting just certain sections of the configuration [#1340](https://github.com/wazuh/wazuh-kibana-app/issues/1340).

### Changed

- Reduced _Agents preview_ load time using the new API endpoint `/summary/agents` [#1687](https://github.com/wazuh/wazuh-kibana-app/pull/1687).
- Replaced most of the _md-nav-bar_ Angular.js components with React components using EUI [#1705](https://github.com/wazuh/wazuh-kibana-app/pull/1705).
- Replaced the requirements slider component with a new styled component [#1708](https://github.com/wazuh/wazuh-kibana-app/pull/1708).
- Soft deprecated the _.wazuh-version_ internal index, now the app dumps its content if applicable to a registry file, then the app removes that index. Further versions will hard deprecate this index [#1467](https://github.com/wazuh/wazuh-kibana-app/issues/1467).
- Visualizations now don't fetch the documents _source_, also, they now use _size: 0_ for fetching [#1663](https://github.com/wazuh/wazuh-kibana-app/issues/1663).
- The app menu is now fixed on top of the view, it's not being hidden on every state change. Also, the Wazuh logo was placed in the top bar of Kibana UI [#1502](https://github.com/wazuh/wazuh-kibana-app/issues/1502).
- Improved _getTimestamp_ method not returning a promise object because it's no longer needed [014bc3a](https://github.com/wazuh/wazuh-kibana-app/commit/014b3aba0d2e9cda0c4d521f5f16faddc434a21e). Also improved main Discover listener for Wazuh not returning a promise object [bd82823](https://github.com/wazuh/wazuh-kibana-app/commit/bd8282391a402b8c567b32739cf914a0135d74bc).
- Replaced _Requirements over time_ visualizations in both PCI DSS and GDPR dashboards [35c539](https://github.com/wazuh/wazuh-kibana-app/commit/35c539eb328b3bded94aa7608f73f9cc51c235a6).
- Do not show a toaster when a visualization field was not known yet, instead, show it just in case the internal refreshing failed [19a2e7](https://github.com/wazuh/wazuh-kibana-app/commit/19a2e71006b38f6a64d3d1eb8a20b02b415d7e07).
- Minor optimizations for server logging [eb8e000](https://github.com/wazuh/wazuh-kibana-app/commit/eb8e00057dfea2dafef56319590ff832042c402d).

### Fixed

- Alerts search bar fixed for Kibana v7.3.1, queries were not being applied as expected [#1686](https://github.com/wazuh/wazuh-kibana-app/issues/1686).
- Hide attributes field from non-Windows agents in the FIM table [#1710](https://github.com/wazuh/wazuh-kibana-app/issues/1710).
- Fixed broken view in Management > Configuration > Amazon S3 > Buckets, some information was missing [#1675](https://github.com/wazuh/wazuh-kibana-app/issues/1675).
- Keep user's filters when switching from Discover to panel [#1685](https://github.com/wazuh/wazuh-kibana-app/issues/1685).
- Reduce load time and amount of data to be fetched in _Management > Cluster monitoring_ section avoiding possible timeouts [#1663](https://github.com/wazuh/wazuh-kibana-app/issues/1663).
- Restored _Remove column_ feature in Discover tabs [#1702](https://github.com/wazuh/wazuh-kibana-app/issues/1702).
- Apps using Kibana v7.3.1 had a bug once the user goes back from _Agent > FIM > Files_ to _Agent > FIM > dashboard_, filters disappear, now it's working properly [#1700](https://github.com/wazuh/wazuh-kibana-app/issues/1700).
- Fixed visual bug in _Management > Cluster monitoring_ and a button position [1e3b748](https://github.com/wazuh/wazuh-kibana-app/commit/1e3b748f11b43b2e7956b830269b6d046d74d12c).
- The app installation date was not being updated properly, now it's fixed [#1692](https://github.com/wazuh/wazuh-kibana-app/issues/1692).
- Fixed _Network interfaces_ table in Inventory section, the table was not paginating [#1474](https://github.com/wazuh/wazuh-kibana-app/issues/1474).
- Fixed APIs passwords are now obfuscated in server responses [adc3152](https://github.com/wazuh/wazuh-kibana-app/pull/1782/commits/adc31525e26b25e4cb62d81cbae70a8430728af5).

## Wazuh v3.9.5 - Kibana v6.8.2 / Kibana v7.2.1 / Kibana v7.3.0 - Revision 531

### Added

- Support for Wazuh v3.9.5

## Wazuh v3.9.4 - Kibana v6.8.1 / Kibana v6.8.2 / Kibana v7.2.0 / Kibana v7.2.1 / Kibana v7.3.0 - Revision 528

### Added

- Support for Wazuh v3.9.4
- Allow filtering by clicking a column in rules/decoders tables [0e2ddd7](https://github.com/wazuh/wazuh-kibana-app/pull/1615/commits/0e2ddd7b73f7f7975d02e97ed86ae8a0966472b4)
- Allow open file in rules table clicking on the file column [1af929d](https://github.com/wazuh/wazuh-kibana-app/pull/1615/commits/1af929d62f450f93c6733868bcb4057e16b7e279)

### Changed

- Improved app performance [#1640](https://github.com/wazuh/wazuh-kibana-app/pull/1640).
- Remove path filter from custom rules and decoders [895792e](https://github.com/wazuh/wazuh-kibana-app/pull/1615/commits/895792e6e6d9401b3293d5e16352b9abef515096)
- Show path column in rules and decoders [6f49816](https://github.com/wazuh/wazuh-kibana-app/pull/1615/commits/6f49816c71b5999d77bf9e3838443627c9be945d)
- Removed SCA overview dashboard [94ebbff](https://github.com/wazuh/wazuh-kibana-app/pull/1615/commits/94ebbff231cbfb6d793130e0b9ea855baa755a1c)
- Disabled last custom column removal [f1ef7de](https://github.com/wazuh/wazuh-kibana-app/pull/1615/commits/f1ef7de1a34bbe53a899596002e8153b95e7dc0e)
- Agents messages across sections unification [8fd7e36](https://github.com/wazuh/wazuh-kibana-app/pull/1615/commits/8fd7e36286fa9dfd03a797499af6ffbaa90b00e1)

### Fixed

- Fix check storeded apis [d6115d6](https://github.com/wazuh/wazuh-kibana-app/pull/1615/commits/d6115d6424c78f0cde2017b432a51b77186dd95a).
- Fix pci-dss console error [297080d](https://github.com/wazuh/wazuh-kibana-app/pull/1615/commits/297080d36efaea8f99b0cafd4c48845dad20495a)
- Fix error in reportingTable [85b7266](https://github.com/wazuh/wazuh-kibana-app/pull/1615/commits/85b72662cb4db44c443ed04f7c31fba57eefccaa)
- Fix filters budgets size [c7ac86a](https://github.com/wazuh/wazuh-kibana-app/pull/1615/commits/c7ac86acb3d5afaf1cf348fab09a2b8c5778a491)
- Fix missing permalink virustotal visualization [1b57529](https://github.com/wazuh/wazuh-kibana-app/pull/1615/commits/1b57529758fccdeb3ac0840e66a8aafbe4757a96)
- Improved wz-table performance [224bd6f](https://github.com/wazuh/wazuh-kibana-app/pull/1615/commits/224bd6f31235c81ba01755c3c1e120c3f86beafd)
- Fix inconsistent data between visualizations and tables in Overview Security Events [b12c600](https://github.com/wazuh/wazuh-kibana-app/pull/1615/commits/b12c600578d80d0715507dec4624a4ebc27ea573)
- Timezone applied in cluster status [a4f620d](https://github.com/wazuh/wazuh-kibana-app/pull/1615/commits/a4f620d398f5834a6d2945af892a462425ca3bec)
- Fixed Overview Security Events report when wazuh.monitoring is disabled [1c26da0](https://github.com/wazuh/wazuh-kibana-app/pull/1615/commits/1c26da05a0b6daf727e15c13b819111aa4e4e913)
- Fixes in APIs management [2143943](https://github.com/wazuh/wazuh-kibana-app/pull/1615/commits/2143943a5049cbb59bb8d6702b5a56cbe0d27a2a)
- Prevent duplicated visualization toast errors [786faf3](https://github.com/wazuh/wazuh-kibana-app/commit/786faf3e62d2cad13f512c0f873b36eca6e9787d)
- Fix not properly updated breadcrumb in ruleset section [9645903](https://github.com/wazuh/wazuh-kibana-app/commit/96459031cd4edbe047970bf0d22d0c099771879f)
- Fix badly dimensioned table in Integrity Monitoring section [9645903](https://github.com/wazuh/wazuh-kibana-app/commit/96459031cd4edbe047970bf0d22d0c099771879f)
- Fix implicit filters can be destroyed [9cf8578](https://github.com/wazuh/wazuh-kibana-app/commit/9cf85786f504f5d67edddeea6cfbf2ab577e799b)
- Windows agent dashboard doesn't show failure logon access. [d38d088](https://github.com/wazuh/wazuh-kibana-app/commit/d38d0881ac8e4294accde83d63108337b74cdd91)
- Number of agents is not properly updated. [f7cbbe5](https://github.com/wazuh/wazuh-kibana-app/commit/f7cbbe54394db825827715c3ad4370ac74317108)
- Missing scrollbar on Firefox file viewer. [df4e8f9](https://github.com/wazuh/wazuh-kibana-app/commit/df4e8f9305b35e9ee1473bed5f5d452dd3420567)
- Agent search filter by name, lost when refreshing. [71b5274](https://github.com/wazuh/wazuh-kibana-app/commit/71b5274ccc332d8961a158587152f7badab28a95)
- Alerts of level 12 cannot be displayed in the Summary table. [ec0e888](https://github.com/wazuh/wazuh-kibana-app/commit/ec0e8885d9f1306523afbc87de01a31f24e36309)
- Restored query from search bar in visualizations. [439128f](https://github.com/wazuh/wazuh-kibana-app/commit/439128f0a1f65b649a9dcb81ab5804ca20f65763)
- Fix Kibana filters loop in Firefox. [82f0f32](https://github.com/wazuh/wazuh-kibana-app/commit/82f0f32946d844ce96a28f0185f903e8e05c5589)

## Wazuh v3.9.3 - Kibana v6.8.1 / v7.1.1 / v7.2.0 - Revision 523

### Added

- Support for Wazuh v3.9.3
- Support for Kibana v7.2.0 [#1556](https://github.com/wazuh/wazuh-kibana-app/pull/1556).

### Changed

- New design and several UI/UX changes [#1525](https://github.com/wazuh/wazuh-kibana-app/pull/1525).
- Improved error checking + syscollector performance [94d0a83](https://github.com/wazuh/wazuh-kibana-app/commit/94d0a83e43aa1d2d84ef6f87cbb76b9aefa085b3).
- Adapt Syscollector for MacOS agents [a4bf7ef](https://github.com/wazuh/wazuh-kibana-app/commit/a4bf7efc693a99b7565b5afcaa372155f15a4db9).
- Show last scan for syscollector [73f2056](https://github.com/wazuh/wazuh-kibana-app/commit/73f2056673bb289d472663397ba7097e49b7b93b).
- Extendend information for syscollector [#1585](https://github.com/wazuh/wazuh-kibana-app/issues/1585).

### Fixed

- Corrected width for agent stats [a998955](https://github.com/wazuh/wazuh-kibana-app/commit/a99895565a8854c55932ec94cffb08e1d0aa3da1).
- Fix height for the menu directive with Dynamic height [427d0f3](https://github.com/wazuh/wazuh-kibana-app/commit/427d0f3e9fa6c34287aa9e8557da99a51e0db40f).
- Fix wazuh-db and clusterd check [cddcef6](https://github.com/wazuh/wazuh-kibana-app/commit/cddcef630c5234dd6f6a495715743dfcfd4e4001).
- Fix AlertsStats when value is "0", it was showing "-" [07a3e10](https://github.com/wazuh/wazuh-kibana-app/commit/07a3e10c7f1e626ba75a55452b6c295d11fd657d).
- Fix syscollector state value [f8d3d0e](https://github.com/wazuh/wazuh-kibana-app/commit/f8d3d0eca44e67e26f79bc574495b1f4c8f751f2).
- Fix time offset for reporting table [2ef500b](https://github.com/wazuh/wazuh-kibana-app/commit/2ef500bb112e68bd4811b8e87ce8581d7c04d20f).
- Fix call to obtain GDPR requirements for specific agent [ccda846](https://github.com/wazuh/wazuh-kibana-app/commit/ccda8464b50be05bc5b3642f25f4972c8a7a2c03).
- Restore "rule.id" as a clickable field in visualizations [#1546](https://github.com/wazuh/wazuh-kibana-app/pull/1546).
- Fix timepicker in cluster monitoring [f7533ce](https://github.com/wazuh/wazuh-kibana-app/pull/1560/commits/f7533cecb6862abfb5c1d2173ec3e70ffc59804a).
- Fix several bugs [#1569](https://github.com/wazuh/wazuh-kibana-app/pull/1569).
- Fully removed "rule.id" as URL field [#1584](https://github.com/wazuh/wazuh-kibana-app/issues/1584).
- Fix filters for dashboards [#1583](https://github.com/wazuh/wazuh-kibana-app/issues/1583).
- Fix missing dependency [#1591](https://github.com/wazuh/wazuh-kibana-app/issues/1591).

## Wazuh v3.9.2 - Kibana v7.1.1 - Revision 510

### Added

- Support for Wazuh v3.9.2

### Changed

- Avoid showing more than one toaster for the same error message [7937003](https://github.com/wazuh/wazuh-kibana-app/commit/793700382798033203091d160773363323e05bb9).
- Restored "Alerts evolution - Top 5 agents" in Overview > Security events [f9305c0](https://github.com/wazuh/wazuh-kibana-app/commit/f9305c0c6acf4a31c41b1cc9684b87f79b27524f).

### Fixed

- Fix missing parameters in Dev Tools request [#1496](https://github.com/wazuh/wazuh-kibana-app/pull/1496).
- Fix "Invalid Date" for Safari and Internet Explorer [#1505](https://github.com/wazuh/wazuh-kibana-app/pull/1505).

## Wazuh v3.9.1 - Kibana v7.1.1 - Revision 509

### Added

- Support for Kibana v7.1.1
- Added overall metrics for Agents > Overview [#1479](https://github.com/wazuh/wazuh-kibana-app/pull/1479).

### Fixed

- Fixed missing dependency for Discover [43f5dd5](https://github.com/wazuh/wazuh-kibana-app/commit/43f5dd5f64065c618ba930b2a4087f0a9e706c0e).
- Fixed visualization for Agents > Overview [#1477](https://github.com/wazuh/wazuh-kibana-app/pull/1477).
- Fixed SCA policy checks table [#1478](https://github.com/wazuh/wazuh-kibana-app/pull/1478).

## Wazuh v3.9.1 - Kibana v7.1.0 - Revision 508

### Added

- Support for Kibana v7.1.0

## Wazuh v3.9.1 - Kibana v6.8.0 - Revision 444

### Added

- Support for Wazuh v3.9.1
- Support for Kibana v6.8.0

### Fixed

- Fixed background color for some parts of the Discover directive [2dfc763](https://github.com/wazuh/wazuh-kibana-app/commit/2dfc763bfa1093fb419f118c2938f6b348562c69).
- Fixed cut values in non-resizable tables when the value is too large [cc4828f](https://github.com/wazuh/wazuh-kibana-app/commit/cc4828fbf50d4dab3dd4bb430617c1f2b13dac6a).
- Fixed handled but not shown error messages from rule editor [0aa0e17](https://github.com/wazuh/wazuh-kibana-app/commit/0aa0e17ac8678879e5066f8d83fd46f5d8edd86a).
- Minor typos corrected [fe11fb6](https://github.com/wazuh/wazuh-kibana-app/commit/fe11fb67e752368aedc89ec844ddf729eb8ad761).
- Minor fixes in agents configuration [1bc2175](https://github.com/wazuh/wazuh-kibana-app/commit/1bc217590438573e7267687655bb5939b5bb9fde).
- Fix Management > logs viewer scrolling [f458b2e](https://github.com/wazuh/wazuh-kibana-app/commit/f458b2e3294796f9cf00482b4da27984646c6398).

### Changed

- Kibana version shown in settings is now read from our package.json [c103d3e](https://github.com/wazuh/wazuh-kibana-app/commit/c103d3e782136106736c02039d28c4567b255aaa).
- Removed an old header from Settings [0197b8b](https://github.com/wazuh/wazuh-kibana-app/commit/0197b8b1abc195f275c8cd9893df84cd5569527b).
- Improved index pattern validation fields, replaced "full_log" with "rule.id" as part of the minimum required fields [dce0595](https://github.com/wazuh/wazuh-kibana-app/commit/dce059501cbd28f1294fd761da3e015e154747bc).
- Improve dynamic height for configuration editor [c318131](https://github.com/wazuh/wazuh-kibana-app/commit/c318131dfb6b5f01752593f2aa972b98c0655610).
- Add timezone for all dates shown in the app [4b8736f](https://github.com/wazuh/wazuh-kibana-app/commit/4b8736fb4e562c78505daaee042bcd798242c3f5).

## Wazuh v3.9.0 - Kibana v6.7.0 / v6.7.1 / v6.7.2 - Revision 441

### Added

- Support for Wazuh v3.9.0
- Support for Kibana v6.7.0 / v6.7.1 / v6.7.2
- Edit master and worker configuration ([#1215](https://github.com/wazuh/wazuh-kibana-app/pull/1215)).
- Edit local rules, local decoders and CDB lists ([#1212](https://github.com/wazuh/wazuh-kibana-app/pull/1212), [#1204](https://github.com/wazuh/wazuh-kibana-app/pull/1204), [#1196](https://github.com/wazuh/wazuh-kibana-app/pull/1196), [#1233](https://github.com/wazuh/wazuh-kibana-app/pull/1233), [#1304](https://github.com/wazuh/wazuh-kibana-app/pull/1304)).
- View no local rules/decoders XML files ([#1395](https://github.com/wazuh/wazuh-kibana-app/pull/1395))
- Dev Tools additions
  - Added hotkey `[shift] + [enter]` for sending query ([#1170](https://github.com/wazuh/wazuh-kibana-app/pull/1170)).
  - Added `Export JSON` button for the Dev Tools ([#1170](https://github.com/wazuh/wazuh-kibana-app/pull/1170)).
- Added refresh button for agents preview table ([#1169](https://github.com/wazuh/wazuh-kibana-app/pull/1169)).
- Added `configuration assessment` information in "Agent > Policy monitoring" ([#1227](https://github.com/wazuh/wazuh-kibana-app/pull/1227)).
- Added agents `configuration assessment` configuration section in "Agent > Configuration" ([1257](https://github.com/wazuh/wazuh-kibana-app/pull/1257))
- Restart master and worker nodes ([#1222](https://github.com/wazuh/wazuh-kibana-app/pull/1222)).
- Restart agents ([#1229](https://github.com/wazuh/wazuh-kibana-app/pull/1229)).
- Added support for more than one Wazuh monitoring pattern ([#1243](https://github.com/wazuh/wazuh-kibana-app/pull/1243))
- Added customizable interval for Wazuh monitoring indices creation ([#1243](https://github.com/wazuh/wazuh-kibana-app/pull/1243)).
- Expand visualizations ([#1246](https://github.com/wazuh/wazuh-kibana-app/pull/1246)).
- Added a dynamic table columns selector ([#1246](https://github.com/wazuh/wazuh-kibana-app/pull/1246)).
- Added resizable columns by dragging in tables ([d2bf8ee](https://github.com/wazuh/wazuh-kibana-app/commit/d2bf8ee9681ca5d6028325e165854b49214e86a3))
- Added a cron job for fetching missing fields of all valid index patterns, also merging dynamic fields every time an index pattern is refreshed by the app ([#1276](https://github.com/wazuh/wazuh-kibana-app/pull/1276)).
- Added auto-merging dynamic fields for Wazuh monitoring index patterns ([#1300](https://github.com/wazuh/wazuh-kibana-app/pull/1300))
- New server module, it's a job queue so we can add delayed jobs to be run in background, this iteration only accepts delayed Wazuh API calls ([#1283](https://github.com/wazuh/wazuh-kibana-app/pull/1283)).
- Added new way to view logs using a logs viewer ([#1292](https://github.com/wazuh/wazuh-kibana-app/pull/1292))
- Added new directive for registering agents from the UI, including instructions on "how to" ([#1321](https://github.com/wazuh/wazuh-kibana-app/pull/1321)).
- Added some Angular charts in Agents Preview and Agents SCA sections ([#1364](https://github.com/wazuh/wazuh-kibana-app/pull/1364))
- Added Docker listener settings in configuration views ([#1365](https://github.com/wazuh/wazuh-kibana-app/pull/1365))
- Added Docker dashboards for both Agents and Overview ([#1367](https://github.com/wazuh/wazuh-kibana-app/pull/1367))
- Improved app logger with debug level ([#1373](https://github.com/wazuh/wazuh-kibana-app/pull/1373))
- Introducing React components from the EUI framework

### Changed

- Escape XML special characters ([#1159](https://github.com/wazuh/wazuh-kibana-app/pull/1159)).
- Changed empty results message for Wazuh tables ([#1165](https://github.com/wazuh/wazuh-kibana-app/pull/1165)).
- Allowing the same query multiple times on the Dev Tools ([#1174](https://github.com/wazuh/wazuh-kibana-app/pull/1174))
- Refactor JSON/XML viewer for configuration tab ([#1173](https://github.com/wazuh/wazuh-kibana-app/pull/1173), [#1148](https://github.com/wazuh/wazuh-kibana-app/pull/1148)).
- Using full height for all containers when possible ([#1224](https://github.com/wazuh/wazuh-kibana-app/pull/1224)).
- Improved the way we are handling "back button" events ([#1207](https://github.com/wazuh/wazuh-kibana-app/pull/1207)).
- Changed some visualizations for FIM, GDPR, PCI, Vulnerability and Security Events ([#1206](https://github.com/wazuh/wazuh-kibana-app/pull/1206), [#1235](https://github.com/wazuh/wazuh-kibana-app/pull/1235), [#1293](https://github.com/wazuh/wazuh-kibana-app/pull/1293)).
- New design for agent header view ([#1186](https://github.com/wazuh/wazuh-kibana-app/pull/1186)).
- Not fetching data the very first time the Dev Tools are opened ([#1185](https://github.com/wazuh/wazuh-kibana-app/pull/1185)).
- Refresh all known fields for all valid index patterns if `kbn-vis` detects a broken index pattern ([ecd7c8f](https://github.com/wazuh/wazuh-kibana-app/commit/ecd7c8f98c187a350f81261d13b0d45dcec6dc5d)).
- Truncate texts and display a tooltip when they don't fit in a table cell ([7b56a87](https://github.com/wazuh/wazuh-kibana-app/commit/7b56a873f85dcba7e6838aeb2e40d9b4cf472576))
- Updated API autocomplete for Dev Tools ([#1218](https://github.com/wazuh/wazuh-kibana-app/pull/1218))
- Updated switches design to adapt it to Kibana's design ([#1253](https://github.com/wazuh/wazuh-kibana-app/pull/1253))
- Reduced the width of some table cells with little text, to give more space to the other columns ([#1263](https://github.com/wazuh/wazuh-kibana-app/pull/1263)).
- Redesign for Management > Status daemons list ([#1284](https://github.com/wazuh/wazuh-kibana-app/pull/1284)).
- Redesign for Management > Configuration, Agent > Configuration ([#1289](https://github.com/wazuh/wazuh-kibana-app/pull/1289)).
- Replaced Management > Logs table with a log viewer component ([#1292](https://github.com/wazuh/wazuh-kibana-app/pull/1292)).
- The agents list search bar now allows to switch between AND/OR operators ([#1291](https://github.com/wazuh/wazuh-kibana-app/pull/1291)).
- Improve audit dashboards ([#1374](https://github.com/wazuh/wazuh-kibana-app/pull/1374))
- Exclude agent "000" getting the last registered and the most active agents from the Wazuh API.([#1391](https://github.com/wazuh/wazuh-kibana-app/pull/1391))
- Reviewed Osquery dashboards ([#1394](https://github.com/wazuh/wazuh-kibana-app/pull/1394))
- Memory info is now a log ([#1400](https://github.com/wazuh/wazuh-kibana-app/pull/1400))
- Error toasters time is now 30000ms, warning/info are still 6000ms ([#1420](https://github.com/wazuh/wazuh-kibana-app/pull/1420))

### Fixed

- Properly handling long messages on notifier service, until now, they were using out of the card space, also we replaced some API messages with more meaningful messages ([#1168](https://github.com/wazuh/wazuh-kibana-app/pull/1168)).
- Adapted Wazuh icon for multiple browsers where it was gone ([#1208](https://github.com/wazuh/wazuh-kibana-app/pull/1208)).
- Do not fetch data from tables twice when resize window ([#1303](https://github.com/wazuh/wazuh-kibana-app/pull/1303)).
- Agent syncrhonization status is updated as we browse the configuration section ([#1305](https://github.com/wazuh/wazuh-kibana-app/pull/1305))
- Using the browser timezone for reporting documents ([#1311](https://github.com/wazuh/wazuh-kibana-app/pull/1311)).
- Wrong behaviors in the routing system when the basePath was set ([#1342](https://github.com/wazuh/wazuh-kibana-app/pull/1342))
- Do not show pagination for one-page tables ([196c5b7](https://github.com/wazuh/wazuh-kibana-app/pull/1362/commits/196c5b717583032798da7791fa4f90ec06397f68))
- Being redirected to Overview once a Kibana restart is performed ([#1378](https://github.com/wazuh/wazuh-kibana-app/pull/1378))
- Displaying the AWS services section of the aws-s3 wodle ([#1393](https://github.com/wazuh/wazuh-kibana-app/pull/1393))
- Show email configuration on the configuration on demand ([#1401](https://github.com/wazuh/wazuh-kibana-app/issues/1401))
- Show "Follow symbolic link" field in Integrity monitoring - Monitored configuration on demand ([0c9c9da](https://github.com/wazuh/wazuh-kibana-app/pull/1414/commits/0c9c9da3b951548761cd203db5ee5baa39afe26c))

## Wazuh v3.8.2 - Kibana v6.6.0 / v6.6.1 / v6.6.2 / v6.7.0 - Revision 419

### Added

- Support for Kibana v6.6.0 / v6.6.1 / v6.6.2 / v6.7.0

### Fixed

- Fixed AWS dashboard, newer JavaScript browser engines break the view due to Angular.js ([6e882fc](https://github.com/wazuh/wazuh-kibana-app/commit/6e882fc1d7efe6059e6140ff40b8a20d9c1fa51e)).
- Fixed AWS accounts visualization, using the right field now ([6e882fc](https://github.com/wazuh/wazuh-kibana-app/commit/6e882fc1d7efe6059e6140ff40b8a20d9c1fa51e)).

## Wazuh v3.8.2 - Kibana v6.5.4 - Revision 418

### Added

- Support for Wazuh v3.8.2

### Changed

- Close configuration editor only if it was successfully updated ([bc77c35](https://github.com/wazuh/wazuh-kibana-app/commit/bc77c35d8440a656d4704451ce857c9e1d36a438)).
- Replaced FIM Vega visualization with standard visualization ([554ee1c](https://github.com/wazuh/wazuh-kibana-app/commit/554ee1c4c4d75c76d82272075acf8bb62e7f9e27)).

## Wazuh v3.8.1 - Kibana v6.5.4 - Revision 417

### Added

- Support for Wazuh v3.8.1

### Changed

- Moved monitored/ignored Windows registry entries to "FIM > Monitored" and "FIM > Ignored" to avoid user confusion ([#1176](https://github.com/wazuh/wazuh-kibana-app/pull/1176)).
- Excluding managers from wazuh-monitoring indices ([#1177](https://github.com/wazuh/wazuh-kibana-app/pull/1177)).
- Escape `&` before sending group configuration ([d3aa56f](https://github.com/wazuh/wazuh-kibana-app/commit/d3aa56fa73478c60505e500db7d3a7df263081b5)).
- Improved `autoFormat` function before rendering group configuration ([f4f8144](https://github.com/wazuh/wazuh-kibana-app/commit/f4f8144eef8b93038fc897a9f16356e71029b844)).
- Now the group configuration editor doesn't exit after sending data to the Wazuh API ([5c1a3ef](https://github.com/wazuh/wazuh-kibana-app/commit/5c1a3ef9bd710a7befbed0709c4a7cf414f44f6b)).

### Fixed

- Fixed style for the error toaster for long URLs or long paths ([11b8084](https://github.com/wazuh/wazuh-kibana-app/commit/11b8084c75bbc5da36587ff31d1bc80a55fe4dfe)).

## Wazuh v3.8.0 - Kibana v6.5.4 - Revision 416

### Added

- Added group management features such as:
  - Edit the group configuration ([#1096](https://github.com/wazuh/wazuh-kibana-app/pull/1096)).
  - Add/remove groups to/from an agent ([#1096](https://github.com/wazuh/wazuh-kibana-app/pull/1096)).
  - Add/remove agents to/from a group ([#1096](https://github.com/wazuh/wazuh-kibana-app/pull/1096)).
  - Add/remove groups ([#1152](https://github.com/wazuh/wazuh-kibana-app/pull/1152)).
- New directive for tables that don't need external data sources ([#1067](https://github.com/wazuh/wazuh-kibana-app/pull/1067)).
- New search bar directive with interactive filters and suggestions ([#1058](https://github.com/wazuh/wazuh-kibana-app/pull/1058)).
- New server route `/elastic/alerts` for fetching alerts using custom parameters([#1056](https://github.com/wazuh/wazuh-kibana-app/pull/1056)).
- New table for an agent FIM monitored files, if the agent OS platform is Windows it will show two tables: files and registry ([#1032](https://github.com/wazuh/wazuh-kibana-app/pull/1032)).
- Added description to each setting under Settings > Configuration ([#1048](https://github.com/wazuh/wazuh-kibana-app/pull/1048)).
- Added a new setting to `config.yml` related to Wazuh monitoring and its index pattern ([#1095](https://github.com/wazuh/wazuh-kibana-app/pull/1095)).
- Resizable columns by dragging in Dev-tools ([#1102](https://github.com/wazuh/wazuh-kibana-app/pull/1102)).
- New feature to be able to edit config.yml file from the Settings > Configuration section view ([#1105](https://github.com/wazuh/wazuh-kibana-app/pull/1105)).
- Added a new table (network addresses) for agent inventory tab ([#1111](https://github.com/wazuh/wazuh-kibana-app/pull/1111)).
- Added `audit_key` (Who-data Audit keys) for configuration tab ([#1123](https://github.com/wazuh/wazuh-kibana-app/pull/1123)).
- Added new known fields for Kibana index pattern ([#1150](https://github.com/wazuh/wazuh-kibana-app/pull/1150)).

### Changed

- Changed Inventory tables. Now the app looks for the OS platform and it shows different tables depending on the OS platform. In addition the process state codes has been replaced to be more meaningful ([#1059](https://github.com/wazuh/wazuh-kibana-app/pull/1059)).
- Tiny rework for the AWS tab including.
- "Report" button is hidden on Discover panel ([#1047](https://github.com/wazuh/wazuh-kibana-app/pull/1047)).
- Visualizations, filters and Discover improved ([#1083](https://github.com/wazuh/wazuh-kibana-app/pull/1083)).
- Removed `popularizeField` function until https://github.com/elastic/kibana/issues/22426 is solved in order to avoid `Unable to write index pattern!` error on Discover tab ([#1085](https://github.com/wazuh/wazuh-kibana-app/pull/1085)).
- Improved Wazuh monitoring module ([#1094](https://github.com/wazuh/wazuh-kibana-app/pull/1094)).
- Added "Registered date" and "Last keep alive" in agents table allowing you to sort by these fields ([#1102](https://github.com/wazuh/wazuh-kibana-app/pull/1102)).
- Improved code quality in sections such as Ruleset > Rule and Decoder detail view simplify conditions ([#1102](https://github.com/wazuh/wazuh-kibana-app/pull/1102)).
- Replaced reporting success message ([#1102](https://github.com/wazuh/wazuh-kibana-app/pull/1102)).
- Reduced the default number of shards and the default number of replicas for the app indices ([#1113](https://github.com/wazuh/wazuh-kibana-app/pull/1113)).
- Refreshing index pattern known fields on health check controller ([#1119](https://github.com/wazuh/wazuh-kibana-app/pull/1119)).
- Less strict memory check ([786c764](https://github.com/wazuh/wazuh-kibana-app/commit/786c7642cd88083f9a77c57ed204488ecf5b710a)).
- Checking message origin in error handler ([dfec368](https://github.com/wazuh/wazuh-kibana-app/commit/dfec368d22a148b2e4437db92d71294900241961)).
- Dev tools is now showing the response as it is, like `curl` does ([#1137](https://github.com/wazuh/wazuh-kibana-app/pull/1137)).
- Removed `unknown` as valid node name ([#1149](https://github.com/wazuh/wazuh-kibana-app/pull/1149)).
- Removed `rule.id` direct filter from the rule set tables ([#1151](https://github.com/wazuh/wazuh-kibana-app/pull/1151))

### Fixed

- Restored X-Pack security logic for the .wazuh index, now it's not bypassing the X-Pack roles ([#1081](https://github.com/wazuh/wazuh-kibana-app/pull/1081))
- Avoid fetching twice the same data ([#1072](https://github.com/wazuh/wazuh-kibana-app/pull/1072), [#1061](https://github.com/wazuh/wazuh-kibana-app/pull/1061)).
- Wazuh logo adapted to low resolutions ([#1074](https://github.com/wazuh/wazuh-kibana-app/pull/1074)).
- Hide Audit, OpenSCAP tabs for non-linux agents. Fixed empty Windows events under Configuration > Log collection section. OSQuery logo has been standardized ([#1072](https://github.com/wazuh/wazuh-kibana-app/pull/1072), [#1076](https://github.com/wazuh/wazuh-kibana-app/pull/1076)).
- Fix empty values on _Overview > Security events_ when Wazuh monitoring is disabled ([#1091](https://github.com/wazuh/wazuh-kibana-app/pull/1091)).
- Fix overlapped play button in Dev-tools when the input box has a scrollbar ([#1102](https://github.com/wazuh/wazuh-kibana-app/pull/1102)).
- Fix Dev-tools behavior when parse json invalid blocks ([#1102](https://github.com/wazuh/wazuh-kibana-app/pull/1102)).
- Fixed Management > Monitoring tab frustration adding back buttons ([#1102](https://github.com/wazuh/wazuh-kibana-app/pull/1102)).
- Fix template checking when using more than one pattern ([#1104](https://github.com/wazuh/wazuh-kibana-app/pull/1104)).
- Fix infinite loop for Wazuh monitoring when the Wazuh API is not being able to give us all the agents ([5a26916](https://github.com/wazuh/wazuh-kibana-app/commit/5a2691642b40a34783d2eafb6ee24ae78b9af21a)), ([85005a1](https://github.com/wazuh/wazuh-kibana-app/commit/85005a184d4f1c3d339b7c895b5d2469f3b45171)).
- Fix rule details for `list` and `info` parameters ([#1149](https://github.com/wazuh/wazuh-kibana-app/pull/1149)).

## Wazuh v3.7.1 / v3.7.2 - Kibana v6.5.1 / v6.5.2 / v6.5.3 / v6.5.4 - Revision 415

### Added

- Support for Elastic stack v6.5.2 / v6.5.3 / v6.5.4.
- Support for Wazuh v3.7.1 / v3.7.2.
- Dev Tools module now autocompletes API endpoints ([#1030](https://github.com/wazuh/wazuh-kibana-app/pull/1030)).

### Changed

- Increased number of rows for syscollector tables ([#1033](https://github.com/wazuh/wazuh-kibana-app/pull/1033)).
- Modularized JSON/XML viewers for the configuration section ([#982](https://github.com/wazuh/wazuh-kibana-app/pull/982)).

### Fixed

- Added missing fields for syscollector network tables ([#1036](https://github.com/wazuh/wazuh-kibana-app/pull/1036)).
- Using the right API path when downloading CSV for decoders list ([#1045](https://github.com/wazuh/wazuh-kibana-app/pull/1045)).
- Including group field when downloading CSV for agents list ([#1044](https://github.com/wazuh/wazuh-kibana-app/pull/1044)).
- Preserve active tab in configuration section when refreshing the page ([#1037](https://github.com/wazuh/wazuh-kibana-app/pull/1037)).

## Wazuh v3.7.0 - Kibana v6.5.0 / v6.5.1 - Revision 414

### Added

- Support for Elastic Stack v6.5.0 / v6.5.1.
- Agent groups bar is now visible on the agent configuration section ([#1023](https://github.com/wazuh/wazuh-kibana-app/pull/1023)).
- Added a new setting for the `config.yml` file for enable/disable administrator mode ([#1019](https://github.com/wazuh/wazuh-kibana-app/pull/1019)).
  - This allows the user to perform PUT, POST, DELETE methods in our Dev Tools.

### Changed

- Refactored most front-end controllers ([#1023](https://github.com/wazuh/wazuh-kibana-app/pull/1023)).

## Wazuh v3.7.0 - Kibana v6.4.2 / v6.4.3 - Revision 413

### Added

- Support for Wazuh v3.7.0.
- Support for Elastic Stack v6.4.2 / v6.4.3.
- Brand-new interface for _Configuration_ (on both _Management_ and _Agents_ tabs) ([#914](https://github.com/wazuh/wazuh-kibana-app/pull/914)):
  - Now you can check current and real agent and manager configuration.
  - A new interface design, with more useful information and easy to understand descriptions.
  - New and more responsive JSON/XML viewers to show the configuration in raw mode.
- Brand-new extension - Osquery ([#938](https://github.com/wazuh/wazuh-kibana-app/pull/938)):
  - A new extension, disabled by default.
  - Check alerts from Wazuh's Osquery integration.
  - Check your current Osquery wodle configuration.
  - More improvements will come for this extension in the future.
- New option for Wazuh app configuration file - _Ignore index patterns_ ([#947](https://github.com/wazuh/wazuh-kibana-app/pull/947)):
  - Now the user can specify which index patterns can't be selected on the app using the new `ip.ignore` setting on the `config.yml` file.
  - The valid format is an array of strings which represents index patterns.
  - By default, this list is empty (all index patterns will be available if they use a compatible structure).
- Added a node selector for _Management > Status_ section when Wazuh cluster is enabled ([#976](https://github.com/wazuh/wazuh-kibana-app/pull/976)).
- Added quick access to _Configuration_ or _Discover_ panels for an agent on the agents list ([#939](https://github.com/wazuh/wazuh-kibana-app/pull/939)).
- Now you can click on an agent's ID on the _Discover_ panels to open its details page on the app ([#904](https://github.com/wazuh/wazuh-kibana-app/pull/904)).
- Redesigned the _Overview > Amazon AWS_ tab, using more meaningful visualizations for a better overall view of your agents' status ([#903](https://github.com/wazuh/wazuh-kibana-app/pull/903)).
- Redesigned the _Overview/Agents > Vulnerabilities_ tab, using more meaningful visualizations for a better overall view of your agents' status ([#954](https://github.com/wazuh/wazuh-kibana-app/pull/954)).
- Now everytime the user enters the _Settings_ tab, the API connection will be automatically checked ([#971](https://github.com/wazuh/wazuh-kibana-app/pull/971)).
- Added a node selector for _Management > Logs_ section when Wazuh cluster is enabled ([#980](https://github.com/wazuh/wazuh-kibana-app/pull/980)).
- Added a group selector for _Agents_ section ([#995](https://github.com/wazuh/wazuh-kibana-app/pull/995)).

### Changed

- Interface refactoring for the _Agents > Inventory data_ tab ([#924](https://github.com/wazuh/wazuh-kibana-app/pull/924)):
  - Now the tab won't be available if your agent doesn't have Syscollector enabled, and each card will be enabled or disabled depending on the current Syscollector scans configuration.
  - This will prevent situations where the user couldn't check the inventory although there was actual scan data to show on some sections.
- Added support for new multigroups feature ([#911](https://github.com/wazuh/wazuh-kibana-app/pull/911)):
  - Now the information bars on _Agents_ will show all the groups an agent belongs to.
- Now the result pane on the _Dev tools_ tab will show the error code coming from the Wazuh API ([#909](https://github.com/wazuh/wazuh-kibana-app/pull/909)).
- Changed some visualizations titles for _Overview/Agents > OpenSCAP_ tab ([#925](https://github.com/wazuh/wazuh-kibana-app/pull/925)).
- All backend routes have been renamed ([#932](https://github.com/wazuh/wazuh-kibana-app/pull/932)).
- Several improvements for Elasticsearch tests ([#933](https://github.com/wazuh/wazuh-kibana-app/pull/933)).
- Updated some strings and descriptions on the _Settings_ tab ([#934](https://github.com/wazuh/wazuh-kibana-app/pull/934)).
- Changed the date format on _Settings > Logs_ to make it more human-readable ([#944](https://github.com/wazuh/wazuh-kibana-app/pull/944)).
- Changed some labels to remove the "MD5 sum" expression, it will use "Checksum" instead ([#945](https://github.com/wazuh/wazuh-kibana-app/pull/945)).
- Added word wrapping class to group name in _Management > Groups > Group detail_ tab ([#945](https://github.com/wazuh/wazuh-kibana-app/pull/945)).
- The `wz-table` directive has been refactored ([#953](https://github.com/wazuh/wazuh-kibana-app/pull/953)).
- The `wz-table` directive now checks if a request is aborted ([#979](https://github.com/wazuh/wazuh-kibana-app/pull/979)).
- Several performance improvements ([#985](https://github.com/wazuh/wazuh-kibana-app/pull/985), [#997](https://github.com/wazuh/wazuh-kibana-app/pull/997), [#1000](https://github.com/wazuh/wazuh-kibana-app/pull/1000)).

### Fixed

- Several known fields for _Whodata_ functionality have been fixed ([#901](https://github.com/wazuh/wazuh-kibana-app/pull/901)).
- Fixed alignment bug with the _Add a filter +_ button on _Discover_ and _Agents_ tabs ([#912](https://github.com/wazuh/wazuh-kibana-app/pull/912)).
- Fixed a bug where the `Add API` form on _Settings_ didn't appear when pressing the button after editing an existing API entry ([#944](https://github.com/wazuh/wazuh-kibana-app/pull/944)).
- Fixed a bug on _Ruleset_ tab where the "Description" column was showing `0` if the rule doesn't have any description ([#948](https://github.com/wazuh/wazuh-kibana-app/pull/948)).
- Fixed wrong alignment on related Rules/Decoders tables from _Management > Ruleset_ tab ([#971](https://github.com/wazuh/wazuh-kibana-app/pull/971)).
- Fixed a bug where sometimes the error messages appeared duplicated ([#971](https://github.com/wazuh/wazuh-kibana-app/pull/971)).

### Removed

- On the _Management > Monitoring_ tab, the `Cluster enabled but not running` message won't appear as an error anymore ([#971](https://github.com/wazuh/wazuh-kibana-app/pull/971)).

## Wazuh v3.6.1 - Kibana v6.4.1 / v6.4.2 / v6.4.3 - Revision 412

### Added

- Support for Elastic Stack v6.4.1 / v6.4.2 / v6.4.3.

## Wazuh v3.6.1 - Kibana v6.4.0 - Revision 411

### Added

- Redesigned the _Overview > Integrity monitoring_ tab, using more meaningful visualizations for a better overall view of your agents' status ([#893](https://github.com/wazuh/wazuh-kibana-app/pull/893)).
- Added a new table for the _Inventory_ tab: _Processes_ ([#895](https://github.com/wazuh/wazuh-kibana-app/pull/895)).
- Improved error handling for tables. Now the table will show an error message if it wasn't able to fetch and load data ([#896](https://github.com/wazuh/wazuh-kibana-app/pull/896)).

### Changed

- The app source code has been improved, following best practices and coding guidelines ([#892](https://github.com/wazuh/wazuh-kibana-app/pull/892)).
- Included more app tests and prettifier for better code maintainability ([#883](https://github.com/wazuh/wazuh-kibana-app/pull/883) & [#885](https://github.com/wazuh/wazuh-kibana-app/pull/885)).

### Fixed

- Fixed minor visual errors on some _GDPR_, _PCI DSS_ and _Vulnerabilities_ visualizations ([#894](https://github.com/wazuh/wazuh-kibana-app/pull/894)).

## Wazuh v3.6.1 - Kibana v6.4.0 - Revision 410

### Added

- The _Inventory_ tab has been redesigned ([#873](https://github.com/wazuh/wazuh-kibana-app/pull/873)):
  - Added new network interfaces and port tables.
  - Improved design using metric information bars and intuitive status indicators.
- Added refresh functionality to the _Settings > Logs_ tab ([#852](https://github.com/wazuh/wazuh-kibana-app/pull/852)):
  - Now everytime the user opens the tab, the logs will be reloaded.
  - A new button to force the update has been added on the top left corner of the logs table.
- Added `tags` and `recursion_level` configuration options to _Management/Agent > Configuration_ tabs ([#850](https://github.com/wazuh/wazuh-kibana-app/pull/850)).
- The _Kuery_ search syntax has been added again to the app ([#851](https://github.com/wazuh/wazuh-kibana-app/pull/851)).
- Added a first batch of [_Mocha_](https://mochajs.org/) tests and other quality of code improvements to the app ([#859](https://github.com/wazuh/wazuh-kibana-app/pull/859)).
- Now you can open specific rule details (the _Management > Ruleset_ tab) when clicking on the `rule.id` value on the _Discover_ tab ([#862](https://github.com/wazuh/wazuh-kibana-app/pull/862)).
- Now you can click on the rule ID value on the _Management > Ruleset_ tab to search for related alerts on the _Discover_ tab ([#863](https://github.com/wazuh/wazuh-kibana-app/pull/863)).

### Changed

- The index pattern known fields have been updated up to 567 ([#872](https://github.com/wazuh/wazuh-kibana-app/pull/872)).
- Now the _Inventory_ tab will always be available for all agents, and a descriptive message will appear if the agent doesn't have `syscollector` enabled ([#879](https://github.com/wazuh/wazuh-kibana-app/pull/879)).

### Fixed

- Fixed a bug where the _Inventory_ tab was unavailable if the user reloads the page while on the _Agents > Configuration_ tab ([#845](https://github.com/wazuh/wazuh-kibana-app/pull/845)).
- Fixed some _Overview > VirusTotal_ visualizations ([#846](https://github.com/wazuh/wazuh-kibana-app/pull/846)).
- Fixed a bug where the _Settings > Extensions_ tab wasn't being properly hidden when there's no API entries inserted ([#847](https://github.com/wazuh/wazuh-kibana-app/pull/847)).
- Fixed a bug where the _Current API_ indicator on the top navbar wasn't being properly updated when the user deletes all the API entries ([#848](https://github.com/wazuh/wazuh-kibana-app/pull/848)).
- Fixed a bug where the _Agents coverage_ metric were not displaying a proper value when the manager has 0 registered agents ([#849](https://github.com/wazuh/wazuh-kibana-app/pull/849)).
- Fixed a bug where the `wazuh-basic` user role was able to update API entries (it should be forbidden) ([#853](https://github.com/wazuh/wazuh-kibana-app/pull/853)).
- Fixed a bug where the visualizations had scroll bars on the PDF reports ([#870](https://github.com/wazuh/wazuh-kibana-app/pull/870)).
- Fixed a bug on the _Dev tools_ tab where the user couldn't execute the first request block if there was blank lines above it ([#871](https://github.com/wazuh/wazuh-kibana-app/pull/871)).
- Fixed a bug on pinned filters when opening tabs where the implicit filter was the same, making them stuck and unremovable from other tabs ([#878](https://github.com/wazuh/wazuh-kibana-app/pull/878)).

## Wazuh v3.6.1 - Kibana v6.4.0 - Revision 409

### Added

- Support for Wazuh v3.6.1.

### Fixed

- Fixed a bug on the _Dev tools_ tab ([b7c79f4](https://github.com/wazuh/wazuh-kibana-app/commit/b7c79f48f06cb49b12883ec9e9337da23b49976b)).

## Wazuh v3.6.1 - Kibana v6.3.2 - Revision 408

### Added

- Support for Wazuh v3.6.1.

### Fixed

- Fixed a bug on the _Dev tools_ tab ([4ca9ed5](https://github.com/wazuh/wazuh-kibana-app/commit/4ca9ed54f1b18e5d499d950e6ff0741946701988)).

## Wazuh v3.6.0 - Kibana v6.4.0 - Revision 407

### Added

- Support for Wazuh v3.6.0.

## Wazuh v3.6.0 - Kibana v6.3.2 - Revision 406

### Added

- Support for Wazuh v3.6.0.

## Wazuh v3.5.0 - Kibana v6.4.0 - Revision 405

### Added

- Support for Elastic Stack v6.4.0 ([#813](https://github.com/wazuh/wazuh-kibana-app/pull/813)).

## Wazuh v3.5.0 - Kibana v6.3.2 - Revision 404

### Added

- Added new options to `config.yml` to change shards and replicas settings for `wazuh-monitoring` indices ([#809](https://github.com/wazuh/wazuh-kibana-app/pull/809)).
- Added more error messages for `wazuhapp.log` in case of failure when performing some crucial functions ([#812](https://github.com/wazuh/wazuh-kibana-app/pull/812)).
- Now it's possible to change replicas settings for existing `.wazuh`, `.wazuh-version` and `wazuh-monitoring` indices on the `config.yml` file ([#817](https://github.com/wazuh/wazuh-kibana-app/pull/817)).

### Changed

- App frontend code refactored and restructured ([#802](https://github.com/wazuh/wazuh-kibana-app/pull/802)).
- Now the _Overview > Security events_ tab won't show anything if the only visualization with data is _Agents status_ ([#811](https://github.com/wazuh/wazuh-kibana-app/pull/811)).

### Fixed

- Fixed a bug where the RAM status message appreared twice the first time you opened the app ([#807](https://github.com/wazuh/wazuh-kibana-app/pull/807)).
- Fixed the app UI to make the app usable on Internet Explorer 11 ([#808](https://github.com/wazuh/wazuh-kibana-app/pull/808)).

## Wazuh v3.5.0 - Kibana v6.3.2 - Revision 403

### Added

- The welcome tabs on _Overview_ and _Agents_ have been updated with a new name and description for the existing sections ([#788](https://github.com/wazuh/wazuh-kibana-app/pull/788)).
- Now the app tables will auto-resize depending on the screen height ([#792](https://github.com/wazuh/wazuh-kibana-app/pull/792)).

### Changed

- Now all the app filters on several tables will present the values in alphabetical order ([#787](https://github.com/wazuh/wazuh-kibana-app/pull/787)).

### Fixed

- Fixed a bug on _Decoders_ where clicking on the decoder wouldn't open the detail view if the `Parent decoders` filter was enabled ([#782](https://github.com/wazuh/wazuh-kibana-app/pull/782)).
- Fixed a bug on _Dev tools_ when the first line on the editor pane was empty or had a comment ([#790](https://github.com/wazuh/wazuh-kibana-app/pull/790)).
- Fixed a bug where the app was throwing multiple warning messages the first time you open it ([#791](https://github.com/wazuh/wazuh-kibana-app/pull/791)).
- Fixed a bug where clicking on a different tab from _Overview_ right after inserting the API credentials for the first time would always redirect to _Overview_ ([#791](https://github.com/wazuh/wazuh-kibana-app/pull/791)).
- Fixed a bug where the user could have a browser cookie with a reference to a non-existing API entry on Elasticsearch ([#794](https://github.com/wazuh/wazuh-kibana-app/pull/794) & [#795](https://github.com/wazuh/wazuh-kibana-app/pull/795)).

### Removed

- The cluster key has been removed from the API requests to `/manager/configuration` ([#796](https://github.com/wazuh/wazuh-kibana-app/pull/796)).

## Wazuh v3.5.0 - Kibana v6.3.1/v6.3.2 - Revision 402

### Added

- Support for Wazuh v3.5.0.
- Added new fields for _Vulnerability detector_ alerts ([#752](https://github.com/wazuh/wazuh-kibana-app/pull/752)).
- Added multi table search for `wz-table` directive. Added two new log levels for _Management > Logs_ section ([#753](https://github.com/wazuh/wazuh-kibana-app/pull/753)).

## Wazuh v3.4.0 - Kibana v6.3.1/v6.3.2 - Revision 401

### Added

- Added a few new fields for Kibana due to the new Wazuh _who-data_ feature ([#763](https://github.com/wazuh/wazuh-kibana-app/pull/763)).
- Added XML/JSON viewer for each card under _Management > Configuration_ ([#764](https://github.com/wazuh/wazuh-kibana-app/pull/764)).

### Changed

- Improved error handling for Dev tools. Also removed some unused dependencies from the _Dev tools_ tab ([#760](https://github.com/wazuh/wazuh-kibana-app/pull/760)).
- Unified origin for tab descriptions. Reviewed some grammar typos ([#765](https://github.com/wazuh/wazuh-kibana-app/pull/765)).
- Refactored agents autocomplete component. Removed unused/deprecated modules ([#766](https://github.com/wazuh/wazuh-kibana-app/pull/766)).
- Simplified route resolves section ([#768](https://github.com/wazuh/wazuh-kibana-app/pull/768)).

### Fixed

- Fixed missing cluster node filter for the visualization shown when looking for specific node under _Management > Monitoring_ section ([#758](https://github.com/wazuh/wazuh-kibana-app/pull/758)).
- Fixed missing dependency injection for `wzMisc` factory ([#768](https://github.com/wazuh/wazuh-kibana-app/pull/768)).

### Removed

- Removed `angular-aria`, `angular-md5`, `ansicolors`, `js-yaml`, `querystring` and `lodash` dependencies since Kibana includes all of them. Removed some unused images ([#768](https://github.com/wazuh/wazuh-kibana-app/pull/768)).

## Wazuh v3.4.0 - Kibana v6.3.1/v6.3.2 - Revision 400

### Added

- Support for Wazuh v3.4.0.
- Support for Elastic Stack v6.3.2.
- Support for Kuery as accepted query language ([#742](https://github.com/wazuh/wazuh-kibana-app/pull/742)).
  - This feature is experimental.
- Added new _Who data_ fields from file integrity monitoring features ([#746](https://github.com/wazuh/wazuh-kibana-app/pull/746)).
- Added tab in _Settings_ section where you can see the last logs from the Wazuh app server ([#723](https://github.com/wazuh/wazuh-kibana-app/pull/723)).

### Changed

- Fully redesigned of the welcome screen along the different app sections ([#751](https://github.com/wazuh/wazuh-kibana-app/pull/751)).
- Now any agent can go to the _Inventory_ tab regardless if it's enabled or not. The content will change properly according to the agent configuration ([#744](https://github.com/wazuh/wazuh-kibana-app/pull/744)).
- Updated the `angular-material` dependency to `1.1.10` ([#743](https://github.com/wazuh/wazuh-kibana-app/pull/743)).
- Any API entry is now removable regardless if it's the only one API entry ([#740](https://github.com/wazuh/wazuh-kibana-app/pull/740)).
- Performance has been improved regarding to agents status, they are now being fetched using _distinct_ routes from the Wazuh API ([#738](https://github.com/wazuh/wazuh-kibana-app/pull/738)).
- Improved the way we are parsing some Wazuh API errors regarding to version mismatching ([#735](https://github.com/wazuh/wazuh-kibana-app/pull/735)).

### Fixed

- Fixed wrong filters being applied in _Ruleset > Rules_ and _Ruleset > Decoders_ sections when using Lucene like filters plus path filters ([#736](https://github.com/wazuh/wazuh-kibana-app/pull/736)).
- Fixed the template checking from the healthcheck, now it allows to use custom index patterns ([#739](https://github.com/wazuh/wazuh-kibana-app/pull/739)).
- Fixed infinite white screen from _Management > Monitoring_ when the Wazuh cluster is enabled but not running ([#741](https://github.com/wazuh/wazuh-kibana-app/pull/741)).

## Wazuh v3.3.0/v3.3.1 - Kibana v6.3.1 - Revision 399

### Added

- Added a new Angular.js factory to store the Wazuh app configuration values. Also, this factory is being used by the pre-routes functions (resolves); this way we are sure about having the real configuration at any time. These pre-routes functions have been improved too ([#670](https://github.com/wazuh/wazuh-kibana-app/pull/670)).
- Added extended information for reports from _Reporting_ feature ([#701](https://github.com/wazuh/wazuh-kibana-app/pull/701)).

### Changed

- Tables have been improved. Now they are truncating long fields and adding a tooltip if needed ([#671](https://github.com/wazuh/wazuh-kibana-app/pull/671)).
- Services have been improved ([#715](https://github.com/wazuh/wazuh-kibana-app/pull/715)).
- CSV formatted files have been improved. Now they are showing a more human readable column names ([#717](https://github.com/wazuh/wazuh-kibana-app/pull/717), [#726](https://github.com/wazuh/wazuh-kibana-app/pull/726)).
- Added/Modified some visualization titles ([#728](https://github.com/wazuh/wazuh-kibana-app/pull/728)).
- Improved Discover perfomance when in background mode ([#719](https://github.com/wazuh/wazuh-kibana-app/pull/719)).
- Reports from the _Reporting_ feature have been fulyl redesigned ([#701](https://github.com/wazuh/wazuh-kibana-app/pull/701)).

### Fixed

- Fixed the top menu API indicator when checking the API connection and the manager/cluster information had been changed ([#668](https://github.com/wazuh/wazuh-kibana-app/pull/668)).
- Fixed our logger module which was not writting logs the very first time Kibana is started neither after a log rotation ([#667](https://github.com/wazuh/wazuh-kibana-app/pull/667)).
- Fixed a regular expression in the server side when parsing URLs before registering a new Wazuh API ([#690](https://github.com/wazuh/wazuh-kibana-app/pull/690)).
- Fixed filters from specific visualization regarding to _File integrity_ section ([#694](https://github.com/wazuh/wazuh-kibana-app/pull/694)).
- Fixed filters parsing when generating a report because it was not parsing negated filters as expected ([#696](https://github.com/wazuh/wazuh-kibana-app/pull/696)).
- Fixed visualization counter from _OSCAP_ tab ([#722](https://github.com/wazuh/wazuh-kibana-app/pull/722)).

### Removed

- Temporary removed CSV download from agent inventory section due to Wazuh API bug ([#727](https://github.com/wazuh/wazuh-kibana-app/pull/727)).

## Wazuh v3.3.0/v3.3.1 - Kibana v6.3.0 - Revision 398

### Added

- Improvements for latest app redesign ([#652](https://github.com/wazuh/wazuh-kibana-app/pull/652)):
  - The _Welcome_ tabs have been simplified, following a more Elastic design.
  - Added again the `md-nav-bar` component with refined styles and limited to specific sections.
  - The _Settings > Welcome_ tab has been removed. You can use the nav bar to switch tabs.
  - Minor CSS adjustments and reordering.
- Small app UI improvements ([#634](https://github.com/wazuh/wazuh-kibana-app/pull/634)):
  - Added link to _Agents Preview_ on the _Agents_ tab breadcrumbs.
  - Replaced the _Generate report_ button with a smaller one.
  - Redesigned _Management > Ruleset_ `md-chips` to look similar to Kibana filter pills.
  - Added agent information bar from _Agents > General_ to _Agents > Welcome_ too.
  - Refactored flex layout on _Welcome_ tabs to fix a height visual bug.
  - Removed duplicated loading rings on the _Agents_ tab.
- Improvements for app tables ([#627](https://github.com/wazuh/wazuh-kibana-app/pull/627)):
  - Now the current page will be highlighted.
  - The gap has been fixed to the items per page value.
  - If there are no more pages for _Next_ or _Prev_ buttons, they will be hidden.
- Improvements for app health check ([#637](https://github.com/wazuh/wazuh-kibana-app/pull/637)):
  - Improved design for the view.
  - The checks have been placed on a table, showing the current status of each one.
- Changes to our reporting feature ([#639](https://github.com/wazuh/wazuh-kibana-app/pull/639)):
  - Now the generated reports will include tables for each section.
  - Added a parser for getting Elasticsearch data table responses.
  - The reporting feature is now a separated module, and the code has been refactored.
- Improvements for app tables pagination ([#646](https://github.com/wazuh/wazuh-kibana-app/pull/646)).

### Changed

- Now the `pretty` parameter on the _Dev tools_ tab will be ignored to avoid `Unexpected error` messages ([#624](https://github.com/wazuh/wazuh-kibana-app/pull/624)).
- The `pdfkit` dependency has been replaced by `pdfmake` ([#639](https://github.com/wazuh/wazuh-kibana-app/pull/639)).
- Changed some Kibana tables for performance improvements on the reporting feature ([#644](https://github.com/wazuh/wazuh-kibana-app/pull/644)).
- Changed the method to refresh the list of known fields on the index pattern ([#650](https://github.com/wazuh/wazuh-kibana-app/pull/650)):
  - Now when restarting Kibana, the app will update the fieldset preserving the custom user fields.

### Fixed

- Fixed bug on _Agents CIS-CAT_ tab who wasn't loading the appropriate visualizations ([#626](https://github.com/wazuh/wazuh-kibana-app/pull/626)).
- Fixed a bug where sometimes the index pattern could be `undefined` during the health check process, leading into a false error message when loading the app ([#640](https://github.com/wazuh/wazuh-kibana-app/pull/640)).
- Fixed several bugs on the _Settings > API_ tab when removing, adding or editing new entries.

### Removed

- Removed the app login system ([#636](https://github.com/wazuh/wazuh-kibana-app/pull/636)):
  - This feature was unstable, experimental and untested for a long time. We'll provide much better RBAC capabilities in the future.
- Removed the new Kuery language option on Discover app search bars.
  - This feature will be restored in the future, after more Elastic v6.3.0 adaptations.

## Wazuh v3.3.0/v3.3.1 - Kibana v6.3.0 - Revision 397

### Added

- Support for Elastic Stack v6.3.0 ([#579](https://github.com/wazuh/wazuh-kibana-app/pull/579) & [#612](https://github.com/wazuh/wazuh-kibana-app/pull/612) & [#615](https://github.com/wazuh/wazuh-kibana-app/pull/615)).
- Brand-new Wazuh app redesign for the _Monitoring_ tab ([#581](https://github.com/wazuh/wazuh-kibana-app/pull/581)):
  - Refactored and optimized UI for these tabs, using a breadcrumbs-based navigability.
  - Used the same guidelines from the previous redesign for _Overview_ and _Agents_ tabs.
- New tab for _Agents_ - _Inventory_ ([#582](https://github.com/wazuh/wazuh-kibana-app/pull/582)):
  - Get information about the agent host, such as installed packages, motherboard, operating system, etc.
  - This tab will appear if the agent has the [`syscollector`](https://documentation.wazuh.com/current/user-manual/reference/ossec-conf/wodle-syscollector.html) wodle enabled.
- Brand-new extension - _CIS-CAT Alerts_ ([#601](https://github.com/wazuh/wazuh-kibana-app/pull/601)):
  - A new extension, disabled by default.
  - Visualize alerts related to the CIS-CAT benchmarks on the _Overview_ and _Agents_ tabs.
  - Get information about the last performed scan and its score.
- Several improvements for the _Dev tools_ tab ([#583](https://github.com/wazuh/wazuh-kibana-app/pull/583) & [#597](https://github.com/wazuh/wazuh-kibana-app/pull/597)):
  - Now you can insert queries using inline parameters, just like in a web browser.
  - You can combine inline parameters with JSON-like parameters.
  - If you use the same parameter on both methods with different values, the inline parameter has precedence over the other one.
  - The tab icon has been changed for a more appropriate one.
  - The `Execute query` button is now always placed on the first line of the query block.
- Refactoring for all app tables ([#582](https://github.com/wazuh/wazuh-kibana-app/pull/582)):
  - Replaced the old `wz-table` directive with a new one, along with a new data factory.
  - Now the tables are built with a pagination system.
  - Much easier method for building tables for the app.
  - Performance and stability improvements when fetching API data.
  - Now you can see the total amount of items and the elapsed time.

### Changed

- Moved some logic from the _Agents preview_ tab to the server, to avoid excessive client-side workload ([#586](https://github.com/wazuh/wazuh-kibana-app/pull/586)).
- Changed the UI to use the same loading ring across all the app tabs ([#593](https://github.com/wazuh/wazuh-kibana-app/pull/593) & [#599](https://github.com/wazuh/wazuh-kibana-app/pull/599)).
- Changed the _No results_ message across all the tabs with visualizations ([#599](https://github.com/wazuh/wazuh-kibana-app/pull/599)).

### Fixed

- Fixed a bug on the _Settings/Extensions_ tab where enabling/disabling some extensions could make other ones to be disabled ([#591](https://github.com/wazuh/wazuh-kibana-app/pull/591)).

## Wazuh v3.3.0/v3.3.1 - Kibana v6.2.4 - Revision 396

### Added

- Support for Wazuh v3.3.1.
- Brand-new Wazuh app redesign for the _Settings_ tab ([#570](https://github.com/wazuh/wazuh-kibana-app/pull/570)):
  - Refactored and optimized UI for these tabs, using a breadcrumbs-based navigability.
  - Used the same guidelines from the previous redesign for _Overview_ and _Agents_ tabs.
- Refactoring for _Overview_ and _Agents_ controllers ([#564](https://github.com/wazuh/wazuh-kibana-app/pull/564)):
  - Reduced duplicated code by splitting it into separate files.
  - Code optimization for a better performance and maintainability.
  - Added new services to provide similar functionality between different app tabs.
- Added `data.vulnerability.package.condition` to the list of known fields ([#566](https://github.com/wazuh/wazuh-kibana-app/pull/566)).

### Changed

- The `wazuh-logs` and `wazuh-monitoring` folders have been moved to the Kibana's `optimize` directory in order to avoid some error messages when using the `kibana-plugin list` command ([#563](https://github.com/wazuh/wazuh-kibana-app/pull/563)).

### Fixed

- Fixed a bug on the _Settings_ tab where updating an API entry with wrong credentials would corrupt the existing one ([#558](https://github.com/wazuh/wazuh-kibana-app/pull/558)).
- Fixed a bug on the _Settings_ tab where removing an API entry while its edit form is opened would hide the `Add API` button unless the user reloads the tab ([#558](https://github.com/wazuh/wazuh-kibana-app/pull/558)).
- Fixed some Audit visualizations on the _Overview_ and _Agents_ tabs that weren't using the same search query to show the results ([#572](https://github.com/wazuh/wazuh-kibana-app/pull/572)).
- Fixed undefined variable error on the `wz-menu` directive ([#575](https://github.com/wazuh/wazuh-kibana-app/pull/575)).

## Wazuh v3.3.0 - Kibana v6.2.4 - Revision 395

### Fixed

- Fixed a bug on the _Agent Configuration_ tab where the sync status was always `NOT SYNCHRONIZED` ([#569](https://github.com/wazuh/wazuh-kibana-app/pull/569)).

## Wazuh v3.3.0 - Kibana v6.2.4 - Revision 394

### Added

- Support for Wazuh v3.3.0.
- Updated some backend API calls to include the app version in the request header ([#560](https://github.com/wazuh/wazuh-kibana-app/pull/560)).

## Wazuh v3.2.4 - Kibana v6.2.4 - Revision 393

### Added

- Brand-new Wazuh app redesign for _Overview_ and _Agents_ tabs ([#543](https://github.com/wazuh/wazuh-kibana-app/pull/543)):
  - Updated UI for these tabs using breadcrumbs.
  - New _Welcome_ screen, presenting all the tabs to the user, with useful links to our documentation.
  - Overall design improved, adjusted font sizes and reduced HTML code.
  - This base will allow the app to increase its functionality in the future.
  - Removed the `md-nav-bar` component for a better user experience on small screens.
  - Improved app performance removing some CSS effects from some components, such as buttons.
- New filter for agent version on the _Agents Preview_ tab ([#537](https://github.com/wazuh/wazuh-kibana-app/pull/537)).
- New filter for cluster node on the _Agents Preview_ tab ([#538](https://github.com/wazuh/wazuh-kibana-app/pull/538)).

### Changed

- Now the report generation process will run in a parallel mode in the foreground ([#523](https://github.com/wazuh/wazuh-kibana-app/pull/523)).
- Replaced the usage of `$rootScope` with two new factories, along with more controller improvements ([#525](https://github.com/wazuh/wazuh-kibana-app/pull/525)).
- Now the _Extensions_ tab on _Settings_ won't edit the `.wazuh` index to modify the extensions configuration for all users ([#545](https://github.com/wazuh/wazuh-kibana-app/pull/545)).
  - This allows each new user to always start with the base extensions configuration, and modify it to its needs storing the settings on a browser cookie.
- Now the GDPR requirements description on its tab won't be loaded if the Wazuh API version is not v3.2.3 or higher ([#546](https://github.com/wazuh/wazuh-kibana-app/pull/546)).

### Fixed

- Fixed a bug where the app crashes when attempting to download huge amounts of data as CSV format ([#521](https://github.com/wazuh/wazuh-kibana-app/pull/521)).
- Fixed a bug on the Timelion visualizations from _Management/Monitoring_ which were not properly filtering and showing the cluster nodes information ([#530](https://github.com/wazuh/wazuh-kibana-app/pull/530)).
- Fixed several bugs on the loading process when switching between tabs with or without visualizations in the _Overview_ and _Agents_ tab ([#531](https://github.com/wazuh/wazuh-kibana-app/pull/531) & [#533](https://github.com/wazuh/wazuh-kibana-app/pull/533)).
- Fixed a bug on the `wazuh-monitoring` index feature when using multiple inserted APIs, along with several performance improvements ([#539](https://github.com/wazuh/wazuh-kibana-app/pull/539)).
- Fixed a bug where the OS filter on the _Agents Preview_ tab would exclude the rest of filters instead of combining them ([#552](https://github.com/wazuh/wazuh-kibana-app/pull/552)).
- Fixed a bug where the Extensions settings were restored every time the user opened the _Settings_ tab or pressed the _Set default manager_ button ([#555](https://github.com/wazuh/wazuh-kibana-app/pull/555) & [#556](https://github.com/wazuh/wazuh-kibana-app/pull/556)).

## Wazuh v3.2.3/v3.2.4 - Kibana v6.2.4 - Revision 392

### Added

- Support for Wazuh v3.2.4.
- New functionality - _Reporting_ ([#510](https://github.com/wazuh/wazuh-kibana-app/pull/510)):
  - Generate PDF logs on the _Overview_ and _Agents_ tabs, with the new button next to _Panels_ and _Discover_.
  - The report will contain the current visualizations from the tab where you generated it.
  - List all your generated reports, download or deleted them at the new _Management/Reporting_ tab.
  - **Warning:** If you leave the tab while generating a report, the process will be aborted.
- Added warning/error messages about the total RAM on the server side ([#502](https://github.com/wazuh/wazuh-kibana-app/pull/502)):
  - None of this messages will prevent the user from accessing the app, it's just a recommendation.
  - If your server has less than 2GB of RAM, you'll get an error message when opening the app.
  - If your server has between 2GB and 3GB of RAM, you'll get a warning message.
  - If your server has more than 3GB of RAM, you won't get any kind of message.
- Refactoring and added loading bar to _Manager Logs_ and _Groups_ tabs ([#505](https://github.com/wazuh/wazuh-kibana-app/pull/505)).
- Added more Syscheck options to _Management/Agents_ configuration tabs ([#509](https://github.com/wazuh/wazuh-kibana-app/pull/509)).

### Fixed

- Added more fields to the `known-fields.js` file to avoid warning messages on _Discover_ when using Filebeat for alerts forwarding ([#497](https://github.com/wazuh/wazuh-kibana-app/pull/497)).
- Fixed a bug where clicking on the _Check connection_ button on the _Settings_ tab threw an error message although the API connected successfully ([#504](https://github.com/wazuh/wazuh-kibana-app/pull/504)).
- Fixed a bug where the _Agents_ tab was not properly showing the total of agents due to the new Wazuh cluster implementation ([#517](https://github.com/wazuh/wazuh-kibana-app/pull/517)).

## Wazuh v3.2.3 - Kibana v6.2.4 - Revision 391

### Added

- Support for Wazuh v3.2.3.
- Brand-new extension - _GDPR Alerts_ ([#453](https://github.com/wazuh/wazuh-kibana-app/pull/453)):
  - A new extension, enabled by default.
  - Visualize alerts related to the GDPR compliance on the _Overview_ and _Agents_ tabs.
  - The _Ruleset_ tab has been updated to include GDPR filters on the _Rules_ subtab.
- Brand-new Management tab - _Monitoring_ ([#490](https://github.com/wazuh/wazuh-kibana-app/pull/490)):
  - Visualize your Wazuh cluster, both master and clients.
    - Get the current cluster configuration.
    - Nodes listing, sorting, searching, etc.
  - Get a more in-depth cluster status thanks to the newly added [_Timelion_](https://www.elastic.co/guide/en/kibana/current/timelion.html) visualizations.
  - The Detail view gives you a summary of the node's healthcheck.
- Brand-new tab - _Dev tools_ ([#449](https://github.com/wazuh/wazuh-kibana-app/pull/449)):
  - Find it on the top navbar, next to _Discover_.
  - Execute Wazuh API requests directly from the app.
  - This tab uses your currently selected API from _Settings_.
  - You can type different API requests on the input window, select one with the cursor, and click on the Play button to execute it.
  - You can also type comments on the input window.
- More improvements for the _Manager/Ruleset_ tab ([#446](https://github.com/wazuh/wazuh-kibana-app/pull/446)):
  - A new colour palette for regex, order and rule description arguments.
  - Added return to List view on Ruleset button while on Detail view.
  - Fixed line height on all table headers.
  - Removed unused, old code from Ruleset controllers.
- Added option on `config.yml` to enable/disable the `wazuh-monitoring` index ([#441](https://github.com/wazuh/wazuh-kibana-app/pull/441)):
  - Configure the frequency time to generate new indices.
  - The default frequency time has been increased to 1 hour.
  - When disabled, useful metrics will appear on _Overview/General_ replacing the _Agent status_ visualization.
- Added CSV exporting button to the app ([#431](https://github.com/wazuh/wazuh-kibana-app/pull/431)):
  - Implemented new logic to fetch data from the Wazuh API and download it in CSV format.
  - Currently available for the _Ruleset_, _Logs_ and _Groups_ sections on the _Manager_ tab and also the _Agents_ tab.
- More refactoring to the app backend ([#439](https://github.com/wazuh/wazuh-kibana-app/pull/439)):
  - Standardized error output from the server side.
  - Drastically reduced the error management logic on the client side.
  - Applied the _Facade_ pattern when importing/exporting modules.
  - Deleted unused/deprecated/useless methods both from server and client side.
  - Some optimizations to variable type usages.
- Refactoring to Kibana filters management ([#452](https://github.com/wazuh/wazuh-kibana-app/pull/452) & [#459](https://github.com/wazuh/wazuh-kibana-app/pull/459)):
  - Added new class to build queries from the base query.
  - The filter management is being done on controllers instead of the `discover` directive.
  - Now we are emitting specific events whenever we are fetching data or communicating to the `discover` directive.
  - The number of useless requests to fetch data has been reduced.
  - The synchronization actions are working as expected regardless the amount of data and/or the number of machine resources.
  - Fixed several bugs about filter usage and transition to different app tabs.
- Added confirmation message when the user deletes an API entry on _Settings/API_ ([#428](https://github.com/wazuh/wazuh-kibana-app/pull/428)).
- Added support for filters on the _Manager/Logs_ tab when realtime is enabled ([#433](https://github.com/wazuh/wazuh-kibana-app/pull/433)).
- Added more filter options to the Detail view on _Manager/Ruleset_ ([#434](https://github.com/wazuh/wazuh-kibana-app/pull/434)).

### Changed

- Changed OSCAP visualization to avoid clipping issues with large agent names ([#429](https://github.com/wazuh/wazuh-kibana-app/pull/429)).
- Now the related Rules or Decoders sections on _Manager/Ruleset_ will remain hidden if there isn't any data to show or while it's loading ([#434](https://github.com/wazuh/wazuh-kibana-app/pull/434)).
- Added a 200ms delay when fetching iterable data from the Wazuh API ([#445](https://github.com/wazuh/wazuh-kibana-app/pull/445) & [#450](https://github.com/wazuh/wazuh-kibana-app/pull/450)).
- Fixed several bugs related to Wazuh API timeout/cancelled requests ([#445](https://github.com/wazuh/wazuh-kibana-app/pull/445)).
- Added `ENOTFOUND`, `EHOSTUNREACH`, `EINVAL`, `EAI_AGAIN` options for API URL parameter checking ([#463](https://github.com/wazuh/wazuh-kibana-app/pull/463)).
- Now the _Settings/Extensions_ subtab won't appear unless there's at least one API inserted ([#465](https://github.com/wazuh/wazuh-kibana-app/pull/465)).
- Now the index pattern selector on _Settings/Pattern_ will also refresh the known fields when changing it ([#477](https://github.com/wazuh/wazuh-kibana-app/pull/477)).
- Changed the _Manager_ tab into _Management_ ([#490](https://github.com/wazuh/wazuh-kibana-app/pull/490)).

### Fixed

- Fixed a bug where toggling extensions after deleting an API entry could lead into an error message ([#465](https://github.com/wazuh/wazuh-kibana-app/pull/465)).
- Fixed some performance bugs on the `dataHandler` service ([#442](https://github.com/wazuh/wazuh-kibana-app/pull/442) & [#486](https://github.com/wazuh/wazuh-kibana-app/pull/442)).
- Fixed a bug when loading the _Agents preview_ tab on Safari web browser ([#447](https://github.com/wazuh/wazuh-kibana-app/pull/447)).
- Fixed a bug where a new extension (enabled by default) appears disabled when updating the app ([#456](https://github.com/wazuh/wazuh-kibana-app/pull/456)).
- Fixed a bug where pressing the Enter key on the _Discover's_ tab search bar wasn't working properly ([#488](https://github.com/wazuh/wazuh-kibana-app/pull/488)).

### Removed

- Removed the `rison` dependency from the `package.json` file ([#452](https://github.com/wazuh/wazuh-kibana-app/pull/452)).
- Removed unused Elasticsearch request to avoid problems when there's no API inserted ([#460](https://github.com/wazuh/wazuh-kibana-app/pull/460)).

## Wazuh v3.2.1/v3.2.2 - Kibana v6.2.4 - Revision 390

### Added

- Support for Wazuh v3.2.2.
- Refactoring on visualizations use and management ([#397](https://github.com/wazuh/wazuh-kibana-app/pull/397)):
  - Visualizations are no longer stored on an index, they're built and loaded on demand when needed to render the interface.
  - Refactoring on the whole app source code to use the _import/export_ paradigm.
  - Removed old functions and variables from the old visualization management logic.
  - Removed cron task to clean remaining visualizations since it's no longer needed.
  - Some Kibana functions and modules have been overridden in order to make this refactoring work.
    - This change is not intrusive in any case.
- New redesign for the _Manager/Ruleset_ tab ([#420](https://github.com/wazuh/wazuh-kibana-app/pull/420)):
  - Rules and decoders list now divided into two different sections: _List view_ and _Detail view_.
  - Removed old expandable tables to move the rule/decoder information into a new space.
  - Enable different filters on the detail view for a better search on the list view.
  - New table for related rules or decoders.
  - And finally, a bunch of minor design enhancements to the whole app.
- Added a copyright notice to the whole app source code ([#395](https://github.com/wazuh/wazuh-kibana-app/pull/395)).
- Updated `.gitignore` with the _Node_ template ([#395](https://github.com/wazuh/wazuh-kibana-app/pull/395)).
- Added new module to the `package.json` file, [`rison`](https://www.npmjs.com/package/rison) ([#404](https://github.com/wazuh/wazuh-kibana-app/pull/404)).
- Added the `errorHandler` service to the blank screen scenario ([#413](https://github.com/wazuh/wazuh-kibana-app/pull/413)):
  - Now the exact error message will be shown to the user, instead of raw JSON content.
- Added new option on the `config.yml` file to disable the new X-Pack RBAC capabilities to filter index-patterns ([#417](https://github.com/wazuh/wazuh-kibana-app/pull/417)).

### Changed

- Small minor enhancements to the user interface ([#396](https://github.com/wazuh/wazuh-kibana-app/pull/396)):
  - Reduced Wazuh app logo size.
  - Changed buttons text to not use all-capitalized letters.
  - Minor typos found in the HTML/CSS code have been fixed.
- Now the app log stores the package revision ([#417](https://github.com/wazuh/wazuh-kibana-app/pull/417)).

### Fixed

- Fixed bug where the _Agents_ tab didn't preserve the filters after reloading the page ([#404](https://github.com/wazuh/wazuh-kibana-app/pull/404)).
- Fixed a bug when using X-Pack that sometimes threw an error of false _"Not enough privileges"_ scenario ([#415](https://github.com/wazuh/wazuh-kibana-app/pull/415)).
- Fixed a bug where the Kibana Discover auto-refresh functionality was still working when viewing the _Agent configuration_ tab ([#419](https://github.com/wazuh/wazuh-kibana-app/pull/419)).

## Wazuh v3.2.1 - Kibana v6.2.4 - Revision 389

### Changed

- Changed severity and verbosity to some log messages ([#412](https://github.com/wazuh/wazuh-kibana-app/pull/412)).

### Fixed

- Fixed a bug when using the X-Pack plugin without security capabilities enabled ([#403](https://github.com/wazuh/wazuh-kibana-app/pull/403)).
- Fixed a bug when the app was trying to create `wazuh-monitoring` indices without checking the existence of the proper template ([#412](https://github.com/wazuh/wazuh-kibana-app/pull/412)).

## Wazuh v3.2.1 - Kibana v6.2.4 - Revision 388

### Added

- Support for Elastic Stack v6.2.4.
- App server fully refactored ([#360](https://github.com/wazuh/wazuh-kibana-app/pull/360)):
  - Added new classes, reduced the amount of code, removed unused functions, and several optimizations.
  - Now the app follows a more ES6 code style on multiple modules.
  - _Overview/Agents_ visualizations have been ordered into separated files and folders.
  - Now the app can use the default index defined on the `/ect/kibana/kibana.yml` file.
  - Better error handling for the visualizations directive.
  - Added a cron job to delete remaining visualizations on the `.kibana` index if so.
  - Also, we've added some changes when using the X-Pack plugin:
    - Better management of users and roles in order to use the app capabilities.
    - Prevents app loading if the currently logged user has no access to any index pattern.
- Added the `errorHandler` service to the `dataHandler` factory ([#340](https://github.com/wazuh/wazuh-kibana-app/pull/340)).
- Added Syscollector section to _Manager/Agents Configuration_ tabs ([#359](https://github.com/wazuh/wazuh-kibana-app/pull/359)).
- Added `cluster.name` field to the `wazuh-monitoring` index ([#377](https://github.com/wazuh/wazuh-kibana-app/pull/377)).

### Changed

- Increased the query size when fetching the index pattern list ([#339](https://github.com/wazuh/wazuh-kibana-app/pull/339)).
- Changed active colour for all app tables ([#347](https://github.com/wazuh/wazuh-kibana-app/pull/347)).
- Changed validation regex to accept URLs with non-numeric format ([#353](https://github.com/wazuh/wazuh-kibana-app/pull/353)).
- Changed visualization removal cron task to avoid excessive log messages when there weren't removed visualizations ([#361](https://github.com/wazuh/wazuh-kibana-app/pull/361)).
- Changed filters comparison for a safer access ([#383](https://github.com/wazuh/wazuh-kibana-app/pull/383)).
- Removed some `server.log` messages to avoid performance errors ([#384](https://github.com/wazuh/wazuh-kibana-app/pull/384)).
- Changed the way of handling the index patterns list ([#360](https://github.com/wazuh/wazuh-kibana-app/pull/360)).
- Rewritten some false error-level logs to just information-level ones ([#360](https://github.com/wazuh/wazuh-kibana-app/pull/360)).
- Changed some files from JSON to CommonJS for performance improvements ([#360](https://github.com/wazuh/wazuh-kibana-app/pull/360)).
- Replaced some code on the `kibana-discover` directive with a much cleaner statement to avoid issues on the _Agents_ tab ([#394](https://github.com/wazuh/wazuh-kibana-app/pull/394)).

### Fixed

- Fixed a bug where several `agent.id` filters were created at the same time when navigating between _Agents_ and _Groups_ with different selected agents ([#342](https://github.com/wazuh/wazuh-kibana-app/pull/342)).
- Fixed logic on the index-pattern selector which wasn't showing the currently selected pattern the very first time a user opened the app ([#345](https://github.com/wazuh/wazuh-kibana-app/pull/345)).
- Fixed a bug on the `errorHandler` service who was preventing a proper output of some Elastic-related backend error messages ([#346](https://github.com/wazuh/wazuh-kibana-app/pull/346)).
- Fixed panels flickering in the _Settings_ tab ([#348](https://github.com/wazuh/wazuh-kibana-app/pull/348)).
- Fixed a bug in the shards and replicas settings when the user sets the value to zero (0) ([#358](https://github.com/wazuh/wazuh-kibana-app/pull/358)).
- Fixed several bugs related to the upgrade process from Wazuh 2.x to the new refactored server ([#363](https://github.com/wazuh/wazuh-kibana-app/pull/363)).
- Fixed a bug in _Discover/Agents VirusTotal_ tabs to avoid conflicts with the `agent.name` field ([#379](https://github.com/wazuh/wazuh-kibana-app/pull/379)).
- Fixed a bug on the implicit filter in _Discover/Agents PCI_ tabs ([#393](https://github.com/wazuh/wazuh-kibana-app/pull/393)).

### Removed

- Removed clear API password on `checkPattern` response ([#339](https://github.com/wazuh/wazuh-kibana-app/pull/339)).
- Removed old dashboard visualizations to reduce loading times ([#360](https://github.com/wazuh/wazuh-kibana-app/pull/360)).
- Removed some unused dependencies due to the server refactoring ([#360](https://github.com/wazuh/wazuh-kibana-app/pull/360)).
- Removed completely `metricService` from the app ([#389](https://github.com/wazuh/wazuh-kibana-app/pull/389)).

## Wazuh v3.2.1 - Kibana v6.2.2/v6.2.3 - Revision 387

### Added

- New logging system ([#307](https://github.com/wazuh/wazuh-kibana-app/pull/307)):
  - New module implemented to write app logs.
  - Now a trace is stored every time the app is re/started.
  - Currently, the `initialize.js` and `monitoring.js` files work with this system.
  - Note: the logs will live under `/var/log/wazuh/wazuhapp.log` on Linux systems, on Windows systems they will live under `kibana/plugins/`. It rotates the log whenever it reaches 100MB.
- Better cookies handling ([#308](https://github.com/wazuh/wazuh-kibana-app/pull/308)):
  - New field on the `.wazuh-version` index to store the last time the Kibana server was restarted.
  - This is used to check if the cookies have consistency with the current server status.
  - Now the app is clever and takes decisions depending on new consistency checks.
- New design for the _Agents/Configuration_ tab ([#310](https://github.com/wazuh/wazuh-kibana-app/pull/310)):
  - The style is the same as the _Manager/Configuration_ tab.
  - Added two more sections: CIS-CAT and Commands ([#315](https://github.com/wazuh/wazuh-kibana-app/pull/315)).
  - Added a new card that will appear when there's no group configuration at all ([#323](https://github.com/wazuh/wazuh-kibana-app/pull/323)).
- Added _"group"_ column on the agents list in _Agents_ ([#312](https://github.com/wazuh/wazuh-kibana-app/pull/312)):
  - If you click on the group, it will redirect the user to the specified group in _Manager/Groups_.
- New option for the `config.yml` file, `ip.selector` ([#313](https://github.com/wazuh/wazuh-kibana-app/pull/313)):
  - Define if the app will show or not the index pattern selector on the top navbar.
  - This setting is set to `true` by default.
- More CSS cleanup and reordering ([#315](https://github.com/wazuh/wazuh-kibana-app/pull/315)):
  - New `typography.less` file.
  - New `layout.less` file.
  - Removed `cleaned.less` file.
  - Reordering and cleaning of existing CSS files, including removal of unused classes, renaming, and more.
  - The _Settings_ tab has been refactored to correct some visual errors with some card components.
  - Small refactoring to some components from _Manager/Ruleset_ ([#323](https://github.com/wazuh/wazuh-kibana-app/pull/323)).
- New design for the top navbar ([#326](https://github.com/wazuh/wazuh-kibana-app/pull/326)):
  - Cleaned and refactored code
  - Revamped design, smaller and with minor details to follow the rest of Wazuh app guidelines.
- New design for the wz-chip component to follow the new Wazuh app guidelines ([#323](https://github.com/wazuh/wazuh-kibana-app/pull/323)).
- Added more descriptive error messages when the user inserts bad credentials on the _Add new API_ form in the _Settings_ tab ([#331](https://github.com/wazuh/wazuh-kibana-app/pull/331)).
- Added a new CSS class to truncate overflowing text on tables and metric ribbons ([#332](https://github.com/wazuh/wazuh-kibana-app/pull/332)).
- Support for Elastic Stack v6.2.2/v6.2.3.

### Changed

- Improved the initialization system ([#317](https://github.com/wazuh/wazuh-kibana-app/pull/317)):
  - Now the app will re-create the index-pattern if the user deletes the currently used by the Wazuh app.
  - The fieldset is now automatically refreshed if the app detects mismatches.
  - Now every index-pattern is dynamically formatted (for example, to enable the URLs in the _Vulnerabilities_ tab).
  - Some code refactoring for a better handling of possible use cases.
  - And the best thing, it's no longer needed to insert the sample alert!
- Improvements and changes to index-patterns ([#320](https://github.com/wazuh/wazuh-kibana-app/pull/320) & [#333](https://github.com/wazuh/wazuh-kibana-app/pull/333)):
  - Added a new route, `/get-list`, to fetch the index pattern list.
  - Removed and changed several functions for a proper management of index-patterns.
  - Improved the compatibility with user-created index-patterns, known to have unpredictable IDs.
  - Now the app properly redirects to `/blank-screen` if the length of the index patterns list is 0.
  - Ignored custom index patterns with auto-generated ID on the initialization process.
    - Now it uses the value set on the `config.yml` file.
  - If the index pattern is no longer available, the cookie will be overwritten.
- Improvements to the monitoring module ([#322](https://github.com/wazuh/wazuh-kibana-app/pull/322)):
  - Minor refactoring to the whole module.
  - Now the `wazuh-monitoring` index pattern is regenerated if it's missing.
  - And the best thing, it's no longer needed to insert the monitoring template!
- Now the app health check system only checks if the API and app have the same `major.minor` version ([#311](https://github.com/wazuh/wazuh-kibana-app/pull/311)):
  - Previously, the API and app had to be on the same `major.minor.patch` version.
- Adjusted space between title and value in some cards showing Manager or Agent configurations ([#315](https://github.com/wazuh/wazuh-kibana-app/pull/315)).
- Changed red and green colours to more saturated ones, following Kibana style ([#315](https://github.com/wazuh/wazuh-kibana-app/pull/315)).

### Fixed

- Fixed bug in Firefox browser who was not properly showing the tables with the scroll pagination functionality ([#314](https://github.com/wazuh/wazuh-kibana-app/pull/314)).
- Fixed bug where visualizations weren't being destroyed due to ongoing renderization processes ([#316](https://github.com/wazuh/wazuh-kibana-app/pull/316)).
- Fixed several UI bugs for a better consistency and usability ([#318](https://github.com/wazuh/wazuh-kibana-app/pull/318)).
- Fixed an error where the initial index-pattern was not loaded properly the very first time you enter the app ([#328](https://github.com/wazuh/wazuh-kibana-app/pull/328)).
- Fixed an error message that appeared whenever the app was not able to found the `wazuh-monitoring` index pattern ([#328](https://github.com/wazuh/wazuh-kibana-app/pull/328)).

## Wazuh v3.2.1 - Kibana v6.2.2 - Revision 386

### Added

- New design for the _Manager/Groups_ tab ([#295](https://github.com/wazuh/wazuh-kibana-app/pull/295)).
- New design for the _Manager/Configuration_ tab ([#297](https://github.com/wazuh/wazuh-kibana-app/pull/297)).
- New design of agents statistics for the _Agents_ tab ([#299](https://github.com/wazuh/wazuh-kibana-app/pull/299)).
- Added information ribbon into _Overview/Agent SCAP_ tabs ([#303](https://github.com/wazuh/wazuh-kibana-app/pull/303)).
- Added information ribbon into _Overview/Agent VirusTotal_ tabs ([#306](https://github.com/wazuh/wazuh-kibana-app/pull/306)).
- Added information ribbon into _Overview AWS_ tab ([#306](https://github.com/wazuh/wazuh-kibana-app/pull/306)).

### Changed

- Refactoring of HTML and CSS code throughout the whole Wazuh app ([#294](https://github.com/wazuh/wazuh-kibana-app/pull/294), [#302](https://github.com/wazuh/wazuh-kibana-app/pull/302) & [#305](https://github.com/wazuh/wazuh-kibana-app/pull/305)):
  - A big milestone for the project was finally achieved with this refactoring.
  - We've removed the Bootstrap dependency from the `package.json` file.
  - We've removed and merged many duplicated rules.
  - We've removed HTML and `angular-md` overriding rules. Now we have more own-made classes to avoid undesired results on the UI.
  - Also, this update brings tons of minor bugfixes related to weird HTML code.
- Wazuh app visualizations reviewed ([#301](https://github.com/wazuh/wazuh-kibana-app/pull/301)):
  - The number of used buckets has been limited since most of the table visualizations were surpassing acceptable limits.
  - Some visualizations have been checked to see if they make complete sense on what they mean to show to the user.
- Modified some app components for better follow-up of Kibana guidelines ([#290](https://github.com/wazuh/wazuh-kibana-app/pull/290) & [#297](https://github.com/wazuh/wazuh-kibana-app/pull/297)).
  - Also, some elements were modified on the _Discover_ tab in order to correct some mismatches.

### Fixed

- Adjusted information ribbon in _Agents/General_ for large OS names ([#290](https://github.com/wazuh/wazuh-kibana-app/pull/290) & [#294](https://github.com/wazuh/wazuh-kibana-app/pull/294)).
- Fixed unsafe array access on the visualization directive when going directly into _Manager/Ruleset/Decoders_ ([#293](https://github.com/wazuh/wazuh-kibana-app/pull/293)).
- Fixed a bug where navigating between agents in the _Agents_ tab was generating duplicated `agent.id` implicit filters ([#296](https://github.com/wazuh/wazuh-kibana-app/pull/296)).
- Fixed a bug where navigating between different tabs from _Overview_ or _Agents_ while being on the _Discover_ sub-tab was causing data loss in metric watchers ([#298](https://github.com/wazuh/wazuh-kibana-app/pull/298)).
- Fixed incorrect visualization of the rule level on _Manager/Ruleset/Rules_ when the rule level is zero (0) ([#298](https://github.com/wazuh/wazuh-kibana-app/pull/298)).

### Removed

- Removed almost every `md-tooltip` component from the whole app ([#305](https://github.com/wazuh/wazuh-kibana-app/pull/305)).
- Removed unused images from the `img` folder ([#305](https://github.com/wazuh/wazuh-kibana-app/pull/305)).

## Wazuh v3.2.1 - Kibana v6.2.2 - Revision 385

### Added

- Support for Wazuh v3.2.1.
- Brand-new first redesign for the app user interface ([#278](https://github.com/wazuh/wazuh-kibana-app/pull/278)):
  - This is the very first iteration of a _work-in-progress_ UX redesign for the Wazuh app.
  - The overall interface has been refreshed, removing some unnecessary colours and shadow effects.
  - The metric visualizations have been replaced by an information ribbon under the filter search bar, reducing the amount of space they occupied.
    - A new service was implemented for a proper handling of the metric visualizations watchers ([#280](https://github.com/wazuh/wazuh-kibana-app/pull/280)).
  - The rest of the app visualizations now have a new, more detailed card design.
- New shards and replicas settings to the `config.yml` file ([#277](https://github.com/wazuh/wazuh-kibana-app/pull/277)):
  - Now you can apply custom values to the shards and replicas for the `.wazuh` and `.wazuh-version` indices.
  - This feature only works before the installation process. If you modify these settings after installing the app, they won't be applied at all.

### Changed

- Now clicking again on the _Groups_ tab on _Manager_ will properly reload the tab and redirect to the beginning ([#274](https://github.com/wazuh/wazuh-kibana-app/pull/274)).
- Now the visualizations only use the `vis-id` attribute for loading them ([#275](https://github.com/wazuh/wazuh-kibana-app/pull/275)).
- The colours from the toast messages have been replaced to follow the Elastic 6 guidelines ([#286](https://github.com/wazuh/wazuh-kibana-app/pull/286)).

### Fixed

- Fixed wrong data flow on _Agents/General_ when coming from and going to the _Groups_ tab ([#273](https://github.com/wazuh/wazuh-kibana-app/pull/273)).
- Fixed sorting on tables, now they use the sorting functionality provided by the Wazuh API ([#274](https://github.com/wazuh/wazuh-kibana-app/pull/274)).
- Fixed column width issues on some tables ([#274](https://github.com/wazuh/wazuh-kibana-app/pull/274)).
- Fixed bug in the _Agent configuration_ JSON viewer who didn't properly show the full group configuration ([#276](https://github.com/wazuh/wazuh-kibana-app/pull/276)).
- Fixed excessive loading time from some Audit visualizations ([#278](https://github.com/wazuh/wazuh-kibana-app/pull/278)).
- Fixed Play/Pause button in timepicker's auto-refresh ([#281](https://github.com/wazuh/wazuh-kibana-app/pull/281)).
- Fixed unusual scenario on visualization directive where sometimes there was duplicated implicit filters when doing a search ([#283](https://github.com/wazuh/wazuh-kibana-app/pull/283)).
- Fixed some _Overview Audit_ visualizations who were not working properly ([#285](https://github.com/wazuh/wazuh-kibana-app/pull/285)).

### Removed

- Deleted the `id` attribute from all the app visualizations ([#275](https://github.com/wazuh/wazuh-kibana-app/pull/275)).

## Wazuh v3.2.0 - Kibana v6.2.2 - Revision 384

### Added

- New directives for the Wazuh app: `wz-table`, `wz-table-header` and `wz-search-bar` ([#263](https://github.com/wazuh/wazuh-kibana-app/pull/263)):
  - Maintainable and reusable components for a better-structured app.
  - Several files have been changed, renamed and moved to new folders, following _best practices_.
  - The progress bar is now within its proper directive ([#266](https://github.com/wazuh/wazuh-kibana-app/pull/266)).
  - Minor typos and refactoring changes to the new directives.
- Support for Elastic Stack v6.2.2.

### Changed

- App buttons have been refactored. Unified CSS and HTML for buttons, providing the same structure for them ([#269](https://github.com/wazuh/wazuh-kibana-app/pull/269)).
- The API list on Settings now shows the latest inserted API at the beginning of the list ([#261](https://github.com/wazuh/wazuh-kibana-app/pull/261)).
- The check for the currently applied pattern has been improved, providing clever handling of Elasticsearch errors ([#271](https://github.com/wazuh/wazuh-kibana-app/pull/271)).
- Now on _Settings_, when the Add or Edit API form is active, if you press the other button, it will make the previous one disappear, getting a clearer interface ([#9df1e31](https://github.com/wazuh/wazuh-kibana-app/commit/9df1e317903edf01c81eba068da6d20a8a1ea7c2)).

### Fixed

- Fixed visualizations directive to properly load the _Manager/Ruleset_ visualizations ([#262](https://github.com/wazuh/wazuh-kibana-app/pull/262)).
- Fixed a bug where the classic extensions were not affected by the settings of the `config.yml` file ([#266](https://github.com/wazuh/wazuh-kibana-app/pull/266)).
- Fixed minor CSS bugs from the conversion to directives to some components ([#266](https://github.com/wazuh/wazuh-kibana-app/pull/266)).
- Fixed bug in the tables directive when accessing a member it doesn't exist ([#266](https://github.com/wazuh/wazuh-kibana-app/pull/266)).
- Fixed browser console log error when clicking the Wazuh logo on the app ([#6647fbc](https://github.com/wazuh/wazuh-kibana-app/commit/6647fbc051c2bf69df7df6e247b2b2f46963f194)).

### Removed

- Removed the `kbn-dis` directive from _Manager/Ruleset_ ([#262](https://github.com/wazuh/wazuh-kibana-app/pull/262)).
- Removed the `filters.js` and `kibana_fields_file.json` files ([#263](https://github.com/wazuh/wazuh-kibana-app/pull/263)).
- Removed the `implicitFilters` service ([#270](https://github.com/wazuh/wazuh-kibana-app/pull/270)).
- Removed visualizations loading status trace from controllers and visualization directive ([#270](https://github.com/wazuh/wazuh-kibana-app/pull/270)).

## Wazuh v3.2.0 - Kibana v6.2.1 - Revision 383

### Added

- Support for Wazuh 3.2.0.
- Compatibility with Kibana 6.1.0 to Kibana 6.2.1.
- New tab for vulnerability detector alerts.

### Changed

- The app now shows the index pattern selector only if the list length is greater than 1.
  - If it's exactly 1 shows the index pattern without a selector.
- Now the index pattern selector only shows the compatible ones.
  - It's no longer possible to select the `wazuh-monitoring` index pattern.
- Updated Bootstrap to 3.3.7.
- Improved filter propagation between Discover and the visualizations.
- Replaced the login route name from /login to /wlogin to avoid conflict with X-Pack own login route.

### Fixed

- Several CSS bugfixes for better compatibility with Kibana 6.2.1.
- Some variables changed for adapting new Wazuh API requests.
- Better error handling for some Elastic-related messages.
- Fixed browser console error from top-menu directive.
- Removed undesired md-divider from Manager/Logs.
- Adjusted the width of a column in Manager/Logs to avoid overflow issues with the text.
- Fixed a wrong situation with the visualizations when we refresh the Manager/Rules tab.

### Removed

- Removed the `travis.yml` file.

## Wazuh v3.1.0 - Kibana v6.1.3 - Revision 380

### Added

- Support for Wazuh 3.1.0.
- Compatibility with Kibana 6.1.3.
- New error handler for better app errors reporting.
- A new extension for Amazon Web Services alerts.
- A new extension for VirusTotal alerts.
- New agent configuration tab:
  - Visualize the current group configuration for the currently selected agent on the app.
  - Navigate through the different tabs to see which configuration is being used.
  - Check the synchronization status for the configuration.
  - View the current group of the agent and click on it to go to the Groups tab.
- New initial health check for checking some app components.
- New YAML config file:
  - Define the initial index pattern.
  - Define specific checks for the healthcheck.
  - Define the default extensions when adding new APIs.
- New index pattern selector dropdown on the top navbar.
  - The app will reload applying the new index pattern.
- Added new icons for some sections of the app.

### Changed

- New visualizations loader, with much better performance.
- Improved reindex process for the .wazuh index when upgrading from a 2.x-5.x version.
- Adding 365 days expiring time to the cookies.
- Change default behaviour for the config file. Now everything is commented with default values.
  - You need to edit the file, remove the comment mark and apply the desired value.
- Completely redesigned the manager configuration tab.
- Completely redesigned the groups tab.
- App tables have now unified CSS classes.

### Fixed

- Play real-time button has been fixed.
- Preventing duplicate APIs from feeding the wazuh-monitoring index.
- Fixing the check manager connection button.
- Fixing the extensions settings so they are preserved over time.
- Much more error handling messages in all the tabs.
- Fixed OS filters in agents list.
- Fixed autocomplete lists in the agents, rules and decoders list so they properly scroll.
- Many styles bugfixes for the different browsers.
- Reviewed and fixed some visualizations not showing accurate information.

### Removed

- Removed index pattern configuration from the `package.json` file.
- Removed unnecessary dependencies from the `package.json` file.

## Wazuh v3.0.0 - Kibana v6.1.0 - Revision 371

### Added

- You can configure the initial index-pattern used by the plugin in the initialPattern variable of the app's package.json.
- Auto `.wazuh` reindex from Wazuh 2.x - Kibana 5.x to Wazuh 3.x - Kibana 6.x.
  - The API credentials will be automatically migrated to the new installation.
- Dynamically changed the index-pattern used by going to the Settings -> Pattern tab.
  - Wazuh alerts compatibility auto detection.
- New loader for visualizations.
- Better performance: now the tabs use the same Discover tab, only changing the current filters.
- New Groups tab.
  - Now you can check your group configuration (search its agents and configuration files).
- The Logs tab has been improved.
  - You can sort by field and the view has been improved.
- Achieved a clearer interface with implicit filters per tab showed as unremovable chips.

### Changed

- Dynamically creating .kibana index if necessary.
- Better integration with Kibana Discover.
- Visualizations loaded at initialization time.
- New sync system to wait for Elasticsearch JS.
- Decoupling selected API and pattern from backend and moved to the client side.

## Wazuh v2.1.0 - Kibana v5.6.1 - Revision 345

### Added

- Loading icon while Wazuh loads the visualizations.
- Add/Delete/Restart agents.
- OS agent filter

### Changed

- Using genericReq when possible.

## Wazuh v2.0.1 - Kibana v5.5.1 - Revision 339

### Changed

- New index in Elasticsearch to save Wazuh set up configuration
- Short URL's is now supported
- A native base path from kibana.yml is now supported

### Fixed

- Search bar across panels now support parenthesis grouping
- Several CSS fixes for IE browser<|MERGE_RESOLUTION|>--- conflicted
+++ resolved
@@ -4,13 +4,10 @@
 
 ## Wazuh v4.4.5 - Kibana 7.10.2, 7.16.x, 7.17.x - Revision 00
 
-<<<<<<< HEAD
-=======
 ### Fixed
 
 - Fixed the rendering of tables that contains IPs and agent overview [#5471](https://github.com/wazuh/wazuh-kibana-app/pull/5471)
 
->>>>>>> cdafcdeb
 ### Removed
 
 - Removed the agent name in the agent info ribbon [#5497](https://github.com/wazuh/wazuh-kibana-app/pull/5497)
