# Change Log

All notable changes to the Wazuh app project will be documented in this file.

<<<<<<< HEAD
## Wazuh v4.9.0 - OpenSearch Dashboards 2.13.0 - Revision 00

### Added

- Support for Wazuh 4.9.0
- Added AngularJS dependencies [#6145](https://github.com/wazuh/wazuh-dashboard-plugins/pull/6145)
- Added a migration task to setup the configuration using a configuration file [#6337](https://github.com/wazuh/wazuh-dashboard-plugins/pull/6337)
- Improve fleet management by adding 'Edit Agent Groups' and 'Upgrade Agents' actions, as well as a filter to show only outdated agents [#6250](https://github.com/wazuh/wazuh-dashboard-plugins/pull/6250) [#6476](https://github.com/wazuh/wazuh-dashboard-plugins/pull/6476) [#6274](https://github.com/wazuh/wazuh-dashboard-plugins/pull/6274) [#6501](https://github.com/wazuh/wazuh-dashboard-plugins/pull/6501) [#6529](https://github.com/wazuh/wazuh-dashboard-plugins/pull/6529) [#6648](https://github.com/wazuh/wazuh-dashboard-plugins/pull/6648)
- Added propagation of updates from the table to dashboard visualizations in Endpoints summary [#6460](https://github.com/wazuh/wazuh-dashboard-plugins/pull/6460)
- Handle index pattern selector on new discover [#6499](https://github.com/wazuh/wazuh-dashboard-plugins/pull/6499)
- Added macOS log collector tab [#6545](https://github.com/wazuh/wazuh-dashboard-plugins/pull/6545)
- Add ability to disable the edition of configuration through API endpoints and UI [#6557](https://github.com/wazuh/wazuh-dashboard-plugins/issues/6557)
- Added journald log collector tab [#6572](https://github.com/wazuh/wazuh-dashboard-plugins/pull/6572)
- Added HAProxy helper settings to cluster configuration [#6653](https://github.com/wazuh/wazuh-dashboard-plugins/pull/6653)
- Added ability to open the report file or Reporting application from the toast message [#6558](https://github.com/wazuh/wazuh-dashboard-plugins/pull/6558)
- Added support for agents to Office 365 [#6558](https://github.com/wazuh/wazuh-dashboard-plugins/pull/6558)

### Changed

- Removed embedded discover [#6120](https://github.com/wazuh/wazuh-dashboard-plugins/pull/6120) [#6235](https://github.com/wazuh/wazuh-dashboard-plugins/pull/6235) [#6254](https://github.com/wazuh/wazuh-dashboard-plugins/pull/6254) [#6285](https://github.com/wazuh/wazuh-dashboard-plugins/pull/6285) [#6288](https://github.com/wazuh/wazuh-dashboard-plugins/pull/6288) [#6290](https://github.com/wazuh/wazuh-dashboard-plugins/pull/6290) [#6289](https://github.com/wazuh/wazuh-dashboard-plugins/pull/6289) [#6286](https://github.com/wazuh/wazuh-dashboard-plugins/pull/6286) [#6275](https://github.com/wazuh/wazuh-dashboard-plugins/pull/6275) [#6287](https://github.com/wazuh/wazuh-dashboard-plugins/pull/6287) [#6297](https://github.com/wazuh/wazuh-dashboard-plugins/pull/6297) [#6291](https://github.com/wazuh/wazuh-dashboard-plugins/pull/6287) [#6459](https://github.com/wazuh/wazuh-dashboard-plugins/pull/6459) [#6434](https://github.com/wazuh/wazuh-dashboard-plugins/pull/6434) [#6504](https://github.com/wazuh/wazuh-dashboard-plugins/pull/6504) [#6649](https://github.com/wazuh/wazuh-dashboard-plugins/pull/6649) [#6506](https://github.com/wazuh/wazuh-dashboard-plugins/pull/6506) [#6537](https://github.com/wazuh/wazuh-dashboard-plugins/pull/6537) [#6528](https://github.com/wazuh/wazuh-dashboard-plugins/pull/6528) [#6675](https://github.com/wazuh/wazuh-dashboard-plugins/pull/6675) [#6674](https://github.com/wazuh/wazuh-dashboard-plugins/pull/6674) [#6558](https://github.com/wazuh/wazuh-dashboard-plugins/pull/6558) [#6685](https://github.com/wazuh/wazuh-dashboard-plugins/pull/6685) [#6691](https://github.com/wazuh/wazuh-dashboard-plugins/pull/6691) [#6712](https://github.com/wazuh/wazuh-dashboard-plugins/pull/6712)
- Allow editing groups for an agent from Endpoints Summary [#6250](https://github.com/wazuh/wazuh-dashboard-plugins/pull/6250)
- Change how the configuration is managed in the backend side [#6337](https://github.com/wazuh/wazuh-dashboard-plugins/pull/6337) [#6519](https://github.com/wazuh/wazuh-dashboard-plugins/pull/6519) [#6573](https://github.com/wazuh/wazuh-dashboard-plugins/pull/6573)
- Change the view of API is down and check connection to Server APIs application [#6337](https://github.com/wazuh/wazuh-dashboard-plugins/pull/6337)
- Changed the usage of the endpoint GET /groups/{group_id}/files/{file_name} [#6385](https://github.com/wazuh/wazuh-dashboard-plugins/pull/6385)
- Refactoring and redesign endpoints summary visualizations [#6268](https://github.com/wazuh/wazuh-dashboard-plugins/pull/6268)
- Move AngularJS settings controller to ReactJS [#6580](https://github.com/wazuh/wazuh-dashboard-plugins/pull/6580)
- Move AngularJS controller and view for manage groups to ReactJS [#6543](https://github.com/wazuh/wazuh-dashboard-plugins/pull/6543)
- Move AngularJS controllers and views of Tools and Dev Tools to ReactJS [#6544](https://github.com/wazuh/wazuh-dashboard-plugins/pull/6544)
- Move the AngularJS controller and template of blank screen to ReactJS component [#6538](https://github.com/wazuh/wazuh-dashboard-plugins/pull/6538)
- Move AngularJS controller for management to ReactJS component [#6555](https://github.com/wazuh/wazuh-dashboard-plugins/pull/6555)
- Move AngularJS controller for overview to ReactJS component [#6594](https://github.com/wazuh/wazuh-dashboard-plugins/pull/6594)
- Moved the registry data to in-memory cache [#6481](https://github.com/wazuh/wazuh-dashboard-plugins/pull/6481)
- Enhance the validation for `enrollment.dns` on App Settings application [#6573](https://github.com/wazuh/wazuh-dashboard-plugins/pull/6573)
- Remove some branding references across the application. [#6155](https://github.com/wazuh/wazuh-dashboard-plugins/pull/6155)
- Move AngularJS controller for the agent view to ReactJS [#6618](https://github.com/wazuh/wazuh-dashboard-plugins/pull/6618)
- Implement new data source feature on MITRE ATT&CK module [#6482](https://github.com/wazuh/wazuh-dashboard-plugins/pull/6482)
- Upgraded versions of `follow-redirects` and `es5-ext` [#6626](https://github.com/wazuh/wazuh-dashboard-plugins/pull/6626)
- Changed agent log collector socket API response controller component [#6660](https://github.com/wazuh/wazuh-dashboard-plugins/pull/6660)
- Improve margins and paddins in the Events, Inventory and Control tabs [#6708](https://github.com/wazuh/wazuh-dashboard-plugins/pull/6708)
- Refactored the search bar to correctly handle fixed and user-added filters [#6716](https://github.com/wazuh/wazuh-dashboard-plugins/pull/6716)

### Fixed

- Fixed the scripted fields disappear when the fields of the events index pattern was refreshed [#6237](https://github.com/wazuh/wazuh-dashboard-plugins/pull/6237)
- Fixed an error of malformed table row on the generation of PDF reports [#6558](https://github.com/wazuh/wazuh-dashboard-plugins/pull/6558)
- Fixed the sample alerts scripts to generate valid IP ranges and file hashes [#6667](https://github.com/wazuh/wazuh-dashboard-plugins/pull/6667)
- Fixed cronjob max seconds interval validation [#6730](https://github.com/wazuh/wazuh-dashboard-plugins/pull/6730)

### Removed

- Removed some branding references across the application. [#6155](https://github.com/wazuh/wazuh-dashboard-plugins/pull/6155)
- Removed API endpoint GET /api/timestamp [#6481](https://github.com/wazuh/wazuh-dashboard-plugins/pull/6481)
- Removed API endpoint PUT /api/update-hostname/{id} [#6481](https://github.com/wazuh/wazuh-dashboard-plugins/pull/6481)
- Removed API endpoint DELETE /hosts/remove-orphan-entries [#6481](https://github.com/wazuh/wazuh-dashboard-plugins/pull/6481)
- Removed AngularJS component `click-action` [#6613](https://github.com/wazuh/wazuh-dashboard-plugins/pull/6613)
- Removed AngularJS service `config-handler` [#6631](https://github.com/wazuh/wazuh-dashboard-plugins/pull/6631)
- Removed legacy discover references and methods [#6646](https://github.com/wazuh/wazuh-dashboard-plugins/pull/6646)
- Removed custom EuiSuggestItem component in favor of OUI's native component [#6714](https://github.com/wazuh/wazuh-dashboard-plugins/pull/6714)

## Wazuh v4.8.0 - OpenSearch Dashboards 2.10.0 - Revision 08
=======
## Wazuh v4.8.0 - OpenSearch Dashboards 2.10.0 - Revision 11
>>>>>>> 2b3bb4e0

### Added

- Support for Wazuh 4.8.0
- Added the ability to check if there are available updates from the UI. [#6093](https://github.com/wazuh/wazuh-dashboard-plugins/pull/6093) [#6256](https://github.com/wazuh/wazuh-dashboard-plugins/pull/6256) [#6328](https://github.com/wazuh/wazuh-dashboard-plugins/pull/6328)
- Added remember server address check [#5791](https://github.com/wazuh/wazuh-dashboard-plugins/pull/5791)
- Added the ssl_agent_ca configuration to the SSL Settings form [#6083](https://github.com/wazuh/wazuh-dashboard-plugins/pull/6083)
- Added global vulnerabilities dashboards [#5896](https://github.com/wazuh/wazuh-dashboard-plugins/pull/5896)
- Added an agent selector to the agent view [#5840](https://github.com/wazuh/wazuh-dashboard-plugins/pull/5840)
- Added information icon with tooltip on the most active agent in the endpoint summary view [#6364](https://github.com/wazuh/wazuh-dashboard-plugins/pull/6364) [#6421](https://github.com/wazuh/wazuh-dashboard-plugins/pull/6421)
- Added a dash with a tooltip in the server APIs table when the run as is disabled [#6354](https://github.com/wazuh/wazuh-dashboard-plugins/pull/6354)

### Changed

- Moved the plugin menu to platform applications into the side menu [#5840](https://github.com/wazuh/wazuh-dashboard-plugins/pull/5840) [#6226](https://github.com/wazuh/wazuh-dashboard-plugins/pull/6226) [#6244](https://github.com/wazuh/wazuh-dashboard-plugins/pull/6244) [#6423](https://github.com/wazuh/wazuh-dashboard-plugins/pull/6423) [#6510](https://github.com/wazuh/wazuh-dashboard-plugins/pull/6510) [#6591](https://github.com/wazuh/wazuh-dashboard-plugins/pull/6591)
- Changed dashboards visualizations definitions. [#6035](https://github.com/wazuh/wazuh-dashboard-plugins/pull/6035) [#6632](https://github.com/wazuh/wazuh-dashboard-plugins/pull/6632) [#6690](https://github.com/wazuh/wazuh-dashboard-plugins/pull/6690)
- Change the display order of tabs in all modules. [#6067](https://github.com/wazuh/wazuh-dashboard-plugins/pull/6067)
- Upgraded the `axios` dependency to `1.6.1` [#6114](https://github.com/wazuh/wazuh-dashboard-plugins/pull/6114)
- Changed the API configuration title in the Server APIs section. [#6373](https://github.com/wazuh/wazuh-dashboard-plugins/pull/6373)
- Changed overview home top KPIs. [#6379](https://github.com/wazuh/wazuh-dashboard-plugins/pull/6379) [#6408](https://github.com/wazuh/wazuh-dashboard-plugins/pull/6408) [#6569](https://github.com/wazuh/wazuh-dashboard-plugins/pull/6569)
- Updated the PDF report year number. [#6492](https://github.com/wazuh/wazuh-dashboard-plugins/pull/6492)
- Changed overview home font size [#6627](https://github.com/wazuh/wazuh-dashboard-plugins/pull/6627)
- Changed endpoints summary KPIs, index pattern and APIs selects font sizes [#6702](https://github.com/wazuh/wazuh-dashboard-plugins/pull/6702)

### Fixed

- Fixed a problem with the agent menu header when the side menu is docked [#5840](https://github.com/wazuh/wazuh-dashboard-plugins/pull/5840)
- Fixed how the query filters apply on the Security Alerts table [#6102](https://github.com/wazuh/wazuh-dashboard-plugins/pull/6102)
- Fixed exception in agent view when an agent doesn't have policies [#6177](https://github.com/wazuh/wazuh-dashboard-plugins/pull/6177)
- Fixed exception in Inventory when agents don't have OS information [#6177](https://github.com/wazuh/wazuh-dashboard-plugins/pull/6177)
- Fixed pinned agent state in URL [#6177](https://github.com/wazuh/wazuh-dashboard-plugins/pull/6177)
- Fixed invalid date format in about and agent views [#6234](https://github.com/wazuh/wazuh-dashboard-plugins/pull/6234)
- Fixed script to install agents on macOS when you have password to deploy [#6305](https://github.com/wazuh/wazuh-dashboard-plugins/pull/6305)
- Fixed a problem with the address validation on Deploy New Agent [#6327](https://github.com/wazuh/wazuh-dashboard-plugins/pull/6327)
- Fixed a typo in an abbreviation for Fully Qualified Domain Name [#6333](https://github.com/wazuh/wazuh-dashboard-plugins/pull/6333)
- Fixed server statistics when cluster mode is disabled [#6352](https://github.com/wazuh/wazuh-dashboard-plugins/pull/6352)
- Fixed wrong value at server stat Archives queue usage [#6342](https://github.com/wazuh/wazuh-dashboard-plugins/pull/6342)
- Fixed the help menu, to be consistent and avoid duplication [#6374](https://github.com/wazuh/wazuh-dashboard-plugins/pull/6374)
- Fixed the axis label visual bug from dashboards [#6378](https://github.com/wazuh/wazuh-dashboard-plugins/pull/6378)
- Fixed a error pop-up spawn in MITRE ATT&CK [#6431](https://github.com/wazuh/wazuh-dashboard-plugins/pull/6431)
- Fixed minor style issues [#6484](https://github.com/wazuh/wazuh-dashboard-plugins/pull/6484) [#6489](https://github.com/wazuh/wazuh-dashboard-plugins/pull/6489) [#6587](https://github.com/wazuh/wazuh-dashboard-plugins/pull/6587)
- Fixed "View alerts of this Rule" link [#6553](https://github.com/wazuh/wazuh-dashboard-plugins/pull/6553)
- Fixed disconnected agent configuration error [#6587](https://github.com/wazuh/wazuh-dashboard-plugins/pull/6617)

### Removed

- Removed the `disabled_roles` and `customization.logo.sidebar` settings [#5840](https://github.com/wazuh/wazuh-dashboard-plugins/pull/5840)
- Removed the ability to configure the visibility of modules and removed `extensions.*` settings [#5840](https://github.com/wazuh/wazuh-dashboard-plugins/pull/5840)
- Removed the implicit filter of WQL language of the search bar UI [#6174](https://github.com/wazuh/wazuh-dashboard-plugins/pull/6174)
- Removed notice of old Discover deprecation [#6341](https://github.com/wazuh/wazuh-dashboard-plugins/pull/6341)
- Removed compilation date field from the app [#6366](https://github.com/wazuh/wazuh-dashboard-plugins/pull/6366)
- Removed WAZUH_REGISTRATION_SERVER from Windows agent deployment command [#6361](https://github.com/wazuh/wazuh-dashboard-plugins/pull/6361)

## Wazuh v4.7.5 - OpenSearch Dashboards 2.8.0 - Revision 02

### Added

- Support for Wazuh 4.7.5
- Added sanitization to custom branding SVG files [#6687](https://github.com/wazuh/wazuh-dashboard-plugins/pull/6687)

### Fixed

- Fixed a missing space in the macOS register agent command when a password is required [#6718](https://github.com/wazuh/wazuh-dashboard-plugins/pull/6718)

## Wazuh v4.7.4 - OpenSearch Dashboards 2.8.0 - Revision 02

### Added

- Support for Wazuh 4.7.4

## Wazuh v4.7.3 - OpenSearch Dashboards 2.8.0 - Revision 02

### Added

- Support for Wazuh 4.7.3

### Fixed

- Fixed CDB List import file feature [#6458](https://github.com/wazuh/wazuh-dashboard-plugins/pull/6458)

## Wazuh v4.7.2 - OpenSearch Dashboards 2.8.0 - Revision 02

### Added

- Support for Wazuh 4.7.2
- Added contextual information in the register agent commands [#6208](https://github.com/wazuh/wazuh-dashboard-plugins/pull/6208)
- Added host name and board serial information to Agents > Inventory data [#6191](https://github.com/wazuh/wazuh-dashboard-plugins/pull/6191)

### Fixed

- Fixed Agents preview page load when there are no registered agents [#6185](https://github.com/wazuh/wazuh-dashboard-plugins/pull/6185)
- Fixed the endpoint to get Wazuh server auth configuration [#6206](https://github.com/wazuh/wazuh-dashboard-plugins/pull/6206) [#6213](https://github.com/wazuh/wazuh-dashboard-plugins/pull/6213)
- Fixed error navigating back to agent in some scenarios [#6224](https://github.com/wazuh/wazuh-dashboard-plugins/pull/6224)

## Wazuh v4.7.1 - OpenSearch Dashboards 2.8.0 - Revision 03

### Added

- Support for Wazuh 4.7.1

### Fixed

- Fixed problem when using non latin characters in the username [#6076](https://github.com/wazuh/wazuh-dashboard-plugins/pull/6076)
- Fixed UI crash on retrieving log collection configuration for macos agent. [#6104](https://github.com/wazuh/wazuh-dashboard-plugins/pull/6104)
- Fixed incorrect validation of the agent name on the Deploy new agent window [#6105](https://github.com/wazuh/wazuh-dashboard-plugins/pull/6105)
- Fixed missing columns in the agents table of Groups [#6184](https://github.com/wazuh/wazuh-dashboard-plugins/pull/6184)

## Wazuh v4.7.0 - OpenSearch Dashboards 2.8.0 - Revision 04

### Added

- Support for Wazuh 4.7.0
- Added `status detail` column in the agents table. [#5680](https://github.com/wazuh/wazuh-dashboard-plugins/pull/5680)
- Added agent register wizard handle properly special characters in password [#5738](https://github.com/wazuh/wazuh-dashboard-plugins/pull/5738)

### Changed

- Changed Network ports table columns for Linux agents. [#5636](https://github.com/wazuh/wazuh-dashboard-plugins/pull/5636)
- Updated development dependencies (`@typescript-eslint/eslint-plugin, @typescript-eslint/parser, eslint, swagger-client`)[#5748](https://github.com/wazuh/wazuh-dashboard-plugins/pull/5748)
- Changed timelion type displays in the management > statistics section to line type displays. [5707](https://github.com/wazuh/wazuh-dashboard-plugins/pull/5707)

### Fixed

- Fixed problem with new or missing columns in agent table. [#5591](https://github.com/wazuh/wazuh-dashboard-plugins/pull/5591)
- Fixed the color of the agent name in the groups section in dark mode. [#5676](https://github.com/wazuh/wazuh-dashboard-plugins/pull/5676) [#6018](https://github.com/wazuh/wazuh-dashboard-plugins/pull/6018)
- Fixed the propagation event so that the flyout data, in the decoders, does not change when the button is pressed. [#5597](https://github.com/wazuh/wazuh-dashboard-plugins/pull/5597)
- Fixed the tooltips of the tables in the security section, and unnecessary requests are removed. [#5631](https://github.com/wazuh/wazuh-dashboard-plugins/pull/5631)

### Removed

- Removed views in JSON and XML formats from management settings. [#5747](https://github.com/wazuh/wazuh-dashboard-plugins/pull/5747)

## Wazuh v4.6.0 - OpenSearch Dashboards 2.8.0 - Revision 03

### Added

- Added rel="noopener noreferrer" in documentation links. [#5197](https://github.com/wazuh/wazuh-dashboard-plugins/pull/5197) [#5274](https://github.com/wazuh/wazuh-dashboard-plugins/pull/5274) [#5298](https://github.com/wazuh/wazuh-dashboard-plugins/pull/5298) [#5409](https://github.com/wazuh/wazuh-dashboard-plugins/pull/5409)
- Added `ignore` and `restrict` options to Syslog configuration. [#5203](https://github.com/wazuh/wazuh-dashboard-plugins/pull/5203)
- Added the `extensions.github` and `extensions.office` settings to the default configuration file [#5376](https://github.com/wazuh/wazuh-dashboard-plugins/pull/5376)
- Added new global error treatment (client-side) [#4163](https://github.com/wazuh/wazuh-dashboard-plugins/pull/4163)
- Added new CLI to generate API data from specification file [#5519](https://github.com/wazuh/wazuh-dashboard-plugins/pull/5519)
- Added specific RBAC permissions to Security section [#5551](https://github.com/wazuh/wazuh-dashboard-plugins/pull/5551)
- Added Refresh and Export formatted button to panels in Agents > Inventory data [#5443](https://github.com/wazuh/wazuh-dashboard-plugins/pull/5443)
- Added Refresh and Export formatted buttons to Management > Cluster > Nodes [#5491](https://github.com/wazuh/wazuh-dashboard-plugins/pull/5491)

### Changed

- Changed of regular expression in RBAC. [#5201](https://github.com/wazuh/wazuh-dashboard-plugins/pull/5201)
- Migrate the timeFilter, metaFields, maxBuckets health checks inside the pattern check. [#5384](https://github.com/wazuh/wazuh-dashboard-plugins/pull/5384)
- Changed the query to search for an agent in `management/configuration`. [#5485](https://github.com/wazuh/wazuh-dashboard-plugins/pull/5485)
- Changed the search bar in management/log to the one used in the rest of the app. [#5476](https://github.com/wazuh/wazuh-dashboard-plugins/pull/5476)
- Changed the design of the wizard to add agents. [#5457](https://github.com/wazuh/wazuh-dashboard-plugins/pull/5457)
- Changed the search bar in Management (Rules, Decoders, CDB List, Groups, Cluster > Nodes) and Modules (Vulnerabilities > Inventory, Security Configuration Assessment > Inventory > {Policy ID} > Checks, MITRE ATT&CK > Intelligence > {Resource}, Integrity monitoring > Inventory > Files, Integrity monitoring > Inventory > Registry), Agent Inventory data, Explore agent modal, Agents [#5363](https://github.com/wazuh/wazuh-dashboard-plugins/pull/5363) [#5442](https://github.com/wazuh/wazuh-dashboard-plugins/pull/5442) [#5443](https://github.com/wazuh/wazuh-dashboard-plugins/pull/5443) [#5444](https://github.com/wazuh/wazuh-dashboard-plugins/pull/5444) [#5445](https://github.com/wazuh/wazuh-dashboard-plugins/pull/5445) [#5447](https://github.com/wazuh/wazuh-dashboard-plugins/pull/5447) [#5452](https://github.com/wazuh/wazuh-dashboard-plugins/pull/5452) [#5491](https://github.com/wazuh/wazuh-dashboard-plugins/pull/5491) [#5785](https://github.com/wazuh/wazuh-dashboard-plugins/pull/5785) [#5813](https://github.com/wazuh/wazuh-dashboard-plugins/pull/5813)

### Fixed

- Fixed trailing hyphen character for OS value in the list of agents [#4828](https://github.com/wazuh/wazuh-dashboard-plugins/pull/4828)
- Fixed several typos in the code, by @jctello [#4911](https://github.com/wazuh/wazuh-dashboard-plugins/pull/4911)
- Fixed the display of more than one protocol in the Global configuration section [#4917](https://github.com/wazuh/wazuh-dashboard-plugins/pull/4917)
- Handling endpoint response was done when there is no data to show [#4918](https://github.com/wazuh/wazuh-dashboard-plugins/pull/4918)
- Fixed references to Elasticsearch in Wazuh-stack plugin [4894](https://github.com/wazuh/wazuh-dashboard-plugins/pull/4894)
- Fixed the 2 errors that appeared in console in Settings>Configuration section. [#5135](https://github.com/wazuh/wazuh-dashboard-plugins/pull/5135)
- Fixed the GitHub and Office 365 module visibility configuration for each API host was not kept when changing/upgrading the plugin [#5376](https://github.com/wazuh/wazuh-dashboard-plugins/pull/5376)
- Fixed the GitHub and Office 365 modules appear in the main menu when they were not configured [#5376](https://github.com/wazuh/wazuh-dashboard-plugins/pull/5376)
- Fixed TypeError in FIM Inventory using new error handler [#5364](https://github.com/wazuh/wazuh-dashboard-plugins/pull/5364)
- Fixed error when using invalid group configuration [#5423](https://github.com/wazuh/wazuh-dashboard-plugins/pull/5423)
- Fixed repeated requests in inventory data and configurations of an agent. [#5460](https://github.com/wazuh/wazuh-dashboard-plugins/pull/5460)
- Fixed repeated requests in the group table when adding a group or refreshing the table [#5465](https://github.com/wazuh/wazuh-dashboard-plugins/pull/5465)
- Fixed an error in the request body suggestions of API Console [#5521](https://github.com/wazuh/wazuh-dashboard-plugins/pull/5521)
- Fixed some errors related to relative dirname of rule and decoder files [#5734](https://github.com/wazuh/wazuh-dashboard-plugins/pull/5734)
- Fixed package URLs in aarch64 commands [#5879](https://github.com/wazuh/wazuh-dashboard-plugins/pull/5879)
- Fixed install macOS agent commands [5888](https://github.com/wazuh/wazuh-dashboard-plugins/pull/5888)

### Removed

- Removed deprecated request and code in agent's view [#5451](https://github.com/wazuh/wazuh-dashboard-plugins/pull/5451)
- Removed unnecessary dashboard queries caused by the deploy agent view. [#5453](https://github.com/wazuh/wazuh-dashboard-plugins/pull/5453)
- Removed repeated and unnecessary requests in security section. [#5500](https://github.com/wazuh/wazuh-dashboard-plugins/pull/5500)
- Removed scripts to generate API data from live Wazuh manager [#5519](https://github.com/wazuh/wazuh-dashboard-plugins/pull/5519)
- Removed pretty parameter from cron job requests. [#5532](https://github.com/wazuh/wazuh-dashboard-plugins/pull/5532)
- Removed unnecessary requests in `Management/Status` section. [#5528](https://github.com/wazuh/wazuh-dashboard-plugins/pull/5528)
- Removed obsolete code that caused duplicate requests to the api in `Management`. [#5485](https://github.com/wazuh/wazuh-dashboard-plugins/pull/5485)
- Removed unused embedded jquery-ui [#5592](https://github.com/wazuh/wazuh-dashboard-plugins/pull/5592)

## Wazuh v4.5.4 - OpenSearch Dashboards 2.6.0 - Revision 01

### Added

- Support for Wazuh 4.5.4

## Wazuh v4.5.3 - OpenSearch Dashboards 2.6.0 - Revision 02

### Added

- Support for Wazuh 4.5.3

### Changed

- Changed the command to install the agent on SUSE uses zypper [#5925](https://github.com/wazuh/wazuh-dashboard-plugins/pull/5925)

## Wazuh v4.5.2 - OpenSearch Dashboards 2.6.0 - Revision 02

### Added

- Support for Wazuh 4.5.2

### Fixed

- Fixed an error with the commands in the Deploy new agent section for Oracle Linux 6+ agents [#5764](https://github.com/wazuh/wazuh-dashboard-plugins/pull/5764)
- Fixed broken documentation links in `Management/Configuration` section [#5796](https://github.com/wazuh/wazuh-dashboard-plugins/pull/5796)

## Wazuh v4.5.1 - OpenSearch Dashboards 2.6.0 - Revision 03

### Added

- Add Apple Silicon architecture button to the register Agent wizard [#5478](https://github.com/wazuh/wazuh-dashboard-plugins/pull/5478)

### Fixed

- Fixed the rendering of tables that contains IPs and agent overview [#5471](https://github.com/wazuh/wazuh-dashboard-plugins/pull/5471)
- Fixed the agents active coverage stat as NaN in Details panel of Agents section [#5490](https://github.com/wazuh/wazuh-dashboard-plugins/pull/5490)
- Fixed a broken documentation link to agent labels [#5687](https://github.com/wazuh/wazuh-dashboard-plugins/pull/5687)
- Fixed the PDF report filters applied to tables [#5714](https://github.com/wazuh/wazuh-dashboard-plugins/pull/5714)
- Fixed outdated year in the PDF report footer [#5766](https://github.com/wazuh/wazuh-dashboard-plugins/pull/5766)

### Removed

- Removed the agent name in the agent info ribbon [#5497](https://github.com/wazuh/wazuh-dashboard-plugins/pull/5497)

### Changed

- Changed method to perform redirection on agent table buttons [#5539](https://github.com/wazuh/wazuh-dashboard-plugins/pull/5539)
- Changed windows agent service name in the deploy agent wizard [#5538](https://github.com/wazuh/wazuh-dashboard-plugins/pull/5538)
- Changed the requests to get the agent labels for the managers [#5687](https://github.com/wazuh/wazuh-dashboard-plugins/pull/5687)

## Wazuh v4.5.0 - OpenSearch Dashboards 2.6.0 - Revision 01

### Added

- Support for Wazuh 4.5.0

## Wazuh v4.4.5 - OpenSearch Dashboards 2.6.0 - Revision 02

### Added

- Support for Wazuh 4.4.5

## Wazuh v4.4.4 - OpenSearch Dashboards 2.6.0 - Revision 01

### Added

- Support for Wazuh 4.4.4

### Changed

- Changed the title and added a warning in the step 3 of the deploy new agent section. [#5416](https://github.com/wazuh/wazuh-dashboard-plugins/pull/5416)

## Wazuh v4.4.3 - OpenSearch Dashboards 2.6.0 - Revision 01

### Added

- Support for Wazuh 4.4.3

### Fixed

- Fixed command to install the macOS agent on the agent wizard [#5481](https://github.com/wazuh/wazuh-dashboard-plugins/pull/5481) [#5484](https://github.com/wazuh/wazuh-dashboard-plugins/pull/5484)
- Fixed command to start the macOS agent on the agent wizard [#5470](https://github.com/wazuh/wazuh-dashboard-plugins/pull/5470)

## Wazuh v4.4.2 - OpenSearch Dashboards 2.6.0 - Revision 01

### Added

- Support for Wazuh 4.4.2

### Fixed

- Fixed a problem in the backend service to get the plugin configuration [#5428](https://github.com/wazuh/wazuh-dashboard-plugins/pull/5428) [#5432](https://github.com/wazuh/wazuh-dashboard-plugins/pull/5432)

## Wazuh v4.4.1 - OpenSearch Dashboards 2.6.0 - Revision 01

### Fixed

- Fixed the search in the agent inventory data tables [#5196](https://github.com/wazuh/wazuh-dashboard-plugins/pull/5196)
- Fixed `Top 5 users` table overflow in `FIM::Dashboard` [#5334](https://github.com/wazuh/wazuh-dashboard-plugins/pull/5334)
- Fixed a visual error in the 'About' section. [#5337](https://github.com/wazuh/wazuh-dashboard-plugins/pull/5337)
- Fixed the `Anomaly and malware detection` link. [#5329](https://github.com/wazuh/wazuh-dashboard-plugins/pull/5329)
- Fixed the problem that did not allow closing the time picker when the button was clicked again in `Agents` and `Management/Statistics`. [#5341](https://github.com/wazuh/wazuh-dashboard-plugins/pull/5341)

## Wazuh v4.4.0 - OpenSearch Dashboards 2.4.0 - Revision 06

### Added

- Added the option to sort by the agent's count in the group table. [#4323](https://github.com/wazuh/wazuh-dashboard-plugins/pull/4323)
- Added agent synchronization status in the agent module. [#3874](https://github.com/wazuh/wazuh-dashboard-plugins/pull/3874) [#5143](https://github.com/wazuh/wazuh-dashboard-plugins/pull/5143) [#5177](https://github.com/wazuh/wazuh-dashboard-plugins/pull/5177)
- Added the ability to set the agent name in the installation command. [#4739](https://github.com/wazuh/wazuh-dashboard-plugins/pull/4739)
- Added validation to the plugin's settings [#4503](https://github.com/wazuh/wazuh-dashboard-plugins/pull/4503) [#4785](https://github.com/wazuh/wazuh-dashboard-plugins/pull/4785)
- Added new settings to customize the header and footer on the PDF reports [#4505](https://github.com/wazuh/wazuh-dashboard-plugins/pull/4505) [#4798](https://github.com/wazuh/wazuh-dashboard-plugins/pull/4798) [#4805](https://github.com/wazuh/wazuh-dashboard-plugins/pull/4805)
- Added a new setting to enable or disable the customization [#4507](https://github.com/wazuh/wazuh-dashboard-plugins/pull/4507)
- Added the ability to upload an image for the `customization.logo.*` settings in `Settings/Configuration` [#4504](https://github.com/wazuh/wazuh-dashboard-plugins/pull/4504)
- Added macOS support to the 'Deploy new agent' section [#4867](https://github.com/wazuh/wazuh-dashboard-plugins/pull/4867)
- Added PowerPC architecture support for redhat7, in the 'Deploy new agent' section. [#4833](https://github.com/wazuh/wazuh-dashboard-plugins/pull/4833)
- Added a centralized service to handle the requests [#4831](https://github.com/wazuh/wazuh-dashboard-plugins/pull/4831)
- Added data-test-subj property to the create-policy component [#4873](https://github.com/wazuh/wazuh-dashboard-plugins/pull/4873)
- Added a link for additional steps to enroll agents on Alpine Linux in the 'Deploy new agent' section. [#4933](https://github.com/wazuh/wazuh-dashboard-plugins/pull/4933)
- Added extra steps message and new command for Windows XP and Windows Server 2008, added alpine agent with all its steps. [#4933](https://github.com/wazuh/wazuh-dashboard-plugins/pull/4933)
- Added file saving conditions in File Editor [#4970](https://github.com/wazuh/wazuh-dashboard-plugins/pull/4970)
- Added character validation to avoid invalid agent names in the 'Deploy new agent' section. [#5021](https://github.com/wazuh/wazuh-dashboard-plugins/pull/5021) [#5028](https://github.com/wazuh/wazuh-dashboard-plugins/pull/5028)
- Added default selected options in the 'Deploy new agent' section [#5063](https://github.com/wazuh/wazuh-dashboard-plugins/pull/5063)
- Added suggestions for cluster's node and protocol to use for agent enrollment in the 'Deploy new agent' section. [#4776](https://github.com/wazuh/wazuh-dashboard-plugins/pull/4776) [#4954](https://github.com/wazuh/wazuh-dashboard-plugins/pull/4954) [#5166](https://github.com/wazuh/wazuh-dashboard-plugins/pull/5166)
- Redesign the SCA table of the agent's dashboard [#4512](https://github.com/wazuh/wazuh-dashboard-plugins/pull/4512)

### Changed

- Changed the HTTP verb from `GET` to `POST` in the requests to log in to the Wazuh API [#4103](https://github.com/wazuh/wazuh-dashboard-plugins/pull/4103)
- Changed the endpoint that updates the plugin configuration to support updating multiple settings at once. [#4501](https://github.com/wazuh/wazuh-dashboard-plugins/pull/4501)
- Improved alerts summary performance [#4376](https://github.com/wazuh/wazuh-dashboard-plugins/pull/4376) [#5071](https://github.com/wazuh/wazuh-dashboard-plugins/pull/5071) [#5131](https://github.com/wazuh/wazuh-dashboard-plugins/pull/5131)
- Improved the setting's description for the plugin displayed in the UI and the configuration file. [#4501](https://github.com/wazuh/wazuh-dashboard-plugins/pull/4501)
- Improved `Agents Overview` performance [#4363](https://github.com/wazuh/wazuh-dashboard-plugins/pull/4363) [#5076](https://github.com/wazuh/wazuh-dashboard-plugins/pull/5076)
- Improved the message displayed when there is a versions mismatch between the Wazuh API and the Wazuh app [#4529](https://github.com/wazuh/wazuh-dashboard-plugins/pull/4529) [#4964](https://github.com/wazuh/wazuh-dashboard-plugins/pull/4964)
- Updated operating systems' information in the 'Deploy new agent' section. [#4851](https://github.com/wazuh/wazuh-dashboard-plugins/pull/4851)
- Updated and unified the fetching and rendering of the SCA checks results due to changes in the Wazuh API [#5031](https://github.com/wazuh/wazuh-dashboard-plugins/pull/5031)
- Updated the `Agent details` component to the changes in the Wazuh API response. [#3874](https://github.com/wazuh/wazuh-dashboard-plugins/pull/3874)
- Updated the `Last vulnerability scan` component to the changes in the Wazuh API response [#4975](https://github.com/wazuh/wazuh-dashboard-plugins/pull/4975)
- Updated the `winston` dependency to `3.5.1` [#4985](https://github.com/wazuh/wazuh-dashboard-plugins/pull/4985)
- Updated the `mocha` dependency to `10.1.0` [#5062](https://github.com/wazuh/wazuh-dashboard-plugins/pull/5062)
- Updated the `pdfmake` dependency to `0.2.7` [#5062](https://github.com/wazuh/wazuh-dashboard-plugins/pull/5062)
- The button to export the app logs is now disabled when there are no results, instead of showing an error toast [#4992](https://github.com/wazuh/wazuh-dashboard-plugins/pull/4992)
- Independently load each dashboard from the `Agents Overview` page [#4363](https://github.com/wazuh/wazuh-dashboard-plugins/pull/4363)

### Fixed

- Fixed nested fields filtering in dashboards tables and KPIs [#4425](https://github.com/wazuh/wazuh-dashboard-plugins/pull/4425)
- Fixed nested field rendering in security alerts table details [#4428](https://github.com/wazuh/wazuh-dashboard-plugins/pull/4428)
- Fixed a bug where the Wazuh logo was used instead of the custom one [#4539](https://github.com/wazuh/wazuh-dashboard-plugins/pull/4539)
- Fixed rendering problems of the `Agent Overview` section in low resolutions [#4516](https://github.com/wazuh/wazuh-dashboard-plugins/pull/4516)
- Fixed issue when logging out from Wazuh when SAML is enabled [#4595](https://github.com/wazuh/wazuh-dashboard-plugins/issues/4595)
- Fixed server errors with code 500 when the Wazuh API is not reachable / up. [#4710](https://github.com/wazuh/wazuh-dashboard-plugins/pull/4710) [#4728](https://github.com/wazuh/wazuh-dashboard-plugins/pull/4728) [#4971](https://github.com/wazuh/wazuh-dashboard-plugins/pull/4971)
- Fixed pagination to SCA table [#4653](https://github.com/wazuh/wazuh-dashboard-plugins/issues/4653) [#5010](https://github.com/wazuh/wazuh-dashboard-plugins/pull/5010)
- Fixed `WAZUH_PROTOCOL` suggestion in the 'Deploy new agent' section. [#4849](https://github.com/wazuh/wazuh-dashboard-plugins/pull/4849)
- Fixed agent deployment instructions for HP-UX and Solaris. [#4943](https://github.com/wazuh/wazuh-dashboard-plugins/pull/4943)
- Fixed a bug that caused the flyouts to close when clicking inside them [#4638](https://github.com/wazuh/wazuh-dashboard-plugins/pull/4638) [#5046](https://github.com/wazuh/wazuh-dashboard-plugins/pull/5046)
- Fixed the manager option in the 'Deploy new agent' section [#4981](https://github.com/wazuh/wazuh-dashboard-plugins/pull/4981)
- Fixed Inventory checks table filters by stats [#4999](https://github.com/wazuh/wazuh-dashboard-plugins/pull/4999) [#5031](https://github.com/wazuh/wazuh-dashboard-plugins/pull/5031)
- Fixed commands in the 'Deploy new agent' section (most of the commands are missing '-1') [#4962](https://github.com/wazuh/wazuh-dashboard-plugins/pull/4962)
- Fixed agent installation command for macOS in the 'Deploy new agent' section. [#4968](https://github.com/wazuh/wazuh-dashboard-plugins/pull/4968)
- Fixed agent evolution chart [#4942](https://github.com/wazuh/wazuh-dashboard-plugins/pull/4942)
- Fixed Solaris command [#5035](https://github.com/wazuh/wazuh-dashboard-plugins/pull/5035)
- Fixed commands: AIX, OpenSUSE, Alpine, Suse11, Fedora, HP, Oracle Linux 5, Amazon Linux 2, CentOS5. Changed the word 'or higher' in buttons to '+'. Fixed validations for HP, Solaris and Alpine. [#5045](https://github.com/wazuh/wazuh-dashboard-plugins/pull/5045)
- Fixed error in GitHub module PDF report. [#5069](https://github.com/wazuh/wazuh-dashboard-plugins/pull/5069)
- Fixed password input in 'Deploy new agent' section [#5098](https://github.com/wazuh/wazuh-dashboard-plugins/pull/5098)
- Fixed error when clicking on the selectors of agents in the group agents management [#5094](https://github.com/wazuh/wazuh-dashboard-plugins/pull/5094)
- Fixed menu content panel is displayed in the wrong place. [5092](https://github.com/wazuh/wazuh-dashboard-plugins/pull/5092)
- Fixed greyed and disabled menu section names [#5101](https://github.com/wazuh/wazuh-dashboard-plugins/pull/5101)
- Fixed misspelling in the NIST module [#5107](https://github.com/wazuh/wazuh-dashboard-plugins/pull/5107)
- Fixed Statistic cronjob bulk document insert [#5150](https://github.com/wazuh/wazuh-dashboard-plugins/pull/5150)
- Fixed the style of the buttons showing more event information in the event view table. [#5137](https://github.com/wazuh/wazuh-dashboard-plugins/pull/5137)
- Fixed Inventory module for Solaris agents [#5144](https://github.com/wazuh/wazuh-dashboard-plugins/pull/5144)
- Fixed the module information button in Office 365 and GitHub Panel tab to open the nav drawer. [#5167](https://github.com/wazuh/wazuh-dashboard-plugins/pull/5167)
- Fixed a UI crash due to `external_references` field could be missing in some vulnerability data [#5200](https://github.com/wazuh/wazuh-dashboard-plugins/pull/5200)
- Fixed Wazuh main menu not displayed when navigation menu is locked [#5273](https://github.com/wazuh/wazuh-dashboard-plugins/pull/5273)
- Fixed 'Deploy new agent' section which used wrong secure connection property [#5285](https://github.com/wazuh/wazuh-dashboard-plugins/pull/5285) [#5295](https://github.com/wazuh/wazuh-dashboard-plugins/pull/5295)
- Fixed events view when search bar language is `lucene` [#5286](https://github.com/wazuh/wazuh-dashboard-plugins/pull/5286)
- Disabled unmapped fields filter in `Security Events` alerts table [#4929](https://github.com/wazuh/wazuh-dashboard-plugins/pull/4929)
- Raspbian OS, Ubuntu, Amazon Linux and Amazon Linux 2 commands in the 'Deploy new agent' section now change when a different architecture is selected [#4876](https://github.com/wazuh/wazuh-dashboard-plugins/pull/4876) [#4880](https://github.com/wazuh/wazuh-dashboard-plugins/pull/4880)

### Removed

- Removed custom styles for Kibana 7.9.0 [#4491](https://github.com/wazuh/wazuh-dashboard-plugins/pull/4491)
- Removed the `angular-chart.js` dependency [#4985](https://github.com/wazuh/wazuh-dashboard-plugins/pull/4985)
- Removed the `pug-loader` dependency [#5062](https://github.com/wazuh/wazuh-dashboard-plugins/pull/5062) [#5089](https://github.com/wazuh/wazuh-dashboard-plugins/pull/5089)

## Wazuh v4.3.11 - OpenSearch Dashboards 1.2.0 - Revision 4312

### Added

- Support for Wazuh 4.3.11

## Wazuh v4.3.10 - OpenSearch Dashboards 1.2.0 - Revision 4311

### Fixed

- Fixed issue when logging out from Wazuh when SAML is enabled [#4815](https://github.com/wazuh/wazuh-dashboard-plugins/issues/4815)

## Wazuh v4.3.9 - OpenSearch Dashboards 1.2.0 - Revision 4310

### Added

- Support for Wazuh 4.3.9

## Wazuh v4.3.8 - OpenSearch Dashboards 1.2.0 - Revision 4309

### Added

- Support for Wazuh 4.3.8

## Wazuh v4.3.7 - OpenSearch Dashboards 1.2.0 - Revision 4308

### Fixed

- Wazuh.yml review: fixed link to web documentation, improved in-file documentation and fixed some grammatical errors. [#4378](https://github.com/wazuh/wazuh-dashboard-plugins/pull/4378) [#4399](https://github.com/wazuh/wazuh-dashboard-plugins/pull/4399)
- Fixed an error during the generation of a group's report, if the request to the Wazuh API fails [#4350](https://github.com/wazuh/wazuh-dashboard-plugins/pull/4350)
- Fixed a problem with the group's report, when the group has no agents [#4350](https://github.com/wazuh/wazuh-dashboard-plugins/pull/4350)
- Fixed path in logo customization section [#4352](https://github.com/wazuh/wazuh-dashboard-plugins/pull/4352)
- Fixed a TypeError in Firefox. Change the Get request that was made with a Kibana core.http.get(/api/check-wazuh) resource to the WzRequest.genericReq resource and it no longer fails, also add a test capture to public/plugin.ts that wraps the request and in case of failure, the error is detected when the browser does not work with the V8 engine. [#4362](https://github.com/wazuh/wazuh-dashboard-plugins/pull/4362)
- Fixed an error of an undefined username hash related to reporting when using Kibana with X-Pack and security was disabled [#4358](https://github.com/wazuh/wazuh-dashboard-plugins/pull/4358)
- Fixed persistence of the plugin registry file between updates [#4359](https://github.com/wazuh/wazuh-dashboard-plugins/pull/4359)
- Fixed searchbar error on SCA Inventory table [#4367](https://github.com/wazuh/wazuh-dashboard-plugins/pull/4367)
- Fixed a routes loop when reinstalling Wazuh indexer [#4373](https://github.com/wazuh/wazuh-dashboard-plugins/pull/4373)

### Removed

- Removed the use of `manager_host` field related to agent information of Wazuh API responses, which is obsolete [#4350](https://github.com/wazuh/wazuh-dashboard-plugins/pull/4350)

## Wazuh v4.3.6 - OpenSearch Dashboards 1.2.0 - Revision 4307

### Fixed

- Fixed the search bar component to properly distinguish conjuntion operators (AND, OR) [#4326](https://github.com/wazuh/wazuh-dashboard-plugins/pull/4326)
- Fixed documentation link titles to match the documentation sections to redirect to [#4301](https://github.com/wazuh/wazuh-dashboard-plugins/pull/4301)
- Fixed missing documentation references to the Agent's overview, Agent's Integrity monitoring, and Agent's Inventory data sections, when the agent has never connected. [#4301](https://github.com/wazuh/wazuh-dashboard-plugins/pull/4301)
- The references to the documentation site now links to the appropriate version [#4301](https://github.com/wazuh/wazuh-dashboard-plugins/pull/4301)
- Fixed missing documentation link in the Docker Listener module [#4301](https://github.com/wazuh/wazuh-dashboard-plugins/pull/4301)
- Fixed broken links to the documentation site [#4301](https://github.com/wazuh/wazuh-dashboard-plugins/pull/4301)
- Fix Rules, Decoders and CDB lists uploaders to show errors appropriately [#4307](https://github.com/wazuh/wazuh-dashboard-plugins/pull/4307)
- Sanitize report's inputs and usernames [#4330](https://github.com/wazuh/wazuh-dashboard-plugins/pull/4330)

## Wazuh v4.3.5 - OpenSearch Dashboards 1.2.0 - Revision 4306

### Added

- Added to the interface API messages in the Ruleset test module [#4244](https://github.com/wazuh/wazuh-dashboard-plugins/pull/4244)
- Added authorization prompt in Mitre > Intelligence [#4261](https://github.com/wazuh/wazuh-dashboard-plugins/pull/4261)
- Added a more descriptive message when there is an error related to the user permissions when getting the list of index patterns in a route resolver [#4280](https://github.com/wazuh/wazuh-dashboard-plugins/pull/4280)

### Changed

- Changed the reference from Manager to Wazuh server in the guide to deploy a new agent [#4239](https://github.com/wazuh/wazuh-dashboard-plugins/pull/4239)
- Removed the filtered tags because they were not supported by the API endpoint [#4267](https://github.com/wazuh/wazuh-dashboard-plugins/pull/4267)
- Changed styles in visualizations. [#4254](https://github.com/wazuh/wazuh-dashboard-plugins/pull/4254)

### Fixed

- Fixed type error when changing screen size in agents section [#4233](https://github.com/wazuh/wazuh-dashboard-plugins/pull/4233)
- Removed a logged error that appeared when the `statistics` tasks tried to create an index with the same name, causing the second task to fail on the creation of the index because it already exists [#4235](https://github.com/wazuh/wazuh-dashboard-plugins/pull/4235)
- Fixed a UI crash due to a query with syntax errors in `Modules/Security events` [#4237](https://github.com/wazuh/wazuh-dashboard-plugins/pull/4237)
- Fixed an error when generating a module report after changing the selected agent [#4240](https://github.com/wazuh/wazuh-dashboard-plugins/pull/4240)
- Fixed an unhandled error when a Wazuh API request failed in the dev tools [#4266](https://github.com/wazuh/wazuh-dashboard-plugins/pull/4266)
- Fixed an error related to `API not available` when saving the manager configuration and restarting the manager from `Management/Configuration/Edit configuration` on manager mode [#4264](https://github.com/wazuh/wazuh-dashboard-plugins/pull/4264)
- Fixed a UI problem that required scrolling to see the logs in Management/Logs and Settings/Logs [#4253](https://github.com/wazuh/wazuh-dashboard-plugins/pull/4253)

## Wazuh v4.3.4 - OpenSearch Dashboards 1.2.0 - Revision 4305

### Added

- Added the `pending` agent status to some sections that was missing
  [#4166](https://github.com/wazuh/wazuh-dashboard-plugins/pull/4166)
  [#4188](https://github.com/wazuh/wazuh-dashboard-plugins/pull/4188)

### Changed

- Replaced the visualization of `Status` panel in `Agents` [#4166](https://github.com/wazuh/wazuh-dashboard-plugins/pull/4166)
- Replaced the visualization of policy in `Modules/Security configuration assessment/Inventory` [#4166](https://github.com/wazuh/wazuh-dashboard-plugins/pull/4166)
- Consistency in the colors and labels used for the agent status [#4166](https://github.com/wazuh/wazuh-dashboard-plugins/pull/4166) [#4199](https://github.com/wazuh/wazuh-dashboard-plugins/issues/4199)
- Replaced how the full and partial scan dates are displayed in the `Details` panel of `Vulnerabilities/Inventory` [#4169](https://github.com/wazuh/wazuh-dashboard-plugins/pull/4169)

### Fixed

- Fixed that the platform visualizations didn't use some definitions related to the UI on Kibana 7.10.2 [#4166](https://github.com/wazuh/wazuh-dashboard-plugins/pull/4166)
- Fixed a toast message with a successful process appeared when removing an agent of a group in `Management/Groups` and the agent appears in the agent list after refreshing the table [#4167](https://github.com/wazuh/wazuh-dashboard-plugins/pull/4167)
- Fixed import of an empty rule or decoder file [#4176](https://github.com/wazuh/wazuh-dashboard-plugins/pull/4176)
- Fixed overwriting of rule and decoder imports [#4180](https://github.com/wazuh/wazuh-dashboard-plugins/pull/4180)

## Wazuh v4.3.3 - OpenSearch Dashboards 1.2.0 - Revision 4304

### Fixed

- Fixed Wazuh Dashboard troubleshooting url [#4151](https://github.com/wazuh/wazuh-dashboard-plugins/pull/4151)

## Wazuh v4.3.2 - OpenSearch Dashboards 1.2.0 - Revision 4303

### Added

- Support for Wazuh 4.3.2

## Wazuh v4.3.1 - OpenSearch Dashboards 1.2.0 - Revision 4302

### Added

- Added PowerShell version warning to Windows agent installation wizard [#4142](https://github.com/wazuh/wazuh-dashboard-plugins/pull/4142)
- A new workflow is added to perform backports to specific branches [#4149](https://github.com/wazuh/wazuh-dashboard-plugins/pull/4149)

### Fixed

- Fixed the falsy values are displayed as not defined and enhanced the output of `Ruleset Test` [#4141](https://github.com/wazuh/wazuh-dashboard-plugins/pull/4141)

## Wazuh v4.3.0 - OpenSearch Dashboards 1.2.0 - Revision 4301

### Added

- Support for OpenSearch Dashboards 1.2.0
- Added GitHub and Office365 modules [#3557](https://github.com/wazuh/wazuh-dashboard-plugins/pull/3557)
- Added a new `Panel` module tab for GitHub and Office365 modules
  [#3541](https://github.com/wazuh/wazuh-dashboard-plugins/pull/3541)
  [#3945](https://github.com/wazuh/wazuh-dashboard-plugins/pull/3945)
  [#3952](https://github.com/wazuh/wazuh-dashboard-plugins/pull/3952)
- Added ability to filter the results fo the `Network Ports` table in the `Inventory data` section [#3639](https://github.com/wazuh/wazuh-dashboard-plugins/pull/3639)
- Added new endpoint service to collect the frontend logs into a file [#3324](https://github.com/wazuh/wazuh-dashboard-plugins/pull/3324)
- Improved the frontend handle errors strategy: UI, Toasts, console log and log in file
  [#3327](https://github.com/wazuh/wazuh-dashboard-plugins/pull/3327)
  [#3321](https://github.com/wazuh/wazuh-dashboard-plugins/pull/3321)
  [#3367](https://github.com/wazuh/wazuh-dashboard-plugins/pull/3367)
  [#3373](https://github.com/wazuh/wazuh-dashboard-plugins/pull/3373)
  [#3374](https://github.com/wazuh/wazuh-dashboard-plugins/pull/3374)
  [#3390](https://github.com/wazuh/wazuh-dashboard-plugins/pull/3390)  
  [#3410](https://github.com/wazuh/wazuh-dashboard-plugins/pull/3410)
  [#3408](https://github.com/wazuh/wazuh-dashboard-plugins/pull/3408)
  [#3429](https://github.com/wazuh/wazuh-dashboard-plugins/pull/3429)
  [#3427](https://github.com/wazuh/wazuh-dashboard-plugins/pull/3427)
  [#3417](https://github.com/wazuh/wazuh-dashboard-plugins/pull/3417)
  [#3462](https://github.com/wazuh/wazuh-dashboard-plugins/pull/3462)
  [#3451](https://github.com/wazuh/wazuh-dashboard-plugins/pull/3451)
  [#3442](https://github.com/wazuh/wazuh-dashboard-plugins/pull/3442)
  [#3480](https://github.com/wazuh/wazuh-dashboard-plugins/pull/3480)
  [#3472](https://github.com/wazuh/wazuh-dashboard-plugins/pull/3472)
  [#3434](https://github.com/wazuh/wazuh-dashboard-plugins/pull/3434)
  [#3392](https://github.com/wazuh/wazuh-dashboard-plugins/pull/3392)
  [#3404](https://github.com/wazuh/wazuh-dashboard-plugins/pull/3404)
  [#3432](https://github.com/wazuh/wazuh-dashboard-plugins/pull/3432)
  [#3415](https://github.com/wazuh/wazuh-dashboard-plugins/pull/3415)
  [#3469](https://github.com/wazuh/wazuh-dashboard-plugins/pull/3469)
  [#3448](https://github.com/wazuh/wazuh-dashboard-plugins/pull/3448)
  [#3465](https://github.com/wazuh/wazuh-dashboard-plugins/pull/3465)
  [#3464](https://github.com/wazuh/wazuh-dashboard-plugins/pull/3464)
  [#3478](https://github.com/wazuh/wazuh-dashboard-plugins/pull/3478)
  [#4116](https://github.com/wazuh/wazuh-dashboard-plugins/pull/4116)
- Added Intelligence tab to Mitre Att&ck module [#3368](https://github.com/wazuh/wazuh-dashboard-plugins/pull/3368) [#3344](https://github.com/wazuh/wazuh-dashboard-plugins/pull/3344) [#3726](https://github.com/wazuh/wazuh-dashboard-plugins/pull/3726)
- Added sample data for office365 events [#3424](https://github.com/wazuh/wazuh-dashboard-plugins/pull/3424)
- Created a separate component to check for sample data [#3475](https://github.com/wazuh/wazuh-dashboard-plugins/pull/3475)
- Added a new hook for getting value suggestions [#3506](https://github.com/wazuh/wazuh-dashboard-plugins/pull/3506)
- Added dinamic simple filters and adding simple GitHub filters fields [3531](https://github.com/wazuh/wazuh-dashboard-plugins/pull/3531)
- Added configuration viewer for Module Office365 on Management > Configuration [#3524](https://github.com/wazuh/wazuh-dashboard-plugins/pull/3524)
- Added base Module Panel view with Office365 setup [#3518](https://github.com/wazuh/wazuh-dashboard-plugins/pull/3518)
- Added specifics and custom filters for Office365 search bar [#3533](https://github.com/wazuh/wazuh-dashboard-plugins/pull/3533)
- Adding Pagination and filter to drilldown tables at Office pannel [#3544](https://github.com/wazuh/wazuh-dashboard-plugins/pull/3544).
- Simple filters change between panel and drilldown panel [#3568](https://github.com/wazuh/wazuh-dashboard-plugins/pull/3568).
- Added new fields in Inventory table and Flyout Details [#3525](https://github.com/wazuh/wazuh-dashboard-plugins/pull/3525)
- Added columns selector in agents table [#3691](https://github.com/wazuh/wazuh-dashboard-plugins/pull/3691)
- Added a new workflow for create wazuh packages [#3742](https://github.com/wazuh/wazuh-dashboard-plugins/pull/3742)
- Run `template` and `fields` checks in the health check depends on the app configuration [#3783](https://github.com/wazuh/wazuh-dashboard-plugins/pull/3783)
- Added a toast message when there is an error creating a new group [#3804](https://github.com/wazuh/wazuh-dashboard-plugins/pull/3804)
- Added a step to start the agent to the deploy new Windowns agent guide [#3846](https://github.com/wazuh/wazuh-dashboard-plugins/pull/3846)
- Added agents windows events config tab [#3905](https://github.com/wazuh/wazuh-dashboard-plugins/pull/3905)
- Added 3 new panels to `Vulnerabilities/Inventory` [#3893](https://github.com/wazuh/wazuh-dashboard-plugins/pull/3893)
- Added new fields of `Vulnerabilities` to the details flyout [#3893](https://github.com/wazuh/wazuh-dashboard-plugins/pull/3893) [#3908](https://github.com/wazuh/wazuh-dashboard-plugins/pull/3908)
- Added missing fields used in visualizations to the known fiels related to alerts [#3924](https://github.com/wazuh/wazuh-dashboard-plugins/pull/3924)
- Added troubleshooting link to "index pattern was refreshed" toast [#3946](https://github.com/wazuh/wazuh-dashboard-plugins/pull/3946)
- Added more number options to the tables widget in Modules -> "Mitre" [#4041](https://github.com/wazuh/wazuh-dashboard-plugins/pull/4066)
- Management -> groups -> agent: Selectors appear when there are more than 3 options [#4126](https://github.com/wazuh/wazuh-dashboard-plugins/pull/4126)

### Changed

- Changed ossec to wazuh in sample-data [#3121](https://github.com/wazuh/wazuh-dashboard-plugins/pull/3121)
- Changed empty fields in FIM tables and `syscheck.value_name` in discovery now show an empty tag for visual clarity [#3279](https://github.com/wazuh/wazuh-dashboard-plugins/pull/3279)
- Adapted the Mitre tactics and techniques resources to use the API endpoints [#3346](https://github.com/wazuh/wazuh-dashboard-plugins/pull/3346)
- Moved the filterManager subscription to the hook useFilterManager [#3517](https://github.com/wazuh/wazuh-dashboard-plugins/pull/3517)
- Change filter from is to is one of in custom searchbar [#3529](https://github.com/wazuh/wazuh-dashboard-plugins/pull/3529)
- Refactored as module tabs and buttons are rendered [#3494](https://github.com/wazuh/wazuh-dashboard-plugins/pull/3494)
- Updated the deprecated and added new references authd [#3663](https://github.com/wazuh/wazuh-dashboard-plugins/pull/3663) [#3806](https://github.com/wazuh/wazuh-dashboard-plugins/pull/3806)
- Added time subscription to Discover component [#3549](https://github.com/wazuh/wazuh-dashboard-plugins/pull/3549)
- Refactored as module tabs and buttons are rendered [#3494](https://github.com/wazuh/wazuh-dashboard-plugins/pull/3494)
- Testing logs using the Ruletest Test don't display the rule information if not matching a rule. [#3446](https://github.com/wazuh/wazuh-dashboard-plugins/pull/3446)
- Changed format permissions in FIM inventory [#3649](https://github.com/wazuh/wazuh-dashboard-plugins/pull/3649)
- Changed of request for one that does not return data that is not necessary to optimize times. [#3686](https://github.com/wazuh/wazuh-dashboard-plugins/pull/3686) [#3728](https://github.com/wazuh/wazuh-dashboard-plugins/pull/3728)
- Rebranding. Replaced the brand logos, set module icons with brand colors [#3788](https://github.com/wazuh/wazuh-dashboard-plugins/pull/3788)
- Changed user for sample data management [#3795](https://github.com/wazuh/wazuh-dashboard-plugins/pull/3795)
- Changed agent install codeblock copy button and powershell terminal warning [#3792](https://github.com/wazuh/wazuh-dashboard-plugins/pull/3792)
- Refactored as the plugin platform name and references is managed [#3811](https://github.com/wazuh/wazuh-dashboard-plugins/pull/3811)
- Removed `Dashboard` tab for the `Vulnerabilities` modules [#3893](https://github.com/wazuh/wazuh-dashboard-plugins/pull/3893)
- Display all fields in the `Table` tab when expading an alert row in the alerts tables of flyouts and the `Modules/Security Events/Dashboard` table [#3908](https://github.com/wazuh/wazuh-dashboard-plugins/pull/3908)
- Refactored the table in `Vulnerabilities/Inventory` [#3196](https://github.com/wazuh/wazuh-dashboard-plugins/pull/3196)
- Changed Google Groups app icons [#3949](https://github.com/wazuh/wazuh-dashboard-plugins/pull/3949)
- Removed sorting for `Agents` or `Configuration checksum` column in the table of `Management/Groups` due to this is not supported by the API [#3857](https://github.com/wazuh/wazuh-dashboard-plugins/pull/3857)
- Changed messages in the agent installation guide [#4040](https://github.com/wazuh/wazuh-dashboard-plugins/pull/4040)
- Changed the default `wazuh.statistics.shards` setting from `2` to `1` [#4055](https://github.com/wazuh/wazuh-dashboard-plugins/pull/4055)
- Removed the migration tasks in the `.wazuh` and `.wazuh-version` indices [#4098](https://github.com/wazuh/wazuh-dashboard-plugins/pull/4098)
- Separated the actions of viewing and editing the `agent.conf` group file [#4114](https://github.com/wazuh/wazuh-dashboard-plugins/pull/4114)

### Fixed

- Fixed creation of log files [#3384](https://github.com/wazuh/wazuh-dashboard-plugins/pull/3384)
- Fixed double fetching alerts count when pinnin/unpinning the agent in Mitre Att&ck/Framework [#3484](https://github.com/wazuh/wazuh-dashboard-plugins/pull/3484)
- Query config refactor [#3490](https://github.com/wazuh/wazuh-dashboard-plugins/pull/3490)
- Fixed rules and decoders test flyout clickout event [#3412](https://github.com/wazuh/wazuh-dashboard-plugins/pull/3412)
- Notify when you are registering an agent without permissions [#3430](https://github.com/wazuh/wazuh-dashboard-plugins/pull/3430)
- Remove not used `redirectRule` query param when clicking the row table on CDB Lists/Decoders [#3438](https://github.com/wazuh/wazuh-dashboard-plugins/pull/3438)
- Fixed the code overflows over the line numbers in the API Console editor [#3439](https://github.com/wazuh/wazuh-dashboard-plugins/pull/3439)
- Don't open the main menu when changing the seleted API or index pattern [#3440](https://github.com/wazuh/wazuh-dashboard-plugins/pull/3440)
- Fix error message in conf managment [#3443](https://github.com/wazuh/wazuh-dashboard-plugins/pull/3443)
- Fix size api selector when name is too long [#3445](https://github.com/wazuh/wazuh-dashboard-plugins/pull/3445)
- Fixed error when edit a rule or decoder [#3456](https://github.com/wazuh/wazuh-dashboard-plugins/pull/3456)
- Fixed index pattern selector doesn't display the ignored index patterns [#3458](https://github.com/wazuh/wazuh-dashboard-plugins/pull/3458)
- Fixed error in /Management/Configuration when cluster is disabled [#3553](https://github.com/wazuh/wazuh-dashboard-plugins/pull/3553)
- Fix the pinned filters were removed when accessing to the `Panel` tab of a module [#3565](https://github.com/wazuh/wazuh-dashboard-plugins/pull/3565)
- Fixed multi-select component searcher handler [#3645](https://github.com/wazuh/wazuh-dashboard-plugins/pull/3645)
- Fixed order logs properly in Management/Logs [#3609](https://github.com/wazuh/wazuh-dashboard-plugins/pull/3609)
- Fixed the Wazuh API requests to `GET //` [#3661](https://github.com/wazuh/wazuh-dashboard-plugins/pull/3661)
- Fixed missing mitre tactics [#3675](https://github.com/wazuh/wazuh-dashboard-plugins/pull/3675)
- Fix CDB list view not working with IPv6 [#3488](https://github.com/wazuh/wazuh-dashboard-plugins/pull/3488)
- Fixed the bad requests using Console tool to `PUT /active-response` API endpoint [#3466](https://github.com/wazuh/wazuh-dashboard-plugins/pull/3466)
- Fixed group agent management table does not update on error [#3605](https://github.com/wazuh/wazuh-dashboard-plugins/pull/3605)
- Fixed not showing packages details in agent inventory for a freeBSD agent SO [#3651](https://github.com/wazuh/wazuh-dashboard-plugins/pull/3651)
- Fixed wazuh token deleted twice [#3652](https://github.com/wazuh/wazuh-dashboard-plugins/pull/3652)
- Fixed handler of error on dev-tools [#3687](https://github.com/wazuh/wazuh-dashboard-plugins/pull/3687)
- Fixed compatibility wazuh 4.3 - kibana 7.13.4 [#3685](https://github.com/wazuh/wazuh-dashboard-plugins/pull/3685)
- Fixed registry values without agent pinned in FIM>Events [#3689](https://github.com/wazuh/wazuh-dashboard-plugins/pull/3689)
- Fixed breadcrumbs style compatibility for Kibana 7.14.2 [#3688](https://github.com/wazuh/wazuh-dashboard-plugins/pull/3688)
- Fixed security alerts table when filters change [#3682](https://github.com/wazuh/wazuh-dashboard-plugins/pull/3682)
- Fixed error that shows we're using X-Pack when we have Basic [#3692](https://github.com/wazuh/wazuh-dashboard-plugins/pull/3692)
- Fixed blank screen in Kibana 7.10.2 [#3700](https://github.com/wazuh/wazuh-dashboard-plugins/pull/3700)
- Fixed related decoder link undefined parameters error [#3704](https://github.com/wazuh/wazuh-dashboard-plugins/pull/3704)
- Fixing Flyouts in Kibana 7.14.2 [#3708](https://github.com/wazuh/wazuh-dashboard-plugins/pull/3708)
- Fixing the bug of index patterns in health-check due to bad copy of a PR [#3707](https://github.com/wazuh/wazuh-dashboard-plugins/pull/3707)
- Fixed styles and behaviour of button filter in the flyout of `Inventory` section for `Integrity monitoring` and `Vulnerabilities` modules [#3733](https://github.com/wazuh/wazuh-dashboard-plugins/pull/3733)
- Fixed height of `Evolution` card in the `Agents` section when has no data for the selected time range [#3733](https://github.com/wazuh/wazuh-dashboard-plugins/pull/3733)
- Fix clearing the query filter doesn't update the data in Office 365 and GitHub Panel tab [#3722](https://github.com/wazuh/wazuh-dashboard-plugins/pull/3722)
- Fix wrong deamons in filter list [#3710](https://github.com/wazuh/wazuh-dashboard-plugins/pull/3710)
- Fixing bug when create filename with spaces and throws a bad error [#3724](https://github.com/wazuh/wazuh-dashboard-plugins/pull/3724)
- Fixing bug in security User flyout nonexistant unsubmitted changes warning [#3731](https://github.com/wazuh/wazuh-dashboard-plugins/pull/3731)
- Fixing redirect to new tab when click in a link [#3732](https://github.com/wazuh/wazuh-dashboard-plugins/pull/3732)
- Fixed missing settings in `Management/Configuration/Global configuration/Global/Main settings` [#3737](https://github.com/wazuh/wazuh-dashboard-plugins/pull/3737)
- Fixed `Maximum call stack size exceeded` error exporting key-value pairs of a CDB List [#3738](https://github.com/wazuh/wazuh-dashboard-plugins/pull/3738)
- Fixed regex lookahead and lookbehind for safari [#3741](https://github.com/wazuh/wazuh-dashboard-plugins/pull/3741)
- Fixed Vulnerabilities Inventory flyout details filters [#3744](https://github.com/wazuh/wazuh-dashboard-plugins/pull/3744)
- Removed api selector toggle from settings menu since it performed no useful function [#3604](https://github.com/wazuh/wazuh-dashboard-plugins/pull/3604)
- Fixed the requests get [#3661](https://github.com/wazuh/wazuh-dashboard-plugins/pull/3661)
- Fixed Dashboard PDF report error when switching pinned agent state [#3748](https://github.com/wazuh/wazuh-dashboard-plugins/pull/3748)
- Fixed the rendering of the command to deploy new Windows agent not working in some Kibana versions [#3753](https://github.com/wazuh/wazuh-dashboard-plugins/pull/3753)
- Fixed action buttons overlaying to the request text in Tools/API Console [#3772](https://github.com/wazuh/wazuh-dashboard-plugins/pull/3772)
- Fix `Rule ID` value in reporting tables related to top results [#3774](https://github.com/wazuh/wazuh-dashboard-plugins/issues/3774)
- Fixed github/office365 multi-select filters suggested values [#3787](https://github.com/wazuh/wazuh-dashboard-plugins/pull/3787)
- Fix updating the aggregation data of Panel section when changing the time filter [#3790](https://github.com/wazuh/wazuh-dashboard-plugins/pull/3790)
- Removed the button to remove an agent for a group in the agents' table when it is the default group [#3804](https://github.com/wazuh/wazuh-dashboard-plugins/pull/3804)
- Fixed internal user no longer needs permission to make x-pack detection request [#3831](https://github.com/wazuh/wazuh-dashboard-plugins/pull/3831)
- Fixed agents details card style [#3845](https://github.com/wazuh/wazuh-dashboard-plugins/pull/3845) [#3860](https://github.com/wazuh/wazuh-dashboard-plugins/pull/3860)
- Fixed search bar query sanitizing in PDF report [#3861](https://github.com/wazuh/wazuh-dashboard-plugins/pull/3861)
- Fixed routing redirection in events documents discover links [#3866](https://github.com/wazuh/wazuh-dashboard-plugins/pull/3866)
- Fixed health-check [#3868](https://github.com/wazuh/wazuh-dashboard-plugins/pull/3868)
- Fixed refreshing agents evolution visualization [#3894](https://github.com/wazuh/wazuh-dashboard-plugins/pull/3894)
- Fixed an error when generating PDF reports due to Wazuh API token expiration [#3881](https://github.com/wazuh/wazuh-dashboard-plugins/pull/3881)
- Fixed the table of Vulnerabilities/Inventory doesn't reload when changing the selected agent [#3901](https://github.com/wazuh/wazuh-dashboard-plugins/pull/3901)
- Fixed backslash breaking exported JSON result [#3909](https://github.com/wazuh/wazuh-dashboard-plugins/pull/3909)
- Fixed the Events view multiple "The index pattern was refreshed successfully" toast [#3937](https://github.com/wazuh/wazuh-dashboard-plugins/pull/3937)
- Fixed a rendering problem in the map visualizations [#3942](https://github.com/wazuh/wazuh-dashboard-plugins/pull/3942)
- Parse error when using `#` character not at the beginning of the line [#3877](https://github.com/wazuh/wazuh-dashboard-plugins/pull/3877)
- Fixed the `rule.mitre.id` cell enhancement that doesn't support values with sub techniques [#3944](https://github.com/wazuh/wazuh-dashboard-plugins/pull/3944)
- Fixed error not working the alerts displayed when changing the selected time in some flyouts [#3947](https://github.com/wazuh/wazuh-dashboard-plugins/pull/3947) [#4115](https://github.com/wazuh/wazuh-dashboard-plugins/pull/4115)
- Fixed the user can not logout when the Kibana server has a basepath configurated [#3957](https://github.com/wazuh/wazuh-dashboard-plugins/pull/3957)
- Fixed fatal cron-job error when Wazuh API is down [#3991](https://github.com/wazuh/wazuh-dashboard-plugins/pull/3991)
- Fixed circular re-directions when API errors are handled [#4079](https://github.com/wazuh/wazuh-dashboard-plugins/pull/4079)
- Fixed agent breadcrumb routing minor error [#4101](https://github.com/wazuh/wazuh-dashboard-plugins/pull/4101)
- Fixed selected text not visible in API Console [#4102](https://github.com/wazuh/wazuh-dashboard-plugins/pull/4102)
- Fixed the 'missing parameters' error on the Manager Logs [#4110](https://github.com/wazuh/wazuh-dashboard-plugins/pull/4110)
- Fixed undefined input reference when switching between rule set view and rule files view [#4125](https://github.com/wazuh/wazuh-dashboard-plugins/pull/4125)
- Fixed not found FIM file toast error #4124 [#4124](https://github.com/wazuh/wazuh-dashboard-plugins/pull/4124)
- Fixed "See full error" on error toast [#4119](https://github.com/wazuh/wazuh-dashboard-plugins/pull/4119)
- Fixed not being able to remove custom filters. [#4112](https://github.com/wazuh/wazuh-dashboard-plugins/pull/4112)
- Fixed spinner not showing when export button is clicked in management views [#4120](https://github.com/wazuh/wazuh-dashboard-plugins/pull/4120)
- Correction of field and value in the section: last registered agent [#4127](https://github.com/wazuh/wazuh-dashboard-plugins/pull/4127)
- Fixed the download agent installer command [#4132] (https://github.com/wazuh/wazuh-dashboard-plugins/pull/4132)

## Wazuh v4.2.6 - Kibana 7.10.2, 7.11.2, 7.12.1, 7.13.0, 7.13.1, 7.13.2, 7.13.3, 7.13.4, 7.14.0, 7.14.1, 7.14.2 - Revision 4207

### Added

- Support for Kibana 7.13.4
- Support for Kibana 7.14.2
- Hide the `telemetry` banner [#3709](https://github.com/wazuh/wazuh-dashboard-plugins/pull/3709)

### Fixed

- Fixed compatibility Wazuh 4.2 - Kibana 7.13.4 [#3653](https://github.com/wazuh/wazuh-dashboard-plugins/pull/3653)
- Fixed interative register windows agent screen error [#3654](https://github.com/wazuh/wazuh-dashboard-plugins/pull/3654)
- Fixed breadcrumbs style compatibility for Kibana 7.14.2 [#3668](https://github.com/wazuh/wazuh-dashboard-plugins/pull/3668)
- Fixed Wazuh token is not removed after logout in Kibana 7.13 [#3670](https://github.com/wazuh/wazuh-dashboard-plugins/pull/3670)
- Fixed Group Configuration and Management configuration error after trying to going back after you save [#3672](https://github.com/wazuh/wazuh-dashboard-plugins/pull/3672)
- Fixing EuiPanels in Overview Sections and disabled text in WzMenu [#3674](https://github.com/wazuh/wazuh-dashboard-plugins/pull/3674)
- Fixing double flyout clicking in a policy [#3676](https://github.com/wazuh/wazuh-dashboard-plugins/pull/3676)
- Fixed error conflict setting kibana settings from the health check [#3678](https://github.com/wazuh/wazuh-dashboard-plugins/pull/3678)
- Fixed compatibility to get the valid index patterns and refresh fields for Kibana 7.10.2-7.13.4 [3681](https://github.com/wazuh/wazuh-dashboard-plugins/pull/3681)
- Fixed wrong redirect after login [3701](https://github.com/wazuh/wazuh-dashboard-plugins/pull/3701)
- Fixed error getting the index pattern data when there is not `attributes.fields` in the saved object [3689](https://github.com/wazuh/wazuh-dashboard-plugins/pull/3698)

## Wazuh v4.2.4 - Kibana 7.10.2, 7.11.2, 7.12.1 - Revision 4205

### Added

- Support for Wazuh 4.2.4

### Fixed

- Fixed a bug where the user's auth token was not deprecated on logout [#3638](https://github.com/wazuh/wazuh-dashboard-plugins/pull/3638)

## Wazuh v4.2.3 - Kibana 7.10.2, 7.11.2, 7.12.1 - Revision 4204

### Added

- Support for Wazuh 4.2.3

## Wazuh v4.2.2 - Kibana 7.10.2 , 7.12.1 - Revision 4203

### Added

- Wazuh help links in the Kibana help menu [#3170](https://github.com/wazuh/wazuh-dashboard-plugins/pull/3170)
- Redirect to group details using the `group` query param in the URL [#3184](https://github.com/wazuh/wazuh-dashboard-plugins/pull/3184)
- Configuration to disable Wazuh App access from X-Pack/ODFE role [#3222](https://github.com/wazuh/wazuh-dashboard-plugins/pull/3222) [#3292](https://github.com/wazuh/wazuh-dashboard-plugins/pull/3292)
- Added confirmation message when closing a form [#3221](https://github.com/wazuh/wazuh-dashboard-plugins/pull/3221)
- Improvement to hide navbar Wazuh label. [#3240](https://github.com/wazuh/wazuh-dashboard-plugins/pull/3240)
- Add modal creating new rule/decoder [#3274](https://github.com/wazuh/wazuh-dashboard-plugins/pull/3274)
- New functionality to change app logos [#3503](https://github.com/wazuh/wazuh-dashboard-plugins/pull/3503)
- Added link to the upgrade guide when the Wazuh API version and the Wazuh App version mismatch [#3592](https://github.com/wazuh/wazuh-dashboard-plugins/pull/3592)

### Changed

- Removed module titles [#3160](https://github.com/wazuh/wazuh-dashboard-plugins/pull/3160)
- Changed default `wazuh.monitoring.creation` app setting from `d` to `w` [#3174](https://github.com/wazuh/wazuh-dashboard-plugins/pull/3174)
- Changed default `wazuh.monitoring.shards` app setting from `2` to `1` [#3174](https://github.com/wazuh/wazuh-dashboard-plugins/pull/3174)
- Removed Sha1 field from registry key detail [#3189](https://github.com/wazuh/wazuh-dashboard-plugins/pull/3189)
- Removed tooltip in last breadcrumb in header breadcrumb [3250](https://github.com/wazuh/wazuh-dashboard-plugins/pull/3250)
- Refactored the Health check component [#3197](https://github.com/wazuh/wazuh-dashboard-plugins/pull/3197)
- Added version in package downloaded name in agent deploy command [#3210](https://github.com/wazuh/wazuh-dashboard-plugins/issues/3210)
- Removed restriction to allow only current active agents from vulnerability inventory [#3243](https://github.com/wazuh/wazuh-dashboard-plugins/pull/3243)
- Move API selector and Index Pattern Selector to the header bar [#3175](https://github.com/wazuh/wazuh-dashboard-plugins/pull/3175)
- Health check actions notifications refactored and added debug mode [#3258](https://github.com/wazuh/wazuh-dashboard-plugins/pull/3258)
- Improved visualizations object configuration readability [#3355](https://github.com/wazuh/wazuh-dashboard-plugins/pull/3355)
- Changed the way kibana-vis hides the visualization while loading, this should prevent errors caused by having a 0 height visualization [#3349](https://github.com/wazuh/wazuh-dashboard-plugins/pull/3349)

### Fixed

- Fixed screen flickers in Cluster visualization [#3159](https://github.com/wazuh/wazuh-dashboard-plugins/pull/3159)
- Fixed the broken links when using `server.basePath` Kibana setting [#3161](https://github.com/wazuh/wazuh-dashboard-plugins/pull/3161)
- Fixed filter in reports [#3173](https://github.com/wazuh/wazuh-dashboard-plugins/pull/3173)
- Fixed typo error in Settings/Configuration [#3234](https://github.com/wazuh/wazuh-dashboard-plugins/pull/3234)
- Fixed fields overlap in the agent summary screen [#3217](https://github.com/wazuh/wazuh-dashboard-plugins/pull/3217)
- Fixed Ruleset Test, each request is made in a different session instead of all in the same session [#3257](https://github.com/wazuh/wazuh-dashboard-plugins/pull/3257)
- Fixed the `Visualize` button is not displaying when expanding a field in the Events sidebar [#3237](https://github.com/wazuh/wazuh-dashboard-plugins/pull/3237)
- Fix modules are missing in the agent menu [#3244](https://github.com/wazuh/wazuh-dashboard-plugins/pull/3244)
- Fix improving and removing WUI error logs [#3260](https://github.com/wazuh/wazuh-dashboard-plugins/pull/3260)
- Fix some errors of PDF reports [#3272](https://github.com/wazuh/wazuh-dashboard-plugins/pull/3272)
- Fix TypeError when selecting macOS agent deployment in a Safari Browser [#3289](https://github.com/wazuh/wazuh-dashboard-plugins/pull/3289)
- Fix error in how the SCA check's checks are displayed [#3297](https://github.com/wazuh/wazuh-dashboard-plugins/pull/3297)
- Fixed message of error when add sample data fails [#3241](https://github.com/wazuh/wazuh-dashboard-plugins/pull/3241)
- Fixed modules are missing in the agent menu [#3244](https://github.com/wazuh/wazuh-dashboard-plugins/pull/3244)
- Fixed Alerts Summary of modules for reports [#3303](https://github.com/wazuh/wazuh-dashboard-plugins/pull/3303)
- Fixed dark mode visualization background in pdf reports [#3315](https://github.com/wazuh/wazuh-dashboard-plugins/pull/3315)
- Adapt Kibana integrations to Kibana 7.11 and 7.12 [#3309](https://github.com/wazuh/wazuh-dashboard-plugins/pull/3309)
- Fixed error agent view does not render correctly [#3306](https://github.com/wazuh/wazuh-dashboard-plugins/pull/3306)
- Fixed miscalculation in table column width in PDF reports [#3326](https://github.com/wazuh/wazuh-dashboard-plugins/pull/3326)
- Normalized visData table property for 7.12 retro-compatibility [#3323](https://github.com/wazuh/wazuh-dashboard-plugins/pull/3323)
- Fixed error that caused the labels in certain visualizations to overlap [#3355](https://github.com/wazuh/wazuh-dashboard-plugins/pull/3355)
- Fixed export to csv button in dashboards tables [#3358](https://github.com/wazuh/wazuh-dashboard-plugins/pull/3358)
- Fixed Elastic UI breaking changes in 7.12 [#3345](https://github.com/wazuh/wazuh-dashboard-plugins/pull/3345)
- Fixed Wazuh main menu and breadcrumb render issues [#3347](https://github.com/wazuh/wazuh-dashboard-plugins/pull/3347)
- Fixed generation of huge logs from backend errors [#3397](https://github.com/wazuh/wazuh-dashboard-plugins/pull/3397)
- Fixed vulnerabilities flyout not showing alerts if the vulnerability had a field missing [#3593](https://github.com/wazuh/wazuh-dashboard-plugins/pull/3593)

## Wazuh v4.2.1 - Kibana 7.10.2 , 7.11.2 - Revision 4202

### Added

- Support for Wazuh 4.2.1

## Wazuh v4.2.0 - Kibana 7.10.2 , 7.11.2 - Revision 4201

### Added

- Added `Ruleset Test` section under Tools menu, and on Edit Rules/Decoders as a tool. [#1434](https://github.com/wazuh/wazuh-dashboard-plugins/pull/1434)
- Added page size options in Security events, explore agents table [#2925](https://github.com/wazuh/wazuh-dashboard-plugins/pull/2925)
- Added a reminder to restart cluster or manager after import a file in Rules, Decoders or CDB Lists [#3051](https://github.com/wazuh/wazuh-dashboard-plugins/pull/3051)
- Added Agent Stats section [#3056](https://github.com/wazuh/wazuh-dashboard-plugins/pull/3056)
- Added `logtest` PUT example on API Console [#3061](https://github.com/wazuh/wazuh-dashboard-plugins/pull/3061)
- Added vulnerabilities inventory that affect to an agent [#3069](https://github.com/wazuh/wazuh-dashboard-plugins/pull/3069)
- Added retry button to check api again in health check [#3109](https://github.com/wazuh/wazuh-dashboard-plugins/pull/3109)
- Added `wazuh-statistics` template and a new mapping for these indices [#3111](https://github.com/wazuh/wazuh-dashboard-plugins/pull/3111)
- Added link to documentation "Checking connection with Manager" in deploy new agent [#3126](https://github.com/wazuh/wazuh-dashboard-plugins/pull/3126)
- Fixed Agent Evolution graph showing agents from multiple APIs [#3256](https://github.com/wazuh/wazuh-dashboard-plugins/pull/3256)
- Added Disabled index pattern checks in Health Check [#3311](https://github.com/wazuh/wazuh-dashboard-plugins/pull/3311)

### Changed

- Moved Dev Tools inside of Tools menu as Api Console. [#1434](https://github.com/wazuh/wazuh-dashboard-plugins/pull/1434)
- Changed position of Top users on Integrity Monitoring Top 5 user. [#2892](https://github.com/wazuh/wazuh-dashboard-plugins/pull/2892)
- Changed user allow_run_as way of editing. [#3080](https://github.com/wazuh/wazuh-dashboard-plugins/pull/3080)
- Rename some ossec references to Wazuh [#3046](https://github.com/wazuh/wazuh-dashboard-plugins/pull/3046)

### Fixed

- Filter only authorized agents in Agents stats and Visualizations [#3088](https://github.com/wazuh/wazuh-dashboard-plugins/pull/3088)
- Fixed missing `pending` status suggestion for agents [#3095](https://github.com/wazuh/wazuh-dashboard-plugins/pull/3095)
- Index pattern setting not used for choosing from existing patterns [#3097](https://github.com/wazuh/wazuh-dashboard-plugins/pull/3097)
- Fixed space character missing on deployment command if UDP is configured [#3108](https://github.com/wazuh/wazuh-dashboard-plugins/pull/3108)
- Fixed statistics visualizations when a node is selected [#3110](https://github.com/wazuh/wazuh-dashboard-plugins/pull/3110)
- Fixed Flyout date filter also changes main date filter [#3114](https://github.com/wazuh/wazuh-dashboard-plugins/pull/3114)
- Fixed name for "TCP sessions" visualization and average metric is now a sum [#3118](https://github.com/wazuh/wazuh-dashboard-plugins/pull/3118)
- Filter only authorized agents in Events and Security Alerts table [#3120](https://github.com/wazuh/wazuh-dashboard-plugins/pull/3120)
- Fixed Last keep alive label is outside the panel [#3122](https://github.com/wazuh/wazuh-dashboard-plugins/pull/3122)
- Fixed app redirect to Settings section after the health check [#3128](https://github.com/wazuh/wazuh-dashboard-plugins/pull/3128)
- Fixed the plugin logo path in Kibana menu when use `server.basePath` setting [#3144](https://github.com/wazuh/wazuh-dashboard-plugins/pull/3144)
- Fixed deprecated endpoint for create agent groups [3152](https://github.com/wazuh/wazuh-dashboard-plugins/pull/3152)
- Fixed check for TCP protocol in deploy new agent [#3163](https://github.com/wazuh/wazuh-dashboard-plugins/pull/3163)
- Fixed RBAC issue with agent group permissions [#3181](https://github.com/wazuh/wazuh-dashboard-plugins/pull/3181)
- Fixed change index pattern from menu doesn't work [#3187](https://github.com/wazuh/wazuh-dashboard-plugins/pull/3187)
- Conflict with the creation of the index pattern when performing the Health Check [#3232](https://github.com/wazuh/wazuh-dashboard-plugins/pull/3232)
- Added Disabled index pattern checks in Health Check [#3311](https://github.com/wazuh/wazuh-dashboard-plugins/pull/3311)
- Fixed windows update section in Linux Inventory PDF [#3569](https://github.com/wazuh/wazuh-dashboard-plugins/pull/3569)
- Improving and removing unnecessary error logs [#3574](https://github.com/wazuh/wazuh-dashboard-plugins/pull/3574)

## Wazuh v4.1.5 - Kibana 7.10.0 , 7.10.2, 7.11.2 - Revision 4108

### Fixed

- Unable to change selected index pattern from the Wazuh menu [#3330](https://github.com/wazuh/wazuh-dashboard-plugins/pull/3330)

## Wazuh v4.1.5 - Kibana 7.10.0 , 7.10.2, 7.11.2 - Revision 4107

### Added

- Support for Kibana 7.11.2
- Added a warning message for the `Install and enroll the agent` step of `Deploy new agent` guide [#3238](https://github.com/wazuh/wazuh-dashboard-plugins/pull/3238)

### Fixed

- Conflict with the creation of the index pattern when performing the Health Check [#3223](https://github.com/wazuh/wazuh-dashboard-plugins/pull/3223)
- Fixing mac os agents add command [#3207](https://github.com/wazuh/wazuh-dashboard-plugins/pull/3207)

## Wazuh v4.1.5 - Kibana 7.10.0 , 7.10.2 - Revision 4106

- Adapt for Wazuh 4.1.5

## Wazuh v4.1.4 - Kibana 7.10.0 , 7.10.2 - Revision 4105

- Adapt for Wazuh 4.1.4

## Wazuh v4.1.3 - Kibana 7.10.0 , 7.10.2 - Revision 4104

### Added

- Creation of index pattern after the default one is changes in Settings [#2985](https://github.com/wazuh/wazuh-dashboard-plugins/pull/2985)
- Added node name of agent list and detail [#3039](https://github.com/wazuh/wazuh-dashboard-plugins/pull/3039)
- Added loading view while the user is logging to prevent permissions prompts [#3041](https://github.com/wazuh/wazuh-dashboard-plugins/pull/3041)
- Added custom message for each possible run_as setup [#3048](https://github.com/wazuh/wazuh-dashboard-plugins/pull/3048)

### Changed

- Change all dates labels to Kibana formatting time zone [#3047](https://github.com/wazuh/wazuh-dashboard-plugins/pull/3047)
- Improve toast message when selecting a default API [#3049](https://github.com/wazuh/wazuh-dashboard-plugins/pull/3049)
- Improve validation and prevention for caching bundles on the client-side [#3063](https://github.com/wazuh/wazuh-dashboard-plugins/pull/3063) [#3091](https://github.com/wazuh/wazuh-dashboard-plugins/pull/3091)

### Fixed

- Fixed unexpected behavior in Roles mapping [#3028](https://github.com/wazuh/wazuh-dashboard-plugins/pull/3028)
- Fixed rule filter is no applied when you click on a rule id in another module.[#3057](https://github.com/wazuh/wazuh-dashboard-plugins/pull/3057)
- Fixed bug changing master node configuration [#3062](https://github.com/wazuh/wazuh-dashboard-plugins/pull/3062)
- Fixed wrong variable declaration for macOS agents [#3066](https://github.com/wazuh/wazuh-dashboard-plugins/pull/3066)
- Fixed some errors in the Events table, action buttons style, and URLs disappeared [#3086](https://github.com/wazuh/wazuh-dashboard-plugins/pull/3086)
- Fixed Rollback of invalid rule configuration file [#3084](https://github.com/wazuh/wazuh-dashboard-plugins/pull/3084)

## Wazuh v4.1.2 - Kibana 7.10.0 , 7.10.2 - Revision 4103

- Add `run_as` setting to example host configuration in Add new API view [#3021](https://github.com/wazuh/wazuh-dashboard-plugins/pull/3021)
- Refactor of some prompts [#3015](https://github.com/wazuh/wazuh-dashboard-plugins/pull/3015)

### Fixed

- Fix SCA policy detail showing name and check results about another policy [#3007](https://github.com/wazuh/wazuh-dashboard-plugins/pull/3007)
- Fixed that alerts table is empty when switching pinned agents [#3008](https://github.com/wazuh/wazuh-dashboard-plugins/pull/3008)
- Creating a role mapping before the existing ones are loaded, the page bursts [#3013](https://github.com/wazuh/wazuh-dashboard-plugins/pull/3013)
- Fix pagination in SCA checks table when expand some row [#3018](https://github.com/wazuh/wazuh-dashboard-plugins/pull/3018)
- Fix manager is shown in suggestions in Agents section [#3025](https://github.com/wazuh/wazuh-dashboard-plugins/pull/3025)
- Fix disabled loading on inventory when request fail [#3026](https://github.com/wazuh/wazuh-dashboard-plugins/pull/3026)
- Fix restarting selected cluster instead of all of them [#3032](https://github.com/wazuh/wazuh-dashboard-plugins/pull/3032)
- Fix pinned agents don't trigger a new filtered query [#3035](https://github.com/wazuh/wazuh-dashboard-plugins/pull/3035)
- Overlay Wazuh menu when Kibana menu is opened or docked [#3038](https://github.com/wazuh/wazuh-dashboard-plugins/pull/3038)
- Fix visualizations in PDF Reports with Dark mode [#2983](https://github.com/wazuh/wazuh-dashboard-plugins/pull/2983)

## Wazuh v4.1.1 - Kibana 7.10.0 , 7.10.2 - Revision 4102

### Added

- Prompt to show the unsupported module for the selected agent [#2959](https://github.com/wazuh/wazuh-dashboard-plugins/pull/2959)
- Added a X-Frame-Options header to the backend responses [#2977](https://github.com/wazuh/wazuh-dashboard-plugins/pull/2977)

### Changed

- Added toast with refresh button when new fields are loaded [#2974](https://github.com/wazuh/wazuh-dashboard-plugins/pull/2974)
- Migrated manager and cluster files endpoints and their corresponding RBAC [#2984](https://github.com/wazuh/wazuh-dashboard-plugins/pull/2984)

### Fixed

- Fix login error when AWS Elasticsearch and ODFE is used [#2710](https://github.com/wazuh/wazuh-dashboard-plugins/issues/2710)
- An error message is displayed when changing a group's configuration although the user has the right permissions [#2955](https://github.com/wazuh/wazuh-dashboard-plugins/pull/2955)
- Fix Security events table is empty when switching the pinned agents [#2956](https://github.com/wazuh/wazuh-dashboard-plugins/pull/2956)
- Fix disabled switch visual edit button when json content is empty [#2957](https://github.com/wazuh/wazuh-dashboard-plugins/issues/2957)
- Fixed main and `More` menus for unsupported agents [#2959](https://github.com/wazuh/wazuh-dashboard-plugins/pull/2959)
- Fixed forcing a non numeric filter value in a number type field [#2961](https://github.com/wazuh/wazuh-dashboard-plugins/pull/2961)
- Fixed wrong number of alerts in Security Events [#2964](https://github.com/wazuh/wazuh-dashboard-plugins/pull/2964)
- Fixed search with strange characters of agent in Management groups [#2970](https://github.com/wazuh/wazuh-dashboard-plugins/pull/2970)
- Fix the statusCode error message [#2971](https://github.com/wazuh/wazuh-dashboard-plugins/pull/2971)
- Fix the SCA policy stats didn't refresh [#2973](https://github.com/wazuh/wazuh-dashboard-plugins/pull/2973)
- Fixed loading of AWS index fields even when no AWS alerts were found [#2974](https://github.com/wazuh/wazuh-dashboard-plugins/pull/2974)
- Fix some date fields format in FIM and SCA modules [#2975](https://github.com/wazuh/wazuh-dashboard-plugins/pull/2975)
- Fix a non-stop error in Manage agents when the user has no permissions [#2976](https://github.com/wazuh/wazuh-dashboard-plugins/pull/2976)
- Can't edit empty rules and decoders files that already exist in the manager [#2978](https://github.com/wazuh/wazuh-dashboard-plugins/pull/2978)
- Support for alerts index pattern with different ID and name [#2979](https://github.com/wazuh/wazuh-dashboard-plugins/pull/2979)
- Fix the unpin agent in the selection modal [#2980](https://github.com/wazuh/wazuh-dashboard-plugins/pull/2980)
- Fix properly logout of Wazuh API when logging out of the application (only for OpenDistro) [#2789](https://github.com/wazuh/wazuh-dashboard-plugins/issues/2789)
- Fixed missing `&&` from macOS agent deployment command [#2989](https://github.com/wazuh/wazuh-dashboard-plugins/issues/2989)
- Fix prompt permissions on Framework of Mitre and Inventory of Integrity monitoring. [#2967](https://github.com/wazuh/wazuh-dashboard-plugins/issues/2967)
- Fix properly logout of Wazuh API when logging out of the application support x-pack [#2789](https://github.com/wazuh/wazuh-dashboard-plugins/issues/2789)

## Wazuh v4.1.0 - Kibana 7.10.0 , 7.10.2 - Revision 4101

### Added

- Check the max buckets by default in healthcheck and increase them [#2901](https://github.com/wazuh/wazuh-dashboard-plugins/pull/2901)
- Added a prompt wraning in role mapping if run_as is false or he is not allowed to use it by API [#2876](https://github.com/wazuh/wazuh-dashboard-plugins/pull/2876)

### Changed

- Support new fields of Windows Registry at FIM inventory panel [#2679](https://github.com/wazuh/wazuh-dashboard-plugins/issues/2679)
- Added on FIM Inventory Windows Registry registry_key and registry_value items from syscheck [#2908](https://github.com/wazuh/wazuh-dashboard-plugins/issues/2908)
- Uncheck agents after an action in agents groups management [#2907](https://github.com/wazuh/wazuh-dashboard-plugins/pull/2907)
- Unsave rule files when edit or create a rule with invalid content [#2944](https://github.com/wazuh/wazuh-dashboard-plugins/pull/2944)
- Added vulnerabilities module for macos agents [#2969](https://github.com/wazuh/wazuh-dashboard-plugins/pull/2969)

### Fixed

- Fix server error Invalid token specified: Cannot read property 'replace' of undefined [#2899](https://github.com/wazuh/wazuh-dashboard-plugins/issues/2899)
- Fix show empty files rules and decoders: [#2923](https://github.com/wazuh/wazuh-dashboard-plugins/issues/2923)
- Fixed wrong hover texts in CDB lists actions [#2929](https://github.com/wazuh/wazuh-dashboard-plugins/pull/2929)
- Fixed access to forbidden agents information when exporting agents listt [2918](https://github.com/wazuh/wazuh-dashboard-plugins/pull/2918)
- Fix the decoder detail view is not displayed [#2888](https://github.com/wazuh/wazuh-dashboard-plugins/issues/2888)
- Fix the complex search using the Wazuh API query filter in search bars [#2930](https://github.com/wazuh/wazuh-dashboard-plugins/issues/2930)
- Fixed validation to check userPermissions are not ready yet [#2931](https://github.com/wazuh/wazuh-dashboard-plugins/issues/2931)
- Fixed clear visualizations manager list when switching tabs. Fixes PDF reports filters [#2932](https://github.com/wazuh/wazuh-dashboard-plugins/pull/2932)
- Fix Strange box shadow in Export popup panel in Managment > Groups [#2886](https://github.com/wazuh/wazuh-dashboard-plugins/issues/2886)
- Fixed wrong command on alert when data folder does not exist [#2938](https://github.com/wazuh/wazuh-dashboard-plugins/pull/2938)
- Fix agents table OS field sorting: Changes agents table field `os_name` to `os.name,os.version` to make it sortable. [#2939](https://github.com/wazuh/wazuh-dashboard-plugins/pull/2939)
- Fixed diff parsed datetime between agent detail and agents table [#2940](https://github.com/wazuh/wazuh-dashboard-plugins/pull/2940)
- Allow access to Agents section with agent:group action permission [#2933](https://github.com/wazuh/wazuh-dashboard-plugins/issues/2933)
- Fixed filters does not work on modals with search bar [#2935](https://github.com/wazuh/wazuh-dashboard-plugins/pull/2935)
- Fix wrong package name in deploy new agent [#2942](https://github.com/wazuh/wazuh-dashboard-plugins/issues/2942)
- Fixed number agents not show on pie onMouseEvent [#2890](https://github.com/wazuh/wazuh-dashboard-plugins/issues/2890)
- Fixed off Kibana Query Language in search bar of Controls/Inventory modules. [#2945](https://github.com/wazuh/wazuh-dashboard-plugins/pull/2945)
- Fixed number of agents do not show on the pie chart tooltip in agents preview [#2890](https://github.com/wazuh/wazuh-dashboard-plugins/issues/2890)

## Wazuh v4.0.4 - Kibana 7.10.0 , 7.10.2 - Revision 4017

### Added

- Adapt the app to the new Kibana platform [#2475](https://github.com/wazuh/wazuh-dashboard-plugins/issues/2475)
- Wazuh data directory moved from `optimize` to `data` Kibana directory [#2591](https://github.com/wazuh/wazuh-dashboard-plugins/issues/2591)
- Show the wui_rules belong to wazuh-wui API user [#2702](https://github.com/wazuh/wazuh-dashboard-plugins/issues/2702)

### Fixed

- Fixed Wazuh menu and agent menu for Solaris agents [#2773](https://github.com/wazuh/wazuh-dashboard-plugins/issues/2773) [#2725](https://github.com/wazuh/wazuh-dashboard-plugins/issues/2725)
- Fixed wrong shards and replicas for statistics indices and also fixed wrong prefix for monitoring indices [#2732](https://github.com/wazuh/wazuh-dashboard-plugins/issues/2732)
- Report's creation dates set to 1970-01-01T00:00:00.000Z [#2772](https://github.com/wazuh/wazuh-dashboard-plugins/issues/2772)
- Fixed bug for missing commands in ubuntu/debian and centos [#2786](https://github.com/wazuh/wazuh-dashboard-plugins/issues/2786)
- Fixed bug that show an hour before in /security-events/dashboard [#2785](https://github.com/wazuh/wazuh-dashboard-plugins/issues/2785)
- Fixed permissions to access agents [#2838](https://github.com/wazuh/wazuh-dashboard-plugins/issues/2838)
- Fix searching in groups [#2825](https://github.com/wazuh/wazuh-dashboard-plugins/issues/2825)
- Fix the pagination in SCA ckecks table [#2815](https://github.com/wazuh/wazuh-dashboard-plugins/issues/2815)
- Fix the SCA table with a wrong behaviour using the refresh button [#2854](https://github.com/wazuh/wazuh-dashboard-plugins/issues/2854)
- Fix sca permissions for agents views and dashboards [#2862](https://github.com/wazuh/wazuh-dashboard-plugins/issues/2862)
- Solaris should not show vulnerabilities module [#2829](https://github.com/wazuh/wazuh-dashboard-plugins/issues/2829)
- Fix the settings of statistics indices creation [#2858](https://github.com/wazuh/wazuh-dashboard-plugins/issues/2858)
- Update agents' info in Management Status after changing cluster node selected [#2828](https://github.com/wazuh/wazuh-dashboard-plugins/issues/2828)
- Fix error when applying filter in rules from events [#2877](https://github.com/wazuh/wazuh-dashboard-plugins/issues/2877)

### Changed

- Replaced `wazuh` Wazuh API user by `wazuh-wui` in the default configuration [#2852](https://github.com/wazuh/wazuh-dashboard-plugins/issues/2852)
- Add agent id to the reports name in Agent Inventory and Modules [#2817](https://github.com/wazuh/wazuh-dashboard-plugins/issues/2817)

### Adapt for Kibana 7.10.0

- Fixed filter pinned crash returning from agents [#2864](https://github.com/wazuh/wazuh-dashboard-plugins/issues/2864)
- Fixed style in sca and regulatory compliance tables and in wz menu [#2861](https://github.com/wazuh/wazuh-dashboard-plugins/issues/2861)
- Fix body-payload of Sample Alerts POST endpoint [#2857](https://github.com/wazuh/wazuh-dashboard-plugins/issues/2857)
- Fixed bug in the table on Agents->Table-> Actions->Config icon [#2853](https://github.com/wazuh/wazuh-dashboard-plugins/issues/2853)
- Fixed tooltip in the icon of view decoder file [#2850](https://github.com/wazuh/wazuh-dashboard-plugins/issues/2850)
- Fixed bug with agent filter when it is pinned [#2846](https://github.com/wazuh/wazuh-dashboard-plugins/issues/2846)
- Fix discovery navigation [#2845](https://github.com/wazuh/wazuh-dashboard-plugins/issues/2845)
- Search file editor gone [#2843](https://github.com/wazuh/wazuh-dashboard-plugins/issues/2843)
- Fix Agent Search Bar - Regex Query Interpreter [#2834](https://github.com/wazuh/wazuh-dashboard-plugins/issues/2834)
- Fixed accordion style breaking [#2833](https://github.com/wazuh/wazuh-dashboard-plugins/issues/2833)
- Fix metrics are not updated after a bad request in search input [#2830](https://github.com/wazuh/wazuh-dashboard-plugins/issues/2830)
- Fix mitre framework tab crash [#2821](https://github.com/wazuh/wazuh-dashboard-plugins/issues/2821)
- Changed ping request to default request. Added delay and while to che… [#2820](https://github.com/wazuh/wazuh-dashboard-plugins/issues/2820)
- Removed kibana alert for security [#2806](https://github.com/wazuh/wazuh-dashboard-plugins/issues/2806)

## Wazuh v4.0.4 - Kibana 7.10.0 , 7.10.2 - Revision 4016

### Added

- Modified agent registration adding groups and architecture [#2666](https://github.com/wazuh/wazuh-dashboard-plugins/issues/2666) [#2652](https://github.com/wazuh/wazuh-dashboard-plugins/issues/2652)
- Each user can only view their own reports [#2686](https://github.com/wazuh/wazuh-dashboard-plugins/issues/2686)

### Fixed

- Create index pattern even if there aren´t available indices [#2620](https://github.com/wazuh/wazuh-dashboard-plugins/issues/2620)
- Top bar overlayed over expanded visualizations [#2667](https://github.com/wazuh/wazuh-dashboard-plugins/issues/2667)
- Empty inventory data in Solaris agents [#2680](https://github.com/wazuh/wazuh-dashboard-plugins/pull/2680)
- Wrong parameters in the dev-tools autocomplete section [#2675](https://github.com/wazuh/wazuh-dashboard-plugins/issues/2675)
- Wrong permissions on edit CDB list [#2665](https://github.com/wazuh/wazuh-dashboard-plugins/pull/2665)
- fix(frontend): add the metafields when refreshing the index pattern [#2681](https://github.com/wazuh/wazuh-dashboard-plugins/pull/2681)
- Error toast is showing about Elasticsearch users for environments without security [#2713](https://github.com/wazuh/wazuh-dashboard-plugins/issues/2713)
- Error about Handler.error in Role Mapping fixed [#2702](https://github.com/wazuh/wazuh-dashboard-plugins/issues/2702)
- Fixed message in reserved users actions [#2702](https://github.com/wazuh/wazuh-dashboard-plugins/issues/2702)
- Error 500 on Export formatted CDB list [#2692](https://github.com/wazuh/wazuh-dashboard-plugins/pull/2692)
- Wui rules label should have only one tooltip [#2723](https://github.com/wazuh/wazuh-dashboard-plugins/issues/2723)
- Move upper the Wazuh item in the Kibana menu and default index pattern [#2867](https://github.com/wazuh/wazuh-dashboard-plugins/pull/2867)

## Wazuh v4.0.4 - Kibana v7.9.1, v7.9.3 - Revision 4015

### Added

- Support for Wazuh v4.0.4

## Wazuh v4.0.3 - Kibana v7.9.1, v7.9.2, v7.9.3 - Revision 4014

### Added

- Improved management of index-pattern fields [#2630](https://github.com/wazuh/wazuh-dashboard-plugins/issues/2630)

### Fixed

- fix(fronted): fixed the check of API and APP version in health check [#2655](https://github.com/wazuh/wazuh-dashboard-plugins/pull/2655)
- Replace user by username key in the monitoring logic [#2654](https://github.com/wazuh/wazuh-dashboard-plugins/pull/2654)
- Security alerts and reporting issues when using private tenants [#2639](https://github.com/wazuh/wazuh-dashboard-plugins/issues/2639)
- Manager restart in rule editor does not work with Wazuh cluster enabled [#2640](https://github.com/wazuh/wazuh-dashboard-plugins/issues/2640)
- fix(frontend): Empty inventory data in Solaris agents [#2680](https://github.com/wazuh/wazuh-dashboard-plugins/pull/2680)

## Wazuh v4.0.3 - Kibana v7.9.1, v7.9.2, v7.9.3 - Revision 4013

### Added

- Support for Wazuh v4.0.3.

## Wazuh v4.0.2 - Kibana v7.9.1, v7.9.3 - Revision 4012

### Added

- Sample data indices name should take index pattern in use [#2593](https://github.com/wazuh/wazuh-dashboard-plugins/issues/2593)
- Added start option to macos Agents [#2653](https://github.com/wazuh/wazuh-dashboard-plugins/pull/2653)

### Changed

- Statistics settings do not allow to configure primary shards and replicas [#2627](https://github.com/wazuh/wazuh-dashboard-plugins/issues/2627)

## Wazuh v4.0.2 - Kibana v7.9.1, v7.9.3 - Revision 4011

### Added

- Support for Wazuh v4.0.2.

### Fixed

- The index pattern title is overwritten with its id after refreshing its fields [#2577](https://github.com/wazuh/wazuh-dashboard-plugins/issues/2577)
- [RBAC] Issues detected when using RBAC [#2579](https://github.com/wazuh/wazuh-dashboard-plugins/issues/2579)

## Wazuh v4.0.1 - Kibana v7.9.1, v7.9.3 - Revision 4010

### Changed

- Alerts summary table for PDF reports on all modules [#2632](https://github.com/wazuh/wazuh-dashboard-plugins/issues/2632)
- [4.0-7.9] Run as with no wazuh-wui API user [#2576](https://github.com/wazuh/wazuh-dashboard-plugins/issues/2576)
- Deploy a new agent interface as default interface [#2564](https://github.com/wazuh/wazuh-dashboard-plugins/issues/2564)
- Problem in the visualization of new reserved resources of the Wazuh API [#2643](https://github.com/wazuh/wazuh-dashboard-plugins/issues/2643)

### Fixed

- Restore the tables in the agents' reports [#2628](https://github.com/wazuh/wazuh-dashboard-plugins/issues/2628)
- [RBAC] Issues detected when using RBAC [#2579](https://github.com/wazuh/wazuh-dashboard-plugins/issues/2579)
- Changes done via a worker's API are overwritten [#2626](https://github.com/wazuh/wazuh-dashboard-plugins/issues/2626)

### Fixed

- [BUGFIX] Default user field for current platform [#2633](https://github.com/wazuh/wazuh-dashboard-plugins/pull/2633)

## Wazuh v4.0.1 - Kibana v7.9.1, v7.9.3 - Revision 4009

### Changed

- Hide empty columns of the processes table of the MacOS agents [#2570](https://github.com/wazuh/wazuh-dashboard-plugins/pull/2570)
- Missing step in "Deploy a new agent" view [#2623](https://github.com/wazuh/wazuh-dashboard-plugins/issues/2623)
- Implement wazuh users' CRUD [#2598](https://github.com/wazuh/wazuh-dashboard-plugins/pull/2598)

### Fixed

- Inconsistent data in sample data alerts [#2618](https://github.com/wazuh/wazuh-dashboard-plugins/pull/2618)

## Wazuh v4.0.1 - Kibana v7.9.1, v7.9.3 - Revision 4008

### Fixed

- Icons not align to the right in Modules > Events [#2607](https://github.com/wazuh/wazuh-dashboard-plugins/pull/2607)
- Statistics visualizations do not show data [#2602](https://github.com/wazuh/wazuh-dashboard-plugins/pull/2602)
- Error on loading css files [#2599](https://github.com/wazuh/wazuh-dashboard-plugins/pull/2599)
- Fixed search filter in search bar in Module/SCA wasn't working [#2601](https://github.com/wazuh/wazuh-dashboard-plugins/pull/2601)

## Wazuh v4.0.0 - Kibana v7.9.1, v7.9.2, v7.9.3 - Revision 4007

### Fixed

- updated macOS package URL [#2596](https://github.com/wazuh/wazuh-dashboard-plugins/pull/2596)
- Revert "[4.0-7.9] [BUGFIX] Removed unnecessary function call" [#2597](https://github.com/wazuh/wazuh-dashboard-plugins/pull/2597)

## Wazuh v4.0.0 - Kibana v7.9.1, v7.9.2, v7.9.3 - Revision 4006

### Fixed

- Undefined field in event view [#2588](https://github.com/wazuh/wazuh-dashboard-plugins/issues/2588)
- Several calls to the same stats request (esAlerts) [#2586](https://github.com/wazuh/wazuh-dashboard-plugins/issues/2586)
- The filter options popup doesn't open on click once the filter is pinned [#2581](https://github.com/wazuh/wazuh-dashboard-plugins/issues/2581)
- The formatedFields are missing from the index-pattern of wazuh-alerts-\* [#2574](https://github.com/wazuh/wazuh-dashboard-plugins/issues/2574)

## Wazuh v4.0.0 - Kibana v7.9.3 - Revision 4005

### Added

- Support for Kibana v7.9.3

## Wazuh v4.0.0 - Kibana v7.9.1, v7.9.2 - Revision 4002

### Added

- Support for Wazuh v4.0.0.
- Support for Kibana v7.9.1 and 7.9.2.
- Support for Open Distro 1.10.1.
- Added a RBAC security layer integrated with Open Distro and X-Pack.
- Added remoted and analysisd statistics.
- Expand supported deployment variables.
- Added new configuration view settings for GCP integration.
- Added logic to change the `metafields` configuration of Kibana [#2524](https://github.com/wazuh/wazuh-dashboard-plugins/issues/2524)

### Changed

- Migrated the default index-pattern to `wazuh-alerts-*`.
- Removed the `known-fields` functionality.
- Security Events dashboard redesinged.
- Redesigned the app settings configuration with categories.
- Moved the wazuh-registry file to Kibana optimize folder.

### Fixed

- Format options in `wazuh-alerts` index-pattern are not overwritten now.
- Prevent blank page in detaill agent view.
- Navigable agents name in Events.
- Index pattern is not being refreshed.
- Reporting fails when agent is pinned and compliance controls are visited.
- Reload rule detail doesn't work properly with the related rules.
- Fix search bar filter in Manage agent of group [#2541](https://github.com/wazuh/wazuh-dashboard-plugins/pull/2541)

# Wazuh v3.13.6 - Kibana v7.9.2 - Revision 890

### Added

- Support for Wazuh v3.13.6

## Wazuh v3.13.5 - Kibana 7.9.2 - Revision 889

- Sanitize report's inputs and usernames [#4336](https://github.com/wazuh/wazuh-dashboard-plugins/pull/4336)

## Wazuh v3.13.2 - Kibana v7.9.1 - Revision 887

### Added

- Support for Wazuh v3.13.2

## Wazuh v3.13.2 - Kibana v7.8.0 - Revision 887

### Added

- Support for Wazuh v3.13.2

## Wazuh v3.13.1 - Kibana v7.9.1 - Revision 886

### Added

- Support for Kibana v7.9.1

## Wazuh v3.13.1 - Kibana v7.9.0 - Revision 885

### Added

- Support for Kibana v7.9.0

## Wazuh v3.13.1 - Kibana v7.8.1 - Revision 884

### Added

- Support for Kibana v7.8.1

## Wazuh v3.13.1 - Kibana v7.8.0 - Revision 883

### Added

- Support for Wazuh v3.13.1

## Wazuh v3.13.0 - Kibana v7.8.0 - Revision 881

### Added

- Support for Kibana v7.8.0

## Wazuh v3.13.0 - Kibana v7.7.0, v7.7.1 - Revision 880

### Added

- Support for Wazuh v3.13.0
- Support for Kibana v7.7.1
- Support for Open Distro 1.8
- New navigation experience with a global menu [#1965](https://github.com/wazuh/wazuh-dashboard-plugins/issues/1965)
- Added a Breadcrumb in Kibana top nav [#2161](https://github.com/wazuh/wazuh-dashboard-plugins/issues/2161)
- Added a new Agents Summary Screen [#1963](https://github.com/wazuh/wazuh-dashboard-plugins/issues/1963)
- Added a new feature to add sample data to dashboards [#2115](https://github.com/wazuh/wazuh-dashboard-plugins/issues/2115)
- Added MITRE integration [#1877](https://github.com/wazuh/wazuh-dashboard-plugins/issues/1877)
- Added Google Cloud Platform integration [#1873](https://github.com/wazuh/wazuh-dashboard-plugins/issues/1873)
- Added TSC integration [#2204](https://github.com/wazuh/wazuh-dashboard-plugins/pull/2204)
- Added a new Integrity monitoring state view for agent [#2153](https://github.com/wazuh/wazuh-dashboard-plugins/issues/2153)
- Added a new Integrity monitoring files detail view [#2156](https://github.com/wazuh/wazuh-dashboard-plugins/issues/2156)
- Added a new component to explore Compliance requirements [#2156](https://github.com/wazuh/wazuh-dashboard-plugins/issues/2261)

### Changed

- Code migration to React.js
- Global review of styles
- Unified Overview and Agent dashboards into new Modules [#2110](https://github.com/wazuh/wazuh-dashboard-plugins/issues/2110)
- Changed Vulnerabilities dashboard visualizations [#2262](https://github.com/wazuh/wazuh-dashboard-plugins/issues/2262)

### Fixed

- Open Distro tenants have been fixed and are functional now [#1890](https://github.com/wazuh/wazuh-dashboard-plugins/issues/1890).
- Improved navigation performance [#2200](https://github.com/wazuh/wazuh-dashboard-plugins/issues/2200).
- Avoid creating the wazuh-monitoring index pattern if it is disabled [#2100](https://github.com/wazuh/wazuh-dashboard-plugins/issues/2100)
- SCA checks without compliance field can't be expanded [#2264](https://github.com/wazuh/wazuh-dashboard-plugins/issues/2264)

## Wazuh v3.12.3 - Kibana v7.7.1 - Revision 876

### Added

- Support for Kibana v7.7.1

## Wazuh v3.12.3 - Kibana v7.7.0 - Revision 875

### Added

- Support for Kibana v7.7.0

## Wazuh v3.12.3 - Kibana v6.8.8, v7.6.1, v7.6.2 - Revision 874

### Added

- Support for Wazuh v3.12.3

## Wazuh v3.12.2 - Kibana v6.8.8, v7.6.1, v7.6.2 - Revision 873

### Added

- Support for Wazuh v3.12.2

## Wazuh v3.12.1 - Kibana v6.8.8, v7.6.1, v7.6.2 - Revision 872

### Added

- Support Wazuh 3.12.1
- Added new FIM settings on configuration on demand. [#2147](https://github.com/wazuh/wazuh-dashboard-plugins/issues/2147)

### Changed

- Updated agent's variable names in deployment guides. [#2169](https://github.com/wazuh/wazuh-dashboard-plugins/pull/2169)

### Fixed

- Pagination is now shown in table-type visualizations. [#2180](https://github.com/wazuh/wazuh-dashboard-plugins/issues/2180)

## Wazuh v3.12.0 - Kibana v6.8.8, v7.6.2 - Revision 871

### Added

- Support for Kibana v6.8.8 and v7.6.2

## Wazuh v3.12.0 - Kibana v6.8.7, v7.4.2, v7.6.1 - Revision 870

### Added

- Support for Wazuh v3.12.0
- Added a new setting to hide manager alerts from dashboards. [#2102](https://github.com/wazuh/wazuh-dashboard-plugins/pull/2102)
- Added a new setting to be able to change API from the top menu. [#2143](https://github.com/wazuh/wazuh-dashboard-plugins/issues/2143)
- Added a new setting to enable/disable the known fields health check [#2037](https://github.com/wazuh/wazuh-dashboard-plugins/pull/2037)
- Added suport for PCI 11.2.1 and 11.2.3 rules. [#2062](https://github.com/wazuh/wazuh-dashboard-plugins/pull/2062)

### Changed

- Restructuring of the optimize/wazuh directory. Now the Wazuh configuration file (wazuh.yml) is placed on /usr/share/kibana/optimize/wazuh/config. [#2116](https://github.com/wazuh/wazuh-dashboard-plugins/pull/2116)
- Improve performance of Dasboards reports generation. [1802344](https://github.com/wazuh/wazuh-dashboard-plugins/commit/18023447c6279d385df84d7f4a5663ed2167fdb5)

### Fixed

- Discover time range selector is now displayed on the Cluster section. [08901df](https://github.com/wazuh/wazuh-dashboard-plugins/commit/08901dfcbe509f17e4fab26877c8b7dae8a66bff)
- Added the win_auth_failure rule group to Authentication failure metrics. [#2099](https://github.com/wazuh/wazuh-dashboard-plugins/pull/2099)
- Negative values in Syscheck attributes now have their correct value in reports. [7c3e84e](https://github.com/wazuh/wazuh-dashboard-plugins/commit/7c3e84ec8f00760b4f650cfc00a885d868123f99)

## Wazuh v3.11.4 - Kibana v7.6.1 - Revision 858

### Added

- Support for Kibana v7.6.1

## Wazuh v3.11.4 - Kibana v6.8.6, v7.4.2, v7.6.0 - Revision 857

### Added

- Support for Wazuh v3.11.4

## Wazuh v3.11.3 - Kibana v7.6.0 - Revision 856

### Added

- Support for Kibana v7.6.0

## Wazuh v3.11.3 - Kibana v7.4.2 - Revision 855

### Added

- Support for Kibana v7.4.2

## Wazuh v3.11.3 - Kibana v7.5.2 - Revision 854

### Added

- Support for Wazuh v3.11.3

### Fixed

- Windows Updates table is now displayed in the Inventory Data report [#2028](https://github.com/wazuh/wazuh-dashboard-plugins/pull/2028)

## Wazuh v3.11.2 - Kibana v7.5.2 - Revision 853

### Added

- Support for Kibana v7.5.2

## Wazuh v3.11.2 - Kibana v6.8.6, v7.3.2, v7.5.1 - Revision 852

### Added

- Support for Wazuh v3.11.2

### Changed

- Increased list filesize limit for the CDB-list [#1993](https://github.com/wazuh/wazuh-dashboard-plugins/pull/1993)

### Fixed

- The xml validator now correctly handles the `--` string within comments [#1980](https://github.com/wazuh/wazuh-dashboard-plugins/pull/1980)
- The AWS map visualization wasn't been loaded until the user interacts with it [dd31bd7](https://github.com/wazuh/wazuh-dashboard-plugins/commit/dd31bd7a155354bc50fe0af22fca878607c8936a)

## Wazuh v3.11.1 - Kibana v6.8.6, v7.3.2, v7.5.1 - Revision 581

### Added

- Support for Wazuh v3.11.1.

## Wazuh v3.11.0 - Kibana v6.8.6, v7.3.2, v7.5.1 - Revision 580

### Added

- Support for Wazuh v3.11.0.
- Support for Kibana v7.5.1.
- The API credentials configuration has been moved from the .wazuh index to a wazuh.yml configuration file. Now the configuration of the API hosts is done from the file and not from the application. [#1465](https://github.com/wazuh/wazuh-dashboard-plugins/issues/1465) [#1771](https://github.com/wazuh/wazuh-dashboard-plugins/issues/1771).
- Upload ruleset files using a "drag and drop" component [#1770](https://github.com/wazuh/wazuh-dashboard-plugins/issues/1770)
- Add logs for the reporting module [#1622](https://github.com/wazuh/wazuh-dashboard-plugins/issues/1622).
- Extended the "Add new agent" guide [#1767](https://github.com/wazuh/wazuh-dashboard-plugins/issues/1767).
- Add new table for windows hotfixes [#1932](https://github.com/wazuh/wazuh-dashboard-plugins/pull/1932)

### Changed

- Removed Discover from top menu [#1699](https://github.com/wazuh/wazuh-dashboard-plugins/issues/1699).
- Hide index pattern selector in case that only one exists [#1799](https://github.com/wazuh/wazuh-dashboard-plugins/issues/1799).
- Remove visualizations legend [#1936](https://github.com/wazuh/wazuh-dashboard-plugins/pull/1936)
- Normalize the field whodata in the group reporting [#1921](https://github.com/wazuh/wazuh-dashboard-plugins/pull/1921)
- A message in the configuration view is ambiguous [#1870](https://github.com/wazuh/wazuh-dashboard-plugins/issues/1870)
- Refactor syscheck table [#1941](https://github.com/wazuh/wazuh-dashboard-plugins/pull/1941)

### Fixed

- Empty files now throws an error [#1806](https://github.com/wazuh/wazuh-dashboard-plugins/issues/1806).
- Arguments for wazuh api requests are now validated [#1815](https://github.com/wazuh/wazuh-dashboard-plugins/issues/1815).
- Fixed the way to check admin mode [#1838](https://github.com/wazuh/wazuh-dashboard-plugins/issues/1838).
- Fixed error exporting as CSV the files into a group [#1833](https://github.com/wazuh/wazuh-dashboard-plugins/issues/1833).
- Fixed XML validator false error for `<` [1882](https://github.com/wazuh/wazuh-dashboard-plugins/issues/1882)
- Fixed "New file" editor doesn't allow saving twice [#1896](https://github.com/wazuh/wazuh-dashboard-plugins/issues/1896)
- Fixed decoders files [#1929](https://github.com/wazuh/wazuh-dashboard-plugins/pull/1929)
- Fixed registration guide [#1926](https://github.com/wazuh/wazuh-dashboard-plugins/pull/1926)
- Fixed infinite load on Ciscat views [#1920](https://github.com/wazuh/wazuh-dashboard-plugins/pull/1920), [#1916](https://github.com/wazuh/wazuh-dashboard-plugins/pull/1916)
- Fixed missing fields in the Visualizations [#1913](https://github.com/wazuh/wazuh-dashboard-plugins/pull/1913)
- Fixed Amazon S3 status is wrong in configuration section [#1864](https://github.com/wazuh/wazuh-dashboard-plugins/issues/1864)
- Fixed hidden overflow in the fim configuration [#1887](https://github.com/wazuh/wazuh-dashboard-plugins/pull/1887)
- Fixed Logo source fail after adding server.basePath [#1871](https://github.com/wazuh/wazuh-dashboard-plugins/issues/1871)
- Fixed the documentation broken links [#1853](https://github.com/wazuh/wazuh-dashboard-plugins/pull/1853)

## Wazuh v3.10.2 - Kibana v7.5.1 - Revision 556

### Added

- Support for Kibana v7.5.1

## Wazuh v3.10.2 - Kibana v7.5.0 - Revision 555

### Added

- Support for Kibana v7.5.0

## Wazuh v3.10.2 - Kibana v7.4.2 - Revision 549

### Added

- Support for Kibana v7.4.2

## Wazuh v3.10.2 - Kibana v7.4.1 - Revision 548

### Added

- Support for Kibana v7.4.1

## Wazuh v3.10.2 - Kibana v7.4.0 - Revision 547

### Added

- Support for Kibana v7.4.0
- Support for Wazuh v3.10.2.

## Wazuh v3.10.2 - Kibana v7.3.2 - Revision 546

### Added

- Support for Wazuh v3.10.2.

## Wazuh v3.10.1 - Kibana v7.3.2 - Revision 545

### Added

- Support for Wazuh v3.10.1.

## Wazuh v3.10.0 - Kibana v7.3.2 - Revision 543

### Added

- Support for Wazuh v3.10.0.
- Added an interactive guide for registering agents, things are now easier for the user, guiding it through the steps needed ending in a _copy & paste_ snippet for deploying his agent [#1468](https://github.com/wazuh/wazuh-dashboard-plugins/issues/1468).
- Added new dashboards for the recently added regulatory compliance groups into the Wazuh core. They are HIPAA and NIST-800-53 [#1468](https://github.com/wazuh/wazuh-dashboard-plugins/issues/1448), [#1638](https://github.com/wazuh/wazuh-dashboard-plugins/issues/1638).
- Make the app work under a custom Kibana space [#1234](https://github.com/wazuh/wazuh-dashboard-plugins/issues/1234), [#1450](https://github.com/wazuh/wazuh-dashboard-plugins/issues/1450).
- Added the ability to manage the app as a native plugin when using Kibana spaces, now you can safely hide/show the app depending on the selected space [#1601](https://github.com/wazuh/wazuh-dashboard-plugins/issues/1601).
- Adapt the app the for Kibana dark mode [#1562](https://github.com/wazuh/wazuh-dashboard-plugins/issues/1562).
- Added an alerts summary in _Overview > FIM_ panel [#1527](https://github.com/wazuh/wazuh-dashboard-plugins/issues/1527).
- Export all the information of a Wazuh group and its related agents in a PDF document [#1341](https://github.com/wazuh/wazuh-dashboard-plugins/issues/1341).
- Export the configuration of a certain agent as a PDF document. Supports granularity for exporting just certain sections of the configuration [#1340](https://github.com/wazuh/wazuh-dashboard-plugins/issues/1340).

### Changed

- Reduced _Agents preview_ load time using the new API endpoint `/summary/agents` [#1687](https://github.com/wazuh/wazuh-dashboard-plugins/pull/1687).
- Replaced most of the _md-nav-bar_ Angular.js components with React components using EUI [#1705](https://github.com/wazuh/wazuh-dashboard-plugins/pull/1705).
- Replaced the requirements slider component with a new styled component [#1708](https://github.com/wazuh/wazuh-dashboard-plugins/pull/1708).
- Soft deprecated the _.wazuh-version_ internal index, now the app dumps its content if applicable to a registry file, then the app removes that index. Further versions will hard deprecate this index [#1467](https://github.com/wazuh/wazuh-dashboard-plugins/issues/1467).
- Visualizations now don't fetch the documents _source_, also, they now use _size: 0_ for fetching [#1663](https://github.com/wazuh/wazuh-dashboard-plugins/issues/1663).
- The app menu is now fixed on top of the view, it's not being hidden on every state change. Also, the Wazuh logo was placed in the top bar of Kibana UI [#1502](https://github.com/wazuh/wazuh-dashboard-plugins/issues/1502).
- Improved _getTimestamp_ method not returning a promise object because it's no longer needed [014bc3a](https://github.com/wazuh/wazuh-dashboard-plugins/commit/014b3aba0d2e9cda0c4d521f5f16faddc434a21e). Also improved main Discover listener for Wazuh not returning a promise object [bd82823](https://github.com/wazuh/wazuh-dashboard-plugins/commit/bd8282391a402b8c567b32739cf914a0135d74bc).
- Replaced _Requirements over time_ visualizations in both PCI DSS and GDPR dashboards [35c539](https://github.com/wazuh/wazuh-dashboard-plugins/commit/35c539eb328b3bded94aa7608f73f9cc51c235a6).
- Do not show a toaster when a visualization field was not known yet, instead, show it just in case the internal refreshing failed [19a2e7](https://github.com/wazuh/wazuh-dashboard-plugins/commit/19a2e71006b38f6a64d3d1eb8a20b02b415d7e07).
- Minor optimizations for server logging [eb8e000](https://github.com/wazuh/wazuh-dashboard-plugins/commit/eb8e00057dfea2dafef56319590ff832042c402d).

### Fixed

- Alerts search bar fixed for Kibana v7.3.1, queries were not being applied as expected [#1686](https://github.com/wazuh/wazuh-dashboard-plugins/issues/1686).
- Hide attributes field from non-Windows agents in the FIM table [#1710](https://github.com/wazuh/wazuh-dashboard-plugins/issues/1710).
- Fixed broken view in Management > Configuration > Amazon S3 > Buckets, some information was missing [#1675](https://github.com/wazuh/wazuh-dashboard-plugins/issues/1675).
- Keep user's filters when switching from Discover to panel [#1685](https://github.com/wazuh/wazuh-dashboard-plugins/issues/1685).
- Reduce load time and amount of data to be fetched in _Management > Cluster monitoring_ section avoiding possible timeouts [#1663](https://github.com/wazuh/wazuh-dashboard-plugins/issues/1663).
- Restored _Remove column_ feature in Discover tabs [#1702](https://github.com/wazuh/wazuh-dashboard-plugins/issues/1702).
- Apps using Kibana v7.3.1 had a bug once the user goes back from _Agent > FIM > Files_ to _Agent > FIM > dashboard_, filters disappear, now it's working properly [#1700](https://github.com/wazuh/wazuh-dashboard-plugins/issues/1700).
- Fixed visual bug in _Management > Cluster monitoring_ and a button position [1e3b748](https://github.com/wazuh/wazuh-dashboard-plugins/commit/1e3b748f11b43b2e7956b830269b6d046d74d12c).
- The app installation date was not being updated properly, now it's fixed [#1692](https://github.com/wazuh/wazuh-dashboard-plugins/issues/1692).
- Fixed _Network interfaces_ table in Inventory section, the table was not paginating [#1474](https://github.com/wazuh/wazuh-dashboard-plugins/issues/1474).
- Fixed APIs passwords are now obfuscated in server responses [adc3152](https://github.com/wazuh/wazuh-dashboard-plugins/pull/1782/commits/adc31525e26b25e4cb62d81cbae70a8430728af5).

## Wazuh v3.9.5 - Kibana v6.8.2 / Kibana v7.2.1 / Kibana v7.3.0 - Revision 531

### Added

- Support for Wazuh v3.9.5

## Wazuh v3.9.4 - Kibana v6.8.1 / Kibana v6.8.2 / Kibana v7.2.0 / Kibana v7.2.1 / Kibana v7.3.0 - Revision 528

### Added

- Support for Wazuh v3.9.4
- Allow filtering by clicking a column in rules/decoders tables [0e2ddd7](https://github.com/wazuh/wazuh-dashboard-plugins/pull/1615/commits/0e2ddd7b73f7f7975d02e97ed86ae8a0966472b4)
- Allow open file in rules table clicking on the file column [1af929d](https://github.com/wazuh/wazuh-dashboard-plugins/pull/1615/commits/1af929d62f450f93c6733868bcb4057e16b7e279)

### Changed

- Improved app performance [#1640](https://github.com/wazuh/wazuh-dashboard-plugins/pull/1640).
- Remove path filter from custom rules and decoders [895792e](https://github.com/wazuh/wazuh-dashboard-plugins/pull/1615/commits/895792e6e6d9401b3293d5e16352b9abef515096)
- Show path column in rules and decoders [6f49816](https://github.com/wazuh/wazuh-dashboard-plugins/pull/1615/commits/6f49816c71b5999d77bf9e3838443627c9be945d)
- Removed SCA overview dashboard [94ebbff](https://github.com/wazuh/wazuh-dashboard-plugins/pull/1615/commits/94ebbff231cbfb6d793130e0b9ea855baa755a1c)
- Disabled last custom column removal [f1ef7de](https://github.com/wazuh/wazuh-dashboard-plugins/pull/1615/commits/f1ef7de1a34bbe53a899596002e8153b95e7dc0e)
- Agents messages across sections unification [8fd7e36](https://github.com/wazuh/wazuh-dashboard-plugins/pull/1615/commits/8fd7e36286fa9dfd03a797499af6ffbaa90b00e1)

### Fixed

- Fix check storeded apis [d6115d6](https://github.com/wazuh/wazuh-dashboard-plugins/pull/1615/commits/d6115d6424c78f0cde2017b432a51b77186dd95a).
- Fix pci-dss console error [297080d](https://github.com/wazuh/wazuh-dashboard-plugins/pull/1615/commits/297080d36efaea8f99b0cafd4c48845dad20495a)
- Fix error in reportingTable [85b7266](https://github.com/wazuh/wazuh-dashboard-plugins/pull/1615/commits/85b72662cb4db44c443ed04f7c31fba57eefccaa)
- Fix filters budgets size [c7ac86a](https://github.com/wazuh/wazuh-dashboard-plugins/pull/1615/commits/c7ac86acb3d5afaf1cf348fab09a2b8c5778a491)
- Fix missing permalink virustotal visualization [1b57529](https://github.com/wazuh/wazuh-dashboard-plugins/pull/1615/commits/1b57529758fccdeb3ac0840e66a8aafbe4757a96)
- Improved wz-table performance [224bd6f](https://github.com/wazuh/wazuh-dashboard-plugins/pull/1615/commits/224bd6f31235c81ba01755c3c1e120c3f86beafd)
- Fix inconsistent data between visualizations and tables in Overview Security Events [b12c600](https://github.com/wazuh/wazuh-dashboard-plugins/pull/1615/commits/b12c600578d80d0715507dec4624a4ebc27ea573)
- Timezone applied in cluster status [a4f620d](https://github.com/wazuh/wazuh-dashboard-plugins/pull/1615/commits/a4f620d398f5834a6d2945af892a462425ca3bec)
- Fixed Overview Security Events report when wazuh.monitoring is disabled [1c26da0](https://github.com/wazuh/wazuh-dashboard-plugins/pull/1615/commits/1c26da05a0b6daf727e15c13b819111aa4e4e913)
- Fixes in APIs management [2143943](https://github.com/wazuh/wazuh-dashboard-plugins/pull/1615/commits/2143943a5049cbb59bb8d6702b5a56cbe0d27a2a)
- Prevent duplicated visualization toast errors [786faf3](https://github.com/wazuh/wazuh-dashboard-plugins/commit/786faf3e62d2cad13f512c0f873b36eca6e9787d)
- Fix not properly updated breadcrumb in ruleset section [9645903](https://github.com/wazuh/wazuh-dashboard-plugins/commit/96459031cd4edbe047970bf0d22d0c099771879f)
- Fix badly dimensioned table in Integrity Monitoring section [9645903](https://github.com/wazuh/wazuh-dashboard-plugins/commit/96459031cd4edbe047970bf0d22d0c099771879f)
- Fix implicit filters can be destroyed [9cf8578](https://github.com/wazuh/wazuh-dashboard-plugins/commit/9cf85786f504f5d67edddeea6cfbf2ab577e799b)
- Windows agent dashboard doesn't show failure logon access. [d38d088](https://github.com/wazuh/wazuh-dashboard-plugins/commit/d38d0881ac8e4294accde83d63108337b74cdd91)
- Number of agents is not properly updated. [f7cbbe5](https://github.com/wazuh/wazuh-dashboard-plugins/commit/f7cbbe54394db825827715c3ad4370ac74317108)
- Missing scrollbar on Firefox file viewer. [df4e8f9](https://github.com/wazuh/wazuh-dashboard-plugins/commit/df4e8f9305b35e9ee1473bed5f5d452dd3420567)
- Agent search filter by name, lost when refreshing. [71b5274](https://github.com/wazuh/wazuh-dashboard-plugins/commit/71b5274ccc332d8961a158587152f7badab28a95)
- Alerts of level 12 cannot be displayed in the Summary table. [ec0e888](https://github.com/wazuh/wazuh-dashboard-plugins/commit/ec0e8885d9f1306523afbc87de01a31f24e36309)
- Restored query from search bar in visualizations. [439128f](https://github.com/wazuh/wazuh-dashboard-plugins/commit/439128f0a1f65b649a9dcb81ab5804ca20f65763)
- Fix Kibana filters loop in Firefox. [82f0f32](https://github.com/wazuh/wazuh-dashboard-plugins/commit/82f0f32946d844ce96a28f0185f903e8e05c5589)

## Wazuh v3.9.3 - Kibana v6.8.1 / v7.1.1 / v7.2.0 - Revision 523

### Added

- Support for Wazuh v3.9.3
- Support for Kibana v7.2.0 [#1556](https://github.com/wazuh/wazuh-dashboard-plugins/pull/1556).

### Changed

- New design and several UI/UX changes [#1525](https://github.com/wazuh/wazuh-dashboard-plugins/pull/1525).
- Improved error checking + syscollector performance [94d0a83](https://github.com/wazuh/wazuh-dashboard-plugins/commit/94d0a83e43aa1d2d84ef6f87cbb76b9aefa085b3).
- Adapt Syscollector for MacOS agents [a4bf7ef](https://github.com/wazuh/wazuh-dashboard-plugins/commit/a4bf7efc693a99b7565b5afcaa372155f15a4db9).
- Show last scan for syscollector [73f2056](https://github.com/wazuh/wazuh-dashboard-plugins/commit/73f2056673bb289d472663397ba7097e49b7b93b).
- Extendend information for syscollector [#1585](https://github.com/wazuh/wazuh-dashboard-plugins/issues/1585).

### Fixed

- Corrected width for agent stats [a998955](https://github.com/wazuh/wazuh-dashboard-plugins/commit/a99895565a8854c55932ec94cffb08e1d0aa3da1).
- Fix height for the menu directive with Dynamic height [427d0f3](https://github.com/wazuh/wazuh-dashboard-plugins/commit/427d0f3e9fa6c34287aa9e8557da99a51e0db40f).
- Fix wazuh-db and clusterd check [cddcef6](https://github.com/wazuh/wazuh-dashboard-plugins/commit/cddcef630c5234dd6f6a495715743dfcfd4e4001).
- Fix AlertsStats when value is "0", it was showing "-" [07a3e10](https://github.com/wazuh/wazuh-dashboard-plugins/commit/07a3e10c7f1e626ba75a55452b6c295d11fd657d).
- Fix syscollector state value [f8d3d0e](https://github.com/wazuh/wazuh-dashboard-plugins/commit/f8d3d0eca44e67e26f79bc574495b1f4c8f751f2).
- Fix time offset for reporting table [2ef500b](https://github.com/wazuh/wazuh-dashboard-plugins/commit/2ef500bb112e68bd4811b8e87ce8581d7c04d20f).
- Fix call to obtain GDPR requirements for specific agent [ccda846](https://github.com/wazuh/wazuh-dashboard-plugins/commit/ccda8464b50be05bc5b3642f25f4972c8a7a2c03).
- Restore "rule.id" as a clickable field in visualizations [#1546](https://github.com/wazuh/wazuh-dashboard-plugins/pull/1546).
- Fix timepicker in cluster monitoring [f7533ce](https://github.com/wazuh/wazuh-dashboard-plugins/pull/1560/commits/f7533cecb6862abfb5c1d2173ec3e70ffc59804a).
- Fix several bugs [#1569](https://github.com/wazuh/wazuh-dashboard-plugins/pull/1569).
- Fully removed "rule.id" as URL field [#1584](https://github.com/wazuh/wazuh-dashboard-plugins/issues/1584).
- Fix filters for dashboards [#1583](https://github.com/wazuh/wazuh-dashboard-plugins/issues/1583).
- Fix missing dependency [#1591](https://github.com/wazuh/wazuh-dashboard-plugins/issues/1591).

## Wazuh v3.9.2 - Kibana v7.1.1 - Revision 510

### Added

- Support for Wazuh v3.9.2

### Changed

- Avoid showing more than one toaster for the same error message [7937003](https://github.com/wazuh/wazuh-dashboard-plugins/commit/793700382798033203091d160773363323e05bb9).
- Restored "Alerts evolution - Top 5 agents" in Overview > Security events [f9305c0](https://github.com/wazuh/wazuh-dashboard-plugins/commit/f9305c0c6acf4a31c41b1cc9684b87f79b27524f).

### Fixed

- Fix missing parameters in Dev Tools request [#1496](https://github.com/wazuh/wazuh-dashboard-plugins/pull/1496).
- Fix "Invalid Date" for Safari and Internet Explorer [#1505](https://github.com/wazuh/wazuh-dashboard-plugins/pull/1505).

## Wazuh v3.9.1 - Kibana v7.1.1 - Revision 509

### Added

- Support for Kibana v7.1.1
- Added overall metrics for Agents > Overview [#1479](https://github.com/wazuh/wazuh-dashboard-plugins/pull/1479).

### Fixed

- Fixed missing dependency for Discover [43f5dd5](https://github.com/wazuh/wazuh-dashboard-plugins/commit/43f5dd5f64065c618ba930b2a4087f0a9e706c0e).
- Fixed visualization for Agents > Overview [#1477](https://github.com/wazuh/wazuh-dashboard-plugins/pull/1477).
- Fixed SCA policy checks table [#1478](https://github.com/wazuh/wazuh-dashboard-plugins/pull/1478).

## Wazuh v3.9.1 - Kibana v7.1.0 - Revision 508

### Added

- Support for Kibana v7.1.0

## Wazuh v3.9.1 - Kibana v6.8.0 - Revision 444

### Added

- Support for Wazuh v3.9.1
- Support for Kibana v6.8.0

### Fixed

- Fixed background color for some parts of the Discover directive [2dfc763](https://github.com/wazuh/wazuh-dashboard-plugins/commit/2dfc763bfa1093fb419f118c2938f6b348562c69).
- Fixed cut values in non-resizable tables when the value is too large [cc4828f](https://github.com/wazuh/wazuh-dashboard-plugins/commit/cc4828fbf50d4dab3dd4bb430617c1f2b13dac6a).
- Fixed handled but not shown error messages from rule editor [0aa0e17](https://github.com/wazuh/wazuh-dashboard-plugins/commit/0aa0e17ac8678879e5066f8d83fd46f5d8edd86a).
- Minor typos corrected [fe11fb6](https://github.com/wazuh/wazuh-dashboard-plugins/commit/fe11fb67e752368aedc89ec844ddf729eb8ad761).
- Minor fixes in agents configuration [1bc2175](https://github.com/wazuh/wazuh-dashboard-plugins/commit/1bc217590438573e7267687655bb5939b5bb9fde).
- Fix Management > logs viewer scrolling [f458b2e](https://github.com/wazuh/wazuh-dashboard-plugins/commit/f458b2e3294796f9cf00482b4da27984646c6398).

### Changed

- Kibana version shown in settings is now read from our package.json [c103d3e](https://github.com/wazuh/wazuh-dashboard-plugins/commit/c103d3e782136106736c02039d28c4567b255aaa).
- Removed an old header from Settings [0197b8b](https://github.com/wazuh/wazuh-dashboard-plugins/commit/0197b8b1abc195f275c8cd9893df84cd5569527b).
- Improved index pattern validation fields, replaced "full_log" with "rule.id" as part of the minimum required fields [dce0595](https://github.com/wazuh/wazuh-dashboard-plugins/commit/dce059501cbd28f1294fd761da3e015e154747bc).
- Improve dynamic height for configuration editor [c318131](https://github.com/wazuh/wazuh-dashboard-plugins/commit/c318131dfb6b5f01752593f2aa972b98c0655610).
- Add timezone for all dates shown in the app [4b8736f](https://github.com/wazuh/wazuh-dashboard-plugins/commit/4b8736fb4e562c78505daaee042bcd798242c3f5).

## Wazuh v3.9.0 - Kibana v6.7.0 / v6.7.1 / v6.7.2 - Revision 441

### Added

- Support for Wazuh v3.9.0
- Support for Kibana v6.7.0 / v6.7.1 / v6.7.2
- Edit master and worker configuration ([#1215](https://github.com/wazuh/wazuh-dashboard-plugins/pull/1215)).
- Edit local rules, local decoders and CDB lists ([#1212](https://github.com/wazuh/wazuh-dashboard-plugins/pull/1212), [#1204](https://github.com/wazuh/wazuh-dashboard-plugins/pull/1204), [#1196](https://github.com/wazuh/wazuh-dashboard-plugins/pull/1196), [#1233](https://github.com/wazuh/wazuh-dashboard-plugins/pull/1233), [#1304](https://github.com/wazuh/wazuh-dashboard-plugins/pull/1304)).
- View no local rules/decoders XML files ([#1395](https://github.com/wazuh/wazuh-dashboard-plugins/pull/1395))
- Dev Tools additions
  - Added hotkey `[shift] + [enter]` for sending query ([#1170](https://github.com/wazuh/wazuh-dashboard-plugins/pull/1170)).
  - Added `Export JSON` button for the Dev Tools ([#1170](https://github.com/wazuh/wazuh-dashboard-plugins/pull/1170)).
- Added refresh button for agents preview table ([#1169](https://github.com/wazuh/wazuh-dashboard-plugins/pull/1169)).
- Added `configuration assessment` information in "Agent > Policy monitoring" ([#1227](https://github.com/wazuh/wazuh-dashboard-plugins/pull/1227)).
- Added agents `configuration assessment` configuration section in "Agent > Configuration" ([1257](https://github.com/wazuh/wazuh-dashboard-plugins/pull/1257))
- Restart master and worker nodes ([#1222](https://github.com/wazuh/wazuh-dashboard-plugins/pull/1222)).
- Restart agents ([#1229](https://github.com/wazuh/wazuh-dashboard-plugins/pull/1229)).
- Added support for more than one Wazuh monitoring pattern ([#1243](https://github.com/wazuh/wazuh-dashboard-plugins/pull/1243))
- Added customizable interval for Wazuh monitoring indices creation ([#1243](https://github.com/wazuh/wazuh-dashboard-plugins/pull/1243)).
- Expand visualizations ([#1246](https://github.com/wazuh/wazuh-dashboard-plugins/pull/1246)).
- Added a dynamic table columns selector ([#1246](https://github.com/wazuh/wazuh-dashboard-plugins/pull/1246)).
- Added resizable columns by dragging in tables ([d2bf8ee](https://github.com/wazuh/wazuh-dashboard-plugins/commit/d2bf8ee9681ca5d6028325e165854b49214e86a3))
- Added a cron job for fetching missing fields of all valid index patterns, also merging dynamic fields every time an index pattern is refreshed by the app ([#1276](https://github.com/wazuh/wazuh-dashboard-plugins/pull/1276)).
- Added auto-merging dynamic fields for Wazuh monitoring index patterns ([#1300](https://github.com/wazuh/wazuh-dashboard-plugins/pull/1300))
- New server module, it's a job queue so we can add delayed jobs to be run in background, this iteration only accepts delayed Wazuh API calls ([#1283](https://github.com/wazuh/wazuh-dashboard-plugins/pull/1283)).
- Added new way to view logs using a logs viewer ([#1292](https://github.com/wazuh/wazuh-dashboard-plugins/pull/1292))
- Added new directive for registering agents from the UI, including instructions on "how to" ([#1321](https://github.com/wazuh/wazuh-dashboard-plugins/pull/1321)).
- Added some Angular charts in Agents Preview and Agents SCA sections ([#1364](https://github.com/wazuh/wazuh-dashboard-plugins/pull/1364))
- Added Docker listener settings in configuration views ([#1365](https://github.com/wazuh/wazuh-dashboard-plugins/pull/1365))
- Added Docker dashboards for both Agents and Overview ([#1367](https://github.com/wazuh/wazuh-dashboard-plugins/pull/1367))
- Improved app logger with debug level ([#1373](https://github.com/wazuh/wazuh-dashboard-plugins/pull/1373))
- Introducing React components from the EUI framework

### Changed

- Escape XML special characters ([#1159](https://github.com/wazuh/wazuh-dashboard-plugins/pull/1159)).
- Changed empty results message for Wazuh tables ([#1165](https://github.com/wazuh/wazuh-dashboard-plugins/pull/1165)).
- Allowing the same query multiple times on the Dev Tools ([#1174](https://github.com/wazuh/wazuh-dashboard-plugins/pull/1174))
- Refactor JSON/XML viewer for configuration tab ([#1173](https://github.com/wazuh/wazuh-dashboard-plugins/pull/1173), [#1148](https://github.com/wazuh/wazuh-dashboard-plugins/pull/1148)).
- Using full height for all containers when possible ([#1224](https://github.com/wazuh/wazuh-dashboard-plugins/pull/1224)).
- Improved the way we are handling "back button" events ([#1207](https://github.com/wazuh/wazuh-dashboard-plugins/pull/1207)).
- Changed some visualizations for FIM, GDPR, PCI, Vulnerability and Security Events ([#1206](https://github.com/wazuh/wazuh-dashboard-plugins/pull/1206), [#1235](https://github.com/wazuh/wazuh-dashboard-plugins/pull/1235), [#1293](https://github.com/wazuh/wazuh-dashboard-plugins/pull/1293)).
- New design for agent header view ([#1186](https://github.com/wazuh/wazuh-dashboard-plugins/pull/1186)).
- Not fetching data the very first time the Dev Tools are opened ([#1185](https://github.com/wazuh/wazuh-dashboard-plugins/pull/1185)).
- Refresh all known fields for all valid index patterns if `kbn-vis` detects a broken index pattern ([ecd7c8f](https://github.com/wazuh/wazuh-dashboard-plugins/commit/ecd7c8f98c187a350f81261d13b0d45dcec6dc5d)).
- Truncate texts and display a tooltip when they don't fit in a table cell ([7b56a87](https://github.com/wazuh/wazuh-dashboard-plugins/commit/7b56a873f85dcba7e6838aeb2e40d9b4cf472576))
- Updated API autocomplete for Dev Tools ([#1218](https://github.com/wazuh/wazuh-dashboard-plugins/pull/1218))
- Updated switches design to adapt it to Kibana's design ([#1253](https://github.com/wazuh/wazuh-dashboard-plugins/pull/1253))
- Reduced the width of some table cells with little text, to give more space to the other columns ([#1263](https://github.com/wazuh/wazuh-dashboard-plugins/pull/1263)).
- Redesign for Management > Status daemons list ([#1284](https://github.com/wazuh/wazuh-dashboard-plugins/pull/1284)).
- Redesign for Management > Configuration, Agent > Configuration ([#1289](https://github.com/wazuh/wazuh-dashboard-plugins/pull/1289)).
- Replaced Management > Logs table with a log viewer component ([#1292](https://github.com/wazuh/wazuh-dashboard-plugins/pull/1292)).
- The agents list search bar now allows to switch between AND/OR operators ([#1291](https://github.com/wazuh/wazuh-dashboard-plugins/pull/1291)).
- Improve audit dashboards ([#1374](https://github.com/wazuh/wazuh-dashboard-plugins/pull/1374))
- Exclude agent "000" getting the last registered and the most active agents from the Wazuh API.([#1391](https://github.com/wazuh/wazuh-dashboard-plugins/pull/1391))
- Reviewed Osquery dashboards ([#1394](https://github.com/wazuh/wazuh-dashboard-plugins/pull/1394))
- Memory info is now a log ([#1400](https://github.com/wazuh/wazuh-dashboard-plugins/pull/1400))
- Error toasters time is now 30000ms, warning/info are still 6000ms ([#1420](https://github.com/wazuh/wazuh-dashboard-plugins/pull/1420))

### Fixed

- Properly handling long messages on notifier service, until now, they were using out of the card space, also we replaced some API messages with more meaningful messages ([#1168](https://github.com/wazuh/wazuh-dashboard-plugins/pull/1168)).
- Adapted Wazuh icon for multiple browsers where it was gone ([#1208](https://github.com/wazuh/wazuh-dashboard-plugins/pull/1208)).
- Do not fetch data from tables twice when resize window ([#1303](https://github.com/wazuh/wazuh-dashboard-plugins/pull/1303)).
- Agent syncrhonization status is updated as we browse the configuration section ([#1305](https://github.com/wazuh/wazuh-dashboard-plugins/pull/1305))
- Using the browser timezone for reporting documents ([#1311](https://github.com/wazuh/wazuh-dashboard-plugins/pull/1311)).
- Wrong behaviors in the routing system when the basePath was set ([#1342](https://github.com/wazuh/wazuh-dashboard-plugins/pull/1342))
- Do not show pagination for one-page tables ([196c5b7](https://github.com/wazuh/wazuh-dashboard-plugins/pull/1362/commits/196c5b717583032798da7791fa4f90ec06397f68))
- Being redirected to Overview once a Kibana restart is performed ([#1378](https://github.com/wazuh/wazuh-dashboard-plugins/pull/1378))
- Displaying the AWS services section of the aws-s3 wodle ([#1393](https://github.com/wazuh/wazuh-dashboard-plugins/pull/1393))
- Show email configuration on the configuration on demand ([#1401](https://github.com/wazuh/wazuh-dashboard-plugins/issues/1401))
- Show "Follow symbolic link" field in Integrity monitoring - Monitored configuration on demand ([0c9c9da](https://github.com/wazuh/wazuh-dashboard-plugins/pull/1414/commits/0c9c9da3b951548761cd203db5ee5baa39afe26c))

## Wazuh v3.8.2 - Kibana v6.6.0 / v6.6.1 / v6.6.2 / v6.7.0 - Revision 419

### Added

- Support for Kibana v6.6.0 / v6.6.1 / v6.6.2 / v6.7.0

### Fixed

- Fixed AWS dashboard, newer JavaScript browser engines break the view due to Angular.js ([6e882fc](https://github.com/wazuh/wazuh-dashboard-plugins/commit/6e882fc1d7efe6059e6140ff40b8a20d9c1fa51e)).
- Fixed AWS accounts visualization, using the right field now ([6e882fc](https://github.com/wazuh/wazuh-dashboard-plugins/commit/6e882fc1d7efe6059e6140ff40b8a20d9c1fa51e)).

## Wazuh v3.8.2 - Kibana v6.5.4 - Revision 418

### Added

- Support for Wazuh v3.8.2

### Changed

- Close configuration editor only if it was successfully updated ([bc77c35](https://github.com/wazuh/wazuh-dashboard-plugins/commit/bc77c35d8440a656d4704451ce857c9e1d36a438)).
- Replaced FIM Vega visualization with standard visualization ([554ee1c](https://github.com/wazuh/wazuh-dashboard-plugins/commit/554ee1c4c4d75c76d82272075acf8bb62e7f9e27)).

## Wazuh v3.8.1 - Kibana v6.5.4 - Revision 417

### Added

- Support for Wazuh v3.8.1

### Changed

- Moved monitored/ignored Windows registry entries to "FIM > Monitored" and "FIM > Ignored" to avoid user confusion ([#1176](https://github.com/wazuh/wazuh-dashboard-plugins/pull/1176)).
- Excluding managers from wazuh-monitoring indices ([#1177](https://github.com/wazuh/wazuh-dashboard-plugins/pull/1177)).
- Escape `&` before sending group configuration ([d3aa56f](https://github.com/wazuh/wazuh-dashboard-plugins/commit/d3aa56fa73478c60505e500db7d3a7df263081b5)).
- Improved `autoFormat` function before rendering group configuration ([f4f8144](https://github.com/wazuh/wazuh-dashboard-plugins/commit/f4f8144eef8b93038fc897a9f16356e71029b844)).
- Now the group configuration editor doesn't exit after sending data to the Wazuh API ([5c1a3ef](https://github.com/wazuh/wazuh-dashboard-plugins/commit/5c1a3ef9bd710a7befbed0709c4a7cf414f44f6b)).

### Fixed

- Fixed style for the error toaster for long URLs or long paths ([11b8084](https://github.com/wazuh/wazuh-dashboard-plugins/commit/11b8084c75bbc5da36587ff31d1bc80a55fe4dfe)).

## Wazuh v3.8.0 - Kibana v6.5.4 - Revision 416

### Added

- Added group management features such as:
  - Edit the group configuration ([#1096](https://github.com/wazuh/wazuh-dashboard-plugins/pull/1096)).
  - Add/remove groups to/from an agent ([#1096](https://github.com/wazuh/wazuh-dashboard-plugins/pull/1096)).
  - Add/remove agents to/from a group ([#1096](https://github.com/wazuh/wazuh-dashboard-plugins/pull/1096)).
  - Add/remove groups ([#1152](https://github.com/wazuh/wazuh-dashboard-plugins/pull/1152)).
- New directive for tables that don't need external data sources ([#1067](https://github.com/wazuh/wazuh-dashboard-plugins/pull/1067)).
- New search bar directive with interactive filters and suggestions ([#1058](https://github.com/wazuh/wazuh-dashboard-plugins/pull/1058)).
- New server route `/elastic/alerts` for fetching alerts using custom parameters([#1056](https://github.com/wazuh/wazuh-dashboard-plugins/pull/1056)).
- New table for an agent FIM monitored files, if the agent OS platform is Windows it will show two tables: files and registry ([#1032](https://github.com/wazuh/wazuh-dashboard-plugins/pull/1032)).
- Added description to each setting under Settings > Configuration ([#1048](https://github.com/wazuh/wazuh-dashboard-plugins/pull/1048)).
- Added a new setting to `config.yml` related to Wazuh monitoring and its index pattern ([#1095](https://github.com/wazuh/wazuh-dashboard-plugins/pull/1095)).
- Resizable columns by dragging in Dev-tools ([#1102](https://github.com/wazuh/wazuh-dashboard-plugins/pull/1102)).
- New feature to be able to edit config.yml file from the Settings > Configuration section view ([#1105](https://github.com/wazuh/wazuh-dashboard-plugins/pull/1105)).
- Added a new table (network addresses) for agent inventory tab ([#1111](https://github.com/wazuh/wazuh-dashboard-plugins/pull/1111)).
- Added `audit_key` (Who-data Audit keys) for configuration tab ([#1123](https://github.com/wazuh/wazuh-dashboard-plugins/pull/1123)).
- Added new known fields for Kibana index pattern ([#1150](https://github.com/wazuh/wazuh-dashboard-plugins/pull/1150)).

### Changed

- Changed Inventory tables. Now the app looks for the OS platform and it shows different tables depending on the OS platform. In addition the process state codes has been replaced to be more meaningful ([#1059](https://github.com/wazuh/wazuh-dashboard-plugins/pull/1059)).
- Tiny rework for the AWS tab including.
- "Report" button is hidden on Discover panel ([#1047](https://github.com/wazuh/wazuh-dashboard-plugins/pull/1047)).
- Visualizations, filters and Discover improved ([#1083](https://github.com/wazuh/wazuh-dashboard-plugins/pull/1083)).
- Removed `popularizeField` function until https://github.com/elastic/kibana/issues/22426 is solved in order to avoid `Unable to write index pattern!` error on Discover tab ([#1085](https://github.com/wazuh/wazuh-dashboard-plugins/pull/1085)).
- Improved Wazuh monitoring module ([#1094](https://github.com/wazuh/wazuh-dashboard-plugins/pull/1094)).
- Added "Registered date" and "Last keep alive" in agents table allowing you to sort by these fields ([#1102](https://github.com/wazuh/wazuh-dashboard-plugins/pull/1102)).
- Improved code quality in sections such as Ruleset > Rule and Decoder detail view simplify conditions ([#1102](https://github.com/wazuh/wazuh-dashboard-plugins/pull/1102)).
- Replaced reporting success message ([#1102](https://github.com/wazuh/wazuh-dashboard-plugins/pull/1102)).
- Reduced the default number of shards and the default number of replicas for the app indices ([#1113](https://github.com/wazuh/wazuh-dashboard-plugins/pull/1113)).
- Refreshing index pattern known fields on health check controller ([#1119](https://github.com/wazuh/wazuh-dashboard-plugins/pull/1119)).
- Less strict memory check ([786c764](https://github.com/wazuh/wazuh-dashboard-plugins/commit/786c7642cd88083f9a77c57ed204488ecf5b710a)).
- Checking message origin in error handler ([dfec368](https://github.com/wazuh/wazuh-dashboard-plugins/commit/dfec368d22a148b2e4437db92d71294900241961)).
- Dev tools is now showing the response as it is, like `curl` does ([#1137](https://github.com/wazuh/wazuh-dashboard-plugins/pull/1137)).
- Removed `unknown` as valid node name ([#1149](https://github.com/wazuh/wazuh-dashboard-plugins/pull/1149)).
- Removed `rule.id` direct filter from the rule set tables ([#1151](https://github.com/wazuh/wazuh-dashboard-plugins/pull/1151))

### Fixed

- Restored X-Pack security logic for the .wazuh index, now it's not bypassing the X-Pack roles ([#1081](https://github.com/wazuh/wazuh-dashboard-plugins/pull/1081))
- Avoid fetching twice the same data ([#1072](https://github.com/wazuh/wazuh-dashboard-plugins/pull/1072), [#1061](https://github.com/wazuh/wazuh-dashboard-plugins/pull/1061)).
- Wazuh logo adapted to low resolutions ([#1074](https://github.com/wazuh/wazuh-dashboard-plugins/pull/1074)).
- Hide Audit, OpenSCAP tabs for non-linux agents. Fixed empty Windows events under Configuration > Log collection section. OSQuery logo has been standardized ([#1072](https://github.com/wazuh/wazuh-dashboard-plugins/pull/1072), [#1076](https://github.com/wazuh/wazuh-dashboard-plugins/pull/1076)).
- Fix empty values on _Overview > Security events_ when Wazuh monitoring is disabled ([#1091](https://github.com/wazuh/wazuh-dashboard-plugins/pull/1091)).
- Fix overlapped play button in Dev-tools when the input box has a scrollbar ([#1102](https://github.com/wazuh/wazuh-dashboard-plugins/pull/1102)).
- Fix Dev-tools behavior when parse json invalid blocks ([#1102](https://github.com/wazuh/wazuh-dashboard-plugins/pull/1102)).
- Fixed Management > Monitoring tab frustration adding back buttons ([#1102](https://github.com/wazuh/wazuh-dashboard-plugins/pull/1102)).
- Fix template checking when using more than one pattern ([#1104](https://github.com/wazuh/wazuh-dashboard-plugins/pull/1104)).
- Fix infinite loop for Wazuh monitoring when the Wazuh API is not being able to give us all the agents ([5a26916](https://github.com/wazuh/wazuh-dashboard-plugins/commit/5a2691642b40a34783d2eafb6ee24ae78b9af21a)), ([85005a1](https://github.com/wazuh/wazuh-dashboard-plugins/commit/85005a184d4f1c3d339b7c895b5d2469f3b45171)).
- Fix rule details for `list` and `info` parameters ([#1149](https://github.com/wazuh/wazuh-dashboard-plugins/pull/1149)).

## Wazuh v3.7.1 / v3.7.2 - Kibana v6.5.1 / v6.5.2 / v6.5.3 / v6.5.4 - Revision 415

### Added

- Support for Elastic stack v6.5.2 / v6.5.3 / v6.5.4.
- Support for Wazuh v3.7.1 / v3.7.2.
- Dev Tools module now autocompletes API endpoints ([#1030](https://github.com/wazuh/wazuh-dashboard-plugins/pull/1030)).

### Changed

- Increased number of rows for syscollector tables ([#1033](https://github.com/wazuh/wazuh-dashboard-plugins/pull/1033)).
- Modularized JSON/XML viewers for the configuration section ([#982](https://github.com/wazuh/wazuh-dashboard-plugins/pull/982)).

### Fixed

- Added missing fields for syscollector network tables ([#1036](https://github.com/wazuh/wazuh-dashboard-plugins/pull/1036)).
- Using the right API path when downloading CSV for decoders list ([#1045](https://github.com/wazuh/wazuh-dashboard-plugins/pull/1045)).
- Including group field when downloading CSV for agents list ([#1044](https://github.com/wazuh/wazuh-dashboard-plugins/pull/1044)).
- Preserve active tab in configuration section when refreshing the page ([#1037](https://github.com/wazuh/wazuh-dashboard-plugins/pull/1037)).

## Wazuh v3.7.0 - Kibana v6.5.0 / v6.5.1 - Revision 414

### Added

- Support for Elastic Stack v6.5.0 / v6.5.1.
- Agent groups bar is now visible on the agent configuration section ([#1023](https://github.com/wazuh/wazuh-dashboard-plugins/pull/1023)).
- Added a new setting for the `config.yml` file for enable/disable administrator mode ([#1019](https://github.com/wazuh/wazuh-dashboard-plugins/pull/1019)).
  - This allows the user to perform PUT, POST, DELETE methods in our Dev Tools.

### Changed

- Refactored most front-end controllers ([#1023](https://github.com/wazuh/wazuh-dashboard-plugins/pull/1023)).

## Wazuh v3.7.0 - Kibana v6.4.2 / v6.4.3 - Revision 413

### Added

- Support for Wazuh v3.7.0.
- Support for Elastic Stack v6.4.2 / v6.4.3.
- Brand-new interface for _Configuration_ (on both _Management_ and _Agents_ tabs) ([#914](https://github.com/wazuh/wazuh-dashboard-plugins/pull/914)):
  - Now you can check current and real agent and manager configuration.
  - A new interface design, with more useful information and easy to understand descriptions.
  - New and more responsive JSON/XML viewers to show the configuration in raw mode.
- Brand-new extension - Osquery ([#938](https://github.com/wazuh/wazuh-dashboard-plugins/pull/938)):
  - A new extension, disabled by default.
  - Check alerts from Wazuh's Osquery integration.
  - Check your current Osquery wodle configuration.
  - More improvements will come for this extension in the future.
- New option for Wazuh app configuration file - _Ignore index patterns_ ([#947](https://github.com/wazuh/wazuh-dashboard-plugins/pull/947)):
  - Now the user can specify which index patterns can't be selected on the app using the new `ip.ignore` setting on the `config.yml` file.
  - The valid format is an array of strings which represents index patterns.
  - By default, this list is empty (all index patterns will be available if they use a compatible structure).
- Added a node selector for _Management > Status_ section when Wazuh cluster is enabled ([#976](https://github.com/wazuh/wazuh-dashboard-plugins/pull/976)).
- Added quick access to _Configuration_ or _Discover_ panels for an agent on the agents list ([#939](https://github.com/wazuh/wazuh-dashboard-plugins/pull/939)).
- Now you can click on an agent's ID on the _Discover_ panels to open its details page on the app ([#904](https://github.com/wazuh/wazuh-dashboard-plugins/pull/904)).
- Redesigned the _Overview > Amazon AWS_ tab, using more meaningful visualizations for a better overall view of your agents' status ([#903](https://github.com/wazuh/wazuh-dashboard-plugins/pull/903)).
- Redesigned the _Overview/Agents > Vulnerabilities_ tab, using more meaningful visualizations for a better overall view of your agents' status ([#954](https://github.com/wazuh/wazuh-dashboard-plugins/pull/954)).
- Now everytime the user enters the _Settings_ tab, the API connection will be automatically checked ([#971](https://github.com/wazuh/wazuh-dashboard-plugins/pull/971)).
- Added a node selector for _Management > Logs_ section when Wazuh cluster is enabled ([#980](https://github.com/wazuh/wazuh-dashboard-plugins/pull/980)).
- Added a group selector for _Agents_ section ([#995](https://github.com/wazuh/wazuh-dashboard-plugins/pull/995)).

### Changed

- Interface refactoring for the _Agents > Inventory data_ tab ([#924](https://github.com/wazuh/wazuh-dashboard-plugins/pull/924)):
  - Now the tab won't be available if your agent doesn't have Syscollector enabled, and each card will be enabled or disabled depending on the current Syscollector scans configuration.
  - This will prevent situations where the user couldn't check the inventory although there was actual scan data to show on some sections.
- Added support for new multigroups feature ([#911](https://github.com/wazuh/wazuh-dashboard-plugins/pull/911)):
  - Now the information bars on _Agents_ will show all the groups an agent belongs to.
- Now the result pane on the _Dev tools_ tab will show the error code coming from the Wazuh API ([#909](https://github.com/wazuh/wazuh-dashboard-plugins/pull/909)).
- Changed some visualizations titles for _Overview/Agents > OpenSCAP_ tab ([#925](https://github.com/wazuh/wazuh-dashboard-plugins/pull/925)).
- All backend routes have been renamed ([#932](https://github.com/wazuh/wazuh-dashboard-plugins/pull/932)).
- Several improvements for Elasticsearch tests ([#933](https://github.com/wazuh/wazuh-dashboard-plugins/pull/933)).
- Updated some strings and descriptions on the _Settings_ tab ([#934](https://github.com/wazuh/wazuh-dashboard-plugins/pull/934)).
- Changed the date format on _Settings > Logs_ to make it more human-readable ([#944](https://github.com/wazuh/wazuh-dashboard-plugins/pull/944)).
- Changed some labels to remove the "MD5 sum" expression, it will use "Checksum" instead ([#945](https://github.com/wazuh/wazuh-dashboard-plugins/pull/945)).
- Added word wrapping class to group name in _Management > Groups > Group detail_ tab ([#945](https://github.com/wazuh/wazuh-dashboard-plugins/pull/945)).
- The `wz-table` directive has been refactored ([#953](https://github.com/wazuh/wazuh-dashboard-plugins/pull/953)).
- The `wz-table` directive now checks if a request is aborted ([#979](https://github.com/wazuh/wazuh-dashboard-plugins/pull/979)).
- Several performance improvements ([#985](https://github.com/wazuh/wazuh-dashboard-plugins/pull/985), [#997](https://github.com/wazuh/wazuh-dashboard-plugins/pull/997), [#1000](https://github.com/wazuh/wazuh-dashboard-plugins/pull/1000)).

### Fixed

- Several known fields for _Whodata_ functionality have been fixed ([#901](https://github.com/wazuh/wazuh-dashboard-plugins/pull/901)).
- Fixed alignment bug with the _Add a filter +_ button on _Discover_ and _Agents_ tabs ([#912](https://github.com/wazuh/wazuh-dashboard-plugins/pull/912)).
- Fixed a bug where the `Add API` form on _Settings_ didn't appear when pressing the button after editing an existing API entry ([#944](https://github.com/wazuh/wazuh-dashboard-plugins/pull/944)).
- Fixed a bug on _Ruleset_ tab where the "Description" column was showing `0` if the rule doesn't have any description ([#948](https://github.com/wazuh/wazuh-dashboard-plugins/pull/948)).
- Fixed wrong alignment on related Rules/Decoders tables from _Management > Ruleset_ tab ([#971](https://github.com/wazuh/wazuh-dashboard-plugins/pull/971)).
- Fixed a bug where sometimes the error messages appeared duplicated ([#971](https://github.com/wazuh/wazuh-dashboard-plugins/pull/971)).

### Removed

- On the _Management > Monitoring_ tab, the `Cluster enabled but not running` message won't appear as an error anymore ([#971](https://github.com/wazuh/wazuh-dashboard-plugins/pull/971)).

## Wazuh v3.6.1 - Kibana v6.4.1 / v6.4.2 / v6.4.3 - Revision 412

### Added

- Support for Elastic Stack v6.4.1 / v6.4.2 / v6.4.3.

## Wazuh v3.6.1 - Kibana v6.4.0 - Revision 411

### Added

- Redesigned the _Overview > Integrity monitoring_ tab, using more meaningful visualizations for a better overall view of your agents' status ([#893](https://github.com/wazuh/wazuh-dashboard-plugins/pull/893)).
- Added a new table for the _Inventory_ tab: _Processes_ ([#895](https://github.com/wazuh/wazuh-dashboard-plugins/pull/895)).
- Improved error handling for tables. Now the table will show an error message if it wasn't able to fetch and load data ([#896](https://github.com/wazuh/wazuh-dashboard-plugins/pull/896)).

### Changed

- The app source code has been improved, following best practices and coding guidelines ([#892](https://github.com/wazuh/wazuh-dashboard-plugins/pull/892)).
- Included more app tests and prettifier for better code maintainability ([#883](https://github.com/wazuh/wazuh-dashboard-plugins/pull/883) & [#885](https://github.com/wazuh/wazuh-dashboard-plugins/pull/885)).

### Fixed

- Fixed minor visual errors on some _GDPR_, _PCI DSS_ and _Vulnerabilities_ visualizations ([#894](https://github.com/wazuh/wazuh-dashboard-plugins/pull/894)).

## Wazuh v3.6.1 - Kibana v6.4.0 - Revision 410

### Added

- The _Inventory_ tab has been redesigned ([#873](https://github.com/wazuh/wazuh-dashboard-plugins/pull/873)):
  - Added new network interfaces and port tables.
  - Improved design using metric information bars and intuitive status indicators.
- Added refresh functionality to the _Settings > Logs_ tab ([#852](https://github.com/wazuh/wazuh-dashboard-plugins/pull/852)):
  - Now everytime the user opens the tab, the logs will be reloaded.
  - A new button to force the update has been added on the top left corner of the logs table.
- Added `tags` and `recursion_level` configuration options to _Management/Agent > Configuration_ tabs ([#850](https://github.com/wazuh/wazuh-dashboard-plugins/pull/850)).
- The _Kuery_ search syntax has been added again to the app ([#851](https://github.com/wazuh/wazuh-dashboard-plugins/pull/851)).
- Added a first batch of [_Mocha_](https://mochajs.org/) tests and other quality of code improvements to the app ([#859](https://github.com/wazuh/wazuh-dashboard-plugins/pull/859)).
- Now you can open specific rule details (the _Management > Ruleset_ tab) when clicking on the `rule.id` value on the _Discover_ tab ([#862](https://github.com/wazuh/wazuh-dashboard-plugins/pull/862)).
- Now you can click on the rule ID value on the _Management > Ruleset_ tab to search for related alerts on the _Discover_ tab ([#863](https://github.com/wazuh/wazuh-dashboard-plugins/pull/863)).

### Changed

- The index pattern known fields have been updated up to 567 ([#872](https://github.com/wazuh/wazuh-dashboard-plugins/pull/872)).
- Now the _Inventory_ tab will always be available for all agents, and a descriptive message will appear if the agent doesn't have `syscollector` enabled ([#879](https://github.com/wazuh/wazuh-dashboard-plugins/pull/879)).

### Fixed

- Fixed a bug where the _Inventory_ tab was unavailable if the user reloads the page while on the _Agents > Configuration_ tab ([#845](https://github.com/wazuh/wazuh-dashboard-plugins/pull/845)).
- Fixed some _Overview > VirusTotal_ visualizations ([#846](https://github.com/wazuh/wazuh-dashboard-plugins/pull/846)).
- Fixed a bug where the _Settings > Extensions_ tab wasn't being properly hidden when there's no API entries inserted ([#847](https://github.com/wazuh/wazuh-dashboard-plugins/pull/847)).
- Fixed a bug where the _Current API_ indicator on the top navbar wasn't being properly updated when the user deletes all the API entries ([#848](https://github.com/wazuh/wazuh-dashboard-plugins/pull/848)).
- Fixed a bug where the _Agents coverage_ metric were not displaying a proper value when the manager has 0 registered agents ([#849](https://github.com/wazuh/wazuh-dashboard-plugins/pull/849)).
- Fixed a bug where the `wazuh-basic` user role was able to update API entries (it should be forbidden) ([#853](https://github.com/wazuh/wazuh-dashboard-plugins/pull/853)).
- Fixed a bug where the visualizations had scroll bars on the PDF reports ([#870](https://github.com/wazuh/wazuh-dashboard-plugins/pull/870)).
- Fixed a bug on the _Dev tools_ tab where the user couldn't execute the first request block if there was blank lines above it ([#871](https://github.com/wazuh/wazuh-dashboard-plugins/pull/871)).
- Fixed a bug on pinned filters when opening tabs where the implicit filter was the same, making them stuck and unremovable from other tabs ([#878](https://github.com/wazuh/wazuh-dashboard-plugins/pull/878)).

## Wazuh v3.6.1 - Kibana v6.4.0 - Revision 409

### Added

- Support for Wazuh v3.6.1.

### Fixed

- Fixed a bug on the _Dev tools_ tab ([b7c79f4](https://github.com/wazuh/wazuh-dashboard-plugins/commit/b7c79f48f06cb49b12883ec9e9337da23b49976b)).

## Wazuh v3.6.1 - Kibana v6.3.2 - Revision 408

### Added

- Support for Wazuh v3.6.1.

### Fixed

- Fixed a bug on the _Dev tools_ tab ([4ca9ed5](https://github.com/wazuh/wazuh-dashboard-plugins/commit/4ca9ed54f1b18e5d499d950e6ff0741946701988)).

## Wazuh v3.6.0 - Kibana v6.4.0 - Revision 407

### Added

- Support for Wazuh v3.6.0.

## Wazuh v3.6.0 - Kibana v6.3.2 - Revision 406

### Added

- Support for Wazuh v3.6.0.

## Wazuh v3.5.0 - Kibana v6.4.0 - Revision 405

### Added

- Support for Elastic Stack v6.4.0 ([#813](https://github.com/wazuh/wazuh-dashboard-plugins/pull/813)).

## Wazuh v3.5.0 - Kibana v6.3.2 - Revision 404

### Added

- Added new options to `config.yml` to change shards and replicas settings for `wazuh-monitoring` indices ([#809](https://github.com/wazuh/wazuh-dashboard-plugins/pull/809)).
- Added more error messages for `wazuhapp.log` in case of failure when performing some crucial functions ([#812](https://github.com/wazuh/wazuh-dashboard-plugins/pull/812)).
- Now it's possible to change replicas settings for existing `.wazuh`, `.wazuh-version` and `wazuh-monitoring` indices on the `config.yml` file ([#817](https://github.com/wazuh/wazuh-dashboard-plugins/pull/817)).

### Changed

- App frontend code refactored and restructured ([#802](https://github.com/wazuh/wazuh-dashboard-plugins/pull/802)).
- Now the _Overview > Security events_ tab won't show anything if the only visualization with data is _Agents status_ ([#811](https://github.com/wazuh/wazuh-dashboard-plugins/pull/811)).

### Fixed

- Fixed a bug where the RAM status message appreared twice the first time you opened the app ([#807](https://github.com/wazuh/wazuh-dashboard-plugins/pull/807)).
- Fixed the app UI to make the app usable on Internet Explorer 11 ([#808](https://github.com/wazuh/wazuh-dashboard-plugins/pull/808)).

## Wazuh v3.5.0 - Kibana v6.3.2 - Revision 403

### Added

- The welcome tabs on _Overview_ and _Agents_ have been updated with a new name and description for the existing sections ([#788](https://github.com/wazuh/wazuh-dashboard-plugins/pull/788)).
- Now the app tables will auto-resize depending on the screen height ([#792](https://github.com/wazuh/wazuh-dashboard-plugins/pull/792)).

### Changed

- Now all the app filters on several tables will present the values in alphabetical order ([#787](https://github.com/wazuh/wazuh-dashboard-plugins/pull/787)).

### Fixed

- Fixed a bug on _Decoders_ where clicking on the decoder wouldn't open the detail view if the `Parent decoders` filter was enabled ([#782](https://github.com/wazuh/wazuh-dashboard-plugins/pull/782)).
- Fixed a bug on _Dev tools_ when the first line on the editor pane was empty or had a comment ([#790](https://github.com/wazuh/wazuh-dashboard-plugins/pull/790)).
- Fixed a bug where the app was throwing multiple warning messages the first time you open it ([#791](https://github.com/wazuh/wazuh-dashboard-plugins/pull/791)).
- Fixed a bug where clicking on a different tab from _Overview_ right after inserting the API credentials for the first time would always redirect to _Overview_ ([#791](https://github.com/wazuh/wazuh-dashboard-plugins/pull/791)).
- Fixed a bug where the user could have a browser cookie with a reference to a non-existing API entry on Elasticsearch ([#794](https://github.com/wazuh/wazuh-dashboard-plugins/pull/794) & [#795](https://github.com/wazuh/wazuh-dashboard-plugins/pull/795)).

### Removed

- The cluster key has been removed from the API requests to `/manager/configuration` ([#796](https://github.com/wazuh/wazuh-dashboard-plugins/pull/796)).

## Wazuh v3.5.0 - Kibana v6.3.1/v6.3.2 - Revision 402

### Added

- Support for Wazuh v3.5.0.
- Added new fields for _Vulnerability detector_ alerts ([#752](https://github.com/wazuh/wazuh-dashboard-plugins/pull/752)).
- Added multi table search for `wz-table` directive. Added two new log levels for _Management > Logs_ section ([#753](https://github.com/wazuh/wazuh-dashboard-plugins/pull/753)).

## Wazuh v3.4.0 - Kibana v6.3.1/v6.3.2 - Revision 401

### Added

- Added a few new fields for Kibana due to the new Wazuh _who-data_ feature ([#763](https://github.com/wazuh/wazuh-dashboard-plugins/pull/763)).
- Added XML/JSON viewer for each card under _Management > Configuration_ ([#764](https://github.com/wazuh/wazuh-dashboard-plugins/pull/764)).

### Changed

- Improved error handling for Dev tools. Also removed some unused dependencies from the _Dev tools_ tab ([#760](https://github.com/wazuh/wazuh-dashboard-plugins/pull/760)).
- Unified origin for tab descriptions. Reviewed some grammar typos ([#765](https://github.com/wazuh/wazuh-dashboard-plugins/pull/765)).
- Refactored agents autocomplete component. Removed unused/deprecated modules ([#766](https://github.com/wazuh/wazuh-dashboard-plugins/pull/766)).
- Simplified route resolves section ([#768](https://github.com/wazuh/wazuh-dashboard-plugins/pull/768)).

### Fixed

- Fixed missing cluster node filter for the visualization shown when looking for specific node under _Management > Monitoring_ section ([#758](https://github.com/wazuh/wazuh-dashboard-plugins/pull/758)).
- Fixed missing dependency injection for `wzMisc` factory ([#768](https://github.com/wazuh/wazuh-dashboard-plugins/pull/768)).

### Removed

- Removed `angular-aria`, `angular-md5`, `ansicolors`, `js-yaml`, `querystring` and `lodash` dependencies since Kibana includes all of them. Removed some unused images ([#768](https://github.com/wazuh/wazuh-dashboard-plugins/pull/768)).

## Wazuh v3.4.0 - Kibana v6.3.1/v6.3.2 - Revision 400

### Added

- Support for Wazuh v3.4.0.
- Support for Elastic Stack v6.3.2.
- Support for Kuery as accepted query language ([#742](https://github.com/wazuh/wazuh-dashboard-plugins/pull/742)).
  - This feature is experimental.
- Added new _Who data_ fields from file integrity monitoring features ([#746](https://github.com/wazuh/wazuh-dashboard-plugins/pull/746)).
- Added tab in _Settings_ section where you can see the last logs from the Wazuh app server ([#723](https://github.com/wazuh/wazuh-dashboard-plugins/pull/723)).

### Changed

- Fully redesigned of the welcome screen along the different app sections ([#751](https://github.com/wazuh/wazuh-dashboard-plugins/pull/751)).
- Now any agent can go to the _Inventory_ tab regardless if it's enabled or not. The content will change properly according to the agent configuration ([#744](https://github.com/wazuh/wazuh-dashboard-plugins/pull/744)).
- Updated the `angular-material` dependency to `1.1.10` ([#743](https://github.com/wazuh/wazuh-dashboard-plugins/pull/743)).
- Any API entry is now removable regardless if it's the only one API entry ([#740](https://github.com/wazuh/wazuh-dashboard-plugins/pull/740)).
- Performance has been improved regarding to agents status, they are now being fetched using _distinct_ routes from the Wazuh API ([#738](https://github.com/wazuh/wazuh-dashboard-plugins/pull/738)).
- Improved the way we are parsing some Wazuh API errors regarding to version mismatching ([#735](https://github.com/wazuh/wazuh-dashboard-plugins/pull/735)).

### Fixed

- Fixed wrong filters being applied in _Ruleset > Rules_ and _Ruleset > Decoders_ sections when using Lucene like filters plus path filters ([#736](https://github.com/wazuh/wazuh-dashboard-plugins/pull/736)).
- Fixed the template checking from the healthcheck, now it allows to use custom index patterns ([#739](https://github.com/wazuh/wazuh-dashboard-plugins/pull/739)).
- Fixed infinite white screen from _Management > Monitoring_ when the Wazuh cluster is enabled but not running ([#741](https://github.com/wazuh/wazuh-dashboard-plugins/pull/741)).

## Wazuh v3.3.0/v3.3.1 - Kibana v6.3.1 - Revision 399

### Added

- Added a new Angular.js factory to store the Wazuh app configuration values. Also, this factory is being used by the pre-routes functions (resolves); this way we are sure about having the real configuration at any time. These pre-routes functions have been improved too ([#670](https://github.com/wazuh/wazuh-dashboard-plugins/pull/670)).
- Added extended information for reports from _Reporting_ feature ([#701](https://github.com/wazuh/wazuh-dashboard-plugins/pull/701)).

### Changed

- Tables have been improved. Now they are truncating long fields and adding a tooltip if needed ([#671](https://github.com/wazuh/wazuh-dashboard-plugins/pull/671)).
- Services have been improved ([#715](https://github.com/wazuh/wazuh-dashboard-plugins/pull/715)).
- CSV formatted files have been improved. Now they are showing a more human readable column names ([#717](https://github.com/wazuh/wazuh-dashboard-plugins/pull/717), [#726](https://github.com/wazuh/wazuh-dashboard-plugins/pull/726)).
- Added/Modified some visualization titles ([#728](https://github.com/wazuh/wazuh-dashboard-plugins/pull/728)).
- Improved Discover perfomance when in background mode ([#719](https://github.com/wazuh/wazuh-dashboard-plugins/pull/719)).
- Reports from the _Reporting_ feature have been fulyl redesigned ([#701](https://github.com/wazuh/wazuh-dashboard-plugins/pull/701)).

### Fixed

- Fixed the top menu API indicator when checking the API connection and the manager/cluster information had been changed ([#668](https://github.com/wazuh/wazuh-dashboard-plugins/pull/668)).
- Fixed our logger module which was not writting logs the very first time Kibana is started neither after a log rotation ([#667](https://github.com/wazuh/wazuh-dashboard-plugins/pull/667)).
- Fixed a regular expression in the server side when parsing URLs before registering a new Wazuh API ([#690](https://github.com/wazuh/wazuh-dashboard-plugins/pull/690)).
- Fixed filters from specific visualization regarding to _File integrity_ section ([#694](https://github.com/wazuh/wazuh-dashboard-plugins/pull/694)).
- Fixed filters parsing when generating a report because it was not parsing negated filters as expected ([#696](https://github.com/wazuh/wazuh-dashboard-plugins/pull/696)).
- Fixed visualization counter from _OSCAP_ tab ([#722](https://github.com/wazuh/wazuh-dashboard-plugins/pull/722)).

### Removed

- Temporary removed CSV download from agent inventory section due to Wazuh API bug ([#727](https://github.com/wazuh/wazuh-dashboard-plugins/pull/727)).

## Wazuh v3.3.0/v3.3.1 - Kibana v6.3.0 - Revision 398

### Added

- Improvements for latest app redesign ([#652](https://github.com/wazuh/wazuh-dashboard-plugins/pull/652)):
  - The _Welcome_ tabs have been simplified, following a more Elastic design.
  - Added again the `md-nav-bar` component with refined styles and limited to specific sections.
  - The _Settings > Welcome_ tab has been removed. You can use the nav bar to switch tabs.
  - Minor CSS adjustments and reordering.
- Small app UI improvements ([#634](https://github.com/wazuh/wazuh-dashboard-plugins/pull/634)):
  - Added link to _Agents Preview_ on the _Agents_ tab breadcrumbs.
  - Replaced the _Generate report_ button with a smaller one.
  - Redesigned _Management > Ruleset_ `md-chips` to look similar to Kibana filter pills.
  - Added agent information bar from _Agents > General_ to _Agents > Welcome_ too.
  - Refactored flex layout on _Welcome_ tabs to fix a height visual bug.
  - Removed duplicated loading rings on the _Agents_ tab.
- Improvements for app tables ([#627](https://github.com/wazuh/wazuh-dashboard-plugins/pull/627)):
  - Now the current page will be highlighted.
  - The gap has been fixed to the items per page value.
  - If there are no more pages for _Next_ or _Prev_ buttons, they will be hidden.
- Improvements for app health check ([#637](https://github.com/wazuh/wazuh-dashboard-plugins/pull/637)):
  - Improved design for the view.
  - The checks have been placed on a table, showing the current status of each one.
- Changes to our reporting feature ([#639](https://github.com/wazuh/wazuh-dashboard-plugins/pull/639)):
  - Now the generated reports will include tables for each section.
  - Added a parser for getting Elasticsearch data table responses.
  - The reporting feature is now a separated module, and the code has been refactored.
- Improvements for app tables pagination ([#646](https://github.com/wazuh/wazuh-dashboard-plugins/pull/646)).

### Changed

- Now the `pretty` parameter on the _Dev tools_ tab will be ignored to avoid `Unexpected error` messages ([#624](https://github.com/wazuh/wazuh-dashboard-plugins/pull/624)).
- The `pdfkit` dependency has been replaced by `pdfmake` ([#639](https://github.com/wazuh/wazuh-dashboard-plugins/pull/639)).
- Changed some Kibana tables for performance improvements on the reporting feature ([#644](https://github.com/wazuh/wazuh-dashboard-plugins/pull/644)).
- Changed the method to refresh the list of known fields on the index pattern ([#650](https://github.com/wazuh/wazuh-dashboard-plugins/pull/650)):
  - Now when restarting Kibana, the app will update the fieldset preserving the custom user fields.

### Fixed

- Fixed bug on _Agents CIS-CAT_ tab who wasn't loading the appropriate visualizations ([#626](https://github.com/wazuh/wazuh-dashboard-plugins/pull/626)).
- Fixed a bug where sometimes the index pattern could be `undefined` during the health check process, leading into a false error message when loading the app ([#640](https://github.com/wazuh/wazuh-dashboard-plugins/pull/640)).
- Fixed several bugs on the _Settings > API_ tab when removing, adding or editing new entries.

### Removed

- Removed the app login system ([#636](https://github.com/wazuh/wazuh-dashboard-plugins/pull/636)):
  - This feature was unstable, experimental and untested for a long time. We'll provide much better RBAC capabilities in the future.
- Removed the new Kuery language option on Discover app search bars.
  - This feature will be restored in the future, after more Elastic v6.3.0 adaptations.

## Wazuh v3.3.0/v3.3.1 - Kibana v6.3.0 - Revision 397

### Added

- Support for Elastic Stack v6.3.0 ([#579](https://github.com/wazuh/wazuh-dashboard-plugins/pull/579) & [#612](https://github.com/wazuh/wazuh-dashboard-plugins/pull/612) & [#615](https://github.com/wazuh/wazuh-dashboard-plugins/pull/615)).
- Brand-new Wazuh app redesign for the _Monitoring_ tab ([#581](https://github.com/wazuh/wazuh-dashboard-plugins/pull/581)):
  - Refactored and optimized UI for these tabs, using a breadcrumbs-based navigability.
  - Used the same guidelines from the previous redesign for _Overview_ and _Agents_ tabs.
- New tab for _Agents_ - _Inventory_ ([#582](https://github.com/wazuh/wazuh-dashboard-plugins/pull/582)):
  - Get information about the agent host, such as installed packages, motherboard, operating system, etc.
  - This tab will appear if the agent has the [`syscollector`](https://documentation.wazuh.com/current/user-manual/reference/ossec-conf/wodle-syscollector.html) wodle enabled.
- Brand-new extension - _CIS-CAT Alerts_ ([#601](https://github.com/wazuh/wazuh-dashboard-plugins/pull/601)):
  - A new extension, disabled by default.
  - Visualize alerts related to the CIS-CAT benchmarks on the _Overview_ and _Agents_ tabs.
  - Get information about the last performed scan and its score.
- Several improvements for the _Dev tools_ tab ([#583](https://github.com/wazuh/wazuh-dashboard-plugins/pull/583) & [#597](https://github.com/wazuh/wazuh-dashboard-plugins/pull/597)):
  - Now you can insert queries using inline parameters, just like in a web browser.
  - You can combine inline parameters with JSON-like parameters.
  - If you use the same parameter on both methods with different values, the inline parameter has precedence over the other one.
  - The tab icon has been changed for a more appropriate one.
  - The `Execute query` button is now always placed on the first line of the query block.
- Refactoring for all app tables ([#582](https://github.com/wazuh/wazuh-dashboard-plugins/pull/582)):
  - Replaced the old `wz-table` directive with a new one, along with a new data factory.
  - Now the tables are built with a pagination system.
  - Much easier method for building tables for the app.
  - Performance and stability improvements when fetching API data.
  - Now you can see the total amount of items and the elapsed time.

### Changed

- Moved some logic from the _Agents preview_ tab to the server, to avoid excessive client-side workload ([#586](https://github.com/wazuh/wazuh-dashboard-plugins/pull/586)).
- Changed the UI to use the same loading ring across all the app tabs ([#593](https://github.com/wazuh/wazuh-dashboard-plugins/pull/593) & [#599](https://github.com/wazuh/wazuh-dashboard-plugins/pull/599)).
- Changed the _No results_ message across all the tabs with visualizations ([#599](https://github.com/wazuh/wazuh-dashboard-plugins/pull/599)).

### Fixed

- Fixed a bug on the _Settings/Extensions_ tab where enabling/disabling some extensions could make other ones to be disabled ([#591](https://github.com/wazuh/wazuh-dashboard-plugins/pull/591)).

## Wazuh v3.3.0/v3.3.1 - Kibana v6.2.4 - Revision 396

### Added

- Support for Wazuh v3.3.1.
- Brand-new Wazuh app redesign for the _Settings_ tab ([#570](https://github.com/wazuh/wazuh-dashboard-plugins/pull/570)):
  - Refactored and optimized UI for these tabs, using a breadcrumbs-based navigability.
  - Used the same guidelines from the previous redesign for _Overview_ and _Agents_ tabs.
- Refactoring for _Overview_ and _Agents_ controllers ([#564](https://github.com/wazuh/wazuh-dashboard-plugins/pull/564)):
  - Reduced duplicated code by splitting it into separate files.
  - Code optimization for a better performance and maintainability.
  - Added new services to provide similar functionality between different app tabs.
- Added `data.vulnerability.package.condition` to the list of known fields ([#566](https://github.com/wazuh/wazuh-dashboard-plugins/pull/566)).

### Changed

- The `wazuh-logs` and `wazuh-monitoring` folders have been moved to the Kibana's `optimize` directory in order to avoid some error messages when using the `kibana-plugin list` command ([#563](https://github.com/wazuh/wazuh-dashboard-plugins/pull/563)).

### Fixed

- Fixed a bug on the _Settings_ tab where updating an API entry with wrong credentials would corrupt the existing one ([#558](https://github.com/wazuh/wazuh-dashboard-plugins/pull/558)).
- Fixed a bug on the _Settings_ tab where removing an API entry while its edit form is opened would hide the `Add API` button unless the user reloads the tab ([#558](https://github.com/wazuh/wazuh-dashboard-plugins/pull/558)).
- Fixed some Audit visualizations on the _Overview_ and _Agents_ tabs that weren't using the same search query to show the results ([#572](https://github.com/wazuh/wazuh-dashboard-plugins/pull/572)).
- Fixed undefined variable error on the `wz-menu` directive ([#575](https://github.com/wazuh/wazuh-dashboard-plugins/pull/575)).

## Wazuh v3.3.0 - Kibana v6.2.4 - Revision 395

### Fixed

- Fixed a bug on the _Agent Configuration_ tab where the sync status was always `NOT SYNCHRONIZED` ([#569](https://github.com/wazuh/wazuh-dashboard-plugins/pull/569)).

## Wazuh v3.3.0 - Kibana v6.2.4 - Revision 394

### Added

- Support for Wazuh v3.3.0.
- Updated some backend API calls to include the app version in the request header ([#560](https://github.com/wazuh/wazuh-dashboard-plugins/pull/560)).

## Wazuh v3.2.4 - Kibana v6.2.4 - Revision 393

### Added

- Brand-new Wazuh app redesign for _Overview_ and _Agents_ tabs ([#543](https://github.com/wazuh/wazuh-dashboard-plugins/pull/543)):
  - Updated UI for these tabs using breadcrumbs.
  - New _Welcome_ screen, presenting all the tabs to the user, with useful links to our documentation.
  - Overall design improved, adjusted font sizes and reduced HTML code.
  - This base will allow the app to increase its functionality in the future.
  - Removed the `md-nav-bar` component for a better user experience on small screens.
  - Improved app performance removing some CSS effects from some components, such as buttons.
- New filter for agent version on the _Agents Preview_ tab ([#537](https://github.com/wazuh/wazuh-dashboard-plugins/pull/537)).
- New filter for cluster node on the _Agents Preview_ tab ([#538](https://github.com/wazuh/wazuh-dashboard-plugins/pull/538)).

### Changed

- Now the report generation process will run in a parallel mode in the foreground ([#523](https://github.com/wazuh/wazuh-dashboard-plugins/pull/523)).
- Replaced the usage of `$rootScope` with two new factories, along with more controller improvements ([#525](https://github.com/wazuh/wazuh-dashboard-plugins/pull/525)).
- Now the _Extensions_ tab on _Settings_ won't edit the `.wazuh` index to modify the extensions configuration for all users ([#545](https://github.com/wazuh/wazuh-dashboard-plugins/pull/545)).
  - This allows each new user to always start with the base extensions configuration, and modify it to its needs storing the settings on a browser cookie.
- Now the GDPR requirements description on its tab won't be loaded if the Wazuh API version is not v3.2.3 or higher ([#546](https://github.com/wazuh/wazuh-dashboard-plugins/pull/546)).

### Fixed

- Fixed a bug where the app crashes when attempting to download huge amounts of data as CSV format ([#521](https://github.com/wazuh/wazuh-dashboard-plugins/pull/521)).
- Fixed a bug on the Timelion visualizations from _Management/Monitoring_ which were not properly filtering and showing the cluster nodes information ([#530](https://github.com/wazuh/wazuh-dashboard-plugins/pull/530)).
- Fixed several bugs on the loading process when switching between tabs with or without visualizations in the _Overview_ and _Agents_ tab ([#531](https://github.com/wazuh/wazuh-dashboard-plugins/pull/531) & [#533](https://github.com/wazuh/wazuh-dashboard-plugins/pull/533)).
- Fixed a bug on the `wazuh-monitoring` index feature when using multiple inserted APIs, along with several performance improvements ([#539](https://github.com/wazuh/wazuh-dashboard-plugins/pull/539)).
- Fixed a bug where the OS filter on the _Agents Preview_ tab would exclude the rest of filters instead of combining them ([#552](https://github.com/wazuh/wazuh-dashboard-plugins/pull/552)).
- Fixed a bug where the Extensions settings were restored every time the user opened the _Settings_ tab or pressed the _Set default manager_ button ([#555](https://github.com/wazuh/wazuh-dashboard-plugins/pull/555) & [#556](https://github.com/wazuh/wazuh-dashboard-plugins/pull/556)).

## Wazuh v3.2.3/v3.2.4 - Kibana v6.2.4 - Revision 392

### Added

- Support for Wazuh v3.2.4.
- New functionality - _Reporting_ ([#510](https://github.com/wazuh/wazuh-dashboard-plugins/pull/510)):
  - Generate PDF logs on the _Overview_ and _Agents_ tabs, with the new button next to _Panels_ and _Discover_.
  - The report will contain the current visualizations from the tab where you generated it.
  - List all your generated reports, download or deleted them at the new _Management/Reporting_ tab.
  - **Warning:** If you leave the tab while generating a report, the process will be aborted.
- Added warning/error messages about the total RAM on the server side ([#502](https://github.com/wazuh/wazuh-dashboard-plugins/pull/502)):
  - None of this messages will prevent the user from accessing the app, it's just a recommendation.
  - If your server has less than 2GB of RAM, you'll get an error message when opening the app.
  - If your server has between 2GB and 3GB of RAM, you'll get a warning message.
  - If your server has more than 3GB of RAM, you won't get any kind of message.
- Refactoring and added loading bar to _Manager Logs_ and _Groups_ tabs ([#505](https://github.com/wazuh/wazuh-dashboard-plugins/pull/505)).
- Added more Syscheck options to _Management/Agents_ configuration tabs ([#509](https://github.com/wazuh/wazuh-dashboard-plugins/pull/509)).

### Fixed

- Added more fields to the `known-fields.js` file to avoid warning messages on _Discover_ when using Filebeat for alerts forwarding ([#497](https://github.com/wazuh/wazuh-dashboard-plugins/pull/497)).
- Fixed a bug where clicking on the _Check connection_ button on the _Settings_ tab threw an error message although the API connected successfully ([#504](https://github.com/wazuh/wazuh-dashboard-plugins/pull/504)).
- Fixed a bug where the _Agents_ tab was not properly showing the total of agents due to the new Wazuh cluster implementation ([#517](https://github.com/wazuh/wazuh-dashboard-plugins/pull/517)).

## Wazuh v3.2.3 - Kibana v6.2.4 - Revision 391

### Added

- Support for Wazuh v3.2.3.
- Brand-new extension - _GDPR Alerts_ ([#453](https://github.com/wazuh/wazuh-dashboard-plugins/pull/453)):
  - A new extension, enabled by default.
  - Visualize alerts related to the GDPR compliance on the _Overview_ and _Agents_ tabs.
  - The _Ruleset_ tab has been updated to include GDPR filters on the _Rules_ subtab.
- Brand-new Management tab - _Monitoring_ ([#490](https://github.com/wazuh/wazuh-dashboard-plugins/pull/490)):
  - Visualize your Wazuh cluster, both master and clients.
    - Get the current cluster configuration.
    - Nodes listing, sorting, searching, etc.
  - Get a more in-depth cluster status thanks to the newly added [_Timelion_](https://www.elastic.co/guide/en/kibana/current/timelion.html) visualizations.
  - The Detail view gives you a summary of the node's healthcheck.
- Brand-new tab - _Dev tools_ ([#449](https://github.com/wazuh/wazuh-dashboard-plugins/pull/449)):
  - Find it on the top navbar, next to _Discover_.
  - Execute Wazuh API requests directly from the app.
  - This tab uses your currently selected API from _Settings_.
  - You can type different API requests on the input window, select one with the cursor, and click on the Play button to execute it.
  - You can also type comments on the input window.
- More improvements for the _Manager/Ruleset_ tab ([#446](https://github.com/wazuh/wazuh-dashboard-plugins/pull/446)):
  - A new colour palette for regex, order and rule description arguments.
  - Added return to List view on Ruleset button while on Detail view.
  - Fixed line height on all table headers.
  - Removed unused, old code from Ruleset controllers.
- Added option on `config.yml` to enable/disable the `wazuh-monitoring` index ([#441](https://github.com/wazuh/wazuh-dashboard-plugins/pull/441)):
  - Configure the frequency time to generate new indices.
  - The default frequency time has been increased to 1 hour.
  - When disabled, useful metrics will appear on _Overview/General_ replacing the _Agent status_ visualization.
- Added CSV exporting button to the app ([#431](https://github.com/wazuh/wazuh-dashboard-plugins/pull/431)):
  - Implemented new logic to fetch data from the Wazuh API and download it in CSV format.
  - Currently available for the _Ruleset_, _Logs_ and _Groups_ sections on the _Manager_ tab and also the _Agents_ tab.
- More refactoring to the app backend ([#439](https://github.com/wazuh/wazuh-dashboard-plugins/pull/439)):
  - Standardized error output from the server side.
  - Drastically reduced the error management logic on the client side.
  - Applied the _Facade_ pattern when importing/exporting modules.
  - Deleted unused/deprecated/useless methods both from server and client side.
  - Some optimizations to variable type usages.
- Refactoring to Kibana filters management ([#452](https://github.com/wazuh/wazuh-dashboard-plugins/pull/452) & [#459](https://github.com/wazuh/wazuh-dashboard-plugins/pull/459)):
  - Added new class to build queries from the base query.
  - The filter management is being done on controllers instead of the `discover` directive.
  - Now we are emitting specific events whenever we are fetching data or communicating to the `discover` directive.
  - The number of useless requests to fetch data has been reduced.
  - The synchronization actions are working as expected regardless the amount of data and/or the number of machine resources.
  - Fixed several bugs about filter usage and transition to different app tabs.
- Added confirmation message when the user deletes an API entry on _Settings/API_ ([#428](https://github.com/wazuh/wazuh-dashboard-plugins/pull/428)).
- Added support for filters on the _Manager/Logs_ tab when realtime is enabled ([#433](https://github.com/wazuh/wazuh-dashboard-plugins/pull/433)).
- Added more filter options to the Detail view on _Manager/Ruleset_ ([#434](https://github.com/wazuh/wazuh-dashboard-plugins/pull/434)).

### Changed

- Changed OSCAP visualization to avoid clipping issues with large agent names ([#429](https://github.com/wazuh/wazuh-dashboard-plugins/pull/429)).
- Now the related Rules or Decoders sections on _Manager/Ruleset_ will remain hidden if there isn't any data to show or while it's loading ([#434](https://github.com/wazuh/wazuh-dashboard-plugins/pull/434)).
- Added a 200ms delay when fetching iterable data from the Wazuh API ([#445](https://github.com/wazuh/wazuh-dashboard-plugins/pull/445) & [#450](https://github.com/wazuh/wazuh-dashboard-plugins/pull/450)).
- Fixed several bugs related to Wazuh API timeout/cancelled requests ([#445](https://github.com/wazuh/wazuh-dashboard-plugins/pull/445)).
- Added `ENOTFOUND`, `EHOSTUNREACH`, `EINVAL`, `EAI_AGAIN` options for API URL parameter checking ([#463](https://github.com/wazuh/wazuh-dashboard-plugins/pull/463)).
- Now the _Settings/Extensions_ subtab won't appear unless there's at least one API inserted ([#465](https://github.com/wazuh/wazuh-dashboard-plugins/pull/465)).
- Now the index pattern selector on _Settings/Pattern_ will also refresh the known fields when changing it ([#477](https://github.com/wazuh/wazuh-dashboard-plugins/pull/477)).
- Changed the _Manager_ tab into _Management_ ([#490](https://github.com/wazuh/wazuh-dashboard-plugins/pull/490)).

### Fixed

- Fixed a bug where toggling extensions after deleting an API entry could lead into an error message ([#465](https://github.com/wazuh/wazuh-dashboard-plugins/pull/465)).
- Fixed some performance bugs on the `dataHandler` service ([#442](https://github.com/wazuh/wazuh-dashboard-plugins/pull/442) & [#486](https://github.com/wazuh/wazuh-dashboard-plugins/pull/442)).
- Fixed a bug when loading the _Agents preview_ tab on Safari web browser ([#447](https://github.com/wazuh/wazuh-dashboard-plugins/pull/447)).
- Fixed a bug where a new extension (enabled by default) appears disabled when updating the app ([#456](https://github.com/wazuh/wazuh-dashboard-plugins/pull/456)).
- Fixed a bug where pressing the Enter key on the _Discover's_ tab search bar wasn't working properly ([#488](https://github.com/wazuh/wazuh-dashboard-plugins/pull/488)).

### Removed

- Removed the `rison` dependency from the `package.json` file ([#452](https://github.com/wazuh/wazuh-dashboard-plugins/pull/452)).
- Removed unused Elasticsearch request to avoid problems when there's no API inserted ([#460](https://github.com/wazuh/wazuh-dashboard-plugins/pull/460)).

## Wazuh v3.2.1/v3.2.2 - Kibana v6.2.4 - Revision 390

### Added

- Support for Wazuh v3.2.2.
- Refactoring on visualizations use and management ([#397](https://github.com/wazuh/wazuh-dashboard-plugins/pull/397)):
  - Visualizations are no longer stored on an index, they're built and loaded on demand when needed to render the interface.
  - Refactoring on the whole app source code to use the _import/export_ paradigm.
  - Removed old functions and variables from the old visualization management logic.
  - Removed cron task to clean remaining visualizations since it's no longer needed.
  - Some Kibana functions and modules have been overridden in order to make this refactoring work.
    - This change is not intrusive in any case.
- New redesign for the _Manager/Ruleset_ tab ([#420](https://github.com/wazuh/wazuh-dashboard-plugins/pull/420)):
  - Rules and decoders list now divided into two different sections: _List view_ and _Detail view_.
  - Removed old expandable tables to move the rule/decoder information into a new space.
  - Enable different filters on the detail view for a better search on the list view.
  - New table for related rules or decoders.
  - And finally, a bunch of minor design enhancements to the whole app.
- Added a copyright notice to the whole app source code ([#395](https://github.com/wazuh/wazuh-dashboard-plugins/pull/395)).
- Updated `.gitignore` with the _Node_ template ([#395](https://github.com/wazuh/wazuh-dashboard-plugins/pull/395)).
- Added new module to the `package.json` file, [`rison`](https://www.npmjs.com/package/rison) ([#404](https://github.com/wazuh/wazuh-dashboard-plugins/pull/404)).
- Added the `errorHandler` service to the blank screen scenario ([#413](https://github.com/wazuh/wazuh-dashboard-plugins/pull/413)):
  - Now the exact error message will be shown to the user, instead of raw JSON content.
- Added new option on the `config.yml` file to disable the new X-Pack RBAC capabilities to filter index-patterns ([#417](https://github.com/wazuh/wazuh-dashboard-plugins/pull/417)).

### Changed

- Small minor enhancements to the user interface ([#396](https://github.com/wazuh/wazuh-dashboard-plugins/pull/396)):
  - Reduced Wazuh app logo size.
  - Changed buttons text to not use all-capitalized letters.
  - Minor typos found in the HTML/CSS code have been fixed.
- Now the app log stores the package revision ([#417](https://github.com/wazuh/wazuh-dashboard-plugins/pull/417)).

### Fixed

- Fixed bug where the _Agents_ tab didn't preserve the filters after reloading the page ([#404](https://github.com/wazuh/wazuh-dashboard-plugins/pull/404)).
- Fixed a bug when using X-Pack that sometimes threw an error of false _"Not enough privileges"_ scenario ([#415](https://github.com/wazuh/wazuh-dashboard-plugins/pull/415)).
- Fixed a bug where the Kibana Discover auto-refresh functionality was still working when viewing the _Agent configuration_ tab ([#419](https://github.com/wazuh/wazuh-dashboard-plugins/pull/419)).

## Wazuh v3.2.1 - Kibana v6.2.4 - Revision 389

### Changed

- Changed severity and verbosity to some log messages ([#412](https://github.com/wazuh/wazuh-dashboard-plugins/pull/412)).

### Fixed

- Fixed a bug when using the X-Pack plugin without security capabilities enabled ([#403](https://github.com/wazuh/wazuh-dashboard-plugins/pull/403)).
- Fixed a bug when the app was trying to create `wazuh-monitoring` indices without checking the existence of the proper template ([#412](https://github.com/wazuh/wazuh-dashboard-plugins/pull/412)).

## Wazuh v3.2.1 - Kibana v6.2.4 - Revision 388

### Added

- Support for Elastic Stack v6.2.4.
- App server fully refactored ([#360](https://github.com/wazuh/wazuh-dashboard-plugins/pull/360)):
  - Added new classes, reduced the amount of code, removed unused functions, and several optimizations.
  - Now the app follows a more ES6 code style on multiple modules.
  - _Overview/Agents_ visualizations have been ordered into separated files and folders.
  - Now the app can use the default index defined on the `/ect/kibana/kibana.yml` file.
  - Better error handling for the visualizations directive.
  - Added a cron job to delete remaining visualizations on the `.kibana` index if so.
  - Also, we've added some changes when using the X-Pack plugin:
    - Better management of users and roles in order to use the app capabilities.
    - Prevents app loading if the currently logged user has no access to any index pattern.
- Added the `errorHandler` service to the `dataHandler` factory ([#340](https://github.com/wazuh/wazuh-dashboard-plugins/pull/340)).
- Added Syscollector section to _Manager/Agents Configuration_ tabs ([#359](https://github.com/wazuh/wazuh-dashboard-plugins/pull/359)).
- Added `cluster.name` field to the `wazuh-monitoring` index ([#377](https://github.com/wazuh/wazuh-dashboard-plugins/pull/377)).

### Changed

- Increased the query size when fetching the index pattern list ([#339](https://github.com/wazuh/wazuh-dashboard-plugins/pull/339)).
- Changed active colour for all app tables ([#347](https://github.com/wazuh/wazuh-dashboard-plugins/pull/347)).
- Changed validation regex to accept URLs with non-numeric format ([#353](https://github.com/wazuh/wazuh-dashboard-plugins/pull/353)).
- Changed visualization removal cron task to avoid excessive log messages when there weren't removed visualizations ([#361](https://github.com/wazuh/wazuh-dashboard-plugins/pull/361)).
- Changed filters comparison for a safer access ([#383](https://github.com/wazuh/wazuh-dashboard-plugins/pull/383)).
- Removed some `server.log` messages to avoid performance errors ([#384](https://github.com/wazuh/wazuh-dashboard-plugins/pull/384)).
- Changed the way of handling the index patterns list ([#360](https://github.com/wazuh/wazuh-dashboard-plugins/pull/360)).
- Rewritten some false error-level logs to just information-level ones ([#360](https://github.com/wazuh/wazuh-dashboard-plugins/pull/360)).
- Changed some files from JSON to CommonJS for performance improvements ([#360](https://github.com/wazuh/wazuh-dashboard-plugins/pull/360)).
- Replaced some code on the `kibana-discover` directive with a much cleaner statement to avoid issues on the _Agents_ tab ([#394](https://github.com/wazuh/wazuh-dashboard-plugins/pull/394)).

### Fixed

- Fixed a bug where several `agent.id` filters were created at the same time when navigating between _Agents_ and _Groups_ with different selected agents ([#342](https://github.com/wazuh/wazuh-dashboard-plugins/pull/342)).
- Fixed logic on the index-pattern selector which wasn't showing the currently selected pattern the very first time a user opened the app ([#345](https://github.com/wazuh/wazuh-dashboard-plugins/pull/345)).
- Fixed a bug on the `errorHandler` service who was preventing a proper output of some Elastic-related backend error messages ([#346](https://github.com/wazuh/wazuh-dashboard-plugins/pull/346)).
- Fixed panels flickering in the _Settings_ tab ([#348](https://github.com/wazuh/wazuh-dashboard-plugins/pull/348)).
- Fixed a bug in the shards and replicas settings when the user sets the value to zero (0) ([#358](https://github.com/wazuh/wazuh-dashboard-plugins/pull/358)).
- Fixed several bugs related to the upgrade process from Wazuh 2.x to the new refactored server ([#363](https://github.com/wazuh/wazuh-dashboard-plugins/pull/363)).
- Fixed a bug in _Discover/Agents VirusTotal_ tabs to avoid conflicts with the `agent.name` field ([#379](https://github.com/wazuh/wazuh-dashboard-plugins/pull/379)).
- Fixed a bug on the implicit filter in _Discover/Agents PCI_ tabs ([#393](https://github.com/wazuh/wazuh-dashboard-plugins/pull/393)).

### Removed

- Removed clear API password on `checkPattern` response ([#339](https://github.com/wazuh/wazuh-dashboard-plugins/pull/339)).
- Removed old dashboard visualizations to reduce loading times ([#360](https://github.com/wazuh/wazuh-dashboard-plugins/pull/360)).
- Removed some unused dependencies due to the server refactoring ([#360](https://github.com/wazuh/wazuh-dashboard-plugins/pull/360)).
- Removed completely `metricService` from the app ([#389](https://github.com/wazuh/wazuh-dashboard-plugins/pull/389)).

## Wazuh v3.2.1 - Kibana v6.2.2/v6.2.3 - Revision 387

### Added

- New logging system ([#307](https://github.com/wazuh/wazuh-dashboard-plugins/pull/307)):
  - New module implemented to write app logs.
  - Now a trace is stored every time the app is re/started.
  - Currently, the `initialize.js` and `monitoring.js` files work with this system.
  - Note: the logs will live under `/var/log/wazuh/wazuhapp.log` on Linux systems, on Windows systems they will live under `kibana/plugins/`. It rotates the log whenever it reaches 100MB.
- Better cookies handling ([#308](https://github.com/wazuh/wazuh-dashboard-plugins/pull/308)):
  - New field on the `.wazuh-version` index to store the last time the Kibana server was restarted.
  - This is used to check if the cookies have consistency with the current server status.
  - Now the app is clever and takes decisions depending on new consistency checks.
- New design for the _Agents/Configuration_ tab ([#310](https://github.com/wazuh/wazuh-dashboard-plugins/pull/310)):
  - The style is the same as the _Manager/Configuration_ tab.
  - Added two more sections: CIS-CAT and Commands ([#315](https://github.com/wazuh/wazuh-dashboard-plugins/pull/315)).
  - Added a new card that will appear when there's no group configuration at all ([#323](https://github.com/wazuh/wazuh-dashboard-plugins/pull/323)).
- Added _"group"_ column on the agents list in _Agents_ ([#312](https://github.com/wazuh/wazuh-dashboard-plugins/pull/312)):
  - If you click on the group, it will redirect the user to the specified group in _Manager/Groups_.
- New option for the `config.yml` file, `ip.selector` ([#313](https://github.com/wazuh/wazuh-dashboard-plugins/pull/313)):
  - Define if the app will show or not the index pattern selector on the top navbar.
  - This setting is set to `true` by default.
- More CSS cleanup and reordering ([#315](https://github.com/wazuh/wazuh-dashboard-plugins/pull/315)):
  - New `typography.less` file.
  - New `layout.less` file.
  - Removed `cleaned.less` file.
  - Reordering and cleaning of existing CSS files, including removal of unused classes, renaming, and more.
  - The _Settings_ tab has been refactored to correct some visual errors with some card components.
  - Small refactoring to some components from _Manager/Ruleset_ ([#323](https://github.com/wazuh/wazuh-dashboard-plugins/pull/323)).
- New design for the top navbar ([#326](https://github.com/wazuh/wazuh-dashboard-plugins/pull/326)):
  - Cleaned and refactored code
  - Revamped design, smaller and with minor details to follow the rest of Wazuh app guidelines.
- New design for the wz-chip component to follow the new Wazuh app guidelines ([#323](https://github.com/wazuh/wazuh-dashboard-plugins/pull/323)).
- Added more descriptive error messages when the user inserts bad credentials on the _Add new API_ form in the _Settings_ tab ([#331](https://github.com/wazuh/wazuh-dashboard-plugins/pull/331)).
- Added a new CSS class to truncate overflowing text on tables and metric ribbons ([#332](https://github.com/wazuh/wazuh-dashboard-plugins/pull/332)).
- Support for Elastic Stack v6.2.2/v6.2.3.

### Changed

- Improved the initialization system ([#317](https://github.com/wazuh/wazuh-dashboard-plugins/pull/317)):
  - Now the app will re-create the index-pattern if the user deletes the currently used by the Wazuh app.
  - The fieldset is now automatically refreshed if the app detects mismatches.
  - Now every index-pattern is dynamically formatted (for example, to enable the URLs in the _Vulnerabilities_ tab).
  - Some code refactoring for a better handling of possible use cases.
  - And the best thing, it's no longer needed to insert the sample alert!
- Improvements and changes to index-patterns ([#320](https://github.com/wazuh/wazuh-dashboard-plugins/pull/320) & [#333](https://github.com/wazuh/wazuh-dashboard-plugins/pull/333)):
  - Added a new route, `/get-list`, to fetch the index pattern list.
  - Removed and changed several functions for a proper management of index-patterns.
  - Improved the compatibility with user-created index-patterns, known to have unpredictable IDs.
  - Now the app properly redirects to `/blank-screen` if the length of the index patterns list is 0.
  - Ignored custom index patterns with auto-generated ID on the initialization process.
    - Now it uses the value set on the `config.yml` file.
  - If the index pattern is no longer available, the cookie will be overwritten.
- Improvements to the monitoring module ([#322](https://github.com/wazuh/wazuh-dashboard-plugins/pull/322)):
  - Minor refactoring to the whole module.
  - Now the `wazuh-monitoring` index pattern is regenerated if it's missing.
  - And the best thing, it's no longer needed to insert the monitoring template!
- Now the app health check system only checks if the API and app have the same `major.minor` version ([#311](https://github.com/wazuh/wazuh-dashboard-plugins/pull/311)):
  - Previously, the API and app had to be on the same `major.minor.patch` version.
- Adjusted space between title and value in some cards showing Manager or Agent configurations ([#315](https://github.com/wazuh/wazuh-dashboard-plugins/pull/315)).
- Changed red and green colours to more saturated ones, following Kibana style ([#315](https://github.com/wazuh/wazuh-dashboard-plugins/pull/315)).

### Fixed

- Fixed bug in Firefox browser who was not properly showing the tables with the scroll pagination functionality ([#314](https://github.com/wazuh/wazuh-dashboard-plugins/pull/314)).
- Fixed bug where visualizations weren't being destroyed due to ongoing renderization processes ([#316](https://github.com/wazuh/wazuh-dashboard-plugins/pull/316)).
- Fixed several UI bugs for a better consistency and usability ([#318](https://github.com/wazuh/wazuh-dashboard-plugins/pull/318)).
- Fixed an error where the initial index-pattern was not loaded properly the very first time you enter the app ([#328](https://github.com/wazuh/wazuh-dashboard-plugins/pull/328)).
- Fixed an error message that appeared whenever the app was not able to found the `wazuh-monitoring` index pattern ([#328](https://github.com/wazuh/wazuh-dashboard-plugins/pull/328)).

## Wazuh v3.2.1 - Kibana v6.2.2 - Revision 386

### Added

- New design for the _Manager/Groups_ tab ([#295](https://github.com/wazuh/wazuh-dashboard-plugins/pull/295)).
- New design for the _Manager/Configuration_ tab ([#297](https://github.com/wazuh/wazuh-dashboard-plugins/pull/297)).
- New design of agents statistics for the _Agents_ tab ([#299](https://github.com/wazuh/wazuh-dashboard-plugins/pull/299)).
- Added information ribbon into _Overview/Agent SCAP_ tabs ([#303](https://github.com/wazuh/wazuh-dashboard-plugins/pull/303)).
- Added information ribbon into _Overview/Agent VirusTotal_ tabs ([#306](https://github.com/wazuh/wazuh-dashboard-plugins/pull/306)).
- Added information ribbon into _Overview AWS_ tab ([#306](https://github.com/wazuh/wazuh-dashboard-plugins/pull/306)).

### Changed

- Refactoring of HTML and CSS code throughout the whole Wazuh app ([#294](https://github.com/wazuh/wazuh-dashboard-plugins/pull/294), [#302](https://github.com/wazuh/wazuh-dashboard-plugins/pull/302) & [#305](https://github.com/wazuh/wazuh-dashboard-plugins/pull/305)):
  - A big milestone for the project was finally achieved with this refactoring.
  - We've removed the Bootstrap dependency from the `package.json` file.
  - We've removed and merged many duplicated rules.
  - We've removed HTML and `angular-md` overriding rules. Now we have more own-made classes to avoid undesired results on the UI.
  - Also, this update brings tons of minor bugfixes related to weird HTML code.
- Wazuh app visualizations reviewed ([#301](https://github.com/wazuh/wazuh-dashboard-plugins/pull/301)):
  - The number of used buckets has been limited since most of the table visualizations were surpassing acceptable limits.
  - Some visualizations have been checked to see if they make complete sense on what they mean to show to the user.
- Modified some app components for better follow-up of Kibana guidelines ([#290](https://github.com/wazuh/wazuh-dashboard-plugins/pull/290) & [#297](https://github.com/wazuh/wazuh-dashboard-plugins/pull/297)).
  - Also, some elements were modified on the _Discover_ tab in order to correct some mismatches.

### Fixed

- Adjusted information ribbon in _Agents/General_ for large OS names ([#290](https://github.com/wazuh/wazuh-dashboard-plugins/pull/290) & [#294](https://github.com/wazuh/wazuh-dashboard-plugins/pull/294)).
- Fixed unsafe array access on the visualization directive when going directly into _Manager/Ruleset/Decoders_ ([#293](https://github.com/wazuh/wazuh-dashboard-plugins/pull/293)).
- Fixed a bug where navigating between agents in the _Agents_ tab was generating duplicated `agent.id` implicit filters ([#296](https://github.com/wazuh/wazuh-dashboard-plugins/pull/296)).
- Fixed a bug where navigating between different tabs from _Overview_ or _Agents_ while being on the _Discover_ sub-tab was causing data loss in metric watchers ([#298](https://github.com/wazuh/wazuh-dashboard-plugins/pull/298)).
- Fixed incorrect visualization of the rule level on _Manager/Ruleset/Rules_ when the rule level is zero (0) ([#298](https://github.com/wazuh/wazuh-dashboard-plugins/pull/298)).

### Removed

- Removed almost every `md-tooltip` component from the whole app ([#305](https://github.com/wazuh/wazuh-dashboard-plugins/pull/305)).
- Removed unused images from the `img` folder ([#305](https://github.com/wazuh/wazuh-dashboard-plugins/pull/305)).

## Wazuh v3.2.1 - Kibana v6.2.2 - Revision 385

### Added

- Support for Wazuh v3.2.1.
- Brand-new first redesign for the app user interface ([#278](https://github.com/wazuh/wazuh-dashboard-plugins/pull/278)):
  - This is the very first iteration of a _work-in-progress_ UX redesign for the Wazuh app.
  - The overall interface has been refreshed, removing some unnecessary colours and shadow effects.
  - The metric visualizations have been replaced by an information ribbon under the filter search bar, reducing the amount of space they occupied.
    - A new service was implemented for a proper handling of the metric visualizations watchers ([#280](https://github.com/wazuh/wazuh-dashboard-plugins/pull/280)).
  - The rest of the app visualizations now have a new, more detailed card design.
- New shards and replicas settings to the `config.yml` file ([#277](https://github.com/wazuh/wazuh-dashboard-plugins/pull/277)):
  - Now you can apply custom values to the shards and replicas for the `.wazuh` and `.wazuh-version` indices.
  - This feature only works before the installation process. If you modify these settings after installing the app, they won't be applied at all.

### Changed

- Now clicking again on the _Groups_ tab on _Manager_ will properly reload the tab and redirect to the beginning ([#274](https://github.com/wazuh/wazuh-dashboard-plugins/pull/274)).
- Now the visualizations only use the `vis-id` attribute for loading them ([#275](https://github.com/wazuh/wazuh-dashboard-plugins/pull/275)).
- The colours from the toast messages have been replaced to follow the Elastic 6 guidelines ([#286](https://github.com/wazuh/wazuh-dashboard-plugins/pull/286)).

### Fixed

- Fixed wrong data flow on _Agents/General_ when coming from and going to the _Groups_ tab ([#273](https://github.com/wazuh/wazuh-dashboard-plugins/pull/273)).
- Fixed sorting on tables, now they use the sorting functionality provided by the Wazuh API ([#274](https://github.com/wazuh/wazuh-dashboard-plugins/pull/274)).
- Fixed column width issues on some tables ([#274](https://github.com/wazuh/wazuh-dashboard-plugins/pull/274)).
- Fixed bug in the _Agent configuration_ JSON viewer who didn't properly show the full group configuration ([#276](https://github.com/wazuh/wazuh-dashboard-plugins/pull/276)).
- Fixed excessive loading time from some Audit visualizations ([#278](https://github.com/wazuh/wazuh-dashboard-plugins/pull/278)).
- Fixed Play/Pause button in timepicker's auto-refresh ([#281](https://github.com/wazuh/wazuh-dashboard-plugins/pull/281)).
- Fixed unusual scenario on visualization directive where sometimes there was duplicated implicit filters when doing a search ([#283](https://github.com/wazuh/wazuh-dashboard-plugins/pull/283)).
- Fixed some _Overview Audit_ visualizations who were not working properly ([#285](https://github.com/wazuh/wazuh-dashboard-plugins/pull/285)).

### Removed

- Deleted the `id` attribute from all the app visualizations ([#275](https://github.com/wazuh/wazuh-dashboard-plugins/pull/275)).

## Wazuh v3.2.0 - Kibana v6.2.2 - Revision 384

### Added

- New directives for the Wazuh app: `wz-table`, `wz-table-header` and `wz-search-bar` ([#263](https://github.com/wazuh/wazuh-dashboard-plugins/pull/263)):
  - Maintainable and reusable components for a better-structured app.
  - Several files have been changed, renamed and moved to new folders, following _best practices_.
  - The progress bar is now within its proper directive ([#266](https://github.com/wazuh/wazuh-dashboard-plugins/pull/266)).
  - Minor typos and refactoring changes to the new directives.
- Support for Elastic Stack v6.2.2.

### Changed

- App buttons have been refactored. Unified CSS and HTML for buttons, providing the same structure for them ([#269](https://github.com/wazuh/wazuh-dashboard-plugins/pull/269)).
- The API list on Settings now shows the latest inserted API at the beginning of the list ([#261](https://github.com/wazuh/wazuh-dashboard-plugins/pull/261)).
- The check for the currently applied pattern has been improved, providing clever handling of Elasticsearch errors ([#271](https://github.com/wazuh/wazuh-dashboard-plugins/pull/271)).
- Now on _Settings_, when the Add or Edit API form is active, if you press the other button, it will make the previous one disappear, getting a clearer interface ([#9df1e31](https://github.com/wazuh/wazuh-dashboard-plugins/commit/9df1e317903edf01c81eba068da6d20a8a1ea7c2)).

### Fixed

- Fixed visualizations directive to properly load the _Manager/Ruleset_ visualizations ([#262](https://github.com/wazuh/wazuh-dashboard-plugins/pull/262)).
- Fixed a bug where the classic extensions were not affected by the settings of the `config.yml` file ([#266](https://github.com/wazuh/wazuh-dashboard-plugins/pull/266)).
- Fixed minor CSS bugs from the conversion to directives to some components ([#266](https://github.com/wazuh/wazuh-dashboard-plugins/pull/266)).
- Fixed bug in the tables directive when accessing a member it doesn't exist ([#266](https://github.com/wazuh/wazuh-dashboard-plugins/pull/266)).
- Fixed browser console log error when clicking the Wazuh logo on the app ([#6647fbc](https://github.com/wazuh/wazuh-dashboard-plugins/commit/6647fbc051c2bf69df7df6e247b2b2f46963f194)).

### Removed

- Removed the `kbn-dis` directive from _Manager/Ruleset_ ([#262](https://github.com/wazuh/wazuh-dashboard-plugins/pull/262)).
- Removed the `filters.js` and `kibana_fields_file.json` files ([#263](https://github.com/wazuh/wazuh-dashboard-plugins/pull/263)).
- Removed the `implicitFilters` service ([#270](https://github.com/wazuh/wazuh-dashboard-plugins/pull/270)).
- Removed visualizations loading status trace from controllers and visualization directive ([#270](https://github.com/wazuh/wazuh-dashboard-plugins/pull/270)).

## Wazuh v3.2.0 - Kibana v6.2.1 - Revision 383

### Added

- Support for Wazuh 3.2.0.
- Compatibility with Kibana 6.1.0 to Kibana 6.2.1.
- New tab for vulnerability detector alerts.

### Changed

- The app now shows the index pattern selector only if the list length is greater than 1.
  - If it's exactly 1 shows the index pattern without a selector.
- Now the index pattern selector only shows the compatible ones.
  - It's no longer possible to select the `wazuh-monitoring` index pattern.
- Updated Bootstrap to 3.3.7.
- Improved filter propagation between Discover and the visualizations.
- Replaced the login route name from /login to /wlogin to avoid conflict with X-Pack own login route.

### Fixed

- Several CSS bugfixes for better compatibility with Kibana 6.2.1.
- Some variables changed for adapting new Wazuh API requests.
- Better error handling for some Elastic-related messages.
- Fixed browser console error from top-menu directive.
- Removed undesired md-divider from Manager/Logs.
- Adjusted the width of a column in Manager/Logs to avoid overflow issues with the text.
- Fixed a wrong situation with the visualizations when we refresh the Manager/Rules tab.

### Removed

- Removed the `travis.yml` file.

## Wazuh v3.1.0 - Kibana v6.1.3 - Revision 380

### Added

- Support for Wazuh 3.1.0.
- Compatibility with Kibana 6.1.3.
- New error handler for better app errors reporting.
- A new extension for Amazon Web Services alerts.
- A new extension for VirusTotal alerts.
- New agent configuration tab:
  - Visualize the current group configuration for the currently selected agent on the app.
  - Navigate through the different tabs to see which configuration is being used.
  - Check the synchronization status for the configuration.
  - View the current group of the agent and click on it to go to the Groups tab.
- New initial health check for checking some app components.
- New YAML config file:
  - Define the initial index pattern.
  - Define specific checks for the healthcheck.
  - Define the default extensions when adding new APIs.
- New index pattern selector dropdown on the top navbar.
  - The app will reload applying the new index pattern.
- Added new icons for some sections of the app.

### Changed

- New visualizations loader, with much better performance.
- Improved reindex process for the .wazuh index when upgrading from a 2.x-5.x version.
- Adding 365 days expiring time to the cookies.
- Change default behaviour for the config file. Now everything is commented with default values.
  - You need to edit the file, remove the comment mark and apply the desired value.
- Completely redesigned the manager configuration tab.
- Completely redesigned the groups tab.
- App tables have now unified CSS classes.

### Fixed

- Play real-time button has been fixed.
- Preventing duplicate APIs from feeding the wazuh-monitoring index.
- Fixing the check manager connection button.
- Fixing the extensions settings so they are preserved over time.
- Much more error handling messages in all the tabs.
- Fixed OS filters in agents list.
- Fixed autocomplete lists in the agents, rules and decoders list so they properly scroll.
- Many styles bugfixes for the different browsers.
- Reviewed and fixed some visualizations not showing accurate information.

### Removed

- Removed index pattern configuration from the `package.json` file.
- Removed unnecessary dependencies from the `package.json` file.

## Wazuh v3.0.0 - Kibana v6.1.0 - Revision 371

### Added

- You can configure the initial index-pattern used by the plugin in the initialPattern variable of the app's package.json.
- Auto `.wazuh` reindex from Wazuh 2.x - Kibana 5.x to Wazuh 3.x - Kibana 6.x.
  - The API credentials will be automatically migrated to the new installation.
- Dynamically changed the index-pattern used by going to the Settings -> Pattern tab.
  - Wazuh alerts compatibility auto detection.
- New loader for visualizations.
- Better performance: now the tabs use the same Discover tab, only changing the current filters.
- New Groups tab.
  - Now you can check your group configuration (search its agents and configuration files).
- The Logs tab has been improved.
  - You can sort by field and the view has been improved.
- Achieved a clearer interface with implicit filters per tab showed as unremovable chips.

### Changed

- Dynamically creating .kibana index if necessary.
- Better integration with Kibana Discover.
- Visualizations loaded at initialization time.
- New sync system to wait for Elasticsearch JS.
- Decoupling selected API and pattern from backend and moved to the client side.

## Wazuh v2.1.0 - Kibana v5.6.1 - Revision 345

### Added

- Loading icon while Wazuh loads the visualizations.
- Add/Delete/Restart agents.
- OS agent filter

### Changed

- Using genericReq when possible.

## Wazuh v2.0.1 - Kibana v5.5.1 - Revision 339

### Changed

- New index in Elasticsearch to save Wazuh set up configuration
- Short URL's is now supported
- A native base path from kibana.yml is now supported

### Fixed

- Search bar across panels now support parenthesis grouping
- Several CSS fixes for IE browser<|MERGE_RESOLUTION|>--- conflicted
+++ resolved
@@ -2,7 +2,6 @@
 
 All notable changes to the Wazuh app project will be documented in this file.
 
-<<<<<<< HEAD
 ## Wazuh v4.9.0 - OpenSearch Dashboards 2.13.0 - Revision 00
 
 ### Added
@@ -62,10 +61,7 @@
 - Removed legacy discover references and methods [#6646](https://github.com/wazuh/wazuh-dashboard-plugins/pull/6646)
 - Removed custom EuiSuggestItem component in favor of OUI's native component [#6714](https://github.com/wazuh/wazuh-dashboard-plugins/pull/6714)
 
-## Wazuh v4.8.0 - OpenSearch Dashboards 2.10.0 - Revision 08
-=======
 ## Wazuh v4.8.0 - OpenSearch Dashboards 2.10.0 - Revision 11
->>>>>>> 2b3bb4e0
 
 ### Added
 
