--- conflicted
+++ resolved
@@ -7,11 +7,8 @@
 ### Changed
 
 - Hide empty columns of the processes table of the MacOS agents [#2570](https://github.com/wazuh/wazuh-kibana-app/pull/2570)
-<<<<<<< HEAD
 - Missing step in "Deploy a new agent" view [#2623](https://github.com/wazuh/wazuh-kibana-app/issues/2623)
-=======
 - Implement wazuh users' CRUD [#2598](https://github.com/wazuh/wazuh-kibana-app/pull/2598)
->>>>>>> d8b16531
 
 ### Fixed
 
