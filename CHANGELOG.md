# Change Log

All notable changes to the Wazuh app project will be documented in this file.

<<<<<<< HEAD
## Wazuh v4.5.3 - Kibana 7.10.2, 7.16.x, 7.17.x - Revision 01

### Added

- Support for Wazuh 4.5.3

## Wazuh v4.5.2 - Kibana 7.10.2, 7.16.x, 7.17.x - Revision 01
=======
## Wazuh v4.5.2 - Kibana 7.10.2, 7.16.x, 7.17.x - Revision 02
>>>>>>> dda92369

### Added

- Support for Wazuh 4.5.2

### Fixed

- Fixed an error with the commands in the Deploy new agent section for Oracle Linux 6+ agents [#5764](https://github.com/wazuh/wazuh-kibana-app/pull/5764)
- Fixed broken documentation links in `Management/Configuration` section [#5796](https://github.com/wazuh/wazuh-kibana-app/pull/5796)

## Wazuh v4.5.1 - Kibana 7.10.2, 7.16.x, 7.17.x - Revision 03

### Added

- Add Apple Silicon architecture button to the register Agent wizard [#5478](https://github.com/wazuh/wazuh-kibana-app/pull/5478)

### Fixed

- Fixed the rendering of tables that contains IPs and agent overview [#5471](https://github.com/wazuh/wazuh-kibana-app/pull/5471)
- Fixed the agents active coverage stat as NaN in Details panel of Agents section [#5490](https://github.com/wazuh/wazuh-kibana-app/pull/5490)
- Fixed a broken documentation link to agent labels [#5687](https://github.com/wazuh/wazuh-kibana-app/pull/5687)
- Fixed the PDF report filters applied to tables [#5714](https://github.com/wazuh/wazuh-kibana-app/pull/5714)
- Fixed outdated year in the PDF report footer [#5766](https://github.com/wazuh/wazuh-kibana-app/pull/5766)

### Removed

- Removed the agent name in the agent info ribbon [#5497](https://github.com/wazuh/wazuh-kibana-app/pull/5497)

### Changed

- Changed method to perform redirection on agent table buttons [#5539](https://github.com/wazuh/wazuh-kibana-app/pull/5539)
- Changed windows agent service name in the deploy agent wizard [#5538](https://github.com/wazuh/wazuh-kibana-app/pull/5538)
- Changed the requests to get the agent labels for the managers [#5687](https://github.com/wazuh/wazuh-kibana-app/pull/5687)

## Wazuh v4.5.0 - Kibana 7.10.2, 7.16.x, 7.17.x - Revision 01

### Added

- Support for Wazuh 4.5.0

## Wazuh v4.4.5 - Kibana 7.10.2, 7.16.x, 7.17.x - Revision 02

### Added

- Support for Wazuh 4.4.5

## Wazuh v4.4.4 - Kibana 7.10.2, 7.16.x, 7.17.x - Revision 01

### Added

- Support for Wazuh 4.4.4

### Changed

- Changed the title and added a warning in the step 3 of the deploy new agent section. [#5416](https://github.com/wazuh/wazuh-kibana-app/pull/5416)

## Wazuh v4.4.3 - Kibana 7.10.2, 7.16.x, 7.17.x - Revision 01

### Added

- Support for Wazuh 4.4.3

### Fixed

- Fixed command to install the macOS agent on the agent wizard [#5481](https://github.com/wazuh/wazuh-kibana-app/pull/5481) [#5484](https://github.com/wazuh/wazuh-kibana-app/pull/5484)
- Fixed command to start the macOS agent on the agent wizard [#5470](https://github.com/wazuh/wazuh-kibana-app/pull/5470)

## Wazuh v4.4.2 - Kibana 7.10.2, 7.16.x, 7.17.x - Revision 01

### Added

- Support for Wazuh 4.4.2

### Fixed

- Fixed a problem in the backend service to get the plugin configuration [#5428](https://github.com/wazuh/wazuh-kibana-app/pull/5428)

## Wazuh v4.4.1 - Kibana 7.10.2, 7.16.x, 7.17.x - Revision 00

### Fixed

- Fixed the search in the agent inventory data tables [#5196](https://github.com/wazuh/wazuh-kibana-app/pull/5196)
- Fixed the `Anomaly and malware detection` link. [#5329](https://github.com/wazuh/wazuh-kibana-app/pull/5329)
- Fixed the problem that did not allow closing the time picker when the button was clicked again in `Agents` and `Management/Statistics`. [#5341](https://github.com/wazuh/wazuh-kibana-app/pull/5341)

## Wazuh v4.4.0 - Kibana 7.10.2, 7.16.x, 7.17.x - Revision 06

### Added

- Added the option to sort by the agent's count in the group table. [#4323](https://github.com/wazuh/wazuh-kibana-app/pull/4323)
- Added agent synchronization status in the agent module. [#3874](https://github.com/wazuh/wazuh-kibana-app/pull/3874) [#5143](https://github.com/wazuh/wazuh-kibana-app/pull/5143) [#5177](https://github.com/wazuh/wazuh-kibana-app/pull/5177)
- Added the ability to set the agent name in the installation command. [#4739](https://github.com/wazuh/wazuh-kibana-app/pull/4739)
- Added validation to the plugin's settings [#4503](https://github.com/wazuh/wazuh-kibana-app/pull/4503) [#4785](https://github.com/wazuh/wazuh-kibana-app/pull/4785)
- Added new settings to customize the header and footer on the PDF reports [#4505](https://github.com/wazuh/wazuh-kibana-app/pull/4505) [#4798](https://github.com/wazuh/wazuh-kibana-app/pull/4798) [#4805](https://github.com/wazuh/wazuh-kibana-app/pull/4805)
- Added a new setting to enable or disable the customization [#4507](https://github.com/wazuh/wazuh-kibana-app/pull/4507)
- Added the ability to upload an image for the `customization.logo.*` settings in `Settings/Configuration` [#4504](https://github.com/wazuh/wazuh-kibana-app/pull/4504)
- Added macOS support to the 'Deploy new agent' section [#4867](https://github.com/wazuh/wazuh-kibana-app/pull/4867)
- Added PowerPC architecture support for redhat7, in the 'Deploy new agent' section. [#4833](https://github.com/wazuh/wazuh-kibana-app/pull/4833)
- Added a centralized service to handle the requests [#4831](https://github.com/wazuh/wazuh-kibana-app/pull/4831)
- Added data-test-subj property to the create-policy component [#4873](https://github.com/wazuh/wazuh-kibana-app/pull/4873)
- Added a link for additional steps to enroll agents on Alpine Linux in the 'Deploy new agent' section. [#4933](https://github.com/wazuh/wazuh-kibana-app/pull/4933)
- Added extra steps message and new command for Windows XP and Windows Server 2008, added alpine agent with all its steps. [#4933](https://github.com/wazuh/wazuh-kibana-app/pull/4933)
- Added file saving conditions in File Editor [#4970](https://github.com/wazuh/wazuh-kibana-app/pull/4970)
- Added character validation to avoid invalid agent names in the 'Deploy new agent' section. [#5021](https://github.com/wazuh/wazuh-kibana-app/pull/5021) [#5028](https://github.com/wazuh/wazuh-kibana-app/pull/5028)
- Added default selected options in the 'Deploy new agent' section [#5063](https://github.com/wazuh/wazuh-kibana-app/pull/5063)
- Added suggestions for cluster's node and protocol to use for agent enrollment in the 'Deploy new agent' section. [#4776](https://github.com/wazuh/wazuh-kibana-app/pull/4776) [#4954](https://github.com/wazuh/wazuh-kibana-app/pull/4954) [#5166](https://github.com/wazuh/wazuh-kibana-app/pull/5166)
- Redesign the SCA table of the agent's dashboard [#4512](https://github.com/wazuh/wazuh-kibana-app/pull/4512)

### Changed

- Changed the HTTP verb from `GET` to `POST` in the requests to log in to the Wazuh API [#4103](https://github.com/wazuh/wazuh-kibana-app/pull/4103)
- Changed the endpoint that updates the plugin configuration to support updating multiple settings at once. [#4501](https://github.com/wazuh/wazuh-kibana-app/pull/4501)
- Improved alerts summary performance [#4376](https://github.com/wazuh/wazuh-kibana-app/pull/4376) [#5071](https://github.com/wazuh/wazuh-kibana-app/pull/5071) [#5131](https://github.com/wazuh/wazuh-kibana-app/pull/5131)
- Improved the setting's description for the plugin displayed in the UI and the configuration file. [#4501](https://github.com/wazuh/wazuh-kibana-app/pull/4501)
- Improved `Agents Overview` performance [#4363](https://github.com/wazuh/wazuh-kibana-app/pull/4363) [#5076](https://github.com/wazuh/wazuh-kibana-app/pull/5076)
- Improved the message displayed when there is a versions mismatch between the Wazuh API and the Wazuh app [#4529](https://github.com/wazuh/wazuh-kibana-app/pull/4529) [#4964](https://github.com/wazuh/wazuh-kibana-app/pull/4964)
- Updated operating systems' information in the 'Deploy new agent' section. [#4851](https://github.com/wazuh/wazuh-kibana-app/pull/4851)
- Updated and unified the fetching and rendering of the SCA checks results due to changes in the Wazuh API [#5031](https://github.com/wazuh/wazuh-kibana-app/pull/5031)
- Updated the `Agent details` component to the changes in the Wazuh API response. [#3874](https://github.com/wazuh/wazuh-kibana-app/pull/3874)
- Updated the `Last vulnerability scan` component to the changes in the Wazuh API response [#4975](https://github.com/wazuh/wazuh-kibana-app/pull/4975)
- Updated the `winston` dependency to `3.5.1` [#4985](https://github.com/wazuh/wazuh-kibana-app/pull/4985)
- Updated the `mocha` dependency to `10.1.0` [#5062](https://github.com/wazuh/wazuh-kibana-app/pull/5062)
- Updated the `pdfmake` dependency to `0.2.7` [#5062](https://github.com/wazuh/wazuh-kibana-app/pull/5062)
- The button to export the app logs is now disabled when there are no results, instead of showing an error toast [#4992](https://github.com/wazuh/wazuh-kibana-app/pull/4992)
- Independently load each dashboard from the `Agents Overview` page [#4363](https://github.com/wazuh/wazuh-kibana-app/pull/4363)

### Fixed

- Fixed nested fields filtering in dashboards tables and KPIs [#4425](https://github.com/wazuh/wazuh-kibana-app/pull/4425)
- Fixed nested field rendering in security alerts table details [#4428](https://github.com/wazuh/wazuh-kibana-app/pull/4428)
- Fixed a bug where the Wazuh logo was used instead of the custom one [#4539](https://github.com/wazuh/wazuh-kibana-app/pull/4539)
- Fixed rendering problems of the `Agent Overview` section in low resolutions [#4516](https://github.com/wazuh/wazuh-kibana-app/pull/4516)
- Fixed issue when logging out from Wazuh when SAML is enabled [#4595](https://github.com/wazuh/wazuh-kibana-app/issues/4595)
- Fixed server errors with code 500 when the Wazuh API is not reachable / up. [#4710](https://github.com/wazuh/wazuh-kibana-app/pull/4710) [#4728](https://github.com/wazuh/wazuh-kibana-app/pull/4728) [#4971](https://github.com/wazuh/wazuh-kibana-app/pull/4971)
- Fixed pagination to SCA table [#4653](https://github.com/wazuh/wazuh-kibana-app/issues/4653) [#5010](https://github.com/wazuh/wazuh-kibana-app/pull/5010)
- Fixed `WAZUH_PROTOCOL` suggestion in the 'Deploy new agent' section. [#4849](https://github.com/wazuh/wazuh-kibana-app/pull/4849)
- Fixed agent deployment instructions for HP-UX and Solaris. [#4943](https://github.com/wazuh/wazuh-kibana-app/pull/4943)
- Fixed a bug that caused the flyouts to close when clicking inside them [#4638](https://github.com/wazuh/wazuh-kibana-app/pull/4638) [#5046](https://github.com/wazuh/wazuh-kibana-app/pull/5046)
- Fixed the manager option in the 'Deploy new agent' section [#4981](https://github.com/wazuh/wazuh-kibana-app/pull/4981)
- Fixed Inventory checks table filters by stats [#4999](https://github.com/wazuh/wazuh-kibana-app/pull/4999) [#5031](https://github.com/wazuh/wazuh-kibana-app/pull/5031)
- Fixed commands in the 'Deploy new agent' section (most of the commands are missing '-1') [#4962](https://github.com/wazuh/wazuh-kibana-app/pull/4962)
- Fixed agent installation command for macOS in the 'Deploy new agent' section. [#4968](https://github.com/wazuh/wazuh-kibana-app/pull/4968)
- Fixed agent evolution chart [#4942](https://github.com/wazuh/wazuh-kibana-app/pull/4942)
- Fixed Solaris command [#5035](https://github.com/wazuh/wazuh-kibana-app/pull/5035)
- Fixed commands: AIX, OpenSUSE, Alpine, Suse11, Fedora, HP, Oracle Linux 5, Amazon Linux 2, CentOS5. Changed the word 'or higher' in buttons to '+'. Fixed validations for HP, Solaris and Alpine. [#5045](https://github.com/wazuh/wazuh-kibana-app/pull/5045)
- Fixed error in GitHub module PDF report. [#5069](https://github.com/wazuh/wazuh-kibana-app/pull/5069)
- Fixed password input in 'Deploy new agent' section [#5098](https://github.com/wazuh/wazuh-kibana-app/pull/5098)
- Fixed error when clicking on the selectors of agents in the group agents management [#5094](https://github.com/wazuh/wazuh-kibana-app/pull/5094)
- Fixed menu content panel is displayed in the wrong place. [5092](https://github.com/wazuh/wazuh-kibana-app/pull/5092)
- Fixed greyed and disabled menu section names [#5101](https://github.com/wazuh/wazuh-kibana-app/pull/5101)
- Fixed misspelling in the NIST module [#5107](https://github.com/wazuh/wazuh-kibana-app/pull/5107)
- Fixed Statistic cronjob bulk document insert [#5150](https://github.com/wazuh/wazuh-kibana-app/pull/5150)
- Fixed the style of the buttons showing more event information in the event view table. [#5137](https://github.com/wazuh/wazuh-kibana-app/pull/5137)
- Fixed Inventory module for Solaris agents [#5144](https://github.com/wazuh/wazuh-kibana-app/pull/5144)
- Fixed the module information button in Office 365 and GitHub Panel tab to open the nav drawer. [#5167](https://github.com/wazuh/wazuh-kibana-app/pull/5167)
- Fixed a UI crash due to `external_references` field could be missing in some vulnerability data [#5200](https://github.com/wazuh/wazuh-kibana-app/pull/5200)
- Fixed Wazuh main menu not displayed when navigation menu is locked [#5273](https://github.com/wazuh/wazuh-kibana-app/pull/5273)
- Fixed 'Deploy new agent' section which used wrong secure connection property [#5285](https://github.com/wazuh/wazuh-kibana-app/pull/5285) [#5295](https://github.com/wazuh/wazuh-kibana-app/pull/5295)
- Disabled unmapped fields filter in `Security Events` alerts table [#4929](https://github.com/wazuh/wazuh-kibana-app/pull/4929)
- Raspbian OS, Ubuntu, Amazon Linux and Amazon Linux 2 commands in the 'Deploy new agent' section now change when a different architecture is selected [#4876](https://github.com/wazuh/wazuh-kibana-app/pull/4876) [#4880](https://github.com/wazuh/wazuh-kibana-app/pull/4880)

### Removed

- Removed unused file related to agent menu [#5102](https://github.com/wazuh/wazuh-kibana-app/pull/5102)
- Removed the `angular-chart.js` dependency [#4985](https://github.com/wazuh/wazuh-kibana-app/pull/4985)
- Removed the `pug-loader` dependency [#5062](https://github.com/wazuh/wazuh-kibana-app/pull/5062) [#5089](https://github.com/wazuh/wazuh-kibana-app/pull/5089)

## Wazuh v4.3.11 - Kibana 7.10.2, 7.16.x, 7.17.x - Revision 4312

### Added

- Support for Wazuh 4.3.11

## Wazuh v4.3.10 - Kibana 7.10.2, 7.16.x, 7.17.x - Revision 4311

### Fixed

- Fixed issue when logging out from Wazuh when SAML is enabled [#4815](https://github.com/wazuh/wazuh-kibana-app/issues/4815)

## Wazuh v4.3.9 - Kibana 7.10.2, 7.16.x, 7.17.x - Revision 4310

### Added

- Support for Wazuh 4.3.9

## Wazuh v4.3.8 - Kibana 7.10.2, 7.16.x, 7.17.x - Revision 4309

### Added

- Support for Wazuh 4.3.8

## Wazuh v4.3.7 - Kibana 7.10.2, 7.16.x, 7.17.x - Revision 4308

### Fixed

- Wazuh.yml review: fixed link to web documentation, improved in-file documentation and fixed some grammatical errors. [#4378](https://github.com/wazuh/wazuh-kibana-app/pull/4378) [#4399](https://github.com/wazuh/wazuh-kibana-app/pull/4399)
- Fixed an error during the generation of a group's report, if the request to the Wazuh API fails [#4350](https://github.com/wazuh/wazuh-kibana-app/pull/4350)
- Fixed a problem with the group's report, when the group has no agents [#4350](https://github.com/wazuh/wazuh-kibana-app/pull/4350)
- Fixed path in logo customization section [#4352](https://github.com/wazuh/wazuh-kibana-app/pull/4352)
- Fixed a TypeError in Firefox. Change the Get request that was made with a Kibana core.http.get(/api/check-wazuh) resource to the WzRequest.genericReq resource and it no longer fails, also add a test capture to public/plugin.ts that wraps the request and in case of failure, the error is detected when the browser does not work with the V8 engine. [#4362](https://github.com/wazuh/wazuh-kibana-app/pull/4362)
- Fixed an error of an undefined username hash related to reporting when using Kibana with X-Pack and security was disabled [#4358](https://github.com/wazuh/wazuh-kibana-app/pull/4358)
- Fixed persistence of the plugin registry file between updates [#4359](https://github.com/wazuh/wazuh-kibana-app/pull/4359)
- Fixed searchbar error on SCA Inventory table [#4367](https://github.com/wazuh/wazuh-kibana-app/pull/4367)
- Fixed a routes loop when reinstalling Wazuh indexer [#4373](https://github.com/wazuh/wazuh-kibana-app/pull/4373)

# Removed

- Removed the use of `manager_host` field related to agent information of Wazuh API responses, which is obsolete [#4350](https://github.com/wazuh/wazuh-kibana-app/pull/4350)

## Wazuh v4.3.6 - Kibana 7.10.2, 7.16.x, 7.17.x - Revision 4307

### Fixed

- Fixed the search bar component to properly distinguish conjuntion operators (AND, OR) [#4326](https://github.com/wazuh/wazuh-kibana-app/pull/4326)
- Fixed documentation link titles to match the documentation sections to redirect to [#4301](https://github.com/wazuh/wazuh-kibana-app/pull/4301)
- Fixed missing documentation references to the Agent's overview, Agent's Integrity monitoring, and Agent's Inventory data sections, when the agent has never connected. [#4301](https://github.com/wazuh/wazuh-kibana-app/pull/4301)
- The references to the documentation site now links to the appropriate version [#4301](https://github.com/wazuh/wazuh-kibana-app/pull/4301)
- Fixed missing documentation link in the Docker Listener module [#4301](https://github.com/wazuh/wazuh-kibana-app/pull/4301)
- Fixed broken links to the documentation site [#4301](https://github.com/wazuh/wazuh-kibana-app/pull/4301)
- Fix Rules, Decoders and CDB lists uploaders to show errors appropriately [#4307](https://github.com/wazuh/wazuh-kibana-app/pull/4307)
- Sanitize report's inputs and usernames [#4330](https://github.com/wazuh/wazuh-kibana-app/pull/4330)

## Wazuh v4.3.5 - Kibana 7.10.2, 7.16.x, 7.17.x - Revision 4306

### Added

- Added to the interface API messages in the Ruleset test module [#4244](https://github.com/wazuh/wazuh-kibana-app/pull/4244)
- Added authorization prompt in Mitre > Intelligence [#4261](https://github.com/wazuh/wazuh-kibana-app/pull/4261)
- Added a more descriptive message when there is an error related to the user permissions when getting the list of index patterns in a route resolver [#4280](https://github.com/wazuh/wazuh-kibana-app/pull/4280)

### Changed

- Changed the reference from Manager to Wazuh server in the guide to deploy a new agent [#4239](https://github.com/wazuh/wazuh-kibana-app/pull/4239)
- Removed the filtered tags because they were not supported by the API endpoint [#4267](https://github.com/wazuh/wazuh-kibana-app/pull/4267)
- Changed styles in visualizations. [#4254](https://github.com/wazuh/wazuh-kibana-app/pull/4254)

### Fixed

- Fixed type error when changing screen size in agents section [#4233](https://github.com/wazuh/wazuh-kibana-app/pull/4233)
- Removed a logged error that appeared when the `statistics` tasks tried to create an index with the same name, causing the second task to fail on the creation of the index because it already exists [#4235](https://github.com/wazuh/wazuh-kibana-app/pull/4235)
- Fixed a UI crash due to a query with syntax errors in `Modules/Security events` [#4237](https://github.com/wazuh/wazuh-kibana-app/pull/4237)
- Fixed an error when generating a module report after changing the selected agent [#4240](https://github.com/wazuh/wazuh-kibana-app/pull/4240)
- Fixed an unhandled error when a Wazuh API request failed in the dev tools [#4266](https://github.com/wazuh/wazuh-kibana-app/pull/4266)
- Fixed an error related to `API not available` when saving the manager configuration and restarting the manager from `Management/Configuration/Edit configuration` on manager mode [#4264](https://github.com/wazuh/wazuh-kibana-app/pull/4264)
- Fixed a UI problem that required scrolling to see the logs in Management/Logs and Settings/Logs [#4253](https://github.com/wazuh/wazuh-kibana-app/pull/4253)

## Wazuh v4.3.4 - Kibana 7.10.2, 7.16.x, 7.17.x - Revision 4305

### Added

- Added the `pending` agent status to some sections that was missing
  [#4166](https://github.com/wazuh/wazuh-kibana-app/pull/4166)
  [#4188](https://github.com/wazuh/wazuh-kibana-app/pull/4188)

### Changed

- Replaced the visualization of `Status` panel in `Agents` [#4166](https://github.com/wazuh/wazuh-kibana-app/pull/4166)
- Replaced the visualization of policy in `Modules/Security configuration assessment/Inventory` [#4166](https://github.com/wazuh/wazuh-kibana-app/pull/4166)
- Consistency in the colors and labels used for the agent status [#4166](https://github.com/wazuh/wazuh-kibana-app/pull/4166) [#4199](https://github.com/wazuh/wazuh-kibana-app/issues/4199)
- Replaced how the full and partial scan dates are displayed in the `Details` panel of `Vulnerabilities/Inventory` [#4169](https://github.com/wazuh/wazuh-kibana-app/pull/4169)

### Fixed

- Fixed that the platform visualizations didn't use some definitions related to the UI on Kibana 7.10.2 [#4166](https://github.com/wazuh/wazuh-kibana-app/pull/4166)
- Fixed a toast message with a successful process appeared when removing an agent of a group in `Management/Groups` and the agent appears in the agent list after refreshing the table [#4167](https://github.com/wazuh/wazuh-kibana-app/pull/4167)
- Fixed import of an empty rule or decoder file [#4176](https://github.com/wazuh/wazuh-kibana-app/pull/4176)
- Fixed overwriting of rule and decoder imports [#4180](https://github.com/wazuh/wazuh-kibana-app/pull/4180)

## Wazuh v4.3.3 - Kibana 7.10.2, 7.16.x, 7.17.x - Revision 4304

### Fixed

- Fixed Wazuh Dashboard troubleshooting url [#4150](https://github.com/wazuh/wazuh-kibana-app/pull/4150)

## Wazuh v4.3.2 - Kibana 7.10.2 , 7.16.x, 7.17.x - Revision 4303

### Added

- Support for Wazuh 4.3.2

## Wazuh v4.2.7 - Kibana 7.10.2, 7.11.2, 7.12.1, 7.13.0, 7.13.1, 7.13.2, 7.13.3, 7.13.4, 7.14.0, 7.14.1, 7.14.2 - Revision 4208

### Added

- Support for Wazuh 4.2.7

## Wazuh v4.3.1 - Kibana 7.10.2 , 7.16.x, 7.17.x - Revision 4302

### Added

- Added PowerShell version warning to Windows agent installation wizard [#4142](https://github.com/wazuh/wazuh-kibana-app/pull/4142)
- A new workflow is added to perform backports to specific branches [#4149](https://github.com/wazuh/wazuh-kibana-app/pull/4149)

### Fixed

- Fixed the falsy values are displayed as not defined and enhanced the output of `Ruleset Test` [#4141](https://github.com/wazuh/wazuh-kibana-app/pull/4141)

## Wazuh v4.3.0 - Kibana 7.10.2, 7.16.x, 7.17.x - Revision 4301

### Added

- Support for Kibana 7.16.x
- Support for Kibana 7.17.x
- Added GitHub and Office365 modules [#3557](https://github.com/wazuh/wazuh-kibana-app/pull/3557)
- Added a new `Panel` module tab for GitHub and Office365 modules
  [#3541](https://github.com/wazuh/wazuh-kibana-app/pull/3541)
  [#3945](https://github.com/wazuh/wazuh-kibana-app/pull/3945)
  [#3952](https://github.com/wazuh/wazuh-kibana-app/pull/3952)
- Added ability to filter the results fo the `Network Ports` table in the `Inventory data` section [#3639](https://github.com/wazuh/wazuh-kibana-app/pull/3639)
- Added new endpoint service to collect the frontend logs into a file [#3324](https://github.com/wazuh/wazuh-kibana-app/pull/3324)
- Improved the frontend handle errors strategy: UI, Toasts, console log and log in file
  [#3327](https://github.com/wazuh/wazuh-kibana-app/pull/3327)
  [#3321](https://github.com/wazuh/wazuh-kibana-app/pull/3321)
  [#3367](https://github.com/wazuh/wazuh-kibana-app/pull/3367)
  [#3373](https://github.com/wazuh/wazuh-kibana-app/pull/3373)
  [#3374](https://github.com/wazuh/wazuh-kibana-app/pull/3374)
  [#3390](https://github.com/wazuh/wazuh-kibana-app/pull/3390)  
  [#3410](https://github.com/wazuh/wazuh-kibana-app/pull/3410)
  [#3408](https://github.com/wazuh/wazuh-kibana-app/pull/3408)
  [#3429](https://github.com/wazuh/wazuh-kibana-app/pull/3429)
  [#3427](https://github.com/wazuh/wazuh-kibana-app/pull/3427)
  [#3417](https://github.com/wazuh/wazuh-kibana-app/pull/3417)
  [#3462](https://github.com/wazuh/wazuh-kibana-app/pull/3462)
  [#3451](https://github.com/wazuh/wazuh-kibana-app/pull/3451)
  [#3442](https://github.com/wazuh/wazuh-kibana-app/pull/3442)
  [#3480](https://github.com/wazuh/wazuh-kibana-app/pull/3480)
  [#3472](https://github.com/wazuh/wazuh-kibana-app/pull/3472)
  [#3434](https://github.com/wazuh/wazuh-kibana-app/pull/3434)
  [#3392](https://github.com/wazuh/wazuh-kibana-app/pull/3392)
  [#3404](https://github.com/wazuh/wazuh-kibana-app/pull/3404)
  [#3432](https://github.com/wazuh/wazuh-kibana-app/pull/3432)
  [#3415](https://github.com/wazuh/wazuh-kibana-app/pull/3415)
  [#3469](https://github.com/wazuh/wazuh-kibana-app/pull/3469)
  [#3448](https://github.com/wazuh/wazuh-kibana-app/pull/3448)
  [#3465](https://github.com/wazuh/wazuh-kibana-app/pull/3465)
  [#3464](https://github.com/wazuh/wazuh-kibana-app/pull/3464)
  [#3478](https://github.com/wazuh/wazuh-kibana-app/pull/3478)
  [#4116](https://github.com/wazuh/wazuh-kibana-app/pull/4116)
- Added Intelligence tab to Mitre Att&ck module [#3368](https://github.com/wazuh/wazuh-kibana-app/pull/3368) [#3344](https://github.com/wazuh/wazuh-kibana-app/pull/3344) [#3726](https://github.com/wazuh/wazuh-kibana-app/pull/3726)
- Added sample data for office365 events [#3424](https://github.com/wazuh/wazuh-kibana-app/pull/3424)
- Created a separate component to check for sample data [#3475](https://github.com/wazuh/wazuh-kibana-app/pull/3475)
- Added a new hook for getting value suggestions [#3506](https://github.com/wazuh/wazuh-kibana-app/pull/3506)
- Added dinamic simple filters and adding simple GitHub filters fields [3531](https://github.com/wazuh/wazuh-kibana-app/pull/3531)
- Added configuration viewer for Module Office365 on Management > Configuration [#3524](https://github.com/wazuh/wazuh-kibana-app/pull/3524)
- Added base Module Panel view with Office365 setup [#3518](https://github.com/wazuh/wazuh-kibana-app/pull/3518)
- Added specifics and custom filters for Office365 search bar [#3533](https://github.com/wazuh/wazuh-kibana-app/pull/3533)
- Adding Pagination and filter to drilldown tables at Office pannel [#3544](https://github.com/wazuh/wazuh-kibana-app/pull/3544).
- Simple filters change between panel and drilldown panel [#3568](https://github.com/wazuh/wazuh-kibana-app/pull/3568).
- Added new fields in Inventory table and Flyout Details [#3525](https://github.com/wazuh/wazuh-kibana-app/pull/3525)
- Added columns selector in agents table [#3691](https://github.com/wazuh/wazuh-kibana-app/pull/3691)
- Added a new workflow for create wazuh packages [#3742](https://github.com/wazuh/wazuh-kibana-app/pull/3742)
- Run `template` and `fields` checks in the health check depends on the app configuration [#3783](https://github.com/wazuh/wazuh-kibana-app/pull/3783)
- Added a toast message when there is an error creating a new group [#3804](https://github.com/wazuh/wazuh-kibana-app/pull/3804)
- Added a step to start the agent to the deploy new Windowns agent guide [#3846](https://github.com/wazuh/wazuh-kibana-app/pull/3846)
- Added agents windows events config tab [#3905](https://github.com/wazuh/wazuh-kibana-app/pull/3905)
- Added 3 new panels to `Vulnerabilities/Inventory` [#3893](https://github.com/wazuh/wazuh-kibana-app/pull/3893)
- Added new fields of `Vulnerabilities` to the details flyout [#3893](https://github.com/wazuh/wazuh-kibana-app/pull/3893) [#3908](https://github.com/wazuh/wazuh-kibana-app/pull/3908)
- Added missing fields used in visualizations to the known fiels related to alerts [#3924](https://github.com/wazuh/wazuh-kibana-app/pull/3924)
- Added troubleshooting link to "index pattern was refreshed" toast [#3946](https://github.com/wazuh/wazuh-kibana-app/pull/3946)
- Added more number options to the tables widget in Modules -> "Mitre" [#4041](https://github.com/wazuh/wazuh-kibana-app/pull/4066)
- Management -> groups -> agent: Selectors appear when there are more than 3 options [#4126](https://github.com/wazuh/wazuh-kibana-app/pull/4126)

### Changed

- Changed ossec to wazuh in sample-data [#3121](https://github.com/wazuh/wazuh-kibana-app/pull/3121)
- Changed empty fields in FIM tables and `syscheck.value_name` in discovery now show an empty tag for visual clarity [#3279](https://github.com/wazuh/wazuh-kibana-app/pull/3279)
- Adapted the Mitre tactics and techniques resources to use the API endpoints [#3346](https://github.com/wazuh/wazuh-kibana-app/pull/3346)
- Moved the filterManager subscription to the hook useFilterManager [#3517](https://github.com/wazuh/wazuh-kibana-app/pull/3517)
- Change filter from is to is one of in custom searchbar [#3529](https://github.com/wazuh/wazuh-kibana-app/pull/3529)
- Refactored as module tabs and buttons are rendered [#3494](https://github.com/wazuh/wazuh-kibana-app/pull/3494)
- Updated the deprecated and added new references authd [#3663](https://github.com/wazuh/wazuh-kibana-app/pull/3663) [#3806](https://github.com/wazuh/wazuh-kibana-app/pull/3806)
- Added time subscription to Discover component [#3549](https://github.com/wazuh/wazuh-kibana-app/pull/3549)
- Refactored as module tabs and buttons are rendered [#3494](https://github.com/wazuh/wazuh-kibana-app/pull/3494)
- Testing logs using the Ruletest Test don't display the rule information if not matching a rule. [#3446](https://github.com/wazuh/wazuh-kibana-app/pull/3446)
- Changed format permissions in FIM inventory [#3649](https://github.com/wazuh/wazuh-kibana-app/pull/3649)
- Changed of request for one that does not return data that is not necessary to optimize times. [#3686](https://github.com/wazuh/wazuh-kibana-app/pull/3686) [#3728](https://github.com/wazuh/wazuh-kibana-app/pull/3728)
- Rebranding. Replaced the brand logos, set module icons with brand colors [#3788](https://github.com/wazuh/wazuh-kibana-app/pull/3788)
- Changed user for sample data management [#3795](https://github.com/wazuh/wazuh-kibana-app/pull/3795)
- Changed agent install codeblock copy button and powershell terminal warning [#3792](https://github.com/wazuh/wazuh-kibana-app/pull/3792)
- Refactored as the plugin platform name and references is managed [#3811](https://github.com/wazuh/wazuh-kibana-app/pull/3811)
- Removed `Dashboard` tab for the `Vulnerabilities` modules [#3893](https://github.com/wazuh/wazuh-kibana-app/pull/3893)
- Display all fields in the `Table` tab when expading an alert row in the alerts tables of flyouts and the `Modules/Security Events/Dashboard` table [#3908](https://github.com/wazuh/wazuh-kibana-app/pull/3908)
- Refactored the table in `Vulnerabilities/Inventory` [#3196](https://github.com/wazuh/wazuh-kibana-app/pull/3196)
- Changed Google Groups app icons [#3949](https://github.com/wazuh/wazuh-kibana-app/pull/3949)
- Removed sorting for `Agents` or `Configuration checksum` column in the table of `Management/Groups` due to this is not supported by the API [#3857](https://github.com/wazuh/wazuh-kibana-app/pull/3857)
- Changed messages in the agent installation guide [#4040](https://github.com/wazuh/wazuh-kibana-app/pull/4040)
- Changed the default `wazuh.statistics.shards` setting from `2` to `1` [#4055](https://github.com/wazuh/wazuh-kibana-app/pull/4055)
- Removed the migration tasks in the `.wazuh` and `.wazuh-version` indices [#4098](https://github.com/wazuh/wazuh-kibana-app/pull/4098)
- Separated the actions of viewing and editing the `agent.conf` group file [#4114](https://github.com/wazuh/wazuh-kibana-app/pull/4114)

### Fixed

- Fixed creation of log files [#3384](https://github.com/wazuh/wazuh-kibana-app/pull/3384)
- Fixed double fetching alerts count when pinnin/unpinning the agent in Mitre Att&ck/Framework [#3484](https://github.com/wazuh/wazuh-kibana-app/pull/3484)
- Query config refactor [#3490](https://github.com/wazuh/wazuh-kibana-app/pull/3490)
- Fixed rules and decoders test flyout clickout event [#3412](https://github.com/wazuh/wazuh-kibana-app/pull/3412)
- Notify when you are registering an agent without permissions [#3430](https://github.com/wazuh/wazuh-kibana-app/pull/3430)
- Remove not used `redirectRule` query param when clicking the row table on CDB Lists/Decoders [#3438](https://github.com/wazuh/wazuh-kibana-app/pull/3438)
- Fixed the code overflows over the line numbers in the API Console editor [#3439](https://github.com/wazuh/wazuh-kibana-app/pull/3439)
- Don't open the main menu when changing the seleted API or index pattern [#3440](https://github.com/wazuh/wazuh-kibana-app/pull/3440)
- Fix error message in conf managment [#3443](https://github.com/wazuh/wazuh-kibana-app/pull/3443)
- Fix size api selector when name is too long [#3445](https://github.com/wazuh/wazuh-kibana-app/pull/3445)
- Fixed error when edit a rule or decoder [#3456](https://github.com/wazuh/wazuh-kibana-app/pull/3456)
- Fixed index pattern selector doesn't display the ignored index patterns [#3458](https://github.com/wazuh/wazuh-kibana-app/pull/3458)
- Fixed error in /Management/Configuration when cluster is disabled [#3553](https://github.com/wazuh/wazuh-kibana-app/pull/3553)
- Fix the pinned filters were removed when accessing to the `Panel` tab of a module [#3565](https://github.com/wazuh/wazuh-kibana-app/pull/3565)
- Fixed multi-select component searcher handler [#3645](https://github.com/wazuh/wazuh-kibana-app/pull/3645)
- Fixed order logs properly in Management/Logs [#3609](https://github.com/wazuh/wazuh-kibana-app/pull/3609)
- Fixed the Wazuh API requests to `GET //` [#3661](https://github.com/wazuh/wazuh-kibana-app/pull/3661)
- Fixed missing mitre tactics [#3675](https://github.com/wazuh/wazuh-kibana-app/pull/3675)
- Fix CDB list view not working with IPv6 [#3488](https://github.com/wazuh/wazuh-kibana-app/pull/3488)
- Fixed the bad requests using Console tool to `PUT /active-response` API endpoint [#3466](https://github.com/wazuh/wazuh-kibana-app/pull/3466)
- Fixed group agent management table does not update on error [#3605](https://github.com/wazuh/wazuh-kibana-app/pull/3605)
- Fixed not showing packages details in agent inventory for a freeBSD agent SO [#3651](https://github.com/wazuh/wazuh-kibana-app/pull/3651)
- Fixed wazuh token deleted twice [#3652](https://github.com/wazuh/wazuh-kibana-app/pull/3652)
- Fixed handler of error on dev-tools [#3687](https://github.com/wazuh/wazuh-kibana-app/pull/3687)
- Fixed compatibility wazuh 4.3 - kibana 7.13.4 [#3685](https://github.com/wazuh/wazuh-kibana-app/pull/3685)
- Fixed registry values without agent pinned in FIM>Events [#3689](https://github.com/wazuh/wazuh-kibana-app/pull/3689)
- Fixed breadcrumbs style compatibility for Kibana 7.14.2 [#3688](https://github.com/wazuh/wazuh-kibana-app/pull/3688)
- Fixed security alerts table when filters change [#3682](https://github.com/wazuh/wazuh-kibana-app/pull/3682)
- Fixed error that shows we're using X-Pack when we have Basic [#3692](https://github.com/wazuh/wazuh-kibana-app/pull/3692)
- Fixed blank screen in Kibana 7.10.2 [#3700](https://github.com/wazuh/wazuh-kibana-app/pull/3700)
- Fixed related decoder link undefined parameters error [#3704](https://github.com/wazuh/wazuh-kibana-app/pull/3704)
- Fixing Flyouts in Kibana 7.14.2 [#3708](https://github.com/wazuh/wazuh-kibana-app/pull/3708)
- Fixing the bug of index patterns in health-check due to bad copy of a PR [#3707](https://github.com/wazuh/wazuh-kibana-app/pull/3707)
- Fixed styles and behaviour of button filter in the flyout of `Inventory` section for `Integrity monitoring` and `Vulnerabilities` modules [#3733](https://github.com/wazuh/wazuh-kibana-app/pull/3733)
- Fixed height of `Evolution` card in the `Agents` section when has no data for the selected time range [#3733](https://github.com/wazuh/wazuh-kibana-app/pull/3733)
- Fix clearing the query filter doesn't update the data in Office 365 and GitHub Panel tab [#3722](https://github.com/wazuh/wazuh-kibana-app/pull/3722)
- Fix wrong deamons in filter list [#3710](https://github.com/wazuh/wazuh-kibana-app/pull/3710)
- Fixing bug when create filename with spaces and throws a bad error [#3724](https://github.com/wazuh/wazuh-kibana-app/pull/3724)
- Fixing bug in security User flyout nonexistant unsubmitted changes warning [#3731](https://github.com/wazuh/wazuh-kibana-app/pull/3731)
- Fixing redirect to new tab when click in a link [#3732](https://github.com/wazuh/wazuh-kibana-app/pull/3732)
- Fixed missing settings in `Management/Configuration/Global configuration/Global/Main settings` [#3737](https://github.com/wazuh/wazuh-kibana-app/pull/3737)
- Fixed `Maximum call stack size exceeded` error exporting key-value pairs of a CDB List [#3738](https://github.com/wazuh/wazuh-kibana-app/pull/3738)
- Fixed regex lookahead and lookbehind for safari [#3741](https://github.com/wazuh/wazuh-kibana-app/pull/3741)
- Fixed Vulnerabilities Inventory flyout details filters [#3744](https://github.com/wazuh/wazuh-kibana-app/pull/3744)
- Removed api selector toggle from settings menu since it performed no useful function [#3604](https://github.com/wazuh/wazuh-kibana-app/pull/3604)
- Fixed the requests get [#3661](https://github.com/wazuh/wazuh-kibana-app/pull/3661)
- Fixed Dashboard PDF report error when switching pinned agent state [#3748](https://github.com/wazuh/wazuh-kibana-app/pull/3748)
- Fixed the rendering of the command to deploy new Windows agent not working in some Kibana versions [#3753](https://github.com/wazuh/wazuh-kibana-app/pull/3753)
- Fixed action buttons overlaying to the request text in Tools/API Console [#3772](https://github.com/wazuh/wazuh-kibana-app/pull/3772)
- Fix `Rule ID` value in reporting tables related to top results [#3774](https://github.com/wazuh/wazuh-kibana-app/issues/3774)
- Fixed github/office365 multi-select filters suggested values [#3787](https://github.com/wazuh/wazuh-kibana-app/pull/3787)
- Fix updating the aggregation data of Panel section when changing the time filter [#3790](https://github.com/wazuh/wazuh-kibana-app/pull/3790)
- Removed the button to remove an agent for a group in the agents' table when it is the default group [#3804](https://github.com/wazuh/wazuh-kibana-app/pull/3804)
- Fixed internal user no longer needs permission to make x-pack detection request [#3831](https://github.com/wazuh/wazuh-kibana-app/pull/3831)
- Fixed agents details card style [#3845](https://github.com/wazuh/wazuh-kibana-app/pull/3845) [#3860](https://github.com/wazuh/wazuh-kibana-app/pull/3860)
- Fixed search bar query sanitizing in PDF report [#3861](https://github.com/wazuh/wazuh-kibana-app/pull/3861)
- Fixed routing redirection in events documents discover links [#3866](https://github.com/wazuh/wazuh-kibana-app/pull/3866)
- Fixed health-check [#3868](https://github.com/wazuh/wazuh-kibana-app/pull/3868)
- Fixed refreshing agents evolution visualization [#3894](https://github.com/wazuh/wazuh-kibana-app/pull/3894)
- Fixed an error when generating PDF reports due to Wazuh API token expiration [#3881](https://github.com/wazuh/wazuh-kibana-app/pull/3881)
- Fixed the table of Vulnerabilities/Inventory doesn't reload when changing the selected agent [#3901](https://github.com/wazuh/wazuh-kibana-app/pull/3901)
- Fixed backslash breaking exported JSON result [#3909](https://github.com/wazuh/wazuh-kibana-app/pull/3909)
- Fixed the Events view multiple "The index pattern was refreshed successfully" toast [#3937](https://github.com/wazuh/wazuh-kibana-app/pull/3937)
- Fixed a rendering problem in the map visualizations [#3942](https://github.com/wazuh/wazuh-kibana-app/pull/3942)
- Parse error when using `#` character not at the beginning of the line [#3877](https://github.com/wazuh/wazuh-kibana-app/pull/3877)
- Fixed the `rule.mitre.id` cell enhancement that doesn't support values with sub techniques [#3944](https://github.com/wazuh/wazuh-kibana-app/pull/3944)
- Fixed error not working the alerts displayed when changing the selected time in some flyouts [#3947](https://github.com/wazuh/wazuh-kibana-app/pull/3947) [#4115](https://github.com/wazuh/wazuh-kibana-app/pull/4115)
- Fixed the user can not logout when the Kibana server has a basepath configurated [#3957](https://github.com/wazuh/wazuh-kibana-app/pull/3957)
- Fixed fatal cron-job error when Wazuh API is down [#3991](https://github.com/wazuh/wazuh-kibana-app/pull/3991)
- Fixed circular re-directions when API errors are handled [#4079](https://github.com/wazuh/wazuh-kibana-app/pull/4079)
- Fixed agent breadcrumb routing minor error [#4101](https://github.com/wazuh/wazuh-kibana-app/pull/4101)
- Fixed selected text not visible in API Console [#4102](https://github.com/wazuh/wazuh-kibana-app/pull/4102)
- Fixed the 'missing parameters' error on the Manager Logs [#4110](https://github.com/wazuh/wazuh-kibana-app/pull/4110)
- Fixed undefined input reference when switching between rule set view and rule files view [#4125](https://github.com/wazuh/wazuh-kibana-app/pull/4125)
- Fixed not found FIM file toast error #4124 [#4124](https://github.com/wazuh/wazuh-kibana-app/pull/4124)
- Fixed "See full error" on error toast [#4119](https://github.com/wazuh/wazuh-kibana-app/pull/4119)
- Fixed not being able to remove custom filters. [#4112](https://github.com/wazuh/wazuh-kibana-app/pull/4112)
- Fixed spinner not showing when export button is clicked in management views [#4120](https://github.com/wazuh/wazuh-kibana-app/pull/4120)
- Correction of field and value in the section: last registered agent [#4127](https://github.com/wazuh/wazuh-kibana-app/pull/4127)
- Fixed the download agent installer command [#4132] (https://github.com/wazuh/wazuh-kibana-app/pull/4132)

## Wazuh v4.2.6 - Kibana 7.10.2, 7.11.2, 7.12.1, 7.13.0, 7.13.1, 7.13.2, 7.13.3, 7.13.4, 7.14.0, 7.14.1, 7.14.2 - Revision 4207

### Added

- Support for Kibana 7.13.4
- Support for Kibana 7.14.2
- Hide the `telemetry` banner [#3709](https://github.com/wazuh/wazuh-kibana-app/pull/3709)

### Fixed

- Fixed compatibility Wazuh 4.2 - Kibana 7.13.4 [#3653](https://github.com/wazuh/wazuh-kibana-app/pull/3653)
- Fixed interative register windows agent screen error [#3654](https://github.com/wazuh/wazuh-kibana-app/pull/3654)
- Fixed breadcrumbs style compatibility for Kibana 7.14.2 [#3668](https://github.com/wazuh/wazuh-kibana-app/pull/3668)
- Fixed Wazuh token is not removed after logout in Kibana 7.13 [#3670](https://github.com/wazuh/wazuh-kibana-app/pull/3670)
- Fixed Group Configuration and Management configuration error after trying to going back after you save [#3672](https://github.com/wazuh/wazuh-kibana-app/pull/3672)
- Fixing EuiPanels in Overview Sections and disabled text in WzMenu [#3674](https://github.com/wazuh/wazuh-kibana-app/pull/3674)
- Fixing double flyout clicking in a policy [#3676](https://github.com/wazuh/wazuh-kibana-app/pull/3676)
- Fixed error conflict setting kibana settings from the health check [#3678](https://github.com/wazuh/wazuh-kibana-app/pull/3678)
- Fixed compatibility to get the valid index patterns and refresh fields for Kibana 7.10.2-7.13.4 [3681](https://github.com/wazuh/wazuh-kibana-app/pull/3681)
- Fixed wrong redirect after login [3701](https://github.com/wazuh/wazuh-kibana-app/pull/3701)
- Fixed error getting the index pattern data when there is not `attributes.fields` in the saved object [3689](https://github.com/wazuh/wazuh-kibana-app/pull/3698)

## Wazuh v4.2.4 - Kibana 7.10.2, 7.11.2, 7.12.1 - Revision 4205

### Added

- Support for Wazuh 4.2.4

### Fixed

- Fixed a bug where the user's auth token was not deprecated on logout [#3638](https://github.com/wazuh/wazuh-kibana-app/pull/3638)

## Wazuh v4.2.3 - Kibana 7.10.2, 7.11.2, 7.12.1 - Revision 4204

### Added

- Support for Wazuh 4.2.3

## Wazuh v4.2.2 - Kibana 7.10.2 , 7.12.1 - Revision 4203

### Added

- Wazuh help links in the Kibana help menu [#3170](https://github.com/wazuh/wazuh-kibana-app/pull/3170)
- Redirect to group details using the `group` query param in the URL [#3184](https://github.com/wazuh/wazuh-kibana-app/pull/3184)
- Configuration to disable Wazuh App access from X-Pack/ODFE role [#3222](https://github.com/wazuh/wazuh-kibana-app/pull/3222) [#3292](https://github.com/wazuh/wazuh-kibana-app/pull/3292)
- Added confirmation message when closing a form [#3221](https://github.com/wazuh/wazuh-kibana-app/pull/3221)
- Improvement to hide navbar Wazuh label. [#3240](https://github.com/wazuh/wazuh-kibana-app/pull/3240)
- Add modal creating new rule/decoder [#3274](https://github.com/wazuh/wazuh-kibana-app/pull/3274)
- New functionality to change app logos [#3503](https://github.com/wazuh/wazuh-kibana-app/pull/3503)
- Added link to the upgrade guide when the Wazuh API version and the Wazuh App version mismatch [#3592](https://github.com/wazuh/wazuh-kibana-app/pull/3592)

### Changed

- Removed module titles [#3160](https://github.com/wazuh/wazuh-kibana-app/pull/3160)
- Changed default `wazuh.monitoring.creation` app setting from `d` to `w` [#3174](https://github.com/wazuh/wazuh-kibana-app/pull/3174)
- Changed default `wazuh.monitoring.shards` app setting from `2` to `1` [#3174](https://github.com/wazuh/wazuh-kibana-app/pull/3174)
- Removed Sha1 field from registry key detail [#3189](https://github.com/wazuh/wazuh-kibana-app/pull/3189)
- Removed tooltip in last breadcrumb in header breadcrumb [3250](https://github.com/wazuh/wazuh-kibana-app/pull/3250)
- Refactored the Health check component [#3197](https://github.com/wazuh/wazuh-kibana-app/pull/3197)
- Added version in package downloaded name in agent deploy command [#3210](https://github.com/wazuh/wazuh-kibana-app/issues/3210)
- Removed restriction to allow only current active agents from vulnerability inventory [#3243](https://github.com/wazuh/wazuh-kibana-app/pull/3243)
- Move API selector and Index Pattern Selector to the header bar [#3175](https://github.com/wazuh/wazuh-kibana-app/pull/3175)
- Health check actions notifications refactored and added debug mode [#3258](https://github.com/wazuh/wazuh-kibana-app/pull/3258)
- Improved visualizations object configuration readability [#3355](https://github.com/wazuh/wazuh-kibana-app/pull/3355)
- Changed the way kibana-vis hides the visualization while loading, this should prevent errors caused by having a 0 height visualization [#3349](https://github.com/wazuh/wazuh-kibana-app/pull/3349)

### Fixed

- Fixed screen flickers in Cluster visualization [#3159](https://github.com/wazuh/wazuh-kibana-app/pull/3159)
- Fixed the broken links when using `server.basePath` Kibana setting [#3161](https://github.com/wazuh/wazuh-kibana-app/pull/3161)
- Fixed filter in reports [#3173](https://github.com/wazuh/wazuh-kibana-app/pull/3173)
- Fixed typo error in Settings/Configuration [#3234](https://github.com/wazuh/wazuh-kibana-app/pull/3234)
- Fixed fields overlap in the agent summary screen [#3217](https://github.com/wazuh/wazuh-kibana-app/pull/3217)
- Fixed Ruleset Test, each request is made in a different session instead of all in the same session [#3257](https://github.com/wazuh/wazuh-kibana-app/pull/3257)
- Fixed the `Visualize` button is not displaying when expanding a field in the Events sidebar [#3237](https://github.com/wazuh/wazuh-kibana-app/pull/3237)
- Fix modules are missing in the agent menu [#3244](https://github.com/wazuh/wazuh-kibana-app/pull/3244)
- Fix improving and removing WUI error logs [#3260](https://github.com/wazuh/wazuh-kibana-app/pull/3260)
- Fix some errors of PDF reports [#3272](https://github.com/wazuh/wazuh-kibana-app/pull/3272)
- Fix TypeError when selecting macOS agent deployment in a Safari Browser [#3289](https://github.com/wazuh/wazuh-kibana-app/pull/3289)
- Fix error in how the SCA check's checks are displayed [#3297](https://github.com/wazuh/wazuh-kibana-app/pull/3297)
- Fixed message of error when add sample data fails [#3241](https://github.com/wazuh/wazuh-kibana-app/pull/3241)
- Fixed modules are missing in the agent menu [#3244](https://github.com/wazuh/wazuh-kibana-app/pull/3244)
- Fixed Alerts Summary of modules for reports [#3303](https://github.com/wazuh/wazuh-kibana-app/pull/3303)
- Fixed dark mode visualization background in pdf reports [#3315](https://github.com/wazuh/wazuh-kibana-app/pull/3315)
- Adapt Kibana integrations to Kibana 7.11 and 7.12 [#3309](https://github.com/wazuh/wazuh-kibana-app/pull/3309)
- Fixed error agent view does not render correctly [#3306](https://github.com/wazuh/wazuh-kibana-app/pull/3306)
- Fixed miscalculation in table column width in PDF reports [#3326](https://github.com/wazuh/wazuh-kibana-app/pull/3326)
- Normalized visData table property for 7.12 retro-compatibility [#3323](https://github.com/wazuh/wazuh-kibana-app/pull/3323)
- Fixed error that caused the labels in certain visualizations to overlap [#3355](https://github.com/wazuh/wazuh-kibana-app/pull/3355)
- Fixed export to csv button in dashboards tables [#3358](https://github.com/wazuh/wazuh-kibana-app/pull/3358)
- Fixed Elastic UI breaking changes in 7.12 [#3345](https://github.com/wazuh/wazuh-kibana-app/pull/3345)
- Fixed Wazuh main menu and breadcrumb render issues [#3347](https://github.com/wazuh/wazuh-kibana-app/pull/3347)
- Fixed generation of huge logs from backend errors [#3397](https://github.com/wazuh/wazuh-kibana-app/pull/3397)
- Fixed vulnerabilities flyout not showing alerts if the vulnerability had a field missing [#3593](https://github.com/wazuh/wazuh-kibana-app/pull/3593)

## Wazuh v4.2.1 - Kibana 7.10.2 , 7.11.2 - Revision 4202

### Added

- Support for Wazuh 4.2.1

## Wazuh v4.2.0 - Kibana 7.10.2 , 7.11.2 - Revision 4201

### Added

- Added `Ruleset Test` section under Tools menu, and on Edit Rules/Decoders as a tool. [#1434](https://github.com/wazuh/wazuh-kibana-app/pull/1434)
- Added page size options in Security events, explore agents table [#2925](https://github.com/wazuh/wazuh-kibana-app/pull/2925)
- Added a reminder to restart cluster or manager after import a file in Rules, Decoders or CDB Lists [#3051](https://github.com/wazuh/wazuh-kibana-app/pull/3051)
- Added Agent Stats section [#3056](https://github.com/wazuh/wazuh-kibana-app/pull/3056)
- Added `logtest` PUT example on API Console [#3061](https://github.com/wazuh/wazuh-kibana-app/pull/3061)
- Added vulnerabilities inventory that affect to an agent [#3069](https://github.com/wazuh/wazuh-kibana-app/pull/3069)
- Added retry button to check api again in health check [#3109](https://github.com/wazuh/wazuh-kibana-app/pull/3109)
- Added `wazuh-statistics` template and a new mapping for these indices [#3111](https://github.com/wazuh/wazuh-kibana-app/pull/3111)
- Added link to documentation "Checking connection with Manager" in deploy new agent [#3126](https://github.com/wazuh/wazuh-kibana-app/pull/3126)
- Fixed Agent Evolution graph showing agents from multiple APIs [#3256](https://github.com/wazuh/wazuh-kibana-app/pull/3256)
- Added Disabled index pattern checks in Health Check [#3311](https://github.com/wazuh/wazuh-kibana-app/pull/3311)

### Changed

- Moved Dev Tools inside of Tools menu as Api Console. [#1434](https://github.com/wazuh/wazuh-kibana-app/pull/1434)
- Changed position of Top users on Integrity Monitoring Top 5 user. [#2892](https://github.com/wazuh/wazuh-kibana-app/pull/2892)
- Changed user allow_run_as way of editing. [#3080](https://github.com/wazuh/wazuh-kibana-app/pull/3080)
- Rename some ossec references to Wazuh [#3046](https://github.com/wazuh/wazuh-kibana-app/pull/3046)

### Fixed

- Filter only authorized agents in Agents stats and Visualizations [#3088](https://github.com/wazuh/wazuh-kibana-app/pull/3088)
- Fixed missing `pending` status suggestion for agents [#3095](https://github.com/wazuh/wazuh-kibana-app/pull/3095)
- Index pattern setting not used for choosing from existing patterns [#3097](https://github.com/wazuh/wazuh-kibana-app/pull/3097)
- Fixed space character missing on deployment command if UDP is configured [#3108](https://github.com/wazuh/wazuh-kibana-app/pull/3108)
- Fixed statistics visualizations when a node is selected [#3110](https://github.com/wazuh/wazuh-kibana-app/pull/3110)
- Fixed Flyout date filter also changes main date filter [#3114](https://github.com/wazuh/wazuh-kibana-app/pull/3114)
- Fixed name for "TCP sessions" visualization and average metric is now a sum [#3118](https://github.com/wazuh/wazuh-kibana-app/pull/3118)
- Filter only authorized agents in Events and Security Alerts table [#3120](https://github.com/wazuh/wazuh-kibana-app/pull/3120)
- Fixed Last keep alive label is outside the panel [#3122](https://github.com/wazuh/wazuh-kibana-app/pull/3122)
- Fixed app redirect to Settings section after the health check [#3128](https://github.com/wazuh/wazuh-kibana-app/pull/3128)
- Fixed the plugin logo path in Kibana menu when use `server.basePath` setting [#3144](https://github.com/wazuh/wazuh-kibana-app/pull/3144)
- Fixed deprecated endpoint for create agent groups [3152](https://github.com/wazuh/wazuh-kibana-app/pull/3152)
- Fixed check for TCP protocol in deploy new agent [#3163](https://github.com/wazuh/wazuh-kibana-app/pull/3163)
- Fixed RBAC issue with agent group permissions [#3181](https://github.com/wazuh/wazuh-kibana-app/pull/3181)
- Fixed change index pattern from menu doesn't work [#3187](https://github.com/wazuh/wazuh-kibana-app/pull/3187)
- Conflict with the creation of the index pattern when performing the Health Check [#3232](https://github.com/wazuh/wazuh-kibana-app/pull/3232)
- Added Disabled index pattern checks in Health Check [#3311](https://github.com/wazuh/wazuh-kibana-app/pull/3311)
- Fixed windows update section in Linux Inventory PDF [#3569](https://github.com/wazuh/wazuh-kibana-app/pull/3569)
- Improving and removing unnecessary error logs [#3574](https://github.com/wazuh/wazuh-kibana-app/pull/3574)

## Wazuh v4.1.5 - Kibana 7.10.0 , 7.10.2, 7.11.2 - Revision 4108

### Fixed

- Unable to change selected index pattern from the Wazuh menu [#3330](https://github.com/wazuh/wazuh-kibana-app/pull/3330)

## Wazuh v4.1.5 - Kibana 7.10.0 , 7.10.2, 7.11.2 - Revision 4107

### Added

- Support for Kibana 7.11.2
- Added a warning message for the `Install and enroll the agent` step of `Deploy new agent` guide [#3238](https://github.com/wazuh/wazuh-kibana-app/pull/3238)

### Fixed

- Conflict with the creation of the index pattern when performing the Health Check [#3223](https://github.com/wazuh/wazuh-kibana-app/pull/3223)
- Fixing mac os agents add command [#3207](https://github.com/wazuh/wazuh-kibana-app/pull/3207)

## Wazuh v4.1.5 - Kibana 7.10.0 , 7.10.2 - Revision 4106

- Adapt for Wazuh 4.1.5

## Wazuh v4.1.4 - Kibana 7.10.0 , 7.10.2 - Revision 4105

- Adapt for Wazuh 4.1.4

## Wazuh v4.1.3 - Kibana 7.10.0 , 7.10.2 - Revision 4104

### Added

- Creation of index pattern after the default one is changes in Settings [#2985](https://github.com/wazuh/wazuh-kibana-app/pull/2985)
- Added node name of agent list and detail [#3039](https://github.com/wazuh/wazuh-kibana-app/pull/3039)
- Added loading view while the user is logging to prevent permissions prompts [#3041](https://github.com/wazuh/wazuh-kibana-app/pull/3041)
- Added custom message for each possible run_as setup [#3048](https://github.com/wazuh/wazuh-kibana-app/pull/3048)

### Changed

- Change all dates labels to Kibana formatting time zone [#3047](https://github.com/wazuh/wazuh-kibana-app/pull/3047)
- Improve toast message when selecting a default API [#3049](https://github.com/wazuh/wazuh-kibana-app/pull/3049)
- Improve validation and prevention for caching bundles on the client-side [#3063](https://github.com/wazuh/wazuh-kibana-app/pull/3063) [#3091](https://github.com/wazuh/wazuh-kibana-app/pull/3091)

### Fixed

- Fixed unexpected behavior in Roles mapping [#3028](https://github.com/wazuh/wazuh-kibana-app/pull/3028)
- Fixed rule filter is no applied when you click on a rule id in another module.[#3057](https://github.com/wazuh/wazuh-kibana-app/pull/3057)
- Fixed bug changing master node configuration [#3062](https://github.com/wazuh/wazuh-kibana-app/pull/3062)
- Fixed wrong variable declaration for macOS agents [#3066](https://github.com/wazuh/wazuh-kibana-app/pull/3066)
- Fixed some errors in the Events table, action buttons style, and URLs disappeared [#3086](https://github.com/wazuh/wazuh-kibana-app/pull/3086)
- Fixed Rollback of invalid rule configuration file [#3084](https://github.com/wazuh/wazuh-kibana-app/pull/3084)

## Wazuh v4.1.2 - Kibana 7.10.0 , 7.10.2 - Revision 4103

- Add `run_as` setting to example host configuration in Add new API view [#3021](https://github.com/wazuh/wazuh-kibana-app/pull/3021)
- Refactor of some prompts [#3015](https://github.com/wazuh/wazuh-kibana-app/pull/3015)

### Fixed

- Fix SCA policy detail showing name and check results about another policy [#3007](https://github.com/wazuh/wazuh-kibana-app/pull/3007)
- Fixed that alerts table is empty when switching pinned agents [#3008](https://github.com/wazuh/wazuh-kibana-app/pull/3008)
- Creating a role mapping before the existing ones are loaded, the page bursts [#3013](https://github.com/wazuh/wazuh-kibana-app/pull/3013)
- Fix pagination in SCA checks table when expand some row [#3018](https://github.com/wazuh/wazuh-kibana-app/pull/3018)
- Fix manager is shown in suggestions in Agents section [#3025](https://github.com/wazuh/wazuh-kibana-app/pull/3025)
- Fix disabled loading on inventory when request fail [#3026](https://github.com/wazuh/wazuh-kibana-app/pull/3026)
- Fix restarting selected cluster instead of all of them [#3032](https://github.com/wazuh/wazuh-kibana-app/pull/3032)
- Fix pinned agents don't trigger a new filtered query [#3035](https://github.com/wazuh/wazuh-kibana-app/pull/3035)
- Overlay Wazuh menu when Kibana menu is opened or docked [#3038](https://github.com/wazuh/wazuh-kibana-app/pull/3038)
- Fix visualizations in PDF Reports with Dark mode [#2983](https://github.com/wazuh/wazuh-kibana-app/pull/2983)

## Wazuh v4.1.1 - Kibana 7.10.0 , 7.10.2 - Revision 4102

### Added

- Prompt to show the unsupported module for the selected agent [#2959](https://github.com/wazuh/wazuh-kibana-app/pull/2959)
- Added a X-Frame-Options header to the backend responses [#2977](https://github.com/wazuh/wazuh-kibana-app/pull/2977)

### Changed

- Added toast with refresh button when new fields are loaded [#2974](https://github.com/wazuh/wazuh-kibana-app/pull/2974)
- Migrated manager and cluster files endpoints and their corresponding RBAC [#2984](https://github.com/wazuh/wazuh-kibana-app/pull/2984)

### Fixed

- Fix login error when AWS Elasticsearch and ODFE is used [#2710](https://github.com/wazuh/wazuh-kibana-app/issues/2710)
- An error message is displayed when changing a group's configuration although the user has the right permissions [#2955](https://github.com/wazuh/wazuh-kibana-app/pull/2955)
- Fix Security events table is empty when switching the pinned agents [#2956](https://github.com/wazuh/wazuh-kibana-app/pull/2956)
- Fix disabled switch visual edit button when json content is empty [#2957](https://github.com/wazuh/wazuh-kibana-app/issues/2957)
- Fixed main and `More` menus for unsupported agents [#2959](https://github.com/wazuh/wazuh-kibana-app/pull/2959)
- Fixed forcing a non numeric filter value in a number type field [#2961](https://github.com/wazuh/wazuh-kibana-app/pull/2961)
- Fixed wrong number of alerts in Security Events [#2964](https://github.com/wazuh/wazuh-kibana-app/pull/2964)
- Fixed search with strange characters of agent in Management groups [#2970](https://github.com/wazuh/wazuh-kibana-app/pull/2970)
- Fix the statusCode error message [#2971](https://github.com/wazuh/wazuh-kibana-app/pull/2971)
- Fix the SCA policy stats didn't refresh [#2973](https://github.com/wazuh/wazuh-kibana-app/pull/2973)
- Fixed loading of AWS index fields even when no AWS alerts were found [#2974](https://github.com/wazuh/wazuh-kibana-app/pull/2974)
- Fix some date fields format in FIM and SCA modules [#2975](https://github.com/wazuh/wazuh-kibana-app/pull/2975)
- Fix a non-stop error in Manage agents when the user has no permissions [#2976](https://github.com/wazuh/wazuh-kibana-app/pull/2976)
- Can't edit empty rules and decoders files that already exist in the manager [#2978](https://github.com/wazuh/wazuh-kibana-app/pull/2978)
- Support for alerts index pattern with different ID and name [#2979](https://github.com/wazuh/wazuh-kibana-app/pull/2979)
- Fix the unpin agent in the selection modal [#2980](https://github.com/wazuh/wazuh-kibana-app/pull/2980)
- Fix properly logout of Wazuh API when logging out of the application (only for OpenDistro) [#2789](https://github.com/wazuh/wazuh-kibana-app/issues/2789)
- Fixed missing `&&` from macOS agent deployment command [#2989](https://github.com/wazuh/wazuh-kibana-app/issues/2989)
- Fix prompt permissions on Framework of Mitre and Inventory of Integrity monitoring. [#2967](https://github.com/wazuh/wazuh-kibana-app/issues/2967)
- Fix properly logout of Wazuh API when logging out of the application support x-pack [#2789](https://github.com/wazuh/wazuh-kibana-app/issues/2789)

## Wazuh v4.1.0 - Kibana 7.10.0 , 7.10.2 - Revision 4101

### Added

- Check the max buckets by default in healthcheck and increase them [#2901](https://github.com/wazuh/wazuh-kibana-app/pull/2901)
- Added a prompt wraning in role mapping if run_as is false or he is not allowed to use it by API [#2876](https://github.com/wazuh/wazuh-kibana-app/pull/2876)

### Changed

- Support new fields of Windows Registry at FIM inventory panel [#2679](https://github.com/wazuh/wazuh-kibana-app/issues/2679)
- Added on FIM Inventory Windows Registry registry_key and registry_value items from syscheck [#2908](https://github.com/wazuh/wazuh-kibana-app/issues/2908)
- Uncheck agents after an action in agents groups management [#2907](https://github.com/wazuh/wazuh-kibana-app/pull/2907)
- Unsave rule files when edit or create a rule with invalid content [#2944](https://github.com/wazuh/wazuh-kibana-app/pull/2944)
- Added vulnerabilities module for macos agents [#2969](https://github.com/wazuh/wazuh-kibana-app/pull/2969)

### Fixed

- Fix server error Invalid token specified: Cannot read property 'replace' of undefined [#2899](https://github.com/wazuh/wazuh-kibana-app/issues/2899)
- Fix show empty files rules and decoders: [#2923](https://github.com/wazuh/wazuh-kibana-app/issues/2923)
- Fixed wrong hover texts in CDB lists actions [#2929](https://github.com/wazuh/wazuh-kibana-app/pull/2929)
- Fixed access to forbidden agents information when exporting agents listt [2918](https://github.com/wazuh/wazuh-kibana-app/pull/2918)
- Fix the decoder detail view is not displayed [#2888](https://github.com/wazuh/wazuh-kibana-app/issues/2888)
- Fix the complex search using the Wazuh API query filter in search bars [#2930](https://github.com/wazuh/wazuh-kibana-app/issues/2930)
- Fixed validation to check userPermissions are not ready yet [#2931](https://github.com/wazuh/wazuh-kibana-app/issues/2931)
- Fixed clear visualizations manager list when switching tabs. Fixes PDF reports filters [#2932](https://github.com/wazuh/wazuh-kibana-app/pull/2932)
- Fix Strange box shadow in Export popup panel in Managment > Groups [#2886](https://github.com/wazuh/wazuh-kibana-app/issues/2886)
- Fixed wrong command on alert when data folder does not exist [#2938](https://github.com/wazuh/wazuh-kibana-app/pull/2938)
- Fix agents table OS field sorting: Changes agents table field `os_name` to `os.name,os.version` to make it sortable. [#2939](https://github.com/wazuh/wazuh-kibana-app/pull/2939)
- Fixed diff parsed datetime between agent detail and agents table [#2940](https://github.com/wazuh/wazuh-kibana-app/pull/2940)
- Allow access to Agents section with agent:group action permission [#2933](https://github.com/wazuh/wazuh-kibana-app/issues/2933)
- Fixed filters does not work on modals with search bar [#2935](https://github.com/wazuh/wazuh-kibana-app/pull/2935)
- Fix wrong package name in deploy new agent [#2942](https://github.com/wazuh/wazuh-kibana-app/issues/2942)
- Fixed number agents not show on pie onMouseEvent [#2890](https://github.com/wazuh/wazuh-kibana-app/issues/2890)
- Fixed off Kibana Query Language in search bar of Controls/Inventory modules. [#2945](https://github.com/wazuh/wazuh-kibana-app/pull/2945)
- Fixed number of agents do not show on the pie chart tooltip in agents preview [#2890](https://github.com/wazuh/wazuh-kibana-app/issues/2890)

## Wazuh v4.0.4 - Kibana 7.10.0 , 7.10.2 - Revision 4017

### Added

- Adapt the app to the new Kibana platform [#2475](https://github.com/wazuh/wazuh-kibana-app/issues/2475)
- Wazuh data directory moved from `optimize` to `data` Kibana directory [#2591](https://github.com/wazuh/wazuh-kibana-app/issues/2591)
- Show the wui_rules belong to wazuh-wui API user [#2702](https://github.com/wazuh/wazuh-kibana-app/issues/2702)

### Fixed

- Fixed Wazuh menu and agent menu for Solaris agents [#2773](https://github.com/wazuh/wazuh-kibana-app/issues/2773) [#2725](https://github.com/wazuh/wazuh-kibana-app/issues/2725)
- Fixed wrong shards and replicas for statistics indices and also fixed wrong prefix for monitoring indices [#2732](https://github.com/wazuh/wazuh-kibana-app/issues/2732)
- Report's creation dates set to 1970-01-01T00:00:00.000Z [#2772](https://github.com/wazuh/wazuh-kibana-app/issues/2772)
- Fixed bug for missing commands in ubuntu/debian and centos [#2786](https://github.com/wazuh/wazuh-kibana-app/issues/2786)
- Fixed bug that show an hour before in /security-events/dashboard [#2785](https://github.com/wazuh/wazuh-kibana-app/issues/2785)
- Fixed permissions to access agents [#2838](https://github.com/wazuh/wazuh-kibana-app/issues/2838)
- Fix searching in groups [#2825](https://github.com/wazuh/wazuh-kibana-app/issues/2825)
- Fix the pagination in SCA ckecks table [#2815](https://github.com/wazuh/wazuh-kibana-app/issues/2815)
- Fix the SCA table with a wrong behaviour using the refresh button [#2854](https://github.com/wazuh/wazuh-kibana-app/issues/2854)
- Fix sca permissions for agents views and dashboards [#2862](https://github.com/wazuh/wazuh-kibana-app/issues/2862)
- Solaris should not show vulnerabilities module [#2829](https://github.com/wazuh/wazuh-kibana-app/issues/2829)
- Fix the settings of statistics indices creation [#2858](https://github.com/wazuh/wazuh-kibana-app/issues/2858)
- Update agents' info in Management Status after changing cluster node selected [#2828](https://github.com/wazuh/wazuh-kibana-app/issues/2828)
- Fix error when applying filter in rules from events [#2877](https://github.com/wazuh/wazuh-kibana-app/issues/2877)

### Changed

- Replaced `wazuh` Wazuh API user by `wazuh-wui` in the default configuration [#2852](https://github.com/wazuh/wazuh-kibana-app/issues/2852)
- Add agent id to the reports name in Agent Inventory and Modules [#2817](https://github.com/wazuh/wazuh-kibana-app/issues/2817)

### Adapt for Kibana 7.10.0

- Fixed filter pinned crash returning from agents [#2864](https://github.com/wazuh/wazuh-kibana-app/issues/2864)
- Fixed style in sca and regulatory compliance tables and in wz menu [#2861](https://github.com/wazuh/wazuh-kibana-app/issues/2861)
- Fix body-payload of Sample Alerts POST endpoint [#2857](https://github.com/wazuh/wazuh-kibana-app/issues/2857)
- Fixed bug in the table on Agents->Table-> Actions->Config icon [#2853](https://github.com/wazuh/wazuh-kibana-app/issues/2853)
- Fixed tooltip in the icon of view decoder file [#2850](https://github.com/wazuh/wazuh-kibana-app/issues/2850)
- Fixed bug with agent filter when it is pinned [#2846](https://github.com/wazuh/wazuh-kibana-app/issues/2846)
- Fix discovery navigation [#2845](https://github.com/wazuh/wazuh-kibana-app/issues/2845)
- Search file editor gone [#2843](https://github.com/wazuh/wazuh-kibana-app/issues/2843)
- Fix Agent Search Bar - Regex Query Interpreter [#2834](https://github.com/wazuh/wazuh-kibana-app/issues/2834)
- Fixed accordion style breaking [#2833](https://github.com/wazuh/wazuh-kibana-app/issues/2833)
- Fix metrics are not updated after a bad request in search input [#2830](https://github.com/wazuh/wazuh-kibana-app/issues/2830)
- Fix mitre framework tab crash [#2821](https://github.com/wazuh/wazuh-kibana-app/issues/2821)
- Changed ping request to default request. Added delay and while to che… [#2820](https://github.com/wazuh/wazuh-kibana-app/issues/2820)
- Removed kibana alert for security [#2806](https://github.com/wazuh/wazuh-kibana-app/issues/2806)

## Wazuh v4.0.4 - Kibana 7.10.0 , 7.10.2 - Revision 4016

### Added

- Modified agent registration adding groups and architecture [#2666](https://github.com/wazuh/wazuh-kibana-app/issues/2666) [#2652](https://github.com/wazuh/wazuh-kibana-app/issues/2652)
- Each user can only view their own reports [#2686](https://github.com/wazuh/wazuh-kibana-app/issues/2686)

### Fixed

- Create index pattern even if there aren´t available indices [#2620](https://github.com/wazuh/wazuh-kibana-app/issues/2620)
- Top bar overlayed over expanded visualizations [#2667](https://github.com/wazuh/wazuh-kibana-app/issues/2667)
- Empty inventory data in Solaris agents [#2680](https://github.com/wazuh/wazuh-kibana-app/pull/2680)
- Wrong parameters in the dev-tools autocomplete section [#2675](https://github.com/wazuh/wazuh-kibana-app/issues/2675)
- Wrong permissions on edit CDB list [#2665](https://github.com/wazuh/wazuh-kibana-app/pull/2665)
- fix(frontend): add the metafields when refreshing the index pattern [#2681](https://github.com/wazuh/wazuh-kibana-app/pull/2681)
- Error toast is showing about Elasticsearch users for environments without security [#2713](https://github.com/wazuh/wazuh-kibana-app/issues/2713)
- Error about Handler.error in Role Mapping fixed [#2702](https://github.com/wazuh/wazuh-kibana-app/issues/2702)
- Fixed message in reserved users actions [#2702](https://github.com/wazuh/wazuh-kibana-app/issues/2702)
- Error 500 on Export formatted CDB list [#2692](https://github.com/wazuh/wazuh-kibana-app/pull/2692)
- Wui rules label should have only one tooltip [#2723](https://github.com/wazuh/wazuh-kibana-app/issues/2723)
- Move upper the Wazuh item in the Kibana menu and default index pattern [#2867](https://github.com/wazuh/wazuh-kibana-app/pull/2867)

## Wazuh v4.0.4 - Kibana v7.9.1, v7.9.3 - Revision 4015

### Added

- Support for Wazuh v4.0.4

## Wazuh v4.0.3 - Kibana v7.9.1, v7.9.2, v7.9.3 - Revision 4014

### Added

- Improved management of index-pattern fields [#2630](https://github.com/wazuh/wazuh-kibana-app/issues/2630)

### Fixed

- fix(fronted): fixed the check of API and APP version in health check [#2655](https://github.com/wazuh/wazuh-kibana-app/pull/2655)
- Replace user by username key in the monitoring logic [#2654](https://github.com/wazuh/wazuh-kibana-app/pull/2654)
- Security alerts and reporting issues when using private tenants [#2639](https://github.com/wazuh/wazuh-kibana-app/issues/2639)
- Manager restart in rule editor does not work with Wazuh cluster enabled [#2640](https://github.com/wazuh/wazuh-kibana-app/issues/2640)
- fix(frontend): Empty inventory data in Solaris agents [#2680](https://github.com/wazuh/wazuh-kibana-app/pull/2680)

## Wazuh v4.0.3 - Kibana v7.9.1, v7.9.2, v7.9.3 - Revision 4013

### Added

- Support for Wazuh v4.0.3.

## Wazuh v4.0.2 - Kibana v7.9.1, v7.9.3 - Revision 4012

### Added

- Sample data indices name should take index pattern in use [#2593](https://github.com/wazuh/wazuh-kibana-app/issues/2593)
- Added start option to macos Agents [#2653](https://github.com/wazuh/wazuh-kibana-app/pull/2653)

### Changed

- Statistics settings do not allow to configure primary shards and replicas [#2627](https://github.com/wazuh/wazuh-kibana-app/issues/2627)

## Wazuh v4.0.2 - Kibana v7.9.1, v7.9.3 - Revision 4011

### Added

- Support for Wazuh v4.0.2.

### Fixed

- The index pattern title is overwritten with its id after refreshing its fields [#2577](https://github.com/wazuh/wazuh-kibana-app/issues/2577)
- [RBAC] Issues detected when using RBAC [#2579](https://github.com/wazuh/wazuh-kibana-app/issues/2579)

## Wazuh v4.0.1 - Kibana v7.9.1, v7.9.3 - Revision 4010

### Changed

- Alerts summary table for PDF reports on all modules [#2632](https://github.com/wazuh/wazuh-kibana-app/issues/2632)
- [4.0-7.9] Run as with no wazuh-wui API user [#2576](https://github.com/wazuh/wazuh-kibana-app/issues/2576)
- Deploy a new agent interface as default interface [#2564](https://github.com/wazuh/wazuh-kibana-app/issues/2564)
- Problem in the visualization of new reserved resources of the Wazuh API [#2643](https://github.com/wazuh/wazuh-kibana-app/issues/2643)

### Fixed

- Restore the tables in the agents' reports [#2628](https://github.com/wazuh/wazuh-kibana-app/issues/2628)
- [RBAC] Issues detected when using RBAC [#2579](https://github.com/wazuh/wazuh-kibana-app/issues/2579)
- Changes done via a worker's API are overwritten [#2626](https://github.com/wazuh/wazuh-kibana-app/issues/2626)

### Fixed

- [BUGFIX] Default user field for current platform [#2633](https://github.com/wazuh/wazuh-kibana-app/pull/2633)

## Wazuh v4.0.1 - Kibana v7.9.1, v7.9.3 - Revision 4009

### Changed

- Hide empty columns of the processes table of the MacOS agents [#2570](https://github.com/wazuh/wazuh-kibana-app/pull/2570)
- Missing step in "Deploy a new agent" view [#2623](https://github.com/wazuh/wazuh-kibana-app/issues/2623)
- Implement wazuh users' CRUD [#2598](https://github.com/wazuh/wazuh-kibana-app/pull/2598)

### Fixed

- Inconsistent data in sample data alerts [#2618](https://github.com/wazuh/wazuh-kibana-app/pull/2618)

## Wazuh v4.0.1 - Kibana v7.9.1, v7.9.3 - Revision 4008

### Fixed

- Icons not align to the right in Modules > Events [#2607](https://github.com/wazuh/wazuh-kibana-app/pull/2607)
- Statistics visualizations do not show data [#2602](https://github.com/wazuh/wazuh-kibana-app/pull/2602)
- Error on loading css files [#2599](https://github.com/wazuh/wazuh-kibana-app/pull/2599)
- Fixed search filter in search bar in Module/SCA wasn't working [#2601](https://github.com/wazuh/wazuh-kibana-app/pull/2601)

## Wazuh v4.0.0 - Kibana v7.9.1, v7.9.2, v7.9.3 - Revision 4007

### Fixed

- updated macOS package URL [#2596](https://github.com/wazuh/wazuh-kibana-app/pull/2596)
- Revert "[4.0-7.9] [BUGFIX] Removed unnecessary function call" [#2597](https://github.com/wazuh/wazuh-kibana-app/pull/2597)

## Wazuh v4.0.0 - Kibana v7.9.1, v7.9.2, v7.9.3 - Revision 4006

### Fixed

- Undefined field in event view [#2588](https://github.com/wazuh/wazuh-kibana-app/issues/2588)
- Several calls to the same stats request (esAlerts) [#2586](https://github.com/wazuh/wazuh-kibana-app/issues/2586)
- The filter options popup doesn't open on click once the filter is pinned [#2581](https://github.com/wazuh/wazuh-kibana-app/issues/2581)
- The formatedFields are missing from the index-pattern of wazuh-alerts-\* [#2574](https://github.com/wazuh/wazuh-kibana-app/issues/2574)

## Wazuh v4.0.0 - Kibana v7.9.3 - Revision 4005

### Added

- Support for Kibana v7.9.3

## Wazuh v4.0.0 - Kibana v7.9.1, v7.9.2 - Revision 4002

### Added

- Support for Wazuh v4.0.0.
- Support for Kibana v7.9.1 and 7.9.2.
- Support for Open Distro 1.10.1.
- Added a RBAC security layer integrated with Open Distro and X-Pack.
- Added remoted and analysisd statistics.
- Expand supported deployment variables.
- Added new configuration view settings for GCP integration.
- Added logic to change the `metafields` configuration of Kibana [#2524](https://github.com/wazuh/wazuh-kibana-app/issues/2524)

### Changed

- Migrated the default index-pattern to `wazuh-alerts-*`.
- Removed the `known-fields` functionality.
- Security Events dashboard redesinged.
- Redesigned the app settings configuration with categories.
- Moved the wazuh-registry file to Kibana optimize folder.

### Fixed

- Format options in `wazuh-alerts` index-pattern are not overwritten now.
- Prevent blank page in detaill agent view.
- Navigable agents name in Events.
- Index pattern is not being refreshed.
- Reporting fails when agent is pinned and compliance controls are visited.
- Reload rule detail doesn't work properly with the related rules.
- Fix search bar filter in Manage agent of group [#2541](https://github.com/wazuh/wazuh-kibana-app/pull/2541)

# Wazuh v3.13.6 - Kibana v7.9.2 - Revision 890

### Added

- Support for Wazuh v3.13.6

## Wazuh v3.13.5 - Kibana 7.9.2 - Revision 889

- Sanitize report's inputs and usernames [#4336](https://github.com/wazuh/wazuh-kibana-app/pull/4336)

## Wazuh v3.13.2 - Kibana v7.9.1 - Revision 887

### Added

- Support for Wazuh v3.13.2

## Wazuh v3.13.2 - Kibana v7.8.0 - Revision 887

### Added

- Support for Wazuh v3.13.2

## Wazuh v3.13.1 - Kibana v7.9.1 - Revision 886

### Added

- Support for Kibana v7.9.1

## Wazuh v3.13.1 - Kibana v7.9.0 - Revision 885

### Added

- Support for Kibana v7.9.0

## Wazuh v3.13.1 - Kibana v7.8.1 - Revision 884

### Added

- Support for Kibana v7.8.1

## Wazuh v3.13.1 - Kibana v7.8.0 - Revision 883

### Added

- Support for Wazuh v3.13.1

## Wazuh v3.13.0 - Kibana v7.8.0 - Revision 881

### Added

- Support for Kibana v7.8.0

## Wazuh v3.13.0 - Kibana v7.7.0, v7.7.1 - Revision 880

### Added

- Support for Wazuh v3.13.0
- Support for Kibana v7.7.1
- Support for Open Distro 1.8
- New navigation experience with a global menu [#1965](https://github.com/wazuh/wazuh-kibana-app/issues/1965)
- Added a Breadcrumb in Kibana top nav [#2161](https://github.com/wazuh/wazuh-kibana-app/issues/2161)
- Added a new Agents Summary Screen [#1963](https://github.com/wazuh/wazuh-kibana-app/issues/1963)
- Added a new feature to add sample data to dashboards [#2115](https://github.com/wazuh/wazuh-kibana-app/issues/2115)
- Added MITRE integration [#1877](https://github.com/wazuh/wazuh-kibana-app/issues/1877)
- Added Google Cloud Platform integration [#1873](https://github.com/wazuh/wazuh-kibana-app/issues/1873)
- Added TSC integration [#2204](https://github.com/wazuh/wazuh-kibana-app/pull/2204)
- Added a new Integrity monitoring state view for agent [#2153](https://github.com/wazuh/wazuh-kibana-app/issues/2153)
- Added a new Integrity monitoring files detail view [#2156](https://github.com/wazuh/wazuh-kibana-app/issues/2156)
- Added a new component to explore Compliance requirements [#2156](https://github.com/wazuh/wazuh-kibana-app/issues/2261)

### Changed

- Code migration to React.js
- Global review of styles
- Unified Overview and Agent dashboards into new Modules [#2110](https://github.com/wazuh/wazuh-kibana-app/issues/2110)
- Changed Vulnerabilities dashboard visualizations [#2262](https://github.com/wazuh/wazuh-kibana-app/issues/2262)

### Fixed

- Open Distro tenants have been fixed and are functional now [#1890](https://github.com/wazuh/wazuh-kibana-app/issues/1890).
- Improved navigation performance [#2200](https://github.com/wazuh/wazuh-kibana-app/issues/2200).
- Avoid creating the wazuh-monitoring index pattern if it is disabled [#2100](https://github.com/wazuh/wazuh-kibana-app/issues/2100)
- SCA checks without compliance field can't be expanded [#2264](https://github.com/wazuh/wazuh-kibana-app/issues/2264)

## Wazuh v3.12.3 - Kibana v7.7.1 - Revision 876

### Added

- Support for Kibana v7.7.1

## Wazuh v3.12.3 - Kibana v7.7.0 - Revision 875

### Added

- Support for Kibana v7.7.0

## Wazuh v3.12.3 - Kibana v6.8.8, v7.6.1, v7.6.2 - Revision 874

### Added

- Support for Wazuh v3.12.3

## Wazuh v3.12.2 - Kibana v6.8.8, v7.6.1, v7.6.2 - Revision 873

### Added

- Support for Wazuh v3.12.2

## Wazuh v3.12.1 - Kibana v6.8.8, v7.6.1, v7.6.2 - Revision 872

### Added

- Support Wazuh 3.12.1
- Added new FIM settings on configuration on demand. [#2147](https://github.com/wazuh/wazuh-kibana-app/issues/2147)

### Changed

- Updated agent's variable names in deployment guides. [#2169](https://github.com/wazuh/wazuh-kibana-app/pull/2169)

### Fixed

- Pagination is now shown in table-type visualizations. [#2180](https://github.com/wazuh/wazuh-kibana-app/issues/2180)

## Wazuh v3.12.0 - Kibana v6.8.8, v7.6.2 - Revision 871

### Added

- Support for Kibana v6.8.8 and v7.6.2

## Wazuh v3.12.0 - Kibana v6.8.7, v7.4.2, v7.6.1 - Revision 870

### Added

- Support for Wazuh v3.12.0
- Added a new setting to hide manager alerts from dashboards. [#2102](https://github.com/wazuh/wazuh-kibana-app/pull/2102)
- Added a new setting to be able to change API from the top menu. [#2143](https://github.com/wazuh/wazuh-kibana-app/issues/2143)
- Added a new setting to enable/disable the known fields health check [#2037](https://github.com/wazuh/wazuh-kibana-app/pull/2037)
- Added suport for PCI 11.2.1 and 11.2.3 rules. [#2062](https://github.com/wazuh/wazuh-kibana-app/pull/2062)

### Changed

- Restructuring of the optimize/wazuh directory. Now the Wazuh configuration file (wazuh.yml) is placed on /usr/share/kibana/optimize/wazuh/config. [#2116](https://github.com/wazuh/wazuh-kibana-app/pull/2116)
- Improve performance of Dasboards reports generation. [1802344](https://github.com/wazuh/wazuh-kibana-app/commit/18023447c6279d385df84d7f4a5663ed2167fdb5)

### Fixed

- Discover time range selector is now displayed on the Cluster section. [08901df](https://github.com/wazuh/wazuh-kibana-app/commit/08901dfcbe509f17e4fab26877c8b7dae8a66bff)
- Added the win_auth_failure rule group to Authentication failure metrics. [#2099](https://github.com/wazuh/wazuh-kibana-app/pull/2099)
- Negative values in Syscheck attributes now have their correct value in reports. [7c3e84e](https://github.com/wazuh/wazuh-kibana-app/commit/7c3e84ec8f00760b4f650cfc00a885d868123f99)

## Wazuh v3.11.4 - Kibana v7.6.1 - Revision 858

### Added

- Support for Kibana v7.6.1

## Wazuh v3.11.4 - Kibana v6.8.6, v7.4.2, v7.6.0 - Revision 857

### Added

- Support for Wazuh v3.11.4

## Wazuh v3.11.3 - Kibana v7.6.0 - Revision 856

### Added

- Support for Kibana v7.6.0

## Wazuh v3.11.3 - Kibana v7.4.2 - Revision 855

### Added

- Support for Kibana v7.4.2

## Wazuh v3.11.3 - Kibana v7.5.2 - Revision 854

### Added

- Support for Wazuh v3.11.3

### Fixed

- Windows Updates table is now displayed in the Inventory Data report [#2028](https://github.com/wazuh/wazuh-kibana-app/pull/2028)

## Wazuh v3.11.2 - Kibana v7.5.2 - Revision 853

### Added

- Support for Kibana v7.5.2

## Wazuh v3.11.2 - Kibana v6.8.6, v7.3.2, v7.5.1 - Revision 852

### Added

- Support for Wazuh v3.11.2

### Changed

- Increased list filesize limit for the CDB-list [#1993](https://github.com/wazuh/wazuh-kibana-app/pull/1993)

### Fixed

- The xml validator now correctly handles the `--` string within comments [#1980](https://github.com/wazuh/wazuh-kibana-app/pull/1980)
- The AWS map visualization wasn't been loaded until the user interacts with it [dd31bd7](https://github.com/wazuh/wazuh-kibana-app/commit/dd31bd7a155354bc50fe0af22fca878607c8936a)

## Wazuh v3.11.1 - Kibana v6.8.6, v7.3.2, v7.5.1 - Revision 581

### Added

- Support for Wazuh v3.11.1.

## Wazuh v3.11.0 - Kibana v6.8.6, v7.3.2, v7.5.1 - Revision 580

### Added

- Support for Wazuh v3.11.0.
- Support for Kibana v7.5.1.
- The API credentials configuration has been moved from the .wazuh index to a wazuh.yml configuration file. Now the configuration of the API hosts is done from the file and not from the application. [#1465](https://github.com/wazuh/wazuh-kibana-app/issues/1465) [#1771](https://github.com/wazuh/wazuh-kibana-app/issues/1771).
- Upload ruleset files using a "drag and drop" component [#1770](https://github.com/wazuh/wazuh-kibana-app/issues/1770)
- Add logs for the reporting module [#1622](https://github.com/wazuh/wazuh-kibana-app/issues/1622).
- Extended the "Add new agent" guide [#1767](https://github.com/wazuh/wazuh-kibana-app/issues/1767).
- Add new table for windows hotfixes [#1932](https://github.com/wazuh/wazuh-kibana-app/pull/1932)

### Changed

- Removed Discover from top menu [#1699](https://github.com/wazuh/wazuh-kibana-app/issues/1699).
- Hide index pattern selector in case that only one exists [#1799](https://github.com/wazuh/wazuh-kibana-app/issues/1799).
- Remove visualizations legend [#1936](https://github.com/wazuh/wazuh-kibana-app/pull/1936)
- Normalize the field whodata in the group reporting [#1921](https://github.com/wazuh/wazuh-kibana-app/pull/1921)
- A message in the configuration view is ambiguous [#1870](https://github.com/wazuh/wazuh-kibana-app/issues/1870)
- Refactor syscheck table [#1941](https://github.com/wazuh/wazuh-kibana-app/pull/1941)

### Fixed

- Empty files now throws an error [#1806](https://github.com/wazuh/wazuh-kibana-app/issues/1806).
- Arguments for wazuh api requests are now validated [#1815](https://github.com/wazuh/wazuh-kibana-app/issues/1815).
- Fixed the way to check admin mode [#1838](https://github.com/wazuh/wazuh-kibana-app/issues/1838).
- Fixed error exporting as CSV the files into a group [#1833](https://github.com/wazuh/wazuh-kibana-app/issues/1833).
- Fixed XML validator false error for `<` [1882](https://github.com/wazuh/wazuh-kibana-app/issues/1882)
- Fixed "New file" editor doesn't allow saving twice [#1896](https://github.com/wazuh/wazuh-kibana-app/issues/1896)
- Fixed decoders files [#1929](https://github.com/wazuh/wazuh-kibana-app/pull/1929)
- Fixed registration guide [#1926](https://github.com/wazuh/wazuh-kibana-app/pull/1926)
- Fixed infinite load on Ciscat views [#1920](https://github.com/wazuh/wazuh-kibana-app/pull/1920), [#1916](https://github.com/wazuh/wazuh-kibana-app/pull/1916)
- Fixed missing fields in the Visualizations [#1913](https://github.com/wazuh/wazuh-kibana-app/pull/1913)
- Fixed Amazon S3 status is wrong in configuration section [#1864](https://github.com/wazuh/wazuh-kibana-app/issues/1864)
- Fixed hidden overflow in the fim configuration [#1887](https://github.com/wazuh/wazuh-kibana-app/pull/1887)
- Fixed Logo source fail after adding server.basePath [#1871](https://github.com/wazuh/wazuh-kibana-app/issues/1871)
- Fixed the documentation broken links [#1853](https://github.com/wazuh/wazuh-kibana-app/pull/1853)

## Wazuh v3.10.2 - Kibana v7.5.1 - Revision 556

### Added

- Support for Kibana v7.5.1

## Wazuh v3.10.2 - Kibana v7.5.0 - Revision 555

### Added

- Support for Kibana v7.5.0

## Wazuh v3.10.2 - Kibana v7.4.2 - Revision 549

### Added

- Support for Kibana v7.4.2

## Wazuh v3.10.2 - Kibana v7.4.1 - Revision 548

### Added

- Support for Kibana v7.4.1

## Wazuh v3.10.2 - Kibana v7.4.0 - Revision 547

### Added

- Support for Kibana v7.4.0
- Support for Wazuh v3.10.2.

## Wazuh v3.10.2 - Kibana v7.3.2 - Revision 546

### Added

- Support for Wazuh v3.10.2.

## Wazuh v3.10.1 - Kibana v7.3.2 - Revision 545

### Added

- Support for Wazuh v3.10.1.

## Wazuh v3.10.0 - Kibana v7.3.2 - Revision 543

### Added

- Support for Wazuh v3.10.0.
- Added an interactive guide for registering agents, things are now easier for the user, guiding it through the steps needed ending in a _copy & paste_ snippet for deploying his agent [#1468](https://github.com/wazuh/wazuh-kibana-app/issues/1468).
- Added new dashboards for the recently added regulatory compliance groups into the Wazuh core. They are HIPAA and NIST-800-53 [#1468](https://github.com/wazuh/wazuh-kibana-app/issues/1448), [#1638](https://github.com/wazuh/wazuh-kibana-app/issues/1638).
- Make the app work under a custom Kibana space [#1234](https://github.com/wazuh/wazuh-kibana-app/issues/1234), [#1450](https://github.com/wazuh/wazuh-kibana-app/issues/1450).
- Added the ability to manage the app as a native plugin when using Kibana spaces, now you can safely hide/show the app depending on the selected space [#1601](https://github.com/wazuh/wazuh-kibana-app/issues/1601).
- Adapt the app the for Kibana dark mode [#1562](https://github.com/wazuh/wazuh-kibana-app/issues/1562).
- Added an alerts summary in _Overview > FIM_ panel [#1527](https://github.com/wazuh/wazuh-kibana-app/issues/1527).
- Export all the information of a Wazuh group and its related agents in a PDF document [#1341](https://github.com/wazuh/wazuh-kibana-app/issues/1341).
- Export the configuration of a certain agent as a PDF document. Supports granularity for exporting just certain sections of the configuration [#1340](https://github.com/wazuh/wazuh-kibana-app/issues/1340).

### Changed

- Reduced _Agents preview_ load time using the new API endpoint `/summary/agents` [#1687](https://github.com/wazuh/wazuh-kibana-app/pull/1687).
- Replaced most of the _md-nav-bar_ Angular.js components with React components using EUI [#1705](https://github.com/wazuh/wazuh-kibana-app/pull/1705).
- Replaced the requirements slider component with a new styled component [#1708](https://github.com/wazuh/wazuh-kibana-app/pull/1708).
- Soft deprecated the _.wazuh-version_ internal index, now the app dumps its content if applicable to a registry file, then the app removes that index. Further versions will hard deprecate this index [#1467](https://github.com/wazuh/wazuh-kibana-app/issues/1467).
- Visualizations now don't fetch the documents _source_, also, they now use _size: 0_ for fetching [#1663](https://github.com/wazuh/wazuh-kibana-app/issues/1663).
- The app menu is now fixed on top of the view, it's not being hidden on every state change. Also, the Wazuh logo was placed in the top bar of Kibana UI [#1502](https://github.com/wazuh/wazuh-kibana-app/issues/1502).
- Improved _getTimestamp_ method not returning a promise object because it's no longer needed [014bc3a](https://github.com/wazuh/wazuh-kibana-app/commit/014b3aba0d2e9cda0c4d521f5f16faddc434a21e). Also improved main Discover listener for Wazuh not returning a promise object [bd82823](https://github.com/wazuh/wazuh-kibana-app/commit/bd8282391a402b8c567b32739cf914a0135d74bc).
- Replaced _Requirements over time_ visualizations in both PCI DSS and GDPR dashboards [35c539](https://github.com/wazuh/wazuh-kibana-app/commit/35c539eb328b3bded94aa7608f73f9cc51c235a6).
- Do not show a toaster when a visualization field was not known yet, instead, show it just in case the internal refreshing failed [19a2e7](https://github.com/wazuh/wazuh-kibana-app/commit/19a2e71006b38f6a64d3d1eb8a20b02b415d7e07).
- Minor optimizations for server logging [eb8e000](https://github.com/wazuh/wazuh-kibana-app/commit/eb8e00057dfea2dafef56319590ff832042c402d).

### Fixed

- Alerts search bar fixed for Kibana v7.3.1, queries were not being applied as expected [#1686](https://github.com/wazuh/wazuh-kibana-app/issues/1686).
- Hide attributes field from non-Windows agents in the FIM table [#1710](https://github.com/wazuh/wazuh-kibana-app/issues/1710).
- Fixed broken view in Management > Configuration > Amazon S3 > Buckets, some information was missing [#1675](https://github.com/wazuh/wazuh-kibana-app/issues/1675).
- Keep user's filters when switching from Discover to panel [#1685](https://github.com/wazuh/wazuh-kibana-app/issues/1685).
- Reduce load time and amount of data to be fetched in _Management > Cluster monitoring_ section avoiding possible timeouts [#1663](https://github.com/wazuh/wazuh-kibana-app/issues/1663).
- Restored _Remove column_ feature in Discover tabs [#1702](https://github.com/wazuh/wazuh-kibana-app/issues/1702).
- Apps using Kibana v7.3.1 had a bug once the user goes back from _Agent > FIM > Files_ to _Agent > FIM > dashboard_, filters disappear, now it's working properly [#1700](https://github.com/wazuh/wazuh-kibana-app/issues/1700).
- Fixed visual bug in _Management > Cluster monitoring_ and a button position [1e3b748](https://github.com/wazuh/wazuh-kibana-app/commit/1e3b748f11b43b2e7956b830269b6d046d74d12c).
- The app installation date was not being updated properly, now it's fixed [#1692](https://github.com/wazuh/wazuh-kibana-app/issues/1692).
- Fixed _Network interfaces_ table in Inventory section, the table was not paginating [#1474](https://github.com/wazuh/wazuh-kibana-app/issues/1474).
- Fixed APIs passwords are now obfuscated in server responses [adc3152](https://github.com/wazuh/wazuh-kibana-app/pull/1782/commits/adc31525e26b25e4cb62d81cbae70a8430728af5).

## Wazuh v3.9.5 - Kibana v6.8.2 / Kibana v7.2.1 / Kibana v7.3.0 - Revision 531

### Added

- Support for Wazuh v3.9.5

## Wazuh v3.9.4 - Kibana v6.8.1 / Kibana v6.8.2 / Kibana v7.2.0 / Kibana v7.2.1 / Kibana v7.3.0 - Revision 528

### Added

- Support for Wazuh v3.9.4
- Allow filtering by clicking a column in rules/decoders tables [0e2ddd7](https://github.com/wazuh/wazuh-kibana-app/pull/1615/commits/0e2ddd7b73f7f7975d02e97ed86ae8a0966472b4)
- Allow open file in rules table clicking on the file column [1af929d](https://github.com/wazuh/wazuh-kibana-app/pull/1615/commits/1af929d62f450f93c6733868bcb4057e16b7e279)

### Changed

- Improved app performance [#1640](https://github.com/wazuh/wazuh-kibana-app/pull/1640).
- Remove path filter from custom rules and decoders [895792e](https://github.com/wazuh/wazuh-kibana-app/pull/1615/commits/895792e6e6d9401b3293d5e16352b9abef515096)
- Show path column in rules and decoders [6f49816](https://github.com/wazuh/wazuh-kibana-app/pull/1615/commits/6f49816c71b5999d77bf9e3838443627c9be945d)
- Removed SCA overview dashboard [94ebbff](https://github.com/wazuh/wazuh-kibana-app/pull/1615/commits/94ebbff231cbfb6d793130e0b9ea855baa755a1c)
- Disabled last custom column removal [f1ef7de](https://github.com/wazuh/wazuh-kibana-app/pull/1615/commits/f1ef7de1a34bbe53a899596002e8153b95e7dc0e)
- Agents messages across sections unification [8fd7e36](https://github.com/wazuh/wazuh-kibana-app/pull/1615/commits/8fd7e36286fa9dfd03a797499af6ffbaa90b00e1)

### Fixed

- Fix check storeded apis [d6115d6](https://github.com/wazuh/wazuh-kibana-app/pull/1615/commits/d6115d6424c78f0cde2017b432a51b77186dd95a).
- Fix pci-dss console error [297080d](https://github.com/wazuh/wazuh-kibana-app/pull/1615/commits/297080d36efaea8f99b0cafd4c48845dad20495a)
- Fix error in reportingTable [85b7266](https://github.com/wazuh/wazuh-kibana-app/pull/1615/commits/85b72662cb4db44c443ed04f7c31fba57eefccaa)
- Fix filters budgets size [c7ac86a](https://github.com/wazuh/wazuh-kibana-app/pull/1615/commits/c7ac86acb3d5afaf1cf348fab09a2b8c5778a491)
- Fix missing permalink virustotal visualization [1b57529](https://github.com/wazuh/wazuh-kibana-app/pull/1615/commits/1b57529758fccdeb3ac0840e66a8aafbe4757a96)
- Improved wz-table performance [224bd6f](https://github.com/wazuh/wazuh-kibana-app/pull/1615/commits/224bd6f31235c81ba01755c3c1e120c3f86beafd)
- Fix inconsistent data between visualizations and tables in Overview Security Events [b12c600](https://github.com/wazuh/wazuh-kibana-app/pull/1615/commits/b12c600578d80d0715507dec4624a4ebc27ea573)
- Timezone applied in cluster status [a4f620d](https://github.com/wazuh/wazuh-kibana-app/pull/1615/commits/a4f620d398f5834a6d2945af892a462425ca3bec)
- Fixed Overview Security Events report when wazuh.monitoring is disabled [1c26da0](https://github.com/wazuh/wazuh-kibana-app/pull/1615/commits/1c26da05a0b6daf727e15c13b819111aa4e4e913)
- Fixes in APIs management [2143943](https://github.com/wazuh/wazuh-kibana-app/pull/1615/commits/2143943a5049cbb59bb8d6702b5a56cbe0d27a2a)
- Prevent duplicated visualization toast errors [786faf3](https://github.com/wazuh/wazuh-kibana-app/commit/786faf3e62d2cad13f512c0f873b36eca6e9787d)
- Fix not properly updated breadcrumb in ruleset section [9645903](https://github.com/wazuh/wazuh-kibana-app/commit/96459031cd4edbe047970bf0d22d0c099771879f)
- Fix badly dimensioned table in Integrity Monitoring section [9645903](https://github.com/wazuh/wazuh-kibana-app/commit/96459031cd4edbe047970bf0d22d0c099771879f)
- Fix implicit filters can be destroyed [9cf8578](https://github.com/wazuh/wazuh-kibana-app/commit/9cf85786f504f5d67edddeea6cfbf2ab577e799b)
- Windows agent dashboard doesn't show failure logon access. [d38d088](https://github.com/wazuh/wazuh-kibana-app/commit/d38d0881ac8e4294accde83d63108337b74cdd91)
- Number of agents is not properly updated. [f7cbbe5](https://github.com/wazuh/wazuh-kibana-app/commit/f7cbbe54394db825827715c3ad4370ac74317108)
- Missing scrollbar on Firefox file viewer. [df4e8f9](https://github.com/wazuh/wazuh-kibana-app/commit/df4e8f9305b35e9ee1473bed5f5d452dd3420567)
- Agent search filter by name, lost when refreshing. [71b5274](https://github.com/wazuh/wazuh-kibana-app/commit/71b5274ccc332d8961a158587152f7badab28a95)
- Alerts of level 12 cannot be displayed in the Summary table. [ec0e888](https://github.com/wazuh/wazuh-kibana-app/commit/ec0e8885d9f1306523afbc87de01a31f24e36309)
- Restored query from search bar in visualizations. [439128f](https://github.com/wazuh/wazuh-kibana-app/commit/439128f0a1f65b649a9dcb81ab5804ca20f65763)
- Fix Kibana filters loop in Firefox. [82f0f32](https://github.com/wazuh/wazuh-kibana-app/commit/82f0f32946d844ce96a28f0185f903e8e05c5589)

## Wazuh v3.9.3 - Kibana v6.8.1 / v7.1.1 / v7.2.0 - Revision 523

### Added

- Support for Wazuh v3.9.3
- Support for Kibana v7.2.0 [#1556](https://github.com/wazuh/wazuh-kibana-app/pull/1556).

### Changed

- New design and several UI/UX changes [#1525](https://github.com/wazuh/wazuh-kibana-app/pull/1525).
- Improved error checking + syscollector performance [94d0a83](https://github.com/wazuh/wazuh-kibana-app/commit/94d0a83e43aa1d2d84ef6f87cbb76b9aefa085b3).
- Adapt Syscollector for MacOS agents [a4bf7ef](https://github.com/wazuh/wazuh-kibana-app/commit/a4bf7efc693a99b7565b5afcaa372155f15a4db9).
- Show last scan for syscollector [73f2056](https://github.com/wazuh/wazuh-kibana-app/commit/73f2056673bb289d472663397ba7097e49b7b93b).
- Extendend information for syscollector [#1585](https://github.com/wazuh/wazuh-kibana-app/issues/1585).

### Fixed

- Corrected width for agent stats [a998955](https://github.com/wazuh/wazuh-kibana-app/commit/a99895565a8854c55932ec94cffb08e1d0aa3da1).
- Fix height for the menu directive with Dynamic height [427d0f3](https://github.com/wazuh/wazuh-kibana-app/commit/427d0f3e9fa6c34287aa9e8557da99a51e0db40f).
- Fix wazuh-db and clusterd check [cddcef6](https://github.com/wazuh/wazuh-kibana-app/commit/cddcef630c5234dd6f6a495715743dfcfd4e4001).
- Fix AlertsStats when value is "0", it was showing "-" [07a3e10](https://github.com/wazuh/wazuh-kibana-app/commit/07a3e10c7f1e626ba75a55452b6c295d11fd657d).
- Fix syscollector state value [f8d3d0e](https://github.com/wazuh/wazuh-kibana-app/commit/f8d3d0eca44e67e26f79bc574495b1f4c8f751f2).
- Fix time offset for reporting table [2ef500b](https://github.com/wazuh/wazuh-kibana-app/commit/2ef500bb112e68bd4811b8e87ce8581d7c04d20f).
- Fix call to obtain GDPR requirements for specific agent [ccda846](https://github.com/wazuh/wazuh-kibana-app/commit/ccda8464b50be05bc5b3642f25f4972c8a7a2c03).
- Restore "rule.id" as a clickable field in visualizations [#1546](https://github.com/wazuh/wazuh-kibana-app/pull/1546).
- Fix timepicker in cluster monitoring [f7533ce](https://github.com/wazuh/wazuh-kibana-app/pull/1560/commits/f7533cecb6862abfb5c1d2173ec3e70ffc59804a).
- Fix several bugs [#1569](https://github.com/wazuh/wazuh-kibana-app/pull/1569).
- Fully removed "rule.id" as URL field [#1584](https://github.com/wazuh/wazuh-kibana-app/issues/1584).
- Fix filters for dashboards [#1583](https://github.com/wazuh/wazuh-kibana-app/issues/1583).
- Fix missing dependency [#1591](https://github.com/wazuh/wazuh-kibana-app/issues/1591).

## Wazuh v3.9.2 - Kibana v7.1.1 - Revision 510

### Added

- Support for Wazuh v3.9.2

### Changed

- Avoid showing more than one toaster for the same error message [7937003](https://github.com/wazuh/wazuh-kibana-app/commit/793700382798033203091d160773363323e05bb9).
- Restored "Alerts evolution - Top 5 agents" in Overview > Security events [f9305c0](https://github.com/wazuh/wazuh-kibana-app/commit/f9305c0c6acf4a31c41b1cc9684b87f79b27524f).

### Fixed

- Fix missing parameters in Dev Tools request [#1496](https://github.com/wazuh/wazuh-kibana-app/pull/1496).
- Fix "Invalid Date" for Safari and Internet Explorer [#1505](https://github.com/wazuh/wazuh-kibana-app/pull/1505).

## Wazuh v3.9.1 - Kibana v7.1.1 - Revision 509

### Added

- Support for Kibana v7.1.1
- Added overall metrics for Agents > Overview [#1479](https://github.com/wazuh/wazuh-kibana-app/pull/1479).

### Fixed

- Fixed missing dependency for Discover [43f5dd5](https://github.com/wazuh/wazuh-kibana-app/commit/43f5dd5f64065c618ba930b2a4087f0a9e706c0e).
- Fixed visualization for Agents > Overview [#1477](https://github.com/wazuh/wazuh-kibana-app/pull/1477).
- Fixed SCA policy checks table [#1478](https://github.com/wazuh/wazuh-kibana-app/pull/1478).

## Wazuh v3.9.1 - Kibana v7.1.0 - Revision 508

### Added

- Support for Kibana v7.1.0

## Wazuh v3.9.1 - Kibana v6.8.0 - Revision 444

### Added

- Support for Wazuh v3.9.1
- Support for Kibana v6.8.0

### Fixed

- Fixed background color for some parts of the Discover directive [2dfc763](https://github.com/wazuh/wazuh-kibana-app/commit/2dfc763bfa1093fb419f118c2938f6b348562c69).
- Fixed cut values in non-resizable tables when the value is too large [cc4828f](https://github.com/wazuh/wazuh-kibana-app/commit/cc4828fbf50d4dab3dd4bb430617c1f2b13dac6a).
- Fixed handled but not shown error messages from rule editor [0aa0e17](https://github.com/wazuh/wazuh-kibana-app/commit/0aa0e17ac8678879e5066f8d83fd46f5d8edd86a).
- Minor typos corrected [fe11fb6](https://github.com/wazuh/wazuh-kibana-app/commit/fe11fb67e752368aedc89ec844ddf729eb8ad761).
- Minor fixes in agents configuration [1bc2175](https://github.com/wazuh/wazuh-kibana-app/commit/1bc217590438573e7267687655bb5939b5bb9fde).
- Fix Management > logs viewer scrolling [f458b2e](https://github.com/wazuh/wazuh-kibana-app/commit/f458b2e3294796f9cf00482b4da27984646c6398).

### Changed

- Kibana version shown in settings is now read from our package.json [c103d3e](https://github.com/wazuh/wazuh-kibana-app/commit/c103d3e782136106736c02039d28c4567b255aaa).
- Removed an old header from Settings [0197b8b](https://github.com/wazuh/wazuh-kibana-app/commit/0197b8b1abc195f275c8cd9893df84cd5569527b).
- Improved index pattern validation fields, replaced "full_log" with "rule.id" as part of the minimum required fields [dce0595](https://github.com/wazuh/wazuh-kibana-app/commit/dce059501cbd28f1294fd761da3e015e154747bc).
- Improve dynamic height for configuration editor [c318131](https://github.com/wazuh/wazuh-kibana-app/commit/c318131dfb6b5f01752593f2aa972b98c0655610).
- Add timezone for all dates shown in the app [4b8736f](https://github.com/wazuh/wazuh-kibana-app/commit/4b8736fb4e562c78505daaee042bcd798242c3f5).

## Wazuh v3.9.0 - Kibana v6.7.0 / v6.7.1 / v6.7.2 - Revision 441

### Added

- Support for Wazuh v3.9.0
- Support for Kibana v6.7.0 / v6.7.1 / v6.7.2
- Edit master and worker configuration ([#1215](https://github.com/wazuh/wazuh-kibana-app/pull/1215)).
- Edit local rules, local decoders and CDB lists ([#1212](https://github.com/wazuh/wazuh-kibana-app/pull/1212), [#1204](https://github.com/wazuh/wazuh-kibana-app/pull/1204), [#1196](https://github.com/wazuh/wazuh-kibana-app/pull/1196), [#1233](https://github.com/wazuh/wazuh-kibana-app/pull/1233), [#1304](https://github.com/wazuh/wazuh-kibana-app/pull/1304)).
- View no local rules/decoders XML files ([#1395](https://github.com/wazuh/wazuh-kibana-app/pull/1395))
- Dev Tools additions
  - Added hotkey `[shift] + [enter]` for sending query ([#1170](https://github.com/wazuh/wazuh-kibana-app/pull/1170)).
  - Added `Export JSON` button for the Dev Tools ([#1170](https://github.com/wazuh/wazuh-kibana-app/pull/1170)).
- Added refresh button for agents preview table ([#1169](https://github.com/wazuh/wazuh-kibana-app/pull/1169)).
- Added `configuration assessment` information in "Agent > Policy monitoring" ([#1227](https://github.com/wazuh/wazuh-kibana-app/pull/1227)).
- Added agents `configuration assessment` configuration section in "Agent > Configuration" ([1257](https://github.com/wazuh/wazuh-kibana-app/pull/1257))
- Restart master and worker nodes ([#1222](https://github.com/wazuh/wazuh-kibana-app/pull/1222)).
- Restart agents ([#1229](https://github.com/wazuh/wazuh-kibana-app/pull/1229)).
- Added support for more than one Wazuh monitoring pattern ([#1243](https://github.com/wazuh/wazuh-kibana-app/pull/1243))
- Added customizable interval for Wazuh monitoring indices creation ([#1243](https://github.com/wazuh/wazuh-kibana-app/pull/1243)).
- Expand visualizations ([#1246](https://github.com/wazuh/wazuh-kibana-app/pull/1246)).
- Added a dynamic table columns selector ([#1246](https://github.com/wazuh/wazuh-kibana-app/pull/1246)).
- Added resizable columns by dragging in tables ([d2bf8ee](https://github.com/wazuh/wazuh-kibana-app/commit/d2bf8ee9681ca5d6028325e165854b49214e86a3))
- Added a cron job for fetching missing fields of all valid index patterns, also merging dynamic fields every time an index pattern is refreshed by the app ([#1276](https://github.com/wazuh/wazuh-kibana-app/pull/1276)).
- Added auto-merging dynamic fields for Wazuh monitoring index patterns ([#1300](https://github.com/wazuh/wazuh-kibana-app/pull/1300))
- New server module, it's a job queue so we can add delayed jobs to be run in background, this iteration only accepts delayed Wazuh API calls ([#1283](https://github.com/wazuh/wazuh-kibana-app/pull/1283)).
- Added new way to view logs using a logs viewer ([#1292](https://github.com/wazuh/wazuh-kibana-app/pull/1292))
- Added new directive for registering agents from the UI, including instructions on "how to" ([#1321](https://github.com/wazuh/wazuh-kibana-app/pull/1321)).
- Added some Angular charts in Agents Preview and Agents SCA sections ([#1364](https://github.com/wazuh/wazuh-kibana-app/pull/1364))
- Added Docker listener settings in configuration views ([#1365](https://github.com/wazuh/wazuh-kibana-app/pull/1365))
- Added Docker dashboards for both Agents and Overview ([#1367](https://github.com/wazuh/wazuh-kibana-app/pull/1367))
- Improved app logger with debug level ([#1373](https://github.com/wazuh/wazuh-kibana-app/pull/1373))
- Introducing React components from the EUI framework

### Changed

- Escape XML special characters ([#1159](https://github.com/wazuh/wazuh-kibana-app/pull/1159)).
- Changed empty results message for Wazuh tables ([#1165](https://github.com/wazuh/wazuh-kibana-app/pull/1165)).
- Allowing the same query multiple times on the Dev Tools ([#1174](https://github.com/wazuh/wazuh-kibana-app/pull/1174))
- Refactor JSON/XML viewer for configuration tab ([#1173](https://github.com/wazuh/wazuh-kibana-app/pull/1173), [#1148](https://github.com/wazuh/wazuh-kibana-app/pull/1148)).
- Using full height for all containers when possible ([#1224](https://github.com/wazuh/wazuh-kibana-app/pull/1224)).
- Improved the way we are handling "back button" events ([#1207](https://github.com/wazuh/wazuh-kibana-app/pull/1207)).
- Changed some visualizations for FIM, GDPR, PCI, Vulnerability and Security Events ([#1206](https://github.com/wazuh/wazuh-kibana-app/pull/1206), [#1235](https://github.com/wazuh/wazuh-kibana-app/pull/1235), [#1293](https://github.com/wazuh/wazuh-kibana-app/pull/1293)).
- New design for agent header view ([#1186](https://github.com/wazuh/wazuh-kibana-app/pull/1186)).
- Not fetching data the very first time the Dev Tools are opened ([#1185](https://github.com/wazuh/wazuh-kibana-app/pull/1185)).
- Refresh all known fields for all valid index patterns if `kbn-vis` detects a broken index pattern ([ecd7c8f](https://github.com/wazuh/wazuh-kibana-app/commit/ecd7c8f98c187a350f81261d13b0d45dcec6dc5d)).
- Truncate texts and display a tooltip when they don't fit in a table cell ([7b56a87](https://github.com/wazuh/wazuh-kibana-app/commit/7b56a873f85dcba7e6838aeb2e40d9b4cf472576))
- Updated API autocomplete for Dev Tools ([#1218](https://github.com/wazuh/wazuh-kibana-app/pull/1218))
- Updated switches design to adapt it to Kibana's design ([#1253](https://github.com/wazuh/wazuh-kibana-app/pull/1253))
- Reduced the width of some table cells with little text, to give more space to the other columns ([#1263](https://github.com/wazuh/wazuh-kibana-app/pull/1263)).
- Redesign for Management > Status daemons list ([#1284](https://github.com/wazuh/wazuh-kibana-app/pull/1284)).
- Redesign for Management > Configuration, Agent > Configuration ([#1289](https://github.com/wazuh/wazuh-kibana-app/pull/1289)).
- Replaced Management > Logs table with a log viewer component ([#1292](https://github.com/wazuh/wazuh-kibana-app/pull/1292)).
- The agents list search bar now allows to switch between AND/OR operators ([#1291](https://github.com/wazuh/wazuh-kibana-app/pull/1291)).
- Improve audit dashboards ([#1374](https://github.com/wazuh/wazuh-kibana-app/pull/1374))
- Exclude agent "000" getting the last registered and the most active agents from the Wazuh API.([#1391](https://github.com/wazuh/wazuh-kibana-app/pull/1391))
- Reviewed Osquery dashboards ([#1394](https://github.com/wazuh/wazuh-kibana-app/pull/1394))
- Memory info is now a log ([#1400](https://github.com/wazuh/wazuh-kibana-app/pull/1400))
- Error toasters time is now 30000ms, warning/info are still 6000ms ([#1420](https://github.com/wazuh/wazuh-kibana-app/pull/1420))

### Fixed

- Properly handling long messages on notifier service, until now, they were using out of the card space, also we replaced some API messages with more meaningful messages ([#1168](https://github.com/wazuh/wazuh-kibana-app/pull/1168)).
- Adapted Wazuh icon for multiple browsers where it was gone ([#1208](https://github.com/wazuh/wazuh-kibana-app/pull/1208)).
- Do not fetch data from tables twice when resize window ([#1303](https://github.com/wazuh/wazuh-kibana-app/pull/1303)).
- Agent syncrhonization status is updated as we browse the configuration section ([#1305](https://github.com/wazuh/wazuh-kibana-app/pull/1305))
- Using the browser timezone for reporting documents ([#1311](https://github.com/wazuh/wazuh-kibana-app/pull/1311)).
- Wrong behaviors in the routing system when the basePath was set ([#1342](https://github.com/wazuh/wazuh-kibana-app/pull/1342))
- Do not show pagination for one-page tables ([196c5b7](https://github.com/wazuh/wazuh-kibana-app/pull/1362/commits/196c5b717583032798da7791fa4f90ec06397f68))
- Being redirected to Overview once a Kibana restart is performed ([#1378](https://github.com/wazuh/wazuh-kibana-app/pull/1378))
- Displaying the AWS services section of the aws-s3 wodle ([#1393](https://github.com/wazuh/wazuh-kibana-app/pull/1393))
- Show email configuration on the configuration on demand ([#1401](https://github.com/wazuh/wazuh-kibana-app/issues/1401))
- Show "Follow symbolic link" field in Integrity monitoring - Monitored configuration on demand ([0c9c9da](https://github.com/wazuh/wazuh-kibana-app/pull/1414/commits/0c9c9da3b951548761cd203db5ee5baa39afe26c))

## Wazuh v3.8.2 - Kibana v6.6.0 / v6.6.1 / v6.6.2 / v6.7.0 - Revision 419

### Added

- Support for Kibana v6.6.0 / v6.6.1 / v6.6.2 / v6.7.0

### Fixed

- Fixed AWS dashboard, newer JavaScript browser engines break the view due to Angular.js ([6e882fc](https://github.com/wazuh/wazuh-kibana-app/commit/6e882fc1d7efe6059e6140ff40b8a20d9c1fa51e)).
- Fixed AWS accounts visualization, using the right field now ([6e882fc](https://github.com/wazuh/wazuh-kibana-app/commit/6e882fc1d7efe6059e6140ff40b8a20d9c1fa51e)).

## Wazuh v3.8.2 - Kibana v6.5.4 - Revision 418

### Added

- Support for Wazuh v3.8.2

### Changed

- Close configuration editor only if it was successfully updated ([bc77c35](https://github.com/wazuh/wazuh-kibana-app/commit/bc77c35d8440a656d4704451ce857c9e1d36a438)).
- Replaced FIM Vega visualization with standard visualization ([554ee1c](https://github.com/wazuh/wazuh-kibana-app/commit/554ee1c4c4d75c76d82272075acf8bb62e7f9e27)).

## Wazuh v3.8.1 - Kibana v6.5.4 - Revision 417

### Added

- Support for Wazuh v3.8.1

### Changed

- Moved monitored/ignored Windows registry entries to "FIM > Monitored" and "FIM > Ignored" to avoid user confusion ([#1176](https://github.com/wazuh/wazuh-kibana-app/pull/1176)).
- Excluding managers from wazuh-monitoring indices ([#1177](https://github.com/wazuh/wazuh-kibana-app/pull/1177)).
- Escape `&` before sending group configuration ([d3aa56f](https://github.com/wazuh/wazuh-kibana-app/commit/d3aa56fa73478c60505e500db7d3a7df263081b5)).
- Improved `autoFormat` function before rendering group configuration ([f4f8144](https://github.com/wazuh/wazuh-kibana-app/commit/f4f8144eef8b93038fc897a9f16356e71029b844)).
- Now the group configuration editor doesn't exit after sending data to the Wazuh API ([5c1a3ef](https://github.com/wazuh/wazuh-kibana-app/commit/5c1a3ef9bd710a7befbed0709c4a7cf414f44f6b)).

### Fixed

- Fixed style for the error toaster for long URLs or long paths ([11b8084](https://github.com/wazuh/wazuh-kibana-app/commit/11b8084c75bbc5da36587ff31d1bc80a55fe4dfe)).

## Wazuh v3.8.0 - Kibana v6.5.4 - Revision 416

### Added

- Added group management features such as:
  - Edit the group configuration ([#1096](https://github.com/wazuh/wazuh-kibana-app/pull/1096)).
  - Add/remove groups to/from an agent ([#1096](https://github.com/wazuh/wazuh-kibana-app/pull/1096)).
  - Add/remove agents to/from a group ([#1096](https://github.com/wazuh/wazuh-kibana-app/pull/1096)).
  - Add/remove groups ([#1152](https://github.com/wazuh/wazuh-kibana-app/pull/1152)).
- New directive for tables that don't need external data sources ([#1067](https://github.com/wazuh/wazuh-kibana-app/pull/1067)).
- New search bar directive with interactive filters and suggestions ([#1058](https://github.com/wazuh/wazuh-kibana-app/pull/1058)).
- New server route `/elastic/alerts` for fetching alerts using custom parameters([#1056](https://github.com/wazuh/wazuh-kibana-app/pull/1056)).
- New table for an agent FIM monitored files, if the agent OS platform is Windows it will show two tables: files and registry ([#1032](https://github.com/wazuh/wazuh-kibana-app/pull/1032)).
- Added description to each setting under Settings > Configuration ([#1048](https://github.com/wazuh/wazuh-kibana-app/pull/1048)).
- Added a new setting to `config.yml` related to Wazuh monitoring and its index pattern ([#1095](https://github.com/wazuh/wazuh-kibana-app/pull/1095)).
- Resizable columns by dragging in Dev-tools ([#1102](https://github.com/wazuh/wazuh-kibana-app/pull/1102)).
- New feature to be able to edit config.yml file from the Settings > Configuration section view ([#1105](https://github.com/wazuh/wazuh-kibana-app/pull/1105)).
- Added a new table (network addresses) for agent inventory tab ([#1111](https://github.com/wazuh/wazuh-kibana-app/pull/1111)).
- Added `audit_key` (Who-data Audit keys) for configuration tab ([#1123](https://github.com/wazuh/wazuh-kibana-app/pull/1123)).
- Added new known fields for Kibana index pattern ([#1150](https://github.com/wazuh/wazuh-kibana-app/pull/1150)).

### Changed

- Changed Inventory tables. Now the app looks for the OS platform and it shows different tables depending on the OS platform. In addition the process state codes has been replaced to be more meaningful ([#1059](https://github.com/wazuh/wazuh-kibana-app/pull/1059)).
- Tiny rework for the AWS tab including.
- "Report" button is hidden on Discover panel ([#1047](https://github.com/wazuh/wazuh-kibana-app/pull/1047)).
- Visualizations, filters and Discover improved ([#1083](https://github.com/wazuh/wazuh-kibana-app/pull/1083)).
- Removed `popularizeField` function until https://github.com/elastic/kibana/issues/22426 is solved in order to avoid `Unable to write index pattern!` error on Discover tab ([#1085](https://github.com/wazuh/wazuh-kibana-app/pull/1085)).
- Improved Wazuh monitoring module ([#1094](https://github.com/wazuh/wazuh-kibana-app/pull/1094)).
- Added "Registered date" and "Last keep alive" in agents table allowing you to sort by these fields ([#1102](https://github.com/wazuh/wazuh-kibana-app/pull/1102)).
- Improved code quality in sections such as Ruleset > Rule and Decoder detail view simplify conditions ([#1102](https://github.com/wazuh/wazuh-kibana-app/pull/1102)).
- Replaced reporting success message ([#1102](https://github.com/wazuh/wazuh-kibana-app/pull/1102)).
- Reduced the default number of shards and the default number of replicas for the app indices ([#1113](https://github.com/wazuh/wazuh-kibana-app/pull/1113)).
- Refreshing index pattern known fields on health check controller ([#1119](https://github.com/wazuh/wazuh-kibana-app/pull/1119)).
- Less strict memory check ([786c764](https://github.com/wazuh/wazuh-kibana-app/commit/786c7642cd88083f9a77c57ed204488ecf5b710a)).
- Checking message origin in error handler ([dfec368](https://github.com/wazuh/wazuh-kibana-app/commit/dfec368d22a148b2e4437db92d71294900241961)).
- Dev tools is now showing the response as it is, like `curl` does ([#1137](https://github.com/wazuh/wazuh-kibana-app/pull/1137)).
- Removed `unknown` as valid node name ([#1149](https://github.com/wazuh/wazuh-kibana-app/pull/1149)).
- Removed `rule.id` direct filter from the rule set tables ([#1151](https://github.com/wazuh/wazuh-kibana-app/pull/1151))

### Fixed

- Restored X-Pack security logic for the .wazuh index, now it's not bypassing the X-Pack roles ([#1081](https://github.com/wazuh/wazuh-kibana-app/pull/1081))
- Avoid fetching twice the same data ([#1072](https://github.com/wazuh/wazuh-kibana-app/pull/1072), [#1061](https://github.com/wazuh/wazuh-kibana-app/pull/1061)).
- Wazuh logo adapted to low resolutions ([#1074](https://github.com/wazuh/wazuh-kibana-app/pull/1074)).
- Hide Audit, OpenSCAP tabs for non-linux agents. Fixed empty Windows events under Configuration > Log collection section. OSQuery logo has been standardized ([#1072](https://github.com/wazuh/wazuh-kibana-app/pull/1072), [#1076](https://github.com/wazuh/wazuh-kibana-app/pull/1076)).
- Fix empty values on _Overview > Security events_ when Wazuh monitoring is disabled ([#1091](https://github.com/wazuh/wazuh-kibana-app/pull/1091)).
- Fix overlapped play button in Dev-tools when the input box has a scrollbar ([#1102](https://github.com/wazuh/wazuh-kibana-app/pull/1102)).
- Fix Dev-tools behavior when parse json invalid blocks ([#1102](https://github.com/wazuh/wazuh-kibana-app/pull/1102)).
- Fixed Management > Monitoring tab frustration adding back buttons ([#1102](https://github.com/wazuh/wazuh-kibana-app/pull/1102)).
- Fix template checking when using more than one pattern ([#1104](https://github.com/wazuh/wazuh-kibana-app/pull/1104)).
- Fix infinite loop for Wazuh monitoring when the Wazuh API is not being able to give us all the agents ([5a26916](https://github.com/wazuh/wazuh-kibana-app/commit/5a2691642b40a34783d2eafb6ee24ae78b9af21a)), ([85005a1](https://github.com/wazuh/wazuh-kibana-app/commit/85005a184d4f1c3d339b7c895b5d2469f3b45171)).
- Fix rule details for `list` and `info` parameters ([#1149](https://github.com/wazuh/wazuh-kibana-app/pull/1149)).

## Wazuh v3.7.1 / v3.7.2 - Kibana v6.5.1 / v6.5.2 / v6.5.3 / v6.5.4 - Revision 415

### Added

- Support for Elastic stack v6.5.2 / v6.5.3 / v6.5.4.
- Support for Wazuh v3.7.1 / v3.7.2.
- Dev Tools module now autocompletes API endpoints ([#1030](https://github.com/wazuh/wazuh-kibana-app/pull/1030)).

### Changed

- Increased number of rows for syscollector tables ([#1033](https://github.com/wazuh/wazuh-kibana-app/pull/1033)).
- Modularized JSON/XML viewers for the configuration section ([#982](https://github.com/wazuh/wazuh-kibana-app/pull/982)).

### Fixed

- Added missing fields for syscollector network tables ([#1036](https://github.com/wazuh/wazuh-kibana-app/pull/1036)).
- Using the right API path when downloading CSV for decoders list ([#1045](https://github.com/wazuh/wazuh-kibana-app/pull/1045)).
- Including group field when downloading CSV for agents list ([#1044](https://github.com/wazuh/wazuh-kibana-app/pull/1044)).
- Preserve active tab in configuration section when refreshing the page ([#1037](https://github.com/wazuh/wazuh-kibana-app/pull/1037)).

## Wazuh v3.7.0 - Kibana v6.5.0 / v6.5.1 - Revision 414

### Added

- Support for Elastic Stack v6.5.0 / v6.5.1.
- Agent groups bar is now visible on the agent configuration section ([#1023](https://github.com/wazuh/wazuh-kibana-app/pull/1023)).
- Added a new setting for the `config.yml` file for enable/disable administrator mode ([#1019](https://github.com/wazuh/wazuh-kibana-app/pull/1019)).
  - This allows the user to perform PUT, POST, DELETE methods in our Dev Tools.

### Changed

- Refactored most front-end controllers ([#1023](https://github.com/wazuh/wazuh-kibana-app/pull/1023)).

## Wazuh v3.7.0 - Kibana v6.4.2 / v6.4.3 - Revision 413

### Added

- Support for Wazuh v3.7.0.
- Support for Elastic Stack v6.4.2 / v6.4.3.
- Brand-new interface for _Configuration_ (on both _Management_ and _Agents_ tabs) ([#914](https://github.com/wazuh/wazuh-kibana-app/pull/914)):
  - Now you can check current and real agent and manager configuration.
  - A new interface design, with more useful information and easy to understand descriptions.
  - New and more responsive JSON/XML viewers to show the configuration in raw mode.
- Brand-new extension - Osquery ([#938](https://github.com/wazuh/wazuh-kibana-app/pull/938)):
  - A new extension, disabled by default.
  - Check alerts from Wazuh's Osquery integration.
  - Check your current Osquery wodle configuration.
  - More improvements will come for this extension in the future.
- New option for Wazuh app configuration file - _Ignore index patterns_ ([#947](https://github.com/wazuh/wazuh-kibana-app/pull/947)):
  - Now the user can specify which index patterns can't be selected on the app using the new `ip.ignore` setting on the `config.yml` file.
  - The valid format is an array of strings which represents index patterns.
  - By default, this list is empty (all index patterns will be available if they use a compatible structure).
- Added a node selector for _Management > Status_ section when Wazuh cluster is enabled ([#976](https://github.com/wazuh/wazuh-kibana-app/pull/976)).
- Added quick access to _Configuration_ or _Discover_ panels for an agent on the agents list ([#939](https://github.com/wazuh/wazuh-kibana-app/pull/939)).
- Now you can click on an agent's ID on the _Discover_ panels to open its details page on the app ([#904](https://github.com/wazuh/wazuh-kibana-app/pull/904)).
- Redesigned the _Overview > Amazon AWS_ tab, using more meaningful visualizations for a better overall view of your agents' status ([#903](https://github.com/wazuh/wazuh-kibana-app/pull/903)).
- Redesigned the _Overview/Agents > Vulnerabilities_ tab, using more meaningful visualizations for a better overall view of your agents' status ([#954](https://github.com/wazuh/wazuh-kibana-app/pull/954)).
- Now everytime the user enters the _Settings_ tab, the API connection will be automatically checked ([#971](https://github.com/wazuh/wazuh-kibana-app/pull/971)).
- Added a node selector for _Management > Logs_ section when Wazuh cluster is enabled ([#980](https://github.com/wazuh/wazuh-kibana-app/pull/980)).
- Added a group selector for _Agents_ section ([#995](https://github.com/wazuh/wazuh-kibana-app/pull/995)).

### Changed

- Interface refactoring for the _Agents > Inventory data_ tab ([#924](https://github.com/wazuh/wazuh-kibana-app/pull/924)):
  - Now the tab won't be available if your agent doesn't have Syscollector enabled, and each card will be enabled or disabled depending on the current Syscollector scans configuration.
  - This will prevent situations where the user couldn't check the inventory although there was actual scan data to show on some sections.
- Added support for new multigroups feature ([#911](https://github.com/wazuh/wazuh-kibana-app/pull/911)):
  - Now the information bars on _Agents_ will show all the groups an agent belongs to.
- Now the result pane on the _Dev tools_ tab will show the error code coming from the Wazuh API ([#909](https://github.com/wazuh/wazuh-kibana-app/pull/909)).
- Changed some visualizations titles for _Overview/Agents > OpenSCAP_ tab ([#925](https://github.com/wazuh/wazuh-kibana-app/pull/925)).
- All backend routes have been renamed ([#932](https://github.com/wazuh/wazuh-kibana-app/pull/932)).
- Several improvements for Elasticsearch tests ([#933](https://github.com/wazuh/wazuh-kibana-app/pull/933)).
- Updated some strings and descriptions on the _Settings_ tab ([#934](https://github.com/wazuh/wazuh-kibana-app/pull/934)).
- Changed the date format on _Settings > Logs_ to make it more human-readable ([#944](https://github.com/wazuh/wazuh-kibana-app/pull/944)).
- Changed some labels to remove the "MD5 sum" expression, it will use "Checksum" instead ([#945](https://github.com/wazuh/wazuh-kibana-app/pull/945)).
- Added word wrapping class to group name in _Management > Groups > Group detail_ tab ([#945](https://github.com/wazuh/wazuh-kibana-app/pull/945)).
- The `wz-table` directive has been refactored ([#953](https://github.com/wazuh/wazuh-kibana-app/pull/953)).
- The `wz-table` directive now checks if a request is aborted ([#979](https://github.com/wazuh/wazuh-kibana-app/pull/979)).
- Several performance improvements ([#985](https://github.com/wazuh/wazuh-kibana-app/pull/985), [#997](https://github.com/wazuh/wazuh-kibana-app/pull/997), [#1000](https://github.com/wazuh/wazuh-kibana-app/pull/1000)).

### Fixed

- Several known fields for _Whodata_ functionality have been fixed ([#901](https://github.com/wazuh/wazuh-kibana-app/pull/901)).
- Fixed alignment bug with the _Add a filter +_ button on _Discover_ and _Agents_ tabs ([#912](https://github.com/wazuh/wazuh-kibana-app/pull/912)).
- Fixed a bug where the `Add API` form on _Settings_ didn't appear when pressing the button after editing an existing API entry ([#944](https://github.com/wazuh/wazuh-kibana-app/pull/944)).
- Fixed a bug on _Ruleset_ tab where the "Description" column was showing `0` if the rule doesn't have any description ([#948](https://github.com/wazuh/wazuh-kibana-app/pull/948)).
- Fixed wrong alignment on related Rules/Decoders tables from _Management > Ruleset_ tab ([#971](https://github.com/wazuh/wazuh-kibana-app/pull/971)).
- Fixed a bug where sometimes the error messages appeared duplicated ([#971](https://github.com/wazuh/wazuh-kibana-app/pull/971)).

### Removed

- On the _Management > Monitoring_ tab, the `Cluster enabled but not running` message won't appear as an error anymore ([#971](https://github.com/wazuh/wazuh-kibana-app/pull/971)).

## Wazuh v3.6.1 - Kibana v6.4.1 / v6.4.2 / v6.4.3 - Revision 412

### Added

- Support for Elastic Stack v6.4.1 / v6.4.2 / v6.4.3.

## Wazuh v3.6.1 - Kibana v6.4.0 - Revision 411

### Added

- Redesigned the _Overview > Integrity monitoring_ tab, using more meaningful visualizations for a better overall view of your agents' status ([#893](https://github.com/wazuh/wazuh-kibana-app/pull/893)).
- Added a new table for the _Inventory_ tab: _Processes_ ([#895](https://github.com/wazuh/wazuh-kibana-app/pull/895)).
- Improved error handling for tables. Now the table will show an error message if it wasn't able to fetch and load data ([#896](https://github.com/wazuh/wazuh-kibana-app/pull/896)).

### Changed

- The app source code has been improved, following best practices and coding guidelines ([#892](https://github.com/wazuh/wazuh-kibana-app/pull/892)).
- Included more app tests and prettifier for better code maintainability ([#883](https://github.com/wazuh/wazuh-kibana-app/pull/883) & [#885](https://github.com/wazuh/wazuh-kibana-app/pull/885)).

### Fixed

- Fixed minor visual errors on some _GDPR_, _PCI DSS_ and _Vulnerabilities_ visualizations ([#894](https://github.com/wazuh/wazuh-kibana-app/pull/894)).

## Wazuh v3.6.1 - Kibana v6.4.0 - Revision 410

### Added

- The _Inventory_ tab has been redesigned ([#873](https://github.com/wazuh/wazuh-kibana-app/pull/873)):
  - Added new network interfaces and port tables.
  - Improved design using metric information bars and intuitive status indicators.
- Added refresh functionality to the _Settings > Logs_ tab ([#852](https://github.com/wazuh/wazuh-kibana-app/pull/852)):
  - Now everytime the user opens the tab, the logs will be reloaded.
  - A new button to force the update has been added on the top left corner of the logs table.
- Added `tags` and `recursion_level` configuration options to _Management/Agent > Configuration_ tabs ([#850](https://github.com/wazuh/wazuh-kibana-app/pull/850)).
- The _Kuery_ search syntax has been added again to the app ([#851](https://github.com/wazuh/wazuh-kibana-app/pull/851)).
- Added a first batch of [_Mocha_](https://mochajs.org/) tests and other quality of code improvements to the app ([#859](https://github.com/wazuh/wazuh-kibana-app/pull/859)).
- Now you can open specific rule details (the _Management > Ruleset_ tab) when clicking on the `rule.id` value on the _Discover_ tab ([#862](https://github.com/wazuh/wazuh-kibana-app/pull/862)).
- Now you can click on the rule ID value on the _Management > Ruleset_ tab to search for related alerts on the _Discover_ tab ([#863](https://github.com/wazuh/wazuh-kibana-app/pull/863)).

### Changed

- The index pattern known fields have been updated up to 567 ([#872](https://github.com/wazuh/wazuh-kibana-app/pull/872)).
- Now the _Inventory_ tab will always be available for all agents, and a descriptive message will appear if the agent doesn't have `syscollector` enabled ([#879](https://github.com/wazuh/wazuh-kibana-app/pull/879)).

### Fixed

- Fixed a bug where the _Inventory_ tab was unavailable if the user reloads the page while on the _Agents > Configuration_ tab ([#845](https://github.com/wazuh/wazuh-kibana-app/pull/845)).
- Fixed some _Overview > VirusTotal_ visualizations ([#846](https://github.com/wazuh/wazuh-kibana-app/pull/846)).
- Fixed a bug where the _Settings > Extensions_ tab wasn't being properly hidden when there's no API entries inserted ([#847](https://github.com/wazuh/wazuh-kibana-app/pull/847)).
- Fixed a bug where the _Current API_ indicator on the top navbar wasn't being properly updated when the user deletes all the API entries ([#848](https://github.com/wazuh/wazuh-kibana-app/pull/848)).
- Fixed a bug where the _Agents coverage_ metric were not displaying a proper value when the manager has 0 registered agents ([#849](https://github.com/wazuh/wazuh-kibana-app/pull/849)).
- Fixed a bug where the `wazuh-basic` user role was able to update API entries (it should be forbidden) ([#853](https://github.com/wazuh/wazuh-kibana-app/pull/853)).
- Fixed a bug where the visualizations had scroll bars on the PDF reports ([#870](https://github.com/wazuh/wazuh-kibana-app/pull/870)).
- Fixed a bug on the _Dev tools_ tab where the user couldn't execute the first request block if there was blank lines above it ([#871](https://github.com/wazuh/wazuh-kibana-app/pull/871)).
- Fixed a bug on pinned filters when opening tabs where the implicit filter was the same, making them stuck and unremovable from other tabs ([#878](https://github.com/wazuh/wazuh-kibana-app/pull/878)).

## Wazuh v3.6.1 - Kibana v6.4.0 - Revision 409

### Added

- Support for Wazuh v3.6.1.

### Fixed

- Fixed a bug on the _Dev tools_ tab ([b7c79f4](https://github.com/wazuh/wazuh-kibana-app/commit/b7c79f48f06cb49b12883ec9e9337da23b49976b)).

## Wazuh v3.6.1 - Kibana v6.3.2 - Revision 408

### Added

- Support for Wazuh v3.6.1.

### Fixed

- Fixed a bug on the _Dev tools_ tab ([4ca9ed5](https://github.com/wazuh/wazuh-kibana-app/commit/4ca9ed54f1b18e5d499d950e6ff0741946701988)).

## Wazuh v3.6.0 - Kibana v6.4.0 - Revision 407

### Added

- Support for Wazuh v3.6.0.

## Wazuh v3.6.0 - Kibana v6.3.2 - Revision 406

### Added

- Support for Wazuh v3.6.0.

## Wazuh v3.5.0 - Kibana v6.4.0 - Revision 405

### Added

- Support for Elastic Stack v6.4.0 ([#813](https://github.com/wazuh/wazuh-kibana-app/pull/813)).

## Wazuh v3.5.0 - Kibana v6.3.2 - Revision 404

### Added

- Added new options to `config.yml` to change shards and replicas settings for `wazuh-monitoring` indices ([#809](https://github.com/wazuh/wazuh-kibana-app/pull/809)).
- Added more error messages for `wazuhapp.log` in case of failure when performing some crucial functions ([#812](https://github.com/wazuh/wazuh-kibana-app/pull/812)).
- Now it's possible to change replicas settings for existing `.wazuh`, `.wazuh-version` and `wazuh-monitoring` indices on the `config.yml` file ([#817](https://github.com/wazuh/wazuh-kibana-app/pull/817)).

### Changed

- App frontend code refactored and restructured ([#802](https://github.com/wazuh/wazuh-kibana-app/pull/802)).
- Now the _Overview > Security events_ tab won't show anything if the only visualization with data is _Agents status_ ([#811](https://github.com/wazuh/wazuh-kibana-app/pull/811)).

### Fixed

- Fixed a bug where the RAM status message appreared twice the first time you opened the app ([#807](https://github.com/wazuh/wazuh-kibana-app/pull/807)).
- Fixed the app UI to make the app usable on Internet Explorer 11 ([#808](https://github.com/wazuh/wazuh-kibana-app/pull/808)).

## Wazuh v3.5.0 - Kibana v6.3.2 - Revision 403

### Added

- The welcome tabs on _Overview_ and _Agents_ have been updated with a new name and description for the existing sections ([#788](https://github.com/wazuh/wazuh-kibana-app/pull/788)).
- Now the app tables will auto-resize depending on the screen height ([#792](https://github.com/wazuh/wazuh-kibana-app/pull/792)).

### Changed

- Now all the app filters on several tables will present the values in alphabetical order ([#787](https://github.com/wazuh/wazuh-kibana-app/pull/787)).

### Fixed

- Fixed a bug on _Decoders_ where clicking on the decoder wouldn't open the detail view if the `Parent decoders` filter was enabled ([#782](https://github.com/wazuh/wazuh-kibana-app/pull/782)).
- Fixed a bug on _Dev tools_ when the first line on the editor pane was empty or had a comment ([#790](https://github.com/wazuh/wazuh-kibana-app/pull/790)).
- Fixed a bug where the app was throwing multiple warning messages the first time you open it ([#791](https://github.com/wazuh/wazuh-kibana-app/pull/791)).
- Fixed a bug where clicking on a different tab from _Overview_ right after inserting the API credentials for the first time would always redirect to _Overview_ ([#791](https://github.com/wazuh/wazuh-kibana-app/pull/791)).
- Fixed a bug where the user could have a browser cookie with a reference to a non-existing API entry on Elasticsearch ([#794](https://github.com/wazuh/wazuh-kibana-app/pull/794) & [#795](https://github.com/wazuh/wazuh-kibana-app/pull/795)).

### Removed

- The cluster key has been removed from the API requests to `/manager/configuration` ([#796](https://github.com/wazuh/wazuh-kibana-app/pull/796)).

## Wazuh v3.5.0 - Kibana v6.3.1/v6.3.2 - Revision 402

### Added

- Support for Wazuh v3.5.0.
- Added new fields for _Vulnerability detector_ alerts ([#752](https://github.com/wazuh/wazuh-kibana-app/pull/752)).
- Added multi table search for `wz-table` directive. Added two new log levels for _Management > Logs_ section ([#753](https://github.com/wazuh/wazuh-kibana-app/pull/753)).

## Wazuh v3.4.0 - Kibana v6.3.1/v6.3.2 - Revision 401

### Added

- Added a few new fields for Kibana due to the new Wazuh _who-data_ feature ([#763](https://github.com/wazuh/wazuh-kibana-app/pull/763)).
- Added XML/JSON viewer for each card under _Management > Configuration_ ([#764](https://github.com/wazuh/wazuh-kibana-app/pull/764)).

### Changed

- Improved error handling for Dev tools. Also removed some unused dependencies from the _Dev tools_ tab ([#760](https://github.com/wazuh/wazuh-kibana-app/pull/760)).
- Unified origin for tab descriptions. Reviewed some grammar typos ([#765](https://github.com/wazuh/wazuh-kibana-app/pull/765)).
- Refactored agents autocomplete component. Removed unused/deprecated modules ([#766](https://github.com/wazuh/wazuh-kibana-app/pull/766)).
- Simplified route resolves section ([#768](https://github.com/wazuh/wazuh-kibana-app/pull/768)).

### Fixed

- Fixed missing cluster node filter for the visualization shown when looking for specific node under _Management > Monitoring_ section ([#758](https://github.com/wazuh/wazuh-kibana-app/pull/758)).
- Fixed missing dependency injection for `wzMisc` factory ([#768](https://github.com/wazuh/wazuh-kibana-app/pull/768)).

### Removed

- Removed `angular-aria`, `angular-md5`, `ansicolors`, `js-yaml`, `querystring` and `lodash` dependencies since Kibana includes all of them. Removed some unused images ([#768](https://github.com/wazuh/wazuh-kibana-app/pull/768)).

## Wazuh v3.4.0 - Kibana v6.3.1/v6.3.2 - Revision 400

### Added

- Support for Wazuh v3.4.0.
- Support for Elastic Stack v6.3.2.
- Support for Kuery as accepted query language ([#742](https://github.com/wazuh/wazuh-kibana-app/pull/742)).
  - This feature is experimental.
- Added new _Who data_ fields from file integrity monitoring features ([#746](https://github.com/wazuh/wazuh-kibana-app/pull/746)).
- Added tab in _Settings_ section where you can see the last logs from the Wazuh app server ([#723](https://github.com/wazuh/wazuh-kibana-app/pull/723)).

### Changed

- Fully redesigned of the welcome screen along the different app sections ([#751](https://github.com/wazuh/wazuh-kibana-app/pull/751)).
- Now any agent can go to the _Inventory_ tab regardless if it's enabled or not. The content will change properly according to the agent configuration ([#744](https://github.com/wazuh/wazuh-kibana-app/pull/744)).
- Updated the `angular-material` dependency to `1.1.10` ([#743](https://github.com/wazuh/wazuh-kibana-app/pull/743)).
- Any API entry is now removable regardless if it's the only one API entry ([#740](https://github.com/wazuh/wazuh-kibana-app/pull/740)).
- Performance has been improved regarding to agents status, they are now being fetched using _distinct_ routes from the Wazuh API ([#738](https://github.com/wazuh/wazuh-kibana-app/pull/738)).
- Improved the way we are parsing some Wazuh API errors regarding to version mismatching ([#735](https://github.com/wazuh/wazuh-kibana-app/pull/735)).

### Fixed

- Fixed wrong filters being applied in _Ruleset > Rules_ and _Ruleset > Decoders_ sections when using Lucene like filters plus path filters ([#736](https://github.com/wazuh/wazuh-kibana-app/pull/736)).
- Fixed the template checking from the healthcheck, now it allows to use custom index patterns ([#739](https://github.com/wazuh/wazuh-kibana-app/pull/739)).
- Fixed infinite white screen from _Management > Monitoring_ when the Wazuh cluster is enabled but not running ([#741](https://github.com/wazuh/wazuh-kibana-app/pull/741)).

## Wazuh v3.3.0/v3.3.1 - Kibana v6.3.1 - Revision 399

### Added

- Added a new Angular.js factory to store the Wazuh app configuration values. Also, this factory is being used by the pre-routes functions (resolves); this way we are sure about having the real configuration at any time. These pre-routes functions have been improved too ([#670](https://github.com/wazuh/wazuh-kibana-app/pull/670)).
- Added extended information for reports from _Reporting_ feature ([#701](https://github.com/wazuh/wazuh-kibana-app/pull/701)).

### Changed

- Tables have been improved. Now they are truncating long fields and adding a tooltip if needed ([#671](https://github.com/wazuh/wazuh-kibana-app/pull/671)).
- Services have been improved ([#715](https://github.com/wazuh/wazuh-kibana-app/pull/715)).
- CSV formatted files have been improved. Now they are showing a more human readable column names ([#717](https://github.com/wazuh/wazuh-kibana-app/pull/717), [#726](https://github.com/wazuh/wazuh-kibana-app/pull/726)).
- Added/Modified some visualization titles ([#728](https://github.com/wazuh/wazuh-kibana-app/pull/728)).
- Improved Discover perfomance when in background mode ([#719](https://github.com/wazuh/wazuh-kibana-app/pull/719)).
- Reports from the _Reporting_ feature have been fulyl redesigned ([#701](https://github.com/wazuh/wazuh-kibana-app/pull/701)).

### Fixed

- Fixed the top menu API indicator when checking the API connection and the manager/cluster information had been changed ([#668](https://github.com/wazuh/wazuh-kibana-app/pull/668)).
- Fixed our logger module which was not writting logs the very first time Kibana is started neither after a log rotation ([#667](https://github.com/wazuh/wazuh-kibana-app/pull/667)).
- Fixed a regular expression in the server side when parsing URLs before registering a new Wazuh API ([#690](https://github.com/wazuh/wazuh-kibana-app/pull/690)).
- Fixed filters from specific visualization regarding to _File integrity_ section ([#694](https://github.com/wazuh/wazuh-kibana-app/pull/694)).
- Fixed filters parsing when generating a report because it was not parsing negated filters as expected ([#696](https://github.com/wazuh/wazuh-kibana-app/pull/696)).
- Fixed visualization counter from _OSCAP_ tab ([#722](https://github.com/wazuh/wazuh-kibana-app/pull/722)).

### Removed

- Temporary removed CSV download from agent inventory section due to Wazuh API bug ([#727](https://github.com/wazuh/wazuh-kibana-app/pull/727)).

## Wazuh v3.3.0/v3.3.1 - Kibana v6.3.0 - Revision 398

### Added

- Improvements for latest app redesign ([#652](https://github.com/wazuh/wazuh-kibana-app/pull/652)):
  - The _Welcome_ tabs have been simplified, following a more Elastic design.
  - Added again the `md-nav-bar` component with refined styles and limited to specific sections.
  - The _Settings > Welcome_ tab has been removed. You can use the nav bar to switch tabs.
  - Minor CSS adjustments and reordering.
- Small app UI improvements ([#634](https://github.com/wazuh/wazuh-kibana-app/pull/634)):
  - Added link to _Agents Preview_ on the _Agents_ tab breadcrumbs.
  - Replaced the _Generate report_ button with a smaller one.
  - Redesigned _Management > Ruleset_ `md-chips` to look similar to Kibana filter pills.
  - Added agent information bar from _Agents > General_ to _Agents > Welcome_ too.
  - Refactored flex layout on _Welcome_ tabs to fix a height visual bug.
  - Removed duplicated loading rings on the _Agents_ tab.
- Improvements for app tables ([#627](https://github.com/wazuh/wazuh-kibana-app/pull/627)):
  - Now the current page will be highlighted.
  - The gap has been fixed to the items per page value.
  - If there are no more pages for _Next_ or _Prev_ buttons, they will be hidden.
- Improvements for app health check ([#637](https://github.com/wazuh/wazuh-kibana-app/pull/637)):
  - Improved design for the view.
  - The checks have been placed on a table, showing the current status of each one.
- Changes to our reporting feature ([#639](https://github.com/wazuh/wazuh-kibana-app/pull/639)):
  - Now the generated reports will include tables for each section.
  - Added a parser for getting Elasticsearch data table responses.
  - The reporting feature is now a separated module, and the code has been refactored.
- Improvements for app tables pagination ([#646](https://github.com/wazuh/wazuh-kibana-app/pull/646)).

### Changed

- Now the `pretty` parameter on the _Dev tools_ tab will be ignored to avoid `Unexpected error` messages ([#624](https://github.com/wazuh/wazuh-kibana-app/pull/624)).
- The `pdfkit` dependency has been replaced by `pdfmake` ([#639](https://github.com/wazuh/wazuh-kibana-app/pull/639)).
- Changed some Kibana tables for performance improvements on the reporting feature ([#644](https://github.com/wazuh/wazuh-kibana-app/pull/644)).
- Changed the method to refresh the list of known fields on the index pattern ([#650](https://github.com/wazuh/wazuh-kibana-app/pull/650)):
  - Now when restarting Kibana, the app will update the fieldset preserving the custom user fields.

### Fixed

- Fixed bug on _Agents CIS-CAT_ tab who wasn't loading the appropriate visualizations ([#626](https://github.com/wazuh/wazuh-kibana-app/pull/626)).
- Fixed a bug where sometimes the index pattern could be `undefined` during the health check process, leading into a false error message when loading the app ([#640](https://github.com/wazuh/wazuh-kibana-app/pull/640)).
- Fixed several bugs on the _Settings > API_ tab when removing, adding or editing new entries.

### Removed

- Removed the app login system ([#636](https://github.com/wazuh/wazuh-kibana-app/pull/636)):
  - This feature was unstable, experimental and untested for a long time. We'll provide much better RBAC capabilities in the future.
- Removed the new Kuery language option on Discover app search bars.
  - This feature will be restored in the future, after more Elastic v6.3.0 adaptations.

## Wazuh v3.3.0/v3.3.1 - Kibana v6.3.0 - Revision 397

### Added

- Support for Elastic Stack v6.3.0 ([#579](https://github.com/wazuh/wazuh-kibana-app/pull/579) & [#612](https://github.com/wazuh/wazuh-kibana-app/pull/612) & [#615](https://github.com/wazuh/wazuh-kibana-app/pull/615)).
- Brand-new Wazuh app redesign for the _Monitoring_ tab ([#581](https://github.com/wazuh/wazuh-kibana-app/pull/581)):
  - Refactored and optimized UI for these tabs, using a breadcrumbs-based navigability.
  - Used the same guidelines from the previous redesign for _Overview_ and _Agents_ tabs.
- New tab for _Agents_ - _Inventory_ ([#582](https://github.com/wazuh/wazuh-kibana-app/pull/582)):
  - Get information about the agent host, such as installed packages, motherboard, operating system, etc.
  - This tab will appear if the agent has the [`syscollector`](https://documentation.wazuh.com/current/user-manual/reference/ossec-conf/wodle-syscollector.html) wodle enabled.
- Brand-new extension - _CIS-CAT Alerts_ ([#601](https://github.com/wazuh/wazuh-kibana-app/pull/601)):
  - A new extension, disabled by default.
  - Visualize alerts related to the CIS-CAT benchmarks on the _Overview_ and _Agents_ tabs.
  - Get information about the last performed scan and its score.
- Several improvements for the _Dev tools_ tab ([#583](https://github.com/wazuh/wazuh-kibana-app/pull/583) & [#597](https://github.com/wazuh/wazuh-kibana-app/pull/597)):
  - Now you can insert queries using inline parameters, just like in a web browser.
  - You can combine inline parameters with JSON-like parameters.
  - If you use the same parameter on both methods with different values, the inline parameter has precedence over the other one.
  - The tab icon has been changed for a more appropriate one.
  - The `Execute query` button is now always placed on the first line of the query block.
- Refactoring for all app tables ([#582](https://github.com/wazuh/wazuh-kibana-app/pull/582)):
  - Replaced the old `wz-table` directive with a new one, along with a new data factory.
  - Now the tables are built with a pagination system.
  - Much easier method for building tables for the app.
  - Performance and stability improvements when fetching API data.
  - Now you can see the total amount of items and the elapsed time.

### Changed

- Moved some logic from the _Agents preview_ tab to the server, to avoid excessive client-side workload ([#586](https://github.com/wazuh/wazuh-kibana-app/pull/586)).
- Changed the UI to use the same loading ring across all the app tabs ([#593](https://github.com/wazuh/wazuh-kibana-app/pull/593) & [#599](https://github.com/wazuh/wazuh-kibana-app/pull/599)).
- Changed the _No results_ message across all the tabs with visualizations ([#599](https://github.com/wazuh/wazuh-kibana-app/pull/599)).

### Fixed

- Fixed a bug on the _Settings/Extensions_ tab where enabling/disabling some extensions could make other ones to be disabled ([#591](https://github.com/wazuh/wazuh-kibana-app/pull/591)).

## Wazuh v3.3.0/v3.3.1 - Kibana v6.2.4 - Revision 396

### Added

- Support for Wazuh v3.3.1.
- Brand-new Wazuh app redesign for the _Settings_ tab ([#570](https://github.com/wazuh/wazuh-kibana-app/pull/570)):
  - Refactored and optimized UI for these tabs, using a breadcrumbs-based navigability.
  - Used the same guidelines from the previous redesign for _Overview_ and _Agents_ tabs.
- Refactoring for _Overview_ and _Agents_ controllers ([#564](https://github.com/wazuh/wazuh-kibana-app/pull/564)):
  - Reduced duplicated code by splitting it into separate files.
  - Code optimization for a better performance and maintainability.
  - Added new services to provide similar functionality between different app tabs.
- Added `data.vulnerability.package.condition` to the list of known fields ([#566](https://github.com/wazuh/wazuh-kibana-app/pull/566)).

### Changed

- The `wazuh-logs` and `wazuh-monitoring` folders have been moved to the Kibana's `optimize` directory in order to avoid some error messages when using the `kibana-plugin list` command ([#563](https://github.com/wazuh/wazuh-kibana-app/pull/563)).

### Fixed

- Fixed a bug on the _Settings_ tab where updating an API entry with wrong credentials would corrupt the existing one ([#558](https://github.com/wazuh/wazuh-kibana-app/pull/558)).
- Fixed a bug on the _Settings_ tab where removing an API entry while its edit form is opened would hide the `Add API` button unless the user reloads the tab ([#558](https://github.com/wazuh/wazuh-kibana-app/pull/558)).
- Fixed some Audit visualizations on the _Overview_ and _Agents_ tabs that weren't using the same search query to show the results ([#572](https://github.com/wazuh/wazuh-kibana-app/pull/572)).
- Fixed undefined variable error on the `wz-menu` directive ([#575](https://github.com/wazuh/wazuh-kibana-app/pull/575)).

## Wazuh v3.3.0 - Kibana v6.2.4 - Revision 395

### Fixed

- Fixed a bug on the _Agent Configuration_ tab where the sync status was always `NOT SYNCHRONIZED` ([#569](https://github.com/wazuh/wazuh-kibana-app/pull/569)).

## Wazuh v3.3.0 - Kibana v6.2.4 - Revision 394

### Added

- Support for Wazuh v3.3.0.
- Updated some backend API calls to include the app version in the request header ([#560](https://github.com/wazuh/wazuh-kibana-app/pull/560)).

## Wazuh v3.2.4 - Kibana v6.2.4 - Revision 393

### Added

- Brand-new Wazuh app redesign for _Overview_ and _Agents_ tabs ([#543](https://github.com/wazuh/wazuh-kibana-app/pull/543)):
  - Updated UI for these tabs using breadcrumbs.
  - New _Welcome_ screen, presenting all the tabs to the user, with useful links to our documentation.
  - Overall design improved, adjusted font sizes and reduced HTML code.
  - This base will allow the app to increase its functionality in the future.
  - Removed the `md-nav-bar` component for a better user experience on small screens.
  - Improved app performance removing some CSS effects from some components, such as buttons.
- New filter for agent version on the _Agents Preview_ tab ([#537](https://github.com/wazuh/wazuh-kibana-app/pull/537)).
- New filter for cluster node on the _Agents Preview_ tab ([#538](https://github.com/wazuh/wazuh-kibana-app/pull/538)).

### Changed

- Now the report generation process will run in a parallel mode in the foreground ([#523](https://github.com/wazuh/wazuh-kibana-app/pull/523)).
- Replaced the usage of `$rootScope` with two new factories, along with more controller improvements ([#525](https://github.com/wazuh/wazuh-kibana-app/pull/525)).
- Now the _Extensions_ tab on _Settings_ won't edit the `.wazuh` index to modify the extensions configuration for all users ([#545](https://github.com/wazuh/wazuh-kibana-app/pull/545)).
  - This allows each new user to always start with the base extensions configuration, and modify it to its needs storing the settings on a browser cookie.
- Now the GDPR requirements description on its tab won't be loaded if the Wazuh API version is not v3.2.3 or higher ([#546](https://github.com/wazuh/wazuh-kibana-app/pull/546)).

### Fixed

- Fixed a bug where the app crashes when attempting to download huge amounts of data as CSV format ([#521](https://github.com/wazuh/wazuh-kibana-app/pull/521)).
- Fixed a bug on the Timelion visualizations from _Management/Monitoring_ which were not properly filtering and showing the cluster nodes information ([#530](https://github.com/wazuh/wazuh-kibana-app/pull/530)).
- Fixed several bugs on the loading process when switching between tabs with or without visualizations in the _Overview_ and _Agents_ tab ([#531](https://github.com/wazuh/wazuh-kibana-app/pull/531) & [#533](https://github.com/wazuh/wazuh-kibana-app/pull/533)).
- Fixed a bug on the `wazuh-monitoring` index feature when using multiple inserted APIs, along with several performance improvements ([#539](https://github.com/wazuh/wazuh-kibana-app/pull/539)).
- Fixed a bug where the OS filter on the _Agents Preview_ tab would exclude the rest of filters instead of combining them ([#552](https://github.com/wazuh/wazuh-kibana-app/pull/552)).
- Fixed a bug where the Extensions settings were restored every time the user opened the _Settings_ tab or pressed the _Set default manager_ button ([#555](https://github.com/wazuh/wazuh-kibana-app/pull/555) & [#556](https://github.com/wazuh/wazuh-kibana-app/pull/556)).

## Wazuh v3.2.3/v3.2.4 - Kibana v6.2.4 - Revision 392

### Added

- Support for Wazuh v3.2.4.
- New functionality - _Reporting_ ([#510](https://github.com/wazuh/wazuh-kibana-app/pull/510)):
  - Generate PDF logs on the _Overview_ and _Agents_ tabs, with the new button next to _Panels_ and _Discover_.
  - The report will contain the current visualizations from the tab where you generated it.
  - List all your generated reports, download or deleted them at the new _Management/Reporting_ tab.
  - **Warning:** If you leave the tab while generating a report, the process will be aborted.
- Added warning/error messages about the total RAM on the server side ([#502](https://github.com/wazuh/wazuh-kibana-app/pull/502)):
  - None of this messages will prevent the user from accessing the app, it's just a recommendation.
  - If your server has less than 2GB of RAM, you'll get an error message when opening the app.
  - If your server has between 2GB and 3GB of RAM, you'll get a warning message.
  - If your server has more than 3GB of RAM, you won't get any kind of message.
- Refactoring and added loading bar to _Manager Logs_ and _Groups_ tabs ([#505](https://github.com/wazuh/wazuh-kibana-app/pull/505)).
- Added more Syscheck options to _Management/Agents_ configuration tabs ([#509](https://github.com/wazuh/wazuh-kibana-app/pull/509)).

### Fixed

- Added more fields to the `known-fields.js` file to avoid warning messages on _Discover_ when using Filebeat for alerts forwarding ([#497](https://github.com/wazuh/wazuh-kibana-app/pull/497)).
- Fixed a bug where clicking on the _Check connection_ button on the _Settings_ tab threw an error message although the API connected successfully ([#504](https://github.com/wazuh/wazuh-kibana-app/pull/504)).
- Fixed a bug where the _Agents_ tab was not properly showing the total of agents due to the new Wazuh cluster implementation ([#517](https://github.com/wazuh/wazuh-kibana-app/pull/517)).

## Wazuh v3.2.3 - Kibana v6.2.4 - Revision 391

### Added

- Support for Wazuh v3.2.3.
- Brand-new extension - _GDPR Alerts_ ([#453](https://github.com/wazuh/wazuh-kibana-app/pull/453)):
  - A new extension, enabled by default.
  - Visualize alerts related to the GDPR compliance on the _Overview_ and _Agents_ tabs.
  - The _Ruleset_ tab has been updated to include GDPR filters on the _Rules_ subtab.
- Brand-new Management tab - _Monitoring_ ([#490](https://github.com/wazuh/wazuh-kibana-app/pull/490)):
  - Visualize your Wazuh cluster, both master and clients.
    - Get the current cluster configuration.
    - Nodes listing, sorting, searching, etc.
  - Get a more in-depth cluster status thanks to the newly added [_Timelion_](https://www.elastic.co/guide/en/kibana/current/timelion.html) visualizations.
  - The Detail view gives you a summary of the node's healthcheck.
- Brand-new tab - _Dev tools_ ([#449](https://github.com/wazuh/wazuh-kibana-app/pull/449)):
  - Find it on the top navbar, next to _Discover_.
  - Execute Wazuh API requests directly from the app.
  - This tab uses your currently selected API from _Settings_.
  - You can type different API requests on the input window, select one with the cursor, and click on the Play button to execute it.
  - You can also type comments on the input window.
- More improvements for the _Manager/Ruleset_ tab ([#446](https://github.com/wazuh/wazuh-kibana-app/pull/446)):
  - A new colour palette for regex, order and rule description arguments.
  - Added return to List view on Ruleset button while on Detail view.
  - Fixed line height on all table headers.
  - Removed unused, old code from Ruleset controllers.
- Added option on `config.yml` to enable/disable the `wazuh-monitoring` index ([#441](https://github.com/wazuh/wazuh-kibana-app/pull/441)):
  - Configure the frequency time to generate new indices.
  - The default frequency time has been increased to 1 hour.
  - When disabled, useful metrics will appear on _Overview/General_ replacing the _Agent status_ visualization.
- Added CSV exporting button to the app ([#431](https://github.com/wazuh/wazuh-kibana-app/pull/431)):
  - Implemented new logic to fetch data from the Wazuh API and download it in CSV format.
  - Currently available for the _Ruleset_, _Logs_ and _Groups_ sections on the _Manager_ tab and also the _Agents_ tab.
- More refactoring to the app backend ([#439](https://github.com/wazuh/wazuh-kibana-app/pull/439)):
  - Standardized error output from the server side.
  - Drastically reduced the error management logic on the client side.
  - Applied the _Facade_ pattern when importing/exporting modules.
  - Deleted unused/deprecated/useless methods both from server and client side.
  - Some optimizations to variable type usages.
- Refactoring to Kibana filters management ([#452](https://github.com/wazuh/wazuh-kibana-app/pull/452) & [#459](https://github.com/wazuh/wazuh-kibana-app/pull/459)):
  - Added new class to build queries from the base query.
  - The filter management is being done on controllers instead of the `discover` directive.
  - Now we are emitting specific events whenever we are fetching data or communicating to the `discover` directive.
  - The number of useless requests to fetch data has been reduced.
  - The synchronization actions are working as expected regardless the amount of data and/or the number of machine resources.
  - Fixed several bugs about filter usage and transition to different app tabs.
- Added confirmation message when the user deletes an API entry on _Settings/API_ ([#428](https://github.com/wazuh/wazuh-kibana-app/pull/428)).
- Added support for filters on the _Manager/Logs_ tab when realtime is enabled ([#433](https://github.com/wazuh/wazuh-kibana-app/pull/433)).
- Added more filter options to the Detail view on _Manager/Ruleset_ ([#434](https://github.com/wazuh/wazuh-kibana-app/pull/434)).

### Changed

- Changed OSCAP visualization to avoid clipping issues with large agent names ([#429](https://github.com/wazuh/wazuh-kibana-app/pull/429)).
- Now the related Rules or Decoders sections on _Manager/Ruleset_ will remain hidden if there isn't any data to show or while it's loading ([#434](https://github.com/wazuh/wazuh-kibana-app/pull/434)).
- Added a 200ms delay when fetching iterable data from the Wazuh API ([#445](https://github.com/wazuh/wazuh-kibana-app/pull/445) & [#450](https://github.com/wazuh/wazuh-kibana-app/pull/450)).
- Fixed several bugs related to Wazuh API timeout/cancelled requests ([#445](https://github.com/wazuh/wazuh-kibana-app/pull/445)).
- Added `ENOTFOUND`, `EHOSTUNREACH`, `EINVAL`, `EAI_AGAIN` options for API URL parameter checking ([#463](https://github.com/wazuh/wazuh-kibana-app/pull/463)).
- Now the _Settings/Extensions_ subtab won't appear unless there's at least one API inserted ([#465](https://github.com/wazuh/wazuh-kibana-app/pull/465)).
- Now the index pattern selector on _Settings/Pattern_ will also refresh the known fields when changing it ([#477](https://github.com/wazuh/wazuh-kibana-app/pull/477)).
- Changed the _Manager_ tab into _Management_ ([#490](https://github.com/wazuh/wazuh-kibana-app/pull/490)).

### Fixed

- Fixed a bug where toggling extensions after deleting an API entry could lead into an error message ([#465](https://github.com/wazuh/wazuh-kibana-app/pull/465)).
- Fixed some performance bugs on the `dataHandler` service ([#442](https://github.com/wazuh/wazuh-kibana-app/pull/442) & [#486](https://github.com/wazuh/wazuh-kibana-app/pull/442)).
- Fixed a bug when loading the _Agents preview_ tab on Safari web browser ([#447](https://github.com/wazuh/wazuh-kibana-app/pull/447)).
- Fixed a bug where a new extension (enabled by default) appears disabled when updating the app ([#456](https://github.com/wazuh/wazuh-kibana-app/pull/456)).
- Fixed a bug where pressing the Enter key on the _Discover's_ tab search bar wasn't working properly ([#488](https://github.com/wazuh/wazuh-kibana-app/pull/488)).

### Removed

- Removed the `rison` dependency from the `package.json` file ([#452](https://github.com/wazuh/wazuh-kibana-app/pull/452)).
- Removed unused Elasticsearch request to avoid problems when there's no API inserted ([#460](https://github.com/wazuh/wazuh-kibana-app/pull/460)).

## Wazuh v3.2.1/v3.2.2 - Kibana v6.2.4 - Revision 390

### Added

- Support for Wazuh v3.2.2.
- Refactoring on visualizations use and management ([#397](https://github.com/wazuh/wazuh-kibana-app/pull/397)):
  - Visualizations are no longer stored on an index, they're built and loaded on demand when needed to render the interface.
  - Refactoring on the whole app source code to use the _import/export_ paradigm.
  - Removed old functions and variables from the old visualization management logic.
  - Removed cron task to clean remaining visualizations since it's no longer needed.
  - Some Kibana functions and modules have been overridden in order to make this refactoring work.
    - This change is not intrusive in any case.
- New redesign for the _Manager/Ruleset_ tab ([#420](https://github.com/wazuh/wazuh-kibana-app/pull/420)):
  - Rules and decoders list now divided into two different sections: _List view_ and _Detail view_.
  - Removed old expandable tables to move the rule/decoder information into a new space.
  - Enable different filters on the detail view for a better search on the list view.
  - New table for related rules or decoders.
  - And finally, a bunch of minor design enhancements to the whole app.
- Added a copyright notice to the whole app source code ([#395](https://github.com/wazuh/wazuh-kibana-app/pull/395)).
- Updated `.gitignore` with the _Node_ template ([#395](https://github.com/wazuh/wazuh-kibana-app/pull/395)).
- Added new module to the `package.json` file, [`rison`](https://www.npmjs.com/package/rison) ([#404](https://github.com/wazuh/wazuh-kibana-app/pull/404)).
- Added the `errorHandler` service to the blank screen scenario ([#413](https://github.com/wazuh/wazuh-kibana-app/pull/413)):
  - Now the exact error message will be shown to the user, instead of raw JSON content.
- Added new option on the `config.yml` file to disable the new X-Pack RBAC capabilities to filter index-patterns ([#417](https://github.com/wazuh/wazuh-kibana-app/pull/417)).

### Changed

- Small minor enhancements to the user interface ([#396](https://github.com/wazuh/wazuh-kibana-app/pull/396)):
  - Reduced Wazuh app logo size.
  - Changed buttons text to not use all-capitalized letters.
  - Minor typos found in the HTML/CSS code have been fixed.
- Now the app log stores the package revision ([#417](https://github.com/wazuh/wazuh-kibana-app/pull/417)).

### Fixed

- Fixed bug where the _Agents_ tab didn't preserve the filters after reloading the page ([#404](https://github.com/wazuh/wazuh-kibana-app/pull/404)).
- Fixed a bug when using X-Pack that sometimes threw an error of false _"Not enough privileges"_ scenario ([#415](https://github.com/wazuh/wazuh-kibana-app/pull/415)).
- Fixed a bug where the Kibana Discover auto-refresh functionality was still working when viewing the _Agent configuration_ tab ([#419](https://github.com/wazuh/wazuh-kibana-app/pull/419)).

## Wazuh v3.2.1 - Kibana v6.2.4 - Revision 389

### Changed

- Changed severity and verbosity to some log messages ([#412](https://github.com/wazuh/wazuh-kibana-app/pull/412)).

### Fixed

- Fixed a bug when using the X-Pack plugin without security capabilities enabled ([#403](https://github.com/wazuh/wazuh-kibana-app/pull/403)).
- Fixed a bug when the app was trying to create `wazuh-monitoring` indices without checking the existence of the proper template ([#412](https://github.com/wazuh/wazuh-kibana-app/pull/412)).

## Wazuh v3.2.1 - Kibana v6.2.4 - Revision 388

### Added

- Support for Elastic Stack v6.2.4.
- App server fully refactored ([#360](https://github.com/wazuh/wazuh-kibana-app/pull/360)):
  - Added new classes, reduced the amount of code, removed unused functions, and several optimizations.
  - Now the app follows a more ES6 code style on multiple modules.
  - _Overview/Agents_ visualizations have been ordered into separated files and folders.
  - Now the app can use the default index defined on the `/ect/kibana/kibana.yml` file.
  - Better error handling for the visualizations directive.
  - Added a cron job to delete remaining visualizations on the `.kibana` index if so.
  - Also, we've added some changes when using the X-Pack plugin:
    - Better management of users and roles in order to use the app capabilities.
    - Prevents app loading if the currently logged user has no access to any index pattern.
- Added the `errorHandler` service to the `dataHandler` factory ([#340](https://github.com/wazuh/wazuh-kibana-app/pull/340)).
- Added Syscollector section to _Manager/Agents Configuration_ tabs ([#359](https://github.com/wazuh/wazuh-kibana-app/pull/359)).
- Added `cluster.name` field to the `wazuh-monitoring` index ([#377](https://github.com/wazuh/wazuh-kibana-app/pull/377)).

### Changed

- Increased the query size when fetching the index pattern list ([#339](https://github.com/wazuh/wazuh-kibana-app/pull/339)).
- Changed active colour for all app tables ([#347](https://github.com/wazuh/wazuh-kibana-app/pull/347)).
- Changed validation regex to accept URLs with non-numeric format ([#353](https://github.com/wazuh/wazuh-kibana-app/pull/353)).
- Changed visualization removal cron task to avoid excessive log messages when there weren't removed visualizations ([#361](https://github.com/wazuh/wazuh-kibana-app/pull/361)).
- Changed filters comparison for a safer access ([#383](https://github.com/wazuh/wazuh-kibana-app/pull/383)).
- Removed some `server.log` messages to avoid performance errors ([#384](https://github.com/wazuh/wazuh-kibana-app/pull/384)).
- Changed the way of handling the index patterns list ([#360](https://github.com/wazuh/wazuh-kibana-app/pull/360)).
- Rewritten some false error-level logs to just information-level ones ([#360](https://github.com/wazuh/wazuh-kibana-app/pull/360)).
- Changed some files from JSON to CommonJS for performance improvements ([#360](https://github.com/wazuh/wazuh-kibana-app/pull/360)).
- Replaced some code on the `kibana-discover` directive with a much cleaner statement to avoid issues on the _Agents_ tab ([#394](https://github.com/wazuh/wazuh-kibana-app/pull/394)).

### Fixed

- Fixed a bug where several `agent.id` filters were created at the same time when navigating between _Agents_ and _Groups_ with different selected agents ([#342](https://github.com/wazuh/wazuh-kibana-app/pull/342)).
- Fixed logic on the index-pattern selector which wasn't showing the currently selected pattern the very first time a user opened the app ([#345](https://github.com/wazuh/wazuh-kibana-app/pull/345)).
- Fixed a bug on the `errorHandler` service who was preventing a proper output of some Elastic-related backend error messages ([#346](https://github.com/wazuh/wazuh-kibana-app/pull/346)).
- Fixed panels flickering in the _Settings_ tab ([#348](https://github.com/wazuh/wazuh-kibana-app/pull/348)).
- Fixed a bug in the shards and replicas settings when the user sets the value to zero (0) ([#358](https://github.com/wazuh/wazuh-kibana-app/pull/358)).
- Fixed several bugs related to the upgrade process from Wazuh 2.x to the new refactored server ([#363](https://github.com/wazuh/wazuh-kibana-app/pull/363)).
- Fixed a bug in _Discover/Agents VirusTotal_ tabs to avoid conflicts with the `agent.name` field ([#379](https://github.com/wazuh/wazuh-kibana-app/pull/379)).
- Fixed a bug on the implicit filter in _Discover/Agents PCI_ tabs ([#393](https://github.com/wazuh/wazuh-kibana-app/pull/393)).

### Removed

- Removed clear API password on `checkPattern` response ([#339](https://github.com/wazuh/wazuh-kibana-app/pull/339)).
- Removed old dashboard visualizations to reduce loading times ([#360](https://github.com/wazuh/wazuh-kibana-app/pull/360)).
- Removed some unused dependencies due to the server refactoring ([#360](https://github.com/wazuh/wazuh-kibana-app/pull/360)).
- Removed completely `metricService` from the app ([#389](https://github.com/wazuh/wazuh-kibana-app/pull/389)).

## Wazuh v3.2.1 - Kibana v6.2.2/v6.2.3 - Revision 387

### Added

- New logging system ([#307](https://github.com/wazuh/wazuh-kibana-app/pull/307)):
  - New module implemented to write app logs.
  - Now a trace is stored every time the app is re/started.
  - Currently, the `initialize.js` and `monitoring.js` files work with this system.
  - Note: the logs will live under `/var/log/wazuh/wazuhapp.log` on Linux systems, on Windows systems they will live under `kibana/plugins/`. It rotates the log whenever it reaches 100MB.
- Better cookies handling ([#308](https://github.com/wazuh/wazuh-kibana-app/pull/308)):
  - New field on the `.wazuh-version` index to store the last time the Kibana server was restarted.
  - This is used to check if the cookies have consistency with the current server status.
  - Now the app is clever and takes decisions depending on new consistency checks.
- New design for the _Agents/Configuration_ tab ([#310](https://github.com/wazuh/wazuh-kibana-app/pull/310)):
  - The style is the same as the _Manager/Configuration_ tab.
  - Added two more sections: CIS-CAT and Commands ([#315](https://github.com/wazuh/wazuh-kibana-app/pull/315)).
  - Added a new card that will appear when there's no group configuration at all ([#323](https://github.com/wazuh/wazuh-kibana-app/pull/323)).
- Added _"group"_ column on the agents list in _Agents_ ([#312](https://github.com/wazuh/wazuh-kibana-app/pull/312)):
  - If you click on the group, it will redirect the user to the specified group in _Manager/Groups_.
- New option for the `config.yml` file, `ip.selector` ([#313](https://github.com/wazuh/wazuh-kibana-app/pull/313)):
  - Define if the app will show or not the index pattern selector on the top navbar.
  - This setting is set to `true` by default.
- More CSS cleanup and reordering ([#315](https://github.com/wazuh/wazuh-kibana-app/pull/315)):
  - New `typography.less` file.
  - New `layout.less` file.
  - Removed `cleaned.less` file.
  - Reordering and cleaning of existing CSS files, including removal of unused classes, renaming, and more.
  - The _Settings_ tab has been refactored to correct some visual errors with some card components.
  - Small refactoring to some components from _Manager/Ruleset_ ([#323](https://github.com/wazuh/wazuh-kibana-app/pull/323)).
- New design for the top navbar ([#326](https://github.com/wazuh/wazuh-kibana-app/pull/326)):
  - Cleaned and refactored code
  - Revamped design, smaller and with minor details to follow the rest of Wazuh app guidelines.
- New design for the wz-chip component to follow the new Wazuh app guidelines ([#323](https://github.com/wazuh/wazuh-kibana-app/pull/323)).
- Added more descriptive error messages when the user inserts bad credentials on the _Add new API_ form in the _Settings_ tab ([#331](https://github.com/wazuh/wazuh-kibana-app/pull/331)).
- Added a new CSS class to truncate overflowing text on tables and metric ribbons ([#332](https://github.com/wazuh/wazuh-kibana-app/pull/332)).
- Support for Elastic Stack v6.2.2/v6.2.3.

### Changed

- Improved the initialization system ([#317](https://github.com/wazuh/wazuh-kibana-app/pull/317)):
  - Now the app will re-create the index-pattern if the user deletes the currently used by the Wazuh app.
  - The fieldset is now automatically refreshed if the app detects mismatches.
  - Now every index-pattern is dynamically formatted (for example, to enable the URLs in the _Vulnerabilities_ tab).
  - Some code refactoring for a better handling of possible use cases.
  - And the best thing, it's no longer needed to insert the sample alert!
- Improvements and changes to index-patterns ([#320](https://github.com/wazuh/wazuh-kibana-app/pull/320) & [#333](https://github.com/wazuh/wazuh-kibana-app/pull/333)):
  - Added a new route, `/get-list`, to fetch the index pattern list.
  - Removed and changed several functions for a proper management of index-patterns.
  - Improved the compatibility with user-created index-patterns, known to have unpredictable IDs.
  - Now the app properly redirects to `/blank-screen` if the length of the index patterns list is 0.
  - Ignored custom index patterns with auto-generated ID on the initialization process.
    - Now it uses the value set on the `config.yml` file.
  - If the index pattern is no longer available, the cookie will be overwritten.
- Improvements to the monitoring module ([#322](https://github.com/wazuh/wazuh-kibana-app/pull/322)):
  - Minor refactoring to the whole module.
  - Now the `wazuh-monitoring` index pattern is regenerated if it's missing.
  - And the best thing, it's no longer needed to insert the monitoring template!
- Now the app health check system only checks if the API and app have the same `major.minor` version ([#311](https://github.com/wazuh/wazuh-kibana-app/pull/311)):
  - Previously, the API and app had to be on the same `major.minor.patch` version.
- Adjusted space between title and value in some cards showing Manager or Agent configurations ([#315](https://github.com/wazuh/wazuh-kibana-app/pull/315)).
- Changed red and green colours to more saturated ones, following Kibana style ([#315](https://github.com/wazuh/wazuh-kibana-app/pull/315)).

### Fixed

- Fixed bug in Firefox browser who was not properly showing the tables with the scroll pagination functionality ([#314](https://github.com/wazuh/wazuh-kibana-app/pull/314)).
- Fixed bug where visualizations weren't being destroyed due to ongoing renderization processes ([#316](https://github.com/wazuh/wazuh-kibana-app/pull/316)).
- Fixed several UI bugs for a better consistency and usability ([#318](https://github.com/wazuh/wazuh-kibana-app/pull/318)).
- Fixed an error where the initial index-pattern was not loaded properly the very first time you enter the app ([#328](https://github.com/wazuh/wazuh-kibana-app/pull/328)).
- Fixed an error message that appeared whenever the app was not able to found the `wazuh-monitoring` index pattern ([#328](https://github.com/wazuh/wazuh-kibana-app/pull/328)).

## Wazuh v3.2.1 - Kibana v6.2.2 - Revision 386

### Added

- New design for the _Manager/Groups_ tab ([#295](https://github.com/wazuh/wazuh-kibana-app/pull/295)).
- New design for the _Manager/Configuration_ tab ([#297](https://github.com/wazuh/wazuh-kibana-app/pull/297)).
- New design of agents statistics for the _Agents_ tab ([#299](https://github.com/wazuh/wazuh-kibana-app/pull/299)).
- Added information ribbon into _Overview/Agent SCAP_ tabs ([#303](https://github.com/wazuh/wazuh-kibana-app/pull/303)).
- Added information ribbon into _Overview/Agent VirusTotal_ tabs ([#306](https://github.com/wazuh/wazuh-kibana-app/pull/306)).
- Added information ribbon into _Overview AWS_ tab ([#306](https://github.com/wazuh/wazuh-kibana-app/pull/306)).

### Changed

- Refactoring of HTML and CSS code throughout the whole Wazuh app ([#294](https://github.com/wazuh/wazuh-kibana-app/pull/294), [#302](https://github.com/wazuh/wazuh-kibana-app/pull/302) & [#305](https://github.com/wazuh/wazuh-kibana-app/pull/305)):
  - A big milestone for the project was finally achieved with this refactoring.
  - We've removed the Bootstrap dependency from the `package.json` file.
  - We've removed and merged many duplicated rules.
  - We've removed HTML and `angular-md` overriding rules. Now we have more own-made classes to avoid undesired results on the UI.
  - Also, this update brings tons of minor bugfixes related to weird HTML code.
- Wazuh app visualizations reviewed ([#301](https://github.com/wazuh/wazuh-kibana-app/pull/301)):
  - The number of used buckets has been limited since most of the table visualizations were surpassing acceptable limits.
  - Some visualizations have been checked to see if they make complete sense on what they mean to show to the user.
- Modified some app components for better follow-up of Kibana guidelines ([#290](https://github.com/wazuh/wazuh-kibana-app/pull/290) & [#297](https://github.com/wazuh/wazuh-kibana-app/pull/297)).
  - Also, some elements were modified on the _Discover_ tab in order to correct some mismatches.

### Fixed

- Adjusted information ribbon in _Agents/General_ for large OS names ([#290](https://github.com/wazuh/wazuh-kibana-app/pull/290) & [#294](https://github.com/wazuh/wazuh-kibana-app/pull/294)).
- Fixed unsafe array access on the visualization directive when going directly into _Manager/Ruleset/Decoders_ ([#293](https://github.com/wazuh/wazuh-kibana-app/pull/293)).
- Fixed a bug where navigating between agents in the _Agents_ tab was generating duplicated `agent.id` implicit filters ([#296](https://github.com/wazuh/wazuh-kibana-app/pull/296)).
- Fixed a bug where navigating between different tabs from _Overview_ or _Agents_ while being on the _Discover_ sub-tab was causing data loss in metric watchers ([#298](https://github.com/wazuh/wazuh-kibana-app/pull/298)).
- Fixed incorrect visualization of the rule level on _Manager/Ruleset/Rules_ when the rule level is zero (0) ([#298](https://github.com/wazuh/wazuh-kibana-app/pull/298)).

### Removed

- Removed almost every `md-tooltip` component from the whole app ([#305](https://github.com/wazuh/wazuh-kibana-app/pull/305)).
- Removed unused images from the `img` folder ([#305](https://github.com/wazuh/wazuh-kibana-app/pull/305)).

## Wazuh v3.2.1 - Kibana v6.2.2 - Revision 385

### Added

- Support for Wazuh v3.2.1.
- Brand-new first redesign for the app user interface ([#278](https://github.com/wazuh/wazuh-kibana-app/pull/278)):
  - This is the very first iteration of a _work-in-progress_ UX redesign for the Wazuh app.
  - The overall interface has been refreshed, removing some unnecessary colours and shadow effects.
  - The metric visualizations have been replaced by an information ribbon under the filter search bar, reducing the amount of space they occupied.
    - A new service was implemented for a proper handling of the metric visualizations watchers ([#280](https://github.com/wazuh/wazuh-kibana-app/pull/280)).
  - The rest of the app visualizations now have a new, more detailed card design.
- New shards and replicas settings to the `config.yml` file ([#277](https://github.com/wazuh/wazuh-kibana-app/pull/277)):
  - Now you can apply custom values to the shards and replicas for the `.wazuh` and `.wazuh-version` indices.
  - This feature only works before the installation process. If you modify these settings after installing the app, they won't be applied at all.

### Changed

- Now clicking again on the _Groups_ tab on _Manager_ will properly reload the tab and redirect to the beginning ([#274](https://github.com/wazuh/wazuh-kibana-app/pull/274)).
- Now the visualizations only use the `vis-id` attribute for loading them ([#275](https://github.com/wazuh/wazuh-kibana-app/pull/275)).
- The colours from the toast messages have been replaced to follow the Elastic 6 guidelines ([#286](https://github.com/wazuh/wazuh-kibana-app/pull/286)).

### Fixed

- Fixed wrong data flow on _Agents/General_ when coming from and going to the _Groups_ tab ([#273](https://github.com/wazuh/wazuh-kibana-app/pull/273)).
- Fixed sorting on tables, now they use the sorting functionality provided by the Wazuh API ([#274](https://github.com/wazuh/wazuh-kibana-app/pull/274)).
- Fixed column width issues on some tables ([#274](https://github.com/wazuh/wazuh-kibana-app/pull/274)).
- Fixed bug in the _Agent configuration_ JSON viewer who didn't properly show the full group configuration ([#276](https://github.com/wazuh/wazuh-kibana-app/pull/276)).
- Fixed excessive loading time from some Audit visualizations ([#278](https://github.com/wazuh/wazuh-kibana-app/pull/278)).
- Fixed Play/Pause button in timepicker's auto-refresh ([#281](https://github.com/wazuh/wazuh-kibana-app/pull/281)).
- Fixed unusual scenario on visualization directive where sometimes there was duplicated implicit filters when doing a search ([#283](https://github.com/wazuh/wazuh-kibana-app/pull/283)).
- Fixed some _Overview Audit_ visualizations who were not working properly ([#285](https://github.com/wazuh/wazuh-kibana-app/pull/285)).

### Removed

- Deleted the `id` attribute from all the app visualizations ([#275](https://github.com/wazuh/wazuh-kibana-app/pull/275)).

## Wazuh v3.2.0 - Kibana v6.2.2 - Revision 384

### Added

- New directives for the Wazuh app: `wz-table`, `wz-table-header` and `wz-search-bar` ([#263](https://github.com/wazuh/wazuh-kibana-app/pull/263)):
  - Maintainable and reusable components for a better-structured app.
  - Several files have been changed, renamed and moved to new folders, following _best practices_.
  - The progress bar is now within its proper directive ([#266](https://github.com/wazuh/wazuh-kibana-app/pull/266)).
  - Minor typos and refactoring changes to the new directives.
- Support for Elastic Stack v6.2.2.

### Changed

- App buttons have been refactored. Unified CSS and HTML for buttons, providing the same structure for them ([#269](https://github.com/wazuh/wazuh-kibana-app/pull/269)).
- The API list on Settings now shows the latest inserted API at the beginning of the list ([#261](https://github.com/wazuh/wazuh-kibana-app/pull/261)).
- The check for the currently applied pattern has been improved, providing clever handling of Elasticsearch errors ([#271](https://github.com/wazuh/wazuh-kibana-app/pull/271)).
- Now on _Settings_, when the Add or Edit API form is active, if you press the other button, it will make the previous one disappear, getting a clearer interface ([#9df1e31](https://github.com/wazuh/wazuh-kibana-app/commit/9df1e317903edf01c81eba068da6d20a8a1ea7c2)).

### Fixed

- Fixed visualizations directive to properly load the _Manager/Ruleset_ visualizations ([#262](https://github.com/wazuh/wazuh-kibana-app/pull/262)).
- Fixed a bug where the classic extensions were not affected by the settings of the `config.yml` file ([#266](https://github.com/wazuh/wazuh-kibana-app/pull/266)).
- Fixed minor CSS bugs from the conversion to directives to some components ([#266](https://github.com/wazuh/wazuh-kibana-app/pull/266)).
- Fixed bug in the tables directive when accessing a member it doesn't exist ([#266](https://github.com/wazuh/wazuh-kibana-app/pull/266)).
- Fixed browser console log error when clicking the Wazuh logo on the app ([#6647fbc](https://github.com/wazuh/wazuh-kibana-app/commit/6647fbc051c2bf69df7df6e247b2b2f46963f194)).

### Removed

- Removed the `kbn-dis` directive from _Manager/Ruleset_ ([#262](https://github.com/wazuh/wazuh-kibana-app/pull/262)).
- Removed the `filters.js` and `kibana_fields_file.json` files ([#263](https://github.com/wazuh/wazuh-kibana-app/pull/263)).
- Removed the `implicitFilters` service ([#270](https://github.com/wazuh/wazuh-kibana-app/pull/270)).
- Removed visualizations loading status trace from controllers and visualization directive ([#270](https://github.com/wazuh/wazuh-kibana-app/pull/270)).

## Wazuh v3.2.0 - Kibana v6.2.1 - Revision 383

### Added

- Support for Wazuh 3.2.0.
- Compatibility with Kibana 6.1.0 to Kibana 6.2.1.
- New tab for vulnerability detector alerts.

### Changed

- The app now shows the index pattern selector only if the list length is greater than 1.
  - If it's exactly 1 shows the index pattern without a selector.
- Now the index pattern selector only shows the compatible ones.
  - It's no longer possible to select the `wazuh-monitoring` index pattern.
- Updated Bootstrap to 3.3.7.
- Improved filter propagation between Discover and the visualizations.
- Replaced the login route name from /login to /wlogin to avoid conflict with X-Pack own login route.

### Fixed

- Several CSS bugfixes for better compatibility with Kibana 6.2.1.
- Some variables changed for adapting new Wazuh API requests.
- Better error handling for some Elastic-related messages.
- Fixed browser console error from top-menu directive.
- Removed undesired md-divider from Manager/Logs.
- Adjusted the width of a column in Manager/Logs to avoid overflow issues with the text.
- Fixed a wrong situation with the visualizations when we refresh the Manager/Rules tab.

### Removed

- Removed the `travis.yml` file.

## Wazuh v3.1.0 - Kibana v6.1.3 - Revision 380

### Added

- Support for Wazuh 3.1.0.
- Compatibility with Kibana 6.1.3.
- New error handler for better app errors reporting.
- A new extension for Amazon Web Services alerts.
- A new extension for VirusTotal alerts.
- New agent configuration tab:
  - Visualize the current group configuration for the currently selected agent on the app.
  - Navigate through the different tabs to see which configuration is being used.
  - Check the synchronization status for the configuration.
  - View the current group of the agent and click on it to go to the Groups tab.
- New initial health check for checking some app components.
- New YAML config file:
  - Define the initial index pattern.
  - Define specific checks for the healthcheck.
  - Define the default extensions when adding new APIs.
- New index pattern selector dropdown on the top navbar.
  - The app will reload applying the new index pattern.
- Added new icons for some sections of the app.

### Changed

- New visualizations loader, with much better performance.
- Improved reindex process for the .wazuh index when upgrading from a 2.x-5.x version.
- Adding 365 days expiring time to the cookies.
- Change default behaviour for the config file. Now everything is commented with default values.
  - You need to edit the file, remove the comment mark and apply the desired value.
- Completely redesigned the manager configuration tab.
- Completely redesigned the groups tab.
- App tables have now unified CSS classes.

### Fixed

- Play real-time button has been fixed.
- Preventing duplicate APIs from feeding the wazuh-monitoring index.
- Fixing the check manager connection button.
- Fixing the extensions settings so they are preserved over time.
- Much more error handling messages in all the tabs.
- Fixed OS filters in agents list.
- Fixed autocomplete lists in the agents, rules and decoders list so they properly scroll.
- Many styles bugfixes for the different browsers.
- Reviewed and fixed some visualizations not showing accurate information.

### Removed

- Removed index pattern configuration from the `package.json` file.
- Removed unnecessary dependencies from the `package.json` file.

## Wazuh v3.0.0 - Kibana v6.1.0 - Revision 371

### Added

- You can configure the initial index-pattern used by the plugin in the initialPattern variable of the app's package.json.
- Auto `.wazuh` reindex from Wazuh 2.x - Kibana 5.x to Wazuh 3.x - Kibana 6.x.
  - The API credentials will be automatically migrated to the new installation.
- Dynamically changed the index-pattern used by going to the Settings -> Pattern tab.
  - Wazuh alerts compatibility auto detection.
- New loader for visualizations.
- Better performance: now the tabs use the same Discover tab, only changing the current filters.
- New Groups tab.
  - Now you can check your group configuration (search its agents and configuration files).
- The Logs tab has been improved.
  - You can sort by field and the view has been improved.
- Achieved a clearer interface with implicit filters per tab showed as unremovable chips.

### Changed

- Dynamically creating .kibana index if necessary.
- Better integration with Kibana Discover.
- Visualizations loaded at initialization time.
- New sync system to wait for Elasticsearch JS.
- Decoupling selected API and pattern from backend and moved to the client side.

## Wazuh v2.1.0 - Kibana v5.6.1 - Revision 345

### Added

- Loading icon while Wazuh loads the visualizations.
- Add/Delete/Restart agents.
- OS agent filter

### Changed

- Using genericReq when possible.

## Wazuh v2.0.1 - Kibana v5.5.1 - Revision 339

### Changed

- New index in Elasticsearch to save Wazuh set up configuration
- Short URL's is now supported
- A native base path from kibana.yml is now supported

### Fixed

- Search bar across panels now support parenthesis grouping
- Several CSS fixes for IE browser<|MERGE_RESOLUTION|>--- conflicted
+++ resolved
@@ -2,17 +2,13 @@
 
 All notable changes to the Wazuh app project will be documented in this file.
 
-<<<<<<< HEAD
 ## Wazuh v4.5.3 - Kibana 7.10.2, 7.16.x, 7.17.x - Revision 01
 
 ### Added
 
 - Support for Wazuh 4.5.3
 
-## Wazuh v4.5.2 - Kibana 7.10.2, 7.16.x, 7.17.x - Revision 01
-=======
 ## Wazuh v4.5.2 - Kibana 7.10.2, 7.16.x, 7.17.x - Revision 02
->>>>>>> dda92369
 
 ### Added
 
