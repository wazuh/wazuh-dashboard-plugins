--- conflicted
+++ resolved
@@ -2,18 +2,18 @@
 
 All notable changes to the Wazuh app project will be documented in this file.
 
-## Wazuh v4.0.2 - Kibana v7.9.1, v7.9.3 - Revision 4013
-
-<<<<<<< HEAD
+## Wazuh v4.0.3 - Kibana v7.9.1, v7.9.3 - Revision 4014
+
 ### Fixed
 
 - fix(fronted): fixed the check of API and APP version in health check [#2655](https://github.com/wazuh/wazuh-kibana-app/pull/2655)
 - Replace user by username key in the monitoring logic [#2654](https://github.com/wazuh/wazuh-kibana-app/pull/2654)
-=======
+
+## Wazuh v4.0.3 - Kibana v7.9.1, v7.9.3 - Revision 4013
+
 ### Added
 
 - Support for Wazuh v4.0.3.
->>>>>>> 7043a2df
 
 ## Wazuh v4.0.2 - Kibana v7.9.1, v7.9.3 - Revision 4012
 
