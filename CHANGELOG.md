--- conflicted
+++ resolved
@@ -4,15 +4,13 @@
 
 ## Wazuh v4.4.5 - OpenSearch Dashboards 2.6.0 - Revision 00
 
-<<<<<<< HEAD
 ### Removed
 
 - Removed the agent name in the agent info ribbon [#5497](https://github.com/wazuh/wazuh-kibana-app/pull/5497)
-=======
+
 ### Changed
 
 - Changed windows agent service name in the deploy agent wizard [#5538](https://github.com/wazuh/wazuh-kibana-app/pull/5538)
->>>>>>> 2bc89843
 
 ## Wazuh v4.4.4 - OpenSearch Dashboards 2.6.0 - Revision 01
 
