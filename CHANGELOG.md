--- conflicted
+++ resolved
@@ -152,11 +152,7 @@
 - Fixed search bar query sanitizing in PDF report [#3861](https://github.com/wazuh/wazuh-kibana-app/pull/3861)
 - Fixed routing redirection in events documents discover links [#3866](https://github.com/wazuh/wazuh-kibana-app/pull/3866)
 - Fixed health-check [#3868](https://github.com/wazuh/wazuh-kibana-app/pull/3868)
-<<<<<<< HEAD
 - Fixed refreshing agents evolution visualization [#3894](https://github.com/wazuh/wazuh-kibana-app/pull/3894)
-
-## Wazuh v4.2.5 - Kibana 7.10.2, 7.11.2, 7.12.1, 7.13.4, 7.14.2 - Revision 4206
-=======
 - Fixed an error when generating PDF reports due to Wazuh API token expiration [#3881](https://github.com/wazuh/wazuh-kibana-app/pull/3881)
 - Fixed the table of Vulnerabilities/Inventory doesn't reload when changing the selected agent [#3901](https://github.com/wazuh/wazuh-kibana-app/pull/3901)
 - Fixed backslash breaking exported JSON result [#3909](https://github.com/wazuh/wazuh-kibana-app/pull/3909)
@@ -175,13 +171,6 @@
 - Fixed spinner not showing when export button is clicked in management views [#4120](https://github.com/wazuh/wazuh-kibana-app/pull/4120)
 
 ## Wazuh v4.2.6 - Kibana 7.10.2, 7.11.2, 7.12.1, 7.13.0, 7.13.1, 7.13.2, 7.13.3, 7.13.4, 7.14.0, 7.14.1, 7.14.2 - Revision 4207
-
-### Added
-
-- Support for Wazuh 4.2.6
-
-## Wazuh v4.2.5 - Kibana 7.10.2, 7.11.2, 7.12.1, 7.13.0, 7.13.1, 7.13.2, 7.13.3, 7.13.4, 7.14.0, 7.14.1, 7.14.2 - Revision 4206
->>>>>>> ee1f31dc
 
 ### Added
 
