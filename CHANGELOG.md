--- conflicted
+++ resolved
@@ -2,7 +2,6 @@
 
 All notable changes to the Wazuh app project will be documented in this file.
 
-<<<<<<< HEAD
 ## Wazuh v4.4.1 - OpenSearch Dashboards 2.6.0 - Revision 00
 
 ### Fixed
@@ -95,13 +94,12 @@
 - Removed custom styles for Kibana 7.9.0 [#4491](https://github.com/wazuh/wazuh-kibana-app/pull/4491)
 - Removed the `angular-chart.js` dependency [#4985](https://github.com/wazuh/wazuh-kibana-app/pull/4985)
 - Removed the `pug-loader` dependency [#5062](https://github.com/wazuh/wazuh-kibana-app/pull/5062) [#5089](https://github.com/wazuh/wazuh-kibana-app/pull/5089)
-=======
+
 ## Wazuh v4.3.11 - OpenSearch Dashboards 1.2.0 - Revision 4312
 
 ### Added
 
 - Support for Wazuh 4.3.11
->>>>>>> e4996221
 
 ## Wazuh v4.3.10 - OpenSearch Dashboards 1.2.0 - Revision 4311
 
@@ -125,11 +123,7 @@
 
 ### Fixed
 
-<<<<<<< HEAD
 - Wazuh.yml review: fixed link to web documentation, improved in-file documentation and fixed some grammatical errors. [#4378](https://github.com/wazuh/wazuh-kibana-app/pull/4378) [#4399](https://github.com/wazuh/wazuh-kibana-app/pull/4399)
-=======
-- Wazuh.yml review: fixed link to web documentation, improved in-file documentation and fixed some grammatical errors. [#4378](https://github.com/wazuh/wazuh-kibana-app/pull/4378) [#4399](https://github.com/wazuh/wazuh-kibana-app/pull/4399) 
->>>>>>> e4996221
 - Fixed an error during the generation of a group's report, if the request to the Wazuh API fails [#4350](https://github.com/wazuh/wazuh-kibana-app/pull/4350)
 - Fixed a problem with the group's report, when the group has no agents [#4350](https://github.com/wazuh/wazuh-kibana-app/pull/4350)
 - Fixed path in logo customization section [#4352](https://github.com/wazuh/wazuh-kibana-app/pull/4352)
