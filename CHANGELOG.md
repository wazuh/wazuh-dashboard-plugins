--- conflicted
+++ resolved
@@ -2,9 +2,7 @@
 
 All notable changes to the Wazuh app project will be documented in this file.
 
-<<<<<<< HEAD
-## Wazuh v4.12.1 - OpenSearch Dashboards 2.19.1 - Revision 01
-=======
+
 ## Wazuh v4.13.0 - OpenSearch Dashboards 2.19.2 - Revision 00
 
 ### Added
@@ -16,11 +14,13 @@
 - Added persistence for selected columns and page size in data grid settings [#7379](https://github.com/wazuh/wazuh-dashboard-plugins/pull/7379)
 - Added the ability to manage the sample data from FIM, IT Hygiene and vulnerabilities inventories and new settings to define the index names prefixes. [#7373](https://github.com/wazuh/wazuh-dashboard-plugins/pull/7373) [#7449](https://github.com/wazuh/wazuh-dashboard-plugins/pull/7449)
 - Added back button to Deploy Agent page that redirects to Endpoints Summary [#7443](https://github.com/wazuh/wazuh-dashboard-plugins/pull/7443)
+- Add UUID field to APIs table [#7412](https://github.com/wazuh/wazuh-dashboard-plugins/pull/7412)
 
 ## Changed
 
 - Moved `/elastic/samplealerts` API endpoints to `/indexer/samplealerts` [#7373](https://github.com/wazuh/wazuh-dashboard-plugins/pull/7373)
 - Changed FIM inventory to display information ingested by the indexer [#7368](https://github.com/wazuh/wazuh-dashboard-plugins/pull/7368) [#7482](https://github.com/wazuh/wazuh-dashboard-plugins/pull/7482)
+- Changed macOS agent startup command [#7430](https://github.com/wazuh/wazuh-dashboard-plugins/pull/7430)
 
 ### Fixed
 
@@ -37,21 +37,6 @@
 ### Fixed
 
 - Fixed double backslash warning on xml editor [#7425](https://github.com/wazuh/wazuh-dashboard-plugins/pull/7425)
-
-## Wazuh v4.12.1 - OpenSearch Dashboards 2.19.1 - Revision 00
->>>>>>> 71d53dcb
-
-### Added
-
-- Support for Wazuh 4.12.1
-- Add UUID field to APIs table [#7412](https://github.com/wazuh/wazuh-dashboard-plugins/pull/7412)
-
-### Changed
-
-- Changed macOS agent startup command [#7430](https://github.com/wazuh/wazuh-dashboard-plugins/pull/7430)
-
-### Fixed
-
 - Fixed X-axis label in "Vulnerabilities by year of publication" visualization [#7422](https://github.com/wazuh/wazuh-dashboard-plugins/pull/7422)
 
 ## Wazuh v4.12.0 - OpenSearch Dashboards 2.19.1 - Revision 03
