# Change Log

All notable changes to the Wazuh app project will be documented in this file.

## Wazuh v4.1.2 - Kibana 7.10.0 , 7.10.2 - Revision 4104

<<<<<<< HEAD
### Fixed

- Improved validation and prevention for caching bundles in client side [#3063](https://github.com/wazuh/wazuh-kibana-app/pull/3063)
=======
### Added

- Creation of index pattern after the default one is changes in Settings [#2985](https://github.com/wazuh/wazuh-kibana-app/pull/2985)
>>>>>>> eb0cc3fd

## Wazuh v4.1.2 - Kibana 7.10.0 , 7.10.2 - Revision 4103

### Added

- Refactor of some prompts [#3015](https://github.com/wazuh/wazuh-kibana-app/pull/3015)
- Add `run_as` setting to example host configuration in Add new API view [#3021](https://github.com/wazuh/wazuh-kibana-app/pull/3021)

### Fixed

- Fix SCA policy detail showing name and check results about another policy [#3007](https://github.com/wazuh/wazuh-kibana-app/pull/3007)
- Fixed that alerts table is empty when switching pinned agents [#3008](https://github.com/wazuh/wazuh-kibana-app/pull/3008)
- Creating a role mapping before the existing ones are loaded, the page bursts [#3013](https://github.com/wazuh/wazuh-kibana-app/pull/3013)
- Fix pagination in SCA checks table when expand some row [#3018](https://github.com/wazuh/wazuh-kibana-app/pull/3018)
- Fix manager is shown in suggestions in Agents section [#3025](https://github.com/wazuh/wazuh-kibana-app/pull/3025)
- Fix disabled loading on inventory when request fail [#3026](https://github.com/wazuh/wazuh-kibana-app/pull/3026)
- Fix restarting selected cluster instead of all of them [#3032](https://github.com/wazuh/wazuh-kibana-app/pull/3032)
- Fix pinned agents don't trigger a new filtered query [#3035](https://github.com/wazuh/wazuh-kibana-app/pull/3035)
- Overlay Wazuh menu when Kibana menu is opened or docked [#3038](https://github.com/wazuh/wazuh-kibana-app/pull/3038)

## Wazuh v4.1.1 - Kibana 7.10.0 , 7.10.2 - Revision 4102

### Added

- Prompt to show the unsupported module for the selected agent [#2959](https://github.com/wazuh/wazuh-kibana-app/pull/2959)
- Added a X-Frame-Options header to the backend responses [#2977](https://github.com/wazuh/wazuh-kibana-app/pull/2977)

### Changed

- Added toast with refresh button when new fields are loaded [#2974](https://github.com/wazuh/wazuh-kibana-app/pull/2974)
- Migrated manager and cluster files endpoints and their corresponding RBAC [#2984](https://github.com/wazuh/wazuh-kibana-app/pull/2984)

### Fixed

- Fix login error when AWS Elasticsearch and ODFE is used [#2710](https://github.com/wazuh/wazuh-kibana-app/issues/2710)
- An error message is displayed when changing a group's configuration although the user has the right permissions [#2955](https://github.com/wazuh/wazuh-kibana-app/pull/2955)
- Fix Security events table is empty when switching the pinned agents [#2956](https://github.com/wazuh/wazuh-kibana-app/pull/2956)
- Fix disabled switch visual edit button when json content is empty [#2957](https://github.com/wazuh/wazuh-kibana-app/issues/2957)
- Fixed main and `More` menus for unsupported agents [#2959](https://github.com/wazuh/wazuh-kibana-app/pull/2959)
- Fixed forcing a non numeric filter value in a number type field [#2961](https://github.com/wazuh/wazuh-kibana-app/pull/2961)
- Fixed wrong number of alerts in Security Events [#2964](https://github.com/wazuh/wazuh-kibana-app/pull/2964)
- Fixed search with strange characters of agent in Management groups [#2970](https://github.com/wazuh/wazuh-kibana-app/pull/2970)
- Fix the statusCode error message [#2971](https://github.com/wazuh/wazuh-kibana-app/pull/2971)
- Fix the SCA policy stats didn't refresh [#2973](https://github.com/wazuh/wazuh-kibana-app/pull/2973)
- Fixed loading of AWS index fields even when no AWS alerts were found [#2974](https://github.com/wazuh/wazuh-kibana-app/pull/2974)
- Fix some date fields format in FIM and SCA modules [#2975](https://github.com/wazuh/wazuh-kibana-app/pull/2975)
- Fix a non-stop error in Manage agents when the user has no permissions [#2976](https://github.com/wazuh/wazuh-kibana-app/pull/2976)
- Can't edit empty rules and decoders files that already exist in the manager [#2978](https://github.com/wazuh/wazuh-kibana-app/pull/2978)
- Support for alerts index pattern with different ID and name [#2979](https://github.com/wazuh/wazuh-kibana-app/pull/2979)
- Fix the unpin agent in the selection modal [#2980](https://github.com/wazuh/wazuh-kibana-app/pull/2980)
- Fix properly logout of Wazuh API when logging out of the application (only for OpenDistro) [#2789](https://github.com/wazuh/wazuh-kibana-app/issues/2789)
- Fixed missing `&&` from macOS agent deployment command [#2989](https://github.com/wazuh/wazuh-kibana-app/issues/2989)
- Fix prompt permissions on Framework of Mitre and Inventory of Integrity monitoring. [#2967](https://github.com/wazuh/wazuh-kibana-app/issues/2967)
- Fix properly logout of Wazuh API when logging out of the application support x-pack [#2789](https://github.com/wazuh/wazuh-kibana-app/issues/2789)

## Wazuh v4.1.0 - Kibana 7.10.0 , 7.10.2 - Revision 4101

### Added

- Check the max buckets by default in healthcheck and increase them [#2901](https://github.com/wazuh/wazuh-kibana-app/pull/2901)
- Added a prompt wraning in role mapping if run_as is false or he is not allowed to use it by API [#2876](https://github.com/wazuh/wazuh-kibana-app/pull/2876)

### Changed

- Support new fields of Windows Registry at FIM inventory panel [#2679](https://github.com/wazuh/wazuh-kibana-app/issues/2679)
- Added on FIM Inventory Windows Registry registry_key and registry_value items from syscheck [#2908](https://github.com/wazuh/wazuh-kibana-app/issues/2908)
- Uncheck agents after an action in agents groups management [#2907](https://github.com/wazuh/wazuh-kibana-app/pull/2907)
- Unsave rule files when edit or create a rule with invalid content [#2944](https://github.com/wazuh/wazuh-kibana-app/pull/2944)
- Added vulnerabilities module for macos agents [#2969](https://github.com/wazuh/wazuh-kibana-app/pull/2969)

### Fixed

- Fix server error Invalid token specified: Cannot read property 'replace' of undefined [#2899](https://github.com/wazuh/wazuh-kibana-app/issues/2899)
- Fix show empty files rules and decoders: [#2923](https://github.com/wazuh/wazuh-kibana-app/issues/2923)
- Fixed wrong hover texts in CDB lists actions [#2929](https://github.com/wazuh/wazuh-kibana-app/pull/2929)
- Fixed access to forbidden agents information when exporting agents listt [2918](https://github.com/wazuh/wazuh-kibana-app/pull/2918)
- Fix the decoder detail view is not displayed [#2888](https://github.com/wazuh/wazuh-kibana-app/issues/2888)
- Fix the complex search using the Wazuh API query filter in search bars [#2930](https://github.com/wazuh/wazuh-kibana-app/issues/2930)
- Fixed validation to check userPermissions are not ready yet [#2931](https://github.com/wazuh/wazuh-kibana-app/issues/2931)
- Fixed clear visualizations manager list when switching tabs. Fixes PDF reports filters [#2932](https://github.com/wazuh/wazuh-kibana-app/pull/2932)
- Fix Strange box shadow in Export popup panel in Managment > Groups [#2886](https://github.com/wazuh/wazuh-kibana-app/issues/2886)
- Fixed wrong command on alert when data folder does not exist [#2938](https://github.com/wazuh/wazuh-kibana-app/pull/2938)
- Fix agents table OS field sorting: Changes agents table field `os_name` to `os.name,os.version` to make it sortable. [#2939](https://github.com/wazuh/wazuh-kibana-app/pull/2939)
- Fixed diff parsed datetime between agent detail and agents table [#2940](https://github.com/wazuh/wazuh-kibana-app/pull/2940)
- Allow access to Agents section with agent:group action permission [#2933](https://github.com/wazuh/wazuh-kibana-app/issues/2933)
- Fixed filters does not work on modals with search bar [#2935](https://github.com/wazuh/wazuh-kibana-app/pull/2935)
- Fix wrong package name in deploy new agent [#2942](https://github.com/wazuh/wazuh-kibana-app/issues/2942)
- Fixed number agents not show on pie onMouseEvent [#2890](https://github.com/wazuh/wazuh-kibana-app/issues/2890)
- Fixed off Kibana Query Language in search bar of Controls/Inventory modules. [#2945](https://github.com/wazuh/wazuh-kibana-app/pull/2945)
- Fixed number of agents do not show on the pie chart tooltip in agents preview [#2890](https://github.com/wazuh/wazuh-kibana-app/issues/2890)

## Wazuh v4.0.4 - Kibana 7.10.0 , 7.10.2 - Revision 4017

### Added
- Adapt the app to the new Kibana platform [#2475](https://github.com/wazuh/wazuh-kibana-app/issues/2475)
- Wazuh data directory moved from `optimize` to `data` Kibana directory [#2591](https://github.com/wazuh/wazuh-kibana-app/issues/2591)
- Show the wui_rules belong to wazuh-wui API user [#2702](https://github.com/wazuh/wazuh-kibana-app/issues/2702)

### Fixed

- Fixed Wazuh menu and agent menu for Solaris agents [#2773](https://github.com/wazuh/wazuh-kibana-app/issues/2773) [#2725](https://github.com/wazuh/wazuh-kibana-app/issues/2725)
- Fixed wrong shards and replicas for statistics indices and also fixed wrong prefix for monitoring indices [#2732](https://github.com/wazuh/wazuh-kibana-app/issues/2732)
- Report's creation dates set to 1970-01-01T00:00:00.000Z [#2772](https://github.com/wazuh/wazuh-kibana-app/issues/2772)
- Fixed bug for missing commands in ubuntu/debian and centos [#2786](https://github.com/wazuh/wazuh-kibana-app/issues/2786)
- Fixed bug that show an hour before in /security-events/dashboard [#2785](https://github.com/wazuh/wazuh-kibana-app/issues/2785) 
- Fixed permissions to access agents [#2838](https://github.com/wazuh/wazuh-kibana-app/issues/2838)
- Fix searching in groups [#2825](https://github.com/wazuh/wazuh-kibana-app/issues/2825)
- Fix the pagination in SCA ckecks table [#2815](https://github.com/wazuh/wazuh-kibana-app/issues/2815)
- Fix the SCA table with a wrong behaviour using the refresh button [#2854](https://github.com/wazuh/wazuh-kibana-app/issues/2854)
- Fix sca permissions for agents views and dashboards [#2862](https://github.com/wazuh/wazuh-kibana-app/issues/2862)
- Solaris should not show vulnerabilities module [#2829](https://github.com/wazuh/wazuh-kibana-app/issues/2829)
- Fix the settings of statistics indices creation [#2858](https://github.com/wazuh/wazuh-kibana-app/issues/2858)
- Update agents' info in Management Status after changing cluster node selected [#2828](https://github.com/wazuh/wazuh-kibana-app/issues/2828)
- Fix error when applying filter in rules from events [#2877](https://github.com/wazuh/wazuh-kibana-app/issues/2877)

### Changed

- Replaced `wazuh` Wazuh API user by `wazuh-wui` in the default configuration [#2852](https://github.com/wazuh/wazuh-kibana-app/issues/2852)
- Add agent id to the reports name in Agent Inventory and Modules [#2817](https://github.com/wazuh/wazuh-kibana-app/issues/2817)

### Adapt for Kibana 7.10.0

- Fixed filter pinned crash returning from agents [#2864](https://github.com/wazuh/wazuh-kibana-app/issues/2864)
- Fixed style in sca and regulatory compliance tables and in wz menu [#2861](https://github.com/wazuh/wazuh-kibana-app/issues/2861)
- Fix body-payload of Sample Alerts POST endpoint [#2857](https://github.com/wazuh/wazuh-kibana-app/issues/2857)
- Fixed bug in the table on Agents->Table-> Actions->Config icon [#2853](https://github.com/wazuh/wazuh-kibana-app/issues/2853)
- Fixed tooltip in the icon of view decoder file [#2850](https://github.com/wazuh/wazuh-kibana-app/issues/2850)
- Fixed bug with agent filter when it is pinned [#2846](https://github.com/wazuh/wazuh-kibana-app/issues/2846)
- Fix discovery navigation [#2845](https://github.com/wazuh/wazuh-kibana-app/issues/2845)
- Search file editor gone [#2843](https://github.com/wazuh/wazuh-kibana-app/issues/2843)
- Fix Agent Search Bar - Regex Query Interpreter [#2834](https://github.com/wazuh/wazuh-kibana-app/issues/2834)
- Fixed accordion style breaking [#2833](https://github.com/wazuh/wazuh-kibana-app/issues/2833)
- Fix metrics are not updated after a bad request in search input [#2830](https://github.com/wazuh/wazuh-kibana-app/issues/2830)
- Fix mitre framework tab crash [#2821](https://github.com/wazuh/wazuh-kibana-app/issues/2821)
- Changed ping request to default request. Added delay and while to che… [#2820](https://github.com/wazuh/wazuh-kibana-app/issues/2820)
- Removed kibana alert for security [#2806](https://github.com/wazuh/wazuh-kibana-app/issues/2806)

## Wazuh v4.0.4 - Kibana 7.10.0 , 7.10.2 - Revision 4016

### Added

- Modified agent registration adding groups and architecture [#2666](https://github.com/wazuh/wazuh-kibana-app/issues/2666) [#2652](https://github.com/wazuh/wazuh-kibana-app/issues/2652)
- Each user can only view their own reports [#2686](https://github.com/wazuh/wazuh-kibana-app/issues/2686)

### Fixed

- Create index pattern even if there aren´t available indices [#2620](https://github.com/wazuh/wazuh-kibana-app/issues/2620)
- Top bar overlayed over expanded visualizations [#2667](https://github.com/wazuh/wazuh-kibana-app/issues/2667)
- Empty inventory data in Solaris agents [#2680](https://github.com/wazuh/wazuh-kibana-app/pull/2680)
- Wrong parameters in the dev-tools autocomplete section [#2675](https://github.com/wazuh/wazuh-kibana-app/issues/2675)
- Wrong permissions on edit CDB list [#2665](https://github.com/wazuh/wazuh-kibana-app/pull/2665)
- fix(frontend): add the metafields when refreshing the index pattern [#2681](https://github.com/wazuh/wazuh-kibana-app/pull/2681)
- Error toast is showing about Elasticsearch users for environments without security [#2713](https://github.com/wazuh/wazuh-kibana-app/issues/2713)
- Error about Handler.error in Role Mapping fixed [#2702](https://github.com/wazuh/wazuh-kibana-app/issues/2702)
- Fixed message in reserved users actions [#2702](https://github.com/wazuh/wazuh-kibana-app/issues/2702)
- Error 500 on Export formatted CDB list [#2692](https://github.com/wazuh/wazuh-kibana-app/pull/2692)
- Wui rules label should have only one tooltip [#2723](https://github.com/wazuh/wazuh-kibana-app/issues/2723)
- Move upper the Wazuh item in the Kibana menu and default index pattern [#2867](https://github.com/wazuh/wazuh-kibana-app/pull/2867)


## Wazuh v4.0.4 - Kibana v7.9.1, v7.9.3 - Revision 4015

### Added

- Support for Wazuh v4.0.4

## Wazuh v4.0.3 - Kibana v7.9.1, v7.9.2, v7.9.3 - Revision 4014

### Added

- Improved management of index-pattern fields [#2630](https://github.com/wazuh/wazuh-kibana-app/issues/2630)

### Fixed

- fix(fronted): fixed the check of API and APP version in health check [#2655](https://github.com/wazuh/wazuh-kibana-app/pull/2655)
- Replace user by username key in the monitoring logic [#2654](https://github.com/wazuh/wazuh-kibana-app/pull/2654)
- Security alerts and reporting issues when using private tenants [#2639](https://github.com/wazuh/wazuh-kibana-app/issues/2639)
- Manager restart in rule editor does not work with Wazuh cluster enabled [#2640](https://github.com/wazuh/wazuh-kibana-app/issues/2640)
- fix(frontend): Empty inventory data in Solaris agents [#2680](https://github.com/wazuh/wazuh-kibana-app/pull/2680)

## Wazuh v4.0.3 - Kibana v7.9.1, v7.9.2, v7.9.3 - Revision 4013

### Added

- Support for Wazuh v4.0.3.

## Wazuh v4.0.2 - Kibana v7.9.1, v7.9.3 - Revision 4012

### Added

- Sample data indices name should take index pattern in use [#2593](https://github.com/wazuh/wazuh-kibana-app/issues/2593) 
- Added start option to macos Agents [#2653](https://github.com/wazuh/wazuh-kibana-app/pull/2653)

### Changed

- Statistics settings do not allow to configure primary shards and replicas [#2627](https://github.com/wazuh/wazuh-kibana-app/issues/2627)

## Wazuh v4.0.2 - Kibana v7.9.1, v7.9.3 - Revision 4011

### Added

- Support for Wazuh v4.0.2.

### Fixed

- The index pattern title is overwritten with its id after refreshing its fields [#2577](https://github.com/wazuh/wazuh-kibana-app/issues/2577)
- [RBAC] Issues detected when using RBAC [#2579](https://github.com/wazuh/wazuh-kibana-app/issues/2579)

## Wazuh v4.0.1 - Kibana v7.9.1, v7.9.3 - Revision 4010

### Changed

- Alerts summary table for PDF reports on all modules [#2632](https://github.com/wazuh/wazuh-kibana-app/issues/2632)
- [4.0-7.9] Run as with no wazuh-wui API user [#2576](https://github.com/wazuh/wazuh-kibana-app/issues/2576)
- Deploy a new agent interface as default interface [#2564](https://github.com/wazuh/wazuh-kibana-app/issues/2564)
- Problem in the visualization of new reserved resources of the Wazuh API [#2643](https://github.com/wazuh/wazuh-kibana-app/issues/2643)

### Fixed

- Restore the tables in the agents' reports [#2628](https://github.com/wazuh/wazuh-kibana-app/issues/2628)
- [RBAC] Issues detected when using RBAC [#2579](https://github.com/wazuh/wazuh-kibana-app/issues/2579)
- Changes done via a worker's API are overwritten [#2626](https://github.com/wazuh/wazuh-kibana-app/issues/2626)

### Fixed

- [BUGFIX] Default user field for current platform [#2633](https://github.com/wazuh/wazuh-kibana-app/pull/2633)

## Wazuh v4.0.1 - Kibana v7.9.1, v7.9.3 - Revision 4009

### Changed

- Hide empty columns of the processes table of the MacOS agents [#2570](https://github.com/wazuh/wazuh-kibana-app/pull/2570)
- Missing step in "Deploy a new agent" view [#2623](https://github.com/wazuh/wazuh-kibana-app/issues/2623)
- Implement wazuh users' CRUD [#2598](https://github.com/wazuh/wazuh-kibana-app/pull/2598)

### Fixed

- Inconsistent data in sample data alerts [#2618](https://github.com/wazuh/wazuh-kibana-app/pull/2618)

## Wazuh v4.0.1 - Kibana v7.9.1, v7.9.3 - Revision 4008

### Fixed

- Icons not align to the right in Modules > Events [#2607](https://github.com/wazuh/wazuh-kibana-app/pull/2607)
- Statistics visualizations do not show data [#2602](https://github.com/wazuh/wazuh-kibana-app/pull/2602)
- Error on loading css files [#2599](https://github.com/wazuh/wazuh-kibana-app/pull/2599)
- Fixed search filter in search bar in Module/SCA wasn't working [#2601](https://github.com/wazuh/wazuh-kibana-app/pull/2601)

## Wazuh v4.0.0 - Kibana v7.9.1, v7.9.2, v7.9.3 - Revision 4007

### Fixed

- updated macOS package URL [#2596](https://github.com/wazuh/wazuh-kibana-app/pull/2596)
- Revert "[4.0-7.9] [BUGFIX] Removed unnecessary function call" [#2597](https://github.com/wazuh/wazuh-kibana-app/pull/2597)

## Wazuh v4.0.0 - Kibana v7.9.1, v7.9.2, v7.9.3 - Revision 4006

### Fixed

- Undefined field in event view [#2588](https://github.com/wazuh/wazuh-kibana-app/issues/2588)
- Several calls to the same stats request (esAlerts) [#2586](https://github.com/wazuh/wazuh-kibana-app/issues/2586)
- The filter options popup doesn't open on click once the filter is pinned [#2581](https://github.com/wazuh/wazuh-kibana-app/issues/2581)
- The formatedFields are missing from the index-pattern of wazuh-alerts-* [#2574](https://github.com/wazuh/wazuh-kibana-app/issues/2574)


## Wazuh v4.0.0 - Kibana v7.9.3 - Revision 4005

### Added

- Support for Kibana v7.9.3

## Wazuh v4.0.0 - Kibana v7.9.1, v7.9.2 - Revision 4002

### Added

- Support for Wazuh v4.0.0.
- Support for Kibana v7.9.1 and 7.9.2.
- Support for Open Distro 1.10.1.
- Added a RBAC security layer integrated with Open Distro and X-Pack.
- Added remoted and analysisd statistics.
- Expand supported deployment variables.
- Added new configuration view settings for GCP integration.
- Added logic to change the `metafields` configuration of Kibana [#2524](https://github.com/wazuh/wazuh-kibana-app/issues/2524)

### Changed

- Migrated the default index-pattern to `wazuh-alerts-*`.
- Removed the `known-fields` functionality.
- Security Events dashboard redesinged.
- Redesigned the app settings configuration with categories.
- Moved the wazuh-registry file to Kibana optimize folder.

### Fixed

- Format options in `wazuh-alerts` index-pattern are not overwritten now.
- Prevent blank page in detaill agent view.
- Navigable agents name in Events.
- Index pattern is not being refreshed.
- Reporting fails when agent is pinned and compliance controls are visited.
- Reload rule detail doesn't work properly with the related rules.
- Fix search bar filter in Manage agent of group [#2541](https://github.com/wazuh/wazuh-kibana-app/pull/2541)

## Wazuh v3.13.2 - Kibana v7.9.1 - Revision 887

### Added

- Support for Wazuh v3.13.2

## Wazuh v3.13.2 - Kibana v7.8.0 - Revision 887
### Added

- Support for Wazuh v3.13.2

## Wazuh v3.13.1 - Kibana v7.9.1 - Revision 886

### Added

- Support for Kibana v7.9.1

## Wazuh v3.13.1 - Kibana v7.9.0 - Revision 885

### Added

- Support for Kibana v7.9.0


## Wazuh v3.13.1 - Kibana v7.8.1 - Revision 884

### Added

- Support for Kibana v7.8.1


## Wazuh v3.13.1 - Kibana v7.8.0 - Revision 883

### Added

- Support for Wazuh v3.13.1


## Wazuh v3.13.0 - Kibana v7.8.0 - Revision 881

### Added

- Support for Kibana v7.8.0


## Wazuh v3.13.0 - Kibana v7.7.0, v7.7.1 - Revision 880

### Added

- Support for Wazuh v3.13.0
- Support for Kibana v7.7.1
- Support for Open Distro 1.8
- New navigation experience with a global menu [#1965](https://github.com/wazuh/wazuh-kibana-app/issues/1965)
- Added a Breadcrumb in Kibana top nav [#2161](https://github.com/wazuh/wazuh-kibana-app/issues/2161)
- Added a new Agents Summary Screen [#1963](https://github.com/wazuh/wazuh-kibana-app/issues/1963)
- Added a new feature to add sample data to dashboards [#2115](https://github.com/wazuh/wazuh-kibana-app/issues/2115)
- Added MITRE integration [#1877](https://github.com/wazuh/wazuh-kibana-app/issues/1877)
- Added Google Cloud Platform integration [#1873](https://github.com/wazuh/wazuh-kibana-app/issues/1873)
- Added TSC integration [#2204](https://github.com/wazuh/wazuh-kibana-app/pull/2204)
- Added a new Integrity monitoring state view for agent [#2153](https://github.com/wazuh/wazuh-kibana-app/issues/2153)
- Added a new Integrity monitoring files detail view [#2156](https://github.com/wazuh/wazuh-kibana-app/issues/2156)
- Added a new component to explore Compliance requirements [#2156](https://github.com/wazuh/wazuh-kibana-app/issues/2261)

### Changed

- Code migration to React.js
- Global review of styles
- Unified Overview and Agent dashboards into new Modules [#2110](https://github.com/wazuh/wazuh-kibana-app/issues/2110)
- Changed Vulnerabilities dashboard visualizations [#2262](https://github.com/wazuh/wazuh-kibana-app/issues/2262)

### Fixed

- Open Distro tenants have been fixed and are functional now [#1890](https://github.com/wazuh/wazuh-kibana-app/issues/1890).
- Improved navigation performance [#2200](https://github.com/wazuh/wazuh-kibana-app/issues/2200).
- Avoid creating the wazuh-monitoring index pattern if it is disabled [#2100](https://github.com/wazuh/wazuh-kibana-app/issues/2100)
- SCA checks without compliance field can't be expanded [#2264](https://github.com/wazuh/wazuh-kibana-app/issues/2264)


## Wazuh v3.12.3 - Kibana v7.7.1 - Revision 876

### Added

- Support for Kibana v7.7.1


## Wazuh v3.12.3 - Kibana v7.7.0 - Revision 875

### Added

- Support for Kibana v7.7.0


## Wazuh v3.12.3 - Kibana v6.8.8, v7.6.1, v7.6.2 - Revision 874

### Added

- Support for Wazuh v3.12.3


## Wazuh v3.12.2 - Kibana v6.8.8, v7.6.1, v7.6.2 - Revision 873

### Added

- Support for Wazuh v3.12.2


## Wazuh v3.12.1 - Kibana v6.8.8, v7.6.1, v7.6.2 - Revision 872

### Added

- Support Wazuh 3.12.1
- Added new FIM settings on configuration on demand. [#2147](https://github.com/wazuh/wazuh-kibana-app/issues/2147)

### Changed

- Updated agent's variable names in deployment guides. [#2169](https://github.com/wazuh/wazuh-kibana-app/pull/2169)

### Fixed

- Pagination is now shown in table-type visualizations. [#2180](https://github.com/wazuh/wazuh-kibana-app/issues/2180)


## Wazuh v3.12.0 - Kibana v6.8.8, v7.6.2 - Revision 871

### Added

- Support for Kibana v6.8.8 and v7.6.2

## Wazuh v3.12.0 - Kibana v6.8.7, v7.4.2, v7.6.1 - Revision 870

### Added

- Support for Wazuh v3.12.0
- Added a new setting to hide manager alerts from dashboards. [#2102](https://github.com/wazuh/wazuh-kibana-app/pull/2102)
- Added a new setting to be able to change API from the top menu. [#2143](https://github.com/wazuh/wazuh-kibana-app/issues/2143)
- Added a new setting to enable/disable the known fields health check [#2037](https://github.com/wazuh/wazuh-kibana-app/pull/2037)
- Added suport for PCI 11.2.1 and 11.2.3 rules. [#2062](https://github.com/wazuh/wazuh-kibana-app/pull/2062)

### Changed

- Restructuring of the optimize/wazuh directory. Now the Wazuh configuration file (wazuh.yml) is placed on /usr/share/kibana/optimize/wazuh/config. [#2116](https://github.com/wazuh/wazuh-kibana-app/pull/2116)
- Improve performance of Dasboards reports generation. [1802344](https://github.com/wazuh/wazuh-kibana-app/commit/18023447c6279d385df84d7f4a5663ed2167fdb5)

### Fixed

- Discover time range selector is now displayed on the Cluster section. [08901df](https://github.com/wazuh/wazuh-kibana-app/commit/08901dfcbe509f17e4fab26877c8b7dae8a66bff)
- Added the win_auth_failure rule group to Authentication failure metrics. [#2099](https://github.com/wazuh/wazuh-kibana-app/pull/2099)
- Negative values in Syscheck attributes now have their correct value in reports. [7c3e84e](https://github.com/wazuh/wazuh-kibana-app/commit/7c3e84ec8f00760b4f650cfc00a885d868123f99)


## Wazuh v3.11.4 - Kibana v7.6.1 - Revision 858

### Added

- Support for Kibana v7.6.1


## Wazuh v3.11.4 - Kibana v6.8.6, v7.4.2, v7.6.0 - Revision 857

### Added

- Support for Wazuh v3.11.4


## Wazuh v3.11.3 - Kibana v7.6.0 - Revision 856

### Added

- Support for Kibana v7.6.0


## Wazuh v3.11.3 - Kibana v7.4.2 - Revision 855

### Added

- Support for Kibana v7.4.2

## Wazuh v3.11.3 - Kibana v7.5.2 - Revision 854

### Added

- Support for Wazuh v3.11.3

### Fixed

- Windows Updates table is now displayed in the Inventory Data report [#2028](https://github.com/wazuh/wazuh-kibana-app/pull/2028)


## Wazuh v3.11.2 - Kibana v7.5.2 - Revision 853

### Added

- Support for Kibana v7.5.2


## Wazuh v3.11.2 - Kibana v6.8.6, v7.3.2, v7.5.1 - Revision 852

### Added

- Support for Wazuh v3.11.2

### Changed

- Increased list filesize limit for the CDB-list [#1993](https://github.com/wazuh/wazuh-kibana-app/pull/1993)

### Fixed

- The xml validator now correctly handles the `--` string within comments [#1980](https://github.com/wazuh/wazuh-kibana-app/pull/1980)
- The AWS map visualization wasn't been loaded until the user interacts with it [dd31bd7](https://github.com/wazuh/wazuh-kibana-app/commit/dd31bd7a155354bc50fe0af22fca878607c8936a)


## Wazuh v3.11.1 - Kibana v6.8.6, v7.3.2, v7.5.1 - Revision 581

### Added
- Support for Wazuh v3.11.1.


## Wazuh v3.11.0 - Kibana v6.8.6, v7.3.2, v7.5.1 - Revision 580

### Added

- Support for Wazuh v3.11.0.
- Support for Kibana v7.5.1.
- The API credentials configuration has been moved from the .wazuh index to a wazuh.yml configuration file. Now the configuration of the API hosts is done from the file and not from the application. [#1465](https://github.com/wazuh/wazuh-kibana-app/issues/1465) [#1771](https://github.com/wazuh/wazuh-kibana-app/issues/1771).
- Upload ruleset files using a "drag and drop" component [#1770](https://github.com/wazuh/wazuh-kibana-app/issues/1770)
- Add logs for the reporting module [#1622](https://github.com/wazuh/wazuh-kibana-app/issues/1622).
- Extended the "Add new agent" guide [#1767](https://github.com/wazuh/wazuh-kibana-app/issues/1767).
- Add new table for windows hotfixes [#1932](https://github.com/wazuh/wazuh-kibana-app/pull/1932)

### Changed

- Removed Discover from top menu [#1699](https://github.com/wazuh/wazuh-kibana-app/issues/1699).
- Hide index pattern selector in case that only one exists [#1799](https://github.com/wazuh/wazuh-kibana-app/issues/1799).
- Remove visualizations legend [#1936](https://github.com/wazuh/wazuh-kibana-app/pull/1936)
- Normalize the field whodata in the group reporting [#1921](https://github.com/wazuh/wazuh-kibana-app/pull/1921)
- A message in the configuration view is ambiguous [#1870](https://github.com/wazuh/wazuh-kibana-app/issues/1870)
- Refactor syscheck table [#1941](https://github.com/wazuh/wazuh-kibana-app/pull/1941)

### Fixed

- Empty files now throws an error [#1806](https://github.com/wazuh/wazuh-kibana-app/issues/1806).
- Arguments for wazuh api requests are now validated [#1815](https://github.com/wazuh/wazuh-kibana-app/issues/1815).
- Fixed the way to check admin mode [#1838](https://github.com/wazuh/wazuh-kibana-app/issues/1838).
- Fixed error exporting as CSV the files into a group [#1833](https://github.com/wazuh/wazuh-kibana-app/issues/1833).
- Fixed XML validator false error for `<` [1882](https://github.com/wazuh/wazuh-kibana-app/issues/1882)
- Fixed "New file" editor doesn't allow saving twice [#1896](https://github.com/wazuh/wazuh-kibana-app/issues/1896)
- Fixed decoders files [#1929](https://github.com/wazuh/wazuh-kibana-app/pull/1929)
- Fixed registration guide [#1926](https://github.com/wazuh/wazuh-kibana-app/pull/1926)
- Fixed infinite load on Ciscat views [#1920](https://github.com/wazuh/wazuh-kibana-app/pull/1920), [#1916](https://github.com/wazuh/wazuh-kibana-app/pull/1916)
- Fixed missing fields in the Visualizations [#1913](https://github.com/wazuh/wazuh-kibana-app/pull/1913)
- Fixed Amazon S3 status is wrong in configuration section [#1864](https://github.com/wazuh/wazuh-kibana-app/issues/1864)
- Fixed hidden overflow in the fim configuration [#1887](https://github.com/wazuh/wazuh-kibana-app/pull/1887)
- Fixed Logo source fail after adding server.basePath [#1871](https://github.com/wazuh/wazuh-kibana-app/issues/1871)
- Fixed the documentation broken links [#1853](https://github.com/wazuh/wazuh-kibana-app/pull/1853)

## Wazuh v3.10.2 - Kibana v7.5.1 - Revision 556

### Added

- Support for Kibana v7.5.1


## Wazuh v3.10.2 - Kibana v7.5.0 - Revision 555

### Added

- Support for Kibana v7.5.0


## Wazuh v3.10.2 - Kibana v7.4.2 - Revision 549

### Added

- Support for Kibana v7.4.2


## Wazuh v3.10.2 - Kibana v7.4.1 - Revision 548

### Added

- Support for Kibana v7.4.1


## Wazuh v3.10.2 - Kibana v7.4.0 - Revision 547

### Added

- Support for Kibana v7.4.0
- Support for Wazuh v3.10.2.


## Wazuh v3.10.2 - Kibana v7.3.2 - Revision 546

### Added

- Support for Wazuh v3.10.2.


## Wazuh v3.10.1 - Kibana v7.3.2 - Revision 545

### Added

- Support for Wazuh v3.10.1.


## Wazuh v3.10.0 - Kibana v7.3.2 - Revision 543

### Added

- Support for Wazuh v3.10.0.
- Added an interactive guide for registering agents, things are now easier for the user, guiding it through the steps needed ending in a _copy & paste_ snippet for deploying his agent [#1468](https://github.com/wazuh/wazuh-kibana-app/issues/1468).
- Added new dashboards for the recently added regulatory compliance groups into the Wazuh core. They are HIPAA and NIST-800-53 [#1468](https://github.com/wazuh/wazuh-kibana-app/issues/1448), [#1638]( https://github.com/wazuh/wazuh-kibana-app/issues/1638).
- Make the app work under a custom Kibana space [#1234](https://github.com/wazuh/wazuh-kibana-app/issues/1234), [#1450](https://github.com/wazuh/wazuh-kibana-app/issues/1450).
- Added the ability to manage the app as a native plugin when using Kibana spaces, now you can safely hide/show the app depending on the selected space [#1601](https://github.com/wazuh/wazuh-kibana-app/issues/1601).
- Adapt the app the for Kibana dark mode [#1562](https://github.com/wazuh/wazuh-kibana-app/issues/1562).
- Added an alerts summary in _Overview > FIM_ panel [#1527](https://github.com/wazuh/wazuh-kibana-app/issues/1527).
- Export all the information of a Wazuh group and its related agents in a PDF document [#1341](https://github.com/wazuh/wazuh-kibana-app/issues/1341).
- Export the configuration of a certain agent as a PDF document. Supports granularity for exporting just certain sections of the configuration [#1340](https://github.com/wazuh/wazuh-kibana-app/issues/1340).


### Changed

- Reduced _Agents preview_ load time using the new API endpoint `/summary/agents` [#1687](https://github.com/wazuh/wazuh-kibana-app/pull/1687).
- Replaced most of the _md-nav-bar_ Angular.js components with React components using EUI [#1705](https://github.com/wazuh/wazuh-kibana-app/pull/1705).
- Replaced the requirements slider component with a new styled component [#1708](https://github.com/wazuh/wazuh-kibana-app/pull/1708).
- Soft deprecated the _.wazuh-version_ internal index, now the app dumps its content if applicable to a registry file, then the app removes that index. Further versions will hard deprecate this index [#1467](https://github.com/wazuh/wazuh-kibana-app/issues/1467). 
- Visualizations now don't fetch the documents _source_, also, they now use _size: 0_ for fetching [#1663](https://github.com/wazuh/wazuh-kibana-app/issues/1663).
- The app menu is now fixed on top of the view, it's not being hidden on every state change. Also, the Wazuh logo was placed in the top bar of Kibana UI [#1502](https://github.com/wazuh/wazuh-kibana-app/issues/1502).
- Improved _getTimestamp_ method not returning a promise object because it's no longer needed [014bc3a](https://github.com/wazuh/wazuh-kibana-app/commit/014b3aba0d2e9cda0c4d521f5f16faddc434a21e). Also improved main Discover listener for Wazuh not returning a promise object [bd82823](https://github.com/wazuh/wazuh-kibana-app/commit/bd8282391a402b8c567b32739cf914a0135d74bc).
- Replaced _Requirements over time_ visualizations in both PCI DSS and GDPR dashboards [35c539](https://github.com/wazuh/wazuh-kibana-app/commit/35c539eb328b3bded94aa7608f73f9cc51c235a6).
- Do not show a toaster when a visualization field was not known yet, instead, show it just in case the internal refreshing failed [19a2e7](https://github.com/wazuh/wazuh-kibana-app/commit/19a2e71006b38f6a64d3d1eb8a20b02b415d7e07).
- Minor optimizations for server logging [eb8e000](https://github.com/wazuh/wazuh-kibana-app/commit/eb8e00057dfea2dafef56319590ff832042c402d).

### Fixed

- Alerts search bar fixed for Kibana v7.3.1, queries were not being applied as expected [#1686](https://github.com/wazuh/wazuh-kibana-app/issues/1686).
- Hide attributes field from non-Windows agents in the FIM table [#1710](https://github.com/wazuh/wazuh-kibana-app/issues/1710).
- Fixed broken view in Management > Configuration > Amazon S3 > Buckets, some information was missing [#1675](https://github.com/wazuh/wazuh-kibana-app/issues/1675).
- Keep user's filters when switching from Discover to panel [#1685](https://github.com/wazuh/wazuh-kibana-app/issues/1685).
- Reduce load time and amount of data to be fetched in _Management > Cluster monitoring_ section avoiding possible timeouts [#1663](https://github.com/wazuh/wazuh-kibana-app/issues/1663).
- Restored _Remove column_ feature in Discover tabs [#1702](https://github.com/wazuh/wazuh-kibana-app/issues/1702).
- Apps using Kibana v7.3.1 had a bug once the user goes back from _Agent > FIM > Files_ to _Agent > FIM > dashboard_, filters disappear, now it's working properly [#1700](https://github.com/wazuh/wazuh-kibana-app/issues/1700).
- Fixed visual bug in _Management > Cluster monitoring_ and a button position [1e3b748](https://github.com/wazuh/wazuh-kibana-app/commit/1e3b748f11b43b2e7956b830269b6d046d74d12c).
- The app installation date was not being updated properly, now it's fixed [#1692](https://github.com/wazuh/wazuh-kibana-app/issues/1692).
- Fixed _Network interfaces_ table in Inventory section, the table was not paginating [#1474](https://github.com/wazuh/wazuh-kibana-app/issues/1474).
- Fixed APIs passwords are now obfuscated in server responses [adc3152](https://github.com/wazuh/wazuh-kibana-app/pull/1782/commits/adc31525e26b25e4cb62d81cbae70a8430728af5).


## Wazuh v3.9.5 - Kibana v6.8.2 / Kibana v7.2.1 / Kibana v7.3.0 - Revision 531

### Added

- Support for Wazuh v3.9.5

## Wazuh v3.9.4 - Kibana v6.8.1 / Kibana v6.8.2 / Kibana v7.2.0 / Kibana v7.2.1 / Kibana v7.3.0 - Revision 528

### Added

- Support for Wazuh v3.9.4
- Allow filtering by clicking a column in rules/decoders tables [0e2ddd7](https://github.com/wazuh/wazuh-kibana-app/pull/1615/commits/0e2ddd7b73f7f7975d02e97ed86ae8a0966472b4)
- Allow open file in rules table clicking on the file column [1af929d](https://github.com/wazuh/wazuh-kibana-app/pull/1615/commits/1af929d62f450f93c6733868bcb4057e16b7e279)

### Changed

- Improved app performance [#1640](https://github.com/wazuh/wazuh-kibana-app/pull/1640).
- Remove path filter from custom rules and decoders [895792e](https://github.com/wazuh/wazuh-kibana-app/pull/1615/commits/895792e6e6d9401b3293d5e16352b9abef515096)
- Show path column in rules and decoders [6f49816](https://github.com/wazuh/wazuh-kibana-app/pull/1615/commits/6f49816c71b5999d77bf9e3838443627c9be945d)
- Removed SCA overview dashboard [94ebbff](https://github.com/wazuh/wazuh-kibana-app/pull/1615/commits/94ebbff231cbfb6d793130e0b9ea855baa755a1c)
- Disabled last custom column removal [f1ef7de](https://github.com/wazuh/wazuh-kibana-app/pull/1615/commits/f1ef7de1a34bbe53a899596002e8153b95e7dc0e)
- Agents messages across sections unification [8fd7e36](https://github.com/wazuh/wazuh-kibana-app/pull/1615/commits/8fd7e36286fa9dfd03a797499af6ffbaa90b00e1)

### Fixed

- Fix check storeded apis [d6115d6](https://github.com/wazuh/wazuh-kibana-app/pull/1615/commits/d6115d6424c78f0cde2017b432a51b77186dd95a).
- Fix pci-dss console error [297080d](https://github.com/wazuh/wazuh-kibana-app/pull/1615/commits/297080d36efaea8f99b0cafd4c48845dad20495a)
- Fix error in reportingTable [85b7266](https://github.com/wazuh/wazuh-kibana-app/pull/1615/commits/85b72662cb4db44c443ed04f7c31fba57eefccaa)
- Fix filters budgets size [c7ac86a](https://github.com/wazuh/wazuh-kibana-app/pull/1615/commits/c7ac86acb3d5afaf1cf348fab09a2b8c5778a491)
- Fix missing permalink virustotal visualization [1b57529](https://github.com/wazuh/wazuh-kibana-app/pull/1615/commits/1b57529758fccdeb3ac0840e66a8aafbe4757a96)
- Improved wz-table performance [224bd6f](https://github.com/wazuh/wazuh-kibana-app/pull/1615/commits/224bd6f31235c81ba01755c3c1e120c3f86beafd)
- Fix inconsistent data between visualizations and tables in Overview Security Events [b12c600](https://github.com/wazuh/wazuh-kibana-app/pull/1615/commits/b12c600578d80d0715507dec4624a4ebc27ea573)
- Timezone applied in cluster status [a4f620d](https://github.com/wazuh/wazuh-kibana-app/pull/1615/commits/a4f620d398f5834a6d2945af892a462425ca3bec)
- Fixed Overview Security Events report when wazuh.monitoring is disabled [1c26da0](https://github.com/wazuh/wazuh-kibana-app/pull/1615/commits/1c26da05a0b6daf727e15c13b819111aa4e4e913)
- Fixes in APIs management [2143943](https://github.com/wazuh/wazuh-kibana-app/pull/1615/commits/2143943a5049cbb59bb8d6702b5a56cbe0d27a2a)
- Prevent duplicated visualization toast errors [786faf3](https://github.com/wazuh/wazuh-kibana-app/commit/786faf3e62d2cad13f512c0f873b36eca6e9787d)
- Fix not properly updated breadcrumb in ruleset section [9645903](https://github.com/wazuh/wazuh-kibana-app/commit/96459031cd4edbe047970bf0d22d0c099771879f)
- Fix badly dimensioned table in Integrity Monitoring section [9645903](https://github.com/wazuh/wazuh-kibana-app/commit/96459031cd4edbe047970bf0d22d0c099771879f)
- Fix implicit filters can be destroyed [9cf8578](https://github.com/wazuh/wazuh-kibana-app/commit/9cf85786f504f5d67edddeea6cfbf2ab577e799b)
- Windows agent dashboard doesn't show failure logon access. [d38d088](https://github.com/wazuh/wazuh-kibana-app/commit/d38d0881ac8e4294accde83d63108337b74cdd91) 
- Number of agents is not properly updated.  [f7cbbe5](https://github.com/wazuh/wazuh-kibana-app/commit/f7cbbe54394db825827715c3ad4370ac74317108) 
- Missing scrollbar on Firefox file viewer.  [df4e8f9](https://github.com/wazuh/wazuh-kibana-app/commit/df4e8f9305b35e9ee1473bed5f5d452dd3420567) 
- Agent search filter by name, lost when refreshing. [71b5274](https://github.com/wazuh/wazuh-kibana-app/commit/71b5274ccc332d8961a158587152f7badab28a95) 
- Alerts of level 12 cannot be displayed in the Summary table. [ec0e888](https://github.com/wazuh/wazuh-kibana-app/commit/ec0e8885d9f1306523afbc87de01a31f24e36309) 
- Restored query from search bar in visualizations. [439128f](https://github.com/wazuh/wazuh-kibana-app/commit/439128f0a1f65b649a9dcb81ab5804ca20f65763) 
- Fix Kibana filters loop in Firefox. [82f0f32](https://github.com/wazuh/wazuh-kibana-app/commit/82f0f32946d844ce96a28f0185f903e8e05c5589) 

## Wazuh v3.9.3 - Kibana v6.8.1 / v7.1.1 / v7.2.0 - Revision 523

### Added

- Support for Wazuh v3.9.3
- Support for Kibana v7.2.0 [#1556](https://github.com/wazuh/wazuh-kibana-app/pull/1556).

### Changed

- New design and several UI/UX changes [#1525](https://github.com/wazuh/wazuh-kibana-app/pull/1525).
- Improved error checking + syscollector performance [94d0a83](https://github.com/wazuh/wazuh-kibana-app/commit/94d0a83e43aa1d2d84ef6f87cbb76b9aefa085b3).
- Adapt Syscollector for MacOS agents [a4bf7ef](https://github.com/wazuh/wazuh-kibana-app/commit/a4bf7efc693a99b7565b5afcaa372155f15a4db9).
- Show last scan for syscollector [73f2056](https://github.com/wazuh/wazuh-kibana-app/commit/73f2056673bb289d472663397ba7097e49b7b93b).
- Extendend information for syscollector [#1585](https://github.com/wazuh/wazuh-kibana-app/issues/1585).

### Fixed

- Corrected width for agent stats [a998955](https://github.com/wazuh/wazuh-kibana-app/commit/a99895565a8854c55932ec94cffb08e1d0aa3da1).
- Fix height for the menu directive with Dynamic height [427d0f3](https://github.com/wazuh/wazuh-kibana-app/commit/427d0f3e9fa6c34287aa9e8557da99a51e0db40f).
- Fix wazuh-db and clusterd check [cddcef6](https://github.com/wazuh/wazuh-kibana-app/commit/cddcef630c5234dd6f6a495715743dfcfd4e4001).
- Fix AlertsStats when value is "0", it was showing "-" [07a3e10](https://github.com/wazuh/wazuh-kibana-app/commit/07a3e10c7f1e626ba75a55452b6c295d11fd657d).
- Fix syscollector state value [f8d3d0e](https://github.com/wazuh/wazuh-kibana-app/commit/f8d3d0eca44e67e26f79bc574495b1f4c8f751f2).
- Fix time offset for reporting table [2ef500b](https://github.com/wazuh/wazuh-kibana-app/commit/2ef500bb112e68bd4811b8e87ce8581d7c04d20f).
- Fix call to obtain GDPR requirements for specific agent [ccda846](https://github.com/wazuh/wazuh-kibana-app/commit/ccda8464b50be05bc5b3642f25f4972c8a7a2c03).
- Restore "rule.id" as a clickable field in visualizations [#1546](https://github.com/wazuh/wazuh-kibana-app/pull/1546).
- Fix timepicker in cluster monitoring [f7533ce](https://github.com/wazuh/wazuh-kibana-app/pull/1560/commits/f7533cecb6862abfb5c1d2173ec3e70ffc59804a).
- Fix several bugs [#1569](https://github.com/wazuh/wazuh-kibana-app/pull/1569).
- Fully removed "rule.id" as URL field [#1584](https://github.com/wazuh/wazuh-kibana-app/issues/1584).
- Fix filters for dashboards [#1583](https://github.com/wazuh/wazuh-kibana-app/issues/1583).
- Fix missing dependency [#1591](https://github.com/wazuh/wazuh-kibana-app/issues/1591).

## Wazuh v3.9.2 - Kibana v7.1.1 - Revision 510

### Added

- Support for Wazuh v3.9.2

### Changed

- Avoid showing more than one toaster for the same error message [7937003](https://github.com/wazuh/wazuh-kibana-app/commit/793700382798033203091d160773363323e05bb9).
- Restored "Alerts evolution - Top 5 agents" in Overview > Security events [f9305c0](https://github.com/wazuh/wazuh-kibana-app/commit/f9305c0c6acf4a31c41b1cc9684b87f79b27524f).

### Fixed

- Fix missing parameters in Dev Tools request [#1496](https://github.com/wazuh/wazuh-kibana-app/pull/1496).
- Fix "Invalid Date" for Safari and Internet Explorer [#1505](https://github.com/wazuh/wazuh-kibana-app/pull/1505).

## Wazuh v3.9.1 - Kibana v7.1.1 - Revision 509

### Added

- Support for Kibana v7.1.1
- Added overall metrics for Agents > Overview [#1479](https://github.com/wazuh/wazuh-kibana-app/pull/1479).

### Fixed

- Fixed missing dependency for Discover [43f5dd5](https://github.com/wazuh/wazuh-kibana-app/commit/43f5dd5f64065c618ba930b2a4087f0a9e706c0e).
- Fixed visualization for Agents > Overview [#1477](https://github.com/wazuh/wazuh-kibana-app/pull/1477). 
- Fixed SCA policy checks table [#1478](https://github.com/wazuh/wazuh-kibana-app/pull/1478).

## Wazuh v3.9.1 - Kibana v7.1.0 - Revision 508

### Added

- Support for Kibana v7.1.0

## Wazuh v3.9.1 - Kibana v6.8.0 - Revision 444

### Added

- Support for Wazuh v3.9.1
- Support for Kibana v6.8.0

### Fixed

- Fixed background color for some parts of the Discover directive [2dfc763](https://github.com/wazuh/wazuh-kibana-app/commit/2dfc763bfa1093fb419f118c2938f6b348562c69).
- Fixed cut values in non-resizable tables when the value is too large [cc4828f](https://github.com/wazuh/wazuh-kibana-app/commit/cc4828fbf50d4dab3dd4bb430617c1f2b13dac6a).
- Fixed handled but not shown error messages from rule editor [0aa0e17](https://github.com/wazuh/wazuh-kibana-app/commit/0aa0e17ac8678879e5066f8d83fd46f5d8edd86a).
- Minor typos corrected [fe11fb6](https://github.com/wazuh/wazuh-kibana-app/commit/fe11fb67e752368aedc89ec844ddf729eb8ad761).
- Minor fixes in agents configuration [1bc2175](https://github.com/wazuh/wazuh-kibana-app/commit/1bc217590438573e7267687655bb5939b5bb9fde).
- Fix Management > logs viewer scrolling [f458b2e](https://github.com/wazuh/wazuh-kibana-app/commit/f458b2e3294796f9cf00482b4da27984646c6398).

### Changed

- Kibana version shown in settings is now read from our package.json [c103d3e](https://github.com/wazuh/wazuh-kibana-app/commit/c103d3e782136106736c02039d28c4567b255aaa).
- Removed an old header from Settings [0197b8b](https://github.com/wazuh/wazuh-kibana-app/commit/0197b8b1abc195f275c8cd9893df84cd5569527b).
- Improved index pattern validation fields, replaced "full_log" with "rule.id" as part of the minimum required fields [dce0595](https://github.com/wazuh/wazuh-kibana-app/commit/dce059501cbd28f1294fd761da3e015e154747bc).
- Improve dynamic height for configuration editor [c318131](https://github.com/wazuh/wazuh-kibana-app/commit/c318131dfb6b5f01752593f2aa972b98c0655610).
- Add timezone for all dates shown in the app [4b8736f](https://github.com/wazuh/wazuh-kibana-app/commit/4b8736fb4e562c78505daaee042bcd798242c3f5).

## Wazuh v3.9.0 - Kibana v6.7.0 / v6.7.1 / v6.7.2 - Revision 441

### Added

- Support for Wazuh v3.9.0
- Support for Kibana v6.7.0 / v6.7.1 / v6.7.2
- Edit master and worker configuration ([#1215](https://github.com/wazuh/wazuh-kibana-app/pull/1215)).
- Edit local rules, local decoders and CDB lists ([#1212](https://github.com/wazuh/wazuh-kibana-app/pull/1212), [#1204](https://github.com/wazuh/wazuh-kibana-app/pull/1204), [#1196](https://github.com/wazuh/wazuh-kibana-app/pull/1196), [#1233](https://github.com/wazuh/wazuh-kibana-app/pull/1233), [#1304](https://github.com/wazuh/wazuh-kibana-app/pull/1304)).
- View no local rules/decoders XML files ([#1395](https://github.com/wazuh/wazuh-kibana-app/pull/1395))
- Dev Tools additions
  - Added hotkey `[shift] + [enter]` for sending query ([#1170](https://github.com/wazuh/wazuh-kibana-app/pull/1170)).
  - Added `Export JSON` button for the Dev Tools ([#1170](https://github.com/wazuh/wazuh-kibana-app/pull/1170)).
- Added refresh button for agents preview table ([#1169](https://github.com/wazuh/wazuh-kibana-app/pull/1169)).
- Added `configuration assessment` information in "Agent > Policy monitoring" ([#1227](https://github.com/wazuh/wazuh-kibana-app/pull/1227)).
- Added agents `configuration assessment` configuration section in "Agent > Configuration" ([1257](https://github.com/wazuh/wazuh-kibana-app/pull/1257))
- Restart master and worker nodes ([#1222](https://github.com/wazuh/wazuh-kibana-app/pull/1222)).
- Restart agents ([#1229](https://github.com/wazuh/wazuh-kibana-app/pull/1229)).
- Added support for more than one Wazuh monitoring pattern ([#1243](https://github.com/wazuh/wazuh-kibana-app/pull/1243))
- Added customizable interval for Wazuh monitoring indices creation ([#1243](https://github.com/wazuh/wazuh-kibana-app/pull/1243)).
- Expand visualizations ([#1246](https://github.com/wazuh/wazuh-kibana-app/pull/1246)).
- Added a dynamic table columns selector ([#1246](https://github.com/wazuh/wazuh-kibana-app/pull/1246)).
- Added resizable columns by dragging in tables ([d2bf8ee](https://github.com/wazuh/wazuh-kibana-app/commit/d2bf8ee9681ca5d6028325e165854b49214e86a3))
- Added a cron job for fetching missing fields of all valid index patterns, also merging dynamic fields every time an index pattern is refreshed by the app ([#1276](https://github.com/wazuh/wazuh-kibana-app/pull/1276)).
- Added auto-merging dynamic fields for Wazuh monitoring index patterns ([#1300](https://github.com/wazuh/wazuh-kibana-app/pull/1300))
- New server module, it's a job queue so we can add delayed jobs to be run in background, this iteration only accepts delayed Wazuh API calls ([#1283](https://github.com/wazuh/wazuh-kibana-app/pull/1283)).
- Added new way to view logs using a logs viewer ([#1292](https://github.com/wazuh/wazuh-kibana-app/pull/1292))
- Added new directive for registering agents from the UI, including instructions on "how to" ([#1321](https://github.com/wazuh/wazuh-kibana-app/pull/1321)).
- Added some Angular charts in Agents Preview and Agents SCA sections ([#1364](https://github.com/wazuh/wazuh-kibana-app/pull/1364))
- Added Docker listener settings in configuration views ([#1365](https://github.com/wazuh/wazuh-kibana-app/pull/1365))
- Added Docker dashboards for both Agents and Overview ([#1367](https://github.com/wazuh/wazuh-kibana-app/pull/1367))
- Improved app logger with debug level ([#1373](https://github.com/wazuh/wazuh-kibana-app/pull/1373))
- Introducing React components from the EUI framework

### Changed

- Escape XML special characters ([#1159](https://github.com/wazuh/wazuh-kibana-app/pull/1159)).
- Changed empty results message for Wazuh tables ([#1165](https://github.com/wazuh/wazuh-kibana-app/pull/1165)).
- Allowing the same query multiple times on the Dev Tools ([#1174](https://github.com/wazuh/wazuh-kibana-app/pull/1174))
- Refactor JSON/XML viewer for configuration tab ([#1173](https://github.com/wazuh/wazuh-kibana-app/pull/1173), [#1148](https://github.com/wazuh/wazuh-kibana-app/pull/1148)).
- Using full height for all containers when possible ([#1224](https://github.com/wazuh/wazuh-kibana-app/pull/1224)).
- Improved the way we are handling "back button" events ([#1207](https://github.com/wazuh/wazuh-kibana-app/pull/1207)).
- Changed some visualizations for FIM, GDPR, PCI, Vulnerability and Security Events ([#1206](https://github.com/wazuh/wazuh-kibana-app/pull/1206), [#1235](https://github.com/wazuh/wazuh-kibana-app/pull/1235), [#1293](https://github.com/wazuh/wazuh-kibana-app/pull/1293)).
- New design for agent header view ([#1186](https://github.com/wazuh/wazuh-kibana-app/pull/1186)).
- Not fetching data the very first time the Dev Tools are opened ([#1185](https://github.com/wazuh/wazuh-kibana-app/pull/1185)).
- Refresh all known fields for all valid index patterns if `kbn-vis` detects a broken index pattern ([ecd7c8f](https://github.com/wazuh/wazuh-kibana-app/commit/ecd7c8f98c187a350f81261d13b0d45dcec6dc5d)).
- Truncate texts and display a tooltip when they don't fit in a table cell ([7b56a87](https://github.com/wazuh/wazuh-kibana-app/commit/7b56a873f85dcba7e6838aeb2e40d9b4cf472576))
- Updated API autocomplete for Dev Tools ([#1218](https://github.com/wazuh/wazuh-kibana-app/pull/1218))
- Updated switches design to adapt it to Kibana's design ([#1253](https://github.com/wazuh/wazuh-kibana-app/pull/1253))
- Reduced the width of some table cells with little text, to give more space to the other columns ([#1263](https://github.com/wazuh/wazuh-kibana-app/pull/1263)).
- Redesign for Management > Status daemons list ([#1284](https://github.com/wazuh/wazuh-kibana-app/pull/1284)).
- Redesign for Management > Configuration, Agent > Configuration ([#1289](https://github.com/wazuh/wazuh-kibana-app/pull/1289)).
- Replaced Management > Logs table with a log viewer component ([#1292](https://github.com/wazuh/wazuh-kibana-app/pull/1292)).
- The agents list search bar now allows to switch between AND/OR operators ([#1291](https://github.com/wazuh/wazuh-kibana-app/pull/1291)).
- Improve audit dashboards ([#1374](https://github.com/wazuh/wazuh-kibana-app/pull/1374))
- Exclude agent "000" getting the last registered and the most active agents from the Wazuh API.([#1391](https://github.com/wazuh/wazuh-kibana-app/pull/1391))
- Reviewed Osquery dashboards ([#1394](https://github.com/wazuh/wazuh-kibana-app/pull/1394))
- Memory info is now a log ([#1400](https://github.com/wazuh/wazuh-kibana-app/pull/1400))
- Error toasters time is now 30000ms, warning/info are still 6000ms ([#1420](https://github.com/wazuh/wazuh-kibana-app/pull/1420))

### Fixed

- Properly handling long messages on notifier service, until now, they were using out of the card space, also we replaced some API messages with more meaningful messages ([#1168](https://github.com/wazuh/wazuh-kibana-app/pull/1168)).
- Adapted Wazuh icon for multiple browsers where it was gone ([#1208](https://github.com/wazuh/wazuh-kibana-app/pull/1208)).
- Do not fetch data from tables twice when resize window ([#1303](https://github.com/wazuh/wazuh-kibana-app/pull/1303)).
- Agent syncrhonization status is updated as we browse the configuration section ([#1305](https://github.com/wazuh/wazuh-kibana-app/pull/1305))
- Using the browser timezone for reporting documents ([#1311](https://github.com/wazuh/wazuh-kibana-app/pull/1311)).
- Wrong behaviors in the routing system when the basePath was set ([#1342](https://github.com/wazuh/wazuh-kibana-app/pull/1342))
- Do not show pagination for one-page tables ([196c5b7](https://github.com/wazuh/wazuh-kibana-app/pull/1362/commits/196c5b717583032798da7791fa4f90ec06397f68))
- Being redirected to Overview once a Kibana restart is performed ([#1378](https://github.com/wazuh/wazuh-kibana-app/pull/1378))
- Displaying the AWS services section of the aws-s3 wodle ([#1393](https://github.com/wazuh/wazuh-kibana-app/pull/1393))
- Show email configuration on the configuration on demand ([#1401](https://github.com/wazuh/wazuh-kibana-app/issues/1401))
- Show "Follow symbolic link" field in Integrity monitoring - Monitored configuration on demand ([0c9c9da](https://github.com/wazuh/wazuh-kibana-app/pull/1414/commits/0c9c9da3b951548761cd203db5ee5baa39afe26c))

## Wazuh v3.8.2 - Kibana v6.6.0 / v6.6.1 / v6.6.2 / v6.7.0 - Revision 419

### Added

- Support for Kibana v6.6.0 / v6.6.1 / v6.6.2 / v6.7.0

### Fixed

- Fixed AWS dashboard, newer JavaScript browser engines break the view due to Angular.js ([6e882fc](https://github.com/wazuh/wazuh-kibana-app/commit/6e882fc1d7efe6059e6140ff40b8a20d9c1fa51e)).
- Fixed AWS accounts visualization, using the right field now ([6e882fc](https://github.com/wazuh/wazuh-kibana-app/commit/6e882fc1d7efe6059e6140ff40b8a20d9c1fa51e)).

## Wazuh v3.8.2 - Kibana v6.5.4 - Revision 418

### Added

- Support for Wazuh v3.8.2

### Changed

- Close configuration editor only if it was successfully updated ([bc77c35](https://github.com/wazuh/wazuh-kibana-app/commit/bc77c35d8440a656d4704451ce857c9e1d36a438)).
- Replaced FIM Vega visualization with standard visualization ([554ee1c](https://github.com/wazuh/wazuh-kibana-app/commit/554ee1c4c4d75c76d82272075acf8bb62e7f9e27)).

## Wazuh v3.8.1 - Kibana v6.5.4 - Revision 417

### Added

- Support for Wazuh v3.8.1

### Changed

- Moved monitored/ignored Windows registry entries to "FIM > Monitored" and "FIM > Ignored" to avoid user confusion ([#1176](https://github.com/wazuh/wazuh-kibana-app/pull/1176)).
- Excluding managers from wazuh-monitoring indices ([#1177](https://github.com/wazuh/wazuh-kibana-app/pull/1177)).
- Escape `&` before sending group configuration ([d3aa56f](https://github.com/wazuh/wazuh-kibana-app/commit/d3aa56fa73478c60505e500db7d3a7df263081b5)).
- Improved `autoFormat` function before rendering group configuration ([f4f8144](https://github.com/wazuh/wazuh-kibana-app/commit/f4f8144eef8b93038fc897a9f16356e71029b844)).
- Now the group configuration editor doesn't exit after sending data to the Wazuh API ([5c1a3ef](https://github.com/wazuh/wazuh-kibana-app/commit/5c1a3ef9bd710a7befbed0709c4a7cf414f44f6b)).

### Fixed

- Fixed style for the error toaster for long URLs or long paths ([11b8084](https://github.com/wazuh/wazuh-kibana-app/commit/11b8084c75bbc5da36587ff31d1bc80a55fe4dfe)).

## Wazuh v3.8.0 - Kibana v6.5.4 - Revision 416

### Added

- Added group management features such as:
  - Edit the group configuration ([#1096](https://github.com/wazuh/wazuh-kibana-app/pull/1096)).
  - Add/remove groups to/from an agent ([#1096](https://github.com/wazuh/wazuh-kibana-app/pull/1096)).
  - Add/remove agents to/from a group ([#1096](https://github.com/wazuh/wazuh-kibana-app/pull/1096)).
  - Add/remove groups ([#1152](https://github.com/wazuh/wazuh-kibana-app/pull/1152)).
- New directive for tables that don't need external data sources ([#1067](https://github.com/wazuh/wazuh-kibana-app/pull/1067)).
- New search bar directive with interactive filters and suggestions ([#1058](https://github.com/wazuh/wazuh-kibana-app/pull/1058)).
- New server route `/elastic/alerts` for fetching alerts using custom parameters([#1056](https://github.com/wazuh/wazuh-kibana-app/pull/1056)).
- New table for an agent FIM monitored files, if the agent OS platform is Windows it will show two tables: files and registry ([#1032](https://github.com/wazuh/wazuh-kibana-app/pull/1032)).
- Added description to each setting under Settings > Configuration ([#1048](https://github.com/wazuh/wazuh-kibana-app/pull/1048)).
- Added a new setting to `config.yml` related to Wazuh monitoring and its index pattern ([#1095](https://github.com/wazuh/wazuh-kibana-app/pull/1095)).
- Resizable columns by dragging in Dev-tools ([#1102](https://github.com/wazuh/wazuh-kibana-app/pull/1102)).
- New feature to be able to edit config.yml file from the Settings > Configuration section view ([#1105](https://github.com/wazuh/wazuh-kibana-app/pull/1105)).
- Added a new table (network addresses) for agent inventory tab ([#1111](https://github.com/wazuh/wazuh-kibana-app/pull/1111)).
- Added `audit_key` (Who-data Audit keys) for configuration tab ([#1123](https://github.com/wazuh/wazuh-kibana-app/pull/1123)).
- Added new known fields for Kibana index pattern ([#1150](https://github.com/wazuh/wazuh-kibana-app/pull/1150)).

### Changed

- Changed Inventory tables. Now the app looks for the OS platform and it shows different tables depending on the OS platform. In addition the process state codes has been replaced to be more meaningful ([#1059](https://github.com/wazuh/wazuh-kibana-app/pull/1059)).
- Tiny rework for the AWS tab including.
- "Report" button is hidden on Discover panel ([#1047](https://github.com/wazuh/wazuh-kibana-app/pull/1047)).
- Visualizations, filters and Discover improved ([#1083](https://github.com/wazuh/wazuh-kibana-app/pull/1083)).
- Removed `popularizeField` function until https://github.com/elastic/kibana/issues/22426 is solved in order to avoid `Unable to write index pattern!` error on Discover tab ([#1085](https://github.com/wazuh/wazuh-kibana-app/pull/1085)).
- Improved Wazuh monitoring module ([#1094](https://github.com/wazuh/wazuh-kibana-app/pull/1094)).
- Added "Registered date" and "Last keep alive" in agents table allowing you to sort by these fields ([#1102](https://github.com/wazuh/wazuh-kibana-app/pull/1102)).
- Improved code quality in sections such as Ruleset > Rule and Decoder detail view simplify conditions ([#1102](https://github.com/wazuh/wazuh-kibana-app/pull/1102)).
- Replaced reporting success message ([#1102](https://github.com/wazuh/wazuh-kibana-app/pull/1102)).
- Reduced the default number of shards and the default number of replicas for the app indices ([#1113](https://github.com/wazuh/wazuh-kibana-app/pull/1113)).
- Refreshing index pattern known fields on health check controller ([#1119](https://github.com/wazuh/wazuh-kibana-app/pull/1119)).
- Less strict memory check ([786c764](https://github.com/wazuh/wazuh-kibana-app/commit/786c7642cd88083f9a77c57ed204488ecf5b710a)).
- Checking message origin in error handler ([dfec368](https://github.com/wazuh/wazuh-kibana-app/commit/dfec368d22a148b2e4437db92d71294900241961)).
- Dev tools is now showing the response as it is, like `curl` does ([#1137](https://github.com/wazuh/wazuh-kibana-app/pull/1137)).
- Removed `unknown` as valid node name ([#1149](https://github.com/wazuh/wazuh-kibana-app/pull/1149)).
- Removed `rule.id` direct filter from the rule set tables ([#1151](https://github.com/wazuh/wazuh-kibana-app/pull/1151))

### Fixed

- Restored X-Pack security logic for the .wazuh index, now it's not bypassing the X-Pack roles ([#1081](https://github.com/wazuh/wazuh-kibana-app/pull/1081))
- Avoid fetching twice the same data ([#1072](https://github.com/wazuh/wazuh-kibana-app/pull/1072), [#1061](https://github.com/wazuh/wazuh-kibana-app/pull/1061)).
- Wazuh logo adapted to low resolutions ([#1074](https://github.com/wazuh/wazuh-kibana-app/pull/1074)).
- Hide Audit, OpenSCAP tabs for non-linux agents. Fixed empty Windows events under Configuration > Log collection section. OSQuery logo has been standardized ([#1072](https://github.com/wazuh/wazuh-kibana-app/pull/1072), [#1076](https://github.com/wazuh/wazuh-kibana-app/pull/1076)).
- Fix empty values on _Overview > Security events_ when Wazuh monitoring is disabled ([#1091](https://github.com/wazuh/wazuh-kibana-app/pull/1091)).
- Fix overlapped play button in Dev-tools when the input box has a scrollbar ([#1102](https://github.com/wazuh/wazuh-kibana-app/pull/1102)).
- Fix Dev-tools behavior when parse json invalid blocks ([#1102](https://github.com/wazuh/wazuh-kibana-app/pull/1102)).
- Fixed Management > Monitoring tab frustration adding back buttons ([#1102](https://github.com/wazuh/wazuh-kibana-app/pull/1102)).
- Fix template checking when using more than one pattern ([#1104](https://github.com/wazuh/wazuh-kibana-app/pull/1104)).
- Fix infinite loop for Wazuh monitoring when the Wazuh API is not being able to give us all the agents ([5a26916](https://github.com/wazuh/wazuh-kibana-app/commit/5a2691642b40a34783d2eafb6ee24ae78b9af21a)), ([85005a1](https://github.com/wazuh/wazuh-kibana-app/commit/85005a184d4f1c3d339b7c895b5d2469f3b45171)).
- Fix rule details for `list` and `info` parameters ([#1149](https://github.com/wazuh/wazuh-kibana-app/pull/1149)).

## Wazuh v3.7.1 / v3.7.2 - Kibana v6.5.1 / v6.5.2 / v6.5.3 / v6.5.4 - Revision 415

### Added

- Support for Elastic stack v6.5.2 / v6.5.3 / v6.5.4.
- Support for Wazuh v3.7.1 / v3.7.2.
- Dev Tools module now autocompletes API endpoints ([#1030](https://github.com/wazuh/wazuh-kibana-app/pull/1030)).

### Changed

- Increased number of rows for syscollector tables ([#1033](https://github.com/wazuh/wazuh-kibana-app/pull/1033)).
- Modularized JSON/XML viewers for the configuration section ([#982](https://github.com/wazuh/wazuh-kibana-app/pull/982)).

### Fixed

- Added missing fields for syscollector network tables ([#1036](https://github.com/wazuh/wazuh-kibana-app/pull/1036)).
- Using the right API path when downloading CSV for decoders list ([#1045](https://github.com/wazuh/wazuh-kibana-app/pull/1045)).
- Including group field when downloading CSV for agents list ([#1044](https://github.com/wazuh/wazuh-kibana-app/pull/1044)).
- Preserve active tab in configuration section when refreshing the page ([#1037](https://github.com/wazuh/wazuh-kibana-app/pull/1037)).

## Wazuh v3.7.0 - Kibana v6.5.0 / v6.5.1 - Revision 414

### Added

- Support for Elastic Stack v6.5.0 / v6.5.1.
- Agent groups bar is now visible on the agent configuration section ([#1023](https://github.com/wazuh/wazuh-kibana-app/pull/1023)).
- Added a new setting for the `config.yml` file for enable/disable administrator mode ([#1019](https://github.com/wazuh/wazuh-kibana-app/pull/1019)).
  - This allows the user to perform PUT, POST, DELETE methods in our Dev Tools.

### Changed

- Refactored most front-end controllers ([#1023](https://github.com/wazuh/wazuh-kibana-app/pull/1023)).

## Wazuh v3.7.0 - Kibana v6.4.2 / v6.4.3 - Revision 413

### Added

- Support for Wazuh v3.7.0.
- Support for Elastic Stack v6.4.2 / v6.4.3.
- Brand-new interface for _Configuration_ (on both _Management_ and _Agents_ tabs) ([#914](https://github.com/wazuh/wazuh-kibana-app/pull/914)):
  - Now you can check current and real agent and manager configuration.
  - A new interface design, with more useful information and easy to understand descriptions.
  - New and more responsive JSON/XML viewers to show the configuration in raw mode.
- Brand-new extension - Osquery ([#938](https://github.com/wazuh/wazuh-kibana-app/pull/938)):
  - A new extension, disabled by default.
  - Check alerts from Wazuh's Osquery integration.
  - Check your current Osquery wodle configuration.
  - More improvements will come for this extension in the future.
- New option for Wazuh app configuration file - _Ignore index patterns_ ([#947](https://github.com/wazuh/wazuh-kibana-app/pull/947)):
  - Now the user can specify which index patterns can't be selected on the app using the new `ip.ignore` setting on the `config.yml` file.
  - The valid format is an array of strings which represents index patterns.
  - By default, this list is empty (all index patterns will be available if they use a compatible structure).
- Added a node selector for _Management > Status_ section when Wazuh cluster is enabled ([#976](https://github.com/wazuh/wazuh-kibana-app/pull/976)).
- Added quick access to _Configuration_ or _Discover_ panels for an agent on the agents list ([#939](https://github.com/wazuh/wazuh-kibana-app/pull/939)).
- Now you can click on an agent's ID on the _Discover_ panels to open its details page on the app ([#904](https://github.com/wazuh/wazuh-kibana-app/pull/904)).
- Redesigned the _Overview > Amazon AWS_ tab, using more meaningful visualizations for a better overall view of your agents' status ([#903](https://github.com/wazuh/wazuh-kibana-app/pull/903)).
- Redesigned the _Overview/Agents > Vulnerabilities_ tab, using more meaningful visualizations for a better overall view of your agents' status ([#954](https://github.com/wazuh/wazuh-kibana-app/pull/954)).
- Now everytime the user enters the _Settings_ tab, the API connection will be automatically checked ([#971](https://github.com/wazuh/wazuh-kibana-app/pull/971)).
- Added a node selector for _Management > Logs_ section when Wazuh cluster is enabled ([#980](https://github.com/wazuh/wazuh-kibana-app/pull/980)).
- Added a group selector for _Agents_ section ([#995](https://github.com/wazuh/wazuh-kibana-app/pull/995)).

### Changed

- Interface refactoring for the _Agents > Inventory data_ tab ([#924](https://github.com/wazuh/wazuh-kibana-app/pull/924)):
  - Now the tab won't be available if your agent doesn't have Syscollector enabled, and each card will be enabled or disabled depending on the current Syscollector scans configuration.
  - This will prevent situations where the user couldn't check the inventory although there was actual scan data to show on some sections.
- Added support for new multigroups feature ([#911](https://github.com/wazuh/wazuh-kibana-app/pull/911)):
  - Now the information bars on _Agents_ will show all the groups an agent belongs to.
- Now the result pane on the _Dev tools_ tab will show the error code coming from the Wazuh API ([#909](https://github.com/wazuh/wazuh-kibana-app/pull/909)).
- Changed some visualizations titles for _Overview/Agents > OpenSCAP_ tab ([#925](https://github.com/wazuh/wazuh-kibana-app/pull/925)).
- All backend routes have been renamed ([#932](https://github.com/wazuh/wazuh-kibana-app/pull/932)).
- Several improvements for Elasticsearch tests ([#933](https://github.com/wazuh/wazuh-kibana-app/pull/933)).
- Updated some strings and descriptions on the _Settings_ tab ([#934](https://github.com/wazuh/wazuh-kibana-app/pull/934)).
- Changed the date format on _Settings > Logs_ to make it more human-readable ([#944](https://github.com/wazuh/wazuh-kibana-app/pull/944)).
- Changed some labels to remove the "MD5 sum" expression, it will use "Checksum" instead ([#945](https://github.com/wazuh/wazuh-kibana-app/pull/945)).
- Added word wrapping class to group name in _Management > Groups > Group detail_ tab ([#945](https://github.com/wazuh/wazuh-kibana-app/pull/945)).
- The `wz-table` directive has been refactored ([#953](https://github.com/wazuh/wazuh-kibana-app/pull/953)).
- The `wz-table` directive now checks if a request is aborted ([#979](https://github.com/wazuh/wazuh-kibana-app/pull/979)).
- Several performance improvements ([#985](https://github.com/wazuh/wazuh-kibana-app/pull/985), [#997](https://github.com/wazuh/wazuh-kibana-app/pull/997), [#1000](https://github.com/wazuh/wazuh-kibana-app/pull/1000)).

### Fixed

- Several known fields for _Whodata_ functionality have been fixed ([#901](https://github.com/wazuh/wazuh-kibana-app/pull/901)).
- Fixed alignment bug with the _Add a filter +_ button on _Discover_ and _Agents_ tabs ([#912](https://github.com/wazuh/wazuh-kibana-app/pull/912)).
- Fixed a bug where the `Add API` form on _Settings_ didn't appear when pressing the button after editing an existing API entry ([#944](https://github.com/wazuh/wazuh-kibana-app/pull/944)).
- Fixed a bug on _Ruleset_ tab where the "Description" column was showing `0` if the rule doesn't have any description ([#948](https://github.com/wazuh/wazuh-kibana-app/pull/948)).
- Fixed wrong alignment on related Rules/Decoders tables from _Management > Ruleset_ tab ([#971](https://github.com/wazuh/wazuh-kibana-app/pull/971)).
- Fixed a bug where sometimes the error messages appeared duplicated ([#971](https://github.com/wazuh/wazuh-kibana-app/pull/971)).

### Removed

- On the _Management > Monitoring_ tab, the `Cluster enabled but not running` message won't appear as an error anymore ([#971](https://github.com/wazuh/wazuh-kibana-app/pull/971)).

## Wazuh v3.6.1 - Kibana v6.4.1 / v6.4.2 / v6.4.3 - Revision 412

### Added

- Support for Elastic Stack v6.4.1 / v6.4.2 / v6.4.3.

## Wazuh v3.6.1 - Kibana v6.4.0 - Revision 411

### Added

- Redesigned the _Overview > Integrity monitoring_ tab, using more meaningful visualizations for a better overall view of your agents' status ([#893](https://github.com/wazuh/wazuh-kibana-app/pull/893)).
- Added a new table for the _Inventory_ tab: _Processes_ ([#895](https://github.com/wazuh/wazuh-kibana-app/pull/895)).
- Improved error handling for tables. Now the table will show an error message if it wasn't able to fetch and load data ([#896](https://github.com/wazuh/wazuh-kibana-app/pull/896)).

### Changed

- The app source code has been improved, following best practices and coding guidelines ([#892](https://github.com/wazuh/wazuh-kibana-app/pull/892)).
- Included more app tests and prettifier for better code maintainability ([#883](https://github.com/wazuh/wazuh-kibana-app/pull/883) & [#885](https://github.com/wazuh/wazuh-kibana-app/pull/885)).

### Fixed

- Fixed minor visual errors on some _GDPR_, _PCI DSS_ and _Vulnerabilities_ visualizations ([#894](https://github.com/wazuh/wazuh-kibana-app/pull/894)).

## Wazuh v3.6.1 - Kibana v6.4.0 - Revision 410

### Added

- The _Inventory_ tab has been redesigned ([#873](https://github.com/wazuh/wazuh-kibana-app/pull/873)):
  - Added new network interfaces and port tables.
  - Improved design using metric information bars and intuitive status indicators.
- Added refresh functionality to the _Settings > Logs_ tab ([#852](https://github.com/wazuh/wazuh-kibana-app/pull/852)):
  - Now everytime the user opens the tab, the logs will be reloaded.
  - A new button to force the update has been added on the top left corner of the logs table.
- Added `tags` and `recursion_level` configuration options to _Management/Agent > Configuration_ tabs ([#850](https://github.com/wazuh/wazuh-kibana-app/pull/850)).
- The _Kuery_ search syntax has been added again to the app ([#851](https://github.com/wazuh/wazuh-kibana-app/pull/851)).
- Added a first batch of [_Mocha_](https://mochajs.org/) tests and other quality of code improvements to the app ([#859](https://github.com/wazuh/wazuh-kibana-app/pull/859)).
- Now you can open specific rule details (the _Management > Ruleset_ tab) when clicking on the `rule.id` value on the _Discover_ tab ([#862](https://github.com/wazuh/wazuh-kibana-app/pull/862)).
- Now you can click on the rule ID value on the _Management > Ruleset_ tab to search for related alerts on the _Discover_ tab ([#863](https://github.com/wazuh/wazuh-kibana-app/pull/863)).

### Changed

- The index pattern known fields have been updated up to 567 ([#872](https://github.com/wazuh/wazuh-kibana-app/pull/872)).
- Now the _Inventory_ tab will always be available for all agents, and a descriptive message will appear if the agent doesn't have `syscollector` enabled ([#879](https://github.com/wazuh/wazuh-kibana-app/pull/879)).

### Fixed

- Fixed a bug where the _Inventory_ tab was unavailable if the user reloads the page while on the _Agents > Configuration_ tab ([#845](https://github.com/wazuh/wazuh-kibana-app/pull/845)).
- Fixed some _Overview > VirusTotal_ visualizations ([#846](https://github.com/wazuh/wazuh-kibana-app/pull/846)).
- Fixed a bug where the _Settings > Extensions_ tab wasn't being properly hidden when there's no API entries inserted ([#847](https://github.com/wazuh/wazuh-kibana-app/pull/847)).
- Fixed a bug where the _Current API_ indicator on the top navbar wasn't being properly updated when the user deletes all the API entries ([#848](https://github.com/wazuh/wazuh-kibana-app/pull/848)).
- Fixed a bug where the _Agents coverage_ metric were not displaying a proper value when the manager has 0 registered agents ([#849](https://github.com/wazuh/wazuh-kibana-app/pull/849)).
- Fixed a bug where the `wazuh-basic` user role was able to update API entries (it should be forbidden) ([#853](https://github.com/wazuh/wazuh-kibana-app/pull/853)).
- Fixed a bug where the visualizations had scroll bars on the PDF reports ([#870](https://github.com/wazuh/wazuh-kibana-app/pull/870)).
- Fixed a bug on the _Dev tools_ tab where the user couldn't execute the first request block if there was blank lines above it ([#871](https://github.com/wazuh/wazuh-kibana-app/pull/871)).
- Fixed a bug on pinned filters when opening tabs where the implicit filter was the same, making them stuck and unremovable from other tabs ([#878](https://github.com/wazuh/wazuh-kibana-app/pull/878)).

## Wazuh v3.6.1 - Kibana v6.4.0 - Revision 409

### Added

- Support for Wazuh v3.6.1.

### Fixed

- Fixed a bug on the _Dev tools_ tab ([b7c79f4](https://github.com/wazuh/wazuh-kibana-app/commit/b7c79f48f06cb49b12883ec9e9337da23b49976b)).

## Wazuh v3.6.1 - Kibana v6.3.2 - Revision 408

### Added

- Support for Wazuh v3.6.1.

### Fixed

- Fixed a bug on the _Dev tools_ tab ([4ca9ed5](https://github.com/wazuh/wazuh-kibana-app/commit/4ca9ed54f1b18e5d499d950e6ff0741946701988)).

## Wazuh v3.6.0 - Kibana v6.4.0 - Revision 407

### Added

- Support for Wazuh v3.6.0.

## Wazuh v3.6.0 - Kibana v6.3.2 - Revision 406

### Added

- Support for Wazuh v3.6.0.

## Wazuh v3.5.0 - Kibana v6.4.0 - Revision 405

### Added

- Support for Elastic Stack v6.4.0 ([#813](https://github.com/wazuh/wazuh-kibana-app/pull/813)).

## Wazuh v3.5.0 - Kibana v6.3.2 - Revision 404

### Added

- Added new options to `config.yml` to change shards and replicas settings for `wazuh-monitoring` indices ([#809](https://github.com/wazuh/wazuh-kibana-app/pull/809)).
- Added more error messages for `wazuhapp.log` in case of failure when performing some crucial functions ([#812](https://github.com/wazuh/wazuh-kibana-app/pull/812)).
- Now it's possible to change replicas settings for existing `.wazuh`, `.wazuh-version` and `wazuh-monitoring` indices on the `config.yml` file ([#817](https://github.com/wazuh/wazuh-kibana-app/pull/817)).

### Changed

- App frontend code refactored and restructured ([#802](https://github.com/wazuh/wazuh-kibana-app/pull/802)).
- Now the _Overview > Security events_ tab won't show anything if the only visualization with data is _Agents status_ ([#811](https://github.com/wazuh/wazuh-kibana-app/pull/811)).

### Fixed

- Fixed a bug where the RAM status message appreared twice the first time you opened the app ([#807](https://github.com/wazuh/wazuh-kibana-app/pull/807)).
- Fixed the app UI to make the app usable on Internet Explorer 11 ([#808](https://github.com/wazuh/wazuh-kibana-app/pull/808)).

## Wazuh v3.5.0 - Kibana v6.3.2 - Revision 403

### Added

- The welcome tabs on _Overview_ and _Agents_ have been updated with a new name and description for the existing sections ([#788](https://github.com/wazuh/wazuh-kibana-app/pull/788)).
- Now the app tables will auto-resize depending on the screen height ([#792](https://github.com/wazuh/wazuh-kibana-app/pull/792)).

### Changed

- Now all the app filters on several tables will present the values in alphabetical order ([#787](https://github.com/wazuh/wazuh-kibana-app/pull/787)).

### Fixed

- Fixed a bug on _Decoders_ where clicking on the decoder wouldn't open the detail view if the `Parent decoders` filter was enabled ([#782](https://github.com/wazuh/wazuh-kibana-app/pull/782)).
- Fixed a bug on _Dev tools_ when the first line on the editor pane was empty or had a comment ([#790](https://github.com/wazuh/wazuh-kibana-app/pull/790)).
- Fixed a bug where the app was throwing multiple warning messages the first time you open it ([#791](https://github.com/wazuh/wazuh-kibana-app/pull/791)).
- Fixed a bug where clicking on a different tab from _Overview_ right after inserting the API credentials for the first time would always redirect to _Overview_ ([#791](https://github.com/wazuh/wazuh-kibana-app/pull/791)).
- Fixed a bug where the user could have a browser cookie with a reference to a non-existing API entry on Elasticsearch ([#794](https://github.com/wazuh/wazuh-kibana-app/pull/794) & [#795](https://github.com/wazuh/wazuh-kibana-app/pull/795)).

### Removed

- The cluster key has been removed from the API requests to `/manager/configuration` ([#796](https://github.com/wazuh/wazuh-kibana-app/pull/796)).

## Wazuh v3.5.0 - Kibana v6.3.1/v6.3.2 - Revision 402

### Added

- Support for Wazuh v3.5.0.
- Added new fields for _Vulnerability detector_ alerts ([#752](https://github.com/wazuh/wazuh-kibana-app/pull/752)).
- Added multi table search for `wz-table` directive. Added two new log levels for _Management > Logs_ section ([#753](https://github.com/wazuh/wazuh-kibana-app/pull/753)).

## Wazuh v3.4.0 - Kibana v6.3.1/v6.3.2 - Revision 401

### Added

- Added a few new fields for Kibana due to the new Wazuh _who-data_ feature ([#763](https://github.com/wazuh/wazuh-kibana-app/pull/763)).
- Added XML/JSON viewer for each card under _Management > Configuration_ ([#764](https://github.com/wazuh/wazuh-kibana-app/pull/764)).

### Changed

- Improved error handling for Dev tools. Also removed some unused dependencies from the _Dev tools_ tab ([#760](https://github.com/wazuh/wazuh-kibana-app/pull/760)).
- Unified origin for tab descriptions. Reviewed some grammar typos ([#765](https://github.com/wazuh/wazuh-kibana-app/pull/765)).
- Refactored agents autocomplete component. Removed unused/deprecated modules ([#766](https://github.com/wazuh/wazuh-kibana-app/pull/766)).
- Simplified route resolves section ([#768](https://github.com/wazuh/wazuh-kibana-app/pull/768)).

### Fixed

- Fixed missing cluster node filter for the visualization shown when looking for specific node under _Management > Monitoring_ section ([#758](https://github.com/wazuh/wazuh-kibana-app/pull/758)).
- Fixed missing dependency injection for `wzMisc` factory ([#768](https://github.com/wazuh/wazuh-kibana-app/pull/768)).

### Removed

- Removed `angular-aria`, `angular-md5`, `ansicolors`, `js-yaml`, `querystring` and `lodash` dependencies since Kibana includes all of them. Removed some unused images ([#768](https://github.com/wazuh/wazuh-kibana-app/pull/768)).

## Wazuh v3.4.0 - Kibana v6.3.1/v6.3.2 - Revision 400

### Added

- Support for Wazuh v3.4.0.
- Support for Elastic Stack v6.3.2.
- Support for Kuery as accepted query language ([#742](https://github.com/wazuh/wazuh-kibana-app/pull/742)).
  - This feature is experimental.
- Added new _Who data_ fields from file integrity monitoring features ([#746](https://github.com/wazuh/wazuh-kibana-app/pull/746)).
- Added tab in _Settings_ section where you can see the last logs from the Wazuh app server ([#723](https://github.com/wazuh/wazuh-kibana-app/pull/723)).

### Changed

- Fully redesigned of the welcome screen along the different app sections ([#751](https://github.com/wazuh/wazuh-kibana-app/pull/751)).
- Now any agent can go to the _Inventory_ tab regardless if it's enabled or not. The content will change properly according to the agent configuration ([#744](https://github.com/wazuh/wazuh-kibana-app/pull/744)).
- Updated the `angular-material` dependency to `1.1.10` ([#743](https://github.com/wazuh/wazuh-kibana-app/pull/743)).
- Any API entry is now removable regardless if it's the only one API entry ([#740](https://github.com/wazuh/wazuh-kibana-app/pull/740)).
- Performance has been improved regarding to agents status, they are now being fetched using _distinct_ routes from the Wazuh API ([#738](https://github.com/wazuh/wazuh-kibana-app/pull/738)).
- Improved the way we are parsing some Wazuh API errors regarding to version mismatching ([#735](https://github.com/wazuh/wazuh-kibana-app/pull/735)).

### Fixed

- Fixed wrong filters being applied in _Ruleset > Rules_ and _Ruleset > Decoders_ sections when using Lucene like filters plus path filters ([#736](https://github.com/wazuh/wazuh-kibana-app/pull/736)).
- Fixed the template checking from the healthcheck, now it allows to use custom index patterns ([#739](https://github.com/wazuh/wazuh-kibana-app/pull/739)).
- Fixed infinite white screen from _Management > Monitoring_ when the Wazuh cluster is enabled but not running ([#741](https://github.com/wazuh/wazuh-kibana-app/pull/741)).

## Wazuh v3.3.0/v3.3.1 - Kibana v6.3.1 - Revision 399

### Added

- Added a new Angular.js factory to store the Wazuh app configuration values. Also, this factory is being used by the pre-routes functions (resolves); this way we are sure about having the real configuration at any time. These pre-routes functions have been improved too ([#670](https://github.com/wazuh/wazuh-kibana-app/pull/670)).
- Added extended information for reports from _Reporting_ feature ([#701](https://github.com/wazuh/wazuh-kibana-app/pull/701)).

### Changed

- Tables have been improved. Now they are truncating long fields and adding a tooltip if needed ([#671](https://github.com/wazuh/wazuh-kibana-app/pull/671)).
- Services have been improved ([#715](https://github.com/wazuh/wazuh-kibana-app/pull/715)).
- CSV formatted files have been improved. Now they are showing a more human readable column names ([#717](https://github.com/wazuh/wazuh-kibana-app/pull/717), [#726](https://github.com/wazuh/wazuh-kibana-app/pull/726)).
- Added/Modified some visualization titles ([#728](https://github.com/wazuh/wazuh-kibana-app/pull/728)).
- Improved Discover perfomance when in background mode ([#719](https://github.com/wazuh/wazuh-kibana-app/pull/719)).
- Reports from the _Reporting_ feature have been fulyl redesigned ([#701](https://github.com/wazuh/wazuh-kibana-app/pull/701)).

### Fixed

- Fixed the top menu API indicator when checking the API connection and the manager/cluster information had been changed ([#668](https://github.com/wazuh/wazuh-kibana-app/pull/668)).
- Fixed our logger module which was not writting logs the very first time Kibana is started neither after a log rotation ([#667](https://github.com/wazuh/wazuh-kibana-app/pull/667)).
- Fixed a regular expression in the server side when parsing URLs before registering a new Wazuh API ([#690](https://github.com/wazuh/wazuh-kibana-app/pull/690)).
- Fixed filters from specific visualization regarding to _File integrity_ section ([#694](https://github.com/wazuh/wazuh-kibana-app/pull/694)).
- Fixed filters parsing when generating a report because it was not parsing negated filters as expected ([#696](https://github.com/wazuh/wazuh-kibana-app/pull/696)).
- Fixed visualization counter from _OSCAP_ tab ([#722](https://github.com/wazuh/wazuh-kibana-app/pull/722)).

### Removed

- Temporary removed CSV download from agent inventory section due to Wazuh API bug ([#727](https://github.com/wazuh/wazuh-kibana-app/pull/727)).

## Wazuh v3.3.0/v3.3.1 - Kibana v6.3.0 - Revision 398

### Added

- Improvements for latest app redesign ([#652](https://github.com/wazuh/wazuh-kibana-app/pull/652)):
  - The _Welcome_ tabs have been simplified, following a more Elastic design.
  - Added again the `md-nav-bar` component with refined styles and limited to specific sections.
  - The _Settings > Welcome_ tab has been removed. You can use the nav bar to switch tabs.
  - Minor CSS adjustments and reordering.
- Small app UI improvements ([#634](https://github.com/wazuh/wazuh-kibana-app/pull/634)):
  - Added link to _Agents Preview_ on the _Agents_ tab breadcrumbs.
  - Replaced the _Generate report_ button with a smaller one.
  - Redesigned _Management > Ruleset_ `md-chips` to look similar to Kibana filter pills.
  - Added agent information bar from _Agents > General_ to _Agents > Welcome_ too.
  - Refactored flex layout on _Welcome_ tabs to fix a height visual bug.
  - Removed duplicated loading rings on the _Agents_ tab.
- Improvements for app tables ([#627](https://github.com/wazuh/wazuh-kibana-app/pull/627)):
  - Now the current page will be highlighted.
  - The gap has been fixed to the items per page value.
  - If there are no more pages for _Next_ or _Prev_ buttons, they will be hidden.
- Improvements for app health check ([#637](https://github.com/wazuh/wazuh-kibana-app/pull/637)):
  - Improved design for the view.
  - The checks have been placed on a table, showing the current status of each one.
- Changes to our reporting feature ([#639](https://github.com/wazuh/wazuh-kibana-app/pull/639)):
  - Now the generated reports will include tables for each section.
  - Added a parser for getting Elasticsearch data table responses.
  - The reporting feature is now a separated module, and the code has been refactored.
- Improvements for app tables pagination ([#646](https://github.com/wazuh/wazuh-kibana-app/pull/646)).

### Changed

- Now the `pretty` parameter on the _Dev tools_ tab will be ignored to avoid `Unexpected error` messages ([#624](https://github.com/wazuh/wazuh-kibana-app/pull/624)).
- The `pdfkit` dependency has been replaced by `pdfmake` ([#639](https://github.com/wazuh/wazuh-kibana-app/pull/639)).
- Changed some Kibana tables for performance improvements on the reporting feature ([#644](https://github.com/wazuh/wazuh-kibana-app/pull/644)).
- Changed the method to refresh the list of known fields on the index pattern ([#650](https://github.com/wazuh/wazuh-kibana-app/pull/650)):
  - Now when restarting Kibana, the app will update the fieldset preserving the custom user fields.

### Fixed

- Fixed bug on _Agents CIS-CAT_ tab who wasn't loading the appropriate visualizations ([#626](https://github.com/wazuh/wazuh-kibana-app/pull/626)).
- Fixed a bug where sometimes the index pattern could be `undefined` during the health check process, leading into a false error message when loading the app ([#640](https://github.com/wazuh/wazuh-kibana-app/pull/640)).
- Fixed several bugs on the _Settings > API_ tab when removing, adding or editing new entries.

### Removed

- Removed the app login system ([#636](https://github.com/wazuh/wazuh-kibana-app/pull/636)):
  - This feature was unstable, experimental and untested for a long time. We'll provide much better RBAC capabilities in the future.
- Removed the new Kuery language option on Discover app search bars.
  - This feature will be restored in the future, after more Elastic v6.3.0 adaptations.

## Wazuh v3.3.0/v3.3.1 - Kibana v6.3.0 - Revision 397

### Added

- Support for Elastic Stack v6.3.0 ([#579](https://github.com/wazuh/wazuh-kibana-app/pull/579) & [#612](https://github.com/wazuh/wazuh-kibana-app/pull/612) & [#615](https://github.com/wazuh/wazuh-kibana-app/pull/615)).
- Brand-new Wazuh app redesign for the _Monitoring_ tab ([#581](https://github.com/wazuh/wazuh-kibana-app/pull/581)):
  - Refactored and optimized UI for these tabs, using a breadcrumbs-based navigability.
  - Used the same guidelines from the previous redesign for _Overview_ and _Agents_ tabs.
- New tab for _Agents_ - _Inventory_ ([#582](https://github.com/wazuh/wazuh-kibana-app/pull/582)):
  - Get information about the agent host, such as installed packages, motherboard, operating system, etc.
  - This tab will appear if the agent has the [`syscollector`](https://documentation.wazuh.com/current/user-manual/reference/ossec-conf/wodle-syscollector.html) wodle enabled.
- Brand-new extension - _CIS-CAT Alerts_ ([#601](https://github.com/wazuh/wazuh-kibana-app/pull/601)):
  - A new extension, disabled by default.
  - Visualize alerts related to the CIS-CAT benchmarks on the _Overview_ and _Agents_ tabs.
  - Get information about the last performed scan and its score.
- Several improvements for the _Dev tools_ tab ([#583](https://github.com/wazuh/wazuh-kibana-app/pull/583) & [#597](https://github.com/wazuh/wazuh-kibana-app/pull/597)):
  - Now you can insert queries using inline parameters, just like in a web browser.
  - You can combine inline parameters with JSON-like parameters.
  - If you use the same parameter on both methods with different values, the inline parameter has precedence over the other one.
  - The tab icon has been changed for a more appropriate one.
  - The `Execute query` button is now always placed on the first line of the query block.
- Refactoring for all app tables ([#582](https://github.com/wazuh/wazuh-kibana-app/pull/582)):
  - Replaced the old `wz-table` directive with a new one, along with a new data factory.
  - Now the tables are built with a pagination system.
  - Much easier method for building tables for the app.
  - Performance and stability improvements when fetching API data.
  - Now you can see the total amount of items and the elapsed time.

### Changed

- Moved some logic from the _Agents preview_ tab to the server, to avoid excessive client-side workload ([#586](https://github.com/wazuh/wazuh-kibana-app/pull/586)).
- Changed the UI to use the same loading ring across all the app tabs ([#593](https://github.com/wazuh/wazuh-kibana-app/pull/593) & [#599](https://github.com/wazuh/wazuh-kibana-app/pull/599)).
- Changed the _No results_ message across all the tabs with visualizations ([#599](https://github.com/wazuh/wazuh-kibana-app/pull/599)).

### Fixed

- Fixed a bug on the _Settings/Extensions_ tab where enabling/disabling some extensions could make other ones to be disabled ([#591](https://github.com/wazuh/wazuh-kibana-app/pull/591)).

## Wazuh v3.3.0/v3.3.1 - Kibana v6.2.4 - Revision 396

### Added

- Support for Wazuh v3.3.1.
- Brand-new Wazuh app redesign for the _Settings_ tab ([#570](https://github.com/wazuh/wazuh-kibana-app/pull/570)):
  - Refactored and optimized UI for these tabs, using a breadcrumbs-based navigability.
  - Used the same guidelines from the previous redesign for _Overview_ and _Agents_ tabs.
- Refactoring for _Overview_ and _Agents_ controllers ([#564](https://github.com/wazuh/wazuh-kibana-app/pull/564)):
  - Reduced duplicated code by splitting it into separate files.
  - Code optimization for a better performance and maintainability.
  - Added new services to provide similar functionality between different app tabs.
- Added `data.vulnerability.package.condition` to the list of known fields ([#566](https://github.com/wazuh/wazuh-kibana-app/pull/566)).

### Changed

- The `wazuh-logs` and `wazuh-monitoring` folders have been moved to the Kibana's `optimize` directory in order to avoid some error messages when using the `kibana-plugin list` command ([#563](https://github.com/wazuh/wazuh-kibana-app/pull/563)).

### Fixed

- Fixed a bug on the _Settings_ tab where updating an API entry with wrong credentials would corrupt the existing one ([#558](https://github.com/wazuh/wazuh-kibana-app/pull/558)).
- Fixed a bug on the _Settings_ tab where removing an API entry while its edit form is opened would hide the `Add API` button unless the user reloads the tab ([#558](https://github.com/wazuh/wazuh-kibana-app/pull/558)).
- Fixed some Audit visualizations on the _Overview_ and _Agents_ tabs that weren't using the same search query to show the results ([#572](https://github.com/wazuh/wazuh-kibana-app/pull/572)).
- Fixed undefined variable error on the `wz-menu` directive ([#575](https://github.com/wazuh/wazuh-kibana-app/pull/575)).

## Wazuh v3.3.0 - Kibana v6.2.4 - Revision 395

### Fixed

- Fixed a bug on the _Agent Configuration_ tab where the sync status was always `NOT SYNCHRONIZED` ([#569](https://github.com/wazuh/wazuh-kibana-app/pull/569)).

## Wazuh v3.3.0 - Kibana v6.2.4 - Revision 394

### Added

- Support for Wazuh v3.3.0.
- Updated some backend API calls to include the app version in the request header ([#560](https://github.com/wazuh/wazuh-kibana-app/pull/560)).

## Wazuh v3.2.4 - Kibana v6.2.4 - Revision 393

### Added

- Brand-new Wazuh app redesign for _Overview_ and _Agents_ tabs ([#543](https://github.com/wazuh/wazuh-kibana-app/pull/543)):
  - Updated UI for these tabs using breadcrumbs.
  - New _Welcome_ screen, presenting all the tabs to the user, with useful links to our documentation.
  - Overall design improved, adjusted font sizes and reduced HTML code.
  - This base will allow the app to increase its functionality in the future.
  - Removed the `md-nav-bar` component for a better user experience on small screens.
  - Improved app performance removing some CSS effects from some components, such as buttons.
- New filter for agent version on the _Agents Preview_ tab ([#537](https://github.com/wazuh/wazuh-kibana-app/pull/537)).
- New filter for cluster node on the _Agents Preview_ tab ([#538](https://github.com/wazuh/wazuh-kibana-app/pull/538)).

### Changed

- Now the report generation process will run in a parallel mode in the foreground ([#523](https://github.com/wazuh/wazuh-kibana-app/pull/523)).
- Replaced the usage of `$rootScope` with two new factories, along with more controller improvements ([#525](https://github.com/wazuh/wazuh-kibana-app/pull/525)).
- Now the _Extensions_ tab on _Settings_ won't edit the `.wazuh` index to modify the extensions configuration for all users ([#545](https://github.com/wazuh/wazuh-kibana-app/pull/545)).
  - This allows each new user to always start with the base extensions configuration, and modify it to its needs storing the settings on a browser cookie.
- Now the GDPR requirements description on its tab won't be loaded if the Wazuh API version is not v3.2.3 or higher ([#546](https://github.com/wazuh/wazuh-kibana-app/pull/546)).

### Fixed

- Fixed a bug where the app crashes when attempting to download huge amounts of data as CSV format ([#521](https://github.com/wazuh/wazuh-kibana-app/pull/521)).
- Fixed a bug on the Timelion visualizations from _Management/Monitoring_ which were not properly filtering and showing the cluster nodes information ([#530](https://github.com/wazuh/wazuh-kibana-app/pull/530)).
- Fixed several bugs on the loading process when switching between tabs with or without visualizations in the _Overview_ and _Agents_ tab ([#531](https://github.com/wazuh/wazuh-kibana-app/pull/531) & [#533](https://github.com/wazuh/wazuh-kibana-app/pull/533)).
- Fixed a bug on the `wazuh-monitoring` index feature when using multiple inserted APIs, along with several performance improvements ([#539](https://github.com/wazuh/wazuh-kibana-app/pull/539)).
- Fixed a bug where the OS filter on the _Agents Preview_ tab would exclude the rest of filters instead of combining them ([#552](https://github.com/wazuh/wazuh-kibana-app/pull/552)).
- Fixed a bug where the Extensions settings were restored every time the user opened the _Settings_ tab or pressed the _Set default manager_ button ([#555](https://github.com/wazuh/wazuh-kibana-app/pull/555) & [#556](https://github.com/wazuh/wazuh-kibana-app/pull/556)).

## Wazuh v3.2.3/v3.2.4 - Kibana v6.2.4 - Revision 392

### Added

- Support for Wazuh v3.2.4.
- New functionality - _Reporting_ ([#510](https://github.com/wazuh/wazuh-kibana-app/pull/510)):
  - Generate PDF logs on the _Overview_ and _Agents_ tabs, with the new button next to _Panels_ and _Discover_.
  - The report will contain the current visualizations from the tab where you generated it.
  - List all your generated reports, download or deleted them at the new _Management/Reporting_ tab.
  - **Warning:** If you leave the tab while generating a report, the process will be aborted.
- Added warning/error messages about the total RAM on the server side ([#502](https://github.com/wazuh/wazuh-kibana-app/pull/502)):
  - None of this messages will prevent the user from accessing the app, it's just a recommendation.
  - If your server has less than 2GB of RAM, you'll get an error message when opening the app.
  - If your server has between 2GB and 3GB of RAM, you'll get a warning message.
  - If your server has more than 3GB of RAM, you won't get any kind of message.
- Refactoring and added loading bar to _Manager Logs_ and _Groups_ tabs ([#505](https://github.com/wazuh/wazuh-kibana-app/pull/505)).
- Added more Syscheck options to _Management/Agents_ configuration tabs ([#509](https://github.com/wazuh/wazuh-kibana-app/pull/509)).

### Fixed

- Added more fields to the `known-fields.js` file to avoid warning messages on _Discover_ when using Filebeat for alerts forwarding ([#497](https://github.com/wazuh/wazuh-kibana-app/pull/497)).
- Fixed a bug where clicking on the _Check connection_ button on the _Settings_ tab threw an error message although the API connected successfully ([#504](https://github.com/wazuh/wazuh-kibana-app/pull/504)).
- Fixed a bug where the _Agents_ tab was not properly showing the total of agents due to the new Wazuh cluster implementation ([#517](https://github.com/wazuh/wazuh-kibana-app/pull/517)).

## Wazuh v3.2.3 - Kibana v6.2.4 - Revision 391

### Added

- Support for Wazuh v3.2.3.
- Brand-new extension - _GDPR Alerts_ ([#453](https://github.com/wazuh/wazuh-kibana-app/pull/453)):
  - A new extension, enabled by default.
  - Visualize alerts related to the GDPR compliance on the _Overview_ and _Agents_ tabs.
  - The _Ruleset_ tab has been updated to include GDPR filters on the _Rules_ subtab.
- Brand-new Management tab - _Monitoring_ ([#490](https://github.com/wazuh/wazuh-kibana-app/pull/490)):
  - Visualize your Wazuh cluster, both master and clients.
    - Get the current cluster configuration.
    - Nodes listing, sorting, searching, etc.
  - Get a more in-depth cluster status thanks to the newly added [_Timelion_](https://www.elastic.co/guide/en/kibana/current/timelion.html) visualizations.
  - The Detail view gives you a summary of the node's healthcheck.
- Brand-new tab - _Dev tools_ ([#449](https://github.com/wazuh/wazuh-kibana-app/pull/449)):
  - Find it on the top navbar, next to _Discover_.
  - Execute Wazuh API requests directly from the app.
  - This tab uses your currently selected API from _Settings_.
  - You can type different API requests on the input window, select one with the cursor, and click on the Play button to execute it.
  - You can also type comments on the input window.
- More improvements for the _Manager/Ruleset_ tab ([#446](https://github.com/wazuh/wazuh-kibana-app/pull/446)):
  - A new colour palette for regex, order and rule description arguments.
  - Added return to List view on Ruleset button while on Detail view.
  - Fixed line height on all table headers.
  - Removed unused, old code from Ruleset controllers.
- Added option on `config.yml` to enable/disable the `wazuh-monitoring` index ([#441](https://github.com/wazuh/wazuh-kibana-app/pull/441)):
  - Configure the frequency time to generate new indices.
  - The default frequency time has been increased to 1 hour.
  - When disabled, useful metrics will appear on _Overview/General_ replacing the _Agent status_ visualization.
- Added CSV exporting button to the app ([#431](https://github.com/wazuh/wazuh-kibana-app/pull/431)):
  - Implemented new logic to fetch data from the Wazuh API and download it in CSV format.
  - Currently available for the _Ruleset_, _Logs_ and _Groups_ sections on the _Manager_ tab and also the _Agents_ tab.
- More refactoring to the app backend ([#439](https://github.com/wazuh/wazuh-kibana-app/pull/439)):
  - Standardized error output from the server side.
  - Drastically reduced the error management logic on the client side.
  - Applied the _Facade_ pattern when importing/exporting modules.
  - Deleted unused/deprecated/useless methods both from server and client side.
  - Some optimizations to variable type usages.
- Refactoring to Kibana filters management ([#452](https://github.com/wazuh/wazuh-kibana-app/pull/452) & [#459](https://github.com/wazuh/wazuh-kibana-app/pull/459)):
  - Added new class to build queries from the base query.
  - The filter management is being done on controllers instead of the `discover` directive.
  - Now we are emitting specific events whenever we are fetching data or communicating to the `discover` directive.
  - The number of useless requests to fetch data has been reduced.
  - The synchronization actions are working as expected regardless the amount of data and/or the number of machine resources.
  - Fixed several bugs about filter usage and transition to different app tabs.
- Added confirmation message when the user deletes an API entry on _Settings/API_ ([#428](https://github.com/wazuh/wazuh-kibana-app/pull/428)).
- Added support for filters on the _Manager/Logs_ tab when realtime is enabled ([#433](https://github.com/wazuh/wazuh-kibana-app/pull/433)).
- Added more filter options to the Detail view on _Manager/Ruleset_ ([#434](https://github.com/wazuh/wazuh-kibana-app/pull/434)).

### Changed

- Changed OSCAP visualization to avoid clipping issues with large agent names ([#429](https://github.com/wazuh/wazuh-kibana-app/pull/429)).
- Now the related Rules or Decoders sections on _Manager/Ruleset_ will remain hidden if there isn't any data to show or while it's loading ([#434](https://github.com/wazuh/wazuh-kibana-app/pull/434)).
- Added a 200ms delay when fetching iterable data from the Wazuh API ([#445](https://github.com/wazuh/wazuh-kibana-app/pull/445) & [#450](https://github.com/wazuh/wazuh-kibana-app/pull/450)).
- Fixed several bugs related to Wazuh API timeout/cancelled requests ([#445](https://github.com/wazuh/wazuh-kibana-app/pull/445)).
- Added `ENOTFOUND`, `EHOSTUNREACH`, `EINVAL`, `EAI_AGAIN` options for API URL parameter checking ([#463](https://github.com/wazuh/wazuh-kibana-app/pull/463)).
- Now the _Settings/Extensions_ subtab won't appear unless there's at least one API inserted ([#465](https://github.com/wazuh/wazuh-kibana-app/pull/465)).
- Now the index pattern selector on _Settings/Pattern_ will also refresh the known fields when changing it ([#477](https://github.com/wazuh/wazuh-kibana-app/pull/477)).
- Changed the _Manager_ tab into _Management_ ([#490](https://github.com/wazuh/wazuh-kibana-app/pull/490)).

### Fixed

- Fixed a bug where toggling extensions after deleting an API entry could lead into an error message ([#465](https://github.com/wazuh/wazuh-kibana-app/pull/465)).
- Fixed some performance bugs on the `dataHandler` service ([#442](https://github.com/wazuh/wazuh-kibana-app/pull/442) & [#486](https://github.com/wazuh/wazuh-kibana-app/pull/442)).
- Fixed a bug when loading the _Agents preview_ tab on Safari web browser ([#447](https://github.com/wazuh/wazuh-kibana-app/pull/447)).
- Fixed a bug where a new extension (enabled by default) appears disabled when updating the app ([#456](https://github.com/wazuh/wazuh-kibana-app/pull/456)).
- Fixed a bug where pressing the Enter key on the _Discover's_ tab search bar wasn't working properly ([#488](https://github.com/wazuh/wazuh-kibana-app/pull/488)).

### Removed

- Removed the `rison` dependency from the `package.json` file ([#452](https://github.com/wazuh/wazuh-kibana-app/pull/452)).
- Removed unused Elasticsearch request to avoid problems when there's no API inserted ([#460](https://github.com/wazuh/wazuh-kibana-app/pull/460)).

## Wazuh v3.2.1/v3.2.2 - Kibana v6.2.4 - Revision 390

### Added

- Support for Wazuh v3.2.2.
- Refactoring on visualizations use and management ([#397](https://github.com/wazuh/wazuh-kibana-app/pull/397)):
  - Visualizations are no longer stored on an index, they're built and loaded on demand when needed to render the interface.
  - Refactoring on the whole app source code to use the _import/export_ paradigm.
  - Removed old functions and variables from the old visualization management logic.
  - Removed cron task to clean remaining visualizations since it's no longer needed.
  - Some Kibana functions and modules have been overridden in order to make this refactoring work.
    - This change is not intrusive in any case.
- New redesign for the _Manager/Ruleset_ tab ([#420](https://github.com/wazuh/wazuh-kibana-app/pull/420)):
  - Rules and decoders list now divided into two different sections: _List view_ and _Detail view_.
  - Removed old expandable tables to move the rule/decoder information into a new space.
  - Enable different filters on the detail view for a better search on the list view.
  - New table for related rules or decoders.
  - And finally, a bunch of minor design enhancements to the whole app.
- Added a copyright notice to the whole app source code ([#395](https://github.com/wazuh/wazuh-kibana-app/pull/395)).
- Updated `.gitignore` with the _Node_ template ([#395](https://github.com/wazuh/wazuh-kibana-app/pull/395)).
- Added new module to the `package.json` file, [`rison`](https://www.npmjs.com/package/rison) ([#404](https://github.com/wazuh/wazuh-kibana-app/pull/404)).
- Added the `errorHandler` service to the blank screen scenario ([#413](https://github.com/wazuh/wazuh-kibana-app/pull/413)):
  - Now the exact error message will be shown to the user, instead of raw JSON content.
- Added new option on the `config.yml` file to disable the new X-Pack RBAC capabilities to filter index-patterns ([#417](https://github.com/wazuh/wazuh-kibana-app/pull/417)).

### Changed

- Small minor enhancements to the user interface ([#396](https://github.com/wazuh/wazuh-kibana-app/pull/396)):
  - Reduced Wazuh app logo size.
  - Changed buttons text to not use all-capitalized letters.
  - Minor typos found in the HTML/CSS code have been fixed.
- Now the app log stores the package revision ([#417](https://github.com/wazuh/wazuh-kibana-app/pull/417)).

### Fixed

- Fixed bug where the _Agents_ tab didn't preserve the filters after reloading the page ([#404](https://github.com/wazuh/wazuh-kibana-app/pull/404)).
- Fixed a bug when using X-Pack that sometimes threw an error of false _"Not enough privileges"_ scenario ([#415](https://github.com/wazuh/wazuh-kibana-app/pull/415)).
- Fixed a bug where the Kibana Discover auto-refresh functionality was still working when viewing the _Agent configuration_ tab ([#419](https://github.com/wazuh/wazuh-kibana-app/pull/419)).

## Wazuh v3.2.1 - Kibana v6.2.4 - Revision 389

### Changed

- Changed severity and verbosity to some log messages ([#412](https://github.com/wazuh/wazuh-kibana-app/pull/412)).

### Fixed

- Fixed a bug when using the X-Pack plugin without security capabilities enabled ([#403](https://github.com/wazuh/wazuh-kibana-app/pull/403)).
- Fixed a bug when the app was trying to create `wazuh-monitoring` indices without checking the existence of the proper template ([#412](https://github.com/wazuh/wazuh-kibana-app/pull/412)).

## Wazuh v3.2.1 - Kibana v6.2.4 - Revision 388

### Added

- Support for Elastic Stack v6.2.4.
- App server fully refactored ([#360](https://github.com/wazuh/wazuh-kibana-app/pull/360)):
  - Added new classes, reduced the amount of code, removed unused functions, and several optimizations.
  - Now the app follows a more ES6 code style on multiple modules.
  - _Overview/Agents_ visualizations have been ordered into separated files and folders.
  - Now the app can use the default index defined on the `/ect/kibana/kibana.yml` file.
  - Better error handling for the visualizations directive.
  - Added a cron job to delete remaining visualizations on the `.kibana` index if so.
  - Also, we've added some changes when using the X-Pack plugin:
    - Better management of users and roles in order to use the app capabilities.
    - Prevents app loading if the currently logged user has no access to any index pattern.
- Added the `errorHandler` service to the `dataHandler` factory ([#340](https://github.com/wazuh/wazuh-kibana-app/pull/340)).
- Added Syscollector section to _Manager/Agents Configuration_ tabs ([#359](https://github.com/wazuh/wazuh-kibana-app/pull/359)).
- Added `cluster.name` field to the `wazuh-monitoring` index ([#377](https://github.com/wazuh/wazuh-kibana-app/pull/377)).

### Changed

- Increased the query size when fetching the index pattern list ([#339](https://github.com/wazuh/wazuh-kibana-app/pull/339)).
- Changed active colour for all app tables ([#347](https://github.com/wazuh/wazuh-kibana-app/pull/347)).
- Changed validation regex to accept URLs with non-numeric format ([#353](https://github.com/wazuh/wazuh-kibana-app/pull/353)).
- Changed visualization removal cron task to avoid excessive log messages when there weren't removed visualizations ([#361](https://github.com/wazuh/wazuh-kibana-app/pull/361)).
- Changed filters comparison for a safer access ([#383](https://github.com/wazuh/wazuh-kibana-app/pull/383)).
- Removed some `server.log` messages to avoid performance errors ([#384](https://github.com/wazuh/wazuh-kibana-app/pull/384)).
- Changed the way of handling the index patterns list ([#360](https://github.com/wazuh/wazuh-kibana-app/pull/360)).
- Rewritten some false error-level logs to just information-level ones ([#360](https://github.com/wazuh/wazuh-kibana-app/pull/360)).
- Changed some files from JSON to CommonJS for performance improvements ([#360](https://github.com/wazuh/wazuh-kibana-app/pull/360)).
- Replaced some code on the `kibana-discover` directive with a much cleaner statement to avoid issues on the _Agents_ tab ([#394](https://github.com/wazuh/wazuh-kibana-app/pull/394)).

### Fixed

- Fixed a bug where several `agent.id` filters were created at the same time when navigating between _Agents_ and _Groups_ with different selected agents ([#342](https://github.com/wazuh/wazuh-kibana-app/pull/342)).
- Fixed logic on the index-pattern selector which wasn't showing the currently selected pattern the very first time a user opened the app ([#345](https://github.com/wazuh/wazuh-kibana-app/pull/345)).
- Fixed a bug on the `errorHandler` service who was preventing a proper output of some Elastic-related backend error messages ([#346](https://github.com/wazuh/wazuh-kibana-app/pull/346)).
- Fixed panels flickering in the _Settings_ tab ([#348](https://github.com/wazuh/wazuh-kibana-app/pull/348)).
- Fixed a bug in the shards and replicas settings when the user sets the value to zero (0) ([#358](https://github.com/wazuh/wazuh-kibana-app/pull/358)).
- Fixed several bugs related to the upgrade process from Wazuh 2.x to the new refactored server ([#363](https://github.com/wazuh/wazuh-kibana-app/pull/363)).
- Fixed a bug in _Discover/Agents VirusTotal_ tabs to avoid conflicts with the `agent.name` field ([#379](https://github.com/wazuh/wazuh-kibana-app/pull/379)).
- Fixed a bug on the implicit filter in _Discover/Agents PCI_ tabs ([#393](https://github.com/wazuh/wazuh-kibana-app/pull/393)).

### Removed

- Removed clear API password on `checkPattern` response ([#339](https://github.com/wazuh/wazuh-kibana-app/pull/339)).
- Removed old dashboard visualizations to reduce loading times ([#360](https://github.com/wazuh/wazuh-kibana-app/pull/360)).
- Removed some unused dependencies due to the server refactoring ([#360](https://github.com/wazuh/wazuh-kibana-app/pull/360)).
- Removed completely `metricService` from the app ([#389](https://github.com/wazuh/wazuh-kibana-app/pull/389)).

## Wazuh v3.2.1 - Kibana v6.2.2/v6.2.3 - Revision 387

### Added

- New logging system ([#307](https://github.com/wazuh/wazuh-kibana-app/pull/307)):
  - New module implemented to write app logs.
  - Now a trace is stored every time the app is re/started.
  - Currently, the `initialize.js` and `monitoring.js` files work with this system.
  - Note: the logs will live under `/var/log/wazuh/wazuhapp.log` on Linux systems, on Windows systems they will live under `kibana/plugins/`. It rotates the log whenever it reaches 100MB.
- Better cookies handling ([#308](https://github.com/wazuh/wazuh-kibana-app/pull/308)):
  - New field on the `.wazuh-version` index to store the last time the Kibana server was restarted.
  - This is used to check if the cookies have consistency with the current server status.
  - Now the app is clever and takes decisions depending on new consistency checks.
- New design for the _Agents/Configuration_ tab ([#310](https://github.com/wazuh/wazuh-kibana-app/pull/310)):
  - The style is the same as the _Manager/Configuration_ tab.
  - Added two more sections: CIS-CAT and Commands ([#315](https://github.com/wazuh/wazuh-kibana-app/pull/315)).
  - Added a new card that will appear when there's no group configuration at all ([#323](https://github.com/wazuh/wazuh-kibana-app/pull/323)).
- Added _"group"_ column on the agents list in _Agents_ ([#312](https://github.com/wazuh/wazuh-kibana-app/pull/312)):
  - If you click on the group, it will redirect the user to the specified group in _Manager/Groups_.
- New option for the `config.yml` file, `ip.selector` ([#313](https://github.com/wazuh/wazuh-kibana-app/pull/313)):
  - Define if the app will show or not the index pattern selector on the top navbar.
  - This setting is set to `true` by default.
- More CSS cleanup and reordering ([#315](https://github.com/wazuh/wazuh-kibana-app/pull/315)):
  - New `typography.less` file.
  - New `layout.less` file.
  - Removed `cleaned.less` file.
  - Reordering and cleaning of existing CSS files, including removal of unused classes, renaming, and more.
  - The _Settings_ tab has been refactored to correct some visual errors with some card components.
  - Small refactoring to some components from _Manager/Ruleset_ ([#323](https://github.com/wazuh/wazuh-kibana-app/pull/323)).
- New design for the top navbar ([#326](https://github.com/wazuh/wazuh-kibana-app/pull/326)):
  - Cleaned and refactored code
  - Revamped design, smaller and with minor details to follow the rest of Wazuh app guidelines.
- New design for the wz-chip component to follow the new Wazuh app guidelines ([#323](https://github.com/wazuh/wazuh-kibana-app/pull/323)).
- Added more descriptive error messages when the user inserts bad credentials on the _Add new API_ form in the _Settings_ tab ([#331](https://github.com/wazuh/wazuh-kibana-app/pull/331)).
- Added a new CSS class to truncate overflowing text on tables and metric ribbons ([#332](https://github.com/wazuh/wazuh-kibana-app/pull/332)).
- Support for Elastic Stack v6.2.2/v6.2.3.

### Changed

- Improved the initialization system ([#317](https://github.com/wazuh/wazuh-kibana-app/pull/317)):
  - Now the app will re-create the index-pattern if the user deletes the currently used by the Wazuh app.
  - The fieldset is now automatically refreshed if the app detects mismatches.
  - Now every index-pattern is dynamically formatted (for example, to enable the URLs in the _Vulnerabilities_ tab).
  - Some code refactoring for a better handling of possible use cases.
  - And the best thing, it's no longer needed to insert the sample alert!
- Improvements and changes to index-patterns ([#320](https://github.com/wazuh/wazuh-kibana-app/pull/320) & [#333](https://github.com/wazuh/wazuh-kibana-app/pull/333)):
  - Added a new route, `/get-list`, to fetch the index pattern list.
  - Removed and changed several functions for a proper management of index-patterns.
  - Improved the compatibility with user-created index-patterns, known to have unpredictable IDs.
  - Now the app properly redirects to `/blank-screen` if the length of the index patterns list is 0.
  - Ignored custom index patterns with auto-generated ID on the initialization process.
    - Now it uses the value set on the `config.yml` file.
  - If the index pattern is no longer available, the cookie will be overwritten.
- Improvements to the monitoring module ([#322](https://github.com/wazuh/wazuh-kibana-app/pull/322)):
  - Minor refactoring to the whole module.
  - Now the `wazuh-monitoring` index pattern is regenerated if it's missing.
  - And the best thing, it's no longer needed to insert the monitoring template!
- Now the app health check system only checks if the API and app have the same `major.minor` version ([#311](https://github.com/wazuh/wazuh-kibana-app/pull/311)):
  - Previously, the API and app had to be on the same `major.minor.patch` version.
- Adjusted space between title and value in some cards showing Manager or Agent configurations ([#315](https://github.com/wazuh/wazuh-kibana-app/pull/315)).
- Changed red and green colours to more saturated ones, following Kibana style ([#315](https://github.com/wazuh/wazuh-kibana-app/pull/315)).

### Fixed

- Fixed bug in Firefox browser who was not properly showing the tables with the scroll pagination functionality ([#314](https://github.com/wazuh/wazuh-kibana-app/pull/314)).
- Fixed bug where visualizations weren't being destroyed due to ongoing renderization processes ([#316](https://github.com/wazuh/wazuh-kibana-app/pull/316)).
- Fixed several UI bugs for a better consistency and usability ([#318](https://github.com/wazuh/wazuh-kibana-app/pull/318)).
- Fixed an error where the initial index-pattern was not loaded properly the very first time you enter the app ([#328](https://github.com/wazuh/wazuh-kibana-app/pull/328)).
- Fixed an error message that appeared whenever the app was not able to found the `wazuh-monitoring` index pattern ([#328](https://github.com/wazuh/wazuh-kibana-app/pull/328)).

## Wazuh v3.2.1 - Kibana v6.2.2 - Revision 386

### Added

- New design for the _Manager/Groups_ tab ([#295](https://github.com/wazuh/wazuh-kibana-app/pull/295)).
- New design for the _Manager/Configuration_ tab ([#297](https://github.com/wazuh/wazuh-kibana-app/pull/297)).
- New design of agents statistics for the _Agents_ tab ([#299](https://github.com/wazuh/wazuh-kibana-app/pull/299)).
- Added information ribbon into _Overview/Agent SCAP_ tabs ([#303](https://github.com/wazuh/wazuh-kibana-app/pull/303)).
- Added information ribbon into _Overview/Agent VirusTotal_ tabs ([#306](https://github.com/wazuh/wazuh-kibana-app/pull/306)).
- Added information ribbon into _Overview AWS_ tab ([#306](https://github.com/wazuh/wazuh-kibana-app/pull/306)).

### Changed

- Refactoring of HTML and CSS code throughout the whole Wazuh app ([#294](https://github.com/wazuh/wazuh-kibana-app/pull/294), [#302](https://github.com/wazuh/wazuh-kibana-app/pull/302) & [#305](https://github.com/wazuh/wazuh-kibana-app/pull/305)):
  - A big milestone for the project was finally achieved with this refactoring.
  - We've removed the Bootstrap dependency from the `package.json` file.
  - We've removed and merged many duplicated rules.
  - We've removed HTML and `angular-md` overriding rules. Now we have more own-made classes to avoid undesired results on the UI.
  - Also, this update brings tons of minor bugfixes related to weird HTML code.
- Wazuh app visualizations reviewed ([#301](https://github.com/wazuh/wazuh-kibana-app/pull/301)):
  - The number of used buckets has been limited since most of the table visualizations were surpassing acceptable limits.
  - Some visualizations have been checked to see if they make complete sense on what they mean to show to the user.
- Modified some app components for better follow-up of Kibana guidelines ([#290](https://github.com/wazuh/wazuh-kibana-app/pull/290) & [#297](https://github.com/wazuh/wazuh-kibana-app/pull/297)).
  - Also, some elements were modified on the _Discover_ tab in order to correct some mismatches.

### Fixed

- Adjusted information ribbon in _Agents/General_ for large OS names ([#290](https://github.com/wazuh/wazuh-kibana-app/pull/290) & [#294](https://github.com/wazuh/wazuh-kibana-app/pull/294)).
- Fixed unsafe array access on the visualization directive when going directly into _Manager/Ruleset/Decoders_ ([#293](https://github.com/wazuh/wazuh-kibana-app/pull/293)).
- Fixed a bug where navigating between agents in the _Agents_ tab was generating duplicated `agent.id` implicit filters ([#296](https://github.com/wazuh/wazuh-kibana-app/pull/296)).
- Fixed a bug where navigating between different tabs from _Overview_ or _Agents_ while being on the _Discover_ sub-tab was causing data loss in metric watchers ([#298](https://github.com/wazuh/wazuh-kibana-app/pull/298)).
- Fixed incorrect visualization of the rule level on _Manager/Ruleset/Rules_ when the rule level is zero (0) ([#298](https://github.com/wazuh/wazuh-kibana-app/pull/298)).

### Removed

- Removed almost every `md-tooltip` component from the whole app ([#305](https://github.com/wazuh/wazuh-kibana-app/pull/305)).
- Removed unused images from the `img` folder ([#305](https://github.com/wazuh/wazuh-kibana-app/pull/305)).

## Wazuh v3.2.1 - Kibana v6.2.2 - Revision 385

### Added

- Support for Wazuh v3.2.1.
- Brand-new first redesign for the app user interface ([#278](https://github.com/wazuh/wazuh-kibana-app/pull/278)):
  - This is the very first iteration of a _work-in-progress_ UX redesign for the Wazuh app.
  - The overall interface has been refreshed, removing some unnecessary colours and shadow effects.
  - The metric visualizations have been replaced by an information ribbon under the filter search bar, reducing the amount of space they occupied.
    - A new service was implemented for a proper handling of the metric visualizations watchers ([#280](https://github.com/wazuh/wazuh-kibana-app/pull/280)).
  - The rest of the app visualizations now have a new, more detailed card design.
- New shards and replicas settings to the `config.yml` file ([#277](https://github.com/wazuh/wazuh-kibana-app/pull/277)):
  - Now you can apply custom values to the shards and replicas for the `.wazuh` and `.wazuh-version` indices.
  - This feature only works before the installation process. If you modify these settings after installing the app, they won't be applied at all.

### Changed

- Now clicking again on the _Groups_ tab on _Manager_ will properly reload the tab and redirect to the beginning ([#274](https://github.com/wazuh/wazuh-kibana-app/pull/274)).
- Now the visualizations only use the `vis-id` attribute for loading them ([#275](https://github.com/wazuh/wazuh-kibana-app/pull/275)).
- The colours from the toast messages have been replaced to follow the Elastic 6 guidelines ([#286](https://github.com/wazuh/wazuh-kibana-app/pull/286)).

### Fixed

- Fixed wrong data flow on _Agents/General_ when coming from and going to the _Groups_ tab ([#273](https://github.com/wazuh/wazuh-kibana-app/pull/273)).
- Fixed sorting on tables, now they use the sorting functionality provided by the Wazuh API ([#274](https://github.com/wazuh/wazuh-kibana-app/pull/274)).
- Fixed column width issues on some tables ([#274](https://github.com/wazuh/wazuh-kibana-app/pull/274)).
- Fixed bug in the _Agent configuration_ JSON viewer who didn't properly show the full group configuration ([#276](https://github.com/wazuh/wazuh-kibana-app/pull/276)).
- Fixed excessive loading time from some Audit visualizations ([#278](https://github.com/wazuh/wazuh-kibana-app/pull/278)).
- Fixed Play/Pause button in timepicker's auto-refresh ([#281](https://github.com/wazuh/wazuh-kibana-app/pull/281)).
- Fixed unusual scenario on visualization directive where sometimes there was duplicated implicit filters when doing a search ([#283](https://github.com/wazuh/wazuh-kibana-app/pull/283)).
- Fixed some _Overview Audit_ visualizations who were not working properly ([#285](https://github.com/wazuh/wazuh-kibana-app/pull/285)).

### Removed

- Deleted the `id` attribute from all the app visualizations ([#275](https://github.com/wazuh/wazuh-kibana-app/pull/275)).

## Wazuh v3.2.0 - Kibana v6.2.2 - Revision 384

### Added

- New directives for the Wazuh app: `wz-table`, `wz-table-header` and `wz-search-bar` ([#263](https://github.com/wazuh/wazuh-kibana-app/pull/263)):
  - Maintainable and reusable components for a better-structured app.
  - Several files have been changed, renamed and moved to new folders, following _best practices_.
  - The progress bar is now within its proper directive ([#266](https://github.com/wazuh/wazuh-kibana-app/pull/266)).
  - Minor typos and refactoring changes to the new directives.
- Support for Elastic Stack v6.2.2.

### Changed

- App buttons have been refactored. Unified CSS and HTML for buttons, providing the same structure for them ([#269](https://github.com/wazuh/wazuh-kibana-app/pull/269)).
- The API list on Settings now shows the latest inserted API at the beginning of the list ([#261](https://github.com/wazuh/wazuh-kibana-app/pull/261)).
- The check for the currently applied pattern has been improved, providing clever handling of Elasticsearch errors ([#271](https://github.com/wazuh/wazuh-kibana-app/pull/271)).
- Now on _Settings_, when the Add or Edit API form is active, if you press the other button, it will make the previous one disappear, getting a clearer interface ([#9df1e31](https://github.com/wazuh/wazuh-kibana-app/commit/9df1e317903edf01c81eba068da6d20a8a1ea7c2)).

### Fixed

- Fixed visualizations directive to properly load the _Manager/Ruleset_ visualizations ([#262](https://github.com/wazuh/wazuh-kibana-app/pull/262)).
- Fixed a bug where the classic extensions were not affected by the settings of the `config.yml` file ([#266](https://github.com/wazuh/wazuh-kibana-app/pull/266)).
- Fixed minor CSS bugs from the conversion to directives to some components ([#266](https://github.com/wazuh/wazuh-kibana-app/pull/266)).
- Fixed bug in the tables directive when accessing a member it doesn't exist ([#266](https://github.com/wazuh/wazuh-kibana-app/pull/266)).
- Fixed browser console log error when clicking the Wazuh logo on the app ([#6647fbc](https://github.com/wazuh/wazuh-kibana-app/commit/6647fbc051c2bf69df7df6e247b2b2f46963f194)).

### Removed

- Removed the `kbn-dis` directive from _Manager/Ruleset_ ([#262](https://github.com/wazuh/wazuh-kibana-app/pull/262)).
- Removed the `filters.js` and `kibana_fields_file.json` files ([#263](https://github.com/wazuh/wazuh-kibana-app/pull/263)).
- Removed the `implicitFilters` service ([#270](https://github.com/wazuh/wazuh-kibana-app/pull/270)).
- Removed visualizations loading status trace from controllers and visualization directive ([#270](https://github.com/wazuh/wazuh-kibana-app/pull/270)).

## Wazuh v3.2.0 - Kibana v6.2.1 - Revision 383

### Added

- Support for Wazuh 3.2.0.
- Compatibility with Kibana 6.1.0 to Kibana 6.2.1.
- New tab for vulnerability detector alerts.

### Changed

- The app now shows the index pattern selector only if the list length is greater than 1.
  - If it's exactly 1 shows the index pattern without a selector.
- Now the index pattern selector only shows the compatible ones.
  - It's no longer possible to select the `wazuh-monitoring` index pattern.
- Updated Bootstrap to 3.3.7.
- Improved filter propagation between Discover and the visualizations.
- Replaced the login route name from /login to /wlogin to avoid conflict with X-Pack own login route.

### Fixed

- Several CSS bugfixes for better compatibility with Kibana 6.2.1.
- Some variables changed for adapting new Wazuh API requests.
- Better error handling for some Elastic-related messages.
- Fixed browser console error from top-menu directive.
- Removed undesired md-divider from Manager/Logs.
- Adjusted the width of a column in Manager/Logs to avoid overflow issues with the text.
- Fixed a wrong situation with the visualizations when we refresh the Manager/Rules tab.

### Removed

- Removed the `travis.yml` file.

## Wazuh v3.1.0 - Kibana v6.1.3 - Revision 380

### Added

- Support for Wazuh 3.1.0.
- Compatibility with Kibana 6.1.3.
- New error handler for better app errors reporting.
- A new extension for Amazon Web Services alerts.
- A new extension for VirusTotal alerts.
- New agent configuration tab:
  - Visualize the current group configuration for the currently selected agent on the app.
  - Navigate through the different tabs to see which configuration is being used.
  - Check the synchronization status for the configuration.
  - View the current group of the agent and click on it to go to the Groups tab.
- New initial health check for checking some app components.
- New YAML config file:
  - Define the initial index pattern.
  - Define specific checks for the healthcheck.
  - Define the default extensions when adding new APIs.
- New index pattern selector dropdown on the top navbar.
  - The app will reload applying the new index pattern.
- Added new icons for some sections of the app.

### Changed

- New visualizations loader, with much better performance.
- Improved reindex process for the .wazuh index when upgrading from a 2.x-5.x version.
- Adding 365 days expiring time to the cookies.
- Change default behaviour for the config file. Now everything is commented with default values.
  - You need to edit the file, remove the comment mark and apply the desired value.
- Completely redesigned the manager configuration tab.
- Completely redesigned the groups tab.
- App tables have now unified CSS classes.

### Fixed

- Play real-time button has been fixed.
- Preventing duplicate APIs from feeding the wazuh-monitoring index.
- Fixing the check manager connection button.
- Fixing the extensions settings so they are preserved over time.
- Much more error handling messages in all the tabs.
- Fixed OS filters in agents list.
- Fixed autocomplete lists in the agents, rules and decoders list so they properly scroll.
- Many styles bugfixes for the different browsers.
- Reviewed and fixed some visualizations not showing accurate information.

### Removed

- Removed index pattern configuration from the `package.json` file.
- Removed unnecessary dependencies from the `package.json` file.

## Wazuh v3.0.0 - Kibana v6.1.0 - Revision 371

### Added

- You can configure the initial index-pattern used by the plugin in the initialPattern variable of the app's package.json.
- Auto `.wazuh` reindex from Wazuh 2.x - Kibana 5.x to Wazuh 3.x - Kibana 6.x.
  - The API credentials will be automatically migrated to the new installation.
- Dynamically changed the index-pattern used by going to the Settings -> Pattern tab.
  - Wazuh alerts compatibility auto detection.
- New loader for visualizations.
- Better performance: now the tabs use the same Discover tab, only changing the current filters.
- New Groups tab.
  - Now you can check your group configuration (search its agents and configuration files).
- The Logs tab has been improved.
  - You can sort by field and the view has been improved.
- Achieved a clearer interface with implicit filters per tab showed as unremovable chips.

### Changed

- Dynamically creating .kibana index if necessary.
- Better integration with Kibana Discover.
- Visualizations loaded at initialization time.
- New sync system to wait for Elasticsearch JS.
- Decoupling selected API and pattern from backend and moved to the client side.

## Wazuh v2.1.0 - Kibana v5.6.1 - Revision 345

### Added

- Loading icon while Wazuh loads the visualizations.
- Add/Delete/Restart agents.
- OS agent filter

### Changed

- Using genericReq when possible.

## Wazuh v2.0.1 - Kibana v5.5.1 - Revision 339

### Changed

- New index in Elasticsearch to save Wazuh set up configuration
- Short URL's is now supported
- A native base path from kibana.yml is now supported

### Fixed

- Search bar across panels now support parenthesis grouping
- Several CSS fixes for IE browser<|MERGE_RESOLUTION|>--- conflicted
+++ resolved
@@ -4,15 +4,13 @@
 
 ## Wazuh v4.1.2 - Kibana 7.10.0 , 7.10.2 - Revision 4104
 
-<<<<<<< HEAD
+### Added
+
+- Creation of index pattern after the default one is changes in Settings [#2985](https://github.com/wazuh/wazuh-kibana-app/pull/2985)
+
 ### Fixed
 
 - Improved validation and prevention for caching bundles in client side [#3063](https://github.com/wazuh/wazuh-kibana-app/pull/3063)
-=======
-### Added
-
-- Creation of index pattern after the default one is changes in Settings [#2985](https://github.com/wazuh/wazuh-kibana-app/pull/2985)
->>>>>>> eb0cc3fd
 
 ## Wazuh v4.1.2 - Kibana 7.10.0 , 7.10.2 - Revision 4103
 
