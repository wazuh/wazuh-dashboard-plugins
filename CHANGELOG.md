# Change Log

All notable changes to the Wazuh app project will be documented in this file.

## Wazuh v4.4.3 - Kibana 7.10.2, 7.16.x, 7.17.x - Revision 00

### Added

- Support for Wazuh 4.4.3

### Fixed

<<<<<<< HEAD
- Fixed command to starting the macOS agent on the agent wizard [#5466](https://github.com/wazuh/wazuh-kibana-app/pull/5466) [#5481](https://github.com/wazuh/wazuh-kibana-app/pull/5481)
=======
- Fixed command to starting the macOS agent on the agent wizard [#5466](https://github.com/wazuh/wazuh-kibana-app/pull/5466)
>>>>>>> 20cf2736

## Wazuh v4.4.2 - Kibana 7.10.2, 7.16.x, 7.17.x - Revision 01

### Added

- Support for Wazuh 4.4.2

### Fixed

- Fixed a problem in the backend service to get the plugin configuration [#5428](https://github.com/wazuh/wazuh-kibana-app/pull/5428)

## Wazuh v4.4.1 - Kibana 7.10.2, 7.16.x, 7.17.x - Revision 00

### Fixed

- Fixed the search in the agent inventory data tables [#5196](https://github.com/wazuh/wazuh-kibana-app/pull/5196)
- Fixed the `Anomaly and malware detection` link. [#5329](https://github.com/wazuh/wazuh-kibana-app/pull/5329)
- Fixed the problem that did not allow closing the time picker when the button was clicked again in `Agents` and `Management/Statistics`. [#5341](https://github.com/wazuh/wazuh-kibana-app/pull/5341)

## Wazuh v4.4.0 - Kibana 7.10.2, 7.16.x, 7.17.x - Revision 06

### Added

- Added the option to sort by the agent's count in the group table. [#4323](https://github.com/wazuh/wazuh-kibana-app/pull/4323)
- Added agent synchronization status in the agent module. [#3874](https://github.com/wazuh/wazuh-kibana-app/pull/3874) [#5143](https://github.com/wazuh/wazuh-kibana-app/pull/5143) [#5177](https://github.com/wazuh/wazuh-kibana-app/pull/5177)
- Added the ability to set the agent name in the installation command. [#4739](https://github.com/wazuh/wazuh-kibana-app/pull/4739)
- Added validation to the plugin's settings [#4503](https://github.com/wazuh/wazuh-kibana-app/pull/4503)[#4785](https://github.com/wazuh/wazuh-kibana-app/pull/4785)
- Added new settings to customize the header and footer on the PDF reports [#4505](https://github.com/wazuh/wazuh-kibana-app/pull/4505)[#4798](https://github.com/wazuh/wazuh-kibana-app/pull/4798)[#4805](https://github.com/wazuh/wazuh-kibana-app/pull/4805)
- Added a new setting to enable or disable the customization [#4507](https://github.com/wazuh/wazuh-kibana-app/pull/4507)
- Added the ability to upload an image for the `customization.logo.*` settings in `Settings/Configuration` [#4504](https://github.com/wazuh/wazuh-kibana-app/pull/4504)
- Added macOS support to the 'Deploy new agent' section [#4867](https://github.com/wazuh/wazuh-kibana-app/pull/4867)
- Added PowerPC architecture support for redhat7, in the 'Deploy new agent' section. [#4833](https://github.com/wazuh/wazuh-kibana-app/pull/4833)
- Added a centralized service to handle the requests [#4831](https://github.com/wazuh/wazuh-kibana-app/pull/4831)
- Added data-test-subj property to the create-policy component [#4873](https://github.com/wazuh/wazuh-kibana-app/pull/4873)
- Added a link for additional steps to enroll agents on Alpine Linux in the 'Deploy new agent' section. [#4933](https://github.com/wazuh/wazuh-kibana-app/pull/4933)
- Added extra steps message and new command for Windows XP and Windows Server 2008, added alpine agent with all its steps. [#4933](https://github.com/wazuh/wazuh-kibana-app/pull/4933)
- Added file saving conditions in File Editor [#4970](https://github.com/wazuh/wazuh-kibana-app/pull/4970)
- Added character validation to avoid invalid agent names in the 'Deploy new agent' section. [#5021](https://github.com/wazuh/wazuh-kibana-app/pull/5021) [#5028](https://github.com/wazuh/wazuh-kibana-app/pull/5028)
- Added default selected options in the 'Deploy new agent' section [#5063](https://github.com/wazuh/wazuh-kibana-app/pull/5063)
- Added suggestions for cluster's node and protocol to use for agent enrollment in the 'Deploy new agent' section. [#4776](https://github.com/wazuh/wazuh-kibana-app/pull/4776) [#4954](https://github.com/wazuh/wazuh-kibana-app/pull/4954) [#5166](https://github.com/wazuh/wazuh-kibana-app/pull/5166)
- Redesign the SCA table of the agent's dashboard [#4512](https://github.com/wazuh/wazuh-kibana-app/pull/4512)

### Changed

- Changed the HTTP verb from `GET` to `POST` in the requests to log in to the Wazuh API [#4103](https://github.com/wazuh/wazuh-kibana-app/pull/4103)
- Changed the endpoint that updates the plugin configuration to support updating multiple settings at once. [#4501](https://github.com/wazuh/wazuh-kibana-app/pull/4501)
- Improved alerts summary performance [#4376](https://github.com/wazuh/wazuh-kibana-app/pull/4376) [#5071](https://github.com/wazuh/wazuh-kibana-app/pull/5071) [#5131](https://github.com/wazuh/wazuh-kibana-app/pull/5131)
- Improved the setting's description for the plugin displayed in the UI and the configuration file. [#4501](https://github.com/wazuh/wazuh-kibana-app/pull/4501)
- Improved `Agents Overview` performance [#4363](https://github.com/wazuh/wazuh-kibana-app/pull/4363) [#5076](https://github.com/wazuh/wazuh-kibana-app/pull/5076)
- Improved the message displayed when there is a versions mismatch between the Wazuh API and the Wazuh app [#4529](https://github.com/wazuh/wazuh-kibana-app/pull/4529) [#4964](https://github.com/wazuh/wazuh-kibana-app/pull/4964)
- Updated operating systems' information in the 'Deploy new agent' section. [#4851](https://github.com/wazuh/wazuh-kibana-app/pull/4851)
- Updated and unified the fetching and rendering of the SCA checks results due to changes in the Wazuh API [#5031](https://github.com/wazuh/wazuh-kibana-app/pull/5031)
- Updated the `Agent details` component to the changes in the Wazuh API response. [#3874](https://github.com/wazuh/wazuh-kibana-app/pull/3874)
- Updated the `Last vulnerability scan` component to the changes in the Wazuh API response [#4975](https://github.com/wazuh/wazuh-kibana-app/pull/4975)
- Updated the `winston` dependency to `3.5.1` [#4985](https://github.com/wazuh/wazuh-kibana-app/pull/4985)
- Updated the `mocha` dependency to `10.1.0` [#5062](https://github.com/wazuh/wazuh-kibana-app/pull/5062)
- Updated the `pdfmake` dependency to `0.2.7` [#5062](https://github.com/wazuh/wazuh-kibana-app/pull/5062)
- The button to export the app logs is now disabled when there are no results, instead of showing an error toast [#4992](https://github.com/wazuh/wazuh-kibana-app/pull/4992)
- Independently load each dashboard from the `Agents Overview` page [#4363](https://github.com/wazuh/wazuh-kibana-app/pull/4363)

### Fixed

- Fixed nested fields filtering in dashboards tables and KPIs [#4425](https://github.com/wazuh/wazuh-kibana-app/pull/4425)
- Fixed nested field rendering in security alerts table details [#4428](https://github.com/wazuh/wazuh-kibana-app/pull/4428) [#4925](https://github.com/wazuh/wazuh-kibana-app/pull/4925)
- Fixed a bug where the Wazuh logo was used instead of the custom one [#4539](https://github.com/wazuh/wazuh-kibana-app/pull/4539)
- Fixed rendering problems of the `Agent Overview` section in low resolutions [#4516](https://github.com/wazuh/wazuh-kibana-app/pull/4516)
- Fixed issue when logging out from Wazuh when SAML is enabled [#4595](https://github.com/wazuh/wazuh-kibana-app/issues/4595)
- Fixed server errors with code 500 when the Wazuh API is not reachable / up. [#4710](https://github.com/wazuh/wazuh-kibana-app/pull/4710) [#4728](https://github.com/wazuh/wazuh-kibana-app/pull/4728) [#4971](https://github.com/wazuh/wazuh-kibana-app/pull/4971)
- Fixed pagination to SCA table [#4653](https://github.com/wazuh/wazuh-kibana-app/issues/4653) [#5010](https://github.com/wazuh/wazuh-kibana-app/pull/5010)
- Fixed `WAZUH_PROTOCOL` suggestion in the 'Deploy new agent' section. [#4849](https://github.com/wazuh/wazuh-kibana-app/pull/4849)
- Fixed agent deployment instructions for HP-UX and Solaris. [#4943](https://github.com/wazuh/wazuh-kibana-app/pull/4943)
- Fixed a bug that caused the flyouts to close when clicking inside them [#4638](https://github.com/wazuh/wazuh-kibana-app/pull/4638) [#5046](https://github.com/wazuh/wazuh-kibana-app/pull/5046)
- Fixed the manager option in the 'Deploy new agent' section [#4981](https://github.com/wazuh/wazuh-kibana-app/pull/4981)
- Fixed Inventory checks table filters by stats [#4999](https://github.com/wazuh/wazuh-kibana-app/pull/4999) [#5031](https://github.com/wazuh/wazuh-kibana-app/pull/5031)
- Fixed commands in the 'Deploy new agent' section (most of the commands are missing '-1') [#4962](https://github.com/wazuh/wazuh-kibana-app/pull/4962)
- Fixed agent installation command for macOS in the 'Deploy new agent' section. [#4968](https://github.com/wazuh/wazuh-kibana-app/pull/4968)
- Fixed agent evolution chart [#4942](https://github.com/wazuh/wazuh-kibana-app/pull/4942)
- Fixed Solaris command [#5035](https://github.com/wazuh/wazuh-kibana-app/pull/5035)
- Fixed commands: AIX, OpenSUSE, Alpine, Suse11, Fedora, HP, Oracle Linux 5, Amazon Linux 2, CentOS5. Changed the word 'or higher' in buttons to '+'. Fixed validations for HP, Solaris and Alpine. [#5045](https://github.com/wazuh/wazuh-kibana-app/pull/5045)
- Fixed error in GitHub module PDF report. [#5069](https://github.com/wazuh/wazuh-kibana-app/pull/5069)
- Fixed password input in 'Deploy new agent' section [#5098](https://github.com/wazuh/wazuh-kibana-app/pull/5098)
- Fixed error when clicking on the selectors of agents in the group agents management [#5094](https://github.com/wazuh/wazuh-kibana-app/pull/5094)
- Fixed menu content panel is displayed in the wrong place. [5092](https://github.com/wazuh/wazuh-kibana-app/pull/5092)
- Fixed greyed and disabled menu section names [#5101](https://github.com/wazuh/wazuh-kibana-app/pull/5101)
- Fixed misspelling in the NIST module [#5107](https://github.com/wazuh/wazuh-kibana-app/pull/5107)
- Fixed Statistic cronjob bulk document insert [#5150](https://github.com/wazuh/wazuh-kibana-app/pull/5150)
- Fixed the style of the buttons showing more event information in the event view table. [#5137](https://github.com/wazuh/wazuh-kibana-app/pull/5137)
- Fixed Inventory module for Solaris agents [#5144](https://github.com/wazuh/wazuh-kibana-app/pull/5144)
- Fixed the module information button in Office 365 and GitHub Panel tab to open the nav drawer. [#5167](https://github.com/wazuh/wazuh-kibana-app/pull/5167)
- Fixed a UI crash due to `external_references` field could be missing in some vulnerability data [#5200](https://github.com/wazuh/wazuh-kibana-app/pull/5200)
- Fixed Wazuh main menu not displayed when navigation menu is locked [#5273](https://github.com/wazuh/wazuh-kibana-app/pull/5273)
- Fixed 'Deploy new agent' section which used wrong secure connection property [#5285](https://github.com/wazuh/wazuh-kibana-app/pull/5285) [#5295](https://github.com/wazuh/wazuh-kibana-app/pull/5295)
- Disabled unmapped fields filter in `Security Events` alerts table [#4929](https://github.com/wazuh/wazuh-kibana-app/pull/4929)
- Raspbian OS, Ubuntu, Amazon Linux and Amazon Linux 2 commands in the 'Deploy new agent' section now change when a different architecture is selected [#4876](https://github.com/wazuh/wazuh-kibana-app/pull/4876) [#4880](https://github.com/wazuh/wazuh-kibana-app/pull/4880)

### Removed

- Removed unused file related to agent menu [#5103](https://github.com/wazuh/wazuh-kibana-app/pull/5103)
- Removed the `angular-chart.js` dependency [#4985](https://github.com/wazuh/wazuh-kibana-app/pull/4985)
- Removed the `pug-loader` dependency [#5062](https://github.com/wazuh/wazuh-kibana-app/pull/5062) [#5089](https://github.com/wazuh/wazuh-kibana-app/pull/5089)

## Wazuh v4.3.11 - Kibana 7.10.2, 7.16.x, 7.17.x - Revision 4312

### Added

- Support for Wazuh 4.3.11

## Wazuh v4.3.10 - Kibana 7.10.2, 7.16.x, 7.17.x - Revision 4311

### Fixed

- Fixed issue when logging out from Wazuh when SAML is enabled [#4815](https://github.com/wazuh/wazuh-kibana-app/issues/4815)

## Wazuh v4.3.9 - Kibana 7.10.2, 7.16.x, 7.17.x - Revision 4310

### Added

- Support for Wazuh 4.3.9

## Wazuh v4.3.8 - Kibana 7.10.2, 7.16.x, 7.17.x - Revision 4309

### Added

- Support for Wazuh 4.3.8

## Wazuh v4.3.7 - Kibana 7.10.2, 7.16.x, 7.17.x - Revision 4308

### Fixed

- Wazuh.yml review: fixed link to web documentation, improved in-file documentation and fixed some grammatical errors. [#4378](https://github.com/wazuh/wazuh-kibana-app/pull/4378) [#4399](https://github.com/wazuh/wazuh-kibana-app/pull/4399)
- Fixed an error during the generation of a group's report, if the request to the Wazuh API fails [#4350](https://github.com/wazuh/wazuh-kibana-app/pull/4350)
- Fixed a problem with the group's report, when the group has no agents [#4350](https://github.com/wazuh/wazuh-kibana-app/pull/4350)
- Fixed path in logo customization section [#4352](https://github.com/wazuh/wazuh-kibana-app/pull/4352)
- Fixed a TypeError in Firefox. Change the Get request that was made with a Kibana core.http.get(/api/check-wazuh) resource to the WzRequest.genericReq resource and it no longer fails, also add a test capture to public/plugin.ts that wraps the request and in case of failure, the error is detected when the browser does not work with the V8 engine. [#4362](https://github.com/wazuh/wazuh-kibana-app/pull/4362)
- Fixed an error of an undefined username hash related to reporting when using Kibana with X-Pack and security was disabled [#4358](https://github.com/wazuh/wazuh-kibana-app/pull/4358)
- Fixed persistence of the plugin registry file between updates [#4359](https://github.com/wazuh/wazuh-kibana-app/pull/4359)
- Fixed searchbar error on SCA Inventory table [#4367](https://github.com/wazuh/wazuh-kibana-app/pull/4367)
- Fixed a routes loop when reinstalling Wazuh indexer [#4373](https://github.com/wazuh/wazuh-kibana-app/pull/4373)

# Removed

- Removed the use of `manager_host` field related to agent information of Wazuh API responses, which is obsolete [#4350](https://github.com/wazuh/wazuh-kibana-app/pull/4350)

## Wazuh v4.3.6 - Kibana 7.10.2, 7.16.x, 7.17.x - Revision 4307

### Fixed

- Fixed the search bar component to properly distinguish conjuntion operators (AND, OR) [#4326](https://github.com/wazuh/wazuh-kibana-app/pull/4326)
- Fixed documentation link titles to match the documentation sections to redirect to [#4301](https://github.com/wazuh/wazuh-kibana-app/pull/4301)
- Fixed missing documentation references to the Agent's overview, Agent's Integrity monitoring, and Agent's Inventory data sections, when the agent has never connected. [#4301](https://github.com/wazuh/wazuh-kibana-app/pull/4301)
- The references to the documentation site now links to the appropriate version [#4301](https://github.com/wazuh/wazuh-kibana-app/pull/4301)
- Fixed missing documentation link in the Docker Listener module [#4301](https://github.com/wazuh/wazuh-kibana-app/pull/4301)
- Fixed broken links to the documentation site [#4301](https://github.com/wazuh/wazuh-kibana-app/pull/4301)
- Fix Rules, Decoders and CDB lists uploaders to show errors appropriately [#4307](https://github.com/wazuh/wazuh-kibana-app/pull/4307)
- Sanitize report's inputs and usernames [#4330](https://github.com/wazuh/wazuh-kibana-app/pull/4330)

## Wazuh v4.3.5 - Kibana 7.10.2, 7.16.x, 7.17.x - Revision 4306

### Added

- Added to the interface API messages in the Ruleset test module [#4244](https://github.com/wazuh/wazuh-kibana-app/pull/4244)
- Added authorization prompt in Mitre > Intelligence [#4261](https://github.com/wazuh/wazuh-kibana-app/pull/4261)
- Added a more descriptive message when there is an error related to the user permissions when getting the list of index patterns in a route resolver [#4280](https://github.com/wazuh/wazuh-kibana-app/pull/4280)

### Changed

- Changed the reference from Manager to Wazuh server in the guide to deploy a new agent [#4239](https://github.com/wazuh/wazuh-kibana-app/pull/4239)
- Removed the filtered tags because they were not supported by the API endpoint [#4267](https://github.com/wazuh/wazuh-kibana-app/pull/4267)
- Changed styles in visualizations. [#4254](https://github.com/wazuh/wazuh-kibana-app/pull/4254)

### Fixed

- Fixed type error when changing screen size in agents section [#4233](https://github.com/wazuh/wazuh-kibana-app/pull/4233)
- Removed a logged error that appeared when the `statistics` tasks tried to create an index with the same name, causing the second task to fail on the creation of the index because it already exists [#4235](https://github.com/wazuh/wazuh-kibana-app/pull/4235)
- Fixed a UI crash due to a query with syntax errors in `Modules/Security events` [#4237](https://github.com/wazuh/wazuh-kibana-app/pull/4237)
- Fixed an error when generating a module report after changing the selected agent [#4240](https://github.com/wazuh/wazuh-kibana-app/pull/4240)
- Fixed an unhandled error when a Wazuh API request failed in the dev tools [#4266](https://github.com/wazuh/wazuh-kibana-app/pull/4266)
- Fixed an error related to `API not available` when saving the manager configuration and restarting the manager from `Management/Configuration/Edit configuration` on manager mode [#4264](https://github.com/wazuh/wazuh-kibana-app/pull/4264)
- Fixed a UI problem that required scrolling to see the logs in Management/Logs and Settings/Logs [#4253](https://github.com/wazuh/wazuh-kibana-app/pull/4253)

## Wazuh v4.3.4 - Kibana 7.10.2, 7.16.x, 7.17.x - Revision 4305

### Added

- Added the `pending` agent status to some sections that was missing
  [#4166](https://github.com/wazuh/wazuh-kibana-app/pull/4166)
  [#4188](https://github.com/wazuh/wazuh-kibana-app/pull/4188)

### Changed

- Replaced the visualization of `Status` panel in `Agents` [#4166](https://github.com/wazuh/wazuh-kibana-app/pull/4166) [#4196](https://github.com/wazuh/wazuh-kibana-app/pull/4196)
- Replaced the visualization of policy in `Modules/Security configuration assessment/Inventory` [#4166](https://github.com/wazuh/wazuh-kibana-app/pull/4166)
- Consistency in the colors and labels used for the agent status [#4166](https://github.com/wazuh/wazuh-kibana-app/pull/4166) [#4199](https://github.com/wazuh/wazuh-kibana-app/issues/4199)
- Replaced how the full and partial scan dates are displayed in the `Details` panel of `Vulnerabilities/Inventory` [#4169](https://github.com/wazuh/wazuh-kibana-app/pull/4169)

### Fixed

- Maintain the filters when clicking on the `Visualize` button of a document field from `<Module>/Events` and redirects to the `lens` plugin [#4157](https://github.com/wazuh/wazuh-kibana-app/pull/4157)
- Fixed that the platform visualizations didn't use some definitions related to the UI on Kibana 7.10.2 [#4166](https://github.com/wazuh/wazuh-kibana-app/pull/4166)
- Fixed a toast message with a successful process appeared when removing an agent of a group in `Management/Groups` and the agent appears in the agent list after refreshing the table [#4167](https://github.com/wazuh/wazuh-kibana-app/pull/4167)
- Fixed import of an empty rule or decoder file [#4176](https://github.com/wazuh/wazuh-kibana-app/pull/4176)
- Fixed overwriting of rule and decoder imports [#4180](https://github.com/wazuh/wazuh-kibana-app/pull/4180)
- Fixed missing background in the status graph tooltip in agents [#4198](https://github.com/wazuh/wazuh-kibana-app/pull/4198)
- Fixed the problem allowing to remove the filters from the module [#4219](https://github.com/wazuh/wazuh-kibana-app/pull/4219)

## Wazuh v4.3.3 - Kibana 7.10.2, 7.16.x, 7.17.x - Revision 4304

### Fixed

- Fixed the implicit filters in modules can be removed [#4146](https://github.com/wazuh/wazuh-kibana-app/pull/4146)
- Fixed Wazuh Dashboard troubleshooting url [#4150](https://github.com/wazuh/wazuh-kibana-app/pull/4150)

## Wazuh v4.3.2 - Kibana 7.10.2 , 7.16.x, 7.17.x - Revision 4303

### Added

- Support for Wazuh 4.3.2

## Wazuh v4.2.7 - Kibana 7.10.2, 7.11.2, 7.12.1, 7.13.0, 7.13.1, 7.13.2, 7.13.3, 7.13.4, 7.14.0, 7.14.1, 7.14.2 - Revision 4208

### Added

- Support for Wazuh 4.2.7

## Wazuh v4.3.1 - Kibana 7.10.2 , 7.16.x, 7.17.x - Revision 4302

### Added

- Added PowerShell version warning to Windows agent installation wizard [#4142](https://github.com/wazuh/wazuh-kibana-app/pull/4142)
- A new workflow is added to perform backports to specific branches [#4149](https://github.com/wazuh/wazuh-kibana-app/pull/4149)

### Fixed

- Fixed the falsy values are displayed as not defined and enhanced the output of `Ruleset Test` [#4141](https://github.com/wazuh/wazuh-kibana-app/pull/4141)

## Wazuh v4.3.0 - Kibana 7.10.2, 7.16.x, 7.17.x - Revision 4301

### Added

- Support for Kibana 7.16.x
- Support for Kibana 7.17.x
- Added GitHub and Office365 modules [#3557](https://github.com/wazuh/wazuh-kibana-app/pull/3557)
- Added a new `Panel` module tab for GitHub and Office365 modules
  [#3541](https://github.com/wazuh/wazuh-kibana-app/pull/3541)
  [#3945](https://github.com/wazuh/wazuh-kibana-app/pull/3945)
  [#3952](https://github.com/wazuh/wazuh-kibana-app/pull/3952)
- Added ability to filter the results fo the `Network Ports` table in the `Inventory data` section [#3639](https://github.com/wazuh/wazuh-kibana-app/pull/3639)
- Added new endpoint service to collect the frontend logs into a file [#3324](https://github.com/wazuh/wazuh-kibana-app/pull/3324)
- Improved the frontend handle errors strategy: UI, Toasts, console log and log in file
  [#3327](https://github.com/wazuh/wazuh-kibana-app/pull/3327)
  [#3321](https://github.com/wazuh/wazuh-kibana-app/pull/3321)
  [#3367](https://github.com/wazuh/wazuh-kibana-app/pull/3367)
  [#3373](https://github.com/wazuh/wazuh-kibana-app/pull/3373)
  [#3374](https://github.com/wazuh/wazuh-kibana-app/pull/3374)
  [#3390](https://github.com/wazuh/wazuh-kibana-app/pull/3390)  
  [#3410](https://github.com/wazuh/wazuh-kibana-app/pull/3410)
  [#3408](https://github.com/wazuh/wazuh-kibana-app/pull/3408)
  [#3429](https://github.com/wazuh/wazuh-kibana-app/pull/3429)
  [#3427](https://github.com/wazuh/wazuh-kibana-app/pull/3427)
  [#3417](https://github.com/wazuh/wazuh-kibana-app/pull/3417)
  [#3462](https://github.com/wazuh/wazuh-kibana-app/pull/3462)
  [#3451](https://github.com/wazuh/wazuh-kibana-app/pull/3451)
  [#3442](https://github.com/wazuh/wazuh-kibana-app/pull/3442)
  [#3480](https://github.com/wazuh/wazuh-kibana-app/pull/3480)
  [#3472](https://github.com/wazuh/wazuh-kibana-app/pull/3472)
  [#3434](https://github.com/wazuh/wazuh-kibana-app/pull/3434)
  [#3392](https://github.com/wazuh/wazuh-kibana-app/pull/3392)
  [#3404](https://github.com/wazuh/wazuh-kibana-app/pull/3404)
  [#3432](https://github.com/wazuh/wazuh-kibana-app/pull/3432)
  [#3415](https://github.com/wazuh/wazuh-kibana-app/pull/3415)
  [#3469](https://github.com/wazuh/wazuh-kibana-app/pull/3469)
  [#3448](https://github.com/wazuh/wazuh-kibana-app/pull/3448)
  [#3465](https://github.com/wazuh/wazuh-kibana-app/pull/3465)
  [#3464](https://github.com/wazuh/wazuh-kibana-app/pull/3464)
  [#3478](https://github.com/wazuh/wazuh-kibana-app/pull/3478)
  [#4116](https://github.com/wazuh/wazuh-kibana-app/pull/4116)
- Added Intelligence tab to Mitre Att&ck module [#3368](https://github.com/wazuh/wazuh-kibana-app/pull/3368) [#3344](https://github.com/wazuh/wazuh-kibana-app/pull/3344) [#3726](https://github.com/wazuh/wazuh-kibana-app/pull/3726)
- Added sample data for office365 events [#3424](https://github.com/wazuh/wazuh-kibana-app/pull/3424)
- Created a separate component to check for sample data [#3475](https://github.com/wazuh/wazuh-kibana-app/pull/3475)
- Added a new hook for getting value suggestions [#3506](https://github.com/wazuh/wazuh-kibana-app/pull/3506)
- Added dinamic simple filters and adding simple GitHub filters fields [3531](https://github.com/wazuh/wazuh-kibana-app/pull/3531)
- Added configuration viewer for Module Office365 on Management > Configuration [#3524](https://github.com/wazuh/wazuh-kibana-app/pull/3524)
- Added base Module Panel view with Office365 setup [#3518](https://github.com/wazuh/wazuh-kibana-app/pull/3518)
- Added specifics and custom filters for Office365 search bar [#3533](https://github.com/wazuh/wazuh-kibana-app/pull/3533)
- Adding Pagination and filter to drilldown tables at Office pannel [#3544](https://github.com/wazuh/wazuh-kibana-app/pull/3544).
- Simple filters change between panel and drilldown panel [#3568](https://github.com/wazuh/wazuh-kibana-app/pull/3568).
- Added new fields in Inventory table and Flyout Details [#3525](https://github.com/wazuh/wazuh-kibana-app/pull/3525)
- Added columns selector in agents table [#3691](https://github.com/wazuh/wazuh-kibana-app/pull/3691)
- Added a new workflow for create wazuh packages [#3742](https://github.com/wazuh/wazuh-kibana-app/pull/3742)
- Run `template` and `fields` checks in the health check depends on the app configuration [#3783](https://github.com/wazuh/wazuh-kibana-app/pull/3783)
- Added a toast message when there is an error creating a new group [#3804](https://github.com/wazuh/wazuh-kibana-app/pull/3804)
- Added a step to start the agent to the deploy new Windowns agent guide [#3846](https://github.com/wazuh/wazuh-kibana-app/pull/3846)
- Added agents windows events config tab [#3905](https://github.com/wazuh/wazuh-kibana-app/pull/3905)
- Added 3 new panels to `Vulnerabilities/Inventory` [#3893](https://github.com/wazuh/wazuh-kibana-app/pull/3893)
- Added new fields of `Vulnerabilities` to the details flyout [#3893](https://github.com/wazuh/wazuh-kibana-app/pull/3893) [#3908](https://github.com/wazuh/wazuh-kibana-app/pull/3908)
- Added missing fields used in visualizations to the known fiels related to alerts [#3924](https://github.com/wazuh/wazuh-kibana-app/pull/3924)
- Added troubleshooting link to "index pattern was refreshed" toast [#3946](https://github.com/wazuh/wazuh-kibana-app/pull/3946)
- Added more number options to the tables widget in Modules -> "Mitre" [#4041](https://github.com/wazuh/wazuh-kibana-app/pull/4066)
- Management -> groups -> agent: Selectors appear when there are more than 3 options [#4126](https://github.com/wazuh/wazuh-kibana-app/pull/4126)

### Changed

- Changed ossec to wazuh in sample-data [#3121](https://github.com/wazuh/wazuh-kibana-app/pull/3121)
- Changed empty fields in FIM tables and `syscheck.value_name` in discovery now show an empty tag for visual clarity [#3279](https://github.com/wazuh/wazuh-kibana-app/pull/3279)
- Adapted the Mitre tactics and techniques resources to use the API endpoints [#3346](https://github.com/wazuh/wazuh-kibana-app/pull/3346)
- Moved the filterManager subscription to the hook useFilterManager [#3517](https://github.com/wazuh/wazuh-kibana-app/pull/3517)
- Change filter from is to is one of in custom searchbar [#3529](https://github.com/wazuh/wazuh-kibana-app/pull/3529)
- Refactored as module tabs and buttons are rendered [#3494](https://github.com/wazuh/wazuh-kibana-app/pull/3494)
- Updated the deprecated and added new references authd [#3663](https://github.com/wazuh/wazuh-kibana-app/pull/3663) [#3806](https://github.com/wazuh/wazuh-kibana-app/pull/3806)
- Added time subscription to Discover component [#3549](https://github.com/wazuh/wazuh-kibana-app/pull/3549)
- Refactored as module tabs and buttons are rendered [#3494](https://github.com/wazuh/wazuh-kibana-app/pull/3494)
- Testing logs using the Ruletest Test don't display the rule information if not matching a rule. [#3446](https://github.com/wazuh/wazuh-kibana-app/pull/3446)
- Changed format permissions in FIM inventory [#3649](https://github.com/wazuh/wazuh-kibana-app/pull/3649)
- Changed of request for one that does not return data that is not necessary to optimize times. [#3686](https://github.com/wazuh/wazuh-kibana-app/pull/3686) [#3728](https://github.com/wazuh/wazuh-kibana-app/pull/3728)
- Rebranding. Replaced the brand logos, set module icons with brand colors [#3788](https://github.com/wazuh/wazuh-kibana-app/pull/3788)
- Changed user for sample data management [#3795](https://github.com/wazuh/wazuh-kibana-app/pull/3795)
- Changed agent install codeblock copy button and powershell terminal warning [#3792](https://github.com/wazuh/wazuh-kibana-app/pull/3792)
- Refactored as the plugin platform name and references is managed [#3811](https://github.com/wazuh/wazuh-kibana-app/pull/3811)
- Removed `Dashboard` tab for the `Vulnerabilities` modules [#3893](https://github.com/wazuh/wazuh-kibana-app/pull/3893)
- Display all fields in the `Table` tab when expading an alert row in the alerts tables of flyouts and the `Modules/Security Events/Dashboard` table [#3908](https://github.com/wazuh/wazuh-kibana-app/pull/3908)
- Refactored the table in `Vulnerabilities/Inventory` [#3196](https://github.com/wazuh/wazuh-kibana-app/pull/3196)
- Changed Google Groups app icons [#3949](https://github.com/wazuh/wazuh-kibana-app/pull/3949)
- Removed sorting for `Agents` or `Configuration checksum` column in the table of `Management/Groups` due to this is not supported by the API [#3857](https://github.com/wazuh/wazuh-kibana-app/pull/3857)
- Changed messages in the agent installation guide [#4040](https://github.com/wazuh/wazuh-kibana-app/pull/4040)
- Changed the default `wazuh.statistics.shards` setting from `2` to `1` [#4055](https://github.com/wazuh/wazuh-kibana-app/pull/4055)
- Removed the migration tasks in the `.wazuh` and `.wazuh-version` indices [#4098](https://github.com/wazuh/wazuh-kibana-app/pull/4098)
- Separated the actions of viewing and editing the `agent.conf` group file [#4114](https://github.com/wazuh/wazuh-kibana-app/pull/4114)

### Fixed

- Fixed creation of log files [#3384](https://github.com/wazuh/wazuh-kibana-app/pull/3384)
- Fixed double fetching alerts count when pinnin/unpinning the agent in Mitre Att&ck/Framework [#3484](https://github.com/wazuh/wazuh-kibana-app/pull/3484)
- Query config refactor [#3490](https://github.com/wazuh/wazuh-kibana-app/pull/3490)
- Fixed rules and decoders test flyout clickout event [#3412](https://github.com/wazuh/wazuh-kibana-app/pull/3412)
- Notify when you are registering an agent without permissions [#3430](https://github.com/wazuh/wazuh-kibana-app/pull/3430)
- Remove not used `redirectRule` query param when clicking the row table on CDB Lists/Decoders [#3438](https://github.com/wazuh/wazuh-kibana-app/pull/3438)
- Fixed the code overflows over the line numbers in the API Console editor [#3439](https://github.com/wazuh/wazuh-kibana-app/pull/3439)
- Don't open the main menu when changing the seleted API or index pattern [#3440](https://github.com/wazuh/wazuh-kibana-app/pull/3440)
- Fix error message in conf managment [#3443](https://github.com/wazuh/wazuh-kibana-app/pull/3443)
- Fix size api selector when name is too long [#3445](https://github.com/wazuh/wazuh-kibana-app/pull/3445)
- Fixed error when edit a rule or decoder [#3456](https://github.com/wazuh/wazuh-kibana-app/pull/3456)
- Fixed index pattern selector doesn't display the ignored index patterns [#3458](https://github.com/wazuh/wazuh-kibana-app/pull/3458)
- Fixed error in /Management/Configuration when cluster is disabled [#3553](https://github.com/wazuh/wazuh-kibana-app/pull/3553)
- Fix the pinned filters were removed when accessing to the `Panel` tab of a module [#3565](https://github.com/wazuh/wazuh-kibana-app/pull/3565)
- Fixed multi-select component searcher handler [#3645](https://github.com/wazuh/wazuh-kibana-app/pull/3645)
- Fixed order logs properly in Management/Logs [#3609](https://github.com/wazuh/wazuh-kibana-app/pull/3609)
- Fixed the Wazuh API requests to `GET //` [#3661](https://github.com/wazuh/wazuh-kibana-app/pull/3661)
- Fixed missing mitre tactics [#3675](https://github.com/wazuh/wazuh-kibana-app/pull/3675)
- Fix CDB list view not working with IPv6 [#3488](https://github.com/wazuh/wazuh-kibana-app/pull/3488)
- Fixed the bad requests using Console tool to `PUT /active-response` API endpoint [#3466](https://github.com/wazuh/wazuh-kibana-app/pull/3466)
- Fixed group agent management table does not update on error [#3605](https://github.com/wazuh/wazuh-kibana-app/pull/3605)
- Fixed not showing packages details in agent inventory for a freeBSD agent SO [#3651](https://github.com/wazuh/wazuh-kibana-app/pull/3651)
- Fixed wazuh token deleted twice [#3652](https://github.com/wazuh/wazuh-kibana-app/pull/3652)
- Fixed handler of error on dev-tools [#3687](https://github.com/wazuh/wazuh-kibana-app/pull/3687)
- Fixed compatibility wazuh 4.3 - kibana 7.13.4 [#3685](https://github.com/wazuh/wazuh-kibana-app/pull/3685)
- Fixed registry values without agent pinned in FIM>Events [#3689](https://github.com/wazuh/wazuh-kibana-app/pull/3689)
- Fixed breadcrumbs style compatibility for Kibana 7.14.2 [#3688](https://github.com/wazuh/wazuh-kibana-app/pull/3688)
- Fixed security alerts table when filters change [#3682](https://github.com/wazuh/wazuh-kibana-app/pull/3682)
- Fixed error that shows we're using X-Pack when we have Basic [#3692](https://github.com/wazuh/wazuh-kibana-app/pull/3692)
- Fixed blank screen in Kibana 7.10.2 [#3700](https://github.com/wazuh/wazuh-kibana-app/pull/3700)
- Fixed related decoder link undefined parameters error [#3704](https://github.com/wazuh/wazuh-kibana-app/pull/3704)
- Fixing Flyouts in Kibana 7.14.2 [#3708](https://github.com/wazuh/wazuh-kibana-app/pull/3708)
- Fixing the bug of index patterns in health-check due to bad copy of a PR [#3707](https://github.com/wazuh/wazuh-kibana-app/pull/3707)
- Fixed styles and behaviour of button filter in the flyout of `Inventory` section for `Integrity monitoring` and `Vulnerabilities` modules [#3733](https://github.com/wazuh/wazuh-kibana-app/pull/3733)
- Fixed height of `Evolution` card in the `Agents` section when has no data for the selected time range [#3733](https://github.com/wazuh/wazuh-kibana-app/pull/3733)
- Fix clearing the query filter doesn't update the data in Office 365 and GitHub Panel tab [#3722](https://github.com/wazuh/wazuh-kibana-app/pull/3722)
- Fix wrong deamons in filter list [#3710](https://github.com/wazuh/wazuh-kibana-app/pull/3710)
- Fixing bug when create filename with spaces and throws a bad error [#3724](https://github.com/wazuh/wazuh-kibana-app/pull/3724)
- Fixing bug in security User flyout nonexistant unsubmitted changes warning [#3731](https://github.com/wazuh/wazuh-kibana-app/pull/3731)
- Fixing redirect to new tab when click in a link [#3732](https://github.com/wazuh/wazuh-kibana-app/pull/3732)
- Fixed missing settings in `Management/Configuration/Global configuration/Global/Main settings` [#3737](https://github.com/wazuh/wazuh-kibana-app/pull/3737)
- Fixed `Maximum call stack size exceeded` error exporting key-value pairs of a CDB List [#3738](https://github.com/wazuh/wazuh-kibana-app/pull/3738)
- Fixed regex lookahead and lookbehind for safari [#3741](https://github.com/wazuh/wazuh-kibana-app/pull/3741)
- Fixed Vulnerabilities Inventory flyout details filters [#3744](https://github.com/wazuh/wazuh-kibana-app/pull/3744)
- Removed api selector toggle from settings menu since it performed no useful function [#3604](https://github.com/wazuh/wazuh-kibana-app/pull/3604)
- Fixed the requests get [#3661](https://github.com/wazuh/wazuh-kibana-app/pull/3661)
- Fixed Dashboard PDF report error when switching pinned agent state [#3748](https://github.com/wazuh/wazuh-kibana-app/pull/3748)
- Fixed the rendering of the command to deploy new Windows agent not working in some Kibana versions [#3753](https://github.com/wazuh/wazuh-kibana-app/pull/3753)
- Fixed action buttons overlaying to the request text in Tools/API Console [#3772](https://github.com/wazuh/wazuh-kibana-app/pull/3772)
- Fix `Rule ID` value in reporting tables related to top results [#3774](https://github.com/wazuh/wazuh-kibana-app/issues/3774)
- Fixed github/office365 multi-select filters suggested values [#3787](https://github.com/wazuh/wazuh-kibana-app/pull/3787)
- Fix updating the aggregation data of Panel section when changing the time filter [#3790](https://github.com/wazuh/wazuh-kibana-app/pull/3790)
- Removed the button to remove an agent for a group in the agents' table when it is the default group [#3804](https://github.com/wazuh/wazuh-kibana-app/pull/3804)
- Fixed add single agent to group [#3776](https://github.com/wazuh/wazuh-kibana-app/pull/3776)
- Fix the implicit filters from the search bar can be removables [#3777](https://github.com/wazuh/wazuh-kibana-app/pull/3777)
- Fixed Office365/Github module the side panel tab [#3778](https://github.com/wazuh/wazuh-kibana-app/pull/3778)
- Fixed no wrap text in MITRE ATT&CK intelligence table [#3780](https://github.com/wazuh/wazuh-kibana-app/pull/3780)
- Fixed visualization tooltip position [#3781](https://github.com/wazuh/wazuh-kibana-app/pull/3781)
- Fixed github/office365 multi-select filters suggested values [#3787](https://github.com/wazuh/wazuh-kibana-app/pull/3787)
- Fixed the styles on the evolution card [#3796](https://github.com/wazuh/wazuh-kibana-app/pull/3796)
- Fixed internal user no longer needs permission to make x-pack detection request [#3831](https://github.com/wazuh/wazuh-kibana-app/pull/3831)
- Fixed agents details card style [#3845](https://github.com/wazuh/wazuh-kibana-app/pull/3845) [#3860](https://github.com/wazuh/wazuh-kibana-app/pull/3860)
- Fixed agents evolutions card [#3854](https://github.com/wazuh/wazuh-kibana-app/pull/3854)
- Fixed search bar query sanitizing in PDF report [#3861](https://github.com/wazuh/wazuh-kibana-app/pull/3861)
- Fixed routing redirection in events documents discover links [#3866](https://github.com/wazuh/wazuh-kibana-app/pull/3866)
- Fixed health-check [#3868](https://github.com/wazuh/wazuh-kibana-app/pull/3868)
- Fixed refreshing agents evolution visualization [#3894](https://github.com/wazuh/wazuh-kibana-app/pull/3894)
- Fixed an error when generating PDF reports due to Wazuh API token expiration [#3881](https://github.com/wazuh/wazuh-kibana-app/pull/3881)
- Fixed the table of Vulnerabilities/Inventory doesn't reload when changing the selected agent [#3901](https://github.com/wazuh/wazuh-kibana-app/pull/3901)
- Fixed backslash breaking exported JSON result [#3909](https://github.com/wazuh/wazuh-kibana-app/pull/3909)
- Fixed the Events view multiple "The index pattern was refreshed successfully" toast [#3937](https://github.com/wazuh/wazuh-kibana-app/pull/3937)
- Fixed a rendering problem in the map visualizations [#3942](https://github.com/wazuh/wazuh-kibana-app/pull/3942)
- Parse error when using `#` character not at the beginning of the line [#3877](https://github.com/wazuh/wazuh-kibana-app/pull/3877)
- Fixed the `rule.mitre.id` cell enhancement that doesn't support values with sub techniques [#3944](https://github.com/wazuh/wazuh-kibana-app/pull/3944)
- Fixed error not working the alerts displayed when changing the selected time in some flyouts [#3947](https://github.com/wazuh/wazuh-kibana-app/pull/3947) [#4115](https://github.com/wazuh/wazuh-kibana-app/pull/4115)
- Fixed the user can not logout when the Kibana server has a basepath configurated [#3957](https://github.com/wazuh/wazuh-kibana-app/pull/3957)
- Fixed fatal cron-job error when Wazuh API is down [#3991](https://github.com/wazuh/wazuh-kibana-app/pull/3991)
- Fixed circular re-directions when API errors are handled [#4079](https://github.com/wazuh/wazuh-kibana-app/pull/4079)
- Fixed agent breadcrumb routing minor error [#4101](https://github.com/wazuh/wazuh-kibana-app/pull/4101)
- Fixed selected text not visible in API Console [#4102](https://github.com/wazuh/wazuh-kibana-app/pull/4102)
- Fixed the 'missing parameters' error on the Manager Logs [#4110](https://github.com/wazuh/wazuh-kibana-app/pull/4110)
- Fixed undefined input reference when switching between rule set view and rule files view [#4125](https://github.com/wazuh/wazuh-kibana-app/pull/4125)
- Fixed not found FIM file toast error #4124 [#4124](https://github.com/wazuh/wazuh-kibana-app/pull/4124)
- Fixed "See full error" on error toast [#4119](https://github.com/wazuh/wazuh-kibana-app/pull/4119)
- Fixed not being able to remove custom filters. [#4112](https://github.com/wazuh/wazuh-kibana-app/pull/4112)
- Fixed spinner not showing when export button is clicked in management views [#4120](https://github.com/wazuh/wazuh-kibana-app/pull/4120)
- Correction of field and value in the section: last registered agent [#4127](https://github.com/wazuh/wazuh-kibana-app/pull/4127)
- Fixed the download agent installer command [#4132] (https://github.com/wazuh/wazuh-kibana-app/pull/4132)

## Wazuh v4.2.6 - Kibana 7.10.2, 7.11.2, 7.12.1, 7.13.0, 7.13.1, 7.13.2, 7.13.3, 7.13.4, 7.14.0, 7.14.1, 7.14.2 - Revision 4207

### Added

- Support for Kibana 7.13.4
- Support for Kibana 7.14.2
- Hide the `telemetry` banner [#3709](https://github.com/wazuh/wazuh-kibana-app/pull/3709)

### Fixed

- Fixed compatibility Wazuh 4.2 - Kibana 7.13.4 [#3653](https://github.com/wazuh/wazuh-kibana-app/pull/3653)
- Fixed interative register windows agent screen error [#3654](https://github.com/wazuh/wazuh-kibana-app/pull/3654)
- Fixed breadcrumbs style compatibility for Kibana 7.14.2 [#3668](https://github.com/wazuh/wazuh-kibana-app/pull/3668)
- Fixed Wazuh token is not removed after logout in Kibana 7.13 [#3670](https://github.com/wazuh/wazuh-kibana-app/pull/3670)
- Fixed Group Configuration and Management configuration error after trying to going back after you save [#3672](https://github.com/wazuh/wazuh-kibana-app/pull/3672)
- Fixing EuiPanels in Overview Sections and disabled text in WzMenu [#3674](https://github.com/wazuh/wazuh-kibana-app/pull/3674)
- Fixing double flyout clicking in a policy [#3676](https://github.com/wazuh/wazuh-kibana-app/pull/3676)
- Fixed error conflict setting kibana settings from the health check [#3678](https://github.com/wazuh/wazuh-kibana-app/pull/3678)
- Fixed compatibility to get the valid index patterns and refresh fields for Kibana 7.10.2-7.13.4 [3681](https://github.com/wazuh/wazuh-kibana-app/pull/3681)
- Fixed wrong redirect after login [3701](https://github.com/wazuh/wazuh-kibana-app/pull/3701)
- Fixed error getting the index pattern data when there is not `attributes.fields` in the saved object [3689](https://github.com/wazuh/wazuh-kibana-app/pull/3698)

## Wazuh v4.2.4 - Kibana 7.10.2, 7.11.2, 7.12.1 - Revision 4205

### Added

- Support for Wazuh 4.2.4

### Fixed

- Fixed a bug where the user's auth token was not deprecated on logout [#3638](https://github.com/wazuh/wazuh-kibana-app/pull/3638)

## Wazuh v4.2.3 - Kibana 7.10.2, 7.11.2, 7.12.1 - Revision 4204

### Added

- Support for Wazuh 4.2.3

## Wazuh v4.2.2 - Kibana 7.10.2 , 7.12.1 - Revision 4203

### Added

- Wazuh help links in the Kibana help menu [#3170](https://github.com/wazuh/wazuh-kibana-app/pull/3170)
- Redirect to group details using the `group` query param in the URL [#3184](https://github.com/wazuh/wazuh-kibana-app/pull/3184)
- Configuration to disable Wazuh App access from X-Pack/ODFE role [#3222](https://github.com/wazuh/wazuh-kibana-app/pull/3222) [#3292](https://github.com/wazuh/wazuh-kibana-app/pull/3292)
- Added confirmation message when closing a form [#3221](https://github.com/wazuh/wazuh-kibana-app/pull/3221)
- Improvement to hide navbar Wazuh label. [#3240](https://github.com/wazuh/wazuh-kibana-app/pull/3240)
- Add modal creating new rule/decoder [#3274](https://github.com/wazuh/wazuh-kibana-app/pull/3274)
- New functionality to change app logos [#3503](https://github.com/wazuh/wazuh-kibana-app/pull/3503)
- Added link to the upgrade guide when the Wazuh API version and the Wazuh App version mismatch [#3592](https://github.com/wazuh/wazuh-kibana-app/pull/3592)

### Changed

- Removed module titles [#3160](https://github.com/wazuh/wazuh-kibana-app/pull/3160)
- Changed default `wazuh.monitoring.creation` app setting from `d` to `w` [#3174](https://github.com/wazuh/wazuh-kibana-app/pull/3174)
- Changed default `wazuh.monitoring.shards` app setting from `2` to `1` [#3174](https://github.com/wazuh/wazuh-kibana-app/pull/3174)
- Removed Sha1 field from registry key detail [#3189](https://github.com/wazuh/wazuh-kibana-app/pull/3189)
- Removed tooltip in last breadcrumb in header breadcrumb [3250](https://github.com/wazuh/wazuh-kibana-app/pull/3250)
- Refactored the Health check component [#3197](https://github.com/wazuh/wazuh-kibana-app/pull/3197)
- Added version in package downloaded name in agent deploy command [#3210](https://github.com/wazuh/wazuh-kibana-app/issues/3210)
- Removed restriction to allow only current active agents from vulnerability inventory [#3243](https://github.com/wazuh/wazuh-kibana-app/pull/3243)
- Move API selector and Index Pattern Selector to the header bar [#3175](https://github.com/wazuh/wazuh-kibana-app/pull/3175)
- Health check actions notifications refactored and added debug mode [#3258](https://github.com/wazuh/wazuh-kibana-app/pull/3258)
- Improved visualizations object configuration readability [#3355](https://github.com/wazuh/wazuh-kibana-app/pull/3355)
- Changed the way kibana-vis hides the visualization while loading, this should prevent errors caused by having a 0 height visualization [#3349](https://github.com/wazuh/wazuh-kibana-app/pull/3349)

### Fixed

- Fixed screen flickers in Cluster visualization [#3159](https://github.com/wazuh/wazuh-kibana-app/pull/3159)
- Fixed the broken links when using `server.basePath` Kibana setting [#3161](https://github.com/wazuh/wazuh-kibana-app/pull/3161)
- Fixed filter in reports [#3173](https://github.com/wazuh/wazuh-kibana-app/pull/3173)
- Fixed typo error in Settings/Configuration [#3234](https://github.com/wazuh/wazuh-kibana-app/pull/3234)
- Fixed fields overlap in the agent summary screen [#3217](https://github.com/wazuh/wazuh-kibana-app/pull/3217)
- Fixed Ruleset Test, each request is made in a different session instead of all in the same session [#3257](https://github.com/wazuh/wazuh-kibana-app/pull/3257)
- Fixed the `Visualize` button is not displaying when expanding a field in the Events sidebar [#3237](https://github.com/wazuh/wazuh-kibana-app/pull/3237)
- Fix modules are missing in the agent menu [#3244](https://github.com/wazuh/wazuh-kibana-app/pull/3244)
- Fix improving and removing WUI error logs [#3260](https://github.com/wazuh/wazuh-kibana-app/pull/3260)
- Fix some errors of PDF reports [#3272](https://github.com/wazuh/wazuh-kibana-app/pull/3272)
- Fix TypeError when selecting macOS agent deployment in a Safari Browser [#3289](https://github.com/wazuh/wazuh-kibana-app/pull/3289)
- Fix error in how the SCA check's checks are displayed [#3297](https://github.com/wazuh/wazuh-kibana-app/pull/3297)
- Fixed message of error when add sample data fails [#3241](https://github.com/wazuh/wazuh-kibana-app/pull/3241)
- Fixed modules are missing in the agent menu [#3244](https://github.com/wazuh/wazuh-kibana-app/pull/3244)
- Fixed Alerts Summary of modules for reports [#3303](https://github.com/wazuh/wazuh-kibana-app/pull/3303)
- Fixed dark mode visualization background in pdf reports [#3315](https://github.com/wazuh/wazuh-kibana-app/pull/3315)
- Adapt Kibana integrations to Kibana 7.11 and 7.12 [#3309](https://github.com/wazuh/wazuh-kibana-app/pull/3309)
- Fixed error agent view does not render correctly [#3306](https://github.com/wazuh/wazuh-kibana-app/pull/3306)
- Fixed miscalculation in table column width in PDF reports [#3326](https://github.com/wazuh/wazuh-kibana-app/pull/3326)
- Normalized visData table property for 7.12 retro-compatibility [#3323](https://github.com/wazuh/wazuh-kibana-app/pull/3323)
- Fixed error that caused the labels in certain visualizations to overlap [#3355](https://github.com/wazuh/wazuh-kibana-app/pull/3355)
- Fixed export to csv button in dashboards tables [#3358](https://github.com/wazuh/wazuh-kibana-app/pull/3358)
- Fixed Elastic UI breaking changes in 7.12 [#3345](https://github.com/wazuh/wazuh-kibana-app/pull/3345)
- Fixed Wazuh main menu and breadcrumb render issues [#3347](https://github.com/wazuh/wazuh-kibana-app/pull/3347)
- Fixed generation of huge logs from backend errors [#3397](https://github.com/wazuh/wazuh-kibana-app/pull/3397)
- Fixed vulnerabilities flyout not showing alerts if the vulnerability had a field missing [#3593](https://github.com/wazuh/wazuh-kibana-app/pull/3593)

## Wazuh v4.2.1 - Kibana 7.10.2 , 7.11.2 - Revision 4202

### Added

- Support for Wazuh 4.2.1

## Wazuh v4.2.0 - Kibana 7.10.2 , 7.11.2 - Revision 4201

### Added

- Added `Ruleset Test` section under Tools menu, and on Edit Rules/Decoders as a tool. [#1434](https://github.com/wazuh/wazuh-kibana-app/pull/1434)
- Added page size options in Security events, explore agents table [#2925](https://github.com/wazuh/wazuh-kibana-app/pull/2925)
- Added a reminder to restart cluster or manager after import a file in Rules, Decoders or CDB Lists [#3051](https://github.com/wazuh/wazuh-kibana-app/pull/3051)
- Added Agent Stats section [#3056](https://github.com/wazuh/wazuh-kibana-app/pull/3056)
- Added `logtest` PUT example on API Console [#3061](https://github.com/wazuh/wazuh-kibana-app/pull/3061)
- Added vulnerabilities inventory that affect to an agent [#3069](https://github.com/wazuh/wazuh-kibana-app/pull/3069)
- Added retry button to check api again in health check [#3109](https://github.com/wazuh/wazuh-kibana-app/pull/3109)
- Added `wazuh-statistics` template and a new mapping for these indices [#3111](https://github.com/wazuh/wazuh-kibana-app/pull/3111)
- Added link to documentation "Checking connection with Manager" in deploy new agent [#3126](https://github.com/wazuh/wazuh-kibana-app/pull/3126)
- Fixed Agent Evolution graph showing agents from multiple APIs [#3256](https://github.com/wazuh/wazuh-kibana-app/pull/3256)
- Added Disabled index pattern checks in Health Check [#3311](https://github.com/wazuh/wazuh-kibana-app/pull/3311)

### Changed

- Moved Dev Tools inside of Tools menu as Api Console. [#1434](https://github.com/wazuh/wazuh-kibana-app/pull/1434)
- Changed position of Top users on Integrity Monitoring Top 5 user. [#2892](https://github.com/wazuh/wazuh-kibana-app/pull/2892)
- Changed user allow_run_as way of editing. [#3080](https://github.com/wazuh/wazuh-kibana-app/pull/3080)
- Rename some ossec references to Wazuh [#3046](https://github.com/wazuh/wazuh-kibana-app/pull/3046)

### Fixed

- Filter only authorized agents in Agents stats and Visualizations [#3088](https://github.com/wazuh/wazuh-kibana-app/pull/3088)
- Fixed missing `pending` status suggestion for agents [#3095](https://github.com/wazuh/wazuh-kibana-app/pull/3095)
- Index pattern setting not used for choosing from existing patterns [#3097](https://github.com/wazuh/wazuh-kibana-app/pull/3097)
- Fixed space character missing on deployment command if UDP is configured [#3108](https://github.com/wazuh/wazuh-kibana-app/pull/3108)
- Fixed statistics visualizations when a node is selected [#3110](https://github.com/wazuh/wazuh-kibana-app/pull/3110)
- Fixed Flyout date filter also changes main date filter [#3114](https://github.com/wazuh/wazuh-kibana-app/pull/3114)
- Fixed name for "TCP sessions" visualization and average metric is now a sum [#3118](https://github.com/wazuh/wazuh-kibana-app/pull/3118)
- Filter only authorized agents in Events and Security Alerts table [#3120](https://github.com/wazuh/wazuh-kibana-app/pull/3120)
- Fixed Last keep alive label is outside the panel [#3122](https://github.com/wazuh/wazuh-kibana-app/pull/3122)
- Fixed app redirect to Settings section after the health check [#3128](https://github.com/wazuh/wazuh-kibana-app/pull/3128)
- Fixed the plugin logo path in Kibana menu when use `server.basePath` setting [#3144](https://github.com/wazuh/wazuh-kibana-app/pull/3144)
- Fixed deprecated endpoint for create agent groups [3152](https://github.com/wazuh/wazuh-kibana-app/pull/3152)
- Fixed check for TCP protocol in deploy new agent [#3163](https://github.com/wazuh/wazuh-kibana-app/pull/3163)
- Fixed RBAC issue with agent group permissions [#3181](https://github.com/wazuh/wazuh-kibana-app/pull/3181)
- Fixed change index pattern from menu doesn't work [#3187](https://github.com/wazuh/wazuh-kibana-app/pull/3187)
- Conflict with the creation of the index pattern when performing the Health Check [#3232](https://github.com/wazuh/wazuh-kibana-app/pull/3232)
- Added Disabled index pattern checks in Health Check [#3311](https://github.com/wazuh/wazuh-kibana-app/pull/3311)
- Fixed windows update section in Linux Inventory PDF [#3569](https://github.com/wazuh/wazuh-kibana-app/pull/3569)
- Improving and removing unnecessary error logs [#3574](https://github.com/wazuh/wazuh-kibana-app/pull/3574)

## Wazuh v4.1.5 - Kibana 7.10.0 , 7.10.2, 7.11.2 - Revision 4108

### Fixed

- Unable to change selected index pattern from the Wazuh menu [#3330](https://github.com/wazuh/wazuh-kibana-app/pull/3330)

## Wazuh v4.1.5 - Kibana 7.10.0 , 7.10.2, 7.11.2 - Revision 4107

### Added

- Support for Kibana 7.11.2
- Added a warning message for the `Install and enroll the agent` step of `Deploy new agent` guide [#3238](https://github.com/wazuh/wazuh-kibana-app/pull/3238)

### Fixed

- Conflict with the creation of the index pattern when performing the Health Check [#3223](https://github.com/wazuh/wazuh-kibana-app/pull/3223)
- Fixing mac os agents add command [#3207](https://github.com/wazuh/wazuh-kibana-app/pull/3207)

## Wazuh v4.1.5 - Kibana 7.10.0 , 7.10.2 - Revision 4106

- Adapt for Wazuh 4.1.5

## Wazuh v4.1.4 - Kibana 7.10.0 , 7.10.2 - Revision 4105

- Adapt for Wazuh 4.1.4

## Wazuh v4.1.3 - Kibana 7.10.0 , 7.10.2 - Revision 4104

### Added

- Creation of index pattern after the default one is changes in Settings [#2985](https://github.com/wazuh/wazuh-kibana-app/pull/2985)
- Added node name of agent list and detail [#3039](https://github.com/wazuh/wazuh-kibana-app/pull/3039)
- Added loading view while the user is logging to prevent permissions prompts [#3041](https://github.com/wazuh/wazuh-kibana-app/pull/3041)
- Added custom message for each possible run_as setup [#3048](https://github.com/wazuh/wazuh-kibana-app/pull/3048)

### Changed

- Change all dates labels to Kibana formatting time zone [#3047](https://github.com/wazuh/wazuh-kibana-app/pull/3047)
- Improve toast message when selecting a default API [#3049](https://github.com/wazuh/wazuh-kibana-app/pull/3049)
- Improve validation and prevention for caching bundles on the client-side [#3063](https://github.com/wazuh/wazuh-kibana-app/pull/3063) [#3091](https://github.com/wazuh/wazuh-kibana-app/pull/3091)

### Fixed

- Fixed unexpected behavior in Roles mapping [#3028](https://github.com/wazuh/wazuh-kibana-app/pull/3028)
- Fixed rule filter is no applied when you click on a rule id in another module.[#3057](https://github.com/wazuh/wazuh-kibana-app/pull/3057)
- Fixed bug changing master node configuration [#3062](https://github.com/wazuh/wazuh-kibana-app/pull/3062)
- Fixed wrong variable declaration for macOS agents [#3066](https://github.com/wazuh/wazuh-kibana-app/pull/3066)
- Fixed some errors in the Events table, action buttons style, and URLs disappeared [#3086](https://github.com/wazuh/wazuh-kibana-app/pull/3086)
- Fixed Rollback of invalid rule configuration file [#3084](https://github.com/wazuh/wazuh-kibana-app/pull/3084)

## Wazuh v4.1.2 - Kibana 7.10.0 , 7.10.2 - Revision 4103

- Add `run_as` setting to example host configuration in Add new API view [#3021](https://github.com/wazuh/wazuh-kibana-app/pull/3021)
- Refactor of some prompts [#3015](https://github.com/wazuh/wazuh-kibana-app/pull/3015)

### Fixed

- Fix SCA policy detail showing name and check results about another policy [#3007](https://github.com/wazuh/wazuh-kibana-app/pull/3007)
- Fixed that alerts table is empty when switching pinned agents [#3008](https://github.com/wazuh/wazuh-kibana-app/pull/3008)
- Creating a role mapping before the existing ones are loaded, the page bursts [#3013](https://github.com/wazuh/wazuh-kibana-app/pull/3013)
- Fix pagination in SCA checks table when expand some row [#3018](https://github.com/wazuh/wazuh-kibana-app/pull/3018)
- Fix manager is shown in suggestions in Agents section [#3025](https://github.com/wazuh/wazuh-kibana-app/pull/3025)
- Fix disabled loading on inventory when request fail [#3026](https://github.com/wazuh/wazuh-kibana-app/pull/3026)
- Fix restarting selected cluster instead of all of them [#3032](https://github.com/wazuh/wazuh-kibana-app/pull/3032)
- Fix pinned agents don't trigger a new filtered query [#3035](https://github.com/wazuh/wazuh-kibana-app/pull/3035)
- Overlay Wazuh menu when Kibana menu is opened or docked [#3038](https://github.com/wazuh/wazuh-kibana-app/pull/3038)
- Fix visualizations in PDF Reports with Dark mode [#2983](https://github.com/wazuh/wazuh-kibana-app/pull/2983)

## Wazuh v4.1.1 - Kibana 7.10.0 , 7.10.2 - Revision 4102

### Added

- Prompt to show the unsupported module for the selected agent [#2959](https://github.com/wazuh/wazuh-kibana-app/pull/2959)
- Added a X-Frame-Options header to the backend responses [#2977](https://github.com/wazuh/wazuh-kibana-app/pull/2977)

### Changed

- Added toast with refresh button when new fields are loaded [#2974](https://github.com/wazuh/wazuh-kibana-app/pull/2974)
- Migrated manager and cluster files endpoints and their corresponding RBAC [#2984](https://github.com/wazuh/wazuh-kibana-app/pull/2984)

### Fixed

- Fix login error when AWS Elasticsearch and ODFE is used [#2710](https://github.com/wazuh/wazuh-kibana-app/issues/2710)
- An error message is displayed when changing a group's configuration although the user has the right permissions [#2955](https://github.com/wazuh/wazuh-kibana-app/pull/2955)
- Fix Security events table is empty when switching the pinned agents [#2956](https://github.com/wazuh/wazuh-kibana-app/pull/2956)
- Fix disabled switch visual edit button when json content is empty [#2957](https://github.com/wazuh/wazuh-kibana-app/issues/2957)
- Fixed main and `More` menus for unsupported agents [#2959](https://github.com/wazuh/wazuh-kibana-app/pull/2959)
- Fixed forcing a non numeric filter value in a number type field [#2961](https://github.com/wazuh/wazuh-kibana-app/pull/2961)
- Fixed wrong number of alerts in Security Events [#2964](https://github.com/wazuh/wazuh-kibana-app/pull/2964)
- Fixed search with strange characters of agent in Management groups [#2970](https://github.com/wazuh/wazuh-kibana-app/pull/2970)
- Fix the statusCode error message [#2971](https://github.com/wazuh/wazuh-kibana-app/pull/2971)
- Fix the SCA policy stats didn't refresh [#2973](https://github.com/wazuh/wazuh-kibana-app/pull/2973)
- Fixed loading of AWS index fields even when no AWS alerts were found [#2974](https://github.com/wazuh/wazuh-kibana-app/pull/2974)
- Fix some date fields format in FIM and SCA modules [#2975](https://github.com/wazuh/wazuh-kibana-app/pull/2975)
- Fix a non-stop error in Manage agents when the user has no permissions [#2976](https://github.com/wazuh/wazuh-kibana-app/pull/2976)
- Can't edit empty rules and decoders files that already exist in the manager [#2978](https://github.com/wazuh/wazuh-kibana-app/pull/2978)
- Support for alerts index pattern with different ID and name [#2979](https://github.com/wazuh/wazuh-kibana-app/pull/2979)
- Fix the unpin agent in the selection modal [#2980](https://github.com/wazuh/wazuh-kibana-app/pull/2980)
- Fix properly logout of Wazuh API when logging out of the application (only for OpenDistro) [#2789](https://github.com/wazuh/wazuh-kibana-app/issues/2789)
- Fixed missing `&&` from macOS agent deployment command [#2989](https://github.com/wazuh/wazuh-kibana-app/issues/2989)
- Fix prompt permissions on Framework of Mitre and Inventory of Integrity monitoring. [#2967](https://github.com/wazuh/wazuh-kibana-app/issues/2967)
- Fix properly logout of Wazuh API when logging out of the application support x-pack [#2789](https://github.com/wazuh/wazuh-kibana-app/issues/2789)

## Wazuh v4.1.0 - Kibana 7.10.0 , 7.10.2 - Revision 4101

### Added

- Check the max buckets by default in healthcheck and increase them [#2901](https://github.com/wazuh/wazuh-kibana-app/pull/2901)
- Added a prompt wraning in role mapping if run_as is false or he is not allowed to use it by API [#2876](https://github.com/wazuh/wazuh-kibana-app/pull/2876)

### Changed

- Support new fields of Windows Registry at FIM inventory panel [#2679](https://github.com/wazuh/wazuh-kibana-app/issues/2679)
- Added on FIM Inventory Windows Registry registry_key and registry_value items from syscheck [#2908](https://github.com/wazuh/wazuh-kibana-app/issues/2908)
- Uncheck agents after an action in agents groups management [#2907](https://github.com/wazuh/wazuh-kibana-app/pull/2907)
- Unsave rule files when edit or create a rule with invalid content [#2944](https://github.com/wazuh/wazuh-kibana-app/pull/2944)
- Added vulnerabilities module for macos agents [#2969](https://github.com/wazuh/wazuh-kibana-app/pull/2969)

### Fixed

- Fix server error Invalid token specified: Cannot read property 'replace' of undefined [#2899](https://github.com/wazuh/wazuh-kibana-app/issues/2899)
- Fix show empty files rules and decoders: [#2923](https://github.com/wazuh/wazuh-kibana-app/issues/2923)
- Fixed wrong hover texts in CDB lists actions [#2929](https://github.com/wazuh/wazuh-kibana-app/pull/2929)
- Fixed access to forbidden agents information when exporting agents listt [2918](https://github.com/wazuh/wazuh-kibana-app/pull/2918)
- Fix the decoder detail view is not displayed [#2888](https://github.com/wazuh/wazuh-kibana-app/issues/2888)
- Fix the complex search using the Wazuh API query filter in search bars [#2930](https://github.com/wazuh/wazuh-kibana-app/issues/2930)
- Fixed validation to check userPermissions are not ready yet [#2931](https://github.com/wazuh/wazuh-kibana-app/issues/2931)
- Fixed clear visualizations manager list when switching tabs. Fixes PDF reports filters [#2932](https://github.com/wazuh/wazuh-kibana-app/pull/2932)
- Fix Strange box shadow in Export popup panel in Managment > Groups [#2886](https://github.com/wazuh/wazuh-kibana-app/issues/2886)
- Fixed wrong command on alert when data folder does not exist [#2938](https://github.com/wazuh/wazuh-kibana-app/pull/2938)
- Fix agents table OS field sorting: Changes agents table field `os_name` to `os.name,os.version` to make it sortable. [#2939](https://github.com/wazuh/wazuh-kibana-app/pull/2939)
- Fixed diff parsed datetime between agent detail and agents table [#2940](https://github.com/wazuh/wazuh-kibana-app/pull/2940)
- Allow access to Agents section with agent:group action permission [#2933](https://github.com/wazuh/wazuh-kibana-app/issues/2933)
- Fixed filters does not work on modals with search bar [#2935](https://github.com/wazuh/wazuh-kibana-app/pull/2935)
- Fix wrong package name in deploy new agent [#2942](https://github.com/wazuh/wazuh-kibana-app/issues/2942)
- Fixed number agents not show on pie onMouseEvent [#2890](https://github.com/wazuh/wazuh-kibana-app/issues/2890)
- Fixed off Kibana Query Language in search bar of Controls/Inventory modules. [#2945](https://github.com/wazuh/wazuh-kibana-app/pull/2945)
- Fixed number of agents do not show on the pie chart tooltip in agents preview [#2890](https://github.com/wazuh/wazuh-kibana-app/issues/2890)

## Wazuh v4.0.4 - Kibana 7.10.0 , 7.10.2 - Revision 4017

### Added

- Adapt the app to the new Kibana platform [#2475](https://github.com/wazuh/wazuh-kibana-app/issues/2475)
- Wazuh data directory moved from `optimize` to `data` Kibana directory [#2591](https://github.com/wazuh/wazuh-kibana-app/issues/2591)
- Show the wui_rules belong to wazuh-wui API user [#2702](https://github.com/wazuh/wazuh-kibana-app/issues/2702)

### Fixed

- Fixed Wazuh menu and agent menu for Solaris agents [#2773](https://github.com/wazuh/wazuh-kibana-app/issues/2773) [#2725](https://github.com/wazuh/wazuh-kibana-app/issues/2725)
- Fixed wrong shards and replicas for statistics indices and also fixed wrong prefix for monitoring indices [#2732](https://github.com/wazuh/wazuh-kibana-app/issues/2732)
- Report's creation dates set to 1970-01-01T00:00:00.000Z [#2772](https://github.com/wazuh/wazuh-kibana-app/issues/2772)
- Fixed bug for missing commands in ubuntu/debian and centos [#2786](https://github.com/wazuh/wazuh-kibana-app/issues/2786)
- Fixed bug that show an hour before in /security-events/dashboard [#2785](https://github.com/wazuh/wazuh-kibana-app/issues/2785)
- Fixed permissions to access agents [#2838](https://github.com/wazuh/wazuh-kibana-app/issues/2838)
- Fix searching in groups [#2825](https://github.com/wazuh/wazuh-kibana-app/issues/2825)
- Fix the pagination in SCA ckecks table [#2815](https://github.com/wazuh/wazuh-kibana-app/issues/2815)
- Fix the SCA table with a wrong behaviour using the refresh button [#2854](https://github.com/wazuh/wazuh-kibana-app/issues/2854)
- Fix sca permissions for agents views and dashboards [#2862](https://github.com/wazuh/wazuh-kibana-app/issues/2862)
- Solaris should not show vulnerabilities module [#2829](https://github.com/wazuh/wazuh-kibana-app/issues/2829)
- Fix the settings of statistics indices creation [#2858](https://github.com/wazuh/wazuh-kibana-app/issues/2858)
- Update agents' info in Management Status after changing cluster node selected [#2828](https://github.com/wazuh/wazuh-kibana-app/issues/2828)
- Fix error when applying filter in rules from events [#2877](https://github.com/wazuh/wazuh-kibana-app/issues/2877)

### Changed

- Replaced `wazuh` Wazuh API user by `wazuh-wui` in the default configuration [#2852](https://github.com/wazuh/wazuh-kibana-app/issues/2852)
- Add agent id to the reports name in Agent Inventory and Modules [#2817](https://github.com/wazuh/wazuh-kibana-app/issues/2817)

### Adapt for Kibana 7.10.0

- Fixed filter pinned crash returning from agents [#2864](https://github.com/wazuh/wazuh-kibana-app/issues/2864)
- Fixed style in sca and regulatory compliance tables and in wz menu [#2861](https://github.com/wazuh/wazuh-kibana-app/issues/2861)
- Fix body-payload of Sample Alerts POST endpoint [#2857](https://github.com/wazuh/wazuh-kibana-app/issues/2857)
- Fixed bug in the table on Agents->Table-> Actions->Config icon [#2853](https://github.com/wazuh/wazuh-kibana-app/issues/2853)
- Fixed tooltip in the icon of view decoder file [#2850](https://github.com/wazuh/wazuh-kibana-app/issues/2850)
- Fixed bug with agent filter when it is pinned [#2846](https://github.com/wazuh/wazuh-kibana-app/issues/2846)
- Fix discovery navigation [#2845](https://github.com/wazuh/wazuh-kibana-app/issues/2845)
- Search file editor gone [#2843](https://github.com/wazuh/wazuh-kibana-app/issues/2843)
- Fix Agent Search Bar - Regex Query Interpreter [#2834](https://github.com/wazuh/wazuh-kibana-app/issues/2834)
- Fixed accordion style breaking [#2833](https://github.com/wazuh/wazuh-kibana-app/issues/2833)
- Fix metrics are not updated after a bad request in search input [#2830](https://github.com/wazuh/wazuh-kibana-app/issues/2830)
- Fix mitre framework tab crash [#2821](https://github.com/wazuh/wazuh-kibana-app/issues/2821)
- Changed ping request to default request. Added delay and while to che… [#2820](https://github.com/wazuh/wazuh-kibana-app/issues/2820)
- Removed kibana alert for security [#2806](https://github.com/wazuh/wazuh-kibana-app/issues/2806)

## Wazuh v4.0.4 - Kibana 7.10.0 , 7.10.2 - Revision 4016

### Added

- Modified agent registration adding groups and architecture [#2666](https://github.com/wazuh/wazuh-kibana-app/issues/2666) [#2652](https://github.com/wazuh/wazuh-kibana-app/issues/2652)
- Each user can only view their own reports [#2686](https://github.com/wazuh/wazuh-kibana-app/issues/2686)

### Fixed

- Create index pattern even if there aren´t available indices [#2620](https://github.com/wazuh/wazuh-kibana-app/issues/2620)
- Top bar overlayed over expanded visualizations [#2667](https://github.com/wazuh/wazuh-kibana-app/issues/2667)
- Empty inventory data in Solaris agents [#2680](https://github.com/wazuh/wazuh-kibana-app/pull/2680)
- Wrong parameters in the dev-tools autocomplete section [#2675](https://github.com/wazuh/wazuh-kibana-app/issues/2675)
- Wrong permissions on edit CDB list [#2665](https://github.com/wazuh/wazuh-kibana-app/pull/2665)
- fix(frontend): add the metafields when refreshing the index pattern [#2681](https://github.com/wazuh/wazuh-kibana-app/pull/2681)
- Error toast is showing about Elasticsearch users for environments without security [#2713](https://github.com/wazuh/wazuh-kibana-app/issues/2713)
- Error about Handler.error in Role Mapping fixed [#2702](https://github.com/wazuh/wazuh-kibana-app/issues/2702)
- Fixed message in reserved users actions [#2702](https://github.com/wazuh/wazuh-kibana-app/issues/2702)
- Error 500 on Export formatted CDB list [#2692](https://github.com/wazuh/wazuh-kibana-app/pull/2692)
- Wui rules label should have only one tooltip [#2723](https://github.com/wazuh/wazuh-kibana-app/issues/2723)
- Move upper the Wazuh item in the Kibana menu and default index pattern [#2867](https://github.com/wazuh/wazuh-kibana-app/pull/2867)

## Wazuh v4.0.4 - Kibana v7.9.1, v7.9.3 - Revision 4015

### Added

- Support for Wazuh v4.0.4

## Wazuh v4.0.3 - Kibana v7.9.1, v7.9.2, v7.9.3 - Revision 4014

### Added

- Improved management of index-pattern fields [#2630](https://github.com/wazuh/wazuh-kibana-app/issues/2630)

### Fixed

- fix(fronted): fixed the check of API and APP version in health check [#2655](https://github.com/wazuh/wazuh-kibana-app/pull/2655)
- Replace user by username key in the monitoring logic [#2654](https://github.com/wazuh/wazuh-kibana-app/pull/2654)
- Security alerts and reporting issues when using private tenants [#2639](https://github.com/wazuh/wazuh-kibana-app/issues/2639)
- Manager restart in rule editor does not work with Wazuh cluster enabled [#2640](https://github.com/wazuh/wazuh-kibana-app/issues/2640)
- fix(frontend): Empty inventory data in Solaris agents [#2680](https://github.com/wazuh/wazuh-kibana-app/pull/2680)

## Wazuh v4.0.3 - Kibana v7.9.1, v7.9.2, v7.9.3 - Revision 4013

### Added

- Support for Wazuh v4.0.3.

## Wazuh v4.0.2 - Kibana v7.9.1, v7.9.3 - Revision 4012

### Added

- Sample data indices name should take index pattern in use [#2593](https://github.com/wazuh/wazuh-kibana-app/issues/2593)
- Added start option to macos Agents [#2653](https://github.com/wazuh/wazuh-kibana-app/pull/2653)

### Changed

- Statistics settings do not allow to configure primary shards and replicas [#2627](https://github.com/wazuh/wazuh-kibana-app/issues/2627)

## Wazuh v4.0.2 - Kibana v7.9.1, v7.9.3 - Revision 4011

### Added

- Support for Wazuh v4.0.2.

### Fixed

- The index pattern title is overwritten with its id after refreshing its fields [#2577](https://github.com/wazuh/wazuh-kibana-app/issues/2577)
- [RBAC] Issues detected when using RBAC [#2579](https://github.com/wazuh/wazuh-kibana-app/issues/2579)

## Wazuh v4.0.1 - Kibana v7.9.1, v7.9.3 - Revision 4010

### Changed

- Alerts summary table for PDF reports on all modules [#2632](https://github.com/wazuh/wazuh-kibana-app/issues/2632)
- [4.0-7.9] Run as with no wazuh-wui API user [#2576](https://github.com/wazuh/wazuh-kibana-app/issues/2576)
- Deploy a new agent interface as default interface [#2564](https://github.com/wazuh/wazuh-kibana-app/issues/2564)
- Problem in the visualization of new reserved resources of the Wazuh API [#2643](https://github.com/wazuh/wazuh-kibana-app/issues/2643)

### Fixed

- Restore the tables in the agents' reports [#2628](https://github.com/wazuh/wazuh-kibana-app/issues/2628)
- [RBAC] Issues detected when using RBAC [#2579](https://github.com/wazuh/wazuh-kibana-app/issues/2579)
- Changes done via a worker's API are overwritten [#2626](https://github.com/wazuh/wazuh-kibana-app/issues/2626)

### Fixed

- [BUGFIX] Default user field for current platform [#2633](https://github.com/wazuh/wazuh-kibana-app/pull/2633)

## Wazuh v4.0.1 - Kibana v7.9.1, v7.9.3 - Revision 4009

### Changed

- Hide empty columns of the processes table of the MacOS agents [#2570](https://github.com/wazuh/wazuh-kibana-app/pull/2570)
- Missing step in "Deploy a new agent" view [#2623](https://github.com/wazuh/wazuh-kibana-app/issues/2623)
- Implement wazuh users' CRUD [#2598](https://github.com/wazuh/wazuh-kibana-app/pull/2598)

### Fixed

- Inconsistent data in sample data alerts [#2618](https://github.com/wazuh/wazuh-kibana-app/pull/2618)

## Wazuh v4.0.1 - Kibana v7.9.1, v7.9.3 - Revision 4008

### Fixed

- Icons not align to the right in Modules > Events [#2607](https://github.com/wazuh/wazuh-kibana-app/pull/2607)
- Statistics visualizations do not show data [#2602](https://github.com/wazuh/wazuh-kibana-app/pull/2602)
- Error on loading css files [#2599](https://github.com/wazuh/wazuh-kibana-app/pull/2599)
- Fixed search filter in search bar in Module/SCA wasn't working [#2601](https://github.com/wazuh/wazuh-kibana-app/pull/2601)

## Wazuh v4.0.0 - Kibana v7.9.1, v7.9.2, v7.9.3 - Revision 4007

### Fixed

- updated macOS package URL [#2596](https://github.com/wazuh/wazuh-kibana-app/pull/2596)
- Revert "[4.0-7.9] [BUGFIX] Removed unnecessary function call" [#2597](https://github.com/wazuh/wazuh-kibana-app/pull/2597)

## Wazuh v4.0.0 - Kibana v7.9.1, v7.9.2, v7.9.3 - Revision 4006

### Fixed

- Undefined field in event view [#2588](https://github.com/wazuh/wazuh-kibana-app/issues/2588)
- Several calls to the same stats request (esAlerts) [#2586](https://github.com/wazuh/wazuh-kibana-app/issues/2586)
- The filter options popup doesn't open on click once the filter is pinned [#2581](https://github.com/wazuh/wazuh-kibana-app/issues/2581)
- The formatedFields are missing from the index-pattern of wazuh-alerts-\* [#2574](https://github.com/wazuh/wazuh-kibana-app/issues/2574)

## Wazuh v4.0.0 - Kibana v7.9.3 - Revision 4005

### Added

- Support for Kibana v7.9.3

## Wazuh v4.0.0 - Kibana v7.9.1, v7.9.2 - Revision 4002

### Added

- Support for Wazuh v4.0.0.
- Support for Kibana v7.9.1 and 7.9.2.
- Support for Open Distro 1.10.1.
- Added a RBAC security layer integrated with Open Distro and X-Pack.
- Added remoted and analysisd statistics.
- Expand supported deployment variables.
- Added new configuration view settings for GCP integration.
- Added logic to change the `metafields` configuration of Kibana [#2524](https://github.com/wazuh/wazuh-kibana-app/issues/2524)

### Changed

- Migrated the default index-pattern to `wazuh-alerts-*`.
- Removed the `known-fields` functionality.
- Security Events dashboard redesinged.
- Redesigned the app settings configuration with categories.
- Moved the wazuh-registry file to Kibana optimize folder.

### Fixed

- Format options in `wazuh-alerts` index-pattern are not overwritten now.
- Prevent blank page in detaill agent view.
- Navigable agents name in Events.
- Index pattern is not being refreshed.
- Reporting fails when agent is pinned and compliance controls are visited.
- Reload rule detail doesn't work properly with the related rules.
- Fix search bar filter in Manage agent of group [#2541](https://github.com/wazuh/wazuh-kibana-app/pull/2541)

# Wazuh v3.13.6 - Kibana v7.9.2 - Revision 890

### Added

- Support for Wazuh v3.13.6

## Wazuh v3.13.5 - Kibana 7.9.2 - Revision 889

- Sanitize report's inputs and usernames [#4336](https://github.com/wazuh/wazuh-kibana-app/pull/4336)

## Wazuh v3.13.2 - Kibana v7.9.1 - Revision 887

### Added

- Support for Wazuh v3.13.2

## Wazuh v3.13.2 - Kibana v7.8.0 - Revision 887

### Added

- Support for Wazuh v3.13.2

## Wazuh v3.13.1 - Kibana v7.9.1 - Revision 886

### Added

- Support for Kibana v7.9.1

## Wazuh v3.13.1 - Kibana v7.9.0 - Revision 885

### Added

- Support for Kibana v7.9.0

## Wazuh v3.13.1 - Kibana v7.8.1 - Revision 884

### Added

- Support for Kibana v7.8.1

## Wazuh v3.13.1 - Kibana v7.8.0 - Revision 883

### Added

- Support for Wazuh v3.13.1

## Wazuh v3.13.0 - Kibana v7.8.0 - Revision 881

### Added

- Support for Kibana v7.8.0

## Wazuh v3.13.0 - Kibana v7.7.0, v7.7.1 - Revision 880

### Added

- Support for Wazuh v3.13.0
- Support for Kibana v7.7.1
- Support for Open Distro 1.8
- New navigation experience with a global menu [#1965](https://github.com/wazuh/wazuh-kibana-app/issues/1965)
- Added a Breadcrumb in Kibana top nav [#2161](https://github.com/wazuh/wazuh-kibana-app/issues/2161)
- Added a new Agents Summary Screen [#1963](https://github.com/wazuh/wazuh-kibana-app/issues/1963)
- Added a new feature to add sample data to dashboards [#2115](https://github.com/wazuh/wazuh-kibana-app/issues/2115)
- Added MITRE integration [#1877](https://github.com/wazuh/wazuh-kibana-app/issues/1877)
- Added Google Cloud Platform integration [#1873](https://github.com/wazuh/wazuh-kibana-app/issues/1873)
- Added TSC integration [#2204](https://github.com/wazuh/wazuh-kibana-app/pull/2204)
- Added a new Integrity monitoring state view for agent [#2153](https://github.com/wazuh/wazuh-kibana-app/issues/2153)
- Added a new Integrity monitoring files detail view [#2156](https://github.com/wazuh/wazuh-kibana-app/issues/2156)
- Added a new component to explore Compliance requirements [#2156](https://github.com/wazuh/wazuh-kibana-app/issues/2261)

### Changed

- Code migration to React.js
- Global review of styles
- Unified Overview and Agent dashboards into new Modules [#2110](https://github.com/wazuh/wazuh-kibana-app/issues/2110)
- Changed Vulnerabilities dashboard visualizations [#2262](https://github.com/wazuh/wazuh-kibana-app/issues/2262)

### Fixed

- Open Distro tenants have been fixed and are functional now [#1890](https://github.com/wazuh/wazuh-kibana-app/issues/1890).
- Improved navigation performance [#2200](https://github.com/wazuh/wazuh-kibana-app/issues/2200).
- Avoid creating the wazuh-monitoring index pattern if it is disabled [#2100](https://github.com/wazuh/wazuh-kibana-app/issues/2100)
- SCA checks without compliance field can't be expanded [#2264](https://github.com/wazuh/wazuh-kibana-app/issues/2264)

## Wazuh v3.12.3 - Kibana v7.7.1 - Revision 876

### Added

- Support for Kibana v7.7.1

## Wazuh v3.12.3 - Kibana v7.7.0 - Revision 875

### Added

- Support for Kibana v7.7.0

## Wazuh v3.12.3 - Kibana v6.8.8, v7.6.1, v7.6.2 - Revision 874

### Added

- Support for Wazuh v3.12.3

## Wazuh v3.12.2 - Kibana v6.8.8, v7.6.1, v7.6.2 - Revision 873

### Added

- Support for Wazuh v3.12.2

## Wazuh v3.12.1 - Kibana v6.8.8, v7.6.1, v7.6.2 - Revision 872

### Added

- Support Wazuh 3.12.1
- Added new FIM settings on configuration on demand. [#2147](https://github.com/wazuh/wazuh-kibana-app/issues/2147)

### Changed

- Updated agent's variable names in deployment guides. [#2169](https://github.com/wazuh/wazuh-kibana-app/pull/2169)

### Fixed

- Pagination is now shown in table-type visualizations. [#2180](https://github.com/wazuh/wazuh-kibana-app/issues/2180)

## Wazuh v3.12.0 - Kibana v6.8.8, v7.6.2 - Revision 871

### Added

- Support for Kibana v6.8.8 and v7.6.2

## Wazuh v3.12.0 - Kibana v6.8.7, v7.4.2, v7.6.1 - Revision 870

### Added

- Support for Wazuh v3.12.0
- Added a new setting to hide manager alerts from dashboards. [#2102](https://github.com/wazuh/wazuh-kibana-app/pull/2102)
- Added a new setting to be able to change API from the top menu. [#2143](https://github.com/wazuh/wazuh-kibana-app/issues/2143)
- Added a new setting to enable/disable the known fields health check [#2037](https://github.com/wazuh/wazuh-kibana-app/pull/2037)
- Added suport for PCI 11.2.1 and 11.2.3 rules. [#2062](https://github.com/wazuh/wazuh-kibana-app/pull/2062)

### Changed

- Restructuring of the optimize/wazuh directory. Now the Wazuh configuration file (wazuh.yml) is placed on /usr/share/kibana/optimize/wazuh/config. [#2116](https://github.com/wazuh/wazuh-kibana-app/pull/2116)
- Improve performance of Dasboards reports generation. [1802344](https://github.com/wazuh/wazuh-kibana-app/commit/18023447c6279d385df84d7f4a5663ed2167fdb5)

### Fixed

- Discover time range selector is now displayed on the Cluster section. [08901df](https://github.com/wazuh/wazuh-kibana-app/commit/08901dfcbe509f17e4fab26877c8b7dae8a66bff)
- Added the win_auth_failure rule group to Authentication failure metrics. [#2099](https://github.com/wazuh/wazuh-kibana-app/pull/2099)
- Negative values in Syscheck attributes now have their correct value in reports. [7c3e84e](https://github.com/wazuh/wazuh-kibana-app/commit/7c3e84ec8f00760b4f650cfc00a885d868123f99)

## Wazuh v3.11.4 - Kibana v7.6.1 - Revision 858

### Added

- Support for Kibana v7.6.1

## Wazuh v3.11.4 - Kibana v6.8.6, v7.4.2, v7.6.0 - Revision 857

### Added

- Support for Wazuh v3.11.4

## Wazuh v3.11.3 - Kibana v7.6.0 - Revision 856

### Added

- Support for Kibana v7.6.0

## Wazuh v3.11.3 - Kibana v7.4.2 - Revision 855

### Added

- Support for Kibana v7.4.2

## Wazuh v3.11.3 - Kibana v7.5.2 - Revision 854

### Added

- Support for Wazuh v3.11.3

### Fixed

- Windows Updates table is now displayed in the Inventory Data report [#2028](https://github.com/wazuh/wazuh-kibana-app/pull/2028)

## Wazuh v3.11.2 - Kibana v7.5.2 - Revision 853

### Added

- Support for Kibana v7.5.2

## Wazuh v3.11.2 - Kibana v6.8.6, v7.3.2, v7.5.1 - Revision 852

### Added

- Support for Wazuh v3.11.2

### Changed

- Increased list filesize limit for the CDB-list [#1993](https://github.com/wazuh/wazuh-kibana-app/pull/1993)

### Fixed

- The xml validator now correctly handles the `--` string within comments [#1980](https://github.com/wazuh/wazuh-kibana-app/pull/1980)
- The AWS map visualization wasn't been loaded until the user interacts with it [dd31bd7](https://github.com/wazuh/wazuh-kibana-app/commit/dd31bd7a155354bc50fe0af22fca878607c8936a)

## Wazuh v3.11.1 - Kibana v6.8.6, v7.3.2, v7.5.1 - Revision 581

### Added

- Support for Wazuh v3.11.1.

## Wazuh v3.11.0 - Kibana v6.8.6, v7.3.2, v7.5.1 - Revision 580

### Added

- Support for Wazuh v3.11.0.
- Support for Kibana v7.5.1.
- The API credentials configuration has been moved from the .wazuh index to a wazuh.yml configuration file. Now the configuration of the API hosts is done from the file and not from the application. [#1465](https://github.com/wazuh/wazuh-kibana-app/issues/1465) [#1771](https://github.com/wazuh/wazuh-kibana-app/issues/1771).
- Upload ruleset files using a "drag and drop" component [#1770](https://github.com/wazuh/wazuh-kibana-app/issues/1770)
- Add logs for the reporting module [#1622](https://github.com/wazuh/wazuh-kibana-app/issues/1622).
- Extended the "Add new agent" guide [#1767](https://github.com/wazuh/wazuh-kibana-app/issues/1767).
- Add new table for windows hotfixes [#1932](https://github.com/wazuh/wazuh-kibana-app/pull/1932)

### Changed

- Removed Discover from top menu [#1699](https://github.com/wazuh/wazuh-kibana-app/issues/1699).
- Hide index pattern selector in case that only one exists [#1799](https://github.com/wazuh/wazuh-kibana-app/issues/1799).
- Remove visualizations legend [#1936](https://github.com/wazuh/wazuh-kibana-app/pull/1936)
- Normalize the field whodata in the group reporting [#1921](https://github.com/wazuh/wazuh-kibana-app/pull/1921)
- A message in the configuration view is ambiguous [#1870](https://github.com/wazuh/wazuh-kibana-app/issues/1870)
- Refactor syscheck table [#1941](https://github.com/wazuh/wazuh-kibana-app/pull/1941)

### Fixed

- Empty files now throws an error [#1806](https://github.com/wazuh/wazuh-kibana-app/issues/1806).
- Arguments for wazuh api requests are now validated [#1815](https://github.com/wazuh/wazuh-kibana-app/issues/1815).
- Fixed the way to check admin mode [#1838](https://github.com/wazuh/wazuh-kibana-app/issues/1838).
- Fixed error exporting as CSV the files into a group [#1833](https://github.com/wazuh/wazuh-kibana-app/issues/1833).
- Fixed XML validator false error for `<` [1882](https://github.com/wazuh/wazuh-kibana-app/issues/1882)
- Fixed "New file" editor doesn't allow saving twice [#1896](https://github.com/wazuh/wazuh-kibana-app/issues/1896)
- Fixed decoders files [#1929](https://github.com/wazuh/wazuh-kibana-app/pull/1929)
- Fixed registration guide [#1926](https://github.com/wazuh/wazuh-kibana-app/pull/1926)
- Fixed infinite load on Ciscat views [#1920](https://github.com/wazuh/wazuh-kibana-app/pull/1920), [#1916](https://github.com/wazuh/wazuh-kibana-app/pull/1916)
- Fixed missing fields in the Visualizations [#1913](https://github.com/wazuh/wazuh-kibana-app/pull/1913)
- Fixed Amazon S3 status is wrong in configuration section [#1864](https://github.com/wazuh/wazuh-kibana-app/issues/1864)
- Fixed hidden overflow in the fim configuration [#1887](https://github.com/wazuh/wazuh-kibana-app/pull/1887)
- Fixed Logo source fail after adding server.basePath [#1871](https://github.com/wazuh/wazuh-kibana-app/issues/1871)
- Fixed the documentation broken links [#1853](https://github.com/wazuh/wazuh-kibana-app/pull/1853)

## Wazuh v3.10.2 - Kibana v7.5.1 - Revision 556

### Added

- Support for Kibana v7.5.1

## Wazuh v3.10.2 - Kibana v7.5.0 - Revision 555

### Added

- Support for Kibana v7.5.0

## Wazuh v3.10.2 - Kibana v7.4.2 - Revision 549

### Added

- Support for Kibana v7.4.2

## Wazuh v3.10.2 - Kibana v7.4.1 - Revision 548

### Added

- Support for Kibana v7.4.1

## Wazuh v3.10.2 - Kibana v7.4.0 - Revision 547

### Added

- Support for Kibana v7.4.0
- Support for Wazuh v3.10.2.

## Wazuh v3.10.2 - Kibana v7.3.2 - Revision 546

### Added

- Support for Wazuh v3.10.2.

## Wazuh v3.10.1 - Kibana v7.3.2 - Revision 545

### Added

- Support for Wazuh v3.10.1.

## Wazuh v3.10.0 - Kibana v7.3.2 - Revision 543

### Added

- Support for Wazuh v3.10.0.
- Added an interactive guide for registering agents, things are now easier for the user, guiding it through the steps needed ending in a _copy & paste_ snippet for deploying his agent [#1468](https://github.com/wazuh/wazuh-kibana-app/issues/1468).
- Added new dashboards for the recently added regulatory compliance groups into the Wazuh core. They are HIPAA and NIST-800-53 [#1468](https://github.com/wazuh/wazuh-kibana-app/issues/1448), [#1638](https://github.com/wazuh/wazuh-kibana-app/issues/1638).
- Make the app work under a custom Kibana space [#1234](https://github.com/wazuh/wazuh-kibana-app/issues/1234), [#1450](https://github.com/wazuh/wazuh-kibana-app/issues/1450).
- Added the ability to manage the app as a native plugin when using Kibana spaces, now you can safely hide/show the app depending on the selected space [#1601](https://github.com/wazuh/wazuh-kibana-app/issues/1601).
- Adapt the app the for Kibana dark mode [#1562](https://github.com/wazuh/wazuh-kibana-app/issues/1562).
- Added an alerts summary in _Overview > FIM_ panel [#1527](https://github.com/wazuh/wazuh-kibana-app/issues/1527).
- Export all the information of a Wazuh group and its related agents in a PDF document [#1341](https://github.com/wazuh/wazuh-kibana-app/issues/1341).
- Export the configuration of a certain agent as a PDF document. Supports granularity for exporting just certain sections of the configuration [#1340](https://github.com/wazuh/wazuh-kibana-app/issues/1340).

### Changed

- Reduced _Agents preview_ load time using the new API endpoint `/summary/agents` [#1687](https://github.com/wazuh/wazuh-kibana-app/pull/1687).
- Replaced most of the _md-nav-bar_ Angular.js components with React components using EUI [#1705](https://github.com/wazuh/wazuh-kibana-app/pull/1705).
- Replaced the requirements slider component with a new styled component [#1708](https://github.com/wazuh/wazuh-kibana-app/pull/1708).
- Soft deprecated the _.wazuh-version_ internal index, now the app dumps its content if applicable to a registry file, then the app removes that index. Further versions will hard deprecate this index [#1467](https://github.com/wazuh/wazuh-kibana-app/issues/1467).
- Visualizations now don't fetch the documents _source_, also, they now use _size: 0_ for fetching [#1663](https://github.com/wazuh/wazuh-kibana-app/issues/1663).
- The app menu is now fixed on top of the view, it's not being hidden on every state change. Also, the Wazuh logo was placed in the top bar of Kibana UI [#1502](https://github.com/wazuh/wazuh-kibana-app/issues/1502).
- Improved _getTimestamp_ method not returning a promise object because it's no longer needed [014bc3a](https://github.com/wazuh/wazuh-kibana-app/commit/014b3aba0d2e9cda0c4d521f5f16faddc434a21e). Also improved main Discover listener for Wazuh not returning a promise object [bd82823](https://github.com/wazuh/wazuh-kibana-app/commit/bd8282391a402b8c567b32739cf914a0135d74bc).
- Replaced _Requirements over time_ visualizations in both PCI DSS and GDPR dashboards [35c539](https://github.com/wazuh/wazuh-kibana-app/commit/35c539eb328b3bded94aa7608f73f9cc51c235a6).
- Do not show a toaster when a visualization field was not known yet, instead, show it just in case the internal refreshing failed [19a2e7](https://github.com/wazuh/wazuh-kibana-app/commit/19a2e71006b38f6a64d3d1eb8a20b02b415d7e07).
- Minor optimizations for server logging [eb8e000](https://github.com/wazuh/wazuh-kibana-app/commit/eb8e00057dfea2dafef56319590ff832042c402d).

### Fixed

- Alerts search bar fixed for Kibana v7.3.1, queries were not being applied as expected [#1686](https://github.com/wazuh/wazuh-kibana-app/issues/1686).
- Hide attributes field from non-Windows agents in the FIM table [#1710](https://github.com/wazuh/wazuh-kibana-app/issues/1710).
- Fixed broken view in Management > Configuration > Amazon S3 > Buckets, some information was missing [#1675](https://github.com/wazuh/wazuh-kibana-app/issues/1675).
- Keep user's filters when switching from Discover to panel [#1685](https://github.com/wazuh/wazuh-kibana-app/issues/1685).
- Reduce load time and amount of data to be fetched in _Management > Cluster monitoring_ section avoiding possible timeouts [#1663](https://github.com/wazuh/wazuh-kibana-app/issues/1663).
- Restored _Remove column_ feature in Discover tabs [#1702](https://github.com/wazuh/wazuh-kibana-app/issues/1702).
- Apps using Kibana v7.3.1 had a bug once the user goes back from _Agent > FIM > Files_ to _Agent > FIM > dashboard_, filters disappear, now it's working properly [#1700](https://github.com/wazuh/wazuh-kibana-app/issues/1700).
- Fixed visual bug in _Management > Cluster monitoring_ and a button position [1e3b748](https://github.com/wazuh/wazuh-kibana-app/commit/1e3b748f11b43b2e7956b830269b6d046d74d12c).
- The app installation date was not being updated properly, now it's fixed [#1692](https://github.com/wazuh/wazuh-kibana-app/issues/1692).
- Fixed _Network interfaces_ table in Inventory section, the table was not paginating [#1474](https://github.com/wazuh/wazuh-kibana-app/issues/1474).
- Fixed APIs passwords are now obfuscated in server responses [adc3152](https://github.com/wazuh/wazuh-kibana-app/pull/1782/commits/adc31525e26b25e4cb62d81cbae70a8430728af5).

## Wazuh v3.9.5 - Kibana v6.8.2 / Kibana v7.2.1 / Kibana v7.3.0 - Revision 531

### Added

- Support for Wazuh v3.9.5

## Wazuh v3.9.4 - Kibana v6.8.1 / Kibana v6.8.2 / Kibana v7.2.0 / Kibana v7.2.1 / Kibana v7.3.0 - Revision 528

### Added

- Support for Wazuh v3.9.4
- Allow filtering by clicking a column in rules/decoders tables [0e2ddd7](https://github.com/wazuh/wazuh-kibana-app/pull/1615/commits/0e2ddd7b73f7f7975d02e97ed86ae8a0966472b4)
- Allow open file in rules table clicking on the file column [1af929d](https://github.com/wazuh/wazuh-kibana-app/pull/1615/commits/1af929d62f450f93c6733868bcb4057e16b7e279)

### Changed

- Improved app performance [#1640](https://github.com/wazuh/wazuh-kibana-app/pull/1640).
- Remove path filter from custom rules and decoders [895792e](https://github.com/wazuh/wazuh-kibana-app/pull/1615/commits/895792e6e6d9401b3293d5e16352b9abef515096)
- Show path column in rules and decoders [6f49816](https://github.com/wazuh/wazuh-kibana-app/pull/1615/commits/6f49816c71b5999d77bf9e3838443627c9be945d)
- Removed SCA overview dashboard [94ebbff](https://github.com/wazuh/wazuh-kibana-app/pull/1615/commits/94ebbff231cbfb6d793130e0b9ea855baa755a1c)
- Disabled last custom column removal [f1ef7de](https://github.com/wazuh/wazuh-kibana-app/pull/1615/commits/f1ef7de1a34bbe53a899596002e8153b95e7dc0e)
- Agents messages across sections unification [8fd7e36](https://github.com/wazuh/wazuh-kibana-app/pull/1615/commits/8fd7e36286fa9dfd03a797499af6ffbaa90b00e1)

### Fixed

- Fix check storeded apis [d6115d6](https://github.com/wazuh/wazuh-kibana-app/pull/1615/commits/d6115d6424c78f0cde2017b432a51b77186dd95a).
- Fix pci-dss console error [297080d](https://github.com/wazuh/wazuh-kibana-app/pull/1615/commits/297080d36efaea8f99b0cafd4c48845dad20495a)
- Fix error in reportingTable [85b7266](https://github.com/wazuh/wazuh-kibana-app/pull/1615/commits/85b72662cb4db44c443ed04f7c31fba57eefccaa)
- Fix filters budgets size [c7ac86a](https://github.com/wazuh/wazuh-kibana-app/pull/1615/commits/c7ac86acb3d5afaf1cf348fab09a2b8c5778a491)
- Fix missing permalink virustotal visualization [1b57529](https://github.com/wazuh/wazuh-kibana-app/pull/1615/commits/1b57529758fccdeb3ac0840e66a8aafbe4757a96)
- Improved wz-table performance [224bd6f](https://github.com/wazuh/wazuh-kibana-app/pull/1615/commits/224bd6f31235c81ba01755c3c1e120c3f86beafd)
- Fix inconsistent data between visualizations and tables in Overview Security Events [b12c600](https://github.com/wazuh/wazuh-kibana-app/pull/1615/commits/b12c600578d80d0715507dec4624a4ebc27ea573)
- Timezone applied in cluster status [a4f620d](https://github.com/wazuh/wazuh-kibana-app/pull/1615/commits/a4f620d398f5834a6d2945af892a462425ca3bec)
- Fixed Overview Security Events report when wazuh.monitoring is disabled [1c26da0](https://github.com/wazuh/wazuh-kibana-app/pull/1615/commits/1c26da05a0b6daf727e15c13b819111aa4e4e913)
- Fixes in APIs management [2143943](https://github.com/wazuh/wazuh-kibana-app/pull/1615/commits/2143943a5049cbb59bb8d6702b5a56cbe0d27a2a)
- Prevent duplicated visualization toast errors [786faf3](https://github.com/wazuh/wazuh-kibana-app/commit/786faf3e62d2cad13f512c0f873b36eca6e9787d)
- Fix not properly updated breadcrumb in ruleset section [9645903](https://github.com/wazuh/wazuh-kibana-app/commit/96459031cd4edbe047970bf0d22d0c099771879f)
- Fix badly dimensioned table in Integrity Monitoring section [9645903](https://github.com/wazuh/wazuh-kibana-app/commit/96459031cd4edbe047970bf0d22d0c099771879f)
- Fix implicit filters can be destroyed [9cf8578](https://github.com/wazuh/wazuh-kibana-app/commit/9cf85786f504f5d67edddeea6cfbf2ab577e799b)
- Windows agent dashboard doesn't show failure logon access. [d38d088](https://github.com/wazuh/wazuh-kibana-app/commit/d38d0881ac8e4294accde83d63108337b74cdd91)
- Number of agents is not properly updated. [f7cbbe5](https://github.com/wazuh/wazuh-kibana-app/commit/f7cbbe54394db825827715c3ad4370ac74317108)
- Missing scrollbar on Firefox file viewer. [df4e8f9](https://github.com/wazuh/wazuh-kibana-app/commit/df4e8f9305b35e9ee1473bed5f5d452dd3420567)
- Agent search filter by name, lost when refreshing. [71b5274](https://github.com/wazuh/wazuh-kibana-app/commit/71b5274ccc332d8961a158587152f7badab28a95)
- Alerts of level 12 cannot be displayed in the Summary table. [ec0e888](https://github.com/wazuh/wazuh-kibana-app/commit/ec0e8885d9f1306523afbc87de01a31f24e36309)
- Restored query from search bar in visualizations. [439128f](https://github.com/wazuh/wazuh-kibana-app/commit/439128f0a1f65b649a9dcb81ab5804ca20f65763)
- Fix Kibana filters loop in Firefox. [82f0f32](https://github.com/wazuh/wazuh-kibana-app/commit/82f0f32946d844ce96a28f0185f903e8e05c5589)

## Wazuh v3.9.3 - Kibana v6.8.1 / v7.1.1 / v7.2.0 - Revision 523

### Added

- Support for Wazuh v3.9.3
- Support for Kibana v7.2.0 [#1556](https://github.com/wazuh/wazuh-kibana-app/pull/1556).

### Changed

- New design and several UI/UX changes [#1525](https://github.com/wazuh/wazuh-kibana-app/pull/1525).
- Improved error checking + syscollector performance [94d0a83](https://github.com/wazuh/wazuh-kibana-app/commit/94d0a83e43aa1d2d84ef6f87cbb76b9aefa085b3).
- Adapt Syscollector for MacOS agents [a4bf7ef](https://github.com/wazuh/wazuh-kibana-app/commit/a4bf7efc693a99b7565b5afcaa372155f15a4db9).
- Show last scan for syscollector [73f2056](https://github.com/wazuh/wazuh-kibana-app/commit/73f2056673bb289d472663397ba7097e49b7b93b).
- Extendend information for syscollector [#1585](https://github.com/wazuh/wazuh-kibana-app/issues/1585).

### Fixed

- Corrected width for agent stats [a998955](https://github.com/wazuh/wazuh-kibana-app/commit/a99895565a8854c55932ec94cffb08e1d0aa3da1).
- Fix height for the menu directive with Dynamic height [427d0f3](https://github.com/wazuh/wazuh-kibana-app/commit/427d0f3e9fa6c34287aa9e8557da99a51e0db40f).
- Fix wazuh-db and clusterd check [cddcef6](https://github.com/wazuh/wazuh-kibana-app/commit/cddcef630c5234dd6f6a495715743dfcfd4e4001).
- Fix AlertsStats when value is "0", it was showing "-" [07a3e10](https://github.com/wazuh/wazuh-kibana-app/commit/07a3e10c7f1e626ba75a55452b6c295d11fd657d).
- Fix syscollector state value [f8d3d0e](https://github.com/wazuh/wazuh-kibana-app/commit/f8d3d0eca44e67e26f79bc574495b1f4c8f751f2).
- Fix time offset for reporting table [2ef500b](https://github.com/wazuh/wazuh-kibana-app/commit/2ef500bb112e68bd4811b8e87ce8581d7c04d20f).
- Fix call to obtain GDPR requirements for specific agent [ccda846](https://github.com/wazuh/wazuh-kibana-app/commit/ccda8464b50be05bc5b3642f25f4972c8a7a2c03).
- Restore "rule.id" as a clickable field in visualizations [#1546](https://github.com/wazuh/wazuh-kibana-app/pull/1546).
- Fix timepicker in cluster monitoring [f7533ce](https://github.com/wazuh/wazuh-kibana-app/pull/1560/commits/f7533cecb6862abfb5c1d2173ec3e70ffc59804a).
- Fix several bugs [#1569](https://github.com/wazuh/wazuh-kibana-app/pull/1569).
- Fully removed "rule.id" as URL field [#1584](https://github.com/wazuh/wazuh-kibana-app/issues/1584).
- Fix filters for dashboards [#1583](https://github.com/wazuh/wazuh-kibana-app/issues/1583).
- Fix missing dependency [#1591](https://github.com/wazuh/wazuh-kibana-app/issues/1591).

## Wazuh v3.9.2 - Kibana v7.1.1 - Revision 510

### Added

- Support for Wazuh v3.9.2

### Changed

- Avoid showing more than one toaster for the same error message [7937003](https://github.com/wazuh/wazuh-kibana-app/commit/793700382798033203091d160773363323e05bb9).
- Restored "Alerts evolution - Top 5 agents" in Overview > Security events [f9305c0](https://github.com/wazuh/wazuh-kibana-app/commit/f9305c0c6acf4a31c41b1cc9684b87f79b27524f).

### Fixed

- Fix missing parameters in Dev Tools request [#1496](https://github.com/wazuh/wazuh-kibana-app/pull/1496).
- Fix "Invalid Date" for Safari and Internet Explorer [#1505](https://github.com/wazuh/wazuh-kibana-app/pull/1505).

## Wazuh v3.9.1 - Kibana v7.1.1 - Revision 509

### Added

- Support for Kibana v7.1.1
- Added overall metrics for Agents > Overview [#1479](https://github.com/wazuh/wazuh-kibana-app/pull/1479).

### Fixed

- Fixed missing dependency for Discover [43f5dd5](https://github.com/wazuh/wazuh-kibana-app/commit/43f5dd5f64065c618ba930b2a4087f0a9e706c0e).
- Fixed visualization for Agents > Overview [#1477](https://github.com/wazuh/wazuh-kibana-app/pull/1477).
- Fixed SCA policy checks table [#1478](https://github.com/wazuh/wazuh-kibana-app/pull/1478).

## Wazuh v3.9.1 - Kibana v7.1.0 - Revision 508

### Added

- Support for Kibana v7.1.0

## Wazuh v3.9.1 - Kibana v6.8.0 - Revision 444

### Added

- Support for Wazuh v3.9.1
- Support for Kibana v6.8.0

### Fixed

- Fixed background color for some parts of the Discover directive [2dfc763](https://github.com/wazuh/wazuh-kibana-app/commit/2dfc763bfa1093fb419f118c2938f6b348562c69).
- Fixed cut values in non-resizable tables when the value is too large [cc4828f](https://github.com/wazuh/wazuh-kibana-app/commit/cc4828fbf50d4dab3dd4bb430617c1f2b13dac6a).
- Fixed handled but not shown error messages from rule editor [0aa0e17](https://github.com/wazuh/wazuh-kibana-app/commit/0aa0e17ac8678879e5066f8d83fd46f5d8edd86a).
- Minor typos corrected [fe11fb6](https://github.com/wazuh/wazuh-kibana-app/commit/fe11fb67e752368aedc89ec844ddf729eb8ad761).
- Minor fixes in agents configuration [1bc2175](https://github.com/wazuh/wazuh-kibana-app/commit/1bc217590438573e7267687655bb5939b5bb9fde).
- Fix Management > logs viewer scrolling [f458b2e](https://github.com/wazuh/wazuh-kibana-app/commit/f458b2e3294796f9cf00482b4da27984646c6398).

### Changed

- Kibana version shown in settings is now read from our package.json [c103d3e](https://github.com/wazuh/wazuh-kibana-app/commit/c103d3e782136106736c02039d28c4567b255aaa).
- Removed an old header from Settings [0197b8b](https://github.com/wazuh/wazuh-kibana-app/commit/0197b8b1abc195f275c8cd9893df84cd5569527b).
- Improved index pattern validation fields, replaced "full_log" with "rule.id" as part of the minimum required fields [dce0595](https://github.com/wazuh/wazuh-kibana-app/commit/dce059501cbd28f1294fd761da3e015e154747bc).
- Improve dynamic height for configuration editor [c318131](https://github.com/wazuh/wazuh-kibana-app/commit/c318131dfb6b5f01752593f2aa972b98c0655610).
- Add timezone for all dates shown in the app [4b8736f](https://github.com/wazuh/wazuh-kibana-app/commit/4b8736fb4e562c78505daaee042bcd798242c3f5).

## Wazuh v3.9.0 - Kibana v6.7.0 / v6.7.1 / v6.7.2 - Revision 441

### Added

- Support for Wazuh v3.9.0
- Support for Kibana v6.7.0 / v6.7.1 / v6.7.2
- Edit master and worker configuration ([#1215](https://github.com/wazuh/wazuh-kibana-app/pull/1215)).
- Edit local rules, local decoders and CDB lists ([#1212](https://github.com/wazuh/wazuh-kibana-app/pull/1212), [#1204](https://github.com/wazuh/wazuh-kibana-app/pull/1204), [#1196](https://github.com/wazuh/wazuh-kibana-app/pull/1196), [#1233](https://github.com/wazuh/wazuh-kibana-app/pull/1233), [#1304](https://github.com/wazuh/wazuh-kibana-app/pull/1304)).
- View no local rules/decoders XML files ([#1395](https://github.com/wazuh/wazuh-kibana-app/pull/1395))
- Dev Tools additions
  - Added hotkey `[shift] + [enter]` for sending query ([#1170](https://github.com/wazuh/wazuh-kibana-app/pull/1170)).
  - Added `Export JSON` button for the Dev Tools ([#1170](https://github.com/wazuh/wazuh-kibana-app/pull/1170)).
- Added refresh button for agents preview table ([#1169](https://github.com/wazuh/wazuh-kibana-app/pull/1169)).
- Added `configuration assessment` information in "Agent > Policy monitoring" ([#1227](https://github.com/wazuh/wazuh-kibana-app/pull/1227)).
- Added agents `configuration assessment` configuration section in "Agent > Configuration" ([1257](https://github.com/wazuh/wazuh-kibana-app/pull/1257))
- Restart master and worker nodes ([#1222](https://github.com/wazuh/wazuh-kibana-app/pull/1222)).
- Restart agents ([#1229](https://github.com/wazuh/wazuh-kibana-app/pull/1229)).
- Added support for more than one Wazuh monitoring pattern ([#1243](https://github.com/wazuh/wazuh-kibana-app/pull/1243))
- Added customizable interval for Wazuh monitoring indices creation ([#1243](https://github.com/wazuh/wazuh-kibana-app/pull/1243)).
- Expand visualizations ([#1246](https://github.com/wazuh/wazuh-kibana-app/pull/1246)).
- Added a dynamic table columns selector ([#1246](https://github.com/wazuh/wazuh-kibana-app/pull/1246)).
- Added resizable columns by dragging in tables ([d2bf8ee](https://github.com/wazuh/wazuh-kibana-app/commit/d2bf8ee9681ca5d6028325e165854b49214e86a3))
- Added a cron job for fetching missing fields of all valid index patterns, also merging dynamic fields every time an index pattern is refreshed by the app ([#1276](https://github.com/wazuh/wazuh-kibana-app/pull/1276)).
- Added auto-merging dynamic fields for Wazuh monitoring index patterns ([#1300](https://github.com/wazuh/wazuh-kibana-app/pull/1300))
- New server module, it's a job queue so we can add delayed jobs to be run in background, this iteration only accepts delayed Wazuh API calls ([#1283](https://github.com/wazuh/wazuh-kibana-app/pull/1283)).
- Added new way to view logs using a logs viewer ([#1292](https://github.com/wazuh/wazuh-kibana-app/pull/1292))
- Added new directive for registering agents from the UI, including instructions on "how to" ([#1321](https://github.com/wazuh/wazuh-kibana-app/pull/1321)).
- Added some Angular charts in Agents Preview and Agents SCA sections ([#1364](https://github.com/wazuh/wazuh-kibana-app/pull/1364))
- Added Docker listener settings in configuration views ([#1365](https://github.com/wazuh/wazuh-kibana-app/pull/1365))
- Added Docker dashboards for both Agents and Overview ([#1367](https://github.com/wazuh/wazuh-kibana-app/pull/1367))
- Improved app logger with debug level ([#1373](https://github.com/wazuh/wazuh-kibana-app/pull/1373))
- Introducing React components from the EUI framework

### Changed

- Escape XML special characters ([#1159](https://github.com/wazuh/wazuh-kibana-app/pull/1159)).
- Changed empty results message for Wazuh tables ([#1165](https://github.com/wazuh/wazuh-kibana-app/pull/1165)).
- Allowing the same query multiple times on the Dev Tools ([#1174](https://github.com/wazuh/wazuh-kibana-app/pull/1174))
- Refactor JSON/XML viewer for configuration tab ([#1173](https://github.com/wazuh/wazuh-kibana-app/pull/1173), [#1148](https://github.com/wazuh/wazuh-kibana-app/pull/1148)).
- Using full height for all containers when possible ([#1224](https://github.com/wazuh/wazuh-kibana-app/pull/1224)).
- Improved the way we are handling "back button" events ([#1207](https://github.com/wazuh/wazuh-kibana-app/pull/1207)).
- Changed some visualizations for FIM, GDPR, PCI, Vulnerability and Security Events ([#1206](https://github.com/wazuh/wazuh-kibana-app/pull/1206), [#1235](https://github.com/wazuh/wazuh-kibana-app/pull/1235), [#1293](https://github.com/wazuh/wazuh-kibana-app/pull/1293)).
- New design for agent header view ([#1186](https://github.com/wazuh/wazuh-kibana-app/pull/1186)).
- Not fetching data the very first time the Dev Tools are opened ([#1185](https://github.com/wazuh/wazuh-kibana-app/pull/1185)).
- Refresh all known fields for all valid index patterns if `kbn-vis` detects a broken index pattern ([ecd7c8f](https://github.com/wazuh/wazuh-kibana-app/commit/ecd7c8f98c187a350f81261d13b0d45dcec6dc5d)).
- Truncate texts and display a tooltip when they don't fit in a table cell ([7b56a87](https://github.com/wazuh/wazuh-kibana-app/commit/7b56a873f85dcba7e6838aeb2e40d9b4cf472576))
- Updated API autocomplete for Dev Tools ([#1218](https://github.com/wazuh/wazuh-kibana-app/pull/1218))
- Updated switches design to adapt it to Kibana's design ([#1253](https://github.com/wazuh/wazuh-kibana-app/pull/1253))
- Reduced the width of some table cells with little text, to give more space to the other columns ([#1263](https://github.com/wazuh/wazuh-kibana-app/pull/1263)).
- Redesign for Management > Status daemons list ([#1284](https://github.com/wazuh/wazuh-kibana-app/pull/1284)).
- Redesign for Management > Configuration, Agent > Configuration ([#1289](https://github.com/wazuh/wazuh-kibana-app/pull/1289)).
- Replaced Management > Logs table with a log viewer component ([#1292](https://github.com/wazuh/wazuh-kibana-app/pull/1292)).
- The agents list search bar now allows to switch between AND/OR operators ([#1291](https://github.com/wazuh/wazuh-kibana-app/pull/1291)).
- Improve audit dashboards ([#1374](https://github.com/wazuh/wazuh-kibana-app/pull/1374))
- Exclude agent "000" getting the last registered and the most active agents from the Wazuh API.([#1391](https://github.com/wazuh/wazuh-kibana-app/pull/1391))
- Reviewed Osquery dashboards ([#1394](https://github.com/wazuh/wazuh-kibana-app/pull/1394))
- Memory info is now a log ([#1400](https://github.com/wazuh/wazuh-kibana-app/pull/1400))
- Error toasters time is now 30000ms, warning/info are still 6000ms ([#1420](https://github.com/wazuh/wazuh-kibana-app/pull/1420))

### Fixed

- Properly handling long messages on notifier service, until now, they were using out of the card space, also we replaced some API messages with more meaningful messages ([#1168](https://github.com/wazuh/wazuh-kibana-app/pull/1168)).
- Adapted Wazuh icon for multiple browsers where it was gone ([#1208](https://github.com/wazuh/wazuh-kibana-app/pull/1208)).
- Do not fetch data from tables twice when resize window ([#1303](https://github.com/wazuh/wazuh-kibana-app/pull/1303)).
- Agent syncrhonization status is updated as we browse the configuration section ([#1305](https://github.com/wazuh/wazuh-kibana-app/pull/1305))
- Using the browser timezone for reporting documents ([#1311](https://github.com/wazuh/wazuh-kibana-app/pull/1311)).
- Wrong behaviors in the routing system when the basePath was set ([#1342](https://github.com/wazuh/wazuh-kibana-app/pull/1342))
- Do not show pagination for one-page tables ([196c5b7](https://github.com/wazuh/wazuh-kibana-app/pull/1362/commits/196c5b717583032798da7791fa4f90ec06397f68))
- Being redirected to Overview once a Kibana restart is performed ([#1378](https://github.com/wazuh/wazuh-kibana-app/pull/1378))
- Displaying the AWS services section of the aws-s3 wodle ([#1393](https://github.com/wazuh/wazuh-kibana-app/pull/1393))
- Show email configuration on the configuration on demand ([#1401](https://github.com/wazuh/wazuh-kibana-app/issues/1401))
- Show "Follow symbolic link" field in Integrity monitoring - Monitored configuration on demand ([0c9c9da](https://github.com/wazuh/wazuh-kibana-app/pull/1414/commits/0c9c9da3b951548761cd203db5ee5baa39afe26c))

## Wazuh v3.8.2 - Kibana v6.6.0 / v6.6.1 / v6.6.2 / v6.7.0 - Revision 419

### Added

- Support for Kibana v6.6.0 / v6.6.1 / v6.6.2 / v6.7.0

### Fixed

- Fixed AWS dashboard, newer JavaScript browser engines break the view due to Angular.js ([6e882fc](https://github.com/wazuh/wazuh-kibana-app/commit/6e882fc1d7efe6059e6140ff40b8a20d9c1fa51e)).
- Fixed AWS accounts visualization, using the right field now ([6e882fc](https://github.com/wazuh/wazuh-kibana-app/commit/6e882fc1d7efe6059e6140ff40b8a20d9c1fa51e)).

## Wazuh v3.8.2 - Kibana v6.5.4 - Revision 418

### Added

- Support for Wazuh v3.8.2

### Changed

- Close configuration editor only if it was successfully updated ([bc77c35](https://github.com/wazuh/wazuh-kibana-app/commit/bc77c35d8440a656d4704451ce857c9e1d36a438)).
- Replaced FIM Vega visualization with standard visualization ([554ee1c](https://github.com/wazuh/wazuh-kibana-app/commit/554ee1c4c4d75c76d82272075acf8bb62e7f9e27)).

## Wazuh v3.8.1 - Kibana v6.5.4 - Revision 417

### Added

- Support for Wazuh v3.8.1

### Changed

- Moved monitored/ignored Windows registry entries to "FIM > Monitored" and "FIM > Ignored" to avoid user confusion ([#1176](https://github.com/wazuh/wazuh-kibana-app/pull/1176)).
- Excluding managers from wazuh-monitoring indices ([#1177](https://github.com/wazuh/wazuh-kibana-app/pull/1177)).
- Escape `&` before sending group configuration ([d3aa56f](https://github.com/wazuh/wazuh-kibana-app/commit/d3aa56fa73478c60505e500db7d3a7df263081b5)).
- Improved `autoFormat` function before rendering group configuration ([f4f8144](https://github.com/wazuh/wazuh-kibana-app/commit/f4f8144eef8b93038fc897a9f16356e71029b844)).
- Now the group configuration editor doesn't exit after sending data to the Wazuh API ([5c1a3ef](https://github.com/wazuh/wazuh-kibana-app/commit/5c1a3ef9bd710a7befbed0709c4a7cf414f44f6b)).

### Fixed

- Fixed style for the error toaster for long URLs or long paths ([11b8084](https://github.com/wazuh/wazuh-kibana-app/commit/11b8084c75bbc5da36587ff31d1bc80a55fe4dfe)).

## Wazuh v3.8.0 - Kibana v6.5.4 - Revision 416

### Added

- Added group management features such as:
  - Edit the group configuration ([#1096](https://github.com/wazuh/wazuh-kibana-app/pull/1096)).
  - Add/remove groups to/from an agent ([#1096](https://github.com/wazuh/wazuh-kibana-app/pull/1096)).
  - Add/remove agents to/from a group ([#1096](https://github.com/wazuh/wazuh-kibana-app/pull/1096)).
  - Add/remove groups ([#1152](https://github.com/wazuh/wazuh-kibana-app/pull/1152)).
- New directive for tables that don't need external data sources ([#1067](https://github.com/wazuh/wazuh-kibana-app/pull/1067)).
- New search bar directive with interactive filters and suggestions ([#1058](https://github.com/wazuh/wazuh-kibana-app/pull/1058)).
- New server route `/elastic/alerts` for fetching alerts using custom parameters([#1056](https://github.com/wazuh/wazuh-kibana-app/pull/1056)).
- New table for an agent FIM monitored files, if the agent OS platform is Windows it will show two tables: files and registry ([#1032](https://github.com/wazuh/wazuh-kibana-app/pull/1032)).
- Added description to each setting under Settings > Configuration ([#1048](https://github.com/wazuh/wazuh-kibana-app/pull/1048)).
- Added a new setting to `config.yml` related to Wazuh monitoring and its index pattern ([#1095](https://github.com/wazuh/wazuh-kibana-app/pull/1095)).
- Resizable columns by dragging in Dev-tools ([#1102](https://github.com/wazuh/wazuh-kibana-app/pull/1102)).
- New feature to be able to edit config.yml file from the Settings > Configuration section view ([#1105](https://github.com/wazuh/wazuh-kibana-app/pull/1105)).
- Added a new table (network addresses) for agent inventory tab ([#1111](https://github.com/wazuh/wazuh-kibana-app/pull/1111)).
- Added `audit_key` (Who-data Audit keys) for configuration tab ([#1123](https://github.com/wazuh/wazuh-kibana-app/pull/1123)).
- Added new known fields for Kibana index pattern ([#1150](https://github.com/wazuh/wazuh-kibana-app/pull/1150)).

### Changed

- Changed Inventory tables. Now the app looks for the OS platform and it shows different tables depending on the OS platform. In addition the process state codes has been replaced to be more meaningful ([#1059](https://github.com/wazuh/wazuh-kibana-app/pull/1059)).
- Tiny rework for the AWS tab including.
- "Report" button is hidden on Discover panel ([#1047](https://github.com/wazuh/wazuh-kibana-app/pull/1047)).
- Visualizations, filters and Discover improved ([#1083](https://github.com/wazuh/wazuh-kibana-app/pull/1083)).
- Removed `popularizeField` function until https://github.com/elastic/kibana/issues/22426 is solved in order to avoid `Unable to write index pattern!` error on Discover tab ([#1085](https://github.com/wazuh/wazuh-kibana-app/pull/1085)).
- Improved Wazuh monitoring module ([#1094](https://github.com/wazuh/wazuh-kibana-app/pull/1094)).
- Added "Registered date" and "Last keep alive" in agents table allowing you to sort by these fields ([#1102](https://github.com/wazuh/wazuh-kibana-app/pull/1102)).
- Improved code quality in sections such as Ruleset > Rule and Decoder detail view simplify conditions ([#1102](https://github.com/wazuh/wazuh-kibana-app/pull/1102)).
- Replaced reporting success message ([#1102](https://github.com/wazuh/wazuh-kibana-app/pull/1102)).
- Reduced the default number of shards and the default number of replicas for the app indices ([#1113](https://github.com/wazuh/wazuh-kibana-app/pull/1113)).
- Refreshing index pattern known fields on health check controller ([#1119](https://github.com/wazuh/wazuh-kibana-app/pull/1119)).
- Less strict memory check ([786c764](https://github.com/wazuh/wazuh-kibana-app/commit/786c7642cd88083f9a77c57ed204488ecf5b710a)).
- Checking message origin in error handler ([dfec368](https://github.com/wazuh/wazuh-kibana-app/commit/dfec368d22a148b2e4437db92d71294900241961)).
- Dev tools is now showing the response as it is, like `curl` does ([#1137](https://github.com/wazuh/wazuh-kibana-app/pull/1137)).
- Removed `unknown` as valid node name ([#1149](https://github.com/wazuh/wazuh-kibana-app/pull/1149)).
- Removed `rule.id` direct filter from the rule set tables ([#1151](https://github.com/wazuh/wazuh-kibana-app/pull/1151))

### Fixed

- Restored X-Pack security logic for the .wazuh index, now it's not bypassing the X-Pack roles ([#1081](https://github.com/wazuh/wazuh-kibana-app/pull/1081))
- Avoid fetching twice the same data ([#1072](https://github.com/wazuh/wazuh-kibana-app/pull/1072), [#1061](https://github.com/wazuh/wazuh-kibana-app/pull/1061)).
- Wazuh logo adapted to low resolutions ([#1074](https://github.com/wazuh/wazuh-kibana-app/pull/1074)).
- Hide Audit, OpenSCAP tabs for non-linux agents. Fixed empty Windows events under Configuration > Log collection section. OSQuery logo has been standardized ([#1072](https://github.com/wazuh/wazuh-kibana-app/pull/1072), [#1076](https://github.com/wazuh/wazuh-kibana-app/pull/1076)).
- Fix empty values on _Overview > Security events_ when Wazuh monitoring is disabled ([#1091](https://github.com/wazuh/wazuh-kibana-app/pull/1091)).
- Fix overlapped play button in Dev-tools when the input box has a scrollbar ([#1102](https://github.com/wazuh/wazuh-kibana-app/pull/1102)).
- Fix Dev-tools behavior when parse json invalid blocks ([#1102](https://github.com/wazuh/wazuh-kibana-app/pull/1102)).
- Fixed Management > Monitoring tab frustration adding back buttons ([#1102](https://github.com/wazuh/wazuh-kibana-app/pull/1102)).
- Fix template checking when using more than one pattern ([#1104](https://github.com/wazuh/wazuh-kibana-app/pull/1104)).
- Fix infinite loop for Wazuh monitoring when the Wazuh API is not being able to give us all the agents ([5a26916](https://github.com/wazuh/wazuh-kibana-app/commit/5a2691642b40a34783d2eafb6ee24ae78b9af21a)), ([85005a1](https://github.com/wazuh/wazuh-kibana-app/commit/85005a184d4f1c3d339b7c895b5d2469f3b45171)).
- Fix rule details for `list` and `info` parameters ([#1149](https://github.com/wazuh/wazuh-kibana-app/pull/1149)).

## Wazuh v3.7.1 / v3.7.2 - Kibana v6.5.1 / v6.5.2 / v6.5.3 / v6.5.4 - Revision 415

### Added

- Support for Elastic stack v6.5.2 / v6.5.3 / v6.5.4.
- Support for Wazuh v3.7.1 / v3.7.2.
- Dev Tools module now autocompletes API endpoints ([#1030](https://github.com/wazuh/wazuh-kibana-app/pull/1030)).

### Changed

- Increased number of rows for syscollector tables ([#1033](https://github.com/wazuh/wazuh-kibana-app/pull/1033)).
- Modularized JSON/XML viewers for the configuration section ([#982](https://github.com/wazuh/wazuh-kibana-app/pull/982)).

### Fixed

- Added missing fields for syscollector network tables ([#1036](https://github.com/wazuh/wazuh-kibana-app/pull/1036)).
- Using the right API path when downloading CSV for decoders list ([#1045](https://github.com/wazuh/wazuh-kibana-app/pull/1045)).
- Including group field when downloading CSV for agents list ([#1044](https://github.com/wazuh/wazuh-kibana-app/pull/1044)).
- Preserve active tab in configuration section when refreshing the page ([#1037](https://github.com/wazuh/wazuh-kibana-app/pull/1037)).

## Wazuh v3.7.0 - Kibana v6.5.0 / v6.5.1 - Revision 414

### Added

- Support for Elastic Stack v6.5.0 / v6.5.1.
- Agent groups bar is now visible on the agent configuration section ([#1023](https://github.com/wazuh/wazuh-kibana-app/pull/1023)).
- Added a new setting for the `config.yml` file for enable/disable administrator mode ([#1019](https://github.com/wazuh/wazuh-kibana-app/pull/1019)).
  - This allows the user to perform PUT, POST, DELETE methods in our Dev Tools.

### Changed

- Refactored most front-end controllers ([#1023](https://github.com/wazuh/wazuh-kibana-app/pull/1023)).

## Wazuh v3.7.0 - Kibana v6.4.2 / v6.4.3 - Revision 413

### Added

- Support for Wazuh v3.7.0.
- Support for Elastic Stack v6.4.2 / v6.4.3.
- Brand-new interface for _Configuration_ (on both _Management_ and _Agents_ tabs) ([#914](https://github.com/wazuh/wazuh-kibana-app/pull/914)):
  - Now you can check current and real agent and manager configuration.
  - A new interface design, with more useful information and easy to understand descriptions.
  - New and more responsive JSON/XML viewers to show the configuration in raw mode.
- Brand-new extension - Osquery ([#938](https://github.com/wazuh/wazuh-kibana-app/pull/938)):
  - A new extension, disabled by default.
  - Check alerts from Wazuh's Osquery integration.
  - Check your current Osquery wodle configuration.
  - More improvements will come for this extension in the future.
- New option for Wazuh app configuration file - _Ignore index patterns_ ([#947](https://github.com/wazuh/wazuh-kibana-app/pull/947)):
  - Now the user can specify which index patterns can't be selected on the app using the new `ip.ignore` setting on the `config.yml` file.
  - The valid format is an array of strings which represents index patterns.
  - By default, this list is empty (all index patterns will be available if they use a compatible structure).
- Added a node selector for _Management > Status_ section when Wazuh cluster is enabled ([#976](https://github.com/wazuh/wazuh-kibana-app/pull/976)).
- Added quick access to _Configuration_ or _Discover_ panels for an agent on the agents list ([#939](https://github.com/wazuh/wazuh-kibana-app/pull/939)).
- Now you can click on an agent's ID on the _Discover_ panels to open its details page on the app ([#904](https://github.com/wazuh/wazuh-kibana-app/pull/904)).
- Redesigned the _Overview > Amazon AWS_ tab, using more meaningful visualizations for a better overall view of your agents' status ([#903](https://github.com/wazuh/wazuh-kibana-app/pull/903)).
- Redesigned the _Overview/Agents > Vulnerabilities_ tab, using more meaningful visualizations for a better overall view of your agents' status ([#954](https://github.com/wazuh/wazuh-kibana-app/pull/954)).
- Now everytime the user enters the _Settings_ tab, the API connection will be automatically checked ([#971](https://github.com/wazuh/wazuh-kibana-app/pull/971)).
- Added a node selector for _Management > Logs_ section when Wazuh cluster is enabled ([#980](https://github.com/wazuh/wazuh-kibana-app/pull/980)).
- Added a group selector for _Agents_ section ([#995](https://github.com/wazuh/wazuh-kibana-app/pull/995)).

### Changed

- Interface refactoring for the _Agents > Inventory data_ tab ([#924](https://github.com/wazuh/wazuh-kibana-app/pull/924)):
  - Now the tab won't be available if your agent doesn't have Syscollector enabled, and each card will be enabled or disabled depending on the current Syscollector scans configuration.
  - This will prevent situations where the user couldn't check the inventory although there was actual scan data to show on some sections.
- Added support for new multigroups feature ([#911](https://github.com/wazuh/wazuh-kibana-app/pull/911)):
  - Now the information bars on _Agents_ will show all the groups an agent belongs to.
- Now the result pane on the _Dev tools_ tab will show the error code coming from the Wazuh API ([#909](https://github.com/wazuh/wazuh-kibana-app/pull/909)).
- Changed some visualizations titles for _Overview/Agents > OpenSCAP_ tab ([#925](https://github.com/wazuh/wazuh-kibana-app/pull/925)).
- All backend routes have been renamed ([#932](https://github.com/wazuh/wazuh-kibana-app/pull/932)).
- Several improvements for Elasticsearch tests ([#933](https://github.com/wazuh/wazuh-kibana-app/pull/933)).
- Updated some strings and descriptions on the _Settings_ tab ([#934](https://github.com/wazuh/wazuh-kibana-app/pull/934)).
- Changed the date format on _Settings > Logs_ to make it more human-readable ([#944](https://github.com/wazuh/wazuh-kibana-app/pull/944)).
- Changed some labels to remove the "MD5 sum" expression, it will use "Checksum" instead ([#945](https://github.com/wazuh/wazuh-kibana-app/pull/945)).
- Added word wrapping class to group name in _Management > Groups > Group detail_ tab ([#945](https://github.com/wazuh/wazuh-kibana-app/pull/945)).
- The `wz-table` directive has been refactored ([#953](https://github.com/wazuh/wazuh-kibana-app/pull/953)).
- The `wz-table` directive now checks if a request is aborted ([#979](https://github.com/wazuh/wazuh-kibana-app/pull/979)).
- Several performance improvements ([#985](https://github.com/wazuh/wazuh-kibana-app/pull/985), [#997](https://github.com/wazuh/wazuh-kibana-app/pull/997), [#1000](https://github.com/wazuh/wazuh-kibana-app/pull/1000)).

### Fixed

- Several known fields for _Whodata_ functionality have been fixed ([#901](https://github.com/wazuh/wazuh-kibana-app/pull/901)).
- Fixed alignment bug with the _Add a filter +_ button on _Discover_ and _Agents_ tabs ([#912](https://github.com/wazuh/wazuh-kibana-app/pull/912)).
- Fixed a bug where the `Add API` form on _Settings_ didn't appear when pressing the button after editing an existing API entry ([#944](https://github.com/wazuh/wazuh-kibana-app/pull/944)).
- Fixed a bug on _Ruleset_ tab where the "Description" column was showing `0` if the rule doesn't have any description ([#948](https://github.com/wazuh/wazuh-kibana-app/pull/948)).
- Fixed wrong alignment on related Rules/Decoders tables from _Management > Ruleset_ tab ([#971](https://github.com/wazuh/wazuh-kibana-app/pull/971)).
- Fixed a bug where sometimes the error messages appeared duplicated ([#971](https://github.com/wazuh/wazuh-kibana-app/pull/971)).

### Removed

- On the _Management > Monitoring_ tab, the `Cluster enabled but not running` message won't appear as an error anymore ([#971](https://github.com/wazuh/wazuh-kibana-app/pull/971)).

## Wazuh v3.6.1 - Kibana v6.4.1 / v6.4.2 / v6.4.3 - Revision 412

### Added

- Support for Elastic Stack v6.4.1 / v6.4.2 / v6.4.3.

## Wazuh v3.6.1 - Kibana v6.4.0 - Revision 411

### Added

- Redesigned the _Overview > Integrity monitoring_ tab, using more meaningful visualizations for a better overall view of your agents' status ([#893](https://github.com/wazuh/wazuh-kibana-app/pull/893)).
- Added a new table for the _Inventory_ tab: _Processes_ ([#895](https://github.com/wazuh/wazuh-kibana-app/pull/895)).
- Improved error handling for tables. Now the table will show an error message if it wasn't able to fetch and load data ([#896](https://github.com/wazuh/wazuh-kibana-app/pull/896)).

### Changed

- The app source code has been improved, following best practices and coding guidelines ([#892](https://github.com/wazuh/wazuh-kibana-app/pull/892)).
- Included more app tests and prettifier for better code maintainability ([#883](https://github.com/wazuh/wazuh-kibana-app/pull/883) & [#885](https://github.com/wazuh/wazuh-kibana-app/pull/885)).

### Fixed

- Fixed minor visual errors on some _GDPR_, _PCI DSS_ and _Vulnerabilities_ visualizations ([#894](https://github.com/wazuh/wazuh-kibana-app/pull/894)).

## Wazuh v3.6.1 - Kibana v6.4.0 - Revision 410

### Added

- The _Inventory_ tab has been redesigned ([#873](https://github.com/wazuh/wazuh-kibana-app/pull/873)):
  - Added new network interfaces and port tables.
  - Improved design using metric information bars and intuitive status indicators.
- Added refresh functionality to the _Settings > Logs_ tab ([#852](https://github.com/wazuh/wazuh-kibana-app/pull/852)):
  - Now everytime the user opens the tab, the logs will be reloaded.
  - A new button to force the update has been added on the top left corner of the logs table.
- Added `tags` and `recursion_level` configuration options to _Management/Agent > Configuration_ tabs ([#850](https://github.com/wazuh/wazuh-kibana-app/pull/850)).
- The _Kuery_ search syntax has been added again to the app ([#851](https://github.com/wazuh/wazuh-kibana-app/pull/851)).
- Added a first batch of [_Mocha_](https://mochajs.org/) tests and other quality of code improvements to the app ([#859](https://github.com/wazuh/wazuh-kibana-app/pull/859)).
- Now you can open specific rule details (the _Management > Ruleset_ tab) when clicking on the `rule.id` value on the _Discover_ tab ([#862](https://github.com/wazuh/wazuh-kibana-app/pull/862)).
- Now you can click on the rule ID value on the _Management > Ruleset_ tab to search for related alerts on the _Discover_ tab ([#863](https://github.com/wazuh/wazuh-kibana-app/pull/863)).

### Changed

- The index pattern known fields have been updated up to 567 ([#872](https://github.com/wazuh/wazuh-kibana-app/pull/872)).
- Now the _Inventory_ tab will always be available for all agents, and a descriptive message will appear if the agent doesn't have `syscollector` enabled ([#879](https://github.com/wazuh/wazuh-kibana-app/pull/879)).

### Fixed

- Fixed a bug where the _Inventory_ tab was unavailable if the user reloads the page while on the _Agents > Configuration_ tab ([#845](https://github.com/wazuh/wazuh-kibana-app/pull/845)).
- Fixed some _Overview > VirusTotal_ visualizations ([#846](https://github.com/wazuh/wazuh-kibana-app/pull/846)).
- Fixed a bug where the _Settings > Extensions_ tab wasn't being properly hidden when there's no API entries inserted ([#847](https://github.com/wazuh/wazuh-kibana-app/pull/847)).
- Fixed a bug where the _Current API_ indicator on the top navbar wasn't being properly updated when the user deletes all the API entries ([#848](https://github.com/wazuh/wazuh-kibana-app/pull/848)).
- Fixed a bug where the _Agents coverage_ metric were not displaying a proper value when the manager has 0 registered agents ([#849](https://github.com/wazuh/wazuh-kibana-app/pull/849)).
- Fixed a bug where the `wazuh-basic` user role was able to update API entries (it should be forbidden) ([#853](https://github.com/wazuh/wazuh-kibana-app/pull/853)).
- Fixed a bug where the visualizations had scroll bars on the PDF reports ([#870](https://github.com/wazuh/wazuh-kibana-app/pull/870)).
- Fixed a bug on the _Dev tools_ tab where the user couldn't execute the first request block if there was blank lines above it ([#871](https://github.com/wazuh/wazuh-kibana-app/pull/871)).
- Fixed a bug on pinned filters when opening tabs where the implicit filter was the same, making them stuck and unremovable from other tabs ([#878](https://github.com/wazuh/wazuh-kibana-app/pull/878)).

## Wazuh v3.6.1 - Kibana v6.4.0 - Revision 409

### Added

- Support for Wazuh v3.6.1.

### Fixed

- Fixed a bug on the _Dev tools_ tab ([b7c79f4](https://github.com/wazuh/wazuh-kibana-app/commit/b7c79f48f06cb49b12883ec9e9337da23b49976b)).

## Wazuh v3.6.1 - Kibana v6.3.2 - Revision 408

### Added

- Support for Wazuh v3.6.1.

### Fixed

- Fixed a bug on the _Dev tools_ tab ([4ca9ed5](https://github.com/wazuh/wazuh-kibana-app/commit/4ca9ed54f1b18e5d499d950e6ff0741946701988)).

## Wazuh v3.6.0 - Kibana v6.4.0 - Revision 407

### Added

- Support for Wazuh v3.6.0.

## Wazuh v3.6.0 - Kibana v6.3.2 - Revision 406

### Added

- Support for Wazuh v3.6.0.

## Wazuh v3.5.0 - Kibana v6.4.0 - Revision 405

### Added

- Support for Elastic Stack v6.4.0 ([#813](https://github.com/wazuh/wazuh-kibana-app/pull/813)).

## Wazuh v3.5.0 - Kibana v6.3.2 - Revision 404

### Added

- Added new options to `config.yml` to change shards and replicas settings for `wazuh-monitoring` indices ([#809](https://github.com/wazuh/wazuh-kibana-app/pull/809)).
- Added more error messages for `wazuhapp.log` in case of failure when performing some crucial functions ([#812](https://github.com/wazuh/wazuh-kibana-app/pull/812)).
- Now it's possible to change replicas settings for existing `.wazuh`, `.wazuh-version` and `wazuh-monitoring` indices on the `config.yml` file ([#817](https://github.com/wazuh/wazuh-kibana-app/pull/817)).

### Changed

- App frontend code refactored and restructured ([#802](https://github.com/wazuh/wazuh-kibana-app/pull/802)).
- Now the _Overview > Security events_ tab won't show anything if the only visualization with data is _Agents status_ ([#811](https://github.com/wazuh/wazuh-kibana-app/pull/811)).

### Fixed

- Fixed a bug where the RAM status message appreared twice the first time you opened the app ([#807](https://github.com/wazuh/wazuh-kibana-app/pull/807)).
- Fixed the app UI to make the app usable on Internet Explorer 11 ([#808](https://github.com/wazuh/wazuh-kibana-app/pull/808)).

## Wazuh v3.5.0 - Kibana v6.3.2 - Revision 403

### Added

- The welcome tabs on _Overview_ and _Agents_ have been updated with a new name and description for the existing sections ([#788](https://github.com/wazuh/wazuh-kibana-app/pull/788)).
- Now the app tables will auto-resize depending on the screen height ([#792](https://github.com/wazuh/wazuh-kibana-app/pull/792)).

### Changed

- Now all the app filters on several tables will present the values in alphabetical order ([#787](https://github.com/wazuh/wazuh-kibana-app/pull/787)).

### Fixed

- Fixed a bug on _Decoders_ where clicking on the decoder wouldn't open the detail view if the `Parent decoders` filter was enabled ([#782](https://github.com/wazuh/wazuh-kibana-app/pull/782)).
- Fixed a bug on _Dev tools_ when the first line on the editor pane was empty or had a comment ([#790](https://github.com/wazuh/wazuh-kibana-app/pull/790)).
- Fixed a bug where the app was throwing multiple warning messages the first time you open it ([#791](https://github.com/wazuh/wazuh-kibana-app/pull/791)).
- Fixed a bug where clicking on a different tab from _Overview_ right after inserting the API credentials for the first time would always redirect to _Overview_ ([#791](https://github.com/wazuh/wazuh-kibana-app/pull/791)).
- Fixed a bug where the user could have a browser cookie with a reference to a non-existing API entry on Elasticsearch ([#794](https://github.com/wazuh/wazuh-kibana-app/pull/794) & [#795](https://github.com/wazuh/wazuh-kibana-app/pull/795)).

### Removed

- The cluster key has been removed from the API requests to `/manager/configuration` ([#796](https://github.com/wazuh/wazuh-kibana-app/pull/796)).

## Wazuh v3.5.0 - Kibana v6.3.1/v6.3.2 - Revision 402

### Added

- Support for Wazuh v3.5.0.
- Added new fields for _Vulnerability detector_ alerts ([#752](https://github.com/wazuh/wazuh-kibana-app/pull/752)).
- Added multi table search for `wz-table` directive. Added two new log levels for _Management > Logs_ section ([#753](https://github.com/wazuh/wazuh-kibana-app/pull/753)).

## Wazuh v3.4.0 - Kibana v6.3.1/v6.3.2 - Revision 401

### Added

- Added a few new fields for Kibana due to the new Wazuh _who-data_ feature ([#763](https://github.com/wazuh/wazuh-kibana-app/pull/763)).
- Added XML/JSON viewer for each card under _Management > Configuration_ ([#764](https://github.com/wazuh/wazuh-kibana-app/pull/764)).

### Changed

- Improved error handling for Dev tools. Also removed some unused dependencies from the _Dev tools_ tab ([#760](https://github.com/wazuh/wazuh-kibana-app/pull/760)).
- Unified origin for tab descriptions. Reviewed some grammar typos ([#765](https://github.com/wazuh/wazuh-kibana-app/pull/765)).
- Refactored agents autocomplete component. Removed unused/deprecated modules ([#766](https://github.com/wazuh/wazuh-kibana-app/pull/766)).
- Simplified route resolves section ([#768](https://github.com/wazuh/wazuh-kibana-app/pull/768)).

### Fixed

- Fixed missing cluster node filter for the visualization shown when looking for specific node under _Management > Monitoring_ section ([#758](https://github.com/wazuh/wazuh-kibana-app/pull/758)).
- Fixed missing dependency injection for `wzMisc` factory ([#768](https://github.com/wazuh/wazuh-kibana-app/pull/768)).

### Removed

- Removed `angular-aria`, `angular-md5`, `ansicolors`, `js-yaml`, `querystring` and `lodash` dependencies since Kibana includes all of them. Removed some unused images ([#768](https://github.com/wazuh/wazuh-kibana-app/pull/768)).

## Wazuh v3.4.0 - Kibana v6.3.1/v6.3.2 - Revision 400

### Added

- Support for Wazuh v3.4.0.
- Support for Elastic Stack v6.3.2.
- Support for Kuery as accepted query language ([#742](https://github.com/wazuh/wazuh-kibana-app/pull/742)).
  - This feature is experimental.
- Added new _Who data_ fields from file integrity monitoring features ([#746](https://github.com/wazuh/wazuh-kibana-app/pull/746)).
- Added tab in _Settings_ section where you can see the last logs from the Wazuh app server ([#723](https://github.com/wazuh/wazuh-kibana-app/pull/723)).

### Changed

- Fully redesigned of the welcome screen along the different app sections ([#751](https://github.com/wazuh/wazuh-kibana-app/pull/751)).
- Now any agent can go to the _Inventory_ tab regardless if it's enabled or not. The content will change properly according to the agent configuration ([#744](https://github.com/wazuh/wazuh-kibana-app/pull/744)).
- Updated the `angular-material` dependency to `1.1.10` ([#743](https://github.com/wazuh/wazuh-kibana-app/pull/743)).
- Any API entry is now removable regardless if it's the only one API entry ([#740](https://github.com/wazuh/wazuh-kibana-app/pull/740)).
- Performance has been improved regarding to agents status, they are now being fetched using _distinct_ routes from the Wazuh API ([#738](https://github.com/wazuh/wazuh-kibana-app/pull/738)).
- Improved the way we are parsing some Wazuh API errors regarding to version mismatching ([#735](https://github.com/wazuh/wazuh-kibana-app/pull/735)).

### Fixed

- Fixed wrong filters being applied in _Ruleset > Rules_ and _Ruleset > Decoders_ sections when using Lucene like filters plus path filters ([#736](https://github.com/wazuh/wazuh-kibana-app/pull/736)).
- Fixed the template checking from the healthcheck, now it allows to use custom index patterns ([#739](https://github.com/wazuh/wazuh-kibana-app/pull/739)).
- Fixed infinite white screen from _Management > Monitoring_ when the Wazuh cluster is enabled but not running ([#741](https://github.com/wazuh/wazuh-kibana-app/pull/741)).

## Wazuh v3.3.0/v3.3.1 - Kibana v6.3.1 - Revision 399

### Added

- Added a new Angular.js factory to store the Wazuh app configuration values. Also, this factory is being used by the pre-routes functions (resolves); this way we are sure about having the real configuration at any time. These pre-routes functions have been improved too ([#670](https://github.com/wazuh/wazuh-kibana-app/pull/670)).
- Added extended information for reports from _Reporting_ feature ([#701](https://github.com/wazuh/wazuh-kibana-app/pull/701)).

### Changed

- Tables have been improved. Now they are truncating long fields and adding a tooltip if needed ([#671](https://github.com/wazuh/wazuh-kibana-app/pull/671)).
- Services have been improved ([#715](https://github.com/wazuh/wazuh-kibana-app/pull/715)).
- CSV formatted files have been improved. Now they are showing a more human readable column names ([#717](https://github.com/wazuh/wazuh-kibana-app/pull/717), [#726](https://github.com/wazuh/wazuh-kibana-app/pull/726)).
- Added/Modified some visualization titles ([#728](https://github.com/wazuh/wazuh-kibana-app/pull/728)).
- Improved Discover perfomance when in background mode ([#719](https://github.com/wazuh/wazuh-kibana-app/pull/719)).
- Reports from the _Reporting_ feature have been fulyl redesigned ([#701](https://github.com/wazuh/wazuh-kibana-app/pull/701)).

### Fixed

- Fixed the top menu API indicator when checking the API connection and the manager/cluster information had been changed ([#668](https://github.com/wazuh/wazuh-kibana-app/pull/668)).
- Fixed our logger module which was not writting logs the very first time Kibana is started neither after a log rotation ([#667](https://github.com/wazuh/wazuh-kibana-app/pull/667)).
- Fixed a regular expression in the server side when parsing URLs before registering a new Wazuh API ([#690](https://github.com/wazuh/wazuh-kibana-app/pull/690)).
- Fixed filters from specific visualization regarding to _File integrity_ section ([#694](https://github.com/wazuh/wazuh-kibana-app/pull/694)).
- Fixed filters parsing when generating a report because it was not parsing negated filters as expected ([#696](https://github.com/wazuh/wazuh-kibana-app/pull/696)).
- Fixed visualization counter from _OSCAP_ tab ([#722](https://github.com/wazuh/wazuh-kibana-app/pull/722)).

### Removed

- Temporary removed CSV download from agent inventory section due to Wazuh API bug ([#727](https://github.com/wazuh/wazuh-kibana-app/pull/727)).

## Wazuh v3.3.0/v3.3.1 - Kibana v6.3.0 - Revision 398

### Added

- Improvements for latest app redesign ([#652](https://github.com/wazuh/wazuh-kibana-app/pull/652)):
  - The _Welcome_ tabs have been simplified, following a more Elastic design.
  - Added again the `md-nav-bar` component with refined styles and limited to specific sections.
  - The _Settings > Welcome_ tab has been removed. You can use the nav bar to switch tabs.
  - Minor CSS adjustments and reordering.
- Small app UI improvements ([#634](https://github.com/wazuh/wazuh-kibana-app/pull/634)):
  - Added link to _Agents Preview_ on the _Agents_ tab breadcrumbs.
  - Replaced the _Generate report_ button with a smaller one.
  - Redesigned _Management > Ruleset_ `md-chips` to look similar to Kibana filter pills.
  - Added agent information bar from _Agents > General_ to _Agents > Welcome_ too.
  - Refactored flex layout on _Welcome_ tabs to fix a height visual bug.
  - Removed duplicated loading rings on the _Agents_ tab.
- Improvements for app tables ([#627](https://github.com/wazuh/wazuh-kibana-app/pull/627)):
  - Now the current page will be highlighted.
  - The gap has been fixed to the items per page value.
  - If there are no more pages for _Next_ or _Prev_ buttons, they will be hidden.
- Improvements for app health check ([#637](https://github.com/wazuh/wazuh-kibana-app/pull/637)):
  - Improved design for the view.
  - The checks have been placed on a table, showing the current status of each one.
- Changes to our reporting feature ([#639](https://github.com/wazuh/wazuh-kibana-app/pull/639)):
  - Now the generated reports will include tables for each section.
  - Added a parser for getting Elasticsearch data table responses.
  - The reporting feature is now a separated module, and the code has been refactored.
- Improvements for app tables pagination ([#646](https://github.com/wazuh/wazuh-kibana-app/pull/646)).

### Changed

- Now the `pretty` parameter on the _Dev tools_ tab will be ignored to avoid `Unexpected error` messages ([#624](https://github.com/wazuh/wazuh-kibana-app/pull/624)).
- The `pdfkit` dependency has been replaced by `pdfmake` ([#639](https://github.com/wazuh/wazuh-kibana-app/pull/639)).
- Changed some Kibana tables for performance improvements on the reporting feature ([#644](https://github.com/wazuh/wazuh-kibana-app/pull/644)).
- Changed the method to refresh the list of known fields on the index pattern ([#650](https://github.com/wazuh/wazuh-kibana-app/pull/650)):
  - Now when restarting Kibana, the app will update the fieldset preserving the custom user fields.

### Fixed

- Fixed bug on _Agents CIS-CAT_ tab who wasn't loading the appropriate visualizations ([#626](https://github.com/wazuh/wazuh-kibana-app/pull/626)).
- Fixed a bug where sometimes the index pattern could be `undefined` during the health check process, leading into a false error message when loading the app ([#640](https://github.com/wazuh/wazuh-kibana-app/pull/640)).
- Fixed several bugs on the _Settings > API_ tab when removing, adding or editing new entries.

### Removed

- Removed the app login system ([#636](https://github.com/wazuh/wazuh-kibana-app/pull/636)):
  - This feature was unstable, experimental and untested for a long time. We'll provide much better RBAC capabilities in the future.
- Removed the new Kuery language option on Discover app search bars.
  - This feature will be restored in the future, after more Elastic v6.3.0 adaptations.

## Wazuh v3.3.0/v3.3.1 - Kibana v6.3.0 - Revision 397

### Added

- Support for Elastic Stack v6.3.0 ([#579](https://github.com/wazuh/wazuh-kibana-app/pull/579) & [#612](https://github.com/wazuh/wazuh-kibana-app/pull/612) & [#615](https://github.com/wazuh/wazuh-kibana-app/pull/615)).
- Brand-new Wazuh app redesign for the _Monitoring_ tab ([#581](https://github.com/wazuh/wazuh-kibana-app/pull/581)):
  - Refactored and optimized UI for these tabs, using a breadcrumbs-based navigability.
  - Used the same guidelines from the previous redesign for _Overview_ and _Agents_ tabs.
- New tab for _Agents_ - _Inventory_ ([#582](https://github.com/wazuh/wazuh-kibana-app/pull/582)):
  - Get information about the agent host, such as installed packages, motherboard, operating system, etc.
  - This tab will appear if the agent has the [`syscollector`](https://documentation.wazuh.com/current/user-manual/reference/ossec-conf/wodle-syscollector.html) wodle enabled.
- Brand-new extension - _CIS-CAT Alerts_ ([#601](https://github.com/wazuh/wazuh-kibana-app/pull/601)):
  - A new extension, disabled by default.
  - Visualize alerts related to the CIS-CAT benchmarks on the _Overview_ and _Agents_ tabs.
  - Get information about the last performed scan and its score.
- Several improvements for the _Dev tools_ tab ([#583](https://github.com/wazuh/wazuh-kibana-app/pull/583) & [#597](https://github.com/wazuh/wazuh-kibana-app/pull/597)):
  - Now you can insert queries using inline parameters, just like in a web browser.
  - You can combine inline parameters with JSON-like parameters.
  - If you use the same parameter on both methods with different values, the inline parameter has precedence over the other one.
  - The tab icon has been changed for a more appropriate one.
  - The `Execute query` button is now always placed on the first line of the query block.
- Refactoring for all app tables ([#582](https://github.com/wazuh/wazuh-kibana-app/pull/582)):
  - Replaced the old `wz-table` directive with a new one, along with a new data factory.
  - Now the tables are built with a pagination system.
  - Much easier method for building tables for the app.
  - Performance and stability improvements when fetching API data.
  - Now you can see the total amount of items and the elapsed time.

### Changed

- Moved some logic from the _Agents preview_ tab to the server, to avoid excessive client-side workload ([#586](https://github.com/wazuh/wazuh-kibana-app/pull/586)).
- Changed the UI to use the same loading ring across all the app tabs ([#593](https://github.com/wazuh/wazuh-kibana-app/pull/593) & [#599](https://github.com/wazuh/wazuh-kibana-app/pull/599)).
- Changed the _No results_ message across all the tabs with visualizations ([#599](https://github.com/wazuh/wazuh-kibana-app/pull/599)).

### Fixed

- Fixed a bug on the _Settings/Extensions_ tab where enabling/disabling some extensions could make other ones to be disabled ([#591](https://github.com/wazuh/wazuh-kibana-app/pull/591)).

## Wazuh v3.3.0/v3.3.1 - Kibana v6.2.4 - Revision 396

### Added

- Support for Wazuh v3.3.1.
- Brand-new Wazuh app redesign for the _Settings_ tab ([#570](https://github.com/wazuh/wazuh-kibana-app/pull/570)):
  - Refactored and optimized UI for these tabs, using a breadcrumbs-based navigability.
  - Used the same guidelines from the previous redesign for _Overview_ and _Agents_ tabs.
- Refactoring for _Overview_ and _Agents_ controllers ([#564](https://github.com/wazuh/wazuh-kibana-app/pull/564)):
  - Reduced duplicated code by splitting it into separate files.
  - Code optimization for a better performance and maintainability.
  - Added new services to provide similar functionality between different app tabs.
- Added `data.vulnerability.package.condition` to the list of known fields ([#566](https://github.com/wazuh/wazuh-kibana-app/pull/566)).

### Changed

- The `wazuh-logs` and `wazuh-monitoring` folders have been moved to the Kibana's `optimize` directory in order to avoid some error messages when using the `kibana-plugin list` command ([#563](https://github.com/wazuh/wazuh-kibana-app/pull/563)).

### Fixed

- Fixed a bug on the _Settings_ tab where updating an API entry with wrong credentials would corrupt the existing one ([#558](https://github.com/wazuh/wazuh-kibana-app/pull/558)).
- Fixed a bug on the _Settings_ tab where removing an API entry while its edit form is opened would hide the `Add API` button unless the user reloads the tab ([#558](https://github.com/wazuh/wazuh-kibana-app/pull/558)).
- Fixed some Audit visualizations on the _Overview_ and _Agents_ tabs that weren't using the same search query to show the results ([#572](https://github.com/wazuh/wazuh-kibana-app/pull/572)).
- Fixed undefined variable error on the `wz-menu` directive ([#575](https://github.com/wazuh/wazuh-kibana-app/pull/575)).

## Wazuh v3.3.0 - Kibana v6.2.4 - Revision 395

### Fixed

- Fixed a bug on the _Agent Configuration_ tab where the sync status was always `NOT SYNCHRONIZED` ([#569](https://github.com/wazuh/wazuh-kibana-app/pull/569)).

## Wazuh v3.3.0 - Kibana v6.2.4 - Revision 394

### Added

- Support for Wazuh v3.3.0.
- Updated some backend API calls to include the app version in the request header ([#560](https://github.com/wazuh/wazuh-kibana-app/pull/560)).

## Wazuh v3.2.4 - Kibana v6.2.4 - Revision 393

### Added

- Brand-new Wazuh app redesign for _Overview_ and _Agents_ tabs ([#543](https://github.com/wazuh/wazuh-kibana-app/pull/543)):
  - Updated UI for these tabs using breadcrumbs.
  - New _Welcome_ screen, presenting all the tabs to the user, with useful links to our documentation.
  - Overall design improved, adjusted font sizes and reduced HTML code.
  - This base will allow the app to increase its functionality in the future.
  - Removed the `md-nav-bar` component for a better user experience on small screens.
  - Improved app performance removing some CSS effects from some components, such as buttons.
- New filter for agent version on the _Agents Preview_ tab ([#537](https://github.com/wazuh/wazuh-kibana-app/pull/537)).
- New filter for cluster node on the _Agents Preview_ tab ([#538](https://github.com/wazuh/wazuh-kibana-app/pull/538)).

### Changed

- Now the report generation process will run in a parallel mode in the foreground ([#523](https://github.com/wazuh/wazuh-kibana-app/pull/523)).
- Replaced the usage of `$rootScope` with two new factories, along with more controller improvements ([#525](https://github.com/wazuh/wazuh-kibana-app/pull/525)).
- Now the _Extensions_ tab on _Settings_ won't edit the `.wazuh` index to modify the extensions configuration for all users ([#545](https://github.com/wazuh/wazuh-kibana-app/pull/545)).
  - This allows each new user to always start with the base extensions configuration, and modify it to its needs storing the settings on a browser cookie.
- Now the GDPR requirements description on its tab won't be loaded if the Wazuh API version is not v3.2.3 or higher ([#546](https://github.com/wazuh/wazuh-kibana-app/pull/546)).

### Fixed

- Fixed a bug where the app crashes when attempting to download huge amounts of data as CSV format ([#521](https://github.com/wazuh/wazuh-kibana-app/pull/521)).
- Fixed a bug on the Timelion visualizations from _Management/Monitoring_ which were not properly filtering and showing the cluster nodes information ([#530](https://github.com/wazuh/wazuh-kibana-app/pull/530)).
- Fixed several bugs on the loading process when switching between tabs with or without visualizations in the _Overview_ and _Agents_ tab ([#531](https://github.com/wazuh/wazuh-kibana-app/pull/531) & [#533](https://github.com/wazuh/wazuh-kibana-app/pull/533)).
- Fixed a bug on the `wazuh-monitoring` index feature when using multiple inserted APIs, along with several performance improvements ([#539](https://github.com/wazuh/wazuh-kibana-app/pull/539)).
- Fixed a bug where the OS filter on the _Agents Preview_ tab would exclude the rest of filters instead of combining them ([#552](https://github.com/wazuh/wazuh-kibana-app/pull/552)).
- Fixed a bug where the Extensions settings were restored every time the user opened the _Settings_ tab or pressed the _Set default manager_ button ([#555](https://github.com/wazuh/wazuh-kibana-app/pull/555) & [#556](https://github.com/wazuh/wazuh-kibana-app/pull/556)).

## Wazuh v3.2.3/v3.2.4 - Kibana v6.2.4 - Revision 392

### Added

- Support for Wazuh v3.2.4.
- New functionality - _Reporting_ ([#510](https://github.com/wazuh/wazuh-kibana-app/pull/510)):
  - Generate PDF logs on the _Overview_ and _Agents_ tabs, with the new button next to _Panels_ and _Discover_.
  - The report will contain the current visualizations from the tab where you generated it.
  - List all your generated reports, download or deleted them at the new _Management/Reporting_ tab.
  - **Warning:** If you leave the tab while generating a report, the process will be aborted.
- Added warning/error messages about the total RAM on the server side ([#502](https://github.com/wazuh/wazuh-kibana-app/pull/502)):
  - None of this messages will prevent the user from accessing the app, it's just a recommendation.
  - If your server has less than 2GB of RAM, you'll get an error message when opening the app.
  - If your server has between 2GB and 3GB of RAM, you'll get a warning message.
  - If your server has more than 3GB of RAM, you won't get any kind of message.
- Refactoring and added loading bar to _Manager Logs_ and _Groups_ tabs ([#505](https://github.com/wazuh/wazuh-kibana-app/pull/505)).
- Added more Syscheck options to _Management/Agents_ configuration tabs ([#509](https://github.com/wazuh/wazuh-kibana-app/pull/509)).

### Fixed

- Added more fields to the `known-fields.js` file to avoid warning messages on _Discover_ when using Filebeat for alerts forwarding ([#497](https://github.com/wazuh/wazuh-kibana-app/pull/497)).
- Fixed a bug where clicking on the _Check connection_ button on the _Settings_ tab threw an error message although the API connected successfully ([#504](https://github.com/wazuh/wazuh-kibana-app/pull/504)).
- Fixed a bug where the _Agents_ tab was not properly showing the total of agents due to the new Wazuh cluster implementation ([#517](https://github.com/wazuh/wazuh-kibana-app/pull/517)).

## Wazuh v3.2.3 - Kibana v6.2.4 - Revision 391

### Added

- Support for Wazuh v3.2.3.
- Brand-new extension - _GDPR Alerts_ ([#453](https://github.com/wazuh/wazuh-kibana-app/pull/453)):
  - A new extension, enabled by default.
  - Visualize alerts related to the GDPR compliance on the _Overview_ and _Agents_ tabs.
  - The _Ruleset_ tab has been updated to include GDPR filters on the _Rules_ subtab.
- Brand-new Management tab - _Monitoring_ ([#490](https://github.com/wazuh/wazuh-kibana-app/pull/490)):
  - Visualize your Wazuh cluster, both master and clients.
    - Get the current cluster configuration.
    - Nodes listing, sorting, searching, etc.
  - Get a more in-depth cluster status thanks to the newly added [_Timelion_](https://www.elastic.co/guide/en/kibana/current/timelion.html) visualizations.
  - The Detail view gives you a summary of the node's healthcheck.
- Brand-new tab - _Dev tools_ ([#449](https://github.com/wazuh/wazuh-kibana-app/pull/449)):
  - Find it on the top navbar, next to _Discover_.
  - Execute Wazuh API requests directly from the app.
  - This tab uses your currently selected API from _Settings_.
  - You can type different API requests on the input window, select one with the cursor, and click on the Play button to execute it.
  - You can also type comments on the input window.
- More improvements for the _Manager/Ruleset_ tab ([#446](https://github.com/wazuh/wazuh-kibana-app/pull/446)):
  - A new colour palette for regex, order and rule description arguments.
  - Added return to List view on Ruleset button while on Detail view.
  - Fixed line height on all table headers.
  - Removed unused, old code from Ruleset controllers.
- Added option on `config.yml` to enable/disable the `wazuh-monitoring` index ([#441](https://github.com/wazuh/wazuh-kibana-app/pull/441)):
  - Configure the frequency time to generate new indices.
  - The default frequency time has been increased to 1 hour.
  - When disabled, useful metrics will appear on _Overview/General_ replacing the _Agent status_ visualization.
- Added CSV exporting button to the app ([#431](https://github.com/wazuh/wazuh-kibana-app/pull/431)):
  - Implemented new logic to fetch data from the Wazuh API and download it in CSV format.
  - Currently available for the _Ruleset_, _Logs_ and _Groups_ sections on the _Manager_ tab and also the _Agents_ tab.
- More refactoring to the app backend ([#439](https://github.com/wazuh/wazuh-kibana-app/pull/439)):
  - Standardized error output from the server side.
  - Drastically reduced the error management logic on the client side.
  - Applied the _Facade_ pattern when importing/exporting modules.
  - Deleted unused/deprecated/useless methods both from server and client side.
  - Some optimizations to variable type usages.
- Refactoring to Kibana filters management ([#452](https://github.com/wazuh/wazuh-kibana-app/pull/452) & [#459](https://github.com/wazuh/wazuh-kibana-app/pull/459)):
  - Added new class to build queries from the base query.
  - The filter management is being done on controllers instead of the `discover` directive.
  - Now we are emitting specific events whenever we are fetching data or communicating to the `discover` directive.
  - The number of useless requests to fetch data has been reduced.
  - The synchronization actions are working as expected regardless the amount of data and/or the number of machine resources.
  - Fixed several bugs about filter usage and transition to different app tabs.
- Added confirmation message when the user deletes an API entry on _Settings/API_ ([#428](https://github.com/wazuh/wazuh-kibana-app/pull/428)).
- Added support for filters on the _Manager/Logs_ tab when realtime is enabled ([#433](https://github.com/wazuh/wazuh-kibana-app/pull/433)).
- Added more filter options to the Detail view on _Manager/Ruleset_ ([#434](https://github.com/wazuh/wazuh-kibana-app/pull/434)).

### Changed

- Changed OSCAP visualization to avoid clipping issues with large agent names ([#429](https://github.com/wazuh/wazuh-kibana-app/pull/429)).
- Now the related Rules or Decoders sections on _Manager/Ruleset_ will remain hidden if there isn't any data to show or while it's loading ([#434](https://github.com/wazuh/wazuh-kibana-app/pull/434)).
- Added a 200ms delay when fetching iterable data from the Wazuh API ([#445](https://github.com/wazuh/wazuh-kibana-app/pull/445) & [#450](https://github.com/wazuh/wazuh-kibana-app/pull/450)).
- Fixed several bugs related to Wazuh API timeout/cancelled requests ([#445](https://github.com/wazuh/wazuh-kibana-app/pull/445)).
- Added `ENOTFOUND`, `EHOSTUNREACH`, `EINVAL`, `EAI_AGAIN` options for API URL parameter checking ([#463](https://github.com/wazuh/wazuh-kibana-app/pull/463)).
- Now the _Settings/Extensions_ subtab won't appear unless there's at least one API inserted ([#465](https://github.com/wazuh/wazuh-kibana-app/pull/465)).
- Now the index pattern selector on _Settings/Pattern_ will also refresh the known fields when changing it ([#477](https://github.com/wazuh/wazuh-kibana-app/pull/477)).
- Changed the _Manager_ tab into _Management_ ([#490](https://github.com/wazuh/wazuh-kibana-app/pull/490)).

### Fixed

- Fixed a bug where toggling extensions after deleting an API entry could lead into an error message ([#465](https://github.com/wazuh/wazuh-kibana-app/pull/465)).
- Fixed some performance bugs on the `dataHandler` service ([#442](https://github.com/wazuh/wazuh-kibana-app/pull/442) & [#486](https://github.com/wazuh/wazuh-kibana-app/pull/442)).
- Fixed a bug when loading the _Agents preview_ tab on Safari web browser ([#447](https://github.com/wazuh/wazuh-kibana-app/pull/447)).
- Fixed a bug where a new extension (enabled by default) appears disabled when updating the app ([#456](https://github.com/wazuh/wazuh-kibana-app/pull/456)).
- Fixed a bug where pressing the Enter key on the _Discover's_ tab search bar wasn't working properly ([#488](https://github.com/wazuh/wazuh-kibana-app/pull/488)).

### Removed

- Removed the `rison` dependency from the `package.json` file ([#452](https://github.com/wazuh/wazuh-kibana-app/pull/452)).
- Removed unused Elasticsearch request to avoid problems when there's no API inserted ([#460](https://github.com/wazuh/wazuh-kibana-app/pull/460)).

## Wazuh v3.2.1/v3.2.2 - Kibana v6.2.4 - Revision 390

### Added

- Support for Wazuh v3.2.2.
- Refactoring on visualizations use and management ([#397](https://github.com/wazuh/wazuh-kibana-app/pull/397)):
  - Visualizations are no longer stored on an index, they're built and loaded on demand when needed to render the interface.
  - Refactoring on the whole app source code to use the _import/export_ paradigm.
  - Removed old functions and variables from the old visualization management logic.
  - Removed cron task to clean remaining visualizations since it's no longer needed.
  - Some Kibana functions and modules have been overridden in order to make this refactoring work.
    - This change is not intrusive in any case.
- New redesign for the _Manager/Ruleset_ tab ([#420](https://github.com/wazuh/wazuh-kibana-app/pull/420)):
  - Rules and decoders list now divided into two different sections: _List view_ and _Detail view_.
  - Removed old expandable tables to move the rule/decoder information into a new space.
  - Enable different filters on the detail view for a better search on the list view.
  - New table for related rules or decoders.
  - And finally, a bunch of minor design enhancements to the whole app.
- Added a copyright notice to the whole app source code ([#395](https://github.com/wazuh/wazuh-kibana-app/pull/395)).
- Updated `.gitignore` with the _Node_ template ([#395](https://github.com/wazuh/wazuh-kibana-app/pull/395)).
- Added new module to the `package.json` file, [`rison`](https://www.npmjs.com/package/rison) ([#404](https://github.com/wazuh/wazuh-kibana-app/pull/404)).
- Added the `errorHandler` service to the blank screen scenario ([#413](https://github.com/wazuh/wazuh-kibana-app/pull/413)):
  - Now the exact error message will be shown to the user, instead of raw JSON content.
- Added new option on the `config.yml` file to disable the new X-Pack RBAC capabilities to filter index-patterns ([#417](https://github.com/wazuh/wazuh-kibana-app/pull/417)).

### Changed

- Small minor enhancements to the user interface ([#396](https://github.com/wazuh/wazuh-kibana-app/pull/396)):
  - Reduced Wazuh app logo size.
  - Changed buttons text to not use all-capitalized letters.
  - Minor typos found in the HTML/CSS code have been fixed.
- Now the app log stores the package revision ([#417](https://github.com/wazuh/wazuh-kibana-app/pull/417)).

### Fixed

- Fixed bug where the _Agents_ tab didn't preserve the filters after reloading the page ([#404](https://github.com/wazuh/wazuh-kibana-app/pull/404)).
- Fixed a bug when using X-Pack that sometimes threw an error of false _"Not enough privileges"_ scenario ([#415](https://github.com/wazuh/wazuh-kibana-app/pull/415)).
- Fixed a bug where the Kibana Discover auto-refresh functionality was still working when viewing the _Agent configuration_ tab ([#419](https://github.com/wazuh/wazuh-kibana-app/pull/419)).

## Wazuh v3.2.1 - Kibana v6.2.4 - Revision 389

### Changed

- Changed severity and verbosity to some log messages ([#412](https://github.com/wazuh/wazuh-kibana-app/pull/412)).

### Fixed

- Fixed a bug when using the X-Pack plugin without security capabilities enabled ([#403](https://github.com/wazuh/wazuh-kibana-app/pull/403)).
- Fixed a bug when the app was trying to create `wazuh-monitoring` indices without checking the existence of the proper template ([#412](https://github.com/wazuh/wazuh-kibana-app/pull/412)).

## Wazuh v3.2.1 - Kibana v6.2.4 - Revision 388

### Added

- Support for Elastic Stack v6.2.4.
- App server fully refactored ([#360](https://github.com/wazuh/wazuh-kibana-app/pull/360)):
  - Added new classes, reduced the amount of code, removed unused functions, and several optimizations.
  - Now the app follows a more ES6 code style on multiple modules.
  - _Overview/Agents_ visualizations have been ordered into separated files and folders.
  - Now the app can use the default index defined on the `/ect/kibana/kibana.yml` file.
  - Better error handling for the visualizations directive.
  - Added a cron job to delete remaining visualizations on the `.kibana` index if so.
  - Also, we've added some changes when using the X-Pack plugin:
    - Better management of users and roles in order to use the app capabilities.
    - Prevents app loading if the currently logged user has no access to any index pattern.
- Added the `errorHandler` service to the `dataHandler` factory ([#340](https://github.com/wazuh/wazuh-kibana-app/pull/340)).
- Added Syscollector section to _Manager/Agents Configuration_ tabs ([#359](https://github.com/wazuh/wazuh-kibana-app/pull/359)).
- Added `cluster.name` field to the `wazuh-monitoring` index ([#377](https://github.com/wazuh/wazuh-kibana-app/pull/377)).

### Changed

- Increased the query size when fetching the index pattern list ([#339](https://github.com/wazuh/wazuh-kibana-app/pull/339)).
- Changed active colour for all app tables ([#347](https://github.com/wazuh/wazuh-kibana-app/pull/347)).
- Changed validation regex to accept URLs with non-numeric format ([#353](https://github.com/wazuh/wazuh-kibana-app/pull/353)).
- Changed visualization removal cron task to avoid excessive log messages when there weren't removed visualizations ([#361](https://github.com/wazuh/wazuh-kibana-app/pull/361)).
- Changed filters comparison for a safer access ([#383](https://github.com/wazuh/wazuh-kibana-app/pull/383)).
- Removed some `server.log` messages to avoid performance errors ([#384](https://github.com/wazuh/wazuh-kibana-app/pull/384)).
- Changed the way of handling the index patterns list ([#360](https://github.com/wazuh/wazuh-kibana-app/pull/360)).
- Rewritten some false error-level logs to just information-level ones ([#360](https://github.com/wazuh/wazuh-kibana-app/pull/360)).
- Changed some files from JSON to CommonJS for performance improvements ([#360](https://github.com/wazuh/wazuh-kibana-app/pull/360)).
- Replaced some code on the `kibana-discover` directive with a much cleaner statement to avoid issues on the _Agents_ tab ([#394](https://github.com/wazuh/wazuh-kibana-app/pull/394)).

### Fixed

- Fixed a bug where several `agent.id` filters were created at the same time when navigating between _Agents_ and _Groups_ with different selected agents ([#342](https://github.com/wazuh/wazuh-kibana-app/pull/342)).
- Fixed logic on the index-pattern selector which wasn't showing the currently selected pattern the very first time a user opened the app ([#345](https://github.com/wazuh/wazuh-kibana-app/pull/345)).
- Fixed a bug on the `errorHandler` service who was preventing a proper output of some Elastic-related backend error messages ([#346](https://github.com/wazuh/wazuh-kibana-app/pull/346)).
- Fixed panels flickering in the _Settings_ tab ([#348](https://github.com/wazuh/wazuh-kibana-app/pull/348)).
- Fixed a bug in the shards and replicas settings when the user sets the value to zero (0) ([#358](https://github.com/wazuh/wazuh-kibana-app/pull/358)).
- Fixed several bugs related to the upgrade process from Wazuh 2.x to the new refactored server ([#363](https://github.com/wazuh/wazuh-kibana-app/pull/363)).
- Fixed a bug in _Discover/Agents VirusTotal_ tabs to avoid conflicts with the `agent.name` field ([#379](https://github.com/wazuh/wazuh-kibana-app/pull/379)).
- Fixed a bug on the implicit filter in _Discover/Agents PCI_ tabs ([#393](https://github.com/wazuh/wazuh-kibana-app/pull/393)).

### Removed

- Removed clear API password on `checkPattern` response ([#339](https://github.com/wazuh/wazuh-kibana-app/pull/339)).
- Removed old dashboard visualizations to reduce loading times ([#360](https://github.com/wazuh/wazuh-kibana-app/pull/360)).
- Removed some unused dependencies due to the server refactoring ([#360](https://github.com/wazuh/wazuh-kibana-app/pull/360)).
- Removed completely `metricService` from the app ([#389](https://github.com/wazuh/wazuh-kibana-app/pull/389)).

## Wazuh v3.2.1 - Kibana v6.2.2/v6.2.3 - Revision 387

### Added

- New logging system ([#307](https://github.com/wazuh/wazuh-kibana-app/pull/307)):
  - New module implemented to write app logs.
  - Now a trace is stored every time the app is re/started.
  - Currently, the `initialize.js` and `monitoring.js` files work with this system.
  - Note: the logs will live under `/var/log/wazuh/wazuhapp.log` on Linux systems, on Windows systems they will live under `kibana/plugins/`. It rotates the log whenever it reaches 100MB.
- Better cookies handling ([#308](https://github.com/wazuh/wazuh-kibana-app/pull/308)):
  - New field on the `.wazuh-version` index to store the last time the Kibana server was restarted.
  - This is used to check if the cookies have consistency with the current server status.
  - Now the app is clever and takes decisions depending on new consistency checks.
- New design for the _Agents/Configuration_ tab ([#310](https://github.com/wazuh/wazuh-kibana-app/pull/310)):
  - The style is the same as the _Manager/Configuration_ tab.
  - Added two more sections: CIS-CAT and Commands ([#315](https://github.com/wazuh/wazuh-kibana-app/pull/315)).
  - Added a new card that will appear when there's no group configuration at all ([#323](https://github.com/wazuh/wazuh-kibana-app/pull/323)).
- Added _"group"_ column on the agents list in _Agents_ ([#312](https://github.com/wazuh/wazuh-kibana-app/pull/312)):
  - If you click on the group, it will redirect the user to the specified group in _Manager/Groups_.
- New option for the `config.yml` file, `ip.selector` ([#313](https://github.com/wazuh/wazuh-kibana-app/pull/313)):
  - Define if the app will show or not the index pattern selector on the top navbar.
  - This setting is set to `true` by default.
- More CSS cleanup and reordering ([#315](https://github.com/wazuh/wazuh-kibana-app/pull/315)):
  - New `typography.less` file.
  - New `layout.less` file.
  - Removed `cleaned.less` file.
  - Reordering and cleaning of existing CSS files, including removal of unused classes, renaming, and more.
  - The _Settings_ tab has been refactored to correct some visual errors with some card components.
  - Small refactoring to some components from _Manager/Ruleset_ ([#323](https://github.com/wazuh/wazuh-kibana-app/pull/323)).
- New design for the top navbar ([#326](https://github.com/wazuh/wazuh-kibana-app/pull/326)):
  - Cleaned and refactored code
  - Revamped design, smaller and with minor details to follow the rest of Wazuh app guidelines.
- New design for the wz-chip component to follow the new Wazuh app guidelines ([#323](https://github.com/wazuh/wazuh-kibana-app/pull/323)).
- Added more descriptive error messages when the user inserts bad credentials on the _Add new API_ form in the _Settings_ tab ([#331](https://github.com/wazuh/wazuh-kibana-app/pull/331)).
- Added a new CSS class to truncate overflowing text on tables and metric ribbons ([#332](https://github.com/wazuh/wazuh-kibana-app/pull/332)).
- Support for Elastic Stack v6.2.2/v6.2.3.

### Changed

- Improved the initialization system ([#317](https://github.com/wazuh/wazuh-kibana-app/pull/317)):
  - Now the app will re-create the index-pattern if the user deletes the currently used by the Wazuh app.
  - The fieldset is now automatically refreshed if the app detects mismatches.
  - Now every index-pattern is dynamically formatted (for example, to enable the URLs in the _Vulnerabilities_ tab).
  - Some code refactoring for a better handling of possible use cases.
  - And the best thing, it's no longer needed to insert the sample alert!
- Improvements and changes to index-patterns ([#320](https://github.com/wazuh/wazuh-kibana-app/pull/320) & [#333](https://github.com/wazuh/wazuh-kibana-app/pull/333)):
  - Added a new route, `/get-list`, to fetch the index pattern list.
  - Removed and changed several functions for a proper management of index-patterns.
  - Improved the compatibility with user-created index-patterns, known to have unpredictable IDs.
  - Now the app properly redirects to `/blank-screen` if the length of the index patterns list is 0.
  - Ignored custom index patterns with auto-generated ID on the initialization process.
    - Now it uses the value set on the `config.yml` file.
  - If the index pattern is no longer available, the cookie will be overwritten.
- Improvements to the monitoring module ([#322](https://github.com/wazuh/wazuh-kibana-app/pull/322)):
  - Minor refactoring to the whole module.
  - Now the `wazuh-monitoring` index pattern is regenerated if it's missing.
  - And the best thing, it's no longer needed to insert the monitoring template!
- Now the app health check system only checks if the API and app have the same `major.minor` version ([#311](https://github.com/wazuh/wazuh-kibana-app/pull/311)):
  - Previously, the API and app had to be on the same `major.minor.patch` version.
- Adjusted space between title and value in some cards showing Manager or Agent configurations ([#315](https://github.com/wazuh/wazuh-kibana-app/pull/315)).
- Changed red and green colours to more saturated ones, following Kibana style ([#315](https://github.com/wazuh/wazuh-kibana-app/pull/315)).

### Fixed

- Fixed bug in Firefox browser who was not properly showing the tables with the scroll pagination functionality ([#314](https://github.com/wazuh/wazuh-kibana-app/pull/314)).
- Fixed bug where visualizations weren't being destroyed due to ongoing renderization processes ([#316](https://github.com/wazuh/wazuh-kibana-app/pull/316)).
- Fixed several UI bugs for a better consistency and usability ([#318](https://github.com/wazuh/wazuh-kibana-app/pull/318)).
- Fixed an error where the initial index-pattern was not loaded properly the very first time you enter the app ([#328](https://github.com/wazuh/wazuh-kibana-app/pull/328)).
- Fixed an error message that appeared whenever the app was not able to found the `wazuh-monitoring` index pattern ([#328](https://github.com/wazuh/wazuh-kibana-app/pull/328)).

## Wazuh v3.2.1 - Kibana v6.2.2 - Revision 386

### Added

- New design for the _Manager/Groups_ tab ([#295](https://github.com/wazuh/wazuh-kibana-app/pull/295)).
- New design for the _Manager/Configuration_ tab ([#297](https://github.com/wazuh/wazuh-kibana-app/pull/297)).
- New design of agents statistics for the _Agents_ tab ([#299](https://github.com/wazuh/wazuh-kibana-app/pull/299)).
- Added information ribbon into _Overview/Agent SCAP_ tabs ([#303](https://github.com/wazuh/wazuh-kibana-app/pull/303)).
- Added information ribbon into _Overview/Agent VirusTotal_ tabs ([#306](https://github.com/wazuh/wazuh-kibana-app/pull/306)).
- Added information ribbon into _Overview AWS_ tab ([#306](https://github.com/wazuh/wazuh-kibana-app/pull/306)).

### Changed

- Refactoring of HTML and CSS code throughout the whole Wazuh app ([#294](https://github.com/wazuh/wazuh-kibana-app/pull/294), [#302](https://github.com/wazuh/wazuh-kibana-app/pull/302) & [#305](https://github.com/wazuh/wazuh-kibana-app/pull/305)):
  - A big milestone for the project was finally achieved with this refactoring.
  - We've removed the Bootstrap dependency from the `package.json` file.
  - We've removed and merged many duplicated rules.
  - We've removed HTML and `angular-md` overriding rules. Now we have more own-made classes to avoid undesired results on the UI.
  - Also, this update brings tons of minor bugfixes related to weird HTML code.
- Wazuh app visualizations reviewed ([#301](https://github.com/wazuh/wazuh-kibana-app/pull/301)):
  - The number of used buckets has been limited since most of the table visualizations were surpassing acceptable limits.
  - Some visualizations have been checked to see if they make complete sense on what they mean to show to the user.
- Modified some app components for better follow-up of Kibana guidelines ([#290](https://github.com/wazuh/wazuh-kibana-app/pull/290) & [#297](https://github.com/wazuh/wazuh-kibana-app/pull/297)).
  - Also, some elements were modified on the _Discover_ tab in order to correct some mismatches.

### Fixed

- Adjusted information ribbon in _Agents/General_ for large OS names ([#290](https://github.com/wazuh/wazuh-kibana-app/pull/290) & [#294](https://github.com/wazuh/wazuh-kibana-app/pull/294)).
- Fixed unsafe array access on the visualization directive when going directly into _Manager/Ruleset/Decoders_ ([#293](https://github.com/wazuh/wazuh-kibana-app/pull/293)).
- Fixed a bug where navigating between agents in the _Agents_ tab was generating duplicated `agent.id` implicit filters ([#296](https://github.com/wazuh/wazuh-kibana-app/pull/296)).
- Fixed a bug where navigating between different tabs from _Overview_ or _Agents_ while being on the _Discover_ sub-tab was causing data loss in metric watchers ([#298](https://github.com/wazuh/wazuh-kibana-app/pull/298)).
- Fixed incorrect visualization of the rule level on _Manager/Ruleset/Rules_ when the rule level is zero (0) ([#298](https://github.com/wazuh/wazuh-kibana-app/pull/298)).

### Removed

- Removed almost every `md-tooltip` component from the whole app ([#305](https://github.com/wazuh/wazuh-kibana-app/pull/305)).
- Removed unused images from the `img` folder ([#305](https://github.com/wazuh/wazuh-kibana-app/pull/305)).

## Wazuh v3.2.1 - Kibana v6.2.2 - Revision 385

### Added

- Support for Wazuh v3.2.1.
- Brand-new first redesign for the app user interface ([#278](https://github.com/wazuh/wazuh-kibana-app/pull/278)):
  - This is the very first iteration of a _work-in-progress_ UX redesign for the Wazuh app.
  - The overall interface has been refreshed, removing some unnecessary colours and shadow effects.
  - The metric visualizations have been replaced by an information ribbon under the filter search bar, reducing the amount of space they occupied.
    - A new service was implemented for a proper handling of the metric visualizations watchers ([#280](https://github.com/wazuh/wazuh-kibana-app/pull/280)).
  - The rest of the app visualizations now have a new, more detailed card design.
- New shards and replicas settings to the `config.yml` file ([#277](https://github.com/wazuh/wazuh-kibana-app/pull/277)):
  - Now you can apply custom values to the shards and replicas for the `.wazuh` and `.wazuh-version` indices.
  - This feature only works before the installation process. If you modify these settings after installing the app, they won't be applied at all.

### Changed

- Now clicking again on the _Groups_ tab on _Manager_ will properly reload the tab and redirect to the beginning ([#274](https://github.com/wazuh/wazuh-kibana-app/pull/274)).
- Now the visualizations only use the `vis-id` attribute for loading them ([#275](https://github.com/wazuh/wazuh-kibana-app/pull/275)).
- The colours from the toast messages have been replaced to follow the Elastic 6 guidelines ([#286](https://github.com/wazuh/wazuh-kibana-app/pull/286)).

### Fixed

- Fixed wrong data flow on _Agents/General_ when coming from and going to the _Groups_ tab ([#273](https://github.com/wazuh/wazuh-kibana-app/pull/273)).
- Fixed sorting on tables, now they use the sorting functionality provided by the Wazuh API ([#274](https://github.com/wazuh/wazuh-kibana-app/pull/274)).
- Fixed column width issues on some tables ([#274](https://github.com/wazuh/wazuh-kibana-app/pull/274)).
- Fixed bug in the _Agent configuration_ JSON viewer who didn't properly show the full group configuration ([#276](https://github.com/wazuh/wazuh-kibana-app/pull/276)).
- Fixed excessive loading time from some Audit visualizations ([#278](https://github.com/wazuh/wazuh-kibana-app/pull/278)).
- Fixed Play/Pause button in timepicker's auto-refresh ([#281](https://github.com/wazuh/wazuh-kibana-app/pull/281)).
- Fixed unusual scenario on visualization directive where sometimes there was duplicated implicit filters when doing a search ([#283](https://github.com/wazuh/wazuh-kibana-app/pull/283)).
- Fixed some _Overview Audit_ visualizations who were not working properly ([#285](https://github.com/wazuh/wazuh-kibana-app/pull/285)).

### Removed

- Deleted the `id` attribute from all the app visualizations ([#275](https://github.com/wazuh/wazuh-kibana-app/pull/275)).

## Wazuh v3.2.0 - Kibana v6.2.2 - Revision 384

### Added

- New directives for the Wazuh app: `wz-table`, `wz-table-header` and `wz-search-bar` ([#263](https://github.com/wazuh/wazuh-kibana-app/pull/263)):
  - Maintainable and reusable components for a better-structured app.
  - Several files have been changed, renamed and moved to new folders, following _best practices_.
  - The progress bar is now within its proper directive ([#266](https://github.com/wazuh/wazuh-kibana-app/pull/266)).
  - Minor typos and refactoring changes to the new directives.
- Support for Elastic Stack v6.2.2.

### Changed

- App buttons have been refactored. Unified CSS and HTML for buttons, providing the same structure for them ([#269](https://github.com/wazuh/wazuh-kibana-app/pull/269)).
- The API list on Settings now shows the latest inserted API at the beginning of the list ([#261](https://github.com/wazuh/wazuh-kibana-app/pull/261)).
- The check for the currently applied pattern has been improved, providing clever handling of Elasticsearch errors ([#271](https://github.com/wazuh/wazuh-kibana-app/pull/271)).
- Now on _Settings_, when the Add or Edit API form is active, if you press the other button, it will make the previous one disappear, getting a clearer interface ([#9df1e31](https://github.com/wazuh/wazuh-kibana-app/commit/9df1e317903edf01c81eba068da6d20a8a1ea7c2)).

### Fixed

- Fixed visualizations directive to properly load the _Manager/Ruleset_ visualizations ([#262](https://github.com/wazuh/wazuh-kibana-app/pull/262)).
- Fixed a bug where the classic extensions were not affected by the settings of the `config.yml` file ([#266](https://github.com/wazuh/wazuh-kibana-app/pull/266)).
- Fixed minor CSS bugs from the conversion to directives to some components ([#266](https://github.com/wazuh/wazuh-kibana-app/pull/266)).
- Fixed bug in the tables directive when accessing a member it doesn't exist ([#266](https://github.com/wazuh/wazuh-kibana-app/pull/266)).
- Fixed browser console log error when clicking the Wazuh logo on the app ([#6647fbc](https://github.com/wazuh/wazuh-kibana-app/commit/6647fbc051c2bf69df7df6e247b2b2f46963f194)).

### Removed

- Removed the `kbn-dis` directive from _Manager/Ruleset_ ([#262](https://github.com/wazuh/wazuh-kibana-app/pull/262)).
- Removed the `filters.js` and `kibana_fields_file.json` files ([#263](https://github.com/wazuh/wazuh-kibana-app/pull/263)).
- Removed the `implicitFilters` service ([#270](https://github.com/wazuh/wazuh-kibana-app/pull/270)).
- Removed visualizations loading status trace from controllers and visualization directive ([#270](https://github.com/wazuh/wazuh-kibana-app/pull/270)).

## Wazuh v3.2.0 - Kibana v6.2.1 - Revision 383

### Added

- Support for Wazuh 3.2.0.
- Compatibility with Kibana 6.1.0 to Kibana 6.2.1.
- New tab for vulnerability detector alerts.

### Changed

- The app now shows the index pattern selector only if the list length is greater than 1.
  - If it's exactly 1 shows the index pattern without a selector.
- Now the index pattern selector only shows the compatible ones.
  - It's no longer possible to select the `wazuh-monitoring` index pattern.
- Updated Bootstrap to 3.3.7.
- Improved filter propagation between Discover and the visualizations.
- Replaced the login route name from /login to /wlogin to avoid conflict with X-Pack own login route.

### Fixed

- Several CSS bugfixes for better compatibility with Kibana 6.2.1.
- Some variables changed for adapting new Wazuh API requests.
- Better error handling for some Elastic-related messages.
- Fixed browser console error from top-menu directive.
- Removed undesired md-divider from Manager/Logs.
- Adjusted the width of a column in Manager/Logs to avoid overflow issues with the text.
- Fixed a wrong situation with the visualizations when we refresh the Manager/Rules tab.

### Removed

- Removed the `travis.yml` file.

## Wazuh v3.1.0 - Kibana v6.1.3 - Revision 380

### Added

- Support for Wazuh 3.1.0.
- Compatibility with Kibana 6.1.3.
- New error handler for better app errors reporting.
- A new extension for Amazon Web Services alerts.
- A new extension for VirusTotal alerts.
- New agent configuration tab:
  - Visualize the current group configuration for the currently selected agent on the app.
  - Navigate through the different tabs to see which configuration is being used.
  - Check the synchronization status for the configuration.
  - View the current group of the agent and click on it to go to the Groups tab.
- New initial health check for checking some app components.
- New YAML config file:
  - Define the initial index pattern.
  - Define specific checks for the healthcheck.
  - Define the default extensions when adding new APIs.
- New index pattern selector dropdown on the top navbar.
  - The app will reload applying the new index pattern.
- Added new icons for some sections of the app.

### Changed

- New visualizations loader, with much better performance.
- Improved reindex process for the .wazuh index when upgrading from a 2.x-5.x version.
- Adding 365 days expiring time to the cookies.
- Change default behaviour for the config file. Now everything is commented with default values.
  - You need to edit the file, remove the comment mark and apply the desired value.
- Completely redesigned the manager configuration tab.
- Completely redesigned the groups tab.
- App tables have now unified CSS classes.

### Fixed

- Play real-time button has been fixed.
- Preventing duplicate APIs from feeding the wazuh-monitoring index.
- Fixing the check manager connection button.
- Fixing the extensions settings so they are preserved over time.
- Much more error handling messages in all the tabs.
- Fixed OS filters in agents list.
- Fixed autocomplete lists in the agents, rules and decoders list so they properly scroll.
- Many styles bugfixes for the different browsers.
- Reviewed and fixed some visualizations not showing accurate information.

### Removed

- Removed index pattern configuration from the `package.json` file.
- Removed unnecessary dependencies from the `package.json` file.

## Wazuh v3.0.0 - Kibana v6.1.0 - Revision 371

### Added

- You can configure the initial index-pattern used by the plugin in the initialPattern variable of the app's package.json.
- Auto `.wazuh` reindex from Wazuh 2.x - Kibana 5.x to Wazuh 3.x - Kibana 6.x.
  - The API credentials will be automatically migrated to the new installation.
- Dynamically changed the index-pattern used by going to the Settings -> Pattern tab.
  - Wazuh alerts compatibility auto detection.
- New loader for visualizations.
- Better performance: now the tabs use the same Discover tab, only changing the current filters.
- New Groups tab.
  - Now you can check your group configuration (search its agents and configuration files).
- The Logs tab has been improved.
  - You can sort by field and the view has been improved.
- Achieved a clearer interface with implicit filters per tab showed as unremovable chips.

### Changed

- Dynamically creating .kibana index if necessary.
- Better integration with Kibana Discover.
- Visualizations loaded at initialization time.
- New sync system to wait for Elasticsearch JS.
- Decoupling selected API and pattern from backend and moved to the client side.

## Wazuh v2.1.0 - Kibana v5.6.1 - Revision 345

### Added

- Loading icon while Wazuh loads the visualizations.
- Add/Delete/Restart agents.
- OS agent filter

### Changed

- Using genericReq when possible.

## Wazuh v2.0.1 - Kibana v5.5.1 - Revision 339

### Changed

- New index in Elasticsearch to save Wazuh set up configuration
- Short URL's is now supported
- A native base path from kibana.yml is now supported

### Fixed

- Search bar across panels now support parenthesis grouping
- Several CSS fixes for IE browser<|MERGE_RESOLUTION|>--- conflicted
+++ resolved
@@ -10,11 +10,8 @@
 
 ### Fixed
 
-<<<<<<< HEAD
-- Fixed command to starting the macOS agent on the agent wizard [#5466](https://github.com/wazuh/wazuh-kibana-app/pull/5466) [#5481](https://github.com/wazuh/wazuh-kibana-app/pull/5481)
-=======
-- Fixed command to starting the macOS agent on the agent wizard [#5466](https://github.com/wazuh/wazuh-kibana-app/pull/5466)
->>>>>>> 20cf2736
+- Fixed command to install the macOS agent on the agent wizard [#5481](https://github.com/wazuh/wazuh-kibana-app/pull/5481)
+- Fixed command to start the macOS agent on the agent wizard [#5470](https://github.com/wazuh/wazuh-kibana-app/pull/5470)
 
 ## Wazuh v4.4.2 - Kibana 7.10.2, 7.16.x, 7.17.x - Revision 01
 
