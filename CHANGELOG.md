--- conflicted
+++ resolved
@@ -6,10 +6,8 @@
 
 ### Added
 
-<<<<<<< HEAD
+- Wazuh help links in the Kibana help menu [#3170](https://github.com/wazuh/wazuh-kibana-app/pull/3170)
 - Redirect to group details using the `group` query param in the URL [#3184](https://github.com/wazuh/wazuh-kibana-app/pull/3184)
-=======
-- Wazuh help links in the Kibana help menu [#3170](https://github.com/wazuh/wazuh-kibana-app/pull/3170)
 
 ### Changed
 
@@ -19,7 +17,6 @@
 
 - Fix the broken links when using `server.basePath` Kibana setting [#3161](https://github.com/wazuh/wazuh-kibana-app/pull/3161)
 - Fixing filter in reports [#3173](https://github.com/wazuh/wazuh-kibana-app/pull/3173)
->>>>>>> 389b9613
 
 ## Wazuh v4.2.0 - Kibana 7.10.2 , 7.11.2 - Revision 4201
 
