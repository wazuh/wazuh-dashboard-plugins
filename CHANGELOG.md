--- conflicted
+++ resolved
@@ -44,17 +44,8 @@
 
 - Support for Wazuh 4.4.5
 
-## Wazuh v4.4.5 - Kibana 7.10.2, 7.16.x, 7.17.x - Revision 02
-
-### Added
-
-<<<<<<< HEAD
-=======
-- Support for Wazuh 4.4.5
-
-## Wazuh v4.4.5 - Kibana 7.10.2, 7.16.x, 7.17.x - Revision 02
-
->>>>>>> dd70933b
+## Wazuh v4.4.4 - Kibana 7.10.2, 7.16.x, 7.17.x - Revision 01
+
 ### Added
 
 - Support for Wazuh 4.4.4
