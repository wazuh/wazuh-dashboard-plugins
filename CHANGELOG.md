# Change Log

All notable changes to the Wazuh app project will be documented in this file.

## Wazuh v4.4.0 - Kibana 7.10.2, 7.16.x, 7.17.x - Revision 4400

### Added

- Added the option to sort by the agents count in the group table. [#4323](https://github.com/wazuh/wazuh-kibana-app/pull/4323)
- Added agent synchronization status in the agent module. [#3874](https://github.com/wazuh/wazuh-kibana-app/pull/3874)
- The input name was added and when the user adds a value the variable WAZUH_AGENT_NAME with its value appears in the installation command. [#4739](https://github.com/wazuh/wazuh-kibana-app/pull/4739)
- Redesign the SCA table from agent's dashboard [#4512](https://github.com/wazuh/wazuh-kibana-app/pull/4512)
- Enhanced the plugin setting description displayed in the UI and the configuration file. [#4501](https://github.com/wazuh/wazuh-kibana-app/pull/4501)
- Added validation to the plugin settings in the form of `Settings/Configuration` and the endpoint to update the plugin configuration [#4503](https://github.com/wazuh/wazuh-kibana-app/pull/4503)[#4785](https://github.com/wazuh/wazuh-kibana-app/pull/4785)
- Added new plugin settings to customize the header and footer on the PDF reports [#4505](https://github.com/wazuh/wazuh-kibana-app/pull/4505)[#4798](https://github.com/wazuh/wazuh-kibana-app/pull/4798)[#4805](https://github.com/wazuh/wazuh-kibana-app/pull/4805)
- Add a new plugin setting to enable or disable the customization [#4507](https://github.com/wazuh/wazuh-kibana-app/pull/4507)

### Changed

- Changed the HTTP verb from `GET` to `POST` in the requests to login to the Wazuh API [#4103](https://github.com/wazuh/wazuh-kibana-app/pull/4103)
- Improve alerts summary performance [#4376](https://github.com/wazuh/wazuh-kibana-app/pull/4376)
- Endpoint `/agents/summary/status` response was adapted. [#3874](https://github.com/wazuh/wazuh-kibana-app/pull/3874)
- Updated and added operating systems, versions, architectures commands of Install and enroll the agent and
commands of Start the agent in the deploy new agent section [#4458](https://github.com/wazuh/wazuh-kibana-app/pull/4458)
- Makes Agents Overview loading icons independent [#4363](https://github.com/wazuh/wazuh-kibana-app/pull/4363)
<<<<<<< HEAD
- Allow multiple server selection in the agent deploy section [#4737](https://github.com/wazuh/wazuh-kibana-app/pull/4737)
=======
>>>>>>> 70ac3c9f

### Fixed

- Improves Agents Overview performance [#4363](https://github.com/wazuh/wazuh-kibana-app/pull/4363)
- Improved alerts summary performance [#4376](https://github.com/wazuh/wazuh-kibana-app/pull/4376)
- The endpoint `/agents/summary/status` response was adapted. [#3874](https://github.com/wazuh/wazuh-kibana-app/pull/3874)
- Made Agents Overview icons load independently [#4363](https://github.com/wazuh/wazuh-kibana-app/pull/4363)
- Improved the message displayed when there is a versions mismatch between the Wazuh API and the Wazuh APP [#4529](https://github.com/wazuh/wazuh-kibana-app/pull/4529)
- Changed the endpoint that updates the plugin configuration to support multiple settings. [#4501](https://github.com/wazuh/wazuh-kibana-app/pull/4501)
- Allowed to upload an image for the `customization.logo.*` settings in `Settings/Configuration` [#4504](https://github.com/wazuh/wazuh-kibana-app/pull/4504)

### Fixed

- Improved Agents Overview performance [#4363](https://github.com/wazuh/wazuh-kibana-app/pull/4363)
- Fixed nested fields filtering in dashboards tables and KPIs [#4425](https://github.com/wazuh/wazuh-kibana-app/pull/4425)
- Fixed nested field rendering in security alerts table details [#4428](https://github.com/wazuh/wazuh-kibana-app/pull/4428)
- Fixed a bug where the Wazuh logo was used instead of the custom one [#4539](https://github.com/wazuh/wazuh-kibana-app/pull/4539)
- Fixed rendering problems of the `Agent Overview` section in low resolutions [#4516](https://github.com/wazuh/wazuh-kibana-app/pull/4516)
- Fixed issue when logging out from Wazuh when SAML is enabled [#4595](https://github.com/wazuh/wazuh-kibana-app/issues/4595)
- Fixed server errors with code 500 when the Wazuh API is not reachable / up. [#4710](https://github.com/wazuh/wazuh-kibana-app/pull/4710) [#4728](https://github.com/wazuh/wazuh-kibana-app/pull/4728)
- Fixed pagination to SCA table [#4653](https://github.com/wazuh/wazuh-kibana-app/issues/4653)

## Wazuh v4.3.9 - Kibana 7.10.2, 7.16.x, 7.17.x - Revision 4310

### Added

- Support for Wazuh 4.3.9

## Wazuh v4.3.8 - Kibana 7.10.2, 7.16.x, 7.17.x - Revision 4309

### Added

- Support for Wazuh 4.3.8

## Wazuh v4.3.7 - Kibana 7.10.2, 7.16.x, 7.17.x - Revision 4308

### Fixed

- Wazuh.yml review: fixed link to web documentation, improved in-file documentation and fixed some grammatical errors. [#4378](https://github.com/wazuh/wazuh-kibana-app/pull/4378) [#4399](https://github.com/wazuh/wazuh-kibana-app/pull/4399) 
- Fixed an error during the generation of a group's report, if the request to the Wazuh API fails [#4350](https://github.com/wazuh/wazuh-kibana-app/pull/4350)
- Fixed a problem with the group's report, when the group has no agents [#4350](https://github.com/wazuh/wazuh-kibana-app/pull/4350)
- Fixed path in logo customization section [#4352](https://github.com/wazuh/wazuh-kibana-app/pull/4352)
- Fixed a TypeError in Firefox. Change the Get request that was made with a Kibana core.http.get(/api/check-wazuh) resource to the WzRequest.genericReq resource and it no longer fails, also add a test capture to public/plugin.ts that wraps the request and in case of failure, the error is detected when the browser does not work with the V8 engine. [#4362](https://github.com/wazuh/wazuh-kibana-app/pull/4362)
- Fixed an error of an undefined username hash related to reporting when using Kibana with X-Pack and security was disabled [#4358](https://github.com/wazuh/wazuh-kibana-app/pull/4358)
- Fixed persistence of the plugin registry file between updates [#4359](https://github.com/wazuh/wazuh-kibana-app/pull/4359)
- Fixed searchbar error on SCA Inventory table [#4367](https://github.com/wazuh/wazuh-kibana-app/pull/4367)
- Fixed a routes loop when reinstalling Wazuh indexer [#4373](https://github.com/wazuh/wazuh-kibana-app/pull/4373)

# Removed

- Removed the use of `manager_host` field related to agent information of Wazuh API responses, which is obsolete [#4350](https://github.com/wazuh/wazuh-kibana-app/pull/4350)

## Wazuh v4.3.6 - Kibana 7.10.2, 7.16.x, 7.17.x - Revision 4307

### Fixed

- Fixed the search bar component to properly distinguish conjuntion operators (AND, OR) [#4326](https://github.com/wazuh/wazuh-kibana-app/pull/4326)
- Fixed documentation link titles to match the documentation sections to redirect to [#4301](https://github.com/wazuh/wazuh-kibana-app/pull/4301)
- Fixed missing documentation references to the Agent's overview, Agent's Integrity monitoring, and Agent's Inventory data sections, when the agent has never connected. [#4301](https://github.com/wazuh/wazuh-kibana-app/pull/4301)
- The references to the documentation site now links to the appropriate version [#4301](https://github.com/wazuh/wazuh-kibana-app/pull/4301)
- Fixed missing documentation link in the Docker Listener module [#4301](https://github.com/wazuh/wazuh-kibana-app/pull/4301)
- Fixed broken links to the documentation site [#4301](https://github.com/wazuh/wazuh-kibana-app/pull/4301)
- Fix Rules, Decoders and CDB lists uploaders to show errors appropriately [#4307](https://github.com/wazuh/wazuh-kibana-app/pull/4307)
- Sanitize report's inputs and usernames [#4330](https://github.com/wazuh/wazuh-kibana-app/pull/4330)

## Wazuh v4.3.5 - Kibana 7.10.2, 7.16.x, 7.17.x - Revision 4306

### Added

- Added to the interface API messages in the Ruleset test module [#4244](https://github.com/wazuh/wazuh-kibana-app/pull/4244)
- Added authorization prompt in Mitre > Intelligence [#4261](https://github.com/wazuh/wazuh-kibana-app/pull/4261)
- Added a more descriptive message when there is an error related to the user permissions when getting the list of index patterns in a route resolver [#4280](https://github.com/wazuh/wazuh-kibana-app/pull/4280)

### Changed

- Changed the reference from Manager to Wazuh server in the guide to deploy a new agent [#4239](https://github.com/wazuh/wazuh-kibana-app/pull/4239)
- Removed the filtered tags because they were not supported by the API endpoint [#4267](https://github.com/wazuh/wazuh-kibana-app/pull/4267)
- Changed styles in visualizations. [#4254](https://github.com/wazuh/wazuh-kibana-app/pull/4254)

### Fixed

- Fixed type error when changing screen size in agents section [#4233](https://github.com/wazuh/wazuh-kibana-app/pull/4233)
- Removed a logged error that appeared when the `statistics` tasks tried to create an index with the same name, causing the second task to fail on the creation of the index because it already exists [#4235](https://github.com/wazuh/wazuh-kibana-app/pull/4235)
- Fixed a UI crash due to a query with syntax errors in `Modules/Security events` [#4237](https://github.com/wazuh/wazuh-kibana-app/pull/4237)
- Fixed an error when generating a module report after changing the selected agent [#4240](https://github.com/wazuh/wazuh-kibana-app/pull/4240)
- Fixed an unhandled error when a Wazuh API request failed in the dev tools [#4266](https://github.com/wazuh/wazuh-kibana-app/pull/4266)
- Fixed an error related to `API not available` when saving the manager configuration and restarting the manager from `Management/Configuration/Edit configuration` on manager mode [#4264](https://github.com/wazuh/wazuh-kibana-app/pull/4264)
- Fixed a UI problem that required scrolling to see the logs in Management/Logs and Settings/Logs [#4253](https://github.com/wazuh/wazuh-kibana-app/pull/4253)

## Wazuh v4.3.4 - Kibana 7.10.2, 7.16.x, 7.17.x - Revision 4305

### Added

- Added the `pending` agent status to some sections that was missing
  [#4166](https://github.com/wazuh/wazuh-kibana-app/pull/4166)
  [#4188](https://github.com/wazuh/wazuh-kibana-app/pull/4188)

### Changed

- Replaced the visualization of `Status` panel in `Agents` [#4166](https://github.com/wazuh/wazuh-kibana-app/pull/4166)
- Replaced the visualization of policy in `Modules/Security configuration assessment/Inventory` [#4166](https://github.com/wazuh/wazuh-kibana-app/pull/4166)
- Consistency in the colors and labels used for the agent status [#4166](https://github.com/wazuh/wazuh-kibana-app/pull/4166) [#4199](https://github.com/wazuh/wazuh-kibana-app/issues/4199)
- Replaced how the full and partial scan dates are displayed in the `Details` panel of `Vulnerabilities/Inventory` [#4169](https://github.com/wazuh/wazuh-kibana-app/pull/4169)

### Fixed

- Fixed that the platform visualizations didn't use some definitions related to the UI on Kibana 7.10.2 [#4166](https://github.com/wazuh/wazuh-kibana-app/pull/4166)
- Fixed a toast message with a successful process appeared when removing an agent of a group in `Management/Groups` and the agent appears in the agent list after refreshing the table [#4167](https://github.com/wazuh/wazuh-kibana-app/pull/4167)
- Fixed import of an empty rule or decoder file [#4176](https://github.com/wazuh/wazuh-kibana-app/pull/4176)
- Fixed overwriting of rule and decoder imports [#4180](https://github.com/wazuh/wazuh-kibana-app/pull/4180)

## Wazuh v4.3.3 - Kibana 7.10.2, 7.16.x, 7.17.x - Revision 4304

### Fixed

- Fixed Wazuh Dashboard troubleshooting url [#4150](https://github.com/wazuh/wazuh-kibana-app/pull/4150)

## Wazuh v4.3.2 - Kibana 7.10.2 , 7.16.x, 7.17.x - Revision 4303

### Added

- Support for Wazuh 4.3.2

## Wazuh v4.2.7 - Kibana 7.10.2, 7.11.2, 7.12.1, 7.13.0, 7.13.1, 7.13.2, 7.13.3, 7.13.4, 7.14.0, 7.14.1, 7.14.2 - Revision 4208

### Added

- Support for Wazuh 4.2.7

## Wazuh v4.3.1 - Kibana 7.10.2 , 7.16.x, 7.17.x - Revision 4302

### Added

- Added PowerShell version warning to Windows agent installation wizard [#4142](https://github.com/wazuh/wazuh-kibana-app/pull/4142)
- A new workflow is added to perform backports to specific branches [#4149](https://github.com/wazuh/wazuh-kibana-app/pull/4149)

### Fixed

- Fixed the falsy values are displayed as not defined and enhanced the output of `Ruleset Test` [#4141](https://github.com/wazuh/wazuh-kibana-app/pull/4141)

## Wazuh v4.3.0 - Kibana 7.10.2, 7.16.x, 7.17.x - Revision 4301

### Added

- Support for Kibana 7.16.x
- Support for Kibana 7.17.x
- Added GitHub and Office365 modules [#3557](https://github.com/wazuh/wazuh-kibana-app/pull/3557)
- Added a new `Panel` module tab for GitHub and Office365 modules
  [#3541](https://github.com/wazuh/wazuh-kibana-app/pull/3541)
  [#3945](https://github.com/wazuh/wazuh-kibana-app/pull/3945)
  [#3952](https://github.com/wazuh/wazuh-kibana-app/pull/3952)
- Added ability to filter the results fo the `Network Ports` table in the `Inventory data` section [#3639](https://github.com/wazuh/wazuh-kibana-app/pull/3639)
- Added new endpoint service to collect the frontend logs into a file [#3324](https://github.com/wazuh/wazuh-kibana-app/pull/3324)
- Improved the frontend handle errors strategy: UI, Toasts, console log and log in file
  [#3327](https://github.com/wazuh/wazuh-kibana-app/pull/3327)
  [#3321](https://github.com/wazuh/wazuh-kibana-app/pull/3321)
  [#3367](https://github.com/wazuh/wazuh-kibana-app/pull/3367)
  [#3373](https://github.com/wazuh/wazuh-kibana-app/pull/3373)
  [#3374](https://github.com/wazuh/wazuh-kibana-app/pull/3374)
  [#3390](https://github.com/wazuh/wazuh-kibana-app/pull/3390)  
  [#3410](https://github.com/wazuh/wazuh-kibana-app/pull/3410)
  [#3408](https://github.com/wazuh/wazuh-kibana-app/pull/3408)
  [#3429](https://github.com/wazuh/wazuh-kibana-app/pull/3429)
  [#3427](https://github.com/wazuh/wazuh-kibana-app/pull/3427)
  [#3417](https://github.com/wazuh/wazuh-kibana-app/pull/3417)
  [#3462](https://github.com/wazuh/wazuh-kibana-app/pull/3462)
  [#3451](https://github.com/wazuh/wazuh-kibana-app/pull/3451)
  [#3442](https://github.com/wazuh/wazuh-kibana-app/pull/3442)
  [#3480](https://github.com/wazuh/wazuh-kibana-app/pull/3480)
  [#3472](https://github.com/wazuh/wazuh-kibana-app/pull/3472)
  [#3434](https://github.com/wazuh/wazuh-kibana-app/pull/3434)
  [#3392](https://github.com/wazuh/wazuh-kibana-app/pull/3392)
  [#3404](https://github.com/wazuh/wazuh-kibana-app/pull/3404)
  [#3432](https://github.com/wazuh/wazuh-kibana-app/pull/3432)
  [#3415](https://github.com/wazuh/wazuh-kibana-app/pull/3415)
  [#3469](https://github.com/wazuh/wazuh-kibana-app/pull/3469)
  [#3448](https://github.com/wazuh/wazuh-kibana-app/pull/3448)
  [#3465](https://github.com/wazuh/wazuh-kibana-app/pull/3465)
  [#3464](https://github.com/wazuh/wazuh-kibana-app/pull/3464)
  [#3478](https://github.com/wazuh/wazuh-kibana-app/pull/3478)
  [#4116](https://github.com/wazuh/wazuh-kibana-app/pull/4116)
- Added Intelligence tab to Mitre Att&ck module [#3368](https://github.com/wazuh/wazuh-kibana-app/pull/3368) [#3344](https://github.com/wazuh/wazuh-kibana-app/pull/3344) [#3726](https://github.com/wazuh/wazuh-kibana-app/pull/3726)
- Added sample data for office365 events [#3424](https://github.com/wazuh/wazuh-kibana-app/pull/3424)
- Created a separate component to check for sample data [#3475](https://github.com/wazuh/wazuh-kibana-app/pull/3475)
- Added a new hook for getting value suggestions [#3506](https://github.com/wazuh/wazuh-kibana-app/pull/3506)
- Added dinamic simple filters and adding simple GitHub filters fields [3531](https://github.com/wazuh/wazuh-kibana-app/pull/3531)
- Added configuration viewer for Module Office365 on Management > Configuration [#3524](https://github.com/wazuh/wazuh-kibana-app/pull/3524)
- Added base Module Panel view with Office365 setup [#3518](https://github.com/wazuh/wazuh-kibana-app/pull/3518)
- Added specifics and custom filters for Office365 search bar [#3533](https://github.com/wazuh/wazuh-kibana-app/pull/3533)
- Adding Pagination and filter to drilldown tables at Office pannel [#3544](https://github.com/wazuh/wazuh-kibana-app/pull/3544).
- Simple filters change between panel and drilldown panel [#3568](https://github.com/wazuh/wazuh-kibana-app/pull/3568).
- Added new fields in Inventory table and Flyout Details [#3525](https://github.com/wazuh/wazuh-kibana-app/pull/3525)
- Added columns selector in agents table [#3691](https://github.com/wazuh/wazuh-kibana-app/pull/3691)
- Added a new workflow for create wazuh packages [#3742](https://github.com/wazuh/wazuh-kibana-app/pull/3742)
- Run `template` and `fields` checks in the health check depends on the app configuration [#3783](https://github.com/wazuh/wazuh-kibana-app/pull/3783)
- Added a toast message when there is an error creating a new group [#3804](https://github.com/wazuh/wazuh-kibana-app/pull/3804)
- Added a step to start the agent to the deploy new Windowns agent guide [#3846](https://github.com/wazuh/wazuh-kibana-app/pull/3846)
- Added agents windows events config tab [#3905](https://github.com/wazuh/wazuh-kibana-app/pull/3905)
- Added 3 new panels to `Vulnerabilities/Inventory` [#3893](https://github.com/wazuh/wazuh-kibana-app/pull/3893)
- Added new fields of `Vulnerabilities` to the details flyout [#3893](https://github.com/wazuh/wazuh-kibana-app/pull/3893) [#3908](https://github.com/wazuh/wazuh-kibana-app/pull/3908)
- Added missing fields used in visualizations to the known fiels related to alerts [#3924](https://github.com/wazuh/wazuh-kibana-app/pull/3924)
- Added troubleshooting link to "index pattern was refreshed" toast [#3946](https://github.com/wazuh/wazuh-kibana-app/pull/3946)
- Added more number options to the tables widget in Modules -> "Mitre" [#4041](https://github.com/wazuh/wazuh-kibana-app/pull/4066)
- Management -> groups -> agent: Selectors appear when there are more than 3 options [#4126](https://github.com/wazuh/wazuh-kibana-app/pull/4126)

### Changed

- Changed ossec to wazuh in sample-data [#3121](https://github.com/wazuh/wazuh-kibana-app/pull/3121)
- Changed empty fields in FIM tables and `syscheck.value_name` in discovery now show an empty tag for visual clarity [#3279](https://github.com/wazuh/wazuh-kibana-app/pull/3279)
- Adapted the Mitre tactics and techniques resources to use the API endpoints [#3346](https://github.com/wazuh/wazuh-kibana-app/pull/3346)
- Moved the filterManager subscription to the hook useFilterManager [#3517](https://github.com/wazuh/wazuh-kibana-app/pull/3517)
- Change filter from is to is one of in custom searchbar [#3529](https://github.com/wazuh/wazuh-kibana-app/pull/3529)
- Refactored as module tabs and buttons are rendered [#3494](https://github.com/wazuh/wazuh-kibana-app/pull/3494)
- Updated the deprecated and added new references authd [#3663](https://github.com/wazuh/wazuh-kibana-app/pull/3663) [#3806](https://github.com/wazuh/wazuh-kibana-app/pull/3806)
- Added time subscription to Discover component [#3549](https://github.com/wazuh/wazuh-kibana-app/pull/3549)
- Refactored as module tabs and buttons are rendered [#3494](https://github.com/wazuh/wazuh-kibana-app/pull/3494)
- Testing logs using the Ruletest Test don't display the rule information if not matching a rule. [#3446](https://github.com/wazuh/wazuh-kibana-app/pull/3446)
- Changed format permissions in FIM inventory [#3649](https://github.com/wazuh/wazuh-kibana-app/pull/3649)
- Changed of request for one that does not return data that is not necessary to optimize times. [#3686](https://github.com/wazuh/wazuh-kibana-app/pull/3686) [#3728](https://github.com/wazuh/wazuh-kibana-app/pull/3728)
- Rebranding. Replaced the brand logos, set module icons with brand colors [#3788](https://github.com/wazuh/wazuh-kibana-app/pull/3788)
- Changed user for sample data management [#3795](https://github.com/wazuh/wazuh-kibana-app/pull/3795)
- Changed agent install codeblock copy button and powershell terminal warning [#3792](https://github.com/wazuh/wazuh-kibana-app/pull/3792)
- Refactored as the plugin platform name and references is managed [#3811](https://github.com/wazuh/wazuh-kibana-app/pull/3811)
- Removed `Dashboard` tab for the `Vulnerabilities` modules [#3893](https://github.com/wazuh/wazuh-kibana-app/pull/3893)
- Display all fields in the `Table` tab when expading an alert row in the alerts tables of flyouts and the `Modules/Security Events/Dashboard` table [#3908](https://github.com/wazuh/wazuh-kibana-app/pull/3908)
- Refactored the table in `Vulnerabilities/Inventory` [#3196](https://github.com/wazuh/wazuh-kibana-app/pull/3196)
- Changed Google Groups app icons [#3949](https://github.com/wazuh/wazuh-kibana-app/pull/3949)
- Removed sorting for `Agents` or `Configuration checksum` column in the table of `Management/Groups` due to this is not supported by the API [#3857](https://github.com/wazuh/wazuh-kibana-app/pull/3857)
- Changed messages in the agent installation guide [#4040](https://github.com/wazuh/wazuh-kibana-app/pull/4040)
- Changed the default `wazuh.statistics.shards` setting from `2` to `1` [#4055](https://github.com/wazuh/wazuh-kibana-app/pull/4055)
- Removed the migration tasks in the `.wazuh` and `.wazuh-version` indices [#4098](https://github.com/wazuh/wazuh-kibana-app/pull/4098)
- Separated the actions of viewing and editing the `agent.conf` group file [#4114](https://github.com/wazuh/wazuh-kibana-app/pull/4114)

### Fixed

- Fixed creation of log files [#3384](https://github.com/wazuh/wazuh-kibana-app/pull/3384)
- Fixed double fetching alerts count when pinnin/unpinning the agent in Mitre Att&ck/Framework [#3484](https://github.com/wazuh/wazuh-kibana-app/pull/3484)
- Query config refactor [#3490](https://github.com/wazuh/wazuh-kibana-app/pull/3490)
- Fixed rules and decoders test flyout clickout event [#3412](https://github.com/wazuh/wazuh-kibana-app/pull/3412)
- Notify when you are registering an agent without permissions [#3430](https://github.com/wazuh/wazuh-kibana-app/pull/3430)
- Remove not used `redirectRule` query param when clicking the row table on CDB Lists/Decoders [#3438](https://github.com/wazuh/wazuh-kibana-app/pull/3438)
- Fixed the code overflows over the line numbers in the API Console editor [#3439](https://github.com/wazuh/wazuh-kibana-app/pull/3439)
- Don't open the main menu when changing the seleted API or index pattern [#3440](https://github.com/wazuh/wazuh-kibana-app/pull/3440)
- Fix error message in conf managment [#3443](https://github.com/wazuh/wazuh-kibana-app/pull/3443)
- Fix size api selector when name is too long [#3445](https://github.com/wazuh/wazuh-kibana-app/pull/3445)
- Fixed error when edit a rule or decoder [#3456](https://github.com/wazuh/wazuh-kibana-app/pull/3456)
- Fixed index pattern selector doesn't display the ignored index patterns [#3458](https://github.com/wazuh/wazuh-kibana-app/pull/3458)
- Fixed error in /Management/Configuration when cluster is disabled [#3553](https://github.com/wazuh/wazuh-kibana-app/pull/3553)
- Fix the pinned filters were removed when accessing to the `Panel` tab of a module [#3565](https://github.com/wazuh/wazuh-kibana-app/pull/3565)
- Fixed multi-select component searcher handler [#3645](https://github.com/wazuh/wazuh-kibana-app/pull/3645)
- Fixed order logs properly in Management/Logs [#3609](https://github.com/wazuh/wazuh-kibana-app/pull/3609)
- Fixed the Wazuh API requests to `GET //` [#3661](https://github.com/wazuh/wazuh-kibana-app/pull/3661)
- Fixed missing mitre tactics [#3675](https://github.com/wazuh/wazuh-kibana-app/pull/3675)
- Fix CDB list view not working with IPv6 [#3488](https://github.com/wazuh/wazuh-kibana-app/pull/3488)
- Fixed the bad requests using Console tool to `PUT /active-response` API endpoint [#3466](https://github.com/wazuh/wazuh-kibana-app/pull/3466)
- Fixed group agent management table does not update on error [#3605](https://github.com/wazuh/wazuh-kibana-app/pull/3605)
- Fixed not showing packages details in agent inventory for a freeBSD agent SO [#3651](https://github.com/wazuh/wazuh-kibana-app/pull/3651)
- Fixed wazuh token deleted twice [#3652](https://github.com/wazuh/wazuh-kibana-app/pull/3652)
- Fixed handler of error on dev-tools [#3687](https://github.com/wazuh/wazuh-kibana-app/pull/3687)
- Fixed compatibility wazuh 4.3 - kibana 7.13.4 [#3685](https://github.com/wazuh/wazuh-kibana-app/pull/3685)
- Fixed registry values without agent pinned in FIM>Events [#3689](https://github.com/wazuh/wazuh-kibana-app/pull/3689)
- Fixed breadcrumbs style compatibility for Kibana 7.14.2 [#3688](https://github.com/wazuh/wazuh-kibana-app/pull/3688)
- Fixed security alerts table when filters change [#3682](https://github.com/wazuh/wazuh-kibana-app/pull/3682)
- Fixed error that shows we're using X-Pack when we have Basic [#3692](https://github.com/wazuh/wazuh-kibana-app/pull/3692)
- Fixed blank screen in Kibana 7.10.2 [#3700](https://github.com/wazuh/wazuh-kibana-app/pull/3700)
- Fixed related decoder link undefined parameters error [#3704](https://github.com/wazuh/wazuh-kibana-app/pull/3704)
- Fixing Flyouts in Kibana 7.14.2 [#3708](https://github.com/wazuh/wazuh-kibana-app/pull/3708)
- Fixing the bug of index patterns in health-check due to bad copy of a PR [#3707](https://github.com/wazuh/wazuh-kibana-app/pull/3707)
- Fixed styles and behaviour of button filter in the flyout of `Inventory` section for `Integrity monitoring` and `Vulnerabilities` modules [#3733](https://github.com/wazuh/wazuh-kibana-app/pull/3733)
- Fixed height of `Evolution` card in the `Agents` section when has no data for the selected time range [#3733](https://github.com/wazuh/wazuh-kibana-app/pull/3733)
- Fix clearing the query filter doesn't update the data in Office 365 and GitHub Panel tab [#3722](https://github.com/wazuh/wazuh-kibana-app/pull/3722)
- Fix wrong deamons in filter list [#3710](https://github.com/wazuh/wazuh-kibana-app/pull/3710)
- Fixing bug when create filename with spaces and throws a bad error [#3724](https://github.com/wazuh/wazuh-kibana-app/pull/3724)
- Fixing bug in security User flyout nonexistant unsubmitted changes warning [#3731](https://github.com/wazuh/wazuh-kibana-app/pull/3731)
- Fixing redirect to new tab when click in a link [#3732](https://github.com/wazuh/wazuh-kibana-app/pull/3732)
- Fixed missing settings in `Management/Configuration/Global configuration/Global/Main settings` [#3737](https://github.com/wazuh/wazuh-kibana-app/pull/3737)
- Fixed `Maximum call stack size exceeded` error exporting key-value pairs of a CDB List [#3738](https://github.com/wazuh/wazuh-kibana-app/pull/3738)
- Fixed regex lookahead and lookbehind for safari [#3741](https://github.com/wazuh/wazuh-kibana-app/pull/3741)
- Fixed Vulnerabilities Inventory flyout details filters [#3744](https://github.com/wazuh/wazuh-kibana-app/pull/3744)
- Removed api selector toggle from settings menu since it performed no useful function [#3604](https://github.com/wazuh/wazuh-kibana-app/pull/3604)
- Fixed the requests get [#3661](https://github.com/wazuh/wazuh-kibana-app/pull/3661)
- Fixed Dashboard PDF report error when switching pinned agent state [#3748](https://github.com/wazuh/wazuh-kibana-app/pull/3748)
- Fixed the rendering of the command to deploy new Windows agent not working in some Kibana versions [#3753](https://github.com/wazuh/wazuh-kibana-app/pull/3753)
- Fixed action buttons overlaying to the request text in Tools/API Console [#3772](https://github.com/wazuh/wazuh-kibana-app/pull/3772)
- Fix `Rule ID` value in reporting tables related to top results [#3774](https://github.com/wazuh/wazuh-kibana-app/issues/3774)
- Fixed github/office365 multi-select filters suggested values [#3787](https://github.com/wazuh/wazuh-kibana-app/pull/3787)
- Fix updating the aggregation data of Panel section when changing the time filter [#3790](https://github.com/wazuh/wazuh-kibana-app/pull/3790)
- Removed the button to remove an agent for a group in the agents' table when it is the default group [#3804](https://github.com/wazuh/wazuh-kibana-app/pull/3804)
- Fixed internal user no longer needs permission to make x-pack detection request [#3831](https://github.com/wazuh/wazuh-kibana-app/pull/3831)
- Fixed agents details card style [#3845](https://github.com/wazuh/wazuh-kibana-app/pull/3845) [#3860](https://github.com/wazuh/wazuh-kibana-app/pull/3860)
- Fixed search bar query sanitizing in PDF report [#3861](https://github.com/wazuh/wazuh-kibana-app/pull/3861)
- Fixed routing redirection in events documents discover links [#3866](https://github.com/wazuh/wazuh-kibana-app/pull/3866)
- Fixed health-check [#3868](https://github.com/wazuh/wazuh-kibana-app/pull/3868)
- Fixed refreshing agents evolution visualization [#3894](https://github.com/wazuh/wazuh-kibana-app/pull/3894)
- Fixed an error when generating PDF reports due to Wazuh API token expiration [#3881](https://github.com/wazuh/wazuh-kibana-app/pull/3881)
- Fixed the table of Vulnerabilities/Inventory doesn't reload when changing the selected agent [#3901](https://github.com/wazuh/wazuh-kibana-app/pull/3901)
- Fixed backslash breaking exported JSON result [#3909](https://github.com/wazuh/wazuh-kibana-app/pull/3909)
- Fixed the Events view multiple "The index pattern was refreshed successfully" toast [#3937](https://github.com/wazuh/wazuh-kibana-app/pull/3937)
- Fixed a rendering problem in the map visualizations [#3942](https://github.com/wazuh/wazuh-kibana-app/pull/3942)
- Parse error when using `#` character not at the beginning of the line [#3877](https://github.com/wazuh/wazuh-kibana-app/pull/3877)
- Fixed the `rule.mitre.id` cell enhancement that doesn't support values with sub techniques [#3944](https://github.com/wazuh/wazuh-kibana-app/pull/3944)
- Fixed error not working the alerts displayed when changing the selected time in some flyouts [#3947](https://github.com/wazuh/wazuh-kibana-app/pull/3947) [#4115](https://github.com/wazuh/wazuh-kibana-app/pull/4115)
- Fixed the user can not logout when the Kibana server has a basepath configurated [#3957](https://github.com/wazuh/wazuh-kibana-app/pull/3957)
- Fixed fatal cron-job error when Wazuh API is down [#3991](https://github.com/wazuh/wazuh-kibana-app/pull/3991)
- Fixed circular re-directions when API errors are handled [#4079](https://github.com/wazuh/wazuh-kibana-app/pull/4079)
- Fixed agent breadcrumb routing minor error [#4101](https://github.com/wazuh/wazuh-kibana-app/pull/4101)
- Fixed selected text not visible in API Console [#4102](https://github.com/wazuh/wazuh-kibana-app/pull/4102)
- Fixed the 'missing parameters' error on the Manager Logs [#4110](https://github.com/wazuh/wazuh-kibana-app/pull/4110)
- Fixed undefined input reference when switching between rule set view and rule files view [#4125](https://github.com/wazuh/wazuh-kibana-app/pull/4125)
- Fixed not found FIM file toast error #4124 [#4124](https://github.com/wazuh/wazuh-kibana-app/pull/4124)
- Fixed "See full error" on error toast [#4119](https://github.com/wazuh/wazuh-kibana-app/pull/4119)
- Fixed not being able to remove custom filters. [#4112](https://github.com/wazuh/wazuh-kibana-app/pull/4112)
- Fixed spinner not showing when export button is clicked in management views [#4120](https://github.com/wazuh/wazuh-kibana-app/pull/4120)
- Correction of field and value in the section: last registered agent [#4127](https://github.com/wazuh/wazuh-kibana-app/pull/4127)
- Fixed the download agent installer command [#4132] (https://github.com/wazuh/wazuh-kibana-app/pull/4132)

## Wazuh v4.2.6 - Kibana 7.10.2, 7.11.2, 7.12.1, 7.13.0, 7.13.1, 7.13.2, 7.13.3, 7.13.4, 7.14.0, 7.14.1, 7.14.2 - Revision 4207

### Added

- Support for Kibana 7.13.4
- Support for Kibana 7.14.2
- Hide the `telemetry` banner [#3709](https://github.com/wazuh/wazuh-kibana-app/pull/3709)

### Fixed

- Fixed compatibility Wazuh 4.2 - Kibana 7.13.4 [#3653](https://github.com/wazuh/wazuh-kibana-app/pull/3653)
- Fixed interative register windows agent screen error [#3654](https://github.com/wazuh/wazuh-kibana-app/pull/3654)
- Fixed breadcrumbs style compatibility for Kibana 7.14.2 [#3668](https://github.com/wazuh/wazuh-kibana-app/pull/3668)
- Fixed Wazuh token is not removed after logout in Kibana 7.13 [#3670](https://github.com/wazuh/wazuh-kibana-app/pull/3670)
- Fixed Group Configuration and Management configuration error after trying to going back after you save [#3672](https://github.com/wazuh/wazuh-kibana-app/pull/3672)
- Fixing EuiPanels in Overview Sections and disabled text in WzMenu [#3674](https://github.com/wazuh/wazuh-kibana-app/pull/3674)
- Fixing double flyout clicking in a policy [#3676](https://github.com/wazuh/wazuh-kibana-app/pull/3676)
- Fixed error conflict setting kibana settings from the health check [#3678](https://github.com/wazuh/wazuh-kibana-app/pull/3678)
- Fixed compatibility to get the valid index patterns and refresh fields for Kibana 7.10.2-7.13.4 [3681](https://github.com/wazuh/wazuh-kibana-app/pull/3681)
- Fixed wrong redirect after login [3701](https://github.com/wazuh/wazuh-kibana-app/pull/3701)
- Fixed error getting the index pattern data when there is not `attributes.fields` in the saved object [3689](https://github.com/wazuh/wazuh-kibana-app/pull/3698)

## Wazuh v4.2.4 - Kibana 7.10.2, 7.11.2, 7.12.1 - Revision 4205

### Added

- Support for Wazuh 4.2.4

### Fixed

- Fixed a bug where the user's auth token was not deprecated on logout [#3638](https://github.com/wazuh/wazuh-kibana-app/pull/3638)

## Wazuh v4.2.3 - Kibana 7.10.2, 7.11.2, 7.12.1 - Revision 4204

### Added

- Support for Wazuh 4.2.3

## Wazuh v4.2.2 - Kibana 7.10.2 , 7.12.1 - Revision 4203

### Added

- Wazuh help links in the Kibana help menu [#3170](https://github.com/wazuh/wazuh-kibana-app/pull/3170)
- Redirect to group details using the `group` query param in the URL [#3184](https://github.com/wazuh/wazuh-kibana-app/pull/3184)
- Configuration to disable Wazuh App access from X-Pack/ODFE role [#3222](https://github.com/wazuh/wazuh-kibana-app/pull/3222) [#3292](https://github.com/wazuh/wazuh-kibana-app/pull/3292)
- Added confirmation message when closing a form [#3221](https://github.com/wazuh/wazuh-kibana-app/pull/3221)
- Improvement to hide navbar Wazuh label. [#3240](https://github.com/wazuh/wazuh-kibana-app/pull/3240)
- Add modal creating new rule/decoder [#3274](https://github.com/wazuh/wazuh-kibana-app/pull/3274)
- New functionality to change app logos [#3503](https://github.com/wazuh/wazuh-kibana-app/pull/3503)
- Added link to the upgrade guide when the Wazuh API version and the Wazuh App version mismatch [#3592](https://github.com/wazuh/wazuh-kibana-app/pull/3592)

### Changed

- Removed module titles [#3160](https://github.com/wazuh/wazuh-kibana-app/pull/3160)
- Changed default `wazuh.monitoring.creation` app setting from `d` to `w` [#3174](https://github.com/wazuh/wazuh-kibana-app/pull/3174)
- Changed default `wazuh.monitoring.shards` app setting from `2` to `1` [#3174](https://github.com/wazuh/wazuh-kibana-app/pull/3174)
- Removed Sha1 field from registry key detail [#3189](https://github.com/wazuh/wazuh-kibana-app/pull/3189)
- Removed tooltip in last breadcrumb in header breadcrumb [3250](https://github.com/wazuh/wazuh-kibana-app/pull/3250)
- Refactored the Health check component [#3197](https://github.com/wazuh/wazuh-kibana-app/pull/3197)
- Added version in package downloaded name in agent deploy command [#3210](https://github.com/wazuh/wazuh-kibana-app/issues/3210)
- Removed restriction to allow only current active agents from vulnerability inventory [#3243](https://github.com/wazuh/wazuh-kibana-app/pull/3243)
- Move API selector and Index Pattern Selector to the header bar [#3175](https://github.com/wazuh/wazuh-kibana-app/pull/3175)
- Health check actions notifications refactored and added debug mode [#3258](https://github.com/wazuh/wazuh-kibana-app/pull/3258)
- Improved visualizations object configuration readability [#3355](https://github.com/wazuh/wazuh-kibana-app/pull/3355)
- Changed the way kibana-vis hides the visualization while loading, this should prevent errors caused by having a 0 height visualization [#3349](https://github.com/wazuh/wazuh-kibana-app/pull/3349)

### Fixed

- Fixed screen flickers in Cluster visualization [#3159](https://github.com/wazuh/wazuh-kibana-app/pull/3159)
- Fixed the broken links when using `server.basePath` Kibana setting [#3161](https://github.com/wazuh/wazuh-kibana-app/pull/3161)
- Fixed filter in reports [#3173](https://github.com/wazuh/wazuh-kibana-app/pull/3173)
- Fixed typo error in Settings/Configuration [#3234](https://github.com/wazuh/wazuh-kibana-app/pull/3234)
- Fixed fields overlap in the agent summary screen [#3217](https://github.com/wazuh/wazuh-kibana-app/pull/3217)
- Fixed Ruleset Test, each request is made in a different session instead of all in the same session [#3257](https://github.com/wazuh/wazuh-kibana-app/pull/3257)
- Fixed the `Visualize` button is not displaying when expanding a field in the Events sidebar [#3237](https://github.com/wazuh/wazuh-kibana-app/pull/3237)
- Fix modules are missing in the agent menu [#3244](https://github.com/wazuh/wazuh-kibana-app/pull/3244)
- Fix improving and removing WUI error logs [#3260](https://github.com/wazuh/wazuh-kibana-app/pull/3260)
- Fix some errors of PDF reports [#3272](https://github.com/wazuh/wazuh-kibana-app/pull/3272)
- Fix TypeError when selecting macOS agent deployment in a Safari Browser [#3289](https://github.com/wazuh/wazuh-kibana-app/pull/3289)
- Fix error in how the SCA check's checks are displayed [#3297](https://github.com/wazuh/wazuh-kibana-app/pull/3297)
- Fixed message of error when add sample data fails [#3241](https://github.com/wazuh/wazuh-kibana-app/pull/3241)
- Fixed modules are missing in the agent menu [#3244](https://github.com/wazuh/wazuh-kibana-app/pull/3244)
- Fixed Alerts Summary of modules for reports [#3303](https://github.com/wazuh/wazuh-kibana-app/pull/3303)
- Fixed dark mode visualization background in pdf reports [#3315](https://github.com/wazuh/wazuh-kibana-app/pull/3315)
- Adapt Kibana integrations to Kibana 7.11 and 7.12 [#3309](https://github.com/wazuh/wazuh-kibana-app/pull/3309)
- Fixed error agent view does not render correctly [#3306](https://github.com/wazuh/wazuh-kibana-app/pull/3306)
- Fixed miscalculation in table column width in PDF reports [#3326](https://github.com/wazuh/wazuh-kibana-app/pull/3326)
- Normalized visData table property for 7.12 retro-compatibility [#3323](https://github.com/wazuh/wazuh-kibana-app/pull/3323)
- Fixed error that caused the labels in certain visualizations to overlap [#3355](https://github.com/wazuh/wazuh-kibana-app/pull/3355)
- Fixed export to csv button in dashboards tables [#3358](https://github.com/wazuh/wazuh-kibana-app/pull/3358)
- Fixed Elastic UI breaking changes in 7.12 [#3345](https://github.com/wazuh/wazuh-kibana-app/pull/3345)
- Fixed Wazuh main menu and breadcrumb render issues [#3347](https://github.com/wazuh/wazuh-kibana-app/pull/3347)
- Fixed generation of huge logs from backend errors [#3397](https://github.com/wazuh/wazuh-kibana-app/pull/3397)
- Fixed vulnerabilities flyout not showing alerts if the vulnerability had a field missing [#3593](https://github.com/wazuh/wazuh-kibana-app/pull/3593)

## Wazuh v4.2.1 - Kibana 7.10.2 , 7.11.2 - Revision 4202

### Added

- Support for Wazuh 4.2.1

## Wazuh v4.2.0 - Kibana 7.10.2 , 7.11.2 - Revision 4201

### Added

- Added `Ruleset Test` section under Tools menu, and on Edit Rules/Decoders as a tool. [#1434](https://github.com/wazuh/wazuh-kibana-app/pull/1434)
- Added page size options in Security events, explore agents table [#2925](https://github.com/wazuh/wazuh-kibana-app/pull/2925)
- Added a reminder to restart cluster or manager after import a file in Rules, Decoders or CDB Lists [#3051](https://github.com/wazuh/wazuh-kibana-app/pull/3051)
- Added Agent Stats section [#3056](https://github.com/wazuh/wazuh-kibana-app/pull/3056)
- Added `logtest` PUT example on API Console [#3061](https://github.com/wazuh/wazuh-kibana-app/pull/3061)
- Added vulnerabilities inventory that affect to an agent [#3069](https://github.com/wazuh/wazuh-kibana-app/pull/3069)
- Added retry button to check api again in health check [#3109](https://github.com/wazuh/wazuh-kibana-app/pull/3109)
- Added `wazuh-statistics` template and a new mapping for these indices [#3111](https://github.com/wazuh/wazuh-kibana-app/pull/3111)
- Added link to documentation "Checking connection with Manager" in deploy new agent [#3126](https://github.com/wazuh/wazuh-kibana-app/pull/3126)
- Fixed Agent Evolution graph showing agents from multiple APIs [#3256](https://github.com/wazuh/wazuh-kibana-app/pull/3256)
- Added Disabled index pattern checks in Health Check [#3311](https://github.com/wazuh/wazuh-kibana-app/pull/3311)

### Changed

- Moved Dev Tools inside of Tools menu as Api Console. [#1434](https://github.com/wazuh/wazuh-kibana-app/pull/1434)
- Changed position of Top users on Integrity Monitoring Top 5 user. [#2892](https://github.com/wazuh/wazuh-kibana-app/pull/2892)
- Changed user allow_run_as way of editing. [#3080](https://github.com/wazuh/wazuh-kibana-app/pull/3080)
- Rename some ossec references to Wazuh [#3046](https://github.com/wazuh/wazuh-kibana-app/pull/3046)

### Fixed

- Filter only authorized agents in Agents stats and Visualizations [#3088](https://github.com/wazuh/wazuh-kibana-app/pull/3088)
- Fixed missing `pending` status suggestion for agents [#3095](https://github.com/wazuh/wazuh-kibana-app/pull/3095)
- Index pattern setting not used for choosing from existing patterns [#3097](https://github.com/wazuh/wazuh-kibana-app/pull/3097)
- Fixed space character missing on deployment command if UDP is configured [#3108](https://github.com/wazuh/wazuh-kibana-app/pull/3108)
- Fixed statistics visualizations when a node is selected [#3110](https://github.com/wazuh/wazuh-kibana-app/pull/3110)
- Fixed Flyout date filter also changes main date filter [#3114](https://github.com/wazuh/wazuh-kibana-app/pull/3114)
- Fixed name for "TCP sessions" visualization and average metric is now a sum [#3118](https://github.com/wazuh/wazuh-kibana-app/pull/3118)
- Filter only authorized agents in Events and Security Alerts table [#3120](https://github.com/wazuh/wazuh-kibana-app/pull/3120)
- Fixed Last keep alive label is outside the panel [#3122](https://github.com/wazuh/wazuh-kibana-app/pull/3122)
- Fixed app redirect to Settings section after the health check [#3128](https://github.com/wazuh/wazuh-kibana-app/pull/3128)
- Fixed the plugin logo path in Kibana menu when use `server.basePath` setting [#3144](https://github.com/wazuh/wazuh-kibana-app/pull/3144)
- Fixed deprecated endpoint for create agent groups [3152](https://github.com/wazuh/wazuh-kibana-app/pull/3152)
- Fixed check for TCP protocol in deploy new agent [#3163](https://github.com/wazuh/wazuh-kibana-app/pull/3163)
- Fixed RBAC issue with agent group permissions [#3181](https://github.com/wazuh/wazuh-kibana-app/pull/3181)
- Fixed change index pattern from menu doesn't work [#3187](https://github.com/wazuh/wazuh-kibana-app/pull/3187)
- Conflict with the creation of the index pattern when performing the Health Check [#3232](https://github.com/wazuh/wazuh-kibana-app/pull/3232)
- Added Disabled index pattern checks in Health Check [#3311](https://github.com/wazuh/wazuh-kibana-app/pull/3311)
- Fixed windows update section in Linux Inventory PDF [#3569](https://github.com/wazuh/wazuh-kibana-app/pull/3569)
- Improving and removing unnecessary error logs [#3574](https://github.com/wazuh/wazuh-kibana-app/pull/3574)

## Wazuh v4.1.5 - Kibana 7.10.0 , 7.10.2, 7.11.2 - Revision 4108

### Fixed

- Unable to change selected index pattern from the Wazuh menu [#3330](https://github.com/wazuh/wazuh-kibana-app/pull/3330)

## Wazuh v4.1.5 - Kibana 7.10.0 , 7.10.2, 7.11.2 - Revision 4107

### Added

- Support for Kibana 7.11.2
- Added a warning message for the `Install and enroll the agent` step of `Deploy new agent` guide [#3238](https://github.com/wazuh/wazuh-kibana-app/pull/3238)

### Fixed

- Conflict with the creation of the index pattern when performing the Health Check [#3223](https://github.com/wazuh/wazuh-kibana-app/pull/3223)
- Fixing mac os agents add command [#3207](https://github.com/wazuh/wazuh-kibana-app/pull/3207)

## Wazuh v4.1.5 - Kibana 7.10.0 , 7.10.2 - Revision 4106

- Adapt for Wazuh 4.1.5

## Wazuh v4.1.4 - Kibana 7.10.0 , 7.10.2 - Revision 4105

- Adapt for Wazuh 4.1.4

## Wazuh v4.1.3 - Kibana 7.10.0 , 7.10.2 - Revision 4104

### Added

- Creation of index pattern after the default one is changes in Settings [#2985](https://github.com/wazuh/wazuh-kibana-app/pull/2985)
- Added node name of agent list and detail [#3039](https://github.com/wazuh/wazuh-kibana-app/pull/3039)
- Added loading view while the user is logging to prevent permissions prompts [#3041](https://github.com/wazuh/wazuh-kibana-app/pull/3041)
- Added custom message for each possible run_as setup [#3048](https://github.com/wazuh/wazuh-kibana-app/pull/3048)

### Changed

- Change all dates labels to Kibana formatting time zone [#3047](https://github.com/wazuh/wazuh-kibana-app/pull/3047)
- Improve toast message when selecting a default API [#3049](https://github.com/wazuh/wazuh-kibana-app/pull/3049)
- Improve validation and prevention for caching bundles on the client-side [#3063](https://github.com/wazuh/wazuh-kibana-app/pull/3063) [#3091](https://github.com/wazuh/wazuh-kibana-app/pull/3091)

### Fixed

- Fixed unexpected behavior in Roles mapping [#3028](https://github.com/wazuh/wazuh-kibana-app/pull/3028)
- Fixed rule filter is no applied when you click on a rule id in another module.[#3057](https://github.com/wazuh/wazuh-kibana-app/pull/3057)
- Fixed bug changing master node configuration [#3062](https://github.com/wazuh/wazuh-kibana-app/pull/3062)
- Fixed wrong variable declaration for macOS agents [#3066](https://github.com/wazuh/wazuh-kibana-app/pull/3066)
- Fixed some errors in the Events table, action buttons style, and URLs disappeared [#3086](https://github.com/wazuh/wazuh-kibana-app/pull/3086)
- Fixed Rollback of invalid rule configuration file [#3084](https://github.com/wazuh/wazuh-kibana-app/pull/3084)

## Wazuh v4.1.2 - Kibana 7.10.0 , 7.10.2 - Revision 4103

- Add `run_as` setting to example host configuration in Add new API view [#3021](https://github.com/wazuh/wazuh-kibana-app/pull/3021)
- Refactor of some prompts [#3015](https://github.com/wazuh/wazuh-kibana-app/pull/3015)

### Fixed

- Fix SCA policy detail showing name and check results about another policy [#3007](https://github.com/wazuh/wazuh-kibana-app/pull/3007)
- Fixed that alerts table is empty when switching pinned agents [#3008](https://github.com/wazuh/wazuh-kibana-app/pull/3008)
- Creating a role mapping before the existing ones are loaded, the page bursts [#3013](https://github.com/wazuh/wazuh-kibana-app/pull/3013)
- Fix pagination in SCA checks table when expand some row [#3018](https://github.com/wazuh/wazuh-kibana-app/pull/3018)
- Fix manager is shown in suggestions in Agents section [#3025](https://github.com/wazuh/wazuh-kibana-app/pull/3025)
- Fix disabled loading on inventory when request fail [#3026](https://github.com/wazuh/wazuh-kibana-app/pull/3026)
- Fix restarting selected cluster instead of all of them [#3032](https://github.com/wazuh/wazuh-kibana-app/pull/3032)
- Fix pinned agents don't trigger a new filtered query [#3035](https://github.com/wazuh/wazuh-kibana-app/pull/3035)
- Overlay Wazuh menu when Kibana menu is opened or docked [#3038](https://github.com/wazuh/wazuh-kibana-app/pull/3038)
- Fix visualizations in PDF Reports with Dark mode [#2983](https://github.com/wazuh/wazuh-kibana-app/pull/2983)

## Wazuh v4.1.1 - Kibana 7.10.0 , 7.10.2 - Revision 4102

### Added

- Prompt to show the unsupported module for the selected agent [#2959](https://github.com/wazuh/wazuh-kibana-app/pull/2959)
- Added a X-Frame-Options header to the backend responses [#2977](https://github.com/wazuh/wazuh-kibana-app/pull/2977)

### Changed

- Added toast with refresh button when new fields are loaded [#2974](https://github.com/wazuh/wazuh-kibana-app/pull/2974)
- Migrated manager and cluster files endpoints and their corresponding RBAC [#2984](https://github.com/wazuh/wazuh-kibana-app/pull/2984)

### Fixed

- Fix login error when AWS Elasticsearch and ODFE is used [#2710](https://github.com/wazuh/wazuh-kibana-app/issues/2710)
- An error message is displayed when changing a group's configuration although the user has the right permissions [#2955](https://github.com/wazuh/wazuh-kibana-app/pull/2955)
- Fix Security events table is empty when switching the pinned agents [#2956](https://github.com/wazuh/wazuh-kibana-app/pull/2956)
- Fix disabled switch visual edit button when json content is empty [#2957](https://github.com/wazuh/wazuh-kibana-app/issues/2957)
- Fixed main and `More` menus for unsupported agents [#2959](https://github.com/wazuh/wazuh-kibana-app/pull/2959)
- Fixed forcing a non numeric filter value in a number type field [#2961](https://github.com/wazuh/wazuh-kibana-app/pull/2961)
- Fixed wrong number of alerts in Security Events [#2964](https://github.com/wazuh/wazuh-kibana-app/pull/2964)
- Fixed search with strange characters of agent in Management groups [#2970](https://github.com/wazuh/wazuh-kibana-app/pull/2970)
- Fix the statusCode error message [#2971](https://github.com/wazuh/wazuh-kibana-app/pull/2971)
- Fix the SCA policy stats didn't refresh [#2973](https://github.com/wazuh/wazuh-kibana-app/pull/2973)
- Fixed loading of AWS index fields even when no AWS alerts were found [#2974](https://github.com/wazuh/wazuh-kibana-app/pull/2974)
- Fix some date fields format in FIM and SCA modules [#2975](https://github.com/wazuh/wazuh-kibana-app/pull/2975)
- Fix a non-stop error in Manage agents when the user has no permissions [#2976](https://github.com/wazuh/wazuh-kibana-app/pull/2976)
- Can't edit empty rules and decoders files that already exist in the manager [#2978](https://github.com/wazuh/wazuh-kibana-app/pull/2978)
- Support for alerts index pattern with different ID and name [#2979](https://github.com/wazuh/wazuh-kibana-app/pull/2979)
- Fix the unpin agent in the selection modal [#2980](https://github.com/wazuh/wazuh-kibana-app/pull/2980)
- Fix properly logout of Wazuh API when logging out of the application (only for OpenDistro) [#2789](https://github.com/wazuh/wazuh-kibana-app/issues/2789)
- Fixed missing `&&` from macOS agent deployment command [#2989](https://github.com/wazuh/wazuh-kibana-app/issues/2989)
- Fix prompt permissions on Framework of Mitre and Inventory of Integrity monitoring. [#2967](https://github.com/wazuh/wazuh-kibana-app/issues/2967)
- Fix properly logout of Wazuh API when logging out of the application support x-pack [#2789](https://github.com/wazuh/wazuh-kibana-app/issues/2789)

## Wazuh v4.1.0 - Kibana 7.10.0 , 7.10.2 - Revision 4101

### Added

- Check the max buckets by default in healthcheck and increase them [#2901](https://github.com/wazuh/wazuh-kibana-app/pull/2901)
- Added a prompt wraning in role mapping if run_as is false or he is not allowed to use it by API [#2876](https://github.com/wazuh/wazuh-kibana-app/pull/2876)

### Changed

- Support new fields of Windows Registry at FIM inventory panel [#2679](https://github.com/wazuh/wazuh-kibana-app/issues/2679)
- Added on FIM Inventory Windows Registry registry_key and registry_value items from syscheck [#2908](https://github.com/wazuh/wazuh-kibana-app/issues/2908)
- Uncheck agents after an action in agents groups management [#2907](https://github.com/wazuh/wazuh-kibana-app/pull/2907)
- Unsave rule files when edit or create a rule with invalid content [#2944](https://github.com/wazuh/wazuh-kibana-app/pull/2944)
- Added vulnerabilities module for macos agents [#2969](https://github.com/wazuh/wazuh-kibana-app/pull/2969)

### Fixed

- Fix server error Invalid token specified: Cannot read property 'replace' of undefined [#2899](https://github.com/wazuh/wazuh-kibana-app/issues/2899)
- Fix show empty files rules and decoders: [#2923](https://github.com/wazuh/wazuh-kibana-app/issues/2923)
- Fixed wrong hover texts in CDB lists actions [#2929](https://github.com/wazuh/wazuh-kibana-app/pull/2929)
- Fixed access to forbidden agents information when exporting agents listt [2918](https://github.com/wazuh/wazuh-kibana-app/pull/2918)
- Fix the decoder detail view is not displayed [#2888](https://github.com/wazuh/wazuh-kibana-app/issues/2888)
- Fix the complex search using the Wazuh API query filter in search bars [#2930](https://github.com/wazuh/wazuh-kibana-app/issues/2930)
- Fixed validation to check userPermissions are not ready yet [#2931](https://github.com/wazuh/wazuh-kibana-app/issues/2931)
- Fixed clear visualizations manager list when switching tabs. Fixes PDF reports filters [#2932](https://github.com/wazuh/wazuh-kibana-app/pull/2932)
- Fix Strange box shadow in Export popup panel in Managment > Groups [#2886](https://github.com/wazuh/wazuh-kibana-app/issues/2886)
- Fixed wrong command on alert when data folder does not exist [#2938](https://github.com/wazuh/wazuh-kibana-app/pull/2938)
- Fix agents table OS field sorting: Changes agents table field `os_name` to `os.name,os.version` to make it sortable. [#2939](https://github.com/wazuh/wazuh-kibana-app/pull/2939)
- Fixed diff parsed datetime between agent detail and agents table [#2940](https://github.com/wazuh/wazuh-kibana-app/pull/2940)
- Allow access to Agents section with agent:group action permission [#2933](https://github.com/wazuh/wazuh-kibana-app/issues/2933)
- Fixed filters does not work on modals with search bar [#2935](https://github.com/wazuh/wazuh-kibana-app/pull/2935)
- Fix wrong package name in deploy new agent [#2942](https://github.com/wazuh/wazuh-kibana-app/issues/2942)
- Fixed number agents not show on pie onMouseEvent [#2890](https://github.com/wazuh/wazuh-kibana-app/issues/2890)
- Fixed off Kibana Query Language in search bar of Controls/Inventory modules. [#2945](https://github.com/wazuh/wazuh-kibana-app/pull/2945)
- Fixed number of agents do not show on the pie chart tooltip in agents preview [#2890](https://github.com/wazuh/wazuh-kibana-app/issues/2890)

## Wazuh v4.0.4 - Kibana 7.10.0 , 7.10.2 - Revision 4017

### Added

- Adapt the app to the new Kibana platform [#2475](https://github.com/wazuh/wazuh-kibana-app/issues/2475)
- Wazuh data directory moved from `optimize` to `data` Kibana directory [#2591](https://github.com/wazuh/wazuh-kibana-app/issues/2591)
- Show the wui_rules belong to wazuh-wui API user [#2702](https://github.com/wazuh/wazuh-kibana-app/issues/2702)

### Fixed

- Fixed Wazuh menu and agent menu for Solaris agents [#2773](https://github.com/wazuh/wazuh-kibana-app/issues/2773) [#2725](https://github.com/wazuh/wazuh-kibana-app/issues/2725)
- Fixed wrong shards and replicas for statistics indices and also fixed wrong prefix for monitoring indices [#2732](https://github.com/wazuh/wazuh-kibana-app/issues/2732)
- Report's creation dates set to 1970-01-01T00:00:00.000Z [#2772](https://github.com/wazuh/wazuh-kibana-app/issues/2772)
- Fixed bug for missing commands in ubuntu/debian and centos [#2786](https://github.com/wazuh/wazuh-kibana-app/issues/2786)
- Fixed bug that show an hour before in /security-events/dashboard [#2785](https://github.com/wazuh/wazuh-kibana-app/issues/2785)
- Fixed permissions to access agents [#2838](https://github.com/wazuh/wazuh-kibana-app/issues/2838)
- Fix searching in groups [#2825](https://github.com/wazuh/wazuh-kibana-app/issues/2825)
- Fix the pagination in SCA ckecks table [#2815](https://github.com/wazuh/wazuh-kibana-app/issues/2815)
- Fix the SCA table with a wrong behaviour using the refresh button [#2854](https://github.com/wazuh/wazuh-kibana-app/issues/2854)
- Fix sca permissions for agents views and dashboards [#2862](https://github.com/wazuh/wazuh-kibana-app/issues/2862)
- Solaris should not show vulnerabilities module [#2829](https://github.com/wazuh/wazuh-kibana-app/issues/2829)
- Fix the settings of statistics indices creation [#2858](https://github.com/wazuh/wazuh-kibana-app/issues/2858)
- Update agents' info in Management Status after changing cluster node selected [#2828](https://github.com/wazuh/wazuh-kibana-app/issues/2828)
- Fix error when applying filter in rules from events [#2877](https://github.com/wazuh/wazuh-kibana-app/issues/2877)

### Changed

- Replaced `wazuh` Wazuh API user by `wazuh-wui` in the default configuration [#2852](https://github.com/wazuh/wazuh-kibana-app/issues/2852)
- Add agent id to the reports name in Agent Inventory and Modules [#2817](https://github.com/wazuh/wazuh-kibana-app/issues/2817)

### Adapt for Kibana 7.10.0

- Fixed filter pinned crash returning from agents [#2864](https://github.com/wazuh/wazuh-kibana-app/issues/2864)
- Fixed style in sca and regulatory compliance tables and in wz menu [#2861](https://github.com/wazuh/wazuh-kibana-app/issues/2861)
- Fix body-payload of Sample Alerts POST endpoint [#2857](https://github.com/wazuh/wazuh-kibana-app/issues/2857)
- Fixed bug in the table on Agents->Table-> Actions->Config icon [#2853](https://github.com/wazuh/wazuh-kibana-app/issues/2853)
- Fixed tooltip in the icon of view decoder file [#2850](https://github.com/wazuh/wazuh-kibana-app/issues/2850)
- Fixed bug with agent filter when it is pinned [#2846](https://github.com/wazuh/wazuh-kibana-app/issues/2846)
- Fix discovery navigation [#2845](https://github.com/wazuh/wazuh-kibana-app/issues/2845)
- Search file editor gone [#2843](https://github.com/wazuh/wazuh-kibana-app/issues/2843)
- Fix Agent Search Bar - Regex Query Interpreter [#2834](https://github.com/wazuh/wazuh-kibana-app/issues/2834)
- Fixed accordion style breaking [#2833](https://github.com/wazuh/wazuh-kibana-app/issues/2833)
- Fix metrics are not updated after a bad request in search input [#2830](https://github.com/wazuh/wazuh-kibana-app/issues/2830)
- Fix mitre framework tab crash [#2821](https://github.com/wazuh/wazuh-kibana-app/issues/2821)
- Changed ping request to default request. Added delay and while to che… [#2820](https://github.com/wazuh/wazuh-kibana-app/issues/2820)
- Removed kibana alert for security [#2806](https://github.com/wazuh/wazuh-kibana-app/issues/2806)

## Wazuh v4.0.4 - Kibana 7.10.0 , 7.10.2 - Revision 4016

### Added

- Modified agent registration adding groups and architecture [#2666](https://github.com/wazuh/wazuh-kibana-app/issues/2666) [#2652](https://github.com/wazuh/wazuh-kibana-app/issues/2652)
- Each user can only view their own reports [#2686](https://github.com/wazuh/wazuh-kibana-app/issues/2686)

### Fixed

- Create index pattern even if there aren´t available indices [#2620](https://github.com/wazuh/wazuh-kibana-app/issues/2620)
- Top bar overlayed over expanded visualizations [#2667](https://github.com/wazuh/wazuh-kibana-app/issues/2667)
- Empty inventory data in Solaris agents [#2680](https://github.com/wazuh/wazuh-kibana-app/pull/2680)
- Wrong parameters in the dev-tools autocomplete section [#2675](https://github.com/wazuh/wazuh-kibana-app/issues/2675)
- Wrong permissions on edit CDB list [#2665](https://github.com/wazuh/wazuh-kibana-app/pull/2665)
- fix(frontend): add the metafields when refreshing the index pattern [#2681](https://github.com/wazuh/wazuh-kibana-app/pull/2681)
- Error toast is showing about Elasticsearch users for environments without security [#2713](https://github.com/wazuh/wazuh-kibana-app/issues/2713)
- Error about Handler.error in Role Mapping fixed [#2702](https://github.com/wazuh/wazuh-kibana-app/issues/2702)
- Fixed message in reserved users actions [#2702](https://github.com/wazuh/wazuh-kibana-app/issues/2702)
- Error 500 on Export formatted CDB list [#2692](https://github.com/wazuh/wazuh-kibana-app/pull/2692)
- Wui rules label should have only one tooltip [#2723](https://github.com/wazuh/wazuh-kibana-app/issues/2723)
- Move upper the Wazuh item in the Kibana menu and default index pattern [#2867](https://github.com/wazuh/wazuh-kibana-app/pull/2867)

## Wazuh v4.0.4 - Kibana v7.9.1, v7.9.3 - Revision 4015

### Added

- Support for Wazuh v4.0.4

## Wazuh v4.0.3 - Kibana v7.9.1, v7.9.2, v7.9.3 - Revision 4014

### Added

- Improved management of index-pattern fields [#2630](https://github.com/wazuh/wazuh-kibana-app/issues/2630)

### Fixed

- fix(fronted): fixed the check of API and APP version in health check [#2655](https://github.com/wazuh/wazuh-kibana-app/pull/2655)
- Replace user by username key in the monitoring logic [#2654](https://github.com/wazuh/wazuh-kibana-app/pull/2654)
- Security alerts and reporting issues when using private tenants [#2639](https://github.com/wazuh/wazuh-kibana-app/issues/2639)
- Manager restart in rule editor does not work with Wazuh cluster enabled [#2640](https://github.com/wazuh/wazuh-kibana-app/issues/2640)
- fix(frontend): Empty inventory data in Solaris agents [#2680](https://github.com/wazuh/wazuh-kibana-app/pull/2680)

## Wazuh v4.0.3 - Kibana v7.9.1, v7.9.2, v7.9.3 - Revision 4013

### Added

- Support for Wazuh v4.0.3.

## Wazuh v4.0.2 - Kibana v7.9.1, v7.9.3 - Revision 4012

### Added

- Sample data indices name should take index pattern in use [#2593](https://github.com/wazuh/wazuh-kibana-app/issues/2593)
- Added start option to macos Agents [#2653](https://github.com/wazuh/wazuh-kibana-app/pull/2653)

### Changed

- Statistics settings do not allow to configure primary shards and replicas [#2627](https://github.com/wazuh/wazuh-kibana-app/issues/2627)

## Wazuh v4.0.2 - Kibana v7.9.1, v7.9.3 - Revision 4011

### Added

- Support for Wazuh v4.0.2.

### Fixed

- The index pattern title is overwritten with its id after refreshing its fields [#2577](https://github.com/wazuh/wazuh-kibana-app/issues/2577)
- [RBAC] Issues detected when using RBAC [#2579](https://github.com/wazuh/wazuh-kibana-app/issues/2579)

## Wazuh v4.0.1 - Kibana v7.9.1, v7.9.3 - Revision 4010

### Changed

- Alerts summary table for PDF reports on all modules [#2632](https://github.com/wazuh/wazuh-kibana-app/issues/2632)
- [4.0-7.9] Run as with no wazuh-wui API user [#2576](https://github.com/wazuh/wazuh-kibana-app/issues/2576)
- Deploy a new agent interface as default interface [#2564](https://github.com/wazuh/wazuh-kibana-app/issues/2564)
- Problem in the visualization of new reserved resources of the Wazuh API [#2643](https://github.com/wazuh/wazuh-kibana-app/issues/2643)

### Fixed

- Restore the tables in the agents' reports [#2628](https://github.com/wazuh/wazuh-kibana-app/issues/2628)
- [RBAC] Issues detected when using RBAC [#2579](https://github.com/wazuh/wazuh-kibana-app/issues/2579)
- Changes done via a worker's API are overwritten [#2626](https://github.com/wazuh/wazuh-kibana-app/issues/2626)

### Fixed

- [BUGFIX] Default user field for current platform [#2633](https://github.com/wazuh/wazuh-kibana-app/pull/2633)

## Wazuh v4.0.1 - Kibana v7.9.1, v7.9.3 - Revision 4009

### Changed

- Hide empty columns of the processes table of the MacOS agents [#2570](https://github.com/wazuh/wazuh-kibana-app/pull/2570)
- Missing step in "Deploy a new agent" view [#2623](https://github.com/wazuh/wazuh-kibana-app/issues/2623)
- Implement wazuh users' CRUD [#2598](https://github.com/wazuh/wazuh-kibana-app/pull/2598)

### Fixed

- Inconsistent data in sample data alerts [#2618](https://github.com/wazuh/wazuh-kibana-app/pull/2618)

## Wazuh v4.0.1 - Kibana v7.9.1, v7.9.3 - Revision 4008

### Fixed

- Icons not align to the right in Modules > Events [#2607](https://github.com/wazuh/wazuh-kibana-app/pull/2607)
- Statistics visualizations do not show data [#2602](https://github.com/wazuh/wazuh-kibana-app/pull/2602)
- Error on loading css files [#2599](https://github.com/wazuh/wazuh-kibana-app/pull/2599)
- Fixed search filter in search bar in Module/SCA wasn't working [#2601](https://github.com/wazuh/wazuh-kibana-app/pull/2601)

## Wazuh v4.0.0 - Kibana v7.9.1, v7.9.2, v7.9.3 - Revision 4007

### Fixed

- updated macOS package URL [#2596](https://github.com/wazuh/wazuh-kibana-app/pull/2596)
- Revert "[4.0-7.9] [BUGFIX] Removed unnecessary function call" [#2597](https://github.com/wazuh/wazuh-kibana-app/pull/2597)

## Wazuh v4.0.0 - Kibana v7.9.1, v7.9.2, v7.9.3 - Revision 4006

### Fixed

- Undefined field in event view [#2588](https://github.com/wazuh/wazuh-kibana-app/issues/2588)
- Several calls to the same stats request (esAlerts) [#2586](https://github.com/wazuh/wazuh-kibana-app/issues/2586)
- The filter options popup doesn't open on click once the filter is pinned [#2581](https://github.com/wazuh/wazuh-kibana-app/issues/2581)
- The formatedFields are missing from the index-pattern of wazuh-alerts-\* [#2574](https://github.com/wazuh/wazuh-kibana-app/issues/2574)

## Wazuh v4.0.0 - Kibana v7.9.3 - Revision 4005

### Added

- Support for Kibana v7.9.3

## Wazuh v4.0.0 - Kibana v7.9.1, v7.9.2 - Revision 4002

### Added

- Support for Wazuh v4.0.0.
- Support for Kibana v7.9.1 and 7.9.2.
- Support for Open Distro 1.10.1.
- Added a RBAC security layer integrated with Open Distro and X-Pack.
- Added remoted and analysisd statistics.
- Expand supported deployment variables.
- Added new configuration view settings for GCP integration.
- Added logic to change the `metafields` configuration of Kibana [#2524](https://github.com/wazuh/wazuh-kibana-app/issues/2524)

### Changed

- Migrated the default index-pattern to `wazuh-alerts-*`.
- Removed the `known-fields` functionality.
- Security Events dashboard redesinged.
- Redesigned the app settings configuration with categories.
- Moved the wazuh-registry file to Kibana optimize folder.

### Fixed

- Format options in `wazuh-alerts` index-pattern are not overwritten now.
- Prevent blank page in detaill agent view.
- Navigable agents name in Events.
- Index pattern is not being refreshed.
- Reporting fails when agent is pinned and compliance controls are visited.
- Reload rule detail doesn't work properly with the related rules.
- Fix search bar filter in Manage agent of group [#2541](https://github.com/wazuh/wazuh-kibana-app/pull/2541)

# Wazuh v3.13.6 - Kibana v7.9.2 - Revision 890

### Added

- Support for Wazuh v3.13.6

## Wazuh v3.13.5 - Kibana 7.9.2 - Revision 889

- Sanitize report's inputs and usernames [#4336](https://github.com/wazuh/wazuh-kibana-app/pull/4336)

## Wazuh v3.13.2 - Kibana v7.9.1 - Revision 887

### Added

- Support for Wazuh v3.13.2

## Wazuh v3.13.2 - Kibana v7.8.0 - Revision 887

### Added

- Support for Wazuh v3.13.2

## Wazuh v3.13.1 - Kibana v7.9.1 - Revision 886

### Added

- Support for Kibana v7.9.1

## Wazuh v3.13.1 - Kibana v7.9.0 - Revision 885

### Added

- Support for Kibana v7.9.0

## Wazuh v3.13.1 - Kibana v7.8.1 - Revision 884

### Added

- Support for Kibana v7.8.1

## Wazuh v3.13.1 - Kibana v7.8.0 - Revision 883

### Added

- Support for Wazuh v3.13.1

## Wazuh v3.13.0 - Kibana v7.8.0 - Revision 881

### Added

- Support for Kibana v7.8.0

## Wazuh v3.13.0 - Kibana v7.7.0, v7.7.1 - Revision 880

### Added

- Support for Wazuh v3.13.0
- Support for Kibana v7.7.1
- Support for Open Distro 1.8
- New navigation experience with a global menu [#1965](https://github.com/wazuh/wazuh-kibana-app/issues/1965)
- Added a Breadcrumb in Kibana top nav [#2161](https://github.com/wazuh/wazuh-kibana-app/issues/2161)
- Added a new Agents Summary Screen [#1963](https://github.com/wazuh/wazuh-kibana-app/issues/1963)
- Added a new feature to add sample data to dashboards [#2115](https://github.com/wazuh/wazuh-kibana-app/issues/2115)
- Added MITRE integration [#1877](https://github.com/wazuh/wazuh-kibana-app/issues/1877)
- Added Google Cloud Platform integration [#1873](https://github.com/wazuh/wazuh-kibana-app/issues/1873)
- Added TSC integration [#2204](https://github.com/wazuh/wazuh-kibana-app/pull/2204)
- Added a new Integrity monitoring state view for agent [#2153](https://github.com/wazuh/wazuh-kibana-app/issues/2153)
- Added a new Integrity monitoring files detail view [#2156](https://github.com/wazuh/wazuh-kibana-app/issues/2156)
- Added a new component to explore Compliance requirements [#2156](https://github.com/wazuh/wazuh-kibana-app/issues/2261)

### Changed

- Code migration to React.js
- Global review of styles
- Unified Overview and Agent dashboards into new Modules [#2110](https://github.com/wazuh/wazuh-kibana-app/issues/2110)
- Changed Vulnerabilities dashboard visualizations [#2262](https://github.com/wazuh/wazuh-kibana-app/issues/2262)

### Fixed

- Open Distro tenants have been fixed and are functional now [#1890](https://github.com/wazuh/wazuh-kibana-app/issues/1890).
- Improved navigation performance [#2200](https://github.com/wazuh/wazuh-kibana-app/issues/2200).
- Avoid creating the wazuh-monitoring index pattern if it is disabled [#2100](https://github.com/wazuh/wazuh-kibana-app/issues/2100)
- SCA checks without compliance field can't be expanded [#2264](https://github.com/wazuh/wazuh-kibana-app/issues/2264)

## Wazuh v3.12.3 - Kibana v7.7.1 - Revision 876

### Added

- Support for Kibana v7.7.1

## Wazuh v3.12.3 - Kibana v7.7.0 - Revision 875

### Added

- Support for Kibana v7.7.0

## Wazuh v3.12.3 - Kibana v6.8.8, v7.6.1, v7.6.2 - Revision 874

### Added

- Support for Wazuh v3.12.3

## Wazuh v3.12.2 - Kibana v6.8.8, v7.6.1, v7.6.2 - Revision 873

### Added

- Support for Wazuh v3.12.2

## Wazuh v3.12.1 - Kibana v6.8.8, v7.6.1, v7.6.2 - Revision 872

### Added

- Support Wazuh 3.12.1
- Added new FIM settings on configuration on demand. [#2147](https://github.com/wazuh/wazuh-kibana-app/issues/2147)

### Changed

- Updated agent's variable names in deployment guides. [#2169](https://github.com/wazuh/wazuh-kibana-app/pull/2169)

### Fixed

- Pagination is now shown in table-type visualizations. [#2180](https://github.com/wazuh/wazuh-kibana-app/issues/2180)

## Wazuh v3.12.0 - Kibana v6.8.8, v7.6.2 - Revision 871

### Added

- Support for Kibana v6.8.8 and v7.6.2

## Wazuh v3.12.0 - Kibana v6.8.7, v7.4.2, v7.6.1 - Revision 870

### Added

- Support for Wazuh v3.12.0
- Added a new setting to hide manager alerts from dashboards. [#2102](https://github.com/wazuh/wazuh-kibana-app/pull/2102)
- Added a new setting to be able to change API from the top menu. [#2143](https://github.com/wazuh/wazuh-kibana-app/issues/2143)
- Added a new setting to enable/disable the known fields health check [#2037](https://github.com/wazuh/wazuh-kibana-app/pull/2037)
- Added suport for PCI 11.2.1 and 11.2.3 rules. [#2062](https://github.com/wazuh/wazuh-kibana-app/pull/2062)

### Changed

- Restructuring of the optimize/wazuh directory. Now the Wazuh configuration file (wazuh.yml) is placed on /usr/share/kibana/optimize/wazuh/config. [#2116](https://github.com/wazuh/wazuh-kibana-app/pull/2116)
- Improve performance of Dasboards reports generation. [1802344](https://github.com/wazuh/wazuh-kibana-app/commit/18023447c6279d385df84d7f4a5663ed2167fdb5)

### Fixed

- Discover time range selector is now displayed on the Cluster section. [08901df](https://github.com/wazuh/wazuh-kibana-app/commit/08901dfcbe509f17e4fab26877c8b7dae8a66bff)
- Added the win_auth_failure rule group to Authentication failure metrics. [#2099](https://github.com/wazuh/wazuh-kibana-app/pull/2099)
- Negative values in Syscheck attributes now have their correct value in reports. [7c3e84e](https://github.com/wazuh/wazuh-kibana-app/commit/7c3e84ec8f00760b4f650cfc00a885d868123f99)

## Wazuh v3.11.4 - Kibana v7.6.1 - Revision 858

### Added

- Support for Kibana v7.6.1

## Wazuh v3.11.4 - Kibana v6.8.6, v7.4.2, v7.6.0 - Revision 857

### Added

- Support for Wazuh v3.11.4

## Wazuh v3.11.3 - Kibana v7.6.0 - Revision 856

### Added

- Support for Kibana v7.6.0

## Wazuh v3.11.3 - Kibana v7.4.2 - Revision 855

### Added

- Support for Kibana v7.4.2

## Wazuh v3.11.3 - Kibana v7.5.2 - Revision 854

### Added

- Support for Wazuh v3.11.3

### Fixed

- Windows Updates table is now displayed in the Inventory Data report [#2028](https://github.com/wazuh/wazuh-kibana-app/pull/2028)

## Wazuh v3.11.2 - Kibana v7.5.2 - Revision 853

### Added

- Support for Kibana v7.5.2

## Wazuh v3.11.2 - Kibana v6.8.6, v7.3.2, v7.5.1 - Revision 852

### Added

- Support for Wazuh v3.11.2

### Changed

- Increased list filesize limit for the CDB-list [#1993](https://github.com/wazuh/wazuh-kibana-app/pull/1993)

### Fixed

- The xml validator now correctly handles the `--` string within comments [#1980](https://github.com/wazuh/wazuh-kibana-app/pull/1980)
- The AWS map visualization wasn't been loaded until the user interacts with it [dd31bd7](https://github.com/wazuh/wazuh-kibana-app/commit/dd31bd7a155354bc50fe0af22fca878607c8936a)

## Wazuh v3.11.1 - Kibana v6.8.6, v7.3.2, v7.5.1 - Revision 581

### Added

- Support for Wazuh v3.11.1.

## Wazuh v3.11.0 - Kibana v6.8.6, v7.3.2, v7.5.1 - Revision 580

### Added

- Support for Wazuh v3.11.0.
- Support for Kibana v7.5.1.
- The API credentials configuration has been moved from the .wazuh index to a wazuh.yml configuration file. Now the configuration of the API hosts is done from the file and not from the application. [#1465](https://github.com/wazuh/wazuh-kibana-app/issues/1465) [#1771](https://github.com/wazuh/wazuh-kibana-app/issues/1771).
- Upload ruleset files using a "drag and drop" component [#1770](https://github.com/wazuh/wazuh-kibana-app/issues/1770)
- Add logs for the reporting module [#1622](https://github.com/wazuh/wazuh-kibana-app/issues/1622).
- Extended the "Add new agent" guide [#1767](https://github.com/wazuh/wazuh-kibana-app/issues/1767).
- Add new table for windows hotfixes [#1932](https://github.com/wazuh/wazuh-kibana-app/pull/1932)

### Changed

- Removed Discover from top menu [#1699](https://github.com/wazuh/wazuh-kibana-app/issues/1699).
- Hide index pattern selector in case that only one exists [#1799](https://github.com/wazuh/wazuh-kibana-app/issues/1799).
- Remove visualizations legend [#1936](https://github.com/wazuh/wazuh-kibana-app/pull/1936)
- Normalize the field whodata in the group reporting [#1921](https://github.com/wazuh/wazuh-kibana-app/pull/1921)
- A message in the configuration view is ambiguous [#1870](https://github.com/wazuh/wazuh-kibana-app/issues/1870)
- Refactor syscheck table [#1941](https://github.com/wazuh/wazuh-kibana-app/pull/1941)

### Fixed

- Empty files now throws an error [#1806](https://github.com/wazuh/wazuh-kibana-app/issues/1806).
- Arguments for wazuh api requests are now validated [#1815](https://github.com/wazuh/wazuh-kibana-app/issues/1815).
- Fixed the way to check admin mode [#1838](https://github.com/wazuh/wazuh-kibana-app/issues/1838).
- Fixed error exporting as CSV the files into a group [#1833](https://github.com/wazuh/wazuh-kibana-app/issues/1833).
- Fixed XML validator false error for `<` [1882](https://github.com/wazuh/wazuh-kibana-app/issues/1882)
- Fixed "New file" editor doesn't allow saving twice [#1896](https://github.com/wazuh/wazuh-kibana-app/issues/1896)
- Fixed decoders files [#1929](https://github.com/wazuh/wazuh-kibana-app/pull/1929)
- Fixed registration guide [#1926](https://github.com/wazuh/wazuh-kibana-app/pull/1926)
- Fixed infinite load on Ciscat views [#1920](https://github.com/wazuh/wazuh-kibana-app/pull/1920), [#1916](https://github.com/wazuh/wazuh-kibana-app/pull/1916)
- Fixed missing fields in the Visualizations [#1913](https://github.com/wazuh/wazuh-kibana-app/pull/1913)
- Fixed Amazon S3 status is wrong in configuration section [#1864](https://github.com/wazuh/wazuh-kibana-app/issues/1864)
- Fixed hidden overflow in the fim configuration [#1887](https://github.com/wazuh/wazuh-kibana-app/pull/1887)
- Fixed Logo source fail after adding server.basePath [#1871](https://github.com/wazuh/wazuh-kibana-app/issues/1871)
- Fixed the documentation broken links [#1853](https://github.com/wazuh/wazuh-kibana-app/pull/1853)

## Wazuh v3.10.2 - Kibana v7.5.1 - Revision 556

### Added

- Support for Kibana v7.5.1

## Wazuh v3.10.2 - Kibana v7.5.0 - Revision 555

### Added

- Support for Kibana v7.5.0

## Wazuh v3.10.2 - Kibana v7.4.2 - Revision 549

### Added

- Support for Kibana v7.4.2

## Wazuh v3.10.2 - Kibana v7.4.1 - Revision 548

### Added

- Support for Kibana v7.4.1

## Wazuh v3.10.2 - Kibana v7.4.0 - Revision 547

### Added

- Support for Kibana v7.4.0
- Support for Wazuh v3.10.2.

## Wazuh v3.10.2 - Kibana v7.3.2 - Revision 546

### Added

- Support for Wazuh v3.10.2.

## Wazuh v3.10.1 - Kibana v7.3.2 - Revision 545

### Added

- Support for Wazuh v3.10.1.

## Wazuh v3.10.0 - Kibana v7.3.2 - Revision 543

### Added

- Support for Wazuh v3.10.0.
- Added an interactive guide for registering agents, things are now easier for the user, guiding it through the steps needed ending in a _copy & paste_ snippet for deploying his agent [#1468](https://github.com/wazuh/wazuh-kibana-app/issues/1468).
- Added new dashboards for the recently added regulatory compliance groups into the Wazuh core. They are HIPAA and NIST-800-53 [#1468](https://github.com/wazuh/wazuh-kibana-app/issues/1448), [#1638](https://github.com/wazuh/wazuh-kibana-app/issues/1638).
- Make the app work under a custom Kibana space [#1234](https://github.com/wazuh/wazuh-kibana-app/issues/1234), [#1450](https://github.com/wazuh/wazuh-kibana-app/issues/1450).
- Added the ability to manage the app as a native plugin when using Kibana spaces, now you can safely hide/show the app depending on the selected space [#1601](https://github.com/wazuh/wazuh-kibana-app/issues/1601).
- Adapt the app the for Kibana dark mode [#1562](https://github.com/wazuh/wazuh-kibana-app/issues/1562).
- Added an alerts summary in _Overview > FIM_ panel [#1527](https://github.com/wazuh/wazuh-kibana-app/issues/1527).
- Export all the information of a Wazuh group and its related agents in a PDF document [#1341](https://github.com/wazuh/wazuh-kibana-app/issues/1341).
- Export the configuration of a certain agent as a PDF document. Supports granularity for exporting just certain sections of the configuration [#1340](https://github.com/wazuh/wazuh-kibana-app/issues/1340).

### Changed

- Reduced _Agents preview_ load time using the new API endpoint `/summary/agents` [#1687](https://github.com/wazuh/wazuh-kibana-app/pull/1687).
- Replaced most of the _md-nav-bar_ Angular.js components with React components using EUI [#1705](https://github.com/wazuh/wazuh-kibana-app/pull/1705).
- Replaced the requirements slider component with a new styled component [#1708](https://github.com/wazuh/wazuh-kibana-app/pull/1708).
- Soft deprecated the _.wazuh-version_ internal index, now the app dumps its content if applicable to a registry file, then the app removes that index. Further versions will hard deprecate this index [#1467](https://github.com/wazuh/wazuh-kibana-app/issues/1467).
- Visualizations now don't fetch the documents _source_, also, they now use _size: 0_ for fetching [#1663](https://github.com/wazuh/wazuh-kibana-app/issues/1663).
- The app menu is now fixed on top of the view, it's not being hidden on every state change. Also, the Wazuh logo was placed in the top bar of Kibana UI [#1502](https://github.com/wazuh/wazuh-kibana-app/issues/1502).
- Improved _getTimestamp_ method not returning a promise object because it's no longer needed [014bc3a](https://github.com/wazuh/wazuh-kibana-app/commit/014b3aba0d2e9cda0c4d521f5f16faddc434a21e). Also improved main Discover listener for Wazuh not returning a promise object [bd82823](https://github.com/wazuh/wazuh-kibana-app/commit/bd8282391a402b8c567b32739cf914a0135d74bc).
- Replaced _Requirements over time_ visualizations in both PCI DSS and GDPR dashboards [35c539](https://github.com/wazuh/wazuh-kibana-app/commit/35c539eb328b3bded94aa7608f73f9cc51c235a6).
- Do not show a toaster when a visualization field was not known yet, instead, show it just in case the internal refreshing failed [19a2e7](https://github.com/wazuh/wazuh-kibana-app/commit/19a2e71006b38f6a64d3d1eb8a20b02b415d7e07).
- Minor optimizations for server logging [eb8e000](https://github.com/wazuh/wazuh-kibana-app/commit/eb8e00057dfea2dafef56319590ff832042c402d).

### Fixed

- Alerts search bar fixed for Kibana v7.3.1, queries were not being applied as expected [#1686](https://github.com/wazuh/wazuh-kibana-app/issues/1686).
- Hide attributes field from non-Windows agents in the FIM table [#1710](https://github.com/wazuh/wazuh-kibana-app/issues/1710).
- Fixed broken view in Management > Configuration > Amazon S3 > Buckets, some information was missing [#1675](https://github.com/wazuh/wazuh-kibana-app/issues/1675).
- Keep user's filters when switching from Discover to panel [#1685](https://github.com/wazuh/wazuh-kibana-app/issues/1685).
- Reduce load time and amount of data to be fetched in _Management > Cluster monitoring_ section avoiding possible timeouts [#1663](https://github.com/wazuh/wazuh-kibana-app/issues/1663).
- Restored _Remove column_ feature in Discover tabs [#1702](https://github.com/wazuh/wazuh-kibana-app/issues/1702).
- Apps using Kibana v7.3.1 had a bug once the user goes back from _Agent > FIM > Files_ to _Agent > FIM > dashboard_, filters disappear, now it's working properly [#1700](https://github.com/wazuh/wazuh-kibana-app/issues/1700).
- Fixed visual bug in _Management > Cluster monitoring_ and a button position [1e3b748](https://github.com/wazuh/wazuh-kibana-app/commit/1e3b748f11b43b2e7956b830269b6d046d74d12c).
- The app installation date was not being updated properly, now it's fixed [#1692](https://github.com/wazuh/wazuh-kibana-app/issues/1692).
- Fixed _Network interfaces_ table in Inventory section, the table was not paginating [#1474](https://github.com/wazuh/wazuh-kibana-app/issues/1474).
- Fixed APIs passwords are now obfuscated in server responses [adc3152](https://github.com/wazuh/wazuh-kibana-app/pull/1782/commits/adc31525e26b25e4cb62d81cbae70a8430728af5).

## Wazuh v3.9.5 - Kibana v6.8.2 / Kibana v7.2.1 / Kibana v7.3.0 - Revision 531

### Added

- Support for Wazuh v3.9.5

## Wazuh v3.9.4 - Kibana v6.8.1 / Kibana v6.8.2 / Kibana v7.2.0 / Kibana v7.2.1 / Kibana v7.3.0 - Revision 528

### Added

- Support for Wazuh v3.9.4
- Allow filtering by clicking a column in rules/decoders tables [0e2ddd7](https://github.com/wazuh/wazuh-kibana-app/pull/1615/commits/0e2ddd7b73f7f7975d02e97ed86ae8a0966472b4)
- Allow open file in rules table clicking on the file column [1af929d](https://github.com/wazuh/wazuh-kibana-app/pull/1615/commits/1af929d62f450f93c6733868bcb4057e16b7e279)

### Changed

- Improved app performance [#1640](https://github.com/wazuh/wazuh-kibana-app/pull/1640).
- Remove path filter from custom rules and decoders [895792e](https://github.com/wazuh/wazuh-kibana-app/pull/1615/commits/895792e6e6d9401b3293d5e16352b9abef515096)
- Show path column in rules and decoders [6f49816](https://github.com/wazuh/wazuh-kibana-app/pull/1615/commits/6f49816c71b5999d77bf9e3838443627c9be945d)
- Removed SCA overview dashboard [94ebbff](https://github.com/wazuh/wazuh-kibana-app/pull/1615/commits/94ebbff231cbfb6d793130e0b9ea855baa755a1c)
- Disabled last custom column removal [f1ef7de](https://github.com/wazuh/wazuh-kibana-app/pull/1615/commits/f1ef7de1a34bbe53a899596002e8153b95e7dc0e)
- Agents messages across sections unification [8fd7e36](https://github.com/wazuh/wazuh-kibana-app/pull/1615/commits/8fd7e36286fa9dfd03a797499af6ffbaa90b00e1)

### Fixed

- Fix check storeded apis [d6115d6](https://github.com/wazuh/wazuh-kibana-app/pull/1615/commits/d6115d6424c78f0cde2017b432a51b77186dd95a).
- Fix pci-dss console error [297080d](https://github.com/wazuh/wazuh-kibana-app/pull/1615/commits/297080d36efaea8f99b0cafd4c48845dad20495a)
- Fix error in reportingTable [85b7266](https://github.com/wazuh/wazuh-kibana-app/pull/1615/commits/85b72662cb4db44c443ed04f7c31fba57eefccaa)
- Fix filters budgets size [c7ac86a](https://github.com/wazuh/wazuh-kibana-app/pull/1615/commits/c7ac86acb3d5afaf1cf348fab09a2b8c5778a491)
- Fix missing permalink virustotal visualization [1b57529](https://github.com/wazuh/wazuh-kibana-app/pull/1615/commits/1b57529758fccdeb3ac0840e66a8aafbe4757a96)
- Improved wz-table performance [224bd6f](https://github.com/wazuh/wazuh-kibana-app/pull/1615/commits/224bd6f31235c81ba01755c3c1e120c3f86beafd)
- Fix inconsistent data between visualizations and tables in Overview Security Events [b12c600](https://github.com/wazuh/wazuh-kibana-app/pull/1615/commits/b12c600578d80d0715507dec4624a4ebc27ea573)
- Timezone applied in cluster status [a4f620d](https://github.com/wazuh/wazuh-kibana-app/pull/1615/commits/a4f620d398f5834a6d2945af892a462425ca3bec)
- Fixed Overview Security Events report when wazuh.monitoring is disabled [1c26da0](https://github.com/wazuh/wazuh-kibana-app/pull/1615/commits/1c26da05a0b6daf727e15c13b819111aa4e4e913)
- Fixes in APIs management [2143943](https://github.com/wazuh/wazuh-kibana-app/pull/1615/commits/2143943a5049cbb59bb8d6702b5a56cbe0d27a2a)
- Prevent duplicated visualization toast errors [786faf3](https://github.com/wazuh/wazuh-kibana-app/commit/786faf3e62d2cad13f512c0f873b36eca6e9787d)
- Fix not properly updated breadcrumb in ruleset section [9645903](https://github.com/wazuh/wazuh-kibana-app/commit/96459031cd4edbe047970bf0d22d0c099771879f)
- Fix badly dimensioned table in Integrity Monitoring section [9645903](https://github.com/wazuh/wazuh-kibana-app/commit/96459031cd4edbe047970bf0d22d0c099771879f)
- Fix implicit filters can be destroyed [9cf8578](https://github.com/wazuh/wazuh-kibana-app/commit/9cf85786f504f5d67edddeea6cfbf2ab577e799b)
- Windows agent dashboard doesn't show failure logon access. [d38d088](https://github.com/wazuh/wazuh-kibana-app/commit/d38d0881ac8e4294accde83d63108337b74cdd91)
- Number of agents is not properly updated. [f7cbbe5](https://github.com/wazuh/wazuh-kibana-app/commit/f7cbbe54394db825827715c3ad4370ac74317108)
- Missing scrollbar on Firefox file viewer. [df4e8f9](https://github.com/wazuh/wazuh-kibana-app/commit/df4e8f9305b35e9ee1473bed5f5d452dd3420567)
- Agent search filter by name, lost when refreshing. [71b5274](https://github.com/wazuh/wazuh-kibana-app/commit/71b5274ccc332d8961a158587152f7badab28a95)
- Alerts of level 12 cannot be displayed in the Summary table. [ec0e888](https://github.com/wazuh/wazuh-kibana-app/commit/ec0e8885d9f1306523afbc87de01a31f24e36309)
- Restored query from search bar in visualizations. [439128f](https://github.com/wazuh/wazuh-kibana-app/commit/439128f0a1f65b649a9dcb81ab5804ca20f65763)
- Fix Kibana filters loop in Firefox. [82f0f32](https://github.com/wazuh/wazuh-kibana-app/commit/82f0f32946d844ce96a28f0185f903e8e05c5589)

## Wazuh v3.9.3 - Kibana v6.8.1 / v7.1.1 / v7.2.0 - Revision 523

### Added

- Support for Wazuh v3.9.3
- Support for Kibana v7.2.0 [#1556](https://github.com/wazuh/wazuh-kibana-app/pull/1556).

### Changed

- New design and several UI/UX changes [#1525](https://github.com/wazuh/wazuh-kibana-app/pull/1525).
- Improved error checking + syscollector performance [94d0a83](https://github.com/wazuh/wazuh-kibana-app/commit/94d0a83e43aa1d2d84ef6f87cbb76b9aefa085b3).
- Adapt Syscollector for MacOS agents [a4bf7ef](https://github.com/wazuh/wazuh-kibana-app/commit/a4bf7efc693a99b7565b5afcaa372155f15a4db9).
- Show last scan for syscollector [73f2056](https://github.com/wazuh/wazuh-kibana-app/commit/73f2056673bb289d472663397ba7097e49b7b93b).
- Extendend information for syscollector [#1585](https://github.com/wazuh/wazuh-kibana-app/issues/1585).

### Fixed

- Corrected width for agent stats [a998955](https://github.com/wazuh/wazuh-kibana-app/commit/a99895565a8854c55932ec94cffb08e1d0aa3da1).
- Fix height for the menu directive with Dynamic height [427d0f3](https://github.com/wazuh/wazuh-kibana-app/commit/427d0f3e9fa6c34287aa9e8557da99a51e0db40f).
- Fix wazuh-db and clusterd check [cddcef6](https://github.com/wazuh/wazuh-kibana-app/commit/cddcef630c5234dd6f6a495715743dfcfd4e4001).
- Fix AlertsStats when value is "0", it was showing "-" [07a3e10](https://github.com/wazuh/wazuh-kibana-app/commit/07a3e10c7f1e626ba75a55452b6c295d11fd657d).
- Fix syscollector state value [f8d3d0e](https://github.com/wazuh/wazuh-kibana-app/commit/f8d3d0eca44e67e26f79bc574495b1f4c8f751f2).
- Fix time offset for reporting table [2ef500b](https://github.com/wazuh/wazuh-kibana-app/commit/2ef500bb112e68bd4811b8e87ce8581d7c04d20f).
- Fix call to obtain GDPR requirements for specific agent [ccda846](https://github.com/wazuh/wazuh-kibana-app/commit/ccda8464b50be05bc5b3642f25f4972c8a7a2c03).
- Restore "rule.id" as a clickable field in visualizations [#1546](https://github.com/wazuh/wazuh-kibana-app/pull/1546).
- Fix timepicker in cluster monitoring [f7533ce](https://github.com/wazuh/wazuh-kibana-app/pull/1560/commits/f7533cecb6862abfb5c1d2173ec3e70ffc59804a).
- Fix several bugs [#1569](https://github.com/wazuh/wazuh-kibana-app/pull/1569).
- Fully removed "rule.id" as URL field [#1584](https://github.com/wazuh/wazuh-kibana-app/issues/1584).
- Fix filters for dashboards [#1583](https://github.com/wazuh/wazuh-kibana-app/issues/1583).
- Fix missing dependency [#1591](https://github.com/wazuh/wazuh-kibana-app/issues/1591).

## Wazuh v3.9.2 - Kibana v7.1.1 - Revision 510

### Added

- Support for Wazuh v3.9.2

### Changed

- Avoid showing more than one toaster for the same error message [7937003](https://github.com/wazuh/wazuh-kibana-app/commit/793700382798033203091d160773363323e05bb9).
- Restored "Alerts evolution - Top 5 agents" in Overview > Security events [f9305c0](https://github.com/wazuh/wazuh-kibana-app/commit/f9305c0c6acf4a31c41b1cc9684b87f79b27524f).

### Fixed

- Fix missing parameters in Dev Tools request [#1496](https://github.com/wazuh/wazuh-kibana-app/pull/1496).
- Fix "Invalid Date" for Safari and Internet Explorer [#1505](https://github.com/wazuh/wazuh-kibana-app/pull/1505).

## Wazuh v3.9.1 - Kibana v7.1.1 - Revision 509

### Added

- Support for Kibana v7.1.1
- Added overall metrics for Agents > Overview [#1479](https://github.com/wazuh/wazuh-kibana-app/pull/1479).

### Fixed

- Fixed missing dependency for Discover [43f5dd5](https://github.com/wazuh/wazuh-kibana-app/commit/43f5dd5f64065c618ba930b2a4087f0a9e706c0e).
- Fixed visualization for Agents > Overview [#1477](https://github.com/wazuh/wazuh-kibana-app/pull/1477).
- Fixed SCA policy checks table [#1478](https://github.com/wazuh/wazuh-kibana-app/pull/1478).

## Wazuh v3.9.1 - Kibana v7.1.0 - Revision 508

### Added

- Support for Kibana v7.1.0

## Wazuh v3.9.1 - Kibana v6.8.0 - Revision 444

### Added

- Support for Wazuh v3.9.1
- Support for Kibana v6.8.0

### Fixed

- Fixed background color for some parts of the Discover directive [2dfc763](https://github.com/wazuh/wazuh-kibana-app/commit/2dfc763bfa1093fb419f118c2938f6b348562c69).
- Fixed cut values in non-resizable tables when the value is too large [cc4828f](https://github.com/wazuh/wazuh-kibana-app/commit/cc4828fbf50d4dab3dd4bb430617c1f2b13dac6a).
- Fixed handled but not shown error messages from rule editor [0aa0e17](https://github.com/wazuh/wazuh-kibana-app/commit/0aa0e17ac8678879e5066f8d83fd46f5d8edd86a).
- Minor typos corrected [fe11fb6](https://github.com/wazuh/wazuh-kibana-app/commit/fe11fb67e752368aedc89ec844ddf729eb8ad761).
- Minor fixes in agents configuration [1bc2175](https://github.com/wazuh/wazuh-kibana-app/commit/1bc217590438573e7267687655bb5939b5bb9fde).
- Fix Management > logs viewer scrolling [f458b2e](https://github.com/wazuh/wazuh-kibana-app/commit/f458b2e3294796f9cf00482b4da27984646c6398).

### Changed

- Kibana version shown in settings is now read from our package.json [c103d3e](https://github.com/wazuh/wazuh-kibana-app/commit/c103d3e782136106736c02039d28c4567b255aaa).
- Removed an old header from Settings [0197b8b](https://github.com/wazuh/wazuh-kibana-app/commit/0197b8b1abc195f275c8cd9893df84cd5569527b).
- Improved index pattern validation fields, replaced "full_log" with "rule.id" as part of the minimum required fields [dce0595](https://github.com/wazuh/wazuh-kibana-app/commit/dce059501cbd28f1294fd761da3e015e154747bc).
- Improve dynamic height for configuration editor [c318131](https://github.com/wazuh/wazuh-kibana-app/commit/c318131dfb6b5f01752593f2aa972b98c0655610).
- Add timezone for all dates shown in the app [4b8736f](https://github.com/wazuh/wazuh-kibana-app/commit/4b8736fb4e562c78505daaee042bcd798242c3f5).

## Wazuh v3.9.0 - Kibana v6.7.0 / v6.7.1 / v6.7.2 - Revision 441

### Added

- Support for Wazuh v3.9.0
- Support for Kibana v6.7.0 / v6.7.1 / v6.7.2
- Edit master and worker configuration ([#1215](https://github.com/wazuh/wazuh-kibana-app/pull/1215)).
- Edit local rules, local decoders and CDB lists ([#1212](https://github.com/wazuh/wazuh-kibana-app/pull/1212), [#1204](https://github.com/wazuh/wazuh-kibana-app/pull/1204), [#1196](https://github.com/wazuh/wazuh-kibana-app/pull/1196), [#1233](https://github.com/wazuh/wazuh-kibana-app/pull/1233), [#1304](https://github.com/wazuh/wazuh-kibana-app/pull/1304)).
- View no local rules/decoders XML files ([#1395](https://github.com/wazuh/wazuh-kibana-app/pull/1395))
- Dev Tools additions
  - Added hotkey `[shift] + [enter]` for sending query ([#1170](https://github.com/wazuh/wazuh-kibana-app/pull/1170)).
  - Added `Export JSON` button for the Dev Tools ([#1170](https://github.com/wazuh/wazuh-kibana-app/pull/1170)).
- Added refresh button for agents preview table ([#1169](https://github.com/wazuh/wazuh-kibana-app/pull/1169)).
- Added `configuration assessment` information in "Agent > Policy monitoring" ([#1227](https://github.com/wazuh/wazuh-kibana-app/pull/1227)).
- Added agents `configuration assessment` configuration section in "Agent > Configuration" ([1257](https://github.com/wazuh/wazuh-kibana-app/pull/1257))
- Restart master and worker nodes ([#1222](https://github.com/wazuh/wazuh-kibana-app/pull/1222)).
- Restart agents ([#1229](https://github.com/wazuh/wazuh-kibana-app/pull/1229)).
- Added support for more than one Wazuh monitoring pattern ([#1243](https://github.com/wazuh/wazuh-kibana-app/pull/1243))
- Added customizable interval for Wazuh monitoring indices creation ([#1243](https://github.com/wazuh/wazuh-kibana-app/pull/1243)).
- Expand visualizations ([#1246](https://github.com/wazuh/wazuh-kibana-app/pull/1246)).
- Added a dynamic table columns selector ([#1246](https://github.com/wazuh/wazuh-kibana-app/pull/1246)).
- Added resizable columns by dragging in tables ([d2bf8ee](https://github.com/wazuh/wazuh-kibana-app/commit/d2bf8ee9681ca5d6028325e165854b49214e86a3))
- Added a cron job for fetching missing fields of all valid index patterns, also merging dynamic fields every time an index pattern is refreshed by the app ([#1276](https://github.com/wazuh/wazuh-kibana-app/pull/1276)).
- Added auto-merging dynamic fields for Wazuh monitoring index patterns ([#1300](https://github.com/wazuh/wazuh-kibana-app/pull/1300))
- New server module, it's a job queue so we can add delayed jobs to be run in background, this iteration only accepts delayed Wazuh API calls ([#1283](https://github.com/wazuh/wazuh-kibana-app/pull/1283)).
- Added new way to view logs using a logs viewer ([#1292](https://github.com/wazuh/wazuh-kibana-app/pull/1292))
- Added new directive for registering agents from the UI, including instructions on "how to" ([#1321](https://github.com/wazuh/wazuh-kibana-app/pull/1321)).
- Added some Angular charts in Agents Preview and Agents SCA sections ([#1364](https://github.com/wazuh/wazuh-kibana-app/pull/1364))
- Added Docker listener settings in configuration views ([#1365](https://github.com/wazuh/wazuh-kibana-app/pull/1365))
- Added Docker dashboards for both Agents and Overview ([#1367](https://github.com/wazuh/wazuh-kibana-app/pull/1367))
- Improved app logger with debug level ([#1373](https://github.com/wazuh/wazuh-kibana-app/pull/1373))
- Introducing React components from the EUI framework

### Changed

- Escape XML special characters ([#1159](https://github.com/wazuh/wazuh-kibana-app/pull/1159)).
- Changed empty results message for Wazuh tables ([#1165](https://github.com/wazuh/wazuh-kibana-app/pull/1165)).
- Allowing the same query multiple times on the Dev Tools ([#1174](https://github.com/wazuh/wazuh-kibana-app/pull/1174))
- Refactor JSON/XML viewer for configuration tab ([#1173](https://github.com/wazuh/wazuh-kibana-app/pull/1173), [#1148](https://github.com/wazuh/wazuh-kibana-app/pull/1148)).
- Using full height for all containers when possible ([#1224](https://github.com/wazuh/wazuh-kibana-app/pull/1224)).
- Improved the way we are handling "back button" events ([#1207](https://github.com/wazuh/wazuh-kibana-app/pull/1207)).
- Changed some visualizations for FIM, GDPR, PCI, Vulnerability and Security Events ([#1206](https://github.com/wazuh/wazuh-kibana-app/pull/1206), [#1235](https://github.com/wazuh/wazuh-kibana-app/pull/1235), [#1293](https://github.com/wazuh/wazuh-kibana-app/pull/1293)).
- New design for agent header view ([#1186](https://github.com/wazuh/wazuh-kibana-app/pull/1186)).
- Not fetching data the very first time the Dev Tools are opened ([#1185](https://github.com/wazuh/wazuh-kibana-app/pull/1185)).
- Refresh all known fields for all valid index patterns if `kbn-vis` detects a broken index pattern ([ecd7c8f](https://github.com/wazuh/wazuh-kibana-app/commit/ecd7c8f98c187a350f81261d13b0d45dcec6dc5d)).
- Truncate texts and display a tooltip when they don't fit in a table cell ([7b56a87](https://github.com/wazuh/wazuh-kibana-app/commit/7b56a873f85dcba7e6838aeb2e40d9b4cf472576))
- Updated API autocomplete for Dev Tools ([#1218](https://github.com/wazuh/wazuh-kibana-app/pull/1218))
- Updated switches design to adapt it to Kibana's design ([#1253](https://github.com/wazuh/wazuh-kibana-app/pull/1253))
- Reduced the width of some table cells with little text, to give more space to the other columns ([#1263](https://github.com/wazuh/wazuh-kibana-app/pull/1263)).
- Redesign for Management > Status daemons list ([#1284](https://github.com/wazuh/wazuh-kibana-app/pull/1284)).
- Redesign for Management > Configuration, Agent > Configuration ([#1289](https://github.com/wazuh/wazuh-kibana-app/pull/1289)).
- Replaced Management > Logs table with a log viewer component ([#1292](https://github.com/wazuh/wazuh-kibana-app/pull/1292)).
- The agents list search bar now allows to switch between AND/OR operators ([#1291](https://github.com/wazuh/wazuh-kibana-app/pull/1291)).
- Improve audit dashboards ([#1374](https://github.com/wazuh/wazuh-kibana-app/pull/1374))
- Exclude agent "000" getting the last registered and the most active agents from the Wazuh API.([#1391](https://github.com/wazuh/wazuh-kibana-app/pull/1391))
- Reviewed Osquery dashboards ([#1394](https://github.com/wazuh/wazuh-kibana-app/pull/1394))
- Memory info is now a log ([#1400](https://github.com/wazuh/wazuh-kibana-app/pull/1400))
- Error toasters time is now 30000ms, warning/info are still 6000ms ([#1420](https://github.com/wazuh/wazuh-kibana-app/pull/1420))

### Fixed

- Properly handling long messages on notifier service, until now, they were using out of the card space, also we replaced some API messages with more meaningful messages ([#1168](https://github.com/wazuh/wazuh-kibana-app/pull/1168)).
- Adapted Wazuh icon for multiple browsers where it was gone ([#1208](https://github.com/wazuh/wazuh-kibana-app/pull/1208)).
- Do not fetch data from tables twice when resize window ([#1303](https://github.com/wazuh/wazuh-kibana-app/pull/1303)).
- Agent syncrhonization status is updated as we browse the configuration section ([#1305](https://github.com/wazuh/wazuh-kibana-app/pull/1305))
- Using the browser timezone for reporting documents ([#1311](https://github.com/wazuh/wazuh-kibana-app/pull/1311)).
- Wrong behaviors in the routing system when the basePath was set ([#1342](https://github.com/wazuh/wazuh-kibana-app/pull/1342))
- Do not show pagination for one-page tables ([196c5b7](https://github.com/wazuh/wazuh-kibana-app/pull/1362/commits/196c5b717583032798da7791fa4f90ec06397f68))
- Being redirected to Overview once a Kibana restart is performed ([#1378](https://github.com/wazuh/wazuh-kibana-app/pull/1378))
- Displaying the AWS services section of the aws-s3 wodle ([#1393](https://github.com/wazuh/wazuh-kibana-app/pull/1393))
- Show email configuration on the configuration on demand ([#1401](https://github.com/wazuh/wazuh-kibana-app/issues/1401))
- Show "Follow symbolic link" field in Integrity monitoring - Monitored configuration on demand ([0c9c9da](https://github.com/wazuh/wazuh-kibana-app/pull/1414/commits/0c9c9da3b951548761cd203db5ee5baa39afe26c))

## Wazuh v3.8.2 - Kibana v6.6.0 / v6.6.1 / v6.6.2 / v6.7.0 - Revision 419

### Added

- Support for Kibana v6.6.0 / v6.6.1 / v6.6.2 / v6.7.0

### Fixed

- Fixed AWS dashboard, newer JavaScript browser engines break the view due to Angular.js ([6e882fc](https://github.com/wazuh/wazuh-kibana-app/commit/6e882fc1d7efe6059e6140ff40b8a20d9c1fa51e)).
- Fixed AWS accounts visualization, using the right field now ([6e882fc](https://github.com/wazuh/wazuh-kibana-app/commit/6e882fc1d7efe6059e6140ff40b8a20d9c1fa51e)).

## Wazuh v3.8.2 - Kibana v6.5.4 - Revision 418

### Added

- Support for Wazuh v3.8.2

### Changed

- Close configuration editor only if it was successfully updated ([bc77c35](https://github.com/wazuh/wazuh-kibana-app/commit/bc77c35d8440a656d4704451ce857c9e1d36a438)).
- Replaced FIM Vega visualization with standard visualization ([554ee1c](https://github.com/wazuh/wazuh-kibana-app/commit/554ee1c4c4d75c76d82272075acf8bb62e7f9e27)).

## Wazuh v3.8.1 - Kibana v6.5.4 - Revision 417

### Added

- Support for Wazuh v3.8.1

### Changed

- Moved monitored/ignored Windows registry entries to "FIM > Monitored" and "FIM > Ignored" to avoid user confusion ([#1176](https://github.com/wazuh/wazuh-kibana-app/pull/1176)).
- Excluding managers from wazuh-monitoring indices ([#1177](https://github.com/wazuh/wazuh-kibana-app/pull/1177)).
- Escape `&` before sending group configuration ([d3aa56f](https://github.com/wazuh/wazuh-kibana-app/commit/d3aa56fa73478c60505e500db7d3a7df263081b5)).
- Improved `autoFormat` function before rendering group configuration ([f4f8144](https://github.com/wazuh/wazuh-kibana-app/commit/f4f8144eef8b93038fc897a9f16356e71029b844)).
- Now the group configuration editor doesn't exit after sending data to the Wazuh API ([5c1a3ef](https://github.com/wazuh/wazuh-kibana-app/commit/5c1a3ef9bd710a7befbed0709c4a7cf414f44f6b)).

### Fixed

- Fixed style for the error toaster for long URLs or long paths ([11b8084](https://github.com/wazuh/wazuh-kibana-app/commit/11b8084c75bbc5da36587ff31d1bc80a55fe4dfe)).

## Wazuh v3.8.0 - Kibana v6.5.4 - Revision 416

### Added

- Added group management features such as:
  - Edit the group configuration ([#1096](https://github.com/wazuh/wazuh-kibana-app/pull/1096)).
  - Add/remove groups to/from an agent ([#1096](https://github.com/wazuh/wazuh-kibana-app/pull/1096)).
  - Add/remove agents to/from a group ([#1096](https://github.com/wazuh/wazuh-kibana-app/pull/1096)).
  - Add/remove groups ([#1152](https://github.com/wazuh/wazuh-kibana-app/pull/1152)).
- New directive for tables that don't need external data sources ([#1067](https://github.com/wazuh/wazuh-kibana-app/pull/1067)).
- New search bar directive with interactive filters and suggestions ([#1058](https://github.com/wazuh/wazuh-kibana-app/pull/1058)).
- New server route `/elastic/alerts` for fetching alerts using custom parameters([#1056](https://github.com/wazuh/wazuh-kibana-app/pull/1056)).
- New table for an agent FIM monitored files, if the agent OS platform is Windows it will show two tables: files and registry ([#1032](https://github.com/wazuh/wazuh-kibana-app/pull/1032)).
- Added description to each setting under Settings > Configuration ([#1048](https://github.com/wazuh/wazuh-kibana-app/pull/1048)).
- Added a new setting to `config.yml` related to Wazuh monitoring and its index pattern ([#1095](https://github.com/wazuh/wazuh-kibana-app/pull/1095)).
- Resizable columns by dragging in Dev-tools ([#1102](https://github.com/wazuh/wazuh-kibana-app/pull/1102)).
- New feature to be able to edit config.yml file from the Settings > Configuration section view ([#1105](https://github.com/wazuh/wazuh-kibana-app/pull/1105)).
- Added a new table (network addresses) for agent inventory tab ([#1111](https://github.com/wazuh/wazuh-kibana-app/pull/1111)).
- Added `audit_key` (Who-data Audit keys) for configuration tab ([#1123](https://github.com/wazuh/wazuh-kibana-app/pull/1123)).
- Added new known fields for Kibana index pattern ([#1150](https://github.com/wazuh/wazuh-kibana-app/pull/1150)).

### Changed

- Changed Inventory tables. Now the app looks for the OS platform and it shows different tables depending on the OS platform. In addition the process state codes has been replaced to be more meaningful ([#1059](https://github.com/wazuh/wazuh-kibana-app/pull/1059)).
- Tiny rework for the AWS tab including.
- "Report" button is hidden on Discover panel ([#1047](https://github.com/wazuh/wazuh-kibana-app/pull/1047)).
- Visualizations, filters and Discover improved ([#1083](https://github.com/wazuh/wazuh-kibana-app/pull/1083)).
- Removed `popularizeField` function until https://github.com/elastic/kibana/issues/22426 is solved in order to avoid `Unable to write index pattern!` error on Discover tab ([#1085](https://github.com/wazuh/wazuh-kibana-app/pull/1085)).
- Improved Wazuh monitoring module ([#1094](https://github.com/wazuh/wazuh-kibana-app/pull/1094)).
- Added "Registered date" and "Last keep alive" in agents table allowing you to sort by these fields ([#1102](https://github.com/wazuh/wazuh-kibana-app/pull/1102)).
- Improved code quality in sections such as Ruleset > Rule and Decoder detail view simplify conditions ([#1102](https://github.com/wazuh/wazuh-kibana-app/pull/1102)).
- Replaced reporting success message ([#1102](https://github.com/wazuh/wazuh-kibana-app/pull/1102)).
- Reduced the default number of shards and the default number of replicas for the app indices ([#1113](https://github.com/wazuh/wazuh-kibana-app/pull/1113)).
- Refreshing index pattern known fields on health check controller ([#1119](https://github.com/wazuh/wazuh-kibana-app/pull/1119)).
- Less strict memory check ([786c764](https://github.com/wazuh/wazuh-kibana-app/commit/786c7642cd88083f9a77c57ed204488ecf5b710a)).
- Checking message origin in error handler ([dfec368](https://github.com/wazuh/wazuh-kibana-app/commit/dfec368d22a148b2e4437db92d71294900241961)).
- Dev tools is now showing the response as it is, like `curl` does ([#1137](https://github.com/wazuh/wazuh-kibana-app/pull/1137)).
- Removed `unknown` as valid node name ([#1149](https://github.com/wazuh/wazuh-kibana-app/pull/1149)).
- Removed `rule.id` direct filter from the rule set tables ([#1151](https://github.com/wazuh/wazuh-kibana-app/pull/1151))

### Fixed

- Restored X-Pack security logic for the .wazuh index, now it's not bypassing the X-Pack roles ([#1081](https://github.com/wazuh/wazuh-kibana-app/pull/1081))
- Avoid fetching twice the same data ([#1072](https://github.com/wazuh/wazuh-kibana-app/pull/1072), [#1061](https://github.com/wazuh/wazuh-kibana-app/pull/1061)).
- Wazuh logo adapted to low resolutions ([#1074](https://github.com/wazuh/wazuh-kibana-app/pull/1074)).
- Hide Audit, OpenSCAP tabs for non-linux agents. Fixed empty Windows events under Configuration > Log collection section. OSQuery logo has been standardized ([#1072](https://github.com/wazuh/wazuh-kibana-app/pull/1072), [#1076](https://github.com/wazuh/wazuh-kibana-app/pull/1076)).
- Fix empty values on _Overview > Security events_ when Wazuh monitoring is disabled ([#1091](https://github.com/wazuh/wazuh-kibana-app/pull/1091)).
- Fix overlapped play button in Dev-tools when the input box has a scrollbar ([#1102](https://github.com/wazuh/wazuh-kibana-app/pull/1102)).
- Fix Dev-tools behavior when parse json invalid blocks ([#1102](https://github.com/wazuh/wazuh-kibana-app/pull/1102)).
- Fixed Management > Monitoring tab frustration adding back buttons ([#1102](https://github.com/wazuh/wazuh-kibana-app/pull/1102)).
- Fix template checking when using more than one pattern ([#1104](https://github.com/wazuh/wazuh-kibana-app/pull/1104)).
- Fix infinite loop for Wazuh monitoring when the Wazuh API is not being able to give us all the agents ([5a26916](https://github.com/wazuh/wazuh-kibana-app/commit/5a2691642b40a34783d2eafb6ee24ae78b9af21a)), ([85005a1](https://github.com/wazuh/wazuh-kibana-app/commit/85005a184d4f1c3d339b7c895b5d2469f3b45171)).
- Fix rule details for `list` and `info` parameters ([#1149](https://github.com/wazuh/wazuh-kibana-app/pull/1149)).

## Wazuh v3.7.1 / v3.7.2 - Kibana v6.5.1 / v6.5.2 / v6.5.3 / v6.5.4 - Revision 415

### Added

- Support for Elastic stack v6.5.2 / v6.5.3 / v6.5.4.
- Support for Wazuh v3.7.1 / v3.7.2.
- Dev Tools module now autocompletes API endpoints ([#1030](https://github.com/wazuh/wazuh-kibana-app/pull/1030)).

### Changed

- Increased number of rows for syscollector tables ([#1033](https://github.com/wazuh/wazuh-kibana-app/pull/1033)).
- Modularized JSON/XML viewers for the configuration section ([#982](https://github.com/wazuh/wazuh-kibana-app/pull/982)).

### Fixed

- Added missing fields for syscollector network tables ([#1036](https://github.com/wazuh/wazuh-kibana-app/pull/1036)).
- Using the right API path when downloading CSV for decoders list ([#1045](https://github.com/wazuh/wazuh-kibana-app/pull/1045)).
- Including group field when downloading CSV for agents list ([#1044](https://github.com/wazuh/wazuh-kibana-app/pull/1044)).
- Preserve active tab in configuration section when refreshing the page ([#1037](https://github.com/wazuh/wazuh-kibana-app/pull/1037)).

## Wazuh v3.7.0 - Kibana v6.5.0 / v6.5.1 - Revision 414

### Added

- Support for Elastic Stack v6.5.0 / v6.5.1.
- Agent groups bar is now visible on the agent configuration section ([#1023](https://github.com/wazuh/wazuh-kibana-app/pull/1023)).
- Added a new setting for the `config.yml` file for enable/disable administrator mode ([#1019](https://github.com/wazuh/wazuh-kibana-app/pull/1019)).
  - This allows the user to perform PUT, POST, DELETE methods in our Dev Tools.

### Changed

- Refactored most front-end controllers ([#1023](https://github.com/wazuh/wazuh-kibana-app/pull/1023)).

## Wazuh v3.7.0 - Kibana v6.4.2 / v6.4.3 - Revision 413

### Added

- Support for Wazuh v3.7.0.
- Support for Elastic Stack v6.4.2 / v6.4.3.
- Brand-new interface for _Configuration_ (on both _Management_ and _Agents_ tabs) ([#914](https://github.com/wazuh/wazuh-kibana-app/pull/914)):
  - Now you can check current and real agent and manager configuration.
  - A new interface design, with more useful information and easy to understand descriptions.
  - New and more responsive JSON/XML viewers to show the configuration in raw mode.
- Brand-new extension - Osquery ([#938](https://github.com/wazuh/wazuh-kibana-app/pull/938)):
  - A new extension, disabled by default.
  - Check alerts from Wazuh's Osquery integration.
  - Check your current Osquery wodle configuration.
  - More improvements will come for this extension in the future.
- New option for Wazuh app configuration file - _Ignore index patterns_ ([#947](https://github.com/wazuh/wazuh-kibana-app/pull/947)):
  - Now the user can specify which index patterns can't be selected on the app using the new `ip.ignore` setting on the `config.yml` file.
  - The valid format is an array of strings which represents index patterns.
  - By default, this list is empty (all index patterns will be available if they use a compatible structure).
- Added a node selector for _Management > Status_ section when Wazuh cluster is enabled ([#976](https://github.com/wazuh/wazuh-kibana-app/pull/976)).
- Added quick access to _Configuration_ or _Discover_ panels for an agent on the agents list ([#939](https://github.com/wazuh/wazuh-kibana-app/pull/939)).
- Now you can click on an agent's ID on the _Discover_ panels to open its details page on the app ([#904](https://github.com/wazuh/wazuh-kibana-app/pull/904)).
- Redesigned the _Overview > Amazon AWS_ tab, using more meaningful visualizations for a better overall view of your agents' status ([#903](https://github.com/wazuh/wazuh-kibana-app/pull/903)).
- Redesigned the _Overview/Agents > Vulnerabilities_ tab, using more meaningful visualizations for a better overall view of your agents' status ([#954](https://github.com/wazuh/wazuh-kibana-app/pull/954)).
- Now everytime the user enters the _Settings_ tab, the API connection will be automatically checked ([#971](https://github.com/wazuh/wazuh-kibana-app/pull/971)).
- Added a node selector for _Management > Logs_ section when Wazuh cluster is enabled ([#980](https://github.com/wazuh/wazuh-kibana-app/pull/980)).
- Added a group selector for _Agents_ section ([#995](https://github.com/wazuh/wazuh-kibana-app/pull/995)).

### Changed

- Interface refactoring for the _Agents > Inventory data_ tab ([#924](https://github.com/wazuh/wazuh-kibana-app/pull/924)):
  - Now the tab won't be available if your agent doesn't have Syscollector enabled, and each card will be enabled or disabled depending on the current Syscollector scans configuration.
  - This will prevent situations where the user couldn't check the inventory although there was actual scan data to show on some sections.
- Added support for new multigroups feature ([#911](https://github.com/wazuh/wazuh-kibana-app/pull/911)):
  - Now the information bars on _Agents_ will show all the groups an agent belongs to.
- Now the result pane on the _Dev tools_ tab will show the error code coming from the Wazuh API ([#909](https://github.com/wazuh/wazuh-kibana-app/pull/909)).
- Changed some visualizations titles for _Overview/Agents > OpenSCAP_ tab ([#925](https://github.com/wazuh/wazuh-kibana-app/pull/925)).
- All backend routes have been renamed ([#932](https://github.com/wazuh/wazuh-kibana-app/pull/932)).
- Several improvements for Elasticsearch tests ([#933](https://github.com/wazuh/wazuh-kibana-app/pull/933)).
- Updated some strings and descriptions on the _Settings_ tab ([#934](https://github.com/wazuh/wazuh-kibana-app/pull/934)).
- Changed the date format on _Settings > Logs_ to make it more human-readable ([#944](https://github.com/wazuh/wazuh-kibana-app/pull/944)).
- Changed some labels to remove the "MD5 sum" expression, it will use "Checksum" instead ([#945](https://github.com/wazuh/wazuh-kibana-app/pull/945)).
- Added word wrapping class to group name in _Management > Groups > Group detail_ tab ([#945](https://github.com/wazuh/wazuh-kibana-app/pull/945)).
- The `wz-table` directive has been refactored ([#953](https://github.com/wazuh/wazuh-kibana-app/pull/953)).
- The `wz-table` directive now checks if a request is aborted ([#979](https://github.com/wazuh/wazuh-kibana-app/pull/979)).
- Several performance improvements ([#985](https://github.com/wazuh/wazuh-kibana-app/pull/985), [#997](https://github.com/wazuh/wazuh-kibana-app/pull/997), [#1000](https://github.com/wazuh/wazuh-kibana-app/pull/1000)).

### Fixed

- Several known fields for _Whodata_ functionality have been fixed ([#901](https://github.com/wazuh/wazuh-kibana-app/pull/901)).
- Fixed alignment bug with the _Add a filter +_ button on _Discover_ and _Agents_ tabs ([#912](https://github.com/wazuh/wazuh-kibana-app/pull/912)).
- Fixed a bug where the `Add API` form on _Settings_ didn't appear when pressing the button after editing an existing API entry ([#944](https://github.com/wazuh/wazuh-kibana-app/pull/944)).
- Fixed a bug on _Ruleset_ tab where the "Description" column was showing `0` if the rule doesn't have any description ([#948](https://github.com/wazuh/wazuh-kibana-app/pull/948)).
- Fixed wrong alignment on related Rules/Decoders tables from _Management > Ruleset_ tab ([#971](https://github.com/wazuh/wazuh-kibana-app/pull/971)).
- Fixed a bug where sometimes the error messages appeared duplicated ([#971](https://github.com/wazuh/wazuh-kibana-app/pull/971)).

### Removed

- On the _Management > Monitoring_ tab, the `Cluster enabled but not running` message won't appear as an error anymore ([#971](https://github.com/wazuh/wazuh-kibana-app/pull/971)).

## Wazuh v3.6.1 - Kibana v6.4.1 / v6.4.2 / v6.4.3 - Revision 412

### Added

- Support for Elastic Stack v6.4.1 / v6.4.2 / v6.4.3.

## Wazuh v3.6.1 - Kibana v6.4.0 - Revision 411

### Added

- Redesigned the _Overview > Integrity monitoring_ tab, using more meaningful visualizations for a better overall view of your agents' status ([#893](https://github.com/wazuh/wazuh-kibana-app/pull/893)).
- Added a new table for the _Inventory_ tab: _Processes_ ([#895](https://github.com/wazuh/wazuh-kibana-app/pull/895)).
- Improved error handling for tables. Now the table will show an error message if it wasn't able to fetch and load data ([#896](https://github.com/wazuh/wazuh-kibana-app/pull/896)).

### Changed

- The app source code has been improved, following best practices and coding guidelines ([#892](https://github.com/wazuh/wazuh-kibana-app/pull/892)).
- Included more app tests and prettifier for better code maintainability ([#883](https://github.com/wazuh/wazuh-kibana-app/pull/883) & [#885](https://github.com/wazuh/wazuh-kibana-app/pull/885)).

### Fixed

- Fixed minor visual errors on some _GDPR_, _PCI DSS_ and _Vulnerabilities_ visualizations ([#894](https://github.com/wazuh/wazuh-kibana-app/pull/894)).

## Wazuh v3.6.1 - Kibana v6.4.0 - Revision 410

### Added

- The _Inventory_ tab has been redesigned ([#873](https://github.com/wazuh/wazuh-kibana-app/pull/873)):
  - Added new network interfaces and port tables.
  - Improved design using metric information bars and intuitive status indicators.
- Added refresh functionality to the _Settings > Logs_ tab ([#852](https://github.com/wazuh/wazuh-kibana-app/pull/852)):
  - Now everytime the user opens the tab, the logs will be reloaded.
  - A new button to force the update has been added on the top left corner of the logs table.
- Added `tags` and `recursion_level` configuration options to _Management/Agent > Configuration_ tabs ([#850](https://github.com/wazuh/wazuh-kibana-app/pull/850)).
- The _Kuery_ search syntax has been added again to the app ([#851](https://github.com/wazuh/wazuh-kibana-app/pull/851)).
- Added a first batch of [_Mocha_](https://mochajs.org/) tests and other quality of code improvements to the app ([#859](https://github.com/wazuh/wazuh-kibana-app/pull/859)).
- Now you can open specific rule details (the _Management > Ruleset_ tab) when clicking on the `rule.id` value on the _Discover_ tab ([#862](https://github.com/wazuh/wazuh-kibana-app/pull/862)).
- Now you can click on the rule ID value on the _Management > Ruleset_ tab to search for related alerts on the _Discover_ tab ([#863](https://github.com/wazuh/wazuh-kibana-app/pull/863)).

### Changed

- The index pattern known fields have been updated up to 567 ([#872](https://github.com/wazuh/wazuh-kibana-app/pull/872)).
- Now the _Inventory_ tab will always be available for all agents, and a descriptive message will appear if the agent doesn't have `syscollector` enabled ([#879](https://github.com/wazuh/wazuh-kibana-app/pull/879)).

### Fixed

- Fixed a bug where the _Inventory_ tab was unavailable if the user reloads the page while on the _Agents > Configuration_ tab ([#845](https://github.com/wazuh/wazuh-kibana-app/pull/845)).
- Fixed some _Overview > VirusTotal_ visualizations ([#846](https://github.com/wazuh/wazuh-kibana-app/pull/846)).
- Fixed a bug where the _Settings > Extensions_ tab wasn't being properly hidden when there's no API entries inserted ([#847](https://github.com/wazuh/wazuh-kibana-app/pull/847)).
- Fixed a bug where the _Current API_ indicator on the top navbar wasn't being properly updated when the user deletes all the API entries ([#848](https://github.com/wazuh/wazuh-kibana-app/pull/848)).
- Fixed a bug where the _Agents coverage_ metric were not displaying a proper value when the manager has 0 registered agents ([#849](https://github.com/wazuh/wazuh-kibana-app/pull/849)).
- Fixed a bug where the `wazuh-basic` user role was able to update API entries (it should be forbidden) ([#853](https://github.com/wazuh/wazuh-kibana-app/pull/853)).
- Fixed a bug where the visualizations had scroll bars on the PDF reports ([#870](https://github.com/wazuh/wazuh-kibana-app/pull/870)).
- Fixed a bug on the _Dev tools_ tab where the user couldn't execute the first request block if there was blank lines above it ([#871](https://github.com/wazuh/wazuh-kibana-app/pull/871)).
- Fixed a bug on pinned filters when opening tabs where the implicit filter was the same, making them stuck and unremovable from other tabs ([#878](https://github.com/wazuh/wazuh-kibana-app/pull/878)).

## Wazuh v3.6.1 - Kibana v6.4.0 - Revision 409

### Added

- Support for Wazuh v3.6.1.

### Fixed

- Fixed a bug on the _Dev tools_ tab ([b7c79f4](https://github.com/wazuh/wazuh-kibana-app/commit/b7c79f48f06cb49b12883ec9e9337da23b49976b)).

## Wazuh v3.6.1 - Kibana v6.3.2 - Revision 408

### Added

- Support for Wazuh v3.6.1.

### Fixed

- Fixed a bug on the _Dev tools_ tab ([4ca9ed5](https://github.com/wazuh/wazuh-kibana-app/commit/4ca9ed54f1b18e5d499d950e6ff0741946701988)).

## Wazuh v3.6.0 - Kibana v6.4.0 - Revision 407

### Added

- Support for Wazuh v3.6.0.

## Wazuh v3.6.0 - Kibana v6.3.2 - Revision 406

### Added

- Support for Wazuh v3.6.0.

## Wazuh v3.5.0 - Kibana v6.4.0 - Revision 405

### Added

- Support for Elastic Stack v6.4.0 ([#813](https://github.com/wazuh/wazuh-kibana-app/pull/813)).

## Wazuh v3.5.0 - Kibana v6.3.2 - Revision 404

### Added

- Added new options to `config.yml` to change shards and replicas settings for `wazuh-monitoring` indices ([#809](https://github.com/wazuh/wazuh-kibana-app/pull/809)).
- Added more error messages for `wazuhapp.log` in case of failure when performing some crucial functions ([#812](https://github.com/wazuh/wazuh-kibana-app/pull/812)).
- Now it's possible to change replicas settings for existing `.wazuh`, `.wazuh-version` and `wazuh-monitoring` indices on the `config.yml` file ([#817](https://github.com/wazuh/wazuh-kibana-app/pull/817)).

### Changed

- App frontend code refactored and restructured ([#802](https://github.com/wazuh/wazuh-kibana-app/pull/802)).
- Now the _Overview > Security events_ tab won't show anything if the only visualization with data is _Agents status_ ([#811](https://github.com/wazuh/wazuh-kibana-app/pull/811)).

### Fixed

- Fixed a bug where the RAM status message appreared twice the first time you opened the app ([#807](https://github.com/wazuh/wazuh-kibana-app/pull/807)).
- Fixed the app UI to make the app usable on Internet Explorer 11 ([#808](https://github.com/wazuh/wazuh-kibana-app/pull/808)).

## Wazuh v3.5.0 - Kibana v6.3.2 - Revision 403

### Added

- The welcome tabs on _Overview_ and _Agents_ have been updated with a new name and description for the existing sections ([#788](https://github.com/wazuh/wazuh-kibana-app/pull/788)).
- Now the app tables will auto-resize depending on the screen height ([#792](https://github.com/wazuh/wazuh-kibana-app/pull/792)).

### Changed

- Now all the app filters on several tables will present the values in alphabetical order ([#787](https://github.com/wazuh/wazuh-kibana-app/pull/787)).

### Fixed

- Fixed a bug on _Decoders_ where clicking on the decoder wouldn't open the detail view if the `Parent decoders` filter was enabled ([#782](https://github.com/wazuh/wazuh-kibana-app/pull/782)).
- Fixed a bug on _Dev tools_ when the first line on the editor pane was empty or had a comment ([#790](https://github.com/wazuh/wazuh-kibana-app/pull/790)).
- Fixed a bug where the app was throwing multiple warning messages the first time you open it ([#791](https://github.com/wazuh/wazuh-kibana-app/pull/791)).
- Fixed a bug where clicking on a different tab from _Overview_ right after inserting the API credentials for the first time would always redirect to _Overview_ ([#791](https://github.com/wazuh/wazuh-kibana-app/pull/791)).
- Fixed a bug where the user could have a browser cookie with a reference to a non-existing API entry on Elasticsearch ([#794](https://github.com/wazuh/wazuh-kibana-app/pull/794) & [#795](https://github.com/wazuh/wazuh-kibana-app/pull/795)).

### Removed

- The cluster key has been removed from the API requests to `/manager/configuration` ([#796](https://github.com/wazuh/wazuh-kibana-app/pull/796)).

## Wazuh v3.5.0 - Kibana v6.3.1/v6.3.2 - Revision 402

### Added

- Support for Wazuh v3.5.0.
- Added new fields for _Vulnerability detector_ alerts ([#752](https://github.com/wazuh/wazuh-kibana-app/pull/752)).
- Added multi table search for `wz-table` directive. Added two new log levels for _Management > Logs_ section ([#753](https://github.com/wazuh/wazuh-kibana-app/pull/753)).

## Wazuh v3.4.0 - Kibana v6.3.1/v6.3.2 - Revision 401

### Added

- Added a few new fields for Kibana due to the new Wazuh _who-data_ feature ([#763](https://github.com/wazuh/wazuh-kibana-app/pull/763)).
- Added XML/JSON viewer for each card under _Management > Configuration_ ([#764](https://github.com/wazuh/wazuh-kibana-app/pull/764)).

### Changed

- Improved error handling for Dev tools. Also removed some unused dependencies from the _Dev tools_ tab ([#760](https://github.com/wazuh/wazuh-kibana-app/pull/760)).
- Unified origin for tab descriptions. Reviewed some grammar typos ([#765](https://github.com/wazuh/wazuh-kibana-app/pull/765)).
- Refactored agents autocomplete component. Removed unused/deprecated modules ([#766](https://github.com/wazuh/wazuh-kibana-app/pull/766)).
- Simplified route resolves section ([#768](https://github.com/wazuh/wazuh-kibana-app/pull/768)).

### Fixed

- Fixed missing cluster node filter for the visualization shown when looking for specific node under _Management > Monitoring_ section ([#758](https://github.com/wazuh/wazuh-kibana-app/pull/758)).
- Fixed missing dependency injection for `wzMisc` factory ([#768](https://github.com/wazuh/wazuh-kibana-app/pull/768)).

### Removed

- Removed `angular-aria`, `angular-md5`, `ansicolors`, `js-yaml`, `querystring` and `lodash` dependencies since Kibana includes all of them. Removed some unused images ([#768](https://github.com/wazuh/wazuh-kibana-app/pull/768)).

## Wazuh v3.4.0 - Kibana v6.3.1/v6.3.2 - Revision 400

### Added

- Support for Wazuh v3.4.0.
- Support for Elastic Stack v6.3.2.
- Support for Kuery as accepted query language ([#742](https://github.com/wazuh/wazuh-kibana-app/pull/742)).
  - This feature is experimental.
- Added new _Who data_ fields from file integrity monitoring features ([#746](https://github.com/wazuh/wazuh-kibana-app/pull/746)).
- Added tab in _Settings_ section where you can see the last logs from the Wazuh app server ([#723](https://github.com/wazuh/wazuh-kibana-app/pull/723)).

### Changed

- Fully redesigned of the welcome screen along the different app sections ([#751](https://github.com/wazuh/wazuh-kibana-app/pull/751)).
- Now any agent can go to the _Inventory_ tab regardless if it's enabled or not. The content will change properly according to the agent configuration ([#744](https://github.com/wazuh/wazuh-kibana-app/pull/744)).
- Updated the `angular-material` dependency to `1.1.10` ([#743](https://github.com/wazuh/wazuh-kibana-app/pull/743)).
- Any API entry is now removable regardless if it's the only one API entry ([#740](https://github.com/wazuh/wazuh-kibana-app/pull/740)).
- Performance has been improved regarding to agents status, they are now being fetched using _distinct_ routes from the Wazuh API ([#738](https://github.com/wazuh/wazuh-kibana-app/pull/738)).
- Improved the way we are parsing some Wazuh API errors regarding to version mismatching ([#735](https://github.com/wazuh/wazuh-kibana-app/pull/735)).

### Fixed

- Fixed wrong filters being applied in _Ruleset > Rules_ and _Ruleset > Decoders_ sections when using Lucene like filters plus path filters ([#736](https://github.com/wazuh/wazuh-kibana-app/pull/736)).
- Fixed the template checking from the healthcheck, now it allows to use custom index patterns ([#739](https://github.com/wazuh/wazuh-kibana-app/pull/739)).
- Fixed infinite white screen from _Management > Monitoring_ when the Wazuh cluster is enabled but not running ([#741](https://github.com/wazuh/wazuh-kibana-app/pull/741)).

## Wazuh v3.3.0/v3.3.1 - Kibana v6.3.1 - Revision 399

### Added

- Added a new Angular.js factory to store the Wazuh app configuration values. Also, this factory is being used by the pre-routes functions (resolves); this way we are sure about having the real configuration at any time. These pre-routes functions have been improved too ([#670](https://github.com/wazuh/wazuh-kibana-app/pull/670)).
- Added extended information for reports from _Reporting_ feature ([#701](https://github.com/wazuh/wazuh-kibana-app/pull/701)).

### Changed

- Tables have been improved. Now they are truncating long fields and adding a tooltip if needed ([#671](https://github.com/wazuh/wazuh-kibana-app/pull/671)).
- Services have been improved ([#715](https://github.com/wazuh/wazuh-kibana-app/pull/715)).
- CSV formatted files have been improved. Now they are showing a more human readable column names ([#717](https://github.com/wazuh/wazuh-kibana-app/pull/717), [#726](https://github.com/wazuh/wazuh-kibana-app/pull/726)).
- Added/Modified some visualization titles ([#728](https://github.com/wazuh/wazuh-kibana-app/pull/728)).
- Improved Discover perfomance when in background mode ([#719](https://github.com/wazuh/wazuh-kibana-app/pull/719)).
- Reports from the _Reporting_ feature have been fulyl redesigned ([#701](https://github.com/wazuh/wazuh-kibana-app/pull/701)).

### Fixed

- Fixed the top menu API indicator when checking the API connection and the manager/cluster information had been changed ([#668](https://github.com/wazuh/wazuh-kibana-app/pull/668)).
- Fixed our logger module which was not writting logs the very first time Kibana is started neither after a log rotation ([#667](https://github.com/wazuh/wazuh-kibana-app/pull/667)).
- Fixed a regular expression in the server side when parsing URLs before registering a new Wazuh API ([#690](https://github.com/wazuh/wazuh-kibana-app/pull/690)).
- Fixed filters from specific visualization regarding to _File integrity_ section ([#694](https://github.com/wazuh/wazuh-kibana-app/pull/694)).
- Fixed filters parsing when generating a report because it was not parsing negated filters as expected ([#696](https://github.com/wazuh/wazuh-kibana-app/pull/696)).
- Fixed visualization counter from _OSCAP_ tab ([#722](https://github.com/wazuh/wazuh-kibana-app/pull/722)).

### Removed

- Temporary removed CSV download from agent inventory section due to Wazuh API bug ([#727](https://github.com/wazuh/wazuh-kibana-app/pull/727)).

## Wazuh v3.3.0/v3.3.1 - Kibana v6.3.0 - Revision 398

### Added

- Improvements for latest app redesign ([#652](https://github.com/wazuh/wazuh-kibana-app/pull/652)):
  - The _Welcome_ tabs have been simplified, following a more Elastic design.
  - Added again the `md-nav-bar` component with refined styles and limited to specific sections.
  - The _Settings > Welcome_ tab has been removed. You can use the nav bar to switch tabs.
  - Minor CSS adjustments and reordering.
- Small app UI improvements ([#634](https://github.com/wazuh/wazuh-kibana-app/pull/634)):
  - Added link to _Agents Preview_ on the _Agents_ tab breadcrumbs.
  - Replaced the _Generate report_ button with a smaller one.
  - Redesigned _Management > Ruleset_ `md-chips` to look similar to Kibana filter pills.
  - Added agent information bar from _Agents > General_ to _Agents > Welcome_ too.
  - Refactored flex layout on _Welcome_ tabs to fix a height visual bug.
  - Removed duplicated loading rings on the _Agents_ tab.
- Improvements for app tables ([#627](https://github.com/wazuh/wazuh-kibana-app/pull/627)):
  - Now the current page will be highlighted.
  - The gap has been fixed to the items per page value.
  - If there are no more pages for _Next_ or _Prev_ buttons, they will be hidden.
- Improvements for app health check ([#637](https://github.com/wazuh/wazuh-kibana-app/pull/637)):
  - Improved design for the view.
  - The checks have been placed on a table, showing the current status of each one.
- Changes to our reporting feature ([#639](https://github.com/wazuh/wazuh-kibana-app/pull/639)):
  - Now the generated reports will include tables for each section.
  - Added a parser for getting Elasticsearch data table responses.
  - The reporting feature is now a separated module, and the code has been refactored.
- Improvements for app tables pagination ([#646](https://github.com/wazuh/wazuh-kibana-app/pull/646)).

### Changed

- Now the `pretty` parameter on the _Dev tools_ tab will be ignored to avoid `Unexpected error` messages ([#624](https://github.com/wazuh/wazuh-kibana-app/pull/624)).
- The `pdfkit` dependency has been replaced by `pdfmake` ([#639](https://github.com/wazuh/wazuh-kibana-app/pull/639)).
- Changed some Kibana tables for performance improvements on the reporting feature ([#644](https://github.com/wazuh/wazuh-kibana-app/pull/644)).
- Changed the method to refresh the list of known fields on the index pattern ([#650](https://github.com/wazuh/wazuh-kibana-app/pull/650)):
  - Now when restarting Kibana, the app will update the fieldset preserving the custom user fields.

### Fixed

- Fixed bug on _Agents CIS-CAT_ tab who wasn't loading the appropriate visualizations ([#626](https://github.com/wazuh/wazuh-kibana-app/pull/626)).
- Fixed a bug where sometimes the index pattern could be `undefined` during the health check process, leading into a false error message when loading the app ([#640](https://github.com/wazuh/wazuh-kibana-app/pull/640)).
- Fixed several bugs on the _Settings > API_ tab when removing, adding or editing new entries.

### Removed

- Removed the app login system ([#636](https://github.com/wazuh/wazuh-kibana-app/pull/636)):
  - This feature was unstable, experimental and untested for a long time. We'll provide much better RBAC capabilities in the future.
- Removed the new Kuery language option on Discover app search bars.
  - This feature will be restored in the future, after more Elastic v6.3.0 adaptations.

## Wazuh v3.3.0/v3.3.1 - Kibana v6.3.0 - Revision 397

### Added

- Support for Elastic Stack v6.3.0 ([#579](https://github.com/wazuh/wazuh-kibana-app/pull/579) & [#612](https://github.com/wazuh/wazuh-kibana-app/pull/612) & [#615](https://github.com/wazuh/wazuh-kibana-app/pull/615)).
- Brand-new Wazuh app redesign for the _Monitoring_ tab ([#581](https://github.com/wazuh/wazuh-kibana-app/pull/581)):
  - Refactored and optimized UI for these tabs, using a breadcrumbs-based navigability.
  - Used the same guidelines from the previous redesign for _Overview_ and _Agents_ tabs.
- New tab for _Agents_ - _Inventory_ ([#582](https://github.com/wazuh/wazuh-kibana-app/pull/582)):
  - Get information about the agent host, such as installed packages, motherboard, operating system, etc.
  - This tab will appear if the agent has the [`syscollector`](https://documentation.wazuh.com/current/user-manual/reference/ossec-conf/wodle-syscollector.html) wodle enabled.
- Brand-new extension - _CIS-CAT Alerts_ ([#601](https://github.com/wazuh/wazuh-kibana-app/pull/601)):
  - A new extension, disabled by default.
  - Visualize alerts related to the CIS-CAT benchmarks on the _Overview_ and _Agents_ tabs.
  - Get information about the last performed scan and its score.
- Several improvements for the _Dev tools_ tab ([#583](https://github.com/wazuh/wazuh-kibana-app/pull/583) & [#597](https://github.com/wazuh/wazuh-kibana-app/pull/597)):
  - Now you can insert queries using inline parameters, just like in a web browser.
  - You can combine inline parameters with JSON-like parameters.
  - If you use the same parameter on both methods with different values, the inline parameter has precedence over the other one.
  - The tab icon has been changed for a more appropriate one.
  - The `Execute query` button is now always placed on the first line of the query block.
- Refactoring for all app tables ([#582](https://github.com/wazuh/wazuh-kibana-app/pull/582)):
  - Replaced the old `wz-table` directive with a new one, along with a new data factory.
  - Now the tables are built with a pagination system.
  - Much easier method for building tables for the app.
  - Performance and stability improvements when fetching API data.
  - Now you can see the total amount of items and the elapsed time.

### Changed

- Moved some logic from the _Agents preview_ tab to the server, to avoid excessive client-side workload ([#586](https://github.com/wazuh/wazuh-kibana-app/pull/586)).
- Changed the UI to use the same loading ring across all the app tabs ([#593](https://github.com/wazuh/wazuh-kibana-app/pull/593) & [#599](https://github.com/wazuh/wazuh-kibana-app/pull/599)).
- Changed the _No results_ message across all the tabs with visualizations ([#599](https://github.com/wazuh/wazuh-kibana-app/pull/599)).

### Fixed

- Fixed a bug on the _Settings/Extensions_ tab where enabling/disabling some extensions could make other ones to be disabled ([#591](https://github.com/wazuh/wazuh-kibana-app/pull/591)).

## Wazuh v3.3.0/v3.3.1 - Kibana v6.2.4 - Revision 396

### Added

- Support for Wazuh v3.3.1.
- Brand-new Wazuh app redesign for the _Settings_ tab ([#570](https://github.com/wazuh/wazuh-kibana-app/pull/570)):
  - Refactored and optimized UI for these tabs, using a breadcrumbs-based navigability.
  - Used the same guidelines from the previous redesign for _Overview_ and _Agents_ tabs.
- Refactoring for _Overview_ and _Agents_ controllers ([#564](https://github.com/wazuh/wazuh-kibana-app/pull/564)):
  - Reduced duplicated code by splitting it into separate files.
  - Code optimization for a better performance and maintainability.
  - Added new services to provide similar functionality between different app tabs.
- Added `data.vulnerability.package.condition` to the list of known fields ([#566](https://github.com/wazuh/wazuh-kibana-app/pull/566)).

### Changed

- The `wazuh-logs` and `wazuh-monitoring` folders have been moved to the Kibana's `optimize` directory in order to avoid some error messages when using the `kibana-plugin list` command ([#563](https://github.com/wazuh/wazuh-kibana-app/pull/563)).

### Fixed

- Fixed a bug on the _Settings_ tab where updating an API entry with wrong credentials would corrupt the existing one ([#558](https://github.com/wazuh/wazuh-kibana-app/pull/558)).
- Fixed a bug on the _Settings_ tab where removing an API entry while its edit form is opened would hide the `Add API` button unless the user reloads the tab ([#558](https://github.com/wazuh/wazuh-kibana-app/pull/558)).
- Fixed some Audit visualizations on the _Overview_ and _Agents_ tabs that weren't using the same search query to show the results ([#572](https://github.com/wazuh/wazuh-kibana-app/pull/572)).
- Fixed undefined variable error on the `wz-menu` directive ([#575](https://github.com/wazuh/wazuh-kibana-app/pull/575)).

## Wazuh v3.3.0 - Kibana v6.2.4 - Revision 395

### Fixed

- Fixed a bug on the _Agent Configuration_ tab where the sync status was always `NOT SYNCHRONIZED` ([#569](https://github.com/wazuh/wazuh-kibana-app/pull/569)).

## Wazuh v3.3.0 - Kibana v6.2.4 - Revision 394

### Added

- Support for Wazuh v3.3.0.
- Updated some backend API calls to include the app version in the request header ([#560](https://github.com/wazuh/wazuh-kibana-app/pull/560)).

## Wazuh v3.2.4 - Kibana v6.2.4 - Revision 393

### Added

- Brand-new Wazuh app redesign for _Overview_ and _Agents_ tabs ([#543](https://github.com/wazuh/wazuh-kibana-app/pull/543)):
  - Updated UI for these tabs using breadcrumbs.
  - New _Welcome_ screen, presenting all the tabs to the user, with useful links to our documentation.
  - Overall design improved, adjusted font sizes and reduced HTML code.
  - This base will allow the app to increase its functionality in the future.
  - Removed the `md-nav-bar` component for a better user experience on small screens.
  - Improved app performance removing some CSS effects from some components, such as buttons.
- New filter for agent version on the _Agents Preview_ tab ([#537](https://github.com/wazuh/wazuh-kibana-app/pull/537)).
- New filter for cluster node on the _Agents Preview_ tab ([#538](https://github.com/wazuh/wazuh-kibana-app/pull/538)).

### Changed

- Now the report generation process will run in a parallel mode in the foreground ([#523](https://github.com/wazuh/wazuh-kibana-app/pull/523)).
- Replaced the usage of `$rootScope` with two new factories, along with more controller improvements ([#525](https://github.com/wazuh/wazuh-kibana-app/pull/525)).
- Now the _Extensions_ tab on _Settings_ won't edit the `.wazuh` index to modify the extensions configuration for all users ([#545](https://github.com/wazuh/wazuh-kibana-app/pull/545)).
  - This allows each new user to always start with the base extensions configuration, and modify it to its needs storing the settings on a browser cookie.
- Now the GDPR requirements description on its tab won't be loaded if the Wazuh API version is not v3.2.3 or higher ([#546](https://github.com/wazuh/wazuh-kibana-app/pull/546)).

### Fixed

- Fixed a bug where the app crashes when attempting to download huge amounts of data as CSV format ([#521](https://github.com/wazuh/wazuh-kibana-app/pull/521)).
- Fixed a bug on the Timelion visualizations from _Management/Monitoring_ which were not properly filtering and showing the cluster nodes information ([#530](https://github.com/wazuh/wazuh-kibana-app/pull/530)).
- Fixed several bugs on the loading process when switching between tabs with or without visualizations in the _Overview_ and _Agents_ tab ([#531](https://github.com/wazuh/wazuh-kibana-app/pull/531) & [#533](https://github.com/wazuh/wazuh-kibana-app/pull/533)).
- Fixed a bug on the `wazuh-monitoring` index feature when using multiple inserted APIs, along with several performance improvements ([#539](https://github.com/wazuh/wazuh-kibana-app/pull/539)).
- Fixed a bug where the OS filter on the _Agents Preview_ tab would exclude the rest of filters instead of combining them ([#552](https://github.com/wazuh/wazuh-kibana-app/pull/552)).
- Fixed a bug where the Extensions settings were restored every time the user opened the _Settings_ tab or pressed the _Set default manager_ button ([#555](https://github.com/wazuh/wazuh-kibana-app/pull/555) & [#556](https://github.com/wazuh/wazuh-kibana-app/pull/556)).

## Wazuh v3.2.3/v3.2.4 - Kibana v6.2.4 - Revision 392

### Added

- Support for Wazuh v3.2.4.
- New functionality - _Reporting_ ([#510](https://github.com/wazuh/wazuh-kibana-app/pull/510)):
  - Generate PDF logs on the _Overview_ and _Agents_ tabs, with the new button next to _Panels_ and _Discover_.
  - The report will contain the current visualizations from the tab where you generated it.
  - List all your generated reports, download or deleted them at the new _Management/Reporting_ tab.
  - **Warning:** If you leave the tab while generating a report, the process will be aborted.
- Added warning/error messages about the total RAM on the server side ([#502](https://github.com/wazuh/wazuh-kibana-app/pull/502)):
  - None of this messages will prevent the user from accessing the app, it's just a recommendation.
  - If your server has less than 2GB of RAM, you'll get an error message when opening the app.
  - If your server has between 2GB and 3GB of RAM, you'll get a warning message.
  - If your server has more than 3GB of RAM, you won't get any kind of message.
- Refactoring and added loading bar to _Manager Logs_ and _Groups_ tabs ([#505](https://github.com/wazuh/wazuh-kibana-app/pull/505)).
- Added more Syscheck options to _Management/Agents_ configuration tabs ([#509](https://github.com/wazuh/wazuh-kibana-app/pull/509)).

### Fixed

- Added more fields to the `known-fields.js` file to avoid warning messages on _Discover_ when using Filebeat for alerts forwarding ([#497](https://github.com/wazuh/wazuh-kibana-app/pull/497)).
- Fixed a bug where clicking on the _Check connection_ button on the _Settings_ tab threw an error message although the API connected successfully ([#504](https://github.com/wazuh/wazuh-kibana-app/pull/504)).
- Fixed a bug where the _Agents_ tab was not properly showing the total of agents due to the new Wazuh cluster implementation ([#517](https://github.com/wazuh/wazuh-kibana-app/pull/517)).

## Wazuh v3.2.3 - Kibana v6.2.4 - Revision 391

### Added

- Support for Wazuh v3.2.3.
- Brand-new extension - _GDPR Alerts_ ([#453](https://github.com/wazuh/wazuh-kibana-app/pull/453)):
  - A new extension, enabled by default.
  - Visualize alerts related to the GDPR compliance on the _Overview_ and _Agents_ tabs.
  - The _Ruleset_ tab has been updated to include GDPR filters on the _Rules_ subtab.
- Brand-new Management tab - _Monitoring_ ([#490](https://github.com/wazuh/wazuh-kibana-app/pull/490)):
  - Visualize your Wazuh cluster, both master and clients.
    - Get the current cluster configuration.
    - Nodes listing, sorting, searching, etc.
  - Get a more in-depth cluster status thanks to the newly added [_Timelion_](https://www.elastic.co/guide/en/kibana/current/timelion.html) visualizations.
  - The Detail view gives you a summary of the node's healthcheck.
- Brand-new tab - _Dev tools_ ([#449](https://github.com/wazuh/wazuh-kibana-app/pull/449)):
  - Find it on the top navbar, next to _Discover_.
  - Execute Wazuh API requests directly from the app.
  - This tab uses your currently selected API from _Settings_.
  - You can type different API requests on the input window, select one with the cursor, and click on the Play button to execute it.
  - You can also type comments on the input window.
- More improvements for the _Manager/Ruleset_ tab ([#446](https://github.com/wazuh/wazuh-kibana-app/pull/446)):
  - A new colour palette for regex, order and rule description arguments.
  - Added return to List view on Ruleset button while on Detail view.
  - Fixed line height on all table headers.
  - Removed unused, old code from Ruleset controllers.
- Added option on `config.yml` to enable/disable the `wazuh-monitoring` index ([#441](https://github.com/wazuh/wazuh-kibana-app/pull/441)):
  - Configure the frequency time to generate new indices.
  - The default frequency time has been increased to 1 hour.
  - When disabled, useful metrics will appear on _Overview/General_ replacing the _Agent status_ visualization.
- Added CSV exporting button to the app ([#431](https://github.com/wazuh/wazuh-kibana-app/pull/431)):
  - Implemented new logic to fetch data from the Wazuh API and download it in CSV format.
  - Currently available for the _Ruleset_, _Logs_ and _Groups_ sections on the _Manager_ tab and also the _Agents_ tab.
- More refactoring to the app backend ([#439](https://github.com/wazuh/wazuh-kibana-app/pull/439)):
  - Standardized error output from the server side.
  - Drastically reduced the error management logic on the client side.
  - Applied the _Facade_ pattern when importing/exporting modules.
  - Deleted unused/deprecated/useless methods both from server and client side.
  - Some optimizations to variable type usages.
- Refactoring to Kibana filters management ([#452](https://github.com/wazuh/wazuh-kibana-app/pull/452) & [#459](https://github.com/wazuh/wazuh-kibana-app/pull/459)):
  - Added new class to build queries from the base query.
  - The filter management is being done on controllers instead of the `discover` directive.
  - Now we are emitting specific events whenever we are fetching data or communicating to the `discover` directive.
  - The number of useless requests to fetch data has been reduced.
  - The synchronization actions are working as expected regardless the amount of data and/or the number of machine resources.
  - Fixed several bugs about filter usage and transition to different app tabs.
- Added confirmation message when the user deletes an API entry on _Settings/API_ ([#428](https://github.com/wazuh/wazuh-kibana-app/pull/428)).
- Added support for filters on the _Manager/Logs_ tab when realtime is enabled ([#433](https://github.com/wazuh/wazuh-kibana-app/pull/433)).
- Added more filter options to the Detail view on _Manager/Ruleset_ ([#434](https://github.com/wazuh/wazuh-kibana-app/pull/434)).

### Changed

- Changed OSCAP visualization to avoid clipping issues with large agent names ([#429](https://github.com/wazuh/wazuh-kibana-app/pull/429)).
- Now the related Rules or Decoders sections on _Manager/Ruleset_ will remain hidden if there isn't any data to show or while it's loading ([#434](https://github.com/wazuh/wazuh-kibana-app/pull/434)).
- Added a 200ms delay when fetching iterable data from the Wazuh API ([#445](https://github.com/wazuh/wazuh-kibana-app/pull/445) & [#450](https://github.com/wazuh/wazuh-kibana-app/pull/450)).
- Fixed several bugs related to Wazuh API timeout/cancelled requests ([#445](https://github.com/wazuh/wazuh-kibana-app/pull/445)).
- Added `ENOTFOUND`, `EHOSTUNREACH`, `EINVAL`, `EAI_AGAIN` options for API URL parameter checking ([#463](https://github.com/wazuh/wazuh-kibana-app/pull/463)).
- Now the _Settings/Extensions_ subtab won't appear unless there's at least one API inserted ([#465](https://github.com/wazuh/wazuh-kibana-app/pull/465)).
- Now the index pattern selector on _Settings/Pattern_ will also refresh the known fields when changing it ([#477](https://github.com/wazuh/wazuh-kibana-app/pull/477)).
- Changed the _Manager_ tab into _Management_ ([#490](https://github.com/wazuh/wazuh-kibana-app/pull/490)).

### Fixed

- Fixed a bug where toggling extensions after deleting an API entry could lead into an error message ([#465](https://github.com/wazuh/wazuh-kibana-app/pull/465)).
- Fixed some performance bugs on the `dataHandler` service ([#442](https://github.com/wazuh/wazuh-kibana-app/pull/442) & [#486](https://github.com/wazuh/wazuh-kibana-app/pull/442)).
- Fixed a bug when loading the _Agents preview_ tab on Safari web browser ([#447](https://github.com/wazuh/wazuh-kibana-app/pull/447)).
- Fixed a bug where a new extension (enabled by default) appears disabled when updating the app ([#456](https://github.com/wazuh/wazuh-kibana-app/pull/456)).
- Fixed a bug where pressing the Enter key on the _Discover's_ tab search bar wasn't working properly ([#488](https://github.com/wazuh/wazuh-kibana-app/pull/488)).

### Removed

- Removed the `rison` dependency from the `package.json` file ([#452](https://github.com/wazuh/wazuh-kibana-app/pull/452)).
- Removed unused Elasticsearch request to avoid problems when there's no API inserted ([#460](https://github.com/wazuh/wazuh-kibana-app/pull/460)).

## Wazuh v3.2.1/v3.2.2 - Kibana v6.2.4 - Revision 390

### Added

- Support for Wazuh v3.2.2.
- Refactoring on visualizations use and management ([#397](https://github.com/wazuh/wazuh-kibana-app/pull/397)):
  - Visualizations are no longer stored on an index, they're built and loaded on demand when needed to render the interface.
  - Refactoring on the whole app source code to use the _import/export_ paradigm.
  - Removed old functions and variables from the old visualization management logic.
  - Removed cron task to clean remaining visualizations since it's no longer needed.
  - Some Kibana functions and modules have been overridden in order to make this refactoring work.
    - This change is not intrusive in any case.
- New redesign for the _Manager/Ruleset_ tab ([#420](https://github.com/wazuh/wazuh-kibana-app/pull/420)):
  - Rules and decoders list now divided into two different sections: _List view_ and _Detail view_.
  - Removed old expandable tables to move the rule/decoder information into a new space.
  - Enable different filters on the detail view for a better search on the list view.
  - New table for related rules or decoders.
  - And finally, a bunch of minor design enhancements to the whole app.
- Added a copyright notice to the whole app source code ([#395](https://github.com/wazuh/wazuh-kibana-app/pull/395)).
- Updated `.gitignore` with the _Node_ template ([#395](https://github.com/wazuh/wazuh-kibana-app/pull/395)).
- Added new module to the `package.json` file, [`rison`](https://www.npmjs.com/package/rison) ([#404](https://github.com/wazuh/wazuh-kibana-app/pull/404)).
- Added the `errorHandler` service to the blank screen scenario ([#413](https://github.com/wazuh/wazuh-kibana-app/pull/413)):
  - Now the exact error message will be shown to the user, instead of raw JSON content.
- Added new option on the `config.yml` file to disable the new X-Pack RBAC capabilities to filter index-patterns ([#417](https://github.com/wazuh/wazuh-kibana-app/pull/417)).

### Changed

- Small minor enhancements to the user interface ([#396](https://github.com/wazuh/wazuh-kibana-app/pull/396)):
  - Reduced Wazuh app logo size.
  - Changed buttons text to not use all-capitalized letters.
  - Minor typos found in the HTML/CSS code have been fixed.
- Now the app log stores the package revision ([#417](https://github.com/wazuh/wazuh-kibana-app/pull/417)).

### Fixed

- Fixed bug where the _Agents_ tab didn't preserve the filters after reloading the page ([#404](https://github.com/wazuh/wazuh-kibana-app/pull/404)).
- Fixed a bug when using X-Pack that sometimes threw an error of false _"Not enough privileges"_ scenario ([#415](https://github.com/wazuh/wazuh-kibana-app/pull/415)).
- Fixed a bug where the Kibana Discover auto-refresh functionality was still working when viewing the _Agent configuration_ tab ([#419](https://github.com/wazuh/wazuh-kibana-app/pull/419)).

## Wazuh v3.2.1 - Kibana v6.2.4 - Revision 389

### Changed

- Changed severity and verbosity to some log messages ([#412](https://github.com/wazuh/wazuh-kibana-app/pull/412)).

### Fixed

- Fixed a bug when using the X-Pack plugin without security capabilities enabled ([#403](https://github.com/wazuh/wazuh-kibana-app/pull/403)).
- Fixed a bug when the app was trying to create `wazuh-monitoring` indices without checking the existence of the proper template ([#412](https://github.com/wazuh/wazuh-kibana-app/pull/412)).

## Wazuh v3.2.1 - Kibana v6.2.4 - Revision 388

### Added

- Support for Elastic Stack v6.2.4.
- App server fully refactored ([#360](https://github.com/wazuh/wazuh-kibana-app/pull/360)):
  - Added new classes, reduced the amount of code, removed unused functions, and several optimizations.
  - Now the app follows a more ES6 code style on multiple modules.
  - _Overview/Agents_ visualizations have been ordered into separated files and folders.
  - Now the app can use the default index defined on the `/ect/kibana/kibana.yml` file.
  - Better error handling for the visualizations directive.
  - Added a cron job to delete remaining visualizations on the `.kibana` index if so.
  - Also, we've added some changes when using the X-Pack plugin:
    - Better management of users and roles in order to use the app capabilities.
    - Prevents app loading if the currently logged user has no access to any index pattern.
- Added the `errorHandler` service to the `dataHandler` factory ([#340](https://github.com/wazuh/wazuh-kibana-app/pull/340)).
- Added Syscollector section to _Manager/Agents Configuration_ tabs ([#359](https://github.com/wazuh/wazuh-kibana-app/pull/359)).
- Added `cluster.name` field to the `wazuh-monitoring` index ([#377](https://github.com/wazuh/wazuh-kibana-app/pull/377)).

### Changed

- Increased the query size when fetching the index pattern list ([#339](https://github.com/wazuh/wazuh-kibana-app/pull/339)).
- Changed active colour for all app tables ([#347](https://github.com/wazuh/wazuh-kibana-app/pull/347)).
- Changed validation regex to accept URLs with non-numeric format ([#353](https://github.com/wazuh/wazuh-kibana-app/pull/353)).
- Changed visualization removal cron task to avoid excessive log messages when there weren't removed visualizations ([#361](https://github.com/wazuh/wazuh-kibana-app/pull/361)).
- Changed filters comparison for a safer access ([#383](https://github.com/wazuh/wazuh-kibana-app/pull/383)).
- Removed some `server.log` messages to avoid performance errors ([#384](https://github.com/wazuh/wazuh-kibana-app/pull/384)).
- Changed the way of handling the index patterns list ([#360](https://github.com/wazuh/wazuh-kibana-app/pull/360)).
- Rewritten some false error-level logs to just information-level ones ([#360](https://github.com/wazuh/wazuh-kibana-app/pull/360)).
- Changed some files from JSON to CommonJS for performance improvements ([#360](https://github.com/wazuh/wazuh-kibana-app/pull/360)).
- Replaced some code on the `kibana-discover` directive with a much cleaner statement to avoid issues on the _Agents_ tab ([#394](https://github.com/wazuh/wazuh-kibana-app/pull/394)).

### Fixed

- Fixed a bug where several `agent.id` filters were created at the same time when navigating between _Agents_ and _Groups_ with different selected agents ([#342](https://github.com/wazuh/wazuh-kibana-app/pull/342)).
- Fixed logic on the index-pattern selector which wasn't showing the currently selected pattern the very first time a user opened the app ([#345](https://github.com/wazuh/wazuh-kibana-app/pull/345)).
- Fixed a bug on the `errorHandler` service who was preventing a proper output of some Elastic-related backend error messages ([#346](https://github.com/wazuh/wazuh-kibana-app/pull/346)).
- Fixed panels flickering in the _Settings_ tab ([#348](https://github.com/wazuh/wazuh-kibana-app/pull/348)).
- Fixed a bug in the shards and replicas settings when the user sets the value to zero (0) ([#358](https://github.com/wazuh/wazuh-kibana-app/pull/358)).
- Fixed several bugs related to the upgrade process from Wazuh 2.x to the new refactored server ([#363](https://github.com/wazuh/wazuh-kibana-app/pull/363)).
- Fixed a bug in _Discover/Agents VirusTotal_ tabs to avoid conflicts with the `agent.name` field ([#379](https://github.com/wazuh/wazuh-kibana-app/pull/379)).
- Fixed a bug on the implicit filter in _Discover/Agents PCI_ tabs ([#393](https://github.com/wazuh/wazuh-kibana-app/pull/393)).

### Removed

- Removed clear API password on `checkPattern` response ([#339](https://github.com/wazuh/wazuh-kibana-app/pull/339)).
- Removed old dashboard visualizations to reduce loading times ([#360](https://github.com/wazuh/wazuh-kibana-app/pull/360)).
- Removed some unused dependencies due to the server refactoring ([#360](https://github.com/wazuh/wazuh-kibana-app/pull/360)).
- Removed completely `metricService` from the app ([#389](https://github.com/wazuh/wazuh-kibana-app/pull/389)).

## Wazuh v3.2.1 - Kibana v6.2.2/v6.2.3 - Revision 387

### Added

- New logging system ([#307](https://github.com/wazuh/wazuh-kibana-app/pull/307)):
  - New module implemented to write app logs.
  - Now a trace is stored every time the app is re/started.
  - Currently, the `initialize.js` and `monitoring.js` files work with this system.
  - Note: the logs will live under `/var/log/wazuh/wazuhapp.log` on Linux systems, on Windows systems they will live under `kibana/plugins/`. It rotates the log whenever it reaches 100MB.
- Better cookies handling ([#308](https://github.com/wazuh/wazuh-kibana-app/pull/308)):
  - New field on the `.wazuh-version` index to store the last time the Kibana server was restarted.
  - This is used to check if the cookies have consistency with the current server status.
  - Now the app is clever and takes decisions depending on new consistency checks.
- New design for the _Agents/Configuration_ tab ([#310](https://github.com/wazuh/wazuh-kibana-app/pull/310)):
  - The style is the same as the _Manager/Configuration_ tab.
  - Added two more sections: CIS-CAT and Commands ([#315](https://github.com/wazuh/wazuh-kibana-app/pull/315)).
  - Added a new card that will appear when there's no group configuration at all ([#323](https://github.com/wazuh/wazuh-kibana-app/pull/323)).
- Added _"group"_ column on the agents list in _Agents_ ([#312](https://github.com/wazuh/wazuh-kibana-app/pull/312)):
  - If you click on the group, it will redirect the user to the specified group in _Manager/Groups_.
- New option for the `config.yml` file, `ip.selector` ([#313](https://github.com/wazuh/wazuh-kibana-app/pull/313)):
  - Define if the app will show or not the index pattern selector on the top navbar.
  - This setting is set to `true` by default.
- More CSS cleanup and reordering ([#315](https://github.com/wazuh/wazuh-kibana-app/pull/315)):
  - New `typography.less` file.
  - New `layout.less` file.
  - Removed `cleaned.less` file.
  - Reordering and cleaning of existing CSS files, including removal of unused classes, renaming, and more.
  - The _Settings_ tab has been refactored to correct some visual errors with some card components.
  - Small refactoring to some components from _Manager/Ruleset_ ([#323](https://github.com/wazuh/wazuh-kibana-app/pull/323)).
- New design for the top navbar ([#326](https://github.com/wazuh/wazuh-kibana-app/pull/326)):
  - Cleaned and refactored code
  - Revamped design, smaller and with minor details to follow the rest of Wazuh app guidelines.
- New design for the wz-chip component to follow the new Wazuh app guidelines ([#323](https://github.com/wazuh/wazuh-kibana-app/pull/323)).
- Added more descriptive error messages when the user inserts bad credentials on the _Add new API_ form in the _Settings_ tab ([#331](https://github.com/wazuh/wazuh-kibana-app/pull/331)).
- Added a new CSS class to truncate overflowing text on tables and metric ribbons ([#332](https://github.com/wazuh/wazuh-kibana-app/pull/332)).
- Support for Elastic Stack v6.2.2/v6.2.3.

### Changed

- Improved the initialization system ([#317](https://github.com/wazuh/wazuh-kibana-app/pull/317)):
  - Now the app will re-create the index-pattern if the user deletes the currently used by the Wazuh app.
  - The fieldset is now automatically refreshed if the app detects mismatches.
  - Now every index-pattern is dynamically formatted (for example, to enable the URLs in the _Vulnerabilities_ tab).
  - Some code refactoring for a better handling of possible use cases.
  - And the best thing, it's no longer needed to insert the sample alert!
- Improvements and changes to index-patterns ([#320](https://github.com/wazuh/wazuh-kibana-app/pull/320) & [#333](https://github.com/wazuh/wazuh-kibana-app/pull/333)):
  - Added a new route, `/get-list`, to fetch the index pattern list.
  - Removed and changed several functions for a proper management of index-patterns.
  - Improved the compatibility with user-created index-patterns, known to have unpredictable IDs.
  - Now the app properly redirects to `/blank-screen` if the length of the index patterns list is 0.
  - Ignored custom index patterns with auto-generated ID on the initialization process.
    - Now it uses the value set on the `config.yml` file.
  - If the index pattern is no longer available, the cookie will be overwritten.
- Improvements to the monitoring module ([#322](https://github.com/wazuh/wazuh-kibana-app/pull/322)):
  - Minor refactoring to the whole module.
  - Now the `wazuh-monitoring` index pattern is regenerated if it's missing.
  - And the best thing, it's no longer needed to insert the monitoring template!
- Now the app health check system only checks if the API and app have the same `major.minor` version ([#311](https://github.com/wazuh/wazuh-kibana-app/pull/311)):
  - Previously, the API and app had to be on the same `major.minor.patch` version.
- Adjusted space between title and value in some cards showing Manager or Agent configurations ([#315](https://github.com/wazuh/wazuh-kibana-app/pull/315)).
- Changed red and green colours to more saturated ones, following Kibana style ([#315](https://github.com/wazuh/wazuh-kibana-app/pull/315)).

### Fixed

- Fixed bug in Firefox browser who was not properly showing the tables with the scroll pagination functionality ([#314](https://github.com/wazuh/wazuh-kibana-app/pull/314)).
- Fixed bug where visualizations weren't being destroyed due to ongoing renderization processes ([#316](https://github.com/wazuh/wazuh-kibana-app/pull/316)).
- Fixed several UI bugs for a better consistency and usability ([#318](https://github.com/wazuh/wazuh-kibana-app/pull/318)).
- Fixed an error where the initial index-pattern was not loaded properly the very first time you enter the app ([#328](https://github.com/wazuh/wazuh-kibana-app/pull/328)).
- Fixed an error message that appeared whenever the app was not able to found the `wazuh-monitoring` index pattern ([#328](https://github.com/wazuh/wazuh-kibana-app/pull/328)).

## Wazuh v3.2.1 - Kibana v6.2.2 - Revision 386

### Added

- New design for the _Manager/Groups_ tab ([#295](https://github.com/wazuh/wazuh-kibana-app/pull/295)).
- New design for the _Manager/Configuration_ tab ([#297](https://github.com/wazuh/wazuh-kibana-app/pull/297)).
- New design of agents statistics for the _Agents_ tab ([#299](https://github.com/wazuh/wazuh-kibana-app/pull/299)).
- Added information ribbon into _Overview/Agent SCAP_ tabs ([#303](https://github.com/wazuh/wazuh-kibana-app/pull/303)).
- Added information ribbon into _Overview/Agent VirusTotal_ tabs ([#306](https://github.com/wazuh/wazuh-kibana-app/pull/306)).
- Added information ribbon into _Overview AWS_ tab ([#306](https://github.com/wazuh/wazuh-kibana-app/pull/306)).

### Changed

- Refactoring of HTML and CSS code throughout the whole Wazuh app ([#294](https://github.com/wazuh/wazuh-kibana-app/pull/294), [#302](https://github.com/wazuh/wazuh-kibana-app/pull/302) & [#305](https://github.com/wazuh/wazuh-kibana-app/pull/305)):
  - A big milestone for the project was finally achieved with this refactoring.
  - We've removed the Bootstrap dependency from the `package.json` file.
  - We've removed and merged many duplicated rules.
  - We've removed HTML and `angular-md` overriding rules. Now we have more own-made classes to avoid undesired results on the UI.
  - Also, this update brings tons of minor bugfixes related to weird HTML code.
- Wazuh app visualizations reviewed ([#301](https://github.com/wazuh/wazuh-kibana-app/pull/301)):
  - The number of used buckets has been limited since most of the table visualizations were surpassing acceptable limits.
  - Some visualizations have been checked to see if they make complete sense on what they mean to show to the user.
- Modified some app components for better follow-up of Kibana guidelines ([#290](https://github.com/wazuh/wazuh-kibana-app/pull/290) & [#297](https://github.com/wazuh/wazuh-kibana-app/pull/297)).
  - Also, some elements were modified on the _Discover_ tab in order to correct some mismatches.

### Fixed

- Adjusted information ribbon in _Agents/General_ for large OS names ([#290](https://github.com/wazuh/wazuh-kibana-app/pull/290) & [#294](https://github.com/wazuh/wazuh-kibana-app/pull/294)).
- Fixed unsafe array access on the visualization directive when going directly into _Manager/Ruleset/Decoders_ ([#293](https://github.com/wazuh/wazuh-kibana-app/pull/293)).
- Fixed a bug where navigating between agents in the _Agents_ tab was generating duplicated `agent.id` implicit filters ([#296](https://github.com/wazuh/wazuh-kibana-app/pull/296)).
- Fixed a bug where navigating between different tabs from _Overview_ or _Agents_ while being on the _Discover_ sub-tab was causing data loss in metric watchers ([#298](https://github.com/wazuh/wazuh-kibana-app/pull/298)).
- Fixed incorrect visualization of the rule level on _Manager/Ruleset/Rules_ when the rule level is zero (0) ([#298](https://github.com/wazuh/wazuh-kibana-app/pull/298)).

### Removed

- Removed almost every `md-tooltip` component from the whole app ([#305](https://github.com/wazuh/wazuh-kibana-app/pull/305)).
- Removed unused images from the `img` folder ([#305](https://github.com/wazuh/wazuh-kibana-app/pull/305)).

## Wazuh v3.2.1 - Kibana v6.2.2 - Revision 385

### Added

- Support for Wazuh v3.2.1.
- Brand-new first redesign for the app user interface ([#278](https://github.com/wazuh/wazuh-kibana-app/pull/278)):
  - This is the very first iteration of a _work-in-progress_ UX redesign for the Wazuh app.
  - The overall interface has been refreshed, removing some unnecessary colours and shadow effects.
  - The metric visualizations have been replaced by an information ribbon under the filter search bar, reducing the amount of space they occupied.
    - A new service was implemented for a proper handling of the metric visualizations watchers ([#280](https://github.com/wazuh/wazuh-kibana-app/pull/280)).
  - The rest of the app visualizations now have a new, more detailed card design.
- New shards and replicas settings to the `config.yml` file ([#277](https://github.com/wazuh/wazuh-kibana-app/pull/277)):
  - Now you can apply custom values to the shards and replicas for the `.wazuh` and `.wazuh-version` indices.
  - This feature only works before the installation process. If you modify these settings after installing the app, they won't be applied at all.

### Changed

- Now clicking again on the _Groups_ tab on _Manager_ will properly reload the tab and redirect to the beginning ([#274](https://github.com/wazuh/wazuh-kibana-app/pull/274)).
- Now the visualizations only use the `vis-id` attribute for loading them ([#275](https://github.com/wazuh/wazuh-kibana-app/pull/275)).
- The colours from the toast messages have been replaced to follow the Elastic 6 guidelines ([#286](https://github.com/wazuh/wazuh-kibana-app/pull/286)).

### Fixed

- Fixed wrong data flow on _Agents/General_ when coming from and going to the _Groups_ tab ([#273](https://github.com/wazuh/wazuh-kibana-app/pull/273)).
- Fixed sorting on tables, now they use the sorting functionality provided by the Wazuh API ([#274](https://github.com/wazuh/wazuh-kibana-app/pull/274)).
- Fixed column width issues on some tables ([#274](https://github.com/wazuh/wazuh-kibana-app/pull/274)).
- Fixed bug in the _Agent configuration_ JSON viewer who didn't properly show the full group configuration ([#276](https://github.com/wazuh/wazuh-kibana-app/pull/276)).
- Fixed excessive loading time from some Audit visualizations ([#278](https://github.com/wazuh/wazuh-kibana-app/pull/278)).
- Fixed Play/Pause button in timepicker's auto-refresh ([#281](https://github.com/wazuh/wazuh-kibana-app/pull/281)).
- Fixed unusual scenario on visualization directive where sometimes there was duplicated implicit filters when doing a search ([#283](https://github.com/wazuh/wazuh-kibana-app/pull/283)).
- Fixed some _Overview Audit_ visualizations who were not working properly ([#285](https://github.com/wazuh/wazuh-kibana-app/pull/285)).

### Removed

- Deleted the `id` attribute from all the app visualizations ([#275](https://github.com/wazuh/wazuh-kibana-app/pull/275)).

## Wazuh v3.2.0 - Kibana v6.2.2 - Revision 384

### Added

- New directives for the Wazuh app: `wz-table`, `wz-table-header` and `wz-search-bar` ([#263](https://github.com/wazuh/wazuh-kibana-app/pull/263)):
  - Maintainable and reusable components for a better-structured app.
  - Several files have been changed, renamed and moved to new folders, following _best practices_.
  - The progress bar is now within its proper directive ([#266](https://github.com/wazuh/wazuh-kibana-app/pull/266)).
  - Minor typos and refactoring changes to the new directives.
- Support for Elastic Stack v6.2.2.

### Changed

- App buttons have been refactored. Unified CSS and HTML for buttons, providing the same structure for them ([#269](https://github.com/wazuh/wazuh-kibana-app/pull/269)).
- The API list on Settings now shows the latest inserted API at the beginning of the list ([#261](https://github.com/wazuh/wazuh-kibana-app/pull/261)).
- The check for the currently applied pattern has been improved, providing clever handling of Elasticsearch errors ([#271](https://github.com/wazuh/wazuh-kibana-app/pull/271)).
- Now on _Settings_, when the Add or Edit API form is active, if you press the other button, it will make the previous one disappear, getting a clearer interface ([#9df1e31](https://github.com/wazuh/wazuh-kibana-app/commit/9df1e317903edf01c81eba068da6d20a8a1ea7c2)).

### Fixed

- Fixed visualizations directive to properly load the _Manager/Ruleset_ visualizations ([#262](https://github.com/wazuh/wazuh-kibana-app/pull/262)).
- Fixed a bug where the classic extensions were not affected by the settings of the `config.yml` file ([#266](https://github.com/wazuh/wazuh-kibana-app/pull/266)).
- Fixed minor CSS bugs from the conversion to directives to some components ([#266](https://github.com/wazuh/wazuh-kibana-app/pull/266)).
- Fixed bug in the tables directive when accessing a member it doesn't exist ([#266](https://github.com/wazuh/wazuh-kibana-app/pull/266)).
- Fixed browser console log error when clicking the Wazuh logo on the app ([#6647fbc](https://github.com/wazuh/wazuh-kibana-app/commit/6647fbc051c2bf69df7df6e247b2b2f46963f194)).

### Removed

- Removed the `kbn-dis` directive from _Manager/Ruleset_ ([#262](https://github.com/wazuh/wazuh-kibana-app/pull/262)).
- Removed the `filters.js` and `kibana_fields_file.json` files ([#263](https://github.com/wazuh/wazuh-kibana-app/pull/263)).
- Removed the `implicitFilters` service ([#270](https://github.com/wazuh/wazuh-kibana-app/pull/270)).
- Removed visualizations loading status trace from controllers and visualization directive ([#270](https://github.com/wazuh/wazuh-kibana-app/pull/270)).

## Wazuh v3.2.0 - Kibana v6.2.1 - Revision 383

### Added

- Support for Wazuh 3.2.0.
- Compatibility with Kibana 6.1.0 to Kibana 6.2.1.
- New tab for vulnerability detector alerts.

### Changed

- The app now shows the index pattern selector only if the list length is greater than 1.
  - If it's exactly 1 shows the index pattern without a selector.
- Now the index pattern selector only shows the compatible ones.
  - It's no longer possible to select the `wazuh-monitoring` index pattern.
- Updated Bootstrap to 3.3.7.
- Improved filter propagation between Discover and the visualizations.
- Replaced the login route name from /login to /wlogin to avoid conflict with X-Pack own login route.

### Fixed

- Several CSS bugfixes for better compatibility with Kibana 6.2.1.
- Some variables changed for adapting new Wazuh API requests.
- Better error handling for some Elastic-related messages.
- Fixed browser console error from top-menu directive.
- Removed undesired md-divider from Manager/Logs.
- Adjusted the width of a column in Manager/Logs to avoid overflow issues with the text.
- Fixed a wrong situation with the visualizations when we refresh the Manager/Rules tab.

### Removed

- Removed the `travis.yml` file.

## Wazuh v3.1.0 - Kibana v6.1.3 - Revision 380

### Added

- Support for Wazuh 3.1.0.
- Compatibility with Kibana 6.1.3.
- New error handler for better app errors reporting.
- A new extension for Amazon Web Services alerts.
- A new extension for VirusTotal alerts.
- New agent configuration tab:
  - Visualize the current group configuration for the currently selected agent on the app.
  - Navigate through the different tabs to see which configuration is being used.
  - Check the synchronization status for the configuration.
  - View the current group of the agent and click on it to go to the Groups tab.
- New initial health check for checking some app components.
- New YAML config file:
  - Define the initial index pattern.
  - Define specific checks for the healthcheck.
  - Define the default extensions when adding new APIs.
- New index pattern selector dropdown on the top navbar.
  - The app will reload applying the new index pattern.
- Added new icons for some sections of the app.

### Changed

- New visualizations loader, with much better performance.
- Improved reindex process for the .wazuh index when upgrading from a 2.x-5.x version.
- Adding 365 days expiring time to the cookies.
- Change default behaviour for the config file. Now everything is commented with default values.
  - You need to edit the file, remove the comment mark and apply the desired value.
- Completely redesigned the manager configuration tab.
- Completely redesigned the groups tab.
- App tables have now unified CSS classes.

### Fixed

- Play real-time button has been fixed.
- Preventing duplicate APIs from feeding the wazuh-monitoring index.
- Fixing the check manager connection button.
- Fixing the extensions settings so they are preserved over time.
- Much more error handling messages in all the tabs.
- Fixed OS filters in agents list.
- Fixed autocomplete lists in the agents, rules and decoders list so they properly scroll.
- Many styles bugfixes for the different browsers.
- Reviewed and fixed some visualizations not showing accurate information.

### Removed

- Removed index pattern configuration from the `package.json` file.
- Removed unnecessary dependencies from the `package.json` file.

## Wazuh v3.0.0 - Kibana v6.1.0 - Revision 371

### Added

- You can configure the initial index-pattern used by the plugin in the initialPattern variable of the app's package.json.
- Auto `.wazuh` reindex from Wazuh 2.x - Kibana 5.x to Wazuh 3.x - Kibana 6.x.
  - The API credentials will be automatically migrated to the new installation.
- Dynamically changed the index-pattern used by going to the Settings -> Pattern tab.
  - Wazuh alerts compatibility auto detection.
- New loader for visualizations.
- Better performance: now the tabs use the same Discover tab, only changing the current filters.
- New Groups tab.
  - Now you can check your group configuration (search its agents and configuration files).
- The Logs tab has been improved.
  - You can sort by field and the view has been improved.
- Achieved a clearer interface with implicit filters per tab showed as unremovable chips.

### Changed

- Dynamically creating .kibana index if necessary.
- Better integration with Kibana Discover.
- Visualizations loaded at initialization time.
- New sync system to wait for Elasticsearch JS.
- Decoupling selected API and pattern from backend and moved to the client side.

## Wazuh v2.1.0 - Kibana v5.6.1 - Revision 345

### Added

- Loading icon while Wazuh loads the visualizations.
- Add/Delete/Restart agents.
- OS agent filter

### Changed

- Using genericReq when possible.

## Wazuh v2.0.1 - Kibana v5.5.1 - Revision 339

### Changed

- New index in Elasticsearch to save Wazuh set up configuration
- Short URL's is now supported
- A native base path from kibana.yml is now supported

### Fixed

- Search bar across panels now support parenthesis grouping
- Several CSS fixes for IE browser<|MERGE_RESOLUTION|>--- conflicted
+++ resolved
@@ -23,10 +23,7 @@
 - Updated and added operating systems, versions, architectures commands of Install and enroll the agent and
 commands of Start the agent in the deploy new agent section [#4458](https://github.com/wazuh/wazuh-kibana-app/pull/4458)
 - Makes Agents Overview loading icons independent [#4363](https://github.com/wazuh/wazuh-kibana-app/pull/4363)
-<<<<<<< HEAD
 - Allow multiple server selection in the agent deploy section [#4737](https://github.com/wazuh/wazuh-kibana-app/pull/4737)
-=======
->>>>>>> 70ac3c9f
 
 ### Fixed
 
