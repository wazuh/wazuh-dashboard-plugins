--- conflicted
+++ resolved
@@ -66,11 +66,8 @@
 - Fix CDB list view not working with IPv6 [#3488](https://github.com/wazuh/wazuh-kibana-app/pull/3488)
 - Fixed the bad requests using Console tool to `PUT /active-response` API endpoint [#3466](https://github.com/wazuh/wazuh-kibana-app/pull/3466)
 - Fixed group agent management table does not update on error [#3605](https://github.com/wazuh/wazuh-kibana-app/pull/3605)
-<<<<<<< HEAD
+- Fixed not showing packages details in agent inventory for a freeBSD agent SO [#3651](https://github.com/wazuh/wazuh-kibana-app/pull/3651)
 - Fixed wazuh token deleted twice [#3652](https://github.com/wazuh/wazuh-kibana-app/pull/3652)
-=======
-- Fixed not showing packages details in agent inventory for a freeBSD agent SO [#3651](https://github.com/wazuh/wazuh-kibana-app/pull/3651)
->>>>>>> 0638e062
 
 ## Wazuh v4.2.4 - Kibana 7.10.2, 7.11.2, 7.12.1 - Revision 4205
 
