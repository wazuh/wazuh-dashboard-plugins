--- conflicted
+++ resolved
@@ -14,11 +14,8 @@
 
 ### Fixed
 
-<<<<<<< HEAD
 - Fixed several typos in the code, by @jctello [#4911](https://github.com/wazuh/wazuh-kibana-app/pull/4911)
-=======
 - Fixed references to Elasticsearch in Wazuh-stack plugin [4894](https://github.com/wazuh/wazuh-kibana-app/pull/4894)
->>>>>>> fdbac8e6
 
 ## Wazuh v4.4.0 - OpenSearch Dashboards 2.3.0 - Revision 4400
 
