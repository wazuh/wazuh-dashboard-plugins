# Change Log

All notable changes to the Wazuh app project will be documented in this file.

## Wazuh v4.10.0 - OpenSearch Dashboards 2.16.0 - Revision 04

### Added

- Support for Wazuh 4.10.0
- Added sample data for YARA [#6964](https://github.com/wazuh/wazuh-dashboard-plugins/issues/6964)
- Added a custom filter and visualization for vulnerability.under_evaluation field [#6968](https://github.com/wazuh/wazuh-dashboard-plugins/issues/6968) [#7044](https://github.com/wazuh/wazuh-dashboard-plugins/pull/7044) [#7046](https://github.com/wazuh/wazuh-dashboard-plugins/issues/7046)
- Add vulnerabilities card to agent details page [#7058](https://github.com/wazuh/wazuh-dashboard-plugins/issues/7058)
- Added an "Agents management" menu and moved the sections: "Endpoint Groups" and "Endpoint Summary" which changed its name to "Summary".[#7112](https://github.com/wazuh/wazuh-dashboard-plugins/pull/7112)
- Added ability to filter from File Integrity Monitoring registry inventory [#7119](https://github.com/wazuh/wazuh-dashboard-plugins/pull/7119)
- Added new field columns and ability to select the visible fields in the File Integrity Monitoring Files and Registry tables [#7119](https://github.com/wazuh/wazuh-dashboard-plugins/pull/7119)
- Added filter by value to document details fields [#7081](https://github.com/wazuh/wazuh-dashboard-plugins/pull/7081)
- Added pinned agent mechanic to inventory data, stats, and configuration for consistent functionality [#7135](https://github.com/wazuh/wazuh-dashboard-plugins/pull/7135)

### Changed

- Update malware detection group values in data sources [#6963](https://github.com/wazuh/wazuh-dashboard-plugins/issues/6963)
- Changed the registration id of the Settings application for compatibility with OpenSearch Dashboard 2.16.0 [#6938](https://github.com/wazuh/wazuh-dashboard-plugins/pull/6938)
- Changed Malware detection dashboard visualizations [#6964](https://github.com/wazuh/wazuh-dashboard-plugins/issues/6964)
- Changed MITRE ATT&CK overview description [#7032](https://github.com/wazuh/wazuh-dashboard-plugins/pull/7032)
- Changed the agents summary in overview with no results to an agent deployment help message. [#7041](https://github.com/wazuh/wazuh-dashboard-plugins/pull/7041)
- Changed malware feature description [#7036](https://github.com/wazuh/wazuh-dashboard-plugins/pull/7036)
- Changed the font size of the kpi subtitles and the features descriptions [#7033](https://github.com/wazuh/wazuh-dashboard-plugins/pull/7033)
- Changed the warning icon in events view to a info icon [#7057](https://github.com/wazuh/wazuh-dashboard-plugins/pull/7057)
- Changed feature container margins to ensure consistent separation and uniform design. [#7034](https://github.com/wazuh/wazuh-dashboard-plugins/pull/7034)
- Changed the initial width to the default columns on each selected field [#7059](https://github.com/wazuh/wazuh-dashboard-plugins/issues/7059)
- Changed inventory, stats and configuration page to use tabs [#7089](https://github.com/wazuh/wazuh-dashboard-plugins/pull/7089)

### Fixed

- Fixed read-only users could not access to Statistics application [#7001](https://github.com/wazuh/wazuh-dashboard-plugins/pull/7001)
- Fixed no-agent-alert spawn with selected agent in agent-welcome view [#7029](https://github.com/wazuh/wazuh-dashboard-plugins/pull/7029)
- Fixed loading state of the agents status chart in the home overview [#7120](https://github.com/wazuh/wazuh-dashboard-plugins/pull/7120)
- Fixed security policy exception when it contained deprecated actions [#7042](https://github.com/wazuh/wazuh-dashboard-plugins/pull/7042)
- Fixed border on cells in events that disappear when clicked [#7075](https://github.com/wazuh/wazuh-dashboard-plugins/pull/7075)
- Fixed export formatted csv data with special characters from tables [#7048](https://github.com/wazuh/wazuh-dashboard-plugins/pull/7048)
- Fixed column reordering feature [#7072](https://github.com/wazuh/wazuh-dashboard-plugins/pull/7072)
- Fixed filter management to prevent hiding when adding multiple filters [#7077](https://github.com/wazuh/wazuh-dashboard-plugins/pull/7077)
- Fixed the Mitre ATT&CK exception in the agent view, the redirections of ID, Tactics, Dashboard Icon and Event Icon in the drop-down menu and the card not displaying information when the flyout was opened [#7116](https://github.com/wazuh/wazuh-dashboard-plugins/pull/7116)
- Fixed the filter are displayed cropped on screens of 575px to 767px in vulnerability detection module [#7047](https://github.com/wazuh/wazuh-dashboard-plugins/pull/7047)
- Fixed ability to filter from files inventory details flyout of File Integrity Monitoring [#7119](https://github.com/wazuh/wazuh-dashboard-plugins/pull/7119)
<<<<<<< HEAD
- Fixed endpoint group module name and indexer management order [#7150](https://github.com/wazuh/wazuh-dashboard-plugins/pull/7150)
=======
- Fixed filter by value in document details in safari [#7151](https://github.com/wazuh/wazuh-dashboard-plugins/pull/7151)
>>>>>>> 76f81c43

### Removed

- Removed agent RBAC filters from dashboard queries [#6945](https://github.com/wazuh/wazuh-dashboard-plugins/pull/6945)
- Removed GET /elastic/statistics API endpoint [#7001](https://github.com/wazuh/wazuh-dashboard-plugins/pull/7001)
- Removed VirusTotal application in favor of Malware Detection [#7038](https://github.com/wazuh/wazuh-dashboard-plugins/pull/7038)
- Removed processes state column in macOS agents [#7122](https://github.com/wazuh/wazuh-dashboard-plugins/pull/7122)

## Wazuh v4.9.2 - OpenSearch Dashboards 2.13.0 - Revision 01

### Added

- Support for Wazuh 4.9.2

### Fixed

- Fixed vulnerabilities inventory table scroll [#7128](https://github.com/wazuh/wazuh-dashboard-plugins/pull/7128)

## Wazuh v4.9.1 - OpenSearch Dashboards 2.13.0 - Revision 04

### Added

- Support for Wazuh 4.9.1
- Add feature to filter by field in the events table rows [#6977](https://github.com/wazuh/wazuh-dashboard-plugins/pull/6991)

### Fixed

- Fixed issue causing vulnerability dashboard to fail loading for read-only users [#6933](https://github.com/wazuh/wazuh-dashboard-plugins/pull/6993)
- Fixed the temporal directory variable on the the command to deploy a new Windows agent [#6905](https://github.com/wazuh/wazuh-dashboard-plugins/pull/6905)
- Fixed an error on the command to deploy a new macOS agent that could cause the registration password had a wrong value because a `\n` could be included [#6906](https://github.com/wazuh/wazuh-dashboard-plugins/pull/6906)
- Fixed rendering an active response as disabled when is active [#6901](https://github.com/wazuh/wazuh-dashboard-plugins/pull/6901)
- Fixed an error on Dev Tools when using payload properties as arrays [#6908](https://github.com/wazuh/wazuh-dashboard-plugins/pull/6908)
- Fixed of the font size in the table used in the events tab, in the Threat hunting dashboard tab and in the Vulnerabilities inventory tab [#6987](https://github.com/wazuh/wazuh-dashboard-plugins/pull/6987)
- Fixed missing link to Vulnerabilities detection and Office 365 in the agent menu of `Endpoints Summary` [#6983](https://github.com/wazuh/wazuh-dashboard-plugins/pull/6983)
- Fixed missing options depending on agent operating system in the agent configuration report [#6983](https://github.com/wazuh/wazuh-dashboard-plugins/pull/6983)
- Fixed an style that affected the Discover plugin [#6989](https://github.com/wazuh/wazuh-dashboard-plugins/pull/6989)
- Fixed a problem updating the API host registry in the GET /api/check-stored-api [#6995](https://github.com/wazuh/wazuh-dashboard-plugins/pull/6995)
- Fixed the `Open report` button of the toast and the `Download report` icon of the reporting table in Safari [#7019](https://github.com/wazuh/wazuh-dashboard-plugins/pull/7019)
- Fixed style when unnpinned an agent in endpoint summary section [#7015](https://github.com/wazuh/wazuh-dashboard-plugins/pull/7015)
- Fixed overflow style on a long value filter [#7021](https://github.com/wazuh/wazuh-dashboard-plugins/pull/7021)
- Fixed buttons enabled for a readonly user in `Endpoint groups` section [#7056](https://github.com/wazuh/wazuh-dashboard-plugins/pull/7056)
- Fixed the automatic page refresh in dashboards and prevent duplicate requests [#7090](https://github.com/wazuh/wazuh-dashboard-plugins/pull/7090)

### Changed

- Change the text of the query limit tooltip [#6981](https://github.com/wazuh/wazuh-dashboard-plugins/pull/6981)
- Upgraded the `axios` dependency to `1.7.4` [#6919](https://github.com/wazuh/wazuh-dashboard-plugins/pull/6919)
- Improved MITRE ATT&CK intelligence flyout details readability [#6954](https://github.com/wazuh/wazuh-dashboard-plugins/pull/6954)
- Upgraded Event-tab column selector showing first the picked columns [#6984](https://github.com/wazuh/wazuh-dashboard-plugins/pull/6984)
- Changed vulnerabilities.reference to links in Vulnerability Detection > Inventory columns [#6960](https://github.com/wazuh/wazuh-dashboard-plugins/pull/6960)
- Upgraded the `follow-redirects` dependency to `1.15.6` [#6982](https://github.com/wazuh/wazuh-dashboard-plugins/pull/6982)
- Changed many loading spinners in some views to loading search progress [#6956](https://github.com/wazuh/wazuh-dashboard-plugins/pull/6956)

### Removed

- Removed the PDF report footer year [#7023](https://github.com/wazuh/wazuh-dashboard-plugins/pull/7023)
- Removed the XML autoformat function group configuration due to performance [#6999](https://github.com/wazuh/wazuh-dashboard-plugins/pull/6999)
- Removed data grid tables from Threat hunting dashboard, GitHub panel and Office365 panel [#7086](https://github.com/wazuh/wazuh-dashboard-plugins/pull/7086)

## Wazuh v4.9.0 - OpenSearch Dashboards 2.13.0 - Revision 07

### Added

- Support for Wazuh 4.9.0
- Added AngularJS dependencies [#6145](https://github.com/wazuh/wazuh-dashboard-plugins/pull/6145)
- Improve fleet management by adding 'Edit Agent Groups' and 'Upgrade Agents' actions, as well as a filter to show only outdated agents [#6250](https://github.com/wazuh/wazuh-dashboard-plugins/pull/6250) [#6476](https://github.com/wazuh/wazuh-dashboard-plugins/pull/6476) [#6274](https://github.com/wazuh/wazuh-dashboard-plugins/pull/6274) [#6501](https://github.com/wazuh/wazuh-dashboard-plugins/pull/6501) [#6529](https://github.com/wazuh/wazuh-dashboard-plugins/pull/6529) [#6648](https://github.com/wazuh/wazuh-dashboard-plugins/pull/6648)
- Added propagation of updates from the table to dashboard visualizations in Endpoints summary [#6460](https://github.com/wazuh/wazuh-dashboard-plugins/pull/6460) [#6737](https://github.com/wazuh/wazuh-dashboard-plugins/pull/6737)
- Handle index pattern selector on new discover [#6499](https://github.com/wazuh/wazuh-dashboard-plugins/pull/6499)
- Added macOS log collector tab [#6545](https://github.com/wazuh/wazuh-dashboard-plugins/pull/6545)
- Added ability to disable the edition of configuration through API endpoints and UI [#6557](https://github.com/wazuh/wazuh-dashboard-plugins/issues/6557)
- Added journald log collector tab [#6572](https://github.com/wazuh/wazuh-dashboard-plugins/pull/6572)
- Added HAProxy helper settings to cluster configuration [#6653](https://github.com/wazuh/wazuh-dashboard-plugins/pull/6653)
- Added ability to open the report file or Reporting application from the toast message [#6558](https://github.com/wazuh/wazuh-dashboard-plugins/pull/6558)
- Added support for agents to Office 365 [#6558](https://github.com/wazuh/wazuh-dashboard-plugins/pull/6558)
- Added pinned agent data validation when rendering the Inventory data, Stats and Configuration tabs in Agent preview of Endpoints Summary [#6800](https://github.com/wazuh/wazuh-dashboard-plugins/pull/6800)
- Added wz-link component to make redirections [#6848](https://github.com/wazuh/wazuh-dashboard-plugins/pull/6848)
- Added embedded and customized `dom-to-image-more` dependency [#6902](https://github.com/wazuh/wazuh-dashboard-plugins/pull/6902)

### Changed

- Removed legacy embedded discover [#6120](https://github.com/wazuh/wazuh-dashboard-plugins/issues/6120)
- Allow editing groups for an agent from Endpoints Summary [#6250](https://github.com/wazuh/wazuh-dashboard-plugins/pull/6250)
- Changed how the configuration is managed in the backend side [#6337](https://github.com/wazuh/wazuh-dashboard-plugins/pull/6337) [#6573](https://github.com/wazuh/wazuh-dashboard-plugins/pull/6573)
- Changed the view of API is down and check connection to Server APIs application [#6337](https://github.com/wazuh/wazuh-dashboard-plugins/pull/6337)
- Changed the usage of the endpoint GET /groups/{group_id}/files/{file_name} [#6385](https://github.com/wazuh/wazuh-dashboard-plugins/pull/6385)
- Refactoring and redesign endpoints summary visualizations [#6268](https://github.com/wazuh/wazuh-dashboard-plugins/pull/6268) [#6832](https://github.com/wazuh/wazuh-dashboard-plugins/pull/6832)
- Moved AngularJS settings controller to ReactJS [#6580](https://github.com/wazuh/wazuh-dashboard-plugins/pull/6580)
- Moved AngularJS controller and view for manage groups to ReactJS [#6543](https://github.com/wazuh/wazuh-dashboard-plugins/pull/6543)
- Moved AngularJS controllers and views of Tools and Dev Tools to ReactJS [#6544](https://github.com/wazuh/wazuh-dashboard-plugins/pull/6544)
- Moved the AngularJS controller and template of blank screen to ReactJS component [#6538](https://github.com/wazuh/wazuh-dashboard-plugins/pull/6538)
- Moved AngularJS controller for management to ReactJS component [#6555](https://github.com/wazuh/wazuh-dashboard-plugins/pull/6555)
- Moved AngularJS controller for overview to ReactJS component [#6594](https://github.com/wazuh/wazuh-dashboard-plugins/pull/6594)
- Moved the registry data to in-memory cache [#6481](https://github.com/wazuh/wazuh-dashboard-plugins/pull/6481)
- Enhanced the validation for `enrollment.dns` on App Settings application [#6573](https://github.com/wazuh/wazuh-dashboard-plugins/pull/6573)
- Moved AngularJS controller for the agent view to ReactJS [#6618](https://github.com/wazuh/wazuh-dashboard-plugins/pull/6618)
- Implemented new data source feature on MITRE ATT&CK module [#6482](https://github.com/wazuh/wazuh-dashboard-plugins/pull/6482)
- Upgraded versions of `follow-redirects` and `es5-ext` [#6626](https://github.com/wazuh/wazuh-dashboard-plugins/pull/6626)
- Changed agent log collector socket API response controller component [#6660](https://github.com/wazuh/wazuh-dashboard-plugins/pull/6660)
- Improved margins and paddings in the Events, Inventory and Control tabs [#6708](https://github.com/wazuh/wazuh-dashboard-plugins/pull/6708)
- Refactored the search bar to correctly handle fixed and user-added filters [#6716](https://github.com/wazuh/wazuh-dashboard-plugins/pull/6716) [#6755](https://github.com/wazuh/wazuh-dashboard-plugins/pull/6755) [#6833](https://github.com/wazuh/wazuh-dashboard-plugins/pull/6833)
- Generate URL with predefined filters [#6745](https://github.com/wazuh/wazuh-dashboard-plugins/pull/6745)
- Migrated AngularJS routing to ReactJS [#6689](https://github.com/wazuh/wazuh-dashboard-plugins/pull/6689) [#6775](https://github.com/wazuh/wazuh-dashboard-plugins/pull/6775) [#6790](https://github.com/wazuh/wazuh-dashboard-plugins/pull/6790) [#6893](https://github.com/wazuh/wazuh-dashboard-plugins/pull/6893)
- Improvement of the filter management system by implementing new standard modules [#6534](https://github.com/wazuh/wazuh-dashboard-plugins/pull/6534) [#6772](https://github.com/wazuh/wazuh-dashboard-plugins/pull/6772) [#6873](https://github.com/wazuh/wazuh-dashboard-plugins/pull/6873)
- Changed permalink field in the Events tab table in Virustotal to show an external link [#6839](https://github.com/wazuh/wazuh-dashboard-plugins/pull/6839)
- Changed the logging system to use the provided by the platform [#6161](https://github.com/wazuh/wazuh-dashboard-plugins/pull/6161)
- Changed the internal control from Endpoint Groups to a control via url. [#6890](https://github.com/wazuh/wazuh-dashboard-plugins/pull/6890)
- Changed the internal control from MITRE ATT&CK > intelligence > Table to a control via url. [#6882](https://github.com/wazuh/wazuh-dashboard-plugins/pull/6882)
- Changed the display of rule details flyout to be based on URL [#6886](https://github.com/wazuh/wazuh-dashboard-plugins/pull/6886)
- Changed the order of columns on Vulnerabilities Detection > Events table [#6949](https://github.com/wazuh/wazuh-dashboard-plugins/pull/6949)

### Fixed

- Fixed the scripted fields disappear when the fields of the events index pattern was refreshed [#6237](https://github.com/wazuh/wazuh-dashboard-plugins/pull/6237)
- Fixed an error of malformed table row on the generation of PDF reports [#6558](https://github.com/wazuh/wazuh-dashboard-plugins/pull/6558)
- Fixed the sample alerts scripts to generate valid IP ranges and file hashes [#6667](https://github.com/wazuh/wazuh-dashboard-plugins/pull/6667)
- Fixed cronjob max seconds interval validation [#6730](https://github.com/wazuh/wazuh-dashboard-plugins/pull/6730)
- Fixed styles in small height viewports [#6747](https://github.com/wazuh/wazuh-dashboard-plugins/pull/6747)
- Fixed behavior in Configuration Assessment when changing API [#6770](https://github.com/wazuh/wazuh-dashboard-plugins/pull/6770)
- Fixed the fixed maximum width of the clear session button in the ruleset test view [#6871](https://github.com/wazuh/wazuh-dashboard-plugins/pull/6871)
- Fixed the width of the "last modified" column of the table in Windows Registry [#6876](https://github.com/wazuh/wazuh-dashboard-plugins/pull/6876)
- Fixed redirection to FIM > Inventory > Files from FIM > Inventory > Windows Registry when switching to non-Windows agent. [#6880](https://github.com/wazuh/wazuh-dashboard-plugins/pull/6880)

### Removed

- Removed some branding references across the application. [#6155](https://github.com/wazuh/wazuh-dashboard-plugins/pull/6155)
- Removed API endpoint GET /api/timestamp [#6481](https://github.com/wazuh/wazuh-dashboard-plugins/pull/6481)
- Removed API endpoint PUT /api/update-hostname/{id} [#6481](https://github.com/wazuh/wazuh-dashboard-plugins/pull/6481)
- Removed API endpoint DELETE /hosts/remove-orphan-entries [#6481](https://github.com/wazuh/wazuh-dashboard-plugins/pull/6481)
- Removed AngularJS component `click-action` [#6613](https://github.com/wazuh/wazuh-dashboard-plugins/pull/6613)
- Removed AngularJS service `config-handler` [#6631](https://github.com/wazuh/wazuh-dashboard-plugins/pull/6631)
- Removed legacy discover references and methods [#6646](https://github.com/wazuh/wazuh-dashboard-plugins/pull/6646)
- Removed custom EuiSuggestItem component in favor of OUI's native component [#6714](https://github.com/wazuh/wazuh-dashboard-plugins/pull/6714)
- Removed API endpoint unused endpoints from creation of old visualizations: GET /elastic/visualizations/{tab}/{pattern} and GET /elastic/visualizations/{tab}/{pattern} [#6782](https://github.com/wazuh/wazuh-dashboard-plugins/pull/6782)
- Removed `logs.level` setting [#6161](https://github.com/wazuh/wazuh-dashboard-plugins/pull/6161)
- Removed the usage of `wazuhapp-plain.log`, `wazuhapp.log`, `wazuh-ui-plain.log` and `wazuh-ui.log` files [#6161](https://github.com/wazuh/wazuh-dashboard-plugins/pull/6161)
- Removed the `App logs` application [#6161](https://github.com/wazuh/wazuh-dashboard-plugins/pull/6161)
- Removed API endpoint GET /utils/logs/ui [#6161](https://github.com/wazuh/wazuh-dashboard-plugins/pull/6161)
- Removed API endpoint GET /utils/logs [#6161](https://github.com/wazuh/wazuh-dashboard-plugins/pull/6161)
- Removed embedded `dom-to-image` dependency [#6902](https://github.com/wazuh/wazuh-dashboard-plugins/pull/6902)

## Wazuh v4.8.2 - OpenSearch Dashboards 2.10.0 - Revision 01

### Added

- Support for Wazuh 4.8.2

## Wazuh v4.8.1 - OpenSearch Dashboards 2.10.0 - Revision 04

### Added

- Support for Wazuh 4.8.1

### Fixed

- Removed the unexpected `delay` parameter on the server API requests [#6778](https://github.com/wazuh/wazuh-dashboard-plugins/pull/6778)
- Fixed home KPI links with custom or index pattern whose title is different to the id [#6777](https://github.com/wazuh/wazuh-dashboard-plugins/pull/6777)
- Fixed colors related to vulnerability severity levels on Vulnerability Detection dashboard [#6793](https://github.com/wazuh/wazuh-dashboard-plugins/pull/6793)
- Fixed pinned agent error in vulnerabilities events tab [#6827](https://github.com/wazuh/wazuh-dashboard-plugins/pull/6827)

## Wazuh v4.8.0 - OpenSearch Dashboards 2.10.0 - Revision 12

### Added

- Support for Wazuh 4.8.0
- Added the ability to check if there are available updates from the UI. [#6093](https://github.com/wazuh/wazuh-dashboard-plugins/pull/6093) [#6256](https://github.com/wazuh/wazuh-dashboard-plugins/pull/6256) [#6328](https://github.com/wazuh/wazuh-dashboard-plugins/pull/6328)
- Added remember server address check [#5791](https://github.com/wazuh/wazuh-dashboard-plugins/pull/5791)
- Added the ssl_agent_ca configuration to the SSL Settings form [#6083](https://github.com/wazuh/wazuh-dashboard-plugins/pull/6083)
- Added global vulnerabilities dashboards [#5896](https://github.com/wazuh/wazuh-dashboard-plugins/pull/5896)
- Added an agent selector to the agent view [#5840](https://github.com/wazuh/wazuh-dashboard-plugins/pull/5840)
- Added information icon with tooltip on the most active agent in the endpoint summary view [#6364](https://github.com/wazuh/wazuh-dashboard-plugins/pull/6364) [#6421](https://github.com/wazuh/wazuh-dashboard-plugins/pull/6421)
- Added a dash with a tooltip in the server APIs table when the run as is disabled [#6354](https://github.com/wazuh/wazuh-dashboard-plugins/pull/6354)

### Changed

- Moved the plugin menu to platform applications into the side menu [#5840](https://github.com/wazuh/wazuh-dashboard-plugins/pull/5840) [#6226](https://github.com/wazuh/wazuh-dashboard-plugins/pull/6226) [#6244](https://github.com/wazuh/wazuh-dashboard-plugins/pull/6244) [#6423](https://github.com/wazuh/wazuh-dashboard-plugins/pull/6423) [#6510](https://github.com/wazuh/wazuh-dashboard-plugins/pull/6510) [#6591](https://github.com/wazuh/wazuh-dashboard-plugins/pull/6591)
- Changed dashboards visualizations definitions. [#6035](https://github.com/wazuh/wazuh-dashboard-plugins/pull/6035) [#6632](https://github.com/wazuh/wazuh-dashboard-plugins/pull/6632) [#6690](https://github.com/wazuh/wazuh-dashboard-plugins/pull/6690)
- Change the display order of tabs in all modules. [#6067](https://github.com/wazuh/wazuh-dashboard-plugins/pull/6067)
- Upgraded the `axios` dependency to `1.6.1` [#6114](https://github.com/wazuh/wazuh-dashboard-plugins/pull/6114)
- Changed the API configuration title in the Server APIs section. [#6373](https://github.com/wazuh/wazuh-dashboard-plugins/pull/6373)
- Changed overview home top KPIs. [#6379](https://github.com/wazuh/wazuh-dashboard-plugins/pull/6379) [#6408](https://github.com/wazuh/wazuh-dashboard-plugins/pull/6408) [#6569](https://github.com/wazuh/wazuh-dashboard-plugins/pull/6569)
- Updated the PDF report year number. [#6492](https://github.com/wazuh/wazuh-dashboard-plugins/pull/6492)
- Changed overview home font size [#6627](https://github.com/wazuh/wazuh-dashboard-plugins/pull/6627)
- Changed endpoints summary KPIs, index pattern and APIs selects font sizes [#6702](https://github.com/wazuh/wazuh-dashboard-plugins/pull/6702)

### Fixed

- Fixed a problem with the agent menu header when the side menu is docked [#5840](https://github.com/wazuh/wazuh-dashboard-plugins/pull/5840)
- Fixed how the query filters apply on the Security Alerts table [#6102](https://github.com/wazuh/wazuh-dashboard-plugins/pull/6102)
- Fixed exception in agent view when an agent doesn't have policies [#6177](https://github.com/wazuh/wazuh-dashboard-plugins/pull/6177)
- Fixed exception in Inventory when agents don't have OS information [#6177](https://github.com/wazuh/wazuh-dashboard-plugins/pull/6177)
- Fixed pinned agent state in URL [#6177](https://github.com/wazuh/wazuh-dashboard-plugins/pull/6177)
- Fixed invalid date format in about and agent views [#6234](https://github.com/wazuh/wazuh-dashboard-plugins/pull/6234)
- Fixed script to install agents on macOS when you have password to deploy [#6305](https://github.com/wazuh/wazuh-dashboard-plugins/pull/6305)
- Fixed a problem with the address validation on Deploy New Agent [#6327](https://github.com/wazuh/wazuh-dashboard-plugins/pull/6327)
- Fixed a typo in an abbreviation for Fully Qualified Domain Name [#6333](https://github.com/wazuh/wazuh-dashboard-plugins/pull/6333)
- Fixed server statistics when cluster mode is disabled [#6352](https://github.com/wazuh/wazuh-dashboard-plugins/pull/6352)
- Fixed wrong value at server stat Archives queue usage [#6342](https://github.com/wazuh/wazuh-dashboard-plugins/pull/6342)
- Fixed the help menu, to be consistent and avoid duplication [#6374](https://github.com/wazuh/wazuh-dashboard-plugins/pull/6374)
- Fixed the axis label visual bug from dashboards [#6378](https://github.com/wazuh/wazuh-dashboard-plugins/pull/6378)
- Fixed a error pop-up spawn in MITRE ATT&CK [#6431](https://github.com/wazuh/wazuh-dashboard-plugins/pull/6431)
- Fixed minor style issues [#6484](https://github.com/wazuh/wazuh-dashboard-plugins/pull/6484) [#6489](https://github.com/wazuh/wazuh-dashboard-plugins/pull/6489) [#6587](https://github.com/wazuh/wazuh-dashboard-plugins/pull/6587) [#6868](https://github.com/wazuh/wazuh-dashboard-plugins/pull/6868)
- Fixed "View alerts of this Rule" link [#6553](https://github.com/wazuh/wazuh-dashboard-plugins/pull/6553)
- Fixed disconnected agent configuration error [#6587](https://github.com/wazuh/wazuh-dashboard-plugins/pull/6617)

### Removed

- Removed the `disabled_roles` and `customization.logo.sidebar` settings [#5840](https://github.com/wazuh/wazuh-dashboard-plugins/pull/5840)
- Removed the ability to configure the visibility of modules and removed `extensions.*` settings [#5840](https://github.com/wazuh/wazuh-dashboard-plugins/pull/5840)
- Removed the implicit filter of WQL language of the search bar UI [#6174](https://github.com/wazuh/wazuh-dashboard-plugins/pull/6174)
- Removed notice of old Discover deprecation [#6341](https://github.com/wazuh/wazuh-dashboard-plugins/pull/6341)
- Removed compilation date field from the app [#6366](https://github.com/wazuh/wazuh-dashboard-plugins/pull/6366)
- Removed WAZUH_REGISTRATION_SERVER from Windows agent deployment command [#6361](https://github.com/wazuh/wazuh-dashboard-plugins/pull/6361)

## Wazuh v4.7.5 - OpenSearch Dashboards 2.8.0 - Revision 02

### Added

- Support for Wazuh 4.7.5
- Added sanitization to custom branding SVG files [#6687](https://github.com/wazuh/wazuh-dashboard-plugins/pull/6687)

### Fixed

- Fixed a missing space in the macOS register agent command when a password is required [#6718](https://github.com/wazuh/wazuh-dashboard-plugins/pull/6718)

## Wazuh v4.7.4 - OpenSearch Dashboards 2.8.0 - Revision 02

### Added

- Support for Wazuh 4.7.4

## Wazuh v4.7.3 - OpenSearch Dashboards 2.8.0 - Revision 02

### Added

- Support for Wazuh 4.7.3

### Fixed

- Fixed CDB List import file feature [#6458](https://github.com/wazuh/wazuh-dashboard-plugins/pull/6458)

## Wazuh v4.7.2 - OpenSearch Dashboards 2.8.0 - Revision 02

### Added

- Support for Wazuh 4.7.2
- Added contextual information in the register agent commands [#6208](https://github.com/wazuh/wazuh-dashboard-plugins/pull/6208)
- Added host name and board serial information to Agents > Inventory data [#6191](https://github.com/wazuh/wazuh-dashboard-plugins/pull/6191)

### Fixed

- Fixed Agents preview page load when there are no registered agents [#6185](https://github.com/wazuh/wazuh-dashboard-plugins/pull/6185)
- Fixed the endpoint to get Wazuh server auth configuration [#6206](https://github.com/wazuh/wazuh-dashboard-plugins/pull/6206) [#6213](https://github.com/wazuh/wazuh-dashboard-plugins/pull/6213)
- Fixed error navigating back to agent in some scenarios [#6224](https://github.com/wazuh/wazuh-dashboard-plugins/pull/6224)

## Wazuh v4.7.1 - OpenSearch Dashboards 2.8.0 - Revision 03

### Added

- Support for Wazuh 4.7.1

### Fixed

- Fixed problem when using non latin characters in the username [#6076](https://github.com/wazuh/wazuh-dashboard-plugins/pull/6076)
- Fixed UI crash on retrieving log collection configuration for macos agent. [#6104](https://github.com/wazuh/wazuh-dashboard-plugins/pull/6104)
- Fixed incorrect validation of the agent name on the Deploy new agent window [#6105](https://github.com/wazuh/wazuh-dashboard-plugins/pull/6105)
- Fixed missing columns in the agents table of Groups [#6184](https://github.com/wazuh/wazuh-dashboard-plugins/pull/6184)

## Wazuh v4.7.0 - OpenSearch Dashboards 2.8.0 - Revision 04

### Added

- Support for Wazuh 4.7.0
- Added `status detail` column in the agents table. [#5680](https://github.com/wazuh/wazuh-dashboard-plugins/pull/5680)
- Added agent register wizard handle properly special characters in password [#5738](https://github.com/wazuh/wazuh-dashboard-plugins/pull/5738)

### Changed

- Changed Network ports table columns for Linux agents. [#5636](https://github.com/wazuh/wazuh-dashboard-plugins/pull/5636)
- Updated development dependencies (`@typescript-eslint/eslint-plugin, @typescript-eslint/parser, eslint, swagger-client`)[#5748](https://github.com/wazuh/wazuh-dashboard-plugins/pull/5748)
- Changed timelion type displays in the management > statistics section to line type displays. [5707](https://github.com/wazuh/wazuh-dashboard-plugins/pull/5707)

### Fixed

- Fixed problem with new or missing columns in agent table. [#5591](https://github.com/wazuh/wazuh-dashboard-plugins/pull/5591)
- Fixed the color of the agent name in the groups section in dark mode. [#5676](https://github.com/wazuh/wazuh-dashboard-plugins/pull/5676) [#6018](https://github.com/wazuh/wazuh-dashboard-plugins/pull/6018)
- Fixed the propagation event so that the flyout data, in the decoders, does not change when the button is pressed. [#5597](https://github.com/wazuh/wazuh-dashboard-plugins/pull/5597)
- Fixed the tooltips of the tables in the security section, and unnecessary requests are removed. [#5631](https://github.com/wazuh/wazuh-dashboard-plugins/pull/5631)

### Removed

- Removed views in JSON and XML formats from management settings. [#5747](https://github.com/wazuh/wazuh-dashboard-plugins/pull/5747)

## Wazuh v4.6.0 - OpenSearch Dashboards 2.8.0 - Revision 03

### Added

- Added rel="noopener noreferrer" in documentation links. [#5197](https://github.com/wazuh/wazuh-dashboard-plugins/pull/5197) [#5274](https://github.com/wazuh/wazuh-dashboard-plugins/pull/5274) [#5298](https://github.com/wazuh/wazuh-dashboard-plugins/pull/5298) [#5409](https://github.com/wazuh/wazuh-dashboard-plugins/pull/5409)
- Added `ignore` and `restrict` options to Syslog configuration. [#5203](https://github.com/wazuh/wazuh-dashboard-plugins/pull/5203)
- Added the `extensions.github` and `extensions.office` settings to the default configuration file [#5376](https://github.com/wazuh/wazuh-dashboard-plugins/pull/5376)
- Added new global error treatment (client-side) [#4163](https://github.com/wazuh/wazuh-dashboard-plugins/pull/4163)
- Added new CLI to generate API data from specification file [#5519](https://github.com/wazuh/wazuh-dashboard-plugins/pull/5519)
- Added specific RBAC permissions to Security section [#5551](https://github.com/wazuh/wazuh-dashboard-plugins/pull/5551)
- Added Refresh and Export formatted button to panels in Agents > Inventory data [#5443](https://github.com/wazuh/wazuh-dashboard-plugins/pull/5443)
- Added Refresh and Export formatted buttons to Management > Cluster > Nodes [#5491](https://github.com/wazuh/wazuh-dashboard-plugins/pull/5491)

### Changed

- Changed of regular expression in RBAC. [#5201](https://github.com/wazuh/wazuh-dashboard-plugins/pull/5201)
- Migrate the timeFilter, metaFields, maxBuckets health checks inside the pattern check. [#5384](https://github.com/wazuh/wazuh-dashboard-plugins/pull/5384)
- Changed the query to search for an agent in `management/configuration`. [#5485](https://github.com/wazuh/wazuh-dashboard-plugins/pull/5485)
- Changed the search bar in management/log to the one used in the rest of the app. [#5476](https://github.com/wazuh/wazuh-dashboard-plugins/pull/5476)
- Changed the design of the wizard to add agents. [#5457](https://github.com/wazuh/wazuh-dashboard-plugins/pull/5457)
- Changed the search bar in Management (Rules, Decoders, CDB List, Groups, Cluster > Nodes) and Modules (Vulnerabilities > Inventory, Security Configuration Assessment > Inventory > {Policy ID} > Checks, MITRE ATT&CK > Intelligence > {Resource}, Integrity monitoring > Inventory > Files, Integrity monitoring > Inventory > Registry), Agent Inventory data, Explore agent modal, Agents [#5363](https://github.com/wazuh/wazuh-dashboard-plugins/pull/5363) [#5442](https://github.com/wazuh/wazuh-dashboard-plugins/pull/5442) [#5443](https://github.com/wazuh/wazuh-dashboard-plugins/pull/5443) [#5444](https://github.com/wazuh/wazuh-dashboard-plugins/pull/5444) [#5445](https://github.com/wazuh/wazuh-dashboard-plugins/pull/5445) [#5447](https://github.com/wazuh/wazuh-dashboard-plugins/pull/5447) [#5452](https://github.com/wazuh/wazuh-dashboard-plugins/pull/5452) [#5491](https://github.com/wazuh/wazuh-dashboard-plugins/pull/5491) [#5785](https://github.com/wazuh/wazuh-dashboard-plugins/pull/5785) [#5813](https://github.com/wazuh/wazuh-dashboard-plugins/pull/5813)

### Fixed

- Fixed trailing hyphen character for OS value in the list of agents [#4828](https://github.com/wazuh/wazuh-dashboard-plugins/pull/4828)
- Fixed several typos in the code, by @jctello [#4911](https://github.com/wazuh/wazuh-dashboard-plugins/pull/4911)
- Fixed the display of more than one protocol in the Global configuration section [#4917](https://github.com/wazuh/wazuh-dashboard-plugins/pull/4917)
- Handling endpoint response was done when there is no data to show [#4918](https://github.com/wazuh/wazuh-dashboard-plugins/pull/4918)
- Fixed references to Elasticsearch in Wazuh-stack plugin [4894](https://github.com/wazuh/wazuh-dashboard-plugins/pull/4894)
- Fixed the 2 errors that appeared in console in Settings>Configuration section. [#5135](https://github.com/wazuh/wazuh-dashboard-plugins/pull/5135)
- Fixed the GitHub and Office 365 module visibility configuration for each API host was not kept when changing/upgrading the plugin [#5376](https://github.com/wazuh/wazuh-dashboard-plugins/pull/5376)
- Fixed the GitHub and Office 365 modules appear in the main menu when they were not configured [#5376](https://github.com/wazuh/wazuh-dashboard-plugins/pull/5376)
- Fixed TypeError in FIM Inventory using new error handler [#5364](https://github.com/wazuh/wazuh-dashboard-plugins/pull/5364)
- Fixed error when using invalid group configuration [#5423](https://github.com/wazuh/wazuh-dashboard-plugins/pull/5423)
- Fixed repeated requests in inventory data and configurations of an agent. [#5460](https://github.com/wazuh/wazuh-dashboard-plugins/pull/5460)
- Fixed repeated requests in the group table when adding a group or refreshing the table [#5465](https://github.com/wazuh/wazuh-dashboard-plugins/pull/5465)
- Fixed an error in the request body suggestions of API Console [#5521](https://github.com/wazuh/wazuh-dashboard-plugins/pull/5521)
- Fixed some errors related to relative dirname of rule and decoder files [#5734](https://github.com/wazuh/wazuh-dashboard-plugins/pull/5734)
- Fixed package URLs in aarch64 commands [#5879](https://github.com/wazuh/wazuh-dashboard-plugins/pull/5879)
- Fixed install macOS agent commands [5888](https://github.com/wazuh/wazuh-dashboard-plugins/pull/5888)

### Removed

- Removed deprecated request and code in agent's view [#5451](https://github.com/wazuh/wazuh-dashboard-plugins/pull/5451)
- Removed unnecessary dashboard queries caused by the deploy agent view. [#5453](https://github.com/wazuh/wazuh-dashboard-plugins/pull/5453)
- Removed repeated and unnecessary requests in security section. [#5500](https://github.com/wazuh/wazuh-dashboard-plugins/pull/5500)
- Removed scripts to generate API data from live Wazuh manager [#5519](https://github.com/wazuh/wazuh-dashboard-plugins/pull/5519)
- Removed pretty parameter from cron job requests. [#5532](https://github.com/wazuh/wazuh-dashboard-plugins/pull/5532)
- Removed unnecessary requests in `Management/Status` section. [#5528](https://github.com/wazuh/wazuh-dashboard-plugins/pull/5528)
- Removed obsolete code that caused duplicate requests to the api in `Management`. [#5485](https://github.com/wazuh/wazuh-dashboard-plugins/pull/5485)
- Removed unused embedded jquery-ui [#5592](https://github.com/wazuh/wazuh-dashboard-plugins/pull/5592)

## Wazuh v4.5.4 - OpenSearch Dashboards 2.6.0 - Revision 01

### Added

- Support for Wazuh 4.5.4

## Wazuh v4.5.3 - OpenSearch Dashboards 2.6.0 - Revision 02

### Added

- Support for Wazuh 4.5.3

### Changed

- Changed the command to install the agent on SUSE uses zypper [#5925](https://github.com/wazuh/wazuh-dashboard-plugins/pull/5925)

## Wazuh v4.5.2 - OpenSearch Dashboards 2.6.0 - Revision 02

### Added

- Support for Wazuh 4.5.2

### Fixed

- Fixed an error with the commands in the Deploy new agent section for Oracle Linux 6+ agents [#5764](https://github.com/wazuh/wazuh-dashboard-plugins/pull/5764)
- Fixed broken documentation links in `Management/Configuration` section [#5796](https://github.com/wazuh/wazuh-dashboard-plugins/pull/5796)

## Wazuh v4.5.1 - OpenSearch Dashboards 2.6.0 - Revision 03

### Added

- Add Apple Silicon architecture button to the register Agent wizard [#5478](https://github.com/wazuh/wazuh-dashboard-plugins/pull/5478)

### Fixed

- Fixed the rendering of tables that contains IPs and agent overview [#5471](https://github.com/wazuh/wazuh-dashboard-plugins/pull/5471)
- Fixed the agents active coverage stat as NaN in Details panel of Agents section [#5490](https://github.com/wazuh/wazuh-dashboard-plugins/pull/5490)
- Fixed a broken documentation link to agent labels [#5687](https://github.com/wazuh/wazuh-dashboard-plugins/pull/5687)
- Fixed the PDF report filters applied to tables [#5714](https://github.com/wazuh/wazuh-dashboard-plugins/pull/5714)
- Fixed outdated year in the PDF report footer [#5766](https://github.com/wazuh/wazuh-dashboard-plugins/pull/5766)

### Removed

- Removed the agent name in the agent info ribbon [#5497](https://github.com/wazuh/wazuh-dashboard-plugins/pull/5497)

### Changed

- Changed method to perform redirection on agent table buttons [#5539](https://github.com/wazuh/wazuh-dashboard-plugins/pull/5539)
- Changed windows agent service name in the deploy agent wizard [#5538](https://github.com/wazuh/wazuh-dashboard-plugins/pull/5538)
- Changed the requests to get the agent labels for the managers [#5687](https://github.com/wazuh/wazuh-dashboard-plugins/pull/5687)

## Wazuh v4.5.0 - OpenSearch Dashboards 2.6.0 - Revision 01

### Added

- Support for Wazuh 4.5.0

## Wazuh v4.4.5 - OpenSearch Dashboards 2.6.0 - Revision 02

### Added

- Support for Wazuh 4.4.5

## Wazuh v4.4.4 - OpenSearch Dashboards 2.6.0 - Revision 01

### Added

- Support for Wazuh 4.4.4

### Changed

- Changed the title and added a warning in the step 3 of the deploy new agent section. [#5416](https://github.com/wazuh/wazuh-dashboard-plugins/pull/5416)

## Wazuh v4.4.3 - OpenSearch Dashboards 2.6.0 - Revision 01

### Added

- Support for Wazuh 4.4.3

### Fixed

- Fixed command to install the macOS agent on the agent wizard [#5481](https://github.com/wazuh/wazuh-dashboard-plugins/pull/5481) [#5484](https://github.com/wazuh/wazuh-dashboard-plugins/pull/5484)
- Fixed command to start the macOS agent on the agent wizard [#5470](https://github.com/wazuh/wazuh-dashboard-plugins/pull/5470)

## Wazuh v4.4.2 - OpenSearch Dashboards 2.6.0 - Revision 01

### Added

- Support for Wazuh 4.4.2

### Fixed

- Fixed a problem in the backend service to get the plugin configuration [#5428](https://github.com/wazuh/wazuh-dashboard-plugins/pull/5428) [#5432](https://github.com/wazuh/wazuh-dashboard-plugins/pull/5432)

## Wazuh v4.4.1 - OpenSearch Dashboards 2.6.0 - Revision 01

### Fixed

- Fixed the search in the agent inventory data tables [#5196](https://github.com/wazuh/wazuh-dashboard-plugins/pull/5196)
- Fixed `Top 5 users` table overflow in `FIM::Dashboard` [#5334](https://github.com/wazuh/wazuh-dashboard-plugins/pull/5334)
- Fixed a visual error in the 'About' section. [#5337](https://github.com/wazuh/wazuh-dashboard-plugins/pull/5337)
- Fixed the `Anomaly and malware detection` link. [#5329](https://github.com/wazuh/wazuh-dashboard-plugins/pull/5329)
- Fixed the problem that did not allow closing the time picker when the button was clicked again in `Agents` and `Management/Statistics`. [#5341](https://github.com/wazuh/wazuh-dashboard-plugins/pull/5341)

## Wazuh v4.4.0 - OpenSearch Dashboards 2.4.0 - Revision 06

### Added

- Added the option to sort by the agent's count in the group table. [#4323](https://github.com/wazuh/wazuh-dashboard-plugins/pull/4323)
- Added agent synchronization status in the agent module. [#3874](https://github.com/wazuh/wazuh-dashboard-plugins/pull/3874) [#5143](https://github.com/wazuh/wazuh-dashboard-plugins/pull/5143) [#5177](https://github.com/wazuh/wazuh-dashboard-plugins/pull/5177)
- Added the ability to set the agent name in the installation command. [#4739](https://github.com/wazuh/wazuh-dashboard-plugins/pull/4739)
- Added validation to the plugin's settings [#4503](https://github.com/wazuh/wazuh-dashboard-plugins/pull/4503) [#4785](https://github.com/wazuh/wazuh-dashboard-plugins/pull/4785)
- Added new settings to customize the header and footer on the PDF reports [#4505](https://github.com/wazuh/wazuh-dashboard-plugins/pull/4505) [#4798](https://github.com/wazuh/wazuh-dashboard-plugins/pull/4798) [#4805](https://github.com/wazuh/wazuh-dashboard-plugins/pull/4805)
- Added a new setting to enable or disable the customization [#4507](https://github.com/wazuh/wazuh-dashboard-plugins/pull/4507)
- Added the ability to upload an image for the `customization.logo.*` settings in `Settings/Configuration` [#4504](https://github.com/wazuh/wazuh-dashboard-plugins/pull/4504)
- Added macOS support to the 'Deploy new agent' section [#4867](https://github.com/wazuh/wazuh-dashboard-plugins/pull/4867)
- Added PowerPC architecture support for redhat7, in the 'Deploy new agent' section. [#4833](https://github.com/wazuh/wazuh-dashboard-plugins/pull/4833)
- Added a centralized service to handle the requests [#4831](https://github.com/wazuh/wazuh-dashboard-plugins/pull/4831)
- Added data-test-subj property to the create-policy component [#4873](https://github.com/wazuh/wazuh-dashboard-plugins/pull/4873)
- Added a link for additional steps to enroll agents on Alpine Linux in the 'Deploy new agent' section. [#4933](https://github.com/wazuh/wazuh-dashboard-plugins/pull/4933)
- Added extra steps message and new command for Windows XP and Windows Server 2008, added alpine agent with all its steps. [#4933](https://github.com/wazuh/wazuh-dashboard-plugins/pull/4933)
- Added file saving conditions in File Editor [#4970](https://github.com/wazuh/wazuh-dashboard-plugins/pull/4970)
- Added character validation to avoid invalid agent names in the 'Deploy new agent' section. [#5021](https://github.com/wazuh/wazuh-dashboard-plugins/pull/5021) [#5028](https://github.com/wazuh/wazuh-dashboard-plugins/pull/5028)
- Added default selected options in the 'Deploy new agent' section [#5063](https://github.com/wazuh/wazuh-dashboard-plugins/pull/5063)
- Added suggestions for cluster's node and protocol to use for agent enrollment in the 'Deploy new agent' section. [#4776](https://github.com/wazuh/wazuh-dashboard-plugins/pull/4776) [#4954](https://github.com/wazuh/wazuh-dashboard-plugins/pull/4954) [#5166](https://github.com/wazuh/wazuh-dashboard-plugins/pull/5166)
- Redesign the SCA table of the agent's dashboard [#4512](https://github.com/wazuh/wazuh-dashboard-plugins/pull/4512)

### Changed

- Changed the HTTP verb from `GET` to `POST` in the requests to log in to the Wazuh API [#4103](https://github.com/wazuh/wazuh-dashboard-plugins/pull/4103)
- Changed the endpoint that updates the plugin configuration to support updating multiple settings at once. [#4501](https://github.com/wazuh/wazuh-dashboard-plugins/pull/4501)
- Improved alerts summary performance [#4376](https://github.com/wazuh/wazuh-dashboard-plugins/pull/4376) [#5071](https://github.com/wazuh/wazuh-dashboard-plugins/pull/5071) [#5131](https://github.com/wazuh/wazuh-dashboard-plugins/pull/5131)
- Improved the setting's description for the plugin displayed in the UI and the configuration file. [#4501](https://github.com/wazuh/wazuh-dashboard-plugins/pull/4501)
- Improved `Agents Overview` performance [#4363](https://github.com/wazuh/wazuh-dashboard-plugins/pull/4363) [#5076](https://github.com/wazuh/wazuh-dashboard-plugins/pull/5076)
- Improved the message displayed when there is a versions mismatch between the Wazuh API and the Wazuh app [#4529](https://github.com/wazuh/wazuh-dashboard-plugins/pull/4529) [#4964](https://github.com/wazuh/wazuh-dashboard-plugins/pull/4964)
- Updated operating systems' information in the 'Deploy new agent' section. [#4851](https://github.com/wazuh/wazuh-dashboard-plugins/pull/4851)
- Updated and unified the fetching and rendering of the SCA checks results due to changes in the Wazuh API [#5031](https://github.com/wazuh/wazuh-dashboard-plugins/pull/5031)
- Updated the `Agent details` component to the changes in the Wazuh API response. [#3874](https://github.com/wazuh/wazuh-dashboard-plugins/pull/3874)
- Updated the `Last vulnerability scan` component to the changes in the Wazuh API response [#4975](https://github.com/wazuh/wazuh-dashboard-plugins/pull/4975)
- Updated the `winston` dependency to `3.5.1` [#4985](https://github.com/wazuh/wazuh-dashboard-plugins/pull/4985)
- Updated the `mocha` dependency to `10.1.0` [#5062](https://github.com/wazuh/wazuh-dashboard-plugins/pull/5062)
- Updated the `pdfmake` dependency to `0.2.7` [#5062](https://github.com/wazuh/wazuh-dashboard-plugins/pull/5062)
- The button to export the app logs is now disabled when there are no results, instead of showing an error toast [#4992](https://github.com/wazuh/wazuh-dashboard-plugins/pull/4992)
- Independently load each dashboard from the `Agents Overview` page [#4363](https://github.com/wazuh/wazuh-dashboard-plugins/pull/4363)

### Fixed

- Fixed nested fields filtering in dashboards tables and KPIs [#4425](https://github.com/wazuh/wazuh-dashboard-plugins/pull/4425)
- Fixed nested field rendering in security alerts table details [#4428](https://github.com/wazuh/wazuh-dashboard-plugins/pull/4428)
- Fixed a bug where the Wazuh logo was used instead of the custom one [#4539](https://github.com/wazuh/wazuh-dashboard-plugins/pull/4539)
- Fixed rendering problems of the `Agent Overview` section in low resolutions [#4516](https://github.com/wazuh/wazuh-dashboard-plugins/pull/4516)
- Fixed issue when logging out from Wazuh when SAML is enabled [#4595](https://github.com/wazuh/wazuh-dashboard-plugins/issues/4595)
- Fixed server errors with code 500 when the Wazuh API is not reachable / up. [#4710](https://github.com/wazuh/wazuh-dashboard-plugins/pull/4710) [#4728](https://github.com/wazuh/wazuh-dashboard-plugins/pull/4728) [#4971](https://github.com/wazuh/wazuh-dashboard-plugins/pull/4971)
- Fixed pagination to SCA table [#4653](https://github.com/wazuh/wazuh-dashboard-plugins/issues/4653) [#5010](https://github.com/wazuh/wazuh-dashboard-plugins/pull/5010)
- Fixed `WAZUH_PROTOCOL` suggestion in the 'Deploy new agent' section. [#4849](https://github.com/wazuh/wazuh-dashboard-plugins/pull/4849)
- Fixed agent deployment instructions for HP-UX and Solaris. [#4943](https://github.com/wazuh/wazuh-dashboard-plugins/pull/4943)
- Fixed a bug that caused the flyouts to close when clicking inside them [#4638](https://github.com/wazuh/wazuh-dashboard-plugins/pull/4638) [#5046](https://github.com/wazuh/wazuh-dashboard-plugins/pull/5046)
- Fixed the manager option in the 'Deploy new agent' section [#4981](https://github.com/wazuh/wazuh-dashboard-plugins/pull/4981)
- Fixed Inventory checks table filters by stats [#4999](https://github.com/wazuh/wazuh-dashboard-plugins/pull/4999) [#5031](https://github.com/wazuh/wazuh-dashboard-plugins/pull/5031)
- Fixed commands in the 'Deploy new agent' section (most of the commands are missing '-1') [#4962](https://github.com/wazuh/wazuh-dashboard-plugins/pull/4962)
- Fixed agent installation command for macOS in the 'Deploy new agent' section. [#4968](https://github.com/wazuh/wazuh-dashboard-plugins/pull/4968)
- Fixed agent evolution chart [#4942](https://github.com/wazuh/wazuh-dashboard-plugins/pull/4942)
- Fixed Solaris command [#5035](https://github.com/wazuh/wazuh-dashboard-plugins/pull/5035)
- Fixed commands: AIX, OpenSUSE, Alpine, Suse11, Fedora, HP, Oracle Linux 5, Amazon Linux 2, CentOS5. Changed the word 'or higher' in buttons to '+'. Fixed validations for HP, Solaris and Alpine. [#5045](https://github.com/wazuh/wazuh-dashboard-plugins/pull/5045)
- Fixed error in GitHub module PDF report. [#5069](https://github.com/wazuh/wazuh-dashboard-plugins/pull/5069)
- Fixed password input in 'Deploy new agent' section [#5098](https://github.com/wazuh/wazuh-dashboard-plugins/pull/5098)
- Fixed error when clicking on the selectors of agents in the group agents management [#5094](https://github.com/wazuh/wazuh-dashboard-plugins/pull/5094)
- Fixed menu content panel is displayed in the wrong place. [5092](https://github.com/wazuh/wazuh-dashboard-plugins/pull/5092)
- Fixed greyed and disabled menu section names [#5101](https://github.com/wazuh/wazuh-dashboard-plugins/pull/5101)
- Fixed misspelling in the NIST module [#5107](https://github.com/wazuh/wazuh-dashboard-plugins/pull/5107)
- Fixed Statistic cronjob bulk document insert [#5150](https://github.com/wazuh/wazuh-dashboard-plugins/pull/5150)
- Fixed the style of the buttons showing more event information in the event view table. [#5137](https://github.com/wazuh/wazuh-dashboard-plugins/pull/5137)
- Fixed Inventory module for Solaris agents [#5144](https://github.com/wazuh/wazuh-dashboard-plugins/pull/5144)
- Fixed the module information button in Office 365 and GitHub Panel tab to open the nav drawer. [#5167](https://github.com/wazuh/wazuh-dashboard-plugins/pull/5167)
- Fixed a UI crash due to `external_references` field could be missing in some vulnerability data [#5200](https://github.com/wazuh/wazuh-dashboard-plugins/pull/5200)
- Fixed Wazuh main menu not displayed when navigation menu is locked [#5273](https://github.com/wazuh/wazuh-dashboard-plugins/pull/5273)
- Fixed 'Deploy new agent' section which used wrong secure connection property [#5285](https://github.com/wazuh/wazuh-dashboard-plugins/pull/5285) [#5295](https://github.com/wazuh/wazuh-dashboard-plugins/pull/5295)
- Fixed events view when search bar language is `lucene` [#5286](https://github.com/wazuh/wazuh-dashboard-plugins/pull/5286)
- Disabled unmapped fields filter in `Security Events` alerts table [#4929](https://github.com/wazuh/wazuh-dashboard-plugins/pull/4929)
- Raspbian OS, Ubuntu, Amazon Linux and Amazon Linux 2 commands in the 'Deploy new agent' section now change when a different architecture is selected [#4876](https://github.com/wazuh/wazuh-dashboard-plugins/pull/4876) [#4880](https://github.com/wazuh/wazuh-dashboard-plugins/pull/4880)

### Removed

- Removed custom styles for Kibana 7.9.0 [#4491](https://github.com/wazuh/wazuh-dashboard-plugins/pull/4491)
- Removed the `angular-chart.js` dependency [#4985](https://github.com/wazuh/wazuh-dashboard-plugins/pull/4985)
- Removed the `pug-loader` dependency [#5062](https://github.com/wazuh/wazuh-dashboard-plugins/pull/5062) [#5089](https://github.com/wazuh/wazuh-dashboard-plugins/pull/5089)

## Wazuh v4.3.11 - OpenSearch Dashboards 1.2.0 - Revision 4312

### Added

- Support for Wazuh 4.3.11

## Wazuh v4.3.10 - OpenSearch Dashboards 1.2.0 - Revision 4311

### Fixed

- Fixed issue when logging out from Wazuh when SAML is enabled [#4815](https://github.com/wazuh/wazuh-dashboard-plugins/issues/4815)

## Wazuh v4.3.9 - OpenSearch Dashboards 1.2.0 - Revision 4310

### Added

- Support for Wazuh 4.3.9

## Wazuh v4.3.8 - OpenSearch Dashboards 1.2.0 - Revision 4309

### Added

- Support for Wazuh 4.3.8

## Wazuh v4.3.7 - OpenSearch Dashboards 1.2.0 - Revision 4308

### Fixed

- Wazuh.yml review: fixed link to web documentation, improved in-file documentation and fixed some grammatical errors. [#4378](https://github.com/wazuh/wazuh-dashboard-plugins/pull/4378) [#4399](https://github.com/wazuh/wazuh-dashboard-plugins/pull/4399)
- Fixed an error during the generation of a group's report, if the request to the Wazuh API fails [#4350](https://github.com/wazuh/wazuh-dashboard-plugins/pull/4350)
- Fixed a problem with the group's report, when the group has no agents [#4350](https://github.com/wazuh/wazuh-dashboard-plugins/pull/4350)
- Fixed path in logo customization section [#4352](https://github.com/wazuh/wazuh-dashboard-plugins/pull/4352)
- Fixed a TypeError in Firefox. Change the Get request that was made with a Kibana core.http.get(/api/check-wazuh) resource to the WzRequest.genericReq resource and it no longer fails, also add a test capture to public/plugin.ts that wraps the request and in case of failure, the error is detected when the browser does not work with the V8 engine. [#4362](https://github.com/wazuh/wazuh-dashboard-plugins/pull/4362)
- Fixed an error of an undefined username hash related to reporting when using Kibana with X-Pack and security was disabled [#4358](https://github.com/wazuh/wazuh-dashboard-plugins/pull/4358)
- Fixed persistence of the plugin registry file between updates [#4359](https://github.com/wazuh/wazuh-dashboard-plugins/pull/4359)
- Fixed searchbar error on SCA Inventory table [#4367](https://github.com/wazuh/wazuh-dashboard-plugins/pull/4367)
- Fixed a routes loop when reinstalling Wazuh indexer [#4373](https://github.com/wazuh/wazuh-dashboard-plugins/pull/4373)

### Removed

- Removed the use of `manager_host` field related to agent information of Wazuh API responses, which is obsolete [#4350](https://github.com/wazuh/wazuh-dashboard-plugins/pull/4350)

## Wazuh v4.3.6 - OpenSearch Dashboards 1.2.0 - Revision 4307

### Fixed

- Fixed the search bar component to properly distinguish conjuntion operators (AND, OR) [#4326](https://github.com/wazuh/wazuh-dashboard-plugins/pull/4326)
- Fixed documentation link titles to match the documentation sections to redirect to [#4301](https://github.com/wazuh/wazuh-dashboard-plugins/pull/4301)
- Fixed missing documentation references to the Agent's overview, Agent's Integrity monitoring, and Agent's Inventory data sections, when the agent has never connected. [#4301](https://github.com/wazuh/wazuh-dashboard-plugins/pull/4301)
- The references to the documentation site now links to the appropriate version [#4301](https://github.com/wazuh/wazuh-dashboard-plugins/pull/4301)
- Fixed missing documentation link in the Docker Listener module [#4301](https://github.com/wazuh/wazuh-dashboard-plugins/pull/4301)
- Fixed broken links to the documentation site [#4301](https://github.com/wazuh/wazuh-dashboard-plugins/pull/4301)
- Fix Rules, Decoders and CDB lists uploaders to show errors appropriately [#4307](https://github.com/wazuh/wazuh-dashboard-plugins/pull/4307)
- Sanitize report's inputs and usernames [#4330](https://github.com/wazuh/wazuh-dashboard-plugins/pull/4330)

## Wazuh v4.3.5 - OpenSearch Dashboards 1.2.0 - Revision 4306

### Added

- Added to the interface API messages in the Ruleset test module [#4244](https://github.com/wazuh/wazuh-dashboard-plugins/pull/4244)
- Added authorization prompt in Mitre > Intelligence [#4261](https://github.com/wazuh/wazuh-dashboard-plugins/pull/4261)
- Added a more descriptive message when there is an error related to the user permissions when getting the list of index patterns in a route resolver [#4280](https://github.com/wazuh/wazuh-dashboard-plugins/pull/4280)

### Changed

- Changed the reference from Manager to Wazuh server in the guide to deploy a new agent [#4239](https://github.com/wazuh/wazuh-dashboard-plugins/pull/4239)
- Removed the filtered tags because they were not supported by the API endpoint [#4267](https://github.com/wazuh/wazuh-dashboard-plugins/pull/4267)
- Changed styles in visualizations. [#4254](https://github.com/wazuh/wazuh-dashboard-plugins/pull/4254)

### Fixed

- Fixed type error when changing screen size in agents section [#4233](https://github.com/wazuh/wazuh-dashboard-plugins/pull/4233)
- Removed a logged error that appeared when the `statistics` tasks tried to create an index with the same name, causing the second task to fail on the creation of the index because it already exists [#4235](https://github.com/wazuh/wazuh-dashboard-plugins/pull/4235)
- Fixed a UI crash due to a query with syntax errors in `Modules/Security events` [#4237](https://github.com/wazuh/wazuh-dashboard-plugins/pull/4237)
- Fixed an error when generating a module report after changing the selected agent [#4240](https://github.com/wazuh/wazuh-dashboard-plugins/pull/4240)
- Fixed an unhandled error when a Wazuh API request failed in the dev tools [#4266](https://github.com/wazuh/wazuh-dashboard-plugins/pull/4266)
- Fixed an error related to `API not available` when saving the manager configuration and restarting the manager from `Management/Configuration/Edit configuration` on manager mode [#4264](https://github.com/wazuh/wazuh-dashboard-plugins/pull/4264)
- Fixed a UI problem that required scrolling to see the logs in Management/Logs and Settings/Logs [#4253](https://github.com/wazuh/wazuh-dashboard-plugins/pull/4253)

## Wazuh v4.3.4 - OpenSearch Dashboards 1.2.0 - Revision 4305

### Added

- Added the `pending` agent status to some sections that was missing
  [#4166](https://github.com/wazuh/wazuh-dashboard-plugins/pull/4166)
  [#4188](https://github.com/wazuh/wazuh-dashboard-plugins/pull/4188)

### Changed

- Replaced the visualization of `Status` panel in `Agents` [#4166](https://github.com/wazuh/wazuh-dashboard-plugins/pull/4166)
- Replaced the visualization of policy in `Modules/Security configuration assessment/Inventory` [#4166](https://github.com/wazuh/wazuh-dashboard-plugins/pull/4166)
- Consistency in the colors and labels used for the agent status [#4166](https://github.com/wazuh/wazuh-dashboard-plugins/pull/4166) [#4199](https://github.com/wazuh/wazuh-dashboard-plugins/issues/4199)
- Replaced how the full and partial scan dates are displayed in the `Details` panel of `Vulnerabilities/Inventory` [#4169](https://github.com/wazuh/wazuh-dashboard-plugins/pull/4169)

### Fixed

- Fixed that the platform visualizations didn't use some definitions related to the UI on Kibana 7.10.2 [#4166](https://github.com/wazuh/wazuh-dashboard-plugins/pull/4166)
- Fixed a toast message with a successful process appeared when removing an agent of a group in `Management/Groups` and the agent appears in the agent list after refreshing the table [#4167](https://github.com/wazuh/wazuh-dashboard-plugins/pull/4167)
- Fixed import of an empty rule or decoder file [#4176](https://github.com/wazuh/wazuh-dashboard-plugins/pull/4176)
- Fixed overwriting of rule and decoder imports [#4180](https://github.com/wazuh/wazuh-dashboard-plugins/pull/4180)

## Wazuh v4.3.3 - OpenSearch Dashboards 1.2.0 - Revision 4304

### Fixed

- Fixed Wazuh Dashboard troubleshooting url [#4151](https://github.com/wazuh/wazuh-dashboard-plugins/pull/4151)

## Wazuh v4.3.2 - OpenSearch Dashboards 1.2.0 - Revision 4303

### Added

- Support for Wazuh 4.3.2

## Wazuh v4.3.1 - OpenSearch Dashboards 1.2.0 - Revision 4302

### Added

- Added PowerShell version warning to Windows agent installation wizard [#4142](https://github.com/wazuh/wazuh-dashboard-plugins/pull/4142)
- A new workflow is added to perform backports to specific branches [#4149](https://github.com/wazuh/wazuh-dashboard-plugins/pull/4149)

### Fixed

- Fixed the falsy values are displayed as not defined and enhanced the output of `Ruleset Test` [#4141](https://github.com/wazuh/wazuh-dashboard-plugins/pull/4141)

## Wazuh v4.3.0 - OpenSearch Dashboards 1.2.0 - Revision 4301

### Added

- Support for OpenSearch Dashboards 1.2.0
- Added GitHub and Office365 modules [#3557](https://github.com/wazuh/wazuh-dashboard-plugins/pull/3557)
- Added a new `Panel` module tab for GitHub and Office365 modules
  [#3541](https://github.com/wazuh/wazuh-dashboard-plugins/pull/3541)
  [#3945](https://github.com/wazuh/wazuh-dashboard-plugins/pull/3945)
  [#3952](https://github.com/wazuh/wazuh-dashboard-plugins/pull/3952)
- Added ability to filter the results fo the `Network Ports` table in the `Inventory data` section [#3639](https://github.com/wazuh/wazuh-dashboard-plugins/pull/3639)
- Added new endpoint service to collect the frontend logs into a file [#3324](https://github.com/wazuh/wazuh-dashboard-plugins/pull/3324)
- Improved the frontend handle errors strategy: UI, Toasts, console log and log in file
  [#3327](https://github.com/wazuh/wazuh-dashboard-plugins/pull/3327)
  [#3321](https://github.com/wazuh/wazuh-dashboard-plugins/pull/3321)
  [#3367](https://github.com/wazuh/wazuh-dashboard-plugins/pull/3367)
  [#3373](https://github.com/wazuh/wazuh-dashboard-plugins/pull/3373)
  [#3374](https://github.com/wazuh/wazuh-dashboard-plugins/pull/3374)
  [#3390](https://github.com/wazuh/wazuh-dashboard-plugins/pull/3390)
  [#3410](https://github.com/wazuh/wazuh-dashboard-plugins/pull/3410)
  [#3408](https://github.com/wazuh/wazuh-dashboard-plugins/pull/3408)
  [#3429](https://github.com/wazuh/wazuh-dashboard-plugins/pull/3429)
  [#3427](https://github.com/wazuh/wazuh-dashboard-plugins/pull/3427)
  [#3417](https://github.com/wazuh/wazuh-dashboard-plugins/pull/3417)
  [#3462](https://github.com/wazuh/wazuh-dashboard-plugins/pull/3462)
  [#3451](https://github.com/wazuh/wazuh-dashboard-plugins/pull/3451)
  [#3442](https://github.com/wazuh/wazuh-dashboard-plugins/pull/3442)
  [#3480](https://github.com/wazuh/wazuh-dashboard-plugins/pull/3480)
  [#3472](https://github.com/wazuh/wazuh-dashboard-plugins/pull/3472)
  [#3434](https://github.com/wazuh/wazuh-dashboard-plugins/pull/3434)
  [#3392](https://github.com/wazuh/wazuh-dashboard-plugins/pull/3392)
  [#3404](https://github.com/wazuh/wazuh-dashboard-plugins/pull/3404)
  [#3432](https://github.com/wazuh/wazuh-dashboard-plugins/pull/3432)
  [#3415](https://github.com/wazuh/wazuh-dashboard-plugins/pull/3415)
  [#3469](https://github.com/wazuh/wazuh-dashboard-plugins/pull/3469)
  [#3448](https://github.com/wazuh/wazuh-dashboard-plugins/pull/3448)
  [#3465](https://github.com/wazuh/wazuh-dashboard-plugins/pull/3465)
  [#3464](https://github.com/wazuh/wazuh-dashboard-plugins/pull/3464)
  [#3478](https://github.com/wazuh/wazuh-dashboard-plugins/pull/3478)
  [#4116](https://github.com/wazuh/wazuh-dashboard-plugins/pull/4116)
- Added Intelligence tab to Mitre Att&ck module [#3368](https://github.com/wazuh/wazuh-dashboard-plugins/pull/3368) [#3344](https://github.com/wazuh/wazuh-dashboard-plugins/pull/3344) [#3726](https://github.com/wazuh/wazuh-dashboard-plugins/pull/3726)
- Added sample data for office365 events [#3424](https://github.com/wazuh/wazuh-dashboard-plugins/pull/3424)
- Created a separate component to check for sample data [#3475](https://github.com/wazuh/wazuh-dashboard-plugins/pull/3475)
- Added a new hook for getting value suggestions [#3506](https://github.com/wazuh/wazuh-dashboard-plugins/pull/3506)
- Added dinamic simple filters and adding simple GitHub filters fields [3531](https://github.com/wazuh/wazuh-dashboard-plugins/pull/3531)
- Added configuration viewer for Module Office365 on Management > Configuration [#3524](https://github.com/wazuh/wazuh-dashboard-plugins/pull/3524)
- Added base Module Panel view with Office365 setup [#3518](https://github.com/wazuh/wazuh-dashboard-plugins/pull/3518)
- Added specifics and custom filters for Office365 search bar [#3533](https://github.com/wazuh/wazuh-dashboard-plugins/pull/3533)
- Adding Pagination and filter to drilldown tables at Office pannel [#3544](https://github.com/wazuh/wazuh-dashboard-plugins/pull/3544).
- Simple filters change between panel and drilldown panel [#3568](https://github.com/wazuh/wazuh-dashboard-plugins/pull/3568).
- Added new fields in Inventory table and Flyout Details [#3525](https://github.com/wazuh/wazuh-dashboard-plugins/pull/3525)
- Added columns selector in agents table [#3691](https://github.com/wazuh/wazuh-dashboard-plugins/pull/3691)
- Added a new workflow for create wazuh packages [#3742](https://github.com/wazuh/wazuh-dashboard-plugins/pull/3742)
- Run `template` and `fields` checks in the health check depends on the app configuration [#3783](https://github.com/wazuh/wazuh-dashboard-plugins/pull/3783)
- Added a toast message when there is an error creating a new group [#3804](https://github.com/wazuh/wazuh-dashboard-plugins/pull/3804)
- Added a step to start the agent to the deploy new Windowns agent guide [#3846](https://github.com/wazuh/wazuh-dashboard-plugins/pull/3846)
- Added agents windows events config tab [#3905](https://github.com/wazuh/wazuh-dashboard-plugins/pull/3905)
- Added 3 new panels to `Vulnerabilities/Inventory` [#3893](https://github.com/wazuh/wazuh-dashboard-plugins/pull/3893)
- Added new fields of `Vulnerabilities` to the details flyout [#3893](https://github.com/wazuh/wazuh-dashboard-plugins/pull/3893) [#3908](https://github.com/wazuh/wazuh-dashboard-plugins/pull/3908)
- Added missing fields used in visualizations to the known fiels related to alerts [#3924](https://github.com/wazuh/wazuh-dashboard-plugins/pull/3924)
- Added troubleshooting link to "index pattern was refreshed" toast [#3946](https://github.com/wazuh/wazuh-dashboard-plugins/pull/3946)
- Added more number options to the tables widget in Modules -> "Mitre" [#4041](https://github.com/wazuh/wazuh-dashboard-plugins/pull/4066)
- Management -> groups -> agent: Selectors appear when there are more than 3 options [#4126](https://github.com/wazuh/wazuh-dashboard-plugins/pull/4126)

### Changed

- Changed ossec to wazuh in sample-data [#3121](https://github.com/wazuh/wazuh-dashboard-plugins/pull/3121)
- Changed empty fields in FIM tables and `syscheck.value_name` in discovery now show an empty tag for visual clarity [#3279](https://github.com/wazuh/wazuh-dashboard-plugins/pull/3279)
- Adapted the Mitre tactics and techniques resources to use the API endpoints [#3346](https://github.com/wazuh/wazuh-dashboard-plugins/pull/3346)
- Moved the filterManager subscription to the hook useFilterManager [#3517](https://github.com/wazuh/wazuh-dashboard-plugins/pull/3517)
- Change filter from is to is one of in custom searchbar [#3529](https://github.com/wazuh/wazuh-dashboard-plugins/pull/3529)
- Refactored as module tabs and buttons are rendered [#3494](https://github.com/wazuh/wazuh-dashboard-plugins/pull/3494)
- Updated the deprecated and added new references authd [#3663](https://github.com/wazuh/wazuh-dashboard-plugins/pull/3663) [#3806](https://github.com/wazuh/wazuh-dashboard-plugins/pull/3806)
- Added time subscription to Discover component [#3549](https://github.com/wazuh/wazuh-dashboard-plugins/pull/3549)
- Refactored as module tabs and buttons are rendered [#3494](https://github.com/wazuh/wazuh-dashboard-plugins/pull/3494)
- Testing logs using the Ruletest Test don't display the rule information if not matching a rule. [#3446](https://github.com/wazuh/wazuh-dashboard-plugins/pull/3446)
- Changed format permissions in FIM inventory [#3649](https://github.com/wazuh/wazuh-dashboard-plugins/pull/3649)
- Changed of request for one that does not return data that is not necessary to optimize times. [#3686](https://github.com/wazuh/wazuh-dashboard-plugins/pull/3686) [#3728](https://github.com/wazuh/wazuh-dashboard-plugins/pull/3728)
- Rebranding. Replaced the brand logos, set module icons with brand colors [#3788](https://github.com/wazuh/wazuh-dashboard-plugins/pull/3788)
- Changed user for sample data management [#3795](https://github.com/wazuh/wazuh-dashboard-plugins/pull/3795)
- Changed agent install codeblock copy button and powershell terminal warning [#3792](https://github.com/wazuh/wazuh-dashboard-plugins/pull/3792)
- Refactored as the plugin platform name and references is managed [#3811](https://github.com/wazuh/wazuh-dashboard-plugins/pull/3811)
- Removed `Dashboard` tab for the `Vulnerabilities` modules [#3893](https://github.com/wazuh/wazuh-dashboard-plugins/pull/3893)
- Display all fields in the `Table` tab when expading an alert row in the alerts tables of flyouts and the `Modules/Security Events/Dashboard` table [#3908](https://github.com/wazuh/wazuh-dashboard-plugins/pull/3908)
- Refactored the table in `Vulnerabilities/Inventory` [#3196](https://github.com/wazuh/wazuh-dashboard-plugins/pull/3196)
- Changed Google Groups app icons [#3949](https://github.com/wazuh/wazuh-dashboard-plugins/pull/3949)
- Removed sorting for `Agents` or `Configuration checksum` column in the table of `Management/Groups` due to this is not supported by the API [#3857](https://github.com/wazuh/wazuh-dashboard-plugins/pull/3857)
- Changed messages in the agent installation guide [#4040](https://github.com/wazuh/wazuh-dashboard-plugins/pull/4040)
- Changed the default `wazuh.statistics.shards` setting from `2` to `1` [#4055](https://github.com/wazuh/wazuh-dashboard-plugins/pull/4055)
- Removed the migration tasks in the `.wazuh` and `.wazuh-version` indices [#4098](https://github.com/wazuh/wazuh-dashboard-plugins/pull/4098)
- Separated the actions of viewing and editing the `agent.conf` group file [#4114](https://github.com/wazuh/wazuh-dashboard-plugins/pull/4114)

### Fixed

- Fixed creation of log files [#3384](https://github.com/wazuh/wazuh-dashboard-plugins/pull/3384)
- Fixed double fetching alerts count when pinnin/unpinning the agent in Mitre Att&ck/Framework [#3484](https://github.com/wazuh/wazuh-dashboard-plugins/pull/3484)
- Query config refactor [#3490](https://github.com/wazuh/wazuh-dashboard-plugins/pull/3490)
- Fixed rules and decoders test flyout clickout event [#3412](https://github.com/wazuh/wazuh-dashboard-plugins/pull/3412)
- Notify when you are registering an agent without permissions [#3430](https://github.com/wazuh/wazuh-dashboard-plugins/pull/3430)
- Remove not used `redirectRule` query param when clicking the row table on CDB Lists/Decoders [#3438](https://github.com/wazuh/wazuh-dashboard-plugins/pull/3438)
- Fixed the code overflows over the line numbers in the API Console editor [#3439](https://github.com/wazuh/wazuh-dashboard-plugins/pull/3439)
- Don't open the main menu when changing the seleted API or index pattern [#3440](https://github.com/wazuh/wazuh-dashboard-plugins/pull/3440)
- Fix error message in conf managment [#3443](https://github.com/wazuh/wazuh-dashboard-plugins/pull/3443)
- Fix size api selector when name is too long [#3445](https://github.com/wazuh/wazuh-dashboard-plugins/pull/3445)
- Fixed error when edit a rule or decoder [#3456](https://github.com/wazuh/wazuh-dashboard-plugins/pull/3456)
- Fixed index pattern selector doesn't display the ignored index patterns [#3458](https://github.com/wazuh/wazuh-dashboard-plugins/pull/3458)
- Fixed error in /Management/Configuration when cluster is disabled [#3553](https://github.com/wazuh/wazuh-dashboard-plugins/pull/3553)
- Fix the pinned filters were removed when accessing to the `Panel` tab of a module [#3565](https://github.com/wazuh/wazuh-dashboard-plugins/pull/3565)
- Fixed multi-select component searcher handler [#3645](https://github.com/wazuh/wazuh-dashboard-plugins/pull/3645)
- Fixed order logs properly in Management/Logs [#3609](https://github.com/wazuh/wazuh-dashboard-plugins/pull/3609)
- Fixed the Wazuh API requests to `GET //` [#3661](https://github.com/wazuh/wazuh-dashboard-plugins/pull/3661)
- Fixed missing mitre tactics [#3675](https://github.com/wazuh/wazuh-dashboard-plugins/pull/3675)
- Fix CDB list view not working with IPv6 [#3488](https://github.com/wazuh/wazuh-dashboard-plugins/pull/3488)
- Fixed the bad requests using Console tool to `PUT /active-response` API endpoint [#3466](https://github.com/wazuh/wazuh-dashboard-plugins/pull/3466)
- Fixed group agent management table does not update on error [#3605](https://github.com/wazuh/wazuh-dashboard-plugins/pull/3605)
- Fixed not showing packages details in agent inventory for a freeBSD agent SO [#3651](https://github.com/wazuh/wazuh-dashboard-plugins/pull/3651)
- Fixed wazuh token deleted twice [#3652](https://github.com/wazuh/wazuh-dashboard-plugins/pull/3652)
- Fixed handler of error on dev-tools [#3687](https://github.com/wazuh/wazuh-dashboard-plugins/pull/3687)
- Fixed compatibility wazuh 4.3 - kibana 7.13.4 [#3685](https://github.com/wazuh/wazuh-dashboard-plugins/pull/3685)
- Fixed registry values without agent pinned in FIM>Events [#3689](https://github.com/wazuh/wazuh-dashboard-plugins/pull/3689)
- Fixed breadcrumbs style compatibility for Kibana 7.14.2 [#3688](https://github.com/wazuh/wazuh-dashboard-plugins/pull/3688)
- Fixed security alerts table when filters change [#3682](https://github.com/wazuh/wazuh-dashboard-plugins/pull/3682)
- Fixed error that shows we're using X-Pack when we have Basic [#3692](https://github.com/wazuh/wazuh-dashboard-plugins/pull/3692)
- Fixed blank screen in Kibana 7.10.2 [#3700](https://github.com/wazuh/wazuh-dashboard-plugins/pull/3700)
- Fixed related decoder link undefined parameters error [#3704](https://github.com/wazuh/wazuh-dashboard-plugins/pull/3704)
- Fixing Flyouts in Kibana 7.14.2 [#3708](https://github.com/wazuh/wazuh-dashboard-plugins/pull/3708)
- Fixing the bug of index patterns in health-check due to bad copy of a PR [#3707](https://github.com/wazuh/wazuh-dashboard-plugins/pull/3707)
- Fixed styles and behaviour of button filter in the flyout of `Inventory` section for `Integrity monitoring` and `Vulnerabilities` modules [#3733](https://github.com/wazuh/wazuh-dashboard-plugins/pull/3733)
- Fixed height of `Evolution` card in the `Agents` section when has no data for the selected time range [#3733](https://github.com/wazuh/wazuh-dashboard-plugins/pull/3733)
- Fix clearing the query filter doesn't update the data in Office 365 and GitHub Panel tab [#3722](https://github.com/wazuh/wazuh-dashboard-plugins/pull/3722)
- Fix wrong deamons in filter list [#3710](https://github.com/wazuh/wazuh-dashboard-plugins/pull/3710)
- Fixing bug when create filename with spaces and throws a bad error [#3724](https://github.com/wazuh/wazuh-dashboard-plugins/pull/3724)
- Fixing bug in security User flyout nonexistant unsubmitted changes warning [#3731](https://github.com/wazuh/wazuh-dashboard-plugins/pull/3731)
- Fixing redirect to new tab when click in a link [#3732](https://github.com/wazuh/wazuh-dashboard-plugins/pull/3732)
- Fixed missing settings in `Management/Configuration/Global configuration/Global/Main settings` [#3737](https://github.com/wazuh/wazuh-dashboard-plugins/pull/3737)
- Fixed `Maximum call stack size exceeded` error exporting key-value pairs of a CDB List [#3738](https://github.com/wazuh/wazuh-dashboard-plugins/pull/3738)
- Fixed regex lookahead and lookbehind for safari [#3741](https://github.com/wazuh/wazuh-dashboard-plugins/pull/3741)
- Fixed Vulnerabilities Inventory flyout details filters [#3744](https://github.com/wazuh/wazuh-dashboard-plugins/pull/3744)
- Removed api selector toggle from settings menu since it performed no useful function [#3604](https://github.com/wazuh/wazuh-dashboard-plugins/pull/3604)
- Fixed the requests get [#3661](https://github.com/wazuh/wazuh-dashboard-plugins/pull/3661)
- Fixed Dashboard PDF report error when switching pinned agent state [#3748](https://github.com/wazuh/wazuh-dashboard-plugins/pull/3748)
- Fixed the rendering of the command to deploy new Windows agent not working in some Kibana versions [#3753](https://github.com/wazuh/wazuh-dashboard-plugins/pull/3753)
- Fixed action buttons overlaying to the request text in Tools/API Console [#3772](https://github.com/wazuh/wazuh-dashboard-plugins/pull/3772)
- Fix `Rule ID` value in reporting tables related to top results [#3774](https://github.com/wazuh/wazuh-dashboard-plugins/issues/3774)
- Fixed github/office365 multi-select filters suggested values [#3787](https://github.com/wazuh/wazuh-dashboard-plugins/pull/3787)
- Fix updating the aggregation data of Panel section when changing the time filter [#3790](https://github.com/wazuh/wazuh-dashboard-plugins/pull/3790)
- Removed the button to remove an agent for a group in the agents' table when it is the default group [#3804](https://github.com/wazuh/wazuh-dashboard-plugins/pull/3804)
- Fixed internal user no longer needs permission to make x-pack detection request [#3831](https://github.com/wazuh/wazuh-dashboard-plugins/pull/3831)
- Fixed agents details card style [#3845](https://github.com/wazuh/wazuh-dashboard-plugins/pull/3845) [#3860](https://github.com/wazuh/wazuh-dashboard-plugins/pull/3860)
- Fixed search bar query sanitizing in PDF report [#3861](https://github.com/wazuh/wazuh-dashboard-plugins/pull/3861)
- Fixed routing redirection in events documents discover links [#3866](https://github.com/wazuh/wazuh-dashboard-plugins/pull/3866)
- Fixed health-check [#3868](https://github.com/wazuh/wazuh-dashboard-plugins/pull/3868)
- Fixed refreshing agents evolution visualization [#3894](https://github.com/wazuh/wazuh-dashboard-plugins/pull/3894)
- Fixed an error when generating PDF reports due to Wazuh API token expiration [#3881](https://github.com/wazuh/wazuh-dashboard-plugins/pull/3881)
- Fixed the table of Vulnerabilities/Inventory doesn't reload when changing the selected agent [#3901](https://github.com/wazuh/wazuh-dashboard-plugins/pull/3901)
- Fixed backslash breaking exported JSON result [#3909](https://github.com/wazuh/wazuh-dashboard-plugins/pull/3909)
- Fixed the Events view multiple "The index pattern was refreshed successfully" toast [#3937](https://github.com/wazuh/wazuh-dashboard-plugins/pull/3937)
- Fixed a rendering problem in the map visualizations [#3942](https://github.com/wazuh/wazuh-dashboard-plugins/pull/3942)
- Parse error when using `#` character not at the beginning of the line [#3877](https://github.com/wazuh/wazuh-dashboard-plugins/pull/3877)
- Fixed the `rule.mitre.id` cell enhancement that doesn't support values with sub techniques [#3944](https://github.com/wazuh/wazuh-dashboard-plugins/pull/3944)
- Fixed error not working the alerts displayed when changing the selected time in some flyouts [#3947](https://github.com/wazuh/wazuh-dashboard-plugins/pull/3947) [#4115](https://github.com/wazuh/wazuh-dashboard-plugins/pull/4115)
- Fixed the user can not logout when the Kibana server has a basepath configurated [#3957](https://github.com/wazuh/wazuh-dashboard-plugins/pull/3957)
- Fixed fatal cron-job error when Wazuh API is down [#3991](https://github.com/wazuh/wazuh-dashboard-plugins/pull/3991)
- Fixed circular re-directions when API errors are handled [#4079](https://github.com/wazuh/wazuh-dashboard-plugins/pull/4079)
- Fixed agent breadcrumb routing minor error [#4101](https://github.com/wazuh/wazuh-dashboard-plugins/pull/4101)
- Fixed selected text not visible in API Console [#4102](https://github.com/wazuh/wazuh-dashboard-plugins/pull/4102)
- Fixed the 'missing parameters' error on the Manager Logs [#4110](https://github.com/wazuh/wazuh-dashboard-plugins/pull/4110)
- Fixed undefined input reference when switching between rule set view and rule files view [#4125](https://github.com/wazuh/wazuh-dashboard-plugins/pull/4125)
- Fixed not found FIM file toast error #4124 [#4124](https://github.com/wazuh/wazuh-dashboard-plugins/pull/4124)
- Fixed "See full error" on error toast [#4119](https://github.com/wazuh/wazuh-dashboard-plugins/pull/4119)
- Fixed not being able to remove custom filters. [#4112](https://github.com/wazuh/wazuh-dashboard-plugins/pull/4112)
- Fixed spinner not showing when export button is clicked in management views [#4120](https://github.com/wazuh/wazuh-dashboard-plugins/pull/4120)
- Correction of field and value in the section: last registered agent [#4127](https://github.com/wazuh/wazuh-dashboard-plugins/pull/4127)
- Fixed the download agent installer command [#4132] (https://github.com/wazuh/wazuh-dashboard-plugins/pull/4132)

## Wazuh v4.2.6 - Kibana 7.10.2, 7.11.2, 7.12.1, 7.13.0, 7.13.1, 7.13.2, 7.13.3, 7.13.4, 7.14.0, 7.14.1, 7.14.2 - Revision 4207

### Added

- Support for Kibana 7.13.4
- Support for Kibana 7.14.2
- Hide the `telemetry` banner [#3709](https://github.com/wazuh/wazuh-dashboard-plugins/pull/3709)

### Fixed

- Fixed compatibility Wazuh 4.2 - Kibana 7.13.4 [#3653](https://github.com/wazuh/wazuh-dashboard-plugins/pull/3653)
- Fixed interative register windows agent screen error [#3654](https://github.com/wazuh/wazuh-dashboard-plugins/pull/3654)
- Fixed breadcrumbs style compatibility for Kibana 7.14.2 [#3668](https://github.com/wazuh/wazuh-dashboard-plugins/pull/3668)
- Fixed Wazuh token is not removed after logout in Kibana 7.13 [#3670](https://github.com/wazuh/wazuh-dashboard-plugins/pull/3670)
- Fixed Group Configuration and Management configuration error after trying to going back after you save [#3672](https://github.com/wazuh/wazuh-dashboard-plugins/pull/3672)
- Fixing EuiPanels in Overview Sections and disabled text in WzMenu [#3674](https://github.com/wazuh/wazuh-dashboard-plugins/pull/3674)
- Fixing double flyout clicking in a policy [#3676](https://github.com/wazuh/wazuh-dashboard-plugins/pull/3676)
- Fixed error conflict setting kibana settings from the health check [#3678](https://github.com/wazuh/wazuh-dashboard-plugins/pull/3678)
- Fixed compatibility to get the valid index patterns and refresh fields for Kibana 7.10.2-7.13.4 [3681](https://github.com/wazuh/wazuh-dashboard-plugins/pull/3681)
- Fixed wrong redirect after login [3701](https://github.com/wazuh/wazuh-dashboard-plugins/pull/3701)
- Fixed error getting the index pattern data when there is not `attributes.fields` in the saved object [3689](https://github.com/wazuh/wazuh-dashboard-plugins/pull/3698)

## Wazuh v4.2.4 - Kibana 7.10.2, 7.11.2, 7.12.1 - Revision 4205

### Added

- Support for Wazuh 4.2.4

### Fixed

- Fixed a bug where the user's auth token was not deprecated on logout [#3638](https://github.com/wazuh/wazuh-dashboard-plugins/pull/3638)

## Wazuh v4.2.3 - Kibana 7.10.2, 7.11.2, 7.12.1 - Revision 4204

### Added

- Support for Wazuh 4.2.3

## Wazuh v4.2.2 - Kibana 7.10.2 , 7.12.1 - Revision 4203

### Added

- Wazuh help links in the Kibana help menu [#3170](https://github.com/wazuh/wazuh-dashboard-plugins/pull/3170)
- Redirect to group details using the `group` query param in the URL [#3184](https://github.com/wazuh/wazuh-dashboard-plugins/pull/3184)
- Configuration to disable Wazuh App access from X-Pack/ODFE role [#3222](https://github.com/wazuh/wazuh-dashboard-plugins/pull/3222) [#3292](https://github.com/wazuh/wazuh-dashboard-plugins/pull/3292)
- Added confirmation message when closing a form [#3221](https://github.com/wazuh/wazuh-dashboard-plugins/pull/3221)
- Improvement to hide navbar Wazuh label. [#3240](https://github.com/wazuh/wazuh-dashboard-plugins/pull/3240)
- Add modal creating new rule/decoder [#3274](https://github.com/wazuh/wazuh-dashboard-plugins/pull/3274)
- New functionality to change app logos [#3503](https://github.com/wazuh/wazuh-dashboard-plugins/pull/3503)
- Added link to the upgrade guide when the Wazuh API version and the Wazuh App version mismatch [#3592](https://github.com/wazuh/wazuh-dashboard-plugins/pull/3592)

### Changed

- Removed module titles [#3160](https://github.com/wazuh/wazuh-dashboard-plugins/pull/3160)
- Changed default `wazuh.monitoring.creation` app setting from `d` to `w` [#3174](https://github.com/wazuh/wazuh-dashboard-plugins/pull/3174)
- Changed default `wazuh.monitoring.shards` app setting from `2` to `1` [#3174](https://github.com/wazuh/wazuh-dashboard-plugins/pull/3174)
- Removed Sha1 field from registry key detail [#3189](https://github.com/wazuh/wazuh-dashboard-plugins/pull/3189)
- Removed tooltip in last breadcrumb in header breadcrumb [3250](https://github.com/wazuh/wazuh-dashboard-plugins/pull/3250)
- Refactored the Health check component [#3197](https://github.com/wazuh/wazuh-dashboard-plugins/pull/3197)
- Added version in package downloaded name in agent deploy command [#3210](https://github.com/wazuh/wazuh-dashboard-plugins/issues/3210)
- Removed restriction to allow only current active agents from vulnerability inventory [#3243](https://github.com/wazuh/wazuh-dashboard-plugins/pull/3243)
- Move API selector and Index Pattern Selector to the header bar [#3175](https://github.com/wazuh/wazuh-dashboard-plugins/pull/3175)
- Health check actions notifications refactored and added debug mode [#3258](https://github.com/wazuh/wazuh-dashboard-plugins/pull/3258)
- Improved visualizations object configuration readability [#3355](https://github.com/wazuh/wazuh-dashboard-plugins/pull/3355)
- Changed the way kibana-vis hides the visualization while loading, this should prevent errors caused by having a 0 height visualization [#3349](https://github.com/wazuh/wazuh-dashboard-plugins/pull/3349)

### Fixed

- Fixed screen flickers in Cluster visualization [#3159](https://github.com/wazuh/wazuh-dashboard-plugins/pull/3159)
- Fixed the broken links when using `server.basePath` Kibana setting [#3161](https://github.com/wazuh/wazuh-dashboard-plugins/pull/3161)
- Fixed filter in reports [#3173](https://github.com/wazuh/wazuh-dashboard-plugins/pull/3173)
- Fixed typo error in Settings/Configuration [#3234](https://github.com/wazuh/wazuh-dashboard-plugins/pull/3234)
- Fixed fields overlap in the agent summary screen [#3217](https://github.com/wazuh/wazuh-dashboard-plugins/pull/3217)
- Fixed Ruleset Test, each request is made in a different session instead of all in the same session [#3257](https://github.com/wazuh/wazuh-dashboard-plugins/pull/3257)
- Fixed the `Visualize` button is not displaying when expanding a field in the Events sidebar [#3237](https://github.com/wazuh/wazuh-dashboard-plugins/pull/3237)
- Fix modules are missing in the agent menu [#3244](https://github.com/wazuh/wazuh-dashboard-plugins/pull/3244)
- Fix improving and removing WUI error logs [#3260](https://github.com/wazuh/wazuh-dashboard-plugins/pull/3260)
- Fix some errors of PDF reports [#3272](https://github.com/wazuh/wazuh-dashboard-plugins/pull/3272)
- Fix TypeError when selecting macOS agent deployment in a Safari Browser [#3289](https://github.com/wazuh/wazuh-dashboard-plugins/pull/3289)
- Fix error in how the SCA check's checks are displayed [#3297](https://github.com/wazuh/wazuh-dashboard-plugins/pull/3297)
- Fixed message of error when add sample data fails [#3241](https://github.com/wazuh/wazuh-dashboard-plugins/pull/3241)
- Fixed modules are missing in the agent menu [#3244](https://github.com/wazuh/wazuh-dashboard-plugins/pull/3244)
- Fixed Alerts Summary of modules for reports [#3303](https://github.com/wazuh/wazuh-dashboard-plugins/pull/3303)
- Fixed dark mode visualization background in pdf reports [#3315](https://github.com/wazuh/wazuh-dashboard-plugins/pull/3315)
- Adapt Kibana integrations to Kibana 7.11 and 7.12 [#3309](https://github.com/wazuh/wazuh-dashboard-plugins/pull/3309)
- Fixed error agent view does not render correctly [#3306](https://github.com/wazuh/wazuh-dashboard-plugins/pull/3306)
- Fixed miscalculation in table column width in PDF reports [#3326](https://github.com/wazuh/wazuh-dashboard-plugins/pull/3326)
- Normalized visData table property for 7.12 retro-compatibility [#3323](https://github.com/wazuh/wazuh-dashboard-plugins/pull/3323)
- Fixed error that caused the labels in certain visualizations to overlap [#3355](https://github.com/wazuh/wazuh-dashboard-plugins/pull/3355)
- Fixed export to csv button in dashboards tables [#3358](https://github.com/wazuh/wazuh-dashboard-plugins/pull/3358)
- Fixed Elastic UI breaking changes in 7.12 [#3345](https://github.com/wazuh/wazuh-dashboard-plugins/pull/3345)
- Fixed Wazuh main menu and breadcrumb render issues [#3347](https://github.com/wazuh/wazuh-dashboard-plugins/pull/3347)
- Fixed generation of huge logs from backend errors [#3397](https://github.com/wazuh/wazuh-dashboard-plugins/pull/3397)
- Fixed vulnerabilities flyout not showing alerts if the vulnerability had a field missing [#3593](https://github.com/wazuh/wazuh-dashboard-plugins/pull/3593)

## Wazuh v4.2.1 - Kibana 7.10.2 , 7.11.2 - Revision 4202

### Added

- Support for Wazuh 4.2.1

## Wazuh v4.2.0 - Kibana 7.10.2 , 7.11.2 - Revision 4201

### Added

- Added `Ruleset Test` section under Tools menu, and on Edit Rules/Decoders as a tool. [#1434](https://github.com/wazuh/wazuh-dashboard-plugins/pull/1434)
- Added page size options in Security events, explore agents table [#2925](https://github.com/wazuh/wazuh-dashboard-plugins/pull/2925)
- Added a reminder to restart cluster or manager after import a file in Rules, Decoders or CDB Lists [#3051](https://github.com/wazuh/wazuh-dashboard-plugins/pull/3051)
- Added Agent Stats section [#3056](https://github.com/wazuh/wazuh-dashboard-plugins/pull/3056)
- Added `logtest` PUT example on API Console [#3061](https://github.com/wazuh/wazuh-dashboard-plugins/pull/3061)
- Added vulnerabilities inventory that affect to an agent [#3069](https://github.com/wazuh/wazuh-dashboard-plugins/pull/3069)
- Added retry button to check api again in health check [#3109](https://github.com/wazuh/wazuh-dashboard-plugins/pull/3109)
- Added `wazuh-statistics` template and a new mapping for these indices [#3111](https://github.com/wazuh/wazuh-dashboard-plugins/pull/3111)
- Added link to documentation "Checking connection with Manager" in deploy new agent [#3126](https://github.com/wazuh/wazuh-dashboard-plugins/pull/3126)
- Fixed Agent Evolution graph showing agents from multiple APIs [#3256](https://github.com/wazuh/wazuh-dashboard-plugins/pull/3256)
- Added Disabled index pattern checks in Health Check [#3311](https://github.com/wazuh/wazuh-dashboard-plugins/pull/3311)

### Changed

- Moved Dev Tools inside of Tools menu as Api Console. [#1434](https://github.com/wazuh/wazuh-dashboard-plugins/pull/1434)
- Changed position of Top users on Integrity Monitoring Top 5 user. [#2892](https://github.com/wazuh/wazuh-dashboard-plugins/pull/2892)
- Changed user allow_run_as way of editing. [#3080](https://github.com/wazuh/wazuh-dashboard-plugins/pull/3080)
- Rename some ossec references to Wazuh [#3046](https://github.com/wazuh/wazuh-dashboard-plugins/pull/3046)

### Fixed

- Filter only authorized agents in Agents stats and Visualizations [#3088](https://github.com/wazuh/wazuh-dashboard-plugins/pull/3088)
- Fixed missing `pending` status suggestion for agents [#3095](https://github.com/wazuh/wazuh-dashboard-plugins/pull/3095)
- Index pattern setting not used for choosing from existing patterns [#3097](https://github.com/wazuh/wazuh-dashboard-plugins/pull/3097)
- Fixed space character missing on deployment command if UDP is configured [#3108](https://github.com/wazuh/wazuh-dashboard-plugins/pull/3108)
- Fixed statistics visualizations when a node is selected [#3110](https://github.com/wazuh/wazuh-dashboard-plugins/pull/3110)
- Fixed Flyout date filter also changes main date filter [#3114](https://github.com/wazuh/wazuh-dashboard-plugins/pull/3114)
- Fixed name for "TCP sessions" visualization and average metric is now a sum [#3118](https://github.com/wazuh/wazuh-dashboard-plugins/pull/3118)
- Filter only authorized agents in Events and Security Alerts table [#3120](https://github.com/wazuh/wazuh-dashboard-plugins/pull/3120)
- Fixed Last keep alive label is outside the panel [#3122](https://github.com/wazuh/wazuh-dashboard-plugins/pull/3122)
- Fixed app redirect to Settings section after the health check [#3128](https://github.com/wazuh/wazuh-dashboard-plugins/pull/3128)
- Fixed the plugin logo path in Kibana menu when use `server.basePath` setting [#3144](https://github.com/wazuh/wazuh-dashboard-plugins/pull/3144)
- Fixed deprecated endpoint for create agent groups [3152](https://github.com/wazuh/wazuh-dashboard-plugins/pull/3152)
- Fixed check for TCP protocol in deploy new agent [#3163](https://github.com/wazuh/wazuh-dashboard-plugins/pull/3163)
- Fixed RBAC issue with agent group permissions [#3181](https://github.com/wazuh/wazuh-dashboard-plugins/pull/3181)
- Fixed change index pattern from menu doesn't work [#3187](https://github.com/wazuh/wazuh-dashboard-plugins/pull/3187)
- Conflict with the creation of the index pattern when performing the Health Check [#3232](https://github.com/wazuh/wazuh-dashboard-plugins/pull/3232)
- Added Disabled index pattern checks in Health Check [#3311](https://github.com/wazuh/wazuh-dashboard-plugins/pull/3311)
- Fixed windows update section in Linux Inventory PDF [#3569](https://github.com/wazuh/wazuh-dashboard-plugins/pull/3569)
- Improving and removing unnecessary error logs [#3574](https://github.com/wazuh/wazuh-dashboard-plugins/pull/3574)

## Wazuh v4.1.5 - Kibana 7.10.0 , 7.10.2, 7.11.2 - Revision 4108

### Fixed

- Unable to change selected index pattern from the Wazuh menu [#3330](https://github.com/wazuh/wazuh-dashboard-plugins/pull/3330)

## Wazuh v4.1.5 - Kibana 7.10.0 , 7.10.2, 7.11.2 - Revision 4107

### Added

- Support for Kibana 7.11.2
- Added a warning message for the `Install and enroll the agent` step of `Deploy new agent` guide [#3238](https://github.com/wazuh/wazuh-dashboard-plugins/pull/3238)

### Fixed

- Conflict with the creation of the index pattern when performing the Health Check [#3223](https://github.com/wazuh/wazuh-dashboard-plugins/pull/3223)
- Fixing mac os agents add command [#3207](https://github.com/wazuh/wazuh-dashboard-plugins/pull/3207)

## Wazuh v4.1.5 - Kibana 7.10.0 , 7.10.2 - Revision 4106

- Adapt for Wazuh 4.1.5

## Wazuh v4.1.4 - Kibana 7.10.0 , 7.10.2 - Revision 4105

- Adapt for Wazuh 4.1.4

## Wazuh v4.1.3 - Kibana 7.10.0 , 7.10.2 - Revision 4104

### Added

- Creation of index pattern after the default one is changes in Settings [#2985](https://github.com/wazuh/wazuh-dashboard-plugins/pull/2985)
- Added node name of agent list and detail [#3039](https://github.com/wazuh/wazuh-dashboard-plugins/pull/3039)
- Added loading view while the user is logging to prevent permissions prompts [#3041](https://github.com/wazuh/wazuh-dashboard-plugins/pull/3041)
- Added custom message for each possible run_as setup [#3048](https://github.com/wazuh/wazuh-dashboard-plugins/pull/3048)

### Changed

- Change all dates labels to Kibana formatting time zone [#3047](https://github.com/wazuh/wazuh-dashboard-plugins/pull/3047)
- Improve toast message when selecting a default API [#3049](https://github.com/wazuh/wazuh-dashboard-plugins/pull/3049)
- Improve validation and prevention for caching bundles on the client-side [#3063](https://github.com/wazuh/wazuh-dashboard-plugins/pull/3063) [#3091](https://github.com/wazuh/wazuh-dashboard-plugins/pull/3091)

### Fixed

- Fixed unexpected behavior in Roles mapping [#3028](https://github.com/wazuh/wazuh-dashboard-plugins/pull/3028)
- Fixed rule filter is no applied when you click on a rule id in another module.[#3057](https://github.com/wazuh/wazuh-dashboard-plugins/pull/3057)
- Fixed bug changing master node configuration [#3062](https://github.com/wazuh/wazuh-dashboard-plugins/pull/3062)
- Fixed wrong variable declaration for macOS agents [#3066](https://github.com/wazuh/wazuh-dashboard-plugins/pull/3066)
- Fixed some errors in the Events table, action buttons style, and URLs disappeared [#3086](https://github.com/wazuh/wazuh-dashboard-plugins/pull/3086)
- Fixed Rollback of invalid rule configuration file [#3084](https://github.com/wazuh/wazuh-dashboard-plugins/pull/3084)

## Wazuh v4.1.2 - Kibana 7.10.0 , 7.10.2 - Revision 4103

- Add `run_as` setting to example host configuration in Add new API view [#3021](https://github.com/wazuh/wazuh-dashboard-plugins/pull/3021)
- Refactor of some prompts [#3015](https://github.com/wazuh/wazuh-dashboard-plugins/pull/3015)

### Fixed

- Fix SCA policy detail showing name and check results about another policy [#3007](https://github.com/wazuh/wazuh-dashboard-plugins/pull/3007)
- Fixed that alerts table is empty when switching pinned agents [#3008](https://github.com/wazuh/wazuh-dashboard-plugins/pull/3008)
- Creating a role mapping before the existing ones are loaded, the page bursts [#3013](https://github.com/wazuh/wazuh-dashboard-plugins/pull/3013)
- Fix pagination in SCA checks table when expand some row [#3018](https://github.com/wazuh/wazuh-dashboard-plugins/pull/3018)
- Fix manager is shown in suggestions in Agents section [#3025](https://github.com/wazuh/wazuh-dashboard-plugins/pull/3025)
- Fix disabled loading on inventory when request fail [#3026](https://github.com/wazuh/wazuh-dashboard-plugins/pull/3026)
- Fix restarting selected cluster instead of all of them [#3032](https://github.com/wazuh/wazuh-dashboard-plugins/pull/3032)
- Fix pinned agents don't trigger a new filtered query [#3035](https://github.com/wazuh/wazuh-dashboard-plugins/pull/3035)
- Overlay Wazuh menu when Kibana menu is opened or docked [#3038](https://github.com/wazuh/wazuh-dashboard-plugins/pull/3038)
- Fix visualizations in PDF Reports with Dark mode [#2983](https://github.com/wazuh/wazuh-dashboard-plugins/pull/2983)

## Wazuh v4.1.1 - Kibana 7.10.0 , 7.10.2 - Revision 4102

### Added

- Prompt to show the unsupported module for the selected agent [#2959](https://github.com/wazuh/wazuh-dashboard-plugins/pull/2959)
- Added a X-Frame-Options header to the backend responses [#2977](https://github.com/wazuh/wazuh-dashboard-plugins/pull/2977)

### Changed

- Added toast with refresh button when new fields are loaded [#2974](https://github.com/wazuh/wazuh-dashboard-plugins/pull/2974)
- Migrated manager and cluster files endpoints and their corresponding RBAC [#2984](https://github.com/wazuh/wazuh-dashboard-plugins/pull/2984)

### Fixed

- Fix login error when AWS Elasticsearch and ODFE is used [#2710](https://github.com/wazuh/wazuh-dashboard-plugins/issues/2710)
- An error message is displayed when changing a group's configuration although the user has the right permissions [#2955](https://github.com/wazuh/wazuh-dashboard-plugins/pull/2955)
- Fix Security events table is empty when switching the pinned agents [#2956](https://github.com/wazuh/wazuh-dashboard-plugins/pull/2956)
- Fix disabled switch visual edit button when json content is empty [#2957](https://github.com/wazuh/wazuh-dashboard-plugins/issues/2957)
- Fixed main and `More` menus for unsupported agents [#2959](https://github.com/wazuh/wazuh-dashboard-plugins/pull/2959)
- Fixed forcing a non numeric filter value in a number type field [#2961](https://github.com/wazuh/wazuh-dashboard-plugins/pull/2961)
- Fixed wrong number of alerts in Security Events [#2964](https://github.com/wazuh/wazuh-dashboard-plugins/pull/2964)
- Fixed search with strange characters of agent in Management groups [#2970](https://github.com/wazuh/wazuh-dashboard-plugins/pull/2970)
- Fix the statusCode error message [#2971](https://github.com/wazuh/wazuh-dashboard-plugins/pull/2971)
- Fix the SCA policy stats didn't refresh [#2973](https://github.com/wazuh/wazuh-dashboard-plugins/pull/2973)
- Fixed loading of AWS index fields even when no AWS alerts were found [#2974](https://github.com/wazuh/wazuh-dashboard-plugins/pull/2974)
- Fix some date fields format in FIM and SCA modules [#2975](https://github.com/wazuh/wazuh-dashboard-plugins/pull/2975)
- Fix a non-stop error in Manage agents when the user has no permissions [#2976](https://github.com/wazuh/wazuh-dashboard-plugins/pull/2976)
- Can't edit empty rules and decoders files that already exist in the manager [#2978](https://github.com/wazuh/wazuh-dashboard-plugins/pull/2978)
- Support for alerts index pattern with different ID and name [#2979](https://github.com/wazuh/wazuh-dashboard-plugins/pull/2979)
- Fix the unpin agent in the selection modal [#2980](https://github.com/wazuh/wazuh-dashboard-plugins/pull/2980)
- Fix properly logout of Wazuh API when logging out of the application (only for OpenDistro) [#2789](https://github.com/wazuh/wazuh-dashboard-plugins/issues/2789)
- Fixed missing `&&` from macOS agent deployment command [#2989](https://github.com/wazuh/wazuh-dashboard-plugins/issues/2989)
- Fix prompt permissions on Framework of Mitre and Inventory of Integrity monitoring. [#2967](https://github.com/wazuh/wazuh-dashboard-plugins/issues/2967)
- Fix properly logout of Wazuh API when logging out of the application support x-pack [#2789](https://github.com/wazuh/wazuh-dashboard-plugins/issues/2789)

## Wazuh v4.1.0 - Kibana 7.10.0 , 7.10.2 - Revision 4101

### Added

- Check the max buckets by default in healthcheck and increase them [#2901](https://github.com/wazuh/wazuh-dashboard-plugins/pull/2901)
- Added a prompt wraning in role mapping if run_as is false or he is not allowed to use it by API [#2876](https://github.com/wazuh/wazuh-dashboard-plugins/pull/2876)

### Changed

- Support new fields of Windows Registry at FIM inventory panel [#2679](https://github.com/wazuh/wazuh-dashboard-plugins/issues/2679)
- Added on FIM Inventory Windows Registry registry_key and registry_value items from syscheck [#2908](https://github.com/wazuh/wazuh-dashboard-plugins/issues/2908)
- Uncheck agents after an action in agents groups management [#2907](https://github.com/wazuh/wazuh-dashboard-plugins/pull/2907)
- Unsave rule files when edit or create a rule with invalid content [#2944](https://github.com/wazuh/wazuh-dashboard-plugins/pull/2944)
- Added vulnerabilities module for macos agents [#2969](https://github.com/wazuh/wazuh-dashboard-plugins/pull/2969)

### Fixed

- Fix server error Invalid token specified: Cannot read property 'replace' of undefined [#2899](https://github.com/wazuh/wazuh-dashboard-plugins/issues/2899)
- Fix show empty files rules and decoders: [#2923](https://github.com/wazuh/wazuh-dashboard-plugins/issues/2923)
- Fixed wrong hover texts in CDB lists actions [#2929](https://github.com/wazuh/wazuh-dashboard-plugins/pull/2929)
- Fixed access to forbidden agents information when exporting agents listt [2918](https://github.com/wazuh/wazuh-dashboard-plugins/pull/2918)
- Fix the decoder detail view is not displayed [#2888](https://github.com/wazuh/wazuh-dashboard-plugins/issues/2888)
- Fix the complex search using the Wazuh API query filter in search bars [#2930](https://github.com/wazuh/wazuh-dashboard-plugins/issues/2930)
- Fixed validation to check userPermissions are not ready yet [#2931](https://github.com/wazuh/wazuh-dashboard-plugins/issues/2931)
- Fixed clear visualizations manager list when switching tabs. Fixes PDF reports filters [#2932](https://github.com/wazuh/wazuh-dashboard-plugins/pull/2932)
- Fix Strange box shadow in Export popup panel in Managment > Groups [#2886](https://github.com/wazuh/wazuh-dashboard-plugins/issues/2886)
- Fixed wrong command on alert when data folder does not exist [#2938](https://github.com/wazuh/wazuh-dashboard-plugins/pull/2938)
- Fix agents table OS field sorting: Changes agents table field `os_name` to `os.name,os.version` to make it sortable. [#2939](https://github.com/wazuh/wazuh-dashboard-plugins/pull/2939)
- Fixed diff parsed datetime between agent detail and agents table [#2940](https://github.com/wazuh/wazuh-dashboard-plugins/pull/2940)
- Allow access to Agents section with agent:group action permission [#2933](https://github.com/wazuh/wazuh-dashboard-plugins/issues/2933)
- Fixed filters does not work on modals with search bar [#2935](https://github.com/wazuh/wazuh-dashboard-plugins/pull/2935)
- Fix wrong package name in deploy new agent [#2942](https://github.com/wazuh/wazuh-dashboard-plugins/issues/2942)
- Fixed number agents not show on pie onMouseEvent [#2890](https://github.com/wazuh/wazuh-dashboard-plugins/issues/2890)
- Fixed off Kibana Query Language in search bar of Controls/Inventory modules. [#2945](https://github.com/wazuh/wazuh-dashboard-plugins/pull/2945)
- Fixed number of agents do not show on the pie chart tooltip in agents preview [#2890](https://github.com/wazuh/wazuh-dashboard-plugins/issues/2890)

## Wazuh v4.0.4 - Kibana 7.10.0 , 7.10.2 - Revision 4017

### Added

- Adapt the app to the new Kibana platform [#2475](https://github.com/wazuh/wazuh-dashboard-plugins/issues/2475)
- Wazuh data directory moved from `optimize` to `data` Kibana directory [#2591](https://github.com/wazuh/wazuh-dashboard-plugins/issues/2591)
- Show the wui_rules belong to wazuh-wui API user [#2702](https://github.com/wazuh/wazuh-dashboard-plugins/issues/2702)

### Fixed

- Fixed Wazuh menu and agent menu for Solaris agents [#2773](https://github.com/wazuh/wazuh-dashboard-plugins/issues/2773) [#2725](https://github.com/wazuh/wazuh-dashboard-plugins/issues/2725)
- Fixed wrong shards and replicas for statistics indices and also fixed wrong prefix for monitoring indices [#2732](https://github.com/wazuh/wazuh-dashboard-plugins/issues/2732)
- Report's creation dates set to 1970-01-01T00:00:00.000Z [#2772](https://github.com/wazuh/wazuh-dashboard-plugins/issues/2772)
- Fixed bug for missing commands in ubuntu/debian and centos [#2786](https://github.com/wazuh/wazuh-dashboard-plugins/issues/2786)
- Fixed bug that show an hour before in /security-events/dashboard [#2785](https://github.com/wazuh/wazuh-dashboard-plugins/issues/2785)
- Fixed permissions to access agents [#2838](https://github.com/wazuh/wazuh-dashboard-plugins/issues/2838)
- Fix searching in groups [#2825](https://github.com/wazuh/wazuh-dashboard-plugins/issues/2825)
- Fix the pagination in SCA ckecks table [#2815](https://github.com/wazuh/wazuh-dashboard-plugins/issues/2815)
- Fix the SCA table with a wrong behaviour using the refresh button [#2854](https://github.com/wazuh/wazuh-dashboard-plugins/issues/2854)
- Fix sca permissions for agents views and dashboards [#2862](https://github.com/wazuh/wazuh-dashboard-plugins/issues/2862)
- Solaris should not show vulnerabilities module [#2829](https://github.com/wazuh/wazuh-dashboard-plugins/issues/2829)
- Fix the settings of statistics indices creation [#2858](https://github.com/wazuh/wazuh-dashboard-plugins/issues/2858)
- Update agents' info in Management Status after changing cluster node selected [#2828](https://github.com/wazuh/wazuh-dashboard-plugins/issues/2828)
- Fix error when applying filter in rules from events [#2877](https://github.com/wazuh/wazuh-dashboard-plugins/issues/2877)

### Changed

- Replaced `wazuh` Wazuh API user by `wazuh-wui` in the default configuration [#2852](https://github.com/wazuh/wazuh-dashboard-plugins/issues/2852)
- Add agent id to the reports name in Agent Inventory and Modules [#2817](https://github.com/wazuh/wazuh-dashboard-plugins/issues/2817)

### Adapt for Kibana 7.10.0

- Fixed filter pinned crash returning from agents [#2864](https://github.com/wazuh/wazuh-dashboard-plugins/issues/2864)
- Fixed style in sca and regulatory compliance tables and in wz menu [#2861](https://github.com/wazuh/wazuh-dashboard-plugins/issues/2861)
- Fix body-payload of Sample Alerts POST endpoint [#2857](https://github.com/wazuh/wazuh-dashboard-plugins/issues/2857)
- Fixed bug in the table on Agents->Table-> Actions->Config icon [#2853](https://github.com/wazuh/wazuh-dashboard-plugins/issues/2853)
- Fixed tooltip in the icon of view decoder file [#2850](https://github.com/wazuh/wazuh-dashboard-plugins/issues/2850)
- Fixed bug with agent filter when it is pinned [#2846](https://github.com/wazuh/wazuh-dashboard-plugins/issues/2846)
- Fix discovery navigation [#2845](https://github.com/wazuh/wazuh-dashboard-plugins/issues/2845)
- Search file editor gone [#2843](https://github.com/wazuh/wazuh-dashboard-plugins/issues/2843)
- Fix Agent Search Bar - Regex Query Interpreter [#2834](https://github.com/wazuh/wazuh-dashboard-plugins/issues/2834)
- Fixed accordion style breaking [#2833](https://github.com/wazuh/wazuh-dashboard-plugins/issues/2833)
- Fix metrics are not updated after a bad request in search input [#2830](https://github.com/wazuh/wazuh-dashboard-plugins/issues/2830)
- Fix mitre framework tab crash [#2821](https://github.com/wazuh/wazuh-dashboard-plugins/issues/2821)
- Changed ping request to default request. Added delay and while to che… [#2820](https://github.com/wazuh/wazuh-dashboard-plugins/issues/2820)
- Removed kibana alert for security [#2806](https://github.com/wazuh/wazuh-dashboard-plugins/issues/2806)

## Wazuh v4.0.4 - Kibana 7.10.0 , 7.10.2 - Revision 4016

### Added

- Modified agent registration adding groups and architecture [#2666](https://github.com/wazuh/wazuh-dashboard-plugins/issues/2666) [#2652](https://github.com/wazuh/wazuh-dashboard-plugins/issues/2652)
- Each user can only view their own reports [#2686](https://github.com/wazuh/wazuh-dashboard-plugins/issues/2686)

### Fixed

- Create index pattern even if there aren´t available indices [#2620](https://github.com/wazuh/wazuh-dashboard-plugins/issues/2620)
- Top bar overlayed over expanded visualizations [#2667](https://github.com/wazuh/wazuh-dashboard-plugins/issues/2667)
- Empty inventory data in Solaris agents [#2680](https://github.com/wazuh/wazuh-dashboard-plugins/pull/2680)
- Wrong parameters in the dev-tools autocomplete section [#2675](https://github.com/wazuh/wazuh-dashboard-plugins/issues/2675)
- Wrong permissions on edit CDB list [#2665](https://github.com/wazuh/wazuh-dashboard-plugins/pull/2665)
- fix(frontend): add the metafields when refreshing the index pattern [#2681](https://github.com/wazuh/wazuh-dashboard-plugins/pull/2681)
- Error toast is showing about Elasticsearch users for environments without security [#2713](https://github.com/wazuh/wazuh-dashboard-plugins/issues/2713)
- Error about Handler.error in Role Mapping fixed [#2702](https://github.com/wazuh/wazuh-dashboard-plugins/issues/2702)
- Fixed message in reserved users actions [#2702](https://github.com/wazuh/wazuh-dashboard-plugins/issues/2702)
- Error 500 on Export formatted CDB list [#2692](https://github.com/wazuh/wazuh-dashboard-plugins/pull/2692)
- Wui rules label should have only one tooltip [#2723](https://github.com/wazuh/wazuh-dashboard-plugins/issues/2723)
- Move upper the Wazuh item in the Kibana menu and default index pattern [#2867](https://github.com/wazuh/wazuh-dashboard-plugins/pull/2867)

## Wazuh v4.0.4 - Kibana v7.9.1, v7.9.3 - Revision 4015

### Added

- Support for Wazuh v4.0.4

## Wazuh v4.0.3 - Kibana v7.9.1, v7.9.2, v7.9.3 - Revision 4014

### Added

- Improved management of index-pattern fields [#2630](https://github.com/wazuh/wazuh-dashboard-plugins/issues/2630)

### Fixed

- fix(fronted): fixed the check of API and APP version in health check [#2655](https://github.com/wazuh/wazuh-dashboard-plugins/pull/2655)
- Replace user by username key in the monitoring logic [#2654](https://github.com/wazuh/wazuh-dashboard-plugins/pull/2654)
- Security alerts and reporting issues when using private tenants [#2639](https://github.com/wazuh/wazuh-dashboard-plugins/issues/2639)
- Manager restart in rule editor does not work with Wazuh cluster enabled [#2640](https://github.com/wazuh/wazuh-dashboard-plugins/issues/2640)
- fix(frontend): Empty inventory data in Solaris agents [#2680](https://github.com/wazuh/wazuh-dashboard-plugins/pull/2680)

## Wazuh v4.0.3 - Kibana v7.9.1, v7.9.2, v7.9.3 - Revision 4013

### Added

- Support for Wazuh v4.0.3.

## Wazuh v4.0.2 - Kibana v7.9.1, v7.9.3 - Revision 4012

### Added

- Sample data indices name should take index pattern in use [#2593](https://github.com/wazuh/wazuh-dashboard-plugins/issues/2593)
- Added start option to macos Agents [#2653](https://github.com/wazuh/wazuh-dashboard-plugins/pull/2653)

### Changed

- Statistics settings do not allow to configure primary shards and replicas [#2627](https://github.com/wazuh/wazuh-dashboard-plugins/issues/2627)

## Wazuh v4.0.2 - Kibana v7.9.1, v7.9.3 - Revision 4011

### Added

- Support for Wazuh v4.0.2.

### Fixed

- The index pattern title is overwritten with its id after refreshing its fields [#2577](https://github.com/wazuh/wazuh-dashboard-plugins/issues/2577)
- [RBAC] Issues detected when using RBAC [#2579](https://github.com/wazuh/wazuh-dashboard-plugins/issues/2579)

## Wazuh v4.0.1 - Kibana v7.9.1, v7.9.3 - Revision 4010

### Changed

- Alerts summary table for PDF reports on all modules [#2632](https://github.com/wazuh/wazuh-dashboard-plugins/issues/2632)
- [4.0-7.9] Run as with no wazuh-wui API user [#2576](https://github.com/wazuh/wazuh-dashboard-plugins/issues/2576)
- Deploy a new agent interface as default interface [#2564](https://github.com/wazuh/wazuh-dashboard-plugins/issues/2564)
- Problem in the visualization of new reserved resources of the Wazuh API [#2643](https://github.com/wazuh/wazuh-dashboard-plugins/issues/2643)

### Fixed

- Restore the tables in the agents' reports [#2628](https://github.com/wazuh/wazuh-dashboard-plugins/issues/2628)
- [RBAC] Issues detected when using RBAC [#2579](https://github.com/wazuh/wazuh-dashboard-plugins/issues/2579)
- Changes done via a worker's API are overwritten [#2626](https://github.com/wazuh/wazuh-dashboard-plugins/issues/2626)

### Fixed

- [BUGFIX] Default user field for current platform [#2633](https://github.com/wazuh/wazuh-dashboard-plugins/pull/2633)

## Wazuh v4.0.1 - Kibana v7.9.1, v7.9.3 - Revision 4009

### Changed

- Hide empty columns of the processes table of the MacOS agents [#2570](https://github.com/wazuh/wazuh-dashboard-plugins/pull/2570)
- Missing step in "Deploy a new agent" view [#2623](https://github.com/wazuh/wazuh-dashboard-plugins/issues/2623)
- Implement wazuh users' CRUD [#2598](https://github.com/wazuh/wazuh-dashboard-plugins/pull/2598)

### Fixed

- Inconsistent data in sample data alerts [#2618](https://github.com/wazuh/wazuh-dashboard-plugins/pull/2618)

## Wazuh v4.0.1 - Kibana v7.9.1, v7.9.3 - Revision 4008

### Fixed

- Icons not align to the right in Modules > Events [#2607](https://github.com/wazuh/wazuh-dashboard-plugins/pull/2607)
- Statistics visualizations do not show data [#2602](https://github.com/wazuh/wazuh-dashboard-plugins/pull/2602)
- Error on loading css files [#2599](https://github.com/wazuh/wazuh-dashboard-plugins/pull/2599)
- Fixed search filter in search bar in Module/SCA wasn't working [#2601](https://github.com/wazuh/wazuh-dashboard-plugins/pull/2601)

## Wazuh v4.0.0 - Kibana v7.9.1, v7.9.2, v7.9.3 - Revision 4007

### Fixed

- updated macOS package URL [#2596](https://github.com/wazuh/wazuh-dashboard-plugins/pull/2596)
- Revert "[4.0-7.9] [BUGFIX] Removed unnecessary function call" [#2597](https://github.com/wazuh/wazuh-dashboard-plugins/pull/2597)

## Wazuh v4.0.0 - Kibana v7.9.1, v7.9.2, v7.9.3 - Revision 4006

### Fixed

- Undefined field in event view [#2588](https://github.com/wazuh/wazuh-dashboard-plugins/issues/2588)
- Several calls to the same stats request (esAlerts) [#2586](https://github.com/wazuh/wazuh-dashboard-plugins/issues/2586)
- The filter options popup doesn't open on click once the filter is pinned [#2581](https://github.com/wazuh/wazuh-dashboard-plugins/issues/2581)
- The formatedFields are missing from the index-pattern of wazuh-alerts-\* [#2574](https://github.com/wazuh/wazuh-dashboard-plugins/issues/2574)

## Wazuh v4.0.0 - Kibana v7.9.3 - Revision 4005

### Added

- Support for Kibana v7.9.3

## Wazuh v4.0.0 - Kibana v7.9.1, v7.9.2 - Revision 4002

### Added

- Support for Wazuh v4.0.0.
- Support for Kibana v7.9.1 and 7.9.2.
- Support for Open Distro 1.10.1.
- Added a RBAC security layer integrated with Open Distro and X-Pack.
- Added remoted and analysisd statistics.
- Expand supported deployment variables.
- Added new configuration view settings for GCP integration.
- Added logic to change the `metafields` configuration of Kibana [#2524](https://github.com/wazuh/wazuh-dashboard-plugins/issues/2524)

### Changed

- Migrated the default index-pattern to `wazuh-alerts-*`.
- Removed the `known-fields` functionality.
- Security Events dashboard redesinged.
- Redesigned the app settings configuration with categories.
- Moved the wazuh-registry file to Kibana optimize folder.

### Fixed

- Format options in `wazuh-alerts` index-pattern are not overwritten now.
- Prevent blank page in detaill agent view.
- Navigable agents name in Events.
- Index pattern is not being refreshed.
- Reporting fails when agent is pinned and compliance controls are visited.
- Reload rule detail doesn't work properly with the related rules.
- Fix search bar filter in Manage agent of group [#2541](https://github.com/wazuh/wazuh-dashboard-plugins/pull/2541)

# Wazuh v3.13.6 - Kibana v7.9.2 - Revision 890

### Added

- Support for Wazuh v3.13.6

## Wazuh v3.13.5 - Kibana 7.9.2 - Revision 889

- Sanitize report's inputs and usernames [#4336](https://github.com/wazuh/wazuh-dashboard-plugins/pull/4336)

## Wazuh v3.13.2 - Kibana v7.9.1 - Revision 887

### Added

- Support for Wazuh v3.13.2

## Wazuh v3.13.2 - Kibana v7.8.0 - Revision 887

### Added

- Support for Wazuh v3.13.2

## Wazuh v3.13.1 - Kibana v7.9.1 - Revision 886

### Added

- Support for Kibana v7.9.1

## Wazuh v3.13.1 - Kibana v7.9.0 - Revision 885

### Added

- Support for Kibana v7.9.0

## Wazuh v3.13.1 - Kibana v7.8.1 - Revision 884

### Added

- Support for Kibana v7.8.1

## Wazuh v3.13.1 - Kibana v7.8.0 - Revision 883

### Added

- Support for Wazuh v3.13.1

## Wazuh v3.13.0 - Kibana v7.8.0 - Revision 881

### Added

- Support for Kibana v7.8.0

## Wazuh v3.13.0 - Kibana v7.7.0, v7.7.1 - Revision 880

### Added

- Support for Wazuh v3.13.0
- Support for Kibana v7.7.1
- Support for Open Distro 1.8
- New navigation experience with a global menu [#1965](https://github.com/wazuh/wazuh-dashboard-plugins/issues/1965)
- Added a Breadcrumb in Kibana top nav [#2161](https://github.com/wazuh/wazuh-dashboard-plugins/issues/2161)
- Added a new Agents Summary Screen [#1963](https://github.com/wazuh/wazuh-dashboard-plugins/issues/1963)
- Added a new feature to add sample data to dashboards [#2115](https://github.com/wazuh/wazuh-dashboard-plugins/issues/2115)
- Added MITRE integration [#1877](https://github.com/wazuh/wazuh-dashboard-plugins/issues/1877)
- Added Google Cloud Platform integration [#1873](https://github.com/wazuh/wazuh-dashboard-plugins/issues/1873)
- Added TSC integration [#2204](https://github.com/wazuh/wazuh-dashboard-plugins/pull/2204)
- Added a new Integrity monitoring state view for agent [#2153](https://github.com/wazuh/wazuh-dashboard-plugins/issues/2153)
- Added a new Integrity monitoring files detail view [#2156](https://github.com/wazuh/wazuh-dashboard-plugins/issues/2156)
- Added a new component to explore Compliance requirements [#2156](https://github.com/wazuh/wazuh-dashboard-plugins/issues/2261)

### Changed

- Code migration to React.js
- Global review of styles
- Unified Overview and Agent dashboards into new Modules [#2110](https://github.com/wazuh/wazuh-dashboard-plugins/issues/2110)
- Changed Vulnerabilities dashboard visualizations [#2262](https://github.com/wazuh/wazuh-dashboard-plugins/issues/2262)

### Fixed

- Open Distro tenants have been fixed and are functional now [#1890](https://github.com/wazuh/wazuh-dashboard-plugins/issues/1890).
- Improved navigation performance [#2200](https://github.com/wazuh/wazuh-dashboard-plugins/issues/2200).
- Avoid creating the wazuh-monitoring index pattern if it is disabled [#2100](https://github.com/wazuh/wazuh-dashboard-plugins/issues/2100)
- SCA checks without compliance field can't be expanded [#2264](https://github.com/wazuh/wazuh-dashboard-plugins/issues/2264)

## Wazuh v3.12.3 - Kibana v7.7.1 - Revision 876

### Added

- Support for Kibana v7.7.1

## Wazuh v3.12.3 - Kibana v7.7.0 - Revision 875

### Added

- Support for Kibana v7.7.0

## Wazuh v3.12.3 - Kibana v6.8.8, v7.6.1, v7.6.2 - Revision 874

### Added

- Support for Wazuh v3.12.3

## Wazuh v3.12.2 - Kibana v6.8.8, v7.6.1, v7.6.2 - Revision 873

### Added

- Support for Wazuh v3.12.2

## Wazuh v3.12.1 - Kibana v6.8.8, v7.6.1, v7.6.2 - Revision 872

### Added

- Support Wazuh 3.12.1
- Added new FIM settings on configuration on demand. [#2147](https://github.com/wazuh/wazuh-dashboard-plugins/issues/2147)

### Changed

- Updated agent's variable names in deployment guides. [#2169](https://github.com/wazuh/wazuh-dashboard-plugins/pull/2169)

### Fixed

- Pagination is now shown in table-type visualizations. [#2180](https://github.com/wazuh/wazuh-dashboard-plugins/issues/2180)

## Wazuh v3.12.0 - Kibana v6.8.8, v7.6.2 - Revision 871

### Added

- Support for Kibana v6.8.8 and v7.6.2

## Wazuh v3.12.0 - Kibana v6.8.7, v7.4.2, v7.6.1 - Revision 870

### Added

- Support for Wazuh v3.12.0
- Added a new setting to hide manager alerts from dashboards. [#2102](https://github.com/wazuh/wazuh-dashboard-plugins/pull/2102)
- Added a new setting to be able to change API from the top menu. [#2143](https://github.com/wazuh/wazuh-dashboard-plugins/issues/2143)
- Added a new setting to enable/disable the known fields health check [#2037](https://github.com/wazuh/wazuh-dashboard-plugins/pull/2037)
- Added suport for PCI 11.2.1 and 11.2.3 rules. [#2062](https://github.com/wazuh/wazuh-dashboard-plugins/pull/2062)

### Changed

- Restructuring of the optimize/wazuh directory. Now the Wazuh configuration file (wazuh.yml) is placed on /usr/share/kibana/optimize/wazuh/config. [#2116](https://github.com/wazuh/wazuh-dashboard-plugins/pull/2116)
- Improve performance of Dasboards reports generation. [1802344](https://github.com/wazuh/wazuh-dashboard-plugins/commit/18023447c6279d385df84d7f4a5663ed2167fdb5)

### Fixed

- Discover time range selector is now displayed on the Cluster section. [08901df](https://github.com/wazuh/wazuh-dashboard-plugins/commit/08901dfcbe509f17e4fab26877c8b7dae8a66bff)
- Added the win_auth_failure rule group to Authentication failure metrics. [#2099](https://github.com/wazuh/wazuh-dashboard-plugins/pull/2099)
- Negative values in Syscheck attributes now have their correct value in reports. [7c3e84e](https://github.com/wazuh/wazuh-dashboard-plugins/commit/7c3e84ec8f00760b4f650cfc00a885d868123f99)

## Wazuh v3.11.4 - Kibana v7.6.1 - Revision 858

### Added

- Support for Kibana v7.6.1

## Wazuh v3.11.4 - Kibana v6.8.6, v7.4.2, v7.6.0 - Revision 857

### Added

- Support for Wazuh v3.11.4

## Wazuh v3.11.3 - Kibana v7.6.0 - Revision 856

### Added

- Support for Kibana v7.6.0

## Wazuh v3.11.3 - Kibana v7.4.2 - Revision 855

### Added

- Support for Kibana v7.4.2

## Wazuh v3.11.3 - Kibana v7.5.2 - Revision 854

### Added

- Support for Wazuh v3.11.3

### Fixed

- Windows Updates table is now displayed in the Inventory Data report [#2028](https://github.com/wazuh/wazuh-dashboard-plugins/pull/2028)

## Wazuh v3.11.2 - Kibana v7.5.2 - Revision 853

### Added

- Support for Kibana v7.5.2

## Wazuh v3.11.2 - Kibana v6.8.6, v7.3.2, v7.5.1 - Revision 852

### Added

- Support for Wazuh v3.11.2

### Changed

- Increased list filesize limit for the CDB-list [#1993](https://github.com/wazuh/wazuh-dashboard-plugins/pull/1993)

### Fixed

- The xml validator now correctly handles the `--` string within comments [#1980](https://github.com/wazuh/wazuh-dashboard-plugins/pull/1980)
- The AWS map visualization wasn't been loaded until the user interacts with it [dd31bd7](https://github.com/wazuh/wazuh-dashboard-plugins/commit/dd31bd7a155354bc50fe0af22fca878607c8936a)

## Wazuh v3.11.1 - Kibana v6.8.6, v7.3.2, v7.5.1 - Revision 581

### Added

- Support for Wazuh v3.11.1.

## Wazuh v3.11.0 - Kibana v6.8.6, v7.3.2, v7.5.1 - Revision 580

### Added

- Support for Wazuh v3.11.0.
- Support for Kibana v7.5.1.
- The API credentials configuration has been moved from the .wazuh index to a wazuh.yml configuration file. Now the configuration of the API hosts is done from the file and not from the application. [#1465](https://github.com/wazuh/wazuh-dashboard-plugins/issues/1465) [#1771](https://github.com/wazuh/wazuh-dashboard-plugins/issues/1771).
- Upload ruleset files using a "drag and drop" component [#1770](https://github.com/wazuh/wazuh-dashboard-plugins/issues/1770)
- Add logs for the reporting module [#1622](https://github.com/wazuh/wazuh-dashboard-plugins/issues/1622).
- Extended the "Add new agent" guide [#1767](https://github.com/wazuh/wazuh-dashboard-plugins/issues/1767).
- Add new table for windows hotfixes [#1932](https://github.com/wazuh/wazuh-dashboard-plugins/pull/1932)

### Changed

- Removed Discover from top menu [#1699](https://github.com/wazuh/wazuh-dashboard-plugins/issues/1699).
- Hide index pattern selector in case that only one exists [#1799](https://github.com/wazuh/wazuh-dashboard-plugins/issues/1799).
- Remove visualizations legend [#1936](https://github.com/wazuh/wazuh-dashboard-plugins/pull/1936)
- Normalize the field whodata in the group reporting [#1921](https://github.com/wazuh/wazuh-dashboard-plugins/pull/1921)
- A message in the configuration view is ambiguous [#1870](https://github.com/wazuh/wazuh-dashboard-plugins/issues/1870)
- Refactor syscheck table [#1941](https://github.com/wazuh/wazuh-dashboard-plugins/pull/1941)

### Fixed

- Empty files now throws an error [#1806](https://github.com/wazuh/wazuh-dashboard-plugins/issues/1806).
- Arguments for wazuh api requests are now validated [#1815](https://github.com/wazuh/wazuh-dashboard-plugins/issues/1815).
- Fixed the way to check admin mode [#1838](https://github.com/wazuh/wazuh-dashboard-plugins/issues/1838).
- Fixed error exporting as CSV the files into a group [#1833](https://github.com/wazuh/wazuh-dashboard-plugins/issues/1833).
- Fixed XML validator false error for `<` [1882](https://github.com/wazuh/wazuh-dashboard-plugins/issues/1882)
- Fixed "New file" editor doesn't allow saving twice [#1896](https://github.com/wazuh/wazuh-dashboard-plugins/issues/1896)
- Fixed decoders files [#1929](https://github.com/wazuh/wazuh-dashboard-plugins/pull/1929)
- Fixed registration guide [#1926](https://github.com/wazuh/wazuh-dashboard-plugins/pull/1926)
- Fixed infinite load on Ciscat views [#1920](https://github.com/wazuh/wazuh-dashboard-plugins/pull/1920), [#1916](https://github.com/wazuh/wazuh-dashboard-plugins/pull/1916)
- Fixed missing fields in the Visualizations [#1913](https://github.com/wazuh/wazuh-dashboard-plugins/pull/1913)
- Fixed Amazon S3 status is wrong in configuration section [#1864](https://github.com/wazuh/wazuh-dashboard-plugins/issues/1864)
- Fixed hidden overflow in the fim configuration [#1887](https://github.com/wazuh/wazuh-dashboard-plugins/pull/1887)
- Fixed Logo source fail after adding server.basePath [#1871](https://github.com/wazuh/wazuh-dashboard-plugins/issues/1871)
- Fixed the documentation broken links [#1853](https://github.com/wazuh/wazuh-dashboard-plugins/pull/1853)

## Wazuh v3.10.2 - Kibana v7.5.1 - Revision 556

### Added

- Support for Kibana v7.5.1

## Wazuh v3.10.2 - Kibana v7.5.0 - Revision 555

### Added

- Support for Kibana v7.5.0

## Wazuh v3.10.2 - Kibana v7.4.2 - Revision 549

### Added

- Support for Kibana v7.4.2

## Wazuh v3.10.2 - Kibana v7.4.1 - Revision 548

### Added

- Support for Kibana v7.4.1

## Wazuh v3.10.2 - Kibana v7.4.0 - Revision 547

### Added

- Support for Kibana v7.4.0
- Support for Wazuh v3.10.2.

## Wazuh v3.10.2 - Kibana v7.3.2 - Revision 546

### Added

- Support for Wazuh v3.10.2.

## Wazuh v3.10.1 - Kibana v7.3.2 - Revision 545

### Added

- Support for Wazuh v3.10.1.

## Wazuh v3.10.0 - Kibana v7.3.2 - Revision 543

### Added

- Support for Wazuh v3.10.0.
- Added an interactive guide for registering agents, things are now easier for the user, guiding it through the steps needed ending in a _copy & paste_ snippet for deploying his agent [#1468](https://github.com/wazuh/wazuh-dashboard-plugins/issues/1468).
- Added new dashboards for the recently added regulatory compliance groups into the Wazuh core. They are HIPAA and NIST-800-53 [#1468](https://github.com/wazuh/wazuh-dashboard-plugins/issues/1448), [#1638](https://github.com/wazuh/wazuh-dashboard-plugins/issues/1638).
- Make the app work under a custom Kibana space [#1234](https://github.com/wazuh/wazuh-dashboard-plugins/issues/1234), [#1450](https://github.com/wazuh/wazuh-dashboard-plugins/issues/1450).
- Added the ability to manage the app as a native plugin when using Kibana spaces, now you can safely hide/show the app depending on the selected space [#1601](https://github.com/wazuh/wazuh-dashboard-plugins/issues/1601).
- Adapt the app the for Kibana dark mode [#1562](https://github.com/wazuh/wazuh-dashboard-plugins/issues/1562).
- Added an alerts summary in _Overview > FIM_ panel [#1527](https://github.com/wazuh/wazuh-dashboard-plugins/issues/1527).
- Export all the information of a Wazuh group and its related agents in a PDF document [#1341](https://github.com/wazuh/wazuh-dashboard-plugins/issues/1341).
- Export the configuration of a certain agent as a PDF document. Supports granularity for exporting just certain sections of the configuration [#1340](https://github.com/wazuh/wazuh-dashboard-plugins/issues/1340).

### Changed

- Reduced _Agents preview_ load time using the new API endpoint `/summary/agents` [#1687](https://github.com/wazuh/wazuh-dashboard-plugins/pull/1687).
- Replaced most of the _md-nav-bar_ Angular.js components with React components using EUI [#1705](https://github.com/wazuh/wazuh-dashboard-plugins/pull/1705).
- Replaced the requirements slider component with a new styled component [#1708](https://github.com/wazuh/wazuh-dashboard-plugins/pull/1708).
- Soft deprecated the _.wazuh-version_ internal index, now the app dumps its content if applicable to a registry file, then the app removes that index. Further versions will hard deprecate this index [#1467](https://github.com/wazuh/wazuh-dashboard-plugins/issues/1467).
- Visualizations now don't fetch the documents _source_, also, they now use _size: 0_ for fetching [#1663](https://github.com/wazuh/wazuh-dashboard-plugins/issues/1663).
- The app menu is now fixed on top of the view, it's not being hidden on every state change. Also, the Wazuh logo was placed in the top bar of Kibana UI [#1502](https://github.com/wazuh/wazuh-dashboard-plugins/issues/1502).
- Improved _getTimestamp_ method not returning a promise object because it's no longer needed [014bc3a](https://github.com/wazuh/wazuh-dashboard-plugins/commit/014b3aba0d2e9cda0c4d521f5f16faddc434a21e). Also improved main Discover listener for Wazuh not returning a promise object [bd82823](https://github.com/wazuh/wazuh-dashboard-plugins/commit/bd8282391a402b8c567b32739cf914a0135d74bc).
- Replaced _Requirements over time_ visualizations in both PCI DSS and GDPR dashboards [35c539](https://github.com/wazuh/wazuh-dashboard-plugins/commit/35c539eb328b3bded94aa7608f73f9cc51c235a6).
- Do not show a toaster when a visualization field was not known yet, instead, show it just in case the internal refreshing failed [19a2e7](https://github.com/wazuh/wazuh-dashboard-plugins/commit/19a2e71006b38f6a64d3d1eb8a20b02b415d7e07).
- Minor optimizations for server logging [eb8e000](https://github.com/wazuh/wazuh-dashboard-plugins/commit/eb8e00057dfea2dafef56319590ff832042c402d).

### Fixed

- Alerts search bar fixed for Kibana v7.3.1, queries were not being applied as expected [#1686](https://github.com/wazuh/wazuh-dashboard-plugins/issues/1686).
- Hide attributes field from non-Windows agents in the FIM table [#1710](https://github.com/wazuh/wazuh-dashboard-plugins/issues/1710).
- Fixed broken view in Management > Configuration > Amazon S3 > Buckets, some information was missing [#1675](https://github.com/wazuh/wazuh-dashboard-plugins/issues/1675).
- Keep user's filters when switching from Discover to panel [#1685](https://github.com/wazuh/wazuh-dashboard-plugins/issues/1685).
- Reduce load time and amount of data to be fetched in _Management > Cluster monitoring_ section avoiding possible timeouts [#1663](https://github.com/wazuh/wazuh-dashboard-plugins/issues/1663).
- Restored _Remove column_ feature in Discover tabs [#1702](https://github.com/wazuh/wazuh-dashboard-plugins/issues/1702).
- Apps using Kibana v7.3.1 had a bug once the user goes back from _Agent > FIM > Files_ to _Agent > FIM > dashboard_, filters disappear, now it's working properly [#1700](https://github.com/wazuh/wazuh-dashboard-plugins/issues/1700).
- Fixed visual bug in _Management > Cluster monitoring_ and a button position [1e3b748](https://github.com/wazuh/wazuh-dashboard-plugins/commit/1e3b748f11b43b2e7956b830269b6d046d74d12c).
- The app installation date was not being updated properly, now it's fixed [#1692](https://github.com/wazuh/wazuh-dashboard-plugins/issues/1692).
- Fixed _Network interfaces_ table in Inventory section, the table was not paginating [#1474](https://github.com/wazuh/wazuh-dashboard-plugins/issues/1474).
- Fixed APIs passwords are now obfuscated in server responses [adc3152](https://github.com/wazuh/wazuh-dashboard-plugins/pull/1782/commits/adc31525e26b25e4cb62d81cbae70a8430728af5).

## Wazuh v3.9.5 - Kibana v6.8.2 / Kibana v7.2.1 / Kibana v7.3.0 - Revision 531

### Added

- Support for Wazuh v3.9.5

## Wazuh v3.9.4 - Kibana v6.8.1 / Kibana v6.8.2 / Kibana v7.2.0 / Kibana v7.2.1 / Kibana v7.3.0 - Revision 528

### Added

- Support for Wazuh v3.9.4
- Allow filtering by clicking a column in rules/decoders tables [0e2ddd7](https://github.com/wazuh/wazuh-dashboard-plugins/pull/1615/commits/0e2ddd7b73f7f7975d02e97ed86ae8a0966472b4)
- Allow open file in rules table clicking on the file column [1af929d](https://github.com/wazuh/wazuh-dashboard-plugins/pull/1615/commits/1af929d62f450f93c6733868bcb4057e16b7e279)

### Changed

- Improved app performance [#1640](https://github.com/wazuh/wazuh-dashboard-plugins/pull/1640).
- Remove path filter from custom rules and decoders [895792e](https://github.com/wazuh/wazuh-dashboard-plugins/pull/1615/commits/895792e6e6d9401b3293d5e16352b9abef515096)
- Show path column in rules and decoders [6f49816](https://github.com/wazuh/wazuh-dashboard-plugins/pull/1615/commits/6f49816c71b5999d77bf9e3838443627c9be945d)
- Removed SCA overview dashboard [94ebbff](https://github.com/wazuh/wazuh-dashboard-plugins/pull/1615/commits/94ebbff231cbfb6d793130e0b9ea855baa755a1c)
- Disabled last custom column removal [f1ef7de](https://github.com/wazuh/wazuh-dashboard-plugins/pull/1615/commits/f1ef7de1a34bbe53a899596002e8153b95e7dc0e)
- Agents messages across sections unification [8fd7e36](https://github.com/wazuh/wazuh-dashboard-plugins/pull/1615/commits/8fd7e36286fa9dfd03a797499af6ffbaa90b00e1)

### Fixed

- Fix check storeded apis [d6115d6](https://github.com/wazuh/wazuh-dashboard-plugins/pull/1615/commits/d6115d6424c78f0cde2017b432a51b77186dd95a).
- Fix pci-dss console error [297080d](https://github.com/wazuh/wazuh-dashboard-plugins/pull/1615/commits/297080d36efaea8f99b0cafd4c48845dad20495a)
- Fix error in reportingTable [85b7266](https://github.com/wazuh/wazuh-dashboard-plugins/pull/1615/commits/85b72662cb4db44c443ed04f7c31fba57eefccaa)
- Fix filters budgets size [c7ac86a](https://github.com/wazuh/wazuh-dashboard-plugins/pull/1615/commits/c7ac86acb3d5afaf1cf348fab09a2b8c5778a491)
- Fix missing permalink virustotal visualization [1b57529](https://github.com/wazuh/wazuh-dashboard-plugins/pull/1615/commits/1b57529758fccdeb3ac0840e66a8aafbe4757a96)
- Improved wz-table performance [224bd6f](https://github.com/wazuh/wazuh-dashboard-plugins/pull/1615/commits/224bd6f31235c81ba01755c3c1e120c3f86beafd)
- Fix inconsistent data between visualizations and tables in Overview Security Events [b12c600](https://github.com/wazuh/wazuh-dashboard-plugins/pull/1615/commits/b12c600578d80d0715507dec4624a4ebc27ea573)
- Timezone applied in cluster status [a4f620d](https://github.com/wazuh/wazuh-dashboard-plugins/pull/1615/commits/a4f620d398f5834a6d2945af892a462425ca3bec)
- Fixed Overview Security Events report when wazuh.monitoring is disabled [1c26da0](https://github.com/wazuh/wazuh-dashboard-plugins/pull/1615/commits/1c26da05a0b6daf727e15c13b819111aa4e4e913)
- Fixes in APIs management [2143943](https://github.com/wazuh/wazuh-dashboard-plugins/pull/1615/commits/2143943a5049cbb59bb8d6702b5a56cbe0d27a2a)
- Prevent duplicated visualization toast errors [786faf3](https://github.com/wazuh/wazuh-dashboard-plugins/commit/786faf3e62d2cad13f512c0f873b36eca6e9787d)
- Fix not properly updated breadcrumb in ruleset section [9645903](https://github.com/wazuh/wazuh-dashboard-plugins/commit/96459031cd4edbe047970bf0d22d0c099771879f)
- Fix badly dimensioned table in Integrity Monitoring section [9645903](https://github.com/wazuh/wazuh-dashboard-plugins/commit/96459031cd4edbe047970bf0d22d0c099771879f)
- Fix implicit filters can be destroyed [9cf8578](https://github.com/wazuh/wazuh-dashboard-plugins/commit/9cf85786f504f5d67edddeea6cfbf2ab577e799b)
- Windows agent dashboard doesn't show failure logon access. [d38d088](https://github.com/wazuh/wazuh-dashboard-plugins/commit/d38d0881ac8e4294accde83d63108337b74cdd91)
- Number of agents is not properly updated. [f7cbbe5](https://github.com/wazuh/wazuh-dashboard-plugins/commit/f7cbbe54394db825827715c3ad4370ac74317108)
- Missing scrollbar on Firefox file viewer. [df4e8f9](https://github.com/wazuh/wazuh-dashboard-plugins/commit/df4e8f9305b35e9ee1473bed5f5d452dd3420567)
- Agent search filter by name, lost when refreshing. [71b5274](https://github.com/wazuh/wazuh-dashboard-plugins/commit/71b5274ccc332d8961a158587152f7badab28a95)
- Alerts of level 12 cannot be displayed in the Summary table. [ec0e888](https://github.com/wazuh/wazuh-dashboard-plugins/commit/ec0e8885d9f1306523afbc87de01a31f24e36309)
- Restored query from search bar in visualizations. [439128f](https://github.com/wazuh/wazuh-dashboard-plugins/commit/439128f0a1f65b649a9dcb81ab5804ca20f65763)
- Fix Kibana filters loop in Firefox. [82f0f32](https://github.com/wazuh/wazuh-dashboard-plugins/commit/82f0f32946d844ce96a28f0185f903e8e05c5589)

## Wazuh v3.9.3 - Kibana v6.8.1 / v7.1.1 / v7.2.0 - Revision 523

### Added

- Support for Wazuh v3.9.3
- Support for Kibana v7.2.0 [#1556](https://github.com/wazuh/wazuh-dashboard-plugins/pull/1556).

### Changed

- New design and several UI/UX changes [#1525](https://github.com/wazuh/wazuh-dashboard-plugins/pull/1525).
- Improved error checking + syscollector performance [94d0a83](https://github.com/wazuh/wazuh-dashboard-plugins/commit/94d0a83e43aa1d2d84ef6f87cbb76b9aefa085b3).
- Adapt Syscollector for MacOS agents [a4bf7ef](https://github.com/wazuh/wazuh-dashboard-plugins/commit/a4bf7efc693a99b7565b5afcaa372155f15a4db9).
- Show last scan for syscollector [73f2056](https://github.com/wazuh/wazuh-dashboard-plugins/commit/73f2056673bb289d472663397ba7097e49b7b93b).
- Extendend information for syscollector [#1585](https://github.com/wazuh/wazuh-dashboard-plugins/issues/1585).

### Fixed

- Corrected width for agent stats [a998955](https://github.com/wazuh/wazuh-dashboard-plugins/commit/a99895565a8854c55932ec94cffb08e1d0aa3da1).
- Fix height for the menu directive with Dynamic height [427d0f3](https://github.com/wazuh/wazuh-dashboard-plugins/commit/427d0f3e9fa6c34287aa9e8557da99a51e0db40f).
- Fix wazuh-db and clusterd check [cddcef6](https://github.com/wazuh/wazuh-dashboard-plugins/commit/cddcef630c5234dd6f6a495715743dfcfd4e4001).
- Fix AlertsStats when value is "0", it was showing "-" [07a3e10](https://github.com/wazuh/wazuh-dashboard-plugins/commit/07a3e10c7f1e626ba75a55452b6c295d11fd657d).
- Fix syscollector state value [f8d3d0e](https://github.com/wazuh/wazuh-dashboard-plugins/commit/f8d3d0eca44e67e26f79bc574495b1f4c8f751f2).
- Fix time offset for reporting table [2ef500b](https://github.com/wazuh/wazuh-dashboard-plugins/commit/2ef500bb112e68bd4811b8e87ce8581d7c04d20f).
- Fix call to obtain GDPR requirements for specific agent [ccda846](https://github.com/wazuh/wazuh-dashboard-plugins/commit/ccda8464b50be05bc5b3642f25f4972c8a7a2c03).
- Restore "rule.id" as a clickable field in visualizations [#1546](https://github.com/wazuh/wazuh-dashboard-plugins/pull/1546).
- Fix timepicker in cluster monitoring [f7533ce](https://github.com/wazuh/wazuh-dashboard-plugins/pull/1560/commits/f7533cecb6862abfb5c1d2173ec3e70ffc59804a).
- Fix several bugs [#1569](https://github.com/wazuh/wazuh-dashboard-plugins/pull/1569).
- Fully removed "rule.id" as URL field [#1584](https://github.com/wazuh/wazuh-dashboard-plugins/issues/1584).
- Fix filters for dashboards [#1583](https://github.com/wazuh/wazuh-dashboard-plugins/issues/1583).
- Fix missing dependency [#1591](https://github.com/wazuh/wazuh-dashboard-plugins/issues/1591).

## Wazuh v3.9.2 - Kibana v7.1.1 - Revision 510

### Added

- Support for Wazuh v3.9.2

### Changed

- Avoid showing more than one toaster for the same error message [7937003](https://github.com/wazuh/wazuh-dashboard-plugins/commit/793700382798033203091d160773363323e05bb9).
- Restored "Alerts evolution - Top 5 agents" in Overview > Security events [f9305c0](https://github.com/wazuh/wazuh-dashboard-plugins/commit/f9305c0c6acf4a31c41b1cc9684b87f79b27524f).

### Fixed

- Fix missing parameters in Dev Tools request [#1496](https://github.com/wazuh/wazuh-dashboard-plugins/pull/1496).
- Fix "Invalid Date" for Safari and Internet Explorer [#1505](https://github.com/wazuh/wazuh-dashboard-plugins/pull/1505).

## Wazuh v3.9.1 - Kibana v7.1.1 - Revision 509

### Added

- Support for Kibana v7.1.1
- Added overall metrics for Agents > Overview [#1479](https://github.com/wazuh/wazuh-dashboard-plugins/pull/1479).

### Fixed

- Fixed missing dependency for Discover [43f5dd5](https://github.com/wazuh/wazuh-dashboard-plugins/commit/43f5dd5f64065c618ba930b2a4087f0a9e706c0e).
- Fixed visualization for Agents > Overview [#1477](https://github.com/wazuh/wazuh-dashboard-plugins/pull/1477).
- Fixed SCA policy checks table [#1478](https://github.com/wazuh/wazuh-dashboard-plugins/pull/1478).

## Wazuh v3.9.1 - Kibana v7.1.0 - Revision 508

### Added

- Support for Kibana v7.1.0

## Wazuh v3.9.1 - Kibana v6.8.0 - Revision 444

### Added

- Support for Wazuh v3.9.1
- Support for Kibana v6.8.0

### Fixed

- Fixed background color for some parts of the Discover directive [2dfc763](https://github.com/wazuh/wazuh-dashboard-plugins/commit/2dfc763bfa1093fb419f118c2938f6b348562c69).
- Fixed cut values in non-resizable tables when the value is too large [cc4828f](https://github.com/wazuh/wazuh-dashboard-plugins/commit/cc4828fbf50d4dab3dd4bb430617c1f2b13dac6a).
- Fixed handled but not shown error messages from rule editor [0aa0e17](https://github.com/wazuh/wazuh-dashboard-plugins/commit/0aa0e17ac8678879e5066f8d83fd46f5d8edd86a).
- Minor typos corrected [fe11fb6](https://github.com/wazuh/wazuh-dashboard-plugins/commit/fe11fb67e752368aedc89ec844ddf729eb8ad761).
- Minor fixes in agents configuration [1bc2175](https://github.com/wazuh/wazuh-dashboard-plugins/commit/1bc217590438573e7267687655bb5939b5bb9fde).
- Fix Management > logs viewer scrolling [f458b2e](https://github.com/wazuh/wazuh-dashboard-plugins/commit/f458b2e3294796f9cf00482b4da27984646c6398).

### Changed

- Kibana version shown in settings is now read from our package.json [c103d3e](https://github.com/wazuh/wazuh-dashboard-plugins/commit/c103d3e782136106736c02039d28c4567b255aaa).
- Removed an old header from Settings [0197b8b](https://github.com/wazuh/wazuh-dashboard-plugins/commit/0197b8b1abc195f275c8cd9893df84cd5569527b).
- Improved index pattern validation fields, replaced "full_log" with "rule.id" as part of the minimum required fields [dce0595](https://github.com/wazuh/wazuh-dashboard-plugins/commit/dce059501cbd28f1294fd761da3e015e154747bc).
- Improve dynamic height for configuration editor [c318131](https://github.com/wazuh/wazuh-dashboard-plugins/commit/c318131dfb6b5f01752593f2aa972b98c0655610).
- Add timezone for all dates shown in the app [4b8736f](https://github.com/wazuh/wazuh-dashboard-plugins/commit/4b8736fb4e562c78505daaee042bcd798242c3f5).

## Wazuh v3.9.0 - Kibana v6.7.0 / v6.7.1 / v6.7.2 - Revision 441

### Added

- Support for Wazuh v3.9.0
- Support for Kibana v6.7.0 / v6.7.1 / v6.7.2
- Edit master and worker configuration ([#1215](https://github.com/wazuh/wazuh-dashboard-plugins/pull/1215)).
- Edit local rules, local decoders and CDB lists ([#1212](https://github.com/wazuh/wazuh-dashboard-plugins/pull/1212), [#1204](https://github.com/wazuh/wazuh-dashboard-plugins/pull/1204), [#1196](https://github.com/wazuh/wazuh-dashboard-plugins/pull/1196), [#1233](https://github.com/wazuh/wazuh-dashboard-plugins/pull/1233), [#1304](https://github.com/wazuh/wazuh-dashboard-plugins/pull/1304)).
- View no local rules/decoders XML files ([#1395](https://github.com/wazuh/wazuh-dashboard-plugins/pull/1395))
- Dev Tools additions
  - Added hotkey `[shift] + [enter]` for sending query ([#1170](https://github.com/wazuh/wazuh-dashboard-plugins/pull/1170)).
  - Added `Export JSON` button for the Dev Tools ([#1170](https://github.com/wazuh/wazuh-dashboard-plugins/pull/1170)).
- Added refresh button for agents preview table ([#1169](https://github.com/wazuh/wazuh-dashboard-plugins/pull/1169)).
- Added `configuration assessment` information in "Agent > Policy monitoring" ([#1227](https://github.com/wazuh/wazuh-dashboard-plugins/pull/1227)).
- Added agents `configuration assessment` configuration section in "Agent > Configuration" ([1257](https://github.com/wazuh/wazuh-dashboard-plugins/pull/1257))
- Restart master and worker nodes ([#1222](https://github.com/wazuh/wazuh-dashboard-plugins/pull/1222)).
- Restart agents ([#1229](https://github.com/wazuh/wazuh-dashboard-plugins/pull/1229)).
- Added support for more than one Wazuh monitoring pattern ([#1243](https://github.com/wazuh/wazuh-dashboard-plugins/pull/1243))
- Added customizable interval for Wazuh monitoring indices creation ([#1243](https://github.com/wazuh/wazuh-dashboard-plugins/pull/1243)).
- Expand visualizations ([#1246](https://github.com/wazuh/wazuh-dashboard-plugins/pull/1246)).
- Added a dynamic table columns selector ([#1246](https://github.com/wazuh/wazuh-dashboard-plugins/pull/1246)).
- Added resizable columns by dragging in tables ([d2bf8ee](https://github.com/wazuh/wazuh-dashboard-plugins/commit/d2bf8ee9681ca5d6028325e165854b49214e86a3))
- Added a cron job for fetching missing fields of all valid index patterns, also merging dynamic fields every time an index pattern is refreshed by the app ([#1276](https://github.com/wazuh/wazuh-dashboard-plugins/pull/1276)).
- Added auto-merging dynamic fields for Wazuh monitoring index patterns ([#1300](https://github.com/wazuh/wazuh-dashboard-plugins/pull/1300))
- New server module, it's a job queue so we can add delayed jobs to be run in background, this iteration only accepts delayed Wazuh API calls ([#1283](https://github.com/wazuh/wazuh-dashboard-plugins/pull/1283)).
- Added new way to view logs using a logs viewer ([#1292](https://github.com/wazuh/wazuh-dashboard-plugins/pull/1292))
- Added new directive for registering agents from the UI, including instructions on "how to" ([#1321](https://github.com/wazuh/wazuh-dashboard-plugins/pull/1321)).
- Added some Angular charts in Agents Preview and Agents SCA sections ([#1364](https://github.com/wazuh/wazuh-dashboard-plugins/pull/1364))
- Added Docker listener settings in configuration views ([#1365](https://github.com/wazuh/wazuh-dashboard-plugins/pull/1365))
- Added Docker dashboards for both Agents and Overview ([#1367](https://github.com/wazuh/wazuh-dashboard-plugins/pull/1367))
- Improved app logger with debug level ([#1373](https://github.com/wazuh/wazuh-dashboard-plugins/pull/1373))
- Introducing React components from the EUI framework

### Changed

- Escape XML special characters ([#1159](https://github.com/wazuh/wazuh-dashboard-plugins/pull/1159)).
- Changed empty results message for Wazuh tables ([#1165](https://github.com/wazuh/wazuh-dashboard-plugins/pull/1165)).
- Allowing the same query multiple times on the Dev Tools ([#1174](https://github.com/wazuh/wazuh-dashboard-plugins/pull/1174))
- Refactor JSON/XML viewer for configuration tab ([#1173](https://github.com/wazuh/wazuh-dashboard-plugins/pull/1173), [#1148](https://github.com/wazuh/wazuh-dashboard-plugins/pull/1148)).
- Using full height for all containers when possible ([#1224](https://github.com/wazuh/wazuh-dashboard-plugins/pull/1224)).
- Improved the way we are handling "back button" events ([#1207](https://github.com/wazuh/wazuh-dashboard-plugins/pull/1207)).
- Changed some visualizations for FIM, GDPR, PCI, Vulnerability and Security Events ([#1206](https://github.com/wazuh/wazuh-dashboard-plugins/pull/1206), [#1235](https://github.com/wazuh/wazuh-dashboard-plugins/pull/1235), [#1293](https://github.com/wazuh/wazuh-dashboard-plugins/pull/1293)).
- New design for agent header view ([#1186](https://github.com/wazuh/wazuh-dashboard-plugins/pull/1186)).
- Not fetching data the very first time the Dev Tools are opened ([#1185](https://github.com/wazuh/wazuh-dashboard-plugins/pull/1185)).
- Refresh all known fields for all valid index patterns if `kbn-vis` detects a broken index pattern ([ecd7c8f](https://github.com/wazuh/wazuh-dashboard-plugins/commit/ecd7c8f98c187a350f81261d13b0d45dcec6dc5d)).
- Truncate texts and display a tooltip when they don't fit in a table cell ([7b56a87](https://github.com/wazuh/wazuh-dashboard-plugins/commit/7b56a873f85dcba7e6838aeb2e40d9b4cf472576))
- Updated API autocomplete for Dev Tools ([#1218](https://github.com/wazuh/wazuh-dashboard-plugins/pull/1218))
- Updated switches design to adapt it to Kibana's design ([#1253](https://github.com/wazuh/wazuh-dashboard-plugins/pull/1253))
- Reduced the width of some table cells with little text, to give more space to the other columns ([#1263](https://github.com/wazuh/wazuh-dashboard-plugins/pull/1263)).
- Redesign for Management > Status daemons list ([#1284](https://github.com/wazuh/wazuh-dashboard-plugins/pull/1284)).
- Redesign for Management > Configuration, Agent > Configuration ([#1289](https://github.com/wazuh/wazuh-dashboard-plugins/pull/1289)).
- Replaced Management > Logs table with a log viewer component ([#1292](https://github.com/wazuh/wazuh-dashboard-plugins/pull/1292)).
- The agents list search bar now allows to switch between AND/OR operators ([#1291](https://github.com/wazuh/wazuh-dashboard-plugins/pull/1291)).
- Improve audit dashboards ([#1374](https://github.com/wazuh/wazuh-dashboard-plugins/pull/1374))
- Exclude agent "000" getting the last registered and the most active agents from the Wazuh API.([#1391](https://github.com/wazuh/wazuh-dashboard-plugins/pull/1391))
- Reviewed Osquery dashboards ([#1394](https://github.com/wazuh/wazuh-dashboard-plugins/pull/1394))
- Memory info is now a log ([#1400](https://github.com/wazuh/wazuh-dashboard-plugins/pull/1400))
- Error toasters time is now 30000ms, warning/info are still 6000ms ([#1420](https://github.com/wazuh/wazuh-dashboard-plugins/pull/1420))

### Fixed

- Properly handling long messages on notifier service, until now, they were using out of the card space, also we replaced some API messages with more meaningful messages ([#1168](https://github.com/wazuh/wazuh-dashboard-plugins/pull/1168)).
- Adapted Wazuh icon for multiple browsers where it was gone ([#1208](https://github.com/wazuh/wazuh-dashboard-plugins/pull/1208)).
- Do not fetch data from tables twice when resize window ([#1303](https://github.com/wazuh/wazuh-dashboard-plugins/pull/1303)).
- Agent syncrhonization status is updated as we browse the configuration section ([#1305](https://github.com/wazuh/wazuh-dashboard-plugins/pull/1305))
- Using the browser timezone for reporting documents ([#1311](https://github.com/wazuh/wazuh-dashboard-plugins/pull/1311)).
- Wrong behaviors in the routing system when the basePath was set ([#1342](https://github.com/wazuh/wazuh-dashboard-plugins/pull/1342))
- Do not show pagination for one-page tables ([196c5b7](https://github.com/wazuh/wazuh-dashboard-plugins/pull/1362/commits/196c5b717583032798da7791fa4f90ec06397f68))
- Being redirected to Overview once a Kibana restart is performed ([#1378](https://github.com/wazuh/wazuh-dashboard-plugins/pull/1378))
- Displaying the AWS services section of the aws-s3 wodle ([#1393](https://github.com/wazuh/wazuh-dashboard-plugins/pull/1393))
- Show email configuration on the configuration on demand ([#1401](https://github.com/wazuh/wazuh-dashboard-plugins/issues/1401))
- Show "Follow symbolic link" field in Integrity monitoring - Monitored configuration on demand ([0c9c9da](https://github.com/wazuh/wazuh-dashboard-plugins/pull/1414/commits/0c9c9da3b951548761cd203db5ee5baa39afe26c))

## Wazuh v3.8.2 - Kibana v6.6.0 / v6.6.1 / v6.6.2 / v6.7.0 - Revision 419

### Added

- Support for Kibana v6.6.0 / v6.6.1 / v6.6.2 / v6.7.0

### Fixed

- Fixed AWS dashboard, newer JavaScript browser engines break the view due to Angular.js ([6e882fc](https://github.com/wazuh/wazuh-dashboard-plugins/commit/6e882fc1d7efe6059e6140ff40b8a20d9c1fa51e)).
- Fixed AWS accounts visualization, using the right field now ([6e882fc](https://github.com/wazuh/wazuh-dashboard-plugins/commit/6e882fc1d7efe6059e6140ff40b8a20d9c1fa51e)).

## Wazuh v3.8.2 - Kibana v6.5.4 - Revision 418

### Added

- Support for Wazuh v3.8.2

### Changed

- Close configuration editor only if it was successfully updated ([bc77c35](https://github.com/wazuh/wazuh-dashboard-plugins/commit/bc77c35d8440a656d4704451ce857c9e1d36a438)).
- Replaced FIM Vega visualization with standard visualization ([554ee1c](https://github.com/wazuh/wazuh-dashboard-plugins/commit/554ee1c4c4d75c76d82272075acf8bb62e7f9e27)).

## Wazuh v3.8.1 - Kibana v6.5.4 - Revision 417

### Added

- Support for Wazuh v3.8.1

### Changed

- Moved monitored/ignored Windows registry entries to "FIM > Monitored" and "FIM > Ignored" to avoid user confusion ([#1176](https://github.com/wazuh/wazuh-dashboard-plugins/pull/1176)).
- Excluding managers from wazuh-monitoring indices ([#1177](https://github.com/wazuh/wazuh-dashboard-plugins/pull/1177)).
- Escape `&` before sending group configuration ([d3aa56f](https://github.com/wazuh/wazuh-dashboard-plugins/commit/d3aa56fa73478c60505e500db7d3a7df263081b5)).
- Improved `autoFormat` function before rendering group configuration ([f4f8144](https://github.com/wazuh/wazuh-dashboard-plugins/commit/f4f8144eef8b93038fc897a9f16356e71029b844)).
- Now the group configuration editor doesn't exit after sending data to the Wazuh API ([5c1a3ef](https://github.com/wazuh/wazuh-dashboard-plugins/commit/5c1a3ef9bd710a7befbed0709c4a7cf414f44f6b)).

### Fixed

- Fixed style for the error toaster for long URLs or long paths ([11b8084](https://github.com/wazuh/wazuh-dashboard-plugins/commit/11b8084c75bbc5da36587ff31d1bc80a55fe4dfe)).

## Wazuh v3.8.0 - Kibana v6.5.4 - Revision 416

### Added

- Added group management features such as:
  - Edit the group configuration ([#1096](https://github.com/wazuh/wazuh-dashboard-plugins/pull/1096)).
  - Add/remove groups to/from an agent ([#1096](https://github.com/wazuh/wazuh-dashboard-plugins/pull/1096)).
  - Add/remove agents to/from a group ([#1096](https://github.com/wazuh/wazuh-dashboard-plugins/pull/1096)).
  - Add/remove groups ([#1152](https://github.com/wazuh/wazuh-dashboard-plugins/pull/1152)).
- New directive for tables that don't need external data sources ([#1067](https://github.com/wazuh/wazuh-dashboard-plugins/pull/1067)).
- New search bar directive with interactive filters and suggestions ([#1058](https://github.com/wazuh/wazuh-dashboard-plugins/pull/1058)).
- New server route `/elastic/alerts` for fetching alerts using custom parameters([#1056](https://github.com/wazuh/wazuh-dashboard-plugins/pull/1056)).
- New table for an agent FIM monitored files, if the agent OS platform is Windows it will show two tables: files and registry ([#1032](https://github.com/wazuh/wazuh-dashboard-plugins/pull/1032)).
- Added description to each setting under Settings > Configuration ([#1048](https://github.com/wazuh/wazuh-dashboard-plugins/pull/1048)).
- Added a new setting to `config.yml` related to Wazuh monitoring and its index pattern ([#1095](https://github.com/wazuh/wazuh-dashboard-plugins/pull/1095)).
- Resizable columns by dragging in Dev-tools ([#1102](https://github.com/wazuh/wazuh-dashboard-plugins/pull/1102)).
- New feature to be able to edit config.yml file from the Settings > Configuration section view ([#1105](https://github.com/wazuh/wazuh-dashboard-plugins/pull/1105)).
- Added a new table (network addresses) for agent inventory tab ([#1111](https://github.com/wazuh/wazuh-dashboard-plugins/pull/1111)).
- Added `audit_key` (Who-data Audit keys) for configuration tab ([#1123](https://github.com/wazuh/wazuh-dashboard-plugins/pull/1123)).
- Added new known fields for Kibana index pattern ([#1150](https://github.com/wazuh/wazuh-dashboard-plugins/pull/1150)).

### Changed

- Changed Inventory tables. Now the app looks for the OS platform and it shows different tables depending on the OS platform. In addition the process state codes has been replaced to be more meaningful ([#1059](https://github.com/wazuh/wazuh-dashboard-plugins/pull/1059)).
- Tiny rework for the AWS tab including.
- "Report" button is hidden on Discover panel ([#1047](https://github.com/wazuh/wazuh-dashboard-plugins/pull/1047)).
- Visualizations, filters and Discover improved ([#1083](https://github.com/wazuh/wazuh-dashboard-plugins/pull/1083)).
- Removed `popularizeField` function until https://github.com/elastic/kibana/issues/22426 is solved in order to avoid `Unable to write index pattern!` error on Discover tab ([#1085](https://github.com/wazuh/wazuh-dashboard-plugins/pull/1085)).
- Improved Wazuh monitoring module ([#1094](https://github.com/wazuh/wazuh-dashboard-plugins/pull/1094)).
- Added "Registered date" and "Last keep alive" in agents table allowing you to sort by these fields ([#1102](https://github.com/wazuh/wazuh-dashboard-plugins/pull/1102)).
- Improved code quality in sections such as Ruleset > Rule and Decoder detail view simplify conditions ([#1102](https://github.com/wazuh/wazuh-dashboard-plugins/pull/1102)).
- Replaced reporting success message ([#1102](https://github.com/wazuh/wazuh-dashboard-plugins/pull/1102)).
- Reduced the default number of shards and the default number of replicas for the app indices ([#1113](https://github.com/wazuh/wazuh-dashboard-plugins/pull/1113)).
- Refreshing index pattern known fields on health check controller ([#1119](https://github.com/wazuh/wazuh-dashboard-plugins/pull/1119)).
- Less strict memory check ([786c764](https://github.com/wazuh/wazuh-dashboard-plugins/commit/786c7642cd88083f9a77c57ed204488ecf5b710a)).
- Checking message origin in error handler ([dfec368](https://github.com/wazuh/wazuh-dashboard-plugins/commit/dfec368d22a148b2e4437db92d71294900241961)).
- Dev tools is now showing the response as it is, like `curl` does ([#1137](https://github.com/wazuh/wazuh-dashboard-plugins/pull/1137)).
- Removed `unknown` as valid node name ([#1149](https://github.com/wazuh/wazuh-dashboard-plugins/pull/1149)).
- Removed `rule.id` direct filter from the rule set tables ([#1151](https://github.com/wazuh/wazuh-dashboard-plugins/pull/1151))

### Fixed

- Restored X-Pack security logic for the .wazuh index, now it's not bypassing the X-Pack roles ([#1081](https://github.com/wazuh/wazuh-dashboard-plugins/pull/1081))
- Avoid fetching twice the same data ([#1072](https://github.com/wazuh/wazuh-dashboard-plugins/pull/1072), [#1061](https://github.com/wazuh/wazuh-dashboard-plugins/pull/1061)).
- Wazuh logo adapted to low resolutions ([#1074](https://github.com/wazuh/wazuh-dashboard-plugins/pull/1074)).
- Hide Audit, OpenSCAP tabs for non-linux agents. Fixed empty Windows events under Configuration > Log collection section. OSQuery logo has been standardized ([#1072](https://github.com/wazuh/wazuh-dashboard-plugins/pull/1072), [#1076](https://github.com/wazuh/wazuh-dashboard-plugins/pull/1076)).
- Fix empty values on _Overview > Security events_ when Wazuh monitoring is disabled ([#1091](https://github.com/wazuh/wazuh-dashboard-plugins/pull/1091)).
- Fix overlapped play button in Dev-tools when the input box has a scrollbar ([#1102](https://github.com/wazuh/wazuh-dashboard-plugins/pull/1102)).
- Fix Dev-tools behavior when parse json invalid blocks ([#1102](https://github.com/wazuh/wazuh-dashboard-plugins/pull/1102)).
- Fixed Management > Monitoring tab frustration adding back buttons ([#1102](https://github.com/wazuh/wazuh-dashboard-plugins/pull/1102)).
- Fix template checking when using more than one pattern ([#1104](https://github.com/wazuh/wazuh-dashboard-plugins/pull/1104)).
- Fix infinite loop for Wazuh monitoring when the Wazuh API is not being able to give us all the agents ([5a26916](https://github.com/wazuh/wazuh-dashboard-plugins/commit/5a2691642b40a34783d2eafb6ee24ae78b9af21a)), ([85005a1](https://github.com/wazuh/wazuh-dashboard-plugins/commit/85005a184d4f1c3d339b7c895b5d2469f3b45171)).
- Fix rule details for `list` and `info` parameters ([#1149](https://github.com/wazuh/wazuh-dashboard-plugins/pull/1149)).

## Wazuh v3.7.1 / v3.7.2 - Kibana v6.5.1 / v6.5.2 / v6.5.3 / v6.5.4 - Revision 415

### Added

- Support for Elastic stack v6.5.2 / v6.5.3 / v6.5.4.
- Support for Wazuh v3.7.1 / v3.7.2.
- Dev Tools module now autocompletes API endpoints ([#1030](https://github.com/wazuh/wazuh-dashboard-plugins/pull/1030)).

### Changed

- Increased number of rows for syscollector tables ([#1033](https://github.com/wazuh/wazuh-dashboard-plugins/pull/1033)).
- Modularized JSON/XML viewers for the configuration section ([#982](https://github.com/wazuh/wazuh-dashboard-plugins/pull/982)).

### Fixed

- Added missing fields for syscollector network tables ([#1036](https://github.com/wazuh/wazuh-dashboard-plugins/pull/1036)).
- Using the right API path when downloading CSV for decoders list ([#1045](https://github.com/wazuh/wazuh-dashboard-plugins/pull/1045)).
- Including group field when downloading CSV for agents list ([#1044](https://github.com/wazuh/wazuh-dashboard-plugins/pull/1044)).
- Preserve active tab in configuration section when refreshing the page ([#1037](https://github.com/wazuh/wazuh-dashboard-plugins/pull/1037)).

## Wazuh v3.7.0 - Kibana v6.5.0 / v6.5.1 - Revision 414

### Added

- Support for Elastic Stack v6.5.0 / v6.5.1.
- Agent groups bar is now visible on the agent configuration section ([#1023](https://github.com/wazuh/wazuh-dashboard-plugins/pull/1023)).
- Added a new setting for the `config.yml` file for enable/disable administrator mode ([#1019](https://github.com/wazuh/wazuh-dashboard-plugins/pull/1019)).
  - This allows the user to perform PUT, POST, DELETE methods in our Dev Tools.

### Changed

- Refactored most front-end controllers ([#1023](https://github.com/wazuh/wazuh-dashboard-plugins/pull/1023)).

## Wazuh v3.7.0 - Kibana v6.4.2 / v6.4.3 - Revision 413

### Added

- Support for Wazuh v3.7.0.
- Support for Elastic Stack v6.4.2 / v6.4.3.
- Brand-new interface for _Configuration_ (on both _Management_ and _Agents_ tabs) ([#914](https://github.com/wazuh/wazuh-dashboard-plugins/pull/914)):
  - Now you can check current and real agent and manager configuration.
  - A new interface design, with more useful information and easy to understand descriptions.
  - New and more responsive JSON/XML viewers to show the configuration in raw mode.
- Brand-new extension - Osquery ([#938](https://github.com/wazuh/wazuh-dashboard-plugins/pull/938)):
  - A new extension, disabled by default.
  - Check alerts from Wazuh's Osquery integration.
  - Check your current Osquery wodle configuration.
  - More improvements will come for this extension in the future.
- New option for Wazuh app configuration file - _Ignore index patterns_ ([#947](https://github.com/wazuh/wazuh-dashboard-plugins/pull/947)):
  - Now the user can specify which index patterns can't be selected on the app using the new `ip.ignore` setting on the `config.yml` file.
  - The valid format is an array of strings which represents index patterns.
  - By default, this list is empty (all index patterns will be available if they use a compatible structure).
- Added a node selector for _Management > Status_ section when Wazuh cluster is enabled ([#976](https://github.com/wazuh/wazuh-dashboard-plugins/pull/976)).
- Added quick access to _Configuration_ or _Discover_ panels for an agent on the agents list ([#939](https://github.com/wazuh/wazuh-dashboard-plugins/pull/939)).
- Now you can click on an agent's ID on the _Discover_ panels to open its details page on the app ([#904](https://github.com/wazuh/wazuh-dashboard-plugins/pull/904)).
- Redesigned the _Overview > Amazon AWS_ tab, using more meaningful visualizations for a better overall view of your agents' status ([#903](https://github.com/wazuh/wazuh-dashboard-plugins/pull/903)).
- Redesigned the _Overview/Agents > Vulnerabilities_ tab, using more meaningful visualizations for a better overall view of your agents' status ([#954](https://github.com/wazuh/wazuh-dashboard-plugins/pull/954)).
- Now everytime the user enters the _Settings_ tab, the API connection will be automatically checked ([#971](https://github.com/wazuh/wazuh-dashboard-plugins/pull/971)).
- Added a node selector for _Management > Logs_ section when Wazuh cluster is enabled ([#980](https://github.com/wazuh/wazuh-dashboard-plugins/pull/980)).
- Added a group selector for _Agents_ section ([#995](https://github.com/wazuh/wazuh-dashboard-plugins/pull/995)).

### Changed

- Interface refactoring for the _Agents > Inventory data_ tab ([#924](https://github.com/wazuh/wazuh-dashboard-plugins/pull/924)):
  - Now the tab won't be available if your agent doesn't have Syscollector enabled, and each card will be enabled or disabled depending on the current Syscollector scans configuration.
  - This will prevent situations where the user couldn't check the inventory although there was actual scan data to show on some sections.
- Added support for new multigroups feature ([#911](https://github.com/wazuh/wazuh-dashboard-plugins/pull/911)):
  - Now the information bars on _Agents_ will show all the groups an agent belongs to.
- Now the result pane on the _Dev tools_ tab will show the error code coming from the Wazuh API ([#909](https://github.com/wazuh/wazuh-dashboard-plugins/pull/909)).
- Changed some visualizations titles for _Overview/Agents > OpenSCAP_ tab ([#925](https://github.com/wazuh/wazuh-dashboard-plugins/pull/925)).
- All backend routes have been renamed ([#932](https://github.com/wazuh/wazuh-dashboard-plugins/pull/932)).
- Several improvements for Elasticsearch tests ([#933](https://github.com/wazuh/wazuh-dashboard-plugins/pull/933)).
- Updated some strings and descriptions on the _Settings_ tab ([#934](https://github.com/wazuh/wazuh-dashboard-plugins/pull/934)).
- Changed the date format on _Settings > Logs_ to make it more human-readable ([#944](https://github.com/wazuh/wazuh-dashboard-plugins/pull/944)).
- Changed some labels to remove the "MD5 sum" expression, it will use "Checksum" instead ([#945](https://github.com/wazuh/wazuh-dashboard-plugins/pull/945)).
- Added word wrapping class to group name in _Management > Groups > Group detail_ tab ([#945](https://github.com/wazuh/wazuh-dashboard-plugins/pull/945)).
- The `wz-table` directive has been refactored ([#953](https://github.com/wazuh/wazuh-dashboard-plugins/pull/953)).
- The `wz-table` directive now checks if a request is aborted ([#979](https://github.com/wazuh/wazuh-dashboard-plugins/pull/979)).
- Several performance improvements ([#985](https://github.com/wazuh/wazuh-dashboard-plugins/pull/985), [#997](https://github.com/wazuh/wazuh-dashboard-plugins/pull/997), [#1000](https://github.com/wazuh/wazuh-dashboard-plugins/pull/1000)).

### Fixed

- Several known fields for _Whodata_ functionality have been fixed ([#901](https://github.com/wazuh/wazuh-dashboard-plugins/pull/901)).
- Fixed alignment bug with the _Add a filter +_ button on _Discover_ and _Agents_ tabs ([#912](https://github.com/wazuh/wazuh-dashboard-plugins/pull/912)).
- Fixed a bug where the `Add API` form on _Settings_ didn't appear when pressing the button after editing an existing API entry ([#944](https://github.com/wazuh/wazuh-dashboard-plugins/pull/944)).
- Fixed a bug on _Ruleset_ tab where the "Description" column was showing `0` if the rule doesn't have any description ([#948](https://github.com/wazuh/wazuh-dashboard-plugins/pull/948)).
- Fixed wrong alignment on related Rules/Decoders tables from _Management > Ruleset_ tab ([#971](https://github.com/wazuh/wazuh-dashboard-plugins/pull/971)).
- Fixed a bug where sometimes the error messages appeared duplicated ([#971](https://github.com/wazuh/wazuh-dashboard-plugins/pull/971)).

### Removed

- On the _Management > Monitoring_ tab, the `Cluster enabled but not running` message won't appear as an error anymore ([#971](https://github.com/wazuh/wazuh-dashboard-plugins/pull/971)).

## Wazuh v3.6.1 - Kibana v6.4.1 / v6.4.2 / v6.4.3 - Revision 412

### Added

- Support for Elastic Stack v6.4.1 / v6.4.2 / v6.4.3.

## Wazuh v3.6.1 - Kibana v6.4.0 - Revision 411

### Added

- Redesigned the _Overview > Integrity monitoring_ tab, using more meaningful visualizations for a better overall view of your agents' status ([#893](https://github.com/wazuh/wazuh-dashboard-plugins/pull/893)).
- Added a new table for the _Inventory_ tab: _Processes_ ([#895](https://github.com/wazuh/wazuh-dashboard-plugins/pull/895)).
- Improved error handling for tables. Now the table will show an error message if it wasn't able to fetch and load data ([#896](https://github.com/wazuh/wazuh-dashboard-plugins/pull/896)).

### Changed

- The app source code has been improved, following best practices and coding guidelines ([#892](https://github.com/wazuh/wazuh-dashboard-plugins/pull/892)).
- Included more app tests and prettifier for better code maintainability ([#883](https://github.com/wazuh/wazuh-dashboard-plugins/pull/883) & [#885](https://github.com/wazuh/wazuh-dashboard-plugins/pull/885)).

### Fixed

- Fixed minor visual errors on some _GDPR_, _PCI DSS_ and _Vulnerabilities_ visualizations ([#894](https://github.com/wazuh/wazuh-dashboard-plugins/pull/894)).

## Wazuh v3.6.1 - Kibana v6.4.0 - Revision 410

### Added

- The _Inventory_ tab has been redesigned ([#873](https://github.com/wazuh/wazuh-dashboard-plugins/pull/873)):
  - Added new network interfaces and port tables.
  - Improved design using metric information bars and intuitive status indicators.
- Added refresh functionality to the _Settings > Logs_ tab ([#852](https://github.com/wazuh/wazuh-dashboard-plugins/pull/852)):
  - Now everytime the user opens the tab, the logs will be reloaded.
  - A new button to force the update has been added on the top left corner of the logs table.
- Added `tags` and `recursion_level` configuration options to _Management/Agent > Configuration_ tabs ([#850](https://github.com/wazuh/wazuh-dashboard-plugins/pull/850)).
- The _Kuery_ search syntax has been added again to the app ([#851](https://github.com/wazuh/wazuh-dashboard-plugins/pull/851)).
- Added a first batch of [_Mocha_](https://mochajs.org/) tests and other quality of code improvements to the app ([#859](https://github.com/wazuh/wazuh-dashboard-plugins/pull/859)).
- Now you can open specific rule details (the _Management > Ruleset_ tab) when clicking on the `rule.id` value on the _Discover_ tab ([#862](https://github.com/wazuh/wazuh-dashboard-plugins/pull/862)).
- Now you can click on the rule ID value on the _Management > Ruleset_ tab to search for related alerts on the _Discover_ tab ([#863](https://github.com/wazuh/wazuh-dashboard-plugins/pull/863)).

### Changed

- The index pattern known fields have been updated up to 567 ([#872](https://github.com/wazuh/wazuh-dashboard-plugins/pull/872)).
- Now the _Inventory_ tab will always be available for all agents, and a descriptive message will appear if the agent doesn't have `syscollector` enabled ([#879](https://github.com/wazuh/wazuh-dashboard-plugins/pull/879)).

### Fixed

- Fixed a bug where the _Inventory_ tab was unavailable if the user reloads the page while on the _Agents > Configuration_ tab ([#845](https://github.com/wazuh/wazuh-dashboard-plugins/pull/845)).
- Fixed some _Overview > VirusTotal_ visualizations ([#846](https://github.com/wazuh/wazuh-dashboard-plugins/pull/846)).
- Fixed a bug where the _Settings > Extensions_ tab wasn't being properly hidden when there's no API entries inserted ([#847](https://github.com/wazuh/wazuh-dashboard-plugins/pull/847)).
- Fixed a bug where the _Current API_ indicator on the top navbar wasn't being properly updated when the user deletes all the API entries ([#848](https://github.com/wazuh/wazuh-dashboard-plugins/pull/848)).
- Fixed a bug where the _Agents coverage_ metric were not displaying a proper value when the manager has 0 registered agents ([#849](https://github.com/wazuh/wazuh-dashboard-plugins/pull/849)).
- Fixed a bug where the `wazuh-basic` user role was able to update API entries (it should be forbidden) ([#853](https://github.com/wazuh/wazuh-dashboard-plugins/pull/853)).
- Fixed a bug where the visualizations had scroll bars on the PDF reports ([#870](https://github.com/wazuh/wazuh-dashboard-plugins/pull/870)).
- Fixed a bug on the _Dev tools_ tab where the user couldn't execute the first request block if there was blank lines above it ([#871](https://github.com/wazuh/wazuh-dashboard-plugins/pull/871)).
- Fixed a bug on pinned filters when opening tabs where the implicit filter was the same, making them stuck and unremovable from other tabs ([#878](https://github.com/wazuh/wazuh-dashboard-plugins/pull/878)).

## Wazuh v3.6.1 - Kibana v6.4.0 - Revision 409

### Added

- Support for Wazuh v3.6.1.

### Fixed

- Fixed a bug on the _Dev tools_ tab ([b7c79f4](https://github.com/wazuh/wazuh-dashboard-plugins/commit/b7c79f48f06cb49b12883ec9e9337da23b49976b)).

## Wazuh v3.6.1 - Kibana v6.3.2 - Revision 408

### Added

- Support for Wazuh v3.6.1.

### Fixed

- Fixed a bug on the _Dev tools_ tab ([4ca9ed5](https://github.com/wazuh/wazuh-dashboard-plugins/commit/4ca9ed54f1b18e5d499d950e6ff0741946701988)).

## Wazuh v3.6.0 - Kibana v6.4.0 - Revision 407

### Added

- Support for Wazuh v3.6.0.

## Wazuh v3.6.0 - Kibana v6.3.2 - Revision 406

### Added

- Support for Wazuh v3.6.0.

## Wazuh v3.5.0 - Kibana v6.4.0 - Revision 405

### Added

- Support for Elastic Stack v6.4.0 ([#813](https://github.com/wazuh/wazuh-dashboard-plugins/pull/813)).

## Wazuh v3.5.0 - Kibana v6.3.2 - Revision 404

### Added

- Added new options to `config.yml` to change shards and replicas settings for `wazuh-monitoring` indices ([#809](https://github.com/wazuh/wazuh-dashboard-plugins/pull/809)).
- Added more error messages for `wazuhapp.log` in case of failure when performing some crucial functions ([#812](https://github.com/wazuh/wazuh-dashboard-plugins/pull/812)).
- Now it's possible to change replicas settings for existing `.wazuh`, `.wazuh-version` and `wazuh-monitoring` indices on the `config.yml` file ([#817](https://github.com/wazuh/wazuh-dashboard-plugins/pull/817)).

### Changed

- App frontend code refactored and restructured ([#802](https://github.com/wazuh/wazuh-dashboard-plugins/pull/802)).
- Now the _Overview > Security events_ tab won't show anything if the only visualization with data is _Agents status_ ([#811](https://github.com/wazuh/wazuh-dashboard-plugins/pull/811)).

### Fixed

- Fixed a bug where the RAM status message appreared twice the first time you opened the app ([#807](https://github.com/wazuh/wazuh-dashboard-plugins/pull/807)).
- Fixed the app UI to make the app usable on Internet Explorer 11 ([#808](https://github.com/wazuh/wazuh-dashboard-plugins/pull/808)).

## Wazuh v3.5.0 - Kibana v6.3.2 - Revision 403

### Added

- The welcome tabs on _Overview_ and _Agents_ have been updated with a new name and description for the existing sections ([#788](https://github.com/wazuh/wazuh-dashboard-plugins/pull/788)).
- Now the app tables will auto-resize depending on the screen height ([#792](https://github.com/wazuh/wazuh-dashboard-plugins/pull/792)).

### Changed

- Now all the app filters on several tables will present the values in alphabetical order ([#787](https://github.com/wazuh/wazuh-dashboard-plugins/pull/787)).

### Fixed

- Fixed a bug on _Decoders_ where clicking on the decoder wouldn't open the detail view if the `Parent decoders` filter was enabled ([#782](https://github.com/wazuh/wazuh-dashboard-plugins/pull/782)).
- Fixed a bug on _Dev tools_ when the first line on the editor pane was empty or had a comment ([#790](https://github.com/wazuh/wazuh-dashboard-plugins/pull/790)).
- Fixed a bug where the app was throwing multiple warning messages the first time you open it ([#791](https://github.com/wazuh/wazuh-dashboard-plugins/pull/791)).
- Fixed a bug where clicking on a different tab from _Overview_ right after inserting the API credentials for the first time would always redirect to _Overview_ ([#791](https://github.com/wazuh/wazuh-dashboard-plugins/pull/791)).
- Fixed a bug where the user could have a browser cookie with a reference to a non-existing API entry on Elasticsearch ([#794](https://github.com/wazuh/wazuh-dashboard-plugins/pull/794) & [#795](https://github.com/wazuh/wazuh-dashboard-plugins/pull/795)).

### Removed

- The cluster key has been removed from the API requests to `/manager/configuration` ([#796](https://github.com/wazuh/wazuh-dashboard-plugins/pull/796)).

## Wazuh v3.5.0 - Kibana v6.3.1/v6.3.2 - Revision 402

### Added

- Support for Wazuh v3.5.0.
- Added new fields for _Vulnerability detector_ alerts ([#752](https://github.com/wazuh/wazuh-dashboard-plugins/pull/752)).
- Added multi table search for `wz-table` directive. Added two new log levels for _Management > Logs_ section ([#753](https://github.com/wazuh/wazuh-dashboard-plugins/pull/753)).

## Wazuh v3.4.0 - Kibana v6.3.1/v6.3.2 - Revision 401

### Added

- Added a few new fields for Kibana due to the new Wazuh _who-data_ feature ([#763](https://github.com/wazuh/wazuh-dashboard-plugins/pull/763)).
- Added XML/JSON viewer for each card under _Management > Configuration_ ([#764](https://github.com/wazuh/wazuh-dashboard-plugins/pull/764)).

### Changed

- Improved error handling for Dev tools. Also removed some unused dependencies from the _Dev tools_ tab ([#760](https://github.com/wazuh/wazuh-dashboard-plugins/pull/760)).
- Unified origin for tab descriptions. Reviewed some grammar typos ([#765](https://github.com/wazuh/wazuh-dashboard-plugins/pull/765)).
- Refactored agents autocomplete component. Removed unused/deprecated modules ([#766](https://github.com/wazuh/wazuh-dashboard-plugins/pull/766)).
- Simplified route resolves section ([#768](https://github.com/wazuh/wazuh-dashboard-plugins/pull/768)).

### Fixed

- Fixed missing cluster node filter for the visualization shown when looking for specific node under _Management > Monitoring_ section ([#758](https://github.com/wazuh/wazuh-dashboard-plugins/pull/758)).
- Fixed missing dependency injection for `wzMisc` factory ([#768](https://github.com/wazuh/wazuh-dashboard-plugins/pull/768)).

### Removed

- Removed `angular-aria`, `angular-md5`, `ansicolors`, `js-yaml`, `querystring` and `lodash` dependencies since Kibana includes all of them. Removed some unused images ([#768](https://github.com/wazuh/wazuh-dashboard-plugins/pull/768)).

## Wazuh v3.4.0 - Kibana v6.3.1/v6.3.2 - Revision 400

### Added

- Support for Wazuh v3.4.0.
- Support for Elastic Stack v6.3.2.
- Support for Kuery as accepted query language ([#742](https://github.com/wazuh/wazuh-dashboard-plugins/pull/742)).
  - This feature is experimental.
- Added new _Who data_ fields from file integrity monitoring features ([#746](https://github.com/wazuh/wazuh-dashboard-plugins/pull/746)).
- Added tab in _Settings_ section where you can see the last logs from the Wazuh app server ([#723](https://github.com/wazuh/wazuh-dashboard-plugins/pull/723)).

### Changed

- Fully redesigned of the welcome screen along the different app sections ([#751](https://github.com/wazuh/wazuh-dashboard-plugins/pull/751)).
- Now any agent can go to the _Inventory_ tab regardless if it's enabled or not. The content will change properly according to the agent configuration ([#744](https://github.com/wazuh/wazuh-dashboard-plugins/pull/744)).
- Updated the `angular-material` dependency to `1.1.10` ([#743](https://github.com/wazuh/wazuh-dashboard-plugins/pull/743)).
- Any API entry is now removable regardless if it's the only one API entry ([#740](https://github.com/wazuh/wazuh-dashboard-plugins/pull/740)).
- Performance has been improved regarding to agents status, they are now being fetched using _distinct_ routes from the Wazuh API ([#738](https://github.com/wazuh/wazuh-dashboard-plugins/pull/738)).
- Improved the way we are parsing some Wazuh API errors regarding to version mismatching ([#735](https://github.com/wazuh/wazuh-dashboard-plugins/pull/735)).

### Fixed

- Fixed wrong filters being applied in _Ruleset > Rules_ and _Ruleset > Decoders_ sections when using Lucene like filters plus path filters ([#736](https://github.com/wazuh/wazuh-dashboard-plugins/pull/736)).
- Fixed the template checking from the healthcheck, now it allows to use custom index patterns ([#739](https://github.com/wazuh/wazuh-dashboard-plugins/pull/739)).
- Fixed infinite white screen from _Management > Monitoring_ when the Wazuh cluster is enabled but not running ([#741](https://github.com/wazuh/wazuh-dashboard-plugins/pull/741)).

## Wazuh v3.3.0/v3.3.1 - Kibana v6.3.1 - Revision 399

### Added

- Added a new Angular.js factory to store the Wazuh app configuration values. Also, this factory is being used by the pre-routes functions (resolves); this way we are sure about having the real configuration at any time. These pre-routes functions have been improved too ([#670](https://github.com/wazuh/wazuh-dashboard-plugins/pull/670)).
- Added extended information for reports from _Reporting_ feature ([#701](https://github.com/wazuh/wazuh-dashboard-plugins/pull/701)).

### Changed

- Tables have been improved. Now they are truncating long fields and adding a tooltip if needed ([#671](https://github.com/wazuh/wazuh-dashboard-plugins/pull/671)).
- Services have been improved ([#715](https://github.com/wazuh/wazuh-dashboard-plugins/pull/715)).
- CSV formatted files have been improved. Now they are showing a more human readable column names ([#717](https://github.com/wazuh/wazuh-dashboard-plugins/pull/717), [#726](https://github.com/wazuh/wazuh-dashboard-plugins/pull/726)).
- Added/Modified some visualization titles ([#728](https://github.com/wazuh/wazuh-dashboard-plugins/pull/728)).
- Improved Discover perfomance when in background mode ([#719](https://github.com/wazuh/wazuh-dashboard-plugins/pull/719)).
- Reports from the _Reporting_ feature have been fulyl redesigned ([#701](https://github.com/wazuh/wazuh-dashboard-plugins/pull/701)).

### Fixed

- Fixed the top menu API indicator when checking the API connection and the manager/cluster information had been changed ([#668](https://github.com/wazuh/wazuh-dashboard-plugins/pull/668)).
- Fixed our logger module which was not writting logs the very first time Kibana is started neither after a log rotation ([#667](https://github.com/wazuh/wazuh-dashboard-plugins/pull/667)).
- Fixed a regular expression in the server side when parsing URLs before registering a new Wazuh API ([#690](https://github.com/wazuh/wazuh-dashboard-plugins/pull/690)).
- Fixed filters from specific visualization regarding to _File integrity_ section ([#694](https://github.com/wazuh/wazuh-dashboard-plugins/pull/694)).
- Fixed filters parsing when generating a report because it was not parsing negated filters as expected ([#696](https://github.com/wazuh/wazuh-dashboard-plugins/pull/696)).
- Fixed visualization counter from _OSCAP_ tab ([#722](https://github.com/wazuh/wazuh-dashboard-plugins/pull/722)).

### Removed

- Temporary removed CSV download from agent inventory section due to Wazuh API bug ([#727](https://github.com/wazuh/wazuh-dashboard-plugins/pull/727)).

## Wazuh v3.3.0/v3.3.1 - Kibana v6.3.0 - Revision 398

### Added

- Improvements for latest app redesign ([#652](https://github.com/wazuh/wazuh-dashboard-plugins/pull/652)):
  - The _Welcome_ tabs have been simplified, following a more Elastic design.
  - Added again the `md-nav-bar` component with refined styles and limited to specific sections.
  - The _Settings > Welcome_ tab has been removed. You can use the nav bar to switch tabs.
  - Minor CSS adjustments and reordering.
- Small app UI improvements ([#634](https://github.com/wazuh/wazuh-dashboard-plugins/pull/634)):
  - Added link to _Agents Preview_ on the _Agents_ tab breadcrumbs.
  - Replaced the _Generate report_ button with a smaller one.
  - Redesigned _Management > Ruleset_ `md-chips` to look similar to Kibana filter pills.
  - Added agent information bar from _Agents > General_ to _Agents > Welcome_ too.
  - Refactored flex layout on _Welcome_ tabs to fix a height visual bug.
  - Removed duplicated loading rings on the _Agents_ tab.
- Improvements for app tables ([#627](https://github.com/wazuh/wazuh-dashboard-plugins/pull/627)):
  - Now the current page will be highlighted.
  - The gap has been fixed to the items per page value.
  - If there are no more pages for _Next_ or _Prev_ buttons, they will be hidden.
- Improvements for app health check ([#637](https://github.com/wazuh/wazuh-dashboard-plugins/pull/637)):
  - Improved design for the view.
  - The checks have been placed on a table, showing the current status of each one.
- Changes to our reporting feature ([#639](https://github.com/wazuh/wazuh-dashboard-plugins/pull/639)):
  - Now the generated reports will include tables for each section.
  - Added a parser for getting Elasticsearch data table responses.
  - The reporting feature is now a separated module, and the code has been refactored.
- Improvements for app tables pagination ([#646](https://github.com/wazuh/wazuh-dashboard-plugins/pull/646)).

### Changed

- Now the `pretty` parameter on the _Dev tools_ tab will be ignored to avoid `Unexpected error` messages ([#624](https://github.com/wazuh/wazuh-dashboard-plugins/pull/624)).
- The `pdfkit` dependency has been replaced by `pdfmake` ([#639](https://github.com/wazuh/wazuh-dashboard-plugins/pull/639)).
- Changed some Kibana tables for performance improvements on the reporting feature ([#644](https://github.com/wazuh/wazuh-dashboard-plugins/pull/644)).
- Changed the method to refresh the list of known fields on the index pattern ([#650](https://github.com/wazuh/wazuh-dashboard-plugins/pull/650)):
  - Now when restarting Kibana, the app will update the fieldset preserving the custom user fields.

### Fixed

- Fixed bug on _Agents CIS-CAT_ tab who wasn't loading the appropriate visualizations ([#626](https://github.com/wazuh/wazuh-dashboard-plugins/pull/626)).
- Fixed a bug where sometimes the index pattern could be `undefined` during the health check process, leading into a false error message when loading the app ([#640](https://github.com/wazuh/wazuh-dashboard-plugins/pull/640)).
- Fixed several bugs on the _Settings > API_ tab when removing, adding or editing new entries.

### Removed

- Removed the app login system ([#636](https://github.com/wazuh/wazuh-dashboard-plugins/pull/636)):
  - This feature was unstable, experimental and untested for a long time. We'll provide much better RBAC capabilities in the future.
- Removed the new Kuery language option on Discover app search bars.
  - This feature will be restored in the future, after more Elastic v6.3.0 adaptations.

## Wazuh v3.3.0/v3.3.1 - Kibana v6.3.0 - Revision 397

### Added

- Support for Elastic Stack v6.3.0 ([#579](https://github.com/wazuh/wazuh-dashboard-plugins/pull/579) & [#612](https://github.com/wazuh/wazuh-dashboard-plugins/pull/612) & [#615](https://github.com/wazuh/wazuh-dashboard-plugins/pull/615)).
- Brand-new Wazuh app redesign for the _Monitoring_ tab ([#581](https://github.com/wazuh/wazuh-dashboard-plugins/pull/581)):
  - Refactored and optimized UI for these tabs, using a breadcrumbs-based navigability.
  - Used the same guidelines from the previous redesign for _Overview_ and _Agents_ tabs.
- New tab for _Agents_ - _Inventory_ ([#582](https://github.com/wazuh/wazuh-dashboard-plugins/pull/582)):
  - Get information about the agent host, such as installed packages, motherboard, operating system, etc.
  - This tab will appear if the agent has the [`syscollector`](https://documentation.wazuh.com/current/user-manual/reference/ossec-conf/wodle-syscollector.html) wodle enabled.
- Brand-new extension - _CIS-CAT Alerts_ ([#601](https://github.com/wazuh/wazuh-dashboard-plugins/pull/601)):
  - A new extension, disabled by default.
  - Visualize alerts related to the CIS-CAT benchmarks on the _Overview_ and _Agents_ tabs.
  - Get information about the last performed scan and its score.
- Several improvements for the _Dev tools_ tab ([#583](https://github.com/wazuh/wazuh-dashboard-plugins/pull/583) & [#597](https://github.com/wazuh/wazuh-dashboard-plugins/pull/597)):
  - Now you can insert queries using inline parameters, just like in a web browser.
  - You can combine inline parameters with JSON-like parameters.
  - If you use the same parameter on both methods with different values, the inline parameter has precedence over the other one.
  - The tab icon has been changed for a more appropriate one.
  - The `Execute query` button is now always placed on the first line of the query block.
- Refactoring for all app tables ([#582](https://github.com/wazuh/wazuh-dashboard-plugins/pull/582)):
  - Replaced the old `wz-table` directive with a new one, along with a new data factory.
  - Now the tables are built with a pagination system.
  - Much easier method for building tables for the app.
  - Performance and stability improvements when fetching API data.
  - Now you can see the total amount of items and the elapsed time.

### Changed

- Moved some logic from the _Agents preview_ tab to the server, to avoid excessive client-side workload ([#586](https://github.com/wazuh/wazuh-dashboard-plugins/pull/586)).
- Changed the UI to use the same loading ring across all the app tabs ([#593](https://github.com/wazuh/wazuh-dashboard-plugins/pull/593) & [#599](https://github.com/wazuh/wazuh-dashboard-plugins/pull/599)).
- Changed the _No results_ message across all the tabs with visualizations ([#599](https://github.com/wazuh/wazuh-dashboard-plugins/pull/599)).

### Fixed

- Fixed a bug on the _Settings/Extensions_ tab where enabling/disabling some extensions could make other ones to be disabled ([#591](https://github.com/wazuh/wazuh-dashboard-plugins/pull/591)).

## Wazuh v3.3.0/v3.3.1 - Kibana v6.2.4 - Revision 396

### Added

- Support for Wazuh v3.3.1.
- Brand-new Wazuh app redesign for the _Settings_ tab ([#570](https://github.com/wazuh/wazuh-dashboard-plugins/pull/570)):
  - Refactored and optimized UI for these tabs, using a breadcrumbs-based navigability.
  - Used the same guidelines from the previous redesign for _Overview_ and _Agents_ tabs.
- Refactoring for _Overview_ and _Agents_ controllers ([#564](https://github.com/wazuh/wazuh-dashboard-plugins/pull/564)):
  - Reduced duplicated code by splitting it into separate files.
  - Code optimization for a better performance and maintainability.
  - Added new services to provide similar functionality between different app tabs.
- Added `data.vulnerability.package.condition` to the list of known fields ([#566](https://github.com/wazuh/wazuh-dashboard-plugins/pull/566)).

### Changed

- The `wazuh-logs` and `wazuh-monitoring` folders have been moved to the Kibana's `optimize` directory in order to avoid some error messages when using the `kibana-plugin list` command ([#563](https://github.com/wazuh/wazuh-dashboard-plugins/pull/563)).

### Fixed

- Fixed a bug on the _Settings_ tab where updating an API entry with wrong credentials would corrupt the existing one ([#558](https://github.com/wazuh/wazuh-dashboard-plugins/pull/558)).
- Fixed a bug on the _Settings_ tab where removing an API entry while its edit form is opened would hide the `Add API` button unless the user reloads the tab ([#558](https://github.com/wazuh/wazuh-dashboard-plugins/pull/558)).
- Fixed some Audit visualizations on the _Overview_ and _Agents_ tabs that weren't using the same search query to show the results ([#572](https://github.com/wazuh/wazuh-dashboard-plugins/pull/572)).
- Fixed undefined variable error on the `wz-menu` directive ([#575](https://github.com/wazuh/wazuh-dashboard-plugins/pull/575)).

## Wazuh v3.3.0 - Kibana v6.2.4 - Revision 395

### Fixed

- Fixed a bug on the _Agent Configuration_ tab where the sync status was always `NOT SYNCHRONIZED` ([#569](https://github.com/wazuh/wazuh-dashboard-plugins/pull/569)).

## Wazuh v3.3.0 - Kibana v6.2.4 - Revision 394

### Added

- Support for Wazuh v3.3.0.
- Updated some backend API calls to include the app version in the request header ([#560](https://github.com/wazuh/wazuh-dashboard-plugins/pull/560)).

## Wazuh v3.2.4 - Kibana v6.2.4 - Revision 393

### Added

- Brand-new Wazuh app redesign for _Overview_ and _Agents_ tabs ([#543](https://github.com/wazuh/wazuh-dashboard-plugins/pull/543)):
  - Updated UI for these tabs using breadcrumbs.
  - New _Welcome_ screen, presenting all the tabs to the user, with useful links to our documentation.
  - Overall design improved, adjusted font sizes and reduced HTML code.
  - This base will allow the app to increase its functionality in the future.
  - Removed the `md-nav-bar` component for a better user experience on small screens.
  - Improved app performance removing some CSS effects from some components, such as buttons.
- New filter for agent version on the _Agents Preview_ tab ([#537](https://github.com/wazuh/wazuh-dashboard-plugins/pull/537)).
- New filter for cluster node on the _Agents Preview_ tab ([#538](https://github.com/wazuh/wazuh-dashboard-plugins/pull/538)).

### Changed

- Now the report generation process will run in a parallel mode in the foreground ([#523](https://github.com/wazuh/wazuh-dashboard-plugins/pull/523)).
- Replaced the usage of `$rootScope` with two new factories, along with more controller improvements ([#525](https://github.com/wazuh/wazuh-dashboard-plugins/pull/525)).
- Now the _Extensions_ tab on _Settings_ won't edit the `.wazuh` index to modify the extensions configuration for all users ([#545](https://github.com/wazuh/wazuh-dashboard-plugins/pull/545)).
  - This allows each new user to always start with the base extensions configuration, and modify it to its needs storing the settings on a browser cookie.
- Now the GDPR requirements description on its tab won't be loaded if the Wazuh API version is not v3.2.3 or higher ([#546](https://github.com/wazuh/wazuh-dashboard-plugins/pull/546)).

### Fixed

- Fixed a bug where the app crashes when attempting to download huge amounts of data as CSV format ([#521](https://github.com/wazuh/wazuh-dashboard-plugins/pull/521)).
- Fixed a bug on the Timelion visualizations from _Management/Monitoring_ which were not properly filtering and showing the cluster nodes information ([#530](https://github.com/wazuh/wazuh-dashboard-plugins/pull/530)).
- Fixed several bugs on the loading process when switching between tabs with or without visualizations in the _Overview_ and _Agents_ tab ([#531](https://github.com/wazuh/wazuh-dashboard-plugins/pull/531) & [#533](https://github.com/wazuh/wazuh-dashboard-plugins/pull/533)).
- Fixed a bug on the `wazuh-monitoring` index feature when using multiple inserted APIs, along with several performance improvements ([#539](https://github.com/wazuh/wazuh-dashboard-plugins/pull/539)).
- Fixed a bug where the OS filter on the _Agents Preview_ tab would exclude the rest of filters instead of combining them ([#552](https://github.com/wazuh/wazuh-dashboard-plugins/pull/552)).
- Fixed a bug where the Extensions settings were restored every time the user opened the _Settings_ tab or pressed the _Set default manager_ button ([#555](https://github.com/wazuh/wazuh-dashboard-plugins/pull/555) & [#556](https://github.com/wazuh/wazuh-dashboard-plugins/pull/556)).

## Wazuh v3.2.3/v3.2.4 - Kibana v6.2.4 - Revision 392

### Added

- Support for Wazuh v3.2.4.
- New functionality - _Reporting_ ([#510](https://github.com/wazuh/wazuh-dashboard-plugins/pull/510)):
  - Generate PDF logs on the _Overview_ and _Agents_ tabs, with the new button next to _Panels_ and _Discover_.
  - The report will contain the current visualizations from the tab where you generated it.
  - List all your generated reports, download or deleted them at the new _Management/Reporting_ tab.
  - **Warning:** If you leave the tab while generating a report, the process will be aborted.
- Added warning/error messages about the total RAM on the server side ([#502](https://github.com/wazuh/wazuh-dashboard-plugins/pull/502)):
  - None of this messages will prevent the user from accessing the app, it's just a recommendation.
  - If your server has less than 2GB of RAM, you'll get an error message when opening the app.
  - If your server has between 2GB and 3GB of RAM, you'll get a warning message.
  - If your server has more than 3GB of RAM, you won't get any kind of message.
- Refactoring and added loading bar to _Manager Logs_ and _Groups_ tabs ([#505](https://github.com/wazuh/wazuh-dashboard-plugins/pull/505)).
- Added more Syscheck options to _Management/Agents_ configuration tabs ([#509](https://github.com/wazuh/wazuh-dashboard-plugins/pull/509)).

### Fixed

- Added more fields to the `known-fields.js` file to avoid warning messages on _Discover_ when using Filebeat for alerts forwarding ([#497](https://github.com/wazuh/wazuh-dashboard-plugins/pull/497)).
- Fixed a bug where clicking on the _Check connection_ button on the _Settings_ tab threw an error message although the API connected successfully ([#504](https://github.com/wazuh/wazuh-dashboard-plugins/pull/504)).
- Fixed a bug where the _Agents_ tab was not properly showing the total of agents due to the new Wazuh cluster implementation ([#517](https://github.com/wazuh/wazuh-dashboard-plugins/pull/517)).

## Wazuh v3.2.3 - Kibana v6.2.4 - Revision 391

### Added

- Support for Wazuh v3.2.3.
- Brand-new extension - _GDPR Alerts_ ([#453](https://github.com/wazuh/wazuh-dashboard-plugins/pull/453)):
  - A new extension, enabled by default.
  - Visualize alerts related to the GDPR compliance on the _Overview_ and _Agents_ tabs.
  - The _Ruleset_ tab has been updated to include GDPR filters on the _Rules_ subtab.
- Brand-new Management tab - _Monitoring_ ([#490](https://github.com/wazuh/wazuh-dashboard-plugins/pull/490)):
  - Visualize your Wazuh cluster, both master and clients.
    - Get the current cluster configuration.
    - Nodes listing, sorting, searching, etc.
  - Get a more in-depth cluster status thanks to the newly added [_Timelion_](https://www.elastic.co/guide/en/kibana/current/timelion.html) visualizations.
  - The Detail view gives you a summary of the node's healthcheck.
- Brand-new tab - _Dev tools_ ([#449](https://github.com/wazuh/wazuh-dashboard-plugins/pull/449)):
  - Find it on the top navbar, next to _Discover_.
  - Execute Wazuh API requests directly from the app.
  - This tab uses your currently selected API from _Settings_.
  - You can type different API requests on the input window, select one with the cursor, and click on the Play button to execute it.
  - You can also type comments on the input window.
- More improvements for the _Manager/Ruleset_ tab ([#446](https://github.com/wazuh/wazuh-dashboard-plugins/pull/446)):
  - A new colour palette for regex, order and rule description arguments.
  - Added return to List view on Ruleset button while on Detail view.
  - Fixed line height on all table headers.
  - Removed unused, old code from Ruleset controllers.
- Added option on `config.yml` to enable/disable the `wazuh-monitoring` index ([#441](https://github.com/wazuh/wazuh-dashboard-plugins/pull/441)):
  - Configure the frequency time to generate new indices.
  - The default frequency time has been increased to 1 hour.
  - When disabled, useful metrics will appear on _Overview/General_ replacing the _Agent status_ visualization.
- Added CSV exporting button to the app ([#431](https://github.com/wazuh/wazuh-dashboard-plugins/pull/431)):
  - Implemented new logic to fetch data from the Wazuh API and download it in CSV format.
  - Currently available for the _Ruleset_, _Logs_ and _Groups_ sections on the _Manager_ tab and also the _Agents_ tab.
- More refactoring to the app backend ([#439](https://github.com/wazuh/wazuh-dashboard-plugins/pull/439)):
  - Standardized error output from the server side.
  - Drastically reduced the error management logic on the client side.
  - Applied the _Facade_ pattern when importing/exporting modules.
  - Deleted unused/deprecated/useless methods both from server and client side.
  - Some optimizations to variable type usages.
- Refactoring to Kibana filters management ([#452](https://github.com/wazuh/wazuh-dashboard-plugins/pull/452) & [#459](https://github.com/wazuh/wazuh-dashboard-plugins/pull/459)):
  - Added new class to build queries from the base query.
  - The filter management is being done on controllers instead of the `discover` directive.
  - Now we are emitting specific events whenever we are fetching data or communicating to the `discover` directive.
  - The number of useless requests to fetch data has been reduced.
  - The synchronization actions are working as expected regardless the amount of data and/or the number of machine resources.
  - Fixed several bugs about filter usage and transition to different app tabs.
- Added confirmation message when the user deletes an API entry on _Settings/API_ ([#428](https://github.com/wazuh/wazuh-dashboard-plugins/pull/428)).
- Added support for filters on the _Manager/Logs_ tab when realtime is enabled ([#433](https://github.com/wazuh/wazuh-dashboard-plugins/pull/433)).
- Added more filter options to the Detail view on _Manager/Ruleset_ ([#434](https://github.com/wazuh/wazuh-dashboard-plugins/pull/434)).

### Changed

- Changed OSCAP visualization to avoid clipping issues with large agent names ([#429](https://github.com/wazuh/wazuh-dashboard-plugins/pull/429)).
- Now the related Rules or Decoders sections on _Manager/Ruleset_ will remain hidden if there isn't any data to show or while it's loading ([#434](https://github.com/wazuh/wazuh-dashboard-plugins/pull/434)).
- Added a 200ms delay when fetching iterable data from the Wazuh API ([#445](https://github.com/wazuh/wazuh-dashboard-plugins/pull/445) & [#450](https://github.com/wazuh/wazuh-dashboard-plugins/pull/450)).
- Fixed several bugs related to Wazuh API timeout/cancelled requests ([#445](https://github.com/wazuh/wazuh-dashboard-plugins/pull/445)).
- Added `ENOTFOUND`, `EHOSTUNREACH`, `EINVAL`, `EAI_AGAIN` options for API URL parameter checking ([#463](https://github.com/wazuh/wazuh-dashboard-plugins/pull/463)).
- Now the _Settings/Extensions_ subtab won't appear unless there's at least one API inserted ([#465](https://github.com/wazuh/wazuh-dashboard-plugins/pull/465)).
- Now the index pattern selector on _Settings/Pattern_ will also refresh the known fields when changing it ([#477](https://github.com/wazuh/wazuh-dashboard-plugins/pull/477)).
- Changed the _Manager_ tab into _Management_ ([#490](https://github.com/wazuh/wazuh-dashboard-plugins/pull/490)).

### Fixed

- Fixed a bug where toggling extensions after deleting an API entry could lead into an error message ([#465](https://github.com/wazuh/wazuh-dashboard-plugins/pull/465)).
- Fixed some performance bugs on the `dataHandler` service ([#442](https://github.com/wazuh/wazuh-dashboard-plugins/pull/442) & [#486](https://github.com/wazuh/wazuh-dashboard-plugins/pull/442)).
- Fixed a bug when loading the _Agents preview_ tab on Safari web browser ([#447](https://github.com/wazuh/wazuh-dashboard-plugins/pull/447)).
- Fixed a bug where a new extension (enabled by default) appears disabled when updating the app ([#456](https://github.com/wazuh/wazuh-dashboard-plugins/pull/456)).
- Fixed a bug where pressing the Enter key on the _Discover's_ tab search bar wasn't working properly ([#488](https://github.com/wazuh/wazuh-dashboard-plugins/pull/488)).

### Removed

- Removed the `rison` dependency from the `package.json` file ([#452](https://github.com/wazuh/wazuh-dashboard-plugins/pull/452)).
- Removed unused Elasticsearch request to avoid problems when there's no API inserted ([#460](https://github.com/wazuh/wazuh-dashboard-plugins/pull/460)).

## Wazuh v3.2.1/v3.2.2 - Kibana v6.2.4 - Revision 390

### Added

- Support for Wazuh v3.2.2.
- Refactoring on visualizations use and management ([#397](https://github.com/wazuh/wazuh-dashboard-plugins/pull/397)):
  - Visualizations are no longer stored on an index, they're built and loaded on demand when needed to render the interface.
  - Refactoring on the whole app source code to use the _import/export_ paradigm.
  - Removed old functions and variables from the old visualization management logic.
  - Removed cron task to clean remaining visualizations since it's no longer needed.
  - Some Kibana functions and modules have been overridden in order to make this refactoring work.
    - This change is not intrusive in any case.
- New redesign for the _Manager/Ruleset_ tab ([#420](https://github.com/wazuh/wazuh-dashboard-plugins/pull/420)):
  - Rules and decoders list now divided into two different sections: _List view_ and _Detail view_.
  - Removed old expandable tables to move the rule/decoder information into a new space.
  - Enable different filters on the detail view for a better search on the list view.
  - New table for related rules or decoders.
  - And finally, a bunch of minor design enhancements to the whole app.
- Added a copyright notice to the whole app source code ([#395](https://github.com/wazuh/wazuh-dashboard-plugins/pull/395)).
- Updated `.gitignore` with the _Node_ template ([#395](https://github.com/wazuh/wazuh-dashboard-plugins/pull/395)).
- Added new module to the `package.json` file, [`rison`](https://www.npmjs.com/package/rison) ([#404](https://github.com/wazuh/wazuh-dashboard-plugins/pull/404)).
- Added the `errorHandler` service to the blank screen scenario ([#413](https://github.com/wazuh/wazuh-dashboard-plugins/pull/413)):
  - Now the exact error message will be shown to the user, instead of raw JSON content.
- Added new option on the `config.yml` file to disable the new X-Pack RBAC capabilities to filter index-patterns ([#417](https://github.com/wazuh/wazuh-dashboard-plugins/pull/417)).

### Changed

- Small minor enhancements to the user interface ([#396](https://github.com/wazuh/wazuh-dashboard-plugins/pull/396)):
  - Reduced Wazuh app logo size.
  - Changed buttons text to not use all-capitalized letters.
  - Minor typos found in the HTML/CSS code have been fixed.
- Now the app log stores the package revision ([#417](https://github.com/wazuh/wazuh-dashboard-plugins/pull/417)).

### Fixed

- Fixed bug where the _Agents_ tab didn't preserve the filters after reloading the page ([#404](https://github.com/wazuh/wazuh-dashboard-plugins/pull/404)).
- Fixed a bug when using X-Pack that sometimes threw an error of false _"Not enough privileges"_ scenario ([#415](https://github.com/wazuh/wazuh-dashboard-plugins/pull/415)).
- Fixed a bug where the Kibana Discover auto-refresh functionality was still working when viewing the _Agent configuration_ tab ([#419](https://github.com/wazuh/wazuh-dashboard-plugins/pull/419)).

## Wazuh v3.2.1 - Kibana v6.2.4 - Revision 389

### Changed

- Changed severity and verbosity to some log messages ([#412](https://github.com/wazuh/wazuh-dashboard-plugins/pull/412)).

### Fixed

- Fixed a bug when using the X-Pack plugin without security capabilities enabled ([#403](https://github.com/wazuh/wazuh-dashboard-plugins/pull/403)).
- Fixed a bug when the app was trying to create `wazuh-monitoring` indices without checking the existence of the proper template ([#412](https://github.com/wazuh/wazuh-dashboard-plugins/pull/412)).

## Wazuh v3.2.1 - Kibana v6.2.4 - Revision 388

### Added

- Support for Elastic Stack v6.2.4.
- App server fully refactored ([#360](https://github.com/wazuh/wazuh-dashboard-plugins/pull/360)):
  - Added new classes, reduced the amount of code, removed unused functions, and several optimizations.
  - Now the app follows a more ES6 code style on multiple modules.
  - _Overview/Agents_ visualizations have been ordered into separated files and folders.
  - Now the app can use the default index defined on the `/ect/kibana/kibana.yml` file.
  - Better error handling for the visualizations directive.
  - Added a cron job to delete remaining visualizations on the `.kibana` index if so.
  - Also, we've added some changes when using the X-Pack plugin:
    - Better management of users and roles in order to use the app capabilities.
    - Prevents app loading if the currently logged user has no access to any index pattern.
- Added the `errorHandler` service to the `dataHandler` factory ([#340](https://github.com/wazuh/wazuh-dashboard-plugins/pull/340)).
- Added Syscollector section to _Manager/Agents Configuration_ tabs ([#359](https://github.com/wazuh/wazuh-dashboard-plugins/pull/359)).
- Added `cluster.name` field to the `wazuh-monitoring` index ([#377](https://github.com/wazuh/wazuh-dashboard-plugins/pull/377)).

### Changed

- Increased the query size when fetching the index pattern list ([#339](https://github.com/wazuh/wazuh-dashboard-plugins/pull/339)).
- Changed active colour for all app tables ([#347](https://github.com/wazuh/wazuh-dashboard-plugins/pull/347)).
- Changed validation regex to accept URLs with non-numeric format ([#353](https://github.com/wazuh/wazuh-dashboard-plugins/pull/353)).
- Changed visualization removal cron task to avoid excessive log messages when there weren't removed visualizations ([#361](https://github.com/wazuh/wazuh-dashboard-plugins/pull/361)).
- Changed filters comparison for a safer access ([#383](https://github.com/wazuh/wazuh-dashboard-plugins/pull/383)).
- Removed some `server.log` messages to avoid performance errors ([#384](https://github.com/wazuh/wazuh-dashboard-plugins/pull/384)).
- Changed the way of handling the index patterns list ([#360](https://github.com/wazuh/wazuh-dashboard-plugins/pull/360)).
- Rewritten some false error-level logs to just information-level ones ([#360](https://github.com/wazuh/wazuh-dashboard-plugins/pull/360)).
- Changed some files from JSON to CommonJS for performance improvements ([#360](https://github.com/wazuh/wazuh-dashboard-plugins/pull/360)).
- Replaced some code on the `kibana-discover` directive with a much cleaner statement to avoid issues on the _Agents_ tab ([#394](https://github.com/wazuh/wazuh-dashboard-plugins/pull/394)).

### Fixed

- Fixed a bug where several `agent.id` filters were created at the same time when navigating between _Agents_ and _Groups_ with different selected agents ([#342](https://github.com/wazuh/wazuh-dashboard-plugins/pull/342)).
- Fixed logic on the index-pattern selector which wasn't showing the currently selected pattern the very first time a user opened the app ([#345](https://github.com/wazuh/wazuh-dashboard-plugins/pull/345)).
- Fixed a bug on the `errorHandler` service who was preventing a proper output of some Elastic-related backend error messages ([#346](https://github.com/wazuh/wazuh-dashboard-plugins/pull/346)).
- Fixed panels flickering in the _Settings_ tab ([#348](https://github.com/wazuh/wazuh-dashboard-plugins/pull/348)).
- Fixed a bug in the shards and replicas settings when the user sets the value to zero (0) ([#358](https://github.com/wazuh/wazuh-dashboard-plugins/pull/358)).
- Fixed several bugs related to the upgrade process from Wazuh 2.x to the new refactored server ([#363](https://github.com/wazuh/wazuh-dashboard-plugins/pull/363)).
- Fixed a bug in _Discover/Agents VirusTotal_ tabs to avoid conflicts with the `agent.name` field ([#379](https://github.com/wazuh/wazuh-dashboard-plugins/pull/379)).
- Fixed a bug on the implicit filter in _Discover/Agents PCI_ tabs ([#393](https://github.com/wazuh/wazuh-dashboard-plugins/pull/393)).

### Removed

- Removed clear API password on `checkPattern` response ([#339](https://github.com/wazuh/wazuh-dashboard-plugins/pull/339)).
- Removed old dashboard visualizations to reduce loading times ([#360](https://github.com/wazuh/wazuh-dashboard-plugins/pull/360)).
- Removed some unused dependencies due to the server refactoring ([#360](https://github.com/wazuh/wazuh-dashboard-plugins/pull/360)).
- Removed completely `metricService` from the app ([#389](https://github.com/wazuh/wazuh-dashboard-plugins/pull/389)).

## Wazuh v3.2.1 - Kibana v6.2.2/v6.2.3 - Revision 387

### Added

- New logging system ([#307](https://github.com/wazuh/wazuh-dashboard-plugins/pull/307)):
  - New module implemented to write app logs.
  - Now a trace is stored every time the app is re/started.
  - Currently, the `initialize.js` and `monitoring.js` files work with this system.
  - Note: the logs will live under `/var/log/wazuh/wazuhapp.log` on Linux systems, on Windows systems they will live under `kibana/plugins/`. It rotates the log whenever it reaches 100MB.
- Better cookies handling ([#308](https://github.com/wazuh/wazuh-dashboard-plugins/pull/308)):
  - New field on the `.wazuh-version` index to store the last time the Kibana server was restarted.
  - This is used to check if the cookies have consistency with the current server status.
  - Now the app is clever and takes decisions depending on new consistency checks.
- New design for the _Agents/Configuration_ tab ([#310](https://github.com/wazuh/wazuh-dashboard-plugins/pull/310)):
  - The style is the same as the _Manager/Configuration_ tab.
  - Added two more sections: CIS-CAT and Commands ([#315](https://github.com/wazuh/wazuh-dashboard-plugins/pull/315)).
  - Added a new card that will appear when there's no group configuration at all ([#323](https://github.com/wazuh/wazuh-dashboard-plugins/pull/323)).
- Added _"group"_ column on the agents list in _Agents_ ([#312](https://github.com/wazuh/wazuh-dashboard-plugins/pull/312)):
  - If you click on the group, it will redirect the user to the specified group in _Manager/Groups_.
- New option for the `config.yml` file, `ip.selector` ([#313](https://github.com/wazuh/wazuh-dashboard-plugins/pull/313)):
  - Define if the app will show or not the index pattern selector on the top navbar.
  - This setting is set to `true` by default.
- More CSS cleanup and reordering ([#315](https://github.com/wazuh/wazuh-dashboard-plugins/pull/315)):
  - New `typography.less` file.
  - New `layout.less` file.
  - Removed `cleaned.less` file.
  - Reordering and cleaning of existing CSS files, including removal of unused classes, renaming, and more.
  - The _Settings_ tab has been refactored to correct some visual errors with some card components.
  - Small refactoring to some components from _Manager/Ruleset_ ([#323](https://github.com/wazuh/wazuh-dashboard-plugins/pull/323)).
- New design for the top navbar ([#326](https://github.com/wazuh/wazuh-dashboard-plugins/pull/326)):
  - Cleaned and refactored code
  - Revamped design, smaller and with minor details to follow the rest of Wazuh app guidelines.
- New design for the wz-chip component to follow the new Wazuh app guidelines ([#323](https://github.com/wazuh/wazuh-dashboard-plugins/pull/323)).
- Added more descriptive error messages when the user inserts bad credentials on the _Add new API_ form in the _Settings_ tab ([#331](https://github.com/wazuh/wazuh-dashboard-plugins/pull/331)).
- Added a new CSS class to truncate overflowing text on tables and metric ribbons ([#332](https://github.com/wazuh/wazuh-dashboard-plugins/pull/332)).
- Support for Elastic Stack v6.2.2/v6.2.3.

### Changed

- Improved the initialization system ([#317](https://github.com/wazuh/wazuh-dashboard-plugins/pull/317)):
  - Now the app will re-create the index-pattern if the user deletes the currently used by the Wazuh app.
  - The fieldset is now automatically refreshed if the app detects mismatches.
  - Now every index-pattern is dynamically formatted (for example, to enable the URLs in the _Vulnerabilities_ tab).
  - Some code refactoring for a better handling of possible use cases.
  - And the best thing, it's no longer needed to insert the sample alert!
- Improvements and changes to index-patterns ([#320](https://github.com/wazuh/wazuh-dashboard-plugins/pull/320) & [#333](https://github.com/wazuh/wazuh-dashboard-plugins/pull/333)):
  - Added a new route, `/get-list`, to fetch the index pattern list.
  - Removed and changed several functions for a proper management of index-patterns.
  - Improved the compatibility with user-created index-patterns, known to have unpredictable IDs.
  - Now the app properly redirects to `/blank-screen` if the length of the index patterns list is 0.
  - Ignored custom index patterns with auto-generated ID on the initialization process.
    - Now it uses the value set on the `config.yml` file.
  - If the index pattern is no longer available, the cookie will be overwritten.
- Improvements to the monitoring module ([#322](https://github.com/wazuh/wazuh-dashboard-plugins/pull/322)):
  - Minor refactoring to the whole module.
  - Now the `wazuh-monitoring` index pattern is regenerated if it's missing.
  - And the best thing, it's no longer needed to insert the monitoring template!
- Now the app health check system only checks if the API and app have the same `major.minor` version ([#311](https://github.com/wazuh/wazuh-dashboard-plugins/pull/311)):
  - Previously, the API and app had to be on the same `major.minor.patch` version.
- Adjusted space between title and value in some cards showing Manager or Agent configurations ([#315](https://github.com/wazuh/wazuh-dashboard-plugins/pull/315)).
- Changed red and green colours to more saturated ones, following Kibana style ([#315](https://github.com/wazuh/wazuh-dashboard-plugins/pull/315)).

### Fixed

- Fixed bug in Firefox browser who was not properly showing the tables with the scroll pagination functionality ([#314](https://github.com/wazuh/wazuh-dashboard-plugins/pull/314)).
- Fixed bug where visualizations weren't being destroyed due to ongoing renderization processes ([#316](https://github.com/wazuh/wazuh-dashboard-plugins/pull/316)).
- Fixed several UI bugs for a better consistency and usability ([#318](https://github.com/wazuh/wazuh-dashboard-plugins/pull/318)).
- Fixed an error where the initial index-pattern was not loaded properly the very first time you enter the app ([#328](https://github.com/wazuh/wazuh-dashboard-plugins/pull/328)).
- Fixed an error message that appeared whenever the app was not able to found the `wazuh-monitoring` index pattern ([#328](https://github.com/wazuh/wazuh-dashboard-plugins/pull/328)).

## Wazuh v3.2.1 - Kibana v6.2.2 - Revision 386

### Added

- New design for the _Manager/Groups_ tab ([#295](https://github.com/wazuh/wazuh-dashboard-plugins/pull/295)).
- New design for the _Manager/Configuration_ tab ([#297](https://github.com/wazuh/wazuh-dashboard-plugins/pull/297)).
- New design of agents statistics for the _Agents_ tab ([#299](https://github.com/wazuh/wazuh-dashboard-plugins/pull/299)).
- Added information ribbon into _Overview/Agent SCAP_ tabs ([#303](https://github.com/wazuh/wazuh-dashboard-plugins/pull/303)).
- Added information ribbon into _Overview/Agent VirusTotal_ tabs ([#306](https://github.com/wazuh/wazuh-dashboard-plugins/pull/306)).
- Added information ribbon into _Overview AWS_ tab ([#306](https://github.com/wazuh/wazuh-dashboard-plugins/pull/306)).

### Changed

- Refactoring of HTML and CSS code throughout the whole Wazuh app ([#294](https://github.com/wazuh/wazuh-dashboard-plugins/pull/294), [#302](https://github.com/wazuh/wazuh-dashboard-plugins/pull/302) & [#305](https://github.com/wazuh/wazuh-dashboard-plugins/pull/305)):
  - A big milestone for the project was finally achieved with this refactoring.
  - We've removed the Bootstrap dependency from the `package.json` file.
  - We've removed and merged many duplicated rules.
  - We've removed HTML and `angular-md` overriding rules. Now we have more own-made classes to avoid undesired results on the UI.
  - Also, this update brings tons of minor bugfixes related to weird HTML code.
- Wazuh app visualizations reviewed ([#301](https://github.com/wazuh/wazuh-dashboard-plugins/pull/301)):
  - The number of used buckets has been limited since most of the table visualizations were surpassing acceptable limits.
  - Some visualizations have been checked to see if they make complete sense on what they mean to show to the user.
- Modified some app components for better follow-up of Kibana guidelines ([#290](https://github.com/wazuh/wazuh-dashboard-plugins/pull/290) & [#297](https://github.com/wazuh/wazuh-dashboard-plugins/pull/297)).
  - Also, some elements were modified on the _Discover_ tab in order to correct some mismatches.

### Fixed

- Adjusted information ribbon in _Agents/General_ for large OS names ([#290](https://github.com/wazuh/wazuh-dashboard-plugins/pull/290) & [#294](https://github.com/wazuh/wazuh-dashboard-plugins/pull/294)).
- Fixed unsafe array access on the visualization directive when going directly into _Manager/Ruleset/Decoders_ ([#293](https://github.com/wazuh/wazuh-dashboard-plugins/pull/293)).
- Fixed a bug where navigating between agents in the _Agents_ tab was generating duplicated `agent.id` implicit filters ([#296](https://github.com/wazuh/wazuh-dashboard-plugins/pull/296)).
- Fixed a bug where navigating between different tabs from _Overview_ or _Agents_ while being on the _Discover_ sub-tab was causing data loss in metric watchers ([#298](https://github.com/wazuh/wazuh-dashboard-plugins/pull/298)).
- Fixed incorrect visualization of the rule level on _Manager/Ruleset/Rules_ when the rule level is zero (0) ([#298](https://github.com/wazuh/wazuh-dashboard-plugins/pull/298)).

### Removed

- Removed almost every `md-tooltip` component from the whole app ([#305](https://github.com/wazuh/wazuh-dashboard-plugins/pull/305)).
- Removed unused images from the `img` folder ([#305](https://github.com/wazuh/wazuh-dashboard-plugins/pull/305)).

## Wazuh v3.2.1 - Kibana v6.2.2 - Revision 385

### Added

- Support for Wazuh v3.2.1.
- Brand-new first redesign for the app user interface ([#278](https://github.com/wazuh/wazuh-dashboard-plugins/pull/278)):
  - This is the very first iteration of a _work-in-progress_ UX redesign for the Wazuh app.
  - The overall interface has been refreshed, removing some unnecessary colours and shadow effects.
  - The metric visualizations have been replaced by an information ribbon under the filter search bar, reducing the amount of space they occupied.
    - A new service was implemented for a proper handling of the metric visualizations watchers ([#280](https://github.com/wazuh/wazuh-dashboard-plugins/pull/280)).
  - The rest of the app visualizations now have a new, more detailed card design.
- New shards and replicas settings to the `config.yml` file ([#277](https://github.com/wazuh/wazuh-dashboard-plugins/pull/277)):
  - Now you can apply custom values to the shards and replicas for the `.wazuh` and `.wazuh-version` indices.
  - This feature only works before the installation process. If you modify these settings after installing the app, they won't be applied at all.

### Changed

- Now clicking again on the _Groups_ tab on _Manager_ will properly reload the tab and redirect to the beginning ([#274](https://github.com/wazuh/wazuh-dashboard-plugins/pull/274)).
- Now the visualizations only use the `vis-id` attribute for loading them ([#275](https://github.com/wazuh/wazuh-dashboard-plugins/pull/275)).
- The colours from the toast messages have been replaced to follow the Elastic 6 guidelines ([#286](https://github.com/wazuh/wazuh-dashboard-plugins/pull/286)).

### Fixed

- Fixed wrong data flow on _Agents/General_ when coming from and going to the _Groups_ tab ([#273](https://github.com/wazuh/wazuh-dashboard-plugins/pull/273)).
- Fixed sorting on tables, now they use the sorting functionality provided by the Wazuh API ([#274](https://github.com/wazuh/wazuh-dashboard-plugins/pull/274)).
- Fixed column width issues on some tables ([#274](https://github.com/wazuh/wazuh-dashboard-plugins/pull/274)).
- Fixed bug in the _Agent configuration_ JSON viewer who didn't properly show the full group configuration ([#276](https://github.com/wazuh/wazuh-dashboard-plugins/pull/276)).
- Fixed excessive loading time from some Audit visualizations ([#278](https://github.com/wazuh/wazuh-dashboard-plugins/pull/278)).
- Fixed Play/Pause button in timepicker's auto-refresh ([#281](https://github.com/wazuh/wazuh-dashboard-plugins/pull/281)).
- Fixed unusual scenario on visualization directive where sometimes there was duplicated implicit filters when doing a search ([#283](https://github.com/wazuh/wazuh-dashboard-plugins/pull/283)).
- Fixed some _Overview Audit_ visualizations who were not working properly ([#285](https://github.com/wazuh/wazuh-dashboard-plugins/pull/285)).

### Removed

- Deleted the `id` attribute from all the app visualizations ([#275](https://github.com/wazuh/wazuh-dashboard-plugins/pull/275)).

## Wazuh v3.2.0 - Kibana v6.2.2 - Revision 384

### Added

- New directives for the Wazuh app: `wz-table`, `wz-table-header` and `wz-search-bar` ([#263](https://github.com/wazuh/wazuh-dashboard-plugins/pull/263)):
  - Maintainable and reusable components for a better-structured app.
  - Several files have been changed, renamed and moved to new folders, following _best practices_.
  - The progress bar is now within its proper directive ([#266](https://github.com/wazuh/wazuh-dashboard-plugins/pull/266)).
  - Minor typos and refactoring changes to the new directives.
- Support for Elastic Stack v6.2.2.

### Changed

- App buttons have been refactored. Unified CSS and HTML for buttons, providing the same structure for them ([#269](https://github.com/wazuh/wazuh-dashboard-plugins/pull/269)).
- The API list on Settings now shows the latest inserted API at the beginning of the list ([#261](https://github.com/wazuh/wazuh-dashboard-plugins/pull/261)).
- The check for the currently applied pattern has been improved, providing clever handling of Elasticsearch errors ([#271](https://github.com/wazuh/wazuh-dashboard-plugins/pull/271)).
- Now on _Settings_, when the Add or Edit API form is active, if you press the other button, it will make the previous one disappear, getting a clearer interface ([#9df1e31](https://github.com/wazuh/wazuh-dashboard-plugins/commit/9df1e317903edf01c81eba068da6d20a8a1ea7c2)).

### Fixed

- Fixed visualizations directive to properly load the _Manager/Ruleset_ visualizations ([#262](https://github.com/wazuh/wazuh-dashboard-plugins/pull/262)).
- Fixed a bug where the classic extensions were not affected by the settings of the `config.yml` file ([#266](https://github.com/wazuh/wazuh-dashboard-plugins/pull/266)).
- Fixed minor CSS bugs from the conversion to directives to some components ([#266](https://github.com/wazuh/wazuh-dashboard-plugins/pull/266)).
- Fixed bug in the tables directive when accessing a member it doesn't exist ([#266](https://github.com/wazuh/wazuh-dashboard-plugins/pull/266)).
- Fixed browser console log error when clicking the Wazuh logo on the app ([#6647fbc](https://github.com/wazuh/wazuh-dashboard-plugins/commit/6647fbc051c2bf69df7df6e247b2b2f46963f194)).

### Removed

- Removed the `kbn-dis` directive from _Manager/Ruleset_ ([#262](https://github.com/wazuh/wazuh-dashboard-plugins/pull/262)).
- Removed the `filters.js` and `kibana_fields_file.json` files ([#263](https://github.com/wazuh/wazuh-dashboard-plugins/pull/263)).
- Removed the `implicitFilters` service ([#270](https://github.com/wazuh/wazuh-dashboard-plugins/pull/270)).
- Removed visualizations loading status trace from controllers and visualization directive ([#270](https://github.com/wazuh/wazuh-dashboard-plugins/pull/270)).

## Wazuh v3.2.0 - Kibana v6.2.1 - Revision 383

### Added

- Support for Wazuh 3.2.0.
- Compatibility with Kibana 6.1.0 to Kibana 6.2.1.
- New tab for vulnerability detector alerts.

### Changed

- The app now shows the index pattern selector only if the list length is greater than 1.
  - If it's exactly 1 shows the index pattern without a selector.
- Now the index pattern selector only shows the compatible ones.
  - It's no longer possible to select the `wazuh-monitoring` index pattern.
- Updated Bootstrap to 3.3.7.
- Improved filter propagation between Discover and the visualizations.
- Replaced the login route name from /login to /wlogin to avoid conflict with X-Pack own login route.

### Fixed

- Several CSS bugfixes for better compatibility with Kibana 6.2.1.
- Some variables changed for adapting new Wazuh API requests.
- Better error handling for some Elastic-related messages.
- Fixed browser console error from top-menu directive.
- Removed undesired md-divider from Manager/Logs.
- Adjusted the width of a column in Manager/Logs to avoid overflow issues with the text.
- Fixed a wrong situation with the visualizations when we refresh the Manager/Rules tab.

### Removed

- Removed the `travis.yml` file.

## Wazuh v3.1.0 - Kibana v6.1.3 - Revision 380

### Added

- Support for Wazuh 3.1.0.
- Compatibility with Kibana 6.1.3.
- New error handler for better app errors reporting.
- A new extension for Amazon Web Services alerts.
- A new extension for VirusTotal alerts.
- New agent configuration tab:
  - Visualize the current group configuration for the currently selected agent on the app.
  - Navigate through the different tabs to see which configuration is being used.
  - Check the synchronization status for the configuration.
  - View the current group of the agent and click on it to go to the Groups tab.
- New initial health check for checking some app components.
- New YAML config file:
  - Define the initial index pattern.
  - Define specific checks for the healthcheck.
  - Define the default extensions when adding new APIs.
- New index pattern selector dropdown on the top navbar.
  - The app will reload applying the new index pattern.
- Added new icons for some sections of the app.

### Changed

- New visualizations loader, with much better performance.
- Improved reindex process for the .wazuh index when upgrading from a 2.x-5.x version.
- Adding 365 days expiring time to the cookies.
- Change default behaviour for the config file. Now everything is commented with default values.
  - You need to edit the file, remove the comment mark and apply the desired value.
- Completely redesigned the manager configuration tab.
- Completely redesigned the groups tab.
- App tables have now unified CSS classes.

### Fixed

- Play real-time button has been fixed.
- Preventing duplicate APIs from feeding the wazuh-monitoring index.
- Fixing the check manager connection button.
- Fixing the extensions settings so they are preserved over time.
- Much more error handling messages in all the tabs.
- Fixed OS filters in agents list.
- Fixed autocomplete lists in the agents, rules and decoders list so they properly scroll.
- Many styles bugfixes for the different browsers.
- Reviewed and fixed some visualizations not showing accurate information.

### Removed

- Removed index pattern configuration from the `package.json` file.
- Removed unnecessary dependencies from the `package.json` file.

## Wazuh v3.0.0 - Kibana v6.1.0 - Revision 371

### Added

- You can configure the initial index-pattern used by the plugin in the initialPattern variable of the app's package.json.
- Auto `.wazuh` reindex from Wazuh 2.x - Kibana 5.x to Wazuh 3.x - Kibana 6.x.
  - The API credentials will be automatically migrated to the new installation.
- Dynamically changed the index-pattern used by going to the Settings -> Pattern tab.
  - Wazuh alerts compatibility auto detection.
- New loader for visualizations.
- Better performance: now the tabs use the same Discover tab, only changing the current filters.
- New Groups tab.
  - Now you can check your group configuration (search its agents and configuration files).
- The Logs tab has been improved.
  - You can sort by field and the view has been improved.
- Achieved a clearer interface with implicit filters per tab showed as unremovable chips.

### Changed

- Dynamically creating .kibana index if necessary.
- Better integration with Kibana Discover.
- Visualizations loaded at initialization time.
- New sync system to wait for Elasticsearch JS.
- Decoupling selected API and pattern from backend and moved to the client side.

## Wazuh v2.1.0 - Kibana v5.6.1 - Revision 345

### Added

- Loading icon while Wazuh loads the visualizations.
- Add/Delete/Restart agents.
- OS agent filter

### Changed

- Using genericReq when possible.

## Wazuh v2.0.1 - Kibana v5.5.1 - Revision 339

### Changed

- New index in Elasticsearch to save Wazuh set up configuration
- Short URL's is now supported
- A native base path from kibana.yml is now supported

### Fixed

- Search bar across panels now support parenthesis grouping
- Several CSS fixes for IE browser<|MERGE_RESOLUTION|>--- conflicted
+++ resolved
@@ -43,11 +43,8 @@
 - Fixed the Mitre ATT&CK exception in the agent view, the redirections of ID, Tactics, Dashboard Icon and Event Icon in the drop-down menu and the card not displaying information when the flyout was opened [#7116](https://github.com/wazuh/wazuh-dashboard-plugins/pull/7116)
 - Fixed the filter are displayed cropped on screens of 575px to 767px in vulnerability detection module [#7047](https://github.com/wazuh/wazuh-dashboard-plugins/pull/7047)
 - Fixed ability to filter from files inventory details flyout of File Integrity Monitoring [#7119](https://github.com/wazuh/wazuh-dashboard-plugins/pull/7119)
-<<<<<<< HEAD
 - Fixed endpoint group module name and indexer management order [#7150](https://github.com/wazuh/wazuh-dashboard-plugins/pull/7150)
-=======
 - Fixed filter by value in document details in safari [#7151](https://github.com/wazuh/wazuh-dashboard-plugins/pull/7151)
->>>>>>> 76f81c43
 
 ### Removed
 
