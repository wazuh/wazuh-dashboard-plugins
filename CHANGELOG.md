# Change Log

All notable changes to the Wazuh app project will be documented in this file.

<<<<<<< HEAD
## Wazuh v4.11.2 - OpenSearch Dashboards 2.16.0 - Revision 02

### Added

- Support for Wazuh 4.11.2

### Fixed

- Fixed several broken Wazuh documentation links [#7370](https://github.com/wazuh/wazuh-dashboard-plugins/pull/7370) [#7371](https://github.com/wazuh/wazuh-dashboard-plugins/pull/7371)
=======
## Wazuh v4.12.0 - OpenSearch Dashboards 2.19.1 - Revision 00

### Added

- Support for Wazuh 4.12.0
- Add setting to limit the number of rows in csv reports [#7182](https://github.com/wazuh/wazuh-dashboard-plugins/pull/7182)
- Add new `vulnerability.scanner.reference` field which contains the CTI reference of the vulnerability [#7306](https://github.com/wazuh/wazuh-dashboard-plugins/pull/7306)

### Changed

- Refined queue usage visualizations in Statistics [#7192](https://github.com/wazuh/wazuh-dashboard-plugins/pull/7192)

### Fixed

- Fixed adding the same filter twice doesn't show it in the search bar [#7185](https://github.com/wazuh/wazuh-dashboard-plugins/pull/7185)
- Fixed rendering of rows in CDB list table when it starts with quotes [#7171](https://github.com/wazuh/wazuh-dashboard-plugins/issues/7171)
- Fixed width of long fields in the document detail flyout [#7206](https://github.com/wazuh/wazuh-dashboard-plugins/issues/7206)
- Fixed logging UI logs due to logger undefined property [#7267](https://github.com/wazuh/wazuh-dashboard-plugins/pull/7267)
- Fixed TOP-5-SO filter management in Endpoints > Summary [#7278](https://github.com/wazuh/wazuh-dashboard-plugins/pull/7278)
- Fixed CSV export not filtering by timerange [#7304](https://github.com/wazuh/wazuh-dashboard-plugins/pull/7304)
- Fixed agent view not showing the latest agent state [#7336](https://github.com/wazuh/wazuh-dashboard-plugins/pull/7336)
- Fixed saved queries not displaying in the search bar [#7377](https://github.com/wazuh/wazuh-dashboard-plugins/pull/7377)
>>>>>>> 1dd6e440

## Wazuh v4.11.1 - OpenSearch Dashboards 2.16.0 - Revision 02

### Added

- Support for Wazuh 4.11.1
- Added missing fields to the default fields list of the alerts index pattern [#7318](https://github.com/wazuh/wazuh-dashboard-plugins/pull/7318)

### Fixed

- Fixed documentation links related to agent management [#7299](https://github.com/wazuh/wazuh-dashboard-plugins/pull/7299)

## Wazuh v4.11.0 - OpenSearch Dashboards 2.16.0 - Revision 03

### Added

- Support for Wazuh 4.11.0

### Changed

- Refined the layout of the agent details view [#7193](https://github.com/wazuh/wazuh-dashboard-plugins/issues/7193)
- Changed the width of the command column, relocate argvs column and change the width of the rest of the columns in the table processes. [#7195](https://github.com/wazuh/wazuh-dashboard-plugins/pull/7195)

### Fixed

- Fixed documentation URL related to the usage of authentication password in the agent deployment [#7251](https://github.com/wazuh/wazuh-dashboard-plugins/pull/7251)
- Fixed a problem with duplicated requests to get the list of valid index patterns in the menu [#7255](https://github.com/wazuh/wazuh-dashboard-plugins/pull/7255)

### Removed

- Remove unused `node_build` field in package manifest of `wazuh` plugin [#7245](https://github.com/wazuh/wazuh-dashboard-plugins/pull/7245)

## Wazuh v4.10.1 - OpenSearch Dashboards 2.16.0 - Revision 01

### Added

- Support for Wazuh 4.10.1
- Added comma separators to numbers [#7233](https://github.com/wazuh/wazuh-dashboard-plugins/pull/7233)

### Changed

- Move the ability to manage the visibility of fields in `Events` and `Vulnerability Detection` > `Inventory` tables from `Columns` button to a new `Available fields` button enhancing the performance of the view [#7226](https://github.com/wazuh/wazuh-dashboard-plugins/pull/7226)
- Change the color of `Export formatted` button of data grid tables to match the color of the rest of table buttons [#7226](https://github.com/wazuh/wazuh-dashboard-plugins/pull/7226)

## Wazuh v4.10.0 - OpenSearch Dashboards 2.16.0 - Revision 08

### Added

- Support for Wazuh 4.10.0
- Added sample data for YARA [#6964](https://github.com/wazuh/wazuh-dashboard-plugins/issues/6964)
- Added a custom filter and visualization for vulnerability.under_evaluation field [#6968](https://github.com/wazuh/wazuh-dashboard-plugins/issues/6968) [#7044](https://github.com/wazuh/wazuh-dashboard-plugins/pull/7044) [#7046](https://github.com/wazuh/wazuh-dashboard-plugins/issues/7046)
- Add vulnerabilities card to agent details page [#7058](https://github.com/wazuh/wazuh-dashboard-plugins/issues/7058)
- Added an "Agents management" menu and moved the sections: "Endpoint Groups" and "Endpoint Summary" which changed its name to "Summary".[#7112](https://github.com/wazuh/wazuh-dashboard-plugins/pull/7112)
- Added ability to filter from File Integrity Monitoring registry inventory [#7119](https://github.com/wazuh/wazuh-dashboard-plugins/pull/7119)
- Added new field columns and ability to select the visible fields in the File Integrity Monitoring Files and Registry tables [#7119](https://github.com/wazuh/wazuh-dashboard-plugins/pull/7119)
- Added filter by value to document details fields [#7081](https://github.com/wazuh/wazuh-dashboard-plugins/pull/7081)
- Added pinned agent mechanic to inventory data, stats, and configuration for consistent functionality [#7135](https://github.com/wazuh/wazuh-dashboard-plugins/pull/7135)
- Added ability to edit the `wazuh.updates.disabled` configuration setting from UI [#7156](https://github.com/wazuh/wazuh-dashboard-plugins/pull/7156)

### Changed

- Update malware detection group values in data sources [#6963](https://github.com/wazuh/wazuh-dashboard-plugins/issues/6963)
- Changed the registration id of the Settings application for compatibility with OpenSearch Dashboard 2.16.0 [#6938](https://github.com/wazuh/wazuh-dashboard-plugins/pull/6938)
- Changed Malware detection dashboard visualizations [#6964](https://github.com/wazuh/wazuh-dashboard-plugins/issues/6964)
- Changed MITRE ATT&CK overview description [#7032](https://github.com/wazuh/wazuh-dashboard-plugins/pull/7032)
- Changed the agents summary in overview with no results to an agent deployment help message. [#7041](https://github.com/wazuh/wazuh-dashboard-plugins/pull/7041)
- Changed malware feature description [#7036](https://github.com/wazuh/wazuh-dashboard-plugins/pull/7036)
- Changed the font size of the kpi subtitles and the features descriptions [#7033](https://github.com/wazuh/wazuh-dashboard-plugins/pull/7033)
- Changed the warning icon in events view to a info icon [#7057](https://github.com/wazuh/wazuh-dashboard-plugins/pull/7057)
- Changed feature container margins to ensure consistent separation and uniform design. [#7034](https://github.com/wazuh/wazuh-dashboard-plugins/pull/7034)
- Changed the initial width to the default columns on each selected field [#7059](https://github.com/wazuh/wazuh-dashboard-plugins/issues/7059)
- Changed inventory, stats and configuration page to use tabs [#7089](https://github.com/wazuh/wazuh-dashboard-plugins/pull/7089)
- Changed styles in the register agent view for consistency of styles in the views. [#7149](https://github.com/wazuh/wazuh-dashboard-plugins/pull/7149)

### Fixed

- Fixed the filter are displayed cropped on screens of 575px to 767px in vulnerability detection module [#7047](https://github.com/wazuh/wazuh-dashboard-plugins/pull/7047)
- Fixed read-only users could not access to Statistics application [#7001](https://github.com/wazuh/wazuh-dashboard-plugins/pull/7001)
- Fixed no-agent-alert spawn with selected agent in agent-welcome view [#7029](https://github.com/wazuh/wazuh-dashboard-plugins/pull/7029)
- Fixed loading state of the agents status chart in the home overview [#7120](https://github.com/wazuh/wazuh-dashboard-plugins/pull/7120)
- Fixed security policy exception when it contained deprecated actions [#7042](https://github.com/wazuh/wazuh-dashboard-plugins/pull/7042)
- Fixed border on cells in events that disappear when clicked [#7075](https://github.com/wazuh/wazuh-dashboard-plugins/pull/7075)
- Fixed export formatted csv data with special characters from tables [#7048](https://github.com/wazuh/wazuh-dashboard-plugins/pull/7048)
- Fixed column reordering feature [#7072](https://github.com/wazuh/wazuh-dashboard-plugins/pull/7072)
- Fixed filter management to prevent hiding when adding multiple filters [#7077](https://github.com/wazuh/wazuh-dashboard-plugins/pull/7077)
- Fixed the Mitre ATT&CK exception in the agent view, the redirections of ID, Tactics, Dashboard Icon and Event Icon in the drop-down menu and the card not displaying information when the flyout was opened [#7116](https://github.com/wazuh/wazuh-dashboard-plugins/pull/7116)
- Fixed the filter are displayed cropped on screens of 575px to 767px in vulnerability detection module [#7047](https://github.com/wazuh/wazuh-dashboard-plugins/pull/7047)
- Fixed ability to filter from files inventory details flyout of File Integrity Monitoring [#7119](https://github.com/wazuh/wazuh-dashboard-plugins/pull/7119) [#7163](https://github.com/wazuh/wazuh-dashboard-plugins/pull/7163)
- Fixed endpoint group module name and indexer management order [#7161](https://github.com/wazuh/wazuh-dashboard-plugins/pull/7161)
- Fixed Invalid date filter applied on FIM details flyout [#7160](https://github.com/wazuh/wazuh-dashboard-plugins/pull/7160)
- Fixed the check updates UI was displayed despite it could be configured as disabled [#7156](https://github.com/wazuh/wazuh-dashboard-plugins/pull/7156)
- Fixed filter by value in document details in safari [#7151](https://github.com/wazuh/wazuh-dashboard-plugins/pull/7151)
- Fixed error message to prevent pass no strings to the wazuh logger [#7167](https://github.com/wazuh/wazuh-dashboard-plugins/pull/7167)
- Fixed the rendering of the `data.vunerability.reference` in the table and flyout [#7177](https://github.com/wazuh/wazuh-dashboard-plugins/pull/7177)
- Fixed incorrect or empty Wazuh API version displayed after upgrade [#440](https://github.com/wazuh/wazuh-dashboard/issues/440)
- Fixed typo in flyout title for available updates [#7235](https://github.com/wazuh/wazuh-dashboard-plugins/pull/7235)

### Removed

- Removed agent RBAC filters from dashboard queries [#6945](https://github.com/wazuh/wazuh-dashboard-plugins/pull/6945)
- Removed GET /elastic/statistics API endpoint [#7001](https://github.com/wazuh/wazuh-dashboard-plugins/pull/7001)
- Removed VirusTotal application in favor of Malware Detection [#7038](https://github.com/wazuh/wazuh-dashboard-plugins/pull/7038)
- Removed processes state column in macOS agents [#7122](https://github.com/wazuh/wazuh-dashboard-plugins/pull/7122)

## Wazuh v4.9.2 - OpenSearch Dashboards 2.13.0 - Revision 01

### Added

- Support for Wazuh 4.9.2

### Fixed

- Fixed vulnerabilities inventory table scroll [#7128](https://github.com/wazuh/wazuh-dashboard-plugins/pull/7128)

## Wazuh v4.9.1 - OpenSearch Dashboards 2.13.0 - Revision 04

### Added

- Support for Wazuh 4.9.1
- Add feature to filter by field in the events table rows [#6977](https://github.com/wazuh/wazuh-dashboard-plugins/pull/6991)

### Fixed

- Fixed issue causing vulnerability dashboard to fail loading for read-only users [#6933](https://github.com/wazuh/wazuh-dashboard-plugins/pull/6993)
- Fixed the temporal directory variable on the the command to deploy a new Windows agent [#6905](https://github.com/wazuh/wazuh-dashboard-plugins/pull/6905)
- Fixed an error on the command to deploy a new macOS agent that could cause the registration password had a wrong value because a `\n` could be included [#6906](https://github.com/wazuh/wazuh-dashboard-plugins/pull/6906)
- Fixed rendering an active response as disabled when is active [#6901](https://github.com/wazuh/wazuh-dashboard-plugins/pull/6901)
- Fixed an error on Dev Tools when using payload properties as arrays [#6908](https://github.com/wazuh/wazuh-dashboard-plugins/pull/6908)
- Fixed of the font size in the table used in the events tab, in the Threat hunting dashboard tab and in the Vulnerabilities inventory tab [#6987](https://github.com/wazuh/wazuh-dashboard-plugins/pull/6987)
- Fixed missing link to Vulnerabilities detection and Office 365 in the agent menu of `Endpoints Summary` [#6983](https://github.com/wazuh/wazuh-dashboard-plugins/pull/6983)
- Fixed missing options depending on agent operating system in the agent configuration report [#6983](https://github.com/wazuh/wazuh-dashboard-plugins/pull/6983)
- Fixed an style that affected the Discover plugin [#6989](https://github.com/wazuh/wazuh-dashboard-plugins/pull/6989)
- Fixed a problem updating the API host registry in the GET /api/check-stored-api [#6995](https://github.com/wazuh/wazuh-dashboard-plugins/pull/6995)
- Fixed the `Open report` button of the toast and the `Download report` icon of the reporting table in Safari [#7019](https://github.com/wazuh/wazuh-dashboard-plugins/pull/7019)
- Fixed style when unnpinned an agent in endpoint summary section [#7015](https://github.com/wazuh/wazuh-dashboard-plugins/pull/7015)
- Fixed overflow style on a long value filter [#7021](https://github.com/wazuh/wazuh-dashboard-plugins/pull/7021)
- Fixed buttons enabled for a readonly user in `Endpoint groups` section [#7056](https://github.com/wazuh/wazuh-dashboard-plugins/pull/7056)
- Fixed the automatic page refresh in dashboards and prevent duplicate requests [#7090](https://github.com/wazuh/wazuh-dashboard-plugins/pull/7090)

### Changed

- Change the text of the query limit tooltip [#6981](https://github.com/wazuh/wazuh-dashboard-plugins/pull/6981)
- Upgraded the `axios` dependency to `1.7.4` [#6919](https://github.com/wazuh/wazuh-dashboard-plugins/pull/6919)
- Improved MITRE ATT&CK intelligence flyout details readability [#6954](https://github.com/wazuh/wazuh-dashboard-plugins/pull/6954)
- Upgraded Event-tab column selector showing first the picked columns [#6984](https://github.com/wazuh/wazuh-dashboard-plugins/pull/6984)
- Changed vulnerabilities.reference to links in Vulnerability Detection > Inventory columns [#6960](https://github.com/wazuh/wazuh-dashboard-plugins/pull/6960)
- Upgraded the `follow-redirects` dependency to `1.15.6` [#6982](https://github.com/wazuh/wazuh-dashboard-plugins/pull/6982)
- Changed many loading spinners in some views to loading search progress [#6956](https://github.com/wazuh/wazuh-dashboard-plugins/pull/6956)

### Removed

- Removed the PDF report footer year [#7023](https://github.com/wazuh/wazuh-dashboard-plugins/pull/7023)
- Removed the XML autoformat function group configuration due to performance [#6999](https://github.com/wazuh/wazuh-dashboard-plugins/pull/6999)
- Removed data grid tables from Threat hunting dashboard, GitHub panel and Office365 panel [#7086](https://github.com/wazuh/wazuh-dashboard-plugins/pull/7086)

## Wazuh v4.9.0 - OpenSearch Dashboards 2.13.0 - Revision 07

### Added

- Support for Wazuh 4.9.0
- Added AngularJS dependencies [#6145](https://github.com/wazuh/wazuh-dashboard-plugins/pull/6145)
- Improve fleet management by adding 'Edit Agent Groups' and 'Upgrade Agents' actions, as well as a filter to show only outdated agents [#6250](https://github.com/wazuh/wazuh-dashboard-plugins/pull/6250) [#6476](https://github.com/wazuh/wazuh-dashboard-plugins/pull/6476) [#6274](https://github.com/wazuh/wazuh-dashboard-plugins/pull/6274) [#6501](https://github.com/wazuh/wazuh-dashboard-plugins/pull/6501) [#6529](https://github.com/wazuh/wazuh-dashboard-plugins/pull/6529) [#6648](https://github.com/wazuh/wazuh-dashboard-plugins/pull/6648)
- Added propagation of updates from the table to dashboard visualizations in Endpoints summary [#6460](https://github.com/wazuh/wazuh-dashboard-plugins/pull/6460) [#6737](https://github.com/wazuh/wazuh-dashboard-plugins/pull/6737)
- Handle index pattern selector on new discover [#6499](https://github.com/wazuh/wazuh-dashboard-plugins/pull/6499)
- Added macOS log collector tab [#6545](https://github.com/wazuh/wazuh-dashboard-plugins/pull/6545)
- Added ability to disable the edition of configuration through API endpoints and UI [#6557](https://github.com/wazuh/wazuh-dashboard-plugins/issues/6557)
- Added journald log collector tab [#6572](https://github.com/wazuh/wazuh-dashboard-plugins/pull/6572)
- Added HAProxy helper settings to cluster configuration [#6653](https://github.com/wazuh/wazuh-dashboard-plugins/pull/6653)
- Added ability to open the report file or Reporting application from the toast message [#6558](https://github.com/wazuh/wazuh-dashboard-plugins/pull/6558)
- Added support for agents to Office 365 [#6558](https://github.com/wazuh/wazuh-dashboard-plugins/pull/6558)
- Added pinned agent data validation when rendering the Inventory data, Stats and Configuration tabs in Agent preview of Endpoints Summary [#6800](https://github.com/wazuh/wazuh-dashboard-plugins/pull/6800)
- Added wz-link component to make redirections [#6848](https://github.com/wazuh/wazuh-dashboard-plugins/pull/6848)
- Added embedded and customized `dom-to-image-more` dependency [#6902](https://github.com/wazuh/wazuh-dashboard-plugins/pull/6902)

### Changed

- Removed legacy embedded discover [#6120](https://github.com/wazuh/wazuh-dashboard-plugins/issues/6120)
- Allow editing groups for an agent from Endpoints Summary [#6250](https://github.com/wazuh/wazuh-dashboard-plugins/pull/6250)
- Changed how the configuration is managed in the backend side [#6337](https://github.com/wazuh/wazuh-dashboard-plugins/pull/6337) [#6573](https://github.com/wazuh/wazuh-dashboard-plugins/pull/6573)
- Changed the view of API is down and check connection to Server APIs application [#6337](https://github.com/wazuh/wazuh-dashboard-plugins/pull/6337)
- Changed the usage of the endpoint GET /groups/{group_id}/files/{file_name} [#6385](https://github.com/wazuh/wazuh-dashboard-plugins/pull/6385)
- Refactoring and redesign endpoints summary visualizations [#6268](https://github.com/wazuh/wazuh-dashboard-plugins/pull/6268) [#6832](https://github.com/wazuh/wazuh-dashboard-plugins/pull/6832)
- Moved AngularJS settings controller to ReactJS [#6580](https://github.com/wazuh/wazuh-dashboard-plugins/pull/6580)
- Moved AngularJS controller and view for manage groups to ReactJS [#6543](https://github.com/wazuh/wazuh-dashboard-plugins/pull/6543)
- Moved AngularJS controllers and views of Tools and Dev Tools to ReactJS [#6544](https://github.com/wazuh/wazuh-dashboard-plugins/pull/6544)
- Moved the AngularJS controller and template of blank screen to ReactJS component [#6538](https://github.com/wazuh/wazuh-dashboard-plugins/pull/6538)
- Moved AngularJS controller for management to ReactJS component [#6555](https://github.com/wazuh/wazuh-dashboard-plugins/pull/6555)
- Moved AngularJS controller for overview to ReactJS component [#6594](https://github.com/wazuh/wazuh-dashboard-plugins/pull/6594)
- Moved the registry data to in-memory cache [#6481](https://github.com/wazuh/wazuh-dashboard-plugins/pull/6481)
- Enhanced the validation for `enrollment.dns` on App Settings application [#6573](https://github.com/wazuh/wazuh-dashboard-plugins/pull/6573)
- Moved AngularJS controller for the agent view to ReactJS [#6618](https://github.com/wazuh/wazuh-dashboard-plugins/pull/6618)
- Implemented new data source feature on MITRE ATT&CK module [#6482](https://github.com/wazuh/wazuh-dashboard-plugins/pull/6482)
- Upgraded versions of `follow-redirects` and `es5-ext` [#6626](https://github.com/wazuh/wazuh-dashboard-plugins/pull/6626)
- Changed agent log collector socket API response controller component [#6660](https://github.com/wazuh/wazuh-dashboard-plugins/pull/6660)
- Improved margins and paddings in the Events, Inventory and Control tabs [#6708](https://github.com/wazuh/wazuh-dashboard-plugins/pull/6708)
- Refactored the search bar to correctly handle fixed and user-added filters [#6716](https://github.com/wazuh/wazuh-dashboard-plugins/pull/6716) [#6755](https://github.com/wazuh/wazuh-dashboard-plugins/pull/6755) [#6833](https://github.com/wazuh/wazuh-dashboard-plugins/pull/6833)
- Generate URL with predefined filters [#6745](https://github.com/wazuh/wazuh-dashboard-plugins/pull/6745)
- Migrated AngularJS routing to ReactJS [#6689](https://github.com/wazuh/wazuh-dashboard-plugins/pull/6689) [#6775](https://github.com/wazuh/wazuh-dashboard-plugins/pull/6775) [#6790](https://github.com/wazuh/wazuh-dashboard-plugins/pull/6790) [#6893](https://github.com/wazuh/wazuh-dashboard-plugins/pull/6893)
- Improvement of the filter management system by implementing new standard modules [#6534](https://github.com/wazuh/wazuh-dashboard-plugins/pull/6534) [#6772](https://github.com/wazuh/wazuh-dashboard-plugins/pull/6772) [#6873](https://github.com/wazuh/wazuh-dashboard-plugins/pull/6873)
- Changed permalink field in the Events tab table in Virustotal to show an external link [#6839](https://github.com/wazuh/wazuh-dashboard-plugins/pull/6839)
- Changed the logging system to use the provided by the platform [#6161](https://github.com/wazuh/wazuh-dashboard-plugins/pull/6161)
- Changed the internal control from Endpoint Groups to a control via url. [#6890](https://github.com/wazuh/wazuh-dashboard-plugins/pull/6890)
- Changed the internal control from MITRE ATT&CK > intelligence > Table to a control via url. [#6882](https://github.com/wazuh/wazuh-dashboard-plugins/pull/6882)
- Changed the display of rule details flyout to be based on URL [#6886](https://github.com/wazuh/wazuh-dashboard-plugins/pull/6886)
- Changed the order of columns on Vulnerabilities Detection > Events table [#6949](https://github.com/wazuh/wazuh-dashboard-plugins/pull/6949)

### Fixed

- Fixed the scripted fields disappear when the fields of the events index pattern was refreshed [#6237](https://github.com/wazuh/wazuh-dashboard-plugins/pull/6237)
- Fixed an error of malformed table row on the generation of PDF reports [#6558](https://github.com/wazuh/wazuh-dashboard-plugins/pull/6558)
- Fixed the sample alerts scripts to generate valid IP ranges and file hashes [#6667](https://github.com/wazuh/wazuh-dashboard-plugins/pull/6667)
- Fixed cronjob max seconds interval validation [#6730](https://github.com/wazuh/wazuh-dashboard-plugins/pull/6730)
- Fixed styles in small height viewports [#6747](https://github.com/wazuh/wazuh-dashboard-plugins/pull/6747)
- Fixed behavior in Configuration Assessment when changing API [#6770](https://github.com/wazuh/wazuh-dashboard-plugins/pull/6770)
- Fixed the fixed maximum width of the clear session button in the ruleset test view [#6871](https://github.com/wazuh/wazuh-dashboard-plugins/pull/6871)
- Fixed the width of the "last modified" column of the table in Windows Registry [#6876](https://github.com/wazuh/wazuh-dashboard-plugins/pull/6876)
- Fixed redirection to FIM > Inventory > Files from FIM > Inventory > Windows Registry when switching to non-Windows agent. [#6880](https://github.com/wazuh/wazuh-dashboard-plugins/pull/6880)

### Removed

- Removed some branding references across the application. [#6155](https://github.com/wazuh/wazuh-dashboard-plugins/pull/6155)
- Removed API endpoint GET /api/timestamp [#6481](https://github.com/wazuh/wazuh-dashboard-plugins/pull/6481)
- Removed API endpoint PUT /api/update-hostname/{id} [#6481](https://github.com/wazuh/wazuh-dashboard-plugins/pull/6481)
- Removed API endpoint DELETE /hosts/remove-orphan-entries [#6481](https://github.com/wazuh/wazuh-dashboard-plugins/pull/6481)
- Removed AngularJS component `click-action` [#6613](https://github.com/wazuh/wazuh-dashboard-plugins/pull/6613)
- Removed AngularJS service `config-handler` [#6631](https://github.com/wazuh/wazuh-dashboard-plugins/pull/6631)
- Removed legacy discover references and methods [#6646](https://github.com/wazuh/wazuh-dashboard-plugins/pull/6646)
- Removed custom EuiSuggestItem component in favor of OUI's native component [#6714](https://github.com/wazuh/wazuh-dashboard-plugins/pull/6714)
- Removed API endpoint unused endpoints from creation of old visualizations: GET /elastic/visualizations/{tab}/{pattern} and GET /elastic/visualizations/{tab}/{pattern} [#6782](https://github.com/wazuh/wazuh-dashboard-plugins/pull/6782)
- Removed `logs.level` setting [#6161](https://github.com/wazuh/wazuh-dashboard-plugins/pull/6161)
- Removed the usage of `wazuhapp-plain.log`, `wazuhapp.log`, `wazuh-ui-plain.log` and `wazuh-ui.log` files [#6161](https://github.com/wazuh/wazuh-dashboard-plugins/pull/6161)
- Removed the `App logs` application [#6161](https://github.com/wazuh/wazuh-dashboard-plugins/pull/6161)
- Removed API endpoint GET /utils/logs/ui [#6161](https://github.com/wazuh/wazuh-dashboard-plugins/pull/6161)
- Removed API endpoint GET /utils/logs [#6161](https://github.com/wazuh/wazuh-dashboard-plugins/pull/6161)
- Removed embedded `dom-to-image` dependency [#6902](https://github.com/wazuh/wazuh-dashboard-plugins/pull/6902)

## Wazuh v4.8.2 - OpenSearch Dashboards 2.10.0 - Revision 01

### Added

- Support for Wazuh 4.8.2

## Wazuh v4.8.1 - OpenSearch Dashboards 2.10.0 - Revision 04

### Added

- Support for Wazuh 4.8.1

### Fixed

- Removed the unexpected `delay` parameter on the server API requests [#6778](https://github.com/wazuh/wazuh-dashboard-plugins/pull/6778)
- Fixed home KPI links with custom or index pattern whose title is different to the id [#6777](https://github.com/wazuh/wazuh-dashboard-plugins/pull/6777)
- Fixed colors related to vulnerability severity levels on Vulnerability Detection dashboard [#6793](https://github.com/wazuh/wazuh-dashboard-plugins/pull/6793)
- Fixed pinned agent error in vulnerabilities events tab [#6827](https://github.com/wazuh/wazuh-dashboard-plugins/pull/6827)

## Wazuh v4.8.0 - OpenSearch Dashboards 2.10.0 - Revision 12

### Added

- Support for Wazuh 4.8.0
- Added the ability to check if there are available updates from the UI. [#6093](https://github.com/wazuh/wazuh-dashboard-plugins/pull/6093) [#6256](https://github.com/wazuh/wazuh-dashboard-plugins/pull/6256) [#6328](https://github.com/wazuh/wazuh-dashboard-plugins/pull/6328)
- Added remember server address check [#5791](https://github.com/wazuh/wazuh-dashboard-plugins/pull/5791)
- Added the ssl_agent_ca configuration to the SSL Settings form [#6083](https://github.com/wazuh/wazuh-dashboard-plugins/pull/6083)
- Added global vulnerabilities dashboards [#5896](https://github.com/wazuh/wazuh-dashboard-plugins/pull/5896)
- Added an agent selector to the agent view [#5840](https://github.com/wazuh/wazuh-dashboard-plugins/pull/5840)
- Added information icon with tooltip on the most active agent in the endpoint summary view [#6364](https://github.com/wazuh/wazuh-dashboard-plugins/pull/6364) [#6421](https://github.com/wazuh/wazuh-dashboard-plugins/pull/6421)
- Added a dash with a tooltip in the server APIs table when the run as is disabled [#6354](https://github.com/wazuh/wazuh-dashboard-plugins/pull/6354)

### Changed

- Moved the plugin menu to platform applications into the side menu [#5840](https://github.com/wazuh/wazuh-dashboard-plugins/pull/5840) [#6226](https://github.com/wazuh/wazuh-dashboard-plugins/pull/6226) [#6244](https://github.com/wazuh/wazuh-dashboard-plugins/pull/6244) [#6423](https://github.com/wazuh/wazuh-dashboard-plugins/pull/6423) [#6510](https://github.com/wazuh/wazuh-dashboard-plugins/pull/6510) [#6591](https://github.com/wazuh/wazuh-dashboard-plugins/pull/6591)
- Changed dashboards visualizations definitions. [#6035](https://github.com/wazuh/wazuh-dashboard-plugins/pull/6035) [#6632](https://github.com/wazuh/wazuh-dashboard-plugins/pull/6632) [#6690](https://github.com/wazuh/wazuh-dashboard-plugins/pull/6690)
- Change the display order of tabs in all modules. [#6067](https://github.com/wazuh/wazuh-dashboard-plugins/pull/6067)
- Upgraded the `axios` dependency to `1.6.1` [#6114](https://github.com/wazuh/wazuh-dashboard-plugins/pull/6114)
- Changed the API configuration title in the Server APIs section. [#6373](https://github.com/wazuh/wazuh-dashboard-plugins/pull/6373)
- Changed overview home top KPIs. [#6379](https://github.com/wazuh/wazuh-dashboard-plugins/pull/6379) [#6408](https://github.com/wazuh/wazuh-dashboard-plugins/pull/6408) [#6569](https://github.com/wazuh/wazuh-dashboard-plugins/pull/6569)
- Updated the PDF report year number. [#6492](https://github.com/wazuh/wazuh-dashboard-plugins/pull/6492)
- Changed overview home font size [#6627](https://github.com/wazuh/wazuh-dashboard-plugins/pull/6627)
- Changed endpoints summary KPIs, index pattern and APIs selects font sizes [#6702](https://github.com/wazuh/wazuh-dashboard-plugins/pull/6702)

### Fixed

- Fixed a problem with the agent menu header when the side menu is docked [#5840](https://github.com/wazuh/wazuh-dashboard-plugins/pull/5840)
- Fixed how the query filters apply on the Security Alerts table [#6102](https://github.com/wazuh/wazuh-dashboard-plugins/pull/6102)
- Fixed exception in agent view when an agent doesn't have policies [#6177](https://github.com/wazuh/wazuh-dashboard-plugins/pull/6177)
- Fixed exception in Inventory when agents don't have OS information [#6177](https://github.com/wazuh/wazuh-dashboard-plugins/pull/6177)
- Fixed pinned agent state in URL [#6177](https://github.com/wazuh/wazuh-dashboard-plugins/pull/6177)
- Fixed invalid date format in about and agent views [#6234](https://github.com/wazuh/wazuh-dashboard-plugins/pull/6234)
- Fixed script to install agents on macOS when you have password to deploy [#6305](https://github.com/wazuh/wazuh-dashboard-plugins/pull/6305)
- Fixed a problem with the address validation on Deploy New Agent [#6327](https://github.com/wazuh/wazuh-dashboard-plugins/pull/6327)
- Fixed a typo in an abbreviation for Fully Qualified Domain Name [#6333](https://github.com/wazuh/wazuh-dashboard-plugins/pull/6333)
- Fixed server statistics when cluster mode is disabled [#6352](https://github.com/wazuh/wazuh-dashboard-plugins/pull/6352)
- Fixed wrong value at server stat Archives queue usage [#6342](https://github.com/wazuh/wazuh-dashboard-plugins/pull/6342)
- Fixed the help menu, to be consistent and avoid duplication [#6374](https://github.com/wazuh/wazuh-dashboard-plugins/pull/6374)
- Fixed the axis label visual bug from dashboards [#6378](https://github.com/wazuh/wazuh-dashboard-plugins/pull/6378)
- Fixed a error pop-up spawn in MITRE ATT&CK [#6431](https://github.com/wazuh/wazuh-dashboard-plugins/pull/6431)
- Fixed minor style issues [#6484](https://github.com/wazuh/wazuh-dashboard-plugins/pull/6484) [#6489](https://github.com/wazuh/wazuh-dashboard-plugins/pull/6489) [#6587](https://github.com/wazuh/wazuh-dashboard-plugins/pull/6587) [#6868](https://github.com/wazuh/wazuh-dashboard-plugins/pull/6868)
- Fixed "View alerts of this Rule" link [#6553](https://github.com/wazuh/wazuh-dashboard-plugins/pull/6553)
- Fixed disconnected agent configuration error [#6587](https://github.com/wazuh/wazuh-dashboard-plugins/pull/6617)

### Removed

- Removed the `disabled_roles` and `customization.logo.sidebar` settings [#5840](https://github.com/wazuh/wazuh-dashboard-plugins/pull/5840)
- Removed the ability to configure the visibility of modules and removed `extensions.*` settings [#5840](https://github.com/wazuh/wazuh-dashboard-plugins/pull/5840)
- Removed the implicit filter of WQL language of the search bar UI [#6174](https://github.com/wazuh/wazuh-dashboard-plugins/pull/6174)
- Removed notice of old Discover deprecation [#6341](https://github.com/wazuh/wazuh-dashboard-plugins/pull/6341)
- Removed compilation date field from the app [#6366](https://github.com/wazuh/wazuh-dashboard-plugins/pull/6366)
- Removed WAZUH_REGISTRATION_SERVER from Windows agent deployment command [#6361](https://github.com/wazuh/wazuh-dashboard-plugins/pull/6361)

## Wazuh v4.7.5 - OpenSearch Dashboards 2.8.0 - Revision 02

### Added

- Support for Wazuh 4.7.5
- Added sanitization to custom branding SVG files [#6687](https://github.com/wazuh/wazuh-dashboard-plugins/pull/6687)

### Fixed

- Fixed a missing space in the macOS register agent command when a password is required [#6718](https://github.com/wazuh/wazuh-dashboard-plugins/pull/6718)

## Wazuh v4.7.4 - OpenSearch Dashboards 2.8.0 - Revision 02

### Added

- Support for Wazuh 4.7.4

## Wazuh v4.7.3 - OpenSearch Dashboards 2.8.0 - Revision 02

### Added

- Support for Wazuh 4.7.3

### Fixed

- Fixed CDB List import file feature [#6458](https://github.com/wazuh/wazuh-dashboard-plugins/pull/6458)

## Wazuh v4.7.2 - OpenSearch Dashboards 2.8.0 - Revision 02

### Added

- Support for Wazuh 4.7.2
- Added contextual information in the register agent commands [#6208](https://github.com/wazuh/wazuh-dashboard-plugins/pull/6208)
- Added host name and board serial information to Agents > Inventory data [#6191](https://github.com/wazuh/wazuh-dashboard-plugins/pull/6191)

### Fixed

- Fixed Agents preview page load when there are no registered agents [#6185](https://github.com/wazuh/wazuh-dashboard-plugins/pull/6185)
- Fixed the endpoint to get Wazuh server auth configuration [#6206](https://github.com/wazuh/wazuh-dashboard-plugins/pull/6206) [#6213](https://github.com/wazuh/wazuh-dashboard-plugins/pull/6213)
- Fixed error navigating back to agent in some scenarios [#6224](https://github.com/wazuh/wazuh-dashboard-plugins/pull/6224)

## Wazuh v4.7.1 - OpenSearch Dashboards 2.8.0 - Revision 03

### Added

- Support for Wazuh 4.7.1

### Fixed

- Fixed problem when using non latin characters in the username [#6076](https://github.com/wazuh/wazuh-dashboard-plugins/pull/6076)
- Fixed UI crash on retrieving log collection configuration for macos agent. [#6104](https://github.com/wazuh/wazuh-dashboard-plugins/pull/6104)
- Fixed incorrect validation of the agent name on the Deploy new agent window [#6105](https://github.com/wazuh/wazuh-dashboard-plugins/pull/6105)
- Fixed missing columns in the agents table of Groups [#6184](https://github.com/wazuh/wazuh-dashboard-plugins/pull/6184)

## Wazuh v4.7.0 - OpenSearch Dashboards 2.8.0 - Revision 04

### Added

- Support for Wazuh 4.7.0
- Added `status detail` column in the agents table. [#5680](https://github.com/wazuh/wazuh-dashboard-plugins/pull/5680)
- Added agent register wizard handle properly special characters in password [#5738](https://github.com/wazuh/wazuh-dashboard-plugins/pull/5738)

### Changed

- Changed Network ports table columns for Linux agents. [#5636](https://github.com/wazuh/wazuh-dashboard-plugins/pull/5636)
- Updated development dependencies (`@typescript-eslint/eslint-plugin, @typescript-eslint/parser, eslint, swagger-client`)[#5748](https://github.com/wazuh/wazuh-dashboard-plugins/pull/5748)
- Changed timelion type displays in the management > statistics section to line type displays. [5707](https://github.com/wazuh/wazuh-dashboard-plugins/pull/5707)

### Fixed

- Fixed problem with new or missing columns in agent table. [#5591](https://github.com/wazuh/wazuh-dashboard-plugins/pull/5591)
- Fixed the color of the agent name in the groups section in dark mode. [#5676](https://github.com/wazuh/wazuh-dashboard-plugins/pull/5676) [#6018](https://github.com/wazuh/wazuh-dashboard-plugins/pull/6018)
- Fixed the propagation event so that the flyout data, in the decoders, does not change when the button is pressed. [#5597](https://github.com/wazuh/wazuh-dashboard-plugins/pull/5597)
- Fixed the tooltips of the tables in the security section, and unnecessary requests are removed. [#5631](https://github.com/wazuh/wazuh-dashboard-plugins/pull/5631)

### Removed

- Removed views in JSON and XML formats from management settings. [#5747](https://github.com/wazuh/wazuh-dashboard-plugins/pull/5747)

## Wazuh v4.6.0 - OpenSearch Dashboards 2.8.0 - Revision 03

### Added

- Added rel="noopener noreferrer" in documentation links. [#5197](https://github.com/wazuh/wazuh-dashboard-plugins/pull/5197) [#5274](https://github.com/wazuh/wazuh-dashboard-plugins/pull/5274) [#5298](https://github.com/wazuh/wazuh-dashboard-plugins/pull/5298) [#5409](https://github.com/wazuh/wazuh-dashboard-plugins/pull/5409)
- Added `ignore` and `restrict` options to Syslog configuration. [#5203](https://github.com/wazuh/wazuh-dashboard-plugins/pull/5203)
- Added the `extensions.github` and `extensions.office` settings to the default configuration file [#5376](https://github.com/wazuh/wazuh-dashboard-plugins/pull/5376)
- Added new global error treatment (client-side) [#4163](https://github.com/wazuh/wazuh-dashboard-plugins/pull/4163)
- Added new CLI to generate API data from specification file [#5519](https://github.com/wazuh/wazuh-dashboard-plugins/pull/5519)
- Added specific RBAC permissions to Security section [#5551](https://github.com/wazuh/wazuh-dashboard-plugins/pull/5551)
- Added Refresh and Export formatted button to panels in Agents > Inventory data [#5443](https://github.com/wazuh/wazuh-dashboard-plugins/pull/5443)
- Added Refresh and Export formatted buttons to Management > Cluster > Nodes [#5491](https://github.com/wazuh/wazuh-dashboard-plugins/pull/5491)

### Changed

- Changed of regular expression in RBAC. [#5201](https://github.com/wazuh/wazuh-dashboard-plugins/pull/5201)
- Migrate the timeFilter, metaFields, maxBuckets health checks inside the pattern check. [#5384](https://github.com/wazuh/wazuh-dashboard-plugins/pull/5384)
- Changed the query to search for an agent in `management/configuration`. [#5485](https://github.com/wazuh/wazuh-dashboard-plugins/pull/5485)
- Changed the search bar in management/log to the one used in the rest of the app. [#5476](https://github.com/wazuh/wazuh-dashboard-plugins/pull/5476)
- Changed the design of the wizard to add agents. [#5457](https://github.com/wazuh/wazuh-dashboard-plugins/pull/5457)
- Changed the search bar in Management (Rules, Decoders, CDB List, Groups, Cluster > Nodes) and Modules (Vulnerabilities > Inventory, Security Configuration Assessment > Inventory > {Policy ID} > Checks, MITRE ATT&CK > Intelligence > {Resource}, Integrity monitoring > Inventory > Files, Integrity monitoring > Inventory > Registry), Agent Inventory data, Explore agent modal, Agents [#5363](https://github.com/wazuh/wazuh-dashboard-plugins/pull/5363) [#5442](https://github.com/wazuh/wazuh-dashboard-plugins/pull/5442) [#5443](https://github.com/wazuh/wazuh-dashboard-plugins/pull/5443) [#5444](https://github.com/wazuh/wazuh-dashboard-plugins/pull/5444) [#5445](https://github.com/wazuh/wazuh-dashboard-plugins/pull/5445) [#5447](https://github.com/wazuh/wazuh-dashboard-plugins/pull/5447) [#5452](https://github.com/wazuh/wazuh-dashboard-plugins/pull/5452) [#5491](https://github.com/wazuh/wazuh-dashboard-plugins/pull/5491) [#5785](https://github.com/wazuh/wazuh-dashboard-plugins/pull/5785) [#5813](https://github.com/wazuh/wazuh-dashboard-plugins/pull/5813)

### Fixed

- Fixed trailing hyphen character for OS value in the list of agents [#4828](https://github.com/wazuh/wazuh-dashboard-plugins/pull/4828)
- Fixed several typos in the code, by @jctello [#4911](https://github.com/wazuh/wazuh-dashboard-plugins/pull/4911)
- Fixed the display of more than one protocol in the Global configuration section [#4917](https://github.com/wazuh/wazuh-dashboard-plugins/pull/4917)
- Handling endpoint response was done when there is no data to show [#4918](https://github.com/wazuh/wazuh-dashboard-plugins/pull/4918)
- Fixed references to Elasticsearch in Wazuh-stack plugin [4894](https://github.com/wazuh/wazuh-dashboard-plugins/pull/4894)
- Fixed the 2 errors that appeared in console in Settings>Configuration section. [#5135](https://github.com/wazuh/wazuh-dashboard-plugins/pull/5135)
- Fixed the GitHub and Office 365 module visibility configuration for each API host was not kept when changing/upgrading the plugin [#5376](https://github.com/wazuh/wazuh-dashboard-plugins/pull/5376)
- Fixed the GitHub and Office 365 modules appear in the main menu when they were not configured [#5376](https://github.com/wazuh/wazuh-dashboard-plugins/pull/5376)
- Fixed TypeError in FIM Inventory using new error handler [#5364](https://github.com/wazuh/wazuh-dashboard-plugins/pull/5364)
- Fixed error when using invalid group configuration [#5423](https://github.com/wazuh/wazuh-dashboard-plugins/pull/5423)
- Fixed repeated requests in inventory data and configurations of an agent. [#5460](https://github.com/wazuh/wazuh-dashboard-plugins/pull/5460)
- Fixed repeated requests in the group table when adding a group or refreshing the table [#5465](https://github.com/wazuh/wazuh-dashboard-plugins/pull/5465)
- Fixed an error in the request body suggestions of API Console [#5521](https://github.com/wazuh/wazuh-dashboard-plugins/pull/5521)
- Fixed some errors related to relative dirname of rule and decoder files [#5734](https://github.com/wazuh/wazuh-dashboard-plugins/pull/5734)
- Fixed package URLs in aarch64 commands [#5879](https://github.com/wazuh/wazuh-dashboard-plugins/pull/5879)
- Fixed install macOS agent commands [5888](https://github.com/wazuh/wazuh-dashboard-plugins/pull/5888)

### Removed

- Removed deprecated request and code in agent's view [#5451](https://github.com/wazuh/wazuh-dashboard-plugins/pull/5451)
- Removed unnecessary dashboard queries caused by the deploy agent view. [#5453](https://github.com/wazuh/wazuh-dashboard-plugins/pull/5453)
- Removed repeated and unnecessary requests in security section. [#5500](https://github.com/wazuh/wazuh-dashboard-plugins/pull/5500)
- Removed scripts to generate API data from live Wazuh manager [#5519](https://github.com/wazuh/wazuh-dashboard-plugins/pull/5519)
- Removed pretty parameter from cron job requests. [#5532](https://github.com/wazuh/wazuh-dashboard-plugins/pull/5532)
- Removed unnecessary requests in `Management/Status` section. [#5528](https://github.com/wazuh/wazuh-dashboard-plugins/pull/5528)
- Removed obsolete code that caused duplicate requests to the api in `Management`. [#5485](https://github.com/wazuh/wazuh-dashboard-plugins/pull/5485)
- Removed unused embedded jquery-ui [#5592](https://github.com/wazuh/wazuh-dashboard-plugins/pull/5592)

## Wazuh v4.5.4 - OpenSearch Dashboards 2.6.0 - Revision 01

### Added

- Support for Wazuh 4.5.4

## Wazuh v4.5.3 - OpenSearch Dashboards 2.6.0 - Revision 02

### Added

- Support for Wazuh 4.5.3

### Changed

- Changed the command to install the agent on SUSE uses zypper [#5925](https://github.com/wazuh/wazuh-dashboard-plugins/pull/5925)

## Wazuh v4.5.2 - OpenSearch Dashboards 2.6.0 - Revision 02

### Added

- Support for Wazuh 4.5.2

### Fixed

- Fixed an error with the commands in the Deploy new agent section for Oracle Linux 6+ agents [#5764](https://github.com/wazuh/wazuh-dashboard-plugins/pull/5764)
- Fixed broken documentation links in `Management/Configuration` section [#5796](https://github.com/wazuh/wazuh-dashboard-plugins/pull/5796)

## Wazuh v4.5.1 - OpenSearch Dashboards 2.6.0 - Revision 03

### Added

- Add Apple Silicon architecture button to the register Agent wizard [#5478](https://github.com/wazuh/wazuh-dashboard-plugins/pull/5478)

### Fixed

- Fixed the rendering of tables that contains IPs and agent overview [#5471](https://github.com/wazuh/wazuh-dashboard-plugins/pull/5471)
- Fixed the agents active coverage stat as NaN in Details panel of Agents section [#5490](https://github.com/wazuh/wazuh-dashboard-plugins/pull/5490)
- Fixed a broken documentation link to agent labels [#5687](https://github.com/wazuh/wazuh-dashboard-plugins/pull/5687)
- Fixed the PDF report filters applied to tables [#5714](https://github.com/wazuh/wazuh-dashboard-plugins/pull/5714)
- Fixed outdated year in the PDF report footer [#5766](https://github.com/wazuh/wazuh-dashboard-plugins/pull/5766)

### Removed

- Removed the agent name in the agent info ribbon [#5497](https://github.com/wazuh/wazuh-dashboard-plugins/pull/5497)

### Changed

- Changed method to perform redirection on agent table buttons [#5539](https://github.com/wazuh/wazuh-dashboard-plugins/pull/5539)
- Changed windows agent service name in the deploy agent wizard [#5538](https://github.com/wazuh/wazuh-dashboard-plugins/pull/5538)
- Changed the requests to get the agent labels for the managers [#5687](https://github.com/wazuh/wazuh-dashboard-plugins/pull/5687)

## Wazuh v4.5.0 - OpenSearch Dashboards 2.6.0 - Revision 01

### Added

- Support for Wazuh 4.5.0

## Wazuh v4.4.5 - OpenSearch Dashboards 2.6.0 - Revision 02

### Added

- Support for Wazuh 4.4.5

## Wazuh v4.4.4 - OpenSearch Dashboards 2.6.0 - Revision 01

### Added

- Support for Wazuh 4.4.4

### Changed

- Changed the title and added a warning in the step 3 of the deploy new agent section. [#5416](https://github.com/wazuh/wazuh-dashboard-plugins/pull/5416)

## Wazuh v4.4.3 - OpenSearch Dashboards 2.6.0 - Revision 01

### Added

- Support for Wazuh 4.4.3

### Fixed

- Fixed command to install the macOS agent on the agent wizard [#5481](https://github.com/wazuh/wazuh-dashboard-plugins/pull/5481) [#5484](https://github.com/wazuh/wazuh-dashboard-plugins/pull/5484)
- Fixed command to start the macOS agent on the agent wizard [#5470](https://github.com/wazuh/wazuh-dashboard-plugins/pull/5470)

## Wazuh v4.4.2 - OpenSearch Dashboards 2.6.0 - Revision 01

### Added

- Support for Wazuh 4.4.2

### Fixed

- Fixed a problem in the backend service to get the plugin configuration [#5428](https://github.com/wazuh/wazuh-dashboard-plugins/pull/5428) [#5432](https://github.com/wazuh/wazuh-dashboard-plugins/pull/5432)

## Wazuh v4.4.1 - OpenSearch Dashboards 2.6.0 - Revision 01

### Fixed

- Fixed the search in the agent inventory data tables [#5196](https://github.com/wazuh/wazuh-dashboard-plugins/pull/5196)
- Fixed `Top 5 users` table overflow in `FIM::Dashboard` [#5334](https://github.com/wazuh/wazuh-dashboard-plugins/pull/5334)
- Fixed a visual error in the 'About' section. [#5337](https://github.com/wazuh/wazuh-dashboard-plugins/pull/5337)
- Fixed the `Anomaly and malware detection` link. [#5329](https://github.com/wazuh/wazuh-dashboard-plugins/pull/5329)
- Fixed the problem that did not allow closing the time picker when the button was clicked again in `Agents` and `Management/Statistics`. [#5341](https://github.com/wazuh/wazuh-dashboard-plugins/pull/5341)

## Wazuh v4.4.0 - OpenSearch Dashboards 2.4.0 - Revision 06

### Added

- Added the option to sort by the agent's count in the group table. [#4323](https://github.com/wazuh/wazuh-dashboard-plugins/pull/4323)
- Added agent synchronization status in the agent module. [#3874](https://github.com/wazuh/wazuh-dashboard-plugins/pull/3874) [#5143](https://github.com/wazuh/wazuh-dashboard-plugins/pull/5143) [#5177](https://github.com/wazuh/wazuh-dashboard-plugins/pull/5177)
- Added the ability to set the agent name in the installation command. [#4739](https://github.com/wazuh/wazuh-dashboard-plugins/pull/4739)
- Added validation to the plugin's settings [#4503](https://github.com/wazuh/wazuh-dashboard-plugins/pull/4503) [#4785](https://github.com/wazuh/wazuh-dashboard-plugins/pull/4785)
- Added new settings to customize the header and footer on the PDF reports [#4505](https://github.com/wazuh/wazuh-dashboard-plugins/pull/4505) [#4798](https://github.com/wazuh/wazuh-dashboard-plugins/pull/4798) [#4805](https://github.com/wazuh/wazuh-dashboard-plugins/pull/4805)
- Added a new setting to enable or disable the customization [#4507](https://github.com/wazuh/wazuh-dashboard-plugins/pull/4507)
- Added the ability to upload an image for the `customization.logo.*` settings in `Settings/Configuration` [#4504](https://github.com/wazuh/wazuh-dashboard-plugins/pull/4504)
- Added macOS support to the 'Deploy new agent' section [#4867](https://github.com/wazuh/wazuh-dashboard-plugins/pull/4867)
- Added PowerPC architecture support for redhat7, in the 'Deploy new agent' section. [#4833](https://github.com/wazuh/wazuh-dashboard-plugins/pull/4833)
- Added a centralized service to handle the requests [#4831](https://github.com/wazuh/wazuh-dashboard-plugins/pull/4831)
- Added data-test-subj property to the create-policy component [#4873](https://github.com/wazuh/wazuh-dashboard-plugins/pull/4873)
- Added a link for additional steps to enroll agents on Alpine Linux in the 'Deploy new agent' section. [#4933](https://github.com/wazuh/wazuh-dashboard-plugins/pull/4933)
- Added extra steps message and new command for Windows XP and Windows Server 2008, added alpine agent with all its steps. [#4933](https://github.com/wazuh/wazuh-dashboard-plugins/pull/4933)
- Added file saving conditions in File Editor [#4970](https://github.com/wazuh/wazuh-dashboard-plugins/pull/4970)
- Added character validation to avoid invalid agent names in the 'Deploy new agent' section. [#5021](https://github.com/wazuh/wazuh-dashboard-plugins/pull/5021) [#5028](https://github.com/wazuh/wazuh-dashboard-plugins/pull/5028)
- Added default selected options in the 'Deploy new agent' section [#5063](https://github.com/wazuh/wazuh-dashboard-plugins/pull/5063)
- Added suggestions for cluster's node and protocol to use for agent enrollment in the 'Deploy new agent' section. [#4776](https://github.com/wazuh/wazuh-dashboard-plugins/pull/4776) [#4954](https://github.com/wazuh/wazuh-dashboard-plugins/pull/4954) [#5166](https://github.com/wazuh/wazuh-dashboard-plugins/pull/5166)
- Redesign the SCA table of the agent's dashboard [#4512](https://github.com/wazuh/wazuh-dashboard-plugins/pull/4512)

### Changed

- Changed the HTTP verb from `GET` to `POST` in the requests to log in to the Wazuh API [#4103](https://github.com/wazuh/wazuh-dashboard-plugins/pull/4103)
- Changed the endpoint that updates the plugin configuration to support updating multiple settings at once. [#4501](https://github.com/wazuh/wazuh-dashboard-plugins/pull/4501)
- Improved alerts summary performance [#4376](https://github.com/wazuh/wazuh-dashboard-plugins/pull/4376) [#5071](https://github.com/wazuh/wazuh-dashboard-plugins/pull/5071) [#5131](https://github.com/wazuh/wazuh-dashboard-plugins/pull/5131)
- Improved the setting's description for the plugin displayed in the UI and the configuration file. [#4501](https://github.com/wazuh/wazuh-dashboard-plugins/pull/4501)
- Improved `Agents Overview` performance [#4363](https://github.com/wazuh/wazuh-dashboard-plugins/pull/4363) [#5076](https://github.com/wazuh/wazuh-dashboard-plugins/pull/5076)
- Improved the message displayed when there is a versions mismatch between the Wazuh API and the Wazuh app [#4529](https://github.com/wazuh/wazuh-dashboard-plugins/pull/4529) [#4964](https://github.com/wazuh/wazuh-dashboard-plugins/pull/4964)
- Updated operating systems' information in the 'Deploy new agent' section. [#4851](https://github.com/wazuh/wazuh-dashboard-plugins/pull/4851)
- Updated and unified the fetching and rendering of the SCA checks results due to changes in the Wazuh API [#5031](https://github.com/wazuh/wazuh-dashboard-plugins/pull/5031)
- Updated the `Agent details` component to the changes in the Wazuh API response. [#3874](https://github.com/wazuh/wazuh-dashboard-plugins/pull/3874)
- Updated the `Last vulnerability scan` component to the changes in the Wazuh API response [#4975](https://github.com/wazuh/wazuh-dashboard-plugins/pull/4975)
- Updated the `winston` dependency to `3.5.1` [#4985](https://github.com/wazuh/wazuh-dashboard-plugins/pull/4985)
- Updated the `mocha` dependency to `10.1.0` [#5062](https://github.com/wazuh/wazuh-dashboard-plugins/pull/5062)
- Updated the `pdfmake` dependency to `0.2.7` [#5062](https://github.com/wazuh/wazuh-dashboard-plugins/pull/5062)
- The button to export the app logs is now disabled when there are no results, instead of showing an error toast [#4992](https://github.com/wazuh/wazuh-dashboard-plugins/pull/4992)
- Independently load each dashboard from the `Agents Overview` page [#4363](https://github.com/wazuh/wazuh-dashboard-plugins/pull/4363)

### Fixed

- Fixed nested fields filtering in dashboards tables and KPIs [#4425](https://github.com/wazuh/wazuh-dashboard-plugins/pull/4425)
- Fixed nested field rendering in security alerts table details [#4428](https://github.com/wazuh/wazuh-dashboard-plugins/pull/4428)
- Fixed a bug where the Wazuh logo was used instead of the custom one [#4539](https://github.com/wazuh/wazuh-dashboard-plugins/pull/4539)
- Fixed rendering problems of the `Agent Overview` section in low resolutions [#4516](https://github.com/wazuh/wazuh-dashboard-plugins/pull/4516)
- Fixed issue when logging out from Wazuh when SAML is enabled [#4595](https://github.com/wazuh/wazuh-dashboard-plugins/issues/4595)
- Fixed server errors with code 500 when the Wazuh API is not reachable / up. [#4710](https://github.com/wazuh/wazuh-dashboard-plugins/pull/4710) [#4728](https://github.com/wazuh/wazuh-dashboard-plugins/pull/4728) [#4971](https://github.com/wazuh/wazuh-dashboard-plugins/pull/4971)
- Fixed pagination to SCA table [#4653](https://github.com/wazuh/wazuh-dashboard-plugins/issues/4653) [#5010](https://github.com/wazuh/wazuh-dashboard-plugins/pull/5010)
- Fixed `WAZUH_PROTOCOL` suggestion in the 'Deploy new agent' section. [#4849](https://github.com/wazuh/wazuh-dashboard-plugins/pull/4849)
- Fixed agent deployment instructions for HP-UX and Solaris. [#4943](https://github.com/wazuh/wazuh-dashboard-plugins/pull/4943)
- Fixed a bug that caused the flyouts to close when clicking inside them [#4638](https://github.com/wazuh/wazuh-dashboard-plugins/pull/4638) [#5046](https://github.com/wazuh/wazuh-dashboard-plugins/pull/5046)
- Fixed the manager option in the 'Deploy new agent' section [#4981](https://github.com/wazuh/wazuh-dashboard-plugins/pull/4981)
- Fixed Inventory checks table filters by stats [#4999](https://github.com/wazuh/wazuh-dashboard-plugins/pull/4999) [#5031](https://github.com/wazuh/wazuh-dashboard-plugins/pull/5031)
- Fixed commands in the 'Deploy new agent' section (most of the commands are missing '-1') [#4962](https://github.com/wazuh/wazuh-dashboard-plugins/pull/4962)
- Fixed agent installation command for macOS in the 'Deploy new agent' section. [#4968](https://github.com/wazuh/wazuh-dashboard-plugins/pull/4968)
- Fixed agent evolution chart [#4942](https://github.com/wazuh/wazuh-dashboard-plugins/pull/4942)
- Fixed Solaris command [#5035](https://github.com/wazuh/wazuh-dashboard-plugins/pull/5035)
- Fixed commands: AIX, OpenSUSE, Alpine, Suse11, Fedora, HP, Oracle Linux 5, Amazon Linux 2, CentOS5. Changed the word 'or higher' in buttons to '+'. Fixed validations for HP, Solaris and Alpine. [#5045](https://github.com/wazuh/wazuh-dashboard-plugins/pull/5045)
- Fixed error in GitHub module PDF report. [#5069](https://github.com/wazuh/wazuh-dashboard-plugins/pull/5069)
- Fixed password input in 'Deploy new agent' section [#5098](https://github.com/wazuh/wazuh-dashboard-plugins/pull/5098)
- Fixed error when clicking on the selectors of agents in the group agents management [#5094](https://github.com/wazuh/wazuh-dashboard-plugins/pull/5094)
- Fixed menu content panel is displayed in the wrong place. [5092](https://github.com/wazuh/wazuh-dashboard-plugins/pull/5092)
- Fixed greyed and disabled menu section names [#5101](https://github.com/wazuh/wazuh-dashboard-plugins/pull/5101)
- Fixed misspelling in the NIST module [#5107](https://github.com/wazuh/wazuh-dashboard-plugins/pull/5107)
- Fixed Statistic cronjob bulk document insert [#5150](https://github.com/wazuh/wazuh-dashboard-plugins/pull/5150)
- Fixed the style of the buttons showing more event information in the event view table. [#5137](https://github.com/wazuh/wazuh-dashboard-plugins/pull/5137)
- Fixed Inventory module for Solaris agents [#5144](https://github.com/wazuh/wazuh-dashboard-plugins/pull/5144)
- Fixed the module information button in Office 365 and GitHub Panel tab to open the nav drawer. [#5167](https://github.com/wazuh/wazuh-dashboard-plugins/pull/5167)
- Fixed a UI crash due to `external_references` field could be missing in some vulnerability data [#5200](https://github.com/wazuh/wazuh-dashboard-plugins/pull/5200)
- Fixed Wazuh main menu not displayed when navigation menu is locked [#5273](https://github.com/wazuh/wazuh-dashboard-plugins/pull/5273)
- Fixed 'Deploy new agent' section which used wrong secure connection property [#5285](https://github.com/wazuh/wazuh-dashboard-plugins/pull/5285) [#5295](https://github.com/wazuh/wazuh-dashboard-plugins/pull/5295)
- Fixed events view when search bar language is `lucene` [#5286](https://github.com/wazuh/wazuh-dashboard-plugins/pull/5286)
- Disabled unmapped fields filter in `Security Events` alerts table [#4929](https://github.com/wazuh/wazuh-dashboard-plugins/pull/4929)
- Raspbian OS, Ubuntu, Amazon Linux and Amazon Linux 2 commands in the 'Deploy new agent' section now change when a different architecture is selected [#4876](https://github.com/wazuh/wazuh-dashboard-plugins/pull/4876) [#4880](https://github.com/wazuh/wazuh-dashboard-plugins/pull/4880)

### Removed

- Removed custom styles for Kibana 7.9.0 [#4491](https://github.com/wazuh/wazuh-dashboard-plugins/pull/4491)
- Removed the `angular-chart.js` dependency [#4985](https://github.com/wazuh/wazuh-dashboard-plugins/pull/4985)
- Removed the `pug-loader` dependency [#5062](https://github.com/wazuh/wazuh-dashboard-plugins/pull/5062) [#5089](https://github.com/wazuh/wazuh-dashboard-plugins/pull/5089)

## Wazuh v4.3.11 - OpenSearch Dashboards 1.2.0 - Revision 4312

### Added

- Support for Wazuh 4.3.11

## Wazuh v4.3.10 - OpenSearch Dashboards 1.2.0 - Revision 4311

### Fixed

- Fixed issue when logging out from Wazuh when SAML is enabled [#4815](https://github.com/wazuh/wazuh-dashboard-plugins/issues/4815)

## Wazuh v4.3.9 - OpenSearch Dashboards 1.2.0 - Revision 4310

### Added

- Support for Wazuh 4.3.9

## Wazuh v4.3.8 - OpenSearch Dashboards 1.2.0 - Revision 4309

### Added

- Support for Wazuh 4.3.8

## Wazuh v4.3.7 - OpenSearch Dashboards 1.2.0 - Revision 4308

### Fixed

- Wazuh.yml review: fixed link to web documentation, improved in-file documentation and fixed some grammatical errors. [#4378](https://github.com/wazuh/wazuh-dashboard-plugins/pull/4378) [#4399](https://github.com/wazuh/wazuh-dashboard-plugins/pull/4399)
- Fixed an error during the generation of a group's report, if the request to the Wazuh API fails [#4350](https://github.com/wazuh/wazuh-dashboard-plugins/pull/4350)
- Fixed a problem with the group's report, when the group has no agents [#4350](https://github.com/wazuh/wazuh-dashboard-plugins/pull/4350)
- Fixed path in logo customization section [#4352](https://github.com/wazuh/wazuh-dashboard-plugins/pull/4352)
- Fixed a TypeError in Firefox. Change the Get request that was made with a Kibana core.http.get(/api/check-wazuh) resource to the WzRequest.genericReq resource and it no longer fails, also add a test capture to public/plugin.ts that wraps the request and in case of failure, the error is detected when the browser does not work with the V8 engine. [#4362](https://github.com/wazuh/wazuh-dashboard-plugins/pull/4362)
- Fixed an error of an undefined username hash related to reporting when using Kibana with X-Pack and security was disabled [#4358](https://github.com/wazuh/wazuh-dashboard-plugins/pull/4358)
- Fixed persistence of the plugin registry file between updates [#4359](https://github.com/wazuh/wazuh-dashboard-plugins/pull/4359)
- Fixed searchbar error on SCA Inventory table [#4367](https://github.com/wazuh/wazuh-dashboard-plugins/pull/4367)
- Fixed a routes loop when reinstalling Wazuh indexer [#4373](https://github.com/wazuh/wazuh-dashboard-plugins/pull/4373)

### Removed

- Removed the use of `manager_host` field related to agent information of Wazuh API responses, which is obsolete [#4350](https://github.com/wazuh/wazuh-dashboard-plugins/pull/4350)

## Wazuh v4.3.6 - OpenSearch Dashboards 1.2.0 - Revision 4307

### Fixed

- Fixed the search bar component to properly distinguish conjuntion operators (AND, OR) [#4326](https://github.com/wazuh/wazuh-dashboard-plugins/pull/4326)
- Fixed documentation link titles to match the documentation sections to redirect to [#4301](https://github.com/wazuh/wazuh-dashboard-plugins/pull/4301)
- Fixed missing documentation references to the Agent's overview, Agent's Integrity monitoring, and Agent's Inventory data sections, when the agent has never connected. [#4301](https://github.com/wazuh/wazuh-dashboard-plugins/pull/4301)
- The references to the documentation site now links to the appropriate version [#4301](https://github.com/wazuh/wazuh-dashboard-plugins/pull/4301)
- Fixed missing documentation link in the Docker Listener module [#4301](https://github.com/wazuh/wazuh-dashboard-plugins/pull/4301)
- Fixed broken links to the documentation site [#4301](https://github.com/wazuh/wazuh-dashboard-plugins/pull/4301)
- Fix Rules, Decoders and CDB lists uploaders to show errors appropriately [#4307](https://github.com/wazuh/wazuh-dashboard-plugins/pull/4307)
- Sanitize report's inputs and usernames [#4330](https://github.com/wazuh/wazuh-dashboard-plugins/pull/4330)

## Wazuh v4.3.5 - OpenSearch Dashboards 1.2.0 - Revision 4306

### Added

- Added to the interface API messages in the Ruleset test module [#4244](https://github.com/wazuh/wazuh-dashboard-plugins/pull/4244)
- Added authorization prompt in Mitre > Intelligence [#4261](https://github.com/wazuh/wazuh-dashboard-plugins/pull/4261)
- Added a more descriptive message when there is an error related to the user permissions when getting the list of index patterns in a route resolver [#4280](https://github.com/wazuh/wazuh-dashboard-plugins/pull/4280)

### Changed

- Changed the reference from Manager to Wazuh server in the guide to deploy a new agent [#4239](https://github.com/wazuh/wazuh-dashboard-plugins/pull/4239)
- Removed the filtered tags because they were not supported by the API endpoint [#4267](https://github.com/wazuh/wazuh-dashboard-plugins/pull/4267)
- Changed styles in visualizations. [#4254](https://github.com/wazuh/wazuh-dashboard-plugins/pull/4254)

### Fixed

- Fixed type error when changing screen size in agents section [#4233](https://github.com/wazuh/wazuh-dashboard-plugins/pull/4233)
- Removed a logged error that appeared when the `statistics` tasks tried to create an index with the same name, causing the second task to fail on the creation of the index because it already exists [#4235](https://github.com/wazuh/wazuh-dashboard-plugins/pull/4235)
- Fixed a UI crash due to a query with syntax errors in `Modules/Security events` [#4237](https://github.com/wazuh/wazuh-dashboard-plugins/pull/4237)
- Fixed an error when generating a module report after changing the selected agent [#4240](https://github.com/wazuh/wazuh-dashboard-plugins/pull/4240)
- Fixed an unhandled error when a Wazuh API request failed in the dev tools [#4266](https://github.com/wazuh/wazuh-dashboard-plugins/pull/4266)
- Fixed an error related to `API not available` when saving the manager configuration and restarting the manager from `Management/Configuration/Edit configuration` on manager mode [#4264](https://github.com/wazuh/wazuh-dashboard-plugins/pull/4264)
- Fixed a UI problem that required scrolling to see the logs in Management/Logs and Settings/Logs [#4253](https://github.com/wazuh/wazuh-dashboard-plugins/pull/4253)

## Wazuh v4.3.4 - OpenSearch Dashboards 1.2.0 - Revision 4305

### Added

- Added the `pending` agent status to some sections that was missing
  [#4166](https://github.com/wazuh/wazuh-dashboard-plugins/pull/4166)
  [#4188](https://github.com/wazuh/wazuh-dashboard-plugins/pull/4188)

### Changed

- Replaced the visualization of `Status` panel in `Agents` [#4166](https://github.com/wazuh/wazuh-dashboard-plugins/pull/4166)
- Replaced the visualization of policy in `Modules/Security configuration assessment/Inventory` [#4166](https://github.com/wazuh/wazuh-dashboard-plugins/pull/4166)
- Consistency in the colors and labels used for the agent status [#4166](https://github.com/wazuh/wazuh-dashboard-plugins/pull/4166) [#4199](https://github.com/wazuh/wazuh-dashboard-plugins/issues/4199)
- Replaced how the full and partial scan dates are displayed in the `Details` panel of `Vulnerabilities/Inventory` [#4169](https://github.com/wazuh/wazuh-dashboard-plugins/pull/4169)

### Fixed

- Fixed that the platform visualizations didn't use some definitions related to the UI on Kibana 7.10.2 [#4166](https://github.com/wazuh/wazuh-dashboard-plugins/pull/4166)
- Fixed a toast message with a successful process appeared when removing an agent of a group in `Management/Groups` and the agent appears in the agent list after refreshing the table [#4167](https://github.com/wazuh/wazuh-dashboard-plugins/pull/4167)
- Fixed import of an empty rule or decoder file [#4176](https://github.com/wazuh/wazuh-dashboard-plugins/pull/4176)
- Fixed overwriting of rule and decoder imports [#4180](https://github.com/wazuh/wazuh-dashboard-plugins/pull/4180)

## Wazuh v4.3.3 - OpenSearch Dashboards 1.2.0 - Revision 4304

### Fixed

- Fixed Wazuh Dashboard troubleshooting url [#4151](https://github.com/wazuh/wazuh-dashboard-plugins/pull/4151)

## Wazuh v4.3.2 - OpenSearch Dashboards 1.2.0 - Revision 4303

### Added

- Support for Wazuh 4.3.2

## Wazuh v4.3.1 - OpenSearch Dashboards 1.2.0 - Revision 4302

### Added

- Added PowerShell version warning to Windows agent installation wizard [#4142](https://github.com/wazuh/wazuh-dashboard-plugins/pull/4142)
- A new workflow is added to perform backports to specific branches [#4149](https://github.com/wazuh/wazuh-dashboard-plugins/pull/4149)

### Fixed

- Fixed the falsy values are displayed as not defined and enhanced the output of `Ruleset Test` [#4141](https://github.com/wazuh/wazuh-dashboard-plugins/pull/4141)

## Wazuh v4.3.0 - OpenSearch Dashboards 1.2.0 - Revision 4301

### Added

- Support for OpenSearch Dashboards 1.2.0
- Added GitHub and Office365 modules [#3557](https://github.com/wazuh/wazuh-dashboard-plugins/pull/3557)
- Added a new `Panel` module tab for GitHub and Office365 modules
  [#3541](https://github.com/wazuh/wazuh-dashboard-plugins/pull/3541)
  [#3945](https://github.com/wazuh/wazuh-dashboard-plugins/pull/3945)
  [#3952](https://github.com/wazuh/wazuh-dashboard-plugins/pull/3952)
- Added ability to filter the results fo the `Network Ports` table in the `Inventory data` section [#3639](https://github.com/wazuh/wazuh-dashboard-plugins/pull/3639)
- Added new endpoint service to collect the frontend logs into a file [#3324](https://github.com/wazuh/wazuh-dashboard-plugins/pull/3324)
- Improved the frontend handle errors strategy: UI, Toasts, console log and log in file
  [#3327](https://github.com/wazuh/wazuh-dashboard-plugins/pull/3327)
  [#3321](https://github.com/wazuh/wazuh-dashboard-plugins/pull/3321)
  [#3367](https://github.com/wazuh/wazuh-dashboard-plugins/pull/3367)
  [#3373](https://github.com/wazuh/wazuh-dashboard-plugins/pull/3373)
  [#3374](https://github.com/wazuh/wazuh-dashboard-plugins/pull/3374)
  [#3390](https://github.com/wazuh/wazuh-dashboard-plugins/pull/3390)
  [#3410](https://github.com/wazuh/wazuh-dashboard-plugins/pull/3410)
  [#3408](https://github.com/wazuh/wazuh-dashboard-plugins/pull/3408)
  [#3429](https://github.com/wazuh/wazuh-dashboard-plugins/pull/3429)
  [#3427](https://github.com/wazuh/wazuh-dashboard-plugins/pull/3427)
  [#3417](https://github.com/wazuh/wazuh-dashboard-plugins/pull/3417)
  [#3462](https://github.com/wazuh/wazuh-dashboard-plugins/pull/3462)
  [#3451](https://github.com/wazuh/wazuh-dashboard-plugins/pull/3451)
  [#3442](https://github.com/wazuh/wazuh-dashboard-plugins/pull/3442)
  [#3480](https://github.com/wazuh/wazuh-dashboard-plugins/pull/3480)
  [#3472](https://github.com/wazuh/wazuh-dashboard-plugins/pull/3472)
  [#3434](https://github.com/wazuh/wazuh-dashboard-plugins/pull/3434)
  [#3392](https://github.com/wazuh/wazuh-dashboard-plugins/pull/3392)
  [#3404](https://github.com/wazuh/wazuh-dashboard-plugins/pull/3404)
  [#3432](https://github.com/wazuh/wazuh-dashboard-plugins/pull/3432)
  [#3415](https://github.com/wazuh/wazuh-dashboard-plugins/pull/3415)
  [#3469](https://github.com/wazuh/wazuh-dashboard-plugins/pull/3469)
  [#3448](https://github.com/wazuh/wazuh-dashboard-plugins/pull/3448)
  [#3465](https://github.com/wazuh/wazuh-dashboard-plugins/pull/3465)
  [#3464](https://github.com/wazuh/wazuh-dashboard-plugins/pull/3464)
  [#3478](https://github.com/wazuh/wazuh-dashboard-plugins/pull/3478)
  [#4116](https://github.com/wazuh/wazuh-dashboard-plugins/pull/4116)
- Added Intelligence tab to Mitre Att&ck module [#3368](https://github.com/wazuh/wazuh-dashboard-plugins/pull/3368) [#3344](https://github.com/wazuh/wazuh-dashboard-plugins/pull/3344) [#3726](https://github.com/wazuh/wazuh-dashboard-plugins/pull/3726)
- Added sample data for office365 events [#3424](https://github.com/wazuh/wazuh-dashboard-plugins/pull/3424)
- Created a separate component to check for sample data [#3475](https://github.com/wazuh/wazuh-dashboard-plugins/pull/3475)
- Added a new hook for getting value suggestions [#3506](https://github.com/wazuh/wazuh-dashboard-plugins/pull/3506)
- Added dinamic simple filters and adding simple GitHub filters fields [3531](https://github.com/wazuh/wazuh-dashboard-plugins/pull/3531)
- Added configuration viewer for Module Office365 on Management > Configuration [#3524](https://github.com/wazuh/wazuh-dashboard-plugins/pull/3524)
- Added base Module Panel view with Office365 setup [#3518](https://github.com/wazuh/wazuh-dashboard-plugins/pull/3518)
- Added specifics and custom filters for Office365 search bar [#3533](https://github.com/wazuh/wazuh-dashboard-plugins/pull/3533)
- Adding Pagination and filter to drilldown tables at Office pannel [#3544](https://github.com/wazuh/wazuh-dashboard-plugins/pull/3544).
- Simple filters change between panel and drilldown panel [#3568](https://github.com/wazuh/wazuh-dashboard-plugins/pull/3568).
- Added new fields in Inventory table and Flyout Details [#3525](https://github.com/wazuh/wazuh-dashboard-plugins/pull/3525)
- Added columns selector in agents table [#3691](https://github.com/wazuh/wazuh-dashboard-plugins/pull/3691)
- Added a new workflow for create wazuh packages [#3742](https://github.com/wazuh/wazuh-dashboard-plugins/pull/3742)
- Run `template` and `fields` checks in the health check depends on the app configuration [#3783](https://github.com/wazuh/wazuh-dashboard-plugins/pull/3783)
- Added a toast message when there is an error creating a new group [#3804](https://github.com/wazuh/wazuh-dashboard-plugins/pull/3804)
- Added a step to start the agent to the deploy new Windowns agent guide [#3846](https://github.com/wazuh/wazuh-dashboard-plugins/pull/3846)
- Added agents windows events config tab [#3905](https://github.com/wazuh/wazuh-dashboard-plugins/pull/3905)
- Added 3 new panels to `Vulnerabilities/Inventory` [#3893](https://github.com/wazuh/wazuh-dashboard-plugins/pull/3893)
- Added new fields of `Vulnerabilities` to the details flyout [#3893](https://github.com/wazuh/wazuh-dashboard-plugins/pull/3893) [#3908](https://github.com/wazuh/wazuh-dashboard-plugins/pull/3908)
- Added missing fields used in visualizations to the known fiels related to alerts [#3924](https://github.com/wazuh/wazuh-dashboard-plugins/pull/3924)
- Added troubleshooting link to "index pattern was refreshed" toast [#3946](https://github.com/wazuh/wazuh-dashboard-plugins/pull/3946)
- Added more number options to the tables widget in Modules -> "Mitre" [#4041](https://github.com/wazuh/wazuh-dashboard-plugins/pull/4066)
- Management -> groups -> agent: Selectors appear when there are more than 3 options [#4126](https://github.com/wazuh/wazuh-dashboard-plugins/pull/4126)

### Changed

- Changed ossec to wazuh in sample-data [#3121](https://github.com/wazuh/wazuh-dashboard-plugins/pull/3121)
- Changed empty fields in FIM tables and `syscheck.value_name` in discovery now show an empty tag for visual clarity [#3279](https://github.com/wazuh/wazuh-dashboard-plugins/pull/3279)
- Adapted the Mitre tactics and techniques resources to use the API endpoints [#3346](https://github.com/wazuh/wazuh-dashboard-plugins/pull/3346)
- Moved the filterManager subscription to the hook useFilterManager [#3517](https://github.com/wazuh/wazuh-dashboard-plugins/pull/3517)
- Change filter from is to is one of in custom searchbar [#3529](https://github.com/wazuh/wazuh-dashboard-plugins/pull/3529)
- Refactored as module tabs and buttons are rendered [#3494](https://github.com/wazuh/wazuh-dashboard-plugins/pull/3494)
- Updated the deprecated and added new references authd [#3663](https://github.com/wazuh/wazuh-dashboard-plugins/pull/3663) [#3806](https://github.com/wazuh/wazuh-dashboard-plugins/pull/3806)
- Added time subscription to Discover component [#3549](https://github.com/wazuh/wazuh-dashboard-plugins/pull/3549)
- Refactored as module tabs and buttons are rendered [#3494](https://github.com/wazuh/wazuh-dashboard-plugins/pull/3494)
- Testing logs using the Ruletest Test don't display the rule information if not matching a rule. [#3446](https://github.com/wazuh/wazuh-dashboard-plugins/pull/3446)
- Changed format permissions in FIM inventory [#3649](https://github.com/wazuh/wazuh-dashboard-plugins/pull/3649)
- Changed of request for one that does not return data that is not necessary to optimize times. [#3686](https://github.com/wazuh/wazuh-dashboard-plugins/pull/3686) [#3728](https://github.com/wazuh/wazuh-dashboard-plugins/pull/3728)
- Rebranding. Replaced the brand logos, set module icons with brand colors [#3788](https://github.com/wazuh/wazuh-dashboard-plugins/pull/3788)
- Changed user for sample data management [#3795](https://github.com/wazuh/wazuh-dashboard-plugins/pull/3795)
- Changed agent install codeblock copy button and powershell terminal warning [#3792](https://github.com/wazuh/wazuh-dashboard-plugins/pull/3792)
- Refactored as the plugin platform name and references is managed [#3811](https://github.com/wazuh/wazuh-dashboard-plugins/pull/3811)
- Removed `Dashboard` tab for the `Vulnerabilities` modules [#3893](https://github.com/wazuh/wazuh-dashboard-plugins/pull/3893)
- Display all fields in the `Table` tab when expading an alert row in the alerts tables of flyouts and the `Modules/Security Events/Dashboard` table [#3908](https://github.com/wazuh/wazuh-dashboard-plugins/pull/3908)
- Refactored the table in `Vulnerabilities/Inventory` [#3196](https://github.com/wazuh/wazuh-dashboard-plugins/pull/3196)
- Changed Google Groups app icons [#3949](https://github.com/wazuh/wazuh-dashboard-plugins/pull/3949)
- Removed sorting for `Agents` or `Configuration checksum` column in the table of `Management/Groups` due to this is not supported by the API [#3857](https://github.com/wazuh/wazuh-dashboard-plugins/pull/3857)
- Changed messages in the agent installation guide [#4040](https://github.com/wazuh/wazuh-dashboard-plugins/pull/4040)
- Changed the default `wazuh.statistics.shards` setting from `2` to `1` [#4055](https://github.com/wazuh/wazuh-dashboard-plugins/pull/4055)
- Removed the migration tasks in the `.wazuh` and `.wazuh-version` indices [#4098](https://github.com/wazuh/wazuh-dashboard-plugins/pull/4098)
- Separated the actions of viewing and editing the `agent.conf` group file [#4114](https://github.com/wazuh/wazuh-dashboard-plugins/pull/4114)

### Fixed

- Fixed creation of log files [#3384](https://github.com/wazuh/wazuh-dashboard-plugins/pull/3384)
- Fixed double fetching alerts count when pinnin/unpinning the agent in Mitre Att&ck/Framework [#3484](https://github.com/wazuh/wazuh-dashboard-plugins/pull/3484)
- Query config refactor [#3490](https://github.com/wazuh/wazuh-dashboard-plugins/pull/3490)
- Fixed rules and decoders test flyout clickout event [#3412](https://github.com/wazuh/wazuh-dashboard-plugins/pull/3412)
- Notify when you are registering an agent without permissions [#3430](https://github.com/wazuh/wazuh-dashboard-plugins/pull/3430)
- Remove not used `redirectRule` query param when clicking the row table on CDB Lists/Decoders [#3438](https://github.com/wazuh/wazuh-dashboard-plugins/pull/3438)
- Fixed the code overflows over the line numbers in the API Console editor [#3439](https://github.com/wazuh/wazuh-dashboard-plugins/pull/3439)
- Don't open the main menu when changing the seleted API or index pattern [#3440](https://github.com/wazuh/wazuh-dashboard-plugins/pull/3440)
- Fix error message in conf managment [#3443](https://github.com/wazuh/wazuh-dashboard-plugins/pull/3443)
- Fix size api selector when name is too long [#3445](https://github.com/wazuh/wazuh-dashboard-plugins/pull/3445)
- Fixed error when edit a rule or decoder [#3456](https://github.com/wazuh/wazuh-dashboard-plugins/pull/3456)
- Fixed index pattern selector doesn't display the ignored index patterns [#3458](https://github.com/wazuh/wazuh-dashboard-plugins/pull/3458)
- Fixed error in /Management/Configuration when cluster is disabled [#3553](https://github.com/wazuh/wazuh-dashboard-plugins/pull/3553)
- Fix the pinned filters were removed when accessing to the `Panel` tab of a module [#3565](https://github.com/wazuh/wazuh-dashboard-plugins/pull/3565)
- Fixed multi-select component searcher handler [#3645](https://github.com/wazuh/wazuh-dashboard-plugins/pull/3645)
- Fixed order logs properly in Management/Logs [#3609](https://github.com/wazuh/wazuh-dashboard-plugins/pull/3609)
- Fixed the Wazuh API requests to `GET //` [#3661](https://github.com/wazuh/wazuh-dashboard-plugins/pull/3661)
- Fixed missing mitre tactics [#3675](https://github.com/wazuh/wazuh-dashboard-plugins/pull/3675)
- Fix CDB list view not working with IPv6 [#3488](https://github.com/wazuh/wazuh-dashboard-plugins/pull/3488)
- Fixed the bad requests using Console tool to `PUT /active-response` API endpoint [#3466](https://github.com/wazuh/wazuh-dashboard-plugins/pull/3466)
- Fixed group agent management table does not update on error [#3605](https://github.com/wazuh/wazuh-dashboard-plugins/pull/3605)
- Fixed not showing packages details in agent inventory for a freeBSD agent SO [#3651](https://github.com/wazuh/wazuh-dashboard-plugins/pull/3651)
- Fixed wazuh token deleted twice [#3652](https://github.com/wazuh/wazuh-dashboard-plugins/pull/3652)
- Fixed handler of error on dev-tools [#3687](https://github.com/wazuh/wazuh-dashboard-plugins/pull/3687)
- Fixed compatibility wazuh 4.3 - kibana 7.13.4 [#3685](https://github.com/wazuh/wazuh-dashboard-plugins/pull/3685)
- Fixed registry values without agent pinned in FIM>Events [#3689](https://github.com/wazuh/wazuh-dashboard-plugins/pull/3689)
- Fixed breadcrumbs style compatibility for Kibana 7.14.2 [#3688](https://github.com/wazuh/wazuh-dashboard-plugins/pull/3688)
- Fixed security alerts table when filters change [#3682](https://github.com/wazuh/wazuh-dashboard-plugins/pull/3682)
- Fixed error that shows we're using X-Pack when we have Basic [#3692](https://github.com/wazuh/wazuh-dashboard-plugins/pull/3692)
- Fixed blank screen in Kibana 7.10.2 [#3700](https://github.com/wazuh/wazuh-dashboard-plugins/pull/3700)
- Fixed related decoder link undefined parameters error [#3704](https://github.com/wazuh/wazuh-dashboard-plugins/pull/3704)
- Fixing Flyouts in Kibana 7.14.2 [#3708](https://github.com/wazuh/wazuh-dashboard-plugins/pull/3708)
- Fixing the bug of index patterns in health-check due to bad copy of a PR [#3707](https://github.com/wazuh/wazuh-dashboard-plugins/pull/3707)
- Fixed styles and behaviour of button filter in the flyout of `Inventory` section for `Integrity monitoring` and `Vulnerabilities` modules [#3733](https://github.com/wazuh/wazuh-dashboard-plugins/pull/3733)
- Fixed height of `Evolution` card in the `Agents` section when has no data for the selected time range [#3733](https://github.com/wazuh/wazuh-dashboard-plugins/pull/3733)
- Fix clearing the query filter doesn't update the data in Office 365 and GitHub Panel tab [#3722](https://github.com/wazuh/wazuh-dashboard-plugins/pull/3722)
- Fix wrong deamons in filter list [#3710](https://github.com/wazuh/wazuh-dashboard-plugins/pull/3710)
- Fixing bug when create filename with spaces and throws a bad error [#3724](https://github.com/wazuh/wazuh-dashboard-plugins/pull/3724)
- Fixing bug in security User flyout nonexistant unsubmitted changes warning [#3731](https://github.com/wazuh/wazuh-dashboard-plugins/pull/3731)
- Fixing redirect to new tab when click in a link [#3732](https://github.com/wazuh/wazuh-dashboard-plugins/pull/3732)
- Fixed missing settings in `Management/Configuration/Global configuration/Global/Main settings` [#3737](https://github.com/wazuh/wazuh-dashboard-plugins/pull/3737)
- Fixed `Maximum call stack size exceeded` error exporting key-value pairs of a CDB List [#3738](https://github.com/wazuh/wazuh-dashboard-plugins/pull/3738)
- Fixed regex lookahead and lookbehind for safari [#3741](https://github.com/wazuh/wazuh-dashboard-plugins/pull/3741)
- Fixed Vulnerabilities Inventory flyout details filters [#3744](https://github.com/wazuh/wazuh-dashboard-plugins/pull/3744)
- Removed api selector toggle from settings menu since it performed no useful function [#3604](https://github.com/wazuh/wazuh-dashboard-plugins/pull/3604)
- Fixed the requests get [#3661](https://github.com/wazuh/wazuh-dashboard-plugins/pull/3661)
- Fixed Dashboard PDF report error when switching pinned agent state [#3748](https://github.com/wazuh/wazuh-dashboard-plugins/pull/3748)
- Fixed the rendering of the command to deploy new Windows agent not working in some Kibana versions [#3753](https://github.com/wazuh/wazuh-dashboard-plugins/pull/3753)
- Fixed action buttons overlaying to the request text in Tools/API Console [#3772](https://github.com/wazuh/wazuh-dashboard-plugins/pull/3772)
- Fix `Rule ID` value in reporting tables related to top results [#3774](https://github.com/wazuh/wazuh-dashboard-plugins/issues/3774)
- Fixed github/office365 multi-select filters suggested values [#3787](https://github.com/wazuh/wazuh-dashboard-plugins/pull/3787)
- Fix updating the aggregation data of Panel section when changing the time filter [#3790](https://github.com/wazuh/wazuh-dashboard-plugins/pull/3790)
- Removed the button to remove an agent for a group in the agents' table when it is the default group [#3804](https://github.com/wazuh/wazuh-dashboard-plugins/pull/3804)
- Fixed internal user no longer needs permission to make x-pack detection request [#3831](https://github.com/wazuh/wazuh-dashboard-plugins/pull/3831)
- Fixed agents details card style [#3845](https://github.com/wazuh/wazuh-dashboard-plugins/pull/3845) [#3860](https://github.com/wazuh/wazuh-dashboard-plugins/pull/3860)
- Fixed search bar query sanitizing in PDF report [#3861](https://github.com/wazuh/wazuh-dashboard-plugins/pull/3861)
- Fixed routing redirection in events documents discover links [#3866](https://github.com/wazuh/wazuh-dashboard-plugins/pull/3866)
- Fixed health-check [#3868](https://github.com/wazuh/wazuh-dashboard-plugins/pull/3868)
- Fixed refreshing agents evolution visualization [#3894](https://github.com/wazuh/wazuh-dashboard-plugins/pull/3894)
- Fixed an error when generating PDF reports due to Wazuh API token expiration [#3881](https://github.com/wazuh/wazuh-dashboard-plugins/pull/3881)
- Fixed the table of Vulnerabilities/Inventory doesn't reload when changing the selected agent [#3901](https://github.com/wazuh/wazuh-dashboard-plugins/pull/3901)
- Fixed backslash breaking exported JSON result [#3909](https://github.com/wazuh/wazuh-dashboard-plugins/pull/3909)
- Fixed the Events view multiple "The index pattern was refreshed successfully" toast [#3937](https://github.com/wazuh/wazuh-dashboard-plugins/pull/3937)
- Fixed a rendering problem in the map visualizations [#3942](https://github.com/wazuh/wazuh-dashboard-plugins/pull/3942)
- Parse error when using `#` character not at the beginning of the line [#3877](https://github.com/wazuh/wazuh-dashboard-plugins/pull/3877)
- Fixed the `rule.mitre.id` cell enhancement that doesn't support values with sub techniques [#3944](https://github.com/wazuh/wazuh-dashboard-plugins/pull/3944)
- Fixed error not working the alerts displayed when changing the selected time in some flyouts [#3947](https://github.com/wazuh/wazuh-dashboard-plugins/pull/3947) [#4115](https://github.com/wazuh/wazuh-dashboard-plugins/pull/4115)
- Fixed the user can not logout when the Kibana server has a basepath configurated [#3957](https://github.com/wazuh/wazuh-dashboard-plugins/pull/3957)
- Fixed fatal cron-job error when Wazuh API is down [#3991](https://github.com/wazuh/wazuh-dashboard-plugins/pull/3991)
- Fixed circular re-directions when API errors are handled [#4079](https://github.com/wazuh/wazuh-dashboard-plugins/pull/4079)
- Fixed agent breadcrumb routing minor error [#4101](https://github.com/wazuh/wazuh-dashboard-plugins/pull/4101)
- Fixed selected text not visible in API Console [#4102](https://github.com/wazuh/wazuh-dashboard-plugins/pull/4102)
- Fixed the 'missing parameters' error on the Manager Logs [#4110](https://github.com/wazuh/wazuh-dashboard-plugins/pull/4110)
- Fixed undefined input reference when switching between rule set view and rule files view [#4125](https://github.com/wazuh/wazuh-dashboard-plugins/pull/4125)
- Fixed not found FIM file toast error #4124 [#4124](https://github.com/wazuh/wazuh-dashboard-plugins/pull/4124)
- Fixed "See full error" on error toast [#4119](https://github.com/wazuh/wazuh-dashboard-plugins/pull/4119)
- Fixed not being able to remove custom filters. [#4112](https://github.com/wazuh/wazuh-dashboard-plugins/pull/4112)
- Fixed spinner not showing when export button is clicked in management views [#4120](https://github.com/wazuh/wazuh-dashboard-plugins/pull/4120)
- Correction of field and value in the section: last registered agent [#4127](https://github.com/wazuh/wazuh-dashboard-plugins/pull/4127)
- Fixed the download agent installer command [#4132] (https://github.com/wazuh/wazuh-dashboard-plugins/pull/4132)

## Wazuh v4.2.6 - Kibana 7.10.2, 7.11.2, 7.12.1, 7.13.0, 7.13.1, 7.13.2, 7.13.3, 7.13.4, 7.14.0, 7.14.1, 7.14.2 - Revision 4207

### Added

- Support for Kibana 7.13.4
- Support for Kibana 7.14.2
- Hide the `telemetry` banner [#3709](https://github.com/wazuh/wazuh-dashboard-plugins/pull/3709)

### Fixed

- Fixed compatibility Wazuh 4.2 - Kibana 7.13.4 [#3653](https://github.com/wazuh/wazuh-dashboard-plugins/pull/3653)
- Fixed interative register windows agent screen error [#3654](https://github.com/wazuh/wazuh-dashboard-plugins/pull/3654)
- Fixed breadcrumbs style compatibility for Kibana 7.14.2 [#3668](https://github.com/wazuh/wazuh-dashboard-plugins/pull/3668)
- Fixed Wazuh token is not removed after logout in Kibana 7.13 [#3670](https://github.com/wazuh/wazuh-dashboard-plugins/pull/3670)
- Fixed Group Configuration and Management configuration error after trying to going back after you save [#3672](https://github.com/wazuh/wazuh-dashboard-plugins/pull/3672)
- Fixing EuiPanels in Overview Sections and disabled text in WzMenu [#3674](https://github.com/wazuh/wazuh-dashboard-plugins/pull/3674)
- Fixing double flyout clicking in a policy [#3676](https://github.com/wazuh/wazuh-dashboard-plugins/pull/3676)
- Fixed error conflict setting kibana settings from the health check [#3678](https://github.com/wazuh/wazuh-dashboard-plugins/pull/3678)
- Fixed compatibility to get the valid index patterns and refresh fields for Kibana 7.10.2-7.13.4 [3681](https://github.com/wazuh/wazuh-dashboard-plugins/pull/3681)
- Fixed wrong redirect after login [3701](https://github.com/wazuh/wazuh-dashboard-plugins/pull/3701)
- Fixed error getting the index pattern data when there is not `attributes.fields` in the saved object [3689](https://github.com/wazuh/wazuh-dashboard-plugins/pull/3698)

## Wazuh v4.2.4 - Kibana 7.10.2, 7.11.2, 7.12.1 - Revision 4205

### Added

- Support for Wazuh 4.2.4

### Fixed

- Fixed a bug where the user's auth token was not deprecated on logout [#3638](https://github.com/wazuh/wazuh-dashboard-plugins/pull/3638)

## Wazuh v4.2.3 - Kibana 7.10.2, 7.11.2, 7.12.1 - Revision 4204

### Added

- Support for Wazuh 4.2.3

## Wazuh v4.2.2 - Kibana 7.10.2 , 7.12.1 - Revision 4203

### Added

- Wazuh help links in the Kibana help menu [#3170](https://github.com/wazuh/wazuh-dashboard-plugins/pull/3170)
- Redirect to group details using the `group` query param in the URL [#3184](https://github.com/wazuh/wazuh-dashboard-plugins/pull/3184)
- Configuration to disable Wazuh App access from X-Pack/ODFE role [#3222](https://github.com/wazuh/wazuh-dashboard-plugins/pull/3222) [#3292](https://github.com/wazuh/wazuh-dashboard-plugins/pull/3292)
- Added confirmation message when closing a form [#3221](https://github.com/wazuh/wazuh-dashboard-plugins/pull/3221)
- Improvement to hide navbar Wazuh label. [#3240](https://github.com/wazuh/wazuh-dashboard-plugins/pull/3240)
- Add modal creating new rule/decoder [#3274](https://github.com/wazuh/wazuh-dashboard-plugins/pull/3274)
- New functionality to change app logos [#3503](https://github.com/wazuh/wazuh-dashboard-plugins/pull/3503)
- Added link to the upgrade guide when the Wazuh API version and the Wazuh App version mismatch [#3592](https://github.com/wazuh/wazuh-dashboard-plugins/pull/3592)

### Changed

- Removed module titles [#3160](https://github.com/wazuh/wazuh-dashboard-plugins/pull/3160)
- Changed default `wazuh.monitoring.creation` app setting from `d` to `w` [#3174](https://github.com/wazuh/wazuh-dashboard-plugins/pull/3174)
- Changed default `wazuh.monitoring.shards` app setting from `2` to `1` [#3174](https://github.com/wazuh/wazuh-dashboard-plugins/pull/3174)
- Removed Sha1 field from registry key detail [#3189](https://github.com/wazuh/wazuh-dashboard-plugins/pull/3189)
- Removed tooltip in last breadcrumb in header breadcrumb [3250](https://github.com/wazuh/wazuh-dashboard-plugins/pull/3250)
- Refactored the Health check component [#3197](https://github.com/wazuh/wazuh-dashboard-plugins/pull/3197)
- Added version in package downloaded name in agent deploy command [#3210](https://github.com/wazuh/wazuh-dashboard-plugins/issues/3210)
- Removed restriction to allow only current active agents from vulnerability inventory [#3243](https://github.com/wazuh/wazuh-dashboard-plugins/pull/3243)
- Move API selector and Index Pattern Selector to the header bar [#3175](https://github.com/wazuh/wazuh-dashboard-plugins/pull/3175)
- Health check actions notifications refactored and added debug mode [#3258](https://github.com/wazuh/wazuh-dashboard-plugins/pull/3258)
- Improved visualizations object configuration readability [#3355](https://github.com/wazuh/wazuh-dashboard-plugins/pull/3355)
- Changed the way kibana-vis hides the visualization while loading, this should prevent errors caused by having a 0 height visualization [#3349](https://github.com/wazuh/wazuh-dashboard-plugins/pull/3349)

### Fixed

- Fixed screen flickers in Cluster visualization [#3159](https://github.com/wazuh/wazuh-dashboard-plugins/pull/3159)
- Fixed the broken links when using `server.basePath` Kibana setting [#3161](https://github.com/wazuh/wazuh-dashboard-plugins/pull/3161)
- Fixed filter in reports [#3173](https://github.com/wazuh/wazuh-dashboard-plugins/pull/3173)
- Fixed typo error in Settings/Configuration [#3234](https://github.com/wazuh/wazuh-dashboard-plugins/pull/3234)
- Fixed fields overlap in the agent summary screen [#3217](https://github.com/wazuh/wazuh-dashboard-plugins/pull/3217)
- Fixed Ruleset Test, each request is made in a different session instead of all in the same session [#3257](https://github.com/wazuh/wazuh-dashboard-plugins/pull/3257)
- Fixed the `Visualize` button is not displaying when expanding a field in the Events sidebar [#3237](https://github.com/wazuh/wazuh-dashboard-plugins/pull/3237)
- Fix modules are missing in the agent menu [#3244](https://github.com/wazuh/wazuh-dashboard-plugins/pull/3244)
- Fix improving and removing WUI error logs [#3260](https://github.com/wazuh/wazuh-dashboard-plugins/pull/3260)
- Fix some errors of PDF reports [#3272](https://github.com/wazuh/wazuh-dashboard-plugins/pull/3272)
- Fix TypeError when selecting macOS agent deployment in a Safari Browser [#3289](https://github.com/wazuh/wazuh-dashboard-plugins/pull/3289)
- Fix error in how the SCA check's checks are displayed [#3297](https://github.com/wazuh/wazuh-dashboard-plugins/pull/3297)
- Fixed message of error when add sample data fails [#3241](https://github.com/wazuh/wazuh-dashboard-plugins/pull/3241)
- Fixed modules are missing in the agent menu [#3244](https://github.com/wazuh/wazuh-dashboard-plugins/pull/3244)
- Fixed Alerts Summary of modules for reports [#3303](https://github.com/wazuh/wazuh-dashboard-plugins/pull/3303)
- Fixed dark mode visualization background in pdf reports [#3315](https://github.com/wazuh/wazuh-dashboard-plugins/pull/3315)
- Adapt Kibana integrations to Kibana 7.11 and 7.12 [#3309](https://github.com/wazuh/wazuh-dashboard-plugins/pull/3309)
- Fixed error agent view does not render correctly [#3306](https://github.com/wazuh/wazuh-dashboard-plugins/pull/3306)
- Fixed miscalculation in table column width in PDF reports [#3326](https://github.com/wazuh/wazuh-dashboard-plugins/pull/3326)
- Normalized visData table property for 7.12 retro-compatibility [#3323](https://github.com/wazuh/wazuh-dashboard-plugins/pull/3323)
- Fixed error that caused the labels in certain visualizations to overlap [#3355](https://github.com/wazuh/wazuh-dashboard-plugins/pull/3355)
- Fixed export to csv button in dashboards tables [#3358](https://github.com/wazuh/wazuh-dashboard-plugins/pull/3358)
- Fixed Elastic UI breaking changes in 7.12 [#3345](https://github.com/wazuh/wazuh-dashboard-plugins/pull/3345)
- Fixed Wazuh main menu and breadcrumb render issues [#3347](https://github.com/wazuh/wazuh-dashboard-plugins/pull/3347)
- Fixed generation of huge logs from backend errors [#3397](https://github.com/wazuh/wazuh-dashboard-plugins/pull/3397)
- Fixed vulnerabilities flyout not showing alerts if the vulnerability had a field missing [#3593](https://github.com/wazuh/wazuh-dashboard-plugins/pull/3593)

## Wazuh v4.2.1 - Kibana 7.10.2 , 7.11.2 - Revision 4202

### Added

- Support for Wazuh 4.2.1

## Wazuh v4.2.0 - Kibana 7.10.2 , 7.11.2 - Revision 4201

### Added

- Added `Ruleset Test` section under Tools menu, and on Edit Rules/Decoders as a tool. [#1434](https://github.com/wazuh/wazuh-dashboard-plugins/pull/1434)
- Added page size options in Security events, explore agents table [#2925](https://github.com/wazuh/wazuh-dashboard-plugins/pull/2925)
- Added a reminder to restart cluster or manager after import a file in Rules, Decoders or CDB Lists [#3051](https://github.com/wazuh/wazuh-dashboard-plugins/pull/3051)
- Added Agent Stats section [#3056](https://github.com/wazuh/wazuh-dashboard-plugins/pull/3056)
- Added `logtest` PUT example on API Console [#3061](https://github.com/wazuh/wazuh-dashboard-plugins/pull/3061)
- Added vulnerabilities inventory that affect to an agent [#3069](https://github.com/wazuh/wazuh-dashboard-plugins/pull/3069)
- Added retry button to check api again in health check [#3109](https://github.com/wazuh/wazuh-dashboard-plugins/pull/3109)
- Added `wazuh-statistics` template and a new mapping for these indices [#3111](https://github.com/wazuh/wazuh-dashboard-plugins/pull/3111)
- Added link to documentation "Checking connection with Manager" in deploy new agent [#3126](https://github.com/wazuh/wazuh-dashboard-plugins/pull/3126)
- Fixed Agent Evolution graph showing agents from multiple APIs [#3256](https://github.com/wazuh/wazuh-dashboard-plugins/pull/3256)
- Added Disabled index pattern checks in Health Check [#3311](https://github.com/wazuh/wazuh-dashboard-plugins/pull/3311)

### Changed

- Moved Dev Tools inside of Tools menu as Api Console. [#1434](https://github.com/wazuh/wazuh-dashboard-plugins/pull/1434)
- Changed position of Top users on Integrity Monitoring Top 5 user. [#2892](https://github.com/wazuh/wazuh-dashboard-plugins/pull/2892)
- Changed user allow_run_as way of editing. [#3080](https://github.com/wazuh/wazuh-dashboard-plugins/pull/3080)
- Rename some ossec references to Wazuh [#3046](https://github.com/wazuh/wazuh-dashboard-plugins/pull/3046)

### Fixed

- Filter only authorized agents in Agents stats and Visualizations [#3088](https://github.com/wazuh/wazuh-dashboard-plugins/pull/3088)
- Fixed missing `pending` status suggestion for agents [#3095](https://github.com/wazuh/wazuh-dashboard-plugins/pull/3095)
- Index pattern setting not used for choosing from existing patterns [#3097](https://github.com/wazuh/wazuh-dashboard-plugins/pull/3097)
- Fixed space character missing on deployment command if UDP is configured [#3108](https://github.com/wazuh/wazuh-dashboard-plugins/pull/3108)
- Fixed statistics visualizations when a node is selected [#3110](https://github.com/wazuh/wazuh-dashboard-plugins/pull/3110)
- Fixed Flyout date filter also changes main date filter [#3114](https://github.com/wazuh/wazuh-dashboard-plugins/pull/3114)
- Fixed name for "TCP sessions" visualization and average metric is now a sum [#3118](https://github.com/wazuh/wazuh-dashboard-plugins/pull/3118)
- Filter only authorized agents in Events and Security Alerts table [#3120](https://github.com/wazuh/wazuh-dashboard-plugins/pull/3120)
- Fixed Last keep alive label is outside the panel [#3122](https://github.com/wazuh/wazuh-dashboard-plugins/pull/3122)
- Fixed app redirect to Settings section after the health check [#3128](https://github.com/wazuh/wazuh-dashboard-plugins/pull/3128)
- Fixed the plugin logo path in Kibana menu when use `server.basePath` setting [#3144](https://github.com/wazuh/wazuh-dashboard-plugins/pull/3144)
- Fixed deprecated endpoint for create agent groups [3152](https://github.com/wazuh/wazuh-dashboard-plugins/pull/3152)
- Fixed check for TCP protocol in deploy new agent [#3163](https://github.com/wazuh/wazuh-dashboard-plugins/pull/3163)
- Fixed RBAC issue with agent group permissions [#3181](https://github.com/wazuh/wazuh-dashboard-plugins/pull/3181)
- Fixed change index pattern from menu doesn't work [#3187](https://github.com/wazuh/wazuh-dashboard-plugins/pull/3187)
- Conflict with the creation of the index pattern when performing the Health Check [#3232](https://github.com/wazuh/wazuh-dashboard-plugins/pull/3232)
- Added Disabled index pattern checks in Health Check [#3311](https://github.com/wazuh/wazuh-dashboard-plugins/pull/3311)
- Fixed windows update section in Linux Inventory PDF [#3569](https://github.com/wazuh/wazuh-dashboard-plugins/pull/3569)
- Improving and removing unnecessary error logs [#3574](https://github.com/wazuh/wazuh-dashboard-plugins/pull/3574)

## Wazuh v4.1.5 - Kibana 7.10.0 , 7.10.2, 7.11.2 - Revision 4108

### Fixed

- Unable to change selected index pattern from the Wazuh menu [#3330](https://github.com/wazuh/wazuh-dashboard-plugins/pull/3330)

## Wazuh v4.1.5 - Kibana 7.10.0 , 7.10.2, 7.11.2 - Revision 4107

### Added

- Support for Kibana 7.11.2
- Added a warning message for the `Install and enroll the agent` step of `Deploy new agent` guide [#3238](https://github.com/wazuh/wazuh-dashboard-plugins/pull/3238)

### Fixed

- Conflict with the creation of the index pattern when performing the Health Check [#3223](https://github.com/wazuh/wazuh-dashboard-plugins/pull/3223)
- Fixing mac os agents add command [#3207](https://github.com/wazuh/wazuh-dashboard-plugins/pull/3207)

## Wazuh v4.1.5 - Kibana 7.10.0 , 7.10.2 - Revision 4106

- Adapt for Wazuh 4.1.5

## Wazuh v4.1.4 - Kibana 7.10.0 , 7.10.2 - Revision 4105

- Adapt for Wazuh 4.1.4

## Wazuh v4.1.3 - Kibana 7.10.0 , 7.10.2 - Revision 4104

### Added

- Creation of index pattern after the default one is changes in Settings [#2985](https://github.com/wazuh/wazuh-dashboard-plugins/pull/2985)
- Added node name of agent list and detail [#3039](https://github.com/wazuh/wazuh-dashboard-plugins/pull/3039)
- Added loading view while the user is logging to prevent permissions prompts [#3041](https://github.com/wazuh/wazuh-dashboard-plugins/pull/3041)
- Added custom message for each possible run_as setup [#3048](https://github.com/wazuh/wazuh-dashboard-plugins/pull/3048)

### Changed

- Change all dates labels to Kibana formatting time zone [#3047](https://github.com/wazuh/wazuh-dashboard-plugins/pull/3047)
- Improve toast message when selecting a default API [#3049](https://github.com/wazuh/wazuh-dashboard-plugins/pull/3049)
- Improve validation and prevention for caching bundles on the client-side [#3063](https://github.com/wazuh/wazuh-dashboard-plugins/pull/3063) [#3091](https://github.com/wazuh/wazuh-dashboard-plugins/pull/3091)

### Fixed

- Fixed unexpected behavior in Roles mapping [#3028](https://github.com/wazuh/wazuh-dashboard-plugins/pull/3028)
- Fixed rule filter is no applied when you click on a rule id in another module.[#3057](https://github.com/wazuh/wazuh-dashboard-plugins/pull/3057)
- Fixed bug changing master node configuration [#3062](https://github.com/wazuh/wazuh-dashboard-plugins/pull/3062)
- Fixed wrong variable declaration for macOS agents [#3066](https://github.com/wazuh/wazuh-dashboard-plugins/pull/3066)
- Fixed some errors in the Events table, action buttons style, and URLs disappeared [#3086](https://github.com/wazuh/wazuh-dashboard-plugins/pull/3086)
- Fixed Rollback of invalid rule configuration file [#3084](https://github.com/wazuh/wazuh-dashboard-plugins/pull/3084)

## Wazuh v4.1.2 - Kibana 7.10.0 , 7.10.2 - Revision 4103

- Add `run_as` setting to example host configuration in Add new API view [#3021](https://github.com/wazuh/wazuh-dashboard-plugins/pull/3021)
- Refactor of some prompts [#3015](https://github.com/wazuh/wazuh-dashboard-plugins/pull/3015)

### Fixed

- Fix SCA policy detail showing name and check results about another policy [#3007](https://github.com/wazuh/wazuh-dashboard-plugins/pull/3007)
- Fixed that alerts table is empty when switching pinned agents [#3008](https://github.com/wazuh/wazuh-dashboard-plugins/pull/3008)
- Creating a role mapping before the existing ones are loaded, the page bursts [#3013](https://github.com/wazuh/wazuh-dashboard-plugins/pull/3013)
- Fix pagination in SCA checks table when expand some row [#3018](https://github.com/wazuh/wazuh-dashboard-plugins/pull/3018)
- Fix manager is shown in suggestions in Agents section [#3025](https://github.com/wazuh/wazuh-dashboard-plugins/pull/3025)
- Fix disabled loading on inventory when request fail [#3026](https://github.com/wazuh/wazuh-dashboard-plugins/pull/3026)
- Fix restarting selected cluster instead of all of them [#3032](https://github.com/wazuh/wazuh-dashboard-plugins/pull/3032)
- Fix pinned agents don't trigger a new filtered query [#3035](https://github.com/wazuh/wazuh-dashboard-plugins/pull/3035)
- Overlay Wazuh menu when Kibana menu is opened or docked [#3038](https://github.com/wazuh/wazuh-dashboard-plugins/pull/3038)
- Fix visualizations in PDF Reports with Dark mode [#2983](https://github.com/wazuh/wazuh-dashboard-plugins/pull/2983)

## Wazuh v4.1.1 - Kibana 7.10.0 , 7.10.2 - Revision 4102

### Added

- Prompt to show the unsupported module for the selected agent [#2959](https://github.com/wazuh/wazuh-dashboard-plugins/pull/2959)
- Added a X-Frame-Options header to the backend responses [#2977](https://github.com/wazuh/wazuh-dashboard-plugins/pull/2977)

### Changed

- Added toast with refresh button when new fields are loaded [#2974](https://github.com/wazuh/wazuh-dashboard-plugins/pull/2974)
- Migrated manager and cluster files endpoints and their corresponding RBAC [#2984](https://github.com/wazuh/wazuh-dashboard-plugins/pull/2984)

### Fixed

- Fix login error when AWS Elasticsearch and ODFE is used [#2710](https://github.com/wazuh/wazuh-dashboard-plugins/issues/2710)
- An error message is displayed when changing a group's configuration although the user has the right permissions [#2955](https://github.com/wazuh/wazuh-dashboard-plugins/pull/2955)
- Fix Security events table is empty when switching the pinned agents [#2956](https://github.com/wazuh/wazuh-dashboard-plugins/pull/2956)
- Fix disabled switch visual edit button when json content is empty [#2957](https://github.com/wazuh/wazuh-dashboard-plugins/issues/2957)
- Fixed main and `More` menus for unsupported agents [#2959](https://github.com/wazuh/wazuh-dashboard-plugins/pull/2959)
- Fixed forcing a non numeric filter value in a number type field [#2961](https://github.com/wazuh/wazuh-dashboard-plugins/pull/2961)
- Fixed wrong number of alerts in Security Events [#2964](https://github.com/wazuh/wazuh-dashboard-plugins/pull/2964)
- Fixed search with strange characters of agent in Management groups [#2970](https://github.com/wazuh/wazuh-dashboard-plugins/pull/2970)
- Fix the statusCode error message [#2971](https://github.com/wazuh/wazuh-dashboard-plugins/pull/2971)
- Fix the SCA policy stats didn't refresh [#2973](https://github.com/wazuh/wazuh-dashboard-plugins/pull/2973)
- Fixed loading of AWS index fields even when no AWS alerts were found [#2974](https://github.com/wazuh/wazuh-dashboard-plugins/pull/2974)
- Fix some date fields format in FIM and SCA modules [#2975](https://github.com/wazuh/wazuh-dashboard-plugins/pull/2975)
- Fix a non-stop error in Manage agents when the user has no permissions [#2976](https://github.com/wazuh/wazuh-dashboard-plugins/pull/2976)
- Can't edit empty rules and decoders files that already exist in the manager [#2978](https://github.com/wazuh/wazuh-dashboard-plugins/pull/2978)
- Support for alerts index pattern with different ID and name [#2979](https://github.com/wazuh/wazuh-dashboard-plugins/pull/2979)
- Fix the unpin agent in the selection modal [#2980](https://github.com/wazuh/wazuh-dashboard-plugins/pull/2980)
- Fix properly logout of Wazuh API when logging out of the application (only for OpenDistro) [#2789](https://github.com/wazuh/wazuh-dashboard-plugins/issues/2789)
- Fixed missing `&&` from macOS agent deployment command [#2989](https://github.com/wazuh/wazuh-dashboard-plugins/issues/2989)
- Fix prompt permissions on Framework of Mitre and Inventory of Integrity monitoring. [#2967](https://github.com/wazuh/wazuh-dashboard-plugins/issues/2967)
- Fix properly logout of Wazuh API when logging out of the application support x-pack [#2789](https://github.com/wazuh/wazuh-dashboard-plugins/issues/2789)

## Wazuh v4.1.0 - Kibana 7.10.0 , 7.10.2 - Revision 4101

### Added

- Check the max buckets by default in healthcheck and increase them [#2901](https://github.com/wazuh/wazuh-dashboard-plugins/pull/2901)
- Added a prompt wraning in role mapping if run_as is false or he is not allowed to use it by API [#2876](https://github.com/wazuh/wazuh-dashboard-plugins/pull/2876)

### Changed

- Support new fields of Windows Registry at FIM inventory panel [#2679](https://github.com/wazuh/wazuh-dashboard-plugins/issues/2679)
- Added on FIM Inventory Windows Registry registry_key and registry_value items from syscheck [#2908](https://github.com/wazuh/wazuh-dashboard-plugins/issues/2908)
- Uncheck agents after an action in agents groups management [#2907](https://github.com/wazuh/wazuh-dashboard-plugins/pull/2907)
- Unsave rule files when edit or create a rule with invalid content [#2944](https://github.com/wazuh/wazuh-dashboard-plugins/pull/2944)
- Added vulnerabilities module for macos agents [#2969](https://github.com/wazuh/wazuh-dashboard-plugins/pull/2969)

### Fixed

- Fix server error Invalid token specified: Cannot read property 'replace' of undefined [#2899](https://github.com/wazuh/wazuh-dashboard-plugins/issues/2899)
- Fix show empty files rules and decoders: [#2923](https://github.com/wazuh/wazuh-dashboard-plugins/issues/2923)
- Fixed wrong hover texts in CDB lists actions [#2929](https://github.com/wazuh/wazuh-dashboard-plugins/pull/2929)
- Fixed access to forbidden agents information when exporting agents listt [2918](https://github.com/wazuh/wazuh-dashboard-plugins/pull/2918)
- Fix the decoder detail view is not displayed [#2888](https://github.com/wazuh/wazuh-dashboard-plugins/issues/2888)
- Fix the complex search using the Wazuh API query filter in search bars [#2930](https://github.com/wazuh/wazuh-dashboard-plugins/issues/2930)
- Fixed validation to check userPermissions are not ready yet [#2931](https://github.com/wazuh/wazuh-dashboard-plugins/issues/2931)
- Fixed clear visualizations manager list when switching tabs. Fixes PDF reports filters [#2932](https://github.com/wazuh/wazuh-dashboard-plugins/pull/2932)
- Fix Strange box shadow in Export popup panel in Managment > Groups [#2886](https://github.com/wazuh/wazuh-dashboard-plugins/issues/2886)
- Fixed wrong command on alert when data folder does not exist [#2938](https://github.com/wazuh/wazuh-dashboard-plugins/pull/2938)
- Fix agents table OS field sorting: Changes agents table field `os_name` to `os.name,os.version` to make it sortable. [#2939](https://github.com/wazuh/wazuh-dashboard-plugins/pull/2939)
- Fixed diff parsed datetime between agent detail and agents table [#2940](https://github.com/wazuh/wazuh-dashboard-plugins/pull/2940)
- Allow access to Agents section with agent:group action permission [#2933](https://github.com/wazuh/wazuh-dashboard-plugins/issues/2933)
- Fixed filters does not work on modals with search bar [#2935](https://github.com/wazuh/wazuh-dashboard-plugins/pull/2935)
- Fix wrong package name in deploy new agent [#2942](https://github.com/wazuh/wazuh-dashboard-plugins/issues/2942)
- Fixed number agents not show on pie onMouseEvent [#2890](https://github.com/wazuh/wazuh-dashboard-plugins/issues/2890)
- Fixed off Kibana Query Language in search bar of Controls/Inventory modules. [#2945](https://github.com/wazuh/wazuh-dashboard-plugins/pull/2945)
- Fixed number of agents do not show on the pie chart tooltip in agents preview [#2890](https://github.com/wazuh/wazuh-dashboard-plugins/issues/2890)

## Wazuh v4.0.4 - Kibana 7.10.0 , 7.10.2 - Revision 4017

### Added

- Adapt the app to the new Kibana platform [#2475](https://github.com/wazuh/wazuh-dashboard-plugins/issues/2475)
- Wazuh data directory moved from `optimize` to `data` Kibana directory [#2591](https://github.com/wazuh/wazuh-dashboard-plugins/issues/2591)
- Show the wui_rules belong to wazuh-wui API user [#2702](https://github.com/wazuh/wazuh-dashboard-plugins/issues/2702)

### Fixed

- Fixed Wazuh menu and agent menu for Solaris agents [#2773](https://github.com/wazuh/wazuh-dashboard-plugins/issues/2773) [#2725](https://github.com/wazuh/wazuh-dashboard-plugins/issues/2725)
- Fixed wrong shards and replicas for statistics indices and also fixed wrong prefix for monitoring indices [#2732](https://github.com/wazuh/wazuh-dashboard-plugins/issues/2732)
- Report's creation dates set to 1970-01-01T00:00:00.000Z [#2772](https://github.com/wazuh/wazuh-dashboard-plugins/issues/2772)
- Fixed bug for missing commands in ubuntu/debian and centos [#2786](https://github.com/wazuh/wazuh-dashboard-plugins/issues/2786)
- Fixed bug that show an hour before in /security-events/dashboard [#2785](https://github.com/wazuh/wazuh-dashboard-plugins/issues/2785)
- Fixed permissions to access agents [#2838](https://github.com/wazuh/wazuh-dashboard-plugins/issues/2838)
- Fix searching in groups [#2825](https://github.com/wazuh/wazuh-dashboard-plugins/issues/2825)
- Fix the pagination in SCA ckecks table [#2815](https://github.com/wazuh/wazuh-dashboard-plugins/issues/2815)
- Fix the SCA table with a wrong behaviour using the refresh button [#2854](https://github.com/wazuh/wazuh-dashboard-plugins/issues/2854)
- Fix sca permissions for agents views and dashboards [#2862](https://github.com/wazuh/wazuh-dashboard-plugins/issues/2862)
- Solaris should not show vulnerabilities module [#2829](https://github.com/wazuh/wazuh-dashboard-plugins/issues/2829)
- Fix the settings of statistics indices creation [#2858](https://github.com/wazuh/wazuh-dashboard-plugins/issues/2858)
- Update agents' info in Management Status after changing cluster node selected [#2828](https://github.com/wazuh/wazuh-dashboard-plugins/issues/2828)
- Fix error when applying filter in rules from events [#2877](https://github.com/wazuh/wazuh-dashboard-plugins/issues/2877)

### Changed

- Replaced `wazuh` Wazuh API user by `wazuh-wui` in the default configuration [#2852](https://github.com/wazuh/wazuh-dashboard-plugins/issues/2852)
- Add agent id to the reports name in Agent Inventory and Modules [#2817](https://github.com/wazuh/wazuh-dashboard-plugins/issues/2817)

### Adapt for Kibana 7.10.0

- Fixed filter pinned crash returning from agents [#2864](https://github.com/wazuh/wazuh-dashboard-plugins/issues/2864)
- Fixed style in sca and regulatory compliance tables and in wz menu [#2861](https://github.com/wazuh/wazuh-dashboard-plugins/issues/2861)
- Fix body-payload of Sample Alerts POST endpoint [#2857](https://github.com/wazuh/wazuh-dashboard-plugins/issues/2857)
- Fixed bug in the table on Agents->Table-> Actions->Config icon [#2853](https://github.com/wazuh/wazuh-dashboard-plugins/issues/2853)
- Fixed tooltip in the icon of view decoder file [#2850](https://github.com/wazuh/wazuh-dashboard-plugins/issues/2850)
- Fixed bug with agent filter when it is pinned [#2846](https://github.com/wazuh/wazuh-dashboard-plugins/issues/2846)
- Fix discovery navigation [#2845](https://github.com/wazuh/wazuh-dashboard-plugins/issues/2845)
- Search file editor gone [#2843](https://github.com/wazuh/wazuh-dashboard-plugins/issues/2843)
- Fix Agent Search Bar - Regex Query Interpreter [#2834](https://github.com/wazuh/wazuh-dashboard-plugins/issues/2834)
- Fixed accordion style breaking [#2833](https://github.com/wazuh/wazuh-dashboard-plugins/issues/2833)
- Fix metrics are not updated after a bad request in search input [#2830](https://github.com/wazuh/wazuh-dashboard-plugins/issues/2830)
- Fix mitre framework tab crash [#2821](https://github.com/wazuh/wazuh-dashboard-plugins/issues/2821)
- Changed ping request to default request. Added delay and while to che… [#2820](https://github.com/wazuh/wazuh-dashboard-plugins/issues/2820)
- Removed kibana alert for security [#2806](https://github.com/wazuh/wazuh-dashboard-plugins/issues/2806)

## Wazuh v4.0.4 - Kibana 7.10.0 , 7.10.2 - Revision 4016

### Added

- Modified agent registration adding groups and architecture [#2666](https://github.com/wazuh/wazuh-dashboard-plugins/issues/2666) [#2652](https://github.com/wazuh/wazuh-dashboard-plugins/issues/2652)
- Each user can only view their own reports [#2686](https://github.com/wazuh/wazuh-dashboard-plugins/issues/2686)

### Fixed

- Create index pattern even if there aren´t available indices [#2620](https://github.com/wazuh/wazuh-dashboard-plugins/issues/2620)
- Top bar overlayed over expanded visualizations [#2667](https://github.com/wazuh/wazuh-dashboard-plugins/issues/2667)
- Empty inventory data in Solaris agents [#2680](https://github.com/wazuh/wazuh-dashboard-plugins/pull/2680)
- Wrong parameters in the dev-tools autocomplete section [#2675](https://github.com/wazuh/wazuh-dashboard-plugins/issues/2675)
- Wrong permissions on edit CDB list [#2665](https://github.com/wazuh/wazuh-dashboard-plugins/pull/2665)
- fix(frontend): add the metafields when refreshing the index pattern [#2681](https://github.com/wazuh/wazuh-dashboard-plugins/pull/2681)
- Error toast is showing about Elasticsearch users for environments without security [#2713](https://github.com/wazuh/wazuh-dashboard-plugins/issues/2713)
- Error about Handler.error in Role Mapping fixed [#2702](https://github.com/wazuh/wazuh-dashboard-plugins/issues/2702)
- Fixed message in reserved users actions [#2702](https://github.com/wazuh/wazuh-dashboard-plugins/issues/2702)
- Error 500 on Export formatted CDB list [#2692](https://github.com/wazuh/wazuh-dashboard-plugins/pull/2692)
- Wui rules label should have only one tooltip [#2723](https://github.com/wazuh/wazuh-dashboard-plugins/issues/2723)
- Move upper the Wazuh item in the Kibana menu and default index pattern [#2867](https://github.com/wazuh/wazuh-dashboard-plugins/pull/2867)

## Wazuh v4.0.4 - Kibana v7.9.1, v7.9.3 - Revision 4015

### Added

- Support for Wazuh v4.0.4

## Wazuh v4.0.3 - Kibana v7.9.1, v7.9.2, v7.9.3 - Revision 4014

### Added

- Improved management of index-pattern fields [#2630](https://github.com/wazuh/wazuh-dashboard-plugins/issues/2630)

### Fixed

- fix(fronted): fixed the check of API and APP version in health check [#2655](https://github.com/wazuh/wazuh-dashboard-plugins/pull/2655)
- Replace user by username key in the monitoring logic [#2654](https://github.com/wazuh/wazuh-dashboard-plugins/pull/2654)
- Security alerts and reporting issues when using private tenants [#2639](https://github.com/wazuh/wazuh-dashboard-plugins/issues/2639)
- Manager restart in rule editor does not work with Wazuh cluster enabled [#2640](https://github.com/wazuh/wazuh-dashboard-plugins/issues/2640)
- fix(frontend): Empty inventory data in Solaris agents [#2680](https://github.com/wazuh/wazuh-dashboard-plugins/pull/2680)

## Wazuh v4.0.3 - Kibana v7.9.1, v7.9.2, v7.9.3 - Revision 4013

### Added

- Support for Wazuh v4.0.3.

## Wazuh v4.0.2 - Kibana v7.9.1, v7.9.3 - Revision 4012

### Added

- Sample data indices name should take index pattern in use [#2593](https://github.com/wazuh/wazuh-dashboard-plugins/issues/2593)
- Added start option to macos Agents [#2653](https://github.com/wazuh/wazuh-dashboard-plugins/pull/2653)

### Changed

- Statistics settings do not allow to configure primary shards and replicas [#2627](https://github.com/wazuh/wazuh-dashboard-plugins/issues/2627)

## Wazuh v4.0.2 - Kibana v7.9.1, v7.9.3 - Revision 4011

### Added

- Support for Wazuh v4.0.2.

### Fixed

- The index pattern title is overwritten with its id after refreshing its fields [#2577](https://github.com/wazuh/wazuh-dashboard-plugins/issues/2577)
- [RBAC] Issues detected when using RBAC [#2579](https://github.com/wazuh/wazuh-dashboard-plugins/issues/2579)

## Wazuh v4.0.1 - Kibana v7.9.1, v7.9.3 - Revision 4010

### Changed

- Alerts summary table for PDF reports on all modules [#2632](https://github.com/wazuh/wazuh-dashboard-plugins/issues/2632)
- [4.0-7.9] Run as with no wazuh-wui API user [#2576](https://github.com/wazuh/wazuh-dashboard-plugins/issues/2576)
- Deploy a new agent interface as default interface [#2564](https://github.com/wazuh/wazuh-dashboard-plugins/issues/2564)
- Problem in the visualization of new reserved resources of the Wazuh API [#2643](https://github.com/wazuh/wazuh-dashboard-plugins/issues/2643)

### Fixed

- Restore the tables in the agents' reports [#2628](https://github.com/wazuh/wazuh-dashboard-plugins/issues/2628)
- [RBAC] Issues detected when using RBAC [#2579](https://github.com/wazuh/wazuh-dashboard-plugins/issues/2579)
- Changes done via a worker's API are overwritten [#2626](https://github.com/wazuh/wazuh-dashboard-plugins/issues/2626)

### Fixed

- [BUGFIX] Default user field for current platform [#2633](https://github.com/wazuh/wazuh-dashboard-plugins/pull/2633)

## Wazuh v4.0.1 - Kibana v7.9.1, v7.9.3 - Revision 4009

### Changed

- Hide empty columns of the processes table of the MacOS agents [#2570](https://github.com/wazuh/wazuh-dashboard-plugins/pull/2570)
- Missing step in "Deploy a new agent" view [#2623](https://github.com/wazuh/wazuh-dashboard-plugins/issues/2623)
- Implement wazuh users' CRUD [#2598](https://github.com/wazuh/wazuh-dashboard-plugins/pull/2598)

### Fixed

- Inconsistent data in sample data alerts [#2618](https://github.com/wazuh/wazuh-dashboard-plugins/pull/2618)

## Wazuh v4.0.1 - Kibana v7.9.1, v7.9.3 - Revision 4008

### Fixed

- Icons not align to the right in Modules > Events [#2607](https://github.com/wazuh/wazuh-dashboard-plugins/pull/2607)
- Statistics visualizations do not show data [#2602](https://github.com/wazuh/wazuh-dashboard-plugins/pull/2602)
- Error on loading css files [#2599](https://github.com/wazuh/wazuh-dashboard-plugins/pull/2599)
- Fixed search filter in search bar in Module/SCA wasn't working [#2601](https://github.com/wazuh/wazuh-dashboard-plugins/pull/2601)

## Wazuh v4.0.0 - Kibana v7.9.1, v7.9.2, v7.9.3 - Revision 4007

### Fixed

- updated macOS package URL [#2596](https://github.com/wazuh/wazuh-dashboard-plugins/pull/2596)
- Revert "[4.0-7.9] [BUGFIX] Removed unnecessary function call" [#2597](https://github.com/wazuh/wazuh-dashboard-plugins/pull/2597)

## Wazuh v4.0.0 - Kibana v7.9.1, v7.9.2, v7.9.3 - Revision 4006

### Fixed

- Undefined field in event view [#2588](https://github.com/wazuh/wazuh-dashboard-plugins/issues/2588)
- Several calls to the same stats request (esAlerts) [#2586](https://github.com/wazuh/wazuh-dashboard-plugins/issues/2586)
- The filter options popup doesn't open on click once the filter is pinned [#2581](https://github.com/wazuh/wazuh-dashboard-plugins/issues/2581)
- The formatedFields are missing from the index-pattern of wazuh-alerts-\* [#2574](https://github.com/wazuh/wazuh-dashboard-plugins/issues/2574)

## Wazuh v4.0.0 - Kibana v7.9.3 - Revision 4005

### Added

- Support for Kibana v7.9.3

## Wazuh v4.0.0 - Kibana v7.9.1, v7.9.2 - Revision 4002

### Added

- Support for Wazuh v4.0.0.
- Support for Kibana v7.9.1 and 7.9.2.
- Support for Open Distro 1.10.1.
- Added a RBAC security layer integrated with Open Distro and X-Pack.
- Added remoted and analysisd statistics.
- Expand supported deployment variables.
- Added new configuration view settings for GCP integration.
- Added logic to change the `metafields` configuration of Kibana [#2524](https://github.com/wazuh/wazuh-dashboard-plugins/issues/2524)

### Changed

- Migrated the default index-pattern to `wazuh-alerts-*`.
- Removed the `known-fields` functionality.
- Security Events dashboard redesinged.
- Redesigned the app settings configuration with categories.
- Moved the wazuh-registry file to Kibana optimize folder.

### Fixed

- Format options in `wazuh-alerts` index-pattern are not overwritten now.
- Prevent blank page in detaill agent view.
- Navigable agents name in Events.
- Index pattern is not being refreshed.
- Reporting fails when agent is pinned and compliance controls are visited.
- Reload rule detail doesn't work properly with the related rules.
- Fix search bar filter in Manage agent of group [#2541](https://github.com/wazuh/wazuh-dashboard-plugins/pull/2541)

# Wazuh v3.13.6 - Kibana v7.9.2 - Revision 890

### Added

- Support for Wazuh v3.13.6

## Wazuh v3.13.5 - Kibana 7.9.2 - Revision 889

- Sanitize report's inputs and usernames [#4336](https://github.com/wazuh/wazuh-dashboard-plugins/pull/4336)

## Wazuh v3.13.2 - Kibana v7.9.1 - Revision 887

### Added

- Support for Wazuh v3.13.2

## Wazuh v3.13.2 - Kibana v7.8.0 - Revision 887

### Added

- Support for Wazuh v3.13.2

## Wazuh v3.13.1 - Kibana v7.9.1 - Revision 886

### Added

- Support for Kibana v7.9.1

## Wazuh v3.13.1 - Kibana v7.9.0 - Revision 885

### Added

- Support for Kibana v7.9.0

## Wazuh v3.13.1 - Kibana v7.8.1 - Revision 884

### Added

- Support for Kibana v7.8.1

## Wazuh v3.13.1 - Kibana v7.8.0 - Revision 883

### Added

- Support for Wazuh v3.13.1

## Wazuh v3.13.0 - Kibana v7.8.0 - Revision 881

### Added

- Support for Kibana v7.8.0

## Wazuh v3.13.0 - Kibana v7.7.0, v7.7.1 - Revision 880

### Added

- Support for Wazuh v3.13.0
- Support for Kibana v7.7.1
- Support for Open Distro 1.8
- New navigation experience with a global menu [#1965](https://github.com/wazuh/wazuh-dashboard-plugins/issues/1965)
- Added a Breadcrumb in Kibana top nav [#2161](https://github.com/wazuh/wazuh-dashboard-plugins/issues/2161)
- Added a new Agents Summary Screen [#1963](https://github.com/wazuh/wazuh-dashboard-plugins/issues/1963)
- Added a new feature to add sample data to dashboards [#2115](https://github.com/wazuh/wazuh-dashboard-plugins/issues/2115)
- Added MITRE integration [#1877](https://github.com/wazuh/wazuh-dashboard-plugins/issues/1877)
- Added Google Cloud Platform integration [#1873](https://github.com/wazuh/wazuh-dashboard-plugins/issues/1873)
- Added TSC integration [#2204](https://github.com/wazuh/wazuh-dashboard-plugins/pull/2204)
- Added a new Integrity monitoring state view for agent [#2153](https://github.com/wazuh/wazuh-dashboard-plugins/issues/2153)
- Added a new Integrity monitoring files detail view [#2156](https://github.com/wazuh/wazuh-dashboard-plugins/issues/2156)
- Added a new component to explore Compliance requirements [#2156](https://github.com/wazuh/wazuh-dashboard-plugins/issues/2261)

### Changed

- Code migration to React.js
- Global review of styles
- Unified Overview and Agent dashboards into new Modules [#2110](https://github.com/wazuh/wazuh-dashboard-plugins/issues/2110)
- Changed Vulnerabilities dashboard visualizations [#2262](https://github.com/wazuh/wazuh-dashboard-plugins/issues/2262)

### Fixed

- Open Distro tenants have been fixed and are functional now [#1890](https://github.com/wazuh/wazuh-dashboard-plugins/issues/1890).
- Improved navigation performance [#2200](https://github.com/wazuh/wazuh-dashboard-plugins/issues/2200).
- Avoid creating the wazuh-monitoring index pattern if it is disabled [#2100](https://github.com/wazuh/wazuh-dashboard-plugins/issues/2100)
- SCA checks without compliance field can't be expanded [#2264](https://github.com/wazuh/wazuh-dashboard-plugins/issues/2264)

## Wazuh v3.12.3 - Kibana v7.7.1 - Revision 876

### Added

- Support for Kibana v7.7.1

## Wazuh v3.12.3 - Kibana v7.7.0 - Revision 875

### Added

- Support for Kibana v7.7.0

## Wazuh v3.12.3 - Kibana v6.8.8, v7.6.1, v7.6.2 - Revision 874

### Added

- Support for Wazuh v3.12.3

## Wazuh v3.12.2 - Kibana v6.8.8, v7.6.1, v7.6.2 - Revision 873

### Added

- Support for Wazuh v3.12.2

## Wazuh v3.12.1 - Kibana v6.8.8, v7.6.1, v7.6.2 - Revision 872

### Added

- Support Wazuh 3.12.1
- Added new FIM settings on configuration on demand. [#2147](https://github.com/wazuh/wazuh-dashboard-plugins/issues/2147)

### Changed

- Updated agent's variable names in deployment guides. [#2169](https://github.com/wazuh/wazuh-dashboard-plugins/pull/2169)

### Fixed

- Pagination is now shown in table-type visualizations. [#2180](https://github.com/wazuh/wazuh-dashboard-plugins/issues/2180)

## Wazuh v3.12.0 - Kibana v6.8.8, v7.6.2 - Revision 871

### Added

- Support for Kibana v6.8.8 and v7.6.2

## Wazuh v3.12.0 - Kibana v6.8.7, v7.4.2, v7.6.1 - Revision 870

### Added

- Support for Wazuh v3.12.0
- Added a new setting to hide manager alerts from dashboards. [#2102](https://github.com/wazuh/wazuh-dashboard-plugins/pull/2102)
- Added a new setting to be able to change API from the top menu. [#2143](https://github.com/wazuh/wazuh-dashboard-plugins/issues/2143)
- Added a new setting to enable/disable the known fields health check [#2037](https://github.com/wazuh/wazuh-dashboard-plugins/pull/2037)
- Added suport for PCI 11.2.1 and 11.2.3 rules. [#2062](https://github.com/wazuh/wazuh-dashboard-plugins/pull/2062)

### Changed

- Restructuring of the optimize/wazuh directory. Now the Wazuh configuration file (wazuh.yml) is placed on /usr/share/kibana/optimize/wazuh/config. [#2116](https://github.com/wazuh/wazuh-dashboard-plugins/pull/2116)
- Improve performance of Dasboards reports generation. [1802344](https://github.com/wazuh/wazuh-dashboard-plugins/commit/18023447c6279d385df84d7f4a5663ed2167fdb5)

### Fixed

- Discover time range selector is now displayed on the Cluster section. [08901df](https://github.com/wazuh/wazuh-dashboard-plugins/commit/08901dfcbe509f17e4fab26877c8b7dae8a66bff)
- Added the win_auth_failure rule group to Authentication failure metrics. [#2099](https://github.com/wazuh/wazuh-dashboard-plugins/pull/2099)
- Negative values in Syscheck attributes now have their correct value in reports. [7c3e84e](https://github.com/wazuh/wazuh-dashboard-plugins/commit/7c3e84ec8f00760b4f650cfc00a885d868123f99)

## Wazuh v3.11.4 - Kibana v7.6.1 - Revision 858

### Added

- Support for Kibana v7.6.1

## Wazuh v3.11.4 - Kibana v6.8.6, v7.4.2, v7.6.0 - Revision 857

### Added

- Support for Wazuh v3.11.4

## Wazuh v3.11.3 - Kibana v7.6.0 - Revision 856

### Added

- Support for Kibana v7.6.0

## Wazuh v3.11.3 - Kibana v7.4.2 - Revision 855

### Added

- Support for Kibana v7.4.2

## Wazuh v3.11.3 - Kibana v7.5.2 - Revision 854

### Added

- Support for Wazuh v3.11.3

### Fixed

- Windows Updates table is now displayed in the Inventory Data report [#2028](https://github.com/wazuh/wazuh-dashboard-plugins/pull/2028)

## Wazuh v3.11.2 - Kibana v7.5.2 - Revision 853

### Added

- Support for Kibana v7.5.2

## Wazuh v3.11.2 - Kibana v6.8.6, v7.3.2, v7.5.1 - Revision 852

### Added

- Support for Wazuh v3.11.2

### Changed

- Increased list filesize limit for the CDB-list [#1993](https://github.com/wazuh/wazuh-dashboard-plugins/pull/1993)

### Fixed

- The xml validator now correctly handles the `--` string within comments [#1980](https://github.com/wazuh/wazuh-dashboard-plugins/pull/1980)
- The AWS map visualization wasn't been loaded until the user interacts with it [dd31bd7](https://github.com/wazuh/wazuh-dashboard-plugins/commit/dd31bd7a155354bc50fe0af22fca878607c8936a)

## Wazuh v3.11.1 - Kibana v6.8.6, v7.3.2, v7.5.1 - Revision 581

### Added

- Support for Wazuh v3.11.1.

## Wazuh v3.11.0 - Kibana v6.8.6, v7.3.2, v7.5.1 - Revision 580

### Added

- Support for Wazuh v3.11.0.
- Support for Kibana v7.5.1.
- The API credentials configuration has been moved from the .wazuh index to a wazuh.yml configuration file. Now the configuration of the API hosts is done from the file and not from the application. [#1465](https://github.com/wazuh/wazuh-dashboard-plugins/issues/1465) [#1771](https://github.com/wazuh/wazuh-dashboard-plugins/issues/1771).
- Upload ruleset files using a "drag and drop" component [#1770](https://github.com/wazuh/wazuh-dashboard-plugins/issues/1770)
- Add logs for the reporting module [#1622](https://github.com/wazuh/wazuh-dashboard-plugins/issues/1622).
- Extended the "Add new agent" guide [#1767](https://github.com/wazuh/wazuh-dashboard-plugins/issues/1767).
- Add new table for windows hotfixes [#1932](https://github.com/wazuh/wazuh-dashboard-plugins/pull/1932)

### Changed

- Removed Discover from top menu [#1699](https://github.com/wazuh/wazuh-dashboard-plugins/issues/1699).
- Hide index pattern selector in case that only one exists [#1799](https://github.com/wazuh/wazuh-dashboard-plugins/issues/1799).
- Remove visualizations legend [#1936](https://github.com/wazuh/wazuh-dashboard-plugins/pull/1936)
- Normalize the field whodata in the group reporting [#1921](https://github.com/wazuh/wazuh-dashboard-plugins/pull/1921)
- A message in the configuration view is ambiguous [#1870](https://github.com/wazuh/wazuh-dashboard-plugins/issues/1870)
- Refactor syscheck table [#1941](https://github.com/wazuh/wazuh-dashboard-plugins/pull/1941)

### Fixed

- Empty files now throws an error [#1806](https://github.com/wazuh/wazuh-dashboard-plugins/issues/1806).
- Arguments for wazuh api requests are now validated [#1815](https://github.com/wazuh/wazuh-dashboard-plugins/issues/1815).
- Fixed the way to check admin mode [#1838](https://github.com/wazuh/wazuh-dashboard-plugins/issues/1838).
- Fixed error exporting as CSV the files into a group [#1833](https://github.com/wazuh/wazuh-dashboard-plugins/issues/1833).
- Fixed XML validator false error for `<` [1882](https://github.com/wazuh/wazuh-dashboard-plugins/issues/1882)
- Fixed "New file" editor doesn't allow saving twice [#1896](https://github.com/wazuh/wazuh-dashboard-plugins/issues/1896)
- Fixed decoders files [#1929](https://github.com/wazuh/wazuh-dashboard-plugins/pull/1929)
- Fixed registration guide [#1926](https://github.com/wazuh/wazuh-dashboard-plugins/pull/1926)
- Fixed infinite load on Ciscat views [#1920](https://github.com/wazuh/wazuh-dashboard-plugins/pull/1920), [#1916](https://github.com/wazuh/wazuh-dashboard-plugins/pull/1916)
- Fixed missing fields in the Visualizations [#1913](https://github.com/wazuh/wazuh-dashboard-plugins/pull/1913)
- Fixed Amazon S3 status is wrong in configuration section [#1864](https://github.com/wazuh/wazuh-dashboard-plugins/issues/1864)
- Fixed hidden overflow in the fim configuration [#1887](https://github.com/wazuh/wazuh-dashboard-plugins/pull/1887)
- Fixed Logo source fail after adding server.basePath [#1871](https://github.com/wazuh/wazuh-dashboard-plugins/issues/1871)
- Fixed the documentation broken links [#1853](https://github.com/wazuh/wazuh-dashboard-plugins/pull/1853)

## Wazuh v3.10.2 - Kibana v7.5.1 - Revision 556

### Added

- Support for Kibana v7.5.1

## Wazuh v3.10.2 - Kibana v7.5.0 - Revision 555

### Added

- Support for Kibana v7.5.0

## Wazuh v3.10.2 - Kibana v7.4.2 - Revision 549

### Added

- Support for Kibana v7.4.2

## Wazuh v3.10.2 - Kibana v7.4.1 - Revision 548

### Added

- Support for Kibana v7.4.1

## Wazuh v3.10.2 - Kibana v7.4.0 - Revision 547

### Added

- Support for Kibana v7.4.0
- Support for Wazuh v3.10.2.

## Wazuh v3.10.2 - Kibana v7.3.2 - Revision 546

### Added

- Support for Wazuh v3.10.2.

## Wazuh v3.10.1 - Kibana v7.3.2 - Revision 545

### Added

- Support for Wazuh v3.10.1.

## Wazuh v3.10.0 - Kibana v7.3.2 - Revision 543

### Added

- Support for Wazuh v3.10.0.
- Added an interactive guide for registering agents, things are now easier for the user, guiding it through the steps needed ending in a _copy & paste_ snippet for deploying his agent [#1468](https://github.com/wazuh/wazuh-dashboard-plugins/issues/1468).
- Added new dashboards for the recently added regulatory compliance groups into the Wazuh core. They are HIPAA and NIST-800-53 [#1468](https://github.com/wazuh/wazuh-dashboard-plugins/issues/1448), [#1638](https://github.com/wazuh/wazuh-dashboard-plugins/issues/1638).
- Make the app work under a custom Kibana space [#1234](https://github.com/wazuh/wazuh-dashboard-plugins/issues/1234), [#1450](https://github.com/wazuh/wazuh-dashboard-plugins/issues/1450).
- Added the ability to manage the app as a native plugin when using Kibana spaces, now you can safely hide/show the app depending on the selected space [#1601](https://github.com/wazuh/wazuh-dashboard-plugins/issues/1601).
- Adapt the app the for Kibana dark mode [#1562](https://github.com/wazuh/wazuh-dashboard-plugins/issues/1562).
- Added an alerts summary in _Overview > FIM_ panel [#1527](https://github.com/wazuh/wazuh-dashboard-plugins/issues/1527).
- Export all the information of a Wazuh group and its related agents in a PDF document [#1341](https://github.com/wazuh/wazuh-dashboard-plugins/issues/1341).
- Export the configuration of a certain agent as a PDF document. Supports granularity for exporting just certain sections of the configuration [#1340](https://github.com/wazuh/wazuh-dashboard-plugins/issues/1340).

### Changed

- Reduced _Agents preview_ load time using the new API endpoint `/summary/agents` [#1687](https://github.com/wazuh/wazuh-dashboard-plugins/pull/1687).
- Replaced most of the _md-nav-bar_ Angular.js components with React components using EUI [#1705](https://github.com/wazuh/wazuh-dashboard-plugins/pull/1705).
- Replaced the requirements slider component with a new styled component [#1708](https://github.com/wazuh/wazuh-dashboard-plugins/pull/1708).
- Soft deprecated the _.wazuh-version_ internal index, now the app dumps its content if applicable to a registry file, then the app removes that index. Further versions will hard deprecate this index [#1467](https://github.com/wazuh/wazuh-dashboard-plugins/issues/1467).
- Visualizations now don't fetch the documents _source_, also, they now use _size: 0_ for fetching [#1663](https://github.com/wazuh/wazuh-dashboard-plugins/issues/1663).
- The app menu is now fixed on top of the view, it's not being hidden on every state change. Also, the Wazuh logo was placed in the top bar of Kibana UI [#1502](https://github.com/wazuh/wazuh-dashboard-plugins/issues/1502).
- Improved _getTimestamp_ method not returning a promise object because it's no longer needed [014bc3a](https://github.com/wazuh/wazuh-dashboard-plugins/commit/014b3aba0d2e9cda0c4d521f5f16faddc434a21e). Also improved main Discover listener for Wazuh not returning a promise object [bd82823](https://github.com/wazuh/wazuh-dashboard-plugins/commit/bd8282391a402b8c567b32739cf914a0135d74bc).
- Replaced _Requirements over time_ visualizations in both PCI DSS and GDPR dashboards [35c539](https://github.com/wazuh/wazuh-dashboard-plugins/commit/35c539eb328b3bded94aa7608f73f9cc51c235a6).
- Do not show a toaster when a visualization field was not known yet, instead, show it just in case the internal refreshing failed [19a2e7](https://github.com/wazuh/wazuh-dashboard-plugins/commit/19a2e71006b38f6a64d3d1eb8a20b02b415d7e07).
- Minor optimizations for server logging [eb8e000](https://github.com/wazuh/wazuh-dashboard-plugins/commit/eb8e00057dfea2dafef56319590ff832042c402d).

### Fixed

- Alerts search bar fixed for Kibana v7.3.1, queries were not being applied as expected [#1686](https://github.com/wazuh/wazuh-dashboard-plugins/issues/1686).
- Hide attributes field from non-Windows agents in the FIM table [#1710](https://github.com/wazuh/wazuh-dashboard-plugins/issues/1710).
- Fixed broken view in Management > Configuration > Amazon S3 > Buckets, some information was missing [#1675](https://github.com/wazuh/wazuh-dashboard-plugins/issues/1675).
- Keep user's filters when switching from Discover to panel [#1685](https://github.com/wazuh/wazuh-dashboard-plugins/issues/1685).
- Reduce load time and amount of data to be fetched in _Management > Cluster monitoring_ section avoiding possible timeouts [#1663](https://github.com/wazuh/wazuh-dashboard-plugins/issues/1663).
- Restored _Remove column_ feature in Discover tabs [#1702](https://github.com/wazuh/wazuh-dashboard-plugins/issues/1702).
- Apps using Kibana v7.3.1 had a bug once the user goes back from _Agent > FIM > Files_ to _Agent > FIM > dashboard_, filters disappear, now it's working properly [#1700](https://github.com/wazuh/wazuh-dashboard-plugins/issues/1700).
- Fixed visual bug in _Management > Cluster monitoring_ and a button position [1e3b748](https://github.com/wazuh/wazuh-dashboard-plugins/commit/1e3b748f11b43b2e7956b830269b6d046d74d12c).
- The app installation date was not being updated properly, now it's fixed [#1692](https://github.com/wazuh/wazuh-dashboard-plugins/issues/1692).
- Fixed _Network interfaces_ table in Inventory section, the table was not paginating [#1474](https://github.com/wazuh/wazuh-dashboard-plugins/issues/1474).
- Fixed APIs passwords are now obfuscated in server responses [adc3152](https://github.com/wazuh/wazuh-dashboard-plugins/pull/1782/commits/adc31525e26b25e4cb62d81cbae70a8430728af5).

## Wazuh v3.9.5 - Kibana v6.8.2 / Kibana v7.2.1 / Kibana v7.3.0 - Revision 531

### Added

- Support for Wazuh v3.9.5

## Wazuh v3.9.4 - Kibana v6.8.1 / Kibana v6.8.2 / Kibana v7.2.0 / Kibana v7.2.1 / Kibana v7.3.0 - Revision 528

### Added

- Support for Wazuh v3.9.4
- Allow filtering by clicking a column in rules/decoders tables [0e2ddd7](https://github.com/wazuh/wazuh-dashboard-plugins/pull/1615/commits/0e2ddd7b73f7f7975d02e97ed86ae8a0966472b4)
- Allow open file in rules table clicking on the file column [1af929d](https://github.com/wazuh/wazuh-dashboard-plugins/pull/1615/commits/1af929d62f450f93c6733868bcb4057e16b7e279)

### Changed

- Improved app performance [#1640](https://github.com/wazuh/wazuh-dashboard-plugins/pull/1640).
- Remove path filter from custom rules and decoders [895792e](https://github.com/wazuh/wazuh-dashboard-plugins/pull/1615/commits/895792e6e6d9401b3293d5e16352b9abef515096)
- Show path column in rules and decoders [6f49816](https://github.com/wazuh/wazuh-dashboard-plugins/pull/1615/commits/6f49816c71b5999d77bf9e3838443627c9be945d)
- Removed SCA overview dashboard [94ebbff](https://github.com/wazuh/wazuh-dashboard-plugins/pull/1615/commits/94ebbff231cbfb6d793130e0b9ea855baa755a1c)
- Disabled last custom column removal [f1ef7de](https://github.com/wazuh/wazuh-dashboard-plugins/pull/1615/commits/f1ef7de1a34bbe53a899596002e8153b95e7dc0e)
- Agents messages across sections unification [8fd7e36](https://github.com/wazuh/wazuh-dashboard-plugins/pull/1615/commits/8fd7e36286fa9dfd03a797499af6ffbaa90b00e1)

### Fixed

- Fix check storeded apis [d6115d6](https://github.com/wazuh/wazuh-dashboard-plugins/pull/1615/commits/d6115d6424c78f0cde2017b432a51b77186dd95a).
- Fix pci-dss console error [297080d](https://github.com/wazuh/wazuh-dashboard-plugins/pull/1615/commits/297080d36efaea8f99b0cafd4c48845dad20495a)
- Fix error in reportingTable [85b7266](https://github.com/wazuh/wazuh-dashboard-plugins/pull/1615/commits/85b72662cb4db44c443ed04f7c31fba57eefccaa)
- Fix filters budgets size [c7ac86a](https://github.com/wazuh/wazuh-dashboard-plugins/pull/1615/commits/c7ac86acb3d5afaf1cf348fab09a2b8c5778a491)
- Fix missing permalink virustotal visualization [1b57529](https://github.com/wazuh/wazuh-dashboard-plugins/pull/1615/commits/1b57529758fccdeb3ac0840e66a8aafbe4757a96)
- Improved wz-table performance [224bd6f](https://github.com/wazuh/wazuh-dashboard-plugins/pull/1615/commits/224bd6f31235c81ba01755c3c1e120c3f86beafd)
- Fix inconsistent data between visualizations and tables in Overview Security Events [b12c600](https://github.com/wazuh/wazuh-dashboard-plugins/pull/1615/commits/b12c600578d80d0715507dec4624a4ebc27ea573)
- Timezone applied in cluster status [a4f620d](https://github.com/wazuh/wazuh-dashboard-plugins/pull/1615/commits/a4f620d398f5834a6d2945af892a462425ca3bec)
- Fixed Overview Security Events report when wazuh.monitoring is disabled [1c26da0](https://github.com/wazuh/wazuh-dashboard-plugins/pull/1615/commits/1c26da05a0b6daf727e15c13b819111aa4e4e913)
- Fixes in APIs management [2143943](https://github.com/wazuh/wazuh-dashboard-plugins/pull/1615/commits/2143943a5049cbb59bb8d6702b5a56cbe0d27a2a)
- Prevent duplicated visualization toast errors [786faf3](https://github.com/wazuh/wazuh-dashboard-plugins/commit/786faf3e62d2cad13f512c0f873b36eca6e9787d)
- Fix not properly updated breadcrumb in ruleset section [9645903](https://github.com/wazuh/wazuh-dashboard-plugins/commit/96459031cd4edbe047970bf0d22d0c099771879f)
- Fix badly dimensioned table in Integrity Monitoring section [9645903](https://github.com/wazuh/wazuh-dashboard-plugins/commit/96459031cd4edbe047970bf0d22d0c099771879f)
- Fix implicit filters can be destroyed [9cf8578](https://github.com/wazuh/wazuh-dashboard-plugins/commit/9cf85786f504f5d67edddeea6cfbf2ab577e799b)
- Windows agent dashboard doesn't show failure logon access. [d38d088](https://github.com/wazuh/wazuh-dashboard-plugins/commit/d38d0881ac8e4294accde83d63108337b74cdd91)
- Number of agents is not properly updated. [f7cbbe5](https://github.com/wazuh/wazuh-dashboard-plugins/commit/f7cbbe54394db825827715c3ad4370ac74317108)
- Missing scrollbar on Firefox file viewer. [df4e8f9](https://github.com/wazuh/wazuh-dashboard-plugins/commit/df4e8f9305b35e9ee1473bed5f5d452dd3420567)
- Agent search filter by name, lost when refreshing. [71b5274](https://github.com/wazuh/wazuh-dashboard-plugins/commit/71b5274ccc332d8961a158587152f7badab28a95)
- Alerts of level 12 cannot be displayed in the Summary table. [ec0e888](https://github.com/wazuh/wazuh-dashboard-plugins/commit/ec0e8885d9f1306523afbc87de01a31f24e36309)
- Restored query from search bar in visualizations. [439128f](https://github.com/wazuh/wazuh-dashboard-plugins/commit/439128f0a1f65b649a9dcb81ab5804ca20f65763)
- Fix Kibana filters loop in Firefox. [82f0f32](https://github.com/wazuh/wazuh-dashboard-plugins/commit/82f0f32946d844ce96a28f0185f903e8e05c5589)

## Wazuh v3.9.3 - Kibana v6.8.1 / v7.1.1 / v7.2.0 - Revision 523

### Added

- Support for Wazuh v3.9.3
- Support for Kibana v7.2.0 [#1556](https://github.com/wazuh/wazuh-dashboard-plugins/pull/1556).

### Changed

- New design and several UI/UX changes [#1525](https://github.com/wazuh/wazuh-dashboard-plugins/pull/1525).
- Improved error checking + syscollector performance [94d0a83](https://github.com/wazuh/wazuh-dashboard-plugins/commit/94d0a83e43aa1d2d84ef6f87cbb76b9aefa085b3).
- Adapt Syscollector for MacOS agents [a4bf7ef](https://github.com/wazuh/wazuh-dashboard-plugins/commit/a4bf7efc693a99b7565b5afcaa372155f15a4db9).
- Show last scan for syscollector [73f2056](https://github.com/wazuh/wazuh-dashboard-plugins/commit/73f2056673bb289d472663397ba7097e49b7b93b).
- Extendend information for syscollector [#1585](https://github.com/wazuh/wazuh-dashboard-plugins/issues/1585).

### Fixed

- Corrected width for agent stats [a998955](https://github.com/wazuh/wazuh-dashboard-plugins/commit/a99895565a8854c55932ec94cffb08e1d0aa3da1).
- Fix height for the menu directive with Dynamic height [427d0f3](https://github.com/wazuh/wazuh-dashboard-plugins/commit/427d0f3e9fa6c34287aa9e8557da99a51e0db40f).
- Fix wazuh-db and clusterd check [cddcef6](https://github.com/wazuh/wazuh-dashboard-plugins/commit/cddcef630c5234dd6f6a495715743dfcfd4e4001).
- Fix AlertsStats when value is "0", it was showing "-" [07a3e10](https://github.com/wazuh/wazuh-dashboard-plugins/commit/07a3e10c7f1e626ba75a55452b6c295d11fd657d).
- Fix syscollector state value [f8d3d0e](https://github.com/wazuh/wazuh-dashboard-plugins/commit/f8d3d0eca44e67e26f79bc574495b1f4c8f751f2).
- Fix time offset for reporting table [2ef500b](https://github.com/wazuh/wazuh-dashboard-plugins/commit/2ef500bb112e68bd4811b8e87ce8581d7c04d20f).
- Fix call to obtain GDPR requirements for specific agent [ccda846](https://github.com/wazuh/wazuh-dashboard-plugins/commit/ccda8464b50be05bc5b3642f25f4972c8a7a2c03).
- Restore "rule.id" as a clickable field in visualizations [#1546](https://github.com/wazuh/wazuh-dashboard-plugins/pull/1546).
- Fix timepicker in cluster monitoring [f7533ce](https://github.com/wazuh/wazuh-dashboard-plugins/pull/1560/commits/f7533cecb6862abfb5c1d2173ec3e70ffc59804a).
- Fix several bugs [#1569](https://github.com/wazuh/wazuh-dashboard-plugins/pull/1569).
- Fully removed "rule.id" as URL field [#1584](https://github.com/wazuh/wazuh-dashboard-plugins/issues/1584).
- Fix filters for dashboards [#1583](https://github.com/wazuh/wazuh-dashboard-plugins/issues/1583).
- Fix missing dependency [#1591](https://github.com/wazuh/wazuh-dashboard-plugins/issues/1591).

## Wazuh v3.9.2 - Kibana v7.1.1 - Revision 510

### Added

- Support for Wazuh v3.9.2

### Changed

- Avoid showing more than one toaster for the same error message [7937003](https://github.com/wazuh/wazuh-dashboard-plugins/commit/793700382798033203091d160773363323e05bb9).
- Restored "Alerts evolution - Top 5 agents" in Overview > Security events [f9305c0](https://github.com/wazuh/wazuh-dashboard-plugins/commit/f9305c0c6acf4a31c41b1cc9684b87f79b27524f).

### Fixed

- Fix missing parameters in Dev Tools request [#1496](https://github.com/wazuh/wazuh-dashboard-plugins/pull/1496).
- Fix "Invalid Date" for Safari and Internet Explorer [#1505](https://github.com/wazuh/wazuh-dashboard-plugins/pull/1505).

## Wazuh v3.9.1 - Kibana v7.1.1 - Revision 509

### Added

- Support for Kibana v7.1.1
- Added overall metrics for Agents > Overview [#1479](https://github.com/wazuh/wazuh-dashboard-plugins/pull/1479).

### Fixed

- Fixed missing dependency for Discover [43f5dd5](https://github.com/wazuh/wazuh-dashboard-plugins/commit/43f5dd5f64065c618ba930b2a4087f0a9e706c0e).
- Fixed visualization for Agents > Overview [#1477](https://github.com/wazuh/wazuh-dashboard-plugins/pull/1477).
- Fixed SCA policy checks table [#1478](https://github.com/wazuh/wazuh-dashboard-plugins/pull/1478).

## Wazuh v3.9.1 - Kibana v7.1.0 - Revision 508

### Added

- Support for Kibana v7.1.0

## Wazuh v3.9.1 - Kibana v6.8.0 - Revision 444

### Added

- Support for Wazuh v3.9.1
- Support for Kibana v6.8.0

### Fixed

- Fixed background color for some parts of the Discover directive [2dfc763](https://github.com/wazuh/wazuh-dashboard-plugins/commit/2dfc763bfa1093fb419f118c2938f6b348562c69).
- Fixed cut values in non-resizable tables when the value is too large [cc4828f](https://github.com/wazuh/wazuh-dashboard-plugins/commit/cc4828fbf50d4dab3dd4bb430617c1f2b13dac6a).
- Fixed handled but not shown error messages from rule editor [0aa0e17](https://github.com/wazuh/wazuh-dashboard-plugins/commit/0aa0e17ac8678879e5066f8d83fd46f5d8edd86a).
- Minor typos corrected [fe11fb6](https://github.com/wazuh/wazuh-dashboard-plugins/commit/fe11fb67e752368aedc89ec844ddf729eb8ad761).
- Minor fixes in agents configuration [1bc2175](https://github.com/wazuh/wazuh-dashboard-plugins/commit/1bc217590438573e7267687655bb5939b5bb9fde).
- Fix Management > logs viewer scrolling [f458b2e](https://github.com/wazuh/wazuh-dashboard-plugins/commit/f458b2e3294796f9cf00482b4da27984646c6398).

### Changed

- Kibana version shown in settings is now read from our package.json [c103d3e](https://github.com/wazuh/wazuh-dashboard-plugins/commit/c103d3e782136106736c02039d28c4567b255aaa).
- Removed an old header from Settings [0197b8b](https://github.com/wazuh/wazuh-dashboard-plugins/commit/0197b8b1abc195f275c8cd9893df84cd5569527b).
- Improved index pattern validation fields, replaced "full_log" with "rule.id" as part of the minimum required fields [dce0595](https://github.com/wazuh/wazuh-dashboard-plugins/commit/dce059501cbd28f1294fd761da3e015e154747bc).
- Improve dynamic height for configuration editor [c318131](https://github.com/wazuh/wazuh-dashboard-plugins/commit/c318131dfb6b5f01752593f2aa972b98c0655610).
- Add timezone for all dates shown in the app [4b8736f](https://github.com/wazuh/wazuh-dashboard-plugins/commit/4b8736fb4e562c78505daaee042bcd798242c3f5).

## Wazuh v3.9.0 - Kibana v6.7.0 / v6.7.1 / v6.7.2 - Revision 441

### Added

- Support for Wazuh v3.9.0
- Support for Kibana v6.7.0 / v6.7.1 / v6.7.2
- Edit master and worker configuration ([#1215](https://github.com/wazuh/wazuh-dashboard-plugins/pull/1215)).
- Edit local rules, local decoders and CDB lists ([#1212](https://github.com/wazuh/wazuh-dashboard-plugins/pull/1212), [#1204](https://github.com/wazuh/wazuh-dashboard-plugins/pull/1204), [#1196](https://github.com/wazuh/wazuh-dashboard-plugins/pull/1196), [#1233](https://github.com/wazuh/wazuh-dashboard-plugins/pull/1233), [#1304](https://github.com/wazuh/wazuh-dashboard-plugins/pull/1304)).
- View no local rules/decoders XML files ([#1395](https://github.com/wazuh/wazuh-dashboard-plugins/pull/1395))
- Dev Tools additions
  - Added hotkey `[shift] + [enter]` for sending query ([#1170](https://github.com/wazuh/wazuh-dashboard-plugins/pull/1170)).
  - Added `Export JSON` button for the Dev Tools ([#1170](https://github.com/wazuh/wazuh-dashboard-plugins/pull/1170)).
- Added refresh button for agents preview table ([#1169](https://github.com/wazuh/wazuh-dashboard-plugins/pull/1169)).
- Added `configuration assessment` information in "Agent > Policy monitoring" ([#1227](https://github.com/wazuh/wazuh-dashboard-plugins/pull/1227)).
- Added agents `configuration assessment` configuration section in "Agent > Configuration" ([1257](https://github.com/wazuh/wazuh-dashboard-plugins/pull/1257))
- Restart master and worker nodes ([#1222](https://github.com/wazuh/wazuh-dashboard-plugins/pull/1222)).
- Restart agents ([#1229](https://github.com/wazuh/wazuh-dashboard-plugins/pull/1229)).
- Added support for more than one Wazuh monitoring pattern ([#1243](https://github.com/wazuh/wazuh-dashboard-plugins/pull/1243))
- Added customizable interval for Wazuh monitoring indices creation ([#1243](https://github.com/wazuh/wazuh-dashboard-plugins/pull/1243)).
- Expand visualizations ([#1246](https://github.com/wazuh/wazuh-dashboard-plugins/pull/1246)).
- Added a dynamic table columns selector ([#1246](https://github.com/wazuh/wazuh-dashboard-plugins/pull/1246)).
- Added resizable columns by dragging in tables ([d2bf8ee](https://github.com/wazuh/wazuh-dashboard-plugins/commit/d2bf8ee9681ca5d6028325e165854b49214e86a3))
- Added a cron job for fetching missing fields of all valid index patterns, also merging dynamic fields every time an index pattern is refreshed by the app ([#1276](https://github.com/wazuh/wazuh-dashboard-plugins/pull/1276)).
- Added auto-merging dynamic fields for Wazuh monitoring index patterns ([#1300](https://github.com/wazuh/wazuh-dashboard-plugins/pull/1300))
- New server module, it's a job queue so we can add delayed jobs to be run in background, this iteration only accepts delayed Wazuh API calls ([#1283](https://github.com/wazuh/wazuh-dashboard-plugins/pull/1283)).
- Added new way to view logs using a logs viewer ([#1292](https://github.com/wazuh/wazuh-dashboard-plugins/pull/1292))
- Added new directive for registering agents from the UI, including instructions on "how to" ([#1321](https://github.com/wazuh/wazuh-dashboard-plugins/pull/1321)).
- Added some Angular charts in Agents Preview and Agents SCA sections ([#1364](https://github.com/wazuh/wazuh-dashboard-plugins/pull/1364))
- Added Docker listener settings in configuration views ([#1365](https://github.com/wazuh/wazuh-dashboard-plugins/pull/1365))
- Added Docker dashboards for both Agents and Overview ([#1367](https://github.com/wazuh/wazuh-dashboard-plugins/pull/1367))
- Improved app logger with debug level ([#1373](https://github.com/wazuh/wazuh-dashboard-plugins/pull/1373))
- Introducing React components from the EUI framework

### Changed

- Escape XML special characters ([#1159](https://github.com/wazuh/wazuh-dashboard-plugins/pull/1159)).
- Changed empty results message for Wazuh tables ([#1165](https://github.com/wazuh/wazuh-dashboard-plugins/pull/1165)).
- Allowing the same query multiple times on the Dev Tools ([#1174](https://github.com/wazuh/wazuh-dashboard-plugins/pull/1174))
- Refactor JSON/XML viewer for configuration tab ([#1173](https://github.com/wazuh/wazuh-dashboard-plugins/pull/1173), [#1148](https://github.com/wazuh/wazuh-dashboard-plugins/pull/1148)).
- Using full height for all containers when possible ([#1224](https://github.com/wazuh/wazuh-dashboard-plugins/pull/1224)).
- Improved the way we are handling "back button" events ([#1207](https://github.com/wazuh/wazuh-dashboard-plugins/pull/1207)).
- Changed some visualizations for FIM, GDPR, PCI, Vulnerability and Security Events ([#1206](https://github.com/wazuh/wazuh-dashboard-plugins/pull/1206), [#1235](https://github.com/wazuh/wazuh-dashboard-plugins/pull/1235), [#1293](https://github.com/wazuh/wazuh-dashboard-plugins/pull/1293)).
- New design for agent header view ([#1186](https://github.com/wazuh/wazuh-dashboard-plugins/pull/1186)).
- Not fetching data the very first time the Dev Tools are opened ([#1185](https://github.com/wazuh/wazuh-dashboard-plugins/pull/1185)).
- Refresh all known fields for all valid index patterns if `kbn-vis` detects a broken index pattern ([ecd7c8f](https://github.com/wazuh/wazuh-dashboard-plugins/commit/ecd7c8f98c187a350f81261d13b0d45dcec6dc5d)).
- Truncate texts and display a tooltip when they don't fit in a table cell ([7b56a87](https://github.com/wazuh/wazuh-dashboard-plugins/commit/7b56a873f85dcba7e6838aeb2e40d9b4cf472576))
- Updated API autocomplete for Dev Tools ([#1218](https://github.com/wazuh/wazuh-dashboard-plugins/pull/1218))
- Updated switches design to adapt it to Kibana's design ([#1253](https://github.com/wazuh/wazuh-dashboard-plugins/pull/1253))
- Reduced the width of some table cells with little text, to give more space to the other columns ([#1263](https://github.com/wazuh/wazuh-dashboard-plugins/pull/1263)).
- Redesign for Management > Status daemons list ([#1284](https://github.com/wazuh/wazuh-dashboard-plugins/pull/1284)).
- Redesign for Management > Configuration, Agent > Configuration ([#1289](https://github.com/wazuh/wazuh-dashboard-plugins/pull/1289)).
- Replaced Management > Logs table with a log viewer component ([#1292](https://github.com/wazuh/wazuh-dashboard-plugins/pull/1292)).
- The agents list search bar now allows to switch between AND/OR operators ([#1291](https://github.com/wazuh/wazuh-dashboard-plugins/pull/1291)).
- Improve audit dashboards ([#1374](https://github.com/wazuh/wazuh-dashboard-plugins/pull/1374))
- Exclude agent "000" getting the last registered and the most active agents from the Wazuh API.([#1391](https://github.com/wazuh/wazuh-dashboard-plugins/pull/1391))
- Reviewed Osquery dashboards ([#1394](https://github.com/wazuh/wazuh-dashboard-plugins/pull/1394))
- Memory info is now a log ([#1400](https://github.com/wazuh/wazuh-dashboard-plugins/pull/1400))
- Error toasters time is now 30000ms, warning/info are still 6000ms ([#1420](https://github.com/wazuh/wazuh-dashboard-plugins/pull/1420))

### Fixed

- Properly handling long messages on notifier service, until now, they were using out of the card space, also we replaced some API messages with more meaningful messages ([#1168](https://github.com/wazuh/wazuh-dashboard-plugins/pull/1168)).
- Adapted Wazuh icon for multiple browsers where it was gone ([#1208](https://github.com/wazuh/wazuh-dashboard-plugins/pull/1208)).
- Do not fetch data from tables twice when resize window ([#1303](https://github.com/wazuh/wazuh-dashboard-plugins/pull/1303)).
- Agent syncrhonization status is updated as we browse the configuration section ([#1305](https://github.com/wazuh/wazuh-dashboard-plugins/pull/1305))
- Using the browser timezone for reporting documents ([#1311](https://github.com/wazuh/wazuh-dashboard-plugins/pull/1311)).
- Wrong behaviors in the routing system when the basePath was set ([#1342](https://github.com/wazuh/wazuh-dashboard-plugins/pull/1342))
- Do not show pagination for one-page tables ([196c5b7](https://github.com/wazuh/wazuh-dashboard-plugins/pull/1362/commits/196c5b717583032798da7791fa4f90ec06397f68))
- Being redirected to Overview once a Kibana restart is performed ([#1378](https://github.com/wazuh/wazuh-dashboard-plugins/pull/1378))
- Displaying the AWS services section of the aws-s3 wodle ([#1393](https://github.com/wazuh/wazuh-dashboard-plugins/pull/1393))
- Show email configuration on the configuration on demand ([#1401](https://github.com/wazuh/wazuh-dashboard-plugins/issues/1401))
- Show "Follow symbolic link" field in Integrity monitoring - Monitored configuration on demand ([0c9c9da](https://github.com/wazuh/wazuh-dashboard-plugins/pull/1414/commits/0c9c9da3b951548761cd203db5ee5baa39afe26c))

## Wazuh v3.8.2 - Kibana v6.6.0 / v6.6.1 / v6.6.2 / v6.7.0 - Revision 419

### Added

- Support for Kibana v6.6.0 / v6.6.1 / v6.6.2 / v6.7.0

### Fixed

- Fixed AWS dashboard, newer JavaScript browser engines break the view due to Angular.js ([6e882fc](https://github.com/wazuh/wazuh-dashboard-plugins/commit/6e882fc1d7efe6059e6140ff40b8a20d9c1fa51e)).
- Fixed AWS accounts visualization, using the right field now ([6e882fc](https://github.com/wazuh/wazuh-dashboard-plugins/commit/6e882fc1d7efe6059e6140ff40b8a20d9c1fa51e)).

## Wazuh v3.8.2 - Kibana v6.5.4 - Revision 418

### Added

- Support for Wazuh v3.8.2

### Changed

- Close configuration editor only if it was successfully updated ([bc77c35](https://github.com/wazuh/wazuh-dashboard-plugins/commit/bc77c35d8440a656d4704451ce857c9e1d36a438)).
- Replaced FIM Vega visualization with standard visualization ([554ee1c](https://github.com/wazuh/wazuh-dashboard-plugins/commit/554ee1c4c4d75c76d82272075acf8bb62e7f9e27)).

## Wazuh v3.8.1 - Kibana v6.5.4 - Revision 417

### Added

- Support for Wazuh v3.8.1

### Changed

- Moved monitored/ignored Windows registry entries to "FIM > Monitored" and "FIM > Ignored" to avoid user confusion ([#1176](https://github.com/wazuh/wazuh-dashboard-plugins/pull/1176)).
- Excluding managers from wazuh-monitoring indices ([#1177](https://github.com/wazuh/wazuh-dashboard-plugins/pull/1177)).
- Escape `&` before sending group configuration ([d3aa56f](https://github.com/wazuh/wazuh-dashboard-plugins/commit/d3aa56fa73478c60505e500db7d3a7df263081b5)).
- Improved `autoFormat` function before rendering group configuration ([f4f8144](https://github.com/wazuh/wazuh-dashboard-plugins/commit/f4f8144eef8b93038fc897a9f16356e71029b844)).
- Now the group configuration editor doesn't exit after sending data to the Wazuh API ([5c1a3ef](https://github.com/wazuh/wazuh-dashboard-plugins/commit/5c1a3ef9bd710a7befbed0709c4a7cf414f44f6b)).

### Fixed

- Fixed style for the error toaster for long URLs or long paths ([11b8084](https://github.com/wazuh/wazuh-dashboard-plugins/commit/11b8084c75bbc5da36587ff31d1bc80a55fe4dfe)).

## Wazuh v3.8.0 - Kibana v6.5.4 - Revision 416

### Added

- Added group management features such as:
  - Edit the group configuration ([#1096](https://github.com/wazuh/wazuh-dashboard-plugins/pull/1096)).
  - Add/remove groups to/from an agent ([#1096](https://github.com/wazuh/wazuh-dashboard-plugins/pull/1096)).
  - Add/remove agents to/from a group ([#1096](https://github.com/wazuh/wazuh-dashboard-plugins/pull/1096)).
  - Add/remove groups ([#1152](https://github.com/wazuh/wazuh-dashboard-plugins/pull/1152)).
- New directive for tables that don't need external data sources ([#1067](https://github.com/wazuh/wazuh-dashboard-plugins/pull/1067)).
- New search bar directive with interactive filters and suggestions ([#1058](https://github.com/wazuh/wazuh-dashboard-plugins/pull/1058)).
- New server route `/elastic/alerts` for fetching alerts using custom parameters([#1056](https://github.com/wazuh/wazuh-dashboard-plugins/pull/1056)).
- New table for an agent FIM monitored files, if the agent OS platform is Windows it will show two tables: files and registry ([#1032](https://github.com/wazuh/wazuh-dashboard-plugins/pull/1032)).
- Added description to each setting under Settings > Configuration ([#1048](https://github.com/wazuh/wazuh-dashboard-plugins/pull/1048)).
- Added a new setting to `config.yml` related to Wazuh monitoring and its index pattern ([#1095](https://github.com/wazuh/wazuh-dashboard-plugins/pull/1095)).
- Resizable columns by dragging in Dev-tools ([#1102](https://github.com/wazuh/wazuh-dashboard-plugins/pull/1102)).
- New feature to be able to edit config.yml file from the Settings > Configuration section view ([#1105](https://github.com/wazuh/wazuh-dashboard-plugins/pull/1105)).
- Added a new table (network addresses) for agent inventory tab ([#1111](https://github.com/wazuh/wazuh-dashboard-plugins/pull/1111)).
- Added `audit_key` (Who-data Audit keys) for configuration tab ([#1123](https://github.com/wazuh/wazuh-dashboard-plugins/pull/1123)).
- Added new known fields for Kibana index pattern ([#1150](https://github.com/wazuh/wazuh-dashboard-plugins/pull/1150)).

### Changed

- Changed Inventory tables. Now the app looks for the OS platform and it shows different tables depending on the OS platform. In addition the process state codes has been replaced to be more meaningful ([#1059](https://github.com/wazuh/wazuh-dashboard-plugins/pull/1059)).
- Tiny rework for the AWS tab including.
- "Report" button is hidden on Discover panel ([#1047](https://github.com/wazuh/wazuh-dashboard-plugins/pull/1047)).
- Visualizations, filters and Discover improved ([#1083](https://github.com/wazuh/wazuh-dashboard-plugins/pull/1083)).
- Removed `popularizeField` function until https://github.com/elastic/kibana/issues/22426 is solved in order to avoid `Unable to write index pattern!` error on Discover tab ([#1085](https://github.com/wazuh/wazuh-dashboard-plugins/pull/1085)).
- Improved Wazuh monitoring module ([#1094](https://github.com/wazuh/wazuh-dashboard-plugins/pull/1094)).
- Added "Registered date" and "Last keep alive" in agents table allowing you to sort by these fields ([#1102](https://github.com/wazuh/wazuh-dashboard-plugins/pull/1102)).
- Improved code quality in sections such as Ruleset > Rule and Decoder detail view simplify conditions ([#1102](https://github.com/wazuh/wazuh-dashboard-plugins/pull/1102)).
- Replaced reporting success message ([#1102](https://github.com/wazuh/wazuh-dashboard-plugins/pull/1102)).
- Reduced the default number of shards and the default number of replicas for the app indices ([#1113](https://github.com/wazuh/wazuh-dashboard-plugins/pull/1113)).
- Refreshing index pattern known fields on health check controller ([#1119](https://github.com/wazuh/wazuh-dashboard-plugins/pull/1119)).
- Less strict memory check ([786c764](https://github.com/wazuh/wazuh-dashboard-plugins/commit/786c7642cd88083f9a77c57ed204488ecf5b710a)).
- Checking message origin in error handler ([dfec368](https://github.com/wazuh/wazuh-dashboard-plugins/commit/dfec368d22a148b2e4437db92d71294900241961)).
- Dev tools is now showing the response as it is, like `curl` does ([#1137](https://github.com/wazuh/wazuh-dashboard-plugins/pull/1137)).
- Removed `unknown` as valid node name ([#1149](https://github.com/wazuh/wazuh-dashboard-plugins/pull/1149)).
- Removed `rule.id` direct filter from the rule set tables ([#1151](https://github.com/wazuh/wazuh-dashboard-plugins/pull/1151))

### Fixed

- Restored X-Pack security logic for the .wazuh index, now it's not bypassing the X-Pack roles ([#1081](https://github.com/wazuh/wazuh-dashboard-plugins/pull/1081))
- Avoid fetching twice the same data ([#1072](https://github.com/wazuh/wazuh-dashboard-plugins/pull/1072), [#1061](https://github.com/wazuh/wazuh-dashboard-plugins/pull/1061)).
- Wazuh logo adapted to low resolutions ([#1074](https://github.com/wazuh/wazuh-dashboard-plugins/pull/1074)).
- Hide Audit, OpenSCAP tabs for non-linux agents. Fixed empty Windows events under Configuration > Log collection section. OSQuery logo has been standardized ([#1072](https://github.com/wazuh/wazuh-dashboard-plugins/pull/1072), [#1076](https://github.com/wazuh/wazuh-dashboard-plugins/pull/1076)).
- Fix empty values on _Overview > Security events_ when Wazuh monitoring is disabled ([#1091](https://github.com/wazuh/wazuh-dashboard-plugins/pull/1091)).
- Fix overlapped play button in Dev-tools when the input box has a scrollbar ([#1102](https://github.com/wazuh/wazuh-dashboard-plugins/pull/1102)).
- Fix Dev-tools behavior when parse json invalid blocks ([#1102](https://github.com/wazuh/wazuh-dashboard-plugins/pull/1102)).
- Fixed Management > Monitoring tab frustration adding back buttons ([#1102](https://github.com/wazuh/wazuh-dashboard-plugins/pull/1102)).
- Fix template checking when using more than one pattern ([#1104](https://github.com/wazuh/wazuh-dashboard-plugins/pull/1104)).
- Fix infinite loop for Wazuh monitoring when the Wazuh API is not being able to give us all the agents ([5a26916](https://github.com/wazuh/wazuh-dashboard-plugins/commit/5a2691642b40a34783d2eafb6ee24ae78b9af21a)), ([85005a1](https://github.com/wazuh/wazuh-dashboard-plugins/commit/85005a184d4f1c3d339b7c895b5d2469f3b45171)).
- Fix rule details for `list` and `info` parameters ([#1149](https://github.com/wazuh/wazuh-dashboard-plugins/pull/1149)).

## Wazuh v3.7.1 / v3.7.2 - Kibana v6.5.1 / v6.5.2 / v6.5.3 / v6.5.4 - Revision 415

### Added

- Support for Elastic stack v6.5.2 / v6.5.3 / v6.5.4.
- Support for Wazuh v3.7.1 / v3.7.2.
- Dev Tools module now autocompletes API endpoints ([#1030](https://github.com/wazuh/wazuh-dashboard-plugins/pull/1030)).

### Changed

- Increased number of rows for syscollector tables ([#1033](https://github.com/wazuh/wazuh-dashboard-plugins/pull/1033)).
- Modularized JSON/XML viewers for the configuration section ([#982](https://github.com/wazuh/wazuh-dashboard-plugins/pull/982)).

### Fixed

- Added missing fields for syscollector network tables ([#1036](https://github.com/wazuh/wazuh-dashboard-plugins/pull/1036)).
- Using the right API path when downloading CSV for decoders list ([#1045](https://github.com/wazuh/wazuh-dashboard-plugins/pull/1045)).
- Including group field when downloading CSV for agents list ([#1044](https://github.com/wazuh/wazuh-dashboard-plugins/pull/1044)).
- Preserve active tab in configuration section when refreshing the page ([#1037](https://github.com/wazuh/wazuh-dashboard-plugins/pull/1037)).

## Wazuh v3.7.0 - Kibana v6.5.0 / v6.5.1 - Revision 414

### Added

- Support for Elastic Stack v6.5.0 / v6.5.1.
- Agent groups bar is now visible on the agent configuration section ([#1023](https://github.com/wazuh/wazuh-dashboard-plugins/pull/1023)).
- Added a new setting for the `config.yml` file for enable/disable administrator mode ([#1019](https://github.com/wazuh/wazuh-dashboard-plugins/pull/1019)).
  - This allows the user to perform PUT, POST, DELETE methods in our Dev Tools.

### Changed

- Refactored most front-end controllers ([#1023](https://github.com/wazuh/wazuh-dashboard-plugins/pull/1023)).

## Wazuh v3.7.0 - Kibana v6.4.2 / v6.4.3 - Revision 413

### Added

- Support for Wazuh v3.7.0.
- Support for Elastic Stack v6.4.2 / v6.4.3.
- Brand-new interface for _Configuration_ (on both _Management_ and _Agents_ tabs) ([#914](https://github.com/wazuh/wazuh-dashboard-plugins/pull/914)):
  - Now you can check current and real agent and manager configuration.
  - A new interface design, with more useful information and easy to understand descriptions.
  - New and more responsive JSON/XML viewers to show the configuration in raw mode.
- Brand-new extension - Osquery ([#938](https://github.com/wazuh/wazuh-dashboard-plugins/pull/938)):
  - A new extension, disabled by default.
  - Check alerts from Wazuh's Osquery integration.
  - Check your current Osquery wodle configuration.
  - More improvements will come for this extension in the future.
- New option for Wazuh app configuration file - _Ignore index patterns_ ([#947](https://github.com/wazuh/wazuh-dashboard-plugins/pull/947)):
  - Now the user can specify which index patterns can't be selected on the app using the new `ip.ignore` setting on the `config.yml` file.
  - The valid format is an array of strings which represents index patterns.
  - By default, this list is empty (all index patterns will be available if they use a compatible structure).
- Added a node selector for _Management > Status_ section when Wazuh cluster is enabled ([#976](https://github.com/wazuh/wazuh-dashboard-plugins/pull/976)).
- Added quick access to _Configuration_ or _Discover_ panels for an agent on the agents list ([#939](https://github.com/wazuh/wazuh-dashboard-plugins/pull/939)).
- Now you can click on an agent's ID on the _Discover_ panels to open its details page on the app ([#904](https://github.com/wazuh/wazuh-dashboard-plugins/pull/904)).
- Redesigned the _Overview > Amazon AWS_ tab, using more meaningful visualizations for a better overall view of your agents' status ([#903](https://github.com/wazuh/wazuh-dashboard-plugins/pull/903)).
- Redesigned the _Overview/Agents > Vulnerabilities_ tab, using more meaningful visualizations for a better overall view of your agents' status ([#954](https://github.com/wazuh/wazuh-dashboard-plugins/pull/954)).
- Now everytime the user enters the _Settings_ tab, the API connection will be automatically checked ([#971](https://github.com/wazuh/wazuh-dashboard-plugins/pull/971)).
- Added a node selector for _Management > Logs_ section when Wazuh cluster is enabled ([#980](https://github.com/wazuh/wazuh-dashboard-plugins/pull/980)).
- Added a group selector for _Agents_ section ([#995](https://github.com/wazuh/wazuh-dashboard-plugins/pull/995)).

### Changed

- Interface refactoring for the _Agents > Inventory data_ tab ([#924](https://github.com/wazuh/wazuh-dashboard-plugins/pull/924)):
  - Now the tab won't be available if your agent doesn't have Syscollector enabled, and each card will be enabled or disabled depending on the current Syscollector scans configuration.
  - This will prevent situations where the user couldn't check the inventory although there was actual scan data to show on some sections.
- Added support for new multigroups feature ([#911](https://github.com/wazuh/wazuh-dashboard-plugins/pull/911)):
  - Now the information bars on _Agents_ will show all the groups an agent belongs to.
- Now the result pane on the _Dev tools_ tab will show the error code coming from the Wazuh API ([#909](https://github.com/wazuh/wazuh-dashboard-plugins/pull/909)).
- Changed some visualizations titles for _Overview/Agents > OpenSCAP_ tab ([#925](https://github.com/wazuh/wazuh-dashboard-plugins/pull/925)).
- All backend routes have been renamed ([#932](https://github.com/wazuh/wazuh-dashboard-plugins/pull/932)).
- Several improvements for Elasticsearch tests ([#933](https://github.com/wazuh/wazuh-dashboard-plugins/pull/933)).
- Updated some strings and descriptions on the _Settings_ tab ([#934](https://github.com/wazuh/wazuh-dashboard-plugins/pull/934)).
- Changed the date format on _Settings > Logs_ to make it more human-readable ([#944](https://github.com/wazuh/wazuh-dashboard-plugins/pull/944)).
- Changed some labels to remove the "MD5 sum" expression, it will use "Checksum" instead ([#945](https://github.com/wazuh/wazuh-dashboard-plugins/pull/945)).
- Added word wrapping class to group name in _Management > Groups > Group detail_ tab ([#945](https://github.com/wazuh/wazuh-dashboard-plugins/pull/945)).
- The `wz-table` directive has been refactored ([#953](https://github.com/wazuh/wazuh-dashboard-plugins/pull/953)).
- The `wz-table` directive now checks if a request is aborted ([#979](https://github.com/wazuh/wazuh-dashboard-plugins/pull/979)).
- Several performance improvements ([#985](https://github.com/wazuh/wazuh-dashboard-plugins/pull/985), [#997](https://github.com/wazuh/wazuh-dashboard-plugins/pull/997), [#1000](https://github.com/wazuh/wazuh-dashboard-plugins/pull/1000)).

### Fixed

- Several known fields for _Whodata_ functionality have been fixed ([#901](https://github.com/wazuh/wazuh-dashboard-plugins/pull/901)).
- Fixed alignment bug with the _Add a filter +_ button on _Discover_ and _Agents_ tabs ([#912](https://github.com/wazuh/wazuh-dashboard-plugins/pull/912)).
- Fixed a bug where the `Add API` form on _Settings_ didn't appear when pressing the button after editing an existing API entry ([#944](https://github.com/wazuh/wazuh-dashboard-plugins/pull/944)).
- Fixed a bug on _Ruleset_ tab where the "Description" column was showing `0` if the rule doesn't have any description ([#948](https://github.com/wazuh/wazuh-dashboard-plugins/pull/948)).
- Fixed wrong alignment on related Rules/Decoders tables from _Management > Ruleset_ tab ([#971](https://github.com/wazuh/wazuh-dashboard-plugins/pull/971)).
- Fixed a bug where sometimes the error messages appeared duplicated ([#971](https://github.com/wazuh/wazuh-dashboard-plugins/pull/971)).

### Removed

- On the _Management > Monitoring_ tab, the `Cluster enabled but not running` message won't appear as an error anymore ([#971](https://github.com/wazuh/wazuh-dashboard-plugins/pull/971)).

## Wazuh v3.6.1 - Kibana v6.4.1 / v6.4.2 / v6.4.3 - Revision 412

### Added

- Support for Elastic Stack v6.4.1 / v6.4.2 / v6.4.3.

## Wazuh v3.6.1 - Kibana v6.4.0 - Revision 411

### Added

- Redesigned the _Overview > Integrity monitoring_ tab, using more meaningful visualizations for a better overall view of your agents' status ([#893](https://github.com/wazuh/wazuh-dashboard-plugins/pull/893)).
- Added a new table for the _Inventory_ tab: _Processes_ ([#895](https://github.com/wazuh/wazuh-dashboard-plugins/pull/895)).
- Improved error handling for tables. Now the table will show an error message if it wasn't able to fetch and load data ([#896](https://github.com/wazuh/wazuh-dashboard-plugins/pull/896)).

### Changed

- The app source code has been improved, following best practices and coding guidelines ([#892](https://github.com/wazuh/wazuh-dashboard-plugins/pull/892)).
- Included more app tests and prettifier for better code maintainability ([#883](https://github.com/wazuh/wazuh-dashboard-plugins/pull/883) & [#885](https://github.com/wazuh/wazuh-dashboard-plugins/pull/885)).

### Fixed

- Fixed minor visual errors on some _GDPR_, _PCI DSS_ and _Vulnerabilities_ visualizations ([#894](https://github.com/wazuh/wazuh-dashboard-plugins/pull/894)).

## Wazuh v3.6.1 - Kibana v6.4.0 - Revision 410

### Added

- The _Inventory_ tab has been redesigned ([#873](https://github.com/wazuh/wazuh-dashboard-plugins/pull/873)):
  - Added new network interfaces and port tables.
  - Improved design using metric information bars and intuitive status indicators.
- Added refresh functionality to the _Settings > Logs_ tab ([#852](https://github.com/wazuh/wazuh-dashboard-plugins/pull/852)):
  - Now everytime the user opens the tab, the logs will be reloaded.
  - A new button to force the update has been added on the top left corner of the logs table.
- Added `tags` and `recursion_level` configuration options to _Management/Agent > Configuration_ tabs ([#850](https://github.com/wazuh/wazuh-dashboard-plugins/pull/850)).
- The _Kuery_ search syntax has been added again to the app ([#851](https://github.com/wazuh/wazuh-dashboard-plugins/pull/851)).
- Added a first batch of [_Mocha_](https://mochajs.org/) tests and other quality of code improvements to the app ([#859](https://github.com/wazuh/wazuh-dashboard-plugins/pull/859)).
- Now you can open specific rule details (the _Management > Ruleset_ tab) when clicking on the `rule.id` value on the _Discover_ tab ([#862](https://github.com/wazuh/wazuh-dashboard-plugins/pull/862)).
- Now you can click on the rule ID value on the _Management > Ruleset_ tab to search for related alerts on the _Discover_ tab ([#863](https://github.com/wazuh/wazuh-dashboard-plugins/pull/863)).

### Changed

- The index pattern known fields have been updated up to 567 ([#872](https://github.com/wazuh/wazuh-dashboard-plugins/pull/872)).
- Now the _Inventory_ tab will always be available for all agents, and a descriptive message will appear if the agent doesn't have `syscollector` enabled ([#879](https://github.com/wazuh/wazuh-dashboard-plugins/pull/879)).

### Fixed

- Fixed a bug where the _Inventory_ tab was unavailable if the user reloads the page while on the _Agents > Configuration_ tab ([#845](https://github.com/wazuh/wazuh-dashboard-plugins/pull/845)).
- Fixed some _Overview > VirusTotal_ visualizations ([#846](https://github.com/wazuh/wazuh-dashboard-plugins/pull/846)).
- Fixed a bug where the _Settings > Extensions_ tab wasn't being properly hidden when there's no API entries inserted ([#847](https://github.com/wazuh/wazuh-dashboard-plugins/pull/847)).
- Fixed a bug where the _Current API_ indicator on the top navbar wasn't being properly updated when the user deletes all the API entries ([#848](https://github.com/wazuh/wazuh-dashboard-plugins/pull/848)).
- Fixed a bug where the _Agents coverage_ metric were not displaying a proper value when the manager has 0 registered agents ([#849](https://github.com/wazuh/wazuh-dashboard-plugins/pull/849)).
- Fixed a bug where the `wazuh-basic` user role was able to update API entries (it should be forbidden) ([#853](https://github.com/wazuh/wazuh-dashboard-plugins/pull/853)).
- Fixed a bug where the visualizations had scroll bars on the PDF reports ([#870](https://github.com/wazuh/wazuh-dashboard-plugins/pull/870)).
- Fixed a bug on the _Dev tools_ tab where the user couldn't execute the first request block if there was blank lines above it ([#871](https://github.com/wazuh/wazuh-dashboard-plugins/pull/871)).
- Fixed a bug on pinned filters when opening tabs where the implicit filter was the same, making them stuck and unremovable from other tabs ([#878](https://github.com/wazuh/wazuh-dashboard-plugins/pull/878)).

## Wazuh v3.6.1 - Kibana v6.4.0 - Revision 409

### Added

- Support for Wazuh v3.6.1.

### Fixed

- Fixed a bug on the _Dev tools_ tab ([b7c79f4](https://github.com/wazuh/wazuh-dashboard-plugins/commit/b7c79f48f06cb49b12883ec9e9337da23b49976b)).

## Wazuh v3.6.1 - Kibana v6.3.2 - Revision 408

### Added

- Support for Wazuh v3.6.1.

### Fixed

- Fixed a bug on the _Dev tools_ tab ([4ca9ed5](https://github.com/wazuh/wazuh-dashboard-plugins/commit/4ca9ed54f1b18e5d499d950e6ff0741946701988)).

## Wazuh v3.6.0 - Kibana v6.4.0 - Revision 407

### Added

- Support for Wazuh v3.6.0.

## Wazuh v3.6.0 - Kibana v6.3.2 - Revision 406

### Added

- Support for Wazuh v3.6.0.

## Wazuh v3.5.0 - Kibana v6.4.0 - Revision 405

### Added

- Support for Elastic Stack v6.4.0 ([#813](https://github.com/wazuh/wazuh-dashboard-plugins/pull/813)).

## Wazuh v3.5.0 - Kibana v6.3.2 - Revision 404

### Added

- Added new options to `config.yml` to change shards and replicas settings for `wazuh-monitoring` indices ([#809](https://github.com/wazuh/wazuh-dashboard-plugins/pull/809)).
- Added more error messages for `wazuhapp.log` in case of failure when performing some crucial functions ([#812](https://github.com/wazuh/wazuh-dashboard-plugins/pull/812)).
- Now it's possible to change replicas settings for existing `.wazuh`, `.wazuh-version` and `wazuh-monitoring` indices on the `config.yml` file ([#817](https://github.com/wazuh/wazuh-dashboard-plugins/pull/817)).

### Changed

- App frontend code refactored and restructured ([#802](https://github.com/wazuh/wazuh-dashboard-plugins/pull/802)).
- Now the _Overview > Security events_ tab won't show anything if the only visualization with data is _Agents status_ ([#811](https://github.com/wazuh/wazuh-dashboard-plugins/pull/811)).

### Fixed

- Fixed a bug where the RAM status message appreared twice the first time you opened the app ([#807](https://github.com/wazuh/wazuh-dashboard-plugins/pull/807)).
- Fixed the app UI to make the app usable on Internet Explorer 11 ([#808](https://github.com/wazuh/wazuh-dashboard-plugins/pull/808)).

## Wazuh v3.5.0 - Kibana v6.3.2 - Revision 403

### Added

- The welcome tabs on _Overview_ and _Agents_ have been updated with a new name and description for the existing sections ([#788](https://github.com/wazuh/wazuh-dashboard-plugins/pull/788)).
- Now the app tables will auto-resize depending on the screen height ([#792](https://github.com/wazuh/wazuh-dashboard-plugins/pull/792)).

### Changed

- Now all the app filters on several tables will present the values in alphabetical order ([#787](https://github.com/wazuh/wazuh-dashboard-plugins/pull/787)).

### Fixed

- Fixed a bug on _Decoders_ where clicking on the decoder wouldn't open the detail view if the `Parent decoders` filter was enabled ([#782](https://github.com/wazuh/wazuh-dashboard-plugins/pull/782)).
- Fixed a bug on _Dev tools_ when the first line on the editor pane was empty or had a comment ([#790](https://github.com/wazuh/wazuh-dashboard-plugins/pull/790)).
- Fixed a bug where the app was throwing multiple warning messages the first time you open it ([#791](https://github.com/wazuh/wazuh-dashboard-plugins/pull/791)).
- Fixed a bug where clicking on a different tab from _Overview_ right after inserting the API credentials for the first time would always redirect to _Overview_ ([#791](https://github.com/wazuh/wazuh-dashboard-plugins/pull/791)).
- Fixed a bug where the user could have a browser cookie with a reference to a non-existing API entry on Elasticsearch ([#794](https://github.com/wazuh/wazuh-dashboard-plugins/pull/794) & [#795](https://github.com/wazuh/wazuh-dashboard-plugins/pull/795)).

### Removed

- The cluster key has been removed from the API requests to `/manager/configuration` ([#796](https://github.com/wazuh/wazuh-dashboard-plugins/pull/796)).

## Wazuh v3.5.0 - Kibana v6.3.1/v6.3.2 - Revision 402

### Added

- Support for Wazuh v3.5.0.
- Added new fields for _Vulnerability detector_ alerts ([#752](https://github.com/wazuh/wazuh-dashboard-plugins/pull/752)).
- Added multi table search for `wz-table` directive. Added two new log levels for _Management > Logs_ section ([#753](https://github.com/wazuh/wazuh-dashboard-plugins/pull/753)).

## Wazuh v3.4.0 - Kibana v6.3.1/v6.3.2 - Revision 401

### Added

- Added a few new fields for Kibana due to the new Wazuh _who-data_ feature ([#763](https://github.com/wazuh/wazuh-dashboard-plugins/pull/763)).
- Added XML/JSON viewer for each card under _Management > Configuration_ ([#764](https://github.com/wazuh/wazuh-dashboard-plugins/pull/764)).

### Changed

- Improved error handling for Dev tools. Also removed some unused dependencies from the _Dev tools_ tab ([#760](https://github.com/wazuh/wazuh-dashboard-plugins/pull/760)).
- Unified origin for tab descriptions. Reviewed some grammar typos ([#765](https://github.com/wazuh/wazuh-dashboard-plugins/pull/765)).
- Refactored agents autocomplete component. Removed unused/deprecated modules ([#766](https://github.com/wazuh/wazuh-dashboard-plugins/pull/766)).
- Simplified route resolves section ([#768](https://github.com/wazuh/wazuh-dashboard-plugins/pull/768)).

### Fixed

- Fixed missing cluster node filter for the visualization shown when looking for specific node under _Management > Monitoring_ section ([#758](https://github.com/wazuh/wazuh-dashboard-plugins/pull/758)).
- Fixed missing dependency injection for `wzMisc` factory ([#768](https://github.com/wazuh/wazuh-dashboard-plugins/pull/768)).

### Removed

- Removed `angular-aria`, `angular-md5`, `ansicolors`, `js-yaml`, `querystring` and `lodash` dependencies since Kibana includes all of them. Removed some unused images ([#768](https://github.com/wazuh/wazuh-dashboard-plugins/pull/768)).

## Wazuh v3.4.0 - Kibana v6.3.1/v6.3.2 - Revision 400

### Added

- Support for Wazuh v3.4.0.
- Support for Elastic Stack v6.3.2.
- Support for Kuery as accepted query language ([#742](https://github.com/wazuh/wazuh-dashboard-plugins/pull/742)).
  - This feature is experimental.
- Added new _Who data_ fields from file integrity monitoring features ([#746](https://github.com/wazuh/wazuh-dashboard-plugins/pull/746)).
- Added tab in _Settings_ section where you can see the last logs from the Wazuh app server ([#723](https://github.com/wazuh/wazuh-dashboard-plugins/pull/723)).

### Changed

- Fully redesigned of the welcome screen along the different app sections ([#751](https://github.com/wazuh/wazuh-dashboard-plugins/pull/751)).
- Now any agent can go to the _Inventory_ tab regardless if it's enabled or not. The content will change properly according to the agent configuration ([#744](https://github.com/wazuh/wazuh-dashboard-plugins/pull/744)).
- Updated the `angular-material` dependency to `1.1.10` ([#743](https://github.com/wazuh/wazuh-dashboard-plugins/pull/743)).
- Any API entry is now removable regardless if it's the only one API entry ([#740](https://github.com/wazuh/wazuh-dashboard-plugins/pull/740)).
- Performance has been improved regarding to agents status, they are now being fetched using _distinct_ routes from the Wazuh API ([#738](https://github.com/wazuh/wazuh-dashboard-plugins/pull/738)).
- Improved the way we are parsing some Wazuh API errors regarding to version mismatching ([#735](https://github.com/wazuh/wazuh-dashboard-plugins/pull/735)).

### Fixed

- Fixed wrong filters being applied in _Ruleset > Rules_ and _Ruleset > Decoders_ sections when using Lucene like filters plus path filters ([#736](https://github.com/wazuh/wazuh-dashboard-plugins/pull/736)).
- Fixed the template checking from the healthcheck, now it allows to use custom index patterns ([#739](https://github.com/wazuh/wazuh-dashboard-plugins/pull/739)).
- Fixed infinite white screen from _Management > Monitoring_ when the Wazuh cluster is enabled but not running ([#741](https://github.com/wazuh/wazuh-dashboard-plugins/pull/741)).

## Wazuh v3.3.0/v3.3.1 - Kibana v6.3.1 - Revision 399

### Added

- Added a new Angular.js factory to store the Wazuh app configuration values. Also, this factory is being used by the pre-routes functions (resolves); this way we are sure about having the real configuration at any time. These pre-routes functions have been improved too ([#670](https://github.com/wazuh/wazuh-dashboard-plugins/pull/670)).
- Added extended information for reports from _Reporting_ feature ([#701](https://github.com/wazuh/wazuh-dashboard-plugins/pull/701)).

### Changed

- Tables have been improved. Now they are truncating long fields and adding a tooltip if needed ([#671](https://github.com/wazuh/wazuh-dashboard-plugins/pull/671)).
- Services have been improved ([#715](https://github.com/wazuh/wazuh-dashboard-plugins/pull/715)).
- CSV formatted files have been improved. Now they are showing a more human readable column names ([#717](https://github.com/wazuh/wazuh-dashboard-plugins/pull/717), [#726](https://github.com/wazuh/wazuh-dashboard-plugins/pull/726)).
- Added/Modified some visualization titles ([#728](https://github.com/wazuh/wazuh-dashboard-plugins/pull/728)).
- Improved Discover perfomance when in background mode ([#719](https://github.com/wazuh/wazuh-dashboard-plugins/pull/719)).
- Reports from the _Reporting_ feature have been fulyl redesigned ([#701](https://github.com/wazuh/wazuh-dashboard-plugins/pull/701)).

### Fixed

- Fixed the top menu API indicator when checking the API connection and the manager/cluster information had been changed ([#668](https://github.com/wazuh/wazuh-dashboard-plugins/pull/668)).
- Fixed our logger module which was not writting logs the very first time Kibana is started neither after a log rotation ([#667](https://github.com/wazuh/wazuh-dashboard-plugins/pull/667)).
- Fixed a regular expression in the server side when parsing URLs before registering a new Wazuh API ([#690](https://github.com/wazuh/wazuh-dashboard-plugins/pull/690)).
- Fixed filters from specific visualization regarding to _File integrity_ section ([#694](https://github.com/wazuh/wazuh-dashboard-plugins/pull/694)).
- Fixed filters parsing when generating a report because it was not parsing negated filters as expected ([#696](https://github.com/wazuh/wazuh-dashboard-plugins/pull/696)).
- Fixed visualization counter from _OSCAP_ tab ([#722](https://github.com/wazuh/wazuh-dashboard-plugins/pull/722)).

### Removed

- Temporary removed CSV download from agent inventory section due to Wazuh API bug ([#727](https://github.com/wazuh/wazuh-dashboard-plugins/pull/727)).

## Wazuh v3.3.0/v3.3.1 - Kibana v6.3.0 - Revision 398

### Added

- Improvements for latest app redesign ([#652](https://github.com/wazuh/wazuh-dashboard-plugins/pull/652)):
  - The _Welcome_ tabs have been simplified, following a more Elastic design.
  - Added again the `md-nav-bar` component with refined styles and limited to specific sections.
  - The _Settings > Welcome_ tab has been removed. You can use the nav bar to switch tabs.
  - Minor CSS adjustments and reordering.
- Small app UI improvements ([#634](https://github.com/wazuh/wazuh-dashboard-plugins/pull/634)):
  - Added link to _Agents Preview_ on the _Agents_ tab breadcrumbs.
  - Replaced the _Generate report_ button with a smaller one.
  - Redesigned _Management > Ruleset_ `md-chips` to look similar to Kibana filter pills.
  - Added agent information bar from _Agents > General_ to _Agents > Welcome_ too.
  - Refactored flex layout on _Welcome_ tabs to fix a height visual bug.
  - Removed duplicated loading rings on the _Agents_ tab.
- Improvements for app tables ([#627](https://github.com/wazuh/wazuh-dashboard-plugins/pull/627)):
  - Now the current page will be highlighted.
  - The gap has been fixed to the items per page value.
  - If there are no more pages for _Next_ or _Prev_ buttons, they will be hidden.
- Improvements for app health check ([#637](https://github.com/wazuh/wazuh-dashboard-plugins/pull/637)):
  - Improved design for the view.
  - The checks have been placed on a table, showing the current status of each one.
- Changes to our reporting feature ([#639](https://github.com/wazuh/wazuh-dashboard-plugins/pull/639)):
  - Now the generated reports will include tables for each section.
  - Added a parser for getting Elasticsearch data table responses.
  - The reporting feature is now a separated module, and the code has been refactored.
- Improvements for app tables pagination ([#646](https://github.com/wazuh/wazuh-dashboard-plugins/pull/646)).

### Changed

- Now the `pretty` parameter on the _Dev tools_ tab will be ignored to avoid `Unexpected error` messages ([#624](https://github.com/wazuh/wazuh-dashboard-plugins/pull/624)).
- The `pdfkit` dependency has been replaced by `pdfmake` ([#639](https://github.com/wazuh/wazuh-dashboard-plugins/pull/639)).
- Changed some Kibana tables for performance improvements on the reporting feature ([#644](https://github.com/wazuh/wazuh-dashboard-plugins/pull/644)).
- Changed the method to refresh the list of known fields on the index pattern ([#650](https://github.com/wazuh/wazuh-dashboard-plugins/pull/650)):
  - Now when restarting Kibana, the app will update the fieldset preserving the custom user fields.

### Fixed

- Fixed bug on _Agents CIS-CAT_ tab who wasn't loading the appropriate visualizations ([#626](https://github.com/wazuh/wazuh-dashboard-plugins/pull/626)).
- Fixed a bug where sometimes the index pattern could be `undefined` during the health check process, leading into a false error message when loading the app ([#640](https://github.com/wazuh/wazuh-dashboard-plugins/pull/640)).
- Fixed several bugs on the _Settings > API_ tab when removing, adding or editing new entries.

### Removed

- Removed the app login system ([#636](https://github.com/wazuh/wazuh-dashboard-plugins/pull/636)):
  - This feature was unstable, experimental and untested for a long time. We'll provide much better RBAC capabilities in the future.
- Removed the new Kuery language option on Discover app search bars.
  - This feature will be restored in the future, after more Elastic v6.3.0 adaptations.

## Wazuh v3.3.0/v3.3.1 - Kibana v6.3.0 - Revision 397

### Added

- Support for Elastic Stack v6.3.0 ([#579](https://github.com/wazuh/wazuh-dashboard-plugins/pull/579) & [#612](https://github.com/wazuh/wazuh-dashboard-plugins/pull/612) & [#615](https://github.com/wazuh/wazuh-dashboard-plugins/pull/615)).
- Brand-new Wazuh app redesign for the _Monitoring_ tab ([#581](https://github.com/wazuh/wazuh-dashboard-plugins/pull/581)):
  - Refactored and optimized UI for these tabs, using a breadcrumbs-based navigability.
  - Used the same guidelines from the previous redesign for _Overview_ and _Agents_ tabs.
- New tab for _Agents_ - _Inventory_ ([#582](https://github.com/wazuh/wazuh-dashboard-plugins/pull/582)):
  - Get information about the agent host, such as installed packages, motherboard, operating system, etc.
  - This tab will appear if the agent has the [`syscollector`](https://documentation.wazuh.com/current/user-manual/reference/ossec-conf/wodle-syscollector.html) wodle enabled.
- Brand-new extension - _CIS-CAT Alerts_ ([#601](https://github.com/wazuh/wazuh-dashboard-plugins/pull/601)):
  - A new extension, disabled by default.
  - Visualize alerts related to the CIS-CAT benchmarks on the _Overview_ and _Agents_ tabs.
  - Get information about the last performed scan and its score.
- Several improvements for the _Dev tools_ tab ([#583](https://github.com/wazuh/wazuh-dashboard-plugins/pull/583) & [#597](https://github.com/wazuh/wazuh-dashboard-plugins/pull/597)):
  - Now you can insert queries using inline parameters, just like in a web browser.
  - You can combine inline parameters with JSON-like parameters.
  - If you use the same parameter on both methods with different values, the inline parameter has precedence over the other one.
  - The tab icon has been changed for a more appropriate one.
  - The `Execute query` button is now always placed on the first line of the query block.
- Refactoring for all app tables ([#582](https://github.com/wazuh/wazuh-dashboard-plugins/pull/582)):
  - Replaced the old `wz-table` directive with a new one, along with a new data factory.
  - Now the tables are built with a pagination system.
  - Much easier method for building tables for the app.
  - Performance and stability improvements when fetching API data.
  - Now you can see the total amount of items and the elapsed time.

### Changed

- Moved some logic from the _Agents preview_ tab to the server, to avoid excessive client-side workload ([#586](https://github.com/wazuh/wazuh-dashboard-plugins/pull/586)).
- Changed the UI to use the same loading ring across all the app tabs ([#593](https://github.com/wazuh/wazuh-dashboard-plugins/pull/593) & [#599](https://github.com/wazuh/wazuh-dashboard-plugins/pull/599)).
- Changed the _No results_ message across all the tabs with visualizations ([#599](https://github.com/wazuh/wazuh-dashboard-plugins/pull/599)).

### Fixed

- Fixed a bug on the _Settings/Extensions_ tab where enabling/disabling some extensions could make other ones to be disabled ([#591](https://github.com/wazuh/wazuh-dashboard-plugins/pull/591)).

## Wazuh v3.3.0/v3.3.1 - Kibana v6.2.4 - Revision 396

### Added

- Support for Wazuh v3.3.1.
- Brand-new Wazuh app redesign for the _Settings_ tab ([#570](https://github.com/wazuh/wazuh-dashboard-plugins/pull/570)):
  - Refactored and optimized UI for these tabs, using a breadcrumbs-based navigability.
  - Used the same guidelines from the previous redesign for _Overview_ and _Agents_ tabs.
- Refactoring for _Overview_ and _Agents_ controllers ([#564](https://github.com/wazuh/wazuh-dashboard-plugins/pull/564)):
  - Reduced duplicated code by splitting it into separate files.
  - Code optimization for a better performance and maintainability.
  - Added new services to provide similar functionality between different app tabs.
- Added `data.vulnerability.package.condition` to the list of known fields ([#566](https://github.com/wazuh/wazuh-dashboard-plugins/pull/566)).

### Changed

- The `wazuh-logs` and `wazuh-monitoring` folders have been moved to the Kibana's `optimize` directory in order to avoid some error messages when using the `kibana-plugin list` command ([#563](https://github.com/wazuh/wazuh-dashboard-plugins/pull/563)).

### Fixed

- Fixed a bug on the _Settings_ tab where updating an API entry with wrong credentials would corrupt the existing one ([#558](https://github.com/wazuh/wazuh-dashboard-plugins/pull/558)).
- Fixed a bug on the _Settings_ tab where removing an API entry while its edit form is opened would hide the `Add API` button unless the user reloads the tab ([#558](https://github.com/wazuh/wazuh-dashboard-plugins/pull/558)).
- Fixed some Audit visualizations on the _Overview_ and _Agents_ tabs that weren't using the same search query to show the results ([#572](https://github.com/wazuh/wazuh-dashboard-plugins/pull/572)).
- Fixed undefined variable error on the `wz-menu` directive ([#575](https://github.com/wazuh/wazuh-dashboard-plugins/pull/575)).

## Wazuh v3.3.0 - Kibana v6.2.4 - Revision 395

### Fixed

- Fixed a bug on the _Agent Configuration_ tab where the sync status was always `NOT SYNCHRONIZED` ([#569](https://github.com/wazuh/wazuh-dashboard-plugins/pull/569)).

## Wazuh v3.3.0 - Kibana v6.2.4 - Revision 394

### Added

- Support for Wazuh v3.3.0.
- Updated some backend API calls to include the app version in the request header ([#560](https://github.com/wazuh/wazuh-dashboard-plugins/pull/560)).

## Wazuh v3.2.4 - Kibana v6.2.4 - Revision 393

### Added

- Brand-new Wazuh app redesign for _Overview_ and _Agents_ tabs ([#543](https://github.com/wazuh/wazuh-dashboard-plugins/pull/543)):
  - Updated UI for these tabs using breadcrumbs.
  - New _Welcome_ screen, presenting all the tabs to the user, with useful links to our documentation.
  - Overall design improved, adjusted font sizes and reduced HTML code.
  - This base will allow the app to increase its functionality in the future.
  - Removed the `md-nav-bar` component for a better user experience on small screens.
  - Improved app performance removing some CSS effects from some components, such as buttons.
- New filter for agent version on the _Agents Preview_ tab ([#537](https://github.com/wazuh/wazuh-dashboard-plugins/pull/537)).
- New filter for cluster node on the _Agents Preview_ tab ([#538](https://github.com/wazuh/wazuh-dashboard-plugins/pull/538)).

### Changed

- Now the report generation process will run in a parallel mode in the foreground ([#523](https://github.com/wazuh/wazuh-dashboard-plugins/pull/523)).
- Replaced the usage of `$rootScope` with two new factories, along with more controller improvements ([#525](https://github.com/wazuh/wazuh-dashboard-plugins/pull/525)).
- Now the _Extensions_ tab on _Settings_ won't edit the `.wazuh` index to modify the extensions configuration for all users ([#545](https://github.com/wazuh/wazuh-dashboard-plugins/pull/545)).
  - This allows each new user to always start with the base extensions configuration, and modify it to its needs storing the settings on a browser cookie.
- Now the GDPR requirements description on its tab won't be loaded if the Wazuh API version is not v3.2.3 or higher ([#546](https://github.com/wazuh/wazuh-dashboard-plugins/pull/546)).

### Fixed

- Fixed a bug where the app crashes when attempting to download huge amounts of data as CSV format ([#521](https://github.com/wazuh/wazuh-dashboard-plugins/pull/521)).
- Fixed a bug on the Timelion visualizations from _Management/Monitoring_ which were not properly filtering and showing the cluster nodes information ([#530](https://github.com/wazuh/wazuh-dashboard-plugins/pull/530)).
- Fixed several bugs on the loading process when switching between tabs with or without visualizations in the _Overview_ and _Agents_ tab ([#531](https://github.com/wazuh/wazuh-dashboard-plugins/pull/531) & [#533](https://github.com/wazuh/wazuh-dashboard-plugins/pull/533)).
- Fixed a bug on the `wazuh-monitoring` index feature when using multiple inserted APIs, along with several performance improvements ([#539](https://github.com/wazuh/wazuh-dashboard-plugins/pull/539)).
- Fixed a bug where the OS filter on the _Agents Preview_ tab would exclude the rest of filters instead of combining them ([#552](https://github.com/wazuh/wazuh-dashboard-plugins/pull/552)).
- Fixed a bug where the Extensions settings were restored every time the user opened the _Settings_ tab or pressed the _Set default manager_ button ([#555](https://github.com/wazuh/wazuh-dashboard-plugins/pull/555) & [#556](https://github.com/wazuh/wazuh-dashboard-plugins/pull/556)).

## Wazuh v3.2.3/v3.2.4 - Kibana v6.2.4 - Revision 392

### Added

- Support for Wazuh v3.2.4.
- New functionality - _Reporting_ ([#510](https://github.com/wazuh/wazuh-dashboard-plugins/pull/510)):
  - Generate PDF logs on the _Overview_ and _Agents_ tabs, with the new button next to _Panels_ and _Discover_.
  - The report will contain the current visualizations from the tab where you generated it.
  - List all your generated reports, download or deleted them at the new _Management/Reporting_ tab.
  - **Warning:** If you leave the tab while generating a report, the process will be aborted.
- Added warning/error messages about the total RAM on the server side ([#502](https://github.com/wazuh/wazuh-dashboard-plugins/pull/502)):
  - None of this messages will prevent the user from accessing the app, it's just a recommendation.
  - If your server has less than 2GB of RAM, you'll get an error message when opening the app.
  - If your server has between 2GB and 3GB of RAM, you'll get a warning message.
  - If your server has more than 3GB of RAM, you won't get any kind of message.
- Refactoring and added loading bar to _Manager Logs_ and _Groups_ tabs ([#505](https://github.com/wazuh/wazuh-dashboard-plugins/pull/505)).
- Added more Syscheck options to _Management/Agents_ configuration tabs ([#509](https://github.com/wazuh/wazuh-dashboard-plugins/pull/509)).

### Fixed

- Added more fields to the `known-fields.js` file to avoid warning messages on _Discover_ when using Filebeat for alerts forwarding ([#497](https://github.com/wazuh/wazuh-dashboard-plugins/pull/497)).
- Fixed a bug where clicking on the _Check connection_ button on the _Settings_ tab threw an error message although the API connected successfully ([#504](https://github.com/wazuh/wazuh-dashboard-plugins/pull/504)).
- Fixed a bug where the _Agents_ tab was not properly showing the total of agents due to the new Wazuh cluster implementation ([#517](https://github.com/wazuh/wazuh-dashboard-plugins/pull/517)).

## Wazuh v3.2.3 - Kibana v6.2.4 - Revision 391

### Added

- Support for Wazuh v3.2.3.
- Brand-new extension - _GDPR Alerts_ ([#453](https://github.com/wazuh/wazuh-dashboard-plugins/pull/453)):
  - A new extension, enabled by default.
  - Visualize alerts related to the GDPR compliance on the _Overview_ and _Agents_ tabs.
  - The _Ruleset_ tab has been updated to include GDPR filters on the _Rules_ subtab.
- Brand-new Management tab - _Monitoring_ ([#490](https://github.com/wazuh/wazuh-dashboard-plugins/pull/490)):
  - Visualize your Wazuh cluster, both master and clients.
    - Get the current cluster configuration.
    - Nodes listing, sorting, searching, etc.
  - Get a more in-depth cluster status thanks to the newly added [_Timelion_](https://www.elastic.co/guide/en/kibana/current/timelion.html) visualizations.
  - The Detail view gives you a summary of the node's healthcheck.
- Brand-new tab - _Dev tools_ ([#449](https://github.com/wazuh/wazuh-dashboard-plugins/pull/449)):
  - Find it on the top navbar, next to _Discover_.
  - Execute Wazuh API requests directly from the app.
  - This tab uses your currently selected API from _Settings_.
  - You can type different API requests on the input window, select one with the cursor, and click on the Play button to execute it.
  - You can also type comments on the input window.
- More improvements for the _Manager/Ruleset_ tab ([#446](https://github.com/wazuh/wazuh-dashboard-plugins/pull/446)):
  - A new colour palette for regex, order and rule description arguments.
  - Added return to List view on Ruleset button while on Detail view.
  - Fixed line height on all table headers.
  - Removed unused, old code from Ruleset controllers.
- Added option on `config.yml` to enable/disable the `wazuh-monitoring` index ([#441](https://github.com/wazuh/wazuh-dashboard-plugins/pull/441)):
  - Configure the frequency time to generate new indices.
  - The default frequency time has been increased to 1 hour.
  - When disabled, useful metrics will appear on _Overview/General_ replacing the _Agent status_ visualization.
- Added CSV exporting button to the app ([#431](https://github.com/wazuh/wazuh-dashboard-plugins/pull/431)):
  - Implemented new logic to fetch data from the Wazuh API and download it in CSV format.
  - Currently available for the _Ruleset_, _Logs_ and _Groups_ sections on the _Manager_ tab and also the _Agents_ tab.
- More refactoring to the app backend ([#439](https://github.com/wazuh/wazuh-dashboard-plugins/pull/439)):
  - Standardized error output from the server side.
  - Drastically reduced the error management logic on the client side.
  - Applied the _Facade_ pattern when importing/exporting modules.
  - Deleted unused/deprecated/useless methods both from server and client side.
  - Some optimizations to variable type usages.
- Refactoring to Kibana filters management ([#452](https://github.com/wazuh/wazuh-dashboard-plugins/pull/452) & [#459](https://github.com/wazuh/wazuh-dashboard-plugins/pull/459)):
  - Added new class to build queries from the base query.
  - The filter management is being done on controllers instead of the `discover` directive.
  - Now we are emitting specific events whenever we are fetching data or communicating to the `discover` directive.
  - The number of useless requests to fetch data has been reduced.
  - The synchronization actions are working as expected regardless the amount of data and/or the number of machine resources.
  - Fixed several bugs about filter usage and transition to different app tabs.
- Added confirmation message when the user deletes an API entry on _Settings/API_ ([#428](https://github.com/wazuh/wazuh-dashboard-plugins/pull/428)).
- Added support for filters on the _Manager/Logs_ tab when realtime is enabled ([#433](https://github.com/wazuh/wazuh-dashboard-plugins/pull/433)).
- Added more filter options to the Detail view on _Manager/Ruleset_ ([#434](https://github.com/wazuh/wazuh-dashboard-plugins/pull/434)).

### Changed

- Changed OSCAP visualization to avoid clipping issues with large agent names ([#429](https://github.com/wazuh/wazuh-dashboard-plugins/pull/429)).
- Now the related Rules or Decoders sections on _Manager/Ruleset_ will remain hidden if there isn't any data to show or while it's loading ([#434](https://github.com/wazuh/wazuh-dashboard-plugins/pull/434)).
- Added a 200ms delay when fetching iterable data from the Wazuh API ([#445](https://github.com/wazuh/wazuh-dashboard-plugins/pull/445) & [#450](https://github.com/wazuh/wazuh-dashboard-plugins/pull/450)).
- Fixed several bugs related to Wazuh API timeout/cancelled requests ([#445](https://github.com/wazuh/wazuh-dashboard-plugins/pull/445)).
- Added `ENOTFOUND`, `EHOSTUNREACH`, `EINVAL`, `EAI_AGAIN` options for API URL parameter checking ([#463](https://github.com/wazuh/wazuh-dashboard-plugins/pull/463)).
- Now the _Settings/Extensions_ subtab won't appear unless there's at least one API inserted ([#465](https://github.com/wazuh/wazuh-dashboard-plugins/pull/465)).
- Now the index pattern selector on _Settings/Pattern_ will also refresh the known fields when changing it ([#477](https://github.com/wazuh/wazuh-dashboard-plugins/pull/477)).
- Changed the _Manager_ tab into _Management_ ([#490](https://github.com/wazuh/wazuh-dashboard-plugins/pull/490)).

### Fixed

- Fixed a bug where toggling extensions after deleting an API entry could lead into an error message ([#465](https://github.com/wazuh/wazuh-dashboard-plugins/pull/465)).
- Fixed some performance bugs on the `dataHandler` service ([#442](https://github.com/wazuh/wazuh-dashboard-plugins/pull/442) & [#486](https://github.com/wazuh/wazuh-dashboard-plugins/pull/442)).
- Fixed a bug when loading the _Agents preview_ tab on Safari web browser ([#447](https://github.com/wazuh/wazuh-dashboard-plugins/pull/447)).
- Fixed a bug where a new extension (enabled by default) appears disabled when updating the app ([#456](https://github.com/wazuh/wazuh-dashboard-plugins/pull/456)).
- Fixed a bug where pressing the Enter key on the _Discover's_ tab search bar wasn't working properly ([#488](https://github.com/wazuh/wazuh-dashboard-plugins/pull/488)).

### Removed

- Removed the `rison` dependency from the `package.json` file ([#452](https://github.com/wazuh/wazuh-dashboard-plugins/pull/452)).
- Removed unused Elasticsearch request to avoid problems when there's no API inserted ([#460](https://github.com/wazuh/wazuh-dashboard-plugins/pull/460)).

## Wazuh v3.2.1/v3.2.2 - Kibana v6.2.4 - Revision 390

### Added

- Support for Wazuh v3.2.2.
- Refactoring on visualizations use and management ([#397](https://github.com/wazuh/wazuh-dashboard-plugins/pull/397)):
  - Visualizations are no longer stored on an index, they're built and loaded on demand when needed to render the interface.
  - Refactoring on the whole app source code to use the _import/export_ paradigm.
  - Removed old functions and variables from the old visualization management logic.
  - Removed cron task to clean remaining visualizations since it's no longer needed.
  - Some Kibana functions and modules have been overridden in order to make this refactoring work.
    - This change is not intrusive in any case.
- New redesign for the _Manager/Ruleset_ tab ([#420](https://github.com/wazuh/wazuh-dashboard-plugins/pull/420)):
  - Rules and decoders list now divided into two different sections: _List view_ and _Detail view_.
  - Removed old expandable tables to move the rule/decoder information into a new space.
  - Enable different filters on the detail view for a better search on the list view.
  - New table for related rules or decoders.
  - And finally, a bunch of minor design enhancements to the whole app.
- Added a copyright notice to the whole app source code ([#395](https://github.com/wazuh/wazuh-dashboard-plugins/pull/395)).
- Updated `.gitignore` with the _Node_ template ([#395](https://github.com/wazuh/wazuh-dashboard-plugins/pull/395)).
- Added new module to the `package.json` file, [`rison`](https://www.npmjs.com/package/rison) ([#404](https://github.com/wazuh/wazuh-dashboard-plugins/pull/404)).
- Added the `errorHandler` service to the blank screen scenario ([#413](https://github.com/wazuh/wazuh-dashboard-plugins/pull/413)):
  - Now the exact error message will be shown to the user, instead of raw JSON content.
- Added new option on the `config.yml` file to disable the new X-Pack RBAC capabilities to filter index-patterns ([#417](https://github.com/wazuh/wazuh-dashboard-plugins/pull/417)).

### Changed

- Small minor enhancements to the user interface ([#396](https://github.com/wazuh/wazuh-dashboard-plugins/pull/396)):
  - Reduced Wazuh app logo size.
  - Changed buttons text to not use all-capitalized letters.
  - Minor typos found in the HTML/CSS code have been fixed.
- Now the app log stores the package revision ([#417](https://github.com/wazuh/wazuh-dashboard-plugins/pull/417)).

### Fixed

- Fixed bug where the _Agents_ tab didn't preserve the filters after reloading the page ([#404](https://github.com/wazuh/wazuh-dashboard-plugins/pull/404)).
- Fixed a bug when using X-Pack that sometimes threw an error of false _"Not enough privileges"_ scenario ([#415](https://github.com/wazuh/wazuh-dashboard-plugins/pull/415)).
- Fixed a bug where the Kibana Discover auto-refresh functionality was still working when viewing the _Agent configuration_ tab ([#419](https://github.com/wazuh/wazuh-dashboard-plugins/pull/419)).

## Wazuh v3.2.1 - Kibana v6.2.4 - Revision 389

### Changed

- Changed severity and verbosity to some log messages ([#412](https://github.com/wazuh/wazuh-dashboard-plugins/pull/412)).

### Fixed

- Fixed a bug when using the X-Pack plugin without security capabilities enabled ([#403](https://github.com/wazuh/wazuh-dashboard-plugins/pull/403)).
- Fixed a bug when the app was trying to create `wazuh-monitoring` indices without checking the existence of the proper template ([#412](https://github.com/wazuh/wazuh-dashboard-plugins/pull/412)).

## Wazuh v3.2.1 - Kibana v6.2.4 - Revision 388

### Added

- Support for Elastic Stack v6.2.4.
- App server fully refactored ([#360](https://github.com/wazuh/wazuh-dashboard-plugins/pull/360)):
  - Added new classes, reduced the amount of code, removed unused functions, and several optimizations.
  - Now the app follows a more ES6 code style on multiple modules.
  - _Overview/Agents_ visualizations have been ordered into separated files and folders.
  - Now the app can use the default index defined on the `/ect/kibana/kibana.yml` file.
  - Better error handling for the visualizations directive.
  - Added a cron job to delete remaining visualizations on the `.kibana` index if so.
  - Also, we've added some changes when using the X-Pack plugin:
    - Better management of users and roles in order to use the app capabilities.
    - Prevents app loading if the currently logged user has no access to any index pattern.
- Added the `errorHandler` service to the `dataHandler` factory ([#340](https://github.com/wazuh/wazuh-dashboard-plugins/pull/340)).
- Added Syscollector section to _Manager/Agents Configuration_ tabs ([#359](https://github.com/wazuh/wazuh-dashboard-plugins/pull/359)).
- Added `cluster.name` field to the `wazuh-monitoring` index ([#377](https://github.com/wazuh/wazuh-dashboard-plugins/pull/377)).

### Changed

- Increased the query size when fetching the index pattern list ([#339](https://github.com/wazuh/wazuh-dashboard-plugins/pull/339)).
- Changed active colour for all app tables ([#347](https://github.com/wazuh/wazuh-dashboard-plugins/pull/347)).
- Changed validation regex to accept URLs with non-numeric format ([#353](https://github.com/wazuh/wazuh-dashboard-plugins/pull/353)).
- Changed visualization removal cron task to avoid excessive log messages when there weren't removed visualizations ([#361](https://github.com/wazuh/wazuh-dashboard-plugins/pull/361)).
- Changed filters comparison for a safer access ([#383](https://github.com/wazuh/wazuh-dashboard-plugins/pull/383)).
- Removed some `server.log` messages to avoid performance errors ([#384](https://github.com/wazuh/wazuh-dashboard-plugins/pull/384)).
- Changed the way of handling the index patterns list ([#360](https://github.com/wazuh/wazuh-dashboard-plugins/pull/360)).
- Rewritten some false error-level logs to just information-level ones ([#360](https://github.com/wazuh/wazuh-dashboard-plugins/pull/360)).
- Changed some files from JSON to CommonJS for performance improvements ([#360](https://github.com/wazuh/wazuh-dashboard-plugins/pull/360)).
- Replaced some code on the `kibana-discover` directive with a much cleaner statement to avoid issues on the _Agents_ tab ([#394](https://github.com/wazuh/wazuh-dashboard-plugins/pull/394)).

### Fixed

- Fixed a bug where several `agent.id` filters were created at the same time when navigating between _Agents_ and _Groups_ with different selected agents ([#342](https://github.com/wazuh/wazuh-dashboard-plugins/pull/342)).
- Fixed logic on the index-pattern selector which wasn't showing the currently selected pattern the very first time a user opened the app ([#345](https://github.com/wazuh/wazuh-dashboard-plugins/pull/345)).
- Fixed a bug on the `errorHandler` service who was preventing a proper output of some Elastic-related backend error messages ([#346](https://github.com/wazuh/wazuh-dashboard-plugins/pull/346)).
- Fixed panels flickering in the _Settings_ tab ([#348](https://github.com/wazuh/wazuh-dashboard-plugins/pull/348)).
- Fixed a bug in the shards and replicas settings when the user sets the value to zero (0) ([#358](https://github.com/wazuh/wazuh-dashboard-plugins/pull/358)).
- Fixed several bugs related to the upgrade process from Wazuh 2.x to the new refactored server ([#363](https://github.com/wazuh/wazuh-dashboard-plugins/pull/363)).
- Fixed a bug in _Discover/Agents VirusTotal_ tabs to avoid conflicts with the `agent.name` field ([#379](https://github.com/wazuh/wazuh-dashboard-plugins/pull/379)).
- Fixed a bug on the implicit filter in _Discover/Agents PCI_ tabs ([#393](https://github.com/wazuh/wazuh-dashboard-plugins/pull/393)).

### Removed

- Removed clear API password on `checkPattern` response ([#339](https://github.com/wazuh/wazuh-dashboard-plugins/pull/339)).
- Removed old dashboard visualizations to reduce loading times ([#360](https://github.com/wazuh/wazuh-dashboard-plugins/pull/360)).
- Removed some unused dependencies due to the server refactoring ([#360](https://github.com/wazuh/wazuh-dashboard-plugins/pull/360)).
- Removed completely `metricService` from the app ([#389](https://github.com/wazuh/wazuh-dashboard-plugins/pull/389)).

## Wazuh v3.2.1 - Kibana v6.2.2/v6.2.3 - Revision 387

### Added

- New logging system ([#307](https://github.com/wazuh/wazuh-dashboard-plugins/pull/307)):
  - New module implemented to write app logs.
  - Now a trace is stored every time the app is re/started.
  - Currently, the `initialize.js` and `monitoring.js` files work with this system.
  - Note: the logs will live under `/var/log/wazuh/wazuhapp.log` on Linux systems, on Windows systems they will live under `kibana/plugins/`. It rotates the log whenever it reaches 100MB.
- Better cookies handling ([#308](https://github.com/wazuh/wazuh-dashboard-plugins/pull/308)):
  - New field on the `.wazuh-version` index to store the last time the Kibana server was restarted.
  - This is used to check if the cookies have consistency with the current server status.
  - Now the app is clever and takes decisions depending on new consistency checks.
- New design for the _Agents/Configuration_ tab ([#310](https://github.com/wazuh/wazuh-dashboard-plugins/pull/310)):
  - The style is the same as the _Manager/Configuration_ tab.
  - Added two more sections: CIS-CAT and Commands ([#315](https://github.com/wazuh/wazuh-dashboard-plugins/pull/315)).
  - Added a new card that will appear when there's no group configuration at all ([#323](https://github.com/wazuh/wazuh-dashboard-plugins/pull/323)).
- Added _"group"_ column on the agents list in _Agents_ ([#312](https://github.com/wazuh/wazuh-dashboard-plugins/pull/312)):
  - If you click on the group, it will redirect the user to the specified group in _Manager/Groups_.
- New option for the `config.yml` file, `ip.selector` ([#313](https://github.com/wazuh/wazuh-dashboard-plugins/pull/313)):
  - Define if the app will show or not the index pattern selector on the top navbar.
  - This setting is set to `true` by default.
- More CSS cleanup and reordering ([#315](https://github.com/wazuh/wazuh-dashboard-plugins/pull/315)):
  - New `typography.less` file.
  - New `layout.less` file.
  - Removed `cleaned.less` file.
  - Reordering and cleaning of existing CSS files, including removal of unused classes, renaming, and more.
  - The _Settings_ tab has been refactored to correct some visual errors with some card components.
  - Small refactoring to some components from _Manager/Ruleset_ ([#323](https://github.com/wazuh/wazuh-dashboard-plugins/pull/323)).
- New design for the top navbar ([#326](https://github.com/wazuh/wazuh-dashboard-plugins/pull/326)):
  - Cleaned and refactored code
  - Revamped design, smaller and with minor details to follow the rest of Wazuh app guidelines.
- New design for the wz-chip component to follow the new Wazuh app guidelines ([#323](https://github.com/wazuh/wazuh-dashboard-plugins/pull/323)).
- Added more descriptive error messages when the user inserts bad credentials on the _Add new API_ form in the _Settings_ tab ([#331](https://github.com/wazuh/wazuh-dashboard-plugins/pull/331)).
- Added a new CSS class to truncate overflowing text on tables and metric ribbons ([#332](https://github.com/wazuh/wazuh-dashboard-plugins/pull/332)).
- Support for Elastic Stack v6.2.2/v6.2.3.

### Changed

- Improved the initialization system ([#317](https://github.com/wazuh/wazuh-dashboard-plugins/pull/317)):
  - Now the app will re-create the index-pattern if the user deletes the currently used by the Wazuh app.
  - The fieldset is now automatically refreshed if the app detects mismatches.
  - Now every index-pattern is dynamically formatted (for example, to enable the URLs in the _Vulnerabilities_ tab).
  - Some code refactoring for a better handling of possible use cases.
  - And the best thing, it's no longer needed to insert the sample alert!
- Improvements and changes to index-patterns ([#320](https://github.com/wazuh/wazuh-dashboard-plugins/pull/320) & [#333](https://github.com/wazuh/wazuh-dashboard-plugins/pull/333)):
  - Added a new route, `/get-list`, to fetch the index pattern list.
  - Removed and changed several functions for a proper management of index-patterns.
  - Improved the compatibility with user-created index-patterns, known to have unpredictable IDs.
  - Now the app properly redirects to `/blank-screen` if the length of the index patterns list is 0.
  - Ignored custom index patterns with auto-generated ID on the initialization process.
    - Now it uses the value set on the `config.yml` file.
  - If the index pattern is no longer available, the cookie will be overwritten.
- Improvements to the monitoring module ([#322](https://github.com/wazuh/wazuh-dashboard-plugins/pull/322)):
  - Minor refactoring to the whole module.
  - Now the `wazuh-monitoring` index pattern is regenerated if it's missing.
  - And the best thing, it's no longer needed to insert the monitoring template!
- Now the app health check system only checks if the API and app have the same `major.minor` version ([#311](https://github.com/wazuh/wazuh-dashboard-plugins/pull/311)):
  - Previously, the API and app had to be on the same `major.minor.patch` version.
- Adjusted space between title and value in some cards showing Manager or Agent configurations ([#315](https://github.com/wazuh/wazuh-dashboard-plugins/pull/315)).
- Changed red and green colours to more saturated ones, following Kibana style ([#315](https://github.com/wazuh/wazuh-dashboard-plugins/pull/315)).

### Fixed

- Fixed bug in Firefox browser who was not properly showing the tables with the scroll pagination functionality ([#314](https://github.com/wazuh/wazuh-dashboard-plugins/pull/314)).
- Fixed bug where visualizations weren't being destroyed due to ongoing renderization processes ([#316](https://github.com/wazuh/wazuh-dashboard-plugins/pull/316)).
- Fixed several UI bugs for a better consistency and usability ([#318](https://github.com/wazuh/wazuh-dashboard-plugins/pull/318)).
- Fixed an error where the initial index-pattern was not loaded properly the very first time you enter the app ([#328](https://github.com/wazuh/wazuh-dashboard-plugins/pull/328)).
- Fixed an error message that appeared whenever the app was not able to found the `wazuh-monitoring` index pattern ([#328](https://github.com/wazuh/wazuh-dashboard-plugins/pull/328)).

## Wazuh v3.2.1 - Kibana v6.2.2 - Revision 386

### Added

- New design for the _Manager/Groups_ tab ([#295](https://github.com/wazuh/wazuh-dashboard-plugins/pull/295)).
- New design for the _Manager/Configuration_ tab ([#297](https://github.com/wazuh/wazuh-dashboard-plugins/pull/297)).
- New design of agents statistics for the _Agents_ tab ([#299](https://github.com/wazuh/wazuh-dashboard-plugins/pull/299)).
- Added information ribbon into _Overview/Agent SCAP_ tabs ([#303](https://github.com/wazuh/wazuh-dashboard-plugins/pull/303)).
- Added information ribbon into _Overview/Agent VirusTotal_ tabs ([#306](https://github.com/wazuh/wazuh-dashboard-plugins/pull/306)).
- Added information ribbon into _Overview AWS_ tab ([#306](https://github.com/wazuh/wazuh-dashboard-plugins/pull/306)).

### Changed

- Refactoring of HTML and CSS code throughout the whole Wazuh app ([#294](https://github.com/wazuh/wazuh-dashboard-plugins/pull/294), [#302](https://github.com/wazuh/wazuh-dashboard-plugins/pull/302) & [#305](https://github.com/wazuh/wazuh-dashboard-plugins/pull/305)):
  - A big milestone for the project was finally achieved with this refactoring.
  - We've removed the Bootstrap dependency from the `package.json` file.
  - We've removed and merged many duplicated rules.
  - We've removed HTML and `angular-md` overriding rules. Now we have more own-made classes to avoid undesired results on the UI.
  - Also, this update brings tons of minor bugfixes related to weird HTML code.
- Wazuh app visualizations reviewed ([#301](https://github.com/wazuh/wazuh-dashboard-plugins/pull/301)):
  - The number of used buckets has been limited since most of the table visualizations were surpassing acceptable limits.
  - Some visualizations have been checked to see if they make complete sense on what they mean to show to the user.
- Modified some app components for better follow-up of Kibana guidelines ([#290](https://github.com/wazuh/wazuh-dashboard-plugins/pull/290) & [#297](https://github.com/wazuh/wazuh-dashboard-plugins/pull/297)).
  - Also, some elements were modified on the _Discover_ tab in order to correct some mismatches.

### Fixed

- Adjusted information ribbon in _Agents/General_ for large OS names ([#290](https://github.com/wazuh/wazuh-dashboard-plugins/pull/290) & [#294](https://github.com/wazuh/wazuh-dashboard-plugins/pull/294)).
- Fixed unsafe array access on the visualization directive when going directly into _Manager/Ruleset/Decoders_ ([#293](https://github.com/wazuh/wazuh-dashboard-plugins/pull/293)).
- Fixed a bug where navigating between agents in the _Agents_ tab was generating duplicated `agent.id` implicit filters ([#296](https://github.com/wazuh/wazuh-dashboard-plugins/pull/296)).
- Fixed a bug where navigating between different tabs from _Overview_ or _Agents_ while being on the _Discover_ sub-tab was causing data loss in metric watchers ([#298](https://github.com/wazuh/wazuh-dashboard-plugins/pull/298)).
- Fixed incorrect visualization of the rule level on _Manager/Ruleset/Rules_ when the rule level is zero (0) ([#298](https://github.com/wazuh/wazuh-dashboard-plugins/pull/298)).

### Removed

- Removed almost every `md-tooltip` component from the whole app ([#305](https://github.com/wazuh/wazuh-dashboard-plugins/pull/305)).
- Removed unused images from the `img` folder ([#305](https://github.com/wazuh/wazuh-dashboard-plugins/pull/305)).

## Wazuh v3.2.1 - Kibana v6.2.2 - Revision 385

### Added

- Support for Wazuh v3.2.1.
- Brand-new first redesign for the app user interface ([#278](https://github.com/wazuh/wazuh-dashboard-plugins/pull/278)):
  - This is the very first iteration of a _work-in-progress_ UX redesign for the Wazuh app.
  - The overall interface has been refreshed, removing some unnecessary colours and shadow effects.
  - The metric visualizations have been replaced by an information ribbon under the filter search bar, reducing the amount of space they occupied.
    - A new service was implemented for a proper handling of the metric visualizations watchers ([#280](https://github.com/wazuh/wazuh-dashboard-plugins/pull/280)).
  - The rest of the app visualizations now have a new, more detailed card design.
- New shards and replicas settings to the `config.yml` file ([#277](https://github.com/wazuh/wazuh-dashboard-plugins/pull/277)):
  - Now you can apply custom values to the shards and replicas for the `.wazuh` and `.wazuh-version` indices.
  - This feature only works before the installation process. If you modify these settings after installing the app, they won't be applied at all.

### Changed

- Now clicking again on the _Groups_ tab on _Manager_ will properly reload the tab and redirect to the beginning ([#274](https://github.com/wazuh/wazuh-dashboard-plugins/pull/274)).
- Now the visualizations only use the `vis-id` attribute for loading them ([#275](https://github.com/wazuh/wazuh-dashboard-plugins/pull/275)).
- The colours from the toast messages have been replaced to follow the Elastic 6 guidelines ([#286](https://github.com/wazuh/wazuh-dashboard-plugins/pull/286)).

### Fixed

- Fixed wrong data flow on _Agents/General_ when coming from and going to the _Groups_ tab ([#273](https://github.com/wazuh/wazuh-dashboard-plugins/pull/273)).
- Fixed sorting on tables, now they use the sorting functionality provided by the Wazuh API ([#274](https://github.com/wazuh/wazuh-dashboard-plugins/pull/274)).
- Fixed column width issues on some tables ([#274](https://github.com/wazuh/wazuh-dashboard-plugins/pull/274)).
- Fixed bug in the _Agent configuration_ JSON viewer who didn't properly show the full group configuration ([#276](https://github.com/wazuh/wazuh-dashboard-plugins/pull/276)).
- Fixed excessive loading time from some Audit visualizations ([#278](https://github.com/wazuh/wazuh-dashboard-plugins/pull/278)).
- Fixed Play/Pause button in timepicker's auto-refresh ([#281](https://github.com/wazuh/wazuh-dashboard-plugins/pull/281)).
- Fixed unusual scenario on visualization directive where sometimes there was duplicated implicit filters when doing a search ([#283](https://github.com/wazuh/wazuh-dashboard-plugins/pull/283)).
- Fixed some _Overview Audit_ visualizations who were not working properly ([#285](https://github.com/wazuh/wazuh-dashboard-plugins/pull/285)).

### Removed

- Deleted the `id` attribute from all the app visualizations ([#275](https://github.com/wazuh/wazuh-dashboard-plugins/pull/275)).

## Wazuh v3.2.0 - Kibana v6.2.2 - Revision 384

### Added

- New directives for the Wazuh app: `wz-table`, `wz-table-header` and `wz-search-bar` ([#263](https://github.com/wazuh/wazuh-dashboard-plugins/pull/263)):
  - Maintainable and reusable components for a better-structured app.
  - Several files have been changed, renamed and moved to new folders, following _best practices_.
  - The progress bar is now within its proper directive ([#266](https://github.com/wazuh/wazuh-dashboard-plugins/pull/266)).
  - Minor typos and refactoring changes to the new directives.
- Support for Elastic Stack v6.2.2.

### Changed

- App buttons have been refactored. Unified CSS and HTML for buttons, providing the same structure for them ([#269](https://github.com/wazuh/wazuh-dashboard-plugins/pull/269)).
- The API list on Settings now shows the latest inserted API at the beginning of the list ([#261](https://github.com/wazuh/wazuh-dashboard-plugins/pull/261)).
- The check for the currently applied pattern has been improved, providing clever handling of Elasticsearch errors ([#271](https://github.com/wazuh/wazuh-dashboard-plugins/pull/271)).
- Now on _Settings_, when the Add or Edit API form is active, if you press the other button, it will make the previous one disappear, getting a clearer interface ([#9df1e31](https://github.com/wazuh/wazuh-dashboard-plugins/commit/9df1e317903edf01c81eba068da6d20a8a1ea7c2)).

### Fixed

- Fixed visualizations directive to properly load the _Manager/Ruleset_ visualizations ([#262](https://github.com/wazuh/wazuh-dashboard-plugins/pull/262)).
- Fixed a bug where the classic extensions were not affected by the settings of the `config.yml` file ([#266](https://github.com/wazuh/wazuh-dashboard-plugins/pull/266)).
- Fixed minor CSS bugs from the conversion to directives to some components ([#266](https://github.com/wazuh/wazuh-dashboard-plugins/pull/266)).
- Fixed bug in the tables directive when accessing a member it doesn't exist ([#266](https://github.com/wazuh/wazuh-dashboard-plugins/pull/266)).
- Fixed browser console log error when clicking the Wazuh logo on the app ([#6647fbc](https://github.com/wazuh/wazuh-dashboard-plugins/commit/6647fbc051c2bf69df7df6e247b2b2f46963f194)).

### Removed

- Removed the `kbn-dis` directive from _Manager/Ruleset_ ([#262](https://github.com/wazuh/wazuh-dashboard-plugins/pull/262)).
- Removed the `filters.js` and `kibana_fields_file.json` files ([#263](https://github.com/wazuh/wazuh-dashboard-plugins/pull/263)).
- Removed the `implicitFilters` service ([#270](https://github.com/wazuh/wazuh-dashboard-plugins/pull/270)).
- Removed visualizations loading status trace from controllers and visualization directive ([#270](https://github.com/wazuh/wazuh-dashboard-plugins/pull/270)).

## Wazuh v3.2.0 - Kibana v6.2.1 - Revision 383

### Added

- Support for Wazuh 3.2.0.
- Compatibility with Kibana 6.1.0 to Kibana 6.2.1.
- New tab for vulnerability detector alerts.

### Changed

- The app now shows the index pattern selector only if the list length is greater than 1.
  - If it's exactly 1 shows the index pattern without a selector.
- Now the index pattern selector only shows the compatible ones.
  - It's no longer possible to select the `wazuh-monitoring` index pattern.
- Updated Bootstrap to 3.3.7.
- Improved filter propagation between Discover and the visualizations.
- Replaced the login route name from /login to /wlogin to avoid conflict with X-Pack own login route.

### Fixed

- Several CSS bugfixes for better compatibility with Kibana 6.2.1.
- Some variables changed for adapting new Wazuh API requests.
- Better error handling for some Elastic-related messages.
- Fixed browser console error from top-menu directive.
- Removed undesired md-divider from Manager/Logs.
- Adjusted the width of a column in Manager/Logs to avoid overflow issues with the text.
- Fixed a wrong situation with the visualizations when we refresh the Manager/Rules tab.

### Removed

- Removed the `travis.yml` file.

## Wazuh v3.1.0 - Kibana v6.1.3 - Revision 380

### Added

- Support for Wazuh 3.1.0.
- Compatibility with Kibana 6.1.3.
- New error handler for better app errors reporting.
- A new extension for Amazon Web Services alerts.
- A new extension for VirusTotal alerts.
- New agent configuration tab:
  - Visualize the current group configuration for the currently selected agent on the app.
  - Navigate through the different tabs to see which configuration is being used.
  - Check the synchronization status for the configuration.
  - View the current group of the agent and click on it to go to the Groups tab.
- New initial health check for checking some app components.
- New YAML config file:
  - Define the initial index pattern.
  - Define specific checks for the healthcheck.
  - Define the default extensions when adding new APIs.
- New index pattern selector dropdown on the top navbar.
  - The app will reload applying the new index pattern.
- Added new icons for some sections of the app.

### Changed

- New visualizations loader, with much better performance.
- Improved reindex process for the .wazuh index when upgrading from a 2.x-5.x version.
- Adding 365 days expiring time to the cookies.
- Change default behaviour for the config file. Now everything is commented with default values.
  - You need to edit the file, remove the comment mark and apply the desired value.
- Completely redesigned the manager configuration tab.
- Completely redesigned the groups tab.
- App tables have now unified CSS classes.

### Fixed

- Play real-time button has been fixed.
- Preventing duplicate APIs from feeding the wazuh-monitoring index.
- Fixing the check manager connection button.
- Fixing the extensions settings so they are preserved over time.
- Much more error handling messages in all the tabs.
- Fixed OS filters in agents list.
- Fixed autocomplete lists in the agents, rules and decoders list so they properly scroll.
- Many styles bugfixes for the different browsers.
- Reviewed and fixed some visualizations not showing accurate information.

### Removed

- Removed index pattern configuration from the `package.json` file.
- Removed unnecessary dependencies from the `package.json` file.

## Wazuh v3.0.0 - Kibana v6.1.0 - Revision 371

### Added

- You can configure the initial index-pattern used by the plugin in the initialPattern variable of the app's package.json.
- Auto `.wazuh` reindex from Wazuh 2.x - Kibana 5.x to Wazuh 3.x - Kibana 6.x.
  - The API credentials will be automatically migrated to the new installation.
- Dynamically changed the index-pattern used by going to the Settings -> Pattern tab.
  - Wazuh alerts compatibility auto detection.
- New loader for visualizations.
- Better performance: now the tabs use the same Discover tab, only changing the current filters.
- New Groups tab.
  - Now you can check your group configuration (search its agents and configuration files).
- The Logs tab has been improved.
  - You can sort by field and the view has been improved.
- Achieved a clearer interface with implicit filters per tab showed as unremovable chips.

### Changed

- Dynamically creating .kibana index if necessary.
- Better integration with Kibana Discover.
- Visualizations loaded at initialization time.
- New sync system to wait for Elasticsearch JS.
- Decoupling selected API and pattern from backend and moved to the client side.

## Wazuh v2.1.0 - Kibana v5.6.1 - Revision 345

### Added

- Loading icon while Wazuh loads the visualizations.
- Add/Delete/Restart agents.
- OS agent filter

### Changed

- Using genericReq when possible.

## Wazuh v2.0.1 - Kibana v5.5.1 - Revision 339

### Changed

- New index in Elasticsearch to save Wazuh set up configuration
- Short URL's is now supported
- A native base path from kibana.yml is now supported

### Fixed

- Search bar across panels now support parenthesis grouping
- Several CSS fixes for IE browser<|MERGE_RESOLUTION|>--- conflicted
+++ resolved
@@ -2,17 +2,6 @@
 
 All notable changes to the Wazuh app project will be documented in this file.
 
-<<<<<<< HEAD
-## Wazuh v4.11.2 - OpenSearch Dashboards 2.16.0 - Revision 02
-
-### Added
-
-- Support for Wazuh 4.11.2
-
-### Fixed
-
-- Fixed several broken Wazuh documentation links [#7370](https://github.com/wazuh/wazuh-dashboard-plugins/pull/7370) [#7371](https://github.com/wazuh/wazuh-dashboard-plugins/pull/7371)
-=======
 ## Wazuh v4.12.0 - OpenSearch Dashboards 2.19.1 - Revision 00
 
 ### Added
@@ -35,7 +24,16 @@
 - Fixed CSV export not filtering by timerange [#7304](https://github.com/wazuh/wazuh-dashboard-plugins/pull/7304)
 - Fixed agent view not showing the latest agent state [#7336](https://github.com/wazuh/wazuh-dashboard-plugins/pull/7336)
 - Fixed saved queries not displaying in the search bar [#7377](https://github.com/wazuh/wazuh-dashboard-plugins/pull/7377)
->>>>>>> 1dd6e440
+
+## Wazuh v4.11.2 - OpenSearch Dashboards 2.16.0 - Revision 02
+
+### Added
+
+- Support for Wazuh 4.11.2
+
+### Fixed
+
+- Fixed several broken Wazuh documentation links [#7370](https://github.com/wazuh/wazuh-dashboard-plugins/pull/7370) [#7371](https://github.com/wazuh/wazuh-dashboard-plugins/pull/7371)
 
 ## Wazuh v4.11.1 - OpenSearch Dashboards 2.16.0 - Revision 02
 
