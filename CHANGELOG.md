# Change Log

All notable changes to the Wazuh app project will be documented in this file.

## Wazuh v4.4.0 - OpenSearch Dashboards 2.4.0 - Revision 06

### Added

- Added the option to sort by the agent's count in the group table. [#4323](https://github.com/wazuh/wazuh-kibana-app/pull/4323)
- Added agent synchronization status in the agent module. [#3874](https://github.com/wazuh/wazuh-kibana-app/pull/3874) [#5143](https://github.com/wazuh/wazuh-kibana-app/pull/5143) [#5177](https://github.com/wazuh/wazuh-kibana-app/pull/5177)
- Added the ability to set the agent name in the installation command. [#4739](https://github.com/wazuh/wazuh-kibana-app/pull/4739)
- Added validation to the plugin's settings [#4503](https://github.com/wazuh/wazuh-kibana-app/pull/4503)[#4785](https://github.com/wazuh/wazuh-kibana-app/pull/4785)
- Added new settings to customize the header and footer on the PDF reports [#4505](https://github.com/wazuh/wazuh-kibana-app/pull/4505)[#4798](https://github.com/wazuh/wazuh-kibana-app/pull/4798)[#4805](https://github.com/wazuh/wazuh-kibana-app/pull/4805)
- Added a new setting to enable or disable the customization [#4507](https://github.com/wazuh/wazuh-kibana-app/pull/4507)
- Added the ability to upload an image for the `customization.logo.*` settings in `Settings/Configuration` [#4504](https://github.com/wazuh/wazuh-kibana-app/pull/4504)
- Added macOS support to the 'Deploy new agent' section [#4867](https://github.com/wazuh/wazuh-kibana-app/pull/4867)
- Added PowerPC architecture support for redhat7, in the 'Deploy new agent' section. [#4833](https://github.com/wazuh/wazuh-kibana-app/pull/4833)
- Added a centralized service to handle the requests [#4831](https://github.com/wazuh/wazuh-kibana-app/pull/4831)
- Added data-test-subj property to the create-policy component [#4873](https://github.com/wazuh/wazuh-kibana-app/pull/4873)
- Added a link for additional steps to enroll agents on Alpine Linux in the 'Deploy new agent' section. [#4933](https://github.com/wazuh/wazuh-kibana-app/pull/4933)
- Added extra steps message and new command for Windows XP and Windows Server 2008, added alpine agent with all its steps. [#4933](https://github.com/wazuh/wazuh-kibana-app/pull/4933)
- Added file saving conditions in File Editor [#4970](https://github.com/wazuh/wazuh-kibana-app/pull/4970)
- Added character validation to avoid invalid agent names in the 'Deploy new agent' section. [#5021](https://github.com/wazuh/wazuh-kibana-app/pull/5021) [#5028](https://github.com/wazuh/wazuh-kibana-app/pull/5028)
- Added default selected options in the 'Deploy new agent' section [#5063](https://github.com/wazuh/wazuh-kibana-app/pull/5063)
- Added suggestions for cluster's node and protocol to use for agent enrollment in the 'Deploy new agent' section. [#4776](https://github.com/wazuh/wazuh-kibana-app/pull/4776) [#4954](https://github.com/wazuh/wazuh-kibana-app/pull/4954) [#5166](https://github.com/wazuh/wazuh-kibana-app/pull/5166)
- Redesign the SCA table of the agent's dashboard [#4512](https://github.com/wazuh/wazuh-kibana-app/pull/4512)

### Changed

- Changed the HTTP verb from `GET` to `POST` in the requests to log in to the Wazuh API [#4103](https://github.com/wazuh/wazuh-kibana-app/pull/4103)
- Changed the endpoint that updates the plugin configuration to support updating multiple settings at once. [#4501](https://github.com/wazuh/wazuh-kibana-app/pull/4501)
- Improved alerts summary performance [#4376](https://github.com/wazuh/wazuh-kibana-app/pull/4376) [#5071](https://github.com/wazuh/wazuh-kibana-app/pull/5071) [#5131](https://github.com/wazuh/wazuh-kibana-app/pull/5131)
- Improved the setting's description for the plugin displayed in the UI and the configuration file. [#4501](https://github.com/wazuh/wazuh-kibana-app/pull/4501)
- Improved `Agents Overview` performance [#4363](https://github.com/wazuh/wazuh-kibana-app/pull/4363) [#5076](https://github.com/wazuh/wazuh-kibana-app/pull/5076)
- Improved the message displayed when there is a versions mismatch between the Wazuh API and the Wazuh app [#4529](https://github.com/wazuh/wazuh-kibana-app/pull/4529) [#4964](https://github.com/wazuh/wazuh-kibana-app/pull/4964)
- Updated operating systems' information in the 'Deploy new agent' section. [#4851](https://github.com/wazuh/wazuh-kibana-app/pull/4851)
- Updated and unified the fetching and rendering of the SCA checks results due to changes in the Wazuh API [#5031](https://github.com/wazuh/wazuh-kibana-app/pull/5031)
- Updated the `Agent details` component to the changes in the Wazuh API response. [#3874](https://github.com/wazuh/wazuh-kibana-app/pull/3874)
- Updated the `Last vulnerability scan` component to the changes in the Wazuh API response [#4975](https://github.com/wazuh/wazuh-kibana-app/pull/4975)
- Updated the `winston` dependency to `3.5.1` [#4985](https://github.com/wazuh/wazuh-kibana-app/pull/4985)
- Updated the `mocha` dependency to `10.1.0` [#5062](https://github.com/wazuh/wazuh-kibana-app/pull/5062)
- Updated the `pdfmake` dependency to `0.2.7` [#5062](https://github.com/wazuh/wazuh-kibana-app/pull/5062)
- The button to export the app logs is now disabled when there are no results, instead of showing an error toast [#4992](https://github.com/wazuh/wazuh-kibana-app/pull/4992)
<<<<<<< HEAD
- Unify the SCA check result label name [#5031](https://github.com/wazuh/wazuh-kibana-app/pull/5031)
- Updated `mocha` dependency to `10.1.0` [#5062](https://github.com/wazuh/wazuh-kibana-app/pull/5062)
- Updated `pdfmake` dependency to `0.2.7` [#5062](https://github.com/wazuh/wazuh-kibana-app/pull/5062)
- Change the search method in the agents inventory tables [#5196](https://github.com/wazuh/wazuh-kibana-app/pull/5196)
=======
- Independently load each dashboard from the `Agents Overview` page [#4363](https://github.com/wazuh/wazuh-kibana-app/pull/4363)
>>>>>>> 8b350242

### Fixed

- Fixed nested fields filtering in dashboards tables and KPIs [#4425](https://github.com/wazuh/wazuh-kibana-app/pull/4425)
- Fixed nested field rendering in security alerts table details [#4428](https://github.com/wazuh/wazuh-kibana-app/pull/4428)
- Fixed a bug where the Wazuh logo was used instead of the custom one [#4539](https://github.com/wazuh/wazuh-kibana-app/pull/4539)
- Fixed rendering problems of the `Agent Overview` section in low resolutions [#4516](https://github.com/wazuh/wazuh-kibana-app/pull/4516)
- Fixed issue when logging out from Wazuh when SAML is enabled [#4595](https://github.com/wazuh/wazuh-kibana-app/issues/4595)
- Fixed server errors with code 500 when the Wazuh API is not reachable / up. [#4710](https://github.com/wazuh/wazuh-kibana-app/pull/4710) [#4728](https://github.com/wazuh/wazuh-kibana-app/pull/4728) [#4971](https://github.com/wazuh/wazuh-kibana-app/pull/4971)
- Fixed pagination to SCA table [#4653](https://github.com/wazuh/wazuh-kibana-app/issues/4653) [#5010](https://github.com/wazuh/wazuh-kibana-app/pull/5010)
- Fixed `WAZUH_PROTOCOL` suggestion in the 'Deploy new agent' section. [#4849](https://github.com/wazuh/wazuh-kibana-app/pull/4849)
- Fixed agent deployment instructions for HP-UX and Solaris. [#4943](https://github.com/wazuh/wazuh-kibana-app/pull/4943)
- Fixed a bug that caused the flyouts to close when clicking inside them [#4638](https://github.com/wazuh/wazuh-kibana-app/pull/4638) [#5046](https://github.com/wazuh/wazuh-kibana-app/pull/5046)
- Fixed the manager option in the 'Deploy new agent' section [#4981](https://github.com/wazuh/wazuh-kibana-app/pull/4981)
- Fixed Inventory checks table filters by stats [#4999](https://github.com/wazuh/wazuh-kibana-app/pull/4999) [#5031](https://github.com/wazuh/wazuh-kibana-app/pull/5031)
- Fixed commands in the 'Deploy new agent' section (most of the commands are missing '-1') [#4962](https://github.com/wazuh/wazuh-kibana-app/pull/4962)
- Fixed agent installation command for macOS in the 'Deploy new agent' section. [#4968](https://github.com/wazuh/wazuh-kibana-app/pull/4968)
- Fixed agent evolution chart [#4942](https://github.com/wazuh/wazuh-kibana-app/pull/4942)
- Fixed Solaris command [#5035](https://github.com/wazuh/wazuh-kibana-app/pull/5035)
- Fixed commands: AIX, OpenSUSE, Alpine, Suse11, Fedora, HP, Oracle Linux 5, Amazon Linux 2, CentOS5. Changed the word 'or higher' in buttons to '+'. Fixed validations for HP, Solaris and Alpine. [#5045](https://github.com/wazuh/wazuh-kibana-app/pull/5045)
- Fixed error in GitHub module PDF report. [#5069](https://github.com/wazuh/wazuh-kibana-app/pull/5069)
- Fixed password input in 'Deploy new agent' section [#5098](https://github.com/wazuh/wazuh-kibana-app/pull/5098)
- Fixed error when clicking on the selectors of agents in the group agents management [#5094](https://github.com/wazuh/wazuh-kibana-app/pull/5094)
- Fixed menu content panel is displayed in the wrong place. [5092](https://github.com/wazuh/wazuh-kibana-app/pull/5092)
- Fixed greyed and disabled menu section names [#5101](https://github.com/wazuh/wazuh-kibana-app/pull/5101)
- Fixed misspelling in the NIST module [#5107](https://github.com/wazuh/wazuh-kibana-app/pull/5107)
- Fixed Statistic cronjob bulk document insert [#5150](https://github.com/wazuh/wazuh-kibana-app/pull/5150)
- Fixed the style of the buttons showing more event information in the event view table. [#5137](https://github.com/wazuh/wazuh-kibana-app/pull/5137)
- Fixed Inventory module for Solaris agents [#5144](https://github.com/wazuh/wazuh-kibana-app/pull/5144)
- Fixed the module information button in Office 365 and GitHub Panel tab to open the nav drawer. [#5167](https://github.com/wazuh/wazuh-kibana-app/pull/5167)
- Fixed a UI crash due to `external_references` field could be missing in some vulnerability data [#5200](https://github.com/wazuh/wazuh-kibana-app/pull/5200)
- Fixed Wazuh main menu not displayed when navigation menu is locked [#5273](https://github.com/wazuh/wazuh-kibana-app/pull/5273)
- Fixed 'Deploy new agent' section which used wrong secure connection property [#5285](https://github.com/wazuh/wazuh-kibana-app/pull/5285) [#5295](https://github.com/wazuh/wazuh-kibana-app/pull/5295)
- Fixed events view when search bar language is `lucene` [#5286](https://github.com/wazuh/wazuh-kibana-app/pull/5286)
- Disabled unmapped fields filter in `Security Events` alerts table [#4929](https://github.com/wazuh/wazuh-kibana-app/pull/4929)
- Raspbian OS, Ubuntu, Amazon Linux and Amazon Linux 2 commands in the 'Deploy new agent' section now change when a different architecture is selected [#4876](https://github.com/wazuh/wazuh-kibana-app/pull/4876) [#4880](https://github.com/wazuh/wazuh-kibana-app/pull/4880)

### Removed

- Removed custom styles for Kibana 7.9.0 [#4491](https://github.com/wazuh/wazuh-kibana-app/pull/4491)
- Removed the `angular-chart.js` dependency [#4985](https://github.com/wazuh/wazuh-kibana-app/pull/4985)
- Removed the `pug-loader` dependency [#5062](https://github.com/wazuh/wazuh-kibana-app/pull/5062) [#5089](https://github.com/wazuh/wazuh-kibana-app/pull/5089)

## Wazuh v4.3.10 - OpenSearch Dashboards 1.2.0 - Revision 4311

### Fixed

- Fixed issue when logging out from Wazuh when SAML is enabled [#4815](https://github.com/wazuh/wazuh-kibana-app/issues/4815)

## Wazuh v4.3.9 - OpenSearch Dashboards 1.2.0 - Revision 4310

### Added

- Support for Wazuh 4.3.9

## Wazuh v4.3.8 - OpenSearch Dashboards 1.2.0 - Revision 4309

### Added

- Support for Wazuh 4.3.8

## Wazuh v4.3.7 - OpenSearch Dashboards 1.2.0 - Revision 4308

### Fixed

- Wazuh.yml review: fixed link to web documentation, improved in-file documentation and fixed some grammatical errors. [#4378](https://github.com/wazuh/wazuh-kibana-app/pull/4378) [#4399](https://github.com/wazuh/wazuh-kibana-app/pull/4399)
- Fixed an error during the generation of a group's report, if the request to the Wazuh API fails [#4350](https://github.com/wazuh/wazuh-kibana-app/pull/4350)
- Fixed a problem with the group's report, when the group has no agents [#4350](https://github.com/wazuh/wazuh-kibana-app/pull/4350)
- Fixed path in logo customization section [#4352](https://github.com/wazuh/wazuh-kibana-app/pull/4352)
- Fixed a TypeError in Firefox. Change the Get request that was made with a Kibana core.http.get(/api/check-wazuh) resource to the WzRequest.genericReq resource and it no longer fails, also add a test capture to public/plugin.ts that wraps the request and in case of failure, the error is detected when the browser does not work with the V8 engine. [#4362](https://github.com/wazuh/wazuh-kibana-app/pull/4362)
- Fixed an error of an undefined username hash related to reporting when using Kibana with X-Pack and security was disabled [#4358](https://github.com/wazuh/wazuh-kibana-app/pull/4358)
- Fixed persistence of the plugin registry file between updates [#4359](https://github.com/wazuh/wazuh-kibana-app/pull/4359)
- Fixed searchbar error on SCA Inventory table [#4367](https://github.com/wazuh/wazuh-kibana-app/pull/4367)
- Fixed a routes loop when reinstalling Wazuh indexer [#4373](https://github.com/wazuh/wazuh-kibana-app/pull/4373)

### Removed

- Removed the use of `manager_host` field related to agent information of Wazuh API responses, which is obsolete [#4350](https://github.com/wazuh/wazuh-kibana-app/pull/4350)

## Wazuh v4.3.6 - OpenSearch Dashboards 1.2.0 - Revision 4307

### Fixed

- Fixed the search bar component to properly distinguish conjuntion operators (AND, OR) [#4326](https://github.com/wazuh/wazuh-kibana-app/pull/4326)
- Fixed documentation link titles to match the documentation sections to redirect to [#4301](https://github.com/wazuh/wazuh-kibana-app/pull/4301)
- Fixed missing documentation references to the Agent's overview, Agent's Integrity monitoring, and Agent's Inventory data sections, when the agent has never connected. [#4301](https://github.com/wazuh/wazuh-kibana-app/pull/4301)
- The references to the documentation site now links to the appropriate version [#4301](https://github.com/wazuh/wazuh-kibana-app/pull/4301)
- Fixed missing documentation link in the Docker Listener module [#4301](https://github.com/wazuh/wazuh-kibana-app/pull/4301)
- Fixed broken links to the documentation site [#4301](https://github.com/wazuh/wazuh-kibana-app/pull/4301)
- Fix Rules, Decoders and CDB lists uploaders to show errors appropriately [#4307](https://github.com/wazuh/wazuh-kibana-app/pull/4307)
- Sanitize report's inputs and usernames [#4330](https://github.com/wazuh/wazuh-kibana-app/pull/4330)

## Wazuh v4.3.5 - OpenSearch Dashboards 1.2.0 - Revision 4306

### Added

- Added to the interface API messages in the Ruleset test module [#4244](https://github.com/wazuh/wazuh-kibana-app/pull/4244)
- Added authorization prompt in Mitre > Intelligence [#4261](https://github.com/wazuh/wazuh-kibana-app/pull/4261)
- Added a more descriptive message when there is an error related to the user permissions when getting the list of index patterns in a route resolver [#4280](https://github.com/wazuh/wazuh-kibana-app/pull/4280)

### Changed

- Changed the reference from Manager to Wazuh server in the guide to deploy a new agent [#4239](https://github.com/wazuh/wazuh-kibana-app/pull/4239)
- Removed the filtered tags because they were not supported by the API endpoint [#4267](https://github.com/wazuh/wazuh-kibana-app/pull/4267)
- Changed styles in visualizations. [#4254](https://github.com/wazuh/wazuh-kibana-app/pull/4254)

### Fixed

- Fixed type error when changing screen size in agents section [#4233](https://github.com/wazuh/wazuh-kibana-app/pull/4233)
- Removed a logged error that appeared when the `statistics` tasks tried to create an index with the same name, causing the second task to fail on the creation of the index because it already exists [#4235](https://github.com/wazuh/wazuh-kibana-app/pull/4235)
- Fixed a UI crash due to a query with syntax errors in `Modules/Security events` [#4237](https://github.com/wazuh/wazuh-kibana-app/pull/4237)
- Fixed an error when generating a module report after changing the selected agent [#4240](https://github.com/wazuh/wazuh-kibana-app/pull/4240)
- Fixed an unhandled error when a Wazuh API request failed in the dev tools [#4266](https://github.com/wazuh/wazuh-kibana-app/pull/4266)
- Fixed an error related to `API not available` when saving the manager configuration and restarting the manager from `Management/Configuration/Edit configuration` on manager mode [#4264](https://github.com/wazuh/wazuh-kibana-app/pull/4264)
- Fixed a UI problem that required scrolling to see the logs in Management/Logs and Settings/Logs [#4253](https://github.com/wazuh/wazuh-kibana-app/pull/4253)

## Wazuh v4.3.4 - OpenSearch Dashboards 1.2.0 - Revision 4305

### Added

- Added the `pending` agent status to some sections that was missing
  [#4166](https://github.com/wazuh/wazuh-kibana-app/pull/4166)
  [#4188](https://github.com/wazuh/wazuh-kibana-app/pull/4188)

### Changed

- Replaced the visualization of `Status` panel in `Agents` [#4166](https://github.com/wazuh/wazuh-kibana-app/pull/4166)
- Replaced the visualization of policy in `Modules/Security configuration assessment/Inventory` [#4166](https://github.com/wazuh/wazuh-kibana-app/pull/4166)
- Consistency in the colors and labels used for the agent status [#4166](https://github.com/wazuh/wazuh-kibana-app/pull/4166) [#4199](https://github.com/wazuh/wazuh-kibana-app/issues/4199)
- Replaced how the full and partial scan dates are displayed in the `Details` panel of `Vulnerabilities/Inventory` [#4169](https://github.com/wazuh/wazuh-kibana-app/pull/4169)

### Fixed

- Fixed that the platform visualizations didn't use some definitions related to the UI on Kibana 7.10.2 [#4166](https://github.com/wazuh/wazuh-kibana-app/pull/4166)
- Fixed a toast message with a successful process appeared when removing an agent of a group in `Management/Groups` and the agent appears in the agent list after refreshing the table [#4167](https://github.com/wazuh/wazuh-kibana-app/pull/4167)
- Fixed import of an empty rule or decoder file [#4176](https://github.com/wazuh/wazuh-kibana-app/pull/4176)
- Fixed overwriting of rule and decoder imports [#4180](https://github.com/wazuh/wazuh-kibana-app/pull/4180)

## Wazuh v4.3.3 - OpenSearch Dashboards 1.2.0 - Revision 4304

### Fixed

- Fixed Wazuh Dashboard troubleshooting url [#4151](https://github.com/wazuh/wazuh-kibana-app/pull/4151)

## Wazuh v4.3.2 - OpenSearch Dashboards 1.2.0 - Revision 4303

### Added

- Support for Wazuh 4.3.2

## Wazuh v4.3.1 - OpenSearch Dashboards 1.2.0 - Revision 4302

### Added

- Added PowerShell version warning to Windows agent installation wizard [#4142](https://github.com/wazuh/wazuh-kibana-app/pull/4142)
- A new workflow is added to perform backports to specific branches [#4149](https://github.com/wazuh/wazuh-kibana-app/pull/4149)

### Fixed

- Fixed the falsy values are displayed as not defined and enhanced the output of `Ruleset Test` [#4141](https://github.com/wazuh/wazuh-kibana-app/pull/4141)

## Wazuh v4.3.0 - OpenSearch Dashboards 1.2.0 - Revision 4301

### Added

- Support for OpenSearch Dashboards 1.2.0
- Added GitHub and Office365 modules [#3557](https://github.com/wazuh/wazuh-kibana-app/pull/3557)
- Added a new `Panel` module tab for GitHub and Office365 modules
  [#3541](https://github.com/wazuh/wazuh-kibana-app/pull/3541)
  [#3945](https://github.com/wazuh/wazuh-kibana-app/pull/3945)
  [#3952](https://github.com/wazuh/wazuh-kibana-app/pull/3952)
- Added ability to filter the results fo the `Network Ports` table in the `Inventory data` section [#3639](https://github.com/wazuh/wazuh-kibana-app/pull/3639)
- Added new endpoint service to collect the frontend logs into a file [#3324](https://github.com/wazuh/wazuh-kibana-app/pull/3324)
- Improved the frontend handle errors strategy: UI, Toasts, console log and log in file
  [#3327](https://github.com/wazuh/wazuh-kibana-app/pull/3327)
  [#3321](https://github.com/wazuh/wazuh-kibana-app/pull/3321)
  [#3367](https://github.com/wazuh/wazuh-kibana-app/pull/3367)
  [#3373](https://github.com/wazuh/wazuh-kibana-app/pull/3373)
  [#3374](https://github.com/wazuh/wazuh-kibana-app/pull/3374)
  [#3390](https://github.com/wazuh/wazuh-kibana-app/pull/3390)  
  [#3410](https://github.com/wazuh/wazuh-kibana-app/pull/3410)
  [#3408](https://github.com/wazuh/wazuh-kibana-app/pull/3408)
  [#3429](https://github.com/wazuh/wazuh-kibana-app/pull/3429)
  [#3427](https://github.com/wazuh/wazuh-kibana-app/pull/3427)
  [#3417](https://github.com/wazuh/wazuh-kibana-app/pull/3417)
  [#3462](https://github.com/wazuh/wazuh-kibana-app/pull/3462)
  [#3451](https://github.com/wazuh/wazuh-kibana-app/pull/3451)
  [#3442](https://github.com/wazuh/wazuh-kibana-app/pull/3442)
  [#3480](https://github.com/wazuh/wazuh-kibana-app/pull/3480)
  [#3472](https://github.com/wazuh/wazuh-kibana-app/pull/3472)
  [#3434](https://github.com/wazuh/wazuh-kibana-app/pull/3434)
  [#3392](https://github.com/wazuh/wazuh-kibana-app/pull/3392)
  [#3404](https://github.com/wazuh/wazuh-kibana-app/pull/3404)
  [#3432](https://github.com/wazuh/wazuh-kibana-app/pull/3432)
  [#3415](https://github.com/wazuh/wazuh-kibana-app/pull/3415)
  [#3469](https://github.com/wazuh/wazuh-kibana-app/pull/3469)
  [#3448](https://github.com/wazuh/wazuh-kibana-app/pull/3448)
  [#3465](https://github.com/wazuh/wazuh-kibana-app/pull/3465)
  [#3464](https://github.com/wazuh/wazuh-kibana-app/pull/3464)
  [#3478](https://github.com/wazuh/wazuh-kibana-app/pull/3478)
  [#4116](https://github.com/wazuh/wazuh-kibana-app/pull/4116)
- Added Intelligence tab to Mitre Att&ck module [#3368](https://github.com/wazuh/wazuh-kibana-app/pull/3368) [#3344](https://github.com/wazuh/wazuh-kibana-app/pull/3344) [#3726](https://github.com/wazuh/wazuh-kibana-app/pull/3726)
- Added sample data for office365 events [#3424](https://github.com/wazuh/wazuh-kibana-app/pull/3424)
- Created a separate component to check for sample data [#3475](https://github.com/wazuh/wazuh-kibana-app/pull/3475)
- Added a new hook for getting value suggestions [#3506](https://github.com/wazuh/wazuh-kibana-app/pull/3506)
- Added dinamic simple filters and adding simple GitHub filters fields [3531](https://github.com/wazuh/wazuh-kibana-app/pull/3531)
- Added configuration viewer for Module Office365 on Management > Configuration [#3524](https://github.com/wazuh/wazuh-kibana-app/pull/3524)
- Added base Module Panel view with Office365 setup [#3518](https://github.com/wazuh/wazuh-kibana-app/pull/3518)
- Added specifics and custom filters for Office365 search bar [#3533](https://github.com/wazuh/wazuh-kibana-app/pull/3533)
- Adding Pagination and filter to drilldown tables at Office pannel [#3544](https://github.com/wazuh/wazuh-kibana-app/pull/3544).
- Simple filters change between panel and drilldown panel [#3568](https://github.com/wazuh/wazuh-kibana-app/pull/3568).
- Added new fields in Inventory table and Flyout Details [#3525](https://github.com/wazuh/wazuh-kibana-app/pull/3525)
- Added columns selector in agents table [#3691](https://github.com/wazuh/wazuh-kibana-app/pull/3691)
- Added a new workflow for create wazuh packages [#3742](https://github.com/wazuh/wazuh-kibana-app/pull/3742)
- Run `template` and `fields` checks in the health check depends on the app configuration [#3783](https://github.com/wazuh/wazuh-kibana-app/pull/3783)
- Added a toast message when there is an error creating a new group [#3804](https://github.com/wazuh/wazuh-kibana-app/pull/3804)
- Added a step to start the agent to the deploy new Windowns agent guide [#3846](https://github.com/wazuh/wazuh-kibana-app/pull/3846)
- Added agents windows events config tab [#3905](https://github.com/wazuh/wazuh-kibana-app/pull/3905)
- Added 3 new panels to `Vulnerabilities/Inventory` [#3893](https://github.com/wazuh/wazuh-kibana-app/pull/3893)
- Added new fields of `Vulnerabilities` to the details flyout [#3893](https://github.com/wazuh/wazuh-kibana-app/pull/3893) [#3908](https://github.com/wazuh/wazuh-kibana-app/pull/3908)
- Added missing fields used in visualizations to the known fiels related to alerts [#3924](https://github.com/wazuh/wazuh-kibana-app/pull/3924)
- Added troubleshooting link to "index pattern was refreshed" toast [#3946](https://github.com/wazuh/wazuh-kibana-app/pull/3946)
- Added more number options to the tables widget in Modules -> "Mitre" [#4041](https://github.com/wazuh/wazuh-kibana-app/pull/4066)
- Management -> groups -> agent: Selectors appear when there are more than 3 options [#4126](https://github.com/wazuh/wazuh-kibana-app/pull/4126)

### Changed

- Changed ossec to wazuh in sample-data [#3121](https://github.com/wazuh/wazuh-kibana-app/pull/3121)
- Changed empty fields in FIM tables and `syscheck.value_name` in discovery now show an empty tag for visual clarity [#3279](https://github.com/wazuh/wazuh-kibana-app/pull/3279)
- Adapted the Mitre tactics and techniques resources to use the API endpoints [#3346](https://github.com/wazuh/wazuh-kibana-app/pull/3346)
- Moved the filterManager subscription to the hook useFilterManager [#3517](https://github.com/wazuh/wazuh-kibana-app/pull/3517)
- Change filter from is to is one of in custom searchbar [#3529](https://github.com/wazuh/wazuh-kibana-app/pull/3529)
- Refactored as module tabs and buttons are rendered [#3494](https://github.com/wazuh/wazuh-kibana-app/pull/3494)
- Updated the deprecated and added new references authd [#3663](https://github.com/wazuh/wazuh-kibana-app/pull/3663) [#3806](https://github.com/wazuh/wazuh-kibana-app/pull/3806)
- Added time subscription to Discover component [#3549](https://github.com/wazuh/wazuh-kibana-app/pull/3549)
- Refactored as module tabs and buttons are rendered [#3494](https://github.com/wazuh/wazuh-kibana-app/pull/3494)
- Testing logs using the Ruletest Test don't display the rule information if not matching a rule. [#3446](https://github.com/wazuh/wazuh-kibana-app/pull/3446)
- Changed format permissions in FIM inventory [#3649](https://github.com/wazuh/wazuh-kibana-app/pull/3649)
- Changed of request for one that does not return data that is not necessary to optimize times. [#3686](https://github.com/wazuh/wazuh-kibana-app/pull/3686) [#3728](https://github.com/wazuh/wazuh-kibana-app/pull/3728)
- Rebranding. Replaced the brand logos, set module icons with brand colors [#3788](https://github.com/wazuh/wazuh-kibana-app/pull/3788)
- Changed user for sample data management [#3795](https://github.com/wazuh/wazuh-kibana-app/pull/3795)
- Changed agent install codeblock copy button and powershell terminal warning [#3792](https://github.com/wazuh/wazuh-kibana-app/pull/3792)
- Refactored as the plugin platform name and references is managed [#3811](https://github.com/wazuh/wazuh-kibana-app/pull/3811)
- Removed `Dashboard` tab for the `Vulnerabilities` modules [#3893](https://github.com/wazuh/wazuh-kibana-app/pull/3893)
- Display all fields in the `Table` tab when expading an alert row in the alerts tables of flyouts and the `Modules/Security Events/Dashboard` table [#3908](https://github.com/wazuh/wazuh-kibana-app/pull/3908)
- Refactored the table in `Vulnerabilities/Inventory` [#3196](https://github.com/wazuh/wazuh-kibana-app/pull/3196)
- Changed Google Groups app icons [#3949](https://github.com/wazuh/wazuh-kibana-app/pull/3949)
- Removed sorting for `Agents` or `Configuration checksum` column in the table of `Management/Groups` due to this is not supported by the API [#3857](https://github.com/wazuh/wazuh-kibana-app/pull/3857)
- Changed messages in the agent installation guide [#4040](https://github.com/wazuh/wazuh-kibana-app/pull/4040)
- Changed the default `wazuh.statistics.shards` setting from `2` to `1` [#4055](https://github.com/wazuh/wazuh-kibana-app/pull/4055)
- Removed the migration tasks in the `.wazuh` and `.wazuh-version` indices [#4098](https://github.com/wazuh/wazuh-kibana-app/pull/4098)
- Separated the actions of viewing and editing the `agent.conf` group file [#4114](https://github.com/wazuh/wazuh-kibana-app/pull/4114)

### Fixed

- Fixed creation of log files [#3384](https://github.com/wazuh/wazuh-kibana-app/pull/3384)
- Fixed double fetching alerts count when pinnin/unpinning the agent in Mitre Att&ck/Framework [#3484](https://github.com/wazuh/wazuh-kibana-app/pull/3484)
- Query config refactor [#3490](https://github.com/wazuh/wazuh-kibana-app/pull/3490)
- Fixed rules and decoders test flyout clickout event [#3412](https://github.com/wazuh/wazuh-kibana-app/pull/3412)
- Notify when you are registering an agent without permissions [#3430](https://github.com/wazuh/wazuh-kibana-app/pull/3430)
- Remove not used `redirectRule` query param when clicking the row table on CDB Lists/Decoders [#3438](https://github.com/wazuh/wazuh-kibana-app/pull/3438)
- Fixed the code overflows over the line numbers in the API Console editor [#3439](https://github.com/wazuh/wazuh-kibana-app/pull/3439)
- Don't open the main menu when changing the seleted API or index pattern [#3440](https://github.com/wazuh/wazuh-kibana-app/pull/3440)
- Fix error message in conf managment [#3443](https://github.com/wazuh/wazuh-kibana-app/pull/3443)
- Fix size api selector when name is too long [#3445](https://github.com/wazuh/wazuh-kibana-app/pull/3445)
- Fixed error when edit a rule or decoder [#3456](https://github.com/wazuh/wazuh-kibana-app/pull/3456)
- Fixed index pattern selector doesn't display the ignored index patterns [#3458](https://github.com/wazuh/wazuh-kibana-app/pull/3458)
- Fixed error in /Management/Configuration when cluster is disabled [#3553](https://github.com/wazuh/wazuh-kibana-app/pull/3553)
- Fix the pinned filters were removed when accessing to the `Panel` tab of a module [#3565](https://github.com/wazuh/wazuh-kibana-app/pull/3565)
- Fixed multi-select component searcher handler [#3645](https://github.com/wazuh/wazuh-kibana-app/pull/3645)
- Fixed order logs properly in Management/Logs [#3609](https://github.com/wazuh/wazuh-kibana-app/pull/3609)
- Fixed the Wazuh API requests to `GET //` [#3661](https://github.com/wazuh/wazuh-kibana-app/pull/3661)
- Fixed missing mitre tactics [#3675](https://github.com/wazuh/wazuh-kibana-app/pull/3675)
- Fix CDB list view not working with IPv6 [#3488](https://github.com/wazuh/wazuh-kibana-app/pull/3488)
- Fixed the bad requests using Console tool to `PUT /active-response` API endpoint [#3466](https://github.com/wazuh/wazuh-kibana-app/pull/3466)
- Fixed group agent management table does not update on error [#3605](https://github.com/wazuh/wazuh-kibana-app/pull/3605)
- Fixed not showing packages details in agent inventory for a freeBSD agent SO [#3651](https://github.com/wazuh/wazuh-kibana-app/pull/3651)
- Fixed wazuh token deleted twice [#3652](https://github.com/wazuh/wazuh-kibana-app/pull/3652)
- Fixed handler of error on dev-tools [#3687](https://github.com/wazuh/wazuh-kibana-app/pull/3687)
- Fixed compatibility wazuh 4.3 - kibana 7.13.4 [#3685](https://github.com/wazuh/wazuh-kibana-app/pull/3685)
- Fixed registry values without agent pinned in FIM>Events [#3689](https://github.com/wazuh/wazuh-kibana-app/pull/3689)
- Fixed breadcrumbs style compatibility for Kibana 7.14.2 [#3688](https://github.com/wazuh/wazuh-kibana-app/pull/3688)
- Fixed security alerts table when filters change [#3682](https://github.com/wazuh/wazuh-kibana-app/pull/3682)
- Fixed error that shows we're using X-Pack when we have Basic [#3692](https://github.com/wazuh/wazuh-kibana-app/pull/3692)
- Fixed blank screen in Kibana 7.10.2 [#3700](https://github.com/wazuh/wazuh-kibana-app/pull/3700)
- Fixed related decoder link undefined parameters error [#3704](https://github.com/wazuh/wazuh-kibana-app/pull/3704)
- Fixing Flyouts in Kibana 7.14.2 [#3708](https://github.com/wazuh/wazuh-kibana-app/pull/3708)
- Fixing the bug of index patterns in health-check due to bad copy of a PR [#3707](https://github.com/wazuh/wazuh-kibana-app/pull/3707)
- Fixed styles and behaviour of button filter in the flyout of `Inventory` section for `Integrity monitoring` and `Vulnerabilities` modules [#3733](https://github.com/wazuh/wazuh-kibana-app/pull/3733)
- Fixed height of `Evolution` card in the `Agents` section when has no data for the selected time range [#3733](https://github.com/wazuh/wazuh-kibana-app/pull/3733)
- Fix clearing the query filter doesn't update the data in Office 365 and GitHub Panel tab [#3722](https://github.com/wazuh/wazuh-kibana-app/pull/3722)
- Fix wrong deamons in filter list [#3710](https://github.com/wazuh/wazuh-kibana-app/pull/3710)
- Fixing bug when create filename with spaces and throws a bad error [#3724](https://github.com/wazuh/wazuh-kibana-app/pull/3724)
- Fixing bug in security User flyout nonexistant unsubmitted changes warning [#3731](https://github.com/wazuh/wazuh-kibana-app/pull/3731)
- Fixing redirect to new tab when click in a link [#3732](https://github.com/wazuh/wazuh-kibana-app/pull/3732)
- Fixed missing settings in `Management/Configuration/Global configuration/Global/Main settings` [#3737](https://github.com/wazuh/wazuh-kibana-app/pull/3737)
- Fixed `Maximum call stack size exceeded` error exporting key-value pairs of a CDB List [#3738](https://github.com/wazuh/wazuh-kibana-app/pull/3738)
- Fixed regex lookahead and lookbehind for safari [#3741](https://github.com/wazuh/wazuh-kibana-app/pull/3741)
- Fixed Vulnerabilities Inventory flyout details filters [#3744](https://github.com/wazuh/wazuh-kibana-app/pull/3744)
- Removed api selector toggle from settings menu since it performed no useful function [#3604](https://github.com/wazuh/wazuh-kibana-app/pull/3604)
- Fixed the requests get [#3661](https://github.com/wazuh/wazuh-kibana-app/pull/3661)
- Fixed Dashboard PDF report error when switching pinned agent state [#3748](https://github.com/wazuh/wazuh-kibana-app/pull/3748)
- Fixed the rendering of the command to deploy new Windows agent not working in some Kibana versions [#3753](https://github.com/wazuh/wazuh-kibana-app/pull/3753)
- Fixed action buttons overlaying to the request text in Tools/API Console [#3772](https://github.com/wazuh/wazuh-kibana-app/pull/3772)
- Fix `Rule ID` value in reporting tables related to top results [#3774](https://github.com/wazuh/wazuh-kibana-app/issues/3774)
- Fixed github/office365 multi-select filters suggested values [#3787](https://github.com/wazuh/wazuh-kibana-app/pull/3787)
- Fix updating the aggregation data of Panel section when changing the time filter [#3790](https://github.com/wazuh/wazuh-kibana-app/pull/3790)
- Removed the button to remove an agent for a group in the agents' table when it is the default group [#3804](https://github.com/wazuh/wazuh-kibana-app/pull/3804)
- Fixed internal user no longer needs permission to make x-pack detection request [#3831](https://github.com/wazuh/wazuh-kibana-app/pull/3831)
- Fixed agents details card style [#3845](https://github.com/wazuh/wazuh-kibana-app/pull/3845) [#3860](https://github.com/wazuh/wazuh-kibana-app/pull/3860)
- Fixed search bar query sanitizing in PDF report [#3861](https://github.com/wazuh/wazuh-kibana-app/pull/3861)
- Fixed routing redirection in events documents discover links [#3866](https://github.com/wazuh/wazuh-kibana-app/pull/3866)
- Fixed health-check [#3868](https://github.com/wazuh/wazuh-kibana-app/pull/3868)
- Fixed refreshing agents evolution visualization [#3894](https://github.com/wazuh/wazuh-kibana-app/pull/3894)
- Fixed an error when generating PDF reports due to Wazuh API token expiration [#3881](https://github.com/wazuh/wazuh-kibana-app/pull/3881)
- Fixed the table of Vulnerabilities/Inventory doesn't reload when changing the selected agent [#3901](https://github.com/wazuh/wazuh-kibana-app/pull/3901)
- Fixed backslash breaking exported JSON result [#3909](https://github.com/wazuh/wazuh-kibana-app/pull/3909)
- Fixed the Events view multiple "The index pattern was refreshed successfully" toast [#3937](https://github.com/wazuh/wazuh-kibana-app/pull/3937)
- Fixed a rendering problem in the map visualizations [#3942](https://github.com/wazuh/wazuh-kibana-app/pull/3942)
- Parse error when using `#` character not at the beginning of the line [#3877](https://github.com/wazuh/wazuh-kibana-app/pull/3877)
- Fixed the `rule.mitre.id` cell enhancement that doesn't support values with sub techniques [#3944](https://github.com/wazuh/wazuh-kibana-app/pull/3944)
- Fixed error not working the alerts displayed when changing the selected time in some flyouts [#3947](https://github.com/wazuh/wazuh-kibana-app/pull/3947) [#4115](https://github.com/wazuh/wazuh-kibana-app/pull/4115)
- Fixed the user can not logout when the Kibana server has a basepath configurated [#3957](https://github.com/wazuh/wazuh-kibana-app/pull/3957)
- Fixed fatal cron-job error when Wazuh API is down [#3991](https://github.com/wazuh/wazuh-kibana-app/pull/3991)
- Fixed circular re-directions when API errors are handled [#4079](https://github.com/wazuh/wazuh-kibana-app/pull/4079)
- Fixed agent breadcrumb routing minor error [#4101](https://github.com/wazuh/wazuh-kibana-app/pull/4101)
- Fixed selected text not visible in API Console [#4102](https://github.com/wazuh/wazuh-kibana-app/pull/4102)
- Fixed the 'missing parameters' error on the Manager Logs [#4110](https://github.com/wazuh/wazuh-kibana-app/pull/4110)
- Fixed undefined input reference when switching between rule set view and rule files view [#4125](https://github.com/wazuh/wazuh-kibana-app/pull/4125)
- Fixed not found FIM file toast error #4124 [#4124](https://github.com/wazuh/wazuh-kibana-app/pull/4124)
- Fixed "See full error" on error toast [#4119](https://github.com/wazuh/wazuh-kibana-app/pull/4119)
- Fixed not being able to remove custom filters. [#4112](https://github.com/wazuh/wazuh-kibana-app/pull/4112)
- Fixed spinner not showing when export button is clicked in management views [#4120](https://github.com/wazuh/wazuh-kibana-app/pull/4120)
- Correction of field and value in the section: last registered agent [#4127](https://github.com/wazuh/wazuh-kibana-app/pull/4127)
- Fixed the download agent installer command [#4132] (https://github.com/wazuh/wazuh-kibana-app/pull/4132)

## Wazuh v4.2.6 - Kibana 7.10.2, 7.11.2, 7.12.1, 7.13.0, 7.13.1, 7.13.2, 7.13.3, 7.13.4, 7.14.0, 7.14.1, 7.14.2 - Revision 4207

### Added

- Support for Kibana 7.13.4
- Support for Kibana 7.14.2
- Hide the `telemetry` banner [#3709](https://github.com/wazuh/wazuh-kibana-app/pull/3709)

### Fixed

- Fixed compatibility Wazuh 4.2 - Kibana 7.13.4 [#3653](https://github.com/wazuh/wazuh-kibana-app/pull/3653)
- Fixed interative register windows agent screen error [#3654](https://github.com/wazuh/wazuh-kibana-app/pull/3654)
- Fixed breadcrumbs style compatibility for Kibana 7.14.2 [#3668](https://github.com/wazuh/wazuh-kibana-app/pull/3668)
- Fixed Wazuh token is not removed after logout in Kibana 7.13 [#3670](https://github.com/wazuh/wazuh-kibana-app/pull/3670)
- Fixed Group Configuration and Management configuration error after trying to going back after you save [#3672](https://github.com/wazuh/wazuh-kibana-app/pull/3672)
- Fixing EuiPanels in Overview Sections and disabled text in WzMenu [#3674](https://github.com/wazuh/wazuh-kibana-app/pull/3674)
- Fixing double flyout clicking in a policy [#3676](https://github.com/wazuh/wazuh-kibana-app/pull/3676)
- Fixed error conflict setting kibana settings from the health check [#3678](https://github.com/wazuh/wazuh-kibana-app/pull/3678)
- Fixed compatibility to get the valid index patterns and refresh fields for Kibana 7.10.2-7.13.4 [3681](https://github.com/wazuh/wazuh-kibana-app/pull/3681)
- Fixed wrong redirect after login [3701](https://github.com/wazuh/wazuh-kibana-app/pull/3701)
- Fixed error getting the index pattern data when there is not `attributes.fields` in the saved object [3689](https://github.com/wazuh/wazuh-kibana-app/pull/3698)

## Wazuh v4.2.4 - Kibana 7.10.2, 7.11.2, 7.12.1 - Revision 4205

### Added

- Support for Wazuh 4.2.4

### Fixed

- Fixed a bug where the user's auth token was not deprecated on logout [#3638](https://github.com/wazuh/wazuh-kibana-app/pull/3638)

## Wazuh v4.2.3 - Kibana 7.10.2, 7.11.2, 7.12.1 - Revision 4204

### Added

- Support for Wazuh 4.2.3

## Wazuh v4.2.2 - Kibana 7.10.2 , 7.12.1 - Revision 4203

### Added

- Wazuh help links in the Kibana help menu [#3170](https://github.com/wazuh/wazuh-kibana-app/pull/3170)
- Redirect to group details using the `group` query param in the URL [#3184](https://github.com/wazuh/wazuh-kibana-app/pull/3184)
- Configuration to disable Wazuh App access from X-Pack/ODFE role [#3222](https://github.com/wazuh/wazuh-kibana-app/pull/3222) [#3292](https://github.com/wazuh/wazuh-kibana-app/pull/3292)
- Added confirmation message when closing a form [#3221](https://github.com/wazuh/wazuh-kibana-app/pull/3221)
- Improvement to hide navbar Wazuh label. [#3240](https://github.com/wazuh/wazuh-kibana-app/pull/3240)
- Add modal creating new rule/decoder [#3274](https://github.com/wazuh/wazuh-kibana-app/pull/3274)
- New functionality to change app logos [#3503](https://github.com/wazuh/wazuh-kibana-app/pull/3503)
- Added link to the upgrade guide when the Wazuh API version and the Wazuh App version mismatch [#3592](https://github.com/wazuh/wazuh-kibana-app/pull/3592)

### Changed

- Removed module titles [#3160](https://github.com/wazuh/wazuh-kibana-app/pull/3160)
- Changed default `wazuh.monitoring.creation` app setting from `d` to `w` [#3174](https://github.com/wazuh/wazuh-kibana-app/pull/3174)
- Changed default `wazuh.monitoring.shards` app setting from `2` to `1` [#3174](https://github.com/wazuh/wazuh-kibana-app/pull/3174)
- Removed Sha1 field from registry key detail [#3189](https://github.com/wazuh/wazuh-kibana-app/pull/3189)
- Removed tooltip in last breadcrumb in header breadcrumb [3250](https://github.com/wazuh/wazuh-kibana-app/pull/3250)
- Refactored the Health check component [#3197](https://github.com/wazuh/wazuh-kibana-app/pull/3197)
- Added version in package downloaded name in agent deploy command [#3210](https://github.com/wazuh/wazuh-kibana-app/issues/3210)
- Removed restriction to allow only current active agents from vulnerability inventory [#3243](https://github.com/wazuh/wazuh-kibana-app/pull/3243)
- Move API selector and Index Pattern Selector to the header bar [#3175](https://github.com/wazuh/wazuh-kibana-app/pull/3175)
- Health check actions notifications refactored and added debug mode [#3258](https://github.com/wazuh/wazuh-kibana-app/pull/3258)
- Improved visualizations object configuration readability [#3355](https://github.com/wazuh/wazuh-kibana-app/pull/3355)
- Changed the way kibana-vis hides the visualization while loading, this should prevent errors caused by having a 0 height visualization [#3349](https://github.com/wazuh/wazuh-kibana-app/pull/3349)

### Fixed

- Fixed screen flickers in Cluster visualization [#3159](https://github.com/wazuh/wazuh-kibana-app/pull/3159)
- Fixed the broken links when using `server.basePath` Kibana setting [#3161](https://github.com/wazuh/wazuh-kibana-app/pull/3161)
- Fixed filter in reports [#3173](https://github.com/wazuh/wazuh-kibana-app/pull/3173)
- Fixed typo error in Settings/Configuration [#3234](https://github.com/wazuh/wazuh-kibana-app/pull/3234)
- Fixed fields overlap in the agent summary screen [#3217](https://github.com/wazuh/wazuh-kibana-app/pull/3217)
- Fixed Ruleset Test, each request is made in a different session instead of all in the same session [#3257](https://github.com/wazuh/wazuh-kibana-app/pull/3257)
- Fixed the `Visualize` button is not displaying when expanding a field in the Events sidebar [#3237](https://github.com/wazuh/wazuh-kibana-app/pull/3237)
- Fix modules are missing in the agent menu [#3244](https://github.com/wazuh/wazuh-kibana-app/pull/3244)
- Fix improving and removing WUI error logs [#3260](https://github.com/wazuh/wazuh-kibana-app/pull/3260)
- Fix some errors of PDF reports [#3272](https://github.com/wazuh/wazuh-kibana-app/pull/3272)
- Fix TypeError when selecting macOS agent deployment in a Safari Browser [#3289](https://github.com/wazuh/wazuh-kibana-app/pull/3289)
- Fix error in how the SCA check's checks are displayed [#3297](https://github.com/wazuh/wazuh-kibana-app/pull/3297)
- Fixed message of error when add sample data fails [#3241](https://github.com/wazuh/wazuh-kibana-app/pull/3241)
- Fixed modules are missing in the agent menu [#3244](https://github.com/wazuh/wazuh-kibana-app/pull/3244)
- Fixed Alerts Summary of modules for reports [#3303](https://github.com/wazuh/wazuh-kibana-app/pull/3303)
- Fixed dark mode visualization background in pdf reports [#3315](https://github.com/wazuh/wazuh-kibana-app/pull/3315)
- Adapt Kibana integrations to Kibana 7.11 and 7.12 [#3309](https://github.com/wazuh/wazuh-kibana-app/pull/3309)
- Fixed error agent view does not render correctly [#3306](https://github.com/wazuh/wazuh-kibana-app/pull/3306)
- Fixed miscalculation in table column width in PDF reports [#3326](https://github.com/wazuh/wazuh-kibana-app/pull/3326)
- Normalized visData table property for 7.12 retro-compatibility [#3323](https://github.com/wazuh/wazuh-kibana-app/pull/3323)
- Fixed error that caused the labels in certain visualizations to overlap [#3355](https://github.com/wazuh/wazuh-kibana-app/pull/3355)
- Fixed export to csv button in dashboards tables [#3358](https://github.com/wazuh/wazuh-kibana-app/pull/3358)
- Fixed Elastic UI breaking changes in 7.12 [#3345](https://github.com/wazuh/wazuh-kibana-app/pull/3345)
- Fixed Wazuh main menu and breadcrumb render issues [#3347](https://github.com/wazuh/wazuh-kibana-app/pull/3347)
- Fixed generation of huge logs from backend errors [#3397](https://github.com/wazuh/wazuh-kibana-app/pull/3397)
- Fixed vulnerabilities flyout not showing alerts if the vulnerability had a field missing [#3593](https://github.com/wazuh/wazuh-kibana-app/pull/3593)

## Wazuh v4.2.1 - Kibana 7.10.2 , 7.11.2 - Revision 4202

### Added

- Support for Wazuh 4.2.1

## Wazuh v4.2.0 - Kibana 7.10.2 , 7.11.2 - Revision 4201

### Added

- Added `Ruleset Test` section under Tools menu, and on Edit Rules/Decoders as a tool. [#1434](https://github.com/wazuh/wazuh-kibana-app/pull/1434)
- Added page size options in Security events, explore agents table [#2925](https://github.com/wazuh/wazuh-kibana-app/pull/2925)
- Added a reminder to restart cluster or manager after import a file in Rules, Decoders or CDB Lists [#3051](https://github.com/wazuh/wazuh-kibana-app/pull/3051)
- Added Agent Stats section [#3056](https://github.com/wazuh/wazuh-kibana-app/pull/3056)
- Added `logtest` PUT example on API Console [#3061](https://github.com/wazuh/wazuh-kibana-app/pull/3061)
- Added vulnerabilities inventory that affect to an agent [#3069](https://github.com/wazuh/wazuh-kibana-app/pull/3069)
- Added retry button to check api again in health check [#3109](https://github.com/wazuh/wazuh-kibana-app/pull/3109)
- Added `wazuh-statistics` template and a new mapping for these indices [#3111](https://github.com/wazuh/wazuh-kibana-app/pull/3111)
- Added link to documentation "Checking connection with Manager" in deploy new agent [#3126](https://github.com/wazuh/wazuh-kibana-app/pull/3126)
- Fixed Agent Evolution graph showing agents from multiple APIs [#3256](https://github.com/wazuh/wazuh-kibana-app/pull/3256)
- Added Disabled index pattern checks in Health Check [#3311](https://github.com/wazuh/wazuh-kibana-app/pull/3311)

### Changed

- Moved Dev Tools inside of Tools menu as Api Console. [#1434](https://github.com/wazuh/wazuh-kibana-app/pull/1434)
- Changed position of Top users on Integrity Monitoring Top 5 user. [#2892](https://github.com/wazuh/wazuh-kibana-app/pull/2892)
- Changed user allow_run_as way of editing. [#3080](https://github.com/wazuh/wazuh-kibana-app/pull/3080)
- Rename some ossec references to Wazuh [#3046](https://github.com/wazuh/wazuh-kibana-app/pull/3046)

### Fixed

- Filter only authorized agents in Agents stats and Visualizations [#3088](https://github.com/wazuh/wazuh-kibana-app/pull/3088)
- Fixed missing `pending` status suggestion for agents [#3095](https://github.com/wazuh/wazuh-kibana-app/pull/3095)
- Index pattern setting not used for choosing from existing patterns [#3097](https://github.com/wazuh/wazuh-kibana-app/pull/3097)
- Fixed space character missing on deployment command if UDP is configured [#3108](https://github.com/wazuh/wazuh-kibana-app/pull/3108)
- Fixed statistics visualizations when a node is selected [#3110](https://github.com/wazuh/wazuh-kibana-app/pull/3110)
- Fixed Flyout date filter also changes main date filter [#3114](https://github.com/wazuh/wazuh-kibana-app/pull/3114)
- Fixed name for "TCP sessions" visualization and average metric is now a sum [#3118](https://github.com/wazuh/wazuh-kibana-app/pull/3118)
- Filter only authorized agents in Events and Security Alerts table [#3120](https://github.com/wazuh/wazuh-kibana-app/pull/3120)
- Fixed Last keep alive label is outside the panel [#3122](https://github.com/wazuh/wazuh-kibana-app/pull/3122)
- Fixed app redirect to Settings section after the health check [#3128](https://github.com/wazuh/wazuh-kibana-app/pull/3128)
- Fixed the plugin logo path in Kibana menu when use `server.basePath` setting [#3144](https://github.com/wazuh/wazuh-kibana-app/pull/3144)
- Fixed deprecated endpoint for create agent groups [3152](https://github.com/wazuh/wazuh-kibana-app/pull/3152)
- Fixed check for TCP protocol in deploy new agent [#3163](https://github.com/wazuh/wazuh-kibana-app/pull/3163)
- Fixed RBAC issue with agent group permissions [#3181](https://github.com/wazuh/wazuh-kibana-app/pull/3181)
- Fixed change index pattern from menu doesn't work [#3187](https://github.com/wazuh/wazuh-kibana-app/pull/3187)
- Conflict with the creation of the index pattern when performing the Health Check [#3232](https://github.com/wazuh/wazuh-kibana-app/pull/3232)
- Added Disabled index pattern checks in Health Check [#3311](https://github.com/wazuh/wazuh-kibana-app/pull/3311)
- Fixed windows update section in Linux Inventory PDF [#3569](https://github.com/wazuh/wazuh-kibana-app/pull/3569)
- Improving and removing unnecessary error logs [#3574](https://github.com/wazuh/wazuh-kibana-app/pull/3574)

## Wazuh v4.1.5 - Kibana 7.10.0 , 7.10.2, 7.11.2 - Revision 4108

### Fixed

- Unable to change selected index pattern from the Wazuh menu [#3330](https://github.com/wazuh/wazuh-kibana-app/pull/3330)

## Wazuh v4.1.5 - Kibana 7.10.0 , 7.10.2, 7.11.2 - Revision 4107

### Added

- Support for Kibana 7.11.2
- Added a warning message for the `Install and enroll the agent` step of `Deploy new agent` guide [#3238](https://github.com/wazuh/wazuh-kibana-app/pull/3238)

### Fixed

- Conflict with the creation of the index pattern when performing the Health Check [#3223](https://github.com/wazuh/wazuh-kibana-app/pull/3223)
- Fixing mac os agents add command [#3207](https://github.com/wazuh/wazuh-kibana-app/pull/3207)

## Wazuh v4.1.5 - Kibana 7.10.0 , 7.10.2 - Revision 4106

- Adapt for Wazuh 4.1.5

## Wazuh v4.1.4 - Kibana 7.10.0 , 7.10.2 - Revision 4105

- Adapt for Wazuh 4.1.4

## Wazuh v4.1.3 - Kibana 7.10.0 , 7.10.2 - Revision 4104

### Added

- Creation of index pattern after the default one is changes in Settings [#2985](https://github.com/wazuh/wazuh-kibana-app/pull/2985)
- Added node name of agent list and detail [#3039](https://github.com/wazuh/wazuh-kibana-app/pull/3039)
- Added loading view while the user is logging to prevent permissions prompts [#3041](https://github.com/wazuh/wazuh-kibana-app/pull/3041)
- Added custom message for each possible run_as setup [#3048](https://github.com/wazuh/wazuh-kibana-app/pull/3048)

### Changed

- Change all dates labels to Kibana formatting time zone [#3047](https://github.com/wazuh/wazuh-kibana-app/pull/3047)
- Improve toast message when selecting a default API [#3049](https://github.com/wazuh/wazuh-kibana-app/pull/3049)
- Improve validation and prevention for caching bundles on the client-side [#3063](https://github.com/wazuh/wazuh-kibana-app/pull/3063) [#3091](https://github.com/wazuh/wazuh-kibana-app/pull/3091)

### Fixed

- Fixed unexpected behavior in Roles mapping [#3028](https://github.com/wazuh/wazuh-kibana-app/pull/3028)
- Fixed rule filter is no applied when you click on a rule id in another module.[#3057](https://github.com/wazuh/wazuh-kibana-app/pull/3057)
- Fixed bug changing master node configuration [#3062](https://github.com/wazuh/wazuh-kibana-app/pull/3062)
- Fixed wrong variable declaration for macOS agents [#3066](https://github.com/wazuh/wazuh-kibana-app/pull/3066)
- Fixed some errors in the Events table, action buttons style, and URLs disappeared [#3086](https://github.com/wazuh/wazuh-kibana-app/pull/3086)
- Fixed Rollback of invalid rule configuration file [#3084](https://github.com/wazuh/wazuh-kibana-app/pull/3084)

## Wazuh v4.1.2 - Kibana 7.10.0 , 7.10.2 - Revision 4103

- Add `run_as` setting to example host configuration in Add new API view [#3021](https://github.com/wazuh/wazuh-kibana-app/pull/3021)
- Refactor of some prompts [#3015](https://github.com/wazuh/wazuh-kibana-app/pull/3015)

### Fixed

- Fix SCA policy detail showing name and check results about another policy [#3007](https://github.com/wazuh/wazuh-kibana-app/pull/3007)
- Fixed that alerts table is empty when switching pinned agents [#3008](https://github.com/wazuh/wazuh-kibana-app/pull/3008)
- Creating a role mapping before the existing ones are loaded, the page bursts [#3013](https://github.com/wazuh/wazuh-kibana-app/pull/3013)
- Fix pagination in SCA checks table when expand some row [#3018](https://github.com/wazuh/wazuh-kibana-app/pull/3018)
- Fix manager is shown in suggestions in Agents section [#3025](https://github.com/wazuh/wazuh-kibana-app/pull/3025)
- Fix disabled loading on inventory when request fail [#3026](https://github.com/wazuh/wazuh-kibana-app/pull/3026)
- Fix restarting selected cluster instead of all of them [#3032](https://github.com/wazuh/wazuh-kibana-app/pull/3032)
- Fix pinned agents don't trigger a new filtered query [#3035](https://github.com/wazuh/wazuh-kibana-app/pull/3035)
- Overlay Wazuh menu when Kibana menu is opened or docked [#3038](https://github.com/wazuh/wazuh-kibana-app/pull/3038)
- Fix visualizations in PDF Reports with Dark mode [#2983](https://github.com/wazuh/wazuh-kibana-app/pull/2983)

## Wazuh v4.1.1 - Kibana 7.10.0 , 7.10.2 - Revision 4102

### Added

- Prompt to show the unsupported module for the selected agent [#2959](https://github.com/wazuh/wazuh-kibana-app/pull/2959)
- Added a X-Frame-Options header to the backend responses [#2977](https://github.com/wazuh/wazuh-kibana-app/pull/2977)

### Changed

- Added toast with refresh button when new fields are loaded [#2974](https://github.com/wazuh/wazuh-kibana-app/pull/2974)
- Migrated manager and cluster files endpoints and their corresponding RBAC [#2984](https://github.com/wazuh/wazuh-kibana-app/pull/2984)

### Fixed

- Fix login error when AWS Elasticsearch and ODFE is used [#2710](https://github.com/wazuh/wazuh-kibana-app/issues/2710)
- An error message is displayed when changing a group's configuration although the user has the right permissions [#2955](https://github.com/wazuh/wazuh-kibana-app/pull/2955)
- Fix Security events table is empty when switching the pinned agents [#2956](https://github.com/wazuh/wazuh-kibana-app/pull/2956)
- Fix disabled switch visual edit button when json content is empty [#2957](https://github.com/wazuh/wazuh-kibana-app/issues/2957)
- Fixed main and `More` menus for unsupported agents [#2959](https://github.com/wazuh/wazuh-kibana-app/pull/2959)
- Fixed forcing a non numeric filter value in a number type field [#2961](https://github.com/wazuh/wazuh-kibana-app/pull/2961)
- Fixed wrong number of alerts in Security Events [#2964](https://github.com/wazuh/wazuh-kibana-app/pull/2964)
- Fixed search with strange characters of agent in Management groups [#2970](https://github.com/wazuh/wazuh-kibana-app/pull/2970)
- Fix the statusCode error message [#2971](https://github.com/wazuh/wazuh-kibana-app/pull/2971)
- Fix the SCA policy stats didn't refresh [#2973](https://github.com/wazuh/wazuh-kibana-app/pull/2973)
- Fixed loading of AWS index fields even when no AWS alerts were found [#2974](https://github.com/wazuh/wazuh-kibana-app/pull/2974)
- Fix some date fields format in FIM and SCA modules [#2975](https://github.com/wazuh/wazuh-kibana-app/pull/2975)
- Fix a non-stop error in Manage agents when the user has no permissions [#2976](https://github.com/wazuh/wazuh-kibana-app/pull/2976)
- Can't edit empty rules and decoders files that already exist in the manager [#2978](https://github.com/wazuh/wazuh-kibana-app/pull/2978)
- Support for alerts index pattern with different ID and name [#2979](https://github.com/wazuh/wazuh-kibana-app/pull/2979)
- Fix the unpin agent in the selection modal [#2980](https://github.com/wazuh/wazuh-kibana-app/pull/2980)
- Fix properly logout of Wazuh API when logging out of the application (only for OpenDistro) [#2789](https://github.com/wazuh/wazuh-kibana-app/issues/2789)
- Fixed missing `&&` from macOS agent deployment command [#2989](https://github.com/wazuh/wazuh-kibana-app/issues/2989)
- Fix prompt permissions on Framework of Mitre and Inventory of Integrity monitoring. [#2967](https://github.com/wazuh/wazuh-kibana-app/issues/2967)
- Fix properly logout of Wazuh API when logging out of the application support x-pack [#2789](https://github.com/wazuh/wazuh-kibana-app/issues/2789)

## Wazuh v4.1.0 - Kibana 7.10.0 , 7.10.2 - Revision 4101

### Added

- Check the max buckets by default in healthcheck and increase them [#2901](https://github.com/wazuh/wazuh-kibana-app/pull/2901)
- Added a prompt wraning in role mapping if run_as is false or he is not allowed to use it by API [#2876](https://github.com/wazuh/wazuh-kibana-app/pull/2876)

### Changed

- Support new fields of Windows Registry at FIM inventory panel [#2679](https://github.com/wazuh/wazuh-kibana-app/issues/2679)
- Added on FIM Inventory Windows Registry registry_key and registry_value items from syscheck [#2908](https://github.com/wazuh/wazuh-kibana-app/issues/2908)
- Uncheck agents after an action in agents groups management [#2907](https://github.com/wazuh/wazuh-kibana-app/pull/2907)
- Unsave rule files when edit or create a rule with invalid content [#2944](https://github.com/wazuh/wazuh-kibana-app/pull/2944)
- Added vulnerabilities module for macos agents [#2969](https://github.com/wazuh/wazuh-kibana-app/pull/2969)

### Fixed

- Fix server error Invalid token specified: Cannot read property 'replace' of undefined [#2899](https://github.com/wazuh/wazuh-kibana-app/issues/2899)
- Fix show empty files rules and decoders: [#2923](https://github.com/wazuh/wazuh-kibana-app/issues/2923)
- Fixed wrong hover texts in CDB lists actions [#2929](https://github.com/wazuh/wazuh-kibana-app/pull/2929)
- Fixed access to forbidden agents information when exporting agents listt [2918](https://github.com/wazuh/wazuh-kibana-app/pull/2918)
- Fix the decoder detail view is not displayed [#2888](https://github.com/wazuh/wazuh-kibana-app/issues/2888)
- Fix the complex search using the Wazuh API query filter in search bars [#2930](https://github.com/wazuh/wazuh-kibana-app/issues/2930)
- Fixed validation to check userPermissions are not ready yet [#2931](https://github.com/wazuh/wazuh-kibana-app/issues/2931)
- Fixed clear visualizations manager list when switching tabs. Fixes PDF reports filters [#2932](https://github.com/wazuh/wazuh-kibana-app/pull/2932)
- Fix Strange box shadow in Export popup panel in Managment > Groups [#2886](https://github.com/wazuh/wazuh-kibana-app/issues/2886)
- Fixed wrong command on alert when data folder does not exist [#2938](https://github.com/wazuh/wazuh-kibana-app/pull/2938)
- Fix agents table OS field sorting: Changes agents table field `os_name` to `os.name,os.version` to make it sortable. [#2939](https://github.com/wazuh/wazuh-kibana-app/pull/2939)
- Fixed diff parsed datetime between agent detail and agents table [#2940](https://github.com/wazuh/wazuh-kibana-app/pull/2940)
- Allow access to Agents section with agent:group action permission [#2933](https://github.com/wazuh/wazuh-kibana-app/issues/2933)
- Fixed filters does not work on modals with search bar [#2935](https://github.com/wazuh/wazuh-kibana-app/pull/2935)
- Fix wrong package name in deploy new agent [#2942](https://github.com/wazuh/wazuh-kibana-app/issues/2942)
- Fixed number agents not show on pie onMouseEvent [#2890](https://github.com/wazuh/wazuh-kibana-app/issues/2890)
- Fixed off Kibana Query Language in search bar of Controls/Inventory modules. [#2945](https://github.com/wazuh/wazuh-kibana-app/pull/2945)
- Fixed number of agents do not show on the pie chart tooltip in agents preview [#2890](https://github.com/wazuh/wazuh-kibana-app/issues/2890)

## Wazuh v4.0.4 - Kibana 7.10.0 , 7.10.2 - Revision 4017

### Added

- Adapt the app to the new Kibana platform [#2475](https://github.com/wazuh/wazuh-kibana-app/issues/2475)
- Wazuh data directory moved from `optimize` to `data` Kibana directory [#2591](https://github.com/wazuh/wazuh-kibana-app/issues/2591)
- Show the wui_rules belong to wazuh-wui API user [#2702](https://github.com/wazuh/wazuh-kibana-app/issues/2702)

### Fixed

- Fixed Wazuh menu and agent menu for Solaris agents [#2773](https://github.com/wazuh/wazuh-kibana-app/issues/2773) [#2725](https://github.com/wazuh/wazuh-kibana-app/issues/2725)
- Fixed wrong shards and replicas for statistics indices and also fixed wrong prefix for monitoring indices [#2732](https://github.com/wazuh/wazuh-kibana-app/issues/2732)
- Report's creation dates set to 1970-01-01T00:00:00.000Z [#2772](https://github.com/wazuh/wazuh-kibana-app/issues/2772)
- Fixed bug for missing commands in ubuntu/debian and centos [#2786](https://github.com/wazuh/wazuh-kibana-app/issues/2786)
- Fixed bug that show an hour before in /security-events/dashboard [#2785](https://github.com/wazuh/wazuh-kibana-app/issues/2785)
- Fixed permissions to access agents [#2838](https://github.com/wazuh/wazuh-kibana-app/issues/2838)
- Fix searching in groups [#2825](https://github.com/wazuh/wazuh-kibana-app/issues/2825)
- Fix the pagination in SCA ckecks table [#2815](https://github.com/wazuh/wazuh-kibana-app/issues/2815)
- Fix the SCA table with a wrong behaviour using the refresh button [#2854](https://github.com/wazuh/wazuh-kibana-app/issues/2854)
- Fix sca permissions for agents views and dashboards [#2862](https://github.com/wazuh/wazuh-kibana-app/issues/2862)
- Solaris should not show vulnerabilities module [#2829](https://github.com/wazuh/wazuh-kibana-app/issues/2829)
- Fix the settings of statistics indices creation [#2858](https://github.com/wazuh/wazuh-kibana-app/issues/2858)
- Update agents' info in Management Status after changing cluster node selected [#2828](https://github.com/wazuh/wazuh-kibana-app/issues/2828)
- Fix error when applying filter in rules from events [#2877](https://github.com/wazuh/wazuh-kibana-app/issues/2877)

### Changed

- Replaced `wazuh` Wazuh API user by `wazuh-wui` in the default configuration [#2852](https://github.com/wazuh/wazuh-kibana-app/issues/2852)
- Add agent id to the reports name in Agent Inventory and Modules [#2817](https://github.com/wazuh/wazuh-kibana-app/issues/2817)

### Adapt for Kibana 7.10.0

- Fixed filter pinned crash returning from agents [#2864](https://github.com/wazuh/wazuh-kibana-app/issues/2864)
- Fixed style in sca and regulatory compliance tables and in wz menu [#2861](https://github.com/wazuh/wazuh-kibana-app/issues/2861)
- Fix body-payload of Sample Alerts POST endpoint [#2857](https://github.com/wazuh/wazuh-kibana-app/issues/2857)
- Fixed bug in the table on Agents->Table-> Actions->Config icon [#2853](https://github.com/wazuh/wazuh-kibana-app/issues/2853)
- Fixed tooltip in the icon of view decoder file [#2850](https://github.com/wazuh/wazuh-kibana-app/issues/2850)
- Fixed bug with agent filter when it is pinned [#2846](https://github.com/wazuh/wazuh-kibana-app/issues/2846)
- Fix discovery navigation [#2845](https://github.com/wazuh/wazuh-kibana-app/issues/2845)
- Search file editor gone [#2843](https://github.com/wazuh/wazuh-kibana-app/issues/2843)
- Fix Agent Search Bar - Regex Query Interpreter [#2834](https://github.com/wazuh/wazuh-kibana-app/issues/2834)
- Fixed accordion style breaking [#2833](https://github.com/wazuh/wazuh-kibana-app/issues/2833)
- Fix metrics are not updated after a bad request in search input [#2830](https://github.com/wazuh/wazuh-kibana-app/issues/2830)
- Fix mitre framework tab crash [#2821](https://github.com/wazuh/wazuh-kibana-app/issues/2821)
- Changed ping request to default request. Added delay and while to che… [#2820](https://github.com/wazuh/wazuh-kibana-app/issues/2820)
- Removed kibana alert for security [#2806](https://github.com/wazuh/wazuh-kibana-app/issues/2806)

## Wazuh v4.0.4 - Kibana 7.10.0 , 7.10.2 - Revision 4016

### Added

- Modified agent registration adding groups and architecture [#2666](https://github.com/wazuh/wazuh-kibana-app/issues/2666) [#2652](https://github.com/wazuh/wazuh-kibana-app/issues/2652)
- Each user can only view their own reports [#2686](https://github.com/wazuh/wazuh-kibana-app/issues/2686)

### Fixed

- Create index pattern even if there aren´t available indices [#2620](https://github.com/wazuh/wazuh-kibana-app/issues/2620)
- Top bar overlayed over expanded visualizations [#2667](https://github.com/wazuh/wazuh-kibana-app/issues/2667)
- Empty inventory data in Solaris agents [#2680](https://github.com/wazuh/wazuh-kibana-app/pull/2680)
- Wrong parameters in the dev-tools autocomplete section [#2675](https://github.com/wazuh/wazuh-kibana-app/issues/2675)
- Wrong permissions on edit CDB list [#2665](https://github.com/wazuh/wazuh-kibana-app/pull/2665)
- fix(frontend): add the metafields when refreshing the index pattern [#2681](https://github.com/wazuh/wazuh-kibana-app/pull/2681)
- Error toast is showing about Elasticsearch users for environments without security [#2713](https://github.com/wazuh/wazuh-kibana-app/issues/2713)
- Error about Handler.error in Role Mapping fixed [#2702](https://github.com/wazuh/wazuh-kibana-app/issues/2702)
- Fixed message in reserved users actions [#2702](https://github.com/wazuh/wazuh-kibana-app/issues/2702)
- Error 500 on Export formatted CDB list [#2692](https://github.com/wazuh/wazuh-kibana-app/pull/2692)
- Wui rules label should have only one tooltip [#2723](https://github.com/wazuh/wazuh-kibana-app/issues/2723)
- Move upper the Wazuh item in the Kibana menu and default index pattern [#2867](https://github.com/wazuh/wazuh-kibana-app/pull/2867)

## Wazuh v4.0.4 - Kibana v7.9.1, v7.9.3 - Revision 4015

### Added

- Support for Wazuh v4.0.4

## Wazuh v4.0.3 - Kibana v7.9.1, v7.9.2, v7.9.3 - Revision 4014

### Added

- Improved management of index-pattern fields [#2630](https://github.com/wazuh/wazuh-kibana-app/issues/2630)

### Fixed

- fix(fronted): fixed the check of API and APP version in health check [#2655](https://github.com/wazuh/wazuh-kibana-app/pull/2655)
- Replace user by username key in the monitoring logic [#2654](https://github.com/wazuh/wazuh-kibana-app/pull/2654)
- Security alerts and reporting issues when using private tenants [#2639](https://github.com/wazuh/wazuh-kibana-app/issues/2639)
- Manager restart in rule editor does not work with Wazuh cluster enabled [#2640](https://github.com/wazuh/wazuh-kibana-app/issues/2640)
- fix(frontend): Empty inventory data in Solaris agents [#2680](https://github.com/wazuh/wazuh-kibana-app/pull/2680)

## Wazuh v4.0.3 - Kibana v7.9.1, v7.9.2, v7.9.3 - Revision 4013

### Added

- Support for Wazuh v4.0.3.

## Wazuh v4.0.2 - Kibana v7.9.1, v7.9.3 - Revision 4012

### Added

- Sample data indices name should take index pattern in use [#2593](https://github.com/wazuh/wazuh-kibana-app/issues/2593)
- Added start option to macos Agents [#2653](https://github.com/wazuh/wazuh-kibana-app/pull/2653)

### Changed

- Statistics settings do not allow to configure primary shards and replicas [#2627](https://github.com/wazuh/wazuh-kibana-app/issues/2627)

## Wazuh v4.0.2 - Kibana v7.9.1, v7.9.3 - Revision 4011

### Added

- Support for Wazuh v4.0.2.

### Fixed

- The index pattern title is overwritten with its id after refreshing its fields [#2577](https://github.com/wazuh/wazuh-kibana-app/issues/2577)
- [RBAC] Issues detected when using RBAC [#2579](https://github.com/wazuh/wazuh-kibana-app/issues/2579)

## Wazuh v4.0.1 - Kibana v7.9.1, v7.9.3 - Revision 4010

### Changed

- Alerts summary table for PDF reports on all modules [#2632](https://github.com/wazuh/wazuh-kibana-app/issues/2632)
- [4.0-7.9] Run as with no wazuh-wui API user [#2576](https://github.com/wazuh/wazuh-kibana-app/issues/2576)
- Deploy a new agent interface as default interface [#2564](https://github.com/wazuh/wazuh-kibana-app/issues/2564)
- Problem in the visualization of new reserved resources of the Wazuh API [#2643](https://github.com/wazuh/wazuh-kibana-app/issues/2643)

### Fixed

- Restore the tables in the agents' reports [#2628](https://github.com/wazuh/wazuh-kibana-app/issues/2628)
- [RBAC] Issues detected when using RBAC [#2579](https://github.com/wazuh/wazuh-kibana-app/issues/2579)
- Changes done via a worker's API are overwritten [#2626](https://github.com/wazuh/wazuh-kibana-app/issues/2626)

### Fixed

- [BUGFIX] Default user field for current platform [#2633](https://github.com/wazuh/wazuh-kibana-app/pull/2633)

## Wazuh v4.0.1 - Kibana v7.9.1, v7.9.3 - Revision 4009

### Changed

- Hide empty columns of the processes table of the MacOS agents [#2570](https://github.com/wazuh/wazuh-kibana-app/pull/2570)
- Missing step in "Deploy a new agent" view [#2623](https://github.com/wazuh/wazuh-kibana-app/issues/2623)
- Implement wazuh users' CRUD [#2598](https://github.com/wazuh/wazuh-kibana-app/pull/2598)

### Fixed

- Inconsistent data in sample data alerts [#2618](https://github.com/wazuh/wazuh-kibana-app/pull/2618)

## Wazuh v4.0.1 - Kibana v7.9.1, v7.9.3 - Revision 4008

### Fixed

- Icons not align to the right in Modules > Events [#2607](https://github.com/wazuh/wazuh-kibana-app/pull/2607)
- Statistics visualizations do not show data [#2602](https://github.com/wazuh/wazuh-kibana-app/pull/2602)
- Error on loading css files [#2599](https://github.com/wazuh/wazuh-kibana-app/pull/2599)
- Fixed search filter in search bar in Module/SCA wasn't working [#2601](https://github.com/wazuh/wazuh-kibana-app/pull/2601)

## Wazuh v4.0.0 - Kibana v7.9.1, v7.9.2, v7.9.3 - Revision 4007

### Fixed

- updated macOS package URL [#2596](https://github.com/wazuh/wazuh-kibana-app/pull/2596)
- Revert "[4.0-7.9] [BUGFIX] Removed unnecessary function call" [#2597](https://github.com/wazuh/wazuh-kibana-app/pull/2597)

## Wazuh v4.0.0 - Kibana v7.9.1, v7.9.2, v7.9.3 - Revision 4006

### Fixed

- Undefined field in event view [#2588](https://github.com/wazuh/wazuh-kibana-app/issues/2588)
- Several calls to the same stats request (esAlerts) [#2586](https://github.com/wazuh/wazuh-kibana-app/issues/2586)
- The filter options popup doesn't open on click once the filter is pinned [#2581](https://github.com/wazuh/wazuh-kibana-app/issues/2581)
- The formatedFields are missing from the index-pattern of wazuh-alerts-\* [#2574](https://github.com/wazuh/wazuh-kibana-app/issues/2574)

## Wazuh v4.0.0 - Kibana v7.9.3 - Revision 4005

### Added

- Support for Kibana v7.9.3

## Wazuh v4.0.0 - Kibana v7.9.1, v7.9.2 - Revision 4002

### Added

- Support for Wazuh v4.0.0.
- Support for Kibana v7.9.1 and 7.9.2.
- Support for Open Distro 1.10.1.
- Added a RBAC security layer integrated with Open Distro and X-Pack.
- Added remoted and analysisd statistics.
- Expand supported deployment variables.
- Added new configuration view settings for GCP integration.
- Added logic to change the `metafields` configuration of Kibana [#2524](https://github.com/wazuh/wazuh-kibana-app/issues/2524)

### Changed

- Migrated the default index-pattern to `wazuh-alerts-*`.
- Removed the `known-fields` functionality.
- Security Events dashboard redesinged.
- Redesigned the app settings configuration with categories.
- Moved the wazuh-registry file to Kibana optimize folder.

### Fixed

- Format options in `wazuh-alerts` index-pattern are not overwritten now.
- Prevent blank page in detaill agent view.
- Navigable agents name in Events.
- Index pattern is not being refreshed.
- Reporting fails when agent is pinned and compliance controls are visited.
- Reload rule detail doesn't work properly with the related rules.
- Fix search bar filter in Manage agent of group [#2541](https://github.com/wazuh/wazuh-kibana-app/pull/2541)

# Wazuh v3.13.6 - Kibana v7.9.2 - Revision 890

### Added

- Support for Wazuh v3.13.6

## Wazuh v3.13.5 - Kibana 7.9.2 - Revision 889

- Sanitize report's inputs and usernames [#4336](https://github.com/wazuh/wazuh-kibana-app/pull/4336)

## Wazuh v3.13.2 - Kibana v7.9.1 - Revision 887

### Added

- Support for Wazuh v3.13.2

## Wazuh v3.13.2 - Kibana v7.8.0 - Revision 887

### Added

- Support for Wazuh v3.13.2

## Wazuh v3.13.1 - Kibana v7.9.1 - Revision 886

### Added

- Support for Kibana v7.9.1

## Wazuh v3.13.1 - Kibana v7.9.0 - Revision 885

### Added

- Support for Kibana v7.9.0

## Wazuh v3.13.1 - Kibana v7.8.1 - Revision 884

### Added

- Support for Kibana v7.8.1

## Wazuh v3.13.1 - Kibana v7.8.0 - Revision 883

### Added

- Support for Wazuh v3.13.1

## Wazuh v3.13.0 - Kibana v7.8.0 - Revision 881

### Added

- Support for Kibana v7.8.0

## Wazuh v3.13.0 - Kibana v7.7.0, v7.7.1 - Revision 880

### Added

- Support for Wazuh v3.13.0
- Support for Kibana v7.7.1
- Support for Open Distro 1.8
- New navigation experience with a global menu [#1965](https://github.com/wazuh/wazuh-kibana-app/issues/1965)
- Added a Breadcrumb in Kibana top nav [#2161](https://github.com/wazuh/wazuh-kibana-app/issues/2161)
- Added a new Agents Summary Screen [#1963](https://github.com/wazuh/wazuh-kibana-app/issues/1963)
- Added a new feature to add sample data to dashboards [#2115](https://github.com/wazuh/wazuh-kibana-app/issues/2115)
- Added MITRE integration [#1877](https://github.com/wazuh/wazuh-kibana-app/issues/1877)
- Added Google Cloud Platform integration [#1873](https://github.com/wazuh/wazuh-kibana-app/issues/1873)
- Added TSC integration [#2204](https://github.com/wazuh/wazuh-kibana-app/pull/2204)
- Added a new Integrity monitoring state view for agent [#2153](https://github.com/wazuh/wazuh-kibana-app/issues/2153)
- Added a new Integrity monitoring files detail view [#2156](https://github.com/wazuh/wazuh-kibana-app/issues/2156)
- Added a new component to explore Compliance requirements [#2156](https://github.com/wazuh/wazuh-kibana-app/issues/2261)

### Changed

- Code migration to React.js
- Global review of styles
- Unified Overview and Agent dashboards into new Modules [#2110](https://github.com/wazuh/wazuh-kibana-app/issues/2110)
- Changed Vulnerabilities dashboard visualizations [#2262](https://github.com/wazuh/wazuh-kibana-app/issues/2262)

### Fixed

- Open Distro tenants have been fixed and are functional now [#1890](https://github.com/wazuh/wazuh-kibana-app/issues/1890).
- Improved navigation performance [#2200](https://github.com/wazuh/wazuh-kibana-app/issues/2200).
- Avoid creating the wazuh-monitoring index pattern if it is disabled [#2100](https://github.com/wazuh/wazuh-kibana-app/issues/2100)
- SCA checks without compliance field can't be expanded [#2264](https://github.com/wazuh/wazuh-kibana-app/issues/2264)

## Wazuh v3.12.3 - Kibana v7.7.1 - Revision 876

### Added

- Support for Kibana v7.7.1

## Wazuh v3.12.3 - Kibana v7.7.0 - Revision 875

### Added

- Support for Kibana v7.7.0

## Wazuh v3.12.3 - Kibana v6.8.8, v7.6.1, v7.6.2 - Revision 874

### Added

- Support for Wazuh v3.12.3

## Wazuh v3.12.2 - Kibana v6.8.8, v7.6.1, v7.6.2 - Revision 873

### Added

- Support for Wazuh v3.12.2

## Wazuh v3.12.1 - Kibana v6.8.8, v7.6.1, v7.6.2 - Revision 872

### Added

- Support Wazuh 3.12.1
- Added new FIM settings on configuration on demand. [#2147](https://github.com/wazuh/wazuh-kibana-app/issues/2147)

### Changed

- Updated agent's variable names in deployment guides. [#2169](https://github.com/wazuh/wazuh-kibana-app/pull/2169)

### Fixed

- Pagination is now shown in table-type visualizations. [#2180](https://github.com/wazuh/wazuh-kibana-app/issues/2180)

## Wazuh v3.12.0 - Kibana v6.8.8, v7.6.2 - Revision 871

### Added

- Support for Kibana v6.8.8 and v7.6.2

## Wazuh v3.12.0 - Kibana v6.8.7, v7.4.2, v7.6.1 - Revision 870

### Added

- Support for Wazuh v3.12.0
- Added a new setting to hide manager alerts from dashboards. [#2102](https://github.com/wazuh/wazuh-kibana-app/pull/2102)
- Added a new setting to be able to change API from the top menu. [#2143](https://github.com/wazuh/wazuh-kibana-app/issues/2143)
- Added a new setting to enable/disable the known fields health check [#2037](https://github.com/wazuh/wazuh-kibana-app/pull/2037)
- Added suport for PCI 11.2.1 and 11.2.3 rules. [#2062](https://github.com/wazuh/wazuh-kibana-app/pull/2062)

### Changed

- Restructuring of the optimize/wazuh directory. Now the Wazuh configuration file (wazuh.yml) is placed on /usr/share/kibana/optimize/wazuh/config. [#2116](https://github.com/wazuh/wazuh-kibana-app/pull/2116)
- Improve performance of Dasboards reports generation. [1802344](https://github.com/wazuh/wazuh-kibana-app/commit/18023447c6279d385df84d7f4a5663ed2167fdb5)

### Fixed

- Discover time range selector is now displayed on the Cluster section. [08901df](https://github.com/wazuh/wazuh-kibana-app/commit/08901dfcbe509f17e4fab26877c8b7dae8a66bff)
- Added the win_auth_failure rule group to Authentication failure metrics. [#2099](https://github.com/wazuh/wazuh-kibana-app/pull/2099)
- Negative values in Syscheck attributes now have their correct value in reports. [7c3e84e](https://github.com/wazuh/wazuh-kibana-app/commit/7c3e84ec8f00760b4f650cfc00a885d868123f99)

## Wazuh v3.11.4 - Kibana v7.6.1 - Revision 858

### Added

- Support for Kibana v7.6.1

## Wazuh v3.11.4 - Kibana v6.8.6, v7.4.2, v7.6.0 - Revision 857

### Added

- Support for Wazuh v3.11.4

## Wazuh v3.11.3 - Kibana v7.6.0 - Revision 856

### Added

- Support for Kibana v7.6.0

## Wazuh v3.11.3 - Kibana v7.4.2 - Revision 855

### Added

- Support for Kibana v7.4.2

## Wazuh v3.11.3 - Kibana v7.5.2 - Revision 854

### Added

- Support for Wazuh v3.11.3

### Fixed

- Windows Updates table is now displayed in the Inventory Data report [#2028](https://github.com/wazuh/wazuh-kibana-app/pull/2028)

## Wazuh v3.11.2 - Kibana v7.5.2 - Revision 853

### Added

- Support for Kibana v7.5.2

## Wazuh v3.11.2 - Kibana v6.8.6, v7.3.2, v7.5.1 - Revision 852

### Added

- Support for Wazuh v3.11.2

### Changed

- Increased list filesize limit for the CDB-list [#1993](https://github.com/wazuh/wazuh-kibana-app/pull/1993)

### Fixed

- The xml validator now correctly handles the `--` string within comments [#1980](https://github.com/wazuh/wazuh-kibana-app/pull/1980)
- The AWS map visualization wasn't been loaded until the user interacts with it [dd31bd7](https://github.com/wazuh/wazuh-kibana-app/commit/dd31bd7a155354bc50fe0af22fca878607c8936a)

## Wazuh v3.11.1 - Kibana v6.8.6, v7.3.2, v7.5.1 - Revision 581

### Added

- Support for Wazuh v3.11.1.

## Wazuh v3.11.0 - Kibana v6.8.6, v7.3.2, v7.5.1 - Revision 580

### Added

- Support for Wazuh v3.11.0.
- Support for Kibana v7.5.1.
- The API credentials configuration has been moved from the .wazuh index to a wazuh.yml configuration file. Now the configuration of the API hosts is done from the file and not from the application. [#1465](https://github.com/wazuh/wazuh-kibana-app/issues/1465) [#1771](https://github.com/wazuh/wazuh-kibana-app/issues/1771).
- Upload ruleset files using a "drag and drop" component [#1770](https://github.com/wazuh/wazuh-kibana-app/issues/1770)
- Add logs for the reporting module [#1622](https://github.com/wazuh/wazuh-kibana-app/issues/1622).
- Extended the "Add new agent" guide [#1767](https://github.com/wazuh/wazuh-kibana-app/issues/1767).
- Add new table for windows hotfixes [#1932](https://github.com/wazuh/wazuh-kibana-app/pull/1932)

### Changed

- Removed Discover from top menu [#1699](https://github.com/wazuh/wazuh-kibana-app/issues/1699).
- Hide index pattern selector in case that only one exists [#1799](https://github.com/wazuh/wazuh-kibana-app/issues/1799).
- Remove visualizations legend [#1936](https://github.com/wazuh/wazuh-kibana-app/pull/1936)
- Normalize the field whodata in the group reporting [#1921](https://github.com/wazuh/wazuh-kibana-app/pull/1921)
- A message in the configuration view is ambiguous [#1870](https://github.com/wazuh/wazuh-kibana-app/issues/1870)
- Refactor syscheck table [#1941](https://github.com/wazuh/wazuh-kibana-app/pull/1941)

### Fixed

- Empty files now throws an error [#1806](https://github.com/wazuh/wazuh-kibana-app/issues/1806).
- Arguments for wazuh api requests are now validated [#1815](https://github.com/wazuh/wazuh-kibana-app/issues/1815).
- Fixed the way to check admin mode [#1838](https://github.com/wazuh/wazuh-kibana-app/issues/1838).
- Fixed error exporting as CSV the files into a group [#1833](https://github.com/wazuh/wazuh-kibana-app/issues/1833).
- Fixed XML validator false error for `<` [1882](https://github.com/wazuh/wazuh-kibana-app/issues/1882)
- Fixed "New file" editor doesn't allow saving twice [#1896](https://github.com/wazuh/wazuh-kibana-app/issues/1896)
- Fixed decoders files [#1929](https://github.com/wazuh/wazuh-kibana-app/pull/1929)
- Fixed registration guide [#1926](https://github.com/wazuh/wazuh-kibana-app/pull/1926)
- Fixed infinite load on Ciscat views [#1920](https://github.com/wazuh/wazuh-kibana-app/pull/1920), [#1916](https://github.com/wazuh/wazuh-kibana-app/pull/1916)
- Fixed missing fields in the Visualizations [#1913](https://github.com/wazuh/wazuh-kibana-app/pull/1913)
- Fixed Amazon S3 status is wrong in configuration section [#1864](https://github.com/wazuh/wazuh-kibana-app/issues/1864)
- Fixed hidden overflow in the fim configuration [#1887](https://github.com/wazuh/wazuh-kibana-app/pull/1887)
- Fixed Logo source fail after adding server.basePath [#1871](https://github.com/wazuh/wazuh-kibana-app/issues/1871)
- Fixed the documentation broken links [#1853](https://github.com/wazuh/wazuh-kibana-app/pull/1853)

## Wazuh v3.10.2 - Kibana v7.5.1 - Revision 556

### Added

- Support for Kibana v7.5.1

## Wazuh v3.10.2 - Kibana v7.5.0 - Revision 555

### Added

- Support for Kibana v7.5.0

## Wazuh v3.10.2 - Kibana v7.4.2 - Revision 549

### Added

- Support for Kibana v7.4.2

## Wazuh v3.10.2 - Kibana v7.4.1 - Revision 548

### Added

- Support for Kibana v7.4.1

## Wazuh v3.10.2 - Kibana v7.4.0 - Revision 547

### Added

- Support for Kibana v7.4.0
- Support for Wazuh v3.10.2.

## Wazuh v3.10.2 - Kibana v7.3.2 - Revision 546

### Added

- Support for Wazuh v3.10.2.

## Wazuh v3.10.1 - Kibana v7.3.2 - Revision 545

### Added

- Support for Wazuh v3.10.1.

## Wazuh v3.10.0 - Kibana v7.3.2 - Revision 543

### Added

- Support for Wazuh v3.10.0.
- Added an interactive guide for registering agents, things are now easier for the user, guiding it through the steps needed ending in a _copy & paste_ snippet for deploying his agent [#1468](https://github.com/wazuh/wazuh-kibana-app/issues/1468).
- Added new dashboards for the recently added regulatory compliance groups into the Wazuh core. They are HIPAA and NIST-800-53 [#1468](https://github.com/wazuh/wazuh-kibana-app/issues/1448), [#1638](https://github.com/wazuh/wazuh-kibana-app/issues/1638).
- Make the app work under a custom Kibana space [#1234](https://github.com/wazuh/wazuh-kibana-app/issues/1234), [#1450](https://github.com/wazuh/wazuh-kibana-app/issues/1450).
- Added the ability to manage the app as a native plugin when using Kibana spaces, now you can safely hide/show the app depending on the selected space [#1601](https://github.com/wazuh/wazuh-kibana-app/issues/1601).
- Adapt the app the for Kibana dark mode [#1562](https://github.com/wazuh/wazuh-kibana-app/issues/1562).
- Added an alerts summary in _Overview > FIM_ panel [#1527](https://github.com/wazuh/wazuh-kibana-app/issues/1527).
- Export all the information of a Wazuh group and its related agents in a PDF document [#1341](https://github.com/wazuh/wazuh-kibana-app/issues/1341).
- Export the configuration of a certain agent as a PDF document. Supports granularity for exporting just certain sections of the configuration [#1340](https://github.com/wazuh/wazuh-kibana-app/issues/1340).

### Changed

- Reduced _Agents preview_ load time using the new API endpoint `/summary/agents` [#1687](https://github.com/wazuh/wazuh-kibana-app/pull/1687).
- Replaced most of the _md-nav-bar_ Angular.js components with React components using EUI [#1705](https://github.com/wazuh/wazuh-kibana-app/pull/1705).
- Replaced the requirements slider component with a new styled component [#1708](https://github.com/wazuh/wazuh-kibana-app/pull/1708).
- Soft deprecated the _.wazuh-version_ internal index, now the app dumps its content if applicable to a registry file, then the app removes that index. Further versions will hard deprecate this index [#1467](https://github.com/wazuh/wazuh-kibana-app/issues/1467).
- Visualizations now don't fetch the documents _source_, also, they now use _size: 0_ for fetching [#1663](https://github.com/wazuh/wazuh-kibana-app/issues/1663).
- The app menu is now fixed on top of the view, it's not being hidden on every state change. Also, the Wazuh logo was placed in the top bar of Kibana UI [#1502](https://github.com/wazuh/wazuh-kibana-app/issues/1502).
- Improved _getTimestamp_ method not returning a promise object because it's no longer needed [014bc3a](https://github.com/wazuh/wazuh-kibana-app/commit/014b3aba0d2e9cda0c4d521f5f16faddc434a21e). Also improved main Discover listener for Wazuh not returning a promise object [bd82823](https://github.com/wazuh/wazuh-kibana-app/commit/bd8282391a402b8c567b32739cf914a0135d74bc).
- Replaced _Requirements over time_ visualizations in both PCI DSS and GDPR dashboards [35c539](https://github.com/wazuh/wazuh-kibana-app/commit/35c539eb328b3bded94aa7608f73f9cc51c235a6).
- Do not show a toaster when a visualization field was not known yet, instead, show it just in case the internal refreshing failed [19a2e7](https://github.com/wazuh/wazuh-kibana-app/commit/19a2e71006b38f6a64d3d1eb8a20b02b415d7e07).
- Minor optimizations for server logging [eb8e000](https://github.com/wazuh/wazuh-kibana-app/commit/eb8e00057dfea2dafef56319590ff832042c402d).

### Fixed

- Alerts search bar fixed for Kibana v7.3.1, queries were not being applied as expected [#1686](https://github.com/wazuh/wazuh-kibana-app/issues/1686).
- Hide attributes field from non-Windows agents in the FIM table [#1710](https://github.com/wazuh/wazuh-kibana-app/issues/1710).
- Fixed broken view in Management > Configuration > Amazon S3 > Buckets, some information was missing [#1675](https://github.com/wazuh/wazuh-kibana-app/issues/1675).
- Keep user's filters when switching from Discover to panel [#1685](https://github.com/wazuh/wazuh-kibana-app/issues/1685).
- Reduce load time and amount of data to be fetched in _Management > Cluster monitoring_ section avoiding possible timeouts [#1663](https://github.com/wazuh/wazuh-kibana-app/issues/1663).
- Restored _Remove column_ feature in Discover tabs [#1702](https://github.com/wazuh/wazuh-kibana-app/issues/1702).
- Apps using Kibana v7.3.1 had a bug once the user goes back from _Agent > FIM > Files_ to _Agent > FIM > dashboard_, filters disappear, now it's working properly [#1700](https://github.com/wazuh/wazuh-kibana-app/issues/1700).
- Fixed visual bug in _Management > Cluster monitoring_ and a button position [1e3b748](https://github.com/wazuh/wazuh-kibana-app/commit/1e3b748f11b43b2e7956b830269b6d046d74d12c).
- The app installation date was not being updated properly, now it's fixed [#1692](https://github.com/wazuh/wazuh-kibana-app/issues/1692).
- Fixed _Network interfaces_ table in Inventory section, the table was not paginating [#1474](https://github.com/wazuh/wazuh-kibana-app/issues/1474).
- Fixed APIs passwords are now obfuscated in server responses [adc3152](https://github.com/wazuh/wazuh-kibana-app/pull/1782/commits/adc31525e26b25e4cb62d81cbae70a8430728af5).

## Wazuh v3.9.5 - Kibana v6.8.2 / Kibana v7.2.1 / Kibana v7.3.0 - Revision 531

### Added

- Support for Wazuh v3.9.5

## Wazuh v3.9.4 - Kibana v6.8.1 / Kibana v6.8.2 / Kibana v7.2.0 / Kibana v7.2.1 / Kibana v7.3.0 - Revision 528

### Added

- Support for Wazuh v3.9.4
- Allow filtering by clicking a column in rules/decoders tables [0e2ddd7](https://github.com/wazuh/wazuh-kibana-app/pull/1615/commits/0e2ddd7b73f7f7975d02e97ed86ae8a0966472b4)
- Allow open file in rules table clicking on the file column [1af929d](https://github.com/wazuh/wazuh-kibana-app/pull/1615/commits/1af929d62f450f93c6733868bcb4057e16b7e279)

### Changed

- Improved app performance [#1640](https://github.com/wazuh/wazuh-kibana-app/pull/1640).
- Remove path filter from custom rules and decoders [895792e](https://github.com/wazuh/wazuh-kibana-app/pull/1615/commits/895792e6e6d9401b3293d5e16352b9abef515096)
- Show path column in rules and decoders [6f49816](https://github.com/wazuh/wazuh-kibana-app/pull/1615/commits/6f49816c71b5999d77bf9e3838443627c9be945d)
- Removed SCA overview dashboard [94ebbff](https://github.com/wazuh/wazuh-kibana-app/pull/1615/commits/94ebbff231cbfb6d793130e0b9ea855baa755a1c)
- Disabled last custom column removal [f1ef7de](https://github.com/wazuh/wazuh-kibana-app/pull/1615/commits/f1ef7de1a34bbe53a899596002e8153b95e7dc0e)
- Agents messages across sections unification [8fd7e36](https://github.com/wazuh/wazuh-kibana-app/pull/1615/commits/8fd7e36286fa9dfd03a797499af6ffbaa90b00e1)

### Fixed

- Fix check storeded apis [d6115d6](https://github.com/wazuh/wazuh-kibana-app/pull/1615/commits/d6115d6424c78f0cde2017b432a51b77186dd95a).
- Fix pci-dss console error [297080d](https://github.com/wazuh/wazuh-kibana-app/pull/1615/commits/297080d36efaea8f99b0cafd4c48845dad20495a)
- Fix error in reportingTable [85b7266](https://github.com/wazuh/wazuh-kibana-app/pull/1615/commits/85b72662cb4db44c443ed04f7c31fba57eefccaa)
- Fix filters budgets size [c7ac86a](https://github.com/wazuh/wazuh-kibana-app/pull/1615/commits/c7ac86acb3d5afaf1cf348fab09a2b8c5778a491)
- Fix missing permalink virustotal visualization [1b57529](https://github.com/wazuh/wazuh-kibana-app/pull/1615/commits/1b57529758fccdeb3ac0840e66a8aafbe4757a96)
- Improved wz-table performance [224bd6f](https://github.com/wazuh/wazuh-kibana-app/pull/1615/commits/224bd6f31235c81ba01755c3c1e120c3f86beafd)
- Fix inconsistent data between visualizations and tables in Overview Security Events [b12c600](https://github.com/wazuh/wazuh-kibana-app/pull/1615/commits/b12c600578d80d0715507dec4624a4ebc27ea573)
- Timezone applied in cluster status [a4f620d](https://github.com/wazuh/wazuh-kibana-app/pull/1615/commits/a4f620d398f5834a6d2945af892a462425ca3bec)
- Fixed Overview Security Events report when wazuh.monitoring is disabled [1c26da0](https://github.com/wazuh/wazuh-kibana-app/pull/1615/commits/1c26da05a0b6daf727e15c13b819111aa4e4e913)
- Fixes in APIs management [2143943](https://github.com/wazuh/wazuh-kibana-app/pull/1615/commits/2143943a5049cbb59bb8d6702b5a56cbe0d27a2a)
- Prevent duplicated visualization toast errors [786faf3](https://github.com/wazuh/wazuh-kibana-app/commit/786faf3e62d2cad13f512c0f873b36eca6e9787d)
- Fix not properly updated breadcrumb in ruleset section [9645903](https://github.com/wazuh/wazuh-kibana-app/commit/96459031cd4edbe047970bf0d22d0c099771879f)
- Fix badly dimensioned table in Integrity Monitoring section [9645903](https://github.com/wazuh/wazuh-kibana-app/commit/96459031cd4edbe047970bf0d22d0c099771879f)
- Fix implicit filters can be destroyed [9cf8578](https://github.com/wazuh/wazuh-kibana-app/commit/9cf85786f504f5d67edddeea6cfbf2ab577e799b)
- Windows agent dashboard doesn't show failure logon access. [d38d088](https://github.com/wazuh/wazuh-kibana-app/commit/d38d0881ac8e4294accde83d63108337b74cdd91)
- Number of agents is not properly updated. [f7cbbe5](https://github.com/wazuh/wazuh-kibana-app/commit/f7cbbe54394db825827715c3ad4370ac74317108)
- Missing scrollbar on Firefox file viewer. [df4e8f9](https://github.com/wazuh/wazuh-kibana-app/commit/df4e8f9305b35e9ee1473bed5f5d452dd3420567)
- Agent search filter by name, lost when refreshing. [71b5274](https://github.com/wazuh/wazuh-kibana-app/commit/71b5274ccc332d8961a158587152f7badab28a95)
- Alerts of level 12 cannot be displayed in the Summary table. [ec0e888](https://github.com/wazuh/wazuh-kibana-app/commit/ec0e8885d9f1306523afbc87de01a31f24e36309)
- Restored query from search bar in visualizations. [439128f](https://github.com/wazuh/wazuh-kibana-app/commit/439128f0a1f65b649a9dcb81ab5804ca20f65763)
- Fix Kibana filters loop in Firefox. [82f0f32](https://github.com/wazuh/wazuh-kibana-app/commit/82f0f32946d844ce96a28f0185f903e8e05c5589)

## Wazuh v3.9.3 - Kibana v6.8.1 / v7.1.1 / v7.2.0 - Revision 523

### Added

- Support for Wazuh v3.9.3
- Support for Kibana v7.2.0 [#1556](https://github.com/wazuh/wazuh-kibana-app/pull/1556).

### Changed

- New design and several UI/UX changes [#1525](https://github.com/wazuh/wazuh-kibana-app/pull/1525).
- Improved error checking + syscollector performance [94d0a83](https://github.com/wazuh/wazuh-kibana-app/commit/94d0a83e43aa1d2d84ef6f87cbb76b9aefa085b3).
- Adapt Syscollector for MacOS agents [a4bf7ef](https://github.com/wazuh/wazuh-kibana-app/commit/a4bf7efc693a99b7565b5afcaa372155f15a4db9).
- Show last scan for syscollector [73f2056](https://github.com/wazuh/wazuh-kibana-app/commit/73f2056673bb289d472663397ba7097e49b7b93b).
- Extendend information for syscollector [#1585](https://github.com/wazuh/wazuh-kibana-app/issues/1585).

### Fixed

- Corrected width for agent stats [a998955](https://github.com/wazuh/wazuh-kibana-app/commit/a99895565a8854c55932ec94cffb08e1d0aa3da1).
- Fix height for the menu directive with Dynamic height [427d0f3](https://github.com/wazuh/wazuh-kibana-app/commit/427d0f3e9fa6c34287aa9e8557da99a51e0db40f).
- Fix wazuh-db and clusterd check [cddcef6](https://github.com/wazuh/wazuh-kibana-app/commit/cddcef630c5234dd6f6a495715743dfcfd4e4001).
- Fix AlertsStats when value is "0", it was showing "-" [07a3e10](https://github.com/wazuh/wazuh-kibana-app/commit/07a3e10c7f1e626ba75a55452b6c295d11fd657d).
- Fix syscollector state value [f8d3d0e](https://github.com/wazuh/wazuh-kibana-app/commit/f8d3d0eca44e67e26f79bc574495b1f4c8f751f2).
- Fix time offset for reporting table [2ef500b](https://github.com/wazuh/wazuh-kibana-app/commit/2ef500bb112e68bd4811b8e87ce8581d7c04d20f).
- Fix call to obtain GDPR requirements for specific agent [ccda846](https://github.com/wazuh/wazuh-kibana-app/commit/ccda8464b50be05bc5b3642f25f4972c8a7a2c03).
- Restore "rule.id" as a clickable field in visualizations [#1546](https://github.com/wazuh/wazuh-kibana-app/pull/1546).
- Fix timepicker in cluster monitoring [f7533ce](https://github.com/wazuh/wazuh-kibana-app/pull/1560/commits/f7533cecb6862abfb5c1d2173ec3e70ffc59804a).
- Fix several bugs [#1569](https://github.com/wazuh/wazuh-kibana-app/pull/1569).
- Fully removed "rule.id" as URL field [#1584](https://github.com/wazuh/wazuh-kibana-app/issues/1584).
- Fix filters for dashboards [#1583](https://github.com/wazuh/wazuh-kibana-app/issues/1583).
- Fix missing dependency [#1591](https://github.com/wazuh/wazuh-kibana-app/issues/1591).

## Wazuh v3.9.2 - Kibana v7.1.1 - Revision 510

### Added

- Support for Wazuh v3.9.2

### Changed

- Avoid showing more than one toaster for the same error message [7937003](https://github.com/wazuh/wazuh-kibana-app/commit/793700382798033203091d160773363323e05bb9).
- Restored "Alerts evolution - Top 5 agents" in Overview > Security events [f9305c0](https://github.com/wazuh/wazuh-kibana-app/commit/f9305c0c6acf4a31c41b1cc9684b87f79b27524f).

### Fixed

- Fix missing parameters in Dev Tools request [#1496](https://github.com/wazuh/wazuh-kibana-app/pull/1496).
- Fix "Invalid Date" for Safari and Internet Explorer [#1505](https://github.com/wazuh/wazuh-kibana-app/pull/1505).

## Wazuh v3.9.1 - Kibana v7.1.1 - Revision 509

### Added

- Support for Kibana v7.1.1
- Added overall metrics for Agents > Overview [#1479](https://github.com/wazuh/wazuh-kibana-app/pull/1479).

### Fixed

- Fixed missing dependency for Discover [43f5dd5](https://github.com/wazuh/wazuh-kibana-app/commit/43f5dd5f64065c618ba930b2a4087f0a9e706c0e).
- Fixed visualization for Agents > Overview [#1477](https://github.com/wazuh/wazuh-kibana-app/pull/1477).
- Fixed SCA policy checks table [#1478](https://github.com/wazuh/wazuh-kibana-app/pull/1478).

## Wazuh v3.9.1 - Kibana v7.1.0 - Revision 508

### Added

- Support for Kibana v7.1.0

## Wazuh v3.9.1 - Kibana v6.8.0 - Revision 444

### Added

- Support for Wazuh v3.9.1
- Support for Kibana v6.8.0

### Fixed

- Fixed background color for some parts of the Discover directive [2dfc763](https://github.com/wazuh/wazuh-kibana-app/commit/2dfc763bfa1093fb419f118c2938f6b348562c69).
- Fixed cut values in non-resizable tables when the value is too large [cc4828f](https://github.com/wazuh/wazuh-kibana-app/commit/cc4828fbf50d4dab3dd4bb430617c1f2b13dac6a).
- Fixed handled but not shown error messages from rule editor [0aa0e17](https://github.com/wazuh/wazuh-kibana-app/commit/0aa0e17ac8678879e5066f8d83fd46f5d8edd86a).
- Minor typos corrected [fe11fb6](https://github.com/wazuh/wazuh-kibana-app/commit/fe11fb67e752368aedc89ec844ddf729eb8ad761).
- Minor fixes in agents configuration [1bc2175](https://github.com/wazuh/wazuh-kibana-app/commit/1bc217590438573e7267687655bb5939b5bb9fde).
- Fix Management > logs viewer scrolling [f458b2e](https://github.com/wazuh/wazuh-kibana-app/commit/f458b2e3294796f9cf00482b4da27984646c6398).

### Changed

- Kibana version shown in settings is now read from our package.json [c103d3e](https://github.com/wazuh/wazuh-kibana-app/commit/c103d3e782136106736c02039d28c4567b255aaa).
- Removed an old header from Settings [0197b8b](https://github.com/wazuh/wazuh-kibana-app/commit/0197b8b1abc195f275c8cd9893df84cd5569527b).
- Improved index pattern validation fields, replaced "full_log" with "rule.id" as part of the minimum required fields [dce0595](https://github.com/wazuh/wazuh-kibana-app/commit/dce059501cbd28f1294fd761da3e015e154747bc).
- Improve dynamic height for configuration editor [c318131](https://github.com/wazuh/wazuh-kibana-app/commit/c318131dfb6b5f01752593f2aa972b98c0655610).
- Add timezone for all dates shown in the app [4b8736f](https://github.com/wazuh/wazuh-kibana-app/commit/4b8736fb4e562c78505daaee042bcd798242c3f5).

## Wazuh v3.9.0 - Kibana v6.7.0 / v6.7.1 / v6.7.2 - Revision 441

### Added

- Support for Wazuh v3.9.0
- Support for Kibana v6.7.0 / v6.7.1 / v6.7.2
- Edit master and worker configuration ([#1215](https://github.com/wazuh/wazuh-kibana-app/pull/1215)).
- Edit local rules, local decoders and CDB lists ([#1212](https://github.com/wazuh/wazuh-kibana-app/pull/1212), [#1204](https://github.com/wazuh/wazuh-kibana-app/pull/1204), [#1196](https://github.com/wazuh/wazuh-kibana-app/pull/1196), [#1233](https://github.com/wazuh/wazuh-kibana-app/pull/1233), [#1304](https://github.com/wazuh/wazuh-kibana-app/pull/1304)).
- View no local rules/decoders XML files ([#1395](https://github.com/wazuh/wazuh-kibana-app/pull/1395))
- Dev Tools additions
  - Added hotkey `[shift] + [enter]` for sending query ([#1170](https://github.com/wazuh/wazuh-kibana-app/pull/1170)).
  - Added `Export JSON` button for the Dev Tools ([#1170](https://github.com/wazuh/wazuh-kibana-app/pull/1170)).
- Added refresh button for agents preview table ([#1169](https://github.com/wazuh/wazuh-kibana-app/pull/1169)).
- Added `configuration assessment` information in "Agent > Policy monitoring" ([#1227](https://github.com/wazuh/wazuh-kibana-app/pull/1227)).
- Added agents `configuration assessment` configuration section in "Agent > Configuration" ([1257](https://github.com/wazuh/wazuh-kibana-app/pull/1257))
- Restart master and worker nodes ([#1222](https://github.com/wazuh/wazuh-kibana-app/pull/1222)).
- Restart agents ([#1229](https://github.com/wazuh/wazuh-kibana-app/pull/1229)).
- Added support for more than one Wazuh monitoring pattern ([#1243](https://github.com/wazuh/wazuh-kibana-app/pull/1243))
- Added customizable interval for Wazuh monitoring indices creation ([#1243](https://github.com/wazuh/wazuh-kibana-app/pull/1243)).
- Expand visualizations ([#1246](https://github.com/wazuh/wazuh-kibana-app/pull/1246)).
- Added a dynamic table columns selector ([#1246](https://github.com/wazuh/wazuh-kibana-app/pull/1246)).
- Added resizable columns by dragging in tables ([d2bf8ee](https://github.com/wazuh/wazuh-kibana-app/commit/d2bf8ee9681ca5d6028325e165854b49214e86a3))
- Added a cron job for fetching missing fields of all valid index patterns, also merging dynamic fields every time an index pattern is refreshed by the app ([#1276](https://github.com/wazuh/wazuh-kibana-app/pull/1276)).
- Added auto-merging dynamic fields for Wazuh monitoring index patterns ([#1300](https://github.com/wazuh/wazuh-kibana-app/pull/1300))
- New server module, it's a job queue so we can add delayed jobs to be run in background, this iteration only accepts delayed Wazuh API calls ([#1283](https://github.com/wazuh/wazuh-kibana-app/pull/1283)).
- Added new way to view logs using a logs viewer ([#1292](https://github.com/wazuh/wazuh-kibana-app/pull/1292))
- Added new directive for registering agents from the UI, including instructions on "how to" ([#1321](https://github.com/wazuh/wazuh-kibana-app/pull/1321)).
- Added some Angular charts in Agents Preview and Agents SCA sections ([#1364](https://github.com/wazuh/wazuh-kibana-app/pull/1364))
- Added Docker listener settings in configuration views ([#1365](https://github.com/wazuh/wazuh-kibana-app/pull/1365))
- Added Docker dashboards for both Agents and Overview ([#1367](https://github.com/wazuh/wazuh-kibana-app/pull/1367))
- Improved app logger with debug level ([#1373](https://github.com/wazuh/wazuh-kibana-app/pull/1373))
- Introducing React components from the EUI framework

### Changed

- Escape XML special characters ([#1159](https://github.com/wazuh/wazuh-kibana-app/pull/1159)).
- Changed empty results message for Wazuh tables ([#1165](https://github.com/wazuh/wazuh-kibana-app/pull/1165)).
- Allowing the same query multiple times on the Dev Tools ([#1174](https://github.com/wazuh/wazuh-kibana-app/pull/1174))
- Refactor JSON/XML viewer for configuration tab ([#1173](https://github.com/wazuh/wazuh-kibana-app/pull/1173), [#1148](https://github.com/wazuh/wazuh-kibana-app/pull/1148)).
- Using full height for all containers when possible ([#1224](https://github.com/wazuh/wazuh-kibana-app/pull/1224)).
- Improved the way we are handling "back button" events ([#1207](https://github.com/wazuh/wazuh-kibana-app/pull/1207)).
- Changed some visualizations for FIM, GDPR, PCI, Vulnerability and Security Events ([#1206](https://github.com/wazuh/wazuh-kibana-app/pull/1206), [#1235](https://github.com/wazuh/wazuh-kibana-app/pull/1235), [#1293](https://github.com/wazuh/wazuh-kibana-app/pull/1293)).
- New design for agent header view ([#1186](https://github.com/wazuh/wazuh-kibana-app/pull/1186)).
- Not fetching data the very first time the Dev Tools are opened ([#1185](https://github.com/wazuh/wazuh-kibana-app/pull/1185)).
- Refresh all known fields for all valid index patterns if `kbn-vis` detects a broken index pattern ([ecd7c8f](https://github.com/wazuh/wazuh-kibana-app/commit/ecd7c8f98c187a350f81261d13b0d45dcec6dc5d)).
- Truncate texts and display a tooltip when they don't fit in a table cell ([7b56a87](https://github.com/wazuh/wazuh-kibana-app/commit/7b56a873f85dcba7e6838aeb2e40d9b4cf472576))
- Updated API autocomplete for Dev Tools ([#1218](https://github.com/wazuh/wazuh-kibana-app/pull/1218))
- Updated switches design to adapt it to Kibana's design ([#1253](https://github.com/wazuh/wazuh-kibana-app/pull/1253))
- Reduced the width of some table cells with little text, to give more space to the other columns ([#1263](https://github.com/wazuh/wazuh-kibana-app/pull/1263)).
- Redesign for Management > Status daemons list ([#1284](https://github.com/wazuh/wazuh-kibana-app/pull/1284)).
- Redesign for Management > Configuration, Agent > Configuration ([#1289](https://github.com/wazuh/wazuh-kibana-app/pull/1289)).
- Replaced Management > Logs table with a log viewer component ([#1292](https://github.com/wazuh/wazuh-kibana-app/pull/1292)).
- The agents list search bar now allows to switch between AND/OR operators ([#1291](https://github.com/wazuh/wazuh-kibana-app/pull/1291)).
- Improve audit dashboards ([#1374](https://github.com/wazuh/wazuh-kibana-app/pull/1374))
- Exclude agent "000" getting the last registered and the most active agents from the Wazuh API.([#1391](https://github.com/wazuh/wazuh-kibana-app/pull/1391))
- Reviewed Osquery dashboards ([#1394](https://github.com/wazuh/wazuh-kibana-app/pull/1394))
- Memory info is now a log ([#1400](https://github.com/wazuh/wazuh-kibana-app/pull/1400))
- Error toasters time is now 30000ms, warning/info are still 6000ms ([#1420](https://github.com/wazuh/wazuh-kibana-app/pull/1420))

### Fixed

- Properly handling long messages on notifier service, until now, they were using out of the card space, also we replaced some API messages with more meaningful messages ([#1168](https://github.com/wazuh/wazuh-kibana-app/pull/1168)).
- Adapted Wazuh icon for multiple browsers where it was gone ([#1208](https://github.com/wazuh/wazuh-kibana-app/pull/1208)).
- Do not fetch data from tables twice when resize window ([#1303](https://github.com/wazuh/wazuh-kibana-app/pull/1303)).
- Agent syncrhonization status is updated as we browse the configuration section ([#1305](https://github.com/wazuh/wazuh-kibana-app/pull/1305))
- Using the browser timezone for reporting documents ([#1311](https://github.com/wazuh/wazuh-kibana-app/pull/1311)).
- Wrong behaviors in the routing system when the basePath was set ([#1342](https://github.com/wazuh/wazuh-kibana-app/pull/1342))
- Do not show pagination for one-page tables ([196c5b7](https://github.com/wazuh/wazuh-kibana-app/pull/1362/commits/196c5b717583032798da7791fa4f90ec06397f68))
- Being redirected to Overview once a Kibana restart is performed ([#1378](https://github.com/wazuh/wazuh-kibana-app/pull/1378))
- Displaying the AWS services section of the aws-s3 wodle ([#1393](https://github.com/wazuh/wazuh-kibana-app/pull/1393))
- Show email configuration on the configuration on demand ([#1401](https://github.com/wazuh/wazuh-kibana-app/issues/1401))
- Show "Follow symbolic link" field in Integrity monitoring - Monitored configuration on demand ([0c9c9da](https://github.com/wazuh/wazuh-kibana-app/pull/1414/commits/0c9c9da3b951548761cd203db5ee5baa39afe26c))

## Wazuh v3.8.2 - Kibana v6.6.0 / v6.6.1 / v6.6.2 / v6.7.0 - Revision 419

### Added

- Support for Kibana v6.6.0 / v6.6.1 / v6.6.2 / v6.7.0

### Fixed

- Fixed AWS dashboard, newer JavaScript browser engines break the view due to Angular.js ([6e882fc](https://github.com/wazuh/wazuh-kibana-app/commit/6e882fc1d7efe6059e6140ff40b8a20d9c1fa51e)).
- Fixed AWS accounts visualization, using the right field now ([6e882fc](https://github.com/wazuh/wazuh-kibana-app/commit/6e882fc1d7efe6059e6140ff40b8a20d9c1fa51e)).

## Wazuh v3.8.2 - Kibana v6.5.4 - Revision 418

### Added

- Support for Wazuh v3.8.2

### Changed

- Close configuration editor only if it was successfully updated ([bc77c35](https://github.com/wazuh/wazuh-kibana-app/commit/bc77c35d8440a656d4704451ce857c9e1d36a438)).
- Replaced FIM Vega visualization with standard visualization ([554ee1c](https://github.com/wazuh/wazuh-kibana-app/commit/554ee1c4c4d75c76d82272075acf8bb62e7f9e27)).

## Wazuh v3.8.1 - Kibana v6.5.4 - Revision 417

### Added

- Support for Wazuh v3.8.1

### Changed

- Moved monitored/ignored Windows registry entries to "FIM > Monitored" and "FIM > Ignored" to avoid user confusion ([#1176](https://github.com/wazuh/wazuh-kibana-app/pull/1176)).
- Excluding managers from wazuh-monitoring indices ([#1177](https://github.com/wazuh/wazuh-kibana-app/pull/1177)).
- Escape `&` before sending group configuration ([d3aa56f](https://github.com/wazuh/wazuh-kibana-app/commit/d3aa56fa73478c60505e500db7d3a7df263081b5)).
- Improved `autoFormat` function before rendering group configuration ([f4f8144](https://github.com/wazuh/wazuh-kibana-app/commit/f4f8144eef8b93038fc897a9f16356e71029b844)).
- Now the group configuration editor doesn't exit after sending data to the Wazuh API ([5c1a3ef](https://github.com/wazuh/wazuh-kibana-app/commit/5c1a3ef9bd710a7befbed0709c4a7cf414f44f6b)).

### Fixed

- Fixed style for the error toaster for long URLs or long paths ([11b8084](https://github.com/wazuh/wazuh-kibana-app/commit/11b8084c75bbc5da36587ff31d1bc80a55fe4dfe)).

## Wazuh v3.8.0 - Kibana v6.5.4 - Revision 416

### Added

- Added group management features such as:
  - Edit the group configuration ([#1096](https://github.com/wazuh/wazuh-kibana-app/pull/1096)).
  - Add/remove groups to/from an agent ([#1096](https://github.com/wazuh/wazuh-kibana-app/pull/1096)).
  - Add/remove agents to/from a group ([#1096](https://github.com/wazuh/wazuh-kibana-app/pull/1096)).
  - Add/remove groups ([#1152](https://github.com/wazuh/wazuh-kibana-app/pull/1152)).
- New directive for tables that don't need external data sources ([#1067](https://github.com/wazuh/wazuh-kibana-app/pull/1067)).
- New search bar directive with interactive filters and suggestions ([#1058](https://github.com/wazuh/wazuh-kibana-app/pull/1058)).
- New server route `/elastic/alerts` for fetching alerts using custom parameters([#1056](https://github.com/wazuh/wazuh-kibana-app/pull/1056)).
- New table for an agent FIM monitored files, if the agent OS platform is Windows it will show two tables: files and registry ([#1032](https://github.com/wazuh/wazuh-kibana-app/pull/1032)).
- Added description to each setting under Settings > Configuration ([#1048](https://github.com/wazuh/wazuh-kibana-app/pull/1048)).
- Added a new setting to `config.yml` related to Wazuh monitoring and its index pattern ([#1095](https://github.com/wazuh/wazuh-kibana-app/pull/1095)).
- Resizable columns by dragging in Dev-tools ([#1102](https://github.com/wazuh/wazuh-kibana-app/pull/1102)).
- New feature to be able to edit config.yml file from the Settings > Configuration section view ([#1105](https://github.com/wazuh/wazuh-kibana-app/pull/1105)).
- Added a new table (network addresses) for agent inventory tab ([#1111](https://github.com/wazuh/wazuh-kibana-app/pull/1111)).
- Added `audit_key` (Who-data Audit keys) for configuration tab ([#1123](https://github.com/wazuh/wazuh-kibana-app/pull/1123)).
- Added new known fields for Kibana index pattern ([#1150](https://github.com/wazuh/wazuh-kibana-app/pull/1150)).

### Changed

- Changed Inventory tables. Now the app looks for the OS platform and it shows different tables depending on the OS platform. In addition the process state codes has been replaced to be more meaningful ([#1059](https://github.com/wazuh/wazuh-kibana-app/pull/1059)).
- Tiny rework for the AWS tab including.
- "Report" button is hidden on Discover panel ([#1047](https://github.com/wazuh/wazuh-kibana-app/pull/1047)).
- Visualizations, filters and Discover improved ([#1083](https://github.com/wazuh/wazuh-kibana-app/pull/1083)).
- Removed `popularizeField` function until https://github.com/elastic/kibana/issues/22426 is solved in order to avoid `Unable to write index pattern!` error on Discover tab ([#1085](https://github.com/wazuh/wazuh-kibana-app/pull/1085)).
- Improved Wazuh monitoring module ([#1094](https://github.com/wazuh/wazuh-kibana-app/pull/1094)).
- Added "Registered date" and "Last keep alive" in agents table allowing you to sort by these fields ([#1102](https://github.com/wazuh/wazuh-kibana-app/pull/1102)).
- Improved code quality in sections such as Ruleset > Rule and Decoder detail view simplify conditions ([#1102](https://github.com/wazuh/wazuh-kibana-app/pull/1102)).
- Replaced reporting success message ([#1102](https://github.com/wazuh/wazuh-kibana-app/pull/1102)).
- Reduced the default number of shards and the default number of replicas for the app indices ([#1113](https://github.com/wazuh/wazuh-kibana-app/pull/1113)).
- Refreshing index pattern known fields on health check controller ([#1119](https://github.com/wazuh/wazuh-kibana-app/pull/1119)).
- Less strict memory check ([786c764](https://github.com/wazuh/wazuh-kibana-app/commit/786c7642cd88083f9a77c57ed204488ecf5b710a)).
- Checking message origin in error handler ([dfec368](https://github.com/wazuh/wazuh-kibana-app/commit/dfec368d22a148b2e4437db92d71294900241961)).
- Dev tools is now showing the response as it is, like `curl` does ([#1137](https://github.com/wazuh/wazuh-kibana-app/pull/1137)).
- Removed `unknown` as valid node name ([#1149](https://github.com/wazuh/wazuh-kibana-app/pull/1149)).
- Removed `rule.id` direct filter from the rule set tables ([#1151](https://github.com/wazuh/wazuh-kibana-app/pull/1151))

### Fixed

- Restored X-Pack security logic for the .wazuh index, now it's not bypassing the X-Pack roles ([#1081](https://github.com/wazuh/wazuh-kibana-app/pull/1081))
- Avoid fetching twice the same data ([#1072](https://github.com/wazuh/wazuh-kibana-app/pull/1072), [#1061](https://github.com/wazuh/wazuh-kibana-app/pull/1061)).
- Wazuh logo adapted to low resolutions ([#1074](https://github.com/wazuh/wazuh-kibana-app/pull/1074)).
- Hide Audit, OpenSCAP tabs for non-linux agents. Fixed empty Windows events under Configuration > Log collection section. OSQuery logo has been standardized ([#1072](https://github.com/wazuh/wazuh-kibana-app/pull/1072), [#1076](https://github.com/wazuh/wazuh-kibana-app/pull/1076)).
- Fix empty values on _Overview > Security events_ when Wazuh monitoring is disabled ([#1091](https://github.com/wazuh/wazuh-kibana-app/pull/1091)).
- Fix overlapped play button in Dev-tools when the input box has a scrollbar ([#1102](https://github.com/wazuh/wazuh-kibana-app/pull/1102)).
- Fix Dev-tools behavior when parse json invalid blocks ([#1102](https://github.com/wazuh/wazuh-kibana-app/pull/1102)).
- Fixed Management > Monitoring tab frustration adding back buttons ([#1102](https://github.com/wazuh/wazuh-kibana-app/pull/1102)).
- Fix template checking when using more than one pattern ([#1104](https://github.com/wazuh/wazuh-kibana-app/pull/1104)).
- Fix infinite loop for Wazuh monitoring when the Wazuh API is not being able to give us all the agents ([5a26916](https://github.com/wazuh/wazuh-kibana-app/commit/5a2691642b40a34783d2eafb6ee24ae78b9af21a)), ([85005a1](https://github.com/wazuh/wazuh-kibana-app/commit/85005a184d4f1c3d339b7c895b5d2469f3b45171)).
- Fix rule details for `list` and `info` parameters ([#1149](https://github.com/wazuh/wazuh-kibana-app/pull/1149)).

## Wazuh v3.7.1 / v3.7.2 - Kibana v6.5.1 / v6.5.2 / v6.5.3 / v6.5.4 - Revision 415

### Added

- Support for Elastic stack v6.5.2 / v6.5.3 / v6.5.4.
- Support for Wazuh v3.7.1 / v3.7.2.
- Dev Tools module now autocompletes API endpoints ([#1030](https://github.com/wazuh/wazuh-kibana-app/pull/1030)).

### Changed

- Increased number of rows for syscollector tables ([#1033](https://github.com/wazuh/wazuh-kibana-app/pull/1033)).
- Modularized JSON/XML viewers for the configuration section ([#982](https://github.com/wazuh/wazuh-kibana-app/pull/982)).

### Fixed

- Added missing fields for syscollector network tables ([#1036](https://github.com/wazuh/wazuh-kibana-app/pull/1036)).
- Using the right API path when downloading CSV for decoders list ([#1045](https://github.com/wazuh/wazuh-kibana-app/pull/1045)).
- Including group field when downloading CSV for agents list ([#1044](https://github.com/wazuh/wazuh-kibana-app/pull/1044)).
- Preserve active tab in configuration section when refreshing the page ([#1037](https://github.com/wazuh/wazuh-kibana-app/pull/1037)).

## Wazuh v3.7.0 - Kibana v6.5.0 / v6.5.1 - Revision 414

### Added

- Support for Elastic Stack v6.5.0 / v6.5.1.
- Agent groups bar is now visible on the agent configuration section ([#1023](https://github.com/wazuh/wazuh-kibana-app/pull/1023)).
- Added a new setting for the `config.yml` file for enable/disable administrator mode ([#1019](https://github.com/wazuh/wazuh-kibana-app/pull/1019)).
  - This allows the user to perform PUT, POST, DELETE methods in our Dev Tools.

### Changed

- Refactored most front-end controllers ([#1023](https://github.com/wazuh/wazuh-kibana-app/pull/1023)).

## Wazuh v3.7.0 - Kibana v6.4.2 / v6.4.3 - Revision 413

### Added

- Support for Wazuh v3.7.0.
- Support for Elastic Stack v6.4.2 / v6.4.3.
- Brand-new interface for _Configuration_ (on both _Management_ and _Agents_ tabs) ([#914](https://github.com/wazuh/wazuh-kibana-app/pull/914)):
  - Now you can check current and real agent and manager configuration.
  - A new interface design, with more useful information and easy to understand descriptions.
  - New and more responsive JSON/XML viewers to show the configuration in raw mode.
- Brand-new extension - Osquery ([#938](https://github.com/wazuh/wazuh-kibana-app/pull/938)):
  - A new extension, disabled by default.
  - Check alerts from Wazuh's Osquery integration.
  - Check your current Osquery wodle configuration.
  - More improvements will come for this extension in the future.
- New option for Wazuh app configuration file - _Ignore index patterns_ ([#947](https://github.com/wazuh/wazuh-kibana-app/pull/947)):
  - Now the user can specify which index patterns can't be selected on the app using the new `ip.ignore` setting on the `config.yml` file.
  - The valid format is an array of strings which represents index patterns.
  - By default, this list is empty (all index patterns will be available if they use a compatible structure).
- Added a node selector for _Management > Status_ section when Wazuh cluster is enabled ([#976](https://github.com/wazuh/wazuh-kibana-app/pull/976)).
- Added quick access to _Configuration_ or _Discover_ panels for an agent on the agents list ([#939](https://github.com/wazuh/wazuh-kibana-app/pull/939)).
- Now you can click on an agent's ID on the _Discover_ panels to open its details page on the app ([#904](https://github.com/wazuh/wazuh-kibana-app/pull/904)).
- Redesigned the _Overview > Amazon AWS_ tab, using more meaningful visualizations for a better overall view of your agents' status ([#903](https://github.com/wazuh/wazuh-kibana-app/pull/903)).
- Redesigned the _Overview/Agents > Vulnerabilities_ tab, using more meaningful visualizations for a better overall view of your agents' status ([#954](https://github.com/wazuh/wazuh-kibana-app/pull/954)).
- Now everytime the user enters the _Settings_ tab, the API connection will be automatically checked ([#971](https://github.com/wazuh/wazuh-kibana-app/pull/971)).
- Added a node selector for _Management > Logs_ section when Wazuh cluster is enabled ([#980](https://github.com/wazuh/wazuh-kibana-app/pull/980)).
- Added a group selector for _Agents_ section ([#995](https://github.com/wazuh/wazuh-kibana-app/pull/995)).

### Changed

- Interface refactoring for the _Agents > Inventory data_ tab ([#924](https://github.com/wazuh/wazuh-kibana-app/pull/924)):
  - Now the tab won't be available if your agent doesn't have Syscollector enabled, and each card will be enabled or disabled depending on the current Syscollector scans configuration.
  - This will prevent situations where the user couldn't check the inventory although there was actual scan data to show on some sections.
- Added support for new multigroups feature ([#911](https://github.com/wazuh/wazuh-kibana-app/pull/911)):
  - Now the information bars on _Agents_ will show all the groups an agent belongs to.
- Now the result pane on the _Dev tools_ tab will show the error code coming from the Wazuh API ([#909](https://github.com/wazuh/wazuh-kibana-app/pull/909)).
- Changed some visualizations titles for _Overview/Agents > OpenSCAP_ tab ([#925](https://github.com/wazuh/wazuh-kibana-app/pull/925)).
- All backend routes have been renamed ([#932](https://github.com/wazuh/wazuh-kibana-app/pull/932)).
- Several improvements for Elasticsearch tests ([#933](https://github.com/wazuh/wazuh-kibana-app/pull/933)).
- Updated some strings and descriptions on the _Settings_ tab ([#934](https://github.com/wazuh/wazuh-kibana-app/pull/934)).
- Changed the date format on _Settings > Logs_ to make it more human-readable ([#944](https://github.com/wazuh/wazuh-kibana-app/pull/944)).
- Changed some labels to remove the "MD5 sum" expression, it will use "Checksum" instead ([#945](https://github.com/wazuh/wazuh-kibana-app/pull/945)).
- Added word wrapping class to group name in _Management > Groups > Group detail_ tab ([#945](https://github.com/wazuh/wazuh-kibana-app/pull/945)).
- The `wz-table` directive has been refactored ([#953](https://github.com/wazuh/wazuh-kibana-app/pull/953)).
- The `wz-table` directive now checks if a request is aborted ([#979](https://github.com/wazuh/wazuh-kibana-app/pull/979)).
- Several performance improvements ([#985](https://github.com/wazuh/wazuh-kibana-app/pull/985), [#997](https://github.com/wazuh/wazuh-kibana-app/pull/997), [#1000](https://github.com/wazuh/wazuh-kibana-app/pull/1000)).

### Fixed

- Several known fields for _Whodata_ functionality have been fixed ([#901](https://github.com/wazuh/wazuh-kibana-app/pull/901)).
- Fixed alignment bug with the _Add a filter +_ button on _Discover_ and _Agents_ tabs ([#912](https://github.com/wazuh/wazuh-kibana-app/pull/912)).
- Fixed a bug where the `Add API` form on _Settings_ didn't appear when pressing the button after editing an existing API entry ([#944](https://github.com/wazuh/wazuh-kibana-app/pull/944)).
- Fixed a bug on _Ruleset_ tab where the "Description" column was showing `0` if the rule doesn't have any description ([#948](https://github.com/wazuh/wazuh-kibana-app/pull/948)).
- Fixed wrong alignment on related Rules/Decoders tables from _Management > Ruleset_ tab ([#971](https://github.com/wazuh/wazuh-kibana-app/pull/971)).
- Fixed a bug where sometimes the error messages appeared duplicated ([#971](https://github.com/wazuh/wazuh-kibana-app/pull/971)).

### Removed

- On the _Management > Monitoring_ tab, the `Cluster enabled but not running` message won't appear as an error anymore ([#971](https://github.com/wazuh/wazuh-kibana-app/pull/971)).

## Wazuh v3.6.1 - Kibana v6.4.1 / v6.4.2 / v6.4.3 - Revision 412

### Added

- Support for Elastic Stack v6.4.1 / v6.4.2 / v6.4.3.

## Wazuh v3.6.1 - Kibana v6.4.0 - Revision 411

### Added

- Redesigned the _Overview > Integrity monitoring_ tab, using more meaningful visualizations for a better overall view of your agents' status ([#893](https://github.com/wazuh/wazuh-kibana-app/pull/893)).
- Added a new table for the _Inventory_ tab: _Processes_ ([#895](https://github.com/wazuh/wazuh-kibana-app/pull/895)).
- Improved error handling for tables. Now the table will show an error message if it wasn't able to fetch and load data ([#896](https://github.com/wazuh/wazuh-kibana-app/pull/896)).

### Changed

- The app source code has been improved, following best practices and coding guidelines ([#892](https://github.com/wazuh/wazuh-kibana-app/pull/892)).
- Included more app tests and prettifier for better code maintainability ([#883](https://github.com/wazuh/wazuh-kibana-app/pull/883) & [#885](https://github.com/wazuh/wazuh-kibana-app/pull/885)).

### Fixed

- Fixed minor visual errors on some _GDPR_, _PCI DSS_ and _Vulnerabilities_ visualizations ([#894](https://github.com/wazuh/wazuh-kibana-app/pull/894)).

## Wazuh v3.6.1 - Kibana v6.4.0 - Revision 410

### Added

- The _Inventory_ tab has been redesigned ([#873](https://github.com/wazuh/wazuh-kibana-app/pull/873)):
  - Added new network interfaces and port tables.
  - Improved design using metric information bars and intuitive status indicators.
- Added refresh functionality to the _Settings > Logs_ tab ([#852](https://github.com/wazuh/wazuh-kibana-app/pull/852)):
  - Now everytime the user opens the tab, the logs will be reloaded.
  - A new button to force the update has been added on the top left corner of the logs table.
- Added `tags` and `recursion_level` configuration options to _Management/Agent > Configuration_ tabs ([#850](https://github.com/wazuh/wazuh-kibana-app/pull/850)).
- The _Kuery_ search syntax has been added again to the app ([#851](https://github.com/wazuh/wazuh-kibana-app/pull/851)).
- Added a first batch of [_Mocha_](https://mochajs.org/) tests and other quality of code improvements to the app ([#859](https://github.com/wazuh/wazuh-kibana-app/pull/859)).
- Now you can open specific rule details (the _Management > Ruleset_ tab) when clicking on the `rule.id` value on the _Discover_ tab ([#862](https://github.com/wazuh/wazuh-kibana-app/pull/862)).
- Now you can click on the rule ID value on the _Management > Ruleset_ tab to search for related alerts on the _Discover_ tab ([#863](https://github.com/wazuh/wazuh-kibana-app/pull/863)).

### Changed

- The index pattern known fields have been updated up to 567 ([#872](https://github.com/wazuh/wazuh-kibana-app/pull/872)).
- Now the _Inventory_ tab will always be available for all agents, and a descriptive message will appear if the agent doesn't have `syscollector` enabled ([#879](https://github.com/wazuh/wazuh-kibana-app/pull/879)).

### Fixed

- Fixed a bug where the _Inventory_ tab was unavailable if the user reloads the page while on the _Agents > Configuration_ tab ([#845](https://github.com/wazuh/wazuh-kibana-app/pull/845)).
- Fixed some _Overview > VirusTotal_ visualizations ([#846](https://github.com/wazuh/wazuh-kibana-app/pull/846)).
- Fixed a bug where the _Settings > Extensions_ tab wasn't being properly hidden when there's no API entries inserted ([#847](https://github.com/wazuh/wazuh-kibana-app/pull/847)).
- Fixed a bug where the _Current API_ indicator on the top navbar wasn't being properly updated when the user deletes all the API entries ([#848](https://github.com/wazuh/wazuh-kibana-app/pull/848)).
- Fixed a bug where the _Agents coverage_ metric were not displaying a proper value when the manager has 0 registered agents ([#849](https://github.com/wazuh/wazuh-kibana-app/pull/849)).
- Fixed a bug where the `wazuh-basic` user role was able to update API entries (it should be forbidden) ([#853](https://github.com/wazuh/wazuh-kibana-app/pull/853)).
- Fixed a bug where the visualizations had scroll bars on the PDF reports ([#870](https://github.com/wazuh/wazuh-kibana-app/pull/870)).
- Fixed a bug on the _Dev tools_ tab where the user couldn't execute the first request block if there was blank lines above it ([#871](https://github.com/wazuh/wazuh-kibana-app/pull/871)).
- Fixed a bug on pinned filters when opening tabs where the implicit filter was the same, making them stuck and unremovable from other tabs ([#878](https://github.com/wazuh/wazuh-kibana-app/pull/878)).

## Wazuh v3.6.1 - Kibana v6.4.0 - Revision 409

### Added

- Support for Wazuh v3.6.1.

### Fixed

- Fixed a bug on the _Dev tools_ tab ([b7c79f4](https://github.com/wazuh/wazuh-kibana-app/commit/b7c79f48f06cb49b12883ec9e9337da23b49976b)).

## Wazuh v3.6.1 - Kibana v6.3.2 - Revision 408

### Added

- Support for Wazuh v3.6.1.

### Fixed

- Fixed a bug on the _Dev tools_ tab ([4ca9ed5](https://github.com/wazuh/wazuh-kibana-app/commit/4ca9ed54f1b18e5d499d950e6ff0741946701988)).

## Wazuh v3.6.0 - Kibana v6.4.0 - Revision 407

### Added

- Support for Wazuh v3.6.0.

## Wazuh v3.6.0 - Kibana v6.3.2 - Revision 406

### Added

- Support for Wazuh v3.6.0.

## Wazuh v3.5.0 - Kibana v6.4.0 - Revision 405

### Added

- Support for Elastic Stack v6.4.0 ([#813](https://github.com/wazuh/wazuh-kibana-app/pull/813)).

## Wazuh v3.5.0 - Kibana v6.3.2 - Revision 404

### Added

- Added new options to `config.yml` to change shards and replicas settings for `wazuh-monitoring` indices ([#809](https://github.com/wazuh/wazuh-kibana-app/pull/809)).
- Added more error messages for `wazuhapp.log` in case of failure when performing some crucial functions ([#812](https://github.com/wazuh/wazuh-kibana-app/pull/812)).
- Now it's possible to change replicas settings for existing `.wazuh`, `.wazuh-version` and `wazuh-monitoring` indices on the `config.yml` file ([#817](https://github.com/wazuh/wazuh-kibana-app/pull/817)).

### Changed

- App frontend code refactored and restructured ([#802](https://github.com/wazuh/wazuh-kibana-app/pull/802)).
- Now the _Overview > Security events_ tab won't show anything if the only visualization with data is _Agents status_ ([#811](https://github.com/wazuh/wazuh-kibana-app/pull/811)).

### Fixed

- Fixed a bug where the RAM status message appreared twice the first time you opened the app ([#807](https://github.com/wazuh/wazuh-kibana-app/pull/807)).
- Fixed the app UI to make the app usable on Internet Explorer 11 ([#808](https://github.com/wazuh/wazuh-kibana-app/pull/808)).

## Wazuh v3.5.0 - Kibana v6.3.2 - Revision 403

### Added

- The welcome tabs on _Overview_ and _Agents_ have been updated with a new name and description for the existing sections ([#788](https://github.com/wazuh/wazuh-kibana-app/pull/788)).
- Now the app tables will auto-resize depending on the screen height ([#792](https://github.com/wazuh/wazuh-kibana-app/pull/792)).

### Changed

- Now all the app filters on several tables will present the values in alphabetical order ([#787](https://github.com/wazuh/wazuh-kibana-app/pull/787)).

### Fixed

- Fixed a bug on _Decoders_ where clicking on the decoder wouldn't open the detail view if the `Parent decoders` filter was enabled ([#782](https://github.com/wazuh/wazuh-kibana-app/pull/782)).
- Fixed a bug on _Dev tools_ when the first line on the editor pane was empty or had a comment ([#790](https://github.com/wazuh/wazuh-kibana-app/pull/790)).
- Fixed a bug where the app was throwing multiple warning messages the first time you open it ([#791](https://github.com/wazuh/wazuh-kibana-app/pull/791)).
- Fixed a bug where clicking on a different tab from _Overview_ right after inserting the API credentials for the first time would always redirect to _Overview_ ([#791](https://github.com/wazuh/wazuh-kibana-app/pull/791)).
- Fixed a bug where the user could have a browser cookie with a reference to a non-existing API entry on Elasticsearch ([#794](https://github.com/wazuh/wazuh-kibana-app/pull/794) & [#795](https://github.com/wazuh/wazuh-kibana-app/pull/795)).

### Removed

- The cluster key has been removed from the API requests to `/manager/configuration` ([#796](https://github.com/wazuh/wazuh-kibana-app/pull/796)).

## Wazuh v3.5.0 - Kibana v6.3.1/v6.3.2 - Revision 402

### Added

- Support for Wazuh v3.5.0.
- Added new fields for _Vulnerability detector_ alerts ([#752](https://github.com/wazuh/wazuh-kibana-app/pull/752)).
- Added multi table search for `wz-table` directive. Added two new log levels for _Management > Logs_ section ([#753](https://github.com/wazuh/wazuh-kibana-app/pull/753)).

## Wazuh v3.4.0 - Kibana v6.3.1/v6.3.2 - Revision 401

### Added

- Added a few new fields for Kibana due to the new Wazuh _who-data_ feature ([#763](https://github.com/wazuh/wazuh-kibana-app/pull/763)).
- Added XML/JSON viewer for each card under _Management > Configuration_ ([#764](https://github.com/wazuh/wazuh-kibana-app/pull/764)).

### Changed

- Improved error handling for Dev tools. Also removed some unused dependencies from the _Dev tools_ tab ([#760](https://github.com/wazuh/wazuh-kibana-app/pull/760)).
- Unified origin for tab descriptions. Reviewed some grammar typos ([#765](https://github.com/wazuh/wazuh-kibana-app/pull/765)).
- Refactored agents autocomplete component. Removed unused/deprecated modules ([#766](https://github.com/wazuh/wazuh-kibana-app/pull/766)).
- Simplified route resolves section ([#768](https://github.com/wazuh/wazuh-kibana-app/pull/768)).

### Fixed

- Fixed missing cluster node filter for the visualization shown when looking for specific node under _Management > Monitoring_ section ([#758](https://github.com/wazuh/wazuh-kibana-app/pull/758)).
- Fixed missing dependency injection for `wzMisc` factory ([#768](https://github.com/wazuh/wazuh-kibana-app/pull/768)).

### Removed

- Removed `angular-aria`, `angular-md5`, `ansicolors`, `js-yaml`, `querystring` and `lodash` dependencies since Kibana includes all of them. Removed some unused images ([#768](https://github.com/wazuh/wazuh-kibana-app/pull/768)).

## Wazuh v3.4.0 - Kibana v6.3.1/v6.3.2 - Revision 400

### Added

- Support for Wazuh v3.4.0.
- Support for Elastic Stack v6.3.2.
- Support for Kuery as accepted query language ([#742](https://github.com/wazuh/wazuh-kibana-app/pull/742)).
  - This feature is experimental.
- Added new _Who data_ fields from file integrity monitoring features ([#746](https://github.com/wazuh/wazuh-kibana-app/pull/746)).
- Added tab in _Settings_ section where you can see the last logs from the Wazuh app server ([#723](https://github.com/wazuh/wazuh-kibana-app/pull/723)).

### Changed

- Fully redesigned of the welcome screen along the different app sections ([#751](https://github.com/wazuh/wazuh-kibana-app/pull/751)).
- Now any agent can go to the _Inventory_ tab regardless if it's enabled or not. The content will change properly according to the agent configuration ([#744](https://github.com/wazuh/wazuh-kibana-app/pull/744)).
- Updated the `angular-material` dependency to `1.1.10` ([#743](https://github.com/wazuh/wazuh-kibana-app/pull/743)).
- Any API entry is now removable regardless if it's the only one API entry ([#740](https://github.com/wazuh/wazuh-kibana-app/pull/740)).
- Performance has been improved regarding to agents status, they are now being fetched using _distinct_ routes from the Wazuh API ([#738](https://github.com/wazuh/wazuh-kibana-app/pull/738)).
- Improved the way we are parsing some Wazuh API errors regarding to version mismatching ([#735](https://github.com/wazuh/wazuh-kibana-app/pull/735)).

### Fixed

- Fixed wrong filters being applied in _Ruleset > Rules_ and _Ruleset > Decoders_ sections when using Lucene like filters plus path filters ([#736](https://github.com/wazuh/wazuh-kibana-app/pull/736)).
- Fixed the template checking from the healthcheck, now it allows to use custom index patterns ([#739](https://github.com/wazuh/wazuh-kibana-app/pull/739)).
- Fixed infinite white screen from _Management > Monitoring_ when the Wazuh cluster is enabled but not running ([#741](https://github.com/wazuh/wazuh-kibana-app/pull/741)).

## Wazuh v3.3.0/v3.3.1 - Kibana v6.3.1 - Revision 399

### Added

- Added a new Angular.js factory to store the Wazuh app configuration values. Also, this factory is being used by the pre-routes functions (resolves); this way we are sure about having the real configuration at any time. These pre-routes functions have been improved too ([#670](https://github.com/wazuh/wazuh-kibana-app/pull/670)).
- Added extended information for reports from _Reporting_ feature ([#701](https://github.com/wazuh/wazuh-kibana-app/pull/701)).

### Changed

- Tables have been improved. Now they are truncating long fields and adding a tooltip if needed ([#671](https://github.com/wazuh/wazuh-kibana-app/pull/671)).
- Services have been improved ([#715](https://github.com/wazuh/wazuh-kibana-app/pull/715)).
- CSV formatted files have been improved. Now they are showing a more human readable column names ([#717](https://github.com/wazuh/wazuh-kibana-app/pull/717), [#726](https://github.com/wazuh/wazuh-kibana-app/pull/726)).
- Added/Modified some visualization titles ([#728](https://github.com/wazuh/wazuh-kibana-app/pull/728)).
- Improved Discover perfomance when in background mode ([#719](https://github.com/wazuh/wazuh-kibana-app/pull/719)).
- Reports from the _Reporting_ feature have been fulyl redesigned ([#701](https://github.com/wazuh/wazuh-kibana-app/pull/701)).

### Fixed

- Fixed the top menu API indicator when checking the API connection and the manager/cluster information had been changed ([#668](https://github.com/wazuh/wazuh-kibana-app/pull/668)).
- Fixed our logger module which was not writting logs the very first time Kibana is started neither after a log rotation ([#667](https://github.com/wazuh/wazuh-kibana-app/pull/667)).
- Fixed a regular expression in the server side when parsing URLs before registering a new Wazuh API ([#690](https://github.com/wazuh/wazuh-kibana-app/pull/690)).
- Fixed filters from specific visualization regarding to _File integrity_ section ([#694](https://github.com/wazuh/wazuh-kibana-app/pull/694)).
- Fixed filters parsing when generating a report because it was not parsing negated filters as expected ([#696](https://github.com/wazuh/wazuh-kibana-app/pull/696)).
- Fixed visualization counter from _OSCAP_ tab ([#722](https://github.com/wazuh/wazuh-kibana-app/pull/722)).

### Removed

- Temporary removed CSV download from agent inventory section due to Wazuh API bug ([#727](https://github.com/wazuh/wazuh-kibana-app/pull/727)).

## Wazuh v3.3.0/v3.3.1 - Kibana v6.3.0 - Revision 398

### Added

- Improvements for latest app redesign ([#652](https://github.com/wazuh/wazuh-kibana-app/pull/652)):
  - The _Welcome_ tabs have been simplified, following a more Elastic design.
  - Added again the `md-nav-bar` component with refined styles and limited to specific sections.
  - The _Settings > Welcome_ tab has been removed. You can use the nav bar to switch tabs.
  - Minor CSS adjustments and reordering.
- Small app UI improvements ([#634](https://github.com/wazuh/wazuh-kibana-app/pull/634)):
  - Added link to _Agents Preview_ on the _Agents_ tab breadcrumbs.
  - Replaced the _Generate report_ button with a smaller one.
  - Redesigned _Management > Ruleset_ `md-chips` to look similar to Kibana filter pills.
  - Added agent information bar from _Agents > General_ to _Agents > Welcome_ too.
  - Refactored flex layout on _Welcome_ tabs to fix a height visual bug.
  - Removed duplicated loading rings on the _Agents_ tab.
- Improvements for app tables ([#627](https://github.com/wazuh/wazuh-kibana-app/pull/627)):
  - Now the current page will be highlighted.
  - The gap has been fixed to the items per page value.
  - If there are no more pages for _Next_ or _Prev_ buttons, they will be hidden.
- Improvements for app health check ([#637](https://github.com/wazuh/wazuh-kibana-app/pull/637)):
  - Improved design for the view.
  - The checks have been placed on a table, showing the current status of each one.
- Changes to our reporting feature ([#639](https://github.com/wazuh/wazuh-kibana-app/pull/639)):
  - Now the generated reports will include tables for each section.
  - Added a parser for getting Elasticsearch data table responses.
  - The reporting feature is now a separated module, and the code has been refactored.
- Improvements for app tables pagination ([#646](https://github.com/wazuh/wazuh-kibana-app/pull/646)).

### Changed

- Now the `pretty` parameter on the _Dev tools_ tab will be ignored to avoid `Unexpected error` messages ([#624](https://github.com/wazuh/wazuh-kibana-app/pull/624)).
- The `pdfkit` dependency has been replaced by `pdfmake` ([#639](https://github.com/wazuh/wazuh-kibana-app/pull/639)).
- Changed some Kibana tables for performance improvements on the reporting feature ([#644](https://github.com/wazuh/wazuh-kibana-app/pull/644)).
- Changed the method to refresh the list of known fields on the index pattern ([#650](https://github.com/wazuh/wazuh-kibana-app/pull/650)):
  - Now when restarting Kibana, the app will update the fieldset preserving the custom user fields.

### Fixed

- Fixed bug on _Agents CIS-CAT_ tab who wasn't loading the appropriate visualizations ([#626](https://github.com/wazuh/wazuh-kibana-app/pull/626)).
- Fixed a bug where sometimes the index pattern could be `undefined` during the health check process, leading into a false error message when loading the app ([#640](https://github.com/wazuh/wazuh-kibana-app/pull/640)).
- Fixed several bugs on the _Settings > API_ tab when removing, adding or editing new entries.

### Removed

- Removed the app login system ([#636](https://github.com/wazuh/wazuh-kibana-app/pull/636)):
  - This feature was unstable, experimental and untested for a long time. We'll provide much better RBAC capabilities in the future.
- Removed the new Kuery language option on Discover app search bars.
  - This feature will be restored in the future, after more Elastic v6.3.0 adaptations.

## Wazuh v3.3.0/v3.3.1 - Kibana v6.3.0 - Revision 397

### Added

- Support for Elastic Stack v6.3.0 ([#579](https://github.com/wazuh/wazuh-kibana-app/pull/579) & [#612](https://github.com/wazuh/wazuh-kibana-app/pull/612) & [#615](https://github.com/wazuh/wazuh-kibana-app/pull/615)).
- Brand-new Wazuh app redesign for the _Monitoring_ tab ([#581](https://github.com/wazuh/wazuh-kibana-app/pull/581)):
  - Refactored and optimized UI for these tabs, using a breadcrumbs-based navigability.
  - Used the same guidelines from the previous redesign for _Overview_ and _Agents_ tabs.
- New tab for _Agents_ - _Inventory_ ([#582](https://github.com/wazuh/wazuh-kibana-app/pull/582)):
  - Get information about the agent host, such as installed packages, motherboard, operating system, etc.
  - This tab will appear if the agent has the [`syscollector`](https://documentation.wazuh.com/current/user-manual/reference/ossec-conf/wodle-syscollector.html) wodle enabled.
- Brand-new extension - _CIS-CAT Alerts_ ([#601](https://github.com/wazuh/wazuh-kibana-app/pull/601)):
  - A new extension, disabled by default.
  - Visualize alerts related to the CIS-CAT benchmarks on the _Overview_ and _Agents_ tabs.
  - Get information about the last performed scan and its score.
- Several improvements for the _Dev tools_ tab ([#583](https://github.com/wazuh/wazuh-kibana-app/pull/583) & [#597](https://github.com/wazuh/wazuh-kibana-app/pull/597)):
  - Now you can insert queries using inline parameters, just like in a web browser.
  - You can combine inline parameters with JSON-like parameters.
  - If you use the same parameter on both methods with different values, the inline parameter has precedence over the other one.
  - The tab icon has been changed for a more appropriate one.
  - The `Execute query` button is now always placed on the first line of the query block.
- Refactoring for all app tables ([#582](https://github.com/wazuh/wazuh-kibana-app/pull/582)):
  - Replaced the old `wz-table` directive with a new one, along with a new data factory.
  - Now the tables are built with a pagination system.
  - Much easier method for building tables for the app.
  - Performance and stability improvements when fetching API data.
  - Now you can see the total amount of items and the elapsed time.

### Changed

- Moved some logic from the _Agents preview_ tab to the server, to avoid excessive client-side workload ([#586](https://github.com/wazuh/wazuh-kibana-app/pull/586)).
- Changed the UI to use the same loading ring across all the app tabs ([#593](https://github.com/wazuh/wazuh-kibana-app/pull/593) & [#599](https://github.com/wazuh/wazuh-kibana-app/pull/599)).
- Changed the _No results_ message across all the tabs with visualizations ([#599](https://github.com/wazuh/wazuh-kibana-app/pull/599)).

### Fixed

- Fixed a bug on the _Settings/Extensions_ tab where enabling/disabling some extensions could make other ones to be disabled ([#591](https://github.com/wazuh/wazuh-kibana-app/pull/591)).

## Wazuh v3.3.0/v3.3.1 - Kibana v6.2.4 - Revision 396

### Added

- Support for Wazuh v3.3.1.
- Brand-new Wazuh app redesign for the _Settings_ tab ([#570](https://github.com/wazuh/wazuh-kibana-app/pull/570)):
  - Refactored and optimized UI for these tabs, using a breadcrumbs-based navigability.
  - Used the same guidelines from the previous redesign for _Overview_ and _Agents_ tabs.
- Refactoring for _Overview_ and _Agents_ controllers ([#564](https://github.com/wazuh/wazuh-kibana-app/pull/564)):
  - Reduced duplicated code by splitting it into separate files.
  - Code optimization for a better performance and maintainability.
  - Added new services to provide similar functionality between different app tabs.
- Added `data.vulnerability.package.condition` to the list of known fields ([#566](https://github.com/wazuh/wazuh-kibana-app/pull/566)).

### Changed

- The `wazuh-logs` and `wazuh-monitoring` folders have been moved to the Kibana's `optimize` directory in order to avoid some error messages when using the `kibana-plugin list` command ([#563](https://github.com/wazuh/wazuh-kibana-app/pull/563)).

### Fixed

- Fixed a bug on the _Settings_ tab where updating an API entry with wrong credentials would corrupt the existing one ([#558](https://github.com/wazuh/wazuh-kibana-app/pull/558)).
- Fixed a bug on the _Settings_ tab where removing an API entry while its edit form is opened would hide the `Add API` button unless the user reloads the tab ([#558](https://github.com/wazuh/wazuh-kibana-app/pull/558)).
- Fixed some Audit visualizations on the _Overview_ and _Agents_ tabs that weren't using the same search query to show the results ([#572](https://github.com/wazuh/wazuh-kibana-app/pull/572)).
- Fixed undefined variable error on the `wz-menu` directive ([#575](https://github.com/wazuh/wazuh-kibana-app/pull/575)).

## Wazuh v3.3.0 - Kibana v6.2.4 - Revision 395

### Fixed

- Fixed a bug on the _Agent Configuration_ tab where the sync status was always `NOT SYNCHRONIZED` ([#569](https://github.com/wazuh/wazuh-kibana-app/pull/569)).

## Wazuh v3.3.0 - Kibana v6.2.4 - Revision 394

### Added

- Support for Wazuh v3.3.0.
- Updated some backend API calls to include the app version in the request header ([#560](https://github.com/wazuh/wazuh-kibana-app/pull/560)).

## Wazuh v3.2.4 - Kibana v6.2.4 - Revision 393

### Added

- Brand-new Wazuh app redesign for _Overview_ and _Agents_ tabs ([#543](https://github.com/wazuh/wazuh-kibana-app/pull/543)):
  - Updated UI for these tabs using breadcrumbs.
  - New _Welcome_ screen, presenting all the tabs to the user, with useful links to our documentation.
  - Overall design improved, adjusted font sizes and reduced HTML code.
  - This base will allow the app to increase its functionality in the future.
  - Removed the `md-nav-bar` component for a better user experience on small screens.
  - Improved app performance removing some CSS effects from some components, such as buttons.
- New filter for agent version on the _Agents Preview_ tab ([#537](https://github.com/wazuh/wazuh-kibana-app/pull/537)).
- New filter for cluster node on the _Agents Preview_ tab ([#538](https://github.com/wazuh/wazuh-kibana-app/pull/538)).

### Changed

- Now the report generation process will run in a parallel mode in the foreground ([#523](https://github.com/wazuh/wazuh-kibana-app/pull/523)).
- Replaced the usage of `$rootScope` with two new factories, along with more controller improvements ([#525](https://github.com/wazuh/wazuh-kibana-app/pull/525)).
- Now the _Extensions_ tab on _Settings_ won't edit the `.wazuh` index to modify the extensions configuration for all users ([#545](https://github.com/wazuh/wazuh-kibana-app/pull/545)).
  - This allows each new user to always start with the base extensions configuration, and modify it to its needs storing the settings on a browser cookie.
- Now the GDPR requirements description on its tab won't be loaded if the Wazuh API version is not v3.2.3 or higher ([#546](https://github.com/wazuh/wazuh-kibana-app/pull/546)).

### Fixed

- Fixed a bug where the app crashes when attempting to download huge amounts of data as CSV format ([#521](https://github.com/wazuh/wazuh-kibana-app/pull/521)).
- Fixed a bug on the Timelion visualizations from _Management/Monitoring_ which were not properly filtering and showing the cluster nodes information ([#530](https://github.com/wazuh/wazuh-kibana-app/pull/530)).
- Fixed several bugs on the loading process when switching between tabs with or without visualizations in the _Overview_ and _Agents_ tab ([#531](https://github.com/wazuh/wazuh-kibana-app/pull/531) & [#533](https://github.com/wazuh/wazuh-kibana-app/pull/533)).
- Fixed a bug on the `wazuh-monitoring` index feature when using multiple inserted APIs, along with several performance improvements ([#539](https://github.com/wazuh/wazuh-kibana-app/pull/539)).
- Fixed a bug where the OS filter on the _Agents Preview_ tab would exclude the rest of filters instead of combining them ([#552](https://github.com/wazuh/wazuh-kibana-app/pull/552)).
- Fixed a bug where the Extensions settings were restored every time the user opened the _Settings_ tab or pressed the _Set default manager_ button ([#555](https://github.com/wazuh/wazuh-kibana-app/pull/555) & [#556](https://github.com/wazuh/wazuh-kibana-app/pull/556)).

## Wazuh v3.2.3/v3.2.4 - Kibana v6.2.4 - Revision 392

### Added

- Support for Wazuh v3.2.4.
- New functionality - _Reporting_ ([#510](https://github.com/wazuh/wazuh-kibana-app/pull/510)):
  - Generate PDF logs on the _Overview_ and _Agents_ tabs, with the new button next to _Panels_ and _Discover_.
  - The report will contain the current visualizations from the tab where you generated it.
  - List all your generated reports, download or deleted them at the new _Management/Reporting_ tab.
  - **Warning:** If you leave the tab while generating a report, the process will be aborted.
- Added warning/error messages about the total RAM on the server side ([#502](https://github.com/wazuh/wazuh-kibana-app/pull/502)):
  - None of this messages will prevent the user from accessing the app, it's just a recommendation.
  - If your server has less than 2GB of RAM, you'll get an error message when opening the app.
  - If your server has between 2GB and 3GB of RAM, you'll get a warning message.
  - If your server has more than 3GB of RAM, you won't get any kind of message.
- Refactoring and added loading bar to _Manager Logs_ and _Groups_ tabs ([#505](https://github.com/wazuh/wazuh-kibana-app/pull/505)).
- Added more Syscheck options to _Management/Agents_ configuration tabs ([#509](https://github.com/wazuh/wazuh-kibana-app/pull/509)).

### Fixed

- Added more fields to the `known-fields.js` file to avoid warning messages on _Discover_ when using Filebeat for alerts forwarding ([#497](https://github.com/wazuh/wazuh-kibana-app/pull/497)).
- Fixed a bug where clicking on the _Check connection_ button on the _Settings_ tab threw an error message although the API connected successfully ([#504](https://github.com/wazuh/wazuh-kibana-app/pull/504)).
- Fixed a bug where the _Agents_ tab was not properly showing the total of agents due to the new Wazuh cluster implementation ([#517](https://github.com/wazuh/wazuh-kibana-app/pull/517)).

## Wazuh v3.2.3 - Kibana v6.2.4 - Revision 391

### Added

- Support for Wazuh v3.2.3.
- Brand-new extension - _GDPR Alerts_ ([#453](https://github.com/wazuh/wazuh-kibana-app/pull/453)):
  - A new extension, enabled by default.
  - Visualize alerts related to the GDPR compliance on the _Overview_ and _Agents_ tabs.
  - The _Ruleset_ tab has been updated to include GDPR filters on the _Rules_ subtab.
- Brand-new Management tab - _Monitoring_ ([#490](https://github.com/wazuh/wazuh-kibana-app/pull/490)):
  - Visualize your Wazuh cluster, both master and clients.
    - Get the current cluster configuration.
    - Nodes listing, sorting, searching, etc.
  - Get a more in-depth cluster status thanks to the newly added [_Timelion_](https://www.elastic.co/guide/en/kibana/current/timelion.html) visualizations.
  - The Detail view gives you a summary of the node's healthcheck.
- Brand-new tab - _Dev tools_ ([#449](https://github.com/wazuh/wazuh-kibana-app/pull/449)):
  - Find it on the top navbar, next to _Discover_.
  - Execute Wazuh API requests directly from the app.
  - This tab uses your currently selected API from _Settings_.
  - You can type different API requests on the input window, select one with the cursor, and click on the Play button to execute it.
  - You can also type comments on the input window.
- More improvements for the _Manager/Ruleset_ tab ([#446](https://github.com/wazuh/wazuh-kibana-app/pull/446)):
  - A new colour palette for regex, order and rule description arguments.
  - Added return to List view on Ruleset button while on Detail view.
  - Fixed line height on all table headers.
  - Removed unused, old code from Ruleset controllers.
- Added option on `config.yml` to enable/disable the `wazuh-monitoring` index ([#441](https://github.com/wazuh/wazuh-kibana-app/pull/441)):
  - Configure the frequency time to generate new indices.
  - The default frequency time has been increased to 1 hour.
  - When disabled, useful metrics will appear on _Overview/General_ replacing the _Agent status_ visualization.
- Added CSV exporting button to the app ([#431](https://github.com/wazuh/wazuh-kibana-app/pull/431)):
  - Implemented new logic to fetch data from the Wazuh API and download it in CSV format.
  - Currently available for the _Ruleset_, _Logs_ and _Groups_ sections on the _Manager_ tab and also the _Agents_ tab.
- More refactoring to the app backend ([#439](https://github.com/wazuh/wazuh-kibana-app/pull/439)):
  - Standardized error output from the server side.
  - Drastically reduced the error management logic on the client side.
  - Applied the _Facade_ pattern when importing/exporting modules.
  - Deleted unused/deprecated/useless methods both from server and client side.
  - Some optimizations to variable type usages.
- Refactoring to Kibana filters management ([#452](https://github.com/wazuh/wazuh-kibana-app/pull/452) & [#459](https://github.com/wazuh/wazuh-kibana-app/pull/459)):
  - Added new class to build queries from the base query.
  - The filter management is being done on controllers instead of the `discover` directive.
  - Now we are emitting specific events whenever we are fetching data or communicating to the `discover` directive.
  - The number of useless requests to fetch data has been reduced.
  - The synchronization actions are working as expected regardless the amount of data and/or the number of machine resources.
  - Fixed several bugs about filter usage and transition to different app tabs.
- Added confirmation message when the user deletes an API entry on _Settings/API_ ([#428](https://github.com/wazuh/wazuh-kibana-app/pull/428)).
- Added support for filters on the _Manager/Logs_ tab when realtime is enabled ([#433](https://github.com/wazuh/wazuh-kibana-app/pull/433)).
- Added more filter options to the Detail view on _Manager/Ruleset_ ([#434](https://github.com/wazuh/wazuh-kibana-app/pull/434)).

### Changed

- Changed OSCAP visualization to avoid clipping issues with large agent names ([#429](https://github.com/wazuh/wazuh-kibana-app/pull/429)).
- Now the related Rules or Decoders sections on _Manager/Ruleset_ will remain hidden if there isn't any data to show or while it's loading ([#434](https://github.com/wazuh/wazuh-kibana-app/pull/434)).
- Added a 200ms delay when fetching iterable data from the Wazuh API ([#445](https://github.com/wazuh/wazuh-kibana-app/pull/445) & [#450](https://github.com/wazuh/wazuh-kibana-app/pull/450)).
- Fixed several bugs related to Wazuh API timeout/cancelled requests ([#445](https://github.com/wazuh/wazuh-kibana-app/pull/445)).
- Added `ENOTFOUND`, `EHOSTUNREACH`, `EINVAL`, `EAI_AGAIN` options for API URL parameter checking ([#463](https://github.com/wazuh/wazuh-kibana-app/pull/463)).
- Now the _Settings/Extensions_ subtab won't appear unless there's at least one API inserted ([#465](https://github.com/wazuh/wazuh-kibana-app/pull/465)).
- Now the index pattern selector on _Settings/Pattern_ will also refresh the known fields when changing it ([#477](https://github.com/wazuh/wazuh-kibana-app/pull/477)).
- Changed the _Manager_ tab into _Management_ ([#490](https://github.com/wazuh/wazuh-kibana-app/pull/490)).

### Fixed

- Fixed a bug where toggling extensions after deleting an API entry could lead into an error message ([#465](https://github.com/wazuh/wazuh-kibana-app/pull/465)).
- Fixed some performance bugs on the `dataHandler` service ([#442](https://github.com/wazuh/wazuh-kibana-app/pull/442) & [#486](https://github.com/wazuh/wazuh-kibana-app/pull/442)).
- Fixed a bug when loading the _Agents preview_ tab on Safari web browser ([#447](https://github.com/wazuh/wazuh-kibana-app/pull/447)).
- Fixed a bug where a new extension (enabled by default) appears disabled when updating the app ([#456](https://github.com/wazuh/wazuh-kibana-app/pull/456)).
- Fixed a bug where pressing the Enter key on the _Discover's_ tab search bar wasn't working properly ([#488](https://github.com/wazuh/wazuh-kibana-app/pull/488)).

### Removed

- Removed the `rison` dependency from the `package.json` file ([#452](https://github.com/wazuh/wazuh-kibana-app/pull/452)).
- Removed unused Elasticsearch request to avoid problems when there's no API inserted ([#460](https://github.com/wazuh/wazuh-kibana-app/pull/460)).

## Wazuh v3.2.1/v3.2.2 - Kibana v6.2.4 - Revision 390

### Added

- Support for Wazuh v3.2.2.
- Refactoring on visualizations use and management ([#397](https://github.com/wazuh/wazuh-kibana-app/pull/397)):
  - Visualizations are no longer stored on an index, they're built and loaded on demand when needed to render the interface.
  - Refactoring on the whole app source code to use the _import/export_ paradigm.
  - Removed old functions and variables from the old visualization management logic.
  - Removed cron task to clean remaining visualizations since it's no longer needed.
  - Some Kibana functions and modules have been overridden in order to make this refactoring work.
    - This change is not intrusive in any case.
- New redesign for the _Manager/Ruleset_ tab ([#420](https://github.com/wazuh/wazuh-kibana-app/pull/420)):
  - Rules and decoders list now divided into two different sections: _List view_ and _Detail view_.
  - Removed old expandable tables to move the rule/decoder information into a new space.
  - Enable different filters on the detail view for a better search on the list view.
  - New table for related rules or decoders.
  - And finally, a bunch of minor design enhancements to the whole app.
- Added a copyright notice to the whole app source code ([#395](https://github.com/wazuh/wazuh-kibana-app/pull/395)).
- Updated `.gitignore` with the _Node_ template ([#395](https://github.com/wazuh/wazuh-kibana-app/pull/395)).
- Added new module to the `package.json` file, [`rison`](https://www.npmjs.com/package/rison) ([#404](https://github.com/wazuh/wazuh-kibana-app/pull/404)).
- Added the `errorHandler` service to the blank screen scenario ([#413](https://github.com/wazuh/wazuh-kibana-app/pull/413)):
  - Now the exact error message will be shown to the user, instead of raw JSON content.
- Added new option on the `config.yml` file to disable the new X-Pack RBAC capabilities to filter index-patterns ([#417](https://github.com/wazuh/wazuh-kibana-app/pull/417)).

### Changed

- Small minor enhancements to the user interface ([#396](https://github.com/wazuh/wazuh-kibana-app/pull/396)):
  - Reduced Wazuh app logo size.
  - Changed buttons text to not use all-capitalized letters.
  - Minor typos found in the HTML/CSS code have been fixed.
- Now the app log stores the package revision ([#417](https://github.com/wazuh/wazuh-kibana-app/pull/417)).

### Fixed

- Fixed bug where the _Agents_ tab didn't preserve the filters after reloading the page ([#404](https://github.com/wazuh/wazuh-kibana-app/pull/404)).
- Fixed a bug when using X-Pack that sometimes threw an error of false _"Not enough privileges"_ scenario ([#415](https://github.com/wazuh/wazuh-kibana-app/pull/415)).
- Fixed a bug where the Kibana Discover auto-refresh functionality was still working when viewing the _Agent configuration_ tab ([#419](https://github.com/wazuh/wazuh-kibana-app/pull/419)).

## Wazuh v3.2.1 - Kibana v6.2.4 - Revision 389

### Changed

- Changed severity and verbosity to some log messages ([#412](https://github.com/wazuh/wazuh-kibana-app/pull/412)).

### Fixed

- Fixed a bug when using the X-Pack plugin without security capabilities enabled ([#403](https://github.com/wazuh/wazuh-kibana-app/pull/403)).
- Fixed a bug when the app was trying to create `wazuh-monitoring` indices without checking the existence of the proper template ([#412](https://github.com/wazuh/wazuh-kibana-app/pull/412)).

## Wazuh v3.2.1 - Kibana v6.2.4 - Revision 388

### Added

- Support for Elastic Stack v6.2.4.
- App server fully refactored ([#360](https://github.com/wazuh/wazuh-kibana-app/pull/360)):
  - Added new classes, reduced the amount of code, removed unused functions, and several optimizations.
  - Now the app follows a more ES6 code style on multiple modules.
  - _Overview/Agents_ visualizations have been ordered into separated files and folders.
  - Now the app can use the default index defined on the `/ect/kibana/kibana.yml` file.
  - Better error handling for the visualizations directive.
  - Added a cron job to delete remaining visualizations on the `.kibana` index if so.
  - Also, we've added some changes when using the X-Pack plugin:
    - Better management of users and roles in order to use the app capabilities.
    - Prevents app loading if the currently logged user has no access to any index pattern.
- Added the `errorHandler` service to the `dataHandler` factory ([#340](https://github.com/wazuh/wazuh-kibana-app/pull/340)).
- Added Syscollector section to _Manager/Agents Configuration_ tabs ([#359](https://github.com/wazuh/wazuh-kibana-app/pull/359)).
- Added `cluster.name` field to the `wazuh-monitoring` index ([#377](https://github.com/wazuh/wazuh-kibana-app/pull/377)).

### Changed

- Increased the query size when fetching the index pattern list ([#339](https://github.com/wazuh/wazuh-kibana-app/pull/339)).
- Changed active colour for all app tables ([#347](https://github.com/wazuh/wazuh-kibana-app/pull/347)).
- Changed validation regex to accept URLs with non-numeric format ([#353](https://github.com/wazuh/wazuh-kibana-app/pull/353)).
- Changed visualization removal cron task to avoid excessive log messages when there weren't removed visualizations ([#361](https://github.com/wazuh/wazuh-kibana-app/pull/361)).
- Changed filters comparison for a safer access ([#383](https://github.com/wazuh/wazuh-kibana-app/pull/383)).
- Removed some `server.log` messages to avoid performance errors ([#384](https://github.com/wazuh/wazuh-kibana-app/pull/384)).
- Changed the way of handling the index patterns list ([#360](https://github.com/wazuh/wazuh-kibana-app/pull/360)).
- Rewritten some false error-level logs to just information-level ones ([#360](https://github.com/wazuh/wazuh-kibana-app/pull/360)).
- Changed some files from JSON to CommonJS for performance improvements ([#360](https://github.com/wazuh/wazuh-kibana-app/pull/360)).
- Replaced some code on the `kibana-discover` directive with a much cleaner statement to avoid issues on the _Agents_ tab ([#394](https://github.com/wazuh/wazuh-kibana-app/pull/394)).

### Fixed

- Fixed a bug where several `agent.id` filters were created at the same time when navigating between _Agents_ and _Groups_ with different selected agents ([#342](https://github.com/wazuh/wazuh-kibana-app/pull/342)).
- Fixed logic on the index-pattern selector which wasn't showing the currently selected pattern the very first time a user opened the app ([#345](https://github.com/wazuh/wazuh-kibana-app/pull/345)).
- Fixed a bug on the `errorHandler` service who was preventing a proper output of some Elastic-related backend error messages ([#346](https://github.com/wazuh/wazuh-kibana-app/pull/346)).
- Fixed panels flickering in the _Settings_ tab ([#348](https://github.com/wazuh/wazuh-kibana-app/pull/348)).
- Fixed a bug in the shards and replicas settings when the user sets the value to zero (0) ([#358](https://github.com/wazuh/wazuh-kibana-app/pull/358)).
- Fixed several bugs related to the upgrade process from Wazuh 2.x to the new refactored server ([#363](https://github.com/wazuh/wazuh-kibana-app/pull/363)).
- Fixed a bug in _Discover/Agents VirusTotal_ tabs to avoid conflicts with the `agent.name` field ([#379](https://github.com/wazuh/wazuh-kibana-app/pull/379)).
- Fixed a bug on the implicit filter in _Discover/Agents PCI_ tabs ([#393](https://github.com/wazuh/wazuh-kibana-app/pull/393)).

### Removed

- Removed clear API password on `checkPattern` response ([#339](https://github.com/wazuh/wazuh-kibana-app/pull/339)).
- Removed old dashboard visualizations to reduce loading times ([#360](https://github.com/wazuh/wazuh-kibana-app/pull/360)).
- Removed some unused dependencies due to the server refactoring ([#360](https://github.com/wazuh/wazuh-kibana-app/pull/360)).
- Removed completely `metricService` from the app ([#389](https://github.com/wazuh/wazuh-kibana-app/pull/389)).

## Wazuh v3.2.1 - Kibana v6.2.2/v6.2.3 - Revision 387

### Added

- New logging system ([#307](https://github.com/wazuh/wazuh-kibana-app/pull/307)):
  - New module implemented to write app logs.
  - Now a trace is stored every time the app is re/started.
  - Currently, the `initialize.js` and `monitoring.js` files work with this system.
  - Note: the logs will live under `/var/log/wazuh/wazuhapp.log` on Linux systems, on Windows systems they will live under `kibana/plugins/`. It rotates the log whenever it reaches 100MB.
- Better cookies handling ([#308](https://github.com/wazuh/wazuh-kibana-app/pull/308)):
  - New field on the `.wazuh-version` index to store the last time the Kibana server was restarted.
  - This is used to check if the cookies have consistency with the current server status.
  - Now the app is clever and takes decisions depending on new consistency checks.
- New design for the _Agents/Configuration_ tab ([#310](https://github.com/wazuh/wazuh-kibana-app/pull/310)):
  - The style is the same as the _Manager/Configuration_ tab.
  - Added two more sections: CIS-CAT and Commands ([#315](https://github.com/wazuh/wazuh-kibana-app/pull/315)).
  - Added a new card that will appear when there's no group configuration at all ([#323](https://github.com/wazuh/wazuh-kibana-app/pull/323)).
- Added _"group"_ column on the agents list in _Agents_ ([#312](https://github.com/wazuh/wazuh-kibana-app/pull/312)):
  - If you click on the group, it will redirect the user to the specified group in _Manager/Groups_.
- New option for the `config.yml` file, `ip.selector` ([#313](https://github.com/wazuh/wazuh-kibana-app/pull/313)):
  - Define if the app will show or not the index pattern selector on the top navbar.
  - This setting is set to `true` by default.
- More CSS cleanup and reordering ([#315](https://github.com/wazuh/wazuh-kibana-app/pull/315)):
  - New `typography.less` file.
  - New `layout.less` file.
  - Removed `cleaned.less` file.
  - Reordering and cleaning of existing CSS files, including removal of unused classes, renaming, and more.
  - The _Settings_ tab has been refactored to correct some visual errors with some card components.
  - Small refactoring to some components from _Manager/Ruleset_ ([#323](https://github.com/wazuh/wazuh-kibana-app/pull/323)).
- New design for the top navbar ([#326](https://github.com/wazuh/wazuh-kibana-app/pull/326)):
  - Cleaned and refactored code
  - Revamped design, smaller and with minor details to follow the rest of Wazuh app guidelines.
- New design for the wz-chip component to follow the new Wazuh app guidelines ([#323](https://github.com/wazuh/wazuh-kibana-app/pull/323)).
- Added more descriptive error messages when the user inserts bad credentials on the _Add new API_ form in the _Settings_ tab ([#331](https://github.com/wazuh/wazuh-kibana-app/pull/331)).
- Added a new CSS class to truncate overflowing text on tables and metric ribbons ([#332](https://github.com/wazuh/wazuh-kibana-app/pull/332)).
- Support for Elastic Stack v6.2.2/v6.2.3.

### Changed

- Improved the initialization system ([#317](https://github.com/wazuh/wazuh-kibana-app/pull/317)):
  - Now the app will re-create the index-pattern if the user deletes the currently used by the Wazuh app.
  - The fieldset is now automatically refreshed if the app detects mismatches.
  - Now every index-pattern is dynamically formatted (for example, to enable the URLs in the _Vulnerabilities_ tab).
  - Some code refactoring for a better handling of possible use cases.
  - And the best thing, it's no longer needed to insert the sample alert!
- Improvements and changes to index-patterns ([#320](https://github.com/wazuh/wazuh-kibana-app/pull/320) & [#333](https://github.com/wazuh/wazuh-kibana-app/pull/333)):
  - Added a new route, `/get-list`, to fetch the index pattern list.
  - Removed and changed several functions for a proper management of index-patterns.
  - Improved the compatibility with user-created index-patterns, known to have unpredictable IDs.
  - Now the app properly redirects to `/blank-screen` if the length of the index patterns list is 0.
  - Ignored custom index patterns with auto-generated ID on the initialization process.
    - Now it uses the value set on the `config.yml` file.
  - If the index pattern is no longer available, the cookie will be overwritten.
- Improvements to the monitoring module ([#322](https://github.com/wazuh/wazuh-kibana-app/pull/322)):
  - Minor refactoring to the whole module.
  - Now the `wazuh-monitoring` index pattern is regenerated if it's missing.
  - And the best thing, it's no longer needed to insert the monitoring template!
- Now the app health check system only checks if the API and app have the same `major.minor` version ([#311](https://github.com/wazuh/wazuh-kibana-app/pull/311)):
  - Previously, the API and app had to be on the same `major.minor.patch` version.
- Adjusted space between title and value in some cards showing Manager or Agent configurations ([#315](https://github.com/wazuh/wazuh-kibana-app/pull/315)).
- Changed red and green colours to more saturated ones, following Kibana style ([#315](https://github.com/wazuh/wazuh-kibana-app/pull/315)).

### Fixed

- Fixed bug in Firefox browser who was not properly showing the tables with the scroll pagination functionality ([#314](https://github.com/wazuh/wazuh-kibana-app/pull/314)).
- Fixed bug where visualizations weren't being destroyed due to ongoing renderization processes ([#316](https://github.com/wazuh/wazuh-kibana-app/pull/316)).
- Fixed several UI bugs for a better consistency and usability ([#318](https://github.com/wazuh/wazuh-kibana-app/pull/318)).
- Fixed an error where the initial index-pattern was not loaded properly the very first time you enter the app ([#328](https://github.com/wazuh/wazuh-kibana-app/pull/328)).
- Fixed an error message that appeared whenever the app was not able to found the `wazuh-monitoring` index pattern ([#328](https://github.com/wazuh/wazuh-kibana-app/pull/328)).

## Wazuh v3.2.1 - Kibana v6.2.2 - Revision 386

### Added

- New design for the _Manager/Groups_ tab ([#295](https://github.com/wazuh/wazuh-kibana-app/pull/295)).
- New design for the _Manager/Configuration_ tab ([#297](https://github.com/wazuh/wazuh-kibana-app/pull/297)).
- New design of agents statistics for the _Agents_ tab ([#299](https://github.com/wazuh/wazuh-kibana-app/pull/299)).
- Added information ribbon into _Overview/Agent SCAP_ tabs ([#303](https://github.com/wazuh/wazuh-kibana-app/pull/303)).
- Added information ribbon into _Overview/Agent VirusTotal_ tabs ([#306](https://github.com/wazuh/wazuh-kibana-app/pull/306)).
- Added information ribbon into _Overview AWS_ tab ([#306](https://github.com/wazuh/wazuh-kibana-app/pull/306)).

### Changed

- Refactoring of HTML and CSS code throughout the whole Wazuh app ([#294](https://github.com/wazuh/wazuh-kibana-app/pull/294), [#302](https://github.com/wazuh/wazuh-kibana-app/pull/302) & [#305](https://github.com/wazuh/wazuh-kibana-app/pull/305)):
  - A big milestone for the project was finally achieved with this refactoring.
  - We've removed the Bootstrap dependency from the `package.json` file.
  - We've removed and merged many duplicated rules.
  - We've removed HTML and `angular-md` overriding rules. Now we have more own-made classes to avoid undesired results on the UI.
  - Also, this update brings tons of minor bugfixes related to weird HTML code.
- Wazuh app visualizations reviewed ([#301](https://github.com/wazuh/wazuh-kibana-app/pull/301)):
  - The number of used buckets has been limited since most of the table visualizations were surpassing acceptable limits.
  - Some visualizations have been checked to see if they make complete sense on what they mean to show to the user.
- Modified some app components for better follow-up of Kibana guidelines ([#290](https://github.com/wazuh/wazuh-kibana-app/pull/290) & [#297](https://github.com/wazuh/wazuh-kibana-app/pull/297)).
  - Also, some elements were modified on the _Discover_ tab in order to correct some mismatches.

### Fixed

- Adjusted information ribbon in _Agents/General_ for large OS names ([#290](https://github.com/wazuh/wazuh-kibana-app/pull/290) & [#294](https://github.com/wazuh/wazuh-kibana-app/pull/294)).
- Fixed unsafe array access on the visualization directive when going directly into _Manager/Ruleset/Decoders_ ([#293](https://github.com/wazuh/wazuh-kibana-app/pull/293)).
- Fixed a bug where navigating between agents in the _Agents_ tab was generating duplicated `agent.id` implicit filters ([#296](https://github.com/wazuh/wazuh-kibana-app/pull/296)).
- Fixed a bug where navigating between different tabs from _Overview_ or _Agents_ while being on the _Discover_ sub-tab was causing data loss in metric watchers ([#298](https://github.com/wazuh/wazuh-kibana-app/pull/298)).
- Fixed incorrect visualization of the rule level on _Manager/Ruleset/Rules_ when the rule level is zero (0) ([#298](https://github.com/wazuh/wazuh-kibana-app/pull/298)).

### Removed

- Removed almost every `md-tooltip` component from the whole app ([#305](https://github.com/wazuh/wazuh-kibana-app/pull/305)).
- Removed unused images from the `img` folder ([#305](https://github.com/wazuh/wazuh-kibana-app/pull/305)).

## Wazuh v3.2.1 - Kibana v6.2.2 - Revision 385

### Added

- Support for Wazuh v3.2.1.
- Brand-new first redesign for the app user interface ([#278](https://github.com/wazuh/wazuh-kibana-app/pull/278)):
  - This is the very first iteration of a _work-in-progress_ UX redesign for the Wazuh app.
  - The overall interface has been refreshed, removing some unnecessary colours and shadow effects.
  - The metric visualizations have been replaced by an information ribbon under the filter search bar, reducing the amount of space they occupied.
    - A new service was implemented for a proper handling of the metric visualizations watchers ([#280](https://github.com/wazuh/wazuh-kibana-app/pull/280)).
  - The rest of the app visualizations now have a new, more detailed card design.
- New shards and replicas settings to the `config.yml` file ([#277](https://github.com/wazuh/wazuh-kibana-app/pull/277)):
  - Now you can apply custom values to the shards and replicas for the `.wazuh` and `.wazuh-version` indices.
  - This feature only works before the installation process. If you modify these settings after installing the app, they won't be applied at all.

### Changed

- Now clicking again on the _Groups_ tab on _Manager_ will properly reload the tab and redirect to the beginning ([#274](https://github.com/wazuh/wazuh-kibana-app/pull/274)).
- Now the visualizations only use the `vis-id` attribute for loading them ([#275](https://github.com/wazuh/wazuh-kibana-app/pull/275)).
- The colours from the toast messages have been replaced to follow the Elastic 6 guidelines ([#286](https://github.com/wazuh/wazuh-kibana-app/pull/286)).

### Fixed

- Fixed wrong data flow on _Agents/General_ when coming from and going to the _Groups_ tab ([#273](https://github.com/wazuh/wazuh-kibana-app/pull/273)).
- Fixed sorting on tables, now they use the sorting functionality provided by the Wazuh API ([#274](https://github.com/wazuh/wazuh-kibana-app/pull/274)).
- Fixed column width issues on some tables ([#274](https://github.com/wazuh/wazuh-kibana-app/pull/274)).
- Fixed bug in the _Agent configuration_ JSON viewer who didn't properly show the full group configuration ([#276](https://github.com/wazuh/wazuh-kibana-app/pull/276)).
- Fixed excessive loading time from some Audit visualizations ([#278](https://github.com/wazuh/wazuh-kibana-app/pull/278)).
- Fixed Play/Pause button in timepicker's auto-refresh ([#281](https://github.com/wazuh/wazuh-kibana-app/pull/281)).
- Fixed unusual scenario on visualization directive where sometimes there was duplicated implicit filters when doing a search ([#283](https://github.com/wazuh/wazuh-kibana-app/pull/283)).
- Fixed some _Overview Audit_ visualizations who were not working properly ([#285](https://github.com/wazuh/wazuh-kibana-app/pull/285)).

### Removed

- Deleted the `id` attribute from all the app visualizations ([#275](https://github.com/wazuh/wazuh-kibana-app/pull/275)).

## Wazuh v3.2.0 - Kibana v6.2.2 - Revision 384

### Added

- New directives for the Wazuh app: `wz-table`, `wz-table-header` and `wz-search-bar` ([#263](https://github.com/wazuh/wazuh-kibana-app/pull/263)):
  - Maintainable and reusable components for a better-structured app.
  - Several files have been changed, renamed and moved to new folders, following _best practices_.
  - The progress bar is now within its proper directive ([#266](https://github.com/wazuh/wazuh-kibana-app/pull/266)).
  - Minor typos and refactoring changes to the new directives.
- Support for Elastic Stack v6.2.2.

### Changed

- App buttons have been refactored. Unified CSS and HTML for buttons, providing the same structure for them ([#269](https://github.com/wazuh/wazuh-kibana-app/pull/269)).
- The API list on Settings now shows the latest inserted API at the beginning of the list ([#261](https://github.com/wazuh/wazuh-kibana-app/pull/261)).
- The check for the currently applied pattern has been improved, providing clever handling of Elasticsearch errors ([#271](https://github.com/wazuh/wazuh-kibana-app/pull/271)).
- Now on _Settings_, when the Add or Edit API form is active, if you press the other button, it will make the previous one disappear, getting a clearer interface ([#9df1e31](https://github.com/wazuh/wazuh-kibana-app/commit/9df1e317903edf01c81eba068da6d20a8a1ea7c2)).

### Fixed

- Fixed visualizations directive to properly load the _Manager/Ruleset_ visualizations ([#262](https://github.com/wazuh/wazuh-kibana-app/pull/262)).
- Fixed a bug where the classic extensions were not affected by the settings of the `config.yml` file ([#266](https://github.com/wazuh/wazuh-kibana-app/pull/266)).
- Fixed minor CSS bugs from the conversion to directives to some components ([#266](https://github.com/wazuh/wazuh-kibana-app/pull/266)).
- Fixed bug in the tables directive when accessing a member it doesn't exist ([#266](https://github.com/wazuh/wazuh-kibana-app/pull/266)).
- Fixed browser console log error when clicking the Wazuh logo on the app ([#6647fbc](https://github.com/wazuh/wazuh-kibana-app/commit/6647fbc051c2bf69df7df6e247b2b2f46963f194)).

### Removed

- Removed the `kbn-dis` directive from _Manager/Ruleset_ ([#262](https://github.com/wazuh/wazuh-kibana-app/pull/262)).
- Removed the `filters.js` and `kibana_fields_file.json` files ([#263](https://github.com/wazuh/wazuh-kibana-app/pull/263)).
- Removed the `implicitFilters` service ([#270](https://github.com/wazuh/wazuh-kibana-app/pull/270)).
- Removed visualizations loading status trace from controllers and visualization directive ([#270](https://github.com/wazuh/wazuh-kibana-app/pull/270)).

## Wazuh v3.2.0 - Kibana v6.2.1 - Revision 383

### Added

- Support for Wazuh 3.2.0.
- Compatibility with Kibana 6.1.0 to Kibana 6.2.1.
- New tab for vulnerability detector alerts.

### Changed

- The app now shows the index pattern selector only if the list length is greater than 1.
  - If it's exactly 1 shows the index pattern without a selector.
- Now the index pattern selector only shows the compatible ones.
  - It's no longer possible to select the `wazuh-monitoring` index pattern.
- Updated Bootstrap to 3.3.7.
- Improved filter propagation between Discover and the visualizations.
- Replaced the login route name from /login to /wlogin to avoid conflict with X-Pack own login route.

### Fixed

- Several CSS bugfixes for better compatibility with Kibana 6.2.1.
- Some variables changed for adapting new Wazuh API requests.
- Better error handling for some Elastic-related messages.
- Fixed browser console error from top-menu directive.
- Removed undesired md-divider from Manager/Logs.
- Adjusted the width of a column in Manager/Logs to avoid overflow issues with the text.
- Fixed a wrong situation with the visualizations when we refresh the Manager/Rules tab.

### Removed

- Removed the `travis.yml` file.

## Wazuh v3.1.0 - Kibana v6.1.3 - Revision 380

### Added

- Support for Wazuh 3.1.0.
- Compatibility with Kibana 6.1.3.
- New error handler for better app errors reporting.
- A new extension for Amazon Web Services alerts.
- A new extension for VirusTotal alerts.
- New agent configuration tab:
  - Visualize the current group configuration for the currently selected agent on the app.
  - Navigate through the different tabs to see which configuration is being used.
  - Check the synchronization status for the configuration.
  - View the current group of the agent and click on it to go to the Groups tab.
- New initial health check for checking some app components.
- New YAML config file:
  - Define the initial index pattern.
  - Define specific checks for the healthcheck.
  - Define the default extensions when adding new APIs.
- New index pattern selector dropdown on the top navbar.
  - The app will reload applying the new index pattern.
- Added new icons for some sections of the app.

### Changed

- New visualizations loader, with much better performance.
- Improved reindex process for the .wazuh index when upgrading from a 2.x-5.x version.
- Adding 365 days expiring time to the cookies.
- Change default behaviour for the config file. Now everything is commented with default values.
  - You need to edit the file, remove the comment mark and apply the desired value.
- Completely redesigned the manager configuration tab.
- Completely redesigned the groups tab.
- App tables have now unified CSS classes.

### Fixed

- Play real-time button has been fixed.
- Preventing duplicate APIs from feeding the wazuh-monitoring index.
- Fixing the check manager connection button.
- Fixing the extensions settings so they are preserved over time.
- Much more error handling messages in all the tabs.
- Fixed OS filters in agents list.
- Fixed autocomplete lists in the agents, rules and decoders list so they properly scroll.
- Many styles bugfixes for the different browsers.
- Reviewed and fixed some visualizations not showing accurate information.

### Removed

- Removed index pattern configuration from the `package.json` file.
- Removed unnecessary dependencies from the `package.json` file.

## Wazuh v3.0.0 - Kibana v6.1.0 - Revision 371

### Added

- You can configure the initial index-pattern used by the plugin in the initialPattern variable of the app's package.json.
- Auto `.wazuh` reindex from Wazuh 2.x - Kibana 5.x to Wazuh 3.x - Kibana 6.x.
  - The API credentials will be automatically migrated to the new installation.
- Dynamically changed the index-pattern used by going to the Settings -> Pattern tab.
  - Wazuh alerts compatibility auto detection.
- New loader for visualizations.
- Better performance: now the tabs use the same Discover tab, only changing the current filters.
- New Groups tab.
  - Now you can check your group configuration (search its agents and configuration files).
- The Logs tab has been improved.
  - You can sort by field and the view has been improved.
- Achieved a clearer interface with implicit filters per tab showed as unremovable chips.

### Changed

- Dynamically creating .kibana index if necessary.
- Better integration with Kibana Discover.
- Visualizations loaded at initialization time.
- New sync system to wait for Elasticsearch JS.
- Decoupling selected API and pattern from backend and moved to the client side.

## Wazuh v2.1.0 - Kibana v5.6.1 - Revision 345

### Added

- Loading icon while Wazuh loads the visualizations.
- Add/Delete/Restart agents.
- OS agent filter

### Changed

- Using genericReq when possible.

## Wazuh v2.0.1 - Kibana v5.5.1 - Revision 339

### Changed

- New index in Elasticsearch to save Wazuh set up configuration
- Short URL's is now supported
- A native base path from kibana.yml is now supported

### Fixed

- Search bar across panels now support parenthesis grouping
- Several CSS fixes for IE browser<|MERGE_RESOLUTION|>--- conflicted
+++ resolved
@@ -1,6 +1,12 @@
 # Change Log
 
 All notable changes to the Wazuh app project will be documented in this file.
+
+## Wazuh v4.4.1 - OpenSearch Dashboards 2.6.0 - Revision 07
+
+### Change
+
+- Change the search method in the agents inventory tables [#5196](https://github.com/wazuh/wazuh-kibana-app/pull/5196)
 
 ## Wazuh v4.4.0 - OpenSearch Dashboards 2.4.0 - Revision 06
 
@@ -41,14 +47,6 @@
 - Updated the `mocha` dependency to `10.1.0` [#5062](https://github.com/wazuh/wazuh-kibana-app/pull/5062)
 - Updated the `pdfmake` dependency to `0.2.7` [#5062](https://github.com/wazuh/wazuh-kibana-app/pull/5062)
 - The button to export the app logs is now disabled when there are no results, instead of showing an error toast [#4992](https://github.com/wazuh/wazuh-kibana-app/pull/4992)
-<<<<<<< HEAD
-- Unify the SCA check result label name [#5031](https://github.com/wazuh/wazuh-kibana-app/pull/5031)
-- Updated `mocha` dependency to `10.1.0` [#5062](https://github.com/wazuh/wazuh-kibana-app/pull/5062)
-- Updated `pdfmake` dependency to `0.2.7` [#5062](https://github.com/wazuh/wazuh-kibana-app/pull/5062)
-- Change the search method in the agents inventory tables [#5196](https://github.com/wazuh/wazuh-kibana-app/pull/5196)
-=======
-- Independently load each dashboard from the `Agents Overview` page [#4363](https://github.com/wazuh/wazuh-kibana-app/pull/4363)
->>>>>>> 8b350242
 
 ### Fixed
 
