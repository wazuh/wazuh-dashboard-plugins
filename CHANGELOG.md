--- conflicted
+++ resolved
@@ -4,10 +4,6 @@
 
 ## Wazuh v4.2.0 - Kibana 7.10.2 , 7.11.2 - Revision 4202
 
-<<<<<<< HEAD
-### Changed
-- Refactored the Health check component [#3197](https://github.com/wazuh/wazuh-kibana-app/pull/3197)
-=======
 ### Added
 
 - Wazuh help links in the Kibana help menu [#3170](https://github.com/wazuh/wazuh-kibana-app/pull/3170)
@@ -19,6 +15,7 @@
 
 - Removed module titles [#3160](https://github.com/wazuh/wazuh-kibana-app/pull/3160)
 - Removed Sha1 field from registry key detail [#3189](https://github.com/wazuh/wazuh-kibana-app/pull/3189)
+- Refactored the Health check component [#3197](https://github.com/wazuh/wazuh-kibana-app/pull/3197)
 
 ### Fixed
 
@@ -26,7 +23,6 @@
 - Fix the broken links when using `server.basePath` Kibana setting [#3161](https://github.com/wazuh/wazuh-kibana-app/pull/3161)
 - Fixing filter in reports [#3173](https://github.com/wazuh/wazuh-kibana-app/pull/3173)
 - Fixed fields overlap in the agent summary screen [#3217](https://github.com/wazuh/wazuh-kibana-app/pull/3217)
->>>>>>> 8d74bcc7
 
 ## Wazuh v4.2.0 - Kibana 7.10.2 , 7.11.2 - Revision 4201
 
