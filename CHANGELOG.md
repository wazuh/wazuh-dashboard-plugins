--- conflicted
+++ resolved
@@ -1,15 +1,6 @@
 # Change Log
 
 All notable changes to the Wazuh app project will be documented in this file.
-<<<<<<< HEAD
-## Wazuh v4.2.0 - Kibana 7.10.0 , 7.10.2 - Revision 4202
-
-### Fixed
-
-- Fixed screen flickers in Cluster visualization [#3159](https://github.com/wazuh/wazuh-kibana-app/pull/3159)
-- Fixed fields overlap in the agent summary screen [#3217](https://github.com/wazuh/wazuh-kibana-app/pull/3217)
-=======
->>>>>>> f70c3d48
 
 ## Wazuh v4.2.0 - Kibana 7.10.2 , 7.11.2 - Revision 4202
 
@@ -30,7 +21,7 @@
 - Fixed screen flickers in Cluster visualization [#3159](https://github.com/wazuh/wazuh-kibana-app/pull/3159)
 - Fix the broken links when using `server.basePath` Kibana setting [#3161](https://github.com/wazuh/wazuh-kibana-app/pull/3161)
 - Fixing filter in reports [#3173](https://github.com/wazuh/wazuh-kibana-app/pull/3173)
-
+- Fixed fields overlap in the agent summary screen [#3217](https://github.com/wazuh/wazuh-kibana-app/pull/3217)
 
 ## Wazuh v4.2.0 - Kibana 7.10.2 , 7.11.2 - Revision 4201
 
