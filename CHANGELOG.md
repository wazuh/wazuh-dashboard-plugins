# Change Log

All notable changes to the Wazuh app project will be documented in this file.

<<<<<<< HEAD
## Wazuh v3.9.0 - Kibana v6.6.0 - Revision 418

### Added 

- Added hotkey `[shift] + [enter]` for sending query ([#1170](https://github.com/wazuh/wazuh-kibana-app/pull/1170)).
- Added `Export JSON` button for the Dev Tools ([#1170](https://github.com/wazuh/wazuh-kibana-app/pull/1170)).
- Added refresh button for agents preview table ([#1169](https://github.com/wazuh/wazuh-kibana-app/pull/1169))

### Changed

- Escape XML special characters ([#1159](https://github.com/wazuh/wazuh-kibana-app/pull/1159)).
- Changed empty results message for Wazuh tables ([#1165](https://github.com/wazuh/wazuh-kibana-app/pull/1165)).
- Allowing the same query multiple times on the Dev Tools ([#1174](https://github.com/wazuh/wazuh-kibana-app/pull/1174))
- Refactor JSON/XML viewer for configuration tab ([#1173](https://github.com/wazuh/wazuh-kibana-app/pull/1173), [#1148](https://github.com/wazuh/wazuh-kibana-app/pull/1148)).

### Fixed

- Properly handling long messages on notifier service, until now, they were using out of the card space, also we replaced some API messages with more meaningful messages ([#1168](https://github.com/wazuh/wazuh-kibana-app/pull/1168))
=======
## Wazuh v3.8.2 - Kibana v6.6.0 - Revision 419

### Added

- Support for Kibana v6.6.0

## Wazuh v3.8.2 - Kibana v6.5.4 - Revision 418

### Added

- Support for Wazuh v3.8.2

### Changed

- Close configuration editor only if it was successfully updated ([bc77c35](https://github.com/wazuh/wazuh-kibana-app/commit/bc77c35d8440a656d4704451ce857c9e1d36a438)).
- Replaced FIM Vega visualization with standard visualization ([554ee1c](https://github.com/wazuh/wazuh-kibana-app/commit/554ee1c4c4d75c76d82272075acf8bb62e7f9e27)).
>>>>>>> 342120db

## Wazuh v3.8.1 - Kibana v6.5.4 - Revision 417

### Added

- Support for Wazuh v3.8.1

### Changed

- Moved monitored/ignored Windows registry entries to "FIM > Monitored" and "FIM > Ignored" to avoid user confusion ([#1176](https://github.com/wazuh/wazuh-kibana-app/pull/1176)).
- Excluding managers from wazuh-monitoring indices ([#1177](https://github.com/wazuh/wazuh-kibana-app/pull/1177)).
- Escape `&` before sending group configuration ([d3aa56f](https://github.com/wazuh/wazuh-kibana-app/commit/d3aa56fa73478c60505e500db7d3a7df263081b5)).
- Improved `autoFormat` function before rendering group configuration ([f4f8144](https://github.com/wazuh/wazuh-kibana-app/commit/f4f8144eef8b93038fc897a9f16356e71029b844)).
- Now the group configuration editor doesn't exit after sending data to the Wazuh API ([5c1a3ef](https://github.com/wazuh/wazuh-kibana-app/commit/5c1a3ef9bd710a7befbed0709c4a7cf414f44f6b)).

### Fixed

- Fixed style for the error toaster for long URLs or long paths ([11b8084](https://github.com/wazuh/wazuh-kibana-app/commit/11b8084c75bbc5da36587ff31d1bc80a55fe4dfe)).

## Wazuh v3.8.0 - Kibana v6.5.4 - Revision 416

### Added

- Added group management features such as:
    - Edit the group configuration ([#1096](https://github.com/wazuh/wazuh-kibana-app/pull/1096)).
    - Add/remove groups to/from an agent ([#1096](https://github.com/wazuh/wazuh-kibana-app/pull/1096)).
    - Add/remove agents to/from a group ([#1096](https://github.com/wazuh/wazuh-kibana-app/pull/1096)).
    - Add/remove groups ([#1152](https://github.com/wazuh/wazuh-kibana-app/pull/1152)).
- New directive for tables that don't need external data sources ([#1067](https://github.com/wazuh/wazuh-kibana-app/pull/1067)).
- New search bar directive with interactive filters and suggestions ([#1058](https://github.com/wazuh/wazuh-kibana-app/pull/1058)).
- New server route `/elastic/alerts` for fetching alerts using custom parameters([#1056](https://github.com/wazuh/wazuh-kibana-app/pull/1056)).
- New table for an agent FIM monitored files, if the agent OS platform is Windows it will show two tables: files and registry ([#1032](https://github.com/wazuh/wazuh-kibana-app/pull/1032)).
- Added description to each setting under Settings > Configuration ([#1048](https://github.com/wazuh/wazuh-kibana-app/pull/1048)).
- Added a new setting to `config.yml` related to Wazuh monitoring and its index pattern ([#1095](https://github.com/wazuh/wazuh-kibana-app/pull/1095)).
- Resizable columns by dragging in Dev-tools ([#1102](https://github.com/wazuh/wazuh-kibana-app/pull/1102)).
- New feature to be able to edit config.yml file from the Settings > Configuration section view ([#1105](https://github.com/wazuh/wazuh-kibana-app/pull/1105)).
- Added a new table (network addresses) for agent inventory tab ([#1111](https://github.com/wazuh/wazuh-kibana-app/pull/1111)).
- Added `audit_key` (Who-data Audit keys) for configuration tab ([#1123](https://github.com/wazuh/wazuh-kibana-app/pull/1123)).
- Added new known fields for Kibana index pattern ([#1150](https://github.com/wazuh/wazuh-kibana-app/pull/1150)).

### Changed

- Changed Inventory tables. Now the app looks for the OS platform and it shows different tables depending on the OS platform. In addition the process state codes has been replaced to be more meaningful ([#1059](https://github.com/wazuh/wazuh-kibana-app/pull/1059)).
- Tiny rework for the AWS tab including.
- "Report" button is hidden on Discover panel ([#1047](https://github.com/wazuh/wazuh-kibana-app/pull/1047)).
- Visualizations, filters and Discover improved ([#1083](https://github.com/wazuh/wazuh-kibana-app/pull/1083)).
- Removed `popularizeField` function until https://github.com/elastic/kibana/issues/22426 is solved in order to avoid `Unable to write index pattern!` error on Discover tab ([#1085](https://github.com/wazuh/wazuh-kibana-app/pull/1085)).
- Improved Wazuh monitoring module ([#1094](https://github.com/wazuh/wazuh-kibana-app/pull/1094)).
- Added "Registered date" and "Last keep alive" in agents table allowing you to sort by these fields ([#1102](https://github.com/wazuh/wazuh-kibana-app/pull/1102)).
- Improved code quality in sections such as Ruleset > Rule and Decoder detail view simplify conditions ([#1102](https://github.com/wazuh/wazuh-kibana-app/pull/1102)).
- Replaced reporting success message ([#1102](https://github.com/wazuh/wazuh-kibana-app/pull/1102)).
- Reduced the default number of shards and the default number of replicas for the app indices ([#1113](https://github.com/wazuh/wazuh-kibana-app/pull/1113)).
- Refreshing index pattern known fields on health check controller ([#1119](https://github.com/wazuh/wazuh-kibana-app/pull/1119)).
- Less strict memory check ([786c764](https://github.com/wazuh/wazuh-kibana-app/commit/786c7642cd88083f9a77c57ed204488ecf5b710a)).
- Checking message origin in error handler ([dfec368](https://github.com/wazuh/wazuh-kibana-app/commit/dfec368d22a148b2e4437db92d71294900241961)).
- Dev tools is now showing the response as it is, like `curl` does ([#1137](https://github.com/wazuh/wazuh-kibana-app/pull/1137)). 
- Removed `unknown` as valid node name ([#1149](https://github.com/wazuh/wazuh-kibana-app/pull/1149)).
- Removed `rule.id` direct filter from the rule set tables ([#1151](https://github.com/wazuh/wazuh-kibana-app/pull/1151))

### Fixed

- Restored X-Pack security logic for the .wazuh index, now it's not bypassing the X-Pack roles ([#1081](https://github.com/wazuh/wazuh-kibana-app/pull/1081))
- Avoid fetching twice the same data ([#1072](https://github.com/wazuh/wazuh-kibana-app/pull/1072), [#1061](https://github.com/wazuh/wazuh-kibana-app/pull/1061)).
- Wazuh logo adapted to low resolutions ([#1074](https://github.com/wazuh/wazuh-kibana-app/pull/1074)).
- Hide Audit, OpenSCAP tabs for non-linux agents. Fixed empty Windows events under Configuration > Log collection section. OSQuery logo has been standardized ([#1072](https://github.com/wazuh/wazuh-kibana-app/pull/1072), [#1076](https://github.com/wazuh/wazuh-kibana-app/pull/1076)).
- Fix empty values on _Overview > Security events_ when Wazuh monitoring is disabled ([#1091](https://github.com/wazuh/wazuh-kibana-app/pull/1091)).
- Fix overlapped play button in Dev-tools when the input box has a scrollbar ([#1102](https://github.com/wazuh/wazuh-kibana-app/pull/1102)).
- Fix Dev-tools behavior when parse json invalid blocks ([#1102](https://github.com/wazuh/wazuh-kibana-app/pull/1102)).
- Fixed Management > Monitoring tab frustration adding back buttons ([#1102](https://github.com/wazuh/wazuh-kibana-app/pull/1102)).
- Fix template checking when using more than one pattern ([#1104](https://github.com/wazuh/wazuh-kibana-app/pull/1104)).
- Fix infinite loop for Wazuh monitoring when the Wazuh API is not being able to give us all the agents ([5a26916](https://github.com/wazuh/wazuh-kibana-app/commit/5a2691642b40a34783d2eafb6ee24ae78b9af21a)), ([85005a1](https://github.com/wazuh/wazuh-kibana-app/commit/85005a184d4f1c3d339b7c895b5d2469f3b45171)).
- Fix rule details for `list` and `info` parameters ([#1149](https://github.com/wazuh/wazuh-kibana-app/pull/1149)).

## Wazuh v3.7.1 / v3.7.2 - Kibana v6.5.1 / v6.5.2 / v6.5.3 / v6.5.4 - Revision 415

### Added

- Support for Elastic stack v6.5.2 / v6.5.3 / v6.5.4.
- Support for Wazuh v3.7.1 / v3.7.2.
- Dev Tools module now autocompletes API endpoints ([#1030](https://github.com/wazuh/wazuh-kibana-app/pull/1030)).

### Changed

- Increased number of rows for syscollector tables ([#1033](https://github.com/wazuh/wazuh-kibana-app/pull/1033)).
- Modularized JSON/XML viewers for the configuration section ([#982](https://github.com/wazuh/wazuh-kibana-app/pull/982)).

### Fixed

- Added missing fields for syscollector network tables ([#1036](https://github.com/wazuh/wazuh-kibana-app/pull/1036)).
- Using the right API path when downloading CSV for decoders list ([#1045](https://github.com/wazuh/wazuh-kibana-app/pull/1045)).
- Including group field when downloading CSV for agents list ([#1044](https://github.com/wazuh/wazuh-kibana-app/pull/1044)).
- Preserve active tab in configuration section when refreshing the page ([#1037](https://github.com/wazuh/wazuh-kibana-app/pull/1037)).

## Wazuh v3.7.0 - Kibana v6.5.0 / v6.5.1 - Revision 414

### Added

-   Support for Elastic Stack v6.5.0 / v6.5.1.
-   Agent groups bar is now visible on the agent configuration section ([#1023](https://github.com/wazuh/wazuh-kibana-app/pull/1023)).
-   Added a new setting for the `config.yml` file for enable/disable administrator mode ([#1019](https://github.com/wazuh/wazuh-kibana-app/pull/1019)).
    - This allows the user to perform PUT, POST, DELETE methods in our Dev Tools.

### Changed

-   Refactored most front-end controllers ([#1023](https://github.com/wazuh/wazuh-kibana-app/pull/1023)).


## Wazuh v3.7.0 - Kibana v6.4.2 / v6.4.3 - Revision 413

### Added

-   Support for Wazuh v3.7.0.
-   Support for Elastic Stack v6.4.2 / v6.4.3.
-   Brand-new interface for _Configuration_ (on both _Management_ and _Agents_ tabs) ([#914](https://github.com/wazuh/wazuh-kibana-app/pull/914)):
    -   Now you can check current and real agent and manager configuration.
    -   A new interface design, with more useful information and easy to understand descriptions.
    -   New and more responsive JSON/XML viewers to show the configuration in raw mode.
-   Brand-new extension - Osquery ([#938](https://github.com/wazuh/wazuh-kibana-app/pull/938)):
    -   A new extension, disabled by default.
    -   Check alerts from Wazuh's Osquery integration.
    -   Check your current Osquery wodle configuration.
    -   More improvements will come for this extension in the future.
-   New option for Wazuh app configuration file - _Ignore index patterns_ ([#947](https://github.com/wazuh/wazuh-kibana-app/pull/947)):
    -   Now the user can specify which index patterns can't be selected on the app using the new `ip.ignore` setting on the `config.yml` file.
    -   The valid format is an array of strings which represents index patterns.
    -   By default, this list is empty (all index patterns will be available if they use a compatible structure).
-   Added a node selector for _Management > Status_ section when Wazuh cluster is enabled ([#976](https://github.com/wazuh/wazuh-kibana-app/pull/976)).
-   Added quick access to _Configuration_ or _Discover_ panels for an agent on the agents list ([#939](https://github.com/wazuh/wazuh-kibana-app/pull/939)).
-   Now you can click on an agent's ID on the _Discover_ panels to open its details page on the app ([#904](https://github.com/wazuh/wazuh-kibana-app/pull/904)).
-   Redesigned the _Overview > Amazon AWS_ tab, using more meaningful visualizations for a better overall view of your agents' status ([#903](https://github.com/wazuh/wazuh-kibana-app/pull/903)).
-   Redesigned the _Overview/Agents > Vulnerabilities_ tab, using more meaningful visualizations for a better overall view of your agents' status ([#954](https://github.com/wazuh/wazuh-kibana-app/pull/954)).
-   Now everytime the user enters the _Settings_ tab, the API connection will be automatically checked ([#971](https://github.com/wazuh/wazuh-kibana-app/pull/971)).
-   Added a node selector for _Management > Logs_ section when Wazuh cluster is enabled ([#980](https://github.com/wazuh/wazuh-kibana-app/pull/980)).
-   Added a group selector for _Agents_ section ([#995](https://github.com/wazuh/wazuh-kibana-app/pull/995)).

### Changed

-   Interface refactoring for the _Agents > Inventory data_ tab ([#924](https://github.com/wazuh/wazuh-kibana-app/pull/924)):
    -   Now the tab won't be available if your agent doesn't have Syscollector enabled, and each card will be enabled or disabled depending on the current Syscollector scans configuration.
    -   This will prevent situations where the user couldn't check the inventory although there was actual scan data to show on some sections.
-   Added support for new multigroups feature ([#911](https://github.com/wazuh/wazuh-kibana-app/pull/911)):
    -   Now the information bars on _Agents_ will show all the groups an agent belongs to.
-   Now the result pane on the _Dev tools_ tab will show the error code coming from the Wazuh API ([#909](https://github.com/wazuh/wazuh-kibana-app/pull/909)).
-   Changed some visualizations titles for _Overview/Agents > OpenSCAP_ tab ([#925](https://github.com/wazuh/wazuh-kibana-app/pull/925)).
-   All backend routes have been renamed ([#932](https://github.com/wazuh/wazuh-kibana-app/pull/932)).
-   Several improvements for Elasticsearch tests ([#933](https://github.com/wazuh/wazuh-kibana-app/pull/933)).
-   Updated some strings and descriptions on the _Settings_ tab ([#934](https://github.com/wazuh/wazuh-kibana-app/pull/934)).
-   Changed the date format on _Settings > Logs_ to make it more human-readable ([#944](https://github.com/wazuh/wazuh-kibana-app/pull/944)).
-   Changed some labels to remove the "MD5 sum" expression, it will use "Checksum" instead ([#945](https://github.com/wazuh/wazuh-kibana-app/pull/945)).
-   Added word wrapping class to group name in _Management > Groups > Group detail_ tab ([#945](https://github.com/wazuh/wazuh-kibana-app/pull/945)).
-   The `wz-table` directive has been refactored ([#953](https://github.com/wazuh/wazuh-kibana-app/pull/953)).
-   The `wz-table` directive now checks if a request is aborted ([#979](https://github.com/wazuh/wazuh-kibana-app/pull/979)).
-   Several performance improvements ([#985](https://github.com/wazuh/wazuh-kibana-app/pull/985), [#997](https://github.com/wazuh/wazuh-kibana-app/pull/997), [#1000](https://github.com/wazuh/wazuh-kibana-app/pull/1000)).

### Fixed

-   Several known fields for _Whodata_ functionality have been fixed ([#901](https://github.com/wazuh/wazuh-kibana-app/pull/901)).
-   Fixed alignment bug with the _Add a filter +_ button on _Discover_ and _Agents_ tabs ([#912](https://github.com/wazuh/wazuh-kibana-app/pull/912)).
-   Fixed a bug where the `Add API` form on _Settings_ didn't appear when pressing the button after editing an existing API entry ([#944](https://github.com/wazuh/wazuh-kibana-app/pull/944)).
-   Fixed a bug on _Ruleset_ tab where the "Description" column was showing `0` if the rule doesn't have any description ([#948](https://github.com/wazuh/wazuh-kibana-app/pull/948)).
-   Fixed wrong alignment on related Rules/Decoders tables from _Management > Ruleset_ tab ([#971](https://github.com/wazuh/wazuh-kibana-app/pull/971)).
-   Fixed a bug where sometimes the error messages appeared duplicated ([#971](https://github.com/wazuh/wazuh-kibana-app/pull/971)).

### Removed

-   On the _Management > Monitoring_ tab, the `Cluster enabled but not running` message won't appear as an error anymore ([#971](https://github.com/wazuh/wazuh-kibana-app/pull/971)).

## Wazuh v3.6.1 - Kibana v6.4.1 / v6.4.2 / v6.4.3 - Revision 412

### Added

-   Support for Elastic Stack v6.4.1 / v6.4.2 / v6.4.3.

## Wazuh v3.6.1 - Kibana v6.4.0 - Revision 411

### Added

-   Redesigned the _Overview > Integrity monitoring_ tab, using more meaningful visualizations for a better overall view of your agents' status ([#893](https://github.com/wazuh/wazuh-kibana-app/pull/893)).
-   Added a new table for the _Inventory_ tab: _Processes_ ([#895](https://github.com/wazuh/wazuh-kibana-app/pull/895)).
-   Improved error handling for tables. Now the table will show an error message if it wasn't able to fetch and load data ([#896](https://github.com/wazuh/wazuh-kibana-app/pull/896)).

### Changed

-   The app source code has been improved, following best practices and coding guidelines ([#892](https://github.com/wazuh/wazuh-kibana-app/pull/892)).
-   Included more app tests and prettifier for better code maintainability ([#883](https://github.com/wazuh/wazuh-kibana-app/pull/883) & [#885](https://github.com/wazuh/wazuh-kibana-app/pull/885)).

### Fixed

-   Fixed minor visual errors on some _GDPR_, _PCI DSS_ and _Vulnerabilities_ visualizations ([#894](https://github.com/wazuh/wazuh-kibana-app/pull/894)).

## Wazuh v3.6.1 - Kibana v6.4.0 - Revision 410

### Added

-   The _Inventory_ tab has been redesigned ([#873](https://github.com/wazuh/wazuh-kibana-app/pull/873)):
    -   Added new network interfaces and port tables.
    -   Improved design using metric information bars and intuitive status indicators.
-   Added refresh functionality to the _Settings > Logs_ tab ([#852](https://github.com/wazuh/wazuh-kibana-app/pull/852)):
    -   Now everytime the user opens the tab, the logs will be reloaded.
    -   A new button to force the update has been added on the top left corner of the logs table.
-   Added `tags` and `recursion_level` configuration options to _Management/Agent > Configuration_ tabs ([#850](https://github.com/wazuh/wazuh-kibana-app/pull/850)).
-   The _Kuery_ search syntax has been added again to the app ([#851](https://github.com/wazuh/wazuh-kibana-app/pull/851)).
-   Added a first batch of [_Mocha_](https://mochajs.org/) tests and other quality of code improvements to the app ([#859](https://github.com/wazuh/wazuh-kibana-app/pull/859)).
-   Now you can open specific rule details (the _Management > Ruleset_ tab) when clicking on the `rule.id` value on the _Discover_ tab ([#862](https://github.com/wazuh/wazuh-kibana-app/pull/862)).
-   Now you can click on the rule ID value on the _Management > Ruleset_ tab to search for related alerts on the _Discover_ tab ([#863](https://github.com/wazuh/wazuh-kibana-app/pull/863)).

### Changed

-   The index pattern known fields have been updated up to 567 ([#872](https://github.com/wazuh/wazuh-kibana-app/pull/872)).
-   Now the _Inventory_ tab will always be available for all agents, and a descriptive message will appear if the agent doesn't have `syscollector` enabled ([#879](https://github.com/wazuh/wazuh-kibana-app/pull/879)).

### Fixed

-   Fixed a bug where the _Inventory_ tab was unavailable if the user reloads the page while on the _Agents > Configuration_ tab ([#845](https://github.com/wazuh/wazuh-kibana-app/pull/845)).
-   Fixed some _Overview > VirusTotal_ visualizations ([#846](https://github.com/wazuh/wazuh-kibana-app/pull/846)).
-   Fixed a bug where the _Settings > Extensions_ tab wasn't being properly hidden when there's no API entries inserted ([#847](https://github.com/wazuh/wazuh-kibana-app/pull/847)).
-   Fixed a bug where the _Current API_ indicator on the top navbar wasn't being properly updated when the user deletes all the API entries ([#848](https://github.com/wazuh/wazuh-kibana-app/pull/848)).
-   Fixed a bug where the _Agents coverage_ metric were not displaying a proper value when the manager has 0 registered agents ([#849](https://github.com/wazuh/wazuh-kibana-app/pull/849)).
-   Fixed a bug where the `wazuh-basic` user role was able to update API entries (it should be forbidden) ([#853](https://github.com/wazuh/wazuh-kibana-app/pull/853)).
-   Fixed a bug where the visualizations had scroll bars on the PDF reports ([#870](https://github.com/wazuh/wazuh-kibana-app/pull/870)).
-   Fixed a bug on the _Dev tools_ tab where the user couldn't execute the first request block if there was blank lines above it ([#871](https://github.com/wazuh/wazuh-kibana-app/pull/871)).
-   Fixed a bug on pinned filters when opening tabs where the implicit filter was the same, making them stuck and unremovable from other tabs ([#878](https://github.com/wazuh/wazuh-kibana-app/pull/878)).

## Wazuh v3.6.1 - Kibana v6.4.0 - Revision 409

### Added

-   Support for Wazuh v3.6.1.

### Fixed

-   Fixed a bug on the _Dev tools_ tab ([b7c79f4](https://github.com/wazuh/wazuh-kibana-app/commit/b7c79f48f06cb49b12883ec9e9337da23b49976b)).

## Wazuh v3.6.1 - Kibana v6.3.2 - Revision 408

### Added

-   Support for Wazuh v3.6.1.

### Fixed

-   Fixed a bug on the _Dev tools_ tab ([4ca9ed5](https://github.com/wazuh/wazuh-kibana-app/commit/4ca9ed54f1b18e5d499d950e6ff0741946701988)).

## Wazuh v3.6.0 - Kibana v6.4.0 - Revision 407

### Added

-   Support for Wazuh v3.6.0.

## Wazuh v3.6.0 - Kibana v6.3.2 - Revision 406

### Added

-   Support for Wazuh v3.6.0.

## Wazuh v3.5.0 - Kibana v6.4.0 - Revision 405

### Added

-   Support for Elastic Stack v6.4.0 ([#813](https://github.com/wazuh/wazuh-kibana-app/pull/813)).

## Wazuh v3.5.0 - Kibana v6.3.2 - Revision 404

### Added

-   Added new options to `config.yml` to change shards and replicas settings for `wazuh-monitoring` indices ([#809](https://github.com/wazuh/wazuh-kibana-app/pull/809)).
-   Added more error messages for `wazuhapp.log` in case of failure when performing some crucial functions ([#812](https://github.com/wazuh/wazuh-kibana-app/pull/812)).
-   Now it's possible to change replicas settings for existing `.wazuh`, `.wazuh-version` and `wazuh-monitoring` indices on the `config.yml` file ([#817](https://github.com/wazuh/wazuh-kibana-app/pull/817)).

### Changed

-   App frontend code refactored and restructured ([#802](https://github.com/wazuh/wazuh-kibana-app/pull/802)).
-   Now the _Overview > Security events_ tab won't show anything if the only visualization with data is _Agents status_ ([#811](https://github.com/wazuh/wazuh-kibana-app/pull/811)).

### Fixed

-   Fixed a bug where the RAM status message appreared twice the first time you opened the app ([#807](https://github.com/wazuh/wazuh-kibana-app/pull/807)).
-   Fixed the app UI to make the app usable on Internet Explorer 11 ([#808](https://github.com/wazuh/wazuh-kibana-app/pull/808)).

## Wazuh v3.5.0 - Kibana v6.3.2 - Revision 403

### Added

-   The welcome tabs on _Overview_ and _Agents_ have been updated with a new name and description for the existing sections ([#788](https://github.com/wazuh/wazuh-kibana-app/pull/788)).
-   Now the app tables will auto-resize depending on the screen height ([#792](https://github.com/wazuh/wazuh-kibana-app/pull/792)).

### Changed

-   Now all the app filters on several tables will present the values in alphabetical order ([#787](https://github.com/wazuh/wazuh-kibana-app/pull/787)).

### Fixed

-   Fixed a bug on _Decoders_ where clicking on the decoder wouldn't open the detail view if the `Parent decoders` filter was enabled ([#782](https://github.com/wazuh/wazuh-kibana-app/pull/782)).
-   Fixed a bug on _Dev tools_ when the first line on the editor pane was empty or had a comment ([#790](https://github.com/wazuh/wazuh-kibana-app/pull/790)).
-   Fixed a bug where the app was throwing multiple warning messages the first time you open it ([#791](https://github.com/wazuh/wazuh-kibana-app/pull/791)).
-   Fixed a bug where clicking on a different tab from _Overview_ right after inserting the API credentials for the first time would always redirect to _Overview_ ([#791](https://github.com/wazuh/wazuh-kibana-app/pull/791)).
-   Fixed a bug where the user could have a browser cookie with a reference to a non-existing API entry on Elasticsearch ([#794](https://github.com/wazuh/wazuh-kibana-app/pull/794) & [#795](https://github.com/wazuh/wazuh-kibana-app/pull/795)).

### Removed

-   The cluster key has been removed from the API requests to `/manager/configuration` ([#796](https://github.com/wazuh/wazuh-kibana-app/pull/796)).

## Wazuh v3.5.0 - Kibana v6.3.1/v6.3.2 - Revision 402

### Added

-   Support for Wazuh v3.5.0.
-   Added new fields for _Vulnerability detector_ alerts ([#752](https://github.com/wazuh/wazuh-kibana-app/pull/752)).
-   Added multi table search for `wz-table` directive. Added two new log levels for _Management > Logs_ section ([#753](https://github.com/wazuh/wazuh-kibana-app/pull/753)).

## Wazuh v3.4.0 - Kibana v6.3.1/v6.3.2 - Revision 401

### Added

-   Added a few new fields for Kibana due to the new Wazuh _who-data_ feature ([#763](https://github.com/wazuh/wazuh-kibana-app/pull/763)).
-   Added XML/JSON viewer for each card under _Management > Configuration_ ([#764](https://github.com/wazuh/wazuh-kibana-app/pull/764)).

### Changed

-   Improved error handling for Dev tools. Also removed some unused dependencies from the _Dev tools_ tab ([#760](https://github.com/wazuh/wazuh-kibana-app/pull/760)).
-   Unified origin for tab descriptions. Reviewed some grammar typos ([#765](https://github.com/wazuh/wazuh-kibana-app/pull/765)).
-   Refactored agents autocomplete component. Removed unused/deprecated modules ([#766](https://github.com/wazuh/wazuh-kibana-app/pull/766)).
-   Simplified route resolves section ([#768](https://github.com/wazuh/wazuh-kibana-app/pull/768)).

### Fixed

-   Fixed missing cluster node filter for the visualization shown when looking for specific node under _Management > Monitoring_ section ([#758](https://github.com/wazuh/wazuh-kibana-app/pull/758)).
-   Fixed missing dependency injection for `wzMisc` factory ([#768](https://github.com/wazuh/wazuh-kibana-app/pull/768)).

### Removed

-   Removed `angular-aria`, `angular-md5`, `ansicolors`, `js-yaml`, `querystring` and `lodash` dependencies since Kibana includes all of them. Removed some unused images ([#768](https://github.com/wazuh/wazuh-kibana-app/pull/768)).

## Wazuh v3.4.0 - Kibana v6.3.1/v6.3.2 - Revision 400

### Added

-   Support for Wazuh v3.4.0.
-   Support for Elastic Stack v6.3.2.
-   Support for Kuery as accepted query language ([#742](https://github.com/wazuh/wazuh-kibana-app/pull/742)).
    -   This feature is experimental.
-   Added new _Who data_ fields from file integrity monitoring features ([#746](https://github.com/wazuh/wazuh-kibana-app/pull/746)).
-   Added tab in _Settings_ section where you can see the last logs from the Wazuh app server ([#723](https://github.com/wazuh/wazuh-kibana-app/pull/723)).

### Changed

-   Fully redesigned of the welcome screen along the different app sections ([#751](https://github.com/wazuh/wazuh-kibana-app/pull/751)).
-   Now any agent can go to the _Inventory_ tab regardless if it's enabled or not. The content will change properly according to the agent configuration ([#744](https://github.com/wazuh/wazuh-kibana-app/pull/744)).
-   Updated the `angular-material` dependency to `1.1.10` ([#743](https://github.com/wazuh/wazuh-kibana-app/pull/743)).
-   Any API entry is now removable regardless if it's the only one API entry ([#740](https://github.com/wazuh/wazuh-kibana-app/pull/740)).
-   Performance has been improved regarding to agents status, they are now being fetched using _distinct_ routes from the Wazuh API ([#738](https://github.com/wazuh/wazuh-kibana-app/pull/738)).
-   Improved the way we are parsing some Wazuh API errors regarding to version mismatching ([#735](https://github.com/wazuh/wazuh-kibana-app/pull/735)).

### Fixed

-   Fixed wrong filters being applied in _Ruleset > Rules_ and _Ruleset > Decoders_ sections when using Lucene like filters plus path filters ([#736](https://github.com/wazuh/wazuh-kibana-app/pull/736)).
-   Fixed the template checking from the healthcheck, now it allows to use custom index patterns ([#739](https://github.com/wazuh/wazuh-kibana-app/pull/739)).
-   Fixed infinite white screen from _Management > Monitoring_ when the Wazuh cluster is enabled but not running ([#741](https://github.com/wazuh/wazuh-kibana-app/pull/741)).

## Wazuh v3.3.0/v3.3.1 - Kibana v6.3.1 - Revision 399

### Added

-   Added a new Angular.js factory to store the Wazuh app configuration values. Also, this factory is being used by the pre-routes functions (resolves); this way we are sure about having the real configuration at any time. These pre-routes functions have been improved too ([#670](https://github.com/wazuh/wazuh-kibana-app/pull/670)).
-   Added extended information for reports from _Reporting_ feature ([#701](https://github.com/wazuh/wazuh-kibana-app/pull/701)).

### Changed

-   Tables have been improved. Now they are truncating long fields and adding a tooltip if needed ([#671](https://github.com/wazuh/wazuh-kibana-app/pull/671)).
-   Services have been improved ([#715](https://github.com/wazuh/wazuh-kibana-app/pull/715)).
-   CSV formatted files have been improved. Now they are showing a more human readable column names ([#717](https://github.com/wazuh/wazuh-kibana-app/pull/717), [#726](https://github.com/wazuh/wazuh-kibana-app/pull/726)).
-   Added/Modified some visualization titles ([#728](https://github.com/wazuh/wazuh-kibana-app/pull/728)).
-   Improved Discover perfomance when in background mode ([#719](https://github.com/wazuh/wazuh-kibana-app/pull/719)).
-   Reports from the _Reporting_ feature have been fulyl redesigned ([#701](https://github.com/wazuh/wazuh-kibana-app/pull/701)).

### Fixed

-   Fixed the top menu API indicator when checking the API connection and the manager/cluster information had been changed ([#668](https://github.com/wazuh/wazuh-kibana-app/pull/668)).
-   Fixed our logger module which was not writting logs the very first time Kibana is started neither after a log rotation ([#667](https://github.com/wazuh/wazuh-kibana-app/pull/667)).
-   Fixed a regular expression in the server side when parsing URLs before registering a new Wazuh API ([#690](https://github.com/wazuh/wazuh-kibana-app/pull/690)).
-   Fixed filters from specific visualization regarding to _File integrity_ section ([#694](https://github.com/wazuh/wazuh-kibana-app/pull/694)).
-   Fixed filters parsing when generating a report because it was not parsing negated filters as expected ([#696](https://github.com/wazuh/wazuh-kibana-app/pull/696)).
-   Fixed visualization counter from _OSCAP_ tab ([#722](https://github.com/wazuh/wazuh-kibana-app/pull/722)).

### Removed

-   Temporary removed CSV download from agent inventory section due to Wazuh API bug ([#727](https://github.com/wazuh/wazuh-kibana-app/pull/727)).

## Wazuh v3.3.0/v3.3.1 - Kibana v6.3.0 - Revision 398

### Added

-   Improvements for latest app redesign ([#652](https://github.com/wazuh/wazuh-kibana-app/pull/652)):
    -   The _Welcome_ tabs have been simplified, following a more Elastic design.
    -   Added again the `md-nav-bar` component with refined styles and limited to specific sections.
    -   The _Settings > Welcome_ tab has been removed. You can use the nav bar to switch tabs.
    -   Minor CSS adjustments and reordering.
-   Small app UI improvements ([#634](https://github.com/wazuh/wazuh-kibana-app/pull/634)):
    -   Added link to _Agents Preview_ on the _Agents_ tab breadcrumbs.
    -   Replaced the _Generate report_ button with a smaller one.
    -   Redesigned _Management > Ruleset_ `md-chips` to look similar to Kibana filter pills.
    -   Added agent information bar from _Agents > General_ to _Agents > Welcome_ too.
    -   Refactored flex layout on _Welcome_ tabs to fix a height visual bug.
    -   Removed duplicated loading rings on the _Agents_ tab.
-   Improvements for app tables ([#627](https://github.com/wazuh/wazuh-kibana-app/pull/627)):
    -   Now the current page will be highlighted.
    -   The gap has been fixed to the items per page value.
    -   If there are no more pages for _Next_ or _Prev_ buttons, they will be hidden.
-   Improvements for app health check ([#637](https://github.com/wazuh/wazuh-kibana-app/pull/637)):
    -   Improved design for the view.
    -   The checks have been placed on a table, showing the current status of each one.
-   Changes to our reporting feature ([#639](https://github.com/wazuh/wazuh-kibana-app/pull/639)):
    -   Now the generated reports will include tables for each section.
    -   Added a parser for getting Elasticsearch data table responses.
    -   The reporting feature is now a separated module, and the code has been refactored.
-   Improvements for app tables pagination ([#646](https://github.com/wazuh/wazuh-kibana-app/pull/646)).

### Changed

-   Now the `pretty` parameter on the _Dev tools_ tab will be ignored to avoid `Unexpected error` messages ([#624](https://github.com/wazuh/wazuh-kibana-app/pull/624)).
-   The `pdfkit` dependency has been replaced by `pdfmake` ([#639](https://github.com/wazuh/wazuh-kibana-app/pull/639)).
-   Changed some Kibana tables for performance improvements on the reporting feature ([#644](https://github.com/wazuh/wazuh-kibana-app/pull/644)).
-   Changed the method to refresh the list of known fields on the index pattern ([#650](https://github.com/wazuh/wazuh-kibana-app/pull/650)):
    -   Now when restarting Kibana, the app will update the fieldset preserving the custom user fields.

### Fixed

-   Fixed bug on _Agents CIS-CAT_ tab who wasn't loading the appropriate visualizations ([#626](https://github.com/wazuh/wazuh-kibana-app/pull/626)).
-   Fixed a bug where sometimes the index pattern could be `undefined` during the health check process, leading into a false error message when loading the app ([#640](https://github.com/wazuh/wazuh-kibana-app/pull/640)).
-   Fixed several bugs on the _Settings > API_ tab when removing, adding or editing new entries.

### Removed

-   Removed the app login system ([#636](https://github.com/wazuh/wazuh-kibana-app/pull/636)):
    -   This feature was unstable, experimental and untested for a long time. We'll provide much better RBAC capabilities in the future.
-   Removed the new Kuery language option on Discover app search bars.
    -   This feature will be restored in the future, after more Elastic v6.3.0 adaptations.

## Wazuh v3.3.0/v3.3.1 - Kibana v6.3.0 - Revision 397

### Added

-   Support for Elastic Stack v6.3.0 ([#579](https://github.com/wazuh/wazuh-kibana-app/pull/579) & [#612](https://github.com/wazuh/wazuh-kibana-app/pull/612) & [#615](https://github.com/wazuh/wazuh-kibana-app/pull/615)).
-   Brand-new Wazuh app redesign for the _Monitoring_ tab ([#581](https://github.com/wazuh/wazuh-kibana-app/pull/581)):
    -   Refactored and optimized UI for these tabs, using a breadcrumbs-based navigability.
    -   Used the same guidelines from the previous redesign for _Overview_ and _Agents_ tabs.
-   New tab for _Agents_ - _Inventory_ ([#582](https://github.com/wazuh/wazuh-kibana-app/pull/582)):
    -   Get information about the agent host, such as installed packages, motherboard, operating system, etc.
    -   This tab will appear if the agent has the [`syscollector`](https://documentation.wazuh.com/current/user-manual/reference/ossec-conf/wodle-syscollector.html) wodle enabled.
-   Brand-new extension - _CIS-CAT Alerts_ ([#601](https://github.com/wazuh/wazuh-kibana-app/pull/601)):
    -   A new extension, disabled by default.
    -   Visualize alerts related to the CIS-CAT benchmarks on the _Overview_ and _Agents_ tabs.
    -   Get information about the last performed scan and its score.
-   Several improvements for the  _Dev tools_ tab ([#583](https://github.com/wazuh/wazuh-kibana-app/pull/583) & [#597](https://github.com/wazuh/wazuh-kibana-app/pull/597)):
    -   Now you can insert queries using inline parameters, just like in a web browser.
    -   You can combine inline parameters with JSON-like parameters.
    -   If you use the same parameter on both methods with different values, the inline parameter has precedence over the other one.
    -   The tab icon has been changed for a more appropriate one.
    -   The `Execute query` button is now always placed on the first line of the query block.
-   Refactoring for all app tables ([#582](https://github.com/wazuh/wazuh-kibana-app/pull/582)):
    -   Replaced the old `wz-table` directive with a new one, along with a new data factory.
    -   Now the tables are built with a pagination system.
    -   Much easier method for building tables for the app.
    -   Performance and stability improvements when fetching API data.
    -   Now you can see the total amount of items and the elapsed time.

### Changed

-   Moved some logic from the _Agents preview_ tab to the server, to avoid excessive client-side workload ([#586](https://github.com/wazuh/wazuh-kibana-app/pull/586)).
-   Changed the UI to use the same loading ring across all the app tabs ([#593](https://github.com/wazuh/wazuh-kibana-app/pull/593) & [#599](https://github.com/wazuh/wazuh-kibana-app/pull/599)).
-   Changed the _No results_ message across all the tabs with visualizations ([#599](https://github.com/wazuh/wazuh-kibana-app/pull/599)).

### Fixed

-   Fixed a bug on the _Settings/Extensions_ tab where enabling/disabling some extensions could make other ones to be disabled ([#591](https://github.com/wazuh/wazuh-kibana-app/pull/591)).

## Wazuh v3.3.0/v3.3.1 - Kibana v6.2.4 - Revision 396

### Added

-   Support for Wazuh v3.3.1.
-   Brand-new Wazuh app redesign for the _Settings_ tab ([#570](https://github.com/wazuh/wazuh-kibana-app/pull/570)):
    -   Refactored and optimized UI for these tabs, using a breadcrumbs-based navigability.
    -   Used the same guidelines from the previous redesign for _Overview_ and _Agents_ tabs.
-   Refactoring for _Overview_ and _Agents_ controllers ([#564](https://github.com/wazuh/wazuh-kibana-app/pull/564)):
    -   Reduced duplicated code by splitting it into separate files.
    -   Code optimization for a better performance and maintainability.
    -   Added new services to provide similar functionality between different app tabs.
-   Added `data.vulnerability.package.condition` to the list of known fields ([#566](https://github.com/wazuh/wazuh-kibana-app/pull/566)).

### Changed

-   The `wazuh-logs` and `wazuh-monitoring` folders have been moved to the Kibana's `optimize` directory in order to avoid some error messages when using the `kibana-plugin list` command ([#563](https://github.com/wazuh/wazuh-kibana-app/pull/563)).

### Fixed

-   Fixed a bug on the _Settings_ tab where updating an API entry with wrong credentials would corrupt the existing one ([#558](https://github.com/wazuh/wazuh-kibana-app/pull/558)).
-   Fixed a bug on the _Settings_ tab where removing an API entry while its edit form is opened would hide the `Add API` button unless the user reloads the tab ([#558](https://github.com/wazuh/wazuh-kibana-app/pull/558)).
-   Fixed some Audit visualizations on the _Overview_ and _Agents_ tabs that weren't using the same search query to show the results ([#572](https://github.com/wazuh/wazuh-kibana-app/pull/572)).
-   Fixed undefined variable error on the `wz-menu` directive ([#575](https://github.com/wazuh/wazuh-kibana-app/pull/575)).

## Wazuh v3.3.0 - Kibana v6.2.4 - Revision 395

### Fixed

-   Fixed a bug on the _Agent Configuration_ tab where the sync status was always `NOT SYNCHRONIZED` ([#569](https://github.com/wazuh/wazuh-kibana-app/pull/569)).

## Wazuh v3.3.0 - Kibana v6.2.4 - Revision 394

### Added

-   Support for Wazuh v3.3.0.
-   Updated some backend API calls to include the app version in the request header ([#560](https://github.com/wazuh/wazuh-kibana-app/pull/560)).

## Wazuh v3.2.4 - Kibana v6.2.4 - Revision 393

### Added

-   Brand-new Wazuh app redesign for _Overview_ and _Agents_ tabs ([#543](https://github.com/wazuh/wazuh-kibana-app/pull/543)):
    -   Updated UI for these tabs using breadcrumbs.
    -   New _Welcome_ screen, presenting all the tabs to the user, with useful links to our documentation.
    -   Overall design improved, adjusted font sizes and reduced HTML code.
    -   This base will allow the app to increase its functionality in the future.
    -   Removed the `md-nav-bar` component for a better user experience on small screens.
    -   Improved app performance removing some CSS effects from some components, such as buttons.
-   New filter for agent version on the _Agents Preview_ tab ([#537](https://github.com/wazuh/wazuh-kibana-app/pull/537)).
-   New filter for cluster node on the _Agents Preview_ tab ([#538](https://github.com/wazuh/wazuh-kibana-app/pull/538)).

### Changed

-   Now the report generation process will run in a parallel mode in the foreground ([#523](https://github.com/wazuh/wazuh-kibana-app/pull/523)).
-   Replaced the usage of `$rootScope` with two new factories, along with more controller improvements ([#525](https://github.com/wazuh/wazuh-kibana-app/pull/525)).
-   Now the _Extensions_ tab on _Settings_ won't edit the `.wazuh` index to modify the extensions configuration for all users ([#545](https://github.com/wazuh/wazuh-kibana-app/pull/545)).
    -   This allows each new user to always start with the base extensions configuration, and modify it to its needs storing the settings on a browser cookie.
-   Now the GDPR requirements description on its tab won't be loaded if the Wazuh API version is not v3.2.3 or higher ([#546](https://github.com/wazuh/wazuh-kibana-app/pull/546)).

### Fixed

-   Fixed a bug where the app crashes when attempting to download huge amounts of data as CSV format ([#521](https://github.com/wazuh/wazuh-kibana-app/pull/521)).
-   Fixed a bug on the Timelion visualizations from _Management/Monitoring_ which were not properly filtering and showing the cluster nodes information ([#530](https://github.com/wazuh/wazuh-kibana-app/pull/530)).
-   Fixed several bugs on the loading process when switching between tabs with or without visualizations in the _Overview_ and _Agents_ tab ([#531](https://github.com/wazuh/wazuh-kibana-app/pull/531) & [#533](https://github.com/wazuh/wazuh-kibana-app/pull/533)).
-   Fixed a bug on the `wazuh-monitoring` index feature when using multiple inserted APIs, along with several performance improvements ([#539](https://github.com/wazuh/wazuh-kibana-app/pull/539)).
-   Fixed a bug where the OS filter on the _Agents Preview_ tab would exclude the rest of filters instead of combining them ([#552](https://github.com/wazuh/wazuh-kibana-app/pull/552)).
-   Fixed a bug where the Extensions settings were restored every time the user opened the _Settings_ tab or pressed the _Set default manager_ button ([#555](https://github.com/wazuh/wazuh-kibana-app/pull/555) & [#556](https://github.com/wazuh/wazuh-kibana-app/pull/556)).

## Wazuh v3.2.3/v3.2.4 - Kibana v6.2.4 - Revision 392

### Added

-   Support for Wazuh v3.2.4.
-   New functionality - _Reporting_ ([#510](https://github.com/wazuh/wazuh-kibana-app/pull/510)):
    -   Generate PDF logs on the _Overview_ and _Agents_ tabs, with the new button next to _Panels_ and _Discover_.
    -   The report will contain the current visualizations from the tab where you generated it.
    -   List all your generated reports, download or deleted them at the new _Management/Reporting_ tab.
    -   **Warning:** If you leave the tab while generating a report, the process will be aborted.
-   Added warning/error messages about the total RAM on the server side ([#502](https://github.com/wazuh/wazuh-kibana-app/pull/502)):
    -   None of this messages will prevent the user from accessing the app, it's just a recommendation.
    -   If your server has less than 2GB of RAM, you'll get an error message when opening the app.
    -   If your server has between 2GB and 3GB of RAM, you'll get a warning message.
    -   If your server has more than 3GB of RAM, you won't get any kind of message.
-   Refactoring and added loading bar to _Manager Logs_ and _Groups_ tabs ([#505](https://github.com/wazuh/wazuh-kibana-app/pull/505)).
-   Added more Syscheck options to _Management/Agents_ configuration tabs ([#509](https://github.com/wazuh/wazuh-kibana-app/pull/509)).

### Fixed

-   Added more fields to the `known-fields.js` file to avoid warning messages on _Discover_ when using Filebeat for alerts forwarding ([#497](https://github.com/wazuh/wazuh-kibana-app/pull/497)).
-   Fixed a bug where clicking on the _Check connection_ button on the _Settings_ tab threw an error message although the API connected successfully ([#504](https://github.com/wazuh/wazuh-kibana-app/pull/504)).
-   Fixed a bug where the _Agents_ tab was not properly showing the total of agents due to the new Wazuh cluster implementation ([#517](https://github.com/wazuh/wazuh-kibana-app/pull/517)).

## Wazuh v3.2.3 - Kibana v6.2.4 - Revision 391

### Added

-   Support for Wazuh v3.2.3.
-   Brand-new extension - _GDPR Alerts_ ([#453](https://github.com/wazuh/wazuh-kibana-app/pull/453)):
    -   A new extension, enabled by default.
    -   Visualize alerts related to the GDPR compliance on the _Overview_ and _Agents_ tabs.
    -   The _Ruleset_ tab has been updated to include GDPR filters on the _Rules_ subtab.
-   Brand-new Management tab - _Monitoring_ ([#490](https://github.com/wazuh/wazuh-kibana-app/pull/490)):
    -   Visualize your Wazuh cluster, both master and clients.
        -   Get the current cluster configuration.
        -   Nodes listing, sorting, searching, etc.
    -   Get a more in-depth cluster status thanks to the newly added [_Timelion_](https://www.elastic.co/guide/en/kibana/current/timelion.html) visualizations.
    -   The Detail view gives you a summary of the node's healthcheck.
-   Brand-new tab - _Dev tools_ ([#449](https://github.com/wazuh/wazuh-kibana-app/pull/449)):
    -   Find it on the top navbar, next to _Discover_.
    -   Execute Wazuh API requests directly from the app.
    -   This tab uses your currently selected API from _Settings_.
    -   You can type different API requests on the input window, select one with the cursor, and click on the Play button to execute it.
    -   You can also type comments on the input window.
-   More improvements for the _Manager/Ruleset_ tab ([#446](https://github.com/wazuh/wazuh-kibana-app/pull/446)):
    -   A new colour palette for regex, order and rule description arguments.
    -   Added return to List view on Ruleset button while on Detail view.
    -   Fixed line height on all table headers.
    -   Removed unused, old code from Ruleset controllers.
-   Added option on `config.yml` to enable/disable the `wazuh-monitoring` index ([#441](https://github.com/wazuh/wazuh-kibana-app/pull/441)):
    -   Configure the frequency time to generate new indices.
    -   The default frequency time has been increased to 1 hour.
    -   When disabled, useful metrics will appear on _Overview/General_ replacing the _Agent status_ visualization.
-   Added CSV exporting button to the app ([#431](https://github.com/wazuh/wazuh-kibana-app/pull/431)):
    -   Implemented new logic to fetch data from the Wazuh API and download it in CSV format.
    -   Currently available for the _Ruleset_, _Logs_ and _Groups_ sections on the _Manager_ tab and also the _Agents_ tab.
-   More refactoring to the app backend ([#439](https://github.com/wazuh/wazuh-kibana-app/pull/439)):
    -   Standardized error output from the server side.
    -   Drastically reduced the error management logic on the client side.
    -   Applied the _Facade_ pattern when importing/exporting modules.
    -   Deleted unused/deprecated/useless methods both from server and client side.
    -   Some optimizations to variable type usages.
-   Refactoring to Kibana filters management ([#452](https://github.com/wazuh/wazuh-kibana-app/pull/452) & [#459](https://github.com/wazuh/wazuh-kibana-app/pull/459)):
    -   Added new class to build queries from the base query.
    -   The filter management is being done on controllers instead of the `discover` directive.
    -   Now we are emitting specific events whenever we are fetching data or communicating to the `discover` directive.
    -   The number of useless requests to fetch data has been reduced.
    -   The synchronization actions are working as expected regardless the amount of data and/or the number of machine resources.
    -   Fixed several bugs about filter usage and transition to different app tabs.
-   Added confirmation message when the user deletes an API entry on _Settings/API_ ([#428](https://github.com/wazuh/wazuh-kibana-app/pull/428)).
-   Added support for filters on the _Manager/Logs_ tab when realtime is enabled ([#433](https://github.com/wazuh/wazuh-kibana-app/pull/433)).
-   Added more filter options to the Detail view on _Manager/Ruleset_ ([#434](https://github.com/wazuh/wazuh-kibana-app/pull/434)).

### Changed

-   Changed OSCAP visualization to avoid clipping issues with large agent names ([#429](https://github.com/wazuh/wazuh-kibana-app/pull/429)).
-   Now the related Rules or Decoders sections on _Manager/Ruleset_ will remain hidden if there isn't any data to show or while it's loading ([#434](https://github.com/wazuh/wazuh-kibana-app/pull/434)).
-   Added a 200ms delay when fetching iterable data from the Wazuh API ([#445](https://github.com/wazuh/wazuh-kibana-app/pull/445) & [#450](https://github.com/wazuh/wazuh-kibana-app/pull/450)).
-   Fixed several bugs related to Wazuh API timeout/cancelled requests ([#445](https://github.com/wazuh/wazuh-kibana-app/pull/445)).
-   Added `ENOTFOUND`, `EHOSTUNREACH`, `EINVAL`, `EAI_AGAIN` options for API URL parameter checking ([#463](https://github.com/wazuh/wazuh-kibana-app/pull/463)).
-   Now the _Settings/Extensions_ subtab won't appear unless there's at least one API inserted ([#465](https://github.com/wazuh/wazuh-kibana-app/pull/465)).
-   Now the index pattern selector on _Settings/Pattern_ will also refresh the known fields when changing it ([#477](https://github.com/wazuh/wazuh-kibana-app/pull/477)).
-   Changed the _Manager_ tab into _Management_ ([#490](https://github.com/wazuh/wazuh-kibana-app/pull/490)).

### Fixed

-   Fixed a bug where toggling extensions after deleting an API entry could lead into an error message ([#465](https://github.com/wazuh/wazuh-kibana-app/pull/465)).
-   Fixed some performance bugs on the `dataHandler` service ([#442](https://github.com/wazuh/wazuh-kibana-app/pull/442) & [#486](https://github.com/wazuh/wazuh-kibana-app/pull/442)).
-   Fixed a bug when loading the _Agents preview_ tab on Safari web browser ([#447](https://github.com/wazuh/wazuh-kibana-app/pull/447)).
-   Fixed a bug where a new extension (enabled by default) appears disabled when updating the app ([#456](https://github.com/wazuh/wazuh-kibana-app/pull/456)).
-   Fixed a bug where pressing the Enter key on the _Discover's_ tab search bar wasn't working properly ([#488](https://github.com/wazuh/wazuh-kibana-app/pull/488)).

### Removed

-   Removed the `rison` dependency from the `package.json` file ([#452](https://github.com/wazuh/wazuh-kibana-app/pull/452)).
-   Removed unused Elasticsearch request to avoid problems when there's no API inserted ([#460](https://github.com/wazuh/wazuh-kibana-app/pull/460)).

## Wazuh v3.2.1/v3.2.2 - Kibana v6.2.4 - Revision 390

### Added

-   Support for Wazuh v3.2.2.
-   Refactoring on visualizations use and management ([#397](https://github.com/wazuh/wazuh-kibana-app/pull/397)):
    -   Visualizations are no longer stored on an index, they're built and loaded on demand when needed to render the interface.
    -   Refactoring on the whole app source code to use the _import/export_ paradigm.
    -   Removed old functions and variables from the old visualization management logic.
    -   Removed cron task to clean remaining visualizations since it's no longer needed.
    -   Some Kibana functions and modules have been overridden in order to make this refactoring work.
        -   This change is not intrusive in any case.
-   New redesign for the _Manager/Ruleset_ tab ([#420](https://github.com/wazuh/wazuh-kibana-app/pull/420)):
    -   Rules and decoders list now divided into two different sections: _List view_ and _Detail view_.
    -   Removed old expandable tables to move the rule/decoder information into a new space.
    -   Enable different filters on the detail view for a better search on the list view.
    -   New table for related rules or decoders.
    -   And finally, a bunch of minor design enhancements to the whole app.
-   Added a copyright notice to the whole app source code ([#395](https://github.com/wazuh/wazuh-kibana-app/pull/395)).
-   Updated `.gitignore` with the _Node_ template ([#395](https://github.com/wazuh/wazuh-kibana-app/pull/395)).
-   Added new module to the `package.json` file, [`rison`](https://www.npmjs.com/package/rison) ([#404](https://github.com/wazuh/wazuh-kibana-app/pull/404)).
-   Added the `errorHandler` service to the blank screen scenario ([#413](https://github.com/wazuh/wazuh-kibana-app/pull/413)):
    -   Now the exact error message will be shown to the user, instead of raw JSON content.
-   Added new option on the `config.yml` file to disable the new X-Pack RBAC capabilities to filter index-patterns ([#417](https://github.com/wazuh/wazuh-kibana-app/pull/417)).

### Changed

-   Small minor enhancements to the user interface ([#396](https://github.com/wazuh/wazuh-kibana-app/pull/396)):
    -   Reduced Wazuh app logo size.
    -   Changed buttons text to not use all-capitalized letters.
    -   Minor typos found in the HTML/CSS code have been fixed.
-   Now the app log stores the package revision ([#417](https://github.com/wazuh/wazuh-kibana-app/pull/417)).

### Fixed

-   Fixed bug where the _Agents_ tab didn't preserve the filters after reloading the page ([#404](https://github.com/wazuh/wazuh-kibana-app/pull/404)).
-   Fixed a bug when using X-Pack that sometimes threw an error of false _"Not enough privileges"_ scenario ([#415](https://github.com/wazuh/wazuh-kibana-app/pull/415)).
-   Fixed a bug where the Kibana Discover auto-refresh functionality was still working when viewing the _Agent configuration_ tab ([#419](https://github.com/wazuh/wazuh-kibana-app/pull/419)).

## Wazuh v3.2.1 - Kibana v6.2.4 - Revision 389

### Changed

-   Changed severity and verbosity to some log messages ([#412](https://github.com/wazuh/wazuh-kibana-app/pull/412)).

### Fixed

-   Fixed a bug when using the X-Pack plugin without security capabilities enabled ([#403](https://github.com/wazuh/wazuh-kibana-app/pull/403)).
-   Fixed a bug when the app was trying to create `wazuh-monitoring` indices without checking the existence of the proper template ([#412](https://github.com/wazuh/wazuh-kibana-app/pull/412)).

## Wazuh v3.2.1 - Kibana v6.2.4 - Revision 388

### Added

-   Support for Elastic Stack v6.2.4.
-   App server fully refactored ([#360](https://github.com/wazuh/wazuh-kibana-app/pull/360)):
    -   Added new classes, reduced the amount of code, removed unused functions, and several optimizations.
    -   Now the app follows a more ES6 code style on multiple modules.
    -   _Overview/Agents_ visualizations have been ordered into separated files and folders.
    -   Now the app can use the default index defined on the `/ect/kibana/kibana.yml` file.
    -   Better error handling for the visualizations directive.
    -   Added a cron job to delete remaining visualizations on the `.kibana` index if so.
    -   Also, we've added some changes when using the X-Pack plugin:
        -   Better management of users and roles in order to use the app capabilities.
        -   Prevents app loading if the currently logged user has no access to any index pattern.
-   Added the `errorHandler` service to the `dataHandler` factory ([#340](https://github.com/wazuh/wazuh-kibana-app/pull/340)).
-   Added Syscollector section to _Manager/Agents Configuration_ tabs ([#359](https://github.com/wazuh/wazuh-kibana-app/pull/359)).
-   Added `cluster.name` field to the `wazuh-monitoring` index ([#377](https://github.com/wazuh/wazuh-kibana-app/pull/377)).

### Changed

-   Increased the query size when fetching the index pattern list ([#339](https://github.com/wazuh/wazuh-kibana-app/pull/339)).
-   Changed active colour for all app tables ([#347](https://github.com/wazuh/wazuh-kibana-app/pull/347)).
-   Changed validation regex to accept URLs with non-numeric format ([#353](https://github.com/wazuh/wazuh-kibana-app/pull/353)).
-   Changed visualization removal cron task to avoid excessive log messages when there weren't removed visualizations ([#361](https://github.com/wazuh/wazuh-kibana-app/pull/361)).
-   Changed filters comparison for a safer access ([#383](https://github.com/wazuh/wazuh-kibana-app/pull/383)).
-   Removed some `server.log` messages to avoid performance errors ([#384](https://github.com/wazuh/wazuh-kibana-app/pull/384)).
-   Changed the way of handling the index patterns list ([#360](https://github.com/wazuh/wazuh-kibana-app/pull/360)).
-   Rewritten some false error-level logs to just information-level ones ([#360](https://github.com/wazuh/wazuh-kibana-app/pull/360)).
-   Changed some files from JSON to CommonJS for performance improvements ([#360](https://github.com/wazuh/wazuh-kibana-app/pull/360)).
-   Replaced some code on the `kibana-discover` directive with a much cleaner statement to avoid issues on the _Agents_ tab ([#394](https://github.com/wazuh/wazuh-kibana-app/pull/394)).

### Fixed

-   Fixed a bug where several `agent.id` filters were created at the same time when navigating between _Agents_ and _Groups_ with different selected agents ([#342](https://github.com/wazuh/wazuh-kibana-app/pull/342)).
-   Fixed logic on the index-pattern selector which wasn't showing the currently selected pattern the very first time a user opened the app ([#345](https://github.com/wazuh/wazuh-kibana-app/pull/345)).
-   Fixed a bug on the `errorHandler` service who was preventing a proper output of some Elastic-related backend error messages ([#346](https://github.com/wazuh/wazuh-kibana-app/pull/346)).
-   Fixed panels flickering in the _Settings_ tab ([#348](https://github.com/wazuh/wazuh-kibana-app/pull/348)).
-   Fixed a bug in the shards and replicas settings when the user sets the value to zero (0) ([#358](https://github.com/wazuh/wazuh-kibana-app/pull/358)).
-   Fixed several bugs related to the upgrade process from Wazuh 2.x to the new refactored server ([#363](https://github.com/wazuh/wazuh-kibana-app/pull/363)).
-   Fixed a bug in _Discover/Agents VirusTotal_ tabs to avoid conflicts with the `agent.name` field ([#379](https://github.com/wazuh/wazuh-kibana-app/pull/379)).
-   Fixed a bug on the implicit filter in _Discover/Agents PCI_ tabs ([#393](https://github.com/wazuh/wazuh-kibana-app/pull/393)).

### Removed

-   Removed clear API password on `checkPattern` response ([#339](https://github.com/wazuh/wazuh-kibana-app/pull/339)).
-   Removed old dashboard visualizations to reduce loading times ([#360](https://github.com/wazuh/wazuh-kibana-app/pull/360)).
-   Removed some unused dependencies due to the server refactoring ([#360](https://github.com/wazuh/wazuh-kibana-app/pull/360)).
-   Removed completely `metricService` from the app ([#389](https://github.com/wazuh/wazuh-kibana-app/pull/389)).

## Wazuh v3.2.1 - Kibana v6.2.2/v6.2.3 - Revision 387

### Added

-   New logging system ([#307](https://github.com/wazuh/wazuh-kibana-app/pull/307)):
    -   New module implemented to write app logs.
    -   Now a trace is stored every time the app is re/started.
    -   Currently, the `initialize.js` and `monitoring.js` files work with this system.
    -   Note: the logs will live under `/var/log/wazuh/wazuhapp.log` on Linux systems, on Windows systems they will live under `kibana/plugins/`. It rotates the log whenever it reaches 100MB.
-   Better cookies handling ([#308](https://github.com/wazuh/wazuh-kibana-app/pull/308)):
    -   New field on the `.wazuh-version` index to store the last time the Kibana server was restarted.
    -   This is used to check if the cookies have consistency with the current server status.
    -   Now the app is clever and takes decisions depending on new consistency checks.
-   New design for the _Agents/Configuration_ tab ([#310](https://github.com/wazuh/wazuh-kibana-app/pull/310)):
    -   The style is the same as the _Manager/Configuration_ tab.
    -   Added two more sections: CIS-CAT and Commands ([#315](https://github.com/wazuh/wazuh-kibana-app/pull/315)).
    -   Added a new card that will appear when there's no group configuration at all ([#323](https://github.com/wazuh/wazuh-kibana-app/pull/323)).
-   Added _"group"_ column on the agents list in _Agents_ ([#312](https://github.com/wazuh/wazuh-kibana-app/pull/312)):
    -   If you click on the group, it will redirect the user to the specified group in _Manager/Groups_.
-   New option for the `config.yml` file, `ip.selector` ([#313](https://github.com/wazuh/wazuh-kibana-app/pull/313)):
    -   Define if the app will show or not the index pattern selector on the top navbar.
    -   This setting is set to `true` by default.
-   More CSS cleanup and reordering ([#315](https://github.com/wazuh/wazuh-kibana-app/pull/315)):
    -   New `typography.less` file.
    -   New `layout.less` file.
    -   Removed `cleaned.less` file.
    -   Reordering and cleaning of existing CSS files, including removal of unused classes, renaming, and more.
    -   The _Settings_ tab has been refactored to correct some visual errors with some card components.
    -   Small refactoring to some components from _Manager/Ruleset_ ([#323](https://github.com/wazuh/wazuh-kibana-app/pull/323)).
-   New design for the top navbar ([#326](https://github.com/wazuh/wazuh-kibana-app/pull/326)):
    -   Cleaned and refactored code
    -   Revamped design, smaller and with minor details to follow the rest of Wazuh app guidelines.
-   New design for the wz-chip component to follow the new Wazuh app guidelines ([#323](https://github.com/wazuh/wazuh-kibana-app/pull/323)).
-   Added more descriptive error messages when the user inserts bad credentials on the _Add new API_ form in the _Settings_ tab ([#331](https://github.com/wazuh/wazuh-kibana-app/pull/331)).
-   Added a new CSS class to truncate overflowing text on tables and metric ribbons ([#332](https://github.com/wazuh/wazuh-kibana-app/pull/332)).
-   Support for Elastic Stack v6.2.2/v6.2.3.

### Changed

-   Improved the initialization system ([#317](https://github.com/wazuh/wazuh-kibana-app/pull/317)):
    -   Now the app will re-create the index-pattern if the user deletes the currently used by the Wazuh app.
    -   The fieldset is now automatically refreshed if the app detects mismatches.
    -   Now every index-pattern is dynamically formatted (for example, to enable the URLs in the _Vulnerabilities_ tab).
    -   Some code refactoring for a better handling of possible use cases.
    -   And the best thing, it's no longer needed to insert the sample alert!
-   Improvements and changes to index-patterns ([#320](https://github.com/wazuh/wazuh-kibana-app/pull/320) & [#333](https://github.com/wazuh/wazuh-kibana-app/pull/333)):
    -   Added a new route, `/get-list`, to fetch the index pattern list.
    -   Removed and changed several functions for a proper management of index-patterns.
    -   Improved the compatibility with user-created index-patterns, known to have unpredictable IDs.
    -   Now the app properly redirects to `/blank-screen` if the length of the index patterns list is 0.
    -   Ignored custom index patterns with auto-generated ID on the initialization process.
        -   Now it uses the value set on the `config.yml` file.
    -   If the index pattern is no longer available, the cookie will be overwritten.
-   Improvements to the monitoring module ([#322](https://github.com/wazuh/wazuh-kibana-app/pull/322)):
    -   Minor refactoring to the whole module.
    -   Now the `wazuh-monitoring` index pattern is regenerated if it's missing.
    -   And the best thing, it's no longer needed to insert the monitoring template!
-   Now the app health check system only checks if the API and app have the same `major.minor` version ([#311](https://github.com/wazuh/wazuh-kibana-app/pull/311)):
    -   Previously, the API and app had to be on the same `major.minor.patch` version.
-   Adjusted space between title and value in some cards showing Manager or Agent configurations ([#315](https://github.com/wazuh/wazuh-kibana-app/pull/315)).
-   Changed red and green colours to more saturated ones, following Kibana style ([#315](https://github.com/wazuh/wazuh-kibana-app/pull/315)).

### Fixed

-   Fixed bug in Firefox browser who was not properly showing the tables with the scroll pagination functionality ([#314](https://github.com/wazuh/wazuh-kibana-app/pull/314)).
-   Fixed bug where visualizations weren't being destroyed due to ongoing renderization processes ([#316](https://github.com/wazuh/wazuh-kibana-app/pull/316)).
-   Fixed several UI bugs for a better consistency and usability ([#318](https://github.com/wazuh/wazuh-kibana-app/pull/318)).
-   Fixed an error where the initial index-pattern was not loaded properly the very first time you enter the app ([#328](https://github.com/wazuh/wazuh-kibana-app/pull/328)).
-   Fixed an error message that appeared whenever the app was not able to found the `wazuh-monitoring` index pattern ([#328](https://github.com/wazuh/wazuh-kibana-app/pull/328)).

## Wazuh v3.2.1 - Kibana v6.2.2 - Revision 386

### Added

-   New design for the _Manager/Groups_ tab ([#295](https://github.com/wazuh/wazuh-kibana-app/pull/295)).
-   New design for the _Manager/Configuration_ tab ([#297](https://github.com/wazuh/wazuh-kibana-app/pull/297)).
-   New design of agents statistics for the _Agents_ tab ([#299](https://github.com/wazuh/wazuh-kibana-app/pull/299)).
-   Added information ribbon into _Overview/Agent SCAP_ tabs ([#303](https://github.com/wazuh/wazuh-kibana-app/pull/303)).
-   Added information ribbon into _Overview/Agent VirusTotal_ tabs ([#306](https://github.com/wazuh/wazuh-kibana-app/pull/306)).
-   Added information ribbon into _Overview AWS_ tab ([#306](https://github.com/wazuh/wazuh-kibana-app/pull/306)).

### Changed

-   Refactoring of HTML and CSS code throughout the whole Wazuh app ([#294](https://github.com/wazuh/wazuh-kibana-app/pull/294), [#302](https://github.com/wazuh/wazuh-kibana-app/pull/302) & [#305](https://github.com/wazuh/wazuh-kibana-app/pull/305)):
    -   A big milestone for the project was finally achieved with this refactoring.
    -   We've removed the Bootstrap dependency from the `package.json` file.
    -   We've removed and merged many duplicated rules.
    -   We've removed HTML and `angular-md` overriding rules. Now we have more own-made classes to avoid undesired results on the UI.
    -   Also, this update brings tons of minor bugfixes related to weird HTML code.
-   Wazuh app visualizations reviewed ([#301](https://github.com/wazuh/wazuh-kibana-app/pull/301)):
    -   The number of used buckets has been limited since most of the table visualizations were surpassing acceptable limits.
    -   Some visualizations have been checked to see if they make complete sense on what they mean to show to the user.
-   Modified some app components for better follow-up of Kibana guidelines ([#290](https://github.com/wazuh/wazuh-kibana-app/pull/290) & [#297](https://github.com/wazuh/wazuh-kibana-app/pull/297)).
    -   Also, some elements were modified on the _Discover_ tab in order to correct some mismatches.

### Fixed

-   Adjusted information ribbon in _Agents/General_ for large OS names ([#290](https://github.com/wazuh/wazuh-kibana-app/pull/290) & [#294](https://github.com/wazuh/wazuh-kibana-app/pull/294)).
-   Fixed unsafe array access on the visualization directive when going directly into _Manager/Ruleset/Decoders_ ([#293](https://github.com/wazuh/wazuh-kibana-app/pull/293)).
-   Fixed a bug where navigating between agents in the _Agents_ tab was generating duplicated `agent.id` implicit filters ([#296](https://github.com/wazuh/wazuh-kibana-app/pull/296)).
-   Fixed a bug where navigating between different tabs from _Overview_ or _Agents_ while being on the _Discover_ sub-tab was causing data loss in metric watchers ([#298](https://github.com/wazuh/wazuh-kibana-app/pull/298)).
-   Fixed incorrect visualization of the rule level on _Manager/Ruleset/Rules_ when the rule level is zero (0) ([#298](https://github.com/wazuh/wazuh-kibana-app/pull/298)).

### Removed

-   Removed almost every `md-tooltip` component from the whole app ([#305](https://github.com/wazuh/wazuh-kibana-app/pull/305)).
-   Removed unused images from the `img` folder ([#305](https://github.com/wazuh/wazuh-kibana-app/pull/305)).

## Wazuh v3.2.1 - Kibana v6.2.2 - Revision 385

### Added

-   Support for Wazuh v3.2.1.
-   Brand-new first redesign for the app user interface ([#278](https://github.com/wazuh/wazuh-kibana-app/pull/278)):
    -   This is the very first iteration of a _work-in-progress_ UX redesign for the Wazuh app.
    -   The overall interface has been refreshed, removing some unnecessary colours and shadow effects.
    -   The metric visualizations have been replaced by an information ribbon under the filter search bar, reducing the amount of space they occupied.
        -   A new service was implemented for a proper handling of the metric visualizations watchers ([#280](https://github.com/wazuh/wazuh-kibana-app/pull/280)).
    -   The rest of the app visualizations now have a new, more detailed card design.
-   New shards and replicas settings to the `config.yml` file ([#277](https://github.com/wazuh/wazuh-kibana-app/pull/277)):
    -   Now you can apply custom values to the shards and replicas for the `.wazuh` and `.wazuh-version` indices.
    -   This feature only works before the installation process. If you modify these settings after installing the app, they won't be applied at all.

### Changed

-   Now clicking again on the _Groups_ tab on _Manager_ will properly reload the tab and redirect to the beginning ([#274](https://github.com/wazuh/wazuh-kibana-app/pull/274)).
-   Now the visualizations only use the `vis-id` attribute for loading them ([#275](https://github.com/wazuh/wazuh-kibana-app/pull/275)).
-   The colours from the toast messages have been replaced to follow the Elastic 6 guidelines ([#286](https://github.com/wazuh/wazuh-kibana-app/pull/286)).

### Fixed

-   Fixed wrong data flow on _Agents/General_ when coming from and going to the _Groups_ tab ([#273](https://github.com/wazuh/wazuh-kibana-app/pull/273)).
-   Fixed sorting on tables, now they use the sorting functionality provided by the Wazuh API ([#274](https://github.com/wazuh/wazuh-kibana-app/pull/274)).
-   Fixed column width issues on some tables ([#274](https://github.com/wazuh/wazuh-kibana-app/pull/274)).
-   Fixed bug in the _Agent configuration_ JSON viewer who didn't properly show the full group configuration ([#276](https://github.com/wazuh/wazuh-kibana-app/pull/276)).
-   Fixed excessive loading time from some Audit visualizations ([#278](https://github.com/wazuh/wazuh-kibana-app/pull/278)).
-   Fixed Play/Pause button in timepicker's auto-refresh ([#281](https://github.com/wazuh/wazuh-kibana-app/pull/281)).
-   Fixed unusual scenario on visualization directive where sometimes there was duplicated implicit filters when doing a search ([#283](https://github.com/wazuh/wazuh-kibana-app/pull/283)).
-   Fixed some _Overview Audit_ visualizations who were not working properly ([#285](https://github.com/wazuh/wazuh-kibana-app/pull/285)).

### Removed

-   Deleted the `id` attribute from all the app visualizations ([#275](https://github.com/wazuh/wazuh-kibana-app/pull/275)).

## Wazuh v3.2.0 - Kibana v6.2.2 - Revision 384

### Added

-   New directives for the Wazuh app: `wz-table`, `wz-table-header` and `wz-search-bar` ([#263](https://github.com/wazuh/wazuh-kibana-app/pull/263)):
    -   Maintainable and reusable components for a better-structured app.
    -   Several files have been changed, renamed and moved to new folders, following _best practices_.
    -   The progress bar is now within its proper directive ([#266](https://github.com/wazuh/wazuh-kibana-app/pull/266)).
    -   Minor typos and refactoring changes to the new directives.
-   Support for Elastic Stack v6.2.2.

### Changed

-   App buttons have been refactored. Unified CSS and HTML for buttons, providing the same structure for them ([#269](https://github.com/wazuh/wazuh-kibana-app/pull/269)).
-   The API list on Settings now shows the latest inserted API at the beginning of the list ([#261](https://github.com/wazuh/wazuh-kibana-app/pull/261)).
-   The check for the currently applied pattern has been improved, providing clever handling of Elasticsearch errors ([#271](https://github.com/wazuh/wazuh-kibana-app/pull/271)).
-   Now on _Settings_, when the Add or Edit API form is active, if you press the other button, it will make the previous one disappear, getting a clearer interface ([#9df1e31](https://github.com/wazuh/wazuh-kibana-app/commit/9df1e317903edf01c81eba068da6d20a8a1ea7c2)).

### Fixed

-   Fixed visualizations directive to properly load the _Manager/Ruleset_ visualizations ([#262](https://github.com/wazuh/wazuh-kibana-app/pull/262)).
-   Fixed a bug where the classic extensions were not affected by the settings of the `config.yml` file ([#266](https://github.com/wazuh/wazuh-kibana-app/pull/266)).
-   Fixed minor CSS bugs from the conversion to directives to some components ([#266](https://github.com/wazuh/wazuh-kibana-app/pull/266)).
-   Fixed bug in the tables directive when accessing a member it doesn't exist ([#266](https://github.com/wazuh/wazuh-kibana-app/pull/266)).
-   Fixed browser console log error when clicking the Wazuh logo on the app ([#6647fbc](https://github.com/wazuh/wazuh-kibana-app/commit/6647fbc051c2bf69df7df6e247b2b2f46963f194)).

### Removed

-   Removed the `kbn-dis` directive from _Manager/Ruleset_ ([#262](https://github.com/wazuh/wazuh-kibana-app/pull/262)).
-   Removed the `filters.js` and `kibana_fields_file.json` files ([#263](https://github.com/wazuh/wazuh-kibana-app/pull/263)).
-   Removed the `implicitFilters` service ([#270](https://github.com/wazuh/wazuh-kibana-app/pull/270)).
-   Removed visualizations loading status trace from controllers and visualization directive ([#270](https://github.com/wazuh/wazuh-kibana-app/pull/270)).

## Wazuh v3.2.0 - Kibana v6.2.1 - Revision 383

### Added

-   Support for Wazuh 3.2.0.
-   Compatibility with Kibana 6.1.0 to Kibana 6.2.1.
-   New tab for vulnerability detector alerts.

### Changed

-   The app now shows the index pattern selector only if the list length is greater than 1.
    -   If it's exactly 1 shows the index pattern without a selector.
-   Now the index pattern selector only shows the compatible ones.
    -   It's no longer possible to select the `wazuh-monitoring` index pattern.
-   Updated Bootstrap to 3.3.7.
-   Improved filter propagation between Discover and the visualizations.
-   Replaced the login route name from /login to /wlogin to avoid conflict with X-Pack own login route.

### Fixed

-   Several CSS bugfixes for better compatibility with Kibana 6.2.1.
-   Some variables changed for adapting new Wazuh API requests.
-   Better error handling for some Elastic-related messages.
-   Fixed browser console error from top-menu directive.
-   Removed undesired md-divider from Manager/Logs.
-   Adjusted the width of a column in Manager/Logs to avoid overflow issues with the text.
-   Fixed a wrong situation with the visualizations when we refresh the Manager/Rules tab.

### Removed

-   Removed the `travis.yml` file.

## Wazuh v3.1.0 - Kibana v6.1.3 - Revision 380

### Added

-   Support for Wazuh 3.1.0.
-   Compatibility with Kibana 6.1.3.
-   New error handler for better app errors reporting.
-   A new extension for Amazon Web Services alerts.
-   A new extension for VirusTotal alerts.
-   New agent configuration tab:
    -   Visualize the current group configuration for the currently selected agent on the app.
    -   Navigate through the different tabs to see which configuration is being used.
    -   Check the synchronization status for the configuration.
    -   View the current group of the agent and click on it to go to the Groups tab.
-   New initial health check for checking some app components.
-   New YAML config file:
    -   Define the initial index pattern.
    -   Define specific checks for the healthcheck.
    -   Define the default extensions when adding new APIs.
-   New index pattern selector dropdown on the top navbar.
    -   The app will reload applying the new index pattern.
-   Added new icons for some sections of the app.

### Changed

-   New visualizations loader, with much better performance.
-   Improved reindex process for the .wazuh index when upgrading from a 2.x-5.x version.
-   Adding 365 days expiring time to the cookies.
-   Change default behaviour for the config file. Now everything is commented with default values.
    -   You need to edit the file, remove the comment mark and apply the desired value.
-   Completely redesigned the manager configuration tab.
-   Completely redesigned the groups tab.
-   App tables have now unified CSS classes.

### Fixed

-   Play real-time button has been fixed.
-   Preventing duplicate APIs from feeding the wazuh-monitoring index.
-   Fixing the check manager connection button.
-   Fixing the extensions settings so they are preserved over time.
-   Much more error handling messages in all the tabs.
-   Fixed OS filters in agents list.
-   Fixed autocomplete lists in the agents, rules and decoders list so they properly scroll.
-   Many styles bugfixes for the different browsers.
-   Reviewed and fixed some visualizations not showing accurate information.

### Removed

-   Removed index pattern configuration from the `package.json` file.
-   Removed unnecessary dependencies from the `package.json` file.

## Wazuh v3.0.0 - Kibana v6.1.0 - Revision 371

### Added

-   You can configure the initial index-pattern used by the plugin in the initialPattern variable of the app's package.json.
-   Auto `.wazuh` reindex from Wazuh 2.x - Kibana 5.x to Wazuh 3.x - Kibana 6.x.
    -   The API credentials will be automatically migrated to the new installation.
-   Dynamically changed the index-pattern used by going to the Settings -> Pattern tab.
    -   Wazuh alerts compatibility auto detection.
-   New loader for visualizations.
-   Better performance: now the tabs use the same Discover tab, only changing the current filters.
-   New Groups tab.
    -   Now you can check your group configuration (search its agents and configuration files).
-   The Logs tab has been improved.
    -   You can sort by field and the view has been improved.
-   Achieved a clearer interface with implicit filters per tab showed as unremovable chips.

### Changed

-   Dynamically creating .kibana index if necessary.
-   Better integration with Kibana Discover.
-   Visualizations loaded at initialization time.
-   New sync system to wait for Elasticsearch JS.
-   Decoupling selected API and pattern from backend and moved to the client side.

## Wazuh v2.1.0 - Kibana v5.6.1 - Revision 345

### Added

-   Loading icon while Wazuh loads the visualizations.
-   Add/Delete/Restart agents.
-   OS agent filter

### Changed

-   Using genericReq when possible.

## Wazuh v2.0.1 - Kibana v5.5.1 - Revision 339

### Changed

-   New index in Elasticsearch to save Wazuh set up configuration
-   Short URL's is now supported
-   A native base path from kibana.yml is now supported

### Fixed

-   Search bar across panels now support parenthesis grouping
-   Several CSS fixes for IE browser<|MERGE_RESOLUTION|>--- conflicted
+++ resolved
@@ -2,8 +2,7 @@
 
 All notable changes to the Wazuh app project will be documented in this file.
 
-<<<<<<< HEAD
-## Wazuh v3.9.0 - Kibana v6.6.0 - Revision 418
+## Wazuh v3.9.0 - Kibana v6.6.0 - Revision 420
 
 ### Added 
 
@@ -21,7 +20,6 @@
 ### Fixed
 
 - Properly handling long messages on notifier service, until now, they were using out of the card space, also we replaced some API messages with more meaningful messages ([#1168](https://github.com/wazuh/wazuh-kibana-app/pull/1168))
-=======
 ## Wazuh v3.8.2 - Kibana v6.6.0 - Revision 419
 
 ### Added
@@ -38,7 +36,6 @@
 
 - Close configuration editor only if it was successfully updated ([bc77c35](https://github.com/wazuh/wazuh-kibana-app/commit/bc77c35d8440a656d4704451ce857c9e1d36a438)).
 - Replaced FIM Vega visualization with standard visualization ([554ee1c](https://github.com/wazuh/wazuh-kibana-app/commit/554ee1c4c4d75c76d82272075acf8bb62e7f9e27)).
->>>>>>> 342120db
 
 ## Wazuh v3.8.1 - Kibana v6.5.4 - Revision 417
 
