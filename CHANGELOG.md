--- conflicted
+++ resolved
@@ -18,10 +18,7 @@
 
 - Improved Agents Overview performance [#4363](https://github.com/wazuh/wazuh-kibana-app/pull/4363)
 - Fixed nested fields filtering in dashboards tables and KPIs [#4425](https://github.com/wazuh/wazuh-kibana-app/pull/4425)
-<<<<<<< HEAD
-=======
 - Fixed nested field rendering in security alerts table details [#4428](https://github.com/wazuh/wazuh-kibana-app/pull/4428)
->>>>>>> cc037a8f
 
 ## Wazuh v4.3.7 - Kibana 7.10.2, 7.16.x, 7.17.x - Revision 4308
 
