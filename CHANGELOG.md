--- conflicted
+++ resolved
@@ -11,11 +11,8 @@
 ### Fixed
 
 - Fixed problem when using non latin characters in the username [#6076](https://github.com/wazuh/wazuh-dashboard-plugins/pull/6076)
-<<<<<<< HEAD
 - Fixed UI crash on retrieving log collection configuration for macos agent. [#6104](https://github.com/wazuh/wazuh-dashboard-plugins/pull/6104)
-=======
 - Fixed incorrect validation of the agent name on the Deploy new agent window [#6105](https://github.com/wazuh/wazuh-dashboard-plugins/pull/6105)
->>>>>>> 27375069
 
 ## Wazuh v4.7.0 - OpenSearch Dashboards 2.8.0 - Revision 01
 
