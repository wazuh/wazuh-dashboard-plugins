# Change Log

All notable changes to the Wazuh app project will be documented in this file.

## Wazuh v4.3.0 - Kibana 7.10.2 , 7.11.2 - Revision 4301

### Added

- Added ability to filter the results fo the `Network Ports` table in the `Inventory data` section [#3639](https://github.com/wazuh/wazuh-kibana-app/pull/3639)
- Added new endpoint service to collect the frontend logs into a file [#3324](https://github.com/wazuh/wazuh-kibana-app/pull/3324)
- Improved the frontend handle errors strategy: UI, Toasts, console log and log in file 
  [#3327](https://github.com/wazuh/wazuh-kibana-app/pull/3327) 
  [#3321](https://github.com/wazuh/wazuh-kibana-app/pull/3321) 
  [#3367](https://github.com/wazuh/wazuh-kibana-app/pull/3367)
  [#3373](https://github.com/wazuh/wazuh-kibana-app/pull/3373)
  [#3374](https://github.com/wazuh/wazuh-kibana-app/pull/3374) 
  [#3390](https://github.com/wazuh/wazuh-kibana-app/pull/3390)  
  [#3410](https://github.com/wazuh/wazuh-kibana-app/pull/3410) 
  [#3408](https://github.com/wazuh/wazuh-kibana-app/pull/3408) 
  [#3429](https://github.com/wazuh/wazuh-kibana-app/pull/3429) 
  [#3427](https://github.com/wazuh/wazuh-kibana-app/pull/3427) 
  [#3417](https://github.com/wazuh/wazuh-kibana-app/pull/3417) 
  [#3462](https://github.com/wazuh/wazuh-kibana-app/pull/3462) 
  [#3451](https://github.com/wazuh/wazuh-kibana-app/pull/3451) 
  [#3442](https://github.com/wazuh/wazuh-kibana-app/pull/3442)
  [#3480](https://github.com/wazuh/wazuh-kibana-app/pull/3480) 
  [#3472](https://github.com/wazuh/wazuh-kibana-app/pull/3472) 
  [#3434](https://github.com/wazuh/wazuh-kibana-app/pull/3434) 
  [#3392](https://github.com/wazuh/wazuh-kibana-app/pull/3392)
  [#3404](https://github.com/wazuh/wazuh-kibana-app/pull/3404) 
  [#3432](https://github.com/wazuh/wazuh-kibana-app/pull/3432) 
  [#3415](https://github.com/wazuh/wazuh-kibana-app/pull/3415) 
  [#3469](https://github.com/wazuh/wazuh-kibana-app/pull/3469) 
  [#3448](https://github.com/wazuh/wazuh-kibana-app/pull/3448)
  [#3465](https://github.com/wazuh/wazuh-kibana-app/pull/3465)
  [#3464](https://github.com/wazuh/wazuh-kibana-app/pull/3464)
  [#3478](https://github.com/wazuh/wazuh-kibana-app/pull/3478)
- Added fields status and type in vulnerabilities table [#3196](https://github.com/wazuh/wazuh-kibana-app/pull/3196)
- Added Intelligence tab to Mitre Att&ck module [#3368](https://github.com/wazuh/wazuh-kibana-app/pull/3368) [#3344](https://github.com/wazuh/wazuh-kibana-app/pull/3344)
- Added sample data for office365 events [#3424](https://github.com/wazuh/wazuh-kibana-app/pull/3424)
- Created a separate component to check for sample data [#3475](https://github.com/wazuh/wazuh-kibana-app/pull/3475)
- Added a new hook for getting value suggestions [#3506](https://github.com/wazuh/wazuh-kibana-app/pull/3506)
- Added dinamic simple filters and adding simple GitHub filters fields [3531](https://github.com/wazuh/wazuh-kibana-app/pull/3531)
- Added configuration viewer for Module Office365 on Management > Configuration [#3524](https://github.com/wazuh/wazuh-kibana-app/pull/3524)
- Added base Module Panel view with Office365 setup [#3518](https://github.com/wazuh/wazuh-kibana-app/pull/3518)
- Added specifics and custom filters for Office365 search bar [#3533](https://github.com/wazuh/wazuh-kibana-app/pull/3533)
- Adding Pagination and filter to drilldown tables at Office pannel [#3544](https://github.com/wazuh/wazuh-kibana-app/pull/3544).
- Simple filters change between panel and drilldown panel [#3568](https://github.com/wazuh/wazuh-kibana-app/pull/3568).
- Added new fields in Inventory table and Flyout Details [#3525](https://github.com/wazuh/wazuh-kibana-app/pull/3525)
- Added columns selector in agents table [#3691](https://github.com/wazuh/wazuh-kibana-app/pull/3691)

### Changed

- Changed ossec to wazuh in sample-data [#3121](https://github.com/wazuh/wazuh-kibana-app/pull/3121)
- Changed empty fields in FIM tables and `syscheck.value_name` in discovery now show an empty tag for visual clarity [#3279](https://github.com/wazuh/wazuh-kibana-app/pull/3279)
- Adapted the Mitre tactics and techniques resources to use the API endpoints [#3346](https://github.com/wazuh/wazuh-kibana-app/pull/3346)
- Moved the filterManager subscription to the hook useFilterManager [#3517](https://github.com/wazuh/wazuh-kibana-app/pull/3517)
- Change filter from is to is one of in custom searchbar [#3529](https://github.com/wazuh/wazuh-kibana-app/pull/3529)
- Refactored as module tabs and buttons are rendered [#3494](https://github.com/wazuh/wazuh-kibana-app/pull/3494)
- Updated depracated and new references authd [#3663](https://github.com/wazuh/wazuh-kibana-app/pull/3663)
- Added time subscription to Discover component [#3549](https://github.com/wazuh/wazuh-kibana-app/pull/3549)
- Refactored as module tabs and buttons are rendered [#3494](https://github.com/wazuh/wazuh-kibana-app/pull/3494)
- Testing logs using the Ruletest Test don't display the rule information if not matching a rule. [#3446](https://github.com/wazuh/wazuh-kibana-app/pull/3446)
- Changed format permissions in FIM inventory [#3649](https://github.com/wazuh/wazuh-kibana-app/pull/3649)
- Changed of request for one that does not return data that is not necessary to optimize times. [#3686](https://github.com/wazuh/wazuh-kibana-app/pull/3686)

### Fixed

- Fixed creation of log files [#3384](https://github.com/wazuh/wazuh-kibana-app/pull/3384) 
- Fixed double fetching alerts count when pinnin/unpinning the agent in Mitre Att&ck/Framework [#3484](https://github.com/wazuh/wazuh-kibana-app/pull/3484)
- Query config refactor [#3490](https://github.com/wazuh/wazuh-kibana-app/pull/3490)
- Fixed rules and decoders test flyout clickout event [#3412](https://github.com/wazuh/wazuh-kibana-app/pull/3412)
- Notify when you are registering an agent without permissions [#3430](https://github.com/wazuh/wazuh-kibana-app/pull/3430)
- Remove not used `redirectRule` query param when clicking the row table on CDB Lists/Decoders [#3438](https://github.com/wazuh/wazuh-kibana-app/pull/3438)
- Fixed the code overflows over the line numbers in the API Console editor [#3439](https://github.com/wazuh/wazuh-kibana-app/pull/3439)
- Don't open the main menu when changing the seleted API or index pattern [#3440](https://github.com/wazuh/wazuh-kibana-app/pull/3440)
- Fix error message in conf managment [#3443](https://github.com/wazuh/wazuh-kibana-app/pull/3443)
- Fix size api selector when name is too long [#3445](https://github.com/wazuh/wazuh-kibana-app/pull/3445)
- Fixed error when edit a rule or decoder [#3456](https://github.com/wazuh/wazuh-kibana-app/pull/3456)
- Fixed index pattern selector doesn't display the ignored index patterns [#3458](https://github.com/wazuh/wazuh-kibana-app/pull/3458)
- Fixed error in /Management/Configuration when cluster is disabled [#3553](https://github.com/wazuh/wazuh-kibana-app/pull/3553)
- Fix the pinned filters were removed when accessing to the `Panel` tab of a module [#3565](https://github.com/wazuh/wazuh-kibana-app/pull/3565)
- Fixed multi-select component searcher handler [#3645](https://github.com/wazuh/wazuh-kibana-app/pull/3645)
- Fixed order logs properly in Management/Logs [#3609](https://github.com/wazuh/wazuh-kibana-app/pull/3609)
- Fixed the Wazuh API requests to `GET //` [#3661](https://github.com/wazuh/wazuh-kibana-app/pull/3661)
- Fixed missing mitre tactics [#3675](https://github.com/wazuh/wazuh-kibana-app/pull/3675)
- Fix CDB list view not working with IPv6 [#3488](https://github.com/wazuh/wazuh-kibana-app/pull/3488)
- Fixed the bad requests using Console tool to `PUT /active-response` API endpoint [#3466](https://github.com/wazuh/wazuh-kibana-app/pull/3466)
- Fixed group agent management table does not update on error [#3605](https://github.com/wazuh/wazuh-kibana-app/pull/3605)
- Fixed not showing packages details in agent inventory for a freeBSD agent SO [#3651](https://github.com/wazuh/wazuh-kibana-app/pull/3651)
- Fixed wazuh token deleted twice [#3652](https://github.com/wazuh/wazuh-kibana-app/pull/3652)
- Fixed handler of error on dev-tools [#3687](https://github.com/wazuh/wazuh-kibana-app/pull/3687)
- Fixed compatibility wazuh 4.3 - kibana 7.13.4 [#3685](https://github.com/wazuh/wazuh-kibana-app/pull/3685)
- Fixed registry values without agent pinned in FIM>Events [#3689](https://github.com/wazuh/wazuh-kibana-app/pull/3689)
- Fixed breadcrumbs style compatibility for Kibana 7.14.2 [#3688](https://github.com/wazuh/wazuh-kibana-app/pull/3688)
- Fixed security alerts table when filters change [#3682](https://github.com/wazuh/wazuh-kibana-app/pull/3682)
- Fixed error that shows we're using X-Pack when we have Basic [#3692](https://github.com/wazuh/wazuh-kibana-app/pull/3692)
- Fixed blank screen in Kibana 7.10.2 [#3700](https://github.com/wazuh/wazuh-kibana-app/pull/3700)
<<<<<<< HEAD
- Fixing the bug of index patterns in health-check due to bad copy of a PR [#3707](https://github.com/wazuh/wazuh-kibana-app/pull/3707)
=======
- Fixed related decoder link undefined parameters error [#3704](https://github.com/wazuh/wazuh-kibana-app/pull/3704)
>>>>>>> 159340b2

## Wazuh v4.2.4 - Kibana 7.10.2 , 7.12.1, 7.13.4, 7.14.2 - Revision 4206

### Added

- Support for Kibana 7.13.4
- Support for Kibana 7.14.2

### Fixed

- Fixed compatibility Wazuh 4.2 - Kibana 7.13.4 [#3653](https://github.com/wazuh/wazuh-kibana-app/pull/3653)
- Fixed interative register windows agent screen error [#3654](https://github.com/wazuh/wazuh-kibana-app/pull/3654)
- Fixed breadcrumbs style compatibility for Kibana 7.14.2 [#3668](https://github.com/wazuh/wazuh-kibana-app/pull/3668)
- Fixed Wazuh token is not removed after logout in Kibana 7.13 [#3670](https://github.com/wazuh/wazuh-kibana-app/pull/3670)
- Fixed Group Configuration and Management configuration error after trying to going back after you save [#3672](https://github.com/wazuh/wazuh-kibana-app/pull/3672)
- Fixing EuiPanels in Overview Sections and disabled text in WzMenu [#3674](https://github.com/wazuh/wazuh-kibana-app/pull/3674)
- Fixing double flyout clicking in a policy [#3676](https://github.com/wazuh/wazuh-kibana-app/pull/3676)
- Fixed error conflict setting kibana settings from the health check [#3678](https://github.com/wazuh/wazuh-kibana-app/pull/3678)
- Fixed compatibility to get the valid index patterns and refresh fields for Kibana 7.10.2-7.13.4 [3681](https://github.com/wazuh/wazuh-kibana-app/pull/3681)


## Wazuh v4.2.4 - Kibana 7.10.2, 7.11.2, 7.12.1 - Revision 4205

### Added

- Support for Wazuh 4.2.4

### Fixed 

- Fixed a bug where the user's auth token was not deprecated on logout [#3638](https://github.com/wazuh/wazuh-kibana-app/pull/3638)

## Wazuh v4.2.3 - Kibana 7.10.2, 7.11.2, 7.12.1 - Revision 4204

### Added

- Support for Wazuh 4.2.3

## Wazuh v4.2.2 - Kibana 7.10.2 , 7.12.1 - Revision 4203

### Added

- Wazuh help links in the Kibana help menu [#3170](https://github.com/wazuh/wazuh-kibana-app/pull/3170)
- Redirect to group details using the `group` query param in the URL [#3184](https://github.com/wazuh/wazuh-kibana-app/pull/3184)
- Configuration to disable Wazuh App access from X-Pack/ODFE role [#3222](https://github.com/wazuh/wazuh-kibana-app/pull/3222) [#3292](https://github.com/wazuh/wazuh-kibana-app/pull/3292)
- Added confirmation message when closing a form [#3221](https://github.com/wazuh/wazuh-kibana-app/pull/3221)
- Improvement to hide navbar Wazuh label. [#3240](https://github.com/wazuh/wazuh-kibana-app/pull/3240)
- Add modal creating new rule/decoder [#3274](https://github.com/wazuh/wazuh-kibana-app/pull/3274)
- New functionality to change app logos [#3503](https://github.com/wazuh/wazuh-kibana-app/pull/3503)
- Added link to the upgrade guide when the Wazuh API version and the Wazuh App version mismatch [#3592](https://github.com/wazuh/wazuh-kibana-app/pull/3592)

### Changed

- Removed module titles [#3160](https://github.com/wazuh/wazuh-kibana-app/pull/3160)
- Changed default `wazuh.monitoring.creation` app setting from `d` to `w` [#3174](https://github.com/wazuh/wazuh-kibana-app/pull/3174)
- Changed default `wazuh.monitoring.shards` app setting from `2` to `1` [#3174](https://github.com/wazuh/wazuh-kibana-app/pull/3174)
- Removed Sha1 field from registry key detail [#3189](https://github.com/wazuh/wazuh-kibana-app/pull/3189)
- Removed tooltip in last breadcrumb in header breadcrumb [3250](https://github.com/wazuh/wazuh-kibana-app/pull/3250)
- Refactored the Health check component [#3197](https://github.com/wazuh/wazuh-kibana-app/pull/3197)
- Added version in package downloaded name in agent deploy command [#3210](https://github.com/wazuh/wazuh-kibana-app/issues/3210)
- Removed restriction to allow only current active agents from vulnerability inventory [#3243](https://github.com/wazuh/wazuh-kibana-app/pull/3243)
- Move API selector and Index Pattern Selector to the header bar [#3175](https://github.com/wazuh/wazuh-kibana-app/pull/3175)
- Health check actions notifications refactored and added debug mode [#3258](https://github.com/wazuh/wazuh-kibana-app/pull/3258)
- Improved visualizations object configuration readability [#3355](https://github.com/wazuh/wazuh-kibana-app/pull/3355)
- Changed the way kibana-vis hides the visualization while loading, this should prevent errors caused by having a 0 height visualization [#3349](https://github.com/wazuh/wazuh-kibana-app/pull/3349)

### Fixed

- Fixed screen flickers in Cluster visualization [#3159](https://github.com/wazuh/wazuh-kibana-app/pull/3159)
- Fixed the broken links when using `server.basePath` Kibana setting [#3161](https://github.com/wazuh/wazuh-kibana-app/pull/3161)
- Fixed filter in reports [#3173](https://github.com/wazuh/wazuh-kibana-app/pull/3173)
- Fixed typo error in Settings/Configuration [#3234](https://github.com/wazuh/wazuh-kibana-app/pull/3234)
- Fixed fields overlap in the agent summary screen [#3217](https://github.com/wazuh/wazuh-kibana-app/pull/3217)
- Fixed Ruleset Test, each request is made in a different session instead of all in the same session [#3257](https://github.com/wazuh/wazuh-kibana-app/pull/3257)
- Fixed the `Visualize` button is not displaying when expanding a field in the Events sidebar [#3237](https://github.com/wazuh/wazuh-kibana-app/pull/3237)
- Fix modules are missing in the agent menu [#3244](https://github.com/wazuh/wazuh-kibana-app/pull/3244)
- Fix improving and removing WUI error logs [#3260](https://github.com/wazuh/wazuh-kibana-app/pull/3260)
- Fix some errors of PDF reports [#3272](https://github.com/wazuh/wazuh-kibana-app/pull/3272)
- Fix TypeError when selecting macOS agent deployment in a Safari Browser [#3289](https://github.com/wazuh/wazuh-kibana-app/pull/3289)
- Fix error in how the SCA check's checks are displayed [#3297](https://github.com/wazuh/wazuh-kibana-app/pull/3297)
- Fixed message of error when add sample data fails [#3241](https://github.com/wazuh/wazuh-kibana-app/pull/3241)
- Fixed modules are missing in the agent menu [#3244](https://github.com/wazuh/wazuh-kibana-app/pull/3244)
- Fixed Alerts Summary of modules for reports [#3303](https://github.com/wazuh/wazuh-kibana-app/pull/3303)
- Fixed dark mode visualization background in pdf reports [#3315](https://github.com/wazuh/wazuh-kibana-app/pull/3315)
- Adapt Kibana integrations to Kibana 7.11 and 7.12  [#3309](https://github.com/wazuh/wazuh-kibana-app/pull/3309)
- Fixed error agent view does not render correctly  [#3306](https://github.com/wazuh/wazuh-kibana-app/pull/3306)
- Fixed miscalculation in table column width in PDF reports  [#3326](https://github.com/wazuh/wazuh-kibana-app/pull/3326)
- Normalized visData table property for 7.12 retro-compatibility  [#3323](https://github.com/wazuh/wazuh-kibana-app/pull/3323)
- Fixed error that caused the labels in certain visualizations to overlap [#3355](https://github.com/wazuh/wazuh-kibana-app/pull/3355)
- Fixed export to csv button in dashboards tables [#3358](https://github.com/wazuh/wazuh-kibana-app/pull/3358)
- Fixed Elastic UI breaking changes in 7.12 [#3345](https://github.com/wazuh/wazuh-kibana-app/pull/3345)
- Fixed Wazuh main menu and breadcrumb render issues [#3347](https://github.com/wazuh/wazuh-kibana-app/pull/3347)
- Fixed generation of huge logs from backend errors [#3397](https://github.com/wazuh/wazuh-kibana-app/pull/3397)
- Fixed vulnerabilities flyout not showing alerts if the vulnerability had a field missing [#3593](https://github.com/wazuh/wazuh-kibana-app/pull/3593)
- Removed api selector toggle from settings menu since it performed no useful function [#3604](https://github.com/wazuh/wazuh-kibana-app/pull/3604)

## Wazuh v4.2.1 - Kibana 7.10.2 , 7.11.2 - Revision 4202

### Added

- Support for Wazuh 4.2.1

## Wazuh v4.2.0 - Kibana 7.10.2 , 7.11.2 - Revision 4201

### Added

- Added `Ruleset Test` section under Tools menu, and on Edit Rules/Decoders as a tool. [#1434](https://github.com/wazuh/wazuh-kibana-app/pull/1434)
- Added page size options in Security events, explore agents table [#2925](https://github.com/wazuh/wazuh-kibana-app/pull/2925)
- Added a reminder to restart cluster or manager after import a file in Rules, Decoders or CDB Lists [#3051](https://github.com/wazuh/wazuh-kibana-app/pull/3051)
- Added Agent Stats section [#3056](https://github.com/wazuh/wazuh-kibana-app/pull/3056)
- Added `logtest` PUT example on API Console [#3061](https://github.com/wazuh/wazuh-kibana-app/pull/3061)
- Added vulnerabilities inventory that affect to an agent [#3069](https://github.com/wazuh/wazuh-kibana-app/pull/3069)
- Added retry button to check api again in health check [#3109](https://github.com/wazuh/wazuh-kibana-app/pull/3109)
- Added `wazuh-statistics` template and a new mapping for these indices [#3111](https://github.com/wazuh/wazuh-kibana-app/pull/3111)
- Added link to documentation "Checking connection with Manager" in deploy new agent [#3126](https://github.com/wazuh/wazuh-kibana-app/pull/3126)
- Fixed Agent Evolution graph showing agents from multiple APIs [#3256](https://github.com/wazuh/wazuh-kibana-app/pull/3256)
- Added Disabled index pattern checks in Health Check [#3311](https://github.com/wazuh/wazuh-kibana-app/pull/3311)

### Changed

- Moved Dev Tools inside of Tools menu as Api Console.  [#1434](https://github.com/wazuh/wazuh-kibana-app/pull/1434)
- Changed position of Top users on Integrity Monitoring Top 5 user. [#2892](https://github.com/wazuh/wazuh-kibana-app/pull/2892)
- Changed user allow_run_as way of editing. [#3080](https://github.com/wazuh/wazuh-kibana-app/pull/3080)
- Rename some ossec references to Wazuh [#3046](https://github.com/wazuh/wazuh-kibana-app/pull/3046)

### Fixed

- Filter only authorized agents in Agents stats and Visualizations [#3088](https://github.com/wazuh/wazuh-kibana-app/pull/3088)
- Fixed missing `pending` status suggestion for agents [#3095](https://github.com/wazuh/wazuh-kibana-app/pull/3095)
- Index pattern setting not used for choosing from existing patterns [#3097](https://github.com/wazuh/wazuh-kibana-app/pull/3097)
- Fixed space character missing on deployment command if UDP is configured [#3108](https://github.com/wazuh/wazuh-kibana-app/pull/3108)
- Fixed statistics visualizations when a node is selected [#3110](https://github.com/wazuh/wazuh-kibana-app/pull/3110)
- Fixed Flyout date filter also changes main date filter [#3114](https://github.com/wazuh/wazuh-kibana-app/pull/3114)
- Fixed name for "TCP sessions" visualization and average metric is now a sum [#3118](https://github.com/wazuh/wazuh-kibana-app/pull/3118)
- Filter only authorized agents in Events and Security Alerts table [#3120](https://github.com/wazuh/wazuh-kibana-app/pull/3120)
- Fixed Last keep alive label is outside the panel [#3122](https://github.com/wazuh/wazuh-kibana-app/pull/3122)
- Fixed app redirect to Settings section after the health check [#3128](https://github.com/wazuh/wazuh-kibana-app/pull/3128)
- Fixed the plugin logo path in Kibana menu when use `server.basePath` setting [#3144](https://github.com/wazuh/wazuh-kibana-app/pull/3144)
- Fixed deprecated endpoint for create agent groups [3152](https://github.com/wazuh/wazuh-kibana-app/pull/3152)
- Fixed check for TCP protocol in deploy new agent [#3163](https://github.com/wazuh/wazuh-kibana-app/pull/3163)
- Fixed RBAC issue with agent group permissions [#3181](https://github.com/wazuh/wazuh-kibana-app/pull/3181)
- Fixed change index pattern from menu doesn't work [#3187](https://github.com/wazuh/wazuh-kibana-app/pull/3187)
- Conflict with the creation of the index pattern when performing the Health Check [#3232](https://github.com/wazuh/wazuh-kibana-app/pull/3232)
- Added Disabled index pattern checks in Health Check [#3311](https://github.com/wazuh/wazuh-kibana-app/pull/3311)
- Fixed windows update section in Linux Inventory PDF [#3569](https://github.com/wazuh/wazuh-kibana-app/pull/3569)
- Improving and removing unnecessary error logs [#3574](https://github.com/wazuh/wazuh-kibana-app/pull/3574)

## Wazuh v4.1.5 - Kibana 7.10.0 , 7.10.2, 7.11.2 - Revision 4108

### Fixed

- Unable to change selected index pattern from the Wazuh menu [#3330](https://github.com/wazuh/wazuh-kibana-app/pull/3330)

## Wazuh v4.1.5 - Kibana 7.10.0 , 7.10.2, 7.11.2 - Revision 4107

### Added

- Support for Kibana 7.11.2
- Added a warning message for the `Install and enroll the agent` step of `Deploy new agent` guide [#3238](https://github.com/wazuh/wazuh-kibana-app/pull/3238)

### Fixed

- Conflict with the creation of the index pattern when performing the Health Check [#3223](https://github.com/wazuh/wazuh-kibana-app/pull/3223)
- Fixing mac os agents add command [#3207](https://github.com/wazuh/wazuh-kibana-app/pull/3207)
## Wazuh v4.1.5 - Kibana 7.10.0 , 7.10.2 - Revision 4106

- Adapt for Wazuh 4.1.5

## Wazuh v4.1.4 - Kibana 7.10.0 , 7.10.2 - Revision 4105

- Adapt for Wazuh 4.1.4

## Wazuh v4.1.3 - Kibana 7.10.0 , 7.10.2 - Revision 4104

### Added

- Creation of index pattern after the default one is changes in Settings [#2985](https://github.com/wazuh/wazuh-kibana-app/pull/2985)
- Added node name of agent list and detail [#3039](https://github.com/wazuh/wazuh-kibana-app/pull/3039)
- Added loading view while the user is logging to prevent permissions prompts [#3041](https://github.com/wazuh/wazuh-kibana-app/pull/3041)
- Added custom message for each possible run_as setup [#3048](https://github.com/wazuh/wazuh-kibana-app/pull/3048)

### Changed 

- Change all dates labels to Kibana formatting time zone [#3047](https://github.com/wazuh/wazuh-kibana-app/pull/3047)
- Improve toast message when selecting a default API [#3049](https://github.com/wazuh/wazuh-kibana-app/pull/3049)
- Improve validation and prevention for caching bundles on the client-side [#3063](https://github.com/wazuh/wazuh-kibana-app/pull/3063) [#3091](https://github.com/wazuh/wazuh-kibana-app/pull/3091)

### Fixed

- Fixed unexpected behavior in Roles mapping [#3028](https://github.com/wazuh/wazuh-kibana-app/pull/3028)
- Fixed rule filter is no applied when you click on a rule id in another module.[#3057](https://github.com/wazuh/wazuh-kibana-app/pull/3057)
- Fixed bug changing master node configuration [#3062](https://github.com/wazuh/wazuh-kibana-app/pull/3062)
- Fixed wrong variable declaration for macOS agents [#3066](https://github.com/wazuh/wazuh-kibana-app/pull/3066)
- Fixed some errors in the Events table, action buttons style, and URLs disappeared [#3086](https://github.com/wazuh/wazuh-kibana-app/pull/3086)
- Fixed Rollback of invalid rule configuration file [#3084](https://github.com/wazuh/wazuh-kibana-app/pull/3084)

## Wazuh v4.1.2 - Kibana 7.10.0 , 7.10.2 - Revision 4103

- Add `run_as` setting to example host configuration in Add new API view [#3021](https://github.com/wazuh/wazuh-kibana-app/pull/3021)
- Refactor of some prompts [#3015](https://github.com/wazuh/wazuh-kibana-app/pull/3015)

### Fixed

- Fix SCA policy detail showing name and check results about another policy [#3007](https://github.com/wazuh/wazuh-kibana-app/pull/3007)
- Fixed that alerts table is empty when switching pinned agents [#3008](https://github.com/wazuh/wazuh-kibana-app/pull/3008)
- Creating a role mapping before the existing ones are loaded, the page bursts [#3013](https://github.com/wazuh/wazuh-kibana-app/pull/3013)
- Fix pagination in SCA checks table when expand some row [#3018](https://github.com/wazuh/wazuh-kibana-app/pull/3018)
- Fix manager is shown in suggestions in Agents section [#3025](https://github.com/wazuh/wazuh-kibana-app/pull/3025)
- Fix disabled loading on inventory when request fail [#3026](https://github.com/wazuh/wazuh-kibana-app/pull/3026)
- Fix restarting selected cluster instead of all of them [#3032](https://github.com/wazuh/wazuh-kibana-app/pull/3032)
- Fix pinned agents don't trigger a new filtered query [#3035](https://github.com/wazuh/wazuh-kibana-app/pull/3035)
- Overlay Wazuh menu when Kibana menu is opened or docked [#3038](https://github.com/wazuh/wazuh-kibana-app/pull/3038)
- Fix visualizations in PDF Reports with Dark mode [#2983](https://github.com/wazuh/wazuh-kibana-app/pull/2983)

## Wazuh v4.1.1 - Kibana 7.10.0 , 7.10.2 - Revision 4102

### Added

- Prompt to show the unsupported module for the selected agent [#2959](https://github.com/wazuh/wazuh-kibana-app/pull/2959)
- Added a X-Frame-Options header to the backend responses [#2977](https://github.com/wazuh/wazuh-kibana-app/pull/2977)

### Changed

- Added toast with refresh button when new fields are loaded [#2974](https://github.com/wazuh/wazuh-kibana-app/pull/2974)
- Migrated manager and cluster files endpoints and their corresponding RBAC [#2984](https://github.com/wazuh/wazuh-kibana-app/pull/2984)

### Fixed

- Fix login error when AWS Elasticsearch and ODFE is used [#2710](https://github.com/wazuh/wazuh-kibana-app/issues/2710)
- An error message is displayed when changing a group's configuration although the user has the right permissions [#2955](https://github.com/wazuh/wazuh-kibana-app/pull/2955)
- Fix Security events table is empty when switching the pinned agents [#2956](https://github.com/wazuh/wazuh-kibana-app/pull/2956)
- Fix disabled switch visual edit button when json content is empty [#2957](https://github.com/wazuh/wazuh-kibana-app/issues/2957)
- Fixed main and `More` menus for unsupported agents [#2959](https://github.com/wazuh/wazuh-kibana-app/pull/2959)
- Fixed forcing a non numeric filter value in a number type field [#2961](https://github.com/wazuh/wazuh-kibana-app/pull/2961)
- Fixed wrong number of alerts in Security Events [#2964](https://github.com/wazuh/wazuh-kibana-app/pull/2964)
- Fixed search with strange characters of agent in Management groups [#2970](https://github.com/wazuh/wazuh-kibana-app/pull/2970)
- Fix the statusCode error message [#2971](https://github.com/wazuh/wazuh-kibana-app/pull/2971)
- Fix the SCA policy stats didn't refresh [#2973](https://github.com/wazuh/wazuh-kibana-app/pull/2973)
- Fixed loading of AWS index fields even when no AWS alerts were found [#2974](https://github.com/wazuh/wazuh-kibana-app/pull/2974)
- Fix some date fields format in FIM and SCA modules [#2975](https://github.com/wazuh/wazuh-kibana-app/pull/2975)
- Fix a non-stop error in Manage agents when the user has no permissions [#2976](https://github.com/wazuh/wazuh-kibana-app/pull/2976)
- Can't edit empty rules and decoders files that already exist in the manager [#2978](https://github.com/wazuh/wazuh-kibana-app/pull/2978)
- Support for alerts index pattern with different ID and name [#2979](https://github.com/wazuh/wazuh-kibana-app/pull/2979)
- Fix the unpin agent in the selection modal [#2980](https://github.com/wazuh/wazuh-kibana-app/pull/2980)
- Fix properly logout of Wazuh API when logging out of the application (only for OpenDistro) [#2789](https://github.com/wazuh/wazuh-kibana-app/issues/2789)
- Fixed missing `&&` from macOS agent deployment command [#2989](https://github.com/wazuh/wazuh-kibana-app/issues/2989)
- Fix prompt permissions on Framework of Mitre and Inventory of Integrity monitoring. [#2967](https://github.com/wazuh/wazuh-kibana-app/issues/2967)
- Fix properly logout of Wazuh API when logging out of the application support x-pack [#2789](https://github.com/wazuh/wazuh-kibana-app/issues/2789)

## Wazuh v4.1.0 - Kibana 7.10.0 , 7.10.2 - Revision 4101

### Added

- Check the max buckets by default in healthcheck and increase them [#2901](https://github.com/wazuh/wazuh-kibana-app/pull/2901)
- Added a prompt wraning in role mapping if run_as is false or he is not allowed to use it by API [#2876](https://github.com/wazuh/wazuh-kibana-app/pull/2876)

### Changed

- Support new fields of Windows Registry at FIM inventory panel [#2679](https://github.com/wazuh/wazuh-kibana-app/issues/2679)
- Added on FIM Inventory Windows Registry registry_key and registry_value items from syscheck [#2908](https://github.com/wazuh/wazuh-kibana-app/issues/2908)
- Uncheck agents after an action in agents groups management [#2907](https://github.com/wazuh/wazuh-kibana-app/pull/2907)
- Unsave rule files when edit or create a rule with invalid content [#2944](https://github.com/wazuh/wazuh-kibana-app/pull/2944)
- Added vulnerabilities module for macos agents [#2969](https://github.com/wazuh/wazuh-kibana-app/pull/2969)

### Fixed

- Fix server error Invalid token specified: Cannot read property 'replace' of undefined [#2899](https://github.com/wazuh/wazuh-kibana-app/issues/2899)
- Fix show empty files rules and decoders: [#2923](https://github.com/wazuh/wazuh-kibana-app/issues/2923)
- Fixed wrong hover texts in CDB lists actions [#2929](https://github.com/wazuh/wazuh-kibana-app/pull/2929)
- Fixed access to forbidden agents information when exporting agents listt [2918](https://github.com/wazuh/wazuh-kibana-app/pull/2918)
- Fix the decoder detail view is not displayed [#2888](https://github.com/wazuh/wazuh-kibana-app/issues/2888)
- Fix the complex search using the Wazuh API query filter in search bars [#2930](https://github.com/wazuh/wazuh-kibana-app/issues/2930)
- Fixed validation to check userPermissions are not ready yet [#2931](https://github.com/wazuh/wazuh-kibana-app/issues/2931)
- Fixed clear visualizations manager list when switching tabs. Fixes PDF reports filters [#2932](https://github.com/wazuh/wazuh-kibana-app/pull/2932)
- Fix Strange box shadow in Export popup panel in Managment > Groups [#2886](https://github.com/wazuh/wazuh-kibana-app/issues/2886)
- Fixed wrong command on alert when data folder does not exist [#2938](https://github.com/wazuh/wazuh-kibana-app/pull/2938)
- Fix agents table OS field sorting: Changes agents table field `os_name` to `os.name,os.version` to make it sortable. [#2939](https://github.com/wazuh/wazuh-kibana-app/pull/2939)
- Fixed diff parsed datetime between agent detail and agents table [#2940](https://github.com/wazuh/wazuh-kibana-app/pull/2940)
- Allow access to Agents section with agent:group action permission [#2933](https://github.com/wazuh/wazuh-kibana-app/issues/2933)
- Fixed filters does not work on modals with search bar [#2935](https://github.com/wazuh/wazuh-kibana-app/pull/2935)
- Fix wrong package name in deploy new agent [#2942](https://github.com/wazuh/wazuh-kibana-app/issues/2942)
- Fixed number agents not show on pie onMouseEvent [#2890](https://github.com/wazuh/wazuh-kibana-app/issues/2890)
- Fixed off Kibana Query Language in search bar of Controls/Inventory modules. [#2945](https://github.com/wazuh/wazuh-kibana-app/pull/2945)
- Fixed number of agents do not show on the pie chart tooltip in agents preview [#2890](https://github.com/wazuh/wazuh-kibana-app/issues/2890)

## Wazuh v4.0.4 - Kibana 7.10.0 , 7.10.2 - Revision 4017

### Added
- Adapt the app to the new Kibana platform [#2475](https://github.com/wazuh/wazuh-kibana-app/issues/2475)
- Wazuh data directory moved from `optimize` to `data` Kibana directory [#2591](https://github.com/wazuh/wazuh-kibana-app/issues/2591)
- Show the wui_rules belong to wazuh-wui API user [#2702](https://github.com/wazuh/wazuh-kibana-app/issues/2702)

### Fixed

- Fixed Wazuh menu and agent menu for Solaris agents [#2773](https://github.com/wazuh/wazuh-kibana-app/issues/2773) [#2725](https://github.com/wazuh/wazuh-kibana-app/issues/2725)
- Fixed wrong shards and replicas for statistics indices and also fixed wrong prefix for monitoring indices [#2732](https://github.com/wazuh/wazuh-kibana-app/issues/2732)
- Report's creation dates set to 1970-01-01T00:00:00.000Z [#2772](https://github.com/wazuh/wazuh-kibana-app/issues/2772)
- Fixed bug for missing commands in ubuntu/debian and centos [#2786](https://github.com/wazuh/wazuh-kibana-app/issues/2786)
- Fixed bug that show an hour before in /security-events/dashboard [#2785](https://github.com/wazuh/wazuh-kibana-app/issues/2785) 
- Fixed permissions to access agents [#2838](https://github.com/wazuh/wazuh-kibana-app/issues/2838)
- Fix searching in groups [#2825](https://github.com/wazuh/wazuh-kibana-app/issues/2825)
- Fix the pagination in SCA ckecks table [#2815](https://github.com/wazuh/wazuh-kibana-app/issues/2815)
- Fix the SCA table with a wrong behaviour using the refresh button [#2854](https://github.com/wazuh/wazuh-kibana-app/issues/2854)
- Fix sca permissions for agents views and dashboards [#2862](https://github.com/wazuh/wazuh-kibana-app/issues/2862)
- Solaris should not show vulnerabilities module [#2829](https://github.com/wazuh/wazuh-kibana-app/issues/2829)
- Fix the settings of statistics indices creation [#2858](https://github.com/wazuh/wazuh-kibana-app/issues/2858)
- Update agents' info in Management Status after changing cluster node selected [#2828](https://github.com/wazuh/wazuh-kibana-app/issues/2828)
- Fix error when applying filter in rules from events [#2877](https://github.com/wazuh/wazuh-kibana-app/issues/2877)

### Changed

- Replaced `wazuh` Wazuh API user by `wazuh-wui` in the default configuration [#2852](https://github.com/wazuh/wazuh-kibana-app/issues/2852)
- Add agent id to the reports name in Agent Inventory and Modules [#2817](https://github.com/wazuh/wazuh-kibana-app/issues/2817)

### Adapt for Kibana 7.10.0

- Fixed filter pinned crash returning from agents [#2864](https://github.com/wazuh/wazuh-kibana-app/issues/2864)
- Fixed style in sca and regulatory compliance tables and in wz menu [#2861](https://github.com/wazuh/wazuh-kibana-app/issues/2861)
- Fix body-payload of Sample Alerts POST endpoint [#2857](https://github.com/wazuh/wazuh-kibana-app/issues/2857)
- Fixed bug in the table on Agents->Table-> Actions->Config icon [#2853](https://github.com/wazuh/wazuh-kibana-app/issues/2853)
- Fixed tooltip in the icon of view decoder file [#2850](https://github.com/wazuh/wazuh-kibana-app/issues/2850)
- Fixed bug with agent filter when it is pinned [#2846](https://github.com/wazuh/wazuh-kibana-app/issues/2846)
- Fix discovery navigation [#2845](https://github.com/wazuh/wazuh-kibana-app/issues/2845)
- Search file editor gone [#2843](https://github.com/wazuh/wazuh-kibana-app/issues/2843)
- Fix Agent Search Bar - Regex Query Interpreter [#2834](https://github.com/wazuh/wazuh-kibana-app/issues/2834)
- Fixed accordion style breaking [#2833](https://github.com/wazuh/wazuh-kibana-app/issues/2833)
- Fix metrics are not updated after a bad request in search input [#2830](https://github.com/wazuh/wazuh-kibana-app/issues/2830)
- Fix mitre framework tab crash [#2821](https://github.com/wazuh/wazuh-kibana-app/issues/2821)
- Changed ping request to default request. Added delay and while to che… [#2820](https://github.com/wazuh/wazuh-kibana-app/issues/2820)
- Removed kibana alert for security [#2806](https://github.com/wazuh/wazuh-kibana-app/issues/2806)

## Wazuh v4.0.4 - Kibana 7.10.0 , 7.10.2 - Revision 4016

### Added

- Modified agent registration adding groups and architecture [#2666](https://github.com/wazuh/wazuh-kibana-app/issues/2666) [#2652](https://github.com/wazuh/wazuh-kibana-app/issues/2652)
- Each user can only view their own reports [#2686](https://github.com/wazuh/wazuh-kibana-app/issues/2686)

### Fixed

- Create index pattern even if there aren´t available indices [#2620](https://github.com/wazuh/wazuh-kibana-app/issues/2620)
- Top bar overlayed over expanded visualizations [#2667](https://github.com/wazuh/wazuh-kibana-app/issues/2667)
- Empty inventory data in Solaris agents [#2680](https://github.com/wazuh/wazuh-kibana-app/pull/2680)
- Wrong parameters in the dev-tools autocomplete section [#2675](https://github.com/wazuh/wazuh-kibana-app/issues/2675)
- Wrong permissions on edit CDB list [#2665](https://github.com/wazuh/wazuh-kibana-app/pull/2665)
- fix(frontend): add the metafields when refreshing the index pattern [#2681](https://github.com/wazuh/wazuh-kibana-app/pull/2681)
- Error toast is showing about Elasticsearch users for environments without security [#2713](https://github.com/wazuh/wazuh-kibana-app/issues/2713)
- Error about Handler.error in Role Mapping fixed [#2702](https://github.com/wazuh/wazuh-kibana-app/issues/2702)
- Fixed message in reserved users actions [#2702](https://github.com/wazuh/wazuh-kibana-app/issues/2702)
- Error 500 on Export formatted CDB list [#2692](https://github.com/wazuh/wazuh-kibana-app/pull/2692)
- Wui rules label should have only one tooltip [#2723](https://github.com/wazuh/wazuh-kibana-app/issues/2723)
- Move upper the Wazuh item in the Kibana menu and default index pattern [#2867](https://github.com/wazuh/wazuh-kibana-app/pull/2867)


## Wazuh v4.0.4 - Kibana v7.9.1, v7.9.3 - Revision 4015

### Added

- Support for Wazuh v4.0.4

## Wazuh v4.0.3 - Kibana v7.9.1, v7.9.2, v7.9.3 - Revision 4014

### Added

- Improved management of index-pattern fields [#2630](https://github.com/wazuh/wazuh-kibana-app/issues/2630)

### Fixed

- fix(fronted): fixed the check of API and APP version in health check [#2655](https://github.com/wazuh/wazuh-kibana-app/pull/2655)
- Replace user by username key in the monitoring logic [#2654](https://github.com/wazuh/wazuh-kibana-app/pull/2654)
- Security alerts and reporting issues when using private tenants [#2639](https://github.com/wazuh/wazuh-kibana-app/issues/2639)
- Manager restart in rule editor does not work with Wazuh cluster enabled [#2640](https://github.com/wazuh/wazuh-kibana-app/issues/2640)
- fix(frontend): Empty inventory data in Solaris agents [#2680](https://github.com/wazuh/wazuh-kibana-app/pull/2680)

## Wazuh v4.0.3 - Kibana v7.9.1, v7.9.2, v7.9.3 - Revision 4013

### Added

- Support for Wazuh v4.0.3.

## Wazuh v4.0.2 - Kibana v7.9.1, v7.9.3 - Revision 4012

### Added

- Sample data indices name should take index pattern in use [#2593](https://github.com/wazuh/wazuh-kibana-app/issues/2593) 
- Added start option to macos Agents [#2653](https://github.com/wazuh/wazuh-kibana-app/pull/2653)

### Changed

- Statistics settings do not allow to configure primary shards and replicas [#2627](https://github.com/wazuh/wazuh-kibana-app/issues/2627)

## Wazuh v4.0.2 - Kibana v7.9.1, v7.9.3 - Revision 4011

### Added

- Support for Wazuh v4.0.2.

### Fixed

- The index pattern title is overwritten with its id after refreshing its fields [#2577](https://github.com/wazuh/wazuh-kibana-app/issues/2577)
- [RBAC] Issues detected when using RBAC [#2579](https://github.com/wazuh/wazuh-kibana-app/issues/2579)

## Wazuh v4.0.1 - Kibana v7.9.1, v7.9.3 - Revision 4010

### Changed

- Alerts summary table for PDF reports on all modules [#2632](https://github.com/wazuh/wazuh-kibana-app/issues/2632)
- [4.0-7.9] Run as with no wazuh-wui API user [#2576](https://github.com/wazuh/wazuh-kibana-app/issues/2576)
- Deploy a new agent interface as default interface [#2564](https://github.com/wazuh/wazuh-kibana-app/issues/2564)
- Problem in the visualization of new reserved resources of the Wazuh API [#2643](https://github.com/wazuh/wazuh-kibana-app/issues/2643)

### Fixed

- Restore the tables in the agents' reports [#2628](https://github.com/wazuh/wazuh-kibana-app/issues/2628)
- [RBAC] Issues detected when using RBAC [#2579](https://github.com/wazuh/wazuh-kibana-app/issues/2579)
- Changes done via a worker's API are overwritten [#2626](https://github.com/wazuh/wazuh-kibana-app/issues/2626)

### Fixed

- [BUGFIX] Default user field for current platform [#2633](https://github.com/wazuh/wazuh-kibana-app/pull/2633)

## Wazuh v4.0.1 - Kibana v7.9.1, v7.9.3 - Revision 4009

### Changed

- Hide empty columns of the processes table of the MacOS agents [#2570](https://github.com/wazuh/wazuh-kibana-app/pull/2570)
- Missing step in "Deploy a new agent" view [#2623](https://github.com/wazuh/wazuh-kibana-app/issues/2623)
- Implement wazuh users' CRUD [#2598](https://github.com/wazuh/wazuh-kibana-app/pull/2598)

### Fixed

- Inconsistent data in sample data alerts [#2618](https://github.com/wazuh/wazuh-kibana-app/pull/2618)

## Wazuh v4.0.1 - Kibana v7.9.1, v7.9.3 - Revision 4008

### Fixed

- Icons not align to the right in Modules > Events [#2607](https://github.com/wazuh/wazuh-kibana-app/pull/2607)
- Statistics visualizations do not show data [#2602](https://github.com/wazuh/wazuh-kibana-app/pull/2602)
- Error on loading css files [#2599](https://github.com/wazuh/wazuh-kibana-app/pull/2599)
- Fixed search filter in search bar in Module/SCA wasn't working [#2601](https://github.com/wazuh/wazuh-kibana-app/pull/2601)

## Wazuh v4.0.0 - Kibana v7.9.1, v7.9.2, v7.9.3 - Revision 4007

### Fixed

- updated macOS package URL [#2596](https://github.com/wazuh/wazuh-kibana-app/pull/2596)
- Revert "[4.0-7.9] [BUGFIX] Removed unnecessary function call" [#2597](https://github.com/wazuh/wazuh-kibana-app/pull/2597)

## Wazuh v4.0.0 - Kibana v7.9.1, v7.9.2, v7.9.3 - Revision 4006

### Fixed

- Undefined field in event view [#2588](https://github.com/wazuh/wazuh-kibana-app/issues/2588)
- Several calls to the same stats request (esAlerts) [#2586](https://github.com/wazuh/wazuh-kibana-app/issues/2586)
- The filter options popup doesn't open on click once the filter is pinned [#2581](https://github.com/wazuh/wazuh-kibana-app/issues/2581)
- The formatedFields are missing from the index-pattern of wazuh-alerts-* [#2574](https://github.com/wazuh/wazuh-kibana-app/issues/2574)


## Wazuh v4.0.0 - Kibana v7.9.3 - Revision 4005

### Added

- Support for Kibana v7.9.3

## Wazuh v4.0.0 - Kibana v7.9.1, v7.9.2 - Revision 4002

### Added

- Support for Wazuh v4.0.0.
- Support for Kibana v7.9.1 and 7.9.2.
- Support for Open Distro 1.10.1.
- Added a RBAC security layer integrated with Open Distro and X-Pack.
- Added remoted and analysisd statistics.
- Expand supported deployment variables.
- Added new configuration view settings for GCP integration.
- Added logic to change the `metafields` configuration of Kibana [#2524](https://github.com/wazuh/wazuh-kibana-app/issues/2524)

### Changed

- Migrated the default index-pattern to `wazuh-alerts-*`.
- Removed the `known-fields` functionality.
- Security Events dashboard redesinged.
- Redesigned the app settings configuration with categories.
- Moved the wazuh-registry file to Kibana optimize folder.

### Fixed

- Format options in `wazuh-alerts` index-pattern are not overwritten now.
- Prevent blank page in detaill agent view.
- Navigable agents name in Events.
- Index pattern is not being refreshed.
- Reporting fails when agent is pinned and compliance controls are visited.
- Reload rule detail doesn't work properly with the related rules.
- Fix search bar filter in Manage agent of group [#2541](https://github.com/wazuh/wazuh-kibana-app/pull/2541)

## Wazuh v3.13.2 - Kibana v7.9.1 - Revision 887

### Added

- Support for Wazuh v3.13.2

## Wazuh v3.13.2 - Kibana v7.8.0 - Revision 887
### Added

- Support for Wazuh v3.13.2

## Wazuh v3.13.1 - Kibana v7.9.1 - Revision 886

### Added

- Support for Kibana v7.9.1

## Wazuh v3.13.1 - Kibana v7.9.0 - Revision 885

### Added

- Support for Kibana v7.9.0


## Wazuh v3.13.1 - Kibana v7.8.1 - Revision 884

### Added

- Support for Kibana v7.8.1


## Wazuh v3.13.1 - Kibana v7.8.0 - Revision 883

### Added

- Support for Wazuh v3.13.1


## Wazuh v3.13.0 - Kibana v7.8.0 - Revision 881

### Added

- Support for Kibana v7.8.0


## Wazuh v3.13.0 - Kibana v7.7.0, v7.7.1 - Revision 880

### Added

- Support for Wazuh v3.13.0
- Support for Kibana v7.7.1
- Support for Open Distro 1.8
- New navigation experience with a global menu [#1965](https://github.com/wazuh/wazuh-kibana-app/issues/1965)
- Added a Breadcrumb in Kibana top nav [#2161](https://github.com/wazuh/wazuh-kibana-app/issues/2161)
- Added a new Agents Summary Screen [#1963](https://github.com/wazuh/wazuh-kibana-app/issues/1963)
- Added a new feature to add sample data to dashboards [#2115](https://github.com/wazuh/wazuh-kibana-app/issues/2115)
- Added MITRE integration [#1877](https://github.com/wazuh/wazuh-kibana-app/issues/1877)
- Added Google Cloud Platform integration [#1873](https://github.com/wazuh/wazuh-kibana-app/issues/1873)
- Added TSC integration [#2204](https://github.com/wazuh/wazuh-kibana-app/pull/2204)
- Added a new Integrity monitoring state view for agent [#2153](https://github.com/wazuh/wazuh-kibana-app/issues/2153)
- Added a new Integrity monitoring files detail view [#2156](https://github.com/wazuh/wazuh-kibana-app/issues/2156)
- Added a new component to explore Compliance requirements [#2156](https://github.com/wazuh/wazuh-kibana-app/issues/2261)

### Changed

- Code migration to React.js
- Global review of styles
- Unified Overview and Agent dashboards into new Modules [#2110](https://github.com/wazuh/wazuh-kibana-app/issues/2110)
- Changed Vulnerabilities dashboard visualizations [#2262](https://github.com/wazuh/wazuh-kibana-app/issues/2262)

### Fixed

- Open Distro tenants have been fixed and are functional now [#1890](https://github.com/wazuh/wazuh-kibana-app/issues/1890).
- Improved navigation performance [#2200](https://github.com/wazuh/wazuh-kibana-app/issues/2200).
- Avoid creating the wazuh-monitoring index pattern if it is disabled [#2100](https://github.com/wazuh/wazuh-kibana-app/issues/2100)
- SCA checks without compliance field can't be expanded [#2264](https://github.com/wazuh/wazuh-kibana-app/issues/2264)


## Wazuh v3.12.3 - Kibana v7.7.1 - Revision 876

### Added

- Support for Kibana v7.7.1


## Wazuh v3.12.3 - Kibana v7.7.0 - Revision 875

### Added

- Support for Kibana v7.7.0


## Wazuh v3.12.3 - Kibana v6.8.8, v7.6.1, v7.6.2 - Revision 874

### Added

- Support for Wazuh v3.12.3


## Wazuh v3.12.2 - Kibana v6.8.8, v7.6.1, v7.6.2 - Revision 873

### Added

- Support for Wazuh v3.12.2


## Wazuh v3.12.1 - Kibana v6.8.8, v7.6.1, v7.6.2 - Revision 872

### Added

- Support Wazuh 3.12.1
- Added new FIM settings on configuration on demand. [#2147](https://github.com/wazuh/wazuh-kibana-app/issues/2147)

### Changed

- Updated agent's variable names in deployment guides. [#2169](https://github.com/wazuh/wazuh-kibana-app/pull/2169)

### Fixed

- Pagination is now shown in table-type visualizations. [#2180](https://github.com/wazuh/wazuh-kibana-app/issues/2180)


## Wazuh v3.12.0 - Kibana v6.8.8, v7.6.2 - Revision 871

### Added

- Support for Kibana v6.8.8 and v7.6.2

## Wazuh v3.12.0 - Kibana v6.8.7, v7.4.2, v7.6.1 - Revision 870

### Added

- Support for Wazuh v3.12.0
- Added a new setting to hide manager alerts from dashboards. [#2102](https://github.com/wazuh/wazuh-kibana-app/pull/2102)
- Added a new setting to be able to change API from the top menu. [#2143](https://github.com/wazuh/wazuh-kibana-app/issues/2143)
- Added a new setting to enable/disable the known fields health check [#2037](https://github.com/wazuh/wazuh-kibana-app/pull/2037)
- Added suport for PCI 11.2.1 and 11.2.3 rules. [#2062](https://github.com/wazuh/wazuh-kibana-app/pull/2062)

### Changed

- Restructuring of the optimize/wazuh directory. Now the Wazuh configuration file (wazuh.yml) is placed on /usr/share/kibana/optimize/wazuh/config. [#2116](https://github.com/wazuh/wazuh-kibana-app/pull/2116)
- Improve performance of Dasboards reports generation. [1802344](https://github.com/wazuh/wazuh-kibana-app/commit/18023447c6279d385df84d7f4a5663ed2167fdb5)

### Fixed

- Discover time range selector is now displayed on the Cluster section. [08901df](https://github.com/wazuh/wazuh-kibana-app/commit/08901dfcbe509f17e4fab26877c8b7dae8a66bff)
- Added the win_auth_failure rule group to Authentication failure metrics. [#2099](https://github.com/wazuh/wazuh-kibana-app/pull/2099)
- Negative values in Syscheck attributes now have their correct value in reports. [7c3e84e](https://github.com/wazuh/wazuh-kibana-app/commit/7c3e84ec8f00760b4f650cfc00a885d868123f99)


## Wazuh v3.11.4 - Kibana v7.6.1 - Revision 858

### Added

- Support for Kibana v7.6.1


## Wazuh v3.11.4 - Kibana v6.8.6, v7.4.2, v7.6.0 - Revision 857

### Added

- Support for Wazuh v3.11.4


## Wazuh v3.11.3 - Kibana v7.6.0 - Revision 856

### Added

- Support for Kibana v7.6.0


## Wazuh v3.11.3 - Kibana v7.4.2 - Revision 855

### Added

- Support for Kibana v7.4.2

## Wazuh v3.11.3 - Kibana v7.5.2 - Revision 854

### Added

- Support for Wazuh v3.11.3

### Fixed

- Windows Updates table is now displayed in the Inventory Data report [#2028](https://github.com/wazuh/wazuh-kibana-app/pull/2028)


## Wazuh v3.11.2 - Kibana v7.5.2 - Revision 853

### Added

- Support for Kibana v7.5.2


## Wazuh v3.11.2 - Kibana v6.8.6, v7.3.2, v7.5.1 - Revision 852

### Added

- Support for Wazuh v3.11.2

### Changed

- Increased list filesize limit for the CDB-list [#1993](https://github.com/wazuh/wazuh-kibana-app/pull/1993)

### Fixed

- The xml validator now correctly handles the `--` string within comments [#1980](https://github.com/wazuh/wazuh-kibana-app/pull/1980)
- The AWS map visualization wasn't been loaded until the user interacts with it [dd31bd7](https://github.com/wazuh/wazuh-kibana-app/commit/dd31bd7a155354bc50fe0af22fca878607c8936a)


## Wazuh v3.11.1 - Kibana v6.8.6, v7.3.2, v7.5.1 - Revision 581

### Added
- Support for Wazuh v3.11.1.


## Wazuh v3.11.0 - Kibana v6.8.6, v7.3.2, v7.5.1 - Revision 580

### Added

- Support for Wazuh v3.11.0.
- Support for Kibana v7.5.1.
- The API credentials configuration has been moved from the .wazuh index to a wazuh.yml configuration file. Now the configuration of the API hosts is done from the file and not from the application. [#1465](https://github.com/wazuh/wazuh-kibana-app/issues/1465) [#1771](https://github.com/wazuh/wazuh-kibana-app/issues/1771).
- Upload ruleset files using a "drag and drop" component [#1770](https://github.com/wazuh/wazuh-kibana-app/issues/1770)
- Add logs for the reporting module [#1622](https://github.com/wazuh/wazuh-kibana-app/issues/1622).
- Extended the "Add new agent" guide [#1767](https://github.com/wazuh/wazuh-kibana-app/issues/1767).
- Add new table for windows hotfixes [#1932](https://github.com/wazuh/wazuh-kibana-app/pull/1932)

### Changed

- Removed Discover from top menu [#1699](https://github.com/wazuh/wazuh-kibana-app/issues/1699).
- Hide index pattern selector in case that only one exists [#1799](https://github.com/wazuh/wazuh-kibana-app/issues/1799).
- Remove visualizations legend [#1936](https://github.com/wazuh/wazuh-kibana-app/pull/1936)
- Normalize the field whodata in the group reporting [#1921](https://github.com/wazuh/wazuh-kibana-app/pull/1921)
- A message in the configuration view is ambiguous [#1870](https://github.com/wazuh/wazuh-kibana-app/issues/1870)
- Refactor syscheck table [#1941](https://github.com/wazuh/wazuh-kibana-app/pull/1941)

### Fixed

- Empty files now throws an error [#1806](https://github.com/wazuh/wazuh-kibana-app/issues/1806).
- Arguments for wazuh api requests are now validated [#1815](https://github.com/wazuh/wazuh-kibana-app/issues/1815).
- Fixed the way to check admin mode [#1838](https://github.com/wazuh/wazuh-kibana-app/issues/1838).
- Fixed error exporting as CSV the files into a group [#1833](https://github.com/wazuh/wazuh-kibana-app/issues/1833).
- Fixed XML validator false error for `<` [1882](https://github.com/wazuh/wazuh-kibana-app/issues/1882)
- Fixed "New file" editor doesn't allow saving twice [#1896](https://github.com/wazuh/wazuh-kibana-app/issues/1896)
- Fixed decoders files [#1929](https://github.com/wazuh/wazuh-kibana-app/pull/1929)
- Fixed registration guide [#1926](https://github.com/wazuh/wazuh-kibana-app/pull/1926)
- Fixed infinite load on Ciscat views [#1920](https://github.com/wazuh/wazuh-kibana-app/pull/1920), [#1916](https://github.com/wazuh/wazuh-kibana-app/pull/1916)
- Fixed missing fields in the Visualizations [#1913](https://github.com/wazuh/wazuh-kibana-app/pull/1913)
- Fixed Amazon S3 status is wrong in configuration section [#1864](https://github.com/wazuh/wazuh-kibana-app/issues/1864)
- Fixed hidden overflow in the fim configuration [#1887](https://github.com/wazuh/wazuh-kibana-app/pull/1887)
- Fixed Logo source fail after adding server.basePath [#1871](https://github.com/wazuh/wazuh-kibana-app/issues/1871)
- Fixed the documentation broken links [#1853](https://github.com/wazuh/wazuh-kibana-app/pull/1853)

## Wazuh v3.10.2 - Kibana v7.5.1 - Revision 556

### Added

- Support for Kibana v7.5.1


## Wazuh v3.10.2 - Kibana v7.5.0 - Revision 555

### Added

- Support for Kibana v7.5.0


## Wazuh v3.10.2 - Kibana v7.4.2 - Revision 549

### Added

- Support for Kibana v7.4.2


## Wazuh v3.10.2 - Kibana v7.4.1 - Revision 548

### Added

- Support for Kibana v7.4.1


## Wazuh v3.10.2 - Kibana v7.4.0 - Revision 547

### Added

- Support for Kibana v7.4.0
- Support for Wazuh v3.10.2.


## Wazuh v3.10.2 - Kibana v7.3.2 - Revision 546

### Added

- Support for Wazuh v3.10.2.


## Wazuh v3.10.1 - Kibana v7.3.2 - Revision 545

### Added

- Support for Wazuh v3.10.1.


## Wazuh v3.10.0 - Kibana v7.3.2 - Revision 543

### Added

- Support for Wazuh v3.10.0.
- Added an interactive guide for registering agents, things are now easier for the user, guiding it through the steps needed ending in a _copy & paste_ snippet for deploying his agent [#1468](https://github.com/wazuh/wazuh-kibana-app/issues/1468).
- Added new dashboards for the recently added regulatory compliance groups into the Wazuh core. They are HIPAA and NIST-800-53 [#1468](https://github.com/wazuh/wazuh-kibana-app/issues/1448), [#1638]( https://github.com/wazuh/wazuh-kibana-app/issues/1638).
- Make the app work under a custom Kibana space [#1234](https://github.com/wazuh/wazuh-kibana-app/issues/1234), [#1450](https://github.com/wazuh/wazuh-kibana-app/issues/1450).
- Added the ability to manage the app as a native plugin when using Kibana spaces, now you can safely hide/show the app depending on the selected space [#1601](https://github.com/wazuh/wazuh-kibana-app/issues/1601).
- Adapt the app the for Kibana dark mode [#1562](https://github.com/wazuh/wazuh-kibana-app/issues/1562).
- Added an alerts summary in _Overview > FIM_ panel [#1527](https://github.com/wazuh/wazuh-kibana-app/issues/1527).
- Export all the information of a Wazuh group and its related agents in a PDF document [#1341](https://github.com/wazuh/wazuh-kibana-app/issues/1341).
- Export the configuration of a certain agent as a PDF document. Supports granularity for exporting just certain sections of the configuration [#1340](https://github.com/wazuh/wazuh-kibana-app/issues/1340).


### Changed

- Reduced _Agents preview_ load time using the new API endpoint `/summary/agents` [#1687](https://github.com/wazuh/wazuh-kibana-app/pull/1687).
- Replaced most of the _md-nav-bar_ Angular.js components with React components using EUI [#1705](https://github.com/wazuh/wazuh-kibana-app/pull/1705).
- Replaced the requirements slider component with a new styled component [#1708](https://github.com/wazuh/wazuh-kibana-app/pull/1708).
- Soft deprecated the _.wazuh-version_ internal index, now the app dumps its content if applicable to a registry file, then the app removes that index. Further versions will hard deprecate this index [#1467](https://github.com/wazuh/wazuh-kibana-app/issues/1467). 
- Visualizations now don't fetch the documents _source_, also, they now use _size: 0_ for fetching [#1663](https://github.com/wazuh/wazuh-kibana-app/issues/1663).
- The app menu is now fixed on top of the view, it's not being hidden on every state change. Also, the Wazuh logo was placed in the top bar of Kibana UI [#1502](https://github.com/wazuh/wazuh-kibana-app/issues/1502).
- Improved _getTimestamp_ method not returning a promise object because it's no longer needed [014bc3a](https://github.com/wazuh/wazuh-kibana-app/commit/014b3aba0d2e9cda0c4d521f5f16faddc434a21e). Also improved main Discover listener for Wazuh not returning a promise object [bd82823](https://github.com/wazuh/wazuh-kibana-app/commit/bd8282391a402b8c567b32739cf914a0135d74bc).
- Replaced _Requirements over time_ visualizations in both PCI DSS and GDPR dashboards [35c539](https://github.com/wazuh/wazuh-kibana-app/commit/35c539eb328b3bded94aa7608f73f9cc51c235a6).
- Do not show a toaster when a visualization field was not known yet, instead, show it just in case the internal refreshing failed [19a2e7](https://github.com/wazuh/wazuh-kibana-app/commit/19a2e71006b38f6a64d3d1eb8a20b02b415d7e07).
- Minor optimizations for server logging [eb8e000](https://github.com/wazuh/wazuh-kibana-app/commit/eb8e00057dfea2dafef56319590ff832042c402d).

### Fixed

- Alerts search bar fixed for Kibana v7.3.1, queries were not being applied as expected [#1686](https://github.com/wazuh/wazuh-kibana-app/issues/1686).
- Hide attributes field from non-Windows agents in the FIM table [#1710](https://github.com/wazuh/wazuh-kibana-app/issues/1710).
- Fixed broken view in Management > Configuration > Amazon S3 > Buckets, some information was missing [#1675](https://github.com/wazuh/wazuh-kibana-app/issues/1675).
- Keep user's filters when switching from Discover to panel [#1685](https://github.com/wazuh/wazuh-kibana-app/issues/1685).
- Reduce load time and amount of data to be fetched in _Management > Cluster monitoring_ section avoiding possible timeouts [#1663](https://github.com/wazuh/wazuh-kibana-app/issues/1663).
- Restored _Remove column_ feature in Discover tabs [#1702](https://github.com/wazuh/wazuh-kibana-app/issues/1702).
- Apps using Kibana v7.3.1 had a bug once the user goes back from _Agent > FIM > Files_ to _Agent > FIM > dashboard_, filters disappear, now it's working properly [#1700](https://github.com/wazuh/wazuh-kibana-app/issues/1700).
- Fixed visual bug in _Management > Cluster monitoring_ and a button position [1e3b748](https://github.com/wazuh/wazuh-kibana-app/commit/1e3b748f11b43b2e7956b830269b6d046d74d12c).
- The app installation date was not being updated properly, now it's fixed [#1692](https://github.com/wazuh/wazuh-kibana-app/issues/1692).
- Fixed _Network interfaces_ table in Inventory section, the table was not paginating [#1474](https://github.com/wazuh/wazuh-kibana-app/issues/1474).
- Fixed APIs passwords are now obfuscated in server responses [adc3152](https://github.com/wazuh/wazuh-kibana-app/pull/1782/commits/adc31525e26b25e4cb62d81cbae70a8430728af5).


## Wazuh v3.9.5 - Kibana v6.8.2 / Kibana v7.2.1 / Kibana v7.3.0 - Revision 531

### Added

- Support for Wazuh v3.9.5

## Wazuh v3.9.4 - Kibana v6.8.1 / Kibana v6.8.2 / Kibana v7.2.0 / Kibana v7.2.1 / Kibana v7.3.0 - Revision 528

### Added

- Support for Wazuh v3.9.4
- Allow filtering by clicking a column in rules/decoders tables [0e2ddd7](https://github.com/wazuh/wazuh-kibana-app/pull/1615/commits/0e2ddd7b73f7f7975d02e97ed86ae8a0966472b4)
- Allow open file in rules table clicking on the file column [1af929d](https://github.com/wazuh/wazuh-kibana-app/pull/1615/commits/1af929d62f450f93c6733868bcb4057e16b7e279)

### Changed

- Improved app performance [#1640](https://github.com/wazuh/wazuh-kibana-app/pull/1640).
- Remove path filter from custom rules and decoders [895792e](https://github.com/wazuh/wazuh-kibana-app/pull/1615/commits/895792e6e6d9401b3293d5e16352b9abef515096)
- Show path column in rules and decoders [6f49816](https://github.com/wazuh/wazuh-kibana-app/pull/1615/commits/6f49816c71b5999d77bf9e3838443627c9be945d)
- Removed SCA overview dashboard [94ebbff](https://github.com/wazuh/wazuh-kibana-app/pull/1615/commits/94ebbff231cbfb6d793130e0b9ea855baa755a1c)
- Disabled last custom column removal [f1ef7de](https://github.com/wazuh/wazuh-kibana-app/pull/1615/commits/f1ef7de1a34bbe53a899596002e8153b95e7dc0e)
- Agents messages across sections unification [8fd7e36](https://github.com/wazuh/wazuh-kibana-app/pull/1615/commits/8fd7e36286fa9dfd03a797499af6ffbaa90b00e1)

### Fixed

- Fix check storeded apis [d6115d6](https://github.com/wazuh/wazuh-kibana-app/pull/1615/commits/d6115d6424c78f0cde2017b432a51b77186dd95a).
- Fix pci-dss console error [297080d](https://github.com/wazuh/wazuh-kibana-app/pull/1615/commits/297080d36efaea8f99b0cafd4c48845dad20495a)
- Fix error in reportingTable [85b7266](https://github.com/wazuh/wazuh-kibana-app/pull/1615/commits/85b72662cb4db44c443ed04f7c31fba57eefccaa)
- Fix filters budgets size [c7ac86a](https://github.com/wazuh/wazuh-kibana-app/pull/1615/commits/c7ac86acb3d5afaf1cf348fab09a2b8c5778a491)
- Fix missing permalink virustotal visualization [1b57529](https://github.com/wazuh/wazuh-kibana-app/pull/1615/commits/1b57529758fccdeb3ac0840e66a8aafbe4757a96)
- Improved wz-table performance [224bd6f](https://github.com/wazuh/wazuh-kibana-app/pull/1615/commits/224bd6f31235c81ba01755c3c1e120c3f86beafd)
- Fix inconsistent data between visualizations and tables in Overview Security Events [b12c600](https://github.com/wazuh/wazuh-kibana-app/pull/1615/commits/b12c600578d80d0715507dec4624a4ebc27ea573)
- Timezone applied in cluster status [a4f620d](https://github.com/wazuh/wazuh-kibana-app/pull/1615/commits/a4f620d398f5834a6d2945af892a462425ca3bec)
- Fixed Overview Security Events report when wazuh.monitoring is disabled [1c26da0](https://github.com/wazuh/wazuh-kibana-app/pull/1615/commits/1c26da05a0b6daf727e15c13b819111aa4e4e913)
- Fixes in APIs management [2143943](https://github.com/wazuh/wazuh-kibana-app/pull/1615/commits/2143943a5049cbb59bb8d6702b5a56cbe0d27a2a)
- Prevent duplicated visualization toast errors [786faf3](https://github.com/wazuh/wazuh-kibana-app/commit/786faf3e62d2cad13f512c0f873b36eca6e9787d)
- Fix not properly updated breadcrumb in ruleset section [9645903](https://github.com/wazuh/wazuh-kibana-app/commit/96459031cd4edbe047970bf0d22d0c099771879f)
- Fix badly dimensioned table in Integrity Monitoring section [9645903](https://github.com/wazuh/wazuh-kibana-app/commit/96459031cd4edbe047970bf0d22d0c099771879f)
- Fix implicit filters can be destroyed [9cf8578](https://github.com/wazuh/wazuh-kibana-app/commit/9cf85786f504f5d67edddeea6cfbf2ab577e799b)
- Windows agent dashboard doesn't show failure logon access. [d38d088](https://github.com/wazuh/wazuh-kibana-app/commit/d38d0881ac8e4294accde83d63108337b74cdd91) 
- Number of agents is not properly updated.  [f7cbbe5](https://github.com/wazuh/wazuh-kibana-app/commit/f7cbbe54394db825827715c3ad4370ac74317108) 
- Missing scrollbar on Firefox file viewer.  [df4e8f9](https://github.com/wazuh/wazuh-kibana-app/commit/df4e8f9305b35e9ee1473bed5f5d452dd3420567) 
- Agent search filter by name, lost when refreshing. [71b5274](https://github.com/wazuh/wazuh-kibana-app/commit/71b5274ccc332d8961a158587152f7badab28a95) 
- Alerts of level 12 cannot be displayed in the Summary table. [ec0e888](https://github.com/wazuh/wazuh-kibana-app/commit/ec0e8885d9f1306523afbc87de01a31f24e36309) 
- Restored query from search bar in visualizations. [439128f](https://github.com/wazuh/wazuh-kibana-app/commit/439128f0a1f65b649a9dcb81ab5804ca20f65763) 
- Fix Kibana filters loop in Firefox. [82f0f32](https://github.com/wazuh/wazuh-kibana-app/commit/82f0f32946d844ce96a28f0185f903e8e05c5589) 

## Wazuh v3.9.3 - Kibana v6.8.1 / v7.1.1 / v7.2.0 - Revision 523

### Added

- Support for Wazuh v3.9.3
- Support for Kibana v7.2.0 [#1556](https://github.com/wazuh/wazuh-kibana-app/pull/1556).

### Changed

- New design and several UI/UX changes [#1525](https://github.com/wazuh/wazuh-kibana-app/pull/1525).
- Improved error checking + syscollector performance [94d0a83](https://github.com/wazuh/wazuh-kibana-app/commit/94d0a83e43aa1d2d84ef6f87cbb76b9aefa085b3).
- Adapt Syscollector for MacOS agents [a4bf7ef](https://github.com/wazuh/wazuh-kibana-app/commit/a4bf7efc693a99b7565b5afcaa372155f15a4db9).
- Show last scan for syscollector [73f2056](https://github.com/wazuh/wazuh-kibana-app/commit/73f2056673bb289d472663397ba7097e49b7b93b).
- Extendend information for syscollector [#1585](https://github.com/wazuh/wazuh-kibana-app/issues/1585).

### Fixed

- Corrected width for agent stats [a998955](https://github.com/wazuh/wazuh-kibana-app/commit/a99895565a8854c55932ec94cffb08e1d0aa3da1).
- Fix height for the menu directive with Dynamic height [427d0f3](https://github.com/wazuh/wazuh-kibana-app/commit/427d0f3e9fa6c34287aa9e8557da99a51e0db40f).
- Fix wazuh-db and clusterd check [cddcef6](https://github.com/wazuh/wazuh-kibana-app/commit/cddcef630c5234dd6f6a495715743dfcfd4e4001).
- Fix AlertsStats when value is "0", it was showing "-" [07a3e10](https://github.com/wazuh/wazuh-kibana-app/commit/07a3e10c7f1e626ba75a55452b6c295d11fd657d).
- Fix syscollector state value [f8d3d0e](https://github.com/wazuh/wazuh-kibana-app/commit/f8d3d0eca44e67e26f79bc574495b1f4c8f751f2).
- Fix time offset for reporting table [2ef500b](https://github.com/wazuh/wazuh-kibana-app/commit/2ef500bb112e68bd4811b8e87ce8581d7c04d20f).
- Fix call to obtain GDPR requirements for specific agent [ccda846](https://github.com/wazuh/wazuh-kibana-app/commit/ccda8464b50be05bc5b3642f25f4972c8a7a2c03).
- Restore "rule.id" as a clickable field in visualizations [#1546](https://github.com/wazuh/wazuh-kibana-app/pull/1546).
- Fix timepicker in cluster monitoring [f7533ce](https://github.com/wazuh/wazuh-kibana-app/pull/1560/commits/f7533cecb6862abfb5c1d2173ec3e70ffc59804a).
- Fix several bugs [#1569](https://github.com/wazuh/wazuh-kibana-app/pull/1569).
- Fully removed "rule.id" as URL field [#1584](https://github.com/wazuh/wazuh-kibana-app/issues/1584).
- Fix filters for dashboards [#1583](https://github.com/wazuh/wazuh-kibana-app/issues/1583).
- Fix missing dependency [#1591](https://github.com/wazuh/wazuh-kibana-app/issues/1591).

## Wazuh v3.9.2 - Kibana v7.1.1 - Revision 510

### Added

- Support for Wazuh v3.9.2

### Changed

- Avoid showing more than one toaster for the same error message [7937003](https://github.com/wazuh/wazuh-kibana-app/commit/793700382798033203091d160773363323e05bb9).
- Restored "Alerts evolution - Top 5 agents" in Overview > Security events [f9305c0](https://github.com/wazuh/wazuh-kibana-app/commit/f9305c0c6acf4a31c41b1cc9684b87f79b27524f).

### Fixed

- Fix missing parameters in Dev Tools request [#1496](https://github.com/wazuh/wazuh-kibana-app/pull/1496).
- Fix "Invalid Date" for Safari and Internet Explorer [#1505](https://github.com/wazuh/wazuh-kibana-app/pull/1505).

## Wazuh v3.9.1 - Kibana v7.1.1 - Revision 509

### Added

- Support for Kibana v7.1.1
- Added overall metrics for Agents > Overview [#1479](https://github.com/wazuh/wazuh-kibana-app/pull/1479).

### Fixed

- Fixed missing dependency for Discover [43f5dd5](https://github.com/wazuh/wazuh-kibana-app/commit/43f5dd5f64065c618ba930b2a4087f0a9e706c0e).
- Fixed visualization for Agents > Overview [#1477](https://github.com/wazuh/wazuh-kibana-app/pull/1477). 
- Fixed SCA policy checks table [#1478](https://github.com/wazuh/wazuh-kibana-app/pull/1478).

## Wazuh v3.9.1 - Kibana v7.1.0 - Revision 508

### Added

- Support for Kibana v7.1.0

## Wazuh v3.9.1 - Kibana v6.8.0 - Revision 444

### Added

- Support for Wazuh v3.9.1
- Support for Kibana v6.8.0

### Fixed

- Fixed background color for some parts of the Discover directive [2dfc763](https://github.com/wazuh/wazuh-kibana-app/commit/2dfc763bfa1093fb419f118c2938f6b348562c69).
- Fixed cut values in non-resizable tables when the value is too large [cc4828f](https://github.com/wazuh/wazuh-kibana-app/commit/cc4828fbf50d4dab3dd4bb430617c1f2b13dac6a).
- Fixed handled but not shown error messages from rule editor [0aa0e17](https://github.com/wazuh/wazuh-kibana-app/commit/0aa0e17ac8678879e5066f8d83fd46f5d8edd86a).
- Minor typos corrected [fe11fb6](https://github.com/wazuh/wazuh-kibana-app/commit/fe11fb67e752368aedc89ec844ddf729eb8ad761).
- Minor fixes in agents configuration [1bc2175](https://github.com/wazuh/wazuh-kibana-app/commit/1bc217590438573e7267687655bb5939b5bb9fde).
- Fix Management > logs viewer scrolling [f458b2e](https://github.com/wazuh/wazuh-kibana-app/commit/f458b2e3294796f9cf00482b4da27984646c6398).

### Changed

- Kibana version shown in settings is now read from our package.json [c103d3e](https://github.com/wazuh/wazuh-kibana-app/commit/c103d3e782136106736c02039d28c4567b255aaa).
- Removed an old header from Settings [0197b8b](https://github.com/wazuh/wazuh-kibana-app/commit/0197b8b1abc195f275c8cd9893df84cd5569527b).
- Improved index pattern validation fields, replaced "full_log" with "rule.id" as part of the minimum required fields [dce0595](https://github.com/wazuh/wazuh-kibana-app/commit/dce059501cbd28f1294fd761da3e015e154747bc).
- Improve dynamic height for configuration editor [c318131](https://github.com/wazuh/wazuh-kibana-app/commit/c318131dfb6b5f01752593f2aa972b98c0655610).
- Add timezone for all dates shown in the app [4b8736f](https://github.com/wazuh/wazuh-kibana-app/commit/4b8736fb4e562c78505daaee042bcd798242c3f5).

## Wazuh v3.9.0 - Kibana v6.7.0 / v6.7.1 / v6.7.2 - Revision 441

### Added

- Support for Wazuh v3.9.0
- Support for Kibana v6.7.0 / v6.7.1 / v6.7.2
- Edit master and worker configuration ([#1215](https://github.com/wazuh/wazuh-kibana-app/pull/1215)).
- Edit local rules, local decoders and CDB lists ([#1212](https://github.com/wazuh/wazuh-kibana-app/pull/1212), [#1204](https://github.com/wazuh/wazuh-kibana-app/pull/1204), [#1196](https://github.com/wazuh/wazuh-kibana-app/pull/1196), [#1233](https://github.com/wazuh/wazuh-kibana-app/pull/1233), [#1304](https://github.com/wazuh/wazuh-kibana-app/pull/1304)).
- View no local rules/decoders XML files ([#1395](https://github.com/wazuh/wazuh-kibana-app/pull/1395))
- Dev Tools additions
  - Added hotkey `[shift] + [enter]` for sending query ([#1170](https://github.com/wazuh/wazuh-kibana-app/pull/1170)).
  - Added `Export JSON` button for the Dev Tools ([#1170](https://github.com/wazuh/wazuh-kibana-app/pull/1170)).
- Added refresh button for agents preview table ([#1169](https://github.com/wazuh/wazuh-kibana-app/pull/1169)).
- Added `configuration assessment` information in "Agent > Policy monitoring" ([#1227](https://github.com/wazuh/wazuh-kibana-app/pull/1227)).
- Added agents `configuration assessment` configuration section in "Agent > Configuration" ([1257](https://github.com/wazuh/wazuh-kibana-app/pull/1257))
- Restart master and worker nodes ([#1222](https://github.com/wazuh/wazuh-kibana-app/pull/1222)).
- Restart agents ([#1229](https://github.com/wazuh/wazuh-kibana-app/pull/1229)).
- Added support for more than one Wazuh monitoring pattern ([#1243](https://github.com/wazuh/wazuh-kibana-app/pull/1243))
- Added customizable interval for Wazuh monitoring indices creation ([#1243](https://github.com/wazuh/wazuh-kibana-app/pull/1243)).
- Expand visualizations ([#1246](https://github.com/wazuh/wazuh-kibana-app/pull/1246)).
- Added a dynamic table columns selector ([#1246](https://github.com/wazuh/wazuh-kibana-app/pull/1246)).
- Added resizable columns by dragging in tables ([d2bf8ee](https://github.com/wazuh/wazuh-kibana-app/commit/d2bf8ee9681ca5d6028325e165854b49214e86a3))
- Added a cron job for fetching missing fields of all valid index patterns, also merging dynamic fields every time an index pattern is refreshed by the app ([#1276](https://github.com/wazuh/wazuh-kibana-app/pull/1276)).
- Added auto-merging dynamic fields for Wazuh monitoring index patterns ([#1300](https://github.com/wazuh/wazuh-kibana-app/pull/1300))
- New server module, it's a job queue so we can add delayed jobs to be run in background, this iteration only accepts delayed Wazuh API calls ([#1283](https://github.com/wazuh/wazuh-kibana-app/pull/1283)).
- Added new way to view logs using a logs viewer ([#1292](https://github.com/wazuh/wazuh-kibana-app/pull/1292))
- Added new directive for registering agents from the UI, including instructions on "how to" ([#1321](https://github.com/wazuh/wazuh-kibana-app/pull/1321)).
- Added some Angular charts in Agents Preview and Agents SCA sections ([#1364](https://github.com/wazuh/wazuh-kibana-app/pull/1364))
- Added Docker listener settings in configuration views ([#1365](https://github.com/wazuh/wazuh-kibana-app/pull/1365))
- Added Docker dashboards for both Agents and Overview ([#1367](https://github.com/wazuh/wazuh-kibana-app/pull/1367))
- Improved app logger with debug level ([#1373](https://github.com/wazuh/wazuh-kibana-app/pull/1373))
- Introducing React components from the EUI framework

### Changed

- Escape XML special characters ([#1159](https://github.com/wazuh/wazuh-kibana-app/pull/1159)).
- Changed empty results message for Wazuh tables ([#1165](https://github.com/wazuh/wazuh-kibana-app/pull/1165)).
- Allowing the same query multiple times on the Dev Tools ([#1174](https://github.com/wazuh/wazuh-kibana-app/pull/1174))
- Refactor JSON/XML viewer for configuration tab ([#1173](https://github.com/wazuh/wazuh-kibana-app/pull/1173), [#1148](https://github.com/wazuh/wazuh-kibana-app/pull/1148)).
- Using full height for all containers when possible ([#1224](https://github.com/wazuh/wazuh-kibana-app/pull/1224)).
- Improved the way we are handling "back button" events ([#1207](https://github.com/wazuh/wazuh-kibana-app/pull/1207)).
- Changed some visualizations for FIM, GDPR, PCI, Vulnerability and Security Events ([#1206](https://github.com/wazuh/wazuh-kibana-app/pull/1206), [#1235](https://github.com/wazuh/wazuh-kibana-app/pull/1235), [#1293](https://github.com/wazuh/wazuh-kibana-app/pull/1293)).
- New design for agent header view ([#1186](https://github.com/wazuh/wazuh-kibana-app/pull/1186)).
- Not fetching data the very first time the Dev Tools are opened ([#1185](https://github.com/wazuh/wazuh-kibana-app/pull/1185)).
- Refresh all known fields for all valid index patterns if `kbn-vis` detects a broken index pattern ([ecd7c8f](https://github.com/wazuh/wazuh-kibana-app/commit/ecd7c8f98c187a350f81261d13b0d45dcec6dc5d)).
- Truncate texts and display a tooltip when they don't fit in a table cell ([7b56a87](https://github.com/wazuh/wazuh-kibana-app/commit/7b56a873f85dcba7e6838aeb2e40d9b4cf472576))
- Updated API autocomplete for Dev Tools ([#1218](https://github.com/wazuh/wazuh-kibana-app/pull/1218))
- Updated switches design to adapt it to Kibana's design ([#1253](https://github.com/wazuh/wazuh-kibana-app/pull/1253))
- Reduced the width of some table cells with little text, to give more space to the other columns ([#1263](https://github.com/wazuh/wazuh-kibana-app/pull/1263)).
- Redesign for Management > Status daemons list ([#1284](https://github.com/wazuh/wazuh-kibana-app/pull/1284)).
- Redesign for Management > Configuration, Agent > Configuration ([#1289](https://github.com/wazuh/wazuh-kibana-app/pull/1289)).
- Replaced Management > Logs table with a log viewer component ([#1292](https://github.com/wazuh/wazuh-kibana-app/pull/1292)).
- The agents list search bar now allows to switch between AND/OR operators ([#1291](https://github.com/wazuh/wazuh-kibana-app/pull/1291)).
- Improve audit dashboards ([#1374](https://github.com/wazuh/wazuh-kibana-app/pull/1374))
- Exclude agent "000" getting the last registered and the most active agents from the Wazuh API.([#1391](https://github.com/wazuh/wazuh-kibana-app/pull/1391))
- Reviewed Osquery dashboards ([#1394](https://github.com/wazuh/wazuh-kibana-app/pull/1394))
- Memory info is now a log ([#1400](https://github.com/wazuh/wazuh-kibana-app/pull/1400))
- Error toasters time is now 30000ms, warning/info are still 6000ms ([#1420](https://github.com/wazuh/wazuh-kibana-app/pull/1420))

### Fixed

- Properly handling long messages on notifier service, until now, they were using out of the card space, also we replaced some API messages with more meaningful messages ([#1168](https://github.com/wazuh/wazuh-kibana-app/pull/1168)).
- Adapted Wazuh icon for multiple browsers where it was gone ([#1208](https://github.com/wazuh/wazuh-kibana-app/pull/1208)).
- Do not fetch data from tables twice when resize window ([#1303](https://github.com/wazuh/wazuh-kibana-app/pull/1303)).
- Agent syncrhonization status is updated as we browse the configuration section ([#1305](https://github.com/wazuh/wazuh-kibana-app/pull/1305))
- Using the browser timezone for reporting documents ([#1311](https://github.com/wazuh/wazuh-kibana-app/pull/1311)).
- Wrong behaviors in the routing system when the basePath was set ([#1342](https://github.com/wazuh/wazuh-kibana-app/pull/1342))
- Do not show pagination for one-page tables ([196c5b7](https://github.com/wazuh/wazuh-kibana-app/pull/1362/commits/196c5b717583032798da7791fa4f90ec06397f68))
- Being redirected to Overview once a Kibana restart is performed ([#1378](https://github.com/wazuh/wazuh-kibana-app/pull/1378))
- Displaying the AWS services section of the aws-s3 wodle ([#1393](https://github.com/wazuh/wazuh-kibana-app/pull/1393))
- Show email configuration on the configuration on demand ([#1401](https://github.com/wazuh/wazuh-kibana-app/issues/1401))
- Show "Follow symbolic link" field in Integrity monitoring - Monitored configuration on demand ([0c9c9da](https://github.com/wazuh/wazuh-kibana-app/pull/1414/commits/0c9c9da3b951548761cd203db5ee5baa39afe26c))

## Wazuh v3.8.2 - Kibana v6.6.0 / v6.6.1 / v6.6.2 / v6.7.0 - Revision 419

### Added

- Support for Kibana v6.6.0 / v6.6.1 / v6.6.2 / v6.7.0

### Fixed

- Fixed AWS dashboard, newer JavaScript browser engines break the view due to Angular.js ([6e882fc](https://github.com/wazuh/wazuh-kibana-app/commit/6e882fc1d7efe6059e6140ff40b8a20d9c1fa51e)).
- Fixed AWS accounts visualization, using the right field now ([6e882fc](https://github.com/wazuh/wazuh-kibana-app/commit/6e882fc1d7efe6059e6140ff40b8a20d9c1fa51e)).

## Wazuh v3.8.2 - Kibana v6.5.4 - Revision 418

### Added

- Support for Wazuh v3.8.2

### Changed

- Close configuration editor only if it was successfully updated ([bc77c35](https://github.com/wazuh/wazuh-kibana-app/commit/bc77c35d8440a656d4704451ce857c9e1d36a438)).
- Replaced FIM Vega visualization with standard visualization ([554ee1c](https://github.com/wazuh/wazuh-kibana-app/commit/554ee1c4c4d75c76d82272075acf8bb62e7f9e27)).

## Wazuh v3.8.1 - Kibana v6.5.4 - Revision 417

### Added

- Support for Wazuh v3.8.1

### Changed

- Moved monitored/ignored Windows registry entries to "FIM > Monitored" and "FIM > Ignored" to avoid user confusion ([#1176](https://github.com/wazuh/wazuh-kibana-app/pull/1176)).
- Excluding managers from wazuh-monitoring indices ([#1177](https://github.com/wazuh/wazuh-kibana-app/pull/1177)).
- Escape `&` before sending group configuration ([d3aa56f](https://github.com/wazuh/wazuh-kibana-app/commit/d3aa56fa73478c60505e500db7d3a7df263081b5)).
- Improved `autoFormat` function before rendering group configuration ([f4f8144](https://github.com/wazuh/wazuh-kibana-app/commit/f4f8144eef8b93038fc897a9f16356e71029b844)).
- Now the group configuration editor doesn't exit after sending data to the Wazuh API ([5c1a3ef](https://github.com/wazuh/wazuh-kibana-app/commit/5c1a3ef9bd710a7befbed0709c4a7cf414f44f6b)).

### Fixed

- Fixed style for the error toaster for long URLs or long paths ([11b8084](https://github.com/wazuh/wazuh-kibana-app/commit/11b8084c75bbc5da36587ff31d1bc80a55fe4dfe)).

## Wazuh v3.8.0 - Kibana v6.5.4 - Revision 416

### Added

- Added group management features such as:
  - Edit the group configuration ([#1096](https://github.com/wazuh/wazuh-kibana-app/pull/1096)).
  - Add/remove groups to/from an agent ([#1096](https://github.com/wazuh/wazuh-kibana-app/pull/1096)).
  - Add/remove agents to/from a group ([#1096](https://github.com/wazuh/wazuh-kibana-app/pull/1096)).
  - Add/remove groups ([#1152](https://github.com/wazuh/wazuh-kibana-app/pull/1152)).
- New directive for tables that don't need external data sources ([#1067](https://github.com/wazuh/wazuh-kibana-app/pull/1067)).
- New search bar directive with interactive filters and suggestions ([#1058](https://github.com/wazuh/wazuh-kibana-app/pull/1058)).
- New server route `/elastic/alerts` for fetching alerts using custom parameters([#1056](https://github.com/wazuh/wazuh-kibana-app/pull/1056)).
- New table for an agent FIM monitored files, if the agent OS platform is Windows it will show two tables: files and registry ([#1032](https://github.com/wazuh/wazuh-kibana-app/pull/1032)).
- Added description to each setting under Settings > Configuration ([#1048](https://github.com/wazuh/wazuh-kibana-app/pull/1048)).
- Added a new setting to `config.yml` related to Wazuh monitoring and its index pattern ([#1095](https://github.com/wazuh/wazuh-kibana-app/pull/1095)).
- Resizable columns by dragging in Dev-tools ([#1102](https://github.com/wazuh/wazuh-kibana-app/pull/1102)).
- New feature to be able to edit config.yml file from the Settings > Configuration section view ([#1105](https://github.com/wazuh/wazuh-kibana-app/pull/1105)).
- Added a new table (network addresses) for agent inventory tab ([#1111](https://github.com/wazuh/wazuh-kibana-app/pull/1111)).
- Added `audit_key` (Who-data Audit keys) for configuration tab ([#1123](https://github.com/wazuh/wazuh-kibana-app/pull/1123)).
- Added new known fields for Kibana index pattern ([#1150](https://github.com/wazuh/wazuh-kibana-app/pull/1150)).

### Changed

- Changed Inventory tables. Now the app looks for the OS platform and it shows different tables depending on the OS platform. In addition the process state codes has been replaced to be more meaningful ([#1059](https://github.com/wazuh/wazuh-kibana-app/pull/1059)).
- Tiny rework for the AWS tab including.
- "Report" button is hidden on Discover panel ([#1047](https://github.com/wazuh/wazuh-kibana-app/pull/1047)).
- Visualizations, filters and Discover improved ([#1083](https://github.com/wazuh/wazuh-kibana-app/pull/1083)).
- Removed `popularizeField` function until https://github.com/elastic/kibana/issues/22426 is solved in order to avoid `Unable to write index pattern!` error on Discover tab ([#1085](https://github.com/wazuh/wazuh-kibana-app/pull/1085)).
- Improved Wazuh monitoring module ([#1094](https://github.com/wazuh/wazuh-kibana-app/pull/1094)).
- Added "Registered date" and "Last keep alive" in agents table allowing you to sort by these fields ([#1102](https://github.com/wazuh/wazuh-kibana-app/pull/1102)).
- Improved code quality in sections such as Ruleset > Rule and Decoder detail view simplify conditions ([#1102](https://github.com/wazuh/wazuh-kibana-app/pull/1102)).
- Replaced reporting success message ([#1102](https://github.com/wazuh/wazuh-kibana-app/pull/1102)).
- Reduced the default number of shards and the default number of replicas for the app indices ([#1113](https://github.com/wazuh/wazuh-kibana-app/pull/1113)).
- Refreshing index pattern known fields on health check controller ([#1119](https://github.com/wazuh/wazuh-kibana-app/pull/1119)).
- Less strict memory check ([786c764](https://github.com/wazuh/wazuh-kibana-app/commit/786c7642cd88083f9a77c57ed204488ecf5b710a)).
- Checking message origin in error handler ([dfec368](https://github.com/wazuh/wazuh-kibana-app/commit/dfec368d22a148b2e4437db92d71294900241961)).
- Dev tools is now showing the response as it is, like `curl` does ([#1137](https://github.com/wazuh/wazuh-kibana-app/pull/1137)).
- Removed `unknown` as valid node name ([#1149](https://github.com/wazuh/wazuh-kibana-app/pull/1149)).
- Removed `rule.id` direct filter from the rule set tables ([#1151](https://github.com/wazuh/wazuh-kibana-app/pull/1151))

### Fixed

- Restored X-Pack security logic for the .wazuh index, now it's not bypassing the X-Pack roles ([#1081](https://github.com/wazuh/wazuh-kibana-app/pull/1081))
- Avoid fetching twice the same data ([#1072](https://github.com/wazuh/wazuh-kibana-app/pull/1072), [#1061](https://github.com/wazuh/wazuh-kibana-app/pull/1061)).
- Wazuh logo adapted to low resolutions ([#1074](https://github.com/wazuh/wazuh-kibana-app/pull/1074)).
- Hide Audit, OpenSCAP tabs for non-linux agents. Fixed empty Windows events under Configuration > Log collection section. OSQuery logo has been standardized ([#1072](https://github.com/wazuh/wazuh-kibana-app/pull/1072), [#1076](https://github.com/wazuh/wazuh-kibana-app/pull/1076)).
- Fix empty values on _Overview > Security events_ when Wazuh monitoring is disabled ([#1091](https://github.com/wazuh/wazuh-kibana-app/pull/1091)).
- Fix overlapped play button in Dev-tools when the input box has a scrollbar ([#1102](https://github.com/wazuh/wazuh-kibana-app/pull/1102)).
- Fix Dev-tools behavior when parse json invalid blocks ([#1102](https://github.com/wazuh/wazuh-kibana-app/pull/1102)).
- Fixed Management > Monitoring tab frustration adding back buttons ([#1102](https://github.com/wazuh/wazuh-kibana-app/pull/1102)).
- Fix template checking when using more than one pattern ([#1104](https://github.com/wazuh/wazuh-kibana-app/pull/1104)).
- Fix infinite loop for Wazuh monitoring when the Wazuh API is not being able to give us all the agents ([5a26916](https://github.com/wazuh/wazuh-kibana-app/commit/5a2691642b40a34783d2eafb6ee24ae78b9af21a)), ([85005a1](https://github.com/wazuh/wazuh-kibana-app/commit/85005a184d4f1c3d339b7c895b5d2469f3b45171)).
- Fix rule details for `list` and `info` parameters ([#1149](https://github.com/wazuh/wazuh-kibana-app/pull/1149)).

## Wazuh v3.7.1 / v3.7.2 - Kibana v6.5.1 / v6.5.2 / v6.5.3 / v6.5.4 - Revision 415

### Added

- Support for Elastic stack v6.5.2 / v6.5.3 / v6.5.4.
- Support for Wazuh v3.7.1 / v3.7.2.
- Dev Tools module now autocompletes API endpoints ([#1030](https://github.com/wazuh/wazuh-kibana-app/pull/1030)).

### Changed

- Increased number of rows for syscollector tables ([#1033](https://github.com/wazuh/wazuh-kibana-app/pull/1033)).
- Modularized JSON/XML viewers for the configuration section ([#982](https://github.com/wazuh/wazuh-kibana-app/pull/982)).

### Fixed

- Added missing fields for syscollector network tables ([#1036](https://github.com/wazuh/wazuh-kibana-app/pull/1036)).
- Using the right API path when downloading CSV for decoders list ([#1045](https://github.com/wazuh/wazuh-kibana-app/pull/1045)).
- Including group field when downloading CSV for agents list ([#1044](https://github.com/wazuh/wazuh-kibana-app/pull/1044)).
- Preserve active tab in configuration section when refreshing the page ([#1037](https://github.com/wazuh/wazuh-kibana-app/pull/1037)).

## Wazuh v3.7.0 - Kibana v6.5.0 / v6.5.1 - Revision 414

### Added

- Support for Elastic Stack v6.5.0 / v6.5.1.
- Agent groups bar is now visible on the agent configuration section ([#1023](https://github.com/wazuh/wazuh-kibana-app/pull/1023)).
- Added a new setting for the `config.yml` file for enable/disable administrator mode ([#1019](https://github.com/wazuh/wazuh-kibana-app/pull/1019)).
  - This allows the user to perform PUT, POST, DELETE methods in our Dev Tools.

### Changed

- Refactored most front-end controllers ([#1023](https://github.com/wazuh/wazuh-kibana-app/pull/1023)).

## Wazuh v3.7.0 - Kibana v6.4.2 / v6.4.3 - Revision 413

### Added

- Support for Wazuh v3.7.0.
- Support for Elastic Stack v6.4.2 / v6.4.3.
- Brand-new interface for _Configuration_ (on both _Management_ and _Agents_ tabs) ([#914](https://github.com/wazuh/wazuh-kibana-app/pull/914)):
  - Now you can check current and real agent and manager configuration.
  - A new interface design, with more useful information and easy to understand descriptions.
  - New and more responsive JSON/XML viewers to show the configuration in raw mode.
- Brand-new extension - Osquery ([#938](https://github.com/wazuh/wazuh-kibana-app/pull/938)):
  - A new extension, disabled by default.
  - Check alerts from Wazuh's Osquery integration.
  - Check your current Osquery wodle configuration.
  - More improvements will come for this extension in the future.
- New option for Wazuh app configuration file - _Ignore index patterns_ ([#947](https://github.com/wazuh/wazuh-kibana-app/pull/947)):
  - Now the user can specify which index patterns can't be selected on the app using the new `ip.ignore` setting on the `config.yml` file.
  - The valid format is an array of strings which represents index patterns.
  - By default, this list is empty (all index patterns will be available if they use a compatible structure).
- Added a node selector for _Management > Status_ section when Wazuh cluster is enabled ([#976](https://github.com/wazuh/wazuh-kibana-app/pull/976)).
- Added quick access to _Configuration_ or _Discover_ panels for an agent on the agents list ([#939](https://github.com/wazuh/wazuh-kibana-app/pull/939)).
- Now you can click on an agent's ID on the _Discover_ panels to open its details page on the app ([#904](https://github.com/wazuh/wazuh-kibana-app/pull/904)).
- Redesigned the _Overview > Amazon AWS_ tab, using more meaningful visualizations for a better overall view of your agents' status ([#903](https://github.com/wazuh/wazuh-kibana-app/pull/903)).
- Redesigned the _Overview/Agents > Vulnerabilities_ tab, using more meaningful visualizations for a better overall view of your agents' status ([#954](https://github.com/wazuh/wazuh-kibana-app/pull/954)).
- Now everytime the user enters the _Settings_ tab, the API connection will be automatically checked ([#971](https://github.com/wazuh/wazuh-kibana-app/pull/971)).
- Added a node selector for _Management > Logs_ section when Wazuh cluster is enabled ([#980](https://github.com/wazuh/wazuh-kibana-app/pull/980)).
- Added a group selector for _Agents_ section ([#995](https://github.com/wazuh/wazuh-kibana-app/pull/995)).

### Changed

- Interface refactoring for the _Agents > Inventory data_ tab ([#924](https://github.com/wazuh/wazuh-kibana-app/pull/924)):
  - Now the tab won't be available if your agent doesn't have Syscollector enabled, and each card will be enabled or disabled depending on the current Syscollector scans configuration.
  - This will prevent situations where the user couldn't check the inventory although there was actual scan data to show on some sections.
- Added support for new multigroups feature ([#911](https://github.com/wazuh/wazuh-kibana-app/pull/911)):
  - Now the information bars on _Agents_ will show all the groups an agent belongs to.
- Now the result pane on the _Dev tools_ tab will show the error code coming from the Wazuh API ([#909](https://github.com/wazuh/wazuh-kibana-app/pull/909)).
- Changed some visualizations titles for _Overview/Agents > OpenSCAP_ tab ([#925](https://github.com/wazuh/wazuh-kibana-app/pull/925)).
- All backend routes have been renamed ([#932](https://github.com/wazuh/wazuh-kibana-app/pull/932)).
- Several improvements for Elasticsearch tests ([#933](https://github.com/wazuh/wazuh-kibana-app/pull/933)).
- Updated some strings and descriptions on the _Settings_ tab ([#934](https://github.com/wazuh/wazuh-kibana-app/pull/934)).
- Changed the date format on _Settings > Logs_ to make it more human-readable ([#944](https://github.com/wazuh/wazuh-kibana-app/pull/944)).
- Changed some labels to remove the "MD5 sum" expression, it will use "Checksum" instead ([#945](https://github.com/wazuh/wazuh-kibana-app/pull/945)).
- Added word wrapping class to group name in _Management > Groups > Group detail_ tab ([#945](https://github.com/wazuh/wazuh-kibana-app/pull/945)).
- The `wz-table` directive has been refactored ([#953](https://github.com/wazuh/wazuh-kibana-app/pull/953)).
- The `wz-table` directive now checks if a request is aborted ([#979](https://github.com/wazuh/wazuh-kibana-app/pull/979)).
- Several performance improvements ([#985](https://github.com/wazuh/wazuh-kibana-app/pull/985), [#997](https://github.com/wazuh/wazuh-kibana-app/pull/997), [#1000](https://github.com/wazuh/wazuh-kibana-app/pull/1000)).

### Fixed

- Several known fields for _Whodata_ functionality have been fixed ([#901](https://github.com/wazuh/wazuh-kibana-app/pull/901)).
- Fixed alignment bug with the _Add a filter +_ button on _Discover_ and _Agents_ tabs ([#912](https://github.com/wazuh/wazuh-kibana-app/pull/912)).
- Fixed a bug where the `Add API` form on _Settings_ didn't appear when pressing the button after editing an existing API entry ([#944](https://github.com/wazuh/wazuh-kibana-app/pull/944)).
- Fixed a bug on _Ruleset_ tab where the "Description" column was showing `0` if the rule doesn't have any description ([#948](https://github.com/wazuh/wazuh-kibana-app/pull/948)).
- Fixed wrong alignment on related Rules/Decoders tables from _Management > Ruleset_ tab ([#971](https://github.com/wazuh/wazuh-kibana-app/pull/971)).
- Fixed a bug where sometimes the error messages appeared duplicated ([#971](https://github.com/wazuh/wazuh-kibana-app/pull/971)).

### Removed

- On the _Management > Monitoring_ tab, the `Cluster enabled but not running` message won't appear as an error anymore ([#971](https://github.com/wazuh/wazuh-kibana-app/pull/971)).

## Wazuh v3.6.1 - Kibana v6.4.1 / v6.4.2 / v6.4.3 - Revision 412

### Added

- Support for Elastic Stack v6.4.1 / v6.4.2 / v6.4.3.

## Wazuh v3.6.1 - Kibana v6.4.0 - Revision 411

### Added

- Redesigned the _Overview > Integrity monitoring_ tab, using more meaningful visualizations for a better overall view of your agents' status ([#893](https://github.com/wazuh/wazuh-kibana-app/pull/893)).
- Added a new table for the _Inventory_ tab: _Processes_ ([#895](https://github.com/wazuh/wazuh-kibana-app/pull/895)).
- Improved error handling for tables. Now the table will show an error message if it wasn't able to fetch and load data ([#896](https://github.com/wazuh/wazuh-kibana-app/pull/896)).

### Changed

- The app source code has been improved, following best practices and coding guidelines ([#892](https://github.com/wazuh/wazuh-kibana-app/pull/892)).
- Included more app tests and prettifier for better code maintainability ([#883](https://github.com/wazuh/wazuh-kibana-app/pull/883) & [#885](https://github.com/wazuh/wazuh-kibana-app/pull/885)).

### Fixed

- Fixed minor visual errors on some _GDPR_, _PCI DSS_ and _Vulnerabilities_ visualizations ([#894](https://github.com/wazuh/wazuh-kibana-app/pull/894)).

## Wazuh v3.6.1 - Kibana v6.4.0 - Revision 410

### Added

- The _Inventory_ tab has been redesigned ([#873](https://github.com/wazuh/wazuh-kibana-app/pull/873)):
  - Added new network interfaces and port tables.
  - Improved design using metric information bars and intuitive status indicators.
- Added refresh functionality to the _Settings > Logs_ tab ([#852](https://github.com/wazuh/wazuh-kibana-app/pull/852)):
  - Now everytime the user opens the tab, the logs will be reloaded.
  - A new button to force the update has been added on the top left corner of the logs table.
- Added `tags` and `recursion_level` configuration options to _Management/Agent > Configuration_ tabs ([#850](https://github.com/wazuh/wazuh-kibana-app/pull/850)).
- The _Kuery_ search syntax has been added again to the app ([#851](https://github.com/wazuh/wazuh-kibana-app/pull/851)).
- Added a first batch of [_Mocha_](https://mochajs.org/) tests and other quality of code improvements to the app ([#859](https://github.com/wazuh/wazuh-kibana-app/pull/859)).
- Now you can open specific rule details (the _Management > Ruleset_ tab) when clicking on the `rule.id` value on the _Discover_ tab ([#862](https://github.com/wazuh/wazuh-kibana-app/pull/862)).
- Now you can click on the rule ID value on the _Management > Ruleset_ tab to search for related alerts on the _Discover_ tab ([#863](https://github.com/wazuh/wazuh-kibana-app/pull/863)).

### Changed

- The index pattern known fields have been updated up to 567 ([#872](https://github.com/wazuh/wazuh-kibana-app/pull/872)).
- Now the _Inventory_ tab will always be available for all agents, and a descriptive message will appear if the agent doesn't have `syscollector` enabled ([#879](https://github.com/wazuh/wazuh-kibana-app/pull/879)).

### Fixed

- Fixed a bug where the _Inventory_ tab was unavailable if the user reloads the page while on the _Agents > Configuration_ tab ([#845](https://github.com/wazuh/wazuh-kibana-app/pull/845)).
- Fixed some _Overview > VirusTotal_ visualizations ([#846](https://github.com/wazuh/wazuh-kibana-app/pull/846)).
- Fixed a bug where the _Settings > Extensions_ tab wasn't being properly hidden when there's no API entries inserted ([#847](https://github.com/wazuh/wazuh-kibana-app/pull/847)).
- Fixed a bug where the _Current API_ indicator on the top navbar wasn't being properly updated when the user deletes all the API entries ([#848](https://github.com/wazuh/wazuh-kibana-app/pull/848)).
- Fixed a bug where the _Agents coverage_ metric were not displaying a proper value when the manager has 0 registered agents ([#849](https://github.com/wazuh/wazuh-kibana-app/pull/849)).
- Fixed a bug where the `wazuh-basic` user role was able to update API entries (it should be forbidden) ([#853](https://github.com/wazuh/wazuh-kibana-app/pull/853)).
- Fixed a bug where the visualizations had scroll bars on the PDF reports ([#870](https://github.com/wazuh/wazuh-kibana-app/pull/870)).
- Fixed a bug on the _Dev tools_ tab where the user couldn't execute the first request block if there was blank lines above it ([#871](https://github.com/wazuh/wazuh-kibana-app/pull/871)).
- Fixed a bug on pinned filters when opening tabs where the implicit filter was the same, making them stuck and unremovable from other tabs ([#878](https://github.com/wazuh/wazuh-kibana-app/pull/878)).

## Wazuh v3.6.1 - Kibana v6.4.0 - Revision 409

### Added

- Support for Wazuh v3.6.1.

### Fixed

- Fixed a bug on the _Dev tools_ tab ([b7c79f4](https://github.com/wazuh/wazuh-kibana-app/commit/b7c79f48f06cb49b12883ec9e9337da23b49976b)).

## Wazuh v3.6.1 - Kibana v6.3.2 - Revision 408

### Added

- Support for Wazuh v3.6.1.

### Fixed

- Fixed a bug on the _Dev tools_ tab ([4ca9ed5](https://github.com/wazuh/wazuh-kibana-app/commit/4ca9ed54f1b18e5d499d950e6ff0741946701988)).

## Wazuh v3.6.0 - Kibana v6.4.0 - Revision 407

### Added

- Support for Wazuh v3.6.0.

## Wazuh v3.6.0 - Kibana v6.3.2 - Revision 406

### Added

- Support for Wazuh v3.6.0.

## Wazuh v3.5.0 - Kibana v6.4.0 - Revision 405

### Added

- Support for Elastic Stack v6.4.0 ([#813](https://github.com/wazuh/wazuh-kibana-app/pull/813)).

## Wazuh v3.5.0 - Kibana v6.3.2 - Revision 404

### Added

- Added new options to `config.yml` to change shards and replicas settings for `wazuh-monitoring` indices ([#809](https://github.com/wazuh/wazuh-kibana-app/pull/809)).
- Added more error messages for `wazuhapp.log` in case of failure when performing some crucial functions ([#812](https://github.com/wazuh/wazuh-kibana-app/pull/812)).
- Now it's possible to change replicas settings for existing `.wazuh`, `.wazuh-version` and `wazuh-monitoring` indices on the `config.yml` file ([#817](https://github.com/wazuh/wazuh-kibana-app/pull/817)).

### Changed

- App frontend code refactored and restructured ([#802](https://github.com/wazuh/wazuh-kibana-app/pull/802)).
- Now the _Overview > Security events_ tab won't show anything if the only visualization with data is _Agents status_ ([#811](https://github.com/wazuh/wazuh-kibana-app/pull/811)).

### Fixed

- Fixed a bug where the RAM status message appreared twice the first time you opened the app ([#807](https://github.com/wazuh/wazuh-kibana-app/pull/807)).
- Fixed the app UI to make the app usable on Internet Explorer 11 ([#808](https://github.com/wazuh/wazuh-kibana-app/pull/808)).

## Wazuh v3.5.0 - Kibana v6.3.2 - Revision 403

### Added

- The welcome tabs on _Overview_ and _Agents_ have been updated with a new name and description for the existing sections ([#788](https://github.com/wazuh/wazuh-kibana-app/pull/788)).
- Now the app tables will auto-resize depending on the screen height ([#792](https://github.com/wazuh/wazuh-kibana-app/pull/792)).

### Changed

- Now all the app filters on several tables will present the values in alphabetical order ([#787](https://github.com/wazuh/wazuh-kibana-app/pull/787)).

### Fixed

- Fixed a bug on _Decoders_ where clicking on the decoder wouldn't open the detail view if the `Parent decoders` filter was enabled ([#782](https://github.com/wazuh/wazuh-kibana-app/pull/782)).
- Fixed a bug on _Dev tools_ when the first line on the editor pane was empty or had a comment ([#790](https://github.com/wazuh/wazuh-kibana-app/pull/790)).
- Fixed a bug where the app was throwing multiple warning messages the first time you open it ([#791](https://github.com/wazuh/wazuh-kibana-app/pull/791)).
- Fixed a bug where clicking on a different tab from _Overview_ right after inserting the API credentials for the first time would always redirect to _Overview_ ([#791](https://github.com/wazuh/wazuh-kibana-app/pull/791)).
- Fixed a bug where the user could have a browser cookie with a reference to a non-existing API entry on Elasticsearch ([#794](https://github.com/wazuh/wazuh-kibana-app/pull/794) & [#795](https://github.com/wazuh/wazuh-kibana-app/pull/795)).

### Removed

- The cluster key has been removed from the API requests to `/manager/configuration` ([#796](https://github.com/wazuh/wazuh-kibana-app/pull/796)).

## Wazuh v3.5.0 - Kibana v6.3.1/v6.3.2 - Revision 402

### Added

- Support for Wazuh v3.5.0.
- Added new fields for _Vulnerability detector_ alerts ([#752](https://github.com/wazuh/wazuh-kibana-app/pull/752)).
- Added multi table search for `wz-table` directive. Added two new log levels for _Management > Logs_ section ([#753](https://github.com/wazuh/wazuh-kibana-app/pull/753)).

## Wazuh v3.4.0 - Kibana v6.3.1/v6.3.2 - Revision 401

### Added

- Added a few new fields for Kibana due to the new Wazuh _who-data_ feature ([#763](https://github.com/wazuh/wazuh-kibana-app/pull/763)).
- Added XML/JSON viewer for each card under _Management > Configuration_ ([#764](https://github.com/wazuh/wazuh-kibana-app/pull/764)).

### Changed

- Improved error handling for Dev tools. Also removed some unused dependencies from the _Dev tools_ tab ([#760](https://github.com/wazuh/wazuh-kibana-app/pull/760)).
- Unified origin for tab descriptions. Reviewed some grammar typos ([#765](https://github.com/wazuh/wazuh-kibana-app/pull/765)).
- Refactored agents autocomplete component. Removed unused/deprecated modules ([#766](https://github.com/wazuh/wazuh-kibana-app/pull/766)).
- Simplified route resolves section ([#768](https://github.com/wazuh/wazuh-kibana-app/pull/768)).

### Fixed

- Fixed missing cluster node filter for the visualization shown when looking for specific node under _Management > Monitoring_ section ([#758](https://github.com/wazuh/wazuh-kibana-app/pull/758)).
- Fixed missing dependency injection for `wzMisc` factory ([#768](https://github.com/wazuh/wazuh-kibana-app/pull/768)).

### Removed

- Removed `angular-aria`, `angular-md5`, `ansicolors`, `js-yaml`, `querystring` and `lodash` dependencies since Kibana includes all of them. Removed some unused images ([#768](https://github.com/wazuh/wazuh-kibana-app/pull/768)).

## Wazuh v3.4.0 - Kibana v6.3.1/v6.3.2 - Revision 400

### Added

- Support for Wazuh v3.4.0.
- Support for Elastic Stack v6.3.2.
- Support for Kuery as accepted query language ([#742](https://github.com/wazuh/wazuh-kibana-app/pull/742)).
  - This feature is experimental.
- Added new _Who data_ fields from file integrity monitoring features ([#746](https://github.com/wazuh/wazuh-kibana-app/pull/746)).
- Added tab in _Settings_ section where you can see the last logs from the Wazuh app server ([#723](https://github.com/wazuh/wazuh-kibana-app/pull/723)).

### Changed

- Fully redesigned of the welcome screen along the different app sections ([#751](https://github.com/wazuh/wazuh-kibana-app/pull/751)).
- Now any agent can go to the _Inventory_ tab regardless if it's enabled or not. The content will change properly according to the agent configuration ([#744](https://github.com/wazuh/wazuh-kibana-app/pull/744)).
- Updated the `angular-material` dependency to `1.1.10` ([#743](https://github.com/wazuh/wazuh-kibana-app/pull/743)).
- Any API entry is now removable regardless if it's the only one API entry ([#740](https://github.com/wazuh/wazuh-kibana-app/pull/740)).
- Performance has been improved regarding to agents status, they are now being fetched using _distinct_ routes from the Wazuh API ([#738](https://github.com/wazuh/wazuh-kibana-app/pull/738)).
- Improved the way we are parsing some Wazuh API errors regarding to version mismatching ([#735](https://github.com/wazuh/wazuh-kibana-app/pull/735)).

### Fixed

- Fixed wrong filters being applied in _Ruleset > Rules_ and _Ruleset > Decoders_ sections when using Lucene like filters plus path filters ([#736](https://github.com/wazuh/wazuh-kibana-app/pull/736)).
- Fixed the template checking from the healthcheck, now it allows to use custom index patterns ([#739](https://github.com/wazuh/wazuh-kibana-app/pull/739)).
- Fixed infinite white screen from _Management > Monitoring_ when the Wazuh cluster is enabled but not running ([#741](https://github.com/wazuh/wazuh-kibana-app/pull/741)).

## Wazuh v3.3.0/v3.3.1 - Kibana v6.3.1 - Revision 399

### Added

- Added a new Angular.js factory to store the Wazuh app configuration values. Also, this factory is being used by the pre-routes functions (resolves); this way we are sure about having the real configuration at any time. These pre-routes functions have been improved too ([#670](https://github.com/wazuh/wazuh-kibana-app/pull/670)).
- Added extended information for reports from _Reporting_ feature ([#701](https://github.com/wazuh/wazuh-kibana-app/pull/701)).

### Changed

- Tables have been improved. Now they are truncating long fields and adding a tooltip if needed ([#671](https://github.com/wazuh/wazuh-kibana-app/pull/671)).
- Services have been improved ([#715](https://github.com/wazuh/wazuh-kibana-app/pull/715)).
- CSV formatted files have been improved. Now they are showing a more human readable column names ([#717](https://github.com/wazuh/wazuh-kibana-app/pull/717), [#726](https://github.com/wazuh/wazuh-kibana-app/pull/726)).
- Added/Modified some visualization titles ([#728](https://github.com/wazuh/wazuh-kibana-app/pull/728)).
- Improved Discover perfomance when in background mode ([#719](https://github.com/wazuh/wazuh-kibana-app/pull/719)).
- Reports from the _Reporting_ feature have been fulyl redesigned ([#701](https://github.com/wazuh/wazuh-kibana-app/pull/701)).

### Fixed

- Fixed the top menu API indicator when checking the API connection and the manager/cluster information had been changed ([#668](https://github.com/wazuh/wazuh-kibana-app/pull/668)).
- Fixed our logger module which was not writting logs the very first time Kibana is started neither after a log rotation ([#667](https://github.com/wazuh/wazuh-kibana-app/pull/667)).
- Fixed a regular expression in the server side when parsing URLs before registering a new Wazuh API ([#690](https://github.com/wazuh/wazuh-kibana-app/pull/690)).
- Fixed filters from specific visualization regarding to _File integrity_ section ([#694](https://github.com/wazuh/wazuh-kibana-app/pull/694)).
- Fixed filters parsing when generating a report because it was not parsing negated filters as expected ([#696](https://github.com/wazuh/wazuh-kibana-app/pull/696)).
- Fixed visualization counter from _OSCAP_ tab ([#722](https://github.com/wazuh/wazuh-kibana-app/pull/722)).

### Removed

- Temporary removed CSV download from agent inventory section due to Wazuh API bug ([#727](https://github.com/wazuh/wazuh-kibana-app/pull/727)).

## Wazuh v3.3.0/v3.3.1 - Kibana v6.3.0 - Revision 398

### Added

- Improvements for latest app redesign ([#652](https://github.com/wazuh/wazuh-kibana-app/pull/652)):
  - The _Welcome_ tabs have been simplified, following a more Elastic design.
  - Added again the `md-nav-bar` component with refined styles and limited to specific sections.
  - The _Settings > Welcome_ tab has been removed. You can use the nav bar to switch tabs.
  - Minor CSS adjustments and reordering.
- Small app UI improvements ([#634](https://github.com/wazuh/wazuh-kibana-app/pull/634)):
  - Added link to _Agents Preview_ on the _Agents_ tab breadcrumbs.
  - Replaced the _Generate report_ button with a smaller one.
  - Redesigned _Management > Ruleset_ `md-chips` to look similar to Kibana filter pills.
  - Added agent information bar from _Agents > General_ to _Agents > Welcome_ too.
  - Refactored flex layout on _Welcome_ tabs to fix a height visual bug.
  - Removed duplicated loading rings on the _Agents_ tab.
- Improvements for app tables ([#627](https://github.com/wazuh/wazuh-kibana-app/pull/627)):
  - Now the current page will be highlighted.
  - The gap has been fixed to the items per page value.
  - If there are no more pages for _Next_ or _Prev_ buttons, they will be hidden.
- Improvements for app health check ([#637](https://github.com/wazuh/wazuh-kibana-app/pull/637)):
  - Improved design for the view.
  - The checks have been placed on a table, showing the current status of each one.
- Changes to our reporting feature ([#639](https://github.com/wazuh/wazuh-kibana-app/pull/639)):
  - Now the generated reports will include tables for each section.
  - Added a parser for getting Elasticsearch data table responses.
  - The reporting feature is now a separated module, and the code has been refactored.
- Improvements for app tables pagination ([#646](https://github.com/wazuh/wazuh-kibana-app/pull/646)).

### Changed

- Now the `pretty` parameter on the _Dev tools_ tab will be ignored to avoid `Unexpected error` messages ([#624](https://github.com/wazuh/wazuh-kibana-app/pull/624)).
- The `pdfkit` dependency has been replaced by `pdfmake` ([#639](https://github.com/wazuh/wazuh-kibana-app/pull/639)).
- Changed some Kibana tables for performance improvements on the reporting feature ([#644](https://github.com/wazuh/wazuh-kibana-app/pull/644)).
- Changed the method to refresh the list of known fields on the index pattern ([#650](https://github.com/wazuh/wazuh-kibana-app/pull/650)):
  - Now when restarting Kibana, the app will update the fieldset preserving the custom user fields.

### Fixed

- Fixed bug on _Agents CIS-CAT_ tab who wasn't loading the appropriate visualizations ([#626](https://github.com/wazuh/wazuh-kibana-app/pull/626)).
- Fixed a bug where sometimes the index pattern could be `undefined` during the health check process, leading into a false error message when loading the app ([#640](https://github.com/wazuh/wazuh-kibana-app/pull/640)).
- Fixed several bugs on the _Settings > API_ tab when removing, adding or editing new entries.

### Removed

- Removed the app login system ([#636](https://github.com/wazuh/wazuh-kibana-app/pull/636)):
  - This feature was unstable, experimental and untested for a long time. We'll provide much better RBAC capabilities in the future.
- Removed the new Kuery language option on Discover app search bars.
  - This feature will be restored in the future, after more Elastic v6.3.0 adaptations.

## Wazuh v3.3.0/v3.3.1 - Kibana v6.3.0 - Revision 397

### Added

- Support for Elastic Stack v6.3.0 ([#579](https://github.com/wazuh/wazuh-kibana-app/pull/579) & [#612](https://github.com/wazuh/wazuh-kibana-app/pull/612) & [#615](https://github.com/wazuh/wazuh-kibana-app/pull/615)).
- Brand-new Wazuh app redesign for the _Monitoring_ tab ([#581](https://github.com/wazuh/wazuh-kibana-app/pull/581)):
  - Refactored and optimized UI for these tabs, using a breadcrumbs-based navigability.
  - Used the same guidelines from the previous redesign for _Overview_ and _Agents_ tabs.
- New tab for _Agents_ - _Inventory_ ([#582](https://github.com/wazuh/wazuh-kibana-app/pull/582)):
  - Get information about the agent host, such as installed packages, motherboard, operating system, etc.
  - This tab will appear if the agent has the [`syscollector`](https://documentation.wazuh.com/current/user-manual/reference/ossec-conf/wodle-syscollector.html) wodle enabled.
- Brand-new extension - _CIS-CAT Alerts_ ([#601](https://github.com/wazuh/wazuh-kibana-app/pull/601)):
  - A new extension, disabled by default.
  - Visualize alerts related to the CIS-CAT benchmarks on the _Overview_ and _Agents_ tabs.
  - Get information about the last performed scan and its score.
- Several improvements for the _Dev tools_ tab ([#583](https://github.com/wazuh/wazuh-kibana-app/pull/583) & [#597](https://github.com/wazuh/wazuh-kibana-app/pull/597)):
  - Now you can insert queries using inline parameters, just like in a web browser.
  - You can combine inline parameters with JSON-like parameters.
  - If you use the same parameter on both methods with different values, the inline parameter has precedence over the other one.
  - The tab icon has been changed for a more appropriate one.
  - The `Execute query` button is now always placed on the first line of the query block.
- Refactoring for all app tables ([#582](https://github.com/wazuh/wazuh-kibana-app/pull/582)):
  - Replaced the old `wz-table` directive with a new one, along with a new data factory.
  - Now the tables are built with a pagination system.
  - Much easier method for building tables for the app.
  - Performance and stability improvements when fetching API data.
  - Now you can see the total amount of items and the elapsed time.

### Changed

- Moved some logic from the _Agents preview_ tab to the server, to avoid excessive client-side workload ([#586](https://github.com/wazuh/wazuh-kibana-app/pull/586)).
- Changed the UI to use the same loading ring across all the app tabs ([#593](https://github.com/wazuh/wazuh-kibana-app/pull/593) & [#599](https://github.com/wazuh/wazuh-kibana-app/pull/599)).
- Changed the _No results_ message across all the tabs with visualizations ([#599](https://github.com/wazuh/wazuh-kibana-app/pull/599)).

### Fixed

- Fixed a bug on the _Settings/Extensions_ tab where enabling/disabling some extensions could make other ones to be disabled ([#591](https://github.com/wazuh/wazuh-kibana-app/pull/591)).

## Wazuh v3.3.0/v3.3.1 - Kibana v6.2.4 - Revision 396

### Added

- Support for Wazuh v3.3.1.
- Brand-new Wazuh app redesign for the _Settings_ tab ([#570](https://github.com/wazuh/wazuh-kibana-app/pull/570)):
  - Refactored and optimized UI for these tabs, using a breadcrumbs-based navigability.
  - Used the same guidelines from the previous redesign for _Overview_ and _Agents_ tabs.
- Refactoring for _Overview_ and _Agents_ controllers ([#564](https://github.com/wazuh/wazuh-kibana-app/pull/564)):
  - Reduced duplicated code by splitting it into separate files.
  - Code optimization for a better performance and maintainability.
  - Added new services to provide similar functionality between different app tabs.
- Added `data.vulnerability.package.condition` to the list of known fields ([#566](https://github.com/wazuh/wazuh-kibana-app/pull/566)).

### Changed

- The `wazuh-logs` and `wazuh-monitoring` folders have been moved to the Kibana's `optimize` directory in order to avoid some error messages when using the `kibana-plugin list` command ([#563](https://github.com/wazuh/wazuh-kibana-app/pull/563)).

### Fixed

- Fixed a bug on the _Settings_ tab where updating an API entry with wrong credentials would corrupt the existing one ([#558](https://github.com/wazuh/wazuh-kibana-app/pull/558)).
- Fixed a bug on the _Settings_ tab where removing an API entry while its edit form is opened would hide the `Add API` button unless the user reloads the tab ([#558](https://github.com/wazuh/wazuh-kibana-app/pull/558)).
- Fixed some Audit visualizations on the _Overview_ and _Agents_ tabs that weren't using the same search query to show the results ([#572](https://github.com/wazuh/wazuh-kibana-app/pull/572)).
- Fixed undefined variable error on the `wz-menu` directive ([#575](https://github.com/wazuh/wazuh-kibana-app/pull/575)).

## Wazuh v3.3.0 - Kibana v6.2.4 - Revision 395

### Fixed

- Fixed a bug on the _Agent Configuration_ tab where the sync status was always `NOT SYNCHRONIZED` ([#569](https://github.com/wazuh/wazuh-kibana-app/pull/569)).

## Wazuh v3.3.0 - Kibana v6.2.4 - Revision 394

### Added

- Support for Wazuh v3.3.0.
- Updated some backend API calls to include the app version in the request header ([#560](https://github.com/wazuh/wazuh-kibana-app/pull/560)).

## Wazuh v3.2.4 - Kibana v6.2.4 - Revision 393

### Added

- Brand-new Wazuh app redesign for _Overview_ and _Agents_ tabs ([#543](https://github.com/wazuh/wazuh-kibana-app/pull/543)):
  - Updated UI for these tabs using breadcrumbs.
  - New _Welcome_ screen, presenting all the tabs to the user, with useful links to our documentation.
  - Overall design improved, adjusted font sizes and reduced HTML code.
  - This base will allow the app to increase its functionality in the future.
  - Removed the `md-nav-bar` component for a better user experience on small screens.
  - Improved app performance removing some CSS effects from some components, such as buttons.
- New filter for agent version on the _Agents Preview_ tab ([#537](https://github.com/wazuh/wazuh-kibana-app/pull/537)).
- New filter for cluster node on the _Agents Preview_ tab ([#538](https://github.com/wazuh/wazuh-kibana-app/pull/538)).

### Changed

- Now the report generation process will run in a parallel mode in the foreground ([#523](https://github.com/wazuh/wazuh-kibana-app/pull/523)).
- Replaced the usage of `$rootScope` with two new factories, along with more controller improvements ([#525](https://github.com/wazuh/wazuh-kibana-app/pull/525)).
- Now the _Extensions_ tab on _Settings_ won't edit the `.wazuh` index to modify the extensions configuration for all users ([#545](https://github.com/wazuh/wazuh-kibana-app/pull/545)).
  - This allows each new user to always start with the base extensions configuration, and modify it to its needs storing the settings on a browser cookie.
- Now the GDPR requirements description on its tab won't be loaded if the Wazuh API version is not v3.2.3 or higher ([#546](https://github.com/wazuh/wazuh-kibana-app/pull/546)).

### Fixed

- Fixed a bug where the app crashes when attempting to download huge amounts of data as CSV format ([#521](https://github.com/wazuh/wazuh-kibana-app/pull/521)).
- Fixed a bug on the Timelion visualizations from _Management/Monitoring_ which were not properly filtering and showing the cluster nodes information ([#530](https://github.com/wazuh/wazuh-kibana-app/pull/530)).
- Fixed several bugs on the loading process when switching between tabs with or without visualizations in the _Overview_ and _Agents_ tab ([#531](https://github.com/wazuh/wazuh-kibana-app/pull/531) & [#533](https://github.com/wazuh/wazuh-kibana-app/pull/533)).
- Fixed a bug on the `wazuh-monitoring` index feature when using multiple inserted APIs, along with several performance improvements ([#539](https://github.com/wazuh/wazuh-kibana-app/pull/539)).
- Fixed a bug where the OS filter on the _Agents Preview_ tab would exclude the rest of filters instead of combining them ([#552](https://github.com/wazuh/wazuh-kibana-app/pull/552)).
- Fixed a bug where the Extensions settings were restored every time the user opened the _Settings_ tab or pressed the _Set default manager_ button ([#555](https://github.com/wazuh/wazuh-kibana-app/pull/555) & [#556](https://github.com/wazuh/wazuh-kibana-app/pull/556)).

## Wazuh v3.2.3/v3.2.4 - Kibana v6.2.4 - Revision 392

### Added

- Support for Wazuh v3.2.4.
- New functionality - _Reporting_ ([#510](https://github.com/wazuh/wazuh-kibana-app/pull/510)):
  - Generate PDF logs on the _Overview_ and _Agents_ tabs, with the new button next to _Panels_ and _Discover_.
  - The report will contain the current visualizations from the tab where you generated it.
  - List all your generated reports, download or deleted them at the new _Management/Reporting_ tab.
  - **Warning:** If you leave the tab while generating a report, the process will be aborted.
- Added warning/error messages about the total RAM on the server side ([#502](https://github.com/wazuh/wazuh-kibana-app/pull/502)):
  - None of this messages will prevent the user from accessing the app, it's just a recommendation.
  - If your server has less than 2GB of RAM, you'll get an error message when opening the app.
  - If your server has between 2GB and 3GB of RAM, you'll get a warning message.
  - If your server has more than 3GB of RAM, you won't get any kind of message.
- Refactoring and added loading bar to _Manager Logs_ and _Groups_ tabs ([#505](https://github.com/wazuh/wazuh-kibana-app/pull/505)).
- Added more Syscheck options to _Management/Agents_ configuration tabs ([#509](https://github.com/wazuh/wazuh-kibana-app/pull/509)).

### Fixed

- Added more fields to the `known-fields.js` file to avoid warning messages on _Discover_ when using Filebeat for alerts forwarding ([#497](https://github.com/wazuh/wazuh-kibana-app/pull/497)).
- Fixed a bug where clicking on the _Check connection_ button on the _Settings_ tab threw an error message although the API connected successfully ([#504](https://github.com/wazuh/wazuh-kibana-app/pull/504)).
- Fixed a bug where the _Agents_ tab was not properly showing the total of agents due to the new Wazuh cluster implementation ([#517](https://github.com/wazuh/wazuh-kibana-app/pull/517)).

## Wazuh v3.2.3 - Kibana v6.2.4 - Revision 391

### Added

- Support for Wazuh v3.2.3.
- Brand-new extension - _GDPR Alerts_ ([#453](https://github.com/wazuh/wazuh-kibana-app/pull/453)):
  - A new extension, enabled by default.
  - Visualize alerts related to the GDPR compliance on the _Overview_ and _Agents_ tabs.
  - The _Ruleset_ tab has been updated to include GDPR filters on the _Rules_ subtab.
- Brand-new Management tab - _Monitoring_ ([#490](https://github.com/wazuh/wazuh-kibana-app/pull/490)):
  - Visualize your Wazuh cluster, both master and clients.
    - Get the current cluster configuration.
    - Nodes listing, sorting, searching, etc.
  - Get a more in-depth cluster status thanks to the newly added [_Timelion_](https://www.elastic.co/guide/en/kibana/current/timelion.html) visualizations.
  - The Detail view gives you a summary of the node's healthcheck.
- Brand-new tab - _Dev tools_ ([#449](https://github.com/wazuh/wazuh-kibana-app/pull/449)):
  - Find it on the top navbar, next to _Discover_.
  - Execute Wazuh API requests directly from the app.
  - This tab uses your currently selected API from _Settings_.
  - You can type different API requests on the input window, select one with the cursor, and click on the Play button to execute it.
  - You can also type comments on the input window.
- More improvements for the _Manager/Ruleset_ tab ([#446](https://github.com/wazuh/wazuh-kibana-app/pull/446)):
  - A new colour palette for regex, order and rule description arguments.
  - Added return to List view on Ruleset button while on Detail view.
  - Fixed line height on all table headers.
  - Removed unused, old code from Ruleset controllers.
- Added option on `config.yml` to enable/disable the `wazuh-monitoring` index ([#441](https://github.com/wazuh/wazuh-kibana-app/pull/441)):
  - Configure the frequency time to generate new indices.
  - The default frequency time has been increased to 1 hour.
  - When disabled, useful metrics will appear on _Overview/General_ replacing the _Agent status_ visualization.
- Added CSV exporting button to the app ([#431](https://github.com/wazuh/wazuh-kibana-app/pull/431)):
  - Implemented new logic to fetch data from the Wazuh API and download it in CSV format.
  - Currently available for the _Ruleset_, _Logs_ and _Groups_ sections on the _Manager_ tab and also the _Agents_ tab.
- More refactoring to the app backend ([#439](https://github.com/wazuh/wazuh-kibana-app/pull/439)):
  - Standardized error output from the server side.
  - Drastically reduced the error management logic on the client side.
  - Applied the _Facade_ pattern when importing/exporting modules.
  - Deleted unused/deprecated/useless methods both from server and client side.
  - Some optimizations to variable type usages.
- Refactoring to Kibana filters management ([#452](https://github.com/wazuh/wazuh-kibana-app/pull/452) & [#459](https://github.com/wazuh/wazuh-kibana-app/pull/459)):
  - Added new class to build queries from the base query.
  - The filter management is being done on controllers instead of the `discover` directive.
  - Now we are emitting specific events whenever we are fetching data or communicating to the `discover` directive.
  - The number of useless requests to fetch data has been reduced.
  - The synchronization actions are working as expected regardless the amount of data and/or the number of machine resources.
  - Fixed several bugs about filter usage and transition to different app tabs.
- Added confirmation message when the user deletes an API entry on _Settings/API_ ([#428](https://github.com/wazuh/wazuh-kibana-app/pull/428)).
- Added support for filters on the _Manager/Logs_ tab when realtime is enabled ([#433](https://github.com/wazuh/wazuh-kibana-app/pull/433)).
- Added more filter options to the Detail view on _Manager/Ruleset_ ([#434](https://github.com/wazuh/wazuh-kibana-app/pull/434)).

### Changed

- Changed OSCAP visualization to avoid clipping issues with large agent names ([#429](https://github.com/wazuh/wazuh-kibana-app/pull/429)).
- Now the related Rules or Decoders sections on _Manager/Ruleset_ will remain hidden if there isn't any data to show or while it's loading ([#434](https://github.com/wazuh/wazuh-kibana-app/pull/434)).
- Added a 200ms delay when fetching iterable data from the Wazuh API ([#445](https://github.com/wazuh/wazuh-kibana-app/pull/445) & [#450](https://github.com/wazuh/wazuh-kibana-app/pull/450)).
- Fixed several bugs related to Wazuh API timeout/cancelled requests ([#445](https://github.com/wazuh/wazuh-kibana-app/pull/445)).
- Added `ENOTFOUND`, `EHOSTUNREACH`, `EINVAL`, `EAI_AGAIN` options for API URL parameter checking ([#463](https://github.com/wazuh/wazuh-kibana-app/pull/463)).
- Now the _Settings/Extensions_ subtab won't appear unless there's at least one API inserted ([#465](https://github.com/wazuh/wazuh-kibana-app/pull/465)).
- Now the index pattern selector on _Settings/Pattern_ will also refresh the known fields when changing it ([#477](https://github.com/wazuh/wazuh-kibana-app/pull/477)).
- Changed the _Manager_ tab into _Management_ ([#490](https://github.com/wazuh/wazuh-kibana-app/pull/490)).

### Fixed

- Fixed a bug where toggling extensions after deleting an API entry could lead into an error message ([#465](https://github.com/wazuh/wazuh-kibana-app/pull/465)).
- Fixed some performance bugs on the `dataHandler` service ([#442](https://github.com/wazuh/wazuh-kibana-app/pull/442) & [#486](https://github.com/wazuh/wazuh-kibana-app/pull/442)).
- Fixed a bug when loading the _Agents preview_ tab on Safari web browser ([#447](https://github.com/wazuh/wazuh-kibana-app/pull/447)).
- Fixed a bug where a new extension (enabled by default) appears disabled when updating the app ([#456](https://github.com/wazuh/wazuh-kibana-app/pull/456)).
- Fixed a bug where pressing the Enter key on the _Discover's_ tab search bar wasn't working properly ([#488](https://github.com/wazuh/wazuh-kibana-app/pull/488)).

### Removed

- Removed the `rison` dependency from the `package.json` file ([#452](https://github.com/wazuh/wazuh-kibana-app/pull/452)).
- Removed unused Elasticsearch request to avoid problems when there's no API inserted ([#460](https://github.com/wazuh/wazuh-kibana-app/pull/460)).

## Wazuh v3.2.1/v3.2.2 - Kibana v6.2.4 - Revision 390

### Added

- Support for Wazuh v3.2.2.
- Refactoring on visualizations use and management ([#397](https://github.com/wazuh/wazuh-kibana-app/pull/397)):
  - Visualizations are no longer stored on an index, they're built and loaded on demand when needed to render the interface.
  - Refactoring on the whole app source code to use the _import/export_ paradigm.
  - Removed old functions and variables from the old visualization management logic.
  - Removed cron task to clean remaining visualizations since it's no longer needed.
  - Some Kibana functions and modules have been overridden in order to make this refactoring work.
    - This change is not intrusive in any case.
- New redesign for the _Manager/Ruleset_ tab ([#420](https://github.com/wazuh/wazuh-kibana-app/pull/420)):
  - Rules and decoders list now divided into two different sections: _List view_ and _Detail view_.
  - Removed old expandable tables to move the rule/decoder information into a new space.
  - Enable different filters on the detail view for a better search on the list view.
  - New table for related rules or decoders.
  - And finally, a bunch of minor design enhancements to the whole app.
- Added a copyright notice to the whole app source code ([#395](https://github.com/wazuh/wazuh-kibana-app/pull/395)).
- Updated `.gitignore` with the _Node_ template ([#395](https://github.com/wazuh/wazuh-kibana-app/pull/395)).
- Added new module to the `package.json` file, [`rison`](https://www.npmjs.com/package/rison) ([#404](https://github.com/wazuh/wazuh-kibana-app/pull/404)).
- Added the `errorHandler` service to the blank screen scenario ([#413](https://github.com/wazuh/wazuh-kibana-app/pull/413)):
  - Now the exact error message will be shown to the user, instead of raw JSON content.
- Added new option on the `config.yml` file to disable the new X-Pack RBAC capabilities to filter index-patterns ([#417](https://github.com/wazuh/wazuh-kibana-app/pull/417)).

### Changed

- Small minor enhancements to the user interface ([#396](https://github.com/wazuh/wazuh-kibana-app/pull/396)):
  - Reduced Wazuh app logo size.
  - Changed buttons text to not use all-capitalized letters.
  - Minor typos found in the HTML/CSS code have been fixed.
- Now the app log stores the package revision ([#417](https://github.com/wazuh/wazuh-kibana-app/pull/417)).

### Fixed

- Fixed bug where the _Agents_ tab didn't preserve the filters after reloading the page ([#404](https://github.com/wazuh/wazuh-kibana-app/pull/404)).
- Fixed a bug when using X-Pack that sometimes threw an error of false _"Not enough privileges"_ scenario ([#415](https://github.com/wazuh/wazuh-kibana-app/pull/415)).
- Fixed a bug where the Kibana Discover auto-refresh functionality was still working when viewing the _Agent configuration_ tab ([#419](https://github.com/wazuh/wazuh-kibana-app/pull/419)).

## Wazuh v3.2.1 - Kibana v6.2.4 - Revision 389

### Changed

- Changed severity and verbosity to some log messages ([#412](https://github.com/wazuh/wazuh-kibana-app/pull/412)).

### Fixed

- Fixed a bug when using the X-Pack plugin without security capabilities enabled ([#403](https://github.com/wazuh/wazuh-kibana-app/pull/403)).
- Fixed a bug when the app was trying to create `wazuh-monitoring` indices without checking the existence of the proper template ([#412](https://github.com/wazuh/wazuh-kibana-app/pull/412)).

## Wazuh v3.2.1 - Kibana v6.2.4 - Revision 388

### Added

- Support for Elastic Stack v6.2.4.
- App server fully refactored ([#360](https://github.com/wazuh/wazuh-kibana-app/pull/360)):
  - Added new classes, reduced the amount of code, removed unused functions, and several optimizations.
  - Now the app follows a more ES6 code style on multiple modules.
  - _Overview/Agents_ visualizations have been ordered into separated files and folders.
  - Now the app can use the default index defined on the `/ect/kibana/kibana.yml` file.
  - Better error handling for the visualizations directive.
  - Added a cron job to delete remaining visualizations on the `.kibana` index if so.
  - Also, we've added some changes when using the X-Pack plugin:
    - Better management of users and roles in order to use the app capabilities.
    - Prevents app loading if the currently logged user has no access to any index pattern.
- Added the `errorHandler` service to the `dataHandler` factory ([#340](https://github.com/wazuh/wazuh-kibana-app/pull/340)).
- Added Syscollector section to _Manager/Agents Configuration_ tabs ([#359](https://github.com/wazuh/wazuh-kibana-app/pull/359)).
- Added `cluster.name` field to the `wazuh-monitoring` index ([#377](https://github.com/wazuh/wazuh-kibana-app/pull/377)).

### Changed

- Increased the query size when fetching the index pattern list ([#339](https://github.com/wazuh/wazuh-kibana-app/pull/339)).
- Changed active colour for all app tables ([#347](https://github.com/wazuh/wazuh-kibana-app/pull/347)).
- Changed validation regex to accept URLs with non-numeric format ([#353](https://github.com/wazuh/wazuh-kibana-app/pull/353)).
- Changed visualization removal cron task to avoid excessive log messages when there weren't removed visualizations ([#361](https://github.com/wazuh/wazuh-kibana-app/pull/361)).
- Changed filters comparison for a safer access ([#383](https://github.com/wazuh/wazuh-kibana-app/pull/383)).
- Removed some `server.log` messages to avoid performance errors ([#384](https://github.com/wazuh/wazuh-kibana-app/pull/384)).
- Changed the way of handling the index patterns list ([#360](https://github.com/wazuh/wazuh-kibana-app/pull/360)).
- Rewritten some false error-level logs to just information-level ones ([#360](https://github.com/wazuh/wazuh-kibana-app/pull/360)).
- Changed some files from JSON to CommonJS for performance improvements ([#360](https://github.com/wazuh/wazuh-kibana-app/pull/360)).
- Replaced some code on the `kibana-discover` directive with a much cleaner statement to avoid issues on the _Agents_ tab ([#394](https://github.com/wazuh/wazuh-kibana-app/pull/394)).

### Fixed

- Fixed a bug where several `agent.id` filters were created at the same time when navigating between _Agents_ and _Groups_ with different selected agents ([#342](https://github.com/wazuh/wazuh-kibana-app/pull/342)).
- Fixed logic on the index-pattern selector which wasn't showing the currently selected pattern the very first time a user opened the app ([#345](https://github.com/wazuh/wazuh-kibana-app/pull/345)).
- Fixed a bug on the `errorHandler` service who was preventing a proper output of some Elastic-related backend error messages ([#346](https://github.com/wazuh/wazuh-kibana-app/pull/346)).
- Fixed panels flickering in the _Settings_ tab ([#348](https://github.com/wazuh/wazuh-kibana-app/pull/348)).
- Fixed a bug in the shards and replicas settings when the user sets the value to zero (0) ([#358](https://github.com/wazuh/wazuh-kibana-app/pull/358)).
- Fixed several bugs related to the upgrade process from Wazuh 2.x to the new refactored server ([#363](https://github.com/wazuh/wazuh-kibana-app/pull/363)).
- Fixed a bug in _Discover/Agents VirusTotal_ tabs to avoid conflicts with the `agent.name` field ([#379](https://github.com/wazuh/wazuh-kibana-app/pull/379)).
- Fixed a bug on the implicit filter in _Discover/Agents PCI_ tabs ([#393](https://github.com/wazuh/wazuh-kibana-app/pull/393)).

### Removed

- Removed clear API password on `checkPattern` response ([#339](https://github.com/wazuh/wazuh-kibana-app/pull/339)).
- Removed old dashboard visualizations to reduce loading times ([#360](https://github.com/wazuh/wazuh-kibana-app/pull/360)).
- Removed some unused dependencies due to the server refactoring ([#360](https://github.com/wazuh/wazuh-kibana-app/pull/360)).
- Removed completely `metricService` from the app ([#389](https://github.com/wazuh/wazuh-kibana-app/pull/389)).

## Wazuh v3.2.1 - Kibana v6.2.2/v6.2.3 - Revision 387

### Added

- New logging system ([#307](https://github.com/wazuh/wazuh-kibana-app/pull/307)):
  - New module implemented to write app logs.
  - Now a trace is stored every time the app is re/started.
  - Currently, the `initialize.js` and `monitoring.js` files work with this system.
  - Note: the logs will live under `/var/log/wazuh/wazuhapp.log` on Linux systems, on Windows systems they will live under `kibana/plugins/`. It rotates the log whenever it reaches 100MB.
- Better cookies handling ([#308](https://github.com/wazuh/wazuh-kibana-app/pull/308)):
  - New field on the `.wazuh-version` index to store the last time the Kibana server was restarted.
  - This is used to check if the cookies have consistency with the current server status.
  - Now the app is clever and takes decisions depending on new consistency checks.
- New design for the _Agents/Configuration_ tab ([#310](https://github.com/wazuh/wazuh-kibana-app/pull/310)):
  - The style is the same as the _Manager/Configuration_ tab.
  - Added two more sections: CIS-CAT and Commands ([#315](https://github.com/wazuh/wazuh-kibana-app/pull/315)).
  - Added a new card that will appear when there's no group configuration at all ([#323](https://github.com/wazuh/wazuh-kibana-app/pull/323)).
- Added _"group"_ column on the agents list in _Agents_ ([#312](https://github.com/wazuh/wazuh-kibana-app/pull/312)):
  - If you click on the group, it will redirect the user to the specified group in _Manager/Groups_.
- New option for the `config.yml` file, `ip.selector` ([#313](https://github.com/wazuh/wazuh-kibana-app/pull/313)):
  - Define if the app will show or not the index pattern selector on the top navbar.
  - This setting is set to `true` by default.
- More CSS cleanup and reordering ([#315](https://github.com/wazuh/wazuh-kibana-app/pull/315)):
  - New `typography.less` file.
  - New `layout.less` file.
  - Removed `cleaned.less` file.
  - Reordering and cleaning of existing CSS files, including removal of unused classes, renaming, and more.
  - The _Settings_ tab has been refactored to correct some visual errors with some card components.
  - Small refactoring to some components from _Manager/Ruleset_ ([#323](https://github.com/wazuh/wazuh-kibana-app/pull/323)).
- New design for the top navbar ([#326](https://github.com/wazuh/wazuh-kibana-app/pull/326)):
  - Cleaned and refactored code
  - Revamped design, smaller and with minor details to follow the rest of Wazuh app guidelines.
- New design for the wz-chip component to follow the new Wazuh app guidelines ([#323](https://github.com/wazuh/wazuh-kibana-app/pull/323)).
- Added more descriptive error messages when the user inserts bad credentials on the _Add new API_ form in the _Settings_ tab ([#331](https://github.com/wazuh/wazuh-kibana-app/pull/331)).
- Added a new CSS class to truncate overflowing text on tables and metric ribbons ([#332](https://github.com/wazuh/wazuh-kibana-app/pull/332)).
- Support for Elastic Stack v6.2.2/v6.2.3.

### Changed

- Improved the initialization system ([#317](https://github.com/wazuh/wazuh-kibana-app/pull/317)):
  - Now the app will re-create the index-pattern if the user deletes the currently used by the Wazuh app.
  - The fieldset is now automatically refreshed if the app detects mismatches.
  - Now every index-pattern is dynamically formatted (for example, to enable the URLs in the _Vulnerabilities_ tab).
  - Some code refactoring for a better handling of possible use cases.
  - And the best thing, it's no longer needed to insert the sample alert!
- Improvements and changes to index-patterns ([#320](https://github.com/wazuh/wazuh-kibana-app/pull/320) & [#333](https://github.com/wazuh/wazuh-kibana-app/pull/333)):
  - Added a new route, `/get-list`, to fetch the index pattern list.
  - Removed and changed several functions for a proper management of index-patterns.
  - Improved the compatibility with user-created index-patterns, known to have unpredictable IDs.
  - Now the app properly redirects to `/blank-screen` if the length of the index patterns list is 0.
  - Ignored custom index patterns with auto-generated ID on the initialization process.
    - Now it uses the value set on the `config.yml` file.
  - If the index pattern is no longer available, the cookie will be overwritten.
- Improvements to the monitoring module ([#322](https://github.com/wazuh/wazuh-kibana-app/pull/322)):
  - Minor refactoring to the whole module.
  - Now the `wazuh-monitoring` index pattern is regenerated if it's missing.
  - And the best thing, it's no longer needed to insert the monitoring template!
- Now the app health check system only checks if the API and app have the same `major.minor` version ([#311](https://github.com/wazuh/wazuh-kibana-app/pull/311)):
  - Previously, the API and app had to be on the same `major.minor.patch` version.
- Adjusted space between title and value in some cards showing Manager or Agent configurations ([#315](https://github.com/wazuh/wazuh-kibana-app/pull/315)).
- Changed red and green colours to more saturated ones, following Kibana style ([#315](https://github.com/wazuh/wazuh-kibana-app/pull/315)).

### Fixed

- Fixed bug in Firefox browser who was not properly showing the tables with the scroll pagination functionality ([#314](https://github.com/wazuh/wazuh-kibana-app/pull/314)).
- Fixed bug where visualizations weren't being destroyed due to ongoing renderization processes ([#316](https://github.com/wazuh/wazuh-kibana-app/pull/316)).
- Fixed several UI bugs for a better consistency and usability ([#318](https://github.com/wazuh/wazuh-kibana-app/pull/318)).
- Fixed an error where the initial index-pattern was not loaded properly the very first time you enter the app ([#328](https://github.com/wazuh/wazuh-kibana-app/pull/328)).
- Fixed an error message that appeared whenever the app was not able to found the `wazuh-monitoring` index pattern ([#328](https://github.com/wazuh/wazuh-kibana-app/pull/328)).

## Wazuh v3.2.1 - Kibana v6.2.2 - Revision 386

### Added

- New design for the _Manager/Groups_ tab ([#295](https://github.com/wazuh/wazuh-kibana-app/pull/295)).
- New design for the _Manager/Configuration_ tab ([#297](https://github.com/wazuh/wazuh-kibana-app/pull/297)).
- New design of agents statistics for the _Agents_ tab ([#299](https://github.com/wazuh/wazuh-kibana-app/pull/299)).
- Added information ribbon into _Overview/Agent SCAP_ tabs ([#303](https://github.com/wazuh/wazuh-kibana-app/pull/303)).
- Added information ribbon into _Overview/Agent VirusTotal_ tabs ([#306](https://github.com/wazuh/wazuh-kibana-app/pull/306)).
- Added information ribbon into _Overview AWS_ tab ([#306](https://github.com/wazuh/wazuh-kibana-app/pull/306)).

### Changed

- Refactoring of HTML and CSS code throughout the whole Wazuh app ([#294](https://github.com/wazuh/wazuh-kibana-app/pull/294), [#302](https://github.com/wazuh/wazuh-kibana-app/pull/302) & [#305](https://github.com/wazuh/wazuh-kibana-app/pull/305)):
  - A big milestone for the project was finally achieved with this refactoring.
  - We've removed the Bootstrap dependency from the `package.json` file.
  - We've removed and merged many duplicated rules.
  - We've removed HTML and `angular-md` overriding rules. Now we have more own-made classes to avoid undesired results on the UI.
  - Also, this update brings tons of minor bugfixes related to weird HTML code.
- Wazuh app visualizations reviewed ([#301](https://github.com/wazuh/wazuh-kibana-app/pull/301)):
  - The number of used buckets has been limited since most of the table visualizations were surpassing acceptable limits.
  - Some visualizations have been checked to see if they make complete sense on what they mean to show to the user.
- Modified some app components for better follow-up of Kibana guidelines ([#290](https://github.com/wazuh/wazuh-kibana-app/pull/290) & [#297](https://github.com/wazuh/wazuh-kibana-app/pull/297)).
  - Also, some elements were modified on the _Discover_ tab in order to correct some mismatches.

### Fixed

- Adjusted information ribbon in _Agents/General_ for large OS names ([#290](https://github.com/wazuh/wazuh-kibana-app/pull/290) & [#294](https://github.com/wazuh/wazuh-kibana-app/pull/294)).
- Fixed unsafe array access on the visualization directive when going directly into _Manager/Ruleset/Decoders_ ([#293](https://github.com/wazuh/wazuh-kibana-app/pull/293)).
- Fixed a bug where navigating between agents in the _Agents_ tab was generating duplicated `agent.id` implicit filters ([#296](https://github.com/wazuh/wazuh-kibana-app/pull/296)).
- Fixed a bug where navigating between different tabs from _Overview_ or _Agents_ while being on the _Discover_ sub-tab was causing data loss in metric watchers ([#298](https://github.com/wazuh/wazuh-kibana-app/pull/298)).
- Fixed incorrect visualization of the rule level on _Manager/Ruleset/Rules_ when the rule level is zero (0) ([#298](https://github.com/wazuh/wazuh-kibana-app/pull/298)).

### Removed

- Removed almost every `md-tooltip` component from the whole app ([#305](https://github.com/wazuh/wazuh-kibana-app/pull/305)).
- Removed unused images from the `img` folder ([#305](https://github.com/wazuh/wazuh-kibana-app/pull/305)).

## Wazuh v3.2.1 - Kibana v6.2.2 - Revision 385

### Added

- Support for Wazuh v3.2.1.
- Brand-new first redesign for the app user interface ([#278](https://github.com/wazuh/wazuh-kibana-app/pull/278)):
  - This is the very first iteration of a _work-in-progress_ UX redesign for the Wazuh app.
  - The overall interface has been refreshed, removing some unnecessary colours and shadow effects.
  - The metric visualizations have been replaced by an information ribbon under the filter search bar, reducing the amount of space they occupied.
    - A new service was implemented for a proper handling of the metric visualizations watchers ([#280](https://github.com/wazuh/wazuh-kibana-app/pull/280)).
  - The rest of the app visualizations now have a new, more detailed card design.
- New shards and replicas settings to the `config.yml` file ([#277](https://github.com/wazuh/wazuh-kibana-app/pull/277)):
  - Now you can apply custom values to the shards and replicas for the `.wazuh` and `.wazuh-version` indices.
  - This feature only works before the installation process. If you modify these settings after installing the app, they won't be applied at all.

### Changed

- Now clicking again on the _Groups_ tab on _Manager_ will properly reload the tab and redirect to the beginning ([#274](https://github.com/wazuh/wazuh-kibana-app/pull/274)).
- Now the visualizations only use the `vis-id` attribute for loading them ([#275](https://github.com/wazuh/wazuh-kibana-app/pull/275)).
- The colours from the toast messages have been replaced to follow the Elastic 6 guidelines ([#286](https://github.com/wazuh/wazuh-kibana-app/pull/286)).

### Fixed

- Fixed wrong data flow on _Agents/General_ when coming from and going to the _Groups_ tab ([#273](https://github.com/wazuh/wazuh-kibana-app/pull/273)).
- Fixed sorting on tables, now they use the sorting functionality provided by the Wazuh API ([#274](https://github.com/wazuh/wazuh-kibana-app/pull/274)).
- Fixed column width issues on some tables ([#274](https://github.com/wazuh/wazuh-kibana-app/pull/274)).
- Fixed bug in the _Agent configuration_ JSON viewer who didn't properly show the full group configuration ([#276](https://github.com/wazuh/wazuh-kibana-app/pull/276)).
- Fixed excessive loading time from some Audit visualizations ([#278](https://github.com/wazuh/wazuh-kibana-app/pull/278)).
- Fixed Play/Pause button in timepicker's auto-refresh ([#281](https://github.com/wazuh/wazuh-kibana-app/pull/281)).
- Fixed unusual scenario on visualization directive where sometimes there was duplicated implicit filters when doing a search ([#283](https://github.com/wazuh/wazuh-kibana-app/pull/283)).
- Fixed some _Overview Audit_ visualizations who were not working properly ([#285](https://github.com/wazuh/wazuh-kibana-app/pull/285)).

### Removed

- Deleted the `id` attribute from all the app visualizations ([#275](https://github.com/wazuh/wazuh-kibana-app/pull/275)).

## Wazuh v3.2.0 - Kibana v6.2.2 - Revision 384

### Added

- New directives for the Wazuh app: `wz-table`, `wz-table-header` and `wz-search-bar` ([#263](https://github.com/wazuh/wazuh-kibana-app/pull/263)):
  - Maintainable and reusable components for a better-structured app.
  - Several files have been changed, renamed and moved to new folders, following _best practices_.
  - The progress bar is now within its proper directive ([#266](https://github.com/wazuh/wazuh-kibana-app/pull/266)).
  - Minor typos and refactoring changes to the new directives.
- Support for Elastic Stack v6.2.2.

### Changed

- App buttons have been refactored. Unified CSS and HTML for buttons, providing the same structure for them ([#269](https://github.com/wazuh/wazuh-kibana-app/pull/269)).
- The API list on Settings now shows the latest inserted API at the beginning of the list ([#261](https://github.com/wazuh/wazuh-kibana-app/pull/261)).
- The check for the currently applied pattern has been improved, providing clever handling of Elasticsearch errors ([#271](https://github.com/wazuh/wazuh-kibana-app/pull/271)).
- Now on _Settings_, when the Add or Edit API form is active, if you press the other button, it will make the previous one disappear, getting a clearer interface ([#9df1e31](https://github.com/wazuh/wazuh-kibana-app/commit/9df1e317903edf01c81eba068da6d20a8a1ea7c2)).

### Fixed

- Fixed visualizations directive to properly load the _Manager/Ruleset_ visualizations ([#262](https://github.com/wazuh/wazuh-kibana-app/pull/262)).
- Fixed a bug where the classic extensions were not affected by the settings of the `config.yml` file ([#266](https://github.com/wazuh/wazuh-kibana-app/pull/266)).
- Fixed minor CSS bugs from the conversion to directives to some components ([#266](https://github.com/wazuh/wazuh-kibana-app/pull/266)).
- Fixed bug in the tables directive when accessing a member it doesn't exist ([#266](https://github.com/wazuh/wazuh-kibana-app/pull/266)).
- Fixed browser console log error when clicking the Wazuh logo on the app ([#6647fbc](https://github.com/wazuh/wazuh-kibana-app/commit/6647fbc051c2bf69df7df6e247b2b2f46963f194)).

### Removed

- Removed the `kbn-dis` directive from _Manager/Ruleset_ ([#262](https://github.com/wazuh/wazuh-kibana-app/pull/262)).
- Removed the `filters.js` and `kibana_fields_file.json` files ([#263](https://github.com/wazuh/wazuh-kibana-app/pull/263)).
- Removed the `implicitFilters` service ([#270](https://github.com/wazuh/wazuh-kibana-app/pull/270)).
- Removed visualizations loading status trace from controllers and visualization directive ([#270](https://github.com/wazuh/wazuh-kibana-app/pull/270)).

## Wazuh v3.2.0 - Kibana v6.2.1 - Revision 383

### Added

- Support for Wazuh 3.2.0.
- Compatibility with Kibana 6.1.0 to Kibana 6.2.1.
- New tab for vulnerability detector alerts.

### Changed

- The app now shows the index pattern selector only if the list length is greater than 1.
  - If it's exactly 1 shows the index pattern without a selector.
- Now the index pattern selector only shows the compatible ones.
  - It's no longer possible to select the `wazuh-monitoring` index pattern.
- Updated Bootstrap to 3.3.7.
- Improved filter propagation between Discover and the visualizations.
- Replaced the login route name from /login to /wlogin to avoid conflict with X-Pack own login route.

### Fixed

- Several CSS bugfixes for better compatibility with Kibana 6.2.1.
- Some variables changed for adapting new Wazuh API requests.
- Better error handling for some Elastic-related messages.
- Fixed browser console error from top-menu directive.
- Removed undesired md-divider from Manager/Logs.
- Adjusted the width of a column in Manager/Logs to avoid overflow issues with the text.
- Fixed a wrong situation with the visualizations when we refresh the Manager/Rules tab.

### Removed

- Removed the `travis.yml` file.

## Wazuh v3.1.0 - Kibana v6.1.3 - Revision 380

### Added

- Support for Wazuh 3.1.0.
- Compatibility with Kibana 6.1.3.
- New error handler for better app errors reporting.
- A new extension for Amazon Web Services alerts.
- A new extension for VirusTotal alerts.
- New agent configuration tab:
  - Visualize the current group configuration for the currently selected agent on the app.
  - Navigate through the different tabs to see which configuration is being used.
  - Check the synchronization status for the configuration.
  - View the current group of the agent and click on it to go to the Groups tab.
- New initial health check for checking some app components.
- New YAML config file:
  - Define the initial index pattern.
  - Define specific checks for the healthcheck.
  - Define the default extensions when adding new APIs.
- New index pattern selector dropdown on the top navbar.
  - The app will reload applying the new index pattern.
- Added new icons for some sections of the app.

### Changed

- New visualizations loader, with much better performance.
- Improved reindex process for the .wazuh index when upgrading from a 2.x-5.x version.
- Adding 365 days expiring time to the cookies.
- Change default behaviour for the config file. Now everything is commented with default values.
  - You need to edit the file, remove the comment mark and apply the desired value.
- Completely redesigned the manager configuration tab.
- Completely redesigned the groups tab.
- App tables have now unified CSS classes.

### Fixed

- Play real-time button has been fixed.
- Preventing duplicate APIs from feeding the wazuh-monitoring index.
- Fixing the check manager connection button.
- Fixing the extensions settings so they are preserved over time.
- Much more error handling messages in all the tabs.
- Fixed OS filters in agents list.
- Fixed autocomplete lists in the agents, rules and decoders list so they properly scroll.
- Many styles bugfixes for the different browsers.
- Reviewed and fixed some visualizations not showing accurate information.

### Removed

- Removed index pattern configuration from the `package.json` file.
- Removed unnecessary dependencies from the `package.json` file.

## Wazuh v3.0.0 - Kibana v6.1.0 - Revision 371

### Added

- You can configure the initial index-pattern used by the plugin in the initialPattern variable of the app's package.json.
- Auto `.wazuh` reindex from Wazuh 2.x - Kibana 5.x to Wazuh 3.x - Kibana 6.x.
  - The API credentials will be automatically migrated to the new installation.
- Dynamically changed the index-pattern used by going to the Settings -> Pattern tab.
  - Wazuh alerts compatibility auto detection.
- New loader for visualizations.
- Better performance: now the tabs use the same Discover tab, only changing the current filters.
- New Groups tab.
  - Now you can check your group configuration (search its agents and configuration files).
- The Logs tab has been improved.
  - You can sort by field and the view has been improved.
- Achieved a clearer interface with implicit filters per tab showed as unremovable chips.

### Changed

- Dynamically creating .kibana index if necessary.
- Better integration with Kibana Discover.
- Visualizations loaded at initialization time.
- New sync system to wait for Elasticsearch JS.
- Decoupling selected API and pattern from backend and moved to the client side.

## Wazuh v2.1.0 - Kibana v5.6.1 - Revision 345

### Added

- Loading icon while Wazuh loads the visualizations.
- Add/Delete/Restart agents.
- OS agent filter

### Changed

- Using genericReq when possible.

## Wazuh v2.0.1 - Kibana v5.5.1 - Revision 339

### Changed

- New index in Elasticsearch to save Wazuh set up configuration
- Short URL's is now supported
- A native base path from kibana.yml is now supported

### Fixed

- Search bar across panels now support parenthesis grouping
- Several CSS fixes for IE browser<|MERGE_RESOLUTION|>--- conflicted
+++ resolved
@@ -96,11 +96,8 @@
 - Fixed security alerts table when filters change [#3682](https://github.com/wazuh/wazuh-kibana-app/pull/3682)
 - Fixed error that shows we're using X-Pack when we have Basic [#3692](https://github.com/wazuh/wazuh-kibana-app/pull/3692)
 - Fixed blank screen in Kibana 7.10.2 [#3700](https://github.com/wazuh/wazuh-kibana-app/pull/3700)
-<<<<<<< HEAD
+- Fixed related decoder link undefined parameters error [#3704](https://github.com/wazuh/wazuh-kibana-app/pull/3704)
 - Fixing the bug of index patterns in health-check due to bad copy of a PR [#3707](https://github.com/wazuh/wazuh-kibana-app/pull/3707)
-=======
-- Fixed related decoder link undefined parameters error [#3704](https://github.com/wazuh/wazuh-kibana-app/pull/3704)
->>>>>>> 159340b2
 
 ## Wazuh v4.2.4 - Kibana 7.10.2 , 7.12.1, 7.13.4, 7.14.2 - Revision 4206
 
