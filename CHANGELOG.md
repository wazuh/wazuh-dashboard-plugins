# Change Log

All notable changes to the Wazuh app project will be documented in this file.

## Wazuh v4.4.0 - OpenSearch Dashboards 2.4.0 - Revision 4400

### Added

- Added the option to sort by the agents count in the group table. [#4323](https://github.com/wazuh/wazuh-kibana-app/pull/4323)
- Added agent synchronization status in the agent module. [#3874](https://github.com/wazuh/wazuh-kibana-app/pull/3874)
- The input name was added and when the user adds a value the variable WAZUH_AGENT_NAME with its value appears in the installation command. [#4739](https://github.com/wazuh/wazuh-kibana-app/pull/4739)
- Redesign the SCA table from agent's dashboard [#4512](https://github.com/wazuh/wazuh-kibana-app/pull/4512)
- Enhanced the plugin setting description displayed in the UI and the configuration file. [#4501](https://github.com/wazuh/wazuh-kibana-app/pull/4501)
- Added validation to the plugin settings in the form of `Settings/Configuration` and the endpoint to update the plugin configuration [#4503](https://github.com/wazuh/wazuh-kibana-app/pull/4503)[#4785](https://github.com/wazuh/wazuh-kibana-app/pull/4785)
- Added new plugin settings to customize the header and footer on the PDF reports [#4505](https://github.com/wazuh/wazuh-kibana-app/pull/4505)[#4798](https://github.com/wazuh/wazuh-kibana-app/pull/4798)[#4805](https://github.com/wazuh/wazuh-kibana-app/pull/4805)
- Added a new plugin setting to enable or disable the customization [#4507](https://github.com/wazuh/wazuh-kibana-app/pull/4507)
- Added the ability to upload an image for the `customization.logo.*` settings in `Settings/Configuration` [#4504](https://github.com/wazuh/wazuh-kibana-app/pull/4504)
- Added macOS version to wizard deploy agent [#4867](https://github.com/wazuh/wazuh-kibana-app/pull/4867)
- Added powerPC architecture in redhat7, in the section 'Deploy new agent'. [4833](https://github.com/wazuh/wazuh-kibana-app/pull/4833)
- Added a centralized service to handle the requests [#4831](https://github.com/wazuh/wazuh-kibana-app/pull/4831)
- Added data-test-subj create policy [#4873](https://github.com/wazuh/wazuh-kibana-app/pull/4873)

### Changed

- Changed the HTTP verb from `GET` to `POST` in the requests to login to the Wazuh API [#4103](https://github.com/wazuh/wazuh-kibana-app/pull/4103)
- Improved alerts summary performance [#4376](https://github.com/wazuh/wazuh-kibana-app/pull/4376)
- Improved Agents Overview performance [#4363](https://github.com/wazuh/wazuh-kibana-app/pull/4363)
- Improved the message displayed when there is a versions mismatch between the Wazuh API and the Wazuh APP [#4529](https://github.com/wazuh/wazuh-kibana-app/pull/4529)
- Independently load each dashboard from the `Agents Overview` page [#4363](https://github.com/wazuh/wazuh-kibana-app/pull/4363)
- The endpoint `/agents/summary/status` response was adapted. [#3874](https://github.com/wazuh/wazuh-kibana-app/pull/3874)
- Updated and added operating systems, versions, architectures commands of Install and enroll the agent and commands of Start the agent in the deploy new agent section [#4458](https://github.com/wazuh/wazuh-kibana-app/pull/4458)
- Added cluster's IP and protocol as suggestions in the agent deployment wizard. [#4776](https://github.com/wazuh/wazuh-kibana-app/pull/4776)
- Show OS name and OS version in the agent installation wizard. [#4851](https://github.com/wazuh/wazuh-kibana-app/pull/4851)
- Changed the endpoint that updates the plugin configuration to support multiple settings. [#4501](https://github.com/wazuh/wazuh-kibana-app/pull/4501)
<<<<<<< HEAD
- Updated the `winston` dependency to `3.5.1` [#4985](https://github.com/wazuh/wazuh-kibana-app/pull/4985)
=======
- The button to export the app logs is now disabled when there are no results, instead of showing an error toast [#4992](https://github.com/wazuh/wazuh-kibana-app/pull/4992)
>>>>>>> 5b84c4f5

### Fixed

- Fixed nested fields filtering in dashboards tables and KPIs [#4425](https://github.com/wazuh/wazuh-kibana-app/pull/4425)
- Fixed nested field rendering in security alerts table details [#4428](https://github.com/wazuh/wazuh-kibana-app/pull/4428)
- Fixed a bug where the Wazuh logo was used instead of the custom one [#4539](https://github.com/wazuh/wazuh-kibana-app/pull/4539)
- Fixed rendering problems of the `Agent Overview` section in low resolutions [#4516](https://github.com/wazuh/wazuh-kibana-app/pull/4516)
- Fixed issue when logging out from Wazuh when SAML is enabled [#4595](https://github.com/wazuh/wazuh-kibana-app/issues/4595)
- Fixed server errors with code 500 when the Wazuh API is not reachable / up. [#4710](https://github.com/wazuh/wazuh-kibana-app/pull/4710) [#4728](https://github.com/wazuh/wazuh-kibana-app/pull/4728)
- Fixed pagination to SCA table [#4653](https://github.com/wazuh/wazuh-kibana-app/issues/4653)
- Fixed WAZUH_PROTOCOL param suggestion [#4849](https://github.com/wazuh/wazuh-kibana-app/pull/4849)
- Raspbian OS, Ubuntu, Amazon Linux and Amazon Linux 2 commands in the wizard deploy agent now change when a different architecture is selected [#4876](https://github.com/wazuh/wazuh-kibana-app/pull/4876) [#4880](https://github.com/wazuh/wazuh-kibana-app/pull/4880)
- Fixed a bug that caused the flyouts to close when clicking inside them [#4638](https://github.com/wazuh/wazuh-kibana-app/pull/4638)

### Removed

- Removed custom styles from kibana 7.9.0 [#4491](https://github.com/wazuh/wazuh-kibana-app/pull/4491)
- Removed the `angular-chart.js` dependency [#4985](https://github.com/wazuh/wazuh-kibana-app/pull/4985)

## Wazuh v4.3.10 - OpenSearch Dashboards 1.2.0 - Revision 4311

### Fixed

- Fixed issue when logging out from Wazuh when SAML is enabled [#4815](https://github.com/wazuh/wazuh-kibana-app/issues/4815)

## Wazuh v4.3.9 - OpenSearch Dashboards 1.2.0 - Revision 4310

### Added

- Support for Wazuh 4.3.9

## Wazuh v4.3.8 - OpenSearch Dashboards 1.2.0 - Revision 4309

### Added

- Support for Wazuh 4.3.8

## Wazuh v4.3.7 - OpenSearch Dashboards 1.2.0 - Revision 4308

### Fixed

- Wazuh.yml review: fixed link to web documentation, improved in-file documentation and fixed some grammatical errors. [#4378](https://github.com/wazuh/wazuh-kibana-app/pull/4378)
- Fixed an error during the generation of a group's report, if the request to the Wazuh API fails [#4350](https://github.com/wazuh/wazuh-kibana-app/pull/4350)
- Fixed a problem with the group's report, when the group has no agents [#4350](https://github.com/wazuh/wazuh-kibana-app/pull/4350)
- Fixed path in logo customization section [#4352](https://github.com/wazuh/wazuh-kibana-app/pull/4352)
- Fixed a TypeError in Firefox. Change the Get request that was made with a Kibana core.http.get(/api/check-wazuh) resource to the WzRequest.genericReq resource and it no longer fails, also add a test capture to public/plugin.ts that wraps the request and in case of failure, the error is detected when the browser does not work with the V8 engine. [#4362](https://github.com/wazuh/wazuh-kibana-app/pull/4362)
- Fixed an error of an undefined username hash related to reporting when using Kibana with X-Pack and security was disabled [#4358](https://github.com/wazuh/wazuh-kibana-app/pull/4358)
- Fixed persistence of the plugin registry file between updates [#4359](https://github.com/wazuh/wazuh-kibana-app/pull/4359)
- Fixed searchbar error on SCA Inventory table [#4367](https://github.com/wazuh/wazuh-kibana-app/pull/4367)
- Fixed a routes loop when reinstalling Wazuh indexer [#4373](https://github.com/wazuh/wazuh-kibana-app/pull/4373)

### Removed

- Removed the use of `manager_host` field related to agent information of Wazuh API responses, which is obsolete [#4350](https://github.com/wazuh/wazuh-kibana-app/pull/4350)

## Wazuh v4.3.6 - OpenSearch Dashboards 1.2.0 - Revision 4307

### Fixed

- Fixed the search bar component to properly distinguish conjuntion operators (AND, OR) [#4326](https://github.com/wazuh/wazuh-kibana-app/pull/4326)
- Fixed documentation link titles to match the documentation sections to redirect to [#4301](https://github.com/wazuh/wazuh-kibana-app/pull/4301)
- Fixed missing documentation references to the Agent's overview, Agent's Integrity monitoring, and Agent's Inventory data sections, when the agent has never connected. [#4301](https://github.com/wazuh/wazuh-kibana-app/pull/4301)
- The references to the documentation site now links to the appropriate version [#4301](https://github.com/wazuh/wazuh-kibana-app/pull/4301)
- Fixed missing documentation link in the Docker Listener module [#4301](https://github.com/wazuh/wazuh-kibana-app/pull/4301)
- Fixed broken links to the documentation site [#4301](https://github.com/wazuh/wazuh-kibana-app/pull/4301)
- Fix Rules, Decoders and CDB lists uploaders to show errors appropriately [#4307](https://github.com/wazuh/wazuh-kibana-app/pull/4307)
- Sanitize report's inputs and usernames [#4330](https://github.com/wazuh/wazuh-kibana-app/pull/4330)

## Wazuh v4.3.5 - OpenSearch Dashboards 1.2.0 - Revision 4306

### Added

- Added to the interface API messages in the Ruleset test module [#4244](https://github.com/wazuh/wazuh-kibana-app/pull/4244)
- Added authorization prompt in Mitre > Intelligence [#4261](https://github.com/wazuh/wazuh-kibana-app/pull/4261)
- Added a more descriptive message when there is an error related to the user permissions when getting the list of index patterns in a route resolver [#4280](https://github.com/wazuh/wazuh-kibana-app/pull/4280)

### Changed

- Changed the reference from Manager to Wazuh server in the guide to deploy a new agent [#4239](https://github.com/wazuh/wazuh-kibana-app/pull/4239)
- Removed the filtered tags because they were not supported by the API endpoint [#4267](https://github.com/wazuh/wazuh-kibana-app/pull/4267)
- Changed styles in visualizations. [#4254](https://github.com/wazuh/wazuh-kibana-app/pull/4254)

### Fixed

- Fixed type error when changing screen size in agents section [#4233](https://github.com/wazuh/wazuh-kibana-app/pull/4233)
- Removed a logged error that appeared when the `statistics` tasks tried to create an index with the same name, causing the second task to fail on the creation of the index because it already exists [#4235](https://github.com/wazuh/wazuh-kibana-app/pull/4235)
- Fixed a UI crash due to a query with syntax errors in `Modules/Security events` [#4237](https://github.com/wazuh/wazuh-kibana-app/pull/4237)
- Fixed an error when generating a module report after changing the selected agent [#4240](https://github.com/wazuh/wazuh-kibana-app/pull/4240)
- Fixed an unhandled error when a Wazuh API request failed in the dev tools [#4266](https://github.com/wazuh/wazuh-kibana-app/pull/4266)
- Fixed an error related to `API not available` when saving the manager configuration and restarting the manager from `Management/Configuration/Edit configuration` on manager mode [#4264](https://github.com/wazuh/wazuh-kibana-app/pull/4264)
- Fixed a UI problem that required scrolling to see the logs in Management/Logs and Settings/Logs [#4253](https://github.com/wazuh/wazuh-kibana-app/pull/4253)

## Wazuh v4.3.4 - OpenSearch Dashboards 1.2.0 - Revision 4305

### Added

- Added the `pending` agent status to some sections that was missing
  [#4166](https://github.com/wazuh/wazuh-kibana-app/pull/4166)
  [#4188](https://github.com/wazuh/wazuh-kibana-app/pull/4188)

### Changed

- Replaced the visualization of `Status` panel in `Agents` [#4166](https://github.com/wazuh/wazuh-kibana-app/pull/4166)
- Replaced the visualization of policy in `Modules/Security configuration assessment/Inventory` [#4166](https://github.com/wazuh/wazuh-kibana-app/pull/4166)
- Consistency in the colors and labels used for the agent status [#4166](https://github.com/wazuh/wazuh-kibana-app/pull/4166) [#4199](https://github.com/wazuh/wazuh-kibana-app/issues/4199)
- Replaced how the full and partial scan dates are displayed in the `Details` panel of `Vulnerabilities/Inventory` [#4169](https://github.com/wazuh/wazuh-kibana-app/pull/4169)

### Fixed

- Fixed that the platform visualizations didn't use some definitions related to the UI on Kibana 7.10.2 [#4166](https://github.com/wazuh/wazuh-kibana-app/pull/4166)
- Fixed a toast message with a successful process appeared when removing an agent of a group in `Management/Groups` and the agent appears in the agent list after refreshing the table [#4167](https://github.com/wazuh/wazuh-kibana-app/pull/4167)
- Fixed import of an empty rule or decoder file [#4176](https://github.com/wazuh/wazuh-kibana-app/pull/4176)
- Fixed overwriting of rule and decoder imports [#4180](https://github.com/wazuh/wazuh-kibana-app/pull/4180)

## Wazuh v4.3.3 - OpenSearch Dashboards 1.2.0 - Revision 4304

### Fixed

- Fixed Wazuh Dashboard troubleshooting url [#4151](https://github.com/wazuh/wazuh-kibana-app/pull/4151)

## Wazuh v4.3.2 - OpenSearch Dashboards 1.2.0 - Revision 4303

### Added

- Support for Wazuh 4.3.2

## Wazuh v4.3.1 - OpenSearch Dashboards 1.2.0 - Revision 4302

### Added

- Added PowerShell version warning to Windows agent installation wizard [#4142](https://github.com/wazuh/wazuh-kibana-app/pull/4142)
- A new workflow is added to perform backports to specific branches [#4149](https://github.com/wazuh/wazuh-kibana-app/pull/4149)

### Fixed

- Fixed the falsy values are displayed as not defined and enhanced the output of `Ruleset Test` [#4141](https://github.com/wazuh/wazuh-kibana-app/pull/4141)

## Wazuh v4.3.0 - OpenSearch Dashboards 1.2.0 - Revision 4301

### Added

- Support for OpenSearch Dashboards 1.2.0
- Added GitHub and Office365 modules [#3557](https://github.com/wazuh/wazuh-kibana-app/pull/3557)
- Added a new `Panel` module tab for GitHub and Office365 modules
  [#3541](https://github.com/wazuh/wazuh-kibana-app/pull/3541)
  [#3945](https://github.com/wazuh/wazuh-kibana-app/pull/3945)
  [#3952](https://github.com/wazuh/wazuh-kibana-app/pull/3952)
- Added ability to filter the results fo the `Network Ports` table in the `Inventory data` section [#3639](https://github.com/wazuh/wazuh-kibana-app/pull/3639)
- Added new endpoint service to collect the frontend logs into a file [#3324](https://github.com/wazuh/wazuh-kibana-app/pull/3324)
- Improved the frontend handle errors strategy: UI, Toasts, console log and log in file
  [#3327](https://github.com/wazuh/wazuh-kibana-app/pull/3327)
  [#3321](https://github.com/wazuh/wazuh-kibana-app/pull/3321)
  [#3367](https://github.com/wazuh/wazuh-kibana-app/pull/3367)
  [#3373](https://github.com/wazuh/wazuh-kibana-app/pull/3373)
  [#3374](https://github.com/wazuh/wazuh-kibana-app/pull/3374)
  [#3390](https://github.com/wazuh/wazuh-kibana-app/pull/3390)  
  [#3410](https://github.com/wazuh/wazuh-kibana-app/pull/3410)
  [#3408](https://github.com/wazuh/wazuh-kibana-app/pull/3408)
  [#3429](https://github.com/wazuh/wazuh-kibana-app/pull/3429)
  [#3427](https://github.com/wazuh/wazuh-kibana-app/pull/3427)
  [#3417](https://github.com/wazuh/wazuh-kibana-app/pull/3417)
  [#3462](https://github.com/wazuh/wazuh-kibana-app/pull/3462)
  [#3451](https://github.com/wazuh/wazuh-kibana-app/pull/3451)
  [#3442](https://github.com/wazuh/wazuh-kibana-app/pull/3442)
  [#3480](https://github.com/wazuh/wazuh-kibana-app/pull/3480)
  [#3472](https://github.com/wazuh/wazuh-kibana-app/pull/3472)
  [#3434](https://github.com/wazuh/wazuh-kibana-app/pull/3434)
  [#3392](https://github.com/wazuh/wazuh-kibana-app/pull/3392)
  [#3404](https://github.com/wazuh/wazuh-kibana-app/pull/3404)
  [#3432](https://github.com/wazuh/wazuh-kibana-app/pull/3432)
  [#3415](https://github.com/wazuh/wazuh-kibana-app/pull/3415)
  [#3469](https://github.com/wazuh/wazuh-kibana-app/pull/3469)
  [#3448](https://github.com/wazuh/wazuh-kibana-app/pull/3448)
  [#3465](https://github.com/wazuh/wazuh-kibana-app/pull/3465)
  [#3464](https://github.com/wazuh/wazuh-kibana-app/pull/3464)
  [#3478](https://github.com/wazuh/wazuh-kibana-app/pull/3478)
  [#4116](https://github.com/wazuh/wazuh-kibana-app/pull/4116)
- Added Intelligence tab to Mitre Att&ck module [#3368](https://github.com/wazuh/wazuh-kibana-app/pull/3368) [#3344](https://github.com/wazuh/wazuh-kibana-app/pull/3344) [#3726](https://github.com/wazuh/wazuh-kibana-app/pull/3726)
- Added sample data for office365 events [#3424](https://github.com/wazuh/wazuh-kibana-app/pull/3424)
- Created a separate component to check for sample data [#3475](https://github.com/wazuh/wazuh-kibana-app/pull/3475)
- Added a new hook for getting value suggestions [#3506](https://github.com/wazuh/wazuh-kibana-app/pull/3506)
- Added dinamic simple filters and adding simple GitHub filters fields [3531](https://github.com/wazuh/wazuh-kibana-app/pull/3531)
- Added configuration viewer for Module Office365 on Management > Configuration [#3524](https://github.com/wazuh/wazuh-kibana-app/pull/3524)
- Added base Module Panel view with Office365 setup [#3518](https://github.com/wazuh/wazuh-kibana-app/pull/3518)
- Added specifics and custom filters for Office365 search bar [#3533](https://github.com/wazuh/wazuh-kibana-app/pull/3533)
- Adding Pagination and filter to drilldown tables at Office pannel [#3544](https://github.com/wazuh/wazuh-kibana-app/pull/3544).
- Simple filters change between panel and drilldown panel [#3568](https://github.com/wazuh/wazuh-kibana-app/pull/3568).
- Added new fields in Inventory table and Flyout Details [#3525](https://github.com/wazuh/wazuh-kibana-app/pull/3525)
- Added columns selector in agents table [#3691](https://github.com/wazuh/wazuh-kibana-app/pull/3691)
- Added a new workflow for create wazuh packages [#3742](https://github.com/wazuh/wazuh-kibana-app/pull/3742)
- Run `template` and `fields` checks in the health check depends on the app configuration [#3783](https://github.com/wazuh/wazuh-kibana-app/pull/3783)
- Added a toast message when there is an error creating a new group [#3804](https://github.com/wazuh/wazuh-kibana-app/pull/3804)
- Added a step to start the agent to the deploy new Windowns agent guide [#3846](https://github.com/wazuh/wazuh-kibana-app/pull/3846)
- Added agents windows events config tab [#3905](https://github.com/wazuh/wazuh-kibana-app/pull/3905)
- Added 3 new panels to `Vulnerabilities/Inventory` [#3893](https://github.com/wazuh/wazuh-kibana-app/pull/3893)
- Added new fields of `Vulnerabilities` to the details flyout [#3893](https://github.com/wazuh/wazuh-kibana-app/pull/3893) [#3908](https://github.com/wazuh/wazuh-kibana-app/pull/3908)
- Added missing fields used in visualizations to the known fiels related to alerts [#3924](https://github.com/wazuh/wazuh-kibana-app/pull/3924)
- Added troubleshooting link to "index pattern was refreshed" toast [#3946](https://github.com/wazuh/wazuh-kibana-app/pull/3946)
- Added more number options to the tables widget in Modules -> "Mitre" [#4041](https://github.com/wazuh/wazuh-kibana-app/pull/4066)
- Management -> groups -> agent: Selectors appear when there are more than 3 options [#4126](https://github.com/wazuh/wazuh-kibana-app/pull/4126)

### Changed

- Changed ossec to wazuh in sample-data [#3121](https://github.com/wazuh/wazuh-kibana-app/pull/3121)
- Changed empty fields in FIM tables and `syscheck.value_name` in discovery now show an empty tag for visual clarity [#3279](https://github.com/wazuh/wazuh-kibana-app/pull/3279)
- Adapted the Mitre tactics and techniques resources to use the API endpoints [#3346](https://github.com/wazuh/wazuh-kibana-app/pull/3346)
- Moved the filterManager subscription to the hook useFilterManager [#3517](https://github.com/wazuh/wazuh-kibana-app/pull/3517)
- Change filter from is to is one of in custom searchbar [#3529](https://github.com/wazuh/wazuh-kibana-app/pull/3529)
- Refactored as module tabs and buttons are rendered [#3494](https://github.com/wazuh/wazuh-kibana-app/pull/3494)
- Updated the deprecated and added new references authd [#3663](https://github.com/wazuh/wazuh-kibana-app/pull/3663) [#3806](https://github.com/wazuh/wazuh-kibana-app/pull/3806)
- Added time subscription to Discover component [#3549](https://github.com/wazuh/wazuh-kibana-app/pull/3549)
- Refactored as module tabs and buttons are rendered [#3494](https://github.com/wazuh/wazuh-kibana-app/pull/3494)
- Testing logs using the Ruletest Test don't display the rule information if not matching a rule. [#3446](https://github.com/wazuh/wazuh-kibana-app/pull/3446)
- Changed format permissions in FIM inventory [#3649](https://github.com/wazuh/wazuh-kibana-app/pull/3649)
- Changed of request for one that does not return data that is not necessary to optimize times. [#3686](https://github.com/wazuh/wazuh-kibana-app/pull/3686) [#3728](https://github.com/wazuh/wazuh-kibana-app/pull/3728)
- Rebranding. Replaced the brand logos, set module icons with brand colors [#3788](https://github.com/wazuh/wazuh-kibana-app/pull/3788)
- Changed user for sample data management [#3795](https://github.com/wazuh/wazuh-kibana-app/pull/3795)
- Changed agent install codeblock copy button and powershell terminal warning [#3792](https://github.com/wazuh/wazuh-kibana-app/pull/3792)
- Refactored as the plugin platform name and references is managed [#3811](https://github.com/wazuh/wazuh-kibana-app/pull/3811)
- Removed `Dashboard` tab for the `Vulnerabilities` modules [#3893](https://github.com/wazuh/wazuh-kibana-app/pull/3893)
- Display all fields in the `Table` tab when expading an alert row in the alerts tables of flyouts and the `Modules/Security Events/Dashboard` table [#3908](https://github.com/wazuh/wazuh-kibana-app/pull/3908)
- Refactored the table in `Vulnerabilities/Inventory` [#3196](https://github.com/wazuh/wazuh-kibana-app/pull/3196)
- Changed Google Groups app icons [#3949](https://github.com/wazuh/wazuh-kibana-app/pull/3949)
- Removed sorting for `Agents` or `Configuration checksum` column in the table of `Management/Groups` due to this is not supported by the API [#3857](https://github.com/wazuh/wazuh-kibana-app/pull/3857)
- Changed messages in the agent installation guide [#4040](https://github.com/wazuh/wazuh-kibana-app/pull/4040)
- Changed the default `wazuh.statistics.shards` setting from `2` to `1` [#4055](https://github.com/wazuh/wazuh-kibana-app/pull/4055)
- Removed the migration tasks in the `.wazuh` and `.wazuh-version` indices [#4098](https://github.com/wazuh/wazuh-kibana-app/pull/4098)
- Separated the actions of viewing and editing the `agent.conf` group file [#4114](https://github.com/wazuh/wazuh-kibana-app/pull/4114)

### Fixed

- Fixed creation of log files [#3384](https://github.com/wazuh/wazuh-kibana-app/pull/3384)
- Fixed double fetching alerts count when pinnin/unpinning the agent in Mitre Att&ck/Framework [#3484](https://github.com/wazuh/wazuh-kibana-app/pull/3484)
- Query config refactor [#3490](https://github.com/wazuh/wazuh-kibana-app/pull/3490)
- Fixed rules and decoders test flyout clickout event [#3412](https://github.com/wazuh/wazuh-kibana-app/pull/3412)
- Notify when you are registering an agent without permissions [#3430](https://github.com/wazuh/wazuh-kibana-app/pull/3430)
- Remove not used `redirectRule` query param when clicking the row table on CDB Lists/Decoders [#3438](https://github.com/wazuh/wazuh-kibana-app/pull/3438)
- Fixed the code overflows over the line numbers in the API Console editor [#3439](https://github.com/wazuh/wazuh-kibana-app/pull/3439)
- Don't open the main menu when changing the seleted API or index pattern [#3440](https://github.com/wazuh/wazuh-kibana-app/pull/3440)
- Fix error message in conf managment [#3443](https://github.com/wazuh/wazuh-kibana-app/pull/3443)
- Fix size api selector when name is too long [#3445](https://github.com/wazuh/wazuh-kibana-app/pull/3445)
- Fixed error when edit a rule or decoder [#3456](https://github.com/wazuh/wazuh-kibana-app/pull/3456)
- Fixed index pattern selector doesn't display the ignored index patterns [#3458](https://github.com/wazuh/wazuh-kibana-app/pull/3458)
- Fixed error in /Management/Configuration when cluster is disabled [#3553](https://github.com/wazuh/wazuh-kibana-app/pull/3553)
- Fix the pinned filters were removed when accessing to the `Panel` tab of a module [#3565](https://github.com/wazuh/wazuh-kibana-app/pull/3565)
- Fixed multi-select component searcher handler [#3645](https://github.com/wazuh/wazuh-kibana-app/pull/3645)
- Fixed order logs properly in Management/Logs [#3609](https://github.com/wazuh/wazuh-kibana-app/pull/3609)
- Fixed the Wazuh API requests to `GET //` [#3661](https://github.com/wazuh/wazuh-kibana-app/pull/3661)
- Fixed missing mitre tactics [#3675](https://github.com/wazuh/wazuh-kibana-app/pull/3675)
- Fix CDB list view not working with IPv6 [#3488](https://github.com/wazuh/wazuh-kibana-app/pull/3488)
- Fixed the bad requests using Console tool to `PUT /active-response` API endpoint [#3466](https://github.com/wazuh/wazuh-kibana-app/pull/3466)
- Fixed group agent management table does not update on error [#3605](https://github.com/wazuh/wazuh-kibana-app/pull/3605)
- Fixed not showing packages details in agent inventory for a freeBSD agent SO [#3651](https://github.com/wazuh/wazuh-kibana-app/pull/3651)
- Fixed wazuh token deleted twice [#3652](https://github.com/wazuh/wazuh-kibana-app/pull/3652)
- Fixed handler of error on dev-tools [#3687](https://github.com/wazuh/wazuh-kibana-app/pull/3687)
- Fixed compatibility wazuh 4.3 - kibana 7.13.4 [#3685](https://github.com/wazuh/wazuh-kibana-app/pull/3685)
- Fixed registry values without agent pinned in FIM>Events [#3689](https://github.com/wazuh/wazuh-kibana-app/pull/3689)
- Fixed breadcrumbs style compatibility for Kibana 7.14.2 [#3688](https://github.com/wazuh/wazuh-kibana-app/pull/3688)
- Fixed security alerts table when filters change [#3682](https://github.com/wazuh/wazuh-kibana-app/pull/3682)
- Fixed error that shows we're using X-Pack when we have Basic [#3692](https://github.com/wazuh/wazuh-kibana-app/pull/3692)
- Fixed blank screen in Kibana 7.10.2 [#3700](https://github.com/wazuh/wazuh-kibana-app/pull/3700)
- Fixed related decoder link undefined parameters error [#3704](https://github.com/wazuh/wazuh-kibana-app/pull/3704)
- Fixing Flyouts in Kibana 7.14.2 [#3708](https://github.com/wazuh/wazuh-kibana-app/pull/3708)
- Fixing the bug of index patterns in health-check due to bad copy of a PR [#3707](https://github.com/wazuh/wazuh-kibana-app/pull/3707)
- Fixed styles and behaviour of button filter in the flyout of `Inventory` section for `Integrity monitoring` and `Vulnerabilities` modules [#3733](https://github.com/wazuh/wazuh-kibana-app/pull/3733)
- Fixed height of `Evolution` card in the `Agents` section when has no data for the selected time range [#3733](https://github.com/wazuh/wazuh-kibana-app/pull/3733)
- Fix clearing the query filter doesn't update the data in Office 365 and GitHub Panel tab [#3722](https://github.com/wazuh/wazuh-kibana-app/pull/3722)
- Fix wrong deamons in filter list [#3710](https://github.com/wazuh/wazuh-kibana-app/pull/3710)
- Fixing bug when create filename with spaces and throws a bad error [#3724](https://github.com/wazuh/wazuh-kibana-app/pull/3724)
- Fixing bug in security User flyout nonexistant unsubmitted changes warning [#3731](https://github.com/wazuh/wazuh-kibana-app/pull/3731)
- Fixing redirect to new tab when click in a link [#3732](https://github.com/wazuh/wazuh-kibana-app/pull/3732)
- Fixed missing settings in `Management/Configuration/Global configuration/Global/Main settings` [#3737](https://github.com/wazuh/wazuh-kibana-app/pull/3737)
- Fixed `Maximum call stack size exceeded` error exporting key-value pairs of a CDB List [#3738](https://github.com/wazuh/wazuh-kibana-app/pull/3738)
- Fixed regex lookahead and lookbehind for safari [#3741](https://github.com/wazuh/wazuh-kibana-app/pull/3741)
- Fixed Vulnerabilities Inventory flyout details filters [#3744](https://github.com/wazuh/wazuh-kibana-app/pull/3744)
- Removed api selector toggle from settings menu since it performed no useful function [#3604](https://github.com/wazuh/wazuh-kibana-app/pull/3604)
- Fixed the requests get [#3661](https://github.com/wazuh/wazuh-kibana-app/pull/3661)
- Fixed Dashboard PDF report error when switching pinned agent state [#3748](https://github.com/wazuh/wazuh-kibana-app/pull/3748)
- Fixed the rendering of the command to deploy new Windows agent not working in some Kibana versions [#3753](https://github.com/wazuh/wazuh-kibana-app/pull/3753)
- Fixed action buttons overlaying to the request text in Tools/API Console [#3772](https://github.com/wazuh/wazuh-kibana-app/pull/3772)
- Fix `Rule ID` value in reporting tables related to top results [#3774](https://github.com/wazuh/wazuh-kibana-app/issues/3774)
- Fixed github/office365 multi-select filters suggested values [#3787](https://github.com/wazuh/wazuh-kibana-app/pull/3787)
- Fix updating the aggregation data of Panel section when changing the time filter [#3790](https://github.com/wazuh/wazuh-kibana-app/pull/3790)
- Removed the button to remove an agent for a group in the agents' table when it is the default group [#3804](https://github.com/wazuh/wazuh-kibana-app/pull/3804)
- Fixed internal user no longer needs permission to make x-pack detection request [#3831](https://github.com/wazuh/wazuh-kibana-app/pull/3831)
- Fixed agents details card style [#3845](https://github.com/wazuh/wazuh-kibana-app/pull/3845) [#3860](https://github.com/wazuh/wazuh-kibana-app/pull/3860)
- Fixed search bar query sanitizing in PDF report [#3861](https://github.com/wazuh/wazuh-kibana-app/pull/3861)
- Fixed routing redirection in events documents discover links [#3866](https://github.com/wazuh/wazuh-kibana-app/pull/3866)
- Fixed health-check [#3868](https://github.com/wazuh/wazuh-kibana-app/pull/3868)
- Fixed refreshing agents evolution visualization [#3894](https://github.com/wazuh/wazuh-kibana-app/pull/3894)
- Fixed an error when generating PDF reports due to Wazuh API token expiration [#3881](https://github.com/wazuh/wazuh-kibana-app/pull/3881)
- Fixed the table of Vulnerabilities/Inventory doesn't reload when changing the selected agent [#3901](https://github.com/wazuh/wazuh-kibana-app/pull/3901)
- Fixed backslash breaking exported JSON result [#3909](https://github.com/wazuh/wazuh-kibana-app/pull/3909)
- Fixed the Events view multiple "The index pattern was refreshed successfully" toast [#3937](https://github.com/wazuh/wazuh-kibana-app/pull/3937)
- Fixed a rendering problem in the map visualizations [#3942](https://github.com/wazuh/wazuh-kibana-app/pull/3942)
- Parse error when using `#` character not at the beginning of the line [#3877](https://github.com/wazuh/wazuh-kibana-app/pull/3877)
- Fixed the `rule.mitre.id` cell enhancement that doesn't support values with sub techniques [#3944](https://github.com/wazuh/wazuh-kibana-app/pull/3944)
- Fixed error not working the alerts displayed when changing the selected time in some flyouts [#3947](https://github.com/wazuh/wazuh-kibana-app/pull/3947) [#4115](https://github.com/wazuh/wazuh-kibana-app/pull/4115)
- Fixed the user can not logout when the Kibana server has a basepath configurated [#3957](https://github.com/wazuh/wazuh-kibana-app/pull/3957)
- Fixed fatal cron-job error when Wazuh API is down [#3991](https://github.com/wazuh/wazuh-kibana-app/pull/3991)
- Fixed circular re-directions when API errors are handled [#4079](https://github.com/wazuh/wazuh-kibana-app/pull/4079)
- Fixed agent breadcrumb routing minor error [#4101](https://github.com/wazuh/wazuh-kibana-app/pull/4101)
- Fixed selected text not visible in API Console [#4102](https://github.com/wazuh/wazuh-kibana-app/pull/4102)
- Fixed the 'missing parameters' error on the Manager Logs [#4110](https://github.com/wazuh/wazuh-kibana-app/pull/4110)
- Fixed undefined input reference when switching between rule set view and rule files view [#4125](https://github.com/wazuh/wazuh-kibana-app/pull/4125)
- Fixed not found FIM file toast error #4124 [#4124](https://github.com/wazuh/wazuh-kibana-app/pull/4124)
- Fixed "See full error" on error toast [#4119](https://github.com/wazuh/wazuh-kibana-app/pull/4119)
- Fixed not being able to remove custom filters. [#4112](https://github.com/wazuh/wazuh-kibana-app/pull/4112)
- Fixed spinner not showing when export button is clicked in management views [#4120](https://github.com/wazuh/wazuh-kibana-app/pull/4120)
- Correction of field and value in the section: last registered agent [#4127](https://github.com/wazuh/wazuh-kibana-app/pull/4127)
- Fixed the download agent installer command [#4132] (https://github.com/wazuh/wazuh-kibana-app/pull/4132)

## Wazuh v4.2.6 - Kibana 7.10.2, 7.11.2, 7.12.1, 7.13.0, 7.13.1, 7.13.2, 7.13.3, 7.13.4, 7.14.0, 7.14.1, 7.14.2 - Revision 4207

### Added

- Support for Kibana 7.13.4
- Support for Kibana 7.14.2
- Hide the `telemetry` banner [#3709](https://github.com/wazuh/wazuh-kibana-app/pull/3709)

### Fixed

- Fixed compatibility Wazuh 4.2 - Kibana 7.13.4 [#3653](https://github.com/wazuh/wazuh-kibana-app/pull/3653)
- Fixed interative register windows agent screen error [#3654](https://github.com/wazuh/wazuh-kibana-app/pull/3654)
- Fixed breadcrumbs style compatibility for Kibana 7.14.2 [#3668](https://github.com/wazuh/wazuh-kibana-app/pull/3668)
- Fixed Wazuh token is not removed after logout in Kibana 7.13 [#3670](https://github.com/wazuh/wazuh-kibana-app/pull/3670)
- Fixed Group Configuration and Management configuration error after trying to going back after you save [#3672](https://github.com/wazuh/wazuh-kibana-app/pull/3672)
- Fixing EuiPanels in Overview Sections and disabled text in WzMenu [#3674](https://github.com/wazuh/wazuh-kibana-app/pull/3674)
- Fixing double flyout clicking in a policy [#3676](https://github.com/wazuh/wazuh-kibana-app/pull/3676)
- Fixed error conflict setting kibana settings from the health check [#3678](https://github.com/wazuh/wazuh-kibana-app/pull/3678)
- Fixed compatibility to get the valid index patterns and refresh fields for Kibana 7.10.2-7.13.4 [3681](https://github.com/wazuh/wazuh-kibana-app/pull/3681)
- Fixed wrong redirect after login [3701](https://github.com/wazuh/wazuh-kibana-app/pull/3701)
- Fixed error getting the index pattern data when there is not `attributes.fields` in the saved object [3689](https://github.com/wazuh/wazuh-kibana-app/pull/3698)

## Wazuh v4.2.4 - Kibana 7.10.2, 7.11.2, 7.12.1 - Revision 4205

### Added

- Support for Wazuh 4.2.4

### Fixed

- Fixed a bug where the user's auth token was not deprecated on logout [#3638](https://github.com/wazuh/wazuh-kibana-app/pull/3638)

## Wazuh v4.2.3 - Kibana 7.10.2, 7.11.2, 7.12.1 - Revision 4204

### Added

- Support for Wazuh 4.2.3

## Wazuh v4.2.2 - Kibana 7.10.2 , 7.12.1 - Revision 4203

### Added

- Wazuh help links in the Kibana help menu [#3170](https://github.com/wazuh/wazuh-kibana-app/pull/3170)
- Redirect to group details using the `group` query param in the URL [#3184](https://github.com/wazuh/wazuh-kibana-app/pull/3184)
- Configuration to disable Wazuh App access from X-Pack/ODFE role [#3222](https://github.com/wazuh/wazuh-kibana-app/pull/3222) [#3292](https://github.com/wazuh/wazuh-kibana-app/pull/3292)
- Added confirmation message when closing a form [#3221](https://github.com/wazuh/wazuh-kibana-app/pull/3221)
- Improvement to hide navbar Wazuh label. [#3240](https://github.com/wazuh/wazuh-kibana-app/pull/3240)
- Add modal creating new rule/decoder [#3274](https://github.com/wazuh/wazuh-kibana-app/pull/3274)
- New functionality to change app logos [#3503](https://github.com/wazuh/wazuh-kibana-app/pull/3503)
- Added link to the upgrade guide when the Wazuh API version and the Wazuh App version mismatch [#3592](https://github.com/wazuh/wazuh-kibana-app/pull/3592)

### Changed

- Removed module titles [#3160](https://github.com/wazuh/wazuh-kibana-app/pull/3160)
- Changed default `wazuh.monitoring.creation` app setting from `d` to `w` [#3174](https://github.com/wazuh/wazuh-kibana-app/pull/3174)
- Changed default `wazuh.monitoring.shards` app setting from `2` to `1` [#3174](https://github.com/wazuh/wazuh-kibana-app/pull/3174)
- Removed Sha1 field from registry key detail [#3189](https://github.com/wazuh/wazuh-kibana-app/pull/3189)
- Removed tooltip in last breadcrumb in header breadcrumb [3250](https://github.com/wazuh/wazuh-kibana-app/pull/3250)
- Refactored the Health check component [#3197](https://github.com/wazuh/wazuh-kibana-app/pull/3197)
- Added version in package downloaded name in agent deploy command [#3210](https://github.com/wazuh/wazuh-kibana-app/issues/3210)
- Removed restriction to allow only current active agents from vulnerability inventory [#3243](https://github.com/wazuh/wazuh-kibana-app/pull/3243)
- Move API selector and Index Pattern Selector to the header bar [#3175](https://github.com/wazuh/wazuh-kibana-app/pull/3175)
- Health check actions notifications refactored and added debug mode [#3258](https://github.com/wazuh/wazuh-kibana-app/pull/3258)
- Improved visualizations object configuration readability [#3355](https://github.com/wazuh/wazuh-kibana-app/pull/3355)
- Changed the way kibana-vis hides the visualization while loading, this should prevent errors caused by having a 0 height visualization [#3349](https://github.com/wazuh/wazuh-kibana-app/pull/3349)

### Fixed

- Fixed screen flickers in Cluster visualization [#3159](https://github.com/wazuh/wazuh-kibana-app/pull/3159)
- Fixed the broken links when using `server.basePath` Kibana setting [#3161](https://github.com/wazuh/wazuh-kibana-app/pull/3161)
- Fixed filter in reports [#3173](https://github.com/wazuh/wazuh-kibana-app/pull/3173)
- Fixed typo error in Settings/Configuration [#3234](https://github.com/wazuh/wazuh-kibana-app/pull/3234)
- Fixed fields overlap in the agent summary screen [#3217](https://github.com/wazuh/wazuh-kibana-app/pull/3217)
- Fixed Ruleset Test, each request is made in a different session instead of all in the same session [#3257](https://github.com/wazuh/wazuh-kibana-app/pull/3257)
- Fixed the `Visualize` button is not displaying when expanding a field in the Events sidebar [#3237](https://github.com/wazuh/wazuh-kibana-app/pull/3237)
- Fix modules are missing in the agent menu [#3244](https://github.com/wazuh/wazuh-kibana-app/pull/3244)
- Fix improving and removing WUI error logs [#3260](https://github.com/wazuh/wazuh-kibana-app/pull/3260)
- Fix some errors of PDF reports [#3272](https://github.com/wazuh/wazuh-kibana-app/pull/3272)
- Fix TypeError when selecting macOS agent deployment in a Safari Browser [#3289](https://github.com/wazuh/wazuh-kibana-app/pull/3289)
- Fix error in how the SCA check's checks are displayed [#3297](https://github.com/wazuh/wazuh-kibana-app/pull/3297)
- Fixed message of error when add sample data fails [#3241](https://github.com/wazuh/wazuh-kibana-app/pull/3241)
- Fixed modules are missing in the agent menu [#3244](https://github.com/wazuh/wazuh-kibana-app/pull/3244)
- Fixed Alerts Summary of modules for reports [#3303](https://github.com/wazuh/wazuh-kibana-app/pull/3303)
- Fixed dark mode visualization background in pdf reports [#3315](https://github.com/wazuh/wazuh-kibana-app/pull/3315)
- Adapt Kibana integrations to Kibana 7.11 and 7.12 [#3309](https://github.com/wazuh/wazuh-kibana-app/pull/3309)
- Fixed error agent view does not render correctly [#3306](https://github.com/wazuh/wazuh-kibana-app/pull/3306)
- Fixed miscalculation in table column width in PDF reports [#3326](https://github.com/wazuh/wazuh-kibana-app/pull/3326)
- Normalized visData table property for 7.12 retro-compatibility [#3323](https://github.com/wazuh/wazuh-kibana-app/pull/3323)
- Fixed error that caused the labels in certain visualizations to overlap [#3355](https://github.com/wazuh/wazuh-kibana-app/pull/3355)
- Fixed export to csv button in dashboards tables [#3358](https://github.com/wazuh/wazuh-kibana-app/pull/3358)
- Fixed Elastic UI breaking changes in 7.12 [#3345](https://github.com/wazuh/wazuh-kibana-app/pull/3345)
- Fixed Wazuh main menu and breadcrumb render issues [#3347](https://github.com/wazuh/wazuh-kibana-app/pull/3347)
- Fixed generation of huge logs from backend errors [#3397](https://github.com/wazuh/wazuh-kibana-app/pull/3397)
- Fixed vulnerabilities flyout not showing alerts if the vulnerability had a field missing [#3593](https://github.com/wazuh/wazuh-kibana-app/pull/3593)

## Wazuh v4.2.1 - Kibana 7.10.2 , 7.11.2 - Revision 4202

### Added

- Support for Wazuh 4.2.1

## Wazuh v4.2.0 - Kibana 7.10.2 , 7.11.2 - Revision 4201

### Added

- Added `Ruleset Test` section under Tools menu, and on Edit Rules/Decoders as a tool. [#1434](https://github.com/wazuh/wazuh-kibana-app/pull/1434)
- Added page size options in Security events, explore agents table [#2925](https://github.com/wazuh/wazuh-kibana-app/pull/2925)
- Added a reminder to restart cluster or manager after import a file in Rules, Decoders or CDB Lists [#3051](https://github.com/wazuh/wazuh-kibana-app/pull/3051)
- Added Agent Stats section [#3056](https://github.com/wazuh/wazuh-kibana-app/pull/3056)
- Added `logtest` PUT example on API Console [#3061](https://github.com/wazuh/wazuh-kibana-app/pull/3061)
- Added vulnerabilities inventory that affect to an agent [#3069](https://github.com/wazuh/wazuh-kibana-app/pull/3069)
- Added retry button to check api again in health check [#3109](https://github.com/wazuh/wazuh-kibana-app/pull/3109)
- Added `wazuh-statistics` template and a new mapping for these indices [#3111](https://github.com/wazuh/wazuh-kibana-app/pull/3111)
- Added link to documentation "Checking connection with Manager" in deploy new agent [#3126](https://github.com/wazuh/wazuh-kibana-app/pull/3126)
- Fixed Agent Evolution graph showing agents from multiple APIs [#3256](https://github.com/wazuh/wazuh-kibana-app/pull/3256)
- Added Disabled index pattern checks in Health Check [#3311](https://github.com/wazuh/wazuh-kibana-app/pull/3311)

### Changed

- Moved Dev Tools inside of Tools menu as Api Console. [#1434](https://github.com/wazuh/wazuh-kibana-app/pull/1434)
- Changed position of Top users on Integrity Monitoring Top 5 user. [#2892](https://github.com/wazuh/wazuh-kibana-app/pull/2892)
- Changed user allow_run_as way of editing. [#3080](https://github.com/wazuh/wazuh-kibana-app/pull/3080)
- Rename some ossec references to Wazuh [#3046](https://github.com/wazuh/wazuh-kibana-app/pull/3046)

### Fixed

- Filter only authorized agents in Agents stats and Visualizations [#3088](https://github.com/wazuh/wazuh-kibana-app/pull/3088)
- Fixed missing `pending` status suggestion for agents [#3095](https://github.com/wazuh/wazuh-kibana-app/pull/3095)
- Index pattern setting not used for choosing from existing patterns [#3097](https://github.com/wazuh/wazuh-kibana-app/pull/3097)
- Fixed space character missing on deployment command if UDP is configured [#3108](https://github.com/wazuh/wazuh-kibana-app/pull/3108)
- Fixed statistics visualizations when a node is selected [#3110](https://github.com/wazuh/wazuh-kibana-app/pull/3110)
- Fixed Flyout date filter also changes main date filter [#3114](https://github.com/wazuh/wazuh-kibana-app/pull/3114)
- Fixed name for "TCP sessions" visualization and average metric is now a sum [#3118](https://github.com/wazuh/wazuh-kibana-app/pull/3118)
- Filter only authorized agents in Events and Security Alerts table [#3120](https://github.com/wazuh/wazuh-kibana-app/pull/3120)
- Fixed Last keep alive label is outside the panel [#3122](https://github.com/wazuh/wazuh-kibana-app/pull/3122)
- Fixed app redirect to Settings section after the health check [#3128](https://github.com/wazuh/wazuh-kibana-app/pull/3128)
- Fixed the plugin logo path in Kibana menu when use `server.basePath` setting [#3144](https://github.com/wazuh/wazuh-kibana-app/pull/3144)
- Fixed deprecated endpoint for create agent groups [3152](https://github.com/wazuh/wazuh-kibana-app/pull/3152)
- Fixed check for TCP protocol in deploy new agent [#3163](https://github.com/wazuh/wazuh-kibana-app/pull/3163)
- Fixed RBAC issue with agent group permissions [#3181](https://github.com/wazuh/wazuh-kibana-app/pull/3181)
- Fixed change index pattern from menu doesn't work [#3187](https://github.com/wazuh/wazuh-kibana-app/pull/3187)
- Conflict with the creation of the index pattern when performing the Health Check [#3232](https://github.com/wazuh/wazuh-kibana-app/pull/3232)
- Added Disabled index pattern checks in Health Check [#3311](https://github.com/wazuh/wazuh-kibana-app/pull/3311)
- Fixed windows update section in Linux Inventory PDF [#3569](https://github.com/wazuh/wazuh-kibana-app/pull/3569)
- Improving and removing unnecessary error logs [#3574](https://github.com/wazuh/wazuh-kibana-app/pull/3574)

## Wazuh v4.1.5 - Kibana 7.10.0 , 7.10.2, 7.11.2 - Revision 4108

### Fixed

- Unable to change selected index pattern from the Wazuh menu [#3330](https://github.com/wazuh/wazuh-kibana-app/pull/3330)

## Wazuh v4.1.5 - Kibana 7.10.0 , 7.10.2, 7.11.2 - Revision 4107

### Added

- Support for Kibana 7.11.2
- Added a warning message for the `Install and enroll the agent` step of `Deploy new agent` guide [#3238](https://github.com/wazuh/wazuh-kibana-app/pull/3238)

### Fixed

- Conflict with the creation of the index pattern when performing the Health Check [#3223](https://github.com/wazuh/wazuh-kibana-app/pull/3223)
- Fixing mac os agents add command [#3207](https://github.com/wazuh/wazuh-kibana-app/pull/3207)

## Wazuh v4.1.5 - Kibana 7.10.0 , 7.10.2 - Revision 4106

- Adapt for Wazuh 4.1.5

## Wazuh v4.1.4 - Kibana 7.10.0 , 7.10.2 - Revision 4105

- Adapt for Wazuh 4.1.4

## Wazuh v4.1.3 - Kibana 7.10.0 , 7.10.2 - Revision 4104

### Added

- Creation of index pattern after the default one is changes in Settings [#2985](https://github.com/wazuh/wazuh-kibana-app/pull/2985)
- Added node name of agent list and detail [#3039](https://github.com/wazuh/wazuh-kibana-app/pull/3039)
- Added loading view while the user is logging to prevent permissions prompts [#3041](https://github.com/wazuh/wazuh-kibana-app/pull/3041)
- Added custom message for each possible run_as setup [#3048](https://github.com/wazuh/wazuh-kibana-app/pull/3048)

### Changed

- Change all dates labels to Kibana formatting time zone [#3047](https://github.com/wazuh/wazuh-kibana-app/pull/3047)
- Improve toast message when selecting a default API [#3049](https://github.com/wazuh/wazuh-kibana-app/pull/3049)
- Improve validation and prevention for caching bundles on the client-side [#3063](https://github.com/wazuh/wazuh-kibana-app/pull/3063) [#3091](https://github.com/wazuh/wazuh-kibana-app/pull/3091)

### Fixed

- Fixed unexpected behavior in Roles mapping [#3028](https://github.com/wazuh/wazuh-kibana-app/pull/3028)
- Fixed rule filter is no applied when you click on a rule id in another module.[#3057](https://github.com/wazuh/wazuh-kibana-app/pull/3057)
- Fixed bug changing master node configuration [#3062](https://github.com/wazuh/wazuh-kibana-app/pull/3062)
- Fixed wrong variable declaration for macOS agents [#3066](https://github.com/wazuh/wazuh-kibana-app/pull/3066)
- Fixed some errors in the Events table, action buttons style, and URLs disappeared [#3086](https://github.com/wazuh/wazuh-kibana-app/pull/3086)
- Fixed Rollback of invalid rule configuration file [#3084](https://github.com/wazuh/wazuh-kibana-app/pull/3084)

## Wazuh v4.1.2 - Kibana 7.10.0 , 7.10.2 - Revision 4103

- Add `run_as` setting to example host configuration in Add new API view [#3021](https://github.com/wazuh/wazuh-kibana-app/pull/3021)
- Refactor of some prompts [#3015](https://github.com/wazuh/wazuh-kibana-app/pull/3015)

### Fixed

- Fix SCA policy detail showing name and check results about another policy [#3007](https://github.com/wazuh/wazuh-kibana-app/pull/3007)
- Fixed that alerts table is empty when switching pinned agents [#3008](https://github.com/wazuh/wazuh-kibana-app/pull/3008)
- Creating a role mapping before the existing ones are loaded, the page bursts [#3013](https://github.com/wazuh/wazuh-kibana-app/pull/3013)
- Fix pagination in SCA checks table when expand some row [#3018](https://github.com/wazuh/wazuh-kibana-app/pull/3018)
- Fix manager is shown in suggestions in Agents section [#3025](https://github.com/wazuh/wazuh-kibana-app/pull/3025)
- Fix disabled loading on inventory when request fail [#3026](https://github.com/wazuh/wazuh-kibana-app/pull/3026)
- Fix restarting selected cluster instead of all of them [#3032](https://github.com/wazuh/wazuh-kibana-app/pull/3032)
- Fix pinned agents don't trigger a new filtered query [#3035](https://github.com/wazuh/wazuh-kibana-app/pull/3035)
- Overlay Wazuh menu when Kibana menu is opened or docked [#3038](https://github.com/wazuh/wazuh-kibana-app/pull/3038)
- Fix visualizations in PDF Reports with Dark mode [#2983](https://github.com/wazuh/wazuh-kibana-app/pull/2983)

## Wazuh v4.1.1 - Kibana 7.10.0 , 7.10.2 - Revision 4102

### Added

- Prompt to show the unsupported module for the selected agent [#2959](https://github.com/wazuh/wazuh-kibana-app/pull/2959)
- Added a X-Frame-Options header to the backend responses [#2977](https://github.com/wazuh/wazuh-kibana-app/pull/2977)

### Changed

- Added toast with refresh button when new fields are loaded [#2974](https://github.com/wazuh/wazuh-kibana-app/pull/2974)
- Migrated manager and cluster files endpoints and their corresponding RBAC [#2984](https://github.com/wazuh/wazuh-kibana-app/pull/2984)

### Fixed

- Fix login error when AWS Elasticsearch and ODFE is used [#2710](https://github.com/wazuh/wazuh-kibana-app/issues/2710)
- An error message is displayed when changing a group's configuration although the user has the right permissions [#2955](https://github.com/wazuh/wazuh-kibana-app/pull/2955)
- Fix Security events table is empty when switching the pinned agents [#2956](https://github.com/wazuh/wazuh-kibana-app/pull/2956)
- Fix disabled switch visual edit button when json content is empty [#2957](https://github.com/wazuh/wazuh-kibana-app/issues/2957)
- Fixed main and `More` menus for unsupported agents [#2959](https://github.com/wazuh/wazuh-kibana-app/pull/2959)
- Fixed forcing a non numeric filter value in a number type field [#2961](https://github.com/wazuh/wazuh-kibana-app/pull/2961)
- Fixed wrong number of alerts in Security Events [#2964](https://github.com/wazuh/wazuh-kibana-app/pull/2964)
- Fixed search with strange characters of agent in Management groups [#2970](https://github.com/wazuh/wazuh-kibana-app/pull/2970)
- Fix the statusCode error message [#2971](https://github.com/wazuh/wazuh-kibana-app/pull/2971)
- Fix the SCA policy stats didn't refresh [#2973](https://github.com/wazuh/wazuh-kibana-app/pull/2973)
- Fixed loading of AWS index fields even when no AWS alerts were found [#2974](https://github.com/wazuh/wazuh-kibana-app/pull/2974)
- Fix some date fields format in FIM and SCA modules [#2975](https://github.com/wazuh/wazuh-kibana-app/pull/2975)
- Fix a non-stop error in Manage agents when the user has no permissions [#2976](https://github.com/wazuh/wazuh-kibana-app/pull/2976)
- Can't edit empty rules and decoders files that already exist in the manager [#2978](https://github.com/wazuh/wazuh-kibana-app/pull/2978)
- Support for alerts index pattern with different ID and name [#2979](https://github.com/wazuh/wazuh-kibana-app/pull/2979)
- Fix the unpin agent in the selection modal [#2980](https://github.com/wazuh/wazuh-kibana-app/pull/2980)
- Fix properly logout of Wazuh API when logging out of the application (only for OpenDistro) [#2789](https://github.com/wazuh/wazuh-kibana-app/issues/2789)
- Fixed missing `&&` from macOS agent deployment command [#2989](https://github.com/wazuh/wazuh-kibana-app/issues/2989)
- Fix prompt permissions on Framework of Mitre and Inventory of Integrity monitoring. [#2967](https://github.com/wazuh/wazuh-kibana-app/issues/2967)
- Fix properly logout of Wazuh API when logging out of the application support x-pack [#2789](https://github.com/wazuh/wazuh-kibana-app/issues/2789)

## Wazuh v4.1.0 - Kibana 7.10.0 , 7.10.2 - Revision 4101

### Added

- Check the max buckets by default in healthcheck and increase them [#2901](https://github.com/wazuh/wazuh-kibana-app/pull/2901)
- Added a prompt wraning in role mapping if run_as is false or he is not allowed to use it by API [#2876](https://github.com/wazuh/wazuh-kibana-app/pull/2876)

### Changed

- Support new fields of Windows Registry at FIM inventory panel [#2679](https://github.com/wazuh/wazuh-kibana-app/issues/2679)
- Added on FIM Inventory Windows Registry registry_key and registry_value items from syscheck [#2908](https://github.com/wazuh/wazuh-kibana-app/issues/2908)
- Uncheck agents after an action in agents groups management [#2907](https://github.com/wazuh/wazuh-kibana-app/pull/2907)
- Unsave rule files when edit or create a rule with invalid content [#2944](https://github.com/wazuh/wazuh-kibana-app/pull/2944)
- Added vulnerabilities module for macos agents [#2969](https://github.com/wazuh/wazuh-kibana-app/pull/2969)

### Fixed

- Fix server error Invalid token specified: Cannot read property 'replace' of undefined [#2899](https://github.com/wazuh/wazuh-kibana-app/issues/2899)
- Fix show empty files rules and decoders: [#2923](https://github.com/wazuh/wazuh-kibana-app/issues/2923)
- Fixed wrong hover texts in CDB lists actions [#2929](https://github.com/wazuh/wazuh-kibana-app/pull/2929)
- Fixed access to forbidden agents information when exporting agents listt [2918](https://github.com/wazuh/wazuh-kibana-app/pull/2918)
- Fix the decoder detail view is not displayed [#2888](https://github.com/wazuh/wazuh-kibana-app/issues/2888)
- Fix the complex search using the Wazuh API query filter in search bars [#2930](https://github.com/wazuh/wazuh-kibana-app/issues/2930)
- Fixed validation to check userPermissions are not ready yet [#2931](https://github.com/wazuh/wazuh-kibana-app/issues/2931)
- Fixed clear visualizations manager list when switching tabs. Fixes PDF reports filters [#2932](https://github.com/wazuh/wazuh-kibana-app/pull/2932)
- Fix Strange box shadow in Export popup panel in Managment > Groups [#2886](https://github.com/wazuh/wazuh-kibana-app/issues/2886)
- Fixed wrong command on alert when data folder does not exist [#2938](https://github.com/wazuh/wazuh-kibana-app/pull/2938)
- Fix agents table OS field sorting: Changes agents table field `os_name` to `os.name,os.version` to make it sortable. [#2939](https://github.com/wazuh/wazuh-kibana-app/pull/2939)
- Fixed diff parsed datetime between agent detail and agents table [#2940](https://github.com/wazuh/wazuh-kibana-app/pull/2940)
- Allow access to Agents section with agent:group action permission [#2933](https://github.com/wazuh/wazuh-kibana-app/issues/2933)
- Fixed filters does not work on modals with search bar [#2935](https://github.com/wazuh/wazuh-kibana-app/pull/2935)
- Fix wrong package name in deploy new agent [#2942](https://github.com/wazuh/wazuh-kibana-app/issues/2942)
- Fixed number agents not show on pie onMouseEvent [#2890](https://github.com/wazuh/wazuh-kibana-app/issues/2890)
- Fixed off Kibana Query Language in search bar of Controls/Inventory modules. [#2945](https://github.com/wazuh/wazuh-kibana-app/pull/2945)
- Fixed number of agents do not show on the pie chart tooltip in agents preview [#2890](https://github.com/wazuh/wazuh-kibana-app/issues/2890)

## Wazuh v4.0.4 - Kibana 7.10.0 , 7.10.2 - Revision 4017

### Added

- Adapt the app to the new Kibana platform [#2475](https://github.com/wazuh/wazuh-kibana-app/issues/2475)
- Wazuh data directory moved from `optimize` to `data` Kibana directory [#2591](https://github.com/wazuh/wazuh-kibana-app/issues/2591)
- Show the wui_rules belong to wazuh-wui API user [#2702](https://github.com/wazuh/wazuh-kibana-app/issues/2702)

### Fixed

- Fixed Wazuh menu and agent menu for Solaris agents [#2773](https://github.com/wazuh/wazuh-kibana-app/issues/2773) [#2725](https://github.com/wazuh/wazuh-kibana-app/issues/2725)
- Fixed wrong shards and replicas for statistics indices and also fixed wrong prefix for monitoring indices [#2732](https://github.com/wazuh/wazuh-kibana-app/issues/2732)
- Report's creation dates set to 1970-01-01T00:00:00.000Z [#2772](https://github.com/wazuh/wazuh-kibana-app/issues/2772)
- Fixed bug for missing commands in ubuntu/debian and centos [#2786](https://github.com/wazuh/wazuh-kibana-app/issues/2786)
- Fixed bug that show an hour before in /security-events/dashboard [#2785](https://github.com/wazuh/wazuh-kibana-app/issues/2785)
- Fixed permissions to access agents [#2838](https://github.com/wazuh/wazuh-kibana-app/issues/2838)
- Fix searching in groups [#2825](https://github.com/wazuh/wazuh-kibana-app/issues/2825)
- Fix the pagination in SCA ckecks table [#2815](https://github.com/wazuh/wazuh-kibana-app/issues/2815)
- Fix the SCA table with a wrong behaviour using the refresh button [#2854](https://github.com/wazuh/wazuh-kibana-app/issues/2854)
- Fix sca permissions for agents views and dashboards [#2862](https://github.com/wazuh/wazuh-kibana-app/issues/2862)
- Solaris should not show vulnerabilities module [#2829](https://github.com/wazuh/wazuh-kibana-app/issues/2829)
- Fix the settings of statistics indices creation [#2858](https://github.com/wazuh/wazuh-kibana-app/issues/2858)
- Update agents' info in Management Status after changing cluster node selected [#2828](https://github.com/wazuh/wazuh-kibana-app/issues/2828)
- Fix error when applying filter in rules from events [#2877](https://github.com/wazuh/wazuh-kibana-app/issues/2877)

### Changed

- Replaced `wazuh` Wazuh API user by `wazuh-wui` in the default configuration [#2852](https://github.com/wazuh/wazuh-kibana-app/issues/2852)
- Add agent id to the reports name in Agent Inventory and Modules [#2817](https://github.com/wazuh/wazuh-kibana-app/issues/2817)

### Adapt for Kibana 7.10.0

- Fixed filter pinned crash returning from agents [#2864](https://github.com/wazuh/wazuh-kibana-app/issues/2864)
- Fixed style in sca and regulatory compliance tables and in wz menu [#2861](https://github.com/wazuh/wazuh-kibana-app/issues/2861)
- Fix body-payload of Sample Alerts POST endpoint [#2857](https://github.com/wazuh/wazuh-kibana-app/issues/2857)
- Fixed bug in the table on Agents->Table-> Actions->Config icon [#2853](https://github.com/wazuh/wazuh-kibana-app/issues/2853)
- Fixed tooltip in the icon of view decoder file [#2850](https://github.com/wazuh/wazuh-kibana-app/issues/2850)
- Fixed bug with agent filter when it is pinned [#2846](https://github.com/wazuh/wazuh-kibana-app/issues/2846)
- Fix discovery navigation [#2845](https://github.com/wazuh/wazuh-kibana-app/issues/2845)
- Search file editor gone [#2843](https://github.com/wazuh/wazuh-kibana-app/issues/2843)
- Fix Agent Search Bar - Regex Query Interpreter [#2834](https://github.com/wazuh/wazuh-kibana-app/issues/2834)
- Fixed accordion style breaking [#2833](https://github.com/wazuh/wazuh-kibana-app/issues/2833)
- Fix metrics are not updated after a bad request in search input [#2830](https://github.com/wazuh/wazuh-kibana-app/issues/2830)
- Fix mitre framework tab crash [#2821](https://github.com/wazuh/wazuh-kibana-app/issues/2821)
- Changed ping request to default request. Added delay and while to che… [#2820](https://github.com/wazuh/wazuh-kibana-app/issues/2820)
- Removed kibana alert for security [#2806](https://github.com/wazuh/wazuh-kibana-app/issues/2806)

## Wazuh v4.0.4 - Kibana 7.10.0 , 7.10.2 - Revision 4016

### Added

- Modified agent registration adding groups and architecture [#2666](https://github.com/wazuh/wazuh-kibana-app/issues/2666) [#2652](https://github.com/wazuh/wazuh-kibana-app/issues/2652)
- Each user can only view their own reports [#2686](https://github.com/wazuh/wazuh-kibana-app/issues/2686)

### Fixed

- Create index pattern even if there aren´t available indices [#2620](https://github.com/wazuh/wazuh-kibana-app/issues/2620)
- Top bar overlayed over expanded visualizations [#2667](https://github.com/wazuh/wazuh-kibana-app/issues/2667)
- Empty inventory data in Solaris agents [#2680](https://github.com/wazuh/wazuh-kibana-app/pull/2680)
- Wrong parameters in the dev-tools autocomplete section [#2675](https://github.com/wazuh/wazuh-kibana-app/issues/2675)
- Wrong permissions on edit CDB list [#2665](https://github.com/wazuh/wazuh-kibana-app/pull/2665)
- fix(frontend): add the metafields when refreshing the index pattern [#2681](https://github.com/wazuh/wazuh-kibana-app/pull/2681)
- Error toast is showing about Elasticsearch users for environments without security [#2713](https://github.com/wazuh/wazuh-kibana-app/issues/2713)
- Error about Handler.error in Role Mapping fixed [#2702](https://github.com/wazuh/wazuh-kibana-app/issues/2702)
- Fixed message in reserved users actions [#2702](https://github.com/wazuh/wazuh-kibana-app/issues/2702)
- Error 500 on Export formatted CDB list [#2692](https://github.com/wazuh/wazuh-kibana-app/pull/2692)
- Wui rules label should have only one tooltip [#2723](https://github.com/wazuh/wazuh-kibana-app/issues/2723)
- Move upper the Wazuh item in the Kibana menu and default index pattern [#2867](https://github.com/wazuh/wazuh-kibana-app/pull/2867)

## Wazuh v4.0.4 - Kibana v7.9.1, v7.9.3 - Revision 4015

### Added

- Support for Wazuh v4.0.4

## Wazuh v4.0.3 - Kibana v7.9.1, v7.9.2, v7.9.3 - Revision 4014

### Added

- Improved management of index-pattern fields [#2630](https://github.com/wazuh/wazuh-kibana-app/issues/2630)

### Fixed

- fix(fronted): fixed the check of API and APP version in health check [#2655](https://github.com/wazuh/wazuh-kibana-app/pull/2655)
- Replace user by username key in the monitoring logic [#2654](https://github.com/wazuh/wazuh-kibana-app/pull/2654)
- Security alerts and reporting issues when using private tenants [#2639](https://github.com/wazuh/wazuh-kibana-app/issues/2639)
- Manager restart in rule editor does not work with Wazuh cluster enabled [#2640](https://github.com/wazuh/wazuh-kibana-app/issues/2640)
- fix(frontend): Empty inventory data in Solaris agents [#2680](https://github.com/wazuh/wazuh-kibana-app/pull/2680)

## Wazuh v4.0.3 - Kibana v7.9.1, v7.9.2, v7.9.3 - Revision 4013

### Added

- Support for Wazuh v4.0.3.

## Wazuh v4.0.2 - Kibana v7.9.1, v7.9.3 - Revision 4012

### Added

- Sample data indices name should take index pattern in use [#2593](https://github.com/wazuh/wazuh-kibana-app/issues/2593)
- Added start option to macos Agents [#2653](https://github.com/wazuh/wazuh-kibana-app/pull/2653)

### Changed

- Statistics settings do not allow to configure primary shards and replicas [#2627](https://github.com/wazuh/wazuh-kibana-app/issues/2627)

## Wazuh v4.0.2 - Kibana v7.9.1, v7.9.3 - Revision 4011

### Added

- Support for Wazuh v4.0.2.

### Fixed

- The index pattern title is overwritten with its id after refreshing its fields [#2577](https://github.com/wazuh/wazuh-kibana-app/issues/2577)
- [RBAC] Issues detected when using RBAC [#2579](https://github.com/wazuh/wazuh-kibana-app/issues/2579)

## Wazuh v4.0.1 - Kibana v7.9.1, v7.9.3 - Revision 4010

### Changed

- Alerts summary table for PDF reports on all modules [#2632](https://github.com/wazuh/wazuh-kibana-app/issues/2632)
- [4.0-7.9] Run as with no wazuh-wui API user [#2576](https://github.com/wazuh/wazuh-kibana-app/issues/2576)
- Deploy a new agent interface as default interface [#2564](https://github.com/wazuh/wazuh-kibana-app/issues/2564)
- Problem in the visualization of new reserved resources of the Wazuh API [#2643](https://github.com/wazuh/wazuh-kibana-app/issues/2643)

### Fixed

- Restore the tables in the agents' reports [#2628](https://github.com/wazuh/wazuh-kibana-app/issues/2628)
- [RBAC] Issues detected when using RBAC [#2579](https://github.com/wazuh/wazuh-kibana-app/issues/2579)
- Changes done via a worker's API are overwritten [#2626](https://github.com/wazuh/wazuh-kibana-app/issues/2626)

### Fixed

- [BUGFIX] Default user field for current platform [#2633](https://github.com/wazuh/wazuh-kibana-app/pull/2633)

## Wazuh v4.0.1 - Kibana v7.9.1, v7.9.3 - Revision 4009

### Changed

- Hide empty columns of the processes table of the MacOS agents [#2570](https://github.com/wazuh/wazuh-kibana-app/pull/2570)
- Missing step in "Deploy a new agent" view [#2623](https://github.com/wazuh/wazuh-kibana-app/issues/2623)
- Implement wazuh users' CRUD [#2598](https://github.com/wazuh/wazuh-kibana-app/pull/2598)

### Fixed

- Inconsistent data in sample data alerts [#2618](https://github.com/wazuh/wazuh-kibana-app/pull/2618)

## Wazuh v4.0.1 - Kibana v7.9.1, v7.9.3 - Revision 4008

### Fixed

- Icons not align to the right in Modules > Events [#2607](https://github.com/wazuh/wazuh-kibana-app/pull/2607)
- Statistics visualizations do not show data [#2602](https://github.com/wazuh/wazuh-kibana-app/pull/2602)
- Error on loading css files [#2599](https://github.com/wazuh/wazuh-kibana-app/pull/2599)
- Fixed search filter in search bar in Module/SCA wasn't working [#2601](https://github.com/wazuh/wazuh-kibana-app/pull/2601)

## Wazuh v4.0.0 - Kibana v7.9.1, v7.9.2, v7.9.3 - Revision 4007

### Fixed

- updated macOS package URL [#2596](https://github.com/wazuh/wazuh-kibana-app/pull/2596)
- Revert "[4.0-7.9] [BUGFIX] Removed unnecessary function call" [#2597](https://github.com/wazuh/wazuh-kibana-app/pull/2597)

## Wazuh v4.0.0 - Kibana v7.9.1, v7.9.2, v7.9.3 - Revision 4006

### Fixed

- Undefined field in event view [#2588](https://github.com/wazuh/wazuh-kibana-app/issues/2588)
- Several calls to the same stats request (esAlerts) [#2586](https://github.com/wazuh/wazuh-kibana-app/issues/2586)
- The filter options popup doesn't open on click once the filter is pinned [#2581](https://github.com/wazuh/wazuh-kibana-app/issues/2581)
- The formatedFields are missing from the index-pattern of wazuh-alerts-\* [#2574](https://github.com/wazuh/wazuh-kibana-app/issues/2574)

## Wazuh v4.0.0 - Kibana v7.9.3 - Revision 4005

### Added

- Support for Kibana v7.9.3

## Wazuh v4.0.0 - Kibana v7.9.1, v7.9.2 - Revision 4002

### Added

- Support for Wazuh v4.0.0.
- Support for Kibana v7.9.1 and 7.9.2.
- Support for Open Distro 1.10.1.
- Added a RBAC security layer integrated with Open Distro and X-Pack.
- Added remoted and analysisd statistics.
- Expand supported deployment variables.
- Added new configuration view settings for GCP integration.
- Added logic to change the `metafields` configuration of Kibana [#2524](https://github.com/wazuh/wazuh-kibana-app/issues/2524)

### Changed

- Migrated the default index-pattern to `wazuh-alerts-*`.
- Removed the `known-fields` functionality.
- Security Events dashboard redesinged.
- Redesigned the app settings configuration with categories.
- Moved the wazuh-registry file to Kibana optimize folder.

### Fixed

- Format options in `wazuh-alerts` index-pattern are not overwritten now.
- Prevent blank page in detaill agent view.
- Navigable agents name in Events.
- Index pattern is not being refreshed.
- Reporting fails when agent is pinned and compliance controls are visited.
- Reload rule detail doesn't work properly with the related rules.
- Fix search bar filter in Manage agent of group [#2541](https://github.com/wazuh/wazuh-kibana-app/pull/2541)

# Wazuh v3.13.6 - Kibana v7.9.2 - Revision 890

### Added

- Support for Wazuh v3.13.6

## Wazuh v3.13.5 - Kibana 7.9.2 - Revision 889

- Sanitize report's inputs and usernames [#4336](https://github.com/wazuh/wazuh-kibana-app/pull/4336)

## Wazuh v3.13.2 - Kibana v7.9.1 - Revision 887

### Added

- Support for Wazuh v3.13.2

## Wazuh v3.13.2 - Kibana v7.8.0 - Revision 887

### Added

- Support for Wazuh v3.13.2

## Wazuh v3.13.1 - Kibana v7.9.1 - Revision 886

### Added

- Support for Kibana v7.9.1

## Wazuh v3.13.1 - Kibana v7.9.0 - Revision 885

### Added

- Support for Kibana v7.9.0

## Wazuh v3.13.1 - Kibana v7.8.1 - Revision 884

### Added

- Support for Kibana v7.8.1

## Wazuh v3.13.1 - Kibana v7.8.0 - Revision 883

### Added

- Support for Wazuh v3.13.1

## Wazuh v3.13.0 - Kibana v7.8.0 - Revision 881

### Added

- Support for Kibana v7.8.0

## Wazuh v3.13.0 - Kibana v7.7.0, v7.7.1 - Revision 880

### Added

- Support for Wazuh v3.13.0
- Support for Kibana v7.7.1
- Support for Open Distro 1.8
- New navigation experience with a global menu [#1965](https://github.com/wazuh/wazuh-kibana-app/issues/1965)
- Added a Breadcrumb in Kibana top nav [#2161](https://github.com/wazuh/wazuh-kibana-app/issues/2161)
- Added a new Agents Summary Screen [#1963](https://github.com/wazuh/wazuh-kibana-app/issues/1963)
- Added a new feature to add sample data to dashboards [#2115](https://github.com/wazuh/wazuh-kibana-app/issues/2115)
- Added MITRE integration [#1877](https://github.com/wazuh/wazuh-kibana-app/issues/1877)
- Added Google Cloud Platform integration [#1873](https://github.com/wazuh/wazuh-kibana-app/issues/1873)
- Added TSC integration [#2204](https://github.com/wazuh/wazuh-kibana-app/pull/2204)
- Added a new Integrity monitoring state view for agent [#2153](https://github.com/wazuh/wazuh-kibana-app/issues/2153)
- Added a new Integrity monitoring files detail view [#2156](https://github.com/wazuh/wazuh-kibana-app/issues/2156)
- Added a new component to explore Compliance requirements [#2156](https://github.com/wazuh/wazuh-kibana-app/issues/2261)

### Changed

- Code migration to React.js
- Global review of styles
- Unified Overview and Agent dashboards into new Modules [#2110](https://github.com/wazuh/wazuh-kibana-app/issues/2110)
- Changed Vulnerabilities dashboard visualizations [#2262](https://github.com/wazuh/wazuh-kibana-app/issues/2262)

### Fixed

- Open Distro tenants have been fixed and are functional now [#1890](https://github.com/wazuh/wazuh-kibana-app/issues/1890).
- Improved navigation performance [#2200](https://github.com/wazuh/wazuh-kibana-app/issues/2200).
- Avoid creating the wazuh-monitoring index pattern if it is disabled [#2100](https://github.com/wazuh/wazuh-kibana-app/issues/2100)
- SCA checks without compliance field can't be expanded [#2264](https://github.com/wazuh/wazuh-kibana-app/issues/2264)

## Wazuh v3.12.3 - Kibana v7.7.1 - Revision 876

### Added

- Support for Kibana v7.7.1

## Wazuh v3.12.3 - Kibana v7.7.0 - Revision 875

### Added

- Support for Kibana v7.7.0

## Wazuh v3.12.3 - Kibana v6.8.8, v7.6.1, v7.6.2 - Revision 874

### Added

- Support for Wazuh v3.12.3

## Wazuh v3.12.2 - Kibana v6.8.8, v7.6.1, v7.6.2 - Revision 873

### Added

- Support for Wazuh v3.12.2

## Wazuh v3.12.1 - Kibana v6.8.8, v7.6.1, v7.6.2 - Revision 872

### Added

- Support Wazuh 3.12.1
- Added new FIM settings on configuration on demand. [#2147](https://github.com/wazuh/wazuh-kibana-app/issues/2147)

### Changed

- Updated agent's variable names in deployment guides. [#2169](https://github.com/wazuh/wazuh-kibana-app/pull/2169)

### Fixed

- Pagination is now shown in table-type visualizations. [#2180](https://github.com/wazuh/wazuh-kibana-app/issues/2180)

## Wazuh v3.12.0 - Kibana v6.8.8, v7.6.2 - Revision 871

### Added

- Support for Kibana v6.8.8 and v7.6.2

## Wazuh v3.12.0 - Kibana v6.8.7, v7.4.2, v7.6.1 - Revision 870

### Added

- Support for Wazuh v3.12.0
- Added a new setting to hide manager alerts from dashboards. [#2102](https://github.com/wazuh/wazuh-kibana-app/pull/2102)
- Added a new setting to be able to change API from the top menu. [#2143](https://github.com/wazuh/wazuh-kibana-app/issues/2143)
- Added a new setting to enable/disable the known fields health check [#2037](https://github.com/wazuh/wazuh-kibana-app/pull/2037)
- Added suport for PCI 11.2.1 and 11.2.3 rules. [#2062](https://github.com/wazuh/wazuh-kibana-app/pull/2062)

### Changed

- Restructuring of the optimize/wazuh directory. Now the Wazuh configuration file (wazuh.yml) is placed on /usr/share/kibana/optimize/wazuh/config. [#2116](https://github.com/wazuh/wazuh-kibana-app/pull/2116)
- Improve performance of Dasboards reports generation. [1802344](https://github.com/wazuh/wazuh-kibana-app/commit/18023447c6279d385df84d7f4a5663ed2167fdb5)

### Fixed

- Discover time range selector is now displayed on the Cluster section. [08901df](https://github.com/wazuh/wazuh-kibana-app/commit/08901dfcbe509f17e4fab26877c8b7dae8a66bff)
- Added the win_auth_failure rule group to Authentication failure metrics. [#2099](https://github.com/wazuh/wazuh-kibana-app/pull/2099)
- Negative values in Syscheck attributes now have their correct value in reports. [7c3e84e](https://github.com/wazuh/wazuh-kibana-app/commit/7c3e84ec8f00760b4f650cfc00a885d868123f99)

## Wazuh v3.11.4 - Kibana v7.6.1 - Revision 858

### Added

- Support for Kibana v7.6.1

## Wazuh v3.11.4 - Kibana v6.8.6, v7.4.2, v7.6.0 - Revision 857

### Added

- Support for Wazuh v3.11.4

## Wazuh v3.11.3 - Kibana v7.6.0 - Revision 856

### Added

- Support for Kibana v7.6.0

## Wazuh v3.11.3 - Kibana v7.4.2 - Revision 855

### Added

- Support for Kibana v7.4.2

## Wazuh v3.11.3 - Kibana v7.5.2 - Revision 854

### Added

- Support for Wazuh v3.11.3

### Fixed

- Windows Updates table is now displayed in the Inventory Data report [#2028](https://github.com/wazuh/wazuh-kibana-app/pull/2028)

## Wazuh v3.11.2 - Kibana v7.5.2 - Revision 853

### Added

- Support for Kibana v7.5.2

## Wazuh v3.11.2 - Kibana v6.8.6, v7.3.2, v7.5.1 - Revision 852

### Added

- Support for Wazuh v3.11.2

### Changed

- Increased list filesize limit for the CDB-list [#1993](https://github.com/wazuh/wazuh-kibana-app/pull/1993)

### Fixed

- The xml validator now correctly handles the `--` string within comments [#1980](https://github.com/wazuh/wazuh-kibana-app/pull/1980)
- The AWS map visualization wasn't been loaded until the user interacts with it [dd31bd7](https://github.com/wazuh/wazuh-kibana-app/commit/dd31bd7a155354bc50fe0af22fca878607c8936a)

## Wazuh v3.11.1 - Kibana v6.8.6, v7.3.2, v7.5.1 - Revision 581

### Added

- Support for Wazuh v3.11.1.

## Wazuh v3.11.0 - Kibana v6.8.6, v7.3.2, v7.5.1 - Revision 580

### Added

- Support for Wazuh v3.11.0.
- Support for Kibana v7.5.1.
- The API credentials configuration has been moved from the .wazuh index to a wazuh.yml configuration file. Now the configuration of the API hosts is done from the file and not from the application. [#1465](https://github.com/wazuh/wazuh-kibana-app/issues/1465) [#1771](https://github.com/wazuh/wazuh-kibana-app/issues/1771).
- Upload ruleset files using a "drag and drop" component [#1770](https://github.com/wazuh/wazuh-kibana-app/issues/1770)
- Add logs for the reporting module [#1622](https://github.com/wazuh/wazuh-kibana-app/issues/1622).
- Extended the "Add new agent" guide [#1767](https://github.com/wazuh/wazuh-kibana-app/issues/1767).
- Add new table for windows hotfixes [#1932](https://github.com/wazuh/wazuh-kibana-app/pull/1932)

### Changed

- Removed Discover from top menu [#1699](https://github.com/wazuh/wazuh-kibana-app/issues/1699).
- Hide index pattern selector in case that only one exists [#1799](https://github.com/wazuh/wazuh-kibana-app/issues/1799).
- Remove visualizations legend [#1936](https://github.com/wazuh/wazuh-kibana-app/pull/1936)
- Normalize the field whodata in the group reporting [#1921](https://github.com/wazuh/wazuh-kibana-app/pull/1921)
- A message in the configuration view is ambiguous [#1870](https://github.com/wazuh/wazuh-kibana-app/issues/1870)
- Refactor syscheck table [#1941](https://github.com/wazuh/wazuh-kibana-app/pull/1941)

### Fixed

- Empty files now throws an error [#1806](https://github.com/wazuh/wazuh-kibana-app/issues/1806).
- Arguments for wazuh api requests are now validated [#1815](https://github.com/wazuh/wazuh-kibana-app/issues/1815).
- Fixed the way to check admin mode [#1838](https://github.com/wazuh/wazuh-kibana-app/issues/1838).
- Fixed error exporting as CSV the files into a group [#1833](https://github.com/wazuh/wazuh-kibana-app/issues/1833).
- Fixed XML validator false error for `<` [1882](https://github.com/wazuh/wazuh-kibana-app/issues/1882)
- Fixed "New file" editor doesn't allow saving twice [#1896](https://github.com/wazuh/wazuh-kibana-app/issues/1896)
- Fixed decoders files [#1929](https://github.com/wazuh/wazuh-kibana-app/pull/1929)
- Fixed registration guide [#1926](https://github.com/wazuh/wazuh-kibana-app/pull/1926)
- Fixed infinite load on Ciscat views [#1920](https://github.com/wazuh/wazuh-kibana-app/pull/1920), [#1916](https://github.com/wazuh/wazuh-kibana-app/pull/1916)
- Fixed missing fields in the Visualizations [#1913](https://github.com/wazuh/wazuh-kibana-app/pull/1913)
- Fixed Amazon S3 status is wrong in configuration section [#1864](https://github.com/wazuh/wazuh-kibana-app/issues/1864)
- Fixed hidden overflow in the fim configuration [#1887](https://github.com/wazuh/wazuh-kibana-app/pull/1887)
- Fixed Logo source fail after adding server.basePath [#1871](https://github.com/wazuh/wazuh-kibana-app/issues/1871)
- Fixed the documentation broken links [#1853](https://github.com/wazuh/wazuh-kibana-app/pull/1853)

## Wazuh v3.10.2 - Kibana v7.5.1 - Revision 556

### Added

- Support for Kibana v7.5.1

## Wazuh v3.10.2 - Kibana v7.5.0 - Revision 555

### Added

- Support for Kibana v7.5.0

## Wazuh v3.10.2 - Kibana v7.4.2 - Revision 549

### Added

- Support for Kibana v7.4.2

## Wazuh v3.10.2 - Kibana v7.4.1 - Revision 548

### Added

- Support for Kibana v7.4.1

## Wazuh v3.10.2 - Kibana v7.4.0 - Revision 547

### Added

- Support for Kibana v7.4.0
- Support for Wazuh v3.10.2.

## Wazuh v3.10.2 - Kibana v7.3.2 - Revision 546

### Added

- Support for Wazuh v3.10.2.

## Wazuh v3.10.1 - Kibana v7.3.2 - Revision 545

### Added

- Support for Wazuh v3.10.1.

## Wazuh v3.10.0 - Kibana v7.3.2 - Revision 543

### Added

- Support for Wazuh v3.10.0.
- Added an interactive guide for registering agents, things are now easier for the user, guiding it through the steps needed ending in a _copy & paste_ snippet for deploying his agent [#1468](https://github.com/wazuh/wazuh-kibana-app/issues/1468).
- Added new dashboards for the recently added regulatory compliance groups into the Wazuh core. They are HIPAA and NIST-800-53 [#1468](https://github.com/wazuh/wazuh-kibana-app/issues/1448), [#1638](https://github.com/wazuh/wazuh-kibana-app/issues/1638).
- Make the app work under a custom Kibana space [#1234](https://github.com/wazuh/wazuh-kibana-app/issues/1234), [#1450](https://github.com/wazuh/wazuh-kibana-app/issues/1450).
- Added the ability to manage the app as a native plugin when using Kibana spaces, now you can safely hide/show the app depending on the selected space [#1601](https://github.com/wazuh/wazuh-kibana-app/issues/1601).
- Adapt the app the for Kibana dark mode [#1562](https://github.com/wazuh/wazuh-kibana-app/issues/1562).
- Added an alerts summary in _Overview > FIM_ panel [#1527](https://github.com/wazuh/wazuh-kibana-app/issues/1527).
- Export all the information of a Wazuh group and its related agents in a PDF document [#1341](https://github.com/wazuh/wazuh-kibana-app/issues/1341).
- Export the configuration of a certain agent as a PDF document. Supports granularity for exporting just certain sections of the configuration [#1340](https://github.com/wazuh/wazuh-kibana-app/issues/1340).

### Changed

- Reduced _Agents preview_ load time using the new API endpoint `/summary/agents` [#1687](https://github.com/wazuh/wazuh-kibana-app/pull/1687).
- Replaced most of the _md-nav-bar_ Angular.js components with React components using EUI [#1705](https://github.com/wazuh/wazuh-kibana-app/pull/1705).
- Replaced the requirements slider component with a new styled component [#1708](https://github.com/wazuh/wazuh-kibana-app/pull/1708).
- Soft deprecated the _.wazuh-version_ internal index, now the app dumps its content if applicable to a registry file, then the app removes that index. Further versions will hard deprecate this index [#1467](https://github.com/wazuh/wazuh-kibana-app/issues/1467).
- Visualizations now don't fetch the documents _source_, also, they now use _size: 0_ for fetching [#1663](https://github.com/wazuh/wazuh-kibana-app/issues/1663).
- The app menu is now fixed on top of the view, it's not being hidden on every state change. Also, the Wazuh logo was placed in the top bar of Kibana UI [#1502](https://github.com/wazuh/wazuh-kibana-app/issues/1502).
- Improved _getTimestamp_ method not returning a promise object because it's no longer needed [014bc3a](https://github.com/wazuh/wazuh-kibana-app/commit/014b3aba0d2e9cda0c4d521f5f16faddc434a21e). Also improved main Discover listener for Wazuh not returning a promise object [bd82823](https://github.com/wazuh/wazuh-kibana-app/commit/bd8282391a402b8c567b32739cf914a0135d74bc).
- Replaced _Requirements over time_ visualizations in both PCI DSS and GDPR dashboards [35c539](https://github.com/wazuh/wazuh-kibana-app/commit/35c539eb328b3bded94aa7608f73f9cc51c235a6).
- Do not show a toaster when a visualization field was not known yet, instead, show it just in case the internal refreshing failed [19a2e7](https://github.com/wazuh/wazuh-kibana-app/commit/19a2e71006b38f6a64d3d1eb8a20b02b415d7e07).
- Minor optimizations for server logging [eb8e000](https://github.com/wazuh/wazuh-kibana-app/commit/eb8e00057dfea2dafef56319590ff832042c402d).

### Fixed

- Alerts search bar fixed for Kibana v7.3.1, queries were not being applied as expected [#1686](https://github.com/wazuh/wazuh-kibana-app/issues/1686).
- Hide attributes field from non-Windows agents in the FIM table [#1710](https://github.com/wazuh/wazuh-kibana-app/issues/1710).
- Fixed broken view in Management > Configuration > Amazon S3 > Buckets, some information was missing [#1675](https://github.com/wazuh/wazuh-kibana-app/issues/1675).
- Keep user's filters when switching from Discover to panel [#1685](https://github.com/wazuh/wazuh-kibana-app/issues/1685).
- Reduce load time and amount of data to be fetched in _Management > Cluster monitoring_ section avoiding possible timeouts [#1663](https://github.com/wazuh/wazuh-kibana-app/issues/1663).
- Restored _Remove column_ feature in Discover tabs [#1702](https://github.com/wazuh/wazuh-kibana-app/issues/1702).
- Apps using Kibana v7.3.1 had a bug once the user goes back from _Agent > FIM > Files_ to _Agent > FIM > dashboard_, filters disappear, now it's working properly [#1700](https://github.com/wazuh/wazuh-kibana-app/issues/1700).
- Fixed visual bug in _Management > Cluster monitoring_ and a button position [1e3b748](https://github.com/wazuh/wazuh-kibana-app/commit/1e3b748f11b43b2e7956b830269b6d046d74d12c).
- The app installation date was not being updated properly, now it's fixed [#1692](https://github.com/wazuh/wazuh-kibana-app/issues/1692).
- Fixed _Network interfaces_ table in Inventory section, the table was not paginating [#1474](https://github.com/wazuh/wazuh-kibana-app/issues/1474).
- Fixed APIs passwords are now obfuscated in server responses [adc3152](https://github.com/wazuh/wazuh-kibana-app/pull/1782/commits/adc31525e26b25e4cb62d81cbae70a8430728af5).

## Wazuh v3.9.5 - Kibana v6.8.2 / Kibana v7.2.1 / Kibana v7.3.0 - Revision 531

### Added

- Support for Wazuh v3.9.5

## Wazuh v3.9.4 - Kibana v6.8.1 / Kibana v6.8.2 / Kibana v7.2.0 / Kibana v7.2.1 / Kibana v7.3.0 - Revision 528

### Added

- Support for Wazuh v3.9.4
- Allow filtering by clicking a column in rules/decoders tables [0e2ddd7](https://github.com/wazuh/wazuh-kibana-app/pull/1615/commits/0e2ddd7b73f7f7975d02e97ed86ae8a0966472b4)
- Allow open file in rules table clicking on the file column [1af929d](https://github.com/wazuh/wazuh-kibana-app/pull/1615/commits/1af929d62f450f93c6733868bcb4057e16b7e279)

### Changed

- Improved app performance [#1640](https://github.com/wazuh/wazuh-kibana-app/pull/1640).
- Remove path filter from custom rules and decoders [895792e](https://github.com/wazuh/wazuh-kibana-app/pull/1615/commits/895792e6e6d9401b3293d5e16352b9abef515096)
- Show path column in rules and decoders [6f49816](https://github.com/wazuh/wazuh-kibana-app/pull/1615/commits/6f49816c71b5999d77bf9e3838443627c9be945d)
- Removed SCA overview dashboard [94ebbff](https://github.com/wazuh/wazuh-kibana-app/pull/1615/commits/94ebbff231cbfb6d793130e0b9ea855baa755a1c)
- Disabled last custom column removal [f1ef7de](https://github.com/wazuh/wazuh-kibana-app/pull/1615/commits/f1ef7de1a34bbe53a899596002e8153b95e7dc0e)
- Agents messages across sections unification [8fd7e36](https://github.com/wazuh/wazuh-kibana-app/pull/1615/commits/8fd7e36286fa9dfd03a797499af6ffbaa90b00e1)

### Fixed

- Fix check storeded apis [d6115d6](https://github.com/wazuh/wazuh-kibana-app/pull/1615/commits/d6115d6424c78f0cde2017b432a51b77186dd95a).
- Fix pci-dss console error [297080d](https://github.com/wazuh/wazuh-kibana-app/pull/1615/commits/297080d36efaea8f99b0cafd4c48845dad20495a)
- Fix error in reportingTable [85b7266](https://github.com/wazuh/wazuh-kibana-app/pull/1615/commits/85b72662cb4db44c443ed04f7c31fba57eefccaa)
- Fix filters budgets size [c7ac86a](https://github.com/wazuh/wazuh-kibana-app/pull/1615/commits/c7ac86acb3d5afaf1cf348fab09a2b8c5778a491)
- Fix missing permalink virustotal visualization [1b57529](https://github.com/wazuh/wazuh-kibana-app/pull/1615/commits/1b57529758fccdeb3ac0840e66a8aafbe4757a96)
- Improved wz-table performance [224bd6f](https://github.com/wazuh/wazuh-kibana-app/pull/1615/commits/224bd6f31235c81ba01755c3c1e120c3f86beafd)
- Fix inconsistent data between visualizations and tables in Overview Security Events [b12c600](https://github.com/wazuh/wazuh-kibana-app/pull/1615/commits/b12c600578d80d0715507dec4624a4ebc27ea573)
- Timezone applied in cluster status [a4f620d](https://github.com/wazuh/wazuh-kibana-app/pull/1615/commits/a4f620d398f5834a6d2945af892a462425ca3bec)
- Fixed Overview Security Events report when wazuh.monitoring is disabled [1c26da0](https://github.com/wazuh/wazuh-kibana-app/pull/1615/commits/1c26da05a0b6daf727e15c13b819111aa4e4e913)
- Fixes in APIs management [2143943](https://github.com/wazuh/wazuh-kibana-app/pull/1615/commits/2143943a5049cbb59bb8d6702b5a56cbe0d27a2a)
- Prevent duplicated visualization toast errors [786faf3](https://github.com/wazuh/wazuh-kibana-app/commit/786faf3e62d2cad13f512c0f873b36eca6e9787d)
- Fix not properly updated breadcrumb in ruleset section [9645903](https://github.com/wazuh/wazuh-kibana-app/commit/96459031cd4edbe047970bf0d22d0c099771879f)
- Fix badly dimensioned table in Integrity Monitoring section [9645903](https://github.com/wazuh/wazuh-kibana-app/commit/96459031cd4edbe047970bf0d22d0c099771879f)
- Fix implicit filters can be destroyed [9cf8578](https://github.com/wazuh/wazuh-kibana-app/commit/9cf85786f504f5d67edddeea6cfbf2ab577e799b)
- Windows agent dashboard doesn't show failure logon access. [d38d088](https://github.com/wazuh/wazuh-kibana-app/commit/d38d0881ac8e4294accde83d63108337b74cdd91)
- Number of agents is not properly updated. [f7cbbe5](https://github.com/wazuh/wazuh-kibana-app/commit/f7cbbe54394db825827715c3ad4370ac74317108)
- Missing scrollbar on Firefox file viewer. [df4e8f9](https://github.com/wazuh/wazuh-kibana-app/commit/df4e8f9305b35e9ee1473bed5f5d452dd3420567)
- Agent search filter by name, lost when refreshing. [71b5274](https://github.com/wazuh/wazuh-kibana-app/commit/71b5274ccc332d8961a158587152f7badab28a95)
- Alerts of level 12 cannot be displayed in the Summary table. [ec0e888](https://github.com/wazuh/wazuh-kibana-app/commit/ec0e8885d9f1306523afbc87de01a31f24e36309)
- Restored query from search bar in visualizations. [439128f](https://github.com/wazuh/wazuh-kibana-app/commit/439128f0a1f65b649a9dcb81ab5804ca20f65763)
- Fix Kibana filters loop in Firefox. [82f0f32](https://github.com/wazuh/wazuh-kibana-app/commit/82f0f32946d844ce96a28f0185f903e8e05c5589)

## Wazuh v3.9.3 - Kibana v6.8.1 / v7.1.1 / v7.2.0 - Revision 523

### Added

- Support for Wazuh v3.9.3
- Support for Kibana v7.2.0 [#1556](https://github.com/wazuh/wazuh-kibana-app/pull/1556).

### Changed

- New design and several UI/UX changes [#1525](https://github.com/wazuh/wazuh-kibana-app/pull/1525).
- Improved error checking + syscollector performance [94d0a83](https://github.com/wazuh/wazuh-kibana-app/commit/94d0a83e43aa1d2d84ef6f87cbb76b9aefa085b3).
- Adapt Syscollector for MacOS agents [a4bf7ef](https://github.com/wazuh/wazuh-kibana-app/commit/a4bf7efc693a99b7565b5afcaa372155f15a4db9).
- Show last scan for syscollector [73f2056](https://github.com/wazuh/wazuh-kibana-app/commit/73f2056673bb289d472663397ba7097e49b7b93b).
- Extendend information for syscollector [#1585](https://github.com/wazuh/wazuh-kibana-app/issues/1585).

### Fixed

- Corrected width for agent stats [a998955](https://github.com/wazuh/wazuh-kibana-app/commit/a99895565a8854c55932ec94cffb08e1d0aa3da1).
- Fix height for the menu directive with Dynamic height [427d0f3](https://github.com/wazuh/wazuh-kibana-app/commit/427d0f3e9fa6c34287aa9e8557da99a51e0db40f).
- Fix wazuh-db and clusterd check [cddcef6](https://github.com/wazuh/wazuh-kibana-app/commit/cddcef630c5234dd6f6a495715743dfcfd4e4001).
- Fix AlertsStats when value is "0", it was showing "-" [07a3e10](https://github.com/wazuh/wazuh-kibana-app/commit/07a3e10c7f1e626ba75a55452b6c295d11fd657d).
- Fix syscollector state value [f8d3d0e](https://github.com/wazuh/wazuh-kibana-app/commit/f8d3d0eca44e67e26f79bc574495b1f4c8f751f2).
- Fix time offset for reporting table [2ef500b](https://github.com/wazuh/wazuh-kibana-app/commit/2ef500bb112e68bd4811b8e87ce8581d7c04d20f).
- Fix call to obtain GDPR requirements for specific agent [ccda846](https://github.com/wazuh/wazuh-kibana-app/commit/ccda8464b50be05bc5b3642f25f4972c8a7a2c03).
- Restore "rule.id" as a clickable field in visualizations [#1546](https://github.com/wazuh/wazuh-kibana-app/pull/1546).
- Fix timepicker in cluster monitoring [f7533ce](https://github.com/wazuh/wazuh-kibana-app/pull/1560/commits/f7533cecb6862abfb5c1d2173ec3e70ffc59804a).
- Fix several bugs [#1569](https://github.com/wazuh/wazuh-kibana-app/pull/1569).
- Fully removed "rule.id" as URL field [#1584](https://github.com/wazuh/wazuh-kibana-app/issues/1584).
- Fix filters for dashboards [#1583](https://github.com/wazuh/wazuh-kibana-app/issues/1583).
- Fix missing dependency [#1591](https://github.com/wazuh/wazuh-kibana-app/issues/1591).

## Wazuh v3.9.2 - Kibana v7.1.1 - Revision 510

### Added

- Support for Wazuh v3.9.2

### Changed

- Avoid showing more than one toaster for the same error message [7937003](https://github.com/wazuh/wazuh-kibana-app/commit/793700382798033203091d160773363323e05bb9).
- Restored "Alerts evolution - Top 5 agents" in Overview > Security events [f9305c0](https://github.com/wazuh/wazuh-kibana-app/commit/f9305c0c6acf4a31c41b1cc9684b87f79b27524f).

### Fixed

- Fix missing parameters in Dev Tools request [#1496](https://github.com/wazuh/wazuh-kibana-app/pull/1496).
- Fix "Invalid Date" for Safari and Internet Explorer [#1505](https://github.com/wazuh/wazuh-kibana-app/pull/1505).

## Wazuh v3.9.1 - Kibana v7.1.1 - Revision 509

### Added

- Support for Kibana v7.1.1
- Added overall metrics for Agents > Overview [#1479](https://github.com/wazuh/wazuh-kibana-app/pull/1479).

### Fixed

- Fixed missing dependency for Discover [43f5dd5](https://github.com/wazuh/wazuh-kibana-app/commit/43f5dd5f64065c618ba930b2a4087f0a9e706c0e).
- Fixed visualization for Agents > Overview [#1477](https://github.com/wazuh/wazuh-kibana-app/pull/1477).
- Fixed SCA policy checks table [#1478](https://github.com/wazuh/wazuh-kibana-app/pull/1478).

## Wazuh v3.9.1 - Kibana v7.1.0 - Revision 508

### Added

- Support for Kibana v7.1.0

## Wazuh v3.9.1 - Kibana v6.8.0 - Revision 444

### Added

- Support for Wazuh v3.9.1
- Support for Kibana v6.8.0

### Fixed

- Fixed background color for some parts of the Discover directive [2dfc763](https://github.com/wazuh/wazuh-kibana-app/commit/2dfc763bfa1093fb419f118c2938f6b348562c69).
- Fixed cut values in non-resizable tables when the value is too large [cc4828f](https://github.com/wazuh/wazuh-kibana-app/commit/cc4828fbf50d4dab3dd4bb430617c1f2b13dac6a).
- Fixed handled but not shown error messages from rule editor [0aa0e17](https://github.com/wazuh/wazuh-kibana-app/commit/0aa0e17ac8678879e5066f8d83fd46f5d8edd86a).
- Minor typos corrected [fe11fb6](https://github.com/wazuh/wazuh-kibana-app/commit/fe11fb67e752368aedc89ec844ddf729eb8ad761).
- Minor fixes in agents configuration [1bc2175](https://github.com/wazuh/wazuh-kibana-app/commit/1bc217590438573e7267687655bb5939b5bb9fde).
- Fix Management > logs viewer scrolling [f458b2e](https://github.com/wazuh/wazuh-kibana-app/commit/f458b2e3294796f9cf00482b4da27984646c6398).

### Changed

- Kibana version shown in settings is now read from our package.json [c103d3e](https://github.com/wazuh/wazuh-kibana-app/commit/c103d3e782136106736c02039d28c4567b255aaa).
- Removed an old header from Settings [0197b8b](https://github.com/wazuh/wazuh-kibana-app/commit/0197b8b1abc195f275c8cd9893df84cd5569527b).
- Improved index pattern validation fields, replaced "full_log" with "rule.id" as part of the minimum required fields [dce0595](https://github.com/wazuh/wazuh-kibana-app/commit/dce059501cbd28f1294fd761da3e015e154747bc).
- Improve dynamic height for configuration editor [c318131](https://github.com/wazuh/wazuh-kibana-app/commit/c318131dfb6b5f01752593f2aa972b98c0655610).
- Add timezone for all dates shown in the app [4b8736f](https://github.com/wazuh/wazuh-kibana-app/commit/4b8736fb4e562c78505daaee042bcd798242c3f5).

## Wazuh v3.9.0 - Kibana v6.7.0 / v6.7.1 / v6.7.2 - Revision 441

### Added

- Support for Wazuh v3.9.0
- Support for Kibana v6.7.0 / v6.7.1 / v6.7.2
- Edit master and worker configuration ([#1215](https://github.com/wazuh/wazuh-kibana-app/pull/1215)).
- Edit local rules, local decoders and CDB lists ([#1212](https://github.com/wazuh/wazuh-kibana-app/pull/1212), [#1204](https://github.com/wazuh/wazuh-kibana-app/pull/1204), [#1196](https://github.com/wazuh/wazuh-kibana-app/pull/1196), [#1233](https://github.com/wazuh/wazuh-kibana-app/pull/1233), [#1304](https://github.com/wazuh/wazuh-kibana-app/pull/1304)).
- View no local rules/decoders XML files ([#1395](https://github.com/wazuh/wazuh-kibana-app/pull/1395))
- Dev Tools additions
  - Added hotkey `[shift] + [enter]` for sending query ([#1170](https://github.com/wazuh/wazuh-kibana-app/pull/1170)).
  - Added `Export JSON` button for the Dev Tools ([#1170](https://github.com/wazuh/wazuh-kibana-app/pull/1170)).
- Added refresh button for agents preview table ([#1169](https://github.com/wazuh/wazuh-kibana-app/pull/1169)).
- Added `configuration assessment` information in "Agent > Policy monitoring" ([#1227](https://github.com/wazuh/wazuh-kibana-app/pull/1227)).
- Added agents `configuration assessment` configuration section in "Agent > Configuration" ([1257](https://github.com/wazuh/wazuh-kibana-app/pull/1257))
- Restart master and worker nodes ([#1222](https://github.com/wazuh/wazuh-kibana-app/pull/1222)).
- Restart agents ([#1229](https://github.com/wazuh/wazuh-kibana-app/pull/1229)).
- Added support for more than one Wazuh monitoring pattern ([#1243](https://github.com/wazuh/wazuh-kibana-app/pull/1243))
- Added customizable interval for Wazuh monitoring indices creation ([#1243](https://github.com/wazuh/wazuh-kibana-app/pull/1243)).
- Expand visualizations ([#1246](https://github.com/wazuh/wazuh-kibana-app/pull/1246)).
- Added a dynamic table columns selector ([#1246](https://github.com/wazuh/wazuh-kibana-app/pull/1246)).
- Added resizable columns by dragging in tables ([d2bf8ee](https://github.com/wazuh/wazuh-kibana-app/commit/d2bf8ee9681ca5d6028325e165854b49214e86a3))
- Added a cron job for fetching missing fields of all valid index patterns, also merging dynamic fields every time an index pattern is refreshed by the app ([#1276](https://github.com/wazuh/wazuh-kibana-app/pull/1276)).
- Added auto-merging dynamic fields for Wazuh monitoring index patterns ([#1300](https://github.com/wazuh/wazuh-kibana-app/pull/1300))
- New server module, it's a job queue so we can add delayed jobs to be run in background, this iteration only accepts delayed Wazuh API calls ([#1283](https://github.com/wazuh/wazuh-kibana-app/pull/1283)).
- Added new way to view logs using a logs viewer ([#1292](https://github.com/wazuh/wazuh-kibana-app/pull/1292))
- Added new directive for registering agents from the UI, including instructions on "how to" ([#1321](https://github.com/wazuh/wazuh-kibana-app/pull/1321)).
- Added some Angular charts in Agents Preview and Agents SCA sections ([#1364](https://github.com/wazuh/wazuh-kibana-app/pull/1364))
- Added Docker listener settings in configuration views ([#1365](https://github.com/wazuh/wazuh-kibana-app/pull/1365))
- Added Docker dashboards for both Agents and Overview ([#1367](https://github.com/wazuh/wazuh-kibana-app/pull/1367))
- Improved app logger with debug level ([#1373](https://github.com/wazuh/wazuh-kibana-app/pull/1373))
- Introducing React components from the EUI framework

### Changed

- Escape XML special characters ([#1159](https://github.com/wazuh/wazuh-kibana-app/pull/1159)).
- Changed empty results message for Wazuh tables ([#1165](https://github.com/wazuh/wazuh-kibana-app/pull/1165)).
- Allowing the same query multiple times on the Dev Tools ([#1174](https://github.com/wazuh/wazuh-kibana-app/pull/1174))
- Refactor JSON/XML viewer for configuration tab ([#1173](https://github.com/wazuh/wazuh-kibana-app/pull/1173), [#1148](https://github.com/wazuh/wazuh-kibana-app/pull/1148)).
- Using full height for all containers when possible ([#1224](https://github.com/wazuh/wazuh-kibana-app/pull/1224)).
- Improved the way we are handling "back button" events ([#1207](https://github.com/wazuh/wazuh-kibana-app/pull/1207)).
- Changed some visualizations for FIM, GDPR, PCI, Vulnerability and Security Events ([#1206](https://github.com/wazuh/wazuh-kibana-app/pull/1206), [#1235](https://github.com/wazuh/wazuh-kibana-app/pull/1235), [#1293](https://github.com/wazuh/wazuh-kibana-app/pull/1293)).
- New design for agent header view ([#1186](https://github.com/wazuh/wazuh-kibana-app/pull/1186)).
- Not fetching data the very first time the Dev Tools are opened ([#1185](https://github.com/wazuh/wazuh-kibana-app/pull/1185)).
- Refresh all known fields for all valid index patterns if `kbn-vis` detects a broken index pattern ([ecd7c8f](https://github.com/wazuh/wazuh-kibana-app/commit/ecd7c8f98c187a350f81261d13b0d45dcec6dc5d)).
- Truncate texts and display a tooltip when they don't fit in a table cell ([7b56a87](https://github.com/wazuh/wazuh-kibana-app/commit/7b56a873f85dcba7e6838aeb2e40d9b4cf472576))
- Updated API autocomplete for Dev Tools ([#1218](https://github.com/wazuh/wazuh-kibana-app/pull/1218))
- Updated switches design to adapt it to Kibana's design ([#1253](https://github.com/wazuh/wazuh-kibana-app/pull/1253))
- Reduced the width of some table cells with little text, to give more space to the other columns ([#1263](https://github.com/wazuh/wazuh-kibana-app/pull/1263)).
- Redesign for Management > Status daemons list ([#1284](https://github.com/wazuh/wazuh-kibana-app/pull/1284)).
- Redesign for Management > Configuration, Agent > Configuration ([#1289](https://github.com/wazuh/wazuh-kibana-app/pull/1289)).
- Replaced Management > Logs table with a log viewer component ([#1292](https://github.com/wazuh/wazuh-kibana-app/pull/1292)).
- The agents list search bar now allows to switch between AND/OR operators ([#1291](https://github.com/wazuh/wazuh-kibana-app/pull/1291)).
- Improve audit dashboards ([#1374](https://github.com/wazuh/wazuh-kibana-app/pull/1374))
- Exclude agent "000" getting the last registered and the most active agents from the Wazuh API.([#1391](https://github.com/wazuh/wazuh-kibana-app/pull/1391))
- Reviewed Osquery dashboards ([#1394](https://github.com/wazuh/wazuh-kibana-app/pull/1394))
- Memory info is now a log ([#1400](https://github.com/wazuh/wazuh-kibana-app/pull/1400))
- Error toasters time is now 30000ms, warning/info are still 6000ms ([#1420](https://github.com/wazuh/wazuh-kibana-app/pull/1420))

### Fixed

- Properly handling long messages on notifier service, until now, they were using out of the card space, also we replaced some API messages with more meaningful messages ([#1168](https://github.com/wazuh/wazuh-kibana-app/pull/1168)).
- Adapted Wazuh icon for multiple browsers where it was gone ([#1208](https://github.com/wazuh/wazuh-kibana-app/pull/1208)).
- Do not fetch data from tables twice when resize window ([#1303](https://github.com/wazuh/wazuh-kibana-app/pull/1303)).
- Agent syncrhonization status is updated as we browse the configuration section ([#1305](https://github.com/wazuh/wazuh-kibana-app/pull/1305))
- Using the browser timezone for reporting documents ([#1311](https://github.com/wazuh/wazuh-kibana-app/pull/1311)).
- Wrong behaviors in the routing system when the basePath was set ([#1342](https://github.com/wazuh/wazuh-kibana-app/pull/1342))
- Do not show pagination for one-page tables ([196c5b7](https://github.com/wazuh/wazuh-kibana-app/pull/1362/commits/196c5b717583032798da7791fa4f90ec06397f68))
- Being redirected to Overview once a Kibana restart is performed ([#1378](https://github.com/wazuh/wazuh-kibana-app/pull/1378))
- Displaying the AWS services section of the aws-s3 wodle ([#1393](https://github.com/wazuh/wazuh-kibana-app/pull/1393))
- Show email configuration on the configuration on demand ([#1401](https://github.com/wazuh/wazuh-kibana-app/issues/1401))
- Show "Follow symbolic link" field in Integrity monitoring - Monitored configuration on demand ([0c9c9da](https://github.com/wazuh/wazuh-kibana-app/pull/1414/commits/0c9c9da3b951548761cd203db5ee5baa39afe26c))

## Wazuh v3.8.2 - Kibana v6.6.0 / v6.6.1 / v6.6.2 / v6.7.0 - Revision 419

### Added

- Support for Kibana v6.6.0 / v6.6.1 / v6.6.2 / v6.7.0

### Fixed

- Fixed AWS dashboard, newer JavaScript browser engines break the view due to Angular.js ([6e882fc](https://github.com/wazuh/wazuh-kibana-app/commit/6e882fc1d7efe6059e6140ff40b8a20d9c1fa51e)).
- Fixed AWS accounts visualization, using the right field now ([6e882fc](https://github.com/wazuh/wazuh-kibana-app/commit/6e882fc1d7efe6059e6140ff40b8a20d9c1fa51e)).

## Wazuh v3.8.2 - Kibana v6.5.4 - Revision 418

### Added

- Support for Wazuh v3.8.2

### Changed

- Close configuration editor only if it was successfully updated ([bc77c35](https://github.com/wazuh/wazuh-kibana-app/commit/bc77c35d8440a656d4704451ce857c9e1d36a438)).
- Replaced FIM Vega visualization with standard visualization ([554ee1c](https://github.com/wazuh/wazuh-kibana-app/commit/554ee1c4c4d75c76d82272075acf8bb62e7f9e27)).

## Wazuh v3.8.1 - Kibana v6.5.4 - Revision 417

### Added

- Support for Wazuh v3.8.1

### Changed

- Moved monitored/ignored Windows registry entries to "FIM > Monitored" and "FIM > Ignored" to avoid user confusion ([#1176](https://github.com/wazuh/wazuh-kibana-app/pull/1176)).
- Excluding managers from wazuh-monitoring indices ([#1177](https://github.com/wazuh/wazuh-kibana-app/pull/1177)).
- Escape `&` before sending group configuration ([d3aa56f](https://github.com/wazuh/wazuh-kibana-app/commit/d3aa56fa73478c60505e500db7d3a7df263081b5)).
- Improved `autoFormat` function before rendering group configuration ([f4f8144](https://github.com/wazuh/wazuh-kibana-app/commit/f4f8144eef8b93038fc897a9f16356e71029b844)).
- Now the group configuration editor doesn't exit after sending data to the Wazuh API ([5c1a3ef](https://github.com/wazuh/wazuh-kibana-app/commit/5c1a3ef9bd710a7befbed0709c4a7cf414f44f6b)).

### Fixed

- Fixed style for the error toaster for long URLs or long paths ([11b8084](https://github.com/wazuh/wazuh-kibana-app/commit/11b8084c75bbc5da36587ff31d1bc80a55fe4dfe)).

## Wazuh v3.8.0 - Kibana v6.5.4 - Revision 416

### Added

- Added group management features such as:
  - Edit the group configuration ([#1096](https://github.com/wazuh/wazuh-kibana-app/pull/1096)).
  - Add/remove groups to/from an agent ([#1096](https://github.com/wazuh/wazuh-kibana-app/pull/1096)).
  - Add/remove agents to/from a group ([#1096](https://github.com/wazuh/wazuh-kibana-app/pull/1096)).
  - Add/remove groups ([#1152](https://github.com/wazuh/wazuh-kibana-app/pull/1152)).
- New directive for tables that don't need external data sources ([#1067](https://github.com/wazuh/wazuh-kibana-app/pull/1067)).
- New search bar directive with interactive filters and suggestions ([#1058](https://github.com/wazuh/wazuh-kibana-app/pull/1058)).
- New server route `/elastic/alerts` for fetching alerts using custom parameters([#1056](https://github.com/wazuh/wazuh-kibana-app/pull/1056)).
- New table for an agent FIM monitored files, if the agent OS platform is Windows it will show two tables: files and registry ([#1032](https://github.com/wazuh/wazuh-kibana-app/pull/1032)).
- Added description to each setting under Settings > Configuration ([#1048](https://github.com/wazuh/wazuh-kibana-app/pull/1048)).
- Added a new setting to `config.yml` related to Wazuh monitoring and its index pattern ([#1095](https://github.com/wazuh/wazuh-kibana-app/pull/1095)).
- Resizable columns by dragging in Dev-tools ([#1102](https://github.com/wazuh/wazuh-kibana-app/pull/1102)).
- New feature to be able to edit config.yml file from the Settings > Configuration section view ([#1105](https://github.com/wazuh/wazuh-kibana-app/pull/1105)).
- Added a new table (network addresses) for agent inventory tab ([#1111](https://github.com/wazuh/wazuh-kibana-app/pull/1111)).
- Added `audit_key` (Who-data Audit keys) for configuration tab ([#1123](https://github.com/wazuh/wazuh-kibana-app/pull/1123)).
- Added new known fields for Kibana index pattern ([#1150](https://github.com/wazuh/wazuh-kibana-app/pull/1150)).

### Changed

- Changed Inventory tables. Now the app looks for the OS platform and it shows different tables depending on the OS platform. In addition the process state codes has been replaced to be more meaningful ([#1059](https://github.com/wazuh/wazuh-kibana-app/pull/1059)).
- Tiny rework for the AWS tab including.
- "Report" button is hidden on Discover panel ([#1047](https://github.com/wazuh/wazuh-kibana-app/pull/1047)).
- Visualizations, filters and Discover improved ([#1083](https://github.com/wazuh/wazuh-kibana-app/pull/1083)).
- Removed `popularizeField` function until https://github.com/elastic/kibana/issues/22426 is solved in order to avoid `Unable to write index pattern!` error on Discover tab ([#1085](https://github.com/wazuh/wazuh-kibana-app/pull/1085)).
- Improved Wazuh monitoring module ([#1094](https://github.com/wazuh/wazuh-kibana-app/pull/1094)).
- Added "Registered date" and "Last keep alive" in agents table allowing you to sort by these fields ([#1102](https://github.com/wazuh/wazuh-kibana-app/pull/1102)).
- Improved code quality in sections such as Ruleset > Rule and Decoder detail view simplify conditions ([#1102](https://github.com/wazuh/wazuh-kibana-app/pull/1102)).
- Replaced reporting success message ([#1102](https://github.com/wazuh/wazuh-kibana-app/pull/1102)).
- Reduced the default number of shards and the default number of replicas for the app indices ([#1113](https://github.com/wazuh/wazuh-kibana-app/pull/1113)).
- Refreshing index pattern known fields on health check controller ([#1119](https://github.com/wazuh/wazuh-kibana-app/pull/1119)).
- Less strict memory check ([786c764](https://github.com/wazuh/wazuh-kibana-app/commit/786c7642cd88083f9a77c57ed204488ecf5b710a)).
- Checking message origin in error handler ([dfec368](https://github.com/wazuh/wazuh-kibana-app/commit/dfec368d22a148b2e4437db92d71294900241961)).
- Dev tools is now showing the response as it is, like `curl` does ([#1137](https://github.com/wazuh/wazuh-kibana-app/pull/1137)).
- Removed `unknown` as valid node name ([#1149](https://github.com/wazuh/wazuh-kibana-app/pull/1149)).
- Removed `rule.id` direct filter from the rule set tables ([#1151](https://github.com/wazuh/wazuh-kibana-app/pull/1151))

### Fixed

- Restored X-Pack security logic for the .wazuh index, now it's not bypassing the X-Pack roles ([#1081](https://github.com/wazuh/wazuh-kibana-app/pull/1081))
- Avoid fetching twice the same data ([#1072](https://github.com/wazuh/wazuh-kibana-app/pull/1072), [#1061](https://github.com/wazuh/wazuh-kibana-app/pull/1061)).
- Wazuh logo adapted to low resolutions ([#1074](https://github.com/wazuh/wazuh-kibana-app/pull/1074)).
- Hide Audit, OpenSCAP tabs for non-linux agents. Fixed empty Windows events under Configuration > Log collection section. OSQuery logo has been standardized ([#1072](https://github.com/wazuh/wazuh-kibana-app/pull/1072), [#1076](https://github.com/wazuh/wazuh-kibana-app/pull/1076)).
- Fix empty values on _Overview > Security events_ when Wazuh monitoring is disabled ([#1091](https://github.com/wazuh/wazuh-kibana-app/pull/1091)).
- Fix overlapped play button in Dev-tools when the input box has a scrollbar ([#1102](https://github.com/wazuh/wazuh-kibana-app/pull/1102)).
- Fix Dev-tools behavior when parse json invalid blocks ([#1102](https://github.com/wazuh/wazuh-kibana-app/pull/1102)).
- Fixed Management > Monitoring tab frustration adding back buttons ([#1102](https://github.com/wazuh/wazuh-kibana-app/pull/1102)).
- Fix template checking when using more than one pattern ([#1104](https://github.com/wazuh/wazuh-kibana-app/pull/1104)).
- Fix infinite loop for Wazuh monitoring when the Wazuh API is not being able to give us all the agents ([5a26916](https://github.com/wazuh/wazuh-kibana-app/commit/5a2691642b40a34783d2eafb6ee24ae78b9af21a)), ([85005a1](https://github.com/wazuh/wazuh-kibana-app/commit/85005a184d4f1c3d339b7c895b5d2469f3b45171)).
- Fix rule details for `list` and `info` parameters ([#1149](https://github.com/wazuh/wazuh-kibana-app/pull/1149)).

## Wazuh v3.7.1 / v3.7.2 - Kibana v6.5.1 / v6.5.2 / v6.5.3 / v6.5.4 - Revision 415

### Added

- Support for Elastic stack v6.5.2 / v6.5.3 / v6.5.4.
- Support for Wazuh v3.7.1 / v3.7.2.
- Dev Tools module now autocompletes API endpoints ([#1030](https://github.com/wazuh/wazuh-kibana-app/pull/1030)).

### Changed

- Increased number of rows for syscollector tables ([#1033](https://github.com/wazuh/wazuh-kibana-app/pull/1033)).
- Modularized JSON/XML viewers for the configuration section ([#982](https://github.com/wazuh/wazuh-kibana-app/pull/982)).

### Fixed

- Added missing fields for syscollector network tables ([#1036](https://github.com/wazuh/wazuh-kibana-app/pull/1036)).
- Using the right API path when downloading CSV for decoders list ([#1045](https://github.com/wazuh/wazuh-kibana-app/pull/1045)).
- Including group field when downloading CSV for agents list ([#1044](https://github.com/wazuh/wazuh-kibana-app/pull/1044)).
- Preserve active tab in configuration section when refreshing the page ([#1037](https://github.com/wazuh/wazuh-kibana-app/pull/1037)).

## Wazuh v3.7.0 - Kibana v6.5.0 / v6.5.1 - Revision 414

### Added

- Support for Elastic Stack v6.5.0 / v6.5.1.
- Agent groups bar is now visible on the agent configuration section ([#1023](https://github.com/wazuh/wazuh-kibana-app/pull/1023)).
- Added a new setting for the `config.yml` file for enable/disable administrator mode ([#1019](https://github.com/wazuh/wazuh-kibana-app/pull/1019)).
  - This allows the user to perform PUT, POST, DELETE methods in our Dev Tools.

### Changed

- Refactored most front-end controllers ([#1023](https://github.com/wazuh/wazuh-kibana-app/pull/1023)).

## Wazuh v3.7.0 - Kibana v6.4.2 / v6.4.3 - Revision 413

### Added

- Support for Wazuh v3.7.0.
- Support for Elastic Stack v6.4.2 / v6.4.3.
- Brand-new interface for _Configuration_ (on both _Management_ and _Agents_ tabs) ([#914](https://github.com/wazuh/wazuh-kibana-app/pull/914)):
  - Now you can check current and real agent and manager configuration.
  - A new interface design, with more useful information and easy to understand descriptions.
  - New and more responsive JSON/XML viewers to show the configuration in raw mode.
- Brand-new extension - Osquery ([#938](https://github.com/wazuh/wazuh-kibana-app/pull/938)):
  - A new extension, disabled by default.
  - Check alerts from Wazuh's Osquery integration.
  - Check your current Osquery wodle configuration.
  - More improvements will come for this extension in the future.
- New option for Wazuh app configuration file - _Ignore index patterns_ ([#947](https://github.com/wazuh/wazuh-kibana-app/pull/947)):
  - Now the user can specify which index patterns can't be selected on the app using the new `ip.ignore` setting on the `config.yml` file.
  - The valid format is an array of strings which represents index patterns.
  - By default, this list is empty (all index patterns will be available if they use a compatible structure).
- Added a node selector for _Management > Status_ section when Wazuh cluster is enabled ([#976](https://github.com/wazuh/wazuh-kibana-app/pull/976)).
- Added quick access to _Configuration_ or _Discover_ panels for an agent on the agents list ([#939](https://github.com/wazuh/wazuh-kibana-app/pull/939)).
- Now you can click on an agent's ID on the _Discover_ panels to open its details page on the app ([#904](https://github.com/wazuh/wazuh-kibana-app/pull/904)).
- Redesigned the _Overview > Amazon AWS_ tab, using more meaningful visualizations for a better overall view of your agents' status ([#903](https://github.com/wazuh/wazuh-kibana-app/pull/903)).
- Redesigned the _Overview/Agents > Vulnerabilities_ tab, using more meaningful visualizations for a better overall view of your agents' status ([#954](https://github.com/wazuh/wazuh-kibana-app/pull/954)).
- Now everytime the user enters the _Settings_ tab, the API connection will be automatically checked ([#971](https://github.com/wazuh/wazuh-kibana-app/pull/971)).
- Added a node selector for _Management > Logs_ section when Wazuh cluster is enabled ([#980](https://github.com/wazuh/wazuh-kibana-app/pull/980)).
- Added a group selector for _Agents_ section ([#995](https://github.com/wazuh/wazuh-kibana-app/pull/995)).

### Changed

- Interface refactoring for the _Agents > Inventory data_ tab ([#924](https://github.com/wazuh/wazuh-kibana-app/pull/924)):
  - Now the tab won't be available if your agent doesn't have Syscollector enabled, and each card will be enabled or disabled depending on the current Syscollector scans configuration.
  - This will prevent situations where the user couldn't check the inventory although there was actual scan data to show on some sections.
- Added support for new multigroups feature ([#911](https://github.com/wazuh/wazuh-kibana-app/pull/911)):
  - Now the information bars on _Agents_ will show all the groups an agent belongs to.
- Now the result pane on the _Dev tools_ tab will show the error code coming from the Wazuh API ([#909](https://github.com/wazuh/wazuh-kibana-app/pull/909)).
- Changed some visualizations titles for _Overview/Agents > OpenSCAP_ tab ([#925](https://github.com/wazuh/wazuh-kibana-app/pull/925)).
- All backend routes have been renamed ([#932](https://github.com/wazuh/wazuh-kibana-app/pull/932)).
- Several improvements for Elasticsearch tests ([#933](https://github.com/wazuh/wazuh-kibana-app/pull/933)).
- Updated some strings and descriptions on the _Settings_ tab ([#934](https://github.com/wazuh/wazuh-kibana-app/pull/934)).
- Changed the date format on _Settings > Logs_ to make it more human-readable ([#944](https://github.com/wazuh/wazuh-kibana-app/pull/944)).
- Changed some labels to remove the "MD5 sum" expression, it will use "Checksum" instead ([#945](https://github.com/wazuh/wazuh-kibana-app/pull/945)).
- Added word wrapping class to group name in _Management > Groups > Group detail_ tab ([#945](https://github.com/wazuh/wazuh-kibana-app/pull/945)).
- The `wz-table` directive has been refactored ([#953](https://github.com/wazuh/wazuh-kibana-app/pull/953)).
- The `wz-table` directive now checks if a request is aborted ([#979](https://github.com/wazuh/wazuh-kibana-app/pull/979)).
- Several performance improvements ([#985](https://github.com/wazuh/wazuh-kibana-app/pull/985), [#997](https://github.com/wazuh/wazuh-kibana-app/pull/997), [#1000](https://github.com/wazuh/wazuh-kibana-app/pull/1000)).

### Fixed

- Several known fields for _Whodata_ functionality have been fixed ([#901](https://github.com/wazuh/wazuh-kibana-app/pull/901)).
- Fixed alignment bug with the _Add a filter +_ button on _Discover_ and _Agents_ tabs ([#912](https://github.com/wazuh/wazuh-kibana-app/pull/912)).
- Fixed a bug where the `Add API` form on _Settings_ didn't appear when pressing the button after editing an existing API entry ([#944](https://github.com/wazuh/wazuh-kibana-app/pull/944)).
- Fixed a bug on _Ruleset_ tab where the "Description" column was showing `0` if the rule doesn't have any description ([#948](https://github.com/wazuh/wazuh-kibana-app/pull/948)).
- Fixed wrong alignment on related Rules/Decoders tables from _Management > Ruleset_ tab ([#971](https://github.com/wazuh/wazuh-kibana-app/pull/971)).
- Fixed a bug where sometimes the error messages appeared duplicated ([#971](https://github.com/wazuh/wazuh-kibana-app/pull/971)).

### Removed

- On the _Management > Monitoring_ tab, the `Cluster enabled but not running` message won't appear as an error anymore ([#971](https://github.com/wazuh/wazuh-kibana-app/pull/971)).

## Wazuh v3.6.1 - Kibana v6.4.1 / v6.4.2 / v6.4.3 - Revision 412

### Added

- Support for Elastic Stack v6.4.1 / v6.4.2 / v6.4.3.

## Wazuh v3.6.1 - Kibana v6.4.0 - Revision 411

### Added

- Redesigned the _Overview > Integrity monitoring_ tab, using more meaningful visualizations for a better overall view of your agents' status ([#893](https://github.com/wazuh/wazuh-kibana-app/pull/893)).
- Added a new table for the _Inventory_ tab: _Processes_ ([#895](https://github.com/wazuh/wazuh-kibana-app/pull/895)).
- Improved error handling for tables. Now the table will show an error message if it wasn't able to fetch and load data ([#896](https://github.com/wazuh/wazuh-kibana-app/pull/896)).

### Changed

- The app source code has been improved, following best practices and coding guidelines ([#892](https://github.com/wazuh/wazuh-kibana-app/pull/892)).
- Included more app tests and prettifier for better code maintainability ([#883](https://github.com/wazuh/wazuh-kibana-app/pull/883) & [#885](https://github.com/wazuh/wazuh-kibana-app/pull/885)).

### Fixed

- Fixed minor visual errors on some _GDPR_, _PCI DSS_ and _Vulnerabilities_ visualizations ([#894](https://github.com/wazuh/wazuh-kibana-app/pull/894)).

## Wazuh v3.6.1 - Kibana v6.4.0 - Revision 410

### Added

- The _Inventory_ tab has been redesigned ([#873](https://github.com/wazuh/wazuh-kibana-app/pull/873)):
  - Added new network interfaces and port tables.
  - Improved design using metric information bars and intuitive status indicators.
- Added refresh functionality to the _Settings > Logs_ tab ([#852](https://github.com/wazuh/wazuh-kibana-app/pull/852)):
  - Now everytime the user opens the tab, the logs will be reloaded.
  - A new button to force the update has been added on the top left corner of the logs table.
- Added `tags` and `recursion_level` configuration options to _Management/Agent > Configuration_ tabs ([#850](https://github.com/wazuh/wazuh-kibana-app/pull/850)).
- The _Kuery_ search syntax has been added again to the app ([#851](https://github.com/wazuh/wazuh-kibana-app/pull/851)).
- Added a first batch of [_Mocha_](https://mochajs.org/) tests and other quality of code improvements to the app ([#859](https://github.com/wazuh/wazuh-kibana-app/pull/859)).
- Now you can open specific rule details (the _Management > Ruleset_ tab) when clicking on the `rule.id` value on the _Discover_ tab ([#862](https://github.com/wazuh/wazuh-kibana-app/pull/862)).
- Now you can click on the rule ID value on the _Management > Ruleset_ tab to search for related alerts on the _Discover_ tab ([#863](https://github.com/wazuh/wazuh-kibana-app/pull/863)).

### Changed

- The index pattern known fields have been updated up to 567 ([#872](https://github.com/wazuh/wazuh-kibana-app/pull/872)).
- Now the _Inventory_ tab will always be available for all agents, and a descriptive message will appear if the agent doesn't have `syscollector` enabled ([#879](https://github.com/wazuh/wazuh-kibana-app/pull/879)).

### Fixed

- Fixed a bug where the _Inventory_ tab was unavailable if the user reloads the page while on the _Agents > Configuration_ tab ([#845](https://github.com/wazuh/wazuh-kibana-app/pull/845)).
- Fixed some _Overview > VirusTotal_ visualizations ([#846](https://github.com/wazuh/wazuh-kibana-app/pull/846)).
- Fixed a bug where the _Settings > Extensions_ tab wasn't being properly hidden when there's no API entries inserted ([#847](https://github.com/wazuh/wazuh-kibana-app/pull/847)).
- Fixed a bug where the _Current API_ indicator on the top navbar wasn't being properly updated when the user deletes all the API entries ([#848](https://github.com/wazuh/wazuh-kibana-app/pull/848)).
- Fixed a bug where the _Agents coverage_ metric were not displaying a proper value when the manager has 0 registered agents ([#849](https://github.com/wazuh/wazuh-kibana-app/pull/849)).
- Fixed a bug where the `wazuh-basic` user role was able to update API entries (it should be forbidden) ([#853](https://github.com/wazuh/wazuh-kibana-app/pull/853)).
- Fixed a bug where the visualizations had scroll bars on the PDF reports ([#870](https://github.com/wazuh/wazuh-kibana-app/pull/870)).
- Fixed a bug on the _Dev tools_ tab where the user couldn't execute the first request block if there was blank lines above it ([#871](https://github.com/wazuh/wazuh-kibana-app/pull/871)).
- Fixed a bug on pinned filters when opening tabs where the implicit filter was the same, making them stuck and unremovable from other tabs ([#878](https://github.com/wazuh/wazuh-kibana-app/pull/878)).

## Wazuh v3.6.1 - Kibana v6.4.0 - Revision 409

### Added

- Support for Wazuh v3.6.1.

### Fixed

- Fixed a bug on the _Dev tools_ tab ([b7c79f4](https://github.com/wazuh/wazuh-kibana-app/commit/b7c79f48f06cb49b12883ec9e9337da23b49976b)).

## Wazuh v3.6.1 - Kibana v6.3.2 - Revision 408

### Added

- Support for Wazuh v3.6.1.

### Fixed

- Fixed a bug on the _Dev tools_ tab ([4ca9ed5](https://github.com/wazuh/wazuh-kibana-app/commit/4ca9ed54f1b18e5d499d950e6ff0741946701988)).

## Wazuh v3.6.0 - Kibana v6.4.0 - Revision 407

### Added

- Support for Wazuh v3.6.0.

## Wazuh v3.6.0 - Kibana v6.3.2 - Revision 406

### Added

- Support for Wazuh v3.6.0.

## Wazuh v3.5.0 - Kibana v6.4.0 - Revision 405

### Added

- Support for Elastic Stack v6.4.0 ([#813](https://github.com/wazuh/wazuh-kibana-app/pull/813)).

## Wazuh v3.5.0 - Kibana v6.3.2 - Revision 404

### Added

- Added new options to `config.yml` to change shards and replicas settings for `wazuh-monitoring` indices ([#809](https://github.com/wazuh/wazuh-kibana-app/pull/809)).
- Added more error messages for `wazuhapp.log` in case of failure when performing some crucial functions ([#812](https://github.com/wazuh/wazuh-kibana-app/pull/812)).
- Now it's possible to change replicas settings for existing `.wazuh`, `.wazuh-version` and `wazuh-monitoring` indices on the `config.yml` file ([#817](https://github.com/wazuh/wazuh-kibana-app/pull/817)).

### Changed

- App frontend code refactored and restructured ([#802](https://github.com/wazuh/wazuh-kibana-app/pull/802)).
- Now the _Overview > Security events_ tab won't show anything if the only visualization with data is _Agents status_ ([#811](https://github.com/wazuh/wazuh-kibana-app/pull/811)).

### Fixed

- Fixed a bug where the RAM status message appreared twice the first time you opened the app ([#807](https://github.com/wazuh/wazuh-kibana-app/pull/807)).
- Fixed the app UI to make the app usable on Internet Explorer 11 ([#808](https://github.com/wazuh/wazuh-kibana-app/pull/808)).

## Wazuh v3.5.0 - Kibana v6.3.2 - Revision 403

### Added

- The welcome tabs on _Overview_ and _Agents_ have been updated with a new name and description for the existing sections ([#788](https://github.com/wazuh/wazuh-kibana-app/pull/788)).
- Now the app tables will auto-resize depending on the screen height ([#792](https://github.com/wazuh/wazuh-kibana-app/pull/792)).

### Changed

- Now all the app filters on several tables will present the values in alphabetical order ([#787](https://github.com/wazuh/wazuh-kibana-app/pull/787)).

### Fixed

- Fixed a bug on _Decoders_ where clicking on the decoder wouldn't open the detail view if the `Parent decoders` filter was enabled ([#782](https://github.com/wazuh/wazuh-kibana-app/pull/782)).
- Fixed a bug on _Dev tools_ when the first line on the editor pane was empty or had a comment ([#790](https://github.com/wazuh/wazuh-kibana-app/pull/790)).
- Fixed a bug where the app was throwing multiple warning messages the first time you open it ([#791](https://github.com/wazuh/wazuh-kibana-app/pull/791)).
- Fixed a bug where clicking on a different tab from _Overview_ right after inserting the API credentials for the first time would always redirect to _Overview_ ([#791](https://github.com/wazuh/wazuh-kibana-app/pull/791)).
- Fixed a bug where the user could have a browser cookie with a reference to a non-existing API entry on Elasticsearch ([#794](https://github.com/wazuh/wazuh-kibana-app/pull/794) & [#795](https://github.com/wazuh/wazuh-kibana-app/pull/795)).

### Removed

- The cluster key has been removed from the API requests to `/manager/configuration` ([#796](https://github.com/wazuh/wazuh-kibana-app/pull/796)).

## Wazuh v3.5.0 - Kibana v6.3.1/v6.3.2 - Revision 402

### Added

- Support for Wazuh v3.5.0.
- Added new fields for _Vulnerability detector_ alerts ([#752](https://github.com/wazuh/wazuh-kibana-app/pull/752)).
- Added multi table search for `wz-table` directive. Added two new log levels for _Management > Logs_ section ([#753](https://github.com/wazuh/wazuh-kibana-app/pull/753)).

## Wazuh v3.4.0 - Kibana v6.3.1/v6.3.2 - Revision 401

### Added

- Added a few new fields for Kibana due to the new Wazuh _who-data_ feature ([#763](https://github.com/wazuh/wazuh-kibana-app/pull/763)).
- Added XML/JSON viewer for each card under _Management > Configuration_ ([#764](https://github.com/wazuh/wazuh-kibana-app/pull/764)).

### Changed

- Improved error handling for Dev tools. Also removed some unused dependencies from the _Dev tools_ tab ([#760](https://github.com/wazuh/wazuh-kibana-app/pull/760)).
- Unified origin for tab descriptions. Reviewed some grammar typos ([#765](https://github.com/wazuh/wazuh-kibana-app/pull/765)).
- Refactored agents autocomplete component. Removed unused/deprecated modules ([#766](https://github.com/wazuh/wazuh-kibana-app/pull/766)).
- Simplified route resolves section ([#768](https://github.com/wazuh/wazuh-kibana-app/pull/768)).

### Fixed

- Fixed missing cluster node filter for the visualization shown when looking for specific node under _Management > Monitoring_ section ([#758](https://github.com/wazuh/wazuh-kibana-app/pull/758)).
- Fixed missing dependency injection for `wzMisc` factory ([#768](https://github.com/wazuh/wazuh-kibana-app/pull/768)).

### Removed

- Removed `angular-aria`, `angular-md5`, `ansicolors`, `js-yaml`, `querystring` and `lodash` dependencies since Kibana includes all of them. Removed some unused images ([#768](https://github.com/wazuh/wazuh-kibana-app/pull/768)).

## Wazuh v3.4.0 - Kibana v6.3.1/v6.3.2 - Revision 400

### Added

- Support for Wazuh v3.4.0.
- Support for Elastic Stack v6.3.2.
- Support for Kuery as accepted query language ([#742](https://github.com/wazuh/wazuh-kibana-app/pull/742)).
  - This feature is experimental.
- Added new _Who data_ fields from file integrity monitoring features ([#746](https://github.com/wazuh/wazuh-kibana-app/pull/746)).
- Added tab in _Settings_ section where you can see the last logs from the Wazuh app server ([#723](https://github.com/wazuh/wazuh-kibana-app/pull/723)).

### Changed

- Fully redesigned of the welcome screen along the different app sections ([#751](https://github.com/wazuh/wazuh-kibana-app/pull/751)).
- Now any agent can go to the _Inventory_ tab regardless if it's enabled or not. The content will change properly according to the agent configuration ([#744](https://github.com/wazuh/wazuh-kibana-app/pull/744)).
- Updated the `angular-material` dependency to `1.1.10` ([#743](https://github.com/wazuh/wazuh-kibana-app/pull/743)).
- Any API entry is now removable regardless if it's the only one API entry ([#740](https://github.com/wazuh/wazuh-kibana-app/pull/740)).
- Performance has been improved regarding to agents status, they are now being fetched using _distinct_ routes from the Wazuh API ([#738](https://github.com/wazuh/wazuh-kibana-app/pull/738)).
- Improved the way we are parsing some Wazuh API errors regarding to version mismatching ([#735](https://github.com/wazuh/wazuh-kibana-app/pull/735)).

### Fixed

- Fixed wrong filters being applied in _Ruleset > Rules_ and _Ruleset > Decoders_ sections when using Lucene like filters plus path filters ([#736](https://github.com/wazuh/wazuh-kibana-app/pull/736)).
- Fixed the template checking from the healthcheck, now it allows to use custom index patterns ([#739](https://github.com/wazuh/wazuh-kibana-app/pull/739)).
- Fixed infinite white screen from _Management > Monitoring_ when the Wazuh cluster is enabled but not running ([#741](https://github.com/wazuh/wazuh-kibana-app/pull/741)).

## Wazuh v3.3.0/v3.3.1 - Kibana v6.3.1 - Revision 399

### Added

- Added a new Angular.js factory to store the Wazuh app configuration values. Also, this factory is being used by the pre-routes functions (resolves); this way we are sure about having the real configuration at any time. These pre-routes functions have been improved too ([#670](https://github.com/wazuh/wazuh-kibana-app/pull/670)).
- Added extended information for reports from _Reporting_ feature ([#701](https://github.com/wazuh/wazuh-kibana-app/pull/701)).

### Changed

- Tables have been improved. Now they are truncating long fields and adding a tooltip if needed ([#671](https://github.com/wazuh/wazuh-kibana-app/pull/671)).
- Services have been improved ([#715](https://github.com/wazuh/wazuh-kibana-app/pull/715)).
- CSV formatted files have been improved. Now they are showing a more human readable column names ([#717](https://github.com/wazuh/wazuh-kibana-app/pull/717), [#726](https://github.com/wazuh/wazuh-kibana-app/pull/726)).
- Added/Modified some visualization titles ([#728](https://github.com/wazuh/wazuh-kibana-app/pull/728)).
- Improved Discover perfomance when in background mode ([#719](https://github.com/wazuh/wazuh-kibana-app/pull/719)).
- Reports from the _Reporting_ feature have been fulyl redesigned ([#701](https://github.com/wazuh/wazuh-kibana-app/pull/701)).

### Fixed

- Fixed the top menu API indicator when checking the API connection and the manager/cluster information had been changed ([#668](https://github.com/wazuh/wazuh-kibana-app/pull/668)).
- Fixed our logger module which was not writting logs the very first time Kibana is started neither after a log rotation ([#667](https://github.com/wazuh/wazuh-kibana-app/pull/667)).
- Fixed a regular expression in the server side when parsing URLs before registering a new Wazuh API ([#690](https://github.com/wazuh/wazuh-kibana-app/pull/690)).
- Fixed filters from specific visualization regarding to _File integrity_ section ([#694](https://github.com/wazuh/wazuh-kibana-app/pull/694)).
- Fixed filters parsing when generating a report because it was not parsing negated filters as expected ([#696](https://github.com/wazuh/wazuh-kibana-app/pull/696)).
- Fixed visualization counter from _OSCAP_ tab ([#722](https://github.com/wazuh/wazuh-kibana-app/pull/722)).

### Removed

- Temporary removed CSV download from agent inventory section due to Wazuh API bug ([#727](https://github.com/wazuh/wazuh-kibana-app/pull/727)).

## Wazuh v3.3.0/v3.3.1 - Kibana v6.3.0 - Revision 398

### Added

- Improvements for latest app redesign ([#652](https://github.com/wazuh/wazuh-kibana-app/pull/652)):
  - The _Welcome_ tabs have been simplified, following a more Elastic design.
  - Added again the `md-nav-bar` component with refined styles and limited to specific sections.
  - The _Settings > Welcome_ tab has been removed. You can use the nav bar to switch tabs.
  - Minor CSS adjustments and reordering.
- Small app UI improvements ([#634](https://github.com/wazuh/wazuh-kibana-app/pull/634)):
  - Added link to _Agents Preview_ on the _Agents_ tab breadcrumbs.
  - Replaced the _Generate report_ button with a smaller one.
  - Redesigned _Management > Ruleset_ `md-chips` to look similar to Kibana filter pills.
  - Added agent information bar from _Agents > General_ to _Agents > Welcome_ too.
  - Refactored flex layout on _Welcome_ tabs to fix a height visual bug.
  - Removed duplicated loading rings on the _Agents_ tab.
- Improvements for app tables ([#627](https://github.com/wazuh/wazuh-kibana-app/pull/627)):
  - Now the current page will be highlighted.
  - The gap has been fixed to the items per page value.
  - If there are no more pages for _Next_ or _Prev_ buttons, they will be hidden.
- Improvements for app health check ([#637](https://github.com/wazuh/wazuh-kibana-app/pull/637)):
  - Improved design for the view.
  - The checks have been placed on a table, showing the current status of each one.
- Changes to our reporting feature ([#639](https://github.com/wazuh/wazuh-kibana-app/pull/639)):
  - Now the generated reports will include tables for each section.
  - Added a parser for getting Elasticsearch data table responses.
  - The reporting feature is now a separated module, and the code has been refactored.
- Improvements for app tables pagination ([#646](https://github.com/wazuh/wazuh-kibana-app/pull/646)).

### Changed

- Now the `pretty` parameter on the _Dev tools_ tab will be ignored to avoid `Unexpected error` messages ([#624](https://github.com/wazuh/wazuh-kibana-app/pull/624)).
- The `pdfkit` dependency has been replaced by `pdfmake` ([#639](https://github.com/wazuh/wazuh-kibana-app/pull/639)).
- Changed some Kibana tables for performance improvements on the reporting feature ([#644](https://github.com/wazuh/wazuh-kibana-app/pull/644)).
- Changed the method to refresh the list of known fields on the index pattern ([#650](https://github.com/wazuh/wazuh-kibana-app/pull/650)):
  - Now when restarting Kibana, the app will update the fieldset preserving the custom user fields.

### Fixed

- Fixed bug on _Agents CIS-CAT_ tab who wasn't loading the appropriate visualizations ([#626](https://github.com/wazuh/wazuh-kibana-app/pull/626)).
- Fixed a bug where sometimes the index pattern could be `undefined` during the health check process, leading into a false error message when loading the app ([#640](https://github.com/wazuh/wazuh-kibana-app/pull/640)).
- Fixed several bugs on the _Settings > API_ tab when removing, adding or editing new entries.

### Removed

- Removed the app login system ([#636](https://github.com/wazuh/wazuh-kibana-app/pull/636)):
  - This feature was unstable, experimental and untested for a long time. We'll provide much better RBAC capabilities in the future.
- Removed the new Kuery language option on Discover app search bars.
  - This feature will be restored in the future, after more Elastic v6.3.0 adaptations.

## Wazuh v3.3.0/v3.3.1 - Kibana v6.3.0 - Revision 397

### Added

- Support for Elastic Stack v6.3.0 ([#579](https://github.com/wazuh/wazuh-kibana-app/pull/579) & [#612](https://github.com/wazuh/wazuh-kibana-app/pull/612) & [#615](https://github.com/wazuh/wazuh-kibana-app/pull/615)).
- Brand-new Wazuh app redesign for the _Monitoring_ tab ([#581](https://github.com/wazuh/wazuh-kibana-app/pull/581)):
  - Refactored and optimized UI for these tabs, using a breadcrumbs-based navigability.
  - Used the same guidelines from the previous redesign for _Overview_ and _Agents_ tabs.
- New tab for _Agents_ - _Inventory_ ([#582](https://github.com/wazuh/wazuh-kibana-app/pull/582)):
  - Get information about the agent host, such as installed packages, motherboard, operating system, etc.
  - This tab will appear if the agent has the [`syscollector`](https://documentation.wazuh.com/current/user-manual/reference/ossec-conf/wodle-syscollector.html) wodle enabled.
- Brand-new extension - _CIS-CAT Alerts_ ([#601](https://github.com/wazuh/wazuh-kibana-app/pull/601)):
  - A new extension, disabled by default.
  - Visualize alerts related to the CIS-CAT benchmarks on the _Overview_ and _Agents_ tabs.
  - Get information about the last performed scan and its score.
- Several improvements for the _Dev tools_ tab ([#583](https://github.com/wazuh/wazuh-kibana-app/pull/583) & [#597](https://github.com/wazuh/wazuh-kibana-app/pull/597)):
  - Now you can insert queries using inline parameters, just like in a web browser.
  - You can combine inline parameters with JSON-like parameters.
  - If you use the same parameter on both methods with different values, the inline parameter has precedence over the other one.
  - The tab icon has been changed for a more appropriate one.
  - The `Execute query` button is now always placed on the first line of the query block.
- Refactoring for all app tables ([#582](https://github.com/wazuh/wazuh-kibana-app/pull/582)):
  - Replaced the old `wz-table` directive with a new one, along with a new data factory.
  - Now the tables are built with a pagination system.
  - Much easier method for building tables for the app.
  - Performance and stability improvements when fetching API data.
  - Now you can see the total amount of items and the elapsed time.

### Changed

- Moved some logic from the _Agents preview_ tab to the server, to avoid excessive client-side workload ([#586](https://github.com/wazuh/wazuh-kibana-app/pull/586)).
- Changed the UI to use the same loading ring across all the app tabs ([#593](https://github.com/wazuh/wazuh-kibana-app/pull/593) & [#599](https://github.com/wazuh/wazuh-kibana-app/pull/599)).
- Changed the _No results_ message across all the tabs with visualizations ([#599](https://github.com/wazuh/wazuh-kibana-app/pull/599)).

### Fixed

- Fixed a bug on the _Settings/Extensions_ tab where enabling/disabling some extensions could make other ones to be disabled ([#591](https://github.com/wazuh/wazuh-kibana-app/pull/591)).

## Wazuh v3.3.0/v3.3.1 - Kibana v6.2.4 - Revision 396

### Added

- Support for Wazuh v3.3.1.
- Brand-new Wazuh app redesign for the _Settings_ tab ([#570](https://github.com/wazuh/wazuh-kibana-app/pull/570)):
  - Refactored and optimized UI for these tabs, using a breadcrumbs-based navigability.
  - Used the same guidelines from the previous redesign for _Overview_ and _Agents_ tabs.
- Refactoring for _Overview_ and _Agents_ controllers ([#564](https://github.com/wazuh/wazuh-kibana-app/pull/564)):
  - Reduced duplicated code by splitting it into separate files.
  - Code optimization for a better performance and maintainability.
  - Added new services to provide similar functionality between different app tabs.
- Added `data.vulnerability.package.condition` to the list of known fields ([#566](https://github.com/wazuh/wazuh-kibana-app/pull/566)).

### Changed

- The `wazuh-logs` and `wazuh-monitoring` folders have been moved to the Kibana's `optimize` directory in order to avoid some error messages when using the `kibana-plugin list` command ([#563](https://github.com/wazuh/wazuh-kibana-app/pull/563)).

### Fixed

- Fixed a bug on the _Settings_ tab where updating an API entry with wrong credentials would corrupt the existing one ([#558](https://github.com/wazuh/wazuh-kibana-app/pull/558)).
- Fixed a bug on the _Settings_ tab where removing an API entry while its edit form is opened would hide the `Add API` button unless the user reloads the tab ([#558](https://github.com/wazuh/wazuh-kibana-app/pull/558)).
- Fixed some Audit visualizations on the _Overview_ and _Agents_ tabs that weren't using the same search query to show the results ([#572](https://github.com/wazuh/wazuh-kibana-app/pull/572)).
- Fixed undefined variable error on the `wz-menu` directive ([#575](https://github.com/wazuh/wazuh-kibana-app/pull/575)).

## Wazuh v3.3.0 - Kibana v6.2.4 - Revision 395

### Fixed

- Fixed a bug on the _Agent Configuration_ tab where the sync status was always `NOT SYNCHRONIZED` ([#569](https://github.com/wazuh/wazuh-kibana-app/pull/569)).

## Wazuh v3.3.0 - Kibana v6.2.4 - Revision 394

### Added

- Support for Wazuh v3.3.0.
- Updated some backend API calls to include the app version in the request header ([#560](https://github.com/wazuh/wazuh-kibana-app/pull/560)).

## Wazuh v3.2.4 - Kibana v6.2.4 - Revision 393

### Added

- Brand-new Wazuh app redesign for _Overview_ and _Agents_ tabs ([#543](https://github.com/wazuh/wazuh-kibana-app/pull/543)):
  - Updated UI for these tabs using breadcrumbs.
  - New _Welcome_ screen, presenting all the tabs to the user, with useful links to our documentation.
  - Overall design improved, adjusted font sizes and reduced HTML code.
  - This base will allow the app to increase its functionality in the future.
  - Removed the `md-nav-bar` component for a better user experience on small screens.
  - Improved app performance removing some CSS effects from some components, such as buttons.
- New filter for agent version on the _Agents Preview_ tab ([#537](https://github.com/wazuh/wazuh-kibana-app/pull/537)).
- New filter for cluster node on the _Agents Preview_ tab ([#538](https://github.com/wazuh/wazuh-kibana-app/pull/538)).

### Changed

- Now the report generation process will run in a parallel mode in the foreground ([#523](https://github.com/wazuh/wazuh-kibana-app/pull/523)).
- Replaced the usage of `$rootScope` with two new factories, along with more controller improvements ([#525](https://github.com/wazuh/wazuh-kibana-app/pull/525)).
- Now the _Extensions_ tab on _Settings_ won't edit the `.wazuh` index to modify the extensions configuration for all users ([#545](https://github.com/wazuh/wazuh-kibana-app/pull/545)).
  - This allows each new user to always start with the base extensions configuration, and modify it to its needs storing the settings on a browser cookie.
- Now the GDPR requirements description on its tab won't be loaded if the Wazuh API version is not v3.2.3 or higher ([#546](https://github.com/wazuh/wazuh-kibana-app/pull/546)).

### Fixed

- Fixed a bug where the app crashes when attempting to download huge amounts of data as CSV format ([#521](https://github.com/wazuh/wazuh-kibana-app/pull/521)).
- Fixed a bug on the Timelion visualizations from _Management/Monitoring_ which were not properly filtering and showing the cluster nodes information ([#530](https://github.com/wazuh/wazuh-kibana-app/pull/530)).
- Fixed several bugs on the loading process when switching between tabs with or without visualizations in the _Overview_ and _Agents_ tab ([#531](https://github.com/wazuh/wazuh-kibana-app/pull/531) & [#533](https://github.com/wazuh/wazuh-kibana-app/pull/533)).
- Fixed a bug on the `wazuh-monitoring` index feature when using multiple inserted APIs, along with several performance improvements ([#539](https://github.com/wazuh/wazuh-kibana-app/pull/539)).
- Fixed a bug where the OS filter on the _Agents Preview_ tab would exclude the rest of filters instead of combining them ([#552](https://github.com/wazuh/wazuh-kibana-app/pull/552)).
- Fixed a bug where the Extensions settings were restored every time the user opened the _Settings_ tab or pressed the _Set default manager_ button ([#555](https://github.com/wazuh/wazuh-kibana-app/pull/555) & [#556](https://github.com/wazuh/wazuh-kibana-app/pull/556)).

## Wazuh v3.2.3/v3.2.4 - Kibana v6.2.4 - Revision 392

### Added

- Support for Wazuh v3.2.4.
- New functionality - _Reporting_ ([#510](https://github.com/wazuh/wazuh-kibana-app/pull/510)):
  - Generate PDF logs on the _Overview_ and _Agents_ tabs, with the new button next to _Panels_ and _Discover_.
  - The report will contain the current visualizations from the tab where you generated it.
  - List all your generated reports, download or deleted them at the new _Management/Reporting_ tab.
  - **Warning:** If you leave the tab while generating a report, the process will be aborted.
- Added warning/error messages about the total RAM on the server side ([#502](https://github.com/wazuh/wazuh-kibana-app/pull/502)):
  - None of this messages will prevent the user from accessing the app, it's just a recommendation.
  - If your server has less than 2GB of RAM, you'll get an error message when opening the app.
  - If your server has between 2GB and 3GB of RAM, you'll get a warning message.
  - If your server has more than 3GB of RAM, you won't get any kind of message.
- Refactoring and added loading bar to _Manager Logs_ and _Groups_ tabs ([#505](https://github.com/wazuh/wazuh-kibana-app/pull/505)).
- Added more Syscheck options to _Management/Agents_ configuration tabs ([#509](https://github.com/wazuh/wazuh-kibana-app/pull/509)).

### Fixed

- Added more fields to the `known-fields.js` file to avoid warning messages on _Discover_ when using Filebeat for alerts forwarding ([#497](https://github.com/wazuh/wazuh-kibana-app/pull/497)).
- Fixed a bug where clicking on the _Check connection_ button on the _Settings_ tab threw an error message although the API connected successfully ([#504](https://github.com/wazuh/wazuh-kibana-app/pull/504)).
- Fixed a bug where the _Agents_ tab was not properly showing the total of agents due to the new Wazuh cluster implementation ([#517](https://github.com/wazuh/wazuh-kibana-app/pull/517)).

## Wazuh v3.2.3 - Kibana v6.2.4 - Revision 391

### Added

- Support for Wazuh v3.2.3.
- Brand-new extension - _GDPR Alerts_ ([#453](https://github.com/wazuh/wazuh-kibana-app/pull/453)):
  - A new extension, enabled by default.
  - Visualize alerts related to the GDPR compliance on the _Overview_ and _Agents_ tabs.
  - The _Ruleset_ tab has been updated to include GDPR filters on the _Rules_ subtab.
- Brand-new Management tab - _Monitoring_ ([#490](https://github.com/wazuh/wazuh-kibana-app/pull/490)):
  - Visualize your Wazuh cluster, both master and clients.
    - Get the current cluster configuration.
    - Nodes listing, sorting, searching, etc.
  - Get a more in-depth cluster status thanks to the newly added [_Timelion_](https://www.elastic.co/guide/en/kibana/current/timelion.html) visualizations.
  - The Detail view gives you a summary of the node's healthcheck.
- Brand-new tab - _Dev tools_ ([#449](https://github.com/wazuh/wazuh-kibana-app/pull/449)):
  - Find it on the top navbar, next to _Discover_.
  - Execute Wazuh API requests directly from the app.
  - This tab uses your currently selected API from _Settings_.
  - You can type different API requests on the input window, select one with the cursor, and click on the Play button to execute it.
  - You can also type comments on the input window.
- More improvements for the _Manager/Ruleset_ tab ([#446](https://github.com/wazuh/wazuh-kibana-app/pull/446)):
  - A new colour palette for regex, order and rule description arguments.
  - Added return to List view on Ruleset button while on Detail view.
  - Fixed line height on all table headers.
  - Removed unused, old code from Ruleset controllers.
- Added option on `config.yml` to enable/disable the `wazuh-monitoring` index ([#441](https://github.com/wazuh/wazuh-kibana-app/pull/441)):
  - Configure the frequency time to generate new indices.
  - The default frequency time has been increased to 1 hour.
  - When disabled, useful metrics will appear on _Overview/General_ replacing the _Agent status_ visualization.
- Added CSV exporting button to the app ([#431](https://github.com/wazuh/wazuh-kibana-app/pull/431)):
  - Implemented new logic to fetch data from the Wazuh API and download it in CSV format.
  - Currently available for the _Ruleset_, _Logs_ and _Groups_ sections on the _Manager_ tab and also the _Agents_ tab.
- More refactoring to the app backend ([#439](https://github.com/wazuh/wazuh-kibana-app/pull/439)):
  - Standardized error output from the server side.
  - Drastically reduced the error management logic on the client side.
  - Applied the _Facade_ pattern when importing/exporting modules.
  - Deleted unused/deprecated/useless methods both from server and client side.
  - Some optimizations to variable type usages.
- Refactoring to Kibana filters management ([#452](https://github.com/wazuh/wazuh-kibana-app/pull/452) & [#459](https://github.com/wazuh/wazuh-kibana-app/pull/459)):
  - Added new class to build queries from the base query.
  - The filter management is being done on controllers instead of the `discover` directive.
  - Now we are emitting specific events whenever we are fetching data or communicating to the `discover` directive.
  - The number of useless requests to fetch data has been reduced.
  - The synchronization actions are working as expected regardless the amount of data and/or the number of machine resources.
  - Fixed several bugs about filter usage and transition to different app tabs.
- Added confirmation message when the user deletes an API entry on _Settings/API_ ([#428](https://github.com/wazuh/wazuh-kibana-app/pull/428)).
- Added support for filters on the _Manager/Logs_ tab when realtime is enabled ([#433](https://github.com/wazuh/wazuh-kibana-app/pull/433)).
- Added more filter options to the Detail view on _Manager/Ruleset_ ([#434](https://github.com/wazuh/wazuh-kibana-app/pull/434)).

### Changed

- Changed OSCAP visualization to avoid clipping issues with large agent names ([#429](https://github.com/wazuh/wazuh-kibana-app/pull/429)).
- Now the related Rules or Decoders sections on _Manager/Ruleset_ will remain hidden if there isn't any data to show or while it's loading ([#434](https://github.com/wazuh/wazuh-kibana-app/pull/434)).
- Added a 200ms delay when fetching iterable data from the Wazuh API ([#445](https://github.com/wazuh/wazuh-kibana-app/pull/445) & [#450](https://github.com/wazuh/wazuh-kibana-app/pull/450)).
- Fixed several bugs related to Wazuh API timeout/cancelled requests ([#445](https://github.com/wazuh/wazuh-kibana-app/pull/445)).
- Added `ENOTFOUND`, `EHOSTUNREACH`, `EINVAL`, `EAI_AGAIN` options for API URL parameter checking ([#463](https://github.com/wazuh/wazuh-kibana-app/pull/463)).
- Now the _Settings/Extensions_ subtab won't appear unless there's at least one API inserted ([#465](https://github.com/wazuh/wazuh-kibana-app/pull/465)).
- Now the index pattern selector on _Settings/Pattern_ will also refresh the known fields when changing it ([#477](https://github.com/wazuh/wazuh-kibana-app/pull/477)).
- Changed the _Manager_ tab into _Management_ ([#490](https://github.com/wazuh/wazuh-kibana-app/pull/490)).

### Fixed

- Fixed a bug where toggling extensions after deleting an API entry could lead into an error message ([#465](https://github.com/wazuh/wazuh-kibana-app/pull/465)).
- Fixed some performance bugs on the `dataHandler` service ([#442](https://github.com/wazuh/wazuh-kibana-app/pull/442) & [#486](https://github.com/wazuh/wazuh-kibana-app/pull/442)).
- Fixed a bug when loading the _Agents preview_ tab on Safari web browser ([#447](https://github.com/wazuh/wazuh-kibana-app/pull/447)).
- Fixed a bug where a new extension (enabled by default) appears disabled when updating the app ([#456](https://github.com/wazuh/wazuh-kibana-app/pull/456)).
- Fixed a bug where pressing the Enter key on the _Discover's_ tab search bar wasn't working properly ([#488](https://github.com/wazuh/wazuh-kibana-app/pull/488)).

### Removed

- Removed the `rison` dependency from the `package.json` file ([#452](https://github.com/wazuh/wazuh-kibana-app/pull/452)).
- Removed unused Elasticsearch request to avoid problems when there's no API inserted ([#460](https://github.com/wazuh/wazuh-kibana-app/pull/460)).

## Wazuh v3.2.1/v3.2.2 - Kibana v6.2.4 - Revision 390

### Added

- Support for Wazuh v3.2.2.
- Refactoring on visualizations use and management ([#397](https://github.com/wazuh/wazuh-kibana-app/pull/397)):
  - Visualizations are no longer stored on an index, they're built and loaded on demand when needed to render the interface.
  - Refactoring on the whole app source code to use the _import/export_ paradigm.
  - Removed old functions and variables from the old visualization management logic.
  - Removed cron task to clean remaining visualizations since it's no longer needed.
  - Some Kibana functions and modules have been overridden in order to make this refactoring work.
    - This change is not intrusive in any case.
- New redesign for the _Manager/Ruleset_ tab ([#420](https://github.com/wazuh/wazuh-kibana-app/pull/420)):
  - Rules and decoders list now divided into two different sections: _List view_ and _Detail view_.
  - Removed old expandable tables to move the rule/decoder information into a new space.
  - Enable different filters on the detail view for a better search on the list view.
  - New table for related rules or decoders.
  - And finally, a bunch of minor design enhancements to the whole app.
- Added a copyright notice to the whole app source code ([#395](https://github.com/wazuh/wazuh-kibana-app/pull/395)).
- Updated `.gitignore` with the _Node_ template ([#395](https://github.com/wazuh/wazuh-kibana-app/pull/395)).
- Added new module to the `package.json` file, [`rison`](https://www.npmjs.com/package/rison) ([#404](https://github.com/wazuh/wazuh-kibana-app/pull/404)).
- Added the `errorHandler` service to the blank screen scenario ([#413](https://github.com/wazuh/wazuh-kibana-app/pull/413)):
  - Now the exact error message will be shown to the user, instead of raw JSON content.
- Added new option on the `config.yml` file to disable the new X-Pack RBAC capabilities to filter index-patterns ([#417](https://github.com/wazuh/wazuh-kibana-app/pull/417)).

### Changed

- Small minor enhancements to the user interface ([#396](https://github.com/wazuh/wazuh-kibana-app/pull/396)):
  - Reduced Wazuh app logo size.
  - Changed buttons text to not use all-capitalized letters.
  - Minor typos found in the HTML/CSS code have been fixed.
- Now the app log stores the package revision ([#417](https://github.com/wazuh/wazuh-kibana-app/pull/417)).

### Fixed

- Fixed bug where the _Agents_ tab didn't preserve the filters after reloading the page ([#404](https://github.com/wazuh/wazuh-kibana-app/pull/404)).
- Fixed a bug when using X-Pack that sometimes threw an error of false _"Not enough privileges"_ scenario ([#415](https://github.com/wazuh/wazuh-kibana-app/pull/415)).
- Fixed a bug where the Kibana Discover auto-refresh functionality was still working when viewing the _Agent configuration_ tab ([#419](https://github.com/wazuh/wazuh-kibana-app/pull/419)).

## Wazuh v3.2.1 - Kibana v6.2.4 - Revision 389

### Changed

- Changed severity and verbosity to some log messages ([#412](https://github.com/wazuh/wazuh-kibana-app/pull/412)).

### Fixed

- Fixed a bug when using the X-Pack plugin without security capabilities enabled ([#403](https://github.com/wazuh/wazuh-kibana-app/pull/403)).
- Fixed a bug when the app was trying to create `wazuh-monitoring` indices without checking the existence of the proper template ([#412](https://github.com/wazuh/wazuh-kibana-app/pull/412)).

## Wazuh v3.2.1 - Kibana v6.2.4 - Revision 388

### Added

- Support for Elastic Stack v6.2.4.
- App server fully refactored ([#360](https://github.com/wazuh/wazuh-kibana-app/pull/360)):
  - Added new classes, reduced the amount of code, removed unused functions, and several optimizations.
  - Now the app follows a more ES6 code style on multiple modules.
  - _Overview/Agents_ visualizations have been ordered into separated files and folders.
  - Now the app can use the default index defined on the `/ect/kibana/kibana.yml` file.
  - Better error handling for the visualizations directive.
  - Added a cron job to delete remaining visualizations on the `.kibana` index if so.
  - Also, we've added some changes when using the X-Pack plugin:
    - Better management of users and roles in order to use the app capabilities.
    - Prevents app loading if the currently logged user has no access to any index pattern.
- Added the `errorHandler` service to the `dataHandler` factory ([#340](https://github.com/wazuh/wazuh-kibana-app/pull/340)).
- Added Syscollector section to _Manager/Agents Configuration_ tabs ([#359](https://github.com/wazuh/wazuh-kibana-app/pull/359)).
- Added `cluster.name` field to the `wazuh-monitoring` index ([#377](https://github.com/wazuh/wazuh-kibana-app/pull/377)).

### Changed

- Increased the query size when fetching the index pattern list ([#339](https://github.com/wazuh/wazuh-kibana-app/pull/339)).
- Changed active colour for all app tables ([#347](https://github.com/wazuh/wazuh-kibana-app/pull/347)).
- Changed validation regex to accept URLs with non-numeric format ([#353](https://github.com/wazuh/wazuh-kibana-app/pull/353)).
- Changed visualization removal cron task to avoid excessive log messages when there weren't removed visualizations ([#361](https://github.com/wazuh/wazuh-kibana-app/pull/361)).
- Changed filters comparison for a safer access ([#383](https://github.com/wazuh/wazuh-kibana-app/pull/383)).
- Removed some `server.log` messages to avoid performance errors ([#384](https://github.com/wazuh/wazuh-kibana-app/pull/384)).
- Changed the way of handling the index patterns list ([#360](https://github.com/wazuh/wazuh-kibana-app/pull/360)).
- Rewritten some false error-level logs to just information-level ones ([#360](https://github.com/wazuh/wazuh-kibana-app/pull/360)).
- Changed some files from JSON to CommonJS for performance improvements ([#360](https://github.com/wazuh/wazuh-kibana-app/pull/360)).
- Replaced some code on the `kibana-discover` directive with a much cleaner statement to avoid issues on the _Agents_ tab ([#394](https://github.com/wazuh/wazuh-kibana-app/pull/394)).

### Fixed

- Fixed a bug where several `agent.id` filters were created at the same time when navigating between _Agents_ and _Groups_ with different selected agents ([#342](https://github.com/wazuh/wazuh-kibana-app/pull/342)).
- Fixed logic on the index-pattern selector which wasn't showing the currently selected pattern the very first time a user opened the app ([#345](https://github.com/wazuh/wazuh-kibana-app/pull/345)).
- Fixed a bug on the `errorHandler` service who was preventing a proper output of some Elastic-related backend error messages ([#346](https://github.com/wazuh/wazuh-kibana-app/pull/346)).
- Fixed panels flickering in the _Settings_ tab ([#348](https://github.com/wazuh/wazuh-kibana-app/pull/348)).
- Fixed a bug in the shards and replicas settings when the user sets the value to zero (0) ([#358](https://github.com/wazuh/wazuh-kibana-app/pull/358)).
- Fixed several bugs related to the upgrade process from Wazuh 2.x to the new refactored server ([#363](https://github.com/wazuh/wazuh-kibana-app/pull/363)).
- Fixed a bug in _Discover/Agents VirusTotal_ tabs to avoid conflicts with the `agent.name` field ([#379](https://github.com/wazuh/wazuh-kibana-app/pull/379)).
- Fixed a bug on the implicit filter in _Discover/Agents PCI_ tabs ([#393](https://github.com/wazuh/wazuh-kibana-app/pull/393)).

### Removed

- Removed clear API password on `checkPattern` response ([#339](https://github.com/wazuh/wazuh-kibana-app/pull/339)).
- Removed old dashboard visualizations to reduce loading times ([#360](https://github.com/wazuh/wazuh-kibana-app/pull/360)).
- Removed some unused dependencies due to the server refactoring ([#360](https://github.com/wazuh/wazuh-kibana-app/pull/360)).
- Removed completely `metricService` from the app ([#389](https://github.com/wazuh/wazuh-kibana-app/pull/389)).

## Wazuh v3.2.1 - Kibana v6.2.2/v6.2.3 - Revision 387

### Added

- New logging system ([#307](https://github.com/wazuh/wazuh-kibana-app/pull/307)):
  - New module implemented to write app logs.
  - Now a trace is stored every time the app is re/started.
  - Currently, the `initialize.js` and `monitoring.js` files work with this system.
  - Note: the logs will live under `/var/log/wazuh/wazuhapp.log` on Linux systems, on Windows systems they will live under `kibana/plugins/`. It rotates the log whenever it reaches 100MB.
- Better cookies handling ([#308](https://github.com/wazuh/wazuh-kibana-app/pull/308)):
  - New field on the `.wazuh-version` index to store the last time the Kibana server was restarted.
  - This is used to check if the cookies have consistency with the current server status.
  - Now the app is clever and takes decisions depending on new consistency checks.
- New design for the _Agents/Configuration_ tab ([#310](https://github.com/wazuh/wazuh-kibana-app/pull/310)):
  - The style is the same as the _Manager/Configuration_ tab.
  - Added two more sections: CIS-CAT and Commands ([#315](https://github.com/wazuh/wazuh-kibana-app/pull/315)).
  - Added a new card that will appear when there's no group configuration at all ([#323](https://github.com/wazuh/wazuh-kibana-app/pull/323)).
- Added _"group"_ column on the agents list in _Agents_ ([#312](https://github.com/wazuh/wazuh-kibana-app/pull/312)):
  - If you click on the group, it will redirect the user to the specified group in _Manager/Groups_.
- New option for the `config.yml` file, `ip.selector` ([#313](https://github.com/wazuh/wazuh-kibana-app/pull/313)):
  - Define if the app will show or not the index pattern selector on the top navbar.
  - This setting is set to `true` by default.
- More CSS cleanup and reordering ([#315](https://github.com/wazuh/wazuh-kibana-app/pull/315)):
  - New `typography.less` file.
  - New `layout.less` file.
  - Removed `cleaned.less` file.
  - Reordering and cleaning of existing CSS files, including removal of unused classes, renaming, and more.
  - The _Settings_ tab has been refactored to correct some visual errors with some card components.
  - Small refactoring to some components from _Manager/Ruleset_ ([#323](https://github.com/wazuh/wazuh-kibana-app/pull/323)).
- New design for the top navbar ([#326](https://github.com/wazuh/wazuh-kibana-app/pull/326)):
  - Cleaned and refactored code
  - Revamped design, smaller and with minor details to follow the rest of Wazuh app guidelines.
- New design for the wz-chip component to follow the new Wazuh app guidelines ([#323](https://github.com/wazuh/wazuh-kibana-app/pull/323)).
- Added more descriptive error messages when the user inserts bad credentials on the _Add new API_ form in the _Settings_ tab ([#331](https://github.com/wazuh/wazuh-kibana-app/pull/331)).
- Added a new CSS class to truncate overflowing text on tables and metric ribbons ([#332](https://github.com/wazuh/wazuh-kibana-app/pull/332)).
- Support for Elastic Stack v6.2.2/v6.2.3.

### Changed

- Improved the initialization system ([#317](https://github.com/wazuh/wazuh-kibana-app/pull/317)):
  - Now the app will re-create the index-pattern if the user deletes the currently used by the Wazuh app.
  - The fieldset is now automatically refreshed if the app detects mismatches.
  - Now every index-pattern is dynamically formatted (for example, to enable the URLs in the _Vulnerabilities_ tab).
  - Some code refactoring for a better handling of possible use cases.
  - And the best thing, it's no longer needed to insert the sample alert!
- Improvements and changes to index-patterns ([#320](https://github.com/wazuh/wazuh-kibana-app/pull/320) & [#333](https://github.com/wazuh/wazuh-kibana-app/pull/333)):
  - Added a new route, `/get-list`, to fetch the index pattern list.
  - Removed and changed several functions for a proper management of index-patterns.
  - Improved the compatibility with user-created index-patterns, known to have unpredictable IDs.
  - Now the app properly redirects to `/blank-screen` if the length of the index patterns list is 0.
  - Ignored custom index patterns with auto-generated ID on the initialization process.
    - Now it uses the value set on the `config.yml` file.
  - If the index pattern is no longer available, the cookie will be overwritten.
- Improvements to the monitoring module ([#322](https://github.com/wazuh/wazuh-kibana-app/pull/322)):
  - Minor refactoring to the whole module.
  - Now the `wazuh-monitoring` index pattern is regenerated if it's missing.
  - And the best thing, it's no longer needed to insert the monitoring template!
- Now the app health check system only checks if the API and app have the same `major.minor` version ([#311](https://github.com/wazuh/wazuh-kibana-app/pull/311)):
  - Previously, the API and app had to be on the same `major.minor.patch` version.
- Adjusted space between title and value in some cards showing Manager or Agent configurations ([#315](https://github.com/wazuh/wazuh-kibana-app/pull/315)).
- Changed red and green colours to more saturated ones, following Kibana style ([#315](https://github.com/wazuh/wazuh-kibana-app/pull/315)).

### Fixed

- Fixed bug in Firefox browser who was not properly showing the tables with the scroll pagination functionality ([#314](https://github.com/wazuh/wazuh-kibana-app/pull/314)).
- Fixed bug where visualizations weren't being destroyed due to ongoing renderization processes ([#316](https://github.com/wazuh/wazuh-kibana-app/pull/316)).
- Fixed several UI bugs for a better consistency and usability ([#318](https://github.com/wazuh/wazuh-kibana-app/pull/318)).
- Fixed an error where the initial index-pattern was not loaded properly the very first time you enter the app ([#328](https://github.com/wazuh/wazuh-kibana-app/pull/328)).
- Fixed an error message that appeared whenever the app was not able to found the `wazuh-monitoring` index pattern ([#328](https://github.com/wazuh/wazuh-kibana-app/pull/328)).

## Wazuh v3.2.1 - Kibana v6.2.2 - Revision 386

### Added

- New design for the _Manager/Groups_ tab ([#295](https://github.com/wazuh/wazuh-kibana-app/pull/295)).
- New design for the _Manager/Configuration_ tab ([#297](https://github.com/wazuh/wazuh-kibana-app/pull/297)).
- New design of agents statistics for the _Agents_ tab ([#299](https://github.com/wazuh/wazuh-kibana-app/pull/299)).
- Added information ribbon into _Overview/Agent SCAP_ tabs ([#303](https://github.com/wazuh/wazuh-kibana-app/pull/303)).
- Added information ribbon into _Overview/Agent VirusTotal_ tabs ([#306](https://github.com/wazuh/wazuh-kibana-app/pull/306)).
- Added information ribbon into _Overview AWS_ tab ([#306](https://github.com/wazuh/wazuh-kibana-app/pull/306)).

### Changed

- Refactoring of HTML and CSS code throughout the whole Wazuh app ([#294](https://github.com/wazuh/wazuh-kibana-app/pull/294), [#302](https://github.com/wazuh/wazuh-kibana-app/pull/302) & [#305](https://github.com/wazuh/wazuh-kibana-app/pull/305)):
  - A big milestone for the project was finally achieved with this refactoring.
  - We've removed the Bootstrap dependency from the `package.json` file.
  - We've removed and merged many duplicated rules.
  - We've removed HTML and `angular-md` overriding rules. Now we have more own-made classes to avoid undesired results on the UI.
  - Also, this update brings tons of minor bugfixes related to weird HTML code.
- Wazuh app visualizations reviewed ([#301](https://github.com/wazuh/wazuh-kibana-app/pull/301)):
  - The number of used buckets has been limited since most of the table visualizations were surpassing acceptable limits.
  - Some visualizations have been checked to see if they make complete sense on what they mean to show to the user.
- Modified some app components for better follow-up of Kibana guidelines ([#290](https://github.com/wazuh/wazuh-kibana-app/pull/290) & [#297](https://github.com/wazuh/wazuh-kibana-app/pull/297)).
  - Also, some elements were modified on the _Discover_ tab in order to correct some mismatches.

### Fixed

- Adjusted information ribbon in _Agents/General_ for large OS names ([#290](https://github.com/wazuh/wazuh-kibana-app/pull/290) & [#294](https://github.com/wazuh/wazuh-kibana-app/pull/294)).
- Fixed unsafe array access on the visualization directive when going directly into _Manager/Ruleset/Decoders_ ([#293](https://github.com/wazuh/wazuh-kibana-app/pull/293)).
- Fixed a bug where navigating between agents in the _Agents_ tab was generating duplicated `agent.id` implicit filters ([#296](https://github.com/wazuh/wazuh-kibana-app/pull/296)).
- Fixed a bug where navigating between different tabs from _Overview_ or _Agents_ while being on the _Discover_ sub-tab was causing data loss in metric watchers ([#298](https://github.com/wazuh/wazuh-kibana-app/pull/298)).
- Fixed incorrect visualization of the rule level on _Manager/Ruleset/Rules_ when the rule level is zero (0) ([#298](https://github.com/wazuh/wazuh-kibana-app/pull/298)).

### Removed

- Removed almost every `md-tooltip` component from the whole app ([#305](https://github.com/wazuh/wazuh-kibana-app/pull/305)).
- Removed unused images from the `img` folder ([#305](https://github.com/wazuh/wazuh-kibana-app/pull/305)).

## Wazuh v3.2.1 - Kibana v6.2.2 - Revision 385

### Added

- Support for Wazuh v3.2.1.
- Brand-new first redesign for the app user interface ([#278](https://github.com/wazuh/wazuh-kibana-app/pull/278)):
  - This is the very first iteration of a _work-in-progress_ UX redesign for the Wazuh app.
  - The overall interface has been refreshed, removing some unnecessary colours and shadow effects.
  - The metric visualizations have been replaced by an information ribbon under the filter search bar, reducing the amount of space they occupied.
    - A new service was implemented for a proper handling of the metric visualizations watchers ([#280](https://github.com/wazuh/wazuh-kibana-app/pull/280)).
  - The rest of the app visualizations now have a new, more detailed card design.
- New shards and replicas settings to the `config.yml` file ([#277](https://github.com/wazuh/wazuh-kibana-app/pull/277)):
  - Now you can apply custom values to the shards and replicas for the `.wazuh` and `.wazuh-version` indices.
  - This feature only works before the installation process. If you modify these settings after installing the app, they won't be applied at all.

### Changed

- Now clicking again on the _Groups_ tab on _Manager_ will properly reload the tab and redirect to the beginning ([#274](https://github.com/wazuh/wazuh-kibana-app/pull/274)).
- Now the visualizations only use the `vis-id` attribute for loading them ([#275](https://github.com/wazuh/wazuh-kibana-app/pull/275)).
- The colours from the toast messages have been replaced to follow the Elastic 6 guidelines ([#286](https://github.com/wazuh/wazuh-kibana-app/pull/286)).

### Fixed

- Fixed wrong data flow on _Agents/General_ when coming from and going to the _Groups_ tab ([#273](https://github.com/wazuh/wazuh-kibana-app/pull/273)).
- Fixed sorting on tables, now they use the sorting functionality provided by the Wazuh API ([#274](https://github.com/wazuh/wazuh-kibana-app/pull/274)).
- Fixed column width issues on some tables ([#274](https://github.com/wazuh/wazuh-kibana-app/pull/274)).
- Fixed bug in the _Agent configuration_ JSON viewer who didn't properly show the full group configuration ([#276](https://github.com/wazuh/wazuh-kibana-app/pull/276)).
- Fixed excessive loading time from some Audit visualizations ([#278](https://github.com/wazuh/wazuh-kibana-app/pull/278)).
- Fixed Play/Pause button in timepicker's auto-refresh ([#281](https://github.com/wazuh/wazuh-kibana-app/pull/281)).
- Fixed unusual scenario on visualization directive where sometimes there was duplicated implicit filters when doing a search ([#283](https://github.com/wazuh/wazuh-kibana-app/pull/283)).
- Fixed some _Overview Audit_ visualizations who were not working properly ([#285](https://github.com/wazuh/wazuh-kibana-app/pull/285)).

### Removed

- Deleted the `id` attribute from all the app visualizations ([#275](https://github.com/wazuh/wazuh-kibana-app/pull/275)).

## Wazuh v3.2.0 - Kibana v6.2.2 - Revision 384

### Added

- New directives for the Wazuh app: `wz-table`, `wz-table-header` and `wz-search-bar` ([#263](https://github.com/wazuh/wazuh-kibana-app/pull/263)):
  - Maintainable and reusable components for a better-structured app.
  - Several files have been changed, renamed and moved to new folders, following _best practices_.
  - The progress bar is now within its proper directive ([#266](https://github.com/wazuh/wazuh-kibana-app/pull/266)).
  - Minor typos and refactoring changes to the new directives.
- Support for Elastic Stack v6.2.2.

### Changed

- App buttons have been refactored. Unified CSS and HTML for buttons, providing the same structure for them ([#269](https://github.com/wazuh/wazuh-kibana-app/pull/269)).
- The API list on Settings now shows the latest inserted API at the beginning of the list ([#261](https://github.com/wazuh/wazuh-kibana-app/pull/261)).
- The check for the currently applied pattern has been improved, providing clever handling of Elasticsearch errors ([#271](https://github.com/wazuh/wazuh-kibana-app/pull/271)).
- Now on _Settings_, when the Add or Edit API form is active, if you press the other button, it will make the previous one disappear, getting a clearer interface ([#9df1e31](https://github.com/wazuh/wazuh-kibana-app/commit/9df1e317903edf01c81eba068da6d20a8a1ea7c2)).

### Fixed

- Fixed visualizations directive to properly load the _Manager/Ruleset_ visualizations ([#262](https://github.com/wazuh/wazuh-kibana-app/pull/262)).
- Fixed a bug where the classic extensions were not affected by the settings of the `config.yml` file ([#266](https://github.com/wazuh/wazuh-kibana-app/pull/266)).
- Fixed minor CSS bugs from the conversion to directives to some components ([#266](https://github.com/wazuh/wazuh-kibana-app/pull/266)).
- Fixed bug in the tables directive when accessing a member it doesn't exist ([#266](https://github.com/wazuh/wazuh-kibana-app/pull/266)).
- Fixed browser console log error when clicking the Wazuh logo on the app ([#6647fbc](https://github.com/wazuh/wazuh-kibana-app/commit/6647fbc051c2bf69df7df6e247b2b2f46963f194)).

### Removed

- Removed the `kbn-dis` directive from _Manager/Ruleset_ ([#262](https://github.com/wazuh/wazuh-kibana-app/pull/262)).
- Removed the `filters.js` and `kibana_fields_file.json` files ([#263](https://github.com/wazuh/wazuh-kibana-app/pull/263)).
- Removed the `implicitFilters` service ([#270](https://github.com/wazuh/wazuh-kibana-app/pull/270)).
- Removed visualizations loading status trace from controllers and visualization directive ([#270](https://github.com/wazuh/wazuh-kibana-app/pull/270)).

## Wazuh v3.2.0 - Kibana v6.2.1 - Revision 383

### Added

- Support for Wazuh 3.2.0.
- Compatibility with Kibana 6.1.0 to Kibana 6.2.1.
- New tab for vulnerability detector alerts.

### Changed

- The app now shows the index pattern selector only if the list length is greater than 1.
  - If it's exactly 1 shows the index pattern without a selector.
- Now the index pattern selector only shows the compatible ones.
  - It's no longer possible to select the `wazuh-monitoring` index pattern.
- Updated Bootstrap to 3.3.7.
- Improved filter propagation between Discover and the visualizations.
- Replaced the login route name from /login to /wlogin to avoid conflict with X-Pack own login route.

### Fixed

- Several CSS bugfixes for better compatibility with Kibana 6.2.1.
- Some variables changed for adapting new Wazuh API requests.
- Better error handling for some Elastic-related messages.
- Fixed browser console error from top-menu directive.
- Removed undesired md-divider from Manager/Logs.
- Adjusted the width of a column in Manager/Logs to avoid overflow issues with the text.
- Fixed a wrong situation with the visualizations when we refresh the Manager/Rules tab.

### Removed

- Removed the `travis.yml` file.

## Wazuh v3.1.0 - Kibana v6.1.3 - Revision 380

### Added

- Support for Wazuh 3.1.0.
- Compatibility with Kibana 6.1.3.
- New error handler for better app errors reporting.
- A new extension for Amazon Web Services alerts.
- A new extension for VirusTotal alerts.
- New agent configuration tab:
  - Visualize the current group configuration for the currently selected agent on the app.
  - Navigate through the different tabs to see which configuration is being used.
  - Check the synchronization status for the configuration.
  - View the current group of the agent and click on it to go to the Groups tab.
- New initial health check for checking some app components.
- New YAML config file:
  - Define the initial index pattern.
  - Define specific checks for the healthcheck.
  - Define the default extensions when adding new APIs.
- New index pattern selector dropdown on the top navbar.
  - The app will reload applying the new index pattern.
- Added new icons for some sections of the app.

### Changed

- New visualizations loader, with much better performance.
- Improved reindex process for the .wazuh index when upgrading from a 2.x-5.x version.
- Adding 365 days expiring time to the cookies.
- Change default behaviour for the config file. Now everything is commented with default values.
  - You need to edit the file, remove the comment mark and apply the desired value.
- Completely redesigned the manager configuration tab.
- Completely redesigned the groups tab.
- App tables have now unified CSS classes.

### Fixed

- Play real-time button has been fixed.
- Preventing duplicate APIs from feeding the wazuh-monitoring index.
- Fixing the check manager connection button.
- Fixing the extensions settings so they are preserved over time.
- Much more error handling messages in all the tabs.
- Fixed OS filters in agents list.
- Fixed autocomplete lists in the agents, rules and decoders list so they properly scroll.
- Many styles bugfixes for the different browsers.
- Reviewed and fixed some visualizations not showing accurate information.

### Removed

- Removed index pattern configuration from the `package.json` file.
- Removed unnecessary dependencies from the `package.json` file.

## Wazuh v3.0.0 - Kibana v6.1.0 - Revision 371

### Added

- You can configure the initial index-pattern used by the plugin in the initialPattern variable of the app's package.json.
- Auto `.wazuh` reindex from Wazuh 2.x - Kibana 5.x to Wazuh 3.x - Kibana 6.x.
  - The API credentials will be automatically migrated to the new installation.
- Dynamically changed the index-pattern used by going to the Settings -> Pattern tab.
  - Wazuh alerts compatibility auto detection.
- New loader for visualizations.
- Better performance: now the tabs use the same Discover tab, only changing the current filters.
- New Groups tab.
  - Now you can check your group configuration (search its agents and configuration files).
- The Logs tab has been improved.
  - You can sort by field and the view has been improved.
- Achieved a clearer interface with implicit filters per tab showed as unremovable chips.

### Changed

- Dynamically creating .kibana index if necessary.
- Better integration with Kibana Discover.
- Visualizations loaded at initialization time.
- New sync system to wait for Elasticsearch JS.
- Decoupling selected API and pattern from backend and moved to the client side.

## Wazuh v2.1.0 - Kibana v5.6.1 - Revision 345

### Added

- Loading icon while Wazuh loads the visualizations.
- Add/Delete/Restart agents.
- OS agent filter

### Changed

- Using genericReq when possible.

## Wazuh v2.0.1 - Kibana v5.5.1 - Revision 339

### Changed

- New index in Elasticsearch to save Wazuh set up configuration
- Short URL's is now supported
- A native base path from kibana.yml is now supported

### Fixed

- Search bar across panels now support parenthesis grouping
- Several CSS fixes for IE browser<|MERGE_RESOLUTION|>--- conflicted
+++ resolved
@@ -32,11 +32,8 @@
 - Added cluster's IP and protocol as suggestions in the agent deployment wizard. [#4776](https://github.com/wazuh/wazuh-kibana-app/pull/4776)
 - Show OS name and OS version in the agent installation wizard. [#4851](https://github.com/wazuh/wazuh-kibana-app/pull/4851)
 - Changed the endpoint that updates the plugin configuration to support multiple settings. [#4501](https://github.com/wazuh/wazuh-kibana-app/pull/4501)
-<<<<<<< HEAD
 - Updated the `winston` dependency to `3.5.1` [#4985](https://github.com/wazuh/wazuh-kibana-app/pull/4985)
-=======
 - The button to export the app logs is now disabled when there are no results, instead of showing an error toast [#4992](https://github.com/wazuh/wazuh-kibana-app/pull/4992)
->>>>>>> 5b84c4f5
 
 ### Fixed
 
