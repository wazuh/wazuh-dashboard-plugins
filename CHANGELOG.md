# Change Log

All notable changes to the Wazuh app project will be documented in this file.

## Wazuh v4.8.0 - OpenSearch Dashboards 2.10.0 - Revision 00

### Added

- Support for Wazuh 4.8.0
- Added remember server address check [#5791](https://github.com/wazuh/wazuh-dashboard-plugins/pull/5791)

<<<<<<< HEAD
### Changed

- Changed dashboards. [#6035](https://github.com/wazuh/wazuh-dashboard-plugins/pull/6035)

## Wazuh v4.7.0 - OpenSearch Dashboards 2.9.0 - Revision 00
=======
## Wazuh v4.7.1 - OpenSearch Dashboards 2.8.0 - Revision 00

### Added

- Support for Wazuh 4.7.1

## Wazuh v4.7.0 - OpenSearch Dashboards 2.8.0 - Revision 01
>>>>>>> bb494491

### Added

- Support for Wazuh 4.7.0
- Added `status detail` column in the agents table. [#5680](https://github.com/wazuh/wazuh-dashboard-plugins/pull/5680)
- Added agent register wizard handle properly special characters in password [5738](https://github.com/wazuh/wazuh-dashboard-plugins/pull/5738)

### Changed

- Changed Network ports table columns for Linux agents. [#5636](https://github.com/wazuh/wazuh-dashboard-plugins/pull/5636)
- Updated development dependencies (`@typescript-eslint/eslint-plugin, @typescript-eslint/parser, eslint, swagger-client`)[#5748](https://github.com/wazuh/wazuh-dashboard-plugins/pull/5748)
- Changed timelion type displays in the management > statistics section to line type displays. [5707](https://github.com/wazuh/wazuh-dashboard-plugins/pull/5707)

### Fixed

- Fixed problem with new or missing columns in agent table. [#5591](https://github.com/wazuh/wazuh-dashboard-plugins/pull/5591)
- Fixed the color of the agent name in the groups section in dark mode. [#5676](https://github.com/wazuh/wazuh-dashboard-plugins/pull/5676) [#6018](https://github.com/wazuh/wazuh-dashboard-plugins/pull/6018)
- Fixed the propagation event so that the flyout data, in the decoders, does not change when the button is pressed. [#5597](https://github.com/wazuh/wazuh-dashboard-plugins/pull/5597)
- Fixed the tooltips of the tables in the security section, and unnecessary requests are removed. [#5631](https://github.com/wazuh/wazuh-dashboard-plugins/pull/5631)

### Removed

- Removed views in JSON and XML formats from management settings. [#5747](https://github.com/wazuh/wazuh-dashboard-plugins/pull/5747)

## Wazuh v4.6.0 - OpenSearch Dashboards 2.8.0 - Revision 03

### Added

- Added rel="noopener noreferrer" in documentation links. [#5197](https://github.com/wazuh/wazuh-dashboard-plugins/pull/5197) [#5274](https://github.com/wazuh/wazuh-dashboard-plugins/pull/5274) [#5298](https://github.com/wazuh/wazuh-dashboard-plugins/pull/5298) [#5409](https://github.com/wazuh/wazuh-dashboard-plugins/pull/5409)
- Added `ignore` and `restrict` options to Syslog configuration. [#5203](https://github.com/wazuh/wazuh-dashboard-plugins/pull/5203)
- Added the `extensions.github` and `extensions.office` settings to the default configuration file [#5376](https://github.com/wazuh/wazuh-dashboard-plugins/pull/5376)
- Added new global error treatment (client-side) [#4163](https://github.com/wazuh/wazuh-dashboard-plugins/pull/4163)
- Added new CLI to generate API data from specification file [#5519](https://github.com/wazuh/wazuh-dashboard-plugins/pull/5519)
- Added specific RBAC permissions to Security section [#5551](https://github.com/wazuh/wazuh-dashboard-plugins/pull/5551)
- Added Refresh and Export formatted button to panels in Agents > Inventory data [#5443](https://github.com/wazuh/wazuh-dashboard-plugins/pull/5443)
- Added Refresh and Export formatted buttons to Management > Cluster > Nodes [#5491](https://github.com/wazuh/wazuh-dashboard-plugins/pull/5491)

### Changed

- Changed of regular expression in RBAC. [#5201](https://github.com/wazuh/wazuh-dashboard-plugins/pull/5201)
- Migrate the timeFilter, metaFields, maxBuckets health checks inside the pattern check. [#5384](https://github.com/wazuh/wazuh-dashboard-plugins/pull/5384)
- Changed the query to search for an agent in `management/configuration`. [#5485](https://github.com/wazuh/wazuh-dashboard-plugins/pull/5485)
- Changed the search bar in management/log to the one used in the rest of the app. [#5476](https://github.com/wazuh/wazuh-dashboard-plugins/pull/5476)
- Changed the design of the wizard to add agents. [#5457](https://github.com/wazuh/wazuh-dashboard-plugins/pull/5457)
- Changed the search bar in Management (Rules, Decoders, CDB List, Groups, Cluster > Nodes) and Modules (Vulnerabilities > Inventory, Security Configuration Assessment > Inventory > {Policy ID} > Checks, MITRE ATT&CK > Intelligence > {Resource}, Integrity monitoring > Inventory > Files, Integrity monitoring > Inventory > Registry), Agent Inventory data, Explore agent modal, Agents [#5363](https://github.com/wazuh/wazuh-dashboard-plugins/pull/5363) [#5442](https://github.com/wazuh/wazuh-dashboard-plugins/pull/5442) [#5443](https://github.com/wazuh/wazuh-dashboard-plugins/pull/5443) [#5444](https://github.com/wazuh/wazuh-dashboard-plugins/pull/5444) [#5445](https://github.com/wazuh/wazuh-dashboard-plugins/pull/5445) [#5447](https://github.com/wazuh/wazuh-dashboard-plugins/pull/5447) [#5452](https://github.com/wazuh/wazuh-dashboard-plugins/pull/5452) [#5491](https://github.com/wazuh/wazuh-dashboard-plugins/pull/5491) [#5785](https://github.com/wazuh/wazuh-dashboard-plugins/pull/5785) [#5813](https://github.com/wazuh/wazuh-dashboard-plugins/pull/5813)

### Fixed

- Fixed trailing hyphen character for OS value in the list of agents [#4828](https://github.com/wazuh/wazuh-dashboard-plugins/pull/4828)
- Fixed several typos in the code, by @jctello [#4911](https://github.com/wazuh/wazuh-dashboard-plugins/pull/4911)
- Fixed the display of more than one protocol in the Global configuration section [#4917](https://github.com/wazuh/wazuh-dashboard-plugins/pull/4917)
- Handling endpoint response was done when there is no data to show [#4918](https://github.com/wazuh/wazuh-dashboard-plugins/pull/4918)
- Fixed references to Elasticsearch in Wazuh-stack plugin [4894](https://github.com/wazuh/wazuh-dashboard-plugins/pull/4894)
- Fixed the 2 errors that appeared in console in Settings>Configuration section. [#5135](https://github.com/wazuh/wazuh-dashboard-plugins/pull/5135)
- Fixed the GitHub and Office 365 module visibility configuration for each API host was not kept when changing/upgrading the plugin [#5376](https://github.com/wazuh/wazuh-dashboard-plugins/pull/5376)
- Fixed the GitHub and Office 365 modules appear in the main menu when they were not configured [#5376](https://github.com/wazuh/wazuh-dashboard-plugins/pull/5376)
- Fixed TypeError in FIM Inventory using new error handler [#5364](https://github.com/wazuh/wazuh-dashboard-plugins/pull/5364)
- Fixed error when using invalid group configuration [#5423](https://github.com/wazuh/wazuh-dashboard-plugins/pull/5423)
- Fixed repeated requests in inventory data and configurations of an agent. [#5460](https://github.com/wazuh/wazuh-dashboard-plugins/pull/5460)
- Fixed repeated requests in the group table when adding a group or refreshing the table [#5465](https://github.com/wazuh/wazuh-dashboard-plugins/pull/5465)
- Fixed an error in the request body suggestions of API Console [#5521](https://github.com/wazuh/wazuh-dashboard-plugins/pull/5521)
- Fixed some errors related to relative dirname of rule and decoder files [#5734](https://github.com/wazuh/wazuh-dashboard-plugins/pull/5734)
- Fixed package URLs in aarch64 commands [#5879](https://github.com/wazuh/wazuh-dashboard-plugins/pull/5879)
- Fixed install macOS agent commands [5888](https://github.com/wazuh/wazuh-dashboard-plugins/pull/5888)

### Removed

- Removed deprecated request and code in agent's view [#5451](https://github.com/wazuh/wazuh-dashboard-plugins/pull/5451)
- Removed unnecessary dashboard queries caused by the deploy agent view. [#5453](https://github.com/wazuh/wazuh-dashboard-plugins/pull/5453)
- Removed repeated and unnecessary requests in security section. [#5500](https://github.com/wazuh/wazuh-dashboard-plugins/pull/5500)
- Removed scripts to generate API data from live Wazuh manager [#5519](https://github.com/wazuh/wazuh-dashboard-plugins/pull/5519)
- Removed pretty parameter from cron job requests. [#5532](https://github.com/wazuh/wazuh-dashboard-plugins/pull/5532)
- Removed unnecessary requests in `Management/Status` section. [#5528](https://github.com/wazuh/wazuh-dashboard-plugins/pull/5528)
- Removed obsolete code that caused duplicate requests to the api in `Management`. [#5485](https://github.com/wazuh/wazuh-dashboard-plugins/pull/5485)
- Removed unused embedded jquery-ui [#5592](https://github.com/wazuh/wazuh-dashboard-plugins/pull/5592)

## Wazuh v4.5.4 - OpenSearch Dashboards 2.6.0 - Revision 01

### Added

- Support for Wazuh 4.5.4

## Wazuh v4.5.3 - OpenSearch Dashboards 2.6.0 - Revision 02

### Added

- Support for Wazuh 4.5.3

### Changed

- Changed the command to install the agent on SUSE uses zypper [#5925](https://github.com/wazuh/wazuh-dashboard-plugins/pull/5925)

## Wazuh v4.5.2 - OpenSearch Dashboards 2.6.0 - Revision 02

### Added

- Support for Wazuh 4.5.2

### Fixed

- Fixed an error with the commands in the Deploy new agent section for Oracle Linux 6+ agents [#5764](https://github.com/wazuh/wazuh-dashboard-plugins/pull/5764)
- Fixed broken documentation links in `Management/Configuration` section [#5796](https://github.com/wazuh/wazuh-dashboard-plugins/pull/5796)

## Wazuh v4.5.1 - OpenSearch Dashboards 2.6.0 - Revision 03

### Added

- Add Apple Silicon architecture button to the register Agent wizard [#5478](https://github.com/wazuh/wazuh-dashboard-plugins/pull/5478)

### Fixed

- Fixed the rendering of tables that contains IPs and agent overview [#5471](https://github.com/wazuh/wazuh-dashboard-plugins/pull/5471)
- Fixed the agents active coverage stat as NaN in Details panel of Agents section [#5490](https://github.com/wazuh/wazuh-dashboard-plugins/pull/5490)
- Fixed a broken documentation link to agent labels [#5687](https://github.com/wazuh/wazuh-dashboard-plugins/pull/5687)
- Fixed the PDF report filters applied to tables [#5714](https://github.com/wazuh/wazuh-dashboard-plugins/pull/5714)
- Fixed outdated year in the PDF report footer [#5766](https://github.com/wazuh/wazuh-dashboard-plugins/pull/5766)

### Removed

- Removed the agent name in the agent info ribbon [#5497](https://github.com/wazuh/wazuh-dashboard-plugins/pull/5497)

### Changed

- Changed method to perform redirection on agent table buttons [#5539](https://github.com/wazuh/wazuh-dashboard-plugins/pull/5539)
- Changed windows agent service name in the deploy agent wizard [#5538](https://github.com/wazuh/wazuh-dashboard-plugins/pull/5538)
- Changed the requests to get the agent labels for the managers [#5687](https://github.com/wazuh/wazuh-dashboard-plugins/pull/5687)

## Wazuh v4.5.0 - OpenSearch Dashboards 2.6.0 - Revision 01

### Added

- Support for Wazuh 4.5.0

## Wazuh v4.4.5 - OpenSearch Dashboards 2.6.0 - Revision 02

### Added

- Support for Wazuh 4.4.5

## Wazuh v4.4.4 - OpenSearch Dashboards 2.6.0 - Revision 01

### Added

- Support for Wazuh 4.4.4

### Changed

- Changed the title and added a warning in the step 3 of the deploy new agent section. [#5416](https://github.com/wazuh/wazuh-dashboard-plugins/pull/5416)

## Wazuh v4.4.3 - OpenSearch Dashboards 2.6.0 - Revision 01

### Added

- Support for Wazuh 4.4.3

### Fixed

- Fixed command to install the macOS agent on the agent wizard [#5481](https://github.com/wazuh/wazuh-dashboard-plugins/pull/5481) [#5484](https://github.com/wazuh/wazuh-dashboard-plugins/pull/5484)
- Fixed command to start the macOS agent on the agent wizard [#5470](https://github.com/wazuh/wazuh-dashboard-plugins/pull/5470)

## Wazuh v4.4.2 - OpenSearch Dashboards 2.6.0 - Revision 01

### Added

- Support for Wazuh 4.4.2

### Fixed

- Fixed a problem in the backend service to get the plugin configuration [#5428](https://github.com/wazuh/wazuh-dashboard-plugins/pull/5428) [#5432](https://github.com/wazuh/wazuh-dashboard-plugins/pull/5432)

## Wazuh v4.4.1 - OpenSearch Dashboards 2.6.0 - Revision 01

### Fixed

- Fixed the search in the agent inventory data tables [#5196](https://github.com/wazuh/wazuh-dashboard-plugins/pull/5196)
- Fixed `Top 5 users` table overflow in `FIM::Dashboard` [#5334](https://github.com/wazuh/wazuh-dashboard-plugins/pull/5334)
- Fixed a visual error in the 'About' section. [#5337](https://github.com/wazuh/wazuh-dashboard-plugins/pull/5337)
- Fixed the `Anomaly and malware detection` link. [#5329](https://github.com/wazuh/wazuh-dashboard-plugins/pull/5329)
- Fixed the problem that did not allow closing the time picker when the button was clicked again in `Agents` and `Management/Statistics`. [#5341](https://github.com/wazuh/wazuh-dashboard-plugins/pull/5341)

## Wazuh v4.4.0 - OpenSearch Dashboards 2.4.0 - Revision 06

### Added

- Added the option to sort by the agent's count in the group table. [#4323](https://github.com/wazuh/wazuh-dashboard-plugins/pull/4323)
- Added agent synchronization status in the agent module. [#3874](https://github.com/wazuh/wazuh-dashboard-plugins/pull/3874) [#5143](https://github.com/wazuh/wazuh-dashboard-plugins/pull/5143) [#5177](https://github.com/wazuh/wazuh-dashboard-plugins/pull/5177)
- Added the ability to set the agent name in the installation command. [#4739](https://github.com/wazuh/wazuh-dashboard-plugins/pull/4739)
- Added validation to the plugin's settings [#4503](https://github.com/wazuh/wazuh-dashboard-plugins/pull/4503) [#4785](https://github.com/wazuh/wazuh-dashboard-plugins/pull/4785)
- Added new settings to customize the header and footer on the PDF reports [#4505](https://github.com/wazuh/wazuh-dashboard-plugins/pull/4505) [#4798](https://github.com/wazuh/wazuh-dashboard-plugins/pull/4798) [#4805](https://github.com/wazuh/wazuh-dashboard-plugins/pull/4805)
- Added a new setting to enable or disable the customization [#4507](https://github.com/wazuh/wazuh-dashboard-plugins/pull/4507)
- Added the ability to upload an image for the `customization.logo.*` settings in `Settings/Configuration` [#4504](https://github.com/wazuh/wazuh-dashboard-plugins/pull/4504)
- Added macOS support to the 'Deploy new agent' section [#4867](https://github.com/wazuh/wazuh-dashboard-plugins/pull/4867)
- Added PowerPC architecture support for redhat7, in the 'Deploy new agent' section. [#4833](https://github.com/wazuh/wazuh-dashboard-plugins/pull/4833)
- Added a centralized service to handle the requests [#4831](https://github.com/wazuh/wazuh-dashboard-plugins/pull/4831)
- Added data-test-subj property to the create-policy component [#4873](https://github.com/wazuh/wazuh-dashboard-plugins/pull/4873)
- Added a link for additional steps to enroll agents on Alpine Linux in the 'Deploy new agent' section. [#4933](https://github.com/wazuh/wazuh-dashboard-plugins/pull/4933)
- Added extra steps message and new command for Windows XP and Windows Server 2008, added alpine agent with all its steps. [#4933](https://github.com/wazuh/wazuh-dashboard-plugins/pull/4933)
- Added file saving conditions in File Editor [#4970](https://github.com/wazuh/wazuh-dashboard-plugins/pull/4970)
- Added character validation to avoid invalid agent names in the 'Deploy new agent' section. [#5021](https://github.com/wazuh/wazuh-dashboard-plugins/pull/5021) [#5028](https://github.com/wazuh/wazuh-dashboard-plugins/pull/5028)
- Added default selected options in the 'Deploy new agent' section [#5063](https://github.com/wazuh/wazuh-dashboard-plugins/pull/5063)
- Added suggestions for cluster's node and protocol to use for agent enrollment in the 'Deploy new agent' section. [#4776](https://github.com/wazuh/wazuh-dashboard-plugins/pull/4776) [#4954](https://github.com/wazuh/wazuh-dashboard-plugins/pull/4954) [#5166](https://github.com/wazuh/wazuh-dashboard-plugins/pull/5166)
- Redesign the SCA table of the agent's dashboard [#4512](https://github.com/wazuh/wazuh-dashboard-plugins/pull/4512)

### Changed

- Changed the HTTP verb from `GET` to `POST` in the requests to log in to the Wazuh API [#4103](https://github.com/wazuh/wazuh-dashboard-plugins/pull/4103)
- Changed the endpoint that updates the plugin configuration to support updating multiple settings at once. [#4501](https://github.com/wazuh/wazuh-dashboard-plugins/pull/4501)
- Improved alerts summary performance [#4376](https://github.com/wazuh/wazuh-dashboard-plugins/pull/4376) [#5071](https://github.com/wazuh/wazuh-dashboard-plugins/pull/5071) [#5131](https://github.com/wazuh/wazuh-dashboard-plugins/pull/5131)
- Improved the setting's description for the plugin displayed in the UI and the configuration file. [#4501](https://github.com/wazuh/wazuh-dashboard-plugins/pull/4501)
- Improved `Agents Overview` performance [#4363](https://github.com/wazuh/wazuh-dashboard-plugins/pull/4363) [#5076](https://github.com/wazuh/wazuh-dashboard-plugins/pull/5076)
- Improved the message displayed when there is a versions mismatch between the Wazuh API and the Wazuh app [#4529](https://github.com/wazuh/wazuh-dashboard-plugins/pull/4529) [#4964](https://github.com/wazuh/wazuh-dashboard-plugins/pull/4964)
- Updated operating systems' information in the 'Deploy new agent' section. [#4851](https://github.com/wazuh/wazuh-dashboard-plugins/pull/4851)
- Updated and unified the fetching and rendering of the SCA checks results due to changes in the Wazuh API [#5031](https://github.com/wazuh/wazuh-dashboard-plugins/pull/5031)
- Updated the `Agent details` component to the changes in the Wazuh API response. [#3874](https://github.com/wazuh/wazuh-dashboard-plugins/pull/3874)
- Updated the `Last vulnerability scan` component to the changes in the Wazuh API response [#4975](https://github.com/wazuh/wazuh-dashboard-plugins/pull/4975)
- Updated the `winston` dependency to `3.5.1` [#4985](https://github.com/wazuh/wazuh-dashboard-plugins/pull/4985)
- Updated the `mocha` dependency to `10.1.0` [#5062](https://github.com/wazuh/wazuh-dashboard-plugins/pull/5062)
- Updated the `pdfmake` dependency to `0.2.7` [#5062](https://github.com/wazuh/wazuh-dashboard-plugins/pull/5062)
- The button to export the app logs is now disabled when there are no results, instead of showing an error toast [#4992](https://github.com/wazuh/wazuh-dashboard-plugins/pull/4992)
- Independently load each dashboard from the `Agents Overview` page [#4363](https://github.com/wazuh/wazuh-dashboard-plugins/pull/4363)

### Fixed

- Fixed nested fields filtering in dashboards tables and KPIs [#4425](https://github.com/wazuh/wazuh-dashboard-plugins/pull/4425)
- Fixed nested field rendering in security alerts table details [#4428](https://github.com/wazuh/wazuh-dashboard-plugins/pull/4428)
- Fixed a bug where the Wazuh logo was used instead of the custom one [#4539](https://github.com/wazuh/wazuh-dashboard-plugins/pull/4539)
- Fixed rendering problems of the `Agent Overview` section in low resolutions [#4516](https://github.com/wazuh/wazuh-dashboard-plugins/pull/4516)
- Fixed issue when logging out from Wazuh when SAML is enabled [#4595](https://github.com/wazuh/wazuh-dashboard-plugins/issues/4595)
- Fixed server errors with code 500 when the Wazuh API is not reachable / up. [#4710](https://github.com/wazuh/wazuh-dashboard-plugins/pull/4710) [#4728](https://github.com/wazuh/wazuh-dashboard-plugins/pull/4728) [#4971](https://github.com/wazuh/wazuh-dashboard-plugins/pull/4971)
- Fixed pagination to SCA table [#4653](https://github.com/wazuh/wazuh-dashboard-plugins/issues/4653) [#5010](https://github.com/wazuh/wazuh-dashboard-plugins/pull/5010)
- Fixed `WAZUH_PROTOCOL` suggestion in the 'Deploy new agent' section. [#4849](https://github.com/wazuh/wazuh-dashboard-plugins/pull/4849)
- Fixed agent deployment instructions for HP-UX and Solaris. [#4943](https://github.com/wazuh/wazuh-dashboard-plugins/pull/4943)
- Fixed a bug that caused the flyouts to close when clicking inside them [#4638](https://github.com/wazuh/wazuh-dashboard-plugins/pull/4638) [#5046](https://github.com/wazuh/wazuh-dashboard-plugins/pull/5046)
- Fixed the manager option in the 'Deploy new agent' section [#4981](https://github.com/wazuh/wazuh-dashboard-plugins/pull/4981)
- Fixed Inventory checks table filters by stats [#4999](https://github.com/wazuh/wazuh-dashboard-plugins/pull/4999) [#5031](https://github.com/wazuh/wazuh-dashboard-plugins/pull/5031)
- Fixed commands in the 'Deploy new agent' section (most of the commands are missing '-1') [#4962](https://github.com/wazuh/wazuh-dashboard-plugins/pull/4962)
- Fixed agent installation command for macOS in the 'Deploy new agent' section. [#4968](https://github.com/wazuh/wazuh-dashboard-plugins/pull/4968)
- Fixed agent evolution chart [#4942](https://github.com/wazuh/wazuh-dashboard-plugins/pull/4942)
- Fixed Solaris command [#5035](https://github.com/wazuh/wazuh-dashboard-plugins/pull/5035)
- Fixed commands: AIX, OpenSUSE, Alpine, Suse11, Fedora, HP, Oracle Linux 5, Amazon Linux 2, CentOS5. Changed the word 'or higher' in buttons to '+'. Fixed validations for HP, Solaris and Alpine. [#5045](https://github.com/wazuh/wazuh-dashboard-plugins/pull/5045)
- Fixed error in GitHub module PDF report. [#5069](https://github.com/wazuh/wazuh-dashboard-plugins/pull/5069)
- Fixed password input in 'Deploy new agent' section [#5098](https://github.com/wazuh/wazuh-dashboard-plugins/pull/5098)
- Fixed error when clicking on the selectors of agents in the group agents management [#5094](https://github.com/wazuh/wazuh-dashboard-plugins/pull/5094)
- Fixed menu content panel is displayed in the wrong place. [5092](https://github.com/wazuh/wazuh-dashboard-plugins/pull/5092)
- Fixed greyed and disabled menu section names [#5101](https://github.com/wazuh/wazuh-dashboard-plugins/pull/5101)
- Fixed misspelling in the NIST module [#5107](https://github.com/wazuh/wazuh-dashboard-plugins/pull/5107)
- Fixed Statistic cronjob bulk document insert [#5150](https://github.com/wazuh/wazuh-dashboard-plugins/pull/5150)
- Fixed the style of the buttons showing more event information in the event view table. [#5137](https://github.com/wazuh/wazuh-dashboard-plugins/pull/5137)
- Fixed Inventory module for Solaris agents [#5144](https://github.com/wazuh/wazuh-dashboard-plugins/pull/5144)
- Fixed the module information button in Office 365 and GitHub Panel tab to open the nav drawer. [#5167](https://github.com/wazuh/wazuh-dashboard-plugins/pull/5167)
- Fixed a UI crash due to `external_references` field could be missing in some vulnerability data [#5200](https://github.com/wazuh/wazuh-dashboard-plugins/pull/5200)
- Fixed Wazuh main menu not displayed when navigation menu is locked [#5273](https://github.com/wazuh/wazuh-dashboard-plugins/pull/5273)
- Fixed 'Deploy new agent' section which used wrong secure connection property [#5285](https://github.com/wazuh/wazuh-dashboard-plugins/pull/5285) [#5295](https://github.com/wazuh/wazuh-dashboard-plugins/pull/5295)
- Fixed events view when search bar language is `lucene` [#5286](https://github.com/wazuh/wazuh-dashboard-plugins/pull/5286)
- Disabled unmapped fields filter in `Security Events` alerts table [#4929](https://github.com/wazuh/wazuh-dashboard-plugins/pull/4929)
- Raspbian OS, Ubuntu, Amazon Linux and Amazon Linux 2 commands in the 'Deploy new agent' section now change when a different architecture is selected [#4876](https://github.com/wazuh/wazuh-dashboard-plugins/pull/4876) [#4880](https://github.com/wazuh/wazuh-dashboard-plugins/pull/4880)

### Removed

- Removed custom styles for Kibana 7.9.0 [#4491](https://github.com/wazuh/wazuh-dashboard-plugins/pull/4491)
- Removed the `angular-chart.js` dependency [#4985](https://github.com/wazuh/wazuh-dashboard-plugins/pull/4985)
- Removed the `pug-loader` dependency [#5062](https://github.com/wazuh/wazuh-dashboard-plugins/pull/5062) [#5089](https://github.com/wazuh/wazuh-dashboard-plugins/pull/5089)

## Wazuh v4.3.11 - OpenSearch Dashboards 1.2.0 - Revision 4312

### Added

- Support for Wazuh 4.3.11

## Wazuh v4.3.10 - OpenSearch Dashboards 1.2.0 - Revision 4311

### Fixed

- Fixed issue when logging out from Wazuh when SAML is enabled [#4815](https://github.com/wazuh/wazuh-dashboard-plugins/issues/4815)

## Wazuh v4.3.9 - OpenSearch Dashboards 1.2.0 - Revision 4310

### Added

- Support for Wazuh 4.3.9

## Wazuh v4.3.8 - OpenSearch Dashboards 1.2.0 - Revision 4309

### Added

- Support for Wazuh 4.3.8

## Wazuh v4.3.7 - OpenSearch Dashboards 1.2.0 - Revision 4308

### Fixed

- Wazuh.yml review: fixed link to web documentation, improved in-file documentation and fixed some grammatical errors. [#4378](https://github.com/wazuh/wazuh-dashboard-plugins/pull/4378) [#4399](https://github.com/wazuh/wazuh-dashboard-plugins/pull/4399)
- Fixed an error during the generation of a group's report, if the request to the Wazuh API fails [#4350](https://github.com/wazuh/wazuh-dashboard-plugins/pull/4350)
- Fixed a problem with the group's report, when the group has no agents [#4350](https://github.com/wazuh/wazuh-dashboard-plugins/pull/4350)
- Fixed path in logo customization section [#4352](https://github.com/wazuh/wazuh-dashboard-plugins/pull/4352)
- Fixed a TypeError in Firefox. Change the Get request that was made with a Kibana core.http.get(/api/check-wazuh) resource to the WzRequest.genericReq resource and it no longer fails, also add a test capture to public/plugin.ts that wraps the request and in case of failure, the error is detected when the browser does not work with the V8 engine. [#4362](https://github.com/wazuh/wazuh-dashboard-plugins/pull/4362)
- Fixed an error of an undefined username hash related to reporting when using Kibana with X-Pack and security was disabled [#4358](https://github.com/wazuh/wazuh-dashboard-plugins/pull/4358)
- Fixed persistence of the plugin registry file between updates [#4359](https://github.com/wazuh/wazuh-dashboard-plugins/pull/4359)
- Fixed searchbar error on SCA Inventory table [#4367](https://github.com/wazuh/wazuh-dashboard-plugins/pull/4367)
- Fixed a routes loop when reinstalling Wazuh indexer [#4373](https://github.com/wazuh/wazuh-dashboard-plugins/pull/4373)

### Removed

- Removed the use of `manager_host` field related to agent information of Wazuh API responses, which is obsolete [#4350](https://github.com/wazuh/wazuh-dashboard-plugins/pull/4350)

## Wazuh v4.3.6 - OpenSearch Dashboards 1.2.0 - Revision 4307

### Fixed

- Fixed the search bar component to properly distinguish conjuntion operators (AND, OR) [#4326](https://github.com/wazuh/wazuh-dashboard-plugins/pull/4326)
- Fixed documentation link titles to match the documentation sections to redirect to [#4301](https://github.com/wazuh/wazuh-dashboard-plugins/pull/4301)
- Fixed missing documentation references to the Agent's overview, Agent's Integrity monitoring, and Agent's Inventory data sections, when the agent has never connected. [#4301](https://github.com/wazuh/wazuh-dashboard-plugins/pull/4301)
- The references to the documentation site now links to the appropriate version [#4301](https://github.com/wazuh/wazuh-dashboard-plugins/pull/4301)
- Fixed missing documentation link in the Docker Listener module [#4301](https://github.com/wazuh/wazuh-dashboard-plugins/pull/4301)
- Fixed broken links to the documentation site [#4301](https://github.com/wazuh/wazuh-dashboard-plugins/pull/4301)
- Fix Rules, Decoders and CDB lists uploaders to show errors appropriately [#4307](https://github.com/wazuh/wazuh-dashboard-plugins/pull/4307)
- Sanitize report's inputs and usernames [#4330](https://github.com/wazuh/wazuh-dashboard-plugins/pull/4330)

## Wazuh v4.3.5 - OpenSearch Dashboards 1.2.0 - Revision 4306

### Added

- Added to the interface API messages in the Ruleset test module [#4244](https://github.com/wazuh/wazuh-dashboard-plugins/pull/4244)
- Added authorization prompt in Mitre > Intelligence [#4261](https://github.com/wazuh/wazuh-dashboard-plugins/pull/4261)
- Added a more descriptive message when there is an error related to the user permissions when getting the list of index patterns in a route resolver [#4280](https://github.com/wazuh/wazuh-dashboard-plugins/pull/4280)

### Changed

- Changed the reference from Manager to Wazuh server in the guide to deploy a new agent [#4239](https://github.com/wazuh/wazuh-dashboard-plugins/pull/4239)
- Removed the filtered tags because they were not supported by the API endpoint [#4267](https://github.com/wazuh/wazuh-dashboard-plugins/pull/4267)
- Changed styles in visualizations. [#4254](https://github.com/wazuh/wazuh-dashboard-plugins/pull/4254)

### Fixed

- Fixed type error when changing screen size in agents section [#4233](https://github.com/wazuh/wazuh-dashboard-plugins/pull/4233)
- Removed a logged error that appeared when the `statistics` tasks tried to create an index with the same name, causing the second task to fail on the creation of the index because it already exists [#4235](https://github.com/wazuh/wazuh-dashboard-plugins/pull/4235)
- Fixed a UI crash due to a query with syntax errors in `Modules/Security events` [#4237](https://github.com/wazuh/wazuh-dashboard-plugins/pull/4237)
- Fixed an error when generating a module report after changing the selected agent [#4240](https://github.com/wazuh/wazuh-dashboard-plugins/pull/4240)
- Fixed an unhandled error when a Wazuh API request failed in the dev tools [#4266](https://github.com/wazuh/wazuh-dashboard-plugins/pull/4266)
- Fixed an error related to `API not available` when saving the manager configuration and restarting the manager from `Management/Configuration/Edit configuration` on manager mode [#4264](https://github.com/wazuh/wazuh-dashboard-plugins/pull/4264)
- Fixed a UI problem that required scrolling to see the logs in Management/Logs and Settings/Logs [#4253](https://github.com/wazuh/wazuh-dashboard-plugins/pull/4253)

## Wazuh v4.3.4 - OpenSearch Dashboards 1.2.0 - Revision 4305

### Added

- Added the `pending` agent status to some sections that was missing
  [#4166](https://github.com/wazuh/wazuh-dashboard-plugins/pull/4166)
  [#4188](https://github.com/wazuh/wazuh-dashboard-plugins/pull/4188)

### Changed

- Replaced the visualization of `Status` panel in `Agents` [#4166](https://github.com/wazuh/wazuh-dashboard-plugins/pull/4166)
- Replaced the visualization of policy in `Modules/Security configuration assessment/Inventory` [#4166](https://github.com/wazuh/wazuh-dashboard-plugins/pull/4166)
- Consistency in the colors and labels used for the agent status [#4166](https://github.com/wazuh/wazuh-dashboard-plugins/pull/4166) [#4199](https://github.com/wazuh/wazuh-dashboard-plugins/issues/4199)
- Replaced how the full and partial scan dates are displayed in the `Details` panel of `Vulnerabilities/Inventory` [#4169](https://github.com/wazuh/wazuh-dashboard-plugins/pull/4169)

### Fixed

- Fixed that the platform visualizations didn't use some definitions related to the UI on Kibana 7.10.2 [#4166](https://github.com/wazuh/wazuh-dashboard-plugins/pull/4166)
- Fixed a toast message with a successful process appeared when removing an agent of a group in `Management/Groups` and the agent appears in the agent list after refreshing the table [#4167](https://github.com/wazuh/wazuh-dashboard-plugins/pull/4167)
- Fixed import of an empty rule or decoder file [#4176](https://github.com/wazuh/wazuh-dashboard-plugins/pull/4176)
- Fixed overwriting of rule and decoder imports [#4180](https://github.com/wazuh/wazuh-dashboard-plugins/pull/4180)

## Wazuh v4.3.3 - OpenSearch Dashboards 1.2.0 - Revision 4304

### Fixed

- Fixed Wazuh Dashboard troubleshooting url [#4151](https://github.com/wazuh/wazuh-dashboard-plugins/pull/4151)

## Wazuh v4.3.2 - OpenSearch Dashboards 1.2.0 - Revision 4303

### Added

- Support for Wazuh 4.3.2

## Wazuh v4.3.1 - OpenSearch Dashboards 1.2.0 - Revision 4302

### Added

- Added PowerShell version warning to Windows agent installation wizard [#4142](https://github.com/wazuh/wazuh-dashboard-plugins/pull/4142)
- A new workflow is added to perform backports to specific branches [#4149](https://github.com/wazuh/wazuh-dashboard-plugins/pull/4149)

### Fixed

- Fixed the falsy values are displayed as not defined and enhanced the output of `Ruleset Test` [#4141](https://github.com/wazuh/wazuh-dashboard-plugins/pull/4141)

## Wazuh v4.3.0 - OpenSearch Dashboards 1.2.0 - Revision 4301

### Added

- Support for OpenSearch Dashboards 1.2.0
- Added GitHub and Office365 modules [#3557](https://github.com/wazuh/wazuh-dashboard-plugins/pull/3557)
- Added a new `Panel` module tab for GitHub and Office365 modules
  [#3541](https://github.com/wazuh/wazuh-dashboard-plugins/pull/3541)
  [#3945](https://github.com/wazuh/wazuh-dashboard-plugins/pull/3945)
  [#3952](https://github.com/wazuh/wazuh-dashboard-plugins/pull/3952)
- Added ability to filter the results fo the `Network Ports` table in the `Inventory data` section [#3639](https://github.com/wazuh/wazuh-dashboard-plugins/pull/3639)
- Added new endpoint service to collect the frontend logs into a file [#3324](https://github.com/wazuh/wazuh-dashboard-plugins/pull/3324)
- Improved the frontend handle errors strategy: UI, Toasts, console log and log in file
  [#3327](https://github.com/wazuh/wazuh-dashboard-plugins/pull/3327)
  [#3321](https://github.com/wazuh/wazuh-dashboard-plugins/pull/3321)
  [#3367](https://github.com/wazuh/wazuh-dashboard-plugins/pull/3367)
  [#3373](https://github.com/wazuh/wazuh-dashboard-plugins/pull/3373)
  [#3374](https://github.com/wazuh/wazuh-dashboard-plugins/pull/3374)
  [#3390](https://github.com/wazuh/wazuh-dashboard-plugins/pull/3390)  
  [#3410](https://github.com/wazuh/wazuh-dashboard-plugins/pull/3410)
  [#3408](https://github.com/wazuh/wazuh-dashboard-plugins/pull/3408)
  [#3429](https://github.com/wazuh/wazuh-dashboard-plugins/pull/3429)
  [#3427](https://github.com/wazuh/wazuh-dashboard-plugins/pull/3427)
  [#3417](https://github.com/wazuh/wazuh-dashboard-plugins/pull/3417)
  [#3462](https://github.com/wazuh/wazuh-dashboard-plugins/pull/3462)
  [#3451](https://github.com/wazuh/wazuh-dashboard-plugins/pull/3451)
  [#3442](https://github.com/wazuh/wazuh-dashboard-plugins/pull/3442)
  [#3480](https://github.com/wazuh/wazuh-dashboard-plugins/pull/3480)
  [#3472](https://github.com/wazuh/wazuh-dashboard-plugins/pull/3472)
  [#3434](https://github.com/wazuh/wazuh-dashboard-plugins/pull/3434)
  [#3392](https://github.com/wazuh/wazuh-dashboard-plugins/pull/3392)
  [#3404](https://github.com/wazuh/wazuh-dashboard-plugins/pull/3404)
  [#3432](https://github.com/wazuh/wazuh-dashboard-plugins/pull/3432)
  [#3415](https://github.com/wazuh/wazuh-dashboard-plugins/pull/3415)
  [#3469](https://github.com/wazuh/wazuh-dashboard-plugins/pull/3469)
  [#3448](https://github.com/wazuh/wazuh-dashboard-plugins/pull/3448)
  [#3465](https://github.com/wazuh/wazuh-dashboard-plugins/pull/3465)
  [#3464](https://github.com/wazuh/wazuh-dashboard-plugins/pull/3464)
  [#3478](https://github.com/wazuh/wazuh-dashboard-plugins/pull/3478)
  [#4116](https://github.com/wazuh/wazuh-dashboard-plugins/pull/4116)
- Added Intelligence tab to Mitre Att&ck module [#3368](https://github.com/wazuh/wazuh-dashboard-plugins/pull/3368) [#3344](https://github.com/wazuh/wazuh-dashboard-plugins/pull/3344) [#3726](https://github.com/wazuh/wazuh-dashboard-plugins/pull/3726)
- Added sample data for office365 events [#3424](https://github.com/wazuh/wazuh-dashboard-plugins/pull/3424)
- Created a separate component to check for sample data [#3475](https://github.com/wazuh/wazuh-dashboard-plugins/pull/3475)
- Added a new hook for getting value suggestions [#3506](https://github.com/wazuh/wazuh-dashboard-plugins/pull/3506)
- Added dinamic simple filters and adding simple GitHub filters fields [3531](https://github.com/wazuh/wazuh-dashboard-plugins/pull/3531)
- Added configuration viewer for Module Office365 on Management > Configuration [#3524](https://github.com/wazuh/wazuh-dashboard-plugins/pull/3524)
- Added base Module Panel view with Office365 setup [#3518](https://github.com/wazuh/wazuh-dashboard-plugins/pull/3518)
- Added specifics and custom filters for Office365 search bar [#3533](https://github.com/wazuh/wazuh-dashboard-plugins/pull/3533)
- Adding Pagination and filter to drilldown tables at Office pannel [#3544](https://github.com/wazuh/wazuh-dashboard-plugins/pull/3544).
- Simple filters change between panel and drilldown panel [#3568](https://github.com/wazuh/wazuh-dashboard-plugins/pull/3568).
- Added new fields in Inventory table and Flyout Details [#3525](https://github.com/wazuh/wazuh-dashboard-plugins/pull/3525)
- Added columns selector in agents table [#3691](https://github.com/wazuh/wazuh-dashboard-plugins/pull/3691)
- Added a new workflow for create wazuh packages [#3742](https://github.com/wazuh/wazuh-dashboard-plugins/pull/3742)
- Run `template` and `fields` checks in the health check depends on the app configuration [#3783](https://github.com/wazuh/wazuh-dashboard-plugins/pull/3783)
- Added a toast message when there is an error creating a new group [#3804](https://github.com/wazuh/wazuh-dashboard-plugins/pull/3804)
- Added a step to start the agent to the deploy new Windowns agent guide [#3846](https://github.com/wazuh/wazuh-dashboard-plugins/pull/3846)
- Added agents windows events config tab [#3905](https://github.com/wazuh/wazuh-dashboard-plugins/pull/3905)
- Added 3 new panels to `Vulnerabilities/Inventory` [#3893](https://github.com/wazuh/wazuh-dashboard-plugins/pull/3893)
- Added new fields of `Vulnerabilities` to the details flyout [#3893](https://github.com/wazuh/wazuh-dashboard-plugins/pull/3893) [#3908](https://github.com/wazuh/wazuh-dashboard-plugins/pull/3908)
- Added missing fields used in visualizations to the known fiels related to alerts [#3924](https://github.com/wazuh/wazuh-dashboard-plugins/pull/3924)
- Added troubleshooting link to "index pattern was refreshed" toast [#3946](https://github.com/wazuh/wazuh-dashboard-plugins/pull/3946)
- Added more number options to the tables widget in Modules -> "Mitre" [#4041](https://github.com/wazuh/wazuh-dashboard-plugins/pull/4066)
- Management -> groups -> agent: Selectors appear when there are more than 3 options [#4126](https://github.com/wazuh/wazuh-dashboard-plugins/pull/4126)

### Changed

- Changed ossec to wazuh in sample-data [#3121](https://github.com/wazuh/wazuh-dashboard-plugins/pull/3121)
- Changed empty fields in FIM tables and `syscheck.value_name` in discovery now show an empty tag for visual clarity [#3279](https://github.com/wazuh/wazuh-dashboard-plugins/pull/3279)
- Adapted the Mitre tactics and techniques resources to use the API endpoints [#3346](https://github.com/wazuh/wazuh-dashboard-plugins/pull/3346)
- Moved the filterManager subscription to the hook useFilterManager [#3517](https://github.com/wazuh/wazuh-dashboard-plugins/pull/3517)
- Change filter from is to is one of in custom searchbar [#3529](https://github.com/wazuh/wazuh-dashboard-plugins/pull/3529)
- Refactored as module tabs and buttons are rendered [#3494](https://github.com/wazuh/wazuh-dashboard-plugins/pull/3494)
- Updated the deprecated and added new references authd [#3663](https://github.com/wazuh/wazuh-dashboard-plugins/pull/3663) [#3806](https://github.com/wazuh/wazuh-dashboard-plugins/pull/3806)
- Added time subscription to Discover component [#3549](https://github.com/wazuh/wazuh-dashboard-plugins/pull/3549)
- Refactored as module tabs and buttons are rendered [#3494](https://github.com/wazuh/wazuh-dashboard-plugins/pull/3494)
- Testing logs using the Ruletest Test don't display the rule information if not matching a rule. [#3446](https://github.com/wazuh/wazuh-dashboard-plugins/pull/3446)
- Changed format permissions in FIM inventory [#3649](https://github.com/wazuh/wazuh-dashboard-plugins/pull/3649)
- Changed of request for one that does not return data that is not necessary to optimize times. [#3686](https://github.com/wazuh/wazuh-dashboard-plugins/pull/3686) [#3728](https://github.com/wazuh/wazuh-dashboard-plugins/pull/3728)
- Rebranding. Replaced the brand logos, set module icons with brand colors [#3788](https://github.com/wazuh/wazuh-dashboard-plugins/pull/3788)
- Changed user for sample data management [#3795](https://github.com/wazuh/wazuh-dashboard-plugins/pull/3795)
- Changed agent install codeblock copy button and powershell terminal warning [#3792](https://github.com/wazuh/wazuh-dashboard-plugins/pull/3792)
- Refactored as the plugin platform name and references is managed [#3811](https://github.com/wazuh/wazuh-dashboard-plugins/pull/3811)
- Removed `Dashboard` tab for the `Vulnerabilities` modules [#3893](https://github.com/wazuh/wazuh-dashboard-plugins/pull/3893)
- Display all fields in the `Table` tab when expading an alert row in the alerts tables of flyouts and the `Modules/Security Events/Dashboard` table [#3908](https://github.com/wazuh/wazuh-dashboard-plugins/pull/3908)
- Refactored the table in `Vulnerabilities/Inventory` [#3196](https://github.com/wazuh/wazuh-dashboard-plugins/pull/3196)
- Changed Google Groups app icons [#3949](https://github.com/wazuh/wazuh-dashboard-plugins/pull/3949)
- Removed sorting for `Agents` or `Configuration checksum` column in the table of `Management/Groups` due to this is not supported by the API [#3857](https://github.com/wazuh/wazuh-dashboard-plugins/pull/3857)
- Changed messages in the agent installation guide [#4040](https://github.com/wazuh/wazuh-dashboard-plugins/pull/4040)
- Changed the default `wazuh.statistics.shards` setting from `2` to `1` [#4055](https://github.com/wazuh/wazuh-dashboard-plugins/pull/4055)
- Removed the migration tasks in the `.wazuh` and `.wazuh-version` indices [#4098](https://github.com/wazuh/wazuh-dashboard-plugins/pull/4098)
- Separated the actions of viewing and editing the `agent.conf` group file [#4114](https://github.com/wazuh/wazuh-dashboard-plugins/pull/4114)

### Fixed

- Fixed creation of log files [#3384](https://github.com/wazuh/wazuh-dashboard-plugins/pull/3384)
- Fixed double fetching alerts count when pinnin/unpinning the agent in Mitre Att&ck/Framework [#3484](https://github.com/wazuh/wazuh-dashboard-plugins/pull/3484)
- Query config refactor [#3490](https://github.com/wazuh/wazuh-dashboard-plugins/pull/3490)
- Fixed rules and decoders test flyout clickout event [#3412](https://github.com/wazuh/wazuh-dashboard-plugins/pull/3412)
- Notify when you are registering an agent without permissions [#3430](https://github.com/wazuh/wazuh-dashboard-plugins/pull/3430)
- Remove not used `redirectRule` query param when clicking the row table on CDB Lists/Decoders [#3438](https://github.com/wazuh/wazuh-dashboard-plugins/pull/3438)
- Fixed the code overflows over the line numbers in the API Console editor [#3439](https://github.com/wazuh/wazuh-dashboard-plugins/pull/3439)
- Don't open the main menu when changing the seleted API or index pattern [#3440](https://github.com/wazuh/wazuh-dashboard-plugins/pull/3440)
- Fix error message in conf managment [#3443](https://github.com/wazuh/wazuh-dashboard-plugins/pull/3443)
- Fix size api selector when name is too long [#3445](https://github.com/wazuh/wazuh-dashboard-plugins/pull/3445)
- Fixed error when edit a rule or decoder [#3456](https://github.com/wazuh/wazuh-dashboard-plugins/pull/3456)
- Fixed index pattern selector doesn't display the ignored index patterns [#3458](https://github.com/wazuh/wazuh-dashboard-plugins/pull/3458)
- Fixed error in /Management/Configuration when cluster is disabled [#3553](https://github.com/wazuh/wazuh-dashboard-plugins/pull/3553)
- Fix the pinned filters were removed when accessing to the `Panel` tab of a module [#3565](https://github.com/wazuh/wazuh-dashboard-plugins/pull/3565)
- Fixed multi-select component searcher handler [#3645](https://github.com/wazuh/wazuh-dashboard-plugins/pull/3645)
- Fixed order logs properly in Management/Logs [#3609](https://github.com/wazuh/wazuh-dashboard-plugins/pull/3609)
- Fixed the Wazuh API requests to `GET //` [#3661](https://github.com/wazuh/wazuh-dashboard-plugins/pull/3661)
- Fixed missing mitre tactics [#3675](https://github.com/wazuh/wazuh-dashboard-plugins/pull/3675)
- Fix CDB list view not working with IPv6 [#3488](https://github.com/wazuh/wazuh-dashboard-plugins/pull/3488)
- Fixed the bad requests using Console tool to `PUT /active-response` API endpoint [#3466](https://github.com/wazuh/wazuh-dashboard-plugins/pull/3466)
- Fixed group agent management table does not update on error [#3605](https://github.com/wazuh/wazuh-dashboard-plugins/pull/3605)
- Fixed not showing packages details in agent inventory for a freeBSD agent SO [#3651](https://github.com/wazuh/wazuh-dashboard-plugins/pull/3651)
- Fixed wazuh token deleted twice [#3652](https://github.com/wazuh/wazuh-dashboard-plugins/pull/3652)
- Fixed handler of error on dev-tools [#3687](https://github.com/wazuh/wazuh-dashboard-plugins/pull/3687)
- Fixed compatibility wazuh 4.3 - kibana 7.13.4 [#3685](https://github.com/wazuh/wazuh-dashboard-plugins/pull/3685)
- Fixed registry values without agent pinned in FIM>Events [#3689](https://github.com/wazuh/wazuh-dashboard-plugins/pull/3689)
- Fixed breadcrumbs style compatibility for Kibana 7.14.2 [#3688](https://github.com/wazuh/wazuh-dashboard-plugins/pull/3688)
- Fixed security alerts table when filters change [#3682](https://github.com/wazuh/wazuh-dashboard-plugins/pull/3682)
- Fixed error that shows we're using X-Pack when we have Basic [#3692](https://github.com/wazuh/wazuh-dashboard-plugins/pull/3692)
- Fixed blank screen in Kibana 7.10.2 [#3700](https://github.com/wazuh/wazuh-dashboard-plugins/pull/3700)
- Fixed related decoder link undefined parameters error [#3704](https://github.com/wazuh/wazuh-dashboard-plugins/pull/3704)
- Fixing Flyouts in Kibana 7.14.2 [#3708](https://github.com/wazuh/wazuh-dashboard-plugins/pull/3708)
- Fixing the bug of index patterns in health-check due to bad copy of a PR [#3707](https://github.com/wazuh/wazuh-dashboard-plugins/pull/3707)
- Fixed styles and behaviour of button filter in the flyout of `Inventory` section for `Integrity monitoring` and `Vulnerabilities` modules [#3733](https://github.com/wazuh/wazuh-dashboard-plugins/pull/3733)
- Fixed height of `Evolution` card in the `Agents` section when has no data for the selected time range [#3733](https://github.com/wazuh/wazuh-dashboard-plugins/pull/3733)
- Fix clearing the query filter doesn't update the data in Office 365 and GitHub Panel tab [#3722](https://github.com/wazuh/wazuh-dashboard-plugins/pull/3722)
- Fix wrong deamons in filter list [#3710](https://github.com/wazuh/wazuh-dashboard-plugins/pull/3710)
- Fixing bug when create filename with spaces and throws a bad error [#3724](https://github.com/wazuh/wazuh-dashboard-plugins/pull/3724)
- Fixing bug in security User flyout nonexistant unsubmitted changes warning [#3731](https://github.com/wazuh/wazuh-dashboard-plugins/pull/3731)
- Fixing redirect to new tab when click in a link [#3732](https://github.com/wazuh/wazuh-dashboard-plugins/pull/3732)
- Fixed missing settings in `Management/Configuration/Global configuration/Global/Main settings` [#3737](https://github.com/wazuh/wazuh-dashboard-plugins/pull/3737)
- Fixed `Maximum call stack size exceeded` error exporting key-value pairs of a CDB List [#3738](https://github.com/wazuh/wazuh-dashboard-plugins/pull/3738)
- Fixed regex lookahead and lookbehind for safari [#3741](https://github.com/wazuh/wazuh-dashboard-plugins/pull/3741)
- Fixed Vulnerabilities Inventory flyout details filters [#3744](https://github.com/wazuh/wazuh-dashboard-plugins/pull/3744)
- Removed api selector toggle from settings menu since it performed no useful function [#3604](https://github.com/wazuh/wazuh-dashboard-plugins/pull/3604)
- Fixed the requests get [#3661](https://github.com/wazuh/wazuh-dashboard-plugins/pull/3661)
- Fixed Dashboard PDF report error when switching pinned agent state [#3748](https://github.com/wazuh/wazuh-dashboard-plugins/pull/3748)
- Fixed the rendering of the command to deploy new Windows agent not working in some Kibana versions [#3753](https://github.com/wazuh/wazuh-dashboard-plugins/pull/3753)
- Fixed action buttons overlaying to the request text in Tools/API Console [#3772](https://github.com/wazuh/wazuh-dashboard-plugins/pull/3772)
- Fix `Rule ID` value in reporting tables related to top results [#3774](https://github.com/wazuh/wazuh-dashboard-plugins/issues/3774)
- Fixed github/office365 multi-select filters suggested values [#3787](https://github.com/wazuh/wazuh-dashboard-plugins/pull/3787)
- Fix updating the aggregation data of Panel section when changing the time filter [#3790](https://github.com/wazuh/wazuh-dashboard-plugins/pull/3790)
- Removed the button to remove an agent for a group in the agents' table when it is the default group [#3804](https://github.com/wazuh/wazuh-dashboard-plugins/pull/3804)
- Fixed internal user no longer needs permission to make x-pack detection request [#3831](https://github.com/wazuh/wazuh-dashboard-plugins/pull/3831)
- Fixed agents details card style [#3845](https://github.com/wazuh/wazuh-dashboard-plugins/pull/3845) [#3860](https://github.com/wazuh/wazuh-dashboard-plugins/pull/3860)
- Fixed search bar query sanitizing in PDF report [#3861](https://github.com/wazuh/wazuh-dashboard-plugins/pull/3861)
- Fixed routing redirection in events documents discover links [#3866](https://github.com/wazuh/wazuh-dashboard-plugins/pull/3866)
- Fixed health-check [#3868](https://github.com/wazuh/wazuh-dashboard-plugins/pull/3868)
- Fixed refreshing agents evolution visualization [#3894](https://github.com/wazuh/wazuh-dashboard-plugins/pull/3894)
- Fixed an error when generating PDF reports due to Wazuh API token expiration [#3881](https://github.com/wazuh/wazuh-dashboard-plugins/pull/3881)
- Fixed the table of Vulnerabilities/Inventory doesn't reload when changing the selected agent [#3901](https://github.com/wazuh/wazuh-dashboard-plugins/pull/3901)
- Fixed backslash breaking exported JSON result [#3909](https://github.com/wazuh/wazuh-dashboard-plugins/pull/3909)
- Fixed the Events view multiple "The index pattern was refreshed successfully" toast [#3937](https://github.com/wazuh/wazuh-dashboard-plugins/pull/3937)
- Fixed a rendering problem in the map visualizations [#3942](https://github.com/wazuh/wazuh-dashboard-plugins/pull/3942)
- Parse error when using `#` character not at the beginning of the line [#3877](https://github.com/wazuh/wazuh-dashboard-plugins/pull/3877)
- Fixed the `rule.mitre.id` cell enhancement that doesn't support values with sub techniques [#3944](https://github.com/wazuh/wazuh-dashboard-plugins/pull/3944)
- Fixed error not working the alerts displayed when changing the selected time in some flyouts [#3947](https://github.com/wazuh/wazuh-dashboard-plugins/pull/3947) [#4115](https://github.com/wazuh/wazuh-dashboard-plugins/pull/4115)
- Fixed the user can not logout when the Kibana server has a basepath configurated [#3957](https://github.com/wazuh/wazuh-dashboard-plugins/pull/3957)
- Fixed fatal cron-job error when Wazuh API is down [#3991](https://github.com/wazuh/wazuh-dashboard-plugins/pull/3991)
- Fixed circular re-directions when API errors are handled [#4079](https://github.com/wazuh/wazuh-dashboard-plugins/pull/4079)
- Fixed agent breadcrumb routing minor error [#4101](https://github.com/wazuh/wazuh-dashboard-plugins/pull/4101)
- Fixed selected text not visible in API Console [#4102](https://github.com/wazuh/wazuh-dashboard-plugins/pull/4102)
- Fixed the 'missing parameters' error on the Manager Logs [#4110](https://github.com/wazuh/wazuh-dashboard-plugins/pull/4110)
- Fixed undefined input reference when switching between rule set view and rule files view [#4125](https://github.com/wazuh/wazuh-dashboard-plugins/pull/4125)
- Fixed not found FIM file toast error #4124 [#4124](https://github.com/wazuh/wazuh-dashboard-plugins/pull/4124)
- Fixed "See full error" on error toast [#4119](https://github.com/wazuh/wazuh-dashboard-plugins/pull/4119)
- Fixed not being able to remove custom filters. [#4112](https://github.com/wazuh/wazuh-dashboard-plugins/pull/4112)
- Fixed spinner not showing when export button is clicked in management views [#4120](https://github.com/wazuh/wazuh-dashboard-plugins/pull/4120)
- Correction of field and value in the section: last registered agent [#4127](https://github.com/wazuh/wazuh-dashboard-plugins/pull/4127)
- Fixed the download agent installer command [#4132] (https://github.com/wazuh/wazuh-dashboard-plugins/pull/4132)

## Wazuh v4.2.6 - Kibana 7.10.2, 7.11.2, 7.12.1, 7.13.0, 7.13.1, 7.13.2, 7.13.3, 7.13.4, 7.14.0, 7.14.1, 7.14.2 - Revision 4207

### Added

- Support for Kibana 7.13.4
- Support for Kibana 7.14.2
- Hide the `telemetry` banner [#3709](https://github.com/wazuh/wazuh-dashboard-plugins/pull/3709)

### Fixed

- Fixed compatibility Wazuh 4.2 - Kibana 7.13.4 [#3653](https://github.com/wazuh/wazuh-dashboard-plugins/pull/3653)
- Fixed interative register windows agent screen error [#3654](https://github.com/wazuh/wazuh-dashboard-plugins/pull/3654)
- Fixed breadcrumbs style compatibility for Kibana 7.14.2 [#3668](https://github.com/wazuh/wazuh-dashboard-plugins/pull/3668)
- Fixed Wazuh token is not removed after logout in Kibana 7.13 [#3670](https://github.com/wazuh/wazuh-dashboard-plugins/pull/3670)
- Fixed Group Configuration and Management configuration error after trying to going back after you save [#3672](https://github.com/wazuh/wazuh-dashboard-plugins/pull/3672)
- Fixing EuiPanels in Overview Sections and disabled text in WzMenu [#3674](https://github.com/wazuh/wazuh-dashboard-plugins/pull/3674)
- Fixing double flyout clicking in a policy [#3676](https://github.com/wazuh/wazuh-dashboard-plugins/pull/3676)
- Fixed error conflict setting kibana settings from the health check [#3678](https://github.com/wazuh/wazuh-dashboard-plugins/pull/3678)
- Fixed compatibility to get the valid index patterns and refresh fields for Kibana 7.10.2-7.13.4 [3681](https://github.com/wazuh/wazuh-dashboard-plugins/pull/3681)
- Fixed wrong redirect after login [3701](https://github.com/wazuh/wazuh-dashboard-plugins/pull/3701)
- Fixed error getting the index pattern data when there is not `attributes.fields` in the saved object [3689](https://github.com/wazuh/wazuh-dashboard-plugins/pull/3698)

## Wazuh v4.2.4 - Kibana 7.10.2, 7.11.2, 7.12.1 - Revision 4205

### Added

- Support for Wazuh 4.2.4

### Fixed

- Fixed a bug where the user's auth token was not deprecated on logout [#3638](https://github.com/wazuh/wazuh-dashboard-plugins/pull/3638)

## Wazuh v4.2.3 - Kibana 7.10.2, 7.11.2, 7.12.1 - Revision 4204

### Added

- Support for Wazuh 4.2.3

## Wazuh v4.2.2 - Kibana 7.10.2 , 7.12.1 - Revision 4203

### Added

- Wazuh help links in the Kibana help menu [#3170](https://github.com/wazuh/wazuh-dashboard-plugins/pull/3170)
- Redirect to group details using the `group` query param in the URL [#3184](https://github.com/wazuh/wazuh-dashboard-plugins/pull/3184)
- Configuration to disable Wazuh App access from X-Pack/ODFE role [#3222](https://github.com/wazuh/wazuh-dashboard-plugins/pull/3222) [#3292](https://github.com/wazuh/wazuh-dashboard-plugins/pull/3292)
- Added confirmation message when closing a form [#3221](https://github.com/wazuh/wazuh-dashboard-plugins/pull/3221)
- Improvement to hide navbar Wazuh label. [#3240](https://github.com/wazuh/wazuh-dashboard-plugins/pull/3240)
- Add modal creating new rule/decoder [#3274](https://github.com/wazuh/wazuh-dashboard-plugins/pull/3274)
- New functionality to change app logos [#3503](https://github.com/wazuh/wazuh-dashboard-plugins/pull/3503)
- Added link to the upgrade guide when the Wazuh API version and the Wazuh App version mismatch [#3592](https://github.com/wazuh/wazuh-dashboard-plugins/pull/3592)

### Changed

- Removed module titles [#3160](https://github.com/wazuh/wazuh-dashboard-plugins/pull/3160)
- Changed default `wazuh.monitoring.creation` app setting from `d` to `w` [#3174](https://github.com/wazuh/wazuh-dashboard-plugins/pull/3174)
- Changed default `wazuh.monitoring.shards` app setting from `2` to `1` [#3174](https://github.com/wazuh/wazuh-dashboard-plugins/pull/3174)
- Removed Sha1 field from registry key detail [#3189](https://github.com/wazuh/wazuh-dashboard-plugins/pull/3189)
- Removed tooltip in last breadcrumb in header breadcrumb [3250](https://github.com/wazuh/wazuh-dashboard-plugins/pull/3250)
- Refactored the Health check component [#3197](https://github.com/wazuh/wazuh-dashboard-plugins/pull/3197)
- Added version in package downloaded name in agent deploy command [#3210](https://github.com/wazuh/wazuh-dashboard-plugins/issues/3210)
- Removed restriction to allow only current active agents from vulnerability inventory [#3243](https://github.com/wazuh/wazuh-dashboard-plugins/pull/3243)
- Move API selector and Index Pattern Selector to the header bar [#3175](https://github.com/wazuh/wazuh-dashboard-plugins/pull/3175)
- Health check actions notifications refactored and added debug mode [#3258](https://github.com/wazuh/wazuh-dashboard-plugins/pull/3258)
- Improved visualizations object configuration readability [#3355](https://github.com/wazuh/wazuh-dashboard-plugins/pull/3355)
- Changed the way kibana-vis hides the visualization while loading, this should prevent errors caused by having a 0 height visualization [#3349](https://github.com/wazuh/wazuh-dashboard-plugins/pull/3349)

### Fixed

- Fixed screen flickers in Cluster visualization [#3159](https://github.com/wazuh/wazuh-dashboard-plugins/pull/3159)
- Fixed the broken links when using `server.basePath` Kibana setting [#3161](https://github.com/wazuh/wazuh-dashboard-plugins/pull/3161)
- Fixed filter in reports [#3173](https://github.com/wazuh/wazuh-dashboard-plugins/pull/3173)
- Fixed typo error in Settings/Configuration [#3234](https://github.com/wazuh/wazuh-dashboard-plugins/pull/3234)
- Fixed fields overlap in the agent summary screen [#3217](https://github.com/wazuh/wazuh-dashboard-plugins/pull/3217)
- Fixed Ruleset Test, each request is made in a different session instead of all in the same session [#3257](https://github.com/wazuh/wazuh-dashboard-plugins/pull/3257)
- Fixed the `Visualize` button is not displaying when expanding a field in the Events sidebar [#3237](https://github.com/wazuh/wazuh-dashboard-plugins/pull/3237)
- Fix modules are missing in the agent menu [#3244](https://github.com/wazuh/wazuh-dashboard-plugins/pull/3244)
- Fix improving and removing WUI error logs [#3260](https://github.com/wazuh/wazuh-dashboard-plugins/pull/3260)
- Fix some errors of PDF reports [#3272](https://github.com/wazuh/wazuh-dashboard-plugins/pull/3272)
- Fix TypeError when selecting macOS agent deployment in a Safari Browser [#3289](https://github.com/wazuh/wazuh-dashboard-plugins/pull/3289)
- Fix error in how the SCA check's checks are displayed [#3297](https://github.com/wazuh/wazuh-dashboard-plugins/pull/3297)
- Fixed message of error when add sample data fails [#3241](https://github.com/wazuh/wazuh-dashboard-plugins/pull/3241)
- Fixed modules are missing in the agent menu [#3244](https://github.com/wazuh/wazuh-dashboard-plugins/pull/3244)
- Fixed Alerts Summary of modules for reports [#3303](https://github.com/wazuh/wazuh-dashboard-plugins/pull/3303)
- Fixed dark mode visualization background in pdf reports [#3315](https://github.com/wazuh/wazuh-dashboard-plugins/pull/3315)
- Adapt Kibana integrations to Kibana 7.11 and 7.12 [#3309](https://github.com/wazuh/wazuh-dashboard-plugins/pull/3309)
- Fixed error agent view does not render correctly [#3306](https://github.com/wazuh/wazuh-dashboard-plugins/pull/3306)
- Fixed miscalculation in table column width in PDF reports [#3326](https://github.com/wazuh/wazuh-dashboard-plugins/pull/3326)
- Normalized visData table property for 7.12 retro-compatibility [#3323](https://github.com/wazuh/wazuh-dashboard-plugins/pull/3323)
- Fixed error that caused the labels in certain visualizations to overlap [#3355](https://github.com/wazuh/wazuh-dashboard-plugins/pull/3355)
- Fixed export to csv button in dashboards tables [#3358](https://github.com/wazuh/wazuh-dashboard-plugins/pull/3358)
- Fixed Elastic UI breaking changes in 7.12 [#3345](https://github.com/wazuh/wazuh-dashboard-plugins/pull/3345)
- Fixed Wazuh main menu and breadcrumb render issues [#3347](https://github.com/wazuh/wazuh-dashboard-plugins/pull/3347)
- Fixed generation of huge logs from backend errors [#3397](https://github.com/wazuh/wazuh-dashboard-plugins/pull/3397)
- Fixed vulnerabilities flyout not showing alerts if the vulnerability had a field missing [#3593](https://github.com/wazuh/wazuh-dashboard-plugins/pull/3593)

## Wazuh v4.2.1 - Kibana 7.10.2 , 7.11.2 - Revision 4202

### Added

- Support for Wazuh 4.2.1

## Wazuh v4.2.0 - Kibana 7.10.2 , 7.11.2 - Revision 4201

### Added

- Added `Ruleset Test` section under Tools menu, and on Edit Rules/Decoders as a tool. [#1434](https://github.com/wazuh/wazuh-dashboard-plugins/pull/1434)
- Added page size options in Security events, explore agents table [#2925](https://github.com/wazuh/wazuh-dashboard-plugins/pull/2925)
- Added a reminder to restart cluster or manager after import a file in Rules, Decoders or CDB Lists [#3051](https://github.com/wazuh/wazuh-dashboard-plugins/pull/3051)
- Added Agent Stats section [#3056](https://github.com/wazuh/wazuh-dashboard-plugins/pull/3056)
- Added `logtest` PUT example on API Console [#3061](https://github.com/wazuh/wazuh-dashboard-plugins/pull/3061)
- Added vulnerabilities inventory that affect to an agent [#3069](https://github.com/wazuh/wazuh-dashboard-plugins/pull/3069)
- Added retry button to check api again in health check [#3109](https://github.com/wazuh/wazuh-dashboard-plugins/pull/3109)
- Added `wazuh-statistics` template and a new mapping for these indices [#3111](https://github.com/wazuh/wazuh-dashboard-plugins/pull/3111)
- Added link to documentation "Checking connection with Manager" in deploy new agent [#3126](https://github.com/wazuh/wazuh-dashboard-plugins/pull/3126)
- Fixed Agent Evolution graph showing agents from multiple APIs [#3256](https://github.com/wazuh/wazuh-dashboard-plugins/pull/3256)
- Added Disabled index pattern checks in Health Check [#3311](https://github.com/wazuh/wazuh-dashboard-plugins/pull/3311)

### Changed

- Moved Dev Tools inside of Tools menu as Api Console. [#1434](https://github.com/wazuh/wazuh-dashboard-plugins/pull/1434)
- Changed position of Top users on Integrity Monitoring Top 5 user. [#2892](https://github.com/wazuh/wazuh-dashboard-plugins/pull/2892)
- Changed user allow_run_as way of editing. [#3080](https://github.com/wazuh/wazuh-dashboard-plugins/pull/3080)
- Rename some ossec references to Wazuh [#3046](https://github.com/wazuh/wazuh-dashboard-plugins/pull/3046)

### Fixed

- Filter only authorized agents in Agents stats and Visualizations [#3088](https://github.com/wazuh/wazuh-dashboard-plugins/pull/3088)
- Fixed missing `pending` status suggestion for agents [#3095](https://github.com/wazuh/wazuh-dashboard-plugins/pull/3095)
- Index pattern setting not used for choosing from existing patterns [#3097](https://github.com/wazuh/wazuh-dashboard-plugins/pull/3097)
- Fixed space character missing on deployment command if UDP is configured [#3108](https://github.com/wazuh/wazuh-dashboard-plugins/pull/3108)
- Fixed statistics visualizations when a node is selected [#3110](https://github.com/wazuh/wazuh-dashboard-plugins/pull/3110)
- Fixed Flyout date filter also changes main date filter [#3114](https://github.com/wazuh/wazuh-dashboard-plugins/pull/3114)
- Fixed name for "TCP sessions" visualization and average metric is now a sum [#3118](https://github.com/wazuh/wazuh-dashboard-plugins/pull/3118)
- Filter only authorized agents in Events and Security Alerts table [#3120](https://github.com/wazuh/wazuh-dashboard-plugins/pull/3120)
- Fixed Last keep alive label is outside the panel [#3122](https://github.com/wazuh/wazuh-dashboard-plugins/pull/3122)
- Fixed app redirect to Settings section after the health check [#3128](https://github.com/wazuh/wazuh-dashboard-plugins/pull/3128)
- Fixed the plugin logo path in Kibana menu when use `server.basePath` setting [#3144](https://github.com/wazuh/wazuh-dashboard-plugins/pull/3144)
- Fixed deprecated endpoint for create agent groups [3152](https://github.com/wazuh/wazuh-dashboard-plugins/pull/3152)
- Fixed check for TCP protocol in deploy new agent [#3163](https://github.com/wazuh/wazuh-dashboard-plugins/pull/3163)
- Fixed RBAC issue with agent group permissions [#3181](https://github.com/wazuh/wazuh-dashboard-plugins/pull/3181)
- Fixed change index pattern from menu doesn't work [#3187](https://github.com/wazuh/wazuh-dashboard-plugins/pull/3187)
- Conflict with the creation of the index pattern when performing the Health Check [#3232](https://github.com/wazuh/wazuh-dashboard-plugins/pull/3232)
- Added Disabled index pattern checks in Health Check [#3311](https://github.com/wazuh/wazuh-dashboard-plugins/pull/3311)
- Fixed windows update section in Linux Inventory PDF [#3569](https://github.com/wazuh/wazuh-dashboard-plugins/pull/3569)
- Improving and removing unnecessary error logs [#3574](https://github.com/wazuh/wazuh-dashboard-plugins/pull/3574)

## Wazuh v4.1.5 - Kibana 7.10.0 , 7.10.2, 7.11.2 - Revision 4108

### Fixed

- Unable to change selected index pattern from the Wazuh menu [#3330](https://github.com/wazuh/wazuh-dashboard-plugins/pull/3330)

## Wazuh v4.1.5 - Kibana 7.10.0 , 7.10.2, 7.11.2 - Revision 4107

### Added

- Support for Kibana 7.11.2
- Added a warning message for the `Install and enroll the agent` step of `Deploy new agent` guide [#3238](https://github.com/wazuh/wazuh-dashboard-plugins/pull/3238)

### Fixed

- Conflict with the creation of the index pattern when performing the Health Check [#3223](https://github.com/wazuh/wazuh-dashboard-plugins/pull/3223)
- Fixing mac os agents add command [#3207](https://github.com/wazuh/wazuh-dashboard-plugins/pull/3207)

## Wazuh v4.1.5 - Kibana 7.10.0 , 7.10.2 - Revision 4106

- Adapt for Wazuh 4.1.5

## Wazuh v4.1.4 - Kibana 7.10.0 , 7.10.2 - Revision 4105

- Adapt for Wazuh 4.1.4

## Wazuh v4.1.3 - Kibana 7.10.0 , 7.10.2 - Revision 4104

### Added

- Creation of index pattern after the default one is changes in Settings [#2985](https://github.com/wazuh/wazuh-dashboard-plugins/pull/2985)
- Added node name of agent list and detail [#3039](https://github.com/wazuh/wazuh-dashboard-plugins/pull/3039)
- Added loading view while the user is logging to prevent permissions prompts [#3041](https://github.com/wazuh/wazuh-dashboard-plugins/pull/3041)
- Added custom message for each possible run_as setup [#3048](https://github.com/wazuh/wazuh-dashboard-plugins/pull/3048)

### Changed

- Change all dates labels to Kibana formatting time zone [#3047](https://github.com/wazuh/wazuh-dashboard-plugins/pull/3047)
- Improve toast message when selecting a default API [#3049](https://github.com/wazuh/wazuh-dashboard-plugins/pull/3049)
- Improve validation and prevention for caching bundles on the client-side [#3063](https://github.com/wazuh/wazuh-dashboard-plugins/pull/3063) [#3091](https://github.com/wazuh/wazuh-dashboard-plugins/pull/3091)

### Fixed

- Fixed unexpected behavior in Roles mapping [#3028](https://github.com/wazuh/wazuh-dashboard-plugins/pull/3028)
- Fixed rule filter is no applied when you click on a rule id in another module.[#3057](https://github.com/wazuh/wazuh-dashboard-plugins/pull/3057)
- Fixed bug changing master node configuration [#3062](https://github.com/wazuh/wazuh-dashboard-plugins/pull/3062)
- Fixed wrong variable declaration for macOS agents [#3066](https://github.com/wazuh/wazuh-dashboard-plugins/pull/3066)
- Fixed some errors in the Events table, action buttons style, and URLs disappeared [#3086](https://github.com/wazuh/wazuh-dashboard-plugins/pull/3086)
- Fixed Rollback of invalid rule configuration file [#3084](https://github.com/wazuh/wazuh-dashboard-plugins/pull/3084)

## Wazuh v4.1.2 - Kibana 7.10.0 , 7.10.2 - Revision 4103

- Add `run_as` setting to example host configuration in Add new API view [#3021](https://github.com/wazuh/wazuh-dashboard-plugins/pull/3021)
- Refactor of some prompts [#3015](https://github.com/wazuh/wazuh-dashboard-plugins/pull/3015)

### Fixed

- Fix SCA policy detail showing name and check results about another policy [#3007](https://github.com/wazuh/wazuh-dashboard-plugins/pull/3007)
- Fixed that alerts table is empty when switching pinned agents [#3008](https://github.com/wazuh/wazuh-dashboard-plugins/pull/3008)
- Creating a role mapping before the existing ones are loaded, the page bursts [#3013](https://github.com/wazuh/wazuh-dashboard-plugins/pull/3013)
- Fix pagination in SCA checks table when expand some row [#3018](https://github.com/wazuh/wazuh-dashboard-plugins/pull/3018)
- Fix manager is shown in suggestions in Agents section [#3025](https://github.com/wazuh/wazuh-dashboard-plugins/pull/3025)
- Fix disabled loading on inventory when request fail [#3026](https://github.com/wazuh/wazuh-dashboard-plugins/pull/3026)
- Fix restarting selected cluster instead of all of them [#3032](https://github.com/wazuh/wazuh-dashboard-plugins/pull/3032)
- Fix pinned agents don't trigger a new filtered query [#3035](https://github.com/wazuh/wazuh-dashboard-plugins/pull/3035)
- Overlay Wazuh menu when Kibana menu is opened or docked [#3038](https://github.com/wazuh/wazuh-dashboard-plugins/pull/3038)
- Fix visualizations in PDF Reports with Dark mode [#2983](https://github.com/wazuh/wazuh-dashboard-plugins/pull/2983)

## Wazuh v4.1.1 - Kibana 7.10.0 , 7.10.2 - Revision 4102

### Added

- Prompt to show the unsupported module for the selected agent [#2959](https://github.com/wazuh/wazuh-dashboard-plugins/pull/2959)
- Added a X-Frame-Options header to the backend responses [#2977](https://github.com/wazuh/wazuh-dashboard-plugins/pull/2977)

### Changed

- Added toast with refresh button when new fields are loaded [#2974](https://github.com/wazuh/wazuh-dashboard-plugins/pull/2974)
- Migrated manager and cluster files endpoints and their corresponding RBAC [#2984](https://github.com/wazuh/wazuh-dashboard-plugins/pull/2984)

### Fixed

- Fix login error when AWS Elasticsearch and ODFE is used [#2710](https://github.com/wazuh/wazuh-dashboard-plugins/issues/2710)
- An error message is displayed when changing a group's configuration although the user has the right permissions [#2955](https://github.com/wazuh/wazuh-dashboard-plugins/pull/2955)
- Fix Security events table is empty when switching the pinned agents [#2956](https://github.com/wazuh/wazuh-dashboard-plugins/pull/2956)
- Fix disabled switch visual edit button when json content is empty [#2957](https://github.com/wazuh/wazuh-dashboard-plugins/issues/2957)
- Fixed main and `More` menus for unsupported agents [#2959](https://github.com/wazuh/wazuh-dashboard-plugins/pull/2959)
- Fixed forcing a non numeric filter value in a number type field [#2961](https://github.com/wazuh/wazuh-dashboard-plugins/pull/2961)
- Fixed wrong number of alerts in Security Events [#2964](https://github.com/wazuh/wazuh-dashboard-plugins/pull/2964)
- Fixed search with strange characters of agent in Management groups [#2970](https://github.com/wazuh/wazuh-dashboard-plugins/pull/2970)
- Fix the statusCode error message [#2971](https://github.com/wazuh/wazuh-dashboard-plugins/pull/2971)
- Fix the SCA policy stats didn't refresh [#2973](https://github.com/wazuh/wazuh-dashboard-plugins/pull/2973)
- Fixed loading of AWS index fields even when no AWS alerts were found [#2974](https://github.com/wazuh/wazuh-dashboard-plugins/pull/2974)
- Fix some date fields format in FIM and SCA modules [#2975](https://github.com/wazuh/wazuh-dashboard-plugins/pull/2975)
- Fix a non-stop error in Manage agents when the user has no permissions [#2976](https://github.com/wazuh/wazuh-dashboard-plugins/pull/2976)
- Can't edit empty rules and decoders files that already exist in the manager [#2978](https://github.com/wazuh/wazuh-dashboard-plugins/pull/2978)
- Support for alerts index pattern with different ID and name [#2979](https://github.com/wazuh/wazuh-dashboard-plugins/pull/2979)
- Fix the unpin agent in the selection modal [#2980](https://github.com/wazuh/wazuh-dashboard-plugins/pull/2980)
- Fix properly logout of Wazuh API when logging out of the application (only for OpenDistro) [#2789](https://github.com/wazuh/wazuh-dashboard-plugins/issues/2789)
- Fixed missing `&&` from macOS agent deployment command [#2989](https://github.com/wazuh/wazuh-dashboard-plugins/issues/2989)
- Fix prompt permissions on Framework of Mitre and Inventory of Integrity monitoring. [#2967](https://github.com/wazuh/wazuh-dashboard-plugins/issues/2967)
- Fix properly logout of Wazuh API when logging out of the application support x-pack [#2789](https://github.com/wazuh/wazuh-dashboard-plugins/issues/2789)

## Wazuh v4.1.0 - Kibana 7.10.0 , 7.10.2 - Revision 4101

### Added

- Check the max buckets by default in healthcheck and increase them [#2901](https://github.com/wazuh/wazuh-dashboard-plugins/pull/2901)
- Added a prompt wraning in role mapping if run_as is false or he is not allowed to use it by API [#2876](https://github.com/wazuh/wazuh-dashboard-plugins/pull/2876)

### Changed

- Support new fields of Windows Registry at FIM inventory panel [#2679](https://github.com/wazuh/wazuh-dashboard-plugins/issues/2679)
- Added on FIM Inventory Windows Registry registry_key and registry_value items from syscheck [#2908](https://github.com/wazuh/wazuh-dashboard-plugins/issues/2908)
- Uncheck agents after an action in agents groups management [#2907](https://github.com/wazuh/wazuh-dashboard-plugins/pull/2907)
- Unsave rule files when edit or create a rule with invalid content [#2944](https://github.com/wazuh/wazuh-dashboard-plugins/pull/2944)
- Added vulnerabilities module for macos agents [#2969](https://github.com/wazuh/wazuh-dashboard-plugins/pull/2969)

### Fixed

- Fix server error Invalid token specified: Cannot read property 'replace' of undefined [#2899](https://github.com/wazuh/wazuh-dashboard-plugins/issues/2899)
- Fix show empty files rules and decoders: [#2923](https://github.com/wazuh/wazuh-dashboard-plugins/issues/2923)
- Fixed wrong hover texts in CDB lists actions [#2929](https://github.com/wazuh/wazuh-dashboard-plugins/pull/2929)
- Fixed access to forbidden agents information when exporting agents listt [2918](https://github.com/wazuh/wazuh-dashboard-plugins/pull/2918)
- Fix the decoder detail view is not displayed [#2888](https://github.com/wazuh/wazuh-dashboard-plugins/issues/2888)
- Fix the complex search using the Wazuh API query filter in search bars [#2930](https://github.com/wazuh/wazuh-dashboard-plugins/issues/2930)
- Fixed validation to check userPermissions are not ready yet [#2931](https://github.com/wazuh/wazuh-dashboard-plugins/issues/2931)
- Fixed clear visualizations manager list when switching tabs. Fixes PDF reports filters [#2932](https://github.com/wazuh/wazuh-dashboard-plugins/pull/2932)
- Fix Strange box shadow in Export popup panel in Managment > Groups [#2886](https://github.com/wazuh/wazuh-dashboard-plugins/issues/2886)
- Fixed wrong command on alert when data folder does not exist [#2938](https://github.com/wazuh/wazuh-dashboard-plugins/pull/2938)
- Fix agents table OS field sorting: Changes agents table field `os_name` to `os.name,os.version` to make it sortable. [#2939](https://github.com/wazuh/wazuh-dashboard-plugins/pull/2939)
- Fixed diff parsed datetime between agent detail and agents table [#2940](https://github.com/wazuh/wazuh-dashboard-plugins/pull/2940)
- Allow access to Agents section with agent:group action permission [#2933](https://github.com/wazuh/wazuh-dashboard-plugins/issues/2933)
- Fixed filters does not work on modals with search bar [#2935](https://github.com/wazuh/wazuh-dashboard-plugins/pull/2935)
- Fix wrong package name in deploy new agent [#2942](https://github.com/wazuh/wazuh-dashboard-plugins/issues/2942)
- Fixed number agents not show on pie onMouseEvent [#2890](https://github.com/wazuh/wazuh-dashboard-plugins/issues/2890)
- Fixed off Kibana Query Language in search bar of Controls/Inventory modules. [#2945](https://github.com/wazuh/wazuh-dashboard-plugins/pull/2945)
- Fixed number of agents do not show on the pie chart tooltip in agents preview [#2890](https://github.com/wazuh/wazuh-dashboard-plugins/issues/2890)

## Wazuh v4.0.4 - Kibana 7.10.0 , 7.10.2 - Revision 4017

### Added

- Adapt the app to the new Kibana platform [#2475](https://github.com/wazuh/wazuh-dashboard-plugins/issues/2475)
- Wazuh data directory moved from `optimize` to `data` Kibana directory [#2591](https://github.com/wazuh/wazuh-dashboard-plugins/issues/2591)
- Show the wui_rules belong to wazuh-wui API user [#2702](https://github.com/wazuh/wazuh-dashboard-plugins/issues/2702)

### Fixed

- Fixed Wazuh menu and agent menu for Solaris agents [#2773](https://github.com/wazuh/wazuh-dashboard-plugins/issues/2773) [#2725](https://github.com/wazuh/wazuh-dashboard-plugins/issues/2725)
- Fixed wrong shards and replicas for statistics indices and also fixed wrong prefix for monitoring indices [#2732](https://github.com/wazuh/wazuh-dashboard-plugins/issues/2732)
- Report's creation dates set to 1970-01-01T00:00:00.000Z [#2772](https://github.com/wazuh/wazuh-dashboard-plugins/issues/2772)
- Fixed bug for missing commands in ubuntu/debian and centos [#2786](https://github.com/wazuh/wazuh-dashboard-plugins/issues/2786)
- Fixed bug that show an hour before in /security-events/dashboard [#2785](https://github.com/wazuh/wazuh-dashboard-plugins/issues/2785)
- Fixed permissions to access agents [#2838](https://github.com/wazuh/wazuh-dashboard-plugins/issues/2838)
- Fix searching in groups [#2825](https://github.com/wazuh/wazuh-dashboard-plugins/issues/2825)
- Fix the pagination in SCA ckecks table [#2815](https://github.com/wazuh/wazuh-dashboard-plugins/issues/2815)
- Fix the SCA table with a wrong behaviour using the refresh button [#2854](https://github.com/wazuh/wazuh-dashboard-plugins/issues/2854)
- Fix sca permissions for agents views and dashboards [#2862](https://github.com/wazuh/wazuh-dashboard-plugins/issues/2862)
- Solaris should not show vulnerabilities module [#2829](https://github.com/wazuh/wazuh-dashboard-plugins/issues/2829)
- Fix the settings of statistics indices creation [#2858](https://github.com/wazuh/wazuh-dashboard-plugins/issues/2858)
- Update agents' info in Management Status after changing cluster node selected [#2828](https://github.com/wazuh/wazuh-dashboard-plugins/issues/2828)
- Fix error when applying filter in rules from events [#2877](https://github.com/wazuh/wazuh-dashboard-plugins/issues/2877)

### Changed

- Replaced `wazuh` Wazuh API user by `wazuh-wui` in the default configuration [#2852](https://github.com/wazuh/wazuh-dashboard-plugins/issues/2852)
- Add agent id to the reports name in Agent Inventory and Modules [#2817](https://github.com/wazuh/wazuh-dashboard-plugins/issues/2817)

### Adapt for Kibana 7.10.0

- Fixed filter pinned crash returning from agents [#2864](https://github.com/wazuh/wazuh-dashboard-plugins/issues/2864)
- Fixed style in sca and regulatory compliance tables and in wz menu [#2861](https://github.com/wazuh/wazuh-dashboard-plugins/issues/2861)
- Fix body-payload of Sample Alerts POST endpoint [#2857](https://github.com/wazuh/wazuh-dashboard-plugins/issues/2857)
- Fixed bug in the table on Agents->Table-> Actions->Config icon [#2853](https://github.com/wazuh/wazuh-dashboard-plugins/issues/2853)
- Fixed tooltip in the icon of view decoder file [#2850](https://github.com/wazuh/wazuh-dashboard-plugins/issues/2850)
- Fixed bug with agent filter when it is pinned [#2846](https://github.com/wazuh/wazuh-dashboard-plugins/issues/2846)
- Fix discovery navigation [#2845](https://github.com/wazuh/wazuh-dashboard-plugins/issues/2845)
- Search file editor gone [#2843](https://github.com/wazuh/wazuh-dashboard-plugins/issues/2843)
- Fix Agent Search Bar - Regex Query Interpreter [#2834](https://github.com/wazuh/wazuh-dashboard-plugins/issues/2834)
- Fixed accordion style breaking [#2833](https://github.com/wazuh/wazuh-dashboard-plugins/issues/2833)
- Fix metrics are not updated after a bad request in search input [#2830](https://github.com/wazuh/wazuh-dashboard-plugins/issues/2830)
- Fix mitre framework tab crash [#2821](https://github.com/wazuh/wazuh-dashboard-plugins/issues/2821)
- Changed ping request to default request. Added delay and while to che… [#2820](https://github.com/wazuh/wazuh-dashboard-plugins/issues/2820)
- Removed kibana alert for security [#2806](https://github.com/wazuh/wazuh-dashboard-plugins/issues/2806)

## Wazuh v4.0.4 - Kibana 7.10.0 , 7.10.2 - Revision 4016

### Added

- Modified agent registration adding groups and architecture [#2666](https://github.com/wazuh/wazuh-dashboard-plugins/issues/2666) [#2652](https://github.com/wazuh/wazuh-dashboard-plugins/issues/2652)
- Each user can only view their own reports [#2686](https://github.com/wazuh/wazuh-dashboard-plugins/issues/2686)

### Fixed

- Create index pattern even if there aren´t available indices [#2620](https://github.com/wazuh/wazuh-dashboard-plugins/issues/2620)
- Top bar overlayed over expanded visualizations [#2667](https://github.com/wazuh/wazuh-dashboard-plugins/issues/2667)
- Empty inventory data in Solaris agents [#2680](https://github.com/wazuh/wazuh-dashboard-plugins/pull/2680)
- Wrong parameters in the dev-tools autocomplete section [#2675](https://github.com/wazuh/wazuh-dashboard-plugins/issues/2675)
- Wrong permissions on edit CDB list [#2665](https://github.com/wazuh/wazuh-dashboard-plugins/pull/2665)
- fix(frontend): add the metafields when refreshing the index pattern [#2681](https://github.com/wazuh/wazuh-dashboard-plugins/pull/2681)
- Error toast is showing about Elasticsearch users for environments without security [#2713](https://github.com/wazuh/wazuh-dashboard-plugins/issues/2713)
- Error about Handler.error in Role Mapping fixed [#2702](https://github.com/wazuh/wazuh-dashboard-plugins/issues/2702)
- Fixed message in reserved users actions [#2702](https://github.com/wazuh/wazuh-dashboard-plugins/issues/2702)
- Error 500 on Export formatted CDB list [#2692](https://github.com/wazuh/wazuh-dashboard-plugins/pull/2692)
- Wui rules label should have only one tooltip [#2723](https://github.com/wazuh/wazuh-dashboard-plugins/issues/2723)
- Move upper the Wazuh item in the Kibana menu and default index pattern [#2867](https://github.com/wazuh/wazuh-dashboard-plugins/pull/2867)

## Wazuh v4.0.4 - Kibana v7.9.1, v7.9.3 - Revision 4015

### Added

- Support for Wazuh v4.0.4

## Wazuh v4.0.3 - Kibana v7.9.1, v7.9.2, v7.9.3 - Revision 4014

### Added

- Improved management of index-pattern fields [#2630](https://github.com/wazuh/wazuh-dashboard-plugins/issues/2630)

### Fixed

- fix(fronted): fixed the check of API and APP version in health check [#2655](https://github.com/wazuh/wazuh-dashboard-plugins/pull/2655)
- Replace user by username key in the monitoring logic [#2654](https://github.com/wazuh/wazuh-dashboard-plugins/pull/2654)
- Security alerts and reporting issues when using private tenants [#2639](https://github.com/wazuh/wazuh-dashboard-plugins/issues/2639)
- Manager restart in rule editor does not work with Wazuh cluster enabled [#2640](https://github.com/wazuh/wazuh-dashboard-plugins/issues/2640)
- fix(frontend): Empty inventory data in Solaris agents [#2680](https://github.com/wazuh/wazuh-dashboard-plugins/pull/2680)

## Wazuh v4.0.3 - Kibana v7.9.1, v7.9.2, v7.9.3 - Revision 4013

### Added

- Support for Wazuh v4.0.3.

## Wazuh v4.0.2 - Kibana v7.9.1, v7.9.3 - Revision 4012

### Added

- Sample data indices name should take index pattern in use [#2593](https://github.com/wazuh/wazuh-dashboard-plugins/issues/2593)
- Added start option to macos Agents [#2653](https://github.com/wazuh/wazuh-dashboard-plugins/pull/2653)

### Changed

- Statistics settings do not allow to configure primary shards and replicas [#2627](https://github.com/wazuh/wazuh-dashboard-plugins/issues/2627)

## Wazuh v4.0.2 - Kibana v7.9.1, v7.9.3 - Revision 4011

### Added

- Support for Wazuh v4.0.2.

### Fixed

- The index pattern title is overwritten with its id after refreshing its fields [#2577](https://github.com/wazuh/wazuh-dashboard-plugins/issues/2577)
- [RBAC] Issues detected when using RBAC [#2579](https://github.com/wazuh/wazuh-dashboard-plugins/issues/2579)

## Wazuh v4.0.1 - Kibana v7.9.1, v7.9.3 - Revision 4010

### Changed

- Alerts summary table for PDF reports on all modules [#2632](https://github.com/wazuh/wazuh-dashboard-plugins/issues/2632)
- [4.0-7.9] Run as with no wazuh-wui API user [#2576](https://github.com/wazuh/wazuh-dashboard-plugins/issues/2576)
- Deploy a new agent interface as default interface [#2564](https://github.com/wazuh/wazuh-dashboard-plugins/issues/2564)
- Problem in the visualization of new reserved resources of the Wazuh API [#2643](https://github.com/wazuh/wazuh-dashboard-plugins/issues/2643)

### Fixed

- Restore the tables in the agents' reports [#2628](https://github.com/wazuh/wazuh-dashboard-plugins/issues/2628)
- [RBAC] Issues detected when using RBAC [#2579](https://github.com/wazuh/wazuh-dashboard-plugins/issues/2579)
- Changes done via a worker's API are overwritten [#2626](https://github.com/wazuh/wazuh-dashboard-plugins/issues/2626)

### Fixed

- [BUGFIX] Default user field for current platform [#2633](https://github.com/wazuh/wazuh-dashboard-plugins/pull/2633)

## Wazuh v4.0.1 - Kibana v7.9.1, v7.9.3 - Revision 4009

### Changed

- Hide empty columns of the processes table of the MacOS agents [#2570](https://github.com/wazuh/wazuh-dashboard-plugins/pull/2570)
- Missing step in "Deploy a new agent" view [#2623](https://github.com/wazuh/wazuh-dashboard-plugins/issues/2623)
- Implement wazuh users' CRUD [#2598](https://github.com/wazuh/wazuh-dashboard-plugins/pull/2598)

### Fixed

- Inconsistent data in sample data alerts [#2618](https://github.com/wazuh/wazuh-dashboard-plugins/pull/2618)

## Wazuh v4.0.1 - Kibana v7.9.1, v7.9.3 - Revision 4008

### Fixed

- Icons not align to the right in Modules > Events [#2607](https://github.com/wazuh/wazuh-dashboard-plugins/pull/2607)
- Statistics visualizations do not show data [#2602](https://github.com/wazuh/wazuh-dashboard-plugins/pull/2602)
- Error on loading css files [#2599](https://github.com/wazuh/wazuh-dashboard-plugins/pull/2599)
- Fixed search filter in search bar in Module/SCA wasn't working [#2601](https://github.com/wazuh/wazuh-dashboard-plugins/pull/2601)

## Wazuh v4.0.0 - Kibana v7.9.1, v7.9.2, v7.9.3 - Revision 4007

### Fixed

- updated macOS package URL [#2596](https://github.com/wazuh/wazuh-dashboard-plugins/pull/2596)
- Revert "[4.0-7.9] [BUGFIX] Removed unnecessary function call" [#2597](https://github.com/wazuh/wazuh-dashboard-plugins/pull/2597)

## Wazuh v4.0.0 - Kibana v7.9.1, v7.9.2, v7.9.3 - Revision 4006

### Fixed

- Undefined field in event view [#2588](https://github.com/wazuh/wazuh-dashboard-plugins/issues/2588)
- Several calls to the same stats request (esAlerts) [#2586](https://github.com/wazuh/wazuh-dashboard-plugins/issues/2586)
- The filter options popup doesn't open on click once the filter is pinned [#2581](https://github.com/wazuh/wazuh-dashboard-plugins/issues/2581)
- The formatedFields are missing from the index-pattern of wazuh-alerts-\* [#2574](https://github.com/wazuh/wazuh-dashboard-plugins/issues/2574)

## Wazuh v4.0.0 - Kibana v7.9.3 - Revision 4005

### Added

- Support for Kibana v7.9.3

## Wazuh v4.0.0 - Kibana v7.9.1, v7.9.2 - Revision 4002

### Added

- Support for Wazuh v4.0.0.
- Support for Kibana v7.9.1 and 7.9.2.
- Support for Open Distro 1.10.1.
- Added a RBAC security layer integrated with Open Distro and X-Pack.
- Added remoted and analysisd statistics.
- Expand supported deployment variables.
- Added new configuration view settings for GCP integration.
- Added logic to change the `metafields` configuration of Kibana [#2524](https://github.com/wazuh/wazuh-dashboard-plugins/issues/2524)

### Changed

- Migrated the default index-pattern to `wazuh-alerts-*`.
- Removed the `known-fields` functionality.
- Security Events dashboard redesinged.
- Redesigned the app settings configuration with categories.
- Moved the wazuh-registry file to Kibana optimize folder.

### Fixed

- Format options in `wazuh-alerts` index-pattern are not overwritten now.
- Prevent blank page in detaill agent view.
- Navigable agents name in Events.
- Index pattern is not being refreshed.
- Reporting fails when agent is pinned and compliance controls are visited.
- Reload rule detail doesn't work properly with the related rules.
- Fix search bar filter in Manage agent of group [#2541](https://github.com/wazuh/wazuh-dashboard-plugins/pull/2541)

# Wazuh v3.13.6 - Kibana v7.9.2 - Revision 890

### Added

- Support for Wazuh v3.13.6

## Wazuh v3.13.5 - Kibana 7.9.2 - Revision 889

- Sanitize report's inputs and usernames [#4336](https://github.com/wazuh/wazuh-dashboard-plugins/pull/4336)

## Wazuh v3.13.2 - Kibana v7.9.1 - Revision 887

### Added

- Support for Wazuh v3.13.2

## Wazuh v3.13.2 - Kibana v7.8.0 - Revision 887

### Added

- Support for Wazuh v3.13.2

## Wazuh v3.13.1 - Kibana v7.9.1 - Revision 886

### Added

- Support for Kibana v7.9.1

## Wazuh v3.13.1 - Kibana v7.9.0 - Revision 885

### Added

- Support for Kibana v7.9.0

## Wazuh v3.13.1 - Kibana v7.8.1 - Revision 884

### Added

- Support for Kibana v7.8.1

## Wazuh v3.13.1 - Kibana v7.8.0 - Revision 883

### Added

- Support for Wazuh v3.13.1

## Wazuh v3.13.0 - Kibana v7.8.0 - Revision 881

### Added

- Support for Kibana v7.8.0

## Wazuh v3.13.0 - Kibana v7.7.0, v7.7.1 - Revision 880

### Added

- Support for Wazuh v3.13.0
- Support for Kibana v7.7.1
- Support for Open Distro 1.8
- New navigation experience with a global menu [#1965](https://github.com/wazuh/wazuh-dashboard-plugins/issues/1965)
- Added a Breadcrumb in Kibana top nav [#2161](https://github.com/wazuh/wazuh-dashboard-plugins/issues/2161)
- Added a new Agents Summary Screen [#1963](https://github.com/wazuh/wazuh-dashboard-plugins/issues/1963)
- Added a new feature to add sample data to dashboards [#2115](https://github.com/wazuh/wazuh-dashboard-plugins/issues/2115)
- Added MITRE integration [#1877](https://github.com/wazuh/wazuh-dashboard-plugins/issues/1877)
- Added Google Cloud Platform integration [#1873](https://github.com/wazuh/wazuh-dashboard-plugins/issues/1873)
- Added TSC integration [#2204](https://github.com/wazuh/wazuh-dashboard-plugins/pull/2204)
- Added a new Integrity monitoring state view for agent [#2153](https://github.com/wazuh/wazuh-dashboard-plugins/issues/2153)
- Added a new Integrity monitoring files detail view [#2156](https://github.com/wazuh/wazuh-dashboard-plugins/issues/2156)
- Added a new component to explore Compliance requirements [#2156](https://github.com/wazuh/wazuh-dashboard-plugins/issues/2261)

### Changed

- Code migration to React.js
- Global review of styles
- Unified Overview and Agent dashboards into new Modules [#2110](https://github.com/wazuh/wazuh-dashboard-plugins/issues/2110)
- Changed Vulnerabilities dashboard visualizations [#2262](https://github.com/wazuh/wazuh-dashboard-plugins/issues/2262)

### Fixed

- Open Distro tenants have been fixed and are functional now [#1890](https://github.com/wazuh/wazuh-dashboard-plugins/issues/1890).
- Improved navigation performance [#2200](https://github.com/wazuh/wazuh-dashboard-plugins/issues/2200).
- Avoid creating the wazuh-monitoring index pattern if it is disabled [#2100](https://github.com/wazuh/wazuh-dashboard-plugins/issues/2100)
- SCA checks without compliance field can't be expanded [#2264](https://github.com/wazuh/wazuh-dashboard-plugins/issues/2264)

## Wazuh v3.12.3 - Kibana v7.7.1 - Revision 876

### Added

- Support for Kibana v7.7.1

## Wazuh v3.12.3 - Kibana v7.7.0 - Revision 875

### Added

- Support for Kibana v7.7.0

## Wazuh v3.12.3 - Kibana v6.8.8, v7.6.1, v7.6.2 - Revision 874

### Added

- Support for Wazuh v3.12.3

## Wazuh v3.12.2 - Kibana v6.8.8, v7.6.1, v7.6.2 - Revision 873

### Added

- Support for Wazuh v3.12.2

## Wazuh v3.12.1 - Kibana v6.8.8, v7.6.1, v7.6.2 - Revision 872

### Added

- Support Wazuh 3.12.1
- Added new FIM settings on configuration on demand. [#2147](https://github.com/wazuh/wazuh-dashboard-plugins/issues/2147)

### Changed

- Updated agent's variable names in deployment guides. [#2169](https://github.com/wazuh/wazuh-dashboard-plugins/pull/2169)

### Fixed

- Pagination is now shown in table-type visualizations. [#2180](https://github.com/wazuh/wazuh-dashboard-plugins/issues/2180)

## Wazuh v3.12.0 - Kibana v6.8.8, v7.6.2 - Revision 871

### Added

- Support for Kibana v6.8.8 and v7.6.2

## Wazuh v3.12.0 - Kibana v6.8.7, v7.4.2, v7.6.1 - Revision 870

### Added

- Support for Wazuh v3.12.0
- Added a new setting to hide manager alerts from dashboards. [#2102](https://github.com/wazuh/wazuh-dashboard-plugins/pull/2102)
- Added a new setting to be able to change API from the top menu. [#2143](https://github.com/wazuh/wazuh-dashboard-plugins/issues/2143)
- Added a new setting to enable/disable the known fields health check [#2037](https://github.com/wazuh/wazuh-dashboard-plugins/pull/2037)
- Added suport for PCI 11.2.1 and 11.2.3 rules. [#2062](https://github.com/wazuh/wazuh-dashboard-plugins/pull/2062)

### Changed

- Restructuring of the optimize/wazuh directory. Now the Wazuh configuration file (wazuh.yml) is placed on /usr/share/kibana/optimize/wazuh/config. [#2116](https://github.com/wazuh/wazuh-dashboard-plugins/pull/2116)
- Improve performance of Dasboards reports generation. [1802344](https://github.com/wazuh/wazuh-dashboard-plugins/commit/18023447c6279d385df84d7f4a5663ed2167fdb5)

### Fixed

- Discover time range selector is now displayed on the Cluster section. [08901df](https://github.com/wazuh/wazuh-dashboard-plugins/commit/08901dfcbe509f17e4fab26877c8b7dae8a66bff)
- Added the win_auth_failure rule group to Authentication failure metrics. [#2099](https://github.com/wazuh/wazuh-dashboard-plugins/pull/2099)
- Negative values in Syscheck attributes now have their correct value in reports. [7c3e84e](https://github.com/wazuh/wazuh-dashboard-plugins/commit/7c3e84ec8f00760b4f650cfc00a885d868123f99)

## Wazuh v3.11.4 - Kibana v7.6.1 - Revision 858

### Added

- Support for Kibana v7.6.1

## Wazuh v3.11.4 - Kibana v6.8.6, v7.4.2, v7.6.0 - Revision 857

### Added

- Support for Wazuh v3.11.4

## Wazuh v3.11.3 - Kibana v7.6.0 - Revision 856

### Added

- Support for Kibana v7.6.0

## Wazuh v3.11.3 - Kibana v7.4.2 - Revision 855

### Added

- Support for Kibana v7.4.2

## Wazuh v3.11.3 - Kibana v7.5.2 - Revision 854

### Added

- Support for Wazuh v3.11.3

### Fixed

- Windows Updates table is now displayed in the Inventory Data report [#2028](https://github.com/wazuh/wazuh-dashboard-plugins/pull/2028)

## Wazuh v3.11.2 - Kibana v7.5.2 - Revision 853

### Added

- Support for Kibana v7.5.2

## Wazuh v3.11.2 - Kibana v6.8.6, v7.3.2, v7.5.1 - Revision 852

### Added

- Support for Wazuh v3.11.2

### Changed

- Increased list filesize limit for the CDB-list [#1993](https://github.com/wazuh/wazuh-dashboard-plugins/pull/1993)

### Fixed

- The xml validator now correctly handles the `--` string within comments [#1980](https://github.com/wazuh/wazuh-dashboard-plugins/pull/1980)
- The AWS map visualization wasn't been loaded until the user interacts with it [dd31bd7](https://github.com/wazuh/wazuh-dashboard-plugins/commit/dd31bd7a155354bc50fe0af22fca878607c8936a)

## Wazuh v3.11.1 - Kibana v6.8.6, v7.3.2, v7.5.1 - Revision 581

### Added

- Support for Wazuh v3.11.1.

## Wazuh v3.11.0 - Kibana v6.8.6, v7.3.2, v7.5.1 - Revision 580

### Added

- Support for Wazuh v3.11.0.
- Support for Kibana v7.5.1.
- The API credentials configuration has been moved from the .wazuh index to a wazuh.yml configuration file. Now the configuration of the API hosts is done from the file and not from the application. [#1465](https://github.com/wazuh/wazuh-dashboard-plugins/issues/1465) [#1771](https://github.com/wazuh/wazuh-dashboard-plugins/issues/1771).
- Upload ruleset files using a "drag and drop" component [#1770](https://github.com/wazuh/wazuh-dashboard-plugins/issues/1770)
- Add logs for the reporting module [#1622](https://github.com/wazuh/wazuh-dashboard-plugins/issues/1622).
- Extended the "Add new agent" guide [#1767](https://github.com/wazuh/wazuh-dashboard-plugins/issues/1767).
- Add new table for windows hotfixes [#1932](https://github.com/wazuh/wazuh-dashboard-plugins/pull/1932)

### Changed

- Removed Discover from top menu [#1699](https://github.com/wazuh/wazuh-dashboard-plugins/issues/1699).
- Hide index pattern selector in case that only one exists [#1799](https://github.com/wazuh/wazuh-dashboard-plugins/issues/1799).
- Remove visualizations legend [#1936](https://github.com/wazuh/wazuh-dashboard-plugins/pull/1936)
- Normalize the field whodata in the group reporting [#1921](https://github.com/wazuh/wazuh-dashboard-plugins/pull/1921)
- A message in the configuration view is ambiguous [#1870](https://github.com/wazuh/wazuh-dashboard-plugins/issues/1870)
- Refactor syscheck table [#1941](https://github.com/wazuh/wazuh-dashboard-plugins/pull/1941)

### Fixed

- Empty files now throws an error [#1806](https://github.com/wazuh/wazuh-dashboard-plugins/issues/1806).
- Arguments for wazuh api requests are now validated [#1815](https://github.com/wazuh/wazuh-dashboard-plugins/issues/1815).
- Fixed the way to check admin mode [#1838](https://github.com/wazuh/wazuh-dashboard-plugins/issues/1838).
- Fixed error exporting as CSV the files into a group [#1833](https://github.com/wazuh/wazuh-dashboard-plugins/issues/1833).
- Fixed XML validator false error for `<` [1882](https://github.com/wazuh/wazuh-dashboard-plugins/issues/1882)
- Fixed "New file" editor doesn't allow saving twice [#1896](https://github.com/wazuh/wazuh-dashboard-plugins/issues/1896)
- Fixed decoders files [#1929](https://github.com/wazuh/wazuh-dashboard-plugins/pull/1929)
- Fixed registration guide [#1926](https://github.com/wazuh/wazuh-dashboard-plugins/pull/1926)
- Fixed infinite load on Ciscat views [#1920](https://github.com/wazuh/wazuh-dashboard-plugins/pull/1920), [#1916](https://github.com/wazuh/wazuh-dashboard-plugins/pull/1916)
- Fixed missing fields in the Visualizations [#1913](https://github.com/wazuh/wazuh-dashboard-plugins/pull/1913)
- Fixed Amazon S3 status is wrong in configuration section [#1864](https://github.com/wazuh/wazuh-dashboard-plugins/issues/1864)
- Fixed hidden overflow in the fim configuration [#1887](https://github.com/wazuh/wazuh-dashboard-plugins/pull/1887)
- Fixed Logo source fail after adding server.basePath [#1871](https://github.com/wazuh/wazuh-dashboard-plugins/issues/1871)
- Fixed the documentation broken links [#1853](https://github.com/wazuh/wazuh-dashboard-plugins/pull/1853)

## Wazuh v3.10.2 - Kibana v7.5.1 - Revision 556

### Added

- Support for Kibana v7.5.1

## Wazuh v3.10.2 - Kibana v7.5.0 - Revision 555

### Added

- Support for Kibana v7.5.0

## Wazuh v3.10.2 - Kibana v7.4.2 - Revision 549

### Added

- Support for Kibana v7.4.2

## Wazuh v3.10.2 - Kibana v7.4.1 - Revision 548

### Added

- Support for Kibana v7.4.1

## Wazuh v3.10.2 - Kibana v7.4.0 - Revision 547

### Added

- Support for Kibana v7.4.0
- Support for Wazuh v3.10.2.

## Wazuh v3.10.2 - Kibana v7.3.2 - Revision 546

### Added

- Support for Wazuh v3.10.2.

## Wazuh v3.10.1 - Kibana v7.3.2 - Revision 545

### Added

- Support for Wazuh v3.10.1.

## Wazuh v3.10.0 - Kibana v7.3.2 - Revision 543

### Added

- Support for Wazuh v3.10.0.
- Added an interactive guide for registering agents, things are now easier for the user, guiding it through the steps needed ending in a _copy & paste_ snippet for deploying his agent [#1468](https://github.com/wazuh/wazuh-dashboard-plugins/issues/1468).
- Added new dashboards for the recently added regulatory compliance groups into the Wazuh core. They are HIPAA and NIST-800-53 [#1468](https://github.com/wazuh/wazuh-dashboard-plugins/issues/1448), [#1638](https://github.com/wazuh/wazuh-dashboard-plugins/issues/1638).
- Make the app work under a custom Kibana space [#1234](https://github.com/wazuh/wazuh-dashboard-plugins/issues/1234), [#1450](https://github.com/wazuh/wazuh-dashboard-plugins/issues/1450).
- Added the ability to manage the app as a native plugin when using Kibana spaces, now you can safely hide/show the app depending on the selected space [#1601](https://github.com/wazuh/wazuh-dashboard-plugins/issues/1601).
- Adapt the app the for Kibana dark mode [#1562](https://github.com/wazuh/wazuh-dashboard-plugins/issues/1562).
- Added an alerts summary in _Overview > FIM_ panel [#1527](https://github.com/wazuh/wazuh-dashboard-plugins/issues/1527).
- Export all the information of a Wazuh group and its related agents in a PDF document [#1341](https://github.com/wazuh/wazuh-dashboard-plugins/issues/1341).
- Export the configuration of a certain agent as a PDF document. Supports granularity for exporting just certain sections of the configuration [#1340](https://github.com/wazuh/wazuh-dashboard-plugins/issues/1340).

### Changed

- Reduced _Agents preview_ load time using the new API endpoint `/summary/agents` [#1687](https://github.com/wazuh/wazuh-dashboard-plugins/pull/1687).
- Replaced most of the _md-nav-bar_ Angular.js components with React components using EUI [#1705](https://github.com/wazuh/wazuh-dashboard-plugins/pull/1705).
- Replaced the requirements slider component with a new styled component [#1708](https://github.com/wazuh/wazuh-dashboard-plugins/pull/1708).
- Soft deprecated the _.wazuh-version_ internal index, now the app dumps its content if applicable to a registry file, then the app removes that index. Further versions will hard deprecate this index [#1467](https://github.com/wazuh/wazuh-dashboard-plugins/issues/1467).
- Visualizations now don't fetch the documents _source_, also, they now use _size: 0_ for fetching [#1663](https://github.com/wazuh/wazuh-dashboard-plugins/issues/1663).
- The app menu is now fixed on top of the view, it's not being hidden on every state change. Also, the Wazuh logo was placed in the top bar of Kibana UI [#1502](https://github.com/wazuh/wazuh-dashboard-plugins/issues/1502).
- Improved _getTimestamp_ method not returning a promise object because it's no longer needed [014bc3a](https://github.com/wazuh/wazuh-dashboard-plugins/commit/014b3aba0d2e9cda0c4d521f5f16faddc434a21e). Also improved main Discover listener for Wazuh not returning a promise object [bd82823](https://github.com/wazuh/wazuh-dashboard-plugins/commit/bd8282391a402b8c567b32739cf914a0135d74bc).
- Replaced _Requirements over time_ visualizations in both PCI DSS and GDPR dashboards [35c539](https://github.com/wazuh/wazuh-dashboard-plugins/commit/35c539eb328b3bded94aa7608f73f9cc51c235a6).
- Do not show a toaster when a visualization field was not known yet, instead, show it just in case the internal refreshing failed [19a2e7](https://github.com/wazuh/wazuh-dashboard-plugins/commit/19a2e71006b38f6a64d3d1eb8a20b02b415d7e07).
- Minor optimizations for server logging [eb8e000](https://github.com/wazuh/wazuh-dashboard-plugins/commit/eb8e00057dfea2dafef56319590ff832042c402d).

### Fixed

- Alerts search bar fixed for Kibana v7.3.1, queries were not being applied as expected [#1686](https://github.com/wazuh/wazuh-dashboard-plugins/issues/1686).
- Hide attributes field from non-Windows agents in the FIM table [#1710](https://github.com/wazuh/wazuh-dashboard-plugins/issues/1710).
- Fixed broken view in Management > Configuration > Amazon S3 > Buckets, some information was missing [#1675](https://github.com/wazuh/wazuh-dashboard-plugins/issues/1675).
- Keep user's filters when switching from Discover to panel [#1685](https://github.com/wazuh/wazuh-dashboard-plugins/issues/1685).
- Reduce load time and amount of data to be fetched in _Management > Cluster monitoring_ section avoiding possible timeouts [#1663](https://github.com/wazuh/wazuh-dashboard-plugins/issues/1663).
- Restored _Remove column_ feature in Discover tabs [#1702](https://github.com/wazuh/wazuh-dashboard-plugins/issues/1702).
- Apps using Kibana v7.3.1 had a bug once the user goes back from _Agent > FIM > Files_ to _Agent > FIM > dashboard_, filters disappear, now it's working properly [#1700](https://github.com/wazuh/wazuh-dashboard-plugins/issues/1700).
- Fixed visual bug in _Management > Cluster monitoring_ and a button position [1e3b748](https://github.com/wazuh/wazuh-dashboard-plugins/commit/1e3b748f11b43b2e7956b830269b6d046d74d12c).
- The app installation date was not being updated properly, now it's fixed [#1692](https://github.com/wazuh/wazuh-dashboard-plugins/issues/1692).
- Fixed _Network interfaces_ table in Inventory section, the table was not paginating [#1474](https://github.com/wazuh/wazuh-dashboard-plugins/issues/1474).
- Fixed APIs passwords are now obfuscated in server responses [adc3152](https://github.com/wazuh/wazuh-dashboard-plugins/pull/1782/commits/adc31525e26b25e4cb62d81cbae70a8430728af5).

## Wazuh v3.9.5 - Kibana v6.8.2 / Kibana v7.2.1 / Kibana v7.3.0 - Revision 531

### Added

- Support for Wazuh v3.9.5

## Wazuh v3.9.4 - Kibana v6.8.1 / Kibana v6.8.2 / Kibana v7.2.0 / Kibana v7.2.1 / Kibana v7.3.0 - Revision 528

### Added

- Support for Wazuh v3.9.4
- Allow filtering by clicking a column in rules/decoders tables [0e2ddd7](https://github.com/wazuh/wazuh-dashboard-plugins/pull/1615/commits/0e2ddd7b73f7f7975d02e97ed86ae8a0966472b4)
- Allow open file in rules table clicking on the file column [1af929d](https://github.com/wazuh/wazuh-dashboard-plugins/pull/1615/commits/1af929d62f450f93c6733868bcb4057e16b7e279)

### Changed

- Improved app performance [#1640](https://github.com/wazuh/wazuh-dashboard-plugins/pull/1640).
- Remove path filter from custom rules and decoders [895792e](https://github.com/wazuh/wazuh-dashboard-plugins/pull/1615/commits/895792e6e6d9401b3293d5e16352b9abef515096)
- Show path column in rules and decoders [6f49816](https://github.com/wazuh/wazuh-dashboard-plugins/pull/1615/commits/6f49816c71b5999d77bf9e3838443627c9be945d)
- Removed SCA overview dashboard [94ebbff](https://github.com/wazuh/wazuh-dashboard-plugins/pull/1615/commits/94ebbff231cbfb6d793130e0b9ea855baa755a1c)
- Disabled last custom column removal [f1ef7de](https://github.com/wazuh/wazuh-dashboard-plugins/pull/1615/commits/f1ef7de1a34bbe53a899596002e8153b95e7dc0e)
- Agents messages across sections unification [8fd7e36](https://github.com/wazuh/wazuh-dashboard-plugins/pull/1615/commits/8fd7e36286fa9dfd03a797499af6ffbaa90b00e1)

### Fixed

- Fix check storeded apis [d6115d6](https://github.com/wazuh/wazuh-dashboard-plugins/pull/1615/commits/d6115d6424c78f0cde2017b432a51b77186dd95a).
- Fix pci-dss console error [297080d](https://github.com/wazuh/wazuh-dashboard-plugins/pull/1615/commits/297080d36efaea8f99b0cafd4c48845dad20495a)
- Fix error in reportingTable [85b7266](https://github.com/wazuh/wazuh-dashboard-plugins/pull/1615/commits/85b72662cb4db44c443ed04f7c31fba57eefccaa)
- Fix filters budgets size [c7ac86a](https://github.com/wazuh/wazuh-dashboard-plugins/pull/1615/commits/c7ac86acb3d5afaf1cf348fab09a2b8c5778a491)
- Fix missing permalink virustotal visualization [1b57529](https://github.com/wazuh/wazuh-dashboard-plugins/pull/1615/commits/1b57529758fccdeb3ac0840e66a8aafbe4757a96)
- Improved wz-table performance [224bd6f](https://github.com/wazuh/wazuh-dashboard-plugins/pull/1615/commits/224bd6f31235c81ba01755c3c1e120c3f86beafd)
- Fix inconsistent data between visualizations and tables in Overview Security Events [b12c600](https://github.com/wazuh/wazuh-dashboard-plugins/pull/1615/commits/b12c600578d80d0715507dec4624a4ebc27ea573)
- Timezone applied in cluster status [a4f620d](https://github.com/wazuh/wazuh-dashboard-plugins/pull/1615/commits/a4f620d398f5834a6d2945af892a462425ca3bec)
- Fixed Overview Security Events report when wazuh.monitoring is disabled [1c26da0](https://github.com/wazuh/wazuh-dashboard-plugins/pull/1615/commits/1c26da05a0b6daf727e15c13b819111aa4e4e913)
- Fixes in APIs management [2143943](https://github.com/wazuh/wazuh-dashboard-plugins/pull/1615/commits/2143943a5049cbb59bb8d6702b5a56cbe0d27a2a)
- Prevent duplicated visualization toast errors [786faf3](https://github.com/wazuh/wazuh-dashboard-plugins/commit/786faf3e62d2cad13f512c0f873b36eca6e9787d)
- Fix not properly updated breadcrumb in ruleset section [9645903](https://github.com/wazuh/wazuh-dashboard-plugins/commit/96459031cd4edbe047970bf0d22d0c099771879f)
- Fix badly dimensioned table in Integrity Monitoring section [9645903](https://github.com/wazuh/wazuh-dashboard-plugins/commit/96459031cd4edbe047970bf0d22d0c099771879f)
- Fix implicit filters can be destroyed [9cf8578](https://github.com/wazuh/wazuh-dashboard-plugins/commit/9cf85786f504f5d67edddeea6cfbf2ab577e799b)
- Windows agent dashboard doesn't show failure logon access. [d38d088](https://github.com/wazuh/wazuh-dashboard-plugins/commit/d38d0881ac8e4294accde83d63108337b74cdd91)
- Number of agents is not properly updated. [f7cbbe5](https://github.com/wazuh/wazuh-dashboard-plugins/commit/f7cbbe54394db825827715c3ad4370ac74317108)
- Missing scrollbar on Firefox file viewer. [df4e8f9](https://github.com/wazuh/wazuh-dashboard-plugins/commit/df4e8f9305b35e9ee1473bed5f5d452dd3420567)
- Agent search filter by name, lost when refreshing. [71b5274](https://github.com/wazuh/wazuh-dashboard-plugins/commit/71b5274ccc332d8961a158587152f7badab28a95)
- Alerts of level 12 cannot be displayed in the Summary table. [ec0e888](https://github.com/wazuh/wazuh-dashboard-plugins/commit/ec0e8885d9f1306523afbc87de01a31f24e36309)
- Restored query from search bar in visualizations. [439128f](https://github.com/wazuh/wazuh-dashboard-plugins/commit/439128f0a1f65b649a9dcb81ab5804ca20f65763)
- Fix Kibana filters loop in Firefox. [82f0f32](https://github.com/wazuh/wazuh-dashboard-plugins/commit/82f0f32946d844ce96a28f0185f903e8e05c5589)

## Wazuh v3.9.3 - Kibana v6.8.1 / v7.1.1 / v7.2.0 - Revision 523

### Added

- Support for Wazuh v3.9.3
- Support for Kibana v7.2.0 [#1556](https://github.com/wazuh/wazuh-dashboard-plugins/pull/1556).

### Changed

- New design and several UI/UX changes [#1525](https://github.com/wazuh/wazuh-dashboard-plugins/pull/1525).
- Improved error checking + syscollector performance [94d0a83](https://github.com/wazuh/wazuh-dashboard-plugins/commit/94d0a83e43aa1d2d84ef6f87cbb76b9aefa085b3).
- Adapt Syscollector for MacOS agents [a4bf7ef](https://github.com/wazuh/wazuh-dashboard-plugins/commit/a4bf7efc693a99b7565b5afcaa372155f15a4db9).
- Show last scan for syscollector [73f2056](https://github.com/wazuh/wazuh-dashboard-plugins/commit/73f2056673bb289d472663397ba7097e49b7b93b).
- Extendend information for syscollector [#1585](https://github.com/wazuh/wazuh-dashboard-plugins/issues/1585).

### Fixed

- Corrected width for agent stats [a998955](https://github.com/wazuh/wazuh-dashboard-plugins/commit/a99895565a8854c55932ec94cffb08e1d0aa3da1).
- Fix height for the menu directive with Dynamic height [427d0f3](https://github.com/wazuh/wazuh-dashboard-plugins/commit/427d0f3e9fa6c34287aa9e8557da99a51e0db40f).
- Fix wazuh-db and clusterd check [cddcef6](https://github.com/wazuh/wazuh-dashboard-plugins/commit/cddcef630c5234dd6f6a495715743dfcfd4e4001).
- Fix AlertsStats when value is "0", it was showing "-" [07a3e10](https://github.com/wazuh/wazuh-dashboard-plugins/commit/07a3e10c7f1e626ba75a55452b6c295d11fd657d).
- Fix syscollector state value [f8d3d0e](https://github.com/wazuh/wazuh-dashboard-plugins/commit/f8d3d0eca44e67e26f79bc574495b1f4c8f751f2).
- Fix time offset for reporting table [2ef500b](https://github.com/wazuh/wazuh-dashboard-plugins/commit/2ef500bb112e68bd4811b8e87ce8581d7c04d20f).
- Fix call to obtain GDPR requirements for specific agent [ccda846](https://github.com/wazuh/wazuh-dashboard-plugins/commit/ccda8464b50be05bc5b3642f25f4972c8a7a2c03).
- Restore "rule.id" as a clickable field in visualizations [#1546](https://github.com/wazuh/wazuh-dashboard-plugins/pull/1546).
- Fix timepicker in cluster monitoring [f7533ce](https://github.com/wazuh/wazuh-dashboard-plugins/pull/1560/commits/f7533cecb6862abfb5c1d2173ec3e70ffc59804a).
- Fix several bugs [#1569](https://github.com/wazuh/wazuh-dashboard-plugins/pull/1569).
- Fully removed "rule.id" as URL field [#1584](https://github.com/wazuh/wazuh-dashboard-plugins/issues/1584).
- Fix filters for dashboards [#1583](https://github.com/wazuh/wazuh-dashboard-plugins/issues/1583).
- Fix missing dependency [#1591](https://github.com/wazuh/wazuh-dashboard-plugins/issues/1591).

## Wazuh v3.9.2 - Kibana v7.1.1 - Revision 510

### Added

- Support for Wazuh v3.9.2

### Changed

- Avoid showing more than one toaster for the same error message [7937003](https://github.com/wazuh/wazuh-dashboard-plugins/commit/793700382798033203091d160773363323e05bb9).
- Restored "Alerts evolution - Top 5 agents" in Overview > Security events [f9305c0](https://github.com/wazuh/wazuh-dashboard-plugins/commit/f9305c0c6acf4a31c41b1cc9684b87f79b27524f).

### Fixed

- Fix missing parameters in Dev Tools request [#1496](https://github.com/wazuh/wazuh-dashboard-plugins/pull/1496).
- Fix "Invalid Date" for Safari and Internet Explorer [#1505](https://github.com/wazuh/wazuh-dashboard-plugins/pull/1505).

## Wazuh v3.9.1 - Kibana v7.1.1 - Revision 509

### Added

- Support for Kibana v7.1.1
- Added overall metrics for Agents > Overview [#1479](https://github.com/wazuh/wazuh-dashboard-plugins/pull/1479).

### Fixed

- Fixed missing dependency for Discover [43f5dd5](https://github.com/wazuh/wazuh-dashboard-plugins/commit/43f5dd5f64065c618ba930b2a4087f0a9e706c0e).
- Fixed visualization for Agents > Overview [#1477](https://github.com/wazuh/wazuh-dashboard-plugins/pull/1477).
- Fixed SCA policy checks table [#1478](https://github.com/wazuh/wazuh-dashboard-plugins/pull/1478).

## Wazuh v3.9.1 - Kibana v7.1.0 - Revision 508

### Added

- Support for Kibana v7.1.0

## Wazuh v3.9.1 - Kibana v6.8.0 - Revision 444

### Added

- Support for Wazuh v3.9.1
- Support for Kibana v6.8.0

### Fixed

- Fixed background color for some parts of the Discover directive [2dfc763](https://github.com/wazuh/wazuh-dashboard-plugins/commit/2dfc763bfa1093fb419f118c2938f6b348562c69).
- Fixed cut values in non-resizable tables when the value is too large [cc4828f](https://github.com/wazuh/wazuh-dashboard-plugins/commit/cc4828fbf50d4dab3dd4bb430617c1f2b13dac6a).
- Fixed handled but not shown error messages from rule editor [0aa0e17](https://github.com/wazuh/wazuh-dashboard-plugins/commit/0aa0e17ac8678879e5066f8d83fd46f5d8edd86a).
- Minor typos corrected [fe11fb6](https://github.com/wazuh/wazuh-dashboard-plugins/commit/fe11fb67e752368aedc89ec844ddf729eb8ad761).
- Minor fixes in agents configuration [1bc2175](https://github.com/wazuh/wazuh-dashboard-plugins/commit/1bc217590438573e7267687655bb5939b5bb9fde).
- Fix Management > logs viewer scrolling [f458b2e](https://github.com/wazuh/wazuh-dashboard-plugins/commit/f458b2e3294796f9cf00482b4da27984646c6398).

### Changed

- Kibana version shown in settings is now read from our package.json [c103d3e](https://github.com/wazuh/wazuh-dashboard-plugins/commit/c103d3e782136106736c02039d28c4567b255aaa).
- Removed an old header from Settings [0197b8b](https://github.com/wazuh/wazuh-dashboard-plugins/commit/0197b8b1abc195f275c8cd9893df84cd5569527b).
- Improved index pattern validation fields, replaced "full_log" with "rule.id" as part of the minimum required fields [dce0595](https://github.com/wazuh/wazuh-dashboard-plugins/commit/dce059501cbd28f1294fd761da3e015e154747bc).
- Improve dynamic height for configuration editor [c318131](https://github.com/wazuh/wazuh-dashboard-plugins/commit/c318131dfb6b5f01752593f2aa972b98c0655610).
- Add timezone for all dates shown in the app [4b8736f](https://github.com/wazuh/wazuh-dashboard-plugins/commit/4b8736fb4e562c78505daaee042bcd798242c3f5).

## Wazuh v3.9.0 - Kibana v6.7.0 / v6.7.1 / v6.7.2 - Revision 441

### Added

- Support for Wazuh v3.9.0
- Support for Kibana v6.7.0 / v6.7.1 / v6.7.2
- Edit master and worker configuration ([#1215](https://github.com/wazuh/wazuh-dashboard-plugins/pull/1215)).
- Edit local rules, local decoders and CDB lists ([#1212](https://github.com/wazuh/wazuh-dashboard-plugins/pull/1212), [#1204](https://github.com/wazuh/wazuh-dashboard-plugins/pull/1204), [#1196](https://github.com/wazuh/wazuh-dashboard-plugins/pull/1196), [#1233](https://github.com/wazuh/wazuh-dashboard-plugins/pull/1233), [#1304](https://github.com/wazuh/wazuh-dashboard-plugins/pull/1304)).
- View no local rules/decoders XML files ([#1395](https://github.com/wazuh/wazuh-dashboard-plugins/pull/1395))
- Dev Tools additions
  - Added hotkey `[shift] + [enter]` for sending query ([#1170](https://github.com/wazuh/wazuh-dashboard-plugins/pull/1170)).
  - Added `Export JSON` button for the Dev Tools ([#1170](https://github.com/wazuh/wazuh-dashboard-plugins/pull/1170)).
- Added refresh button for agents preview table ([#1169](https://github.com/wazuh/wazuh-dashboard-plugins/pull/1169)).
- Added `configuration assessment` information in "Agent > Policy monitoring" ([#1227](https://github.com/wazuh/wazuh-dashboard-plugins/pull/1227)).
- Added agents `configuration assessment` configuration section in "Agent > Configuration" ([1257](https://github.com/wazuh/wazuh-dashboard-plugins/pull/1257))
- Restart master and worker nodes ([#1222](https://github.com/wazuh/wazuh-dashboard-plugins/pull/1222)).
- Restart agents ([#1229](https://github.com/wazuh/wazuh-dashboard-plugins/pull/1229)).
- Added support for more than one Wazuh monitoring pattern ([#1243](https://github.com/wazuh/wazuh-dashboard-plugins/pull/1243))
- Added customizable interval for Wazuh monitoring indices creation ([#1243](https://github.com/wazuh/wazuh-dashboard-plugins/pull/1243)).
- Expand visualizations ([#1246](https://github.com/wazuh/wazuh-dashboard-plugins/pull/1246)).
- Added a dynamic table columns selector ([#1246](https://github.com/wazuh/wazuh-dashboard-plugins/pull/1246)).
- Added resizable columns by dragging in tables ([d2bf8ee](https://github.com/wazuh/wazuh-dashboard-plugins/commit/d2bf8ee9681ca5d6028325e165854b49214e86a3))
- Added a cron job for fetching missing fields of all valid index patterns, also merging dynamic fields every time an index pattern is refreshed by the app ([#1276](https://github.com/wazuh/wazuh-dashboard-plugins/pull/1276)).
- Added auto-merging dynamic fields for Wazuh monitoring index patterns ([#1300](https://github.com/wazuh/wazuh-dashboard-plugins/pull/1300))
- New server module, it's a job queue so we can add delayed jobs to be run in background, this iteration only accepts delayed Wazuh API calls ([#1283](https://github.com/wazuh/wazuh-dashboard-plugins/pull/1283)).
- Added new way to view logs using a logs viewer ([#1292](https://github.com/wazuh/wazuh-dashboard-plugins/pull/1292))
- Added new directive for registering agents from the UI, including instructions on "how to" ([#1321](https://github.com/wazuh/wazuh-dashboard-plugins/pull/1321)).
- Added some Angular charts in Agents Preview and Agents SCA sections ([#1364](https://github.com/wazuh/wazuh-dashboard-plugins/pull/1364))
- Added Docker listener settings in configuration views ([#1365](https://github.com/wazuh/wazuh-dashboard-plugins/pull/1365))
- Added Docker dashboards for both Agents and Overview ([#1367](https://github.com/wazuh/wazuh-dashboard-plugins/pull/1367))
- Improved app logger with debug level ([#1373](https://github.com/wazuh/wazuh-dashboard-plugins/pull/1373))
- Introducing React components from the EUI framework

### Changed

- Escape XML special characters ([#1159](https://github.com/wazuh/wazuh-dashboard-plugins/pull/1159)).
- Changed empty results message for Wazuh tables ([#1165](https://github.com/wazuh/wazuh-dashboard-plugins/pull/1165)).
- Allowing the same query multiple times on the Dev Tools ([#1174](https://github.com/wazuh/wazuh-dashboard-plugins/pull/1174))
- Refactor JSON/XML viewer for configuration tab ([#1173](https://github.com/wazuh/wazuh-dashboard-plugins/pull/1173), [#1148](https://github.com/wazuh/wazuh-dashboard-plugins/pull/1148)).
- Using full height for all containers when possible ([#1224](https://github.com/wazuh/wazuh-dashboard-plugins/pull/1224)).
- Improved the way we are handling "back button" events ([#1207](https://github.com/wazuh/wazuh-dashboard-plugins/pull/1207)).
- Changed some visualizations for FIM, GDPR, PCI, Vulnerability and Security Events ([#1206](https://github.com/wazuh/wazuh-dashboard-plugins/pull/1206), [#1235](https://github.com/wazuh/wazuh-dashboard-plugins/pull/1235), [#1293](https://github.com/wazuh/wazuh-dashboard-plugins/pull/1293)).
- New design for agent header view ([#1186](https://github.com/wazuh/wazuh-dashboard-plugins/pull/1186)).
- Not fetching data the very first time the Dev Tools are opened ([#1185](https://github.com/wazuh/wazuh-dashboard-plugins/pull/1185)).
- Refresh all known fields for all valid index patterns if `kbn-vis` detects a broken index pattern ([ecd7c8f](https://github.com/wazuh/wazuh-dashboard-plugins/commit/ecd7c8f98c187a350f81261d13b0d45dcec6dc5d)).
- Truncate texts and display a tooltip when they don't fit in a table cell ([7b56a87](https://github.com/wazuh/wazuh-dashboard-plugins/commit/7b56a873f85dcba7e6838aeb2e40d9b4cf472576))
- Updated API autocomplete for Dev Tools ([#1218](https://github.com/wazuh/wazuh-dashboard-plugins/pull/1218))
- Updated switches design to adapt it to Kibana's design ([#1253](https://github.com/wazuh/wazuh-dashboard-plugins/pull/1253))
- Reduced the width of some table cells with little text, to give more space to the other columns ([#1263](https://github.com/wazuh/wazuh-dashboard-plugins/pull/1263)).
- Redesign for Management > Status daemons list ([#1284](https://github.com/wazuh/wazuh-dashboard-plugins/pull/1284)).
- Redesign for Management > Configuration, Agent > Configuration ([#1289](https://github.com/wazuh/wazuh-dashboard-plugins/pull/1289)).
- Replaced Management > Logs table with a log viewer component ([#1292](https://github.com/wazuh/wazuh-dashboard-plugins/pull/1292)).
- The agents list search bar now allows to switch between AND/OR operators ([#1291](https://github.com/wazuh/wazuh-dashboard-plugins/pull/1291)).
- Improve audit dashboards ([#1374](https://github.com/wazuh/wazuh-dashboard-plugins/pull/1374))
- Exclude agent "000" getting the last registered and the most active agents from the Wazuh API.([#1391](https://github.com/wazuh/wazuh-dashboard-plugins/pull/1391))
- Reviewed Osquery dashboards ([#1394](https://github.com/wazuh/wazuh-dashboard-plugins/pull/1394))
- Memory info is now a log ([#1400](https://github.com/wazuh/wazuh-dashboard-plugins/pull/1400))
- Error toasters time is now 30000ms, warning/info are still 6000ms ([#1420](https://github.com/wazuh/wazuh-dashboard-plugins/pull/1420))

### Fixed

- Properly handling long messages on notifier service, until now, they were using out of the card space, also we replaced some API messages with more meaningful messages ([#1168](https://github.com/wazuh/wazuh-dashboard-plugins/pull/1168)).
- Adapted Wazuh icon for multiple browsers where it was gone ([#1208](https://github.com/wazuh/wazuh-dashboard-plugins/pull/1208)).
- Do not fetch data from tables twice when resize window ([#1303](https://github.com/wazuh/wazuh-dashboard-plugins/pull/1303)).
- Agent syncrhonization status is updated as we browse the configuration section ([#1305](https://github.com/wazuh/wazuh-dashboard-plugins/pull/1305))
- Using the browser timezone for reporting documents ([#1311](https://github.com/wazuh/wazuh-dashboard-plugins/pull/1311)).
- Wrong behaviors in the routing system when the basePath was set ([#1342](https://github.com/wazuh/wazuh-dashboard-plugins/pull/1342))
- Do not show pagination for one-page tables ([196c5b7](https://github.com/wazuh/wazuh-dashboard-plugins/pull/1362/commits/196c5b717583032798da7791fa4f90ec06397f68))
- Being redirected to Overview once a Kibana restart is performed ([#1378](https://github.com/wazuh/wazuh-dashboard-plugins/pull/1378))
- Displaying the AWS services section of the aws-s3 wodle ([#1393](https://github.com/wazuh/wazuh-dashboard-plugins/pull/1393))
- Show email configuration on the configuration on demand ([#1401](https://github.com/wazuh/wazuh-dashboard-plugins/issues/1401))
- Show "Follow symbolic link" field in Integrity monitoring - Monitored configuration on demand ([0c9c9da](https://github.com/wazuh/wazuh-dashboard-plugins/pull/1414/commits/0c9c9da3b951548761cd203db5ee5baa39afe26c))

## Wazuh v3.8.2 - Kibana v6.6.0 / v6.6.1 / v6.6.2 / v6.7.0 - Revision 419

### Added

- Support for Kibana v6.6.0 / v6.6.1 / v6.6.2 / v6.7.0

### Fixed

- Fixed AWS dashboard, newer JavaScript browser engines break the view due to Angular.js ([6e882fc](https://github.com/wazuh/wazuh-dashboard-plugins/commit/6e882fc1d7efe6059e6140ff40b8a20d9c1fa51e)).
- Fixed AWS accounts visualization, using the right field now ([6e882fc](https://github.com/wazuh/wazuh-dashboard-plugins/commit/6e882fc1d7efe6059e6140ff40b8a20d9c1fa51e)).

## Wazuh v3.8.2 - Kibana v6.5.4 - Revision 418

### Added

- Support for Wazuh v3.8.2

### Changed

- Close configuration editor only if it was successfully updated ([bc77c35](https://github.com/wazuh/wazuh-dashboard-plugins/commit/bc77c35d8440a656d4704451ce857c9e1d36a438)).
- Replaced FIM Vega visualization with standard visualization ([554ee1c](https://github.com/wazuh/wazuh-dashboard-plugins/commit/554ee1c4c4d75c76d82272075acf8bb62e7f9e27)).

## Wazuh v3.8.1 - Kibana v6.5.4 - Revision 417

### Added

- Support for Wazuh v3.8.1

### Changed

- Moved monitored/ignored Windows registry entries to "FIM > Monitored" and "FIM > Ignored" to avoid user confusion ([#1176](https://github.com/wazuh/wazuh-dashboard-plugins/pull/1176)).
- Excluding managers from wazuh-monitoring indices ([#1177](https://github.com/wazuh/wazuh-dashboard-plugins/pull/1177)).
- Escape `&` before sending group configuration ([d3aa56f](https://github.com/wazuh/wazuh-dashboard-plugins/commit/d3aa56fa73478c60505e500db7d3a7df263081b5)).
- Improved `autoFormat` function before rendering group configuration ([f4f8144](https://github.com/wazuh/wazuh-dashboard-plugins/commit/f4f8144eef8b93038fc897a9f16356e71029b844)).
- Now the group configuration editor doesn't exit after sending data to the Wazuh API ([5c1a3ef](https://github.com/wazuh/wazuh-dashboard-plugins/commit/5c1a3ef9bd710a7befbed0709c4a7cf414f44f6b)).

### Fixed

- Fixed style for the error toaster for long URLs or long paths ([11b8084](https://github.com/wazuh/wazuh-dashboard-plugins/commit/11b8084c75bbc5da36587ff31d1bc80a55fe4dfe)).

## Wazuh v3.8.0 - Kibana v6.5.4 - Revision 416

### Added

- Added group management features such as:
  - Edit the group configuration ([#1096](https://github.com/wazuh/wazuh-dashboard-plugins/pull/1096)).
  - Add/remove groups to/from an agent ([#1096](https://github.com/wazuh/wazuh-dashboard-plugins/pull/1096)).
  - Add/remove agents to/from a group ([#1096](https://github.com/wazuh/wazuh-dashboard-plugins/pull/1096)).
  - Add/remove groups ([#1152](https://github.com/wazuh/wazuh-dashboard-plugins/pull/1152)).
- New directive for tables that don't need external data sources ([#1067](https://github.com/wazuh/wazuh-dashboard-plugins/pull/1067)).
- New search bar directive with interactive filters and suggestions ([#1058](https://github.com/wazuh/wazuh-dashboard-plugins/pull/1058)).
- New server route `/elastic/alerts` for fetching alerts using custom parameters([#1056](https://github.com/wazuh/wazuh-dashboard-plugins/pull/1056)).
- New table for an agent FIM monitored files, if the agent OS platform is Windows it will show two tables: files and registry ([#1032](https://github.com/wazuh/wazuh-dashboard-plugins/pull/1032)).
- Added description to each setting under Settings > Configuration ([#1048](https://github.com/wazuh/wazuh-dashboard-plugins/pull/1048)).
- Added a new setting to `config.yml` related to Wazuh monitoring and its index pattern ([#1095](https://github.com/wazuh/wazuh-dashboard-plugins/pull/1095)).
- Resizable columns by dragging in Dev-tools ([#1102](https://github.com/wazuh/wazuh-dashboard-plugins/pull/1102)).
- New feature to be able to edit config.yml file from the Settings > Configuration section view ([#1105](https://github.com/wazuh/wazuh-dashboard-plugins/pull/1105)).
- Added a new table (network addresses) for agent inventory tab ([#1111](https://github.com/wazuh/wazuh-dashboard-plugins/pull/1111)).
- Added `audit_key` (Who-data Audit keys) for configuration tab ([#1123](https://github.com/wazuh/wazuh-dashboard-plugins/pull/1123)).
- Added new known fields for Kibana index pattern ([#1150](https://github.com/wazuh/wazuh-dashboard-plugins/pull/1150)).

### Changed

- Changed Inventory tables. Now the app looks for the OS platform and it shows different tables depending on the OS platform. In addition the process state codes has been replaced to be more meaningful ([#1059](https://github.com/wazuh/wazuh-dashboard-plugins/pull/1059)).
- Tiny rework for the AWS tab including.
- "Report" button is hidden on Discover panel ([#1047](https://github.com/wazuh/wazuh-dashboard-plugins/pull/1047)).
- Visualizations, filters and Discover improved ([#1083](https://github.com/wazuh/wazuh-dashboard-plugins/pull/1083)).
- Removed `popularizeField` function until https://github.com/elastic/kibana/issues/22426 is solved in order to avoid `Unable to write index pattern!` error on Discover tab ([#1085](https://github.com/wazuh/wazuh-dashboard-plugins/pull/1085)).
- Improved Wazuh monitoring module ([#1094](https://github.com/wazuh/wazuh-dashboard-plugins/pull/1094)).
- Added "Registered date" and "Last keep alive" in agents table allowing you to sort by these fields ([#1102](https://github.com/wazuh/wazuh-dashboard-plugins/pull/1102)).
- Improved code quality in sections such as Ruleset > Rule and Decoder detail view simplify conditions ([#1102](https://github.com/wazuh/wazuh-dashboard-plugins/pull/1102)).
- Replaced reporting success message ([#1102](https://github.com/wazuh/wazuh-dashboard-plugins/pull/1102)).
- Reduced the default number of shards and the default number of replicas for the app indices ([#1113](https://github.com/wazuh/wazuh-dashboard-plugins/pull/1113)).
- Refreshing index pattern known fields on health check controller ([#1119](https://github.com/wazuh/wazuh-dashboard-plugins/pull/1119)).
- Less strict memory check ([786c764](https://github.com/wazuh/wazuh-dashboard-plugins/commit/786c7642cd88083f9a77c57ed204488ecf5b710a)).
- Checking message origin in error handler ([dfec368](https://github.com/wazuh/wazuh-dashboard-plugins/commit/dfec368d22a148b2e4437db92d71294900241961)).
- Dev tools is now showing the response as it is, like `curl` does ([#1137](https://github.com/wazuh/wazuh-dashboard-plugins/pull/1137)).
- Removed `unknown` as valid node name ([#1149](https://github.com/wazuh/wazuh-dashboard-plugins/pull/1149)).
- Removed `rule.id` direct filter from the rule set tables ([#1151](https://github.com/wazuh/wazuh-dashboard-plugins/pull/1151))

### Fixed

- Restored X-Pack security logic for the .wazuh index, now it's not bypassing the X-Pack roles ([#1081](https://github.com/wazuh/wazuh-dashboard-plugins/pull/1081))
- Avoid fetching twice the same data ([#1072](https://github.com/wazuh/wazuh-dashboard-plugins/pull/1072), [#1061](https://github.com/wazuh/wazuh-dashboard-plugins/pull/1061)).
- Wazuh logo adapted to low resolutions ([#1074](https://github.com/wazuh/wazuh-dashboard-plugins/pull/1074)).
- Hide Audit, OpenSCAP tabs for non-linux agents. Fixed empty Windows events under Configuration > Log collection section. OSQuery logo has been standardized ([#1072](https://github.com/wazuh/wazuh-dashboard-plugins/pull/1072), [#1076](https://github.com/wazuh/wazuh-dashboard-plugins/pull/1076)).
- Fix empty values on _Overview > Security events_ when Wazuh monitoring is disabled ([#1091](https://github.com/wazuh/wazuh-dashboard-plugins/pull/1091)).
- Fix overlapped play button in Dev-tools when the input box has a scrollbar ([#1102](https://github.com/wazuh/wazuh-dashboard-plugins/pull/1102)).
- Fix Dev-tools behavior when parse json invalid blocks ([#1102](https://github.com/wazuh/wazuh-dashboard-plugins/pull/1102)).
- Fixed Management > Monitoring tab frustration adding back buttons ([#1102](https://github.com/wazuh/wazuh-dashboard-plugins/pull/1102)).
- Fix template checking when using more than one pattern ([#1104](https://github.com/wazuh/wazuh-dashboard-plugins/pull/1104)).
- Fix infinite loop for Wazuh monitoring when the Wazuh API is not being able to give us all the agents ([5a26916](https://github.com/wazuh/wazuh-dashboard-plugins/commit/5a2691642b40a34783d2eafb6ee24ae78b9af21a)), ([85005a1](https://github.com/wazuh/wazuh-dashboard-plugins/commit/85005a184d4f1c3d339b7c895b5d2469f3b45171)).
- Fix rule details for `list` and `info` parameters ([#1149](https://github.com/wazuh/wazuh-dashboard-plugins/pull/1149)).

## Wazuh v3.7.1 / v3.7.2 - Kibana v6.5.1 / v6.5.2 / v6.5.3 / v6.5.4 - Revision 415

### Added

- Support for Elastic stack v6.5.2 / v6.5.3 / v6.5.4.
- Support for Wazuh v3.7.1 / v3.7.2.
- Dev Tools module now autocompletes API endpoints ([#1030](https://github.com/wazuh/wazuh-dashboard-plugins/pull/1030)).

### Changed

- Increased number of rows for syscollector tables ([#1033](https://github.com/wazuh/wazuh-dashboard-plugins/pull/1033)).
- Modularized JSON/XML viewers for the configuration section ([#982](https://github.com/wazuh/wazuh-dashboard-plugins/pull/982)).

### Fixed

- Added missing fields for syscollector network tables ([#1036](https://github.com/wazuh/wazuh-dashboard-plugins/pull/1036)).
- Using the right API path when downloading CSV for decoders list ([#1045](https://github.com/wazuh/wazuh-dashboard-plugins/pull/1045)).
- Including group field when downloading CSV for agents list ([#1044](https://github.com/wazuh/wazuh-dashboard-plugins/pull/1044)).
- Preserve active tab in configuration section when refreshing the page ([#1037](https://github.com/wazuh/wazuh-dashboard-plugins/pull/1037)).

## Wazuh v3.7.0 - Kibana v6.5.0 / v6.5.1 - Revision 414

### Added

- Support for Elastic Stack v6.5.0 / v6.5.1.
- Agent groups bar is now visible on the agent configuration section ([#1023](https://github.com/wazuh/wazuh-dashboard-plugins/pull/1023)).
- Added a new setting for the `config.yml` file for enable/disable administrator mode ([#1019](https://github.com/wazuh/wazuh-dashboard-plugins/pull/1019)).
  - This allows the user to perform PUT, POST, DELETE methods in our Dev Tools.

### Changed

- Refactored most front-end controllers ([#1023](https://github.com/wazuh/wazuh-dashboard-plugins/pull/1023)).

## Wazuh v3.7.0 - Kibana v6.4.2 / v6.4.3 - Revision 413

### Added

- Support for Wazuh v3.7.0.
- Support for Elastic Stack v6.4.2 / v6.4.3.
- Brand-new interface for _Configuration_ (on both _Management_ and _Agents_ tabs) ([#914](https://github.com/wazuh/wazuh-dashboard-plugins/pull/914)):
  - Now you can check current and real agent and manager configuration.
  - A new interface design, with more useful information and easy to understand descriptions.
  - New and more responsive JSON/XML viewers to show the configuration in raw mode.
- Brand-new extension - Osquery ([#938](https://github.com/wazuh/wazuh-dashboard-plugins/pull/938)):
  - A new extension, disabled by default.
  - Check alerts from Wazuh's Osquery integration.
  - Check your current Osquery wodle configuration.
  - More improvements will come for this extension in the future.
- New option for Wazuh app configuration file - _Ignore index patterns_ ([#947](https://github.com/wazuh/wazuh-dashboard-plugins/pull/947)):
  - Now the user can specify which index patterns can't be selected on the app using the new `ip.ignore` setting on the `config.yml` file.
  - The valid format is an array of strings which represents index patterns.
  - By default, this list is empty (all index patterns will be available if they use a compatible structure).
- Added a node selector for _Management > Status_ section when Wazuh cluster is enabled ([#976](https://github.com/wazuh/wazuh-dashboard-plugins/pull/976)).
- Added quick access to _Configuration_ or _Discover_ panels for an agent on the agents list ([#939](https://github.com/wazuh/wazuh-dashboard-plugins/pull/939)).
- Now you can click on an agent's ID on the _Discover_ panels to open its details page on the app ([#904](https://github.com/wazuh/wazuh-dashboard-plugins/pull/904)).
- Redesigned the _Overview > Amazon AWS_ tab, using more meaningful visualizations for a better overall view of your agents' status ([#903](https://github.com/wazuh/wazuh-dashboard-plugins/pull/903)).
- Redesigned the _Overview/Agents > Vulnerabilities_ tab, using more meaningful visualizations for a better overall view of your agents' status ([#954](https://github.com/wazuh/wazuh-dashboard-plugins/pull/954)).
- Now everytime the user enters the _Settings_ tab, the API connection will be automatically checked ([#971](https://github.com/wazuh/wazuh-dashboard-plugins/pull/971)).
- Added a node selector for _Management > Logs_ section when Wazuh cluster is enabled ([#980](https://github.com/wazuh/wazuh-dashboard-plugins/pull/980)).
- Added a group selector for _Agents_ section ([#995](https://github.com/wazuh/wazuh-dashboard-plugins/pull/995)).

### Changed

- Interface refactoring for the _Agents > Inventory data_ tab ([#924](https://github.com/wazuh/wazuh-dashboard-plugins/pull/924)):
  - Now the tab won't be available if your agent doesn't have Syscollector enabled, and each card will be enabled or disabled depending on the current Syscollector scans configuration.
  - This will prevent situations where the user couldn't check the inventory although there was actual scan data to show on some sections.
- Added support for new multigroups feature ([#911](https://github.com/wazuh/wazuh-dashboard-plugins/pull/911)):
  - Now the information bars on _Agents_ will show all the groups an agent belongs to.
- Now the result pane on the _Dev tools_ tab will show the error code coming from the Wazuh API ([#909](https://github.com/wazuh/wazuh-dashboard-plugins/pull/909)).
- Changed some visualizations titles for _Overview/Agents > OpenSCAP_ tab ([#925](https://github.com/wazuh/wazuh-dashboard-plugins/pull/925)).
- All backend routes have been renamed ([#932](https://github.com/wazuh/wazuh-dashboard-plugins/pull/932)).
- Several improvements for Elasticsearch tests ([#933](https://github.com/wazuh/wazuh-dashboard-plugins/pull/933)).
- Updated some strings and descriptions on the _Settings_ tab ([#934](https://github.com/wazuh/wazuh-dashboard-plugins/pull/934)).
- Changed the date format on _Settings > Logs_ to make it more human-readable ([#944](https://github.com/wazuh/wazuh-dashboard-plugins/pull/944)).
- Changed some labels to remove the "MD5 sum" expression, it will use "Checksum" instead ([#945](https://github.com/wazuh/wazuh-dashboard-plugins/pull/945)).
- Added word wrapping class to group name in _Management > Groups > Group detail_ tab ([#945](https://github.com/wazuh/wazuh-dashboard-plugins/pull/945)).
- The `wz-table` directive has been refactored ([#953](https://github.com/wazuh/wazuh-dashboard-plugins/pull/953)).
- The `wz-table` directive now checks if a request is aborted ([#979](https://github.com/wazuh/wazuh-dashboard-plugins/pull/979)).
- Several performance improvements ([#985](https://github.com/wazuh/wazuh-dashboard-plugins/pull/985), [#997](https://github.com/wazuh/wazuh-dashboard-plugins/pull/997), [#1000](https://github.com/wazuh/wazuh-dashboard-plugins/pull/1000)).

### Fixed

- Several known fields for _Whodata_ functionality have been fixed ([#901](https://github.com/wazuh/wazuh-dashboard-plugins/pull/901)).
- Fixed alignment bug with the _Add a filter +_ button on _Discover_ and _Agents_ tabs ([#912](https://github.com/wazuh/wazuh-dashboard-plugins/pull/912)).
- Fixed a bug where the `Add API` form on _Settings_ didn't appear when pressing the button after editing an existing API entry ([#944](https://github.com/wazuh/wazuh-dashboard-plugins/pull/944)).
- Fixed a bug on _Ruleset_ tab where the "Description" column was showing `0` if the rule doesn't have any description ([#948](https://github.com/wazuh/wazuh-dashboard-plugins/pull/948)).
- Fixed wrong alignment on related Rules/Decoders tables from _Management > Ruleset_ tab ([#971](https://github.com/wazuh/wazuh-dashboard-plugins/pull/971)).
- Fixed a bug where sometimes the error messages appeared duplicated ([#971](https://github.com/wazuh/wazuh-dashboard-plugins/pull/971)).

### Removed

- On the _Management > Monitoring_ tab, the `Cluster enabled but not running` message won't appear as an error anymore ([#971](https://github.com/wazuh/wazuh-dashboard-plugins/pull/971)).

## Wazuh v3.6.1 - Kibana v6.4.1 / v6.4.2 / v6.4.3 - Revision 412

### Added

- Support for Elastic Stack v6.4.1 / v6.4.2 / v6.4.3.

## Wazuh v3.6.1 - Kibana v6.4.0 - Revision 411

### Added

- Redesigned the _Overview > Integrity monitoring_ tab, using more meaningful visualizations for a better overall view of your agents' status ([#893](https://github.com/wazuh/wazuh-dashboard-plugins/pull/893)).
- Added a new table for the _Inventory_ tab: _Processes_ ([#895](https://github.com/wazuh/wazuh-dashboard-plugins/pull/895)).
- Improved error handling for tables. Now the table will show an error message if it wasn't able to fetch and load data ([#896](https://github.com/wazuh/wazuh-dashboard-plugins/pull/896)).

### Changed

- The app source code has been improved, following best practices and coding guidelines ([#892](https://github.com/wazuh/wazuh-dashboard-plugins/pull/892)).
- Included more app tests and prettifier for better code maintainability ([#883](https://github.com/wazuh/wazuh-dashboard-plugins/pull/883) & [#885](https://github.com/wazuh/wazuh-dashboard-plugins/pull/885)).

### Fixed

- Fixed minor visual errors on some _GDPR_, _PCI DSS_ and _Vulnerabilities_ visualizations ([#894](https://github.com/wazuh/wazuh-dashboard-plugins/pull/894)).

## Wazuh v3.6.1 - Kibana v6.4.0 - Revision 410

### Added

- The _Inventory_ tab has been redesigned ([#873](https://github.com/wazuh/wazuh-dashboard-plugins/pull/873)):
  - Added new network interfaces and port tables.
  - Improved design using metric information bars and intuitive status indicators.
- Added refresh functionality to the _Settings > Logs_ tab ([#852](https://github.com/wazuh/wazuh-dashboard-plugins/pull/852)):
  - Now everytime the user opens the tab, the logs will be reloaded.
  - A new button to force the update has been added on the top left corner of the logs table.
- Added `tags` and `recursion_level` configuration options to _Management/Agent > Configuration_ tabs ([#850](https://github.com/wazuh/wazuh-dashboard-plugins/pull/850)).
- The _Kuery_ search syntax has been added again to the app ([#851](https://github.com/wazuh/wazuh-dashboard-plugins/pull/851)).
- Added a first batch of [_Mocha_](https://mochajs.org/) tests and other quality of code improvements to the app ([#859](https://github.com/wazuh/wazuh-dashboard-plugins/pull/859)).
- Now you can open specific rule details (the _Management > Ruleset_ tab) when clicking on the `rule.id` value on the _Discover_ tab ([#862](https://github.com/wazuh/wazuh-dashboard-plugins/pull/862)).
- Now you can click on the rule ID value on the _Management > Ruleset_ tab to search for related alerts on the _Discover_ tab ([#863](https://github.com/wazuh/wazuh-dashboard-plugins/pull/863)).

### Changed

- The index pattern known fields have been updated up to 567 ([#872](https://github.com/wazuh/wazuh-dashboard-plugins/pull/872)).
- Now the _Inventory_ tab will always be available for all agents, and a descriptive message will appear if the agent doesn't have `syscollector` enabled ([#879](https://github.com/wazuh/wazuh-dashboard-plugins/pull/879)).

### Fixed

- Fixed a bug where the _Inventory_ tab was unavailable if the user reloads the page while on the _Agents > Configuration_ tab ([#845](https://github.com/wazuh/wazuh-dashboard-plugins/pull/845)).
- Fixed some _Overview > VirusTotal_ visualizations ([#846](https://github.com/wazuh/wazuh-dashboard-plugins/pull/846)).
- Fixed a bug where the _Settings > Extensions_ tab wasn't being properly hidden when there's no API entries inserted ([#847](https://github.com/wazuh/wazuh-dashboard-plugins/pull/847)).
- Fixed a bug where the _Current API_ indicator on the top navbar wasn't being properly updated when the user deletes all the API entries ([#848](https://github.com/wazuh/wazuh-dashboard-plugins/pull/848)).
- Fixed a bug where the _Agents coverage_ metric were not displaying a proper value when the manager has 0 registered agents ([#849](https://github.com/wazuh/wazuh-dashboard-plugins/pull/849)).
- Fixed a bug where the `wazuh-basic` user role was able to update API entries (it should be forbidden) ([#853](https://github.com/wazuh/wazuh-dashboard-plugins/pull/853)).
- Fixed a bug where the visualizations had scroll bars on the PDF reports ([#870](https://github.com/wazuh/wazuh-dashboard-plugins/pull/870)).
- Fixed a bug on the _Dev tools_ tab where the user couldn't execute the first request block if there was blank lines above it ([#871](https://github.com/wazuh/wazuh-dashboard-plugins/pull/871)).
- Fixed a bug on pinned filters when opening tabs where the implicit filter was the same, making them stuck and unremovable from other tabs ([#878](https://github.com/wazuh/wazuh-dashboard-plugins/pull/878)).

## Wazuh v3.6.1 - Kibana v6.4.0 - Revision 409

### Added

- Support for Wazuh v3.6.1.

### Fixed

- Fixed a bug on the _Dev tools_ tab ([b7c79f4](https://github.com/wazuh/wazuh-dashboard-plugins/commit/b7c79f48f06cb49b12883ec9e9337da23b49976b)).

## Wazuh v3.6.1 - Kibana v6.3.2 - Revision 408

### Added

- Support for Wazuh v3.6.1.

### Fixed

- Fixed a bug on the _Dev tools_ tab ([4ca9ed5](https://github.com/wazuh/wazuh-dashboard-plugins/commit/4ca9ed54f1b18e5d499d950e6ff0741946701988)).

## Wazuh v3.6.0 - Kibana v6.4.0 - Revision 407

### Added

- Support for Wazuh v3.6.0.

## Wazuh v3.6.0 - Kibana v6.3.2 - Revision 406

### Added

- Support for Wazuh v3.6.0.

## Wazuh v3.5.0 - Kibana v6.4.0 - Revision 405

### Added

- Support for Elastic Stack v6.4.0 ([#813](https://github.com/wazuh/wazuh-dashboard-plugins/pull/813)).

## Wazuh v3.5.0 - Kibana v6.3.2 - Revision 404

### Added

- Added new options to `config.yml` to change shards and replicas settings for `wazuh-monitoring` indices ([#809](https://github.com/wazuh/wazuh-dashboard-plugins/pull/809)).
- Added more error messages for `wazuhapp.log` in case of failure when performing some crucial functions ([#812](https://github.com/wazuh/wazuh-dashboard-plugins/pull/812)).
- Now it's possible to change replicas settings for existing `.wazuh`, `.wazuh-version` and `wazuh-monitoring` indices on the `config.yml` file ([#817](https://github.com/wazuh/wazuh-dashboard-plugins/pull/817)).

### Changed

- App frontend code refactored and restructured ([#802](https://github.com/wazuh/wazuh-dashboard-plugins/pull/802)).
- Now the _Overview > Security events_ tab won't show anything if the only visualization with data is _Agents status_ ([#811](https://github.com/wazuh/wazuh-dashboard-plugins/pull/811)).

### Fixed

- Fixed a bug where the RAM status message appreared twice the first time you opened the app ([#807](https://github.com/wazuh/wazuh-dashboard-plugins/pull/807)).
- Fixed the app UI to make the app usable on Internet Explorer 11 ([#808](https://github.com/wazuh/wazuh-dashboard-plugins/pull/808)).

## Wazuh v3.5.0 - Kibana v6.3.2 - Revision 403

### Added

- The welcome tabs on _Overview_ and _Agents_ have been updated with a new name and description for the existing sections ([#788](https://github.com/wazuh/wazuh-dashboard-plugins/pull/788)).
- Now the app tables will auto-resize depending on the screen height ([#792](https://github.com/wazuh/wazuh-dashboard-plugins/pull/792)).

### Changed

- Now all the app filters on several tables will present the values in alphabetical order ([#787](https://github.com/wazuh/wazuh-dashboard-plugins/pull/787)).

### Fixed

- Fixed a bug on _Decoders_ where clicking on the decoder wouldn't open the detail view if the `Parent decoders` filter was enabled ([#782](https://github.com/wazuh/wazuh-dashboard-plugins/pull/782)).
- Fixed a bug on _Dev tools_ when the first line on the editor pane was empty or had a comment ([#790](https://github.com/wazuh/wazuh-dashboard-plugins/pull/790)).
- Fixed a bug where the app was throwing multiple warning messages the first time you open it ([#791](https://github.com/wazuh/wazuh-dashboard-plugins/pull/791)).
- Fixed a bug where clicking on a different tab from _Overview_ right after inserting the API credentials for the first time would always redirect to _Overview_ ([#791](https://github.com/wazuh/wazuh-dashboard-plugins/pull/791)).
- Fixed a bug where the user could have a browser cookie with a reference to a non-existing API entry on Elasticsearch ([#794](https://github.com/wazuh/wazuh-dashboard-plugins/pull/794) & [#795](https://github.com/wazuh/wazuh-dashboard-plugins/pull/795)).

### Removed

- The cluster key has been removed from the API requests to `/manager/configuration` ([#796](https://github.com/wazuh/wazuh-dashboard-plugins/pull/796)).

## Wazuh v3.5.0 - Kibana v6.3.1/v6.3.2 - Revision 402

### Added

- Support for Wazuh v3.5.0.
- Added new fields for _Vulnerability detector_ alerts ([#752](https://github.com/wazuh/wazuh-dashboard-plugins/pull/752)).
- Added multi table search for `wz-table` directive. Added two new log levels for _Management > Logs_ section ([#753](https://github.com/wazuh/wazuh-dashboard-plugins/pull/753)).

## Wazuh v3.4.0 - Kibana v6.3.1/v6.3.2 - Revision 401

### Added

- Added a few new fields for Kibana due to the new Wazuh _who-data_ feature ([#763](https://github.com/wazuh/wazuh-dashboard-plugins/pull/763)).
- Added XML/JSON viewer for each card under _Management > Configuration_ ([#764](https://github.com/wazuh/wazuh-dashboard-plugins/pull/764)).

### Changed

- Improved error handling for Dev tools. Also removed some unused dependencies from the _Dev tools_ tab ([#760](https://github.com/wazuh/wazuh-dashboard-plugins/pull/760)).
- Unified origin for tab descriptions. Reviewed some grammar typos ([#765](https://github.com/wazuh/wazuh-dashboard-plugins/pull/765)).
- Refactored agents autocomplete component. Removed unused/deprecated modules ([#766](https://github.com/wazuh/wazuh-dashboard-plugins/pull/766)).
- Simplified route resolves section ([#768](https://github.com/wazuh/wazuh-dashboard-plugins/pull/768)).

### Fixed

- Fixed missing cluster node filter for the visualization shown when looking for specific node under _Management > Monitoring_ section ([#758](https://github.com/wazuh/wazuh-dashboard-plugins/pull/758)).
- Fixed missing dependency injection for `wzMisc` factory ([#768](https://github.com/wazuh/wazuh-dashboard-plugins/pull/768)).

### Removed

- Removed `angular-aria`, `angular-md5`, `ansicolors`, `js-yaml`, `querystring` and `lodash` dependencies since Kibana includes all of them. Removed some unused images ([#768](https://github.com/wazuh/wazuh-dashboard-plugins/pull/768)).

## Wazuh v3.4.0 - Kibana v6.3.1/v6.3.2 - Revision 400

### Added

- Support for Wazuh v3.4.0.
- Support for Elastic Stack v6.3.2.
- Support for Kuery as accepted query language ([#742](https://github.com/wazuh/wazuh-dashboard-plugins/pull/742)).
  - This feature is experimental.
- Added new _Who data_ fields from file integrity monitoring features ([#746](https://github.com/wazuh/wazuh-dashboard-plugins/pull/746)).
- Added tab in _Settings_ section where you can see the last logs from the Wazuh app server ([#723](https://github.com/wazuh/wazuh-dashboard-plugins/pull/723)).

### Changed

- Fully redesigned of the welcome screen along the different app sections ([#751](https://github.com/wazuh/wazuh-dashboard-plugins/pull/751)).
- Now any agent can go to the _Inventory_ tab regardless if it's enabled or not. The content will change properly according to the agent configuration ([#744](https://github.com/wazuh/wazuh-dashboard-plugins/pull/744)).
- Updated the `angular-material` dependency to `1.1.10` ([#743](https://github.com/wazuh/wazuh-dashboard-plugins/pull/743)).
- Any API entry is now removable regardless if it's the only one API entry ([#740](https://github.com/wazuh/wazuh-dashboard-plugins/pull/740)).
- Performance has been improved regarding to agents status, they are now being fetched using _distinct_ routes from the Wazuh API ([#738](https://github.com/wazuh/wazuh-dashboard-plugins/pull/738)).
- Improved the way we are parsing some Wazuh API errors regarding to version mismatching ([#735](https://github.com/wazuh/wazuh-dashboard-plugins/pull/735)).

### Fixed

- Fixed wrong filters being applied in _Ruleset > Rules_ and _Ruleset > Decoders_ sections when using Lucene like filters plus path filters ([#736](https://github.com/wazuh/wazuh-dashboard-plugins/pull/736)).
- Fixed the template checking from the healthcheck, now it allows to use custom index patterns ([#739](https://github.com/wazuh/wazuh-dashboard-plugins/pull/739)).
- Fixed infinite white screen from _Management > Monitoring_ when the Wazuh cluster is enabled but not running ([#741](https://github.com/wazuh/wazuh-dashboard-plugins/pull/741)).

## Wazuh v3.3.0/v3.3.1 - Kibana v6.3.1 - Revision 399

### Added

- Added a new Angular.js factory to store the Wazuh app configuration values. Also, this factory is being used by the pre-routes functions (resolves); this way we are sure about having the real configuration at any time. These pre-routes functions have been improved too ([#670](https://github.com/wazuh/wazuh-dashboard-plugins/pull/670)).
- Added extended information for reports from _Reporting_ feature ([#701](https://github.com/wazuh/wazuh-dashboard-plugins/pull/701)).

### Changed

- Tables have been improved. Now they are truncating long fields and adding a tooltip if needed ([#671](https://github.com/wazuh/wazuh-dashboard-plugins/pull/671)).
- Services have been improved ([#715](https://github.com/wazuh/wazuh-dashboard-plugins/pull/715)).
- CSV formatted files have been improved. Now they are showing a more human readable column names ([#717](https://github.com/wazuh/wazuh-dashboard-plugins/pull/717), [#726](https://github.com/wazuh/wazuh-dashboard-plugins/pull/726)).
- Added/Modified some visualization titles ([#728](https://github.com/wazuh/wazuh-dashboard-plugins/pull/728)).
- Improved Discover perfomance when in background mode ([#719](https://github.com/wazuh/wazuh-dashboard-plugins/pull/719)).
- Reports from the _Reporting_ feature have been fulyl redesigned ([#701](https://github.com/wazuh/wazuh-dashboard-plugins/pull/701)).

### Fixed

- Fixed the top menu API indicator when checking the API connection and the manager/cluster information had been changed ([#668](https://github.com/wazuh/wazuh-dashboard-plugins/pull/668)).
- Fixed our logger module which was not writting logs the very first time Kibana is started neither after a log rotation ([#667](https://github.com/wazuh/wazuh-dashboard-plugins/pull/667)).
- Fixed a regular expression in the server side when parsing URLs before registering a new Wazuh API ([#690](https://github.com/wazuh/wazuh-dashboard-plugins/pull/690)).
- Fixed filters from specific visualization regarding to _File integrity_ section ([#694](https://github.com/wazuh/wazuh-dashboard-plugins/pull/694)).
- Fixed filters parsing when generating a report because it was not parsing negated filters as expected ([#696](https://github.com/wazuh/wazuh-dashboard-plugins/pull/696)).
- Fixed visualization counter from _OSCAP_ tab ([#722](https://github.com/wazuh/wazuh-dashboard-plugins/pull/722)).

### Removed

- Temporary removed CSV download from agent inventory section due to Wazuh API bug ([#727](https://github.com/wazuh/wazuh-dashboard-plugins/pull/727)).

## Wazuh v3.3.0/v3.3.1 - Kibana v6.3.0 - Revision 398

### Added

- Improvements for latest app redesign ([#652](https://github.com/wazuh/wazuh-dashboard-plugins/pull/652)):
  - The _Welcome_ tabs have been simplified, following a more Elastic design.
  - Added again the `md-nav-bar` component with refined styles and limited to specific sections.
  - The _Settings > Welcome_ tab has been removed. You can use the nav bar to switch tabs.
  - Minor CSS adjustments and reordering.
- Small app UI improvements ([#634](https://github.com/wazuh/wazuh-dashboard-plugins/pull/634)):
  - Added link to _Agents Preview_ on the _Agents_ tab breadcrumbs.
  - Replaced the _Generate report_ button with a smaller one.
  - Redesigned _Management > Ruleset_ `md-chips` to look similar to Kibana filter pills.
  - Added agent information bar from _Agents > General_ to _Agents > Welcome_ too.
  - Refactored flex layout on _Welcome_ tabs to fix a height visual bug.
  - Removed duplicated loading rings on the _Agents_ tab.
- Improvements for app tables ([#627](https://github.com/wazuh/wazuh-dashboard-plugins/pull/627)):
  - Now the current page will be highlighted.
  - The gap has been fixed to the items per page value.
  - If there are no more pages for _Next_ or _Prev_ buttons, they will be hidden.
- Improvements for app health check ([#637](https://github.com/wazuh/wazuh-dashboard-plugins/pull/637)):
  - Improved design for the view.
  - The checks have been placed on a table, showing the current status of each one.
- Changes to our reporting feature ([#639](https://github.com/wazuh/wazuh-dashboard-plugins/pull/639)):
  - Now the generated reports will include tables for each section.
  - Added a parser for getting Elasticsearch data table responses.
  - The reporting feature is now a separated module, and the code has been refactored.
- Improvements for app tables pagination ([#646](https://github.com/wazuh/wazuh-dashboard-plugins/pull/646)).

### Changed

- Now the `pretty` parameter on the _Dev tools_ tab will be ignored to avoid `Unexpected error` messages ([#624](https://github.com/wazuh/wazuh-dashboard-plugins/pull/624)).
- The `pdfkit` dependency has been replaced by `pdfmake` ([#639](https://github.com/wazuh/wazuh-dashboard-plugins/pull/639)).
- Changed some Kibana tables for performance improvements on the reporting feature ([#644](https://github.com/wazuh/wazuh-dashboard-plugins/pull/644)).
- Changed the method to refresh the list of known fields on the index pattern ([#650](https://github.com/wazuh/wazuh-dashboard-plugins/pull/650)):
  - Now when restarting Kibana, the app will update the fieldset preserving the custom user fields.

### Fixed

- Fixed bug on _Agents CIS-CAT_ tab who wasn't loading the appropriate visualizations ([#626](https://github.com/wazuh/wazuh-dashboard-plugins/pull/626)).
- Fixed a bug where sometimes the index pattern could be `undefined` during the health check process, leading into a false error message when loading the app ([#640](https://github.com/wazuh/wazuh-dashboard-plugins/pull/640)).
- Fixed several bugs on the _Settings > API_ tab when removing, adding or editing new entries.

### Removed

- Removed the app login system ([#636](https://github.com/wazuh/wazuh-dashboard-plugins/pull/636)):
  - This feature was unstable, experimental and untested for a long time. We'll provide much better RBAC capabilities in the future.
- Removed the new Kuery language option on Discover app search bars.
  - This feature will be restored in the future, after more Elastic v6.3.0 adaptations.

## Wazuh v3.3.0/v3.3.1 - Kibana v6.3.0 - Revision 397

### Added

- Support for Elastic Stack v6.3.0 ([#579](https://github.com/wazuh/wazuh-dashboard-plugins/pull/579) & [#612](https://github.com/wazuh/wazuh-dashboard-plugins/pull/612) & [#615](https://github.com/wazuh/wazuh-dashboard-plugins/pull/615)).
- Brand-new Wazuh app redesign for the _Monitoring_ tab ([#581](https://github.com/wazuh/wazuh-dashboard-plugins/pull/581)):
  - Refactored and optimized UI for these tabs, using a breadcrumbs-based navigability.
  - Used the same guidelines from the previous redesign for _Overview_ and _Agents_ tabs.
- New tab for _Agents_ - _Inventory_ ([#582](https://github.com/wazuh/wazuh-dashboard-plugins/pull/582)):
  - Get information about the agent host, such as installed packages, motherboard, operating system, etc.
  - This tab will appear if the agent has the [`syscollector`](https://documentation.wazuh.com/current/user-manual/reference/ossec-conf/wodle-syscollector.html) wodle enabled.
- Brand-new extension - _CIS-CAT Alerts_ ([#601](https://github.com/wazuh/wazuh-dashboard-plugins/pull/601)):
  - A new extension, disabled by default.
  - Visualize alerts related to the CIS-CAT benchmarks on the _Overview_ and _Agents_ tabs.
  - Get information about the last performed scan and its score.
- Several improvements for the _Dev tools_ tab ([#583](https://github.com/wazuh/wazuh-dashboard-plugins/pull/583) & [#597](https://github.com/wazuh/wazuh-dashboard-plugins/pull/597)):
  - Now you can insert queries using inline parameters, just like in a web browser.
  - You can combine inline parameters with JSON-like parameters.
  - If you use the same parameter on both methods with different values, the inline parameter has precedence over the other one.
  - The tab icon has been changed for a more appropriate one.
  - The `Execute query` button is now always placed on the first line of the query block.
- Refactoring for all app tables ([#582](https://github.com/wazuh/wazuh-dashboard-plugins/pull/582)):
  - Replaced the old `wz-table` directive with a new one, along with a new data factory.
  - Now the tables are built with a pagination system.
  - Much easier method for building tables for the app.
  - Performance and stability improvements when fetching API data.
  - Now you can see the total amount of items and the elapsed time.

### Changed

- Moved some logic from the _Agents preview_ tab to the server, to avoid excessive client-side workload ([#586](https://github.com/wazuh/wazuh-dashboard-plugins/pull/586)).
- Changed the UI to use the same loading ring across all the app tabs ([#593](https://github.com/wazuh/wazuh-dashboard-plugins/pull/593) & [#599](https://github.com/wazuh/wazuh-dashboard-plugins/pull/599)).
- Changed the _No results_ message across all the tabs with visualizations ([#599](https://github.com/wazuh/wazuh-dashboard-plugins/pull/599)).

### Fixed

- Fixed a bug on the _Settings/Extensions_ tab where enabling/disabling some extensions could make other ones to be disabled ([#591](https://github.com/wazuh/wazuh-dashboard-plugins/pull/591)).

## Wazuh v3.3.0/v3.3.1 - Kibana v6.2.4 - Revision 396

### Added

- Support for Wazuh v3.3.1.
- Brand-new Wazuh app redesign for the _Settings_ tab ([#570](https://github.com/wazuh/wazuh-dashboard-plugins/pull/570)):
  - Refactored and optimized UI for these tabs, using a breadcrumbs-based navigability.
  - Used the same guidelines from the previous redesign for _Overview_ and _Agents_ tabs.
- Refactoring for _Overview_ and _Agents_ controllers ([#564](https://github.com/wazuh/wazuh-dashboard-plugins/pull/564)):
  - Reduced duplicated code by splitting it into separate files.
  - Code optimization for a better performance and maintainability.
  - Added new services to provide similar functionality between different app tabs.
- Added `data.vulnerability.package.condition` to the list of known fields ([#566](https://github.com/wazuh/wazuh-dashboard-plugins/pull/566)).

### Changed

- The `wazuh-logs` and `wazuh-monitoring` folders have been moved to the Kibana's `optimize` directory in order to avoid some error messages when using the `kibana-plugin list` command ([#563](https://github.com/wazuh/wazuh-dashboard-plugins/pull/563)).

### Fixed

- Fixed a bug on the _Settings_ tab where updating an API entry with wrong credentials would corrupt the existing one ([#558](https://github.com/wazuh/wazuh-dashboard-plugins/pull/558)).
- Fixed a bug on the _Settings_ tab where removing an API entry while its edit form is opened would hide the `Add API` button unless the user reloads the tab ([#558](https://github.com/wazuh/wazuh-dashboard-plugins/pull/558)).
- Fixed some Audit visualizations on the _Overview_ and _Agents_ tabs that weren't using the same search query to show the results ([#572](https://github.com/wazuh/wazuh-dashboard-plugins/pull/572)).
- Fixed undefined variable error on the `wz-menu` directive ([#575](https://github.com/wazuh/wazuh-dashboard-plugins/pull/575)).

## Wazuh v3.3.0 - Kibana v6.2.4 - Revision 395

### Fixed

- Fixed a bug on the _Agent Configuration_ tab where the sync status was always `NOT SYNCHRONIZED` ([#569](https://github.com/wazuh/wazuh-dashboard-plugins/pull/569)).

## Wazuh v3.3.0 - Kibana v6.2.4 - Revision 394

### Added

- Support for Wazuh v3.3.0.
- Updated some backend API calls to include the app version in the request header ([#560](https://github.com/wazuh/wazuh-dashboard-plugins/pull/560)).

## Wazuh v3.2.4 - Kibana v6.2.4 - Revision 393

### Added

- Brand-new Wazuh app redesign for _Overview_ and _Agents_ tabs ([#543](https://github.com/wazuh/wazuh-dashboard-plugins/pull/543)):
  - Updated UI for these tabs using breadcrumbs.
  - New _Welcome_ screen, presenting all the tabs to the user, with useful links to our documentation.
  - Overall design improved, adjusted font sizes and reduced HTML code.
  - This base will allow the app to increase its functionality in the future.
  - Removed the `md-nav-bar` component for a better user experience on small screens.
  - Improved app performance removing some CSS effects from some components, such as buttons.
- New filter for agent version on the _Agents Preview_ tab ([#537](https://github.com/wazuh/wazuh-dashboard-plugins/pull/537)).
- New filter for cluster node on the _Agents Preview_ tab ([#538](https://github.com/wazuh/wazuh-dashboard-plugins/pull/538)).

### Changed

- Now the report generation process will run in a parallel mode in the foreground ([#523](https://github.com/wazuh/wazuh-dashboard-plugins/pull/523)).
- Replaced the usage of `$rootScope` with two new factories, along with more controller improvements ([#525](https://github.com/wazuh/wazuh-dashboard-plugins/pull/525)).
- Now the _Extensions_ tab on _Settings_ won't edit the `.wazuh` index to modify the extensions configuration for all users ([#545](https://github.com/wazuh/wazuh-dashboard-plugins/pull/545)).
  - This allows each new user to always start with the base extensions configuration, and modify it to its needs storing the settings on a browser cookie.
- Now the GDPR requirements description on its tab won't be loaded if the Wazuh API version is not v3.2.3 or higher ([#546](https://github.com/wazuh/wazuh-dashboard-plugins/pull/546)).

### Fixed

- Fixed a bug where the app crashes when attempting to download huge amounts of data as CSV format ([#521](https://github.com/wazuh/wazuh-dashboard-plugins/pull/521)).
- Fixed a bug on the Timelion visualizations from _Management/Monitoring_ which were not properly filtering and showing the cluster nodes information ([#530](https://github.com/wazuh/wazuh-dashboard-plugins/pull/530)).
- Fixed several bugs on the loading process when switching between tabs with or without visualizations in the _Overview_ and _Agents_ tab ([#531](https://github.com/wazuh/wazuh-dashboard-plugins/pull/531) & [#533](https://github.com/wazuh/wazuh-dashboard-plugins/pull/533)).
- Fixed a bug on the `wazuh-monitoring` index feature when using multiple inserted APIs, along with several performance improvements ([#539](https://github.com/wazuh/wazuh-dashboard-plugins/pull/539)).
- Fixed a bug where the OS filter on the _Agents Preview_ tab would exclude the rest of filters instead of combining them ([#552](https://github.com/wazuh/wazuh-dashboard-plugins/pull/552)).
- Fixed a bug where the Extensions settings were restored every time the user opened the _Settings_ tab or pressed the _Set default manager_ button ([#555](https://github.com/wazuh/wazuh-dashboard-plugins/pull/555) & [#556](https://github.com/wazuh/wazuh-dashboard-plugins/pull/556)).

## Wazuh v3.2.3/v3.2.4 - Kibana v6.2.4 - Revision 392

### Added

- Support for Wazuh v3.2.4.
- New functionality - _Reporting_ ([#510](https://github.com/wazuh/wazuh-dashboard-plugins/pull/510)):
  - Generate PDF logs on the _Overview_ and _Agents_ tabs, with the new button next to _Panels_ and _Discover_.
  - The report will contain the current visualizations from the tab where you generated it.
  - List all your generated reports, download or deleted them at the new _Management/Reporting_ tab.
  - **Warning:** If you leave the tab while generating a report, the process will be aborted.
- Added warning/error messages about the total RAM on the server side ([#502](https://github.com/wazuh/wazuh-dashboard-plugins/pull/502)):
  - None of this messages will prevent the user from accessing the app, it's just a recommendation.
  - If your server has less than 2GB of RAM, you'll get an error message when opening the app.
  - If your server has between 2GB and 3GB of RAM, you'll get a warning message.
  - If your server has more than 3GB of RAM, you won't get any kind of message.
- Refactoring and added loading bar to _Manager Logs_ and _Groups_ tabs ([#505](https://github.com/wazuh/wazuh-dashboard-plugins/pull/505)).
- Added more Syscheck options to _Management/Agents_ configuration tabs ([#509](https://github.com/wazuh/wazuh-dashboard-plugins/pull/509)).

### Fixed

- Added more fields to the `known-fields.js` file to avoid warning messages on _Discover_ when using Filebeat for alerts forwarding ([#497](https://github.com/wazuh/wazuh-dashboard-plugins/pull/497)).
- Fixed a bug where clicking on the _Check connection_ button on the _Settings_ tab threw an error message although the API connected successfully ([#504](https://github.com/wazuh/wazuh-dashboard-plugins/pull/504)).
- Fixed a bug where the _Agents_ tab was not properly showing the total of agents due to the new Wazuh cluster implementation ([#517](https://github.com/wazuh/wazuh-dashboard-plugins/pull/517)).

## Wazuh v3.2.3 - Kibana v6.2.4 - Revision 391

### Added

- Support for Wazuh v3.2.3.
- Brand-new extension - _GDPR Alerts_ ([#453](https://github.com/wazuh/wazuh-dashboard-plugins/pull/453)):
  - A new extension, enabled by default.
  - Visualize alerts related to the GDPR compliance on the _Overview_ and _Agents_ tabs.
  - The _Ruleset_ tab has been updated to include GDPR filters on the _Rules_ subtab.
- Brand-new Management tab - _Monitoring_ ([#490](https://github.com/wazuh/wazuh-dashboard-plugins/pull/490)):
  - Visualize your Wazuh cluster, both master and clients.
    - Get the current cluster configuration.
    - Nodes listing, sorting, searching, etc.
  - Get a more in-depth cluster status thanks to the newly added [_Timelion_](https://www.elastic.co/guide/en/kibana/current/timelion.html) visualizations.
  - The Detail view gives you a summary of the node's healthcheck.
- Brand-new tab - _Dev tools_ ([#449](https://github.com/wazuh/wazuh-dashboard-plugins/pull/449)):
  - Find it on the top navbar, next to _Discover_.
  - Execute Wazuh API requests directly from the app.
  - This tab uses your currently selected API from _Settings_.
  - You can type different API requests on the input window, select one with the cursor, and click on the Play button to execute it.
  - You can also type comments on the input window.
- More improvements for the _Manager/Ruleset_ tab ([#446](https://github.com/wazuh/wazuh-dashboard-plugins/pull/446)):
  - A new colour palette for regex, order and rule description arguments.
  - Added return to List view on Ruleset button while on Detail view.
  - Fixed line height on all table headers.
  - Removed unused, old code from Ruleset controllers.
- Added option on `config.yml` to enable/disable the `wazuh-monitoring` index ([#441](https://github.com/wazuh/wazuh-dashboard-plugins/pull/441)):
  - Configure the frequency time to generate new indices.
  - The default frequency time has been increased to 1 hour.
  - When disabled, useful metrics will appear on _Overview/General_ replacing the _Agent status_ visualization.
- Added CSV exporting button to the app ([#431](https://github.com/wazuh/wazuh-dashboard-plugins/pull/431)):
  - Implemented new logic to fetch data from the Wazuh API and download it in CSV format.
  - Currently available for the _Ruleset_, _Logs_ and _Groups_ sections on the _Manager_ tab and also the _Agents_ tab.
- More refactoring to the app backend ([#439](https://github.com/wazuh/wazuh-dashboard-plugins/pull/439)):
  - Standardized error output from the server side.
  - Drastically reduced the error management logic on the client side.
  - Applied the _Facade_ pattern when importing/exporting modules.
  - Deleted unused/deprecated/useless methods both from server and client side.
  - Some optimizations to variable type usages.
- Refactoring to Kibana filters management ([#452](https://github.com/wazuh/wazuh-dashboard-plugins/pull/452) & [#459](https://github.com/wazuh/wazuh-dashboard-plugins/pull/459)):
  - Added new class to build queries from the base query.
  - The filter management is being done on controllers instead of the `discover` directive.
  - Now we are emitting specific events whenever we are fetching data or communicating to the `discover` directive.
  - The number of useless requests to fetch data has been reduced.
  - The synchronization actions are working as expected regardless the amount of data and/or the number of machine resources.
  - Fixed several bugs about filter usage and transition to different app tabs.
- Added confirmation message when the user deletes an API entry on _Settings/API_ ([#428](https://github.com/wazuh/wazuh-dashboard-plugins/pull/428)).
- Added support for filters on the _Manager/Logs_ tab when realtime is enabled ([#433](https://github.com/wazuh/wazuh-dashboard-plugins/pull/433)).
- Added more filter options to the Detail view on _Manager/Ruleset_ ([#434](https://github.com/wazuh/wazuh-dashboard-plugins/pull/434)).

### Changed

- Changed OSCAP visualization to avoid clipping issues with large agent names ([#429](https://github.com/wazuh/wazuh-dashboard-plugins/pull/429)).
- Now the related Rules or Decoders sections on _Manager/Ruleset_ will remain hidden if there isn't any data to show or while it's loading ([#434](https://github.com/wazuh/wazuh-dashboard-plugins/pull/434)).
- Added a 200ms delay when fetching iterable data from the Wazuh API ([#445](https://github.com/wazuh/wazuh-dashboard-plugins/pull/445) & [#450](https://github.com/wazuh/wazuh-dashboard-plugins/pull/450)).
- Fixed several bugs related to Wazuh API timeout/cancelled requests ([#445](https://github.com/wazuh/wazuh-dashboard-plugins/pull/445)).
- Added `ENOTFOUND`, `EHOSTUNREACH`, `EINVAL`, `EAI_AGAIN` options for API URL parameter checking ([#463](https://github.com/wazuh/wazuh-dashboard-plugins/pull/463)).
- Now the _Settings/Extensions_ subtab won't appear unless there's at least one API inserted ([#465](https://github.com/wazuh/wazuh-dashboard-plugins/pull/465)).
- Now the index pattern selector on _Settings/Pattern_ will also refresh the known fields when changing it ([#477](https://github.com/wazuh/wazuh-dashboard-plugins/pull/477)).
- Changed the _Manager_ tab into _Management_ ([#490](https://github.com/wazuh/wazuh-dashboard-plugins/pull/490)).

### Fixed

- Fixed a bug where toggling extensions after deleting an API entry could lead into an error message ([#465](https://github.com/wazuh/wazuh-dashboard-plugins/pull/465)).
- Fixed some performance bugs on the `dataHandler` service ([#442](https://github.com/wazuh/wazuh-dashboard-plugins/pull/442) & [#486](https://github.com/wazuh/wazuh-dashboard-plugins/pull/442)).
- Fixed a bug when loading the _Agents preview_ tab on Safari web browser ([#447](https://github.com/wazuh/wazuh-dashboard-plugins/pull/447)).
- Fixed a bug where a new extension (enabled by default) appears disabled when updating the app ([#456](https://github.com/wazuh/wazuh-dashboard-plugins/pull/456)).
- Fixed a bug where pressing the Enter key on the _Discover's_ tab search bar wasn't working properly ([#488](https://github.com/wazuh/wazuh-dashboard-plugins/pull/488)).

### Removed

- Removed the `rison` dependency from the `package.json` file ([#452](https://github.com/wazuh/wazuh-dashboard-plugins/pull/452)).
- Removed unused Elasticsearch request to avoid problems when there's no API inserted ([#460](https://github.com/wazuh/wazuh-dashboard-plugins/pull/460)).

## Wazuh v3.2.1/v3.2.2 - Kibana v6.2.4 - Revision 390

### Added

- Support for Wazuh v3.2.2.
- Refactoring on visualizations use and management ([#397](https://github.com/wazuh/wazuh-dashboard-plugins/pull/397)):
  - Visualizations are no longer stored on an index, they're built and loaded on demand when needed to render the interface.
  - Refactoring on the whole app source code to use the _import/export_ paradigm.
  - Removed old functions and variables from the old visualization management logic.
  - Removed cron task to clean remaining visualizations since it's no longer needed.
  - Some Kibana functions and modules have been overridden in order to make this refactoring work.
    - This change is not intrusive in any case.
- New redesign for the _Manager/Ruleset_ tab ([#420](https://github.com/wazuh/wazuh-dashboard-plugins/pull/420)):
  - Rules and decoders list now divided into two different sections: _List view_ and _Detail view_.
  - Removed old expandable tables to move the rule/decoder information into a new space.
  - Enable different filters on the detail view for a better search on the list view.
  - New table for related rules or decoders.
  - And finally, a bunch of minor design enhancements to the whole app.
- Added a copyright notice to the whole app source code ([#395](https://github.com/wazuh/wazuh-dashboard-plugins/pull/395)).
- Updated `.gitignore` with the _Node_ template ([#395](https://github.com/wazuh/wazuh-dashboard-plugins/pull/395)).
- Added new module to the `package.json` file, [`rison`](https://www.npmjs.com/package/rison) ([#404](https://github.com/wazuh/wazuh-dashboard-plugins/pull/404)).
- Added the `errorHandler` service to the blank screen scenario ([#413](https://github.com/wazuh/wazuh-dashboard-plugins/pull/413)):
  - Now the exact error message will be shown to the user, instead of raw JSON content.
- Added new option on the `config.yml` file to disable the new X-Pack RBAC capabilities to filter index-patterns ([#417](https://github.com/wazuh/wazuh-dashboard-plugins/pull/417)).

### Changed

- Small minor enhancements to the user interface ([#396](https://github.com/wazuh/wazuh-dashboard-plugins/pull/396)):
  - Reduced Wazuh app logo size.
  - Changed buttons text to not use all-capitalized letters.
  - Minor typos found in the HTML/CSS code have been fixed.
- Now the app log stores the package revision ([#417](https://github.com/wazuh/wazuh-dashboard-plugins/pull/417)).

### Fixed

- Fixed bug where the _Agents_ tab didn't preserve the filters after reloading the page ([#404](https://github.com/wazuh/wazuh-dashboard-plugins/pull/404)).
- Fixed a bug when using X-Pack that sometimes threw an error of false _"Not enough privileges"_ scenario ([#415](https://github.com/wazuh/wazuh-dashboard-plugins/pull/415)).
- Fixed a bug where the Kibana Discover auto-refresh functionality was still working when viewing the _Agent configuration_ tab ([#419](https://github.com/wazuh/wazuh-dashboard-plugins/pull/419)).

## Wazuh v3.2.1 - Kibana v6.2.4 - Revision 389

### Changed

- Changed severity and verbosity to some log messages ([#412](https://github.com/wazuh/wazuh-dashboard-plugins/pull/412)).

### Fixed

- Fixed a bug when using the X-Pack plugin without security capabilities enabled ([#403](https://github.com/wazuh/wazuh-dashboard-plugins/pull/403)).
- Fixed a bug when the app was trying to create `wazuh-monitoring` indices without checking the existence of the proper template ([#412](https://github.com/wazuh/wazuh-dashboard-plugins/pull/412)).

## Wazuh v3.2.1 - Kibana v6.2.4 - Revision 388

### Added

- Support for Elastic Stack v6.2.4.
- App server fully refactored ([#360](https://github.com/wazuh/wazuh-dashboard-plugins/pull/360)):
  - Added new classes, reduced the amount of code, removed unused functions, and several optimizations.
  - Now the app follows a more ES6 code style on multiple modules.
  - _Overview/Agents_ visualizations have been ordered into separated files and folders.
  - Now the app can use the default index defined on the `/ect/kibana/kibana.yml` file.
  - Better error handling for the visualizations directive.
  - Added a cron job to delete remaining visualizations on the `.kibana` index if so.
  - Also, we've added some changes when using the X-Pack plugin:
    - Better management of users and roles in order to use the app capabilities.
    - Prevents app loading if the currently logged user has no access to any index pattern.
- Added the `errorHandler` service to the `dataHandler` factory ([#340](https://github.com/wazuh/wazuh-dashboard-plugins/pull/340)).
- Added Syscollector section to _Manager/Agents Configuration_ tabs ([#359](https://github.com/wazuh/wazuh-dashboard-plugins/pull/359)).
- Added `cluster.name` field to the `wazuh-monitoring` index ([#377](https://github.com/wazuh/wazuh-dashboard-plugins/pull/377)).

### Changed

- Increased the query size when fetching the index pattern list ([#339](https://github.com/wazuh/wazuh-dashboard-plugins/pull/339)).
- Changed active colour for all app tables ([#347](https://github.com/wazuh/wazuh-dashboard-plugins/pull/347)).
- Changed validation regex to accept URLs with non-numeric format ([#353](https://github.com/wazuh/wazuh-dashboard-plugins/pull/353)).
- Changed visualization removal cron task to avoid excessive log messages when there weren't removed visualizations ([#361](https://github.com/wazuh/wazuh-dashboard-plugins/pull/361)).
- Changed filters comparison for a safer access ([#383](https://github.com/wazuh/wazuh-dashboard-plugins/pull/383)).
- Removed some `server.log` messages to avoid performance errors ([#384](https://github.com/wazuh/wazuh-dashboard-plugins/pull/384)).
- Changed the way of handling the index patterns list ([#360](https://github.com/wazuh/wazuh-dashboard-plugins/pull/360)).
- Rewritten some false error-level logs to just information-level ones ([#360](https://github.com/wazuh/wazuh-dashboard-plugins/pull/360)).
- Changed some files from JSON to CommonJS for performance improvements ([#360](https://github.com/wazuh/wazuh-dashboard-plugins/pull/360)).
- Replaced some code on the `kibana-discover` directive with a much cleaner statement to avoid issues on the _Agents_ tab ([#394](https://github.com/wazuh/wazuh-dashboard-plugins/pull/394)).

### Fixed

- Fixed a bug where several `agent.id` filters were created at the same time when navigating between _Agents_ and _Groups_ with different selected agents ([#342](https://github.com/wazuh/wazuh-dashboard-plugins/pull/342)).
- Fixed logic on the index-pattern selector which wasn't showing the currently selected pattern the very first time a user opened the app ([#345](https://github.com/wazuh/wazuh-dashboard-plugins/pull/345)).
- Fixed a bug on the `errorHandler` service who was preventing a proper output of some Elastic-related backend error messages ([#346](https://github.com/wazuh/wazuh-dashboard-plugins/pull/346)).
- Fixed panels flickering in the _Settings_ tab ([#348](https://github.com/wazuh/wazuh-dashboard-plugins/pull/348)).
- Fixed a bug in the shards and replicas settings when the user sets the value to zero (0) ([#358](https://github.com/wazuh/wazuh-dashboard-plugins/pull/358)).
- Fixed several bugs related to the upgrade process from Wazuh 2.x to the new refactored server ([#363](https://github.com/wazuh/wazuh-dashboard-plugins/pull/363)).
- Fixed a bug in _Discover/Agents VirusTotal_ tabs to avoid conflicts with the `agent.name` field ([#379](https://github.com/wazuh/wazuh-dashboard-plugins/pull/379)).
- Fixed a bug on the implicit filter in _Discover/Agents PCI_ tabs ([#393](https://github.com/wazuh/wazuh-dashboard-plugins/pull/393)).

### Removed

- Removed clear API password on `checkPattern` response ([#339](https://github.com/wazuh/wazuh-dashboard-plugins/pull/339)).
- Removed old dashboard visualizations to reduce loading times ([#360](https://github.com/wazuh/wazuh-dashboard-plugins/pull/360)).
- Removed some unused dependencies due to the server refactoring ([#360](https://github.com/wazuh/wazuh-dashboard-plugins/pull/360)).
- Removed completely `metricService` from the app ([#389](https://github.com/wazuh/wazuh-dashboard-plugins/pull/389)).

## Wazuh v3.2.1 - Kibana v6.2.2/v6.2.3 - Revision 387

### Added

- New logging system ([#307](https://github.com/wazuh/wazuh-dashboard-plugins/pull/307)):
  - New module implemented to write app logs.
  - Now a trace is stored every time the app is re/started.
  - Currently, the `initialize.js` and `monitoring.js` files work with this system.
  - Note: the logs will live under `/var/log/wazuh/wazuhapp.log` on Linux systems, on Windows systems they will live under `kibana/plugins/`. It rotates the log whenever it reaches 100MB.
- Better cookies handling ([#308](https://github.com/wazuh/wazuh-dashboard-plugins/pull/308)):
  - New field on the `.wazuh-version` index to store the last time the Kibana server was restarted.
  - This is used to check if the cookies have consistency with the current server status.
  - Now the app is clever and takes decisions depending on new consistency checks.
- New design for the _Agents/Configuration_ tab ([#310](https://github.com/wazuh/wazuh-dashboard-plugins/pull/310)):
  - The style is the same as the _Manager/Configuration_ tab.
  - Added two more sections: CIS-CAT and Commands ([#315](https://github.com/wazuh/wazuh-dashboard-plugins/pull/315)).
  - Added a new card that will appear when there's no group configuration at all ([#323](https://github.com/wazuh/wazuh-dashboard-plugins/pull/323)).
- Added _"group"_ column on the agents list in _Agents_ ([#312](https://github.com/wazuh/wazuh-dashboard-plugins/pull/312)):
  - If you click on the group, it will redirect the user to the specified group in _Manager/Groups_.
- New option for the `config.yml` file, `ip.selector` ([#313](https://github.com/wazuh/wazuh-dashboard-plugins/pull/313)):
  - Define if the app will show or not the index pattern selector on the top navbar.
  - This setting is set to `true` by default.
- More CSS cleanup and reordering ([#315](https://github.com/wazuh/wazuh-dashboard-plugins/pull/315)):
  - New `typography.less` file.
  - New `layout.less` file.
  - Removed `cleaned.less` file.
  - Reordering and cleaning of existing CSS files, including removal of unused classes, renaming, and more.
  - The _Settings_ tab has been refactored to correct some visual errors with some card components.
  - Small refactoring to some components from _Manager/Ruleset_ ([#323](https://github.com/wazuh/wazuh-dashboard-plugins/pull/323)).
- New design for the top navbar ([#326](https://github.com/wazuh/wazuh-dashboard-plugins/pull/326)):
  - Cleaned and refactored code
  - Revamped design, smaller and with minor details to follow the rest of Wazuh app guidelines.
- New design for the wz-chip component to follow the new Wazuh app guidelines ([#323](https://github.com/wazuh/wazuh-dashboard-plugins/pull/323)).
- Added more descriptive error messages when the user inserts bad credentials on the _Add new API_ form in the _Settings_ tab ([#331](https://github.com/wazuh/wazuh-dashboard-plugins/pull/331)).
- Added a new CSS class to truncate overflowing text on tables and metric ribbons ([#332](https://github.com/wazuh/wazuh-dashboard-plugins/pull/332)).
- Support for Elastic Stack v6.2.2/v6.2.3.

### Changed

- Improved the initialization system ([#317](https://github.com/wazuh/wazuh-dashboard-plugins/pull/317)):
  - Now the app will re-create the index-pattern if the user deletes the currently used by the Wazuh app.
  - The fieldset is now automatically refreshed if the app detects mismatches.
  - Now every index-pattern is dynamically formatted (for example, to enable the URLs in the _Vulnerabilities_ tab).
  - Some code refactoring for a better handling of possible use cases.
  - And the best thing, it's no longer needed to insert the sample alert!
- Improvements and changes to index-patterns ([#320](https://github.com/wazuh/wazuh-dashboard-plugins/pull/320) & [#333](https://github.com/wazuh/wazuh-dashboard-plugins/pull/333)):
  - Added a new route, `/get-list`, to fetch the index pattern list.
  - Removed and changed several functions for a proper management of index-patterns.
  - Improved the compatibility with user-created index-patterns, known to have unpredictable IDs.
  - Now the app properly redirects to `/blank-screen` if the length of the index patterns list is 0.
  - Ignored custom index patterns with auto-generated ID on the initialization process.
    - Now it uses the value set on the `config.yml` file.
  - If the index pattern is no longer available, the cookie will be overwritten.
- Improvements to the monitoring module ([#322](https://github.com/wazuh/wazuh-dashboard-plugins/pull/322)):
  - Minor refactoring to the whole module.
  - Now the `wazuh-monitoring` index pattern is regenerated if it's missing.
  - And the best thing, it's no longer needed to insert the monitoring template!
- Now the app health check system only checks if the API and app have the same `major.minor` version ([#311](https://github.com/wazuh/wazuh-dashboard-plugins/pull/311)):
  - Previously, the API and app had to be on the same `major.minor.patch` version.
- Adjusted space between title and value in some cards showing Manager or Agent configurations ([#315](https://github.com/wazuh/wazuh-dashboard-plugins/pull/315)).
- Changed red and green colours to more saturated ones, following Kibana style ([#315](https://github.com/wazuh/wazuh-dashboard-plugins/pull/315)).

### Fixed

- Fixed bug in Firefox browser who was not properly showing the tables with the scroll pagination functionality ([#314](https://github.com/wazuh/wazuh-dashboard-plugins/pull/314)).
- Fixed bug where visualizations weren't being destroyed due to ongoing renderization processes ([#316](https://github.com/wazuh/wazuh-dashboard-plugins/pull/316)).
- Fixed several UI bugs for a better consistency and usability ([#318](https://github.com/wazuh/wazuh-dashboard-plugins/pull/318)).
- Fixed an error where the initial index-pattern was not loaded properly the very first time you enter the app ([#328](https://github.com/wazuh/wazuh-dashboard-plugins/pull/328)).
- Fixed an error message that appeared whenever the app was not able to found the `wazuh-monitoring` index pattern ([#328](https://github.com/wazuh/wazuh-dashboard-plugins/pull/328)).

## Wazuh v3.2.1 - Kibana v6.2.2 - Revision 386

### Added

- New design for the _Manager/Groups_ tab ([#295](https://github.com/wazuh/wazuh-dashboard-plugins/pull/295)).
- New design for the _Manager/Configuration_ tab ([#297](https://github.com/wazuh/wazuh-dashboard-plugins/pull/297)).
- New design of agents statistics for the _Agents_ tab ([#299](https://github.com/wazuh/wazuh-dashboard-plugins/pull/299)).
- Added information ribbon into _Overview/Agent SCAP_ tabs ([#303](https://github.com/wazuh/wazuh-dashboard-plugins/pull/303)).
- Added information ribbon into _Overview/Agent VirusTotal_ tabs ([#306](https://github.com/wazuh/wazuh-dashboard-plugins/pull/306)).
- Added information ribbon into _Overview AWS_ tab ([#306](https://github.com/wazuh/wazuh-dashboard-plugins/pull/306)).

### Changed

- Refactoring of HTML and CSS code throughout the whole Wazuh app ([#294](https://github.com/wazuh/wazuh-dashboard-plugins/pull/294), [#302](https://github.com/wazuh/wazuh-dashboard-plugins/pull/302) & [#305](https://github.com/wazuh/wazuh-dashboard-plugins/pull/305)):
  - A big milestone for the project was finally achieved with this refactoring.
  - We've removed the Bootstrap dependency from the `package.json` file.
  - We've removed and merged many duplicated rules.
  - We've removed HTML and `angular-md` overriding rules. Now we have more own-made classes to avoid undesired results on the UI.
  - Also, this update brings tons of minor bugfixes related to weird HTML code.
- Wazuh app visualizations reviewed ([#301](https://github.com/wazuh/wazuh-dashboard-plugins/pull/301)):
  - The number of used buckets has been limited since most of the table visualizations were surpassing acceptable limits.
  - Some visualizations have been checked to see if they make complete sense on what they mean to show to the user.
- Modified some app components for better follow-up of Kibana guidelines ([#290](https://github.com/wazuh/wazuh-dashboard-plugins/pull/290) & [#297](https://github.com/wazuh/wazuh-dashboard-plugins/pull/297)).
  - Also, some elements were modified on the _Discover_ tab in order to correct some mismatches.

### Fixed

- Adjusted information ribbon in _Agents/General_ for large OS names ([#290](https://github.com/wazuh/wazuh-dashboard-plugins/pull/290) & [#294](https://github.com/wazuh/wazuh-dashboard-plugins/pull/294)).
- Fixed unsafe array access on the visualization directive when going directly into _Manager/Ruleset/Decoders_ ([#293](https://github.com/wazuh/wazuh-dashboard-plugins/pull/293)).
- Fixed a bug where navigating between agents in the _Agents_ tab was generating duplicated `agent.id` implicit filters ([#296](https://github.com/wazuh/wazuh-dashboard-plugins/pull/296)).
- Fixed a bug where navigating between different tabs from _Overview_ or _Agents_ while being on the _Discover_ sub-tab was causing data loss in metric watchers ([#298](https://github.com/wazuh/wazuh-dashboard-plugins/pull/298)).
- Fixed incorrect visualization of the rule level on _Manager/Ruleset/Rules_ when the rule level is zero (0) ([#298](https://github.com/wazuh/wazuh-dashboard-plugins/pull/298)).

### Removed

- Removed almost every `md-tooltip` component from the whole app ([#305](https://github.com/wazuh/wazuh-dashboard-plugins/pull/305)).
- Removed unused images from the `img` folder ([#305](https://github.com/wazuh/wazuh-dashboard-plugins/pull/305)).

## Wazuh v3.2.1 - Kibana v6.2.2 - Revision 385

### Added

- Support for Wazuh v3.2.1.
- Brand-new first redesign for the app user interface ([#278](https://github.com/wazuh/wazuh-dashboard-plugins/pull/278)):
  - This is the very first iteration of a _work-in-progress_ UX redesign for the Wazuh app.
  - The overall interface has been refreshed, removing some unnecessary colours and shadow effects.
  - The metric visualizations have been replaced by an information ribbon under the filter search bar, reducing the amount of space they occupied.
    - A new service was implemented for a proper handling of the metric visualizations watchers ([#280](https://github.com/wazuh/wazuh-dashboard-plugins/pull/280)).
  - The rest of the app visualizations now have a new, more detailed card design.
- New shards and replicas settings to the `config.yml` file ([#277](https://github.com/wazuh/wazuh-dashboard-plugins/pull/277)):
  - Now you can apply custom values to the shards and replicas for the `.wazuh` and `.wazuh-version` indices.
  - This feature only works before the installation process. If you modify these settings after installing the app, they won't be applied at all.

### Changed

- Now clicking again on the _Groups_ tab on _Manager_ will properly reload the tab and redirect to the beginning ([#274](https://github.com/wazuh/wazuh-dashboard-plugins/pull/274)).
- Now the visualizations only use the `vis-id` attribute for loading them ([#275](https://github.com/wazuh/wazuh-dashboard-plugins/pull/275)).
- The colours from the toast messages have been replaced to follow the Elastic 6 guidelines ([#286](https://github.com/wazuh/wazuh-dashboard-plugins/pull/286)).

### Fixed

- Fixed wrong data flow on _Agents/General_ when coming from and going to the _Groups_ tab ([#273](https://github.com/wazuh/wazuh-dashboard-plugins/pull/273)).
- Fixed sorting on tables, now they use the sorting functionality provided by the Wazuh API ([#274](https://github.com/wazuh/wazuh-dashboard-plugins/pull/274)).
- Fixed column width issues on some tables ([#274](https://github.com/wazuh/wazuh-dashboard-plugins/pull/274)).
- Fixed bug in the _Agent configuration_ JSON viewer who didn't properly show the full group configuration ([#276](https://github.com/wazuh/wazuh-dashboard-plugins/pull/276)).
- Fixed excessive loading time from some Audit visualizations ([#278](https://github.com/wazuh/wazuh-dashboard-plugins/pull/278)).
- Fixed Play/Pause button in timepicker's auto-refresh ([#281](https://github.com/wazuh/wazuh-dashboard-plugins/pull/281)).
- Fixed unusual scenario on visualization directive where sometimes there was duplicated implicit filters when doing a search ([#283](https://github.com/wazuh/wazuh-dashboard-plugins/pull/283)).
- Fixed some _Overview Audit_ visualizations who were not working properly ([#285](https://github.com/wazuh/wazuh-dashboard-plugins/pull/285)).

### Removed

- Deleted the `id` attribute from all the app visualizations ([#275](https://github.com/wazuh/wazuh-dashboard-plugins/pull/275)).

## Wazuh v3.2.0 - Kibana v6.2.2 - Revision 384

### Added

- New directives for the Wazuh app: `wz-table`, `wz-table-header` and `wz-search-bar` ([#263](https://github.com/wazuh/wazuh-dashboard-plugins/pull/263)):
  - Maintainable and reusable components for a better-structured app.
  - Several files have been changed, renamed and moved to new folders, following _best practices_.
  - The progress bar is now within its proper directive ([#266](https://github.com/wazuh/wazuh-dashboard-plugins/pull/266)).
  - Minor typos and refactoring changes to the new directives.
- Support for Elastic Stack v6.2.2.

### Changed

- App buttons have been refactored. Unified CSS and HTML for buttons, providing the same structure for them ([#269](https://github.com/wazuh/wazuh-dashboard-plugins/pull/269)).
- The API list on Settings now shows the latest inserted API at the beginning of the list ([#261](https://github.com/wazuh/wazuh-dashboard-plugins/pull/261)).
- The check for the currently applied pattern has been improved, providing clever handling of Elasticsearch errors ([#271](https://github.com/wazuh/wazuh-dashboard-plugins/pull/271)).
- Now on _Settings_, when the Add or Edit API form is active, if you press the other button, it will make the previous one disappear, getting a clearer interface ([#9df1e31](https://github.com/wazuh/wazuh-dashboard-plugins/commit/9df1e317903edf01c81eba068da6d20a8a1ea7c2)).

### Fixed

- Fixed visualizations directive to properly load the _Manager/Ruleset_ visualizations ([#262](https://github.com/wazuh/wazuh-dashboard-plugins/pull/262)).
- Fixed a bug where the classic extensions were not affected by the settings of the `config.yml` file ([#266](https://github.com/wazuh/wazuh-dashboard-plugins/pull/266)).
- Fixed minor CSS bugs from the conversion to directives to some components ([#266](https://github.com/wazuh/wazuh-dashboard-plugins/pull/266)).
- Fixed bug in the tables directive when accessing a member it doesn't exist ([#266](https://github.com/wazuh/wazuh-dashboard-plugins/pull/266)).
- Fixed browser console log error when clicking the Wazuh logo on the app ([#6647fbc](https://github.com/wazuh/wazuh-dashboard-plugins/commit/6647fbc051c2bf69df7df6e247b2b2f46963f194)).

### Removed

- Removed the `kbn-dis` directive from _Manager/Ruleset_ ([#262](https://github.com/wazuh/wazuh-dashboard-plugins/pull/262)).
- Removed the `filters.js` and `kibana_fields_file.json` files ([#263](https://github.com/wazuh/wazuh-dashboard-plugins/pull/263)).
- Removed the `implicitFilters` service ([#270](https://github.com/wazuh/wazuh-dashboard-plugins/pull/270)).
- Removed visualizations loading status trace from controllers and visualization directive ([#270](https://github.com/wazuh/wazuh-dashboard-plugins/pull/270)).

## Wazuh v3.2.0 - Kibana v6.2.1 - Revision 383

### Added

- Support for Wazuh 3.2.0.
- Compatibility with Kibana 6.1.0 to Kibana 6.2.1.
- New tab for vulnerability detector alerts.

### Changed

- The app now shows the index pattern selector only if the list length is greater than 1.
  - If it's exactly 1 shows the index pattern without a selector.
- Now the index pattern selector only shows the compatible ones.
  - It's no longer possible to select the `wazuh-monitoring` index pattern.
- Updated Bootstrap to 3.3.7.
- Improved filter propagation between Discover and the visualizations.
- Replaced the login route name from /login to /wlogin to avoid conflict with X-Pack own login route.

### Fixed

- Several CSS bugfixes for better compatibility with Kibana 6.2.1.
- Some variables changed for adapting new Wazuh API requests.
- Better error handling for some Elastic-related messages.
- Fixed browser console error from top-menu directive.
- Removed undesired md-divider from Manager/Logs.
- Adjusted the width of a column in Manager/Logs to avoid overflow issues with the text.
- Fixed a wrong situation with the visualizations when we refresh the Manager/Rules tab.

### Removed

- Removed the `travis.yml` file.

## Wazuh v3.1.0 - Kibana v6.1.3 - Revision 380

### Added

- Support for Wazuh 3.1.0.
- Compatibility with Kibana 6.1.3.
- New error handler for better app errors reporting.
- A new extension for Amazon Web Services alerts.
- A new extension for VirusTotal alerts.
- New agent configuration tab:
  - Visualize the current group configuration for the currently selected agent on the app.
  - Navigate through the different tabs to see which configuration is being used.
  - Check the synchronization status for the configuration.
  - View the current group of the agent and click on it to go to the Groups tab.
- New initial health check for checking some app components.
- New YAML config file:
  - Define the initial index pattern.
  - Define specific checks for the healthcheck.
  - Define the default extensions when adding new APIs.
- New index pattern selector dropdown on the top navbar.
  - The app will reload applying the new index pattern.
- Added new icons for some sections of the app.

### Changed

- New visualizations loader, with much better performance.
- Improved reindex process for the .wazuh index when upgrading from a 2.x-5.x version.
- Adding 365 days expiring time to the cookies.
- Change default behaviour for the config file. Now everything is commented with default values.
  - You need to edit the file, remove the comment mark and apply the desired value.
- Completely redesigned the manager configuration tab.
- Completely redesigned the groups tab.
- App tables have now unified CSS classes.

### Fixed

- Play real-time button has been fixed.
- Preventing duplicate APIs from feeding the wazuh-monitoring index.
- Fixing the check manager connection button.
- Fixing the extensions settings so they are preserved over time.
- Much more error handling messages in all the tabs.
- Fixed OS filters in agents list.
- Fixed autocomplete lists in the agents, rules and decoders list so they properly scroll.
- Many styles bugfixes for the different browsers.
- Reviewed and fixed some visualizations not showing accurate information.

### Removed

- Removed index pattern configuration from the `package.json` file.
- Removed unnecessary dependencies from the `package.json` file.

## Wazuh v3.0.0 - Kibana v6.1.0 - Revision 371

### Added

- You can configure the initial index-pattern used by the plugin in the initialPattern variable of the app's package.json.
- Auto `.wazuh` reindex from Wazuh 2.x - Kibana 5.x to Wazuh 3.x - Kibana 6.x.
  - The API credentials will be automatically migrated to the new installation.
- Dynamically changed the index-pattern used by going to the Settings -> Pattern tab.
  - Wazuh alerts compatibility auto detection.
- New loader for visualizations.
- Better performance: now the tabs use the same Discover tab, only changing the current filters.
- New Groups tab.
  - Now you can check your group configuration (search its agents and configuration files).
- The Logs tab has been improved.
  - You can sort by field and the view has been improved.
- Achieved a clearer interface with implicit filters per tab showed as unremovable chips.

### Changed

- Dynamically creating .kibana index if necessary.
- Better integration with Kibana Discover.
- Visualizations loaded at initialization time.
- New sync system to wait for Elasticsearch JS.
- Decoupling selected API and pattern from backend and moved to the client side.

## Wazuh v2.1.0 - Kibana v5.6.1 - Revision 345

### Added

- Loading icon while Wazuh loads the visualizations.
- Add/Delete/Restart agents.
- OS agent filter

### Changed

- Using genericReq when possible.

## Wazuh v2.0.1 - Kibana v5.5.1 - Revision 339

### Changed

- New index in Elasticsearch to save Wazuh set up configuration
- Short URL's is now supported
- A native base path from kibana.yml is now supported

### Fixed

- Search bar across panels now support parenthesis grouping
- Several CSS fixes for IE browser<|MERGE_RESOLUTION|>--- conflicted
+++ resolved
@@ -9,13 +9,10 @@
 - Support for Wazuh 4.8.0
 - Added remember server address check [#5791](https://github.com/wazuh/wazuh-dashboard-plugins/pull/5791)
 
-<<<<<<< HEAD
 ### Changed
 
 - Changed dashboards. [#6035](https://github.com/wazuh/wazuh-dashboard-plugins/pull/6035)
 
-## Wazuh v4.7.0 - OpenSearch Dashboards 2.9.0 - Revision 00
-=======
 ## Wazuh v4.7.1 - OpenSearch Dashboards 2.8.0 - Revision 00
 
 ### Added
@@ -23,7 +20,6 @@
 - Support for Wazuh 4.7.1
 
 ## Wazuh v4.7.0 - OpenSearch Dashboards 2.8.0 - Revision 01
->>>>>>> bb494491
 
 ### Added
 
