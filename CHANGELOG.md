--- conflicted
+++ resolved
@@ -2,7 +2,6 @@
 
 All notable changes to the Wazuh app project will be documented in this file.
 
-<<<<<<< HEAD
 ## Wazuh v5.0.0 - OpenSearch Dashboards 3.3.0 - Revision 00
 
 ### Added
@@ -59,8 +58,6 @@
 - Removed `wazuh-alerts*` index pattern and replaced with `wazuh-events*` as the default index pattern. Removed index pattern selector from top navigation bar as index pattern selection is now handled through module-specific configurations [#7933](https://github.com/wazuh/wazuh-dashboard-plugins/pull/7933)
 - Removed `ip.ignore` , `pattern` settings [#7933](https://github.com/wazuh/wazuh-dashboard-plugins/pull/7933)
 
-## Wazuh v4.14.2 - OpenSearch Dashboards 2.19.4 - Revision 00
-=======
 ## Wazuh v4.14.3 - OpenSearch Dashboards 2.19.4 - Revision 00
 
 ### Added
@@ -72,7 +69,6 @@
 - Upgraded `js-yaml` dependency to 4.1.1 [#7958](https://github.com/wazuh/wazuh-dashboard-plugins/pull/7958)
 
 ## Wazuh v4.14.2 - OpenSearch Dashboards 2.19.4 - Revision 01
->>>>>>> fc473cc7
 
 ### Added
 
