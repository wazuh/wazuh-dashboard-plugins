--- conflicted
+++ resolved
@@ -2,29 +2,20 @@
 
 All notable changes to the Wazuh app project will be documented in this file.
 
-<<<<<<< HEAD
-## Wazuh v4.2.0 - Kibana 7.10.0 , 7.10.2 - Revision 4202
-
-### Fixed
-
+## Wazuh v4.2.0 - Kibana 7.10.2 , 7.11.2 - Revision 4202
+
+### Added
+
+- Wazuh help links in the Kibana help menu [#3170](https://github.com/wazuh/wazuh-kibana-app/pull/3170)
+
+### Changed
+
+- Remove module titles [#3160](https://github.com/wazuh/wazuh-kibana-app/pull/3160)
+
+### Fixed
+
+- Fix the broken links when using `server.basePath` Kibana setting [#3161](https://github.com/wazuh/wazuh-kibana-app/pull/3161)
 - Fixing filter in reports [#3173](https://github.com/wazuh/wazuh-kibana-app/pull/3173)
-
-## Wazuh v4.2.0 - Kibana 7.10.0 , 7.10.2 - Revision 4201
-=======
-## Wazuh v4.2.0 - Kibana 7.10.2 , 7.11.2 - Revision 4202
->>>>>>> 0b6c1a6a
-
-### Added
-
-- Wazuh help links in the Kibana help menu [#3170](https://github.com/wazuh/wazuh-kibana-app/pull/3170)
-
-### Changed
-
-- Remove module titles [#3160](https://github.com/wazuh/wazuh-kibana-app/pull/3160)
-
-### Fixed
-
-- Fix the broken links when using `server.basePath` Kibana setting [#3161](https://github.com/wazuh/wazuh-kibana-app/pull/3161)
 
 ## Wazuh v4.2.0 - Kibana 7.10.2 , 7.11.2 - Revision 4201
 
