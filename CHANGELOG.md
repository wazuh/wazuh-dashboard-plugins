# Change Log
All notable changes to the Wazuh app project will be documented in this file.

<<<<<<< HEAD
=======
## Wazuh v3.2.1 - Kibana v6.2.2 - Revision 385
### Added
- Support for **Wazuh v3.2.1**.
- **Brand-new first redesign for the app user interface** ([#278](https://github.com/wazuh/wazuh-kibana-app/pull/278)):
  - This is the **very first iteration** of a *work-in-progress* **UX redesign** for the Wazuh app.
  - The overall interface has been refreshed, **removing some unnecessary colors and shadow effects**.
  - The metric visualizations have been **replaced by an information ribbon** under the filter search bar, reducing the amount of space they occupied.
    - A new service was implemented for a proper handling of the metric visualizations watchers ([#280](https://github.com/wazuh/wazuh-kibana-app/pull/280)).
  - The rest of the app visualizations now have a **new, more detailed card design**.
- New **shards and replicas settings** to the `config.yml` file ([#277](https://github.com/wazuh/wazuh-kibana-app/pull/277)):
  - Now you can apply **custom values** to the shards and replicas for the `.wazuh` and `.wazuh-version` indices.
  - **Warning**: This feature only works before the installation process. If you modify this settings after installing the app, they won't be applied at all.

### Changed
- Now clicking again on the *Groups* tab on *Manager* will properly reload the tab and redirect to the beginning ([#274](https://github.com/wazuh/wazuh-kibana-app/pull/274)).
- Now the visualizations only use the `vis-id` attribute for loading them ([#275](https://github.com/wazuh/wazuh-kibana-app/pull/275)).
- The colors from the toast messages have been replaced to follow the Elastic 6 guidelines ([#286](https://github.com/wazuh/wazuh-kibana-app/pull/286)).

### Fixed
- Fixed wrong data flow on *Agents/General* when coming from and going to the *Groups* tab ([#273](https://github.com/wazuh/wazuh-kibana-app/pull/273)).
- Fixed sorting on tables, now they use the sorting functionality provided by the Wazuh API ([#274](https://github.com/wazuh/wazuh-kibana-app/pull/274)).
- Fixed column width issues on some tables ([#274](https://github.com/wazuh/wazuh-kibana-app/pull/274)).
- Fixed bug on the *Agent configuration* JSON viewer who didn't properly show the full group configuration ([#276](https://github.com/wazuh/wazuh-kibana-app/pull/276)).
- Fixed excesive loading time from some Audit visualizations ([#278](https://github.com/wazuh/wazuh-kibana-app/pull/278)).
- Fixed Play/Pause button in timepicker's auto-refresh ([#281](https://github.com/wazuh/wazuh-kibana-app/pull/281)).
- Fixed unusual scenario on visualization directive where sometimes there was duplicated implicit filters when doing a search ([#283](https://github.com/wazuh/wazuh-kibana-app/pull/283)).
- Fixed some _Overview Audit_ visualizations who were not working properly ([#285](https://github.com/wazuh/wazuh-kibana-app/pull/285)).

### Removed
- Deleted the `id` attribute from all the app visualizations ([#275](https://github.com/wazuh/wazuh-kibana-app/pull/275)).

>>>>>>> e8a17694
## Wazuh v3.2.0 - Kibana v6.2.2 - Revision 384
### Added
- **New directives** for the Wazuh app: `wz-table`, `wz-table-header` and `wz-search-bar` ([#263](https://github.com/wazuh/wazuh-kibana-app/pull/263)):
  - Maintainable and reusable components for a better structured app.
  - Several files have been changed, renamed and moved to new folders, following *best practices*.
  - The progress bar is now within its proper directive ([#266](https://github.com/wazuh/wazuh-kibana-app/pull/266)).
  - Minor typos and refactoring changes for the new directives.
- Support for **Elastic Stack v6.2.2**.

### Changed
- **App buttons have been refactored**. Unified CSS and HTML for buttons, providing the same structure for them ([#269](https://github.com/wazuh/wazuh-kibana-app/pull/269)).
- The API list on Settings now shows the latest inserted API at the beggining of the list ([#261](https://github.com/wazuh/wazuh-kibana-app/pull/261)).
- The check for the currently applied pattern has been improved, providing clever handling of Elasticsearch errors ([#271](https://github.com/wazuh/wazuh-kibana-app/pull/271)).
- Now on *Settings*, when the Add or Edit API form is active, if you press the other button, it will make the previous one disappear, getting a clearer interface ([#9df1e31](https://github.com/wazuh/wazuh-kibana-app/commit/9df1e317903edf01c81eba068da6d20a8a1ea7c2)).

### Fixed
- Fixed visualizations directive to properly load the *Manager/Ruleset* visualizations ([#262](https://github.com/wazuh/wazuh-kibana-app/pull/262)).
- Fixed a bug where the classic extensions were not affected by the settings of the `config.yml` file ([#266](https://github.com/wazuh/wazuh-kibana-app/pull/266)).
- Fixed minor CSS bugs from the conversion to directives to some components ([#266](https://github.com/wazuh/wazuh-kibana-app/pull/266)).
- Fixed bug on the tables directive when accessing a member it doesn't exists ([#266](https://github.com/wazuh/wazuh-kibana-app/pull/266)).
- Fixed browser console log error when clicking the Wazuh logo on the app ([#6647fbc](https://github.com/wazuh/wazuh-kibana-app/commit/6647fbc051c2bf69df7df6e247b2b2f46963f194)).

### Removed
- Removed the `kbn-dis` directive from *Manager/Ruleset* ([#262](https://github.com/wazuh/wazuh-kibana-app/pull/262)).
- Removed the `filters.js` and `kibana_fields_file.json` files ([#263](https://github.com/wazuh/wazuh-kibana-app/pull/263)).
- Removed the `implicitFilters` service ([#270](https://github.com/wazuh/wazuh-kibana-app/pull/270)).
- Removed visualizations loading status trace from controllers and visualization directive ([#270](https://github.com/wazuh/wazuh-kibana-app/pull/270)).

## [v3.2.0]
### Added
- Support for **Wazuh 3.2.0**.
- Compatibility with **Kibana 6.1.0** to **Kibana 6.2.1**.
- New tab for **vulnerability detector** alerts.

### Changed
- The app now shows the index pattern selector only if the list length is greater than 1.
  - If it's exactly 1 shows the index pattern without a selector.
- Now the index pattern selector only shows the compatible ones.
  - It's no longer possible to select the `wazuh-monitoring` index pattern.
- Updated Bootstrap to 3.3.7.
- Improved filter propagation between Discover and the visualizations.
- Replaced the login route name from /login to /wlogin to avoid conflict with X-Pack own login route.

### Fixed
- Several CSS bugfixes for better compatibility with Kibana 6.2.1.
- Some variables changed for adapting new Wazuh API requests.
- Better error handling for some Elastic-related messages.
- Fixed browser console error from top-menu directive.
- Removed undesired md-divider from Manager/Logs.
- Adjusted the width of a column in Manager/Logs to avoid overflow issues with the text.
- Fixed a wrong situation with the visualizations when we refresh the Manager/Rules tab.

### Removed
- Removed the `travis.yml` file.

## [v3.1.0]
### Added
- Support for **Wazuh 3.1.0**.
- Compatibility with **Kibana 6.1.3**.
- New error handler for better app errors reporting.
- New extension for **Amazon Web Services** alerts.
- New extension for **VirusTotal** alerts.
- New **agent configuration** tab:
  - Visualize the current group configuration for the currently selected agent on the App.
  - Navigate through the different tabs to see which configuration is being used.
  - Check the synchronization status for the configuration.
  - View the current group of the agent and click on it to go to the Groups tab.
- New **initial healthcheck** for cheking some app components.
- New **YAML config file**:
  - Define the initial index pattern.
  - Define specific checks for the healthcheck.
  - Define the default extensions when adding new APIs.
- New **index pattern selector dropdown** on the top navbar.
  - The app will reload applying the new index pattern.
- Added new icons for some sections of the app.

### Changed
- New visualizations loader, with much better performance.
- Improved reindex process for the .wazuh index when upgrading from a 2.x-5.x version.
- Adding 365 days expiring time to the cookies.
- Change default behaviour for the config file. Now everything is commented with default values.
  - You need to edit the file, remove the comment mark and apply the desired value.
- Completely redesigned the manager configuration tab.
- Completely redesigned the groups tab.
- App tables have now unified CSS classes.

### Fixed
- Play realtime button has been fixed.
- Preventing duplicate APIs from feeding the wazuh-monitoring index.
- Fixing the check manager connection button.
- Fixing the extensions settings so they are preserved over time.
- Many more error handling messages in all the tabs.
- Fixed OS filters in agents list.
- Fixed autocomplete lists in the agents, rules and decoders list so they properly scroll.
- Many style fixes for the different browsers.
- Reviewed and fixed some visualizations not showing accurate information.

### Removed
- Removed index pattern configuration from the `package.json` file.
- Removed unnecessary dependencies from the `package.json` file.

## [v3.0.0]
### Added
- You can **configure the initial index-pattern** used by the plugin in the initialPattern variable of the app's package.json.
- Auto `.wazuh` reindex from Wazuh 2.x - Kibana 5.x to Wazuh 3.x - Kibana 6.x.
  - The API credentials will be automatically migrated to the new installation.
- Dynamically changed the index-pattern used by going to the **Settings -> Pattern** tab.
  - Wazuh alerts compatibility auto detection.
- New loader for visualizations.
- Better performance: now the tabs use the same Discover tab, only changing the current filters.
- New **Groups** tab.
  - Now you can check your groups configuration (search its agents and configuration files).
- The **Logs** tab has been improved.
  - You can sort by field and the view has been improved.
- Achieved a clearer interface with implicit filters per tab showed as unremovable chips.

### Changed
- Dynamically creating .kibana index if necessary.
- Better integration with Kibana Discover.
- Visualizations loaded at initialization time.
- New sync system to wait for Elasticsearch JS.
- Decoupling selected API and pattern from backend and moved to client side.

## [v2.1.0]

## Added
- Loading icon while Wazuh loads the visualizations.
- Add/Delete/Restart agents.
- OS agent filter

### Changed
- Using genericReq when possible.

## [v2.0.1]

### Changed
- New index in Elasticsearch to save Wazuh set up configuration
- Short URL's is now supported
- Native base path from kibana.yml is now supported

### Fixed
- Searchbar across panels now support parenthesis groupping
- Several CSS fixes for IE browser<|MERGE_RESOLUTION|>--- conflicted
+++ resolved
@@ -1,8 +1,6 @@
 # Change Log
 All notable changes to the Wazuh app project will be documented in this file.
 
-<<<<<<< HEAD
-=======
 ## Wazuh v3.2.1 - Kibana v6.2.2 - Revision 385
 ### Added
 - Support for **Wazuh v3.2.1**.
@@ -34,7 +32,6 @@
 ### Removed
 - Deleted the `id` attribute from all the app visualizations ([#275](https://github.com/wazuh/wazuh-kibana-app/pull/275)).
 
->>>>>>> e8a17694
 ## Wazuh v3.2.0 - Kibana v6.2.2 - Revision 384
 ### Added
 - **New directives** for the Wazuh app: `wz-table`, `wz-table-header` and `wz-search-bar` ([#263](https://github.com/wazuh/wazuh-kibana-app/pull/263)):
