# Change Log

All notable changes to the Wazuh app project will be documented in this file.

## Wazuh v4.2.0 - Kibana 7.10.2 , 7.11.2 - Revision 4202

### Added

- Wazuh help links in the Kibana help menu [#3170](https://github.com/wazuh/wazuh-kibana-app/pull/3170)
- Changed default `wazuh.monitoring.creation` app setting from `d` to `w` [#3174](https://github.com/wazuh/wazuh-kibana-app/pull/3174)
- Changed default `wazuh.monitoring.shards` app setting from `2` to `1` [#3174](https://github.com/wazuh/wazuh-kibana-app/pull/3174)
- Redirect to group details using the `group` query param in the URL [#3184](https://github.com/wazuh/wazuh-kibana-app/pull/3184)
- Configuration to disable Wazuh App access from X-Pack/ODFE role [#3222](https://github.com/wazuh/wazuh-kibana-app/pull/3222) [#3292](https://github.com/wazuh/wazuh-kibana-app/pull/3292)
- Added confirmation message when closing a form [#3221](https://github.com/wazuh/wazuh-kibana-app/pull/3221)
- Improvement to hide navbar Wazuh label. [#3240](https://github.com/wazuh/wazuh-kibana-app/pull/3240)
- Add modal creating new rule/decoder [#3274](https://github.com/wazuh/wazuh-kibana-app/pull/3274)

### Changed

- Removed module titles [#3160](https://github.com/wazuh/wazuh-kibana-app/pull/3160)
- Removed Sha1 field from registry key detail [#3189](https://github.com/wazuh/wazuh-kibana-app/pull/3189)
- Removed tooltip in last breadcrumb in header breadcrumb [3250](https://github.com/wazuh/wazuh-kibana-app/pull/3250)
- Refactored the Health check component [#3197](https://github.com/wazuh/wazuh-kibana-app/pull/3197)
- Added version in package downloaded name in agent deploy command [#3210](https://github.com/wazuh/wazuh-kibana-app/issues/3210)
- Removed restriction to allow only current active agents from vulnerability inventory [#3243](https://github.com/wazuh/wazuh-kibana-app/pull/3243)
- Move API selector and Index Pattern Selector to the header bar [#3175](https://github.com/wazuh/wazuh-kibana-app/pull/3175) 

### Fixed

- Fixed screen flickers in Cluster visualization [#3159](https://github.com/wazuh/wazuh-kibana-app/pull/3159)
- Fix the broken links when using `server.basePath` Kibana setting [#3161](https://github.com/wazuh/wazuh-kibana-app/pull/3161)
- Fixing filter in reports [#3173](https://github.com/wazuh/wazuh-kibana-app/pull/3173)
- Fix typo error in Settings/Configuration [#3234](https://github.com/wazuh/wazuh-kibana-app/pull/3234)
- Fixed fields overlap in the agent summary screen [#3217](https://github.com/wazuh/wazuh-kibana-app/pull/3217)
- Fixed the `Visualize` button is not displaying when expanding a field in the Events sidebar [#3237](https://github.com/wazuh/wazuh-kibana-app/pull/3237)
<<<<<<< HEAD
- Add error when add sample data fails [#3241] (https://github.com/wazuh/wazuh-kibana-app/pull/3241)
- Fix modules are missing in the agent menu [#3244] (https://github.com/wazuh/wazuh-kibana-app/pull/3244)
- Fix some errors of PDF reports [#3272](https://github.com/wazuh/wazuh-kibana-app/pull/3272)
=======
- Add error when add sample data fails [#3241](https://github.com/wazuh/wazuh-kibana-app/pull/3241)
- Fix modules are missing in the agent menu [#3244](https://github.com/wazuh/wazuh-kibana-app/pull/3244)
>>>>>>> b1f5344a

## Wazuh v4.2.0 - Kibana 7.10.2 , 7.11.2 - Revision 4201

### Added

- Added `Ruleset Test` section under Tools menu, and on Edit Rules/Decoders as a tool. [#1434](https://github.com/wazuh/wazuh-kibana-app/pull/1434)
- Added page size options in Security events, explore agents table [#2925](https://github.com/wazuh/wazuh-kibana-app/pull/2925)
- Added a reminder to restart cluster or manager after import a file in Rules, Decoders or CDB Lists [#3051](https://github.com/wazuh/wazuh-kibana-app/pull/3051)
- Added Agent Stats section [#3056](https://github.com/wazuh/wazuh-kibana-app/pull/3056)
- Added `logtest` PUT example on API Console [#3061](https://github.com/wazuh/wazuh-kibana-app/pull/3061)
- Added vulnerabilities inventory that affect to an agent [#3069](https://github.com/wazuh/wazuh-kibana-app/pull/3069)
- Added retry button to check api again in health check [#3109](https://github.com/wazuh/wazuh-kibana-app/pull/3109)
- Added `wazuh-statistics` template and a new mapping for these indices [#3111](https://github.com/wazuh/wazuh-kibana-app/pull/3111)
- Added link to documentation "Checking connection with Manager" in deploy new agent [#3126](https://github.com/wazuh/wazuh-kibana-app/pull/3126)

### Changed

- Moved Dev Tools inside of Tools menu as Api Console.  [#1434](https://github.com/wazuh/wazuh-kibana-app/pull/1434)
- Changed position of Top users on Integrity Monitoring Top 5 user. [#2892](https://github.com/wazuh/wazuh-kibana-app/pull/2892)
- Changed user allow_run_as way of editing. [#3080](https://github.com/wazuh/wazuh-kibana-app/pull/3080)
- Rename some ossec references to Wazuh [#3046](https://github.com/wazuh/wazuh-kibana-app/pull/3046)

### Fixed

- Filter only authorized agents in Agents stats and Visualizations [#3088](https://github.com/wazuh/wazuh-kibana-app/pull/3088)
- Fixed missing `pending` status suggestion for agents [#3095](https://github.com/wazuh/wazuh-kibana-app/pull/3095)
- Index pattern setting not used for choosing from existing patterns [#3097](https://github.com/wazuh/wazuh-kibana-app/pull/3097)
- Fixed space character missing on deployment command if UDP is configured [#3108](https://github.com/wazuh/wazuh-kibana-app/pull/3108)
- Fixed statistics visualizations when a node is selected [#3110](https://github.com/wazuh/wazuh-kibana-app/pull/3110)
- Fixed Flyout date filter also changes main date filter [#3114](https://github.com/wazuh/wazuh-kibana-app/pull/3114)
- Fixed name for "TCP sessions" visualization and average metric is now a sum [#3118](https://github.com/wazuh/wazuh-kibana-app/pull/3118)
- Filter only authorized agents in Events and Security Alerts table [#3120](https://github.com/wazuh/wazuh-kibana-app/pull/3120)
- Fixed Last keep alive label is outside the panel [#3122](https://github.com/wazuh/wazuh-kibana-app/pull/3122)
- Fixed app redirect to Settings section after the health check [#3128](https://github.com/wazuh/wazuh-kibana-app/pull/3128)
- Fixed the plugin logo path in Kibana menu when use `server.basePath` setting [#3144](https://github.com/wazuh/wazuh-kibana-app/pull/3144)
- Fixed deprecated endpoint for create agent groups [3152](https://github.com/wazuh/wazuh-kibana-app/pull/3152)
- Fixed check for TCP protocol in deploy new agent [#3163](https://github.com/wazuh/wazuh-kibana-app/pull/3163)
- Fixed RBAC issue with agent group permissions [#3181](https://github.com/wazuh/wazuh-kibana-app/pull/3181)
- Fixed change index pattern from menu doesn't work [#3187](https://github.com/wazuh/wazuh-kibana-app/pull/3187)

## Wazuh v4.1.5 - Kibana 7.10.0, 7.10.2, 7.11.2 - Revision 4107

### Added
- Added a warning message for the `Install and enroll the agent` step of `Deploy new agent` guide [#3238](https://github.com/wazuh/wazuh-kibana-app/pull/3238)
- Support for Kibana 7.11.2

### Fixed
- Conflict with the creation of the index pattern when performing the Health Check [#3223](https://github.com/wazuh/wazuh-kibana-app/pull/3223)

## Wazuh v4.1.5 - Kibana 7.10.0 , 7.10.2 - Revision 4106

- Adapt for Wazuh 4.1.5

## Wazuh v4.1.4 - Kibana 7.10.0 , 7.10.2 - Revision 4105

- Adapt for Wazuh 4.1.4

## Wazuh v4.1.3 - Kibana 7.10.0 , 7.10.2 - Revision 4104

### Added

- Creation of index pattern after the default one is changes in Settings [#2985](https://github.com/wazuh/wazuh-kibana-app/pull/2985)
- Added node name of agent list and detail [#3039](https://github.com/wazuh/wazuh-kibana-app/pull/3039)
- Added loading view while the user is logging to prevent permissions prompts [#3041](https://github.com/wazuh/wazuh-kibana-app/pull/3041)
- Added custom message for each possible run_as setup [#3048](https://github.com/wazuh/wazuh-kibana-app/pull/3048)

### Changed 

- Change all dates labels to Kibana formatting time zone [#3047](https://github.com/wazuh/wazuh-kibana-app/pull/3047)
- Improve toast message when selecting a default API [#3049](https://github.com/wazuh/wazuh-kibana-app/pull/3049)
- Improve validation and prevention for caching bundles on the client-side [#3063](https://github.com/wazuh/wazuh-kibana-app/pull/3063) [#3091](https://github.com/wazuh/wazuh-kibana-app/pull/3091)

### Fixed

- Fixed unexpected behavior in Roles mapping [#3028](https://github.com/wazuh/wazuh-kibana-app/pull/3028)
- Fixed rule filter is no applied when you click on a rule id in another module.[#3057](https://github.com/wazuh/wazuh-kibana-app/pull/3057)
- Fixed bug changing master node configuration [#3062](https://github.com/wazuh/wazuh-kibana-app/pull/3062)
- Fixed wrong variable declaration for macOS agents [#3066](https://github.com/wazuh/wazuh-kibana-app/pull/3066)
- Fixed some errors in the Events table, action buttons style, and URLs disappeared [#3086](https://github.com/wazuh/wazuh-kibana-app/pull/3086)
- Fixed Rollback of invalid rule configuration file [#3084](https://github.com/wazuh/wazuh-kibana-app/pull/3084)

## Wazuh v4.1.2 - Kibana 7.10.0 , 7.10.2 - Revision 4103

- Add `run_as` setting to example host configuration in Add new API view [#3021](https://github.com/wazuh/wazuh-kibana-app/pull/3021)
- Refactor of some prompts [#3015](https://github.com/wazuh/wazuh-kibana-app/pull/3015)

### Fixed

- Fix SCA policy detail showing name and check results about another policy [#3007](https://github.com/wazuh/wazuh-kibana-app/pull/3007)
- Fixed that alerts table is empty when switching pinned agents [#3008](https://github.com/wazuh/wazuh-kibana-app/pull/3008)
- Creating a role mapping before the existing ones are loaded, the page bursts [#3013](https://github.com/wazuh/wazuh-kibana-app/pull/3013)
- Fix pagination in SCA checks table when expand some row [#3018](https://github.com/wazuh/wazuh-kibana-app/pull/3018)
- Fix manager is shown in suggestions in Agents section [#3025](https://github.com/wazuh/wazuh-kibana-app/pull/3025)
- Fix disabled loading on inventory when request fail [#3026](https://github.com/wazuh/wazuh-kibana-app/pull/3026)
- Fix restarting selected cluster instead of all of them [#3032](https://github.com/wazuh/wazuh-kibana-app/pull/3032)
- Fix pinned agents don't trigger a new filtered query [#3035](https://github.com/wazuh/wazuh-kibana-app/pull/3035)
- Overlay Wazuh menu when Kibana menu is opened or docked [#3038](https://github.com/wazuh/wazuh-kibana-app/pull/3038)
- Fix visualizations in PDF Reports with Dark mode [#2983](https://github.com/wazuh/wazuh-kibana-app/pull/2983)

## Wazuh v4.1.1 - Kibana 7.10.0 , 7.10.2 - Revision 4102

### Added

- Prompt to show the unsupported module for the selected agent [#2959](https://github.com/wazuh/wazuh-kibana-app/pull/2959)
- Added a X-Frame-Options header to the backend responses [#2977](https://github.com/wazuh/wazuh-kibana-app/pull/2977)

### Changed

- Added toast with refresh button when new fields are loaded [#2974](https://github.com/wazuh/wazuh-kibana-app/pull/2974)
- Migrated manager and cluster files endpoints and their corresponding RBAC [#2984](https://github.com/wazuh/wazuh-kibana-app/pull/2984)

### Fixed

- Fix login error when AWS Elasticsearch and ODFE is used [#2710](https://github.com/wazuh/wazuh-kibana-app/issues/2710)
- An error message is displayed when changing a group's configuration although the user has the right permissions [#2955](https://github.com/wazuh/wazuh-kibana-app/pull/2955)
- Fix Security events table is empty when switching the pinned agents [#2956](https://github.com/wazuh/wazuh-kibana-app/pull/2956)
- Fix disabled switch visual edit button when json content is empty [#2957](https://github.com/wazuh/wazuh-kibana-app/issues/2957)
- Fixed main and `More` menus for unsupported agents [#2959](https://github.com/wazuh/wazuh-kibana-app/pull/2959)
- Fixed forcing a non numeric filter value in a number type field [#2961](https://github.com/wazuh/wazuh-kibana-app/pull/2961)
- Fixed wrong number of alerts in Security Events [#2964](https://github.com/wazuh/wazuh-kibana-app/pull/2964)
- Fixed search with strange characters of agent in Management groups [#2970](https://github.com/wazuh/wazuh-kibana-app/pull/2970)
- Fix the statusCode error message [#2971](https://github.com/wazuh/wazuh-kibana-app/pull/2971)
- Fix the SCA policy stats didn't refresh [#2973](https://github.com/wazuh/wazuh-kibana-app/pull/2973)
- Fixed loading of AWS index fields even when no AWS alerts were found [#2974](https://github.com/wazuh/wazuh-kibana-app/pull/2974)
- Fix some date fields format in FIM and SCA modules [#2975](https://github.com/wazuh/wazuh-kibana-app/pull/2975)
- Fix a non-stop error in Manage agents when the user has no permissions [#2976](https://github.com/wazuh/wazuh-kibana-app/pull/2976)
- Can't edit empty rules and decoders files that already exist in the manager [#2978](https://github.com/wazuh/wazuh-kibana-app/pull/2978)
- Support for alerts index pattern with different ID and name [#2979](https://github.com/wazuh/wazuh-kibana-app/pull/2979)
- Fix the unpin agent in the selection modal [#2980](https://github.com/wazuh/wazuh-kibana-app/pull/2980)
- Fix properly logout of Wazuh API when logging out of the application (only for OpenDistro) [#2789](https://github.com/wazuh/wazuh-kibana-app/issues/2789)
- Fixed missing `&&` from macOS agent deployment command [#2989](https://github.com/wazuh/wazuh-kibana-app/issues/2989)
- Fix prompt permissions on Framework of Mitre and Inventory of Integrity monitoring. [#2967](https://github.com/wazuh/wazuh-kibana-app/issues/2967)
- Fix properly logout of Wazuh API when logging out of the application support x-pack [#2789](https://github.com/wazuh/wazuh-kibana-app/issues/2789)

## Wazuh v4.1.0 - Kibana 7.10.0 , 7.10.2 - Revision 4101

### Added

- Check the max buckets by default in healthcheck and increase them [#2901](https://github.com/wazuh/wazuh-kibana-app/pull/2901)
- Added a prompt wraning in role mapping if run_as is false or he is not allowed to use it by API [#2876](https://github.com/wazuh/wazuh-kibana-app/pull/2876)

### Changed

- Support new fields of Windows Registry at FIM inventory panel [#2679](https://github.com/wazuh/wazuh-kibana-app/issues/2679)
- Added on FIM Inventory Windows Registry registry_key and registry_value items from syscheck [#2908](https://github.com/wazuh/wazuh-kibana-app/issues/2908)
- Uncheck agents after an action in agents groups management [#2907](https://github.com/wazuh/wazuh-kibana-app/pull/2907)
- Unsave rule files when edit or create a rule with invalid content [#2944](https://github.com/wazuh/wazuh-kibana-app/pull/2944)
- Added vulnerabilities module for macos agents [#2969](https://github.com/wazuh/wazuh-kibana-app/pull/2969)

### Fixed

- Fix server error Invalid token specified: Cannot read property 'replace' of undefined [#2899](https://github.com/wazuh/wazuh-kibana-app/issues/2899)
- Fix show empty files rules and decoders: [#2923](https://github.com/wazuh/wazuh-kibana-app/issues/2923)
- Fixed wrong hover texts in CDB lists actions [#2929](https://github.com/wazuh/wazuh-kibana-app/pull/2929)
- Fixed access to forbidden agents information when exporting agents listt [2918](https://github.com/wazuh/wazuh-kibana-app/pull/2918)
- Fix the decoder detail view is not displayed [#2888](https://github.com/wazuh/wazuh-kibana-app/issues/2888)
- Fix the complex search using the Wazuh API query filter in search bars [#2930](https://github.com/wazuh/wazuh-kibana-app/issues/2930)
- Fixed validation to check userPermissions are not ready yet [#2931](https://github.com/wazuh/wazuh-kibana-app/issues/2931)
- Fixed clear visualizations manager list when switching tabs. Fixes PDF reports filters [#2932](https://github.com/wazuh/wazuh-kibana-app/pull/2932)
- Fix Strange box shadow in Export popup panel in Managment > Groups [#2886](https://github.com/wazuh/wazuh-kibana-app/issues/2886)
- Fixed wrong command on alert when data folder does not exist [#2938](https://github.com/wazuh/wazuh-kibana-app/pull/2938)
- Fix agents table OS field sorting: Changes agents table field `os_name` to `os.name,os.version` to make it sortable. [#2939](https://github.com/wazuh/wazuh-kibana-app/pull/2939)
- Fixed diff parsed datetime between agent detail and agents table [#2940](https://github.com/wazuh/wazuh-kibana-app/pull/2940)
- Allow access to Agents section with agent:group action permission [#2933](https://github.com/wazuh/wazuh-kibana-app/issues/2933)
- Fixed filters does not work on modals with search bar [#2935](https://github.com/wazuh/wazuh-kibana-app/pull/2935)
- Fix wrong package name in deploy new agent [#2942](https://github.com/wazuh/wazuh-kibana-app/issues/2942)
- Fixed number agents not show on pie onMouseEvent [#2890](https://github.com/wazuh/wazuh-kibana-app/issues/2890)
- Fixed off Kibana Query Language in search bar of Controls/Inventory modules. [#2945](https://github.com/wazuh/wazuh-kibana-app/pull/2945)
- Fixed number of agents do not show on the pie chart tooltip in agents preview [#2890](https://github.com/wazuh/wazuh-kibana-app/issues/2890)

## Wazuh v4.0.4 - Kibana 7.10.0 , 7.10.2 - Revision 4017

### Added
- Adapt the app to the new Kibana platform [#2475](https://github.com/wazuh/wazuh-kibana-app/issues/2475)
- Wazuh data directory moved from `optimize` to `data` Kibana directory [#2591](https://github.com/wazuh/wazuh-kibana-app/issues/2591)
- Show the wui_rules belong to wazuh-wui API user [#2702](https://github.com/wazuh/wazuh-kibana-app/issues/2702)

### Fixed

- Fixed Wazuh menu and agent menu for Solaris agents [#2773](https://github.com/wazuh/wazuh-kibana-app/issues/2773) [#2725](https://github.com/wazuh/wazuh-kibana-app/issues/2725)
- Fixed wrong shards and replicas for statistics indices and also fixed wrong prefix for monitoring indices [#2732](https://github.com/wazuh/wazuh-kibana-app/issues/2732)
- Report's creation dates set to 1970-01-01T00:00:00.000Z [#2772](https://github.com/wazuh/wazuh-kibana-app/issues/2772)
- Fixed bug for missing commands in ubuntu/debian and centos [#2786](https://github.com/wazuh/wazuh-kibana-app/issues/2786)
- Fixed bug that show an hour before in /security-events/dashboard [#2785](https://github.com/wazuh/wazuh-kibana-app/issues/2785) 
- Fixed permissions to access agents [#2838](https://github.com/wazuh/wazuh-kibana-app/issues/2838)
- Fix searching in groups [#2825](https://github.com/wazuh/wazuh-kibana-app/issues/2825)
- Fix the pagination in SCA ckecks table [#2815](https://github.com/wazuh/wazuh-kibana-app/issues/2815)
- Fix the SCA table with a wrong behaviour using the refresh button [#2854](https://github.com/wazuh/wazuh-kibana-app/issues/2854)
- Fix sca permissions for agents views and dashboards [#2862](https://github.com/wazuh/wazuh-kibana-app/issues/2862)
- Solaris should not show vulnerabilities module [#2829](https://github.com/wazuh/wazuh-kibana-app/issues/2829)
- Fix the settings of statistics indices creation [#2858](https://github.com/wazuh/wazuh-kibana-app/issues/2858)
- Update agents' info in Management Status after changing cluster node selected [#2828](https://github.com/wazuh/wazuh-kibana-app/issues/2828)
- Fix error when applying filter in rules from events [#2877](https://github.com/wazuh/wazuh-kibana-app/issues/2877)

### Changed

- Replaced `wazuh` Wazuh API user by `wazuh-wui` in the default configuration [#2852](https://github.com/wazuh/wazuh-kibana-app/issues/2852)
- Add agent id to the reports name in Agent Inventory and Modules [#2817](https://github.com/wazuh/wazuh-kibana-app/issues/2817)

### Adapt for Kibana 7.10.0

- Fixed filter pinned crash returning from agents [#2864](https://github.com/wazuh/wazuh-kibana-app/issues/2864)
- Fixed style in sca and regulatory compliance tables and in wz menu [#2861](https://github.com/wazuh/wazuh-kibana-app/issues/2861)
- Fix body-payload of Sample Alerts POST endpoint [#2857](https://github.com/wazuh/wazuh-kibana-app/issues/2857)
- Fixed bug in the table on Agents->Table-> Actions->Config icon [#2853](https://github.com/wazuh/wazuh-kibana-app/issues/2853)
- Fixed tooltip in the icon of view decoder file [#2850](https://github.com/wazuh/wazuh-kibana-app/issues/2850)
- Fixed bug with agent filter when it is pinned [#2846](https://github.com/wazuh/wazuh-kibana-app/issues/2846)
- Fix discovery navigation [#2845](https://github.com/wazuh/wazuh-kibana-app/issues/2845)
- Search file editor gone [#2843](https://github.com/wazuh/wazuh-kibana-app/issues/2843)
- Fix Agent Search Bar - Regex Query Interpreter [#2834](https://github.com/wazuh/wazuh-kibana-app/issues/2834)
- Fixed accordion style breaking [#2833](https://github.com/wazuh/wazuh-kibana-app/issues/2833)
- Fix metrics are not updated after a bad request in search input [#2830](https://github.com/wazuh/wazuh-kibana-app/issues/2830)
- Fix mitre framework tab crash [#2821](https://github.com/wazuh/wazuh-kibana-app/issues/2821)
- Changed ping request to default request. Added delay and while to che… [#2820](https://github.com/wazuh/wazuh-kibana-app/issues/2820)
- Removed kibana alert for security [#2806](https://github.com/wazuh/wazuh-kibana-app/issues/2806)

## Wazuh v4.0.4 - Kibana v7.9.1, v7.9.3 - Revision 4016

### Added

- Modified agent registration adding groups and architecture [#2666](https://github.com/wazuh/wazuh-kibana-app/issues/2666) [#2652](https://github.com/wazuh/wazuh-kibana-app/issues/2652)
- Each user can only view their own reports [#2686](https://github.com/wazuh/wazuh-kibana-app/issues/2686)

### Fixed

- Create index pattern even if there aren´t available indices [#2620](https://github.com/wazuh/wazuh-kibana-app/issues/2620)
- Top bar overlayed over expanded visualizations [#2667](https://github.com/wazuh/wazuh-kibana-app/issues/2667)
- Empty inventory data in Solaris agents [#2680](https://github.com/wazuh/wazuh-kibana-app/pull/2680)
- Wrong parameters in the dev-tools autocomplete section [#2675](https://github.com/wazuh/wazuh-kibana-app/issues/2675)
- Wrong permissions on edit CDB list [#2665](https://github.com/wazuh/wazuh-kibana-app/pull/2665)
- fix(frontend): add the metafields when refreshing the index pattern [#2681](https://github.com/wazuh/wazuh-kibana-app/pull/2681)
- Error toast is showing about Elasticsearch users for environments without security [#2713](https://github.com/wazuh/wazuh-kibana-app/issues/2713)
- Error about Handler.error in Role Mapping fixed [#2702](https://github.com/wazuh/wazuh-kibana-app/issues/2702)
- Fixed message in reserved users actions [#2702](https://github.com/wazuh/wazuh-kibana-app/issues/2702)
- Error 500 on Export formatted CDB list [#2692](https://github.com/wazuh/wazuh-kibana-app/pull/2692)
- Wui rules label should have only one tooltip [#2723](https://github.com/wazuh/wazuh-kibana-app/issues/2723)
- Move upper the Wazuh item in the Kibana menu and default index pattern [#2867](https://github.com/wazuh/wazuh-kibana-app/pull/2867)


## Wazuh v4.0.4 - Kibana v7.9.1, v7.9.3 - Revision 4015

### Added

- Support for Wazuh v4.0.4

## Wazuh v4.0.3 - Kibana v7.9.1, v7.9.2, v7.9.3 - Revision 4014

### Added

- Improved management of index-pattern fields [#2630](https://github.com/wazuh/wazuh-kibana-app/issues/2630)

### Fixed

- fix(fronted): fixed the check of API and APP version in health check [#2655](https://github.com/wazuh/wazuh-kibana-app/pull/2655)
- Replace user by username key in the monitoring logic [#2654](https://github.com/wazuh/wazuh-kibana-app/pull/2654)
- Security alerts and reporting issues when using private tenants [#2639](https://github.com/wazuh/wazuh-kibana-app/issues/2639)
- Manager restart in rule editor does not work with Wazuh cluster enabled [#2640](https://github.com/wazuh/wazuh-kibana-app/issues/2640)
- fix(frontend): Empty inventory data in Solaris agents [#2680](https://github.com/wazuh/wazuh-kibana-app/pull/2680)

## Wazuh v4.0.3 - Kibana v7.9.1, v7.9.2, v7.9.3 - Revision 4013

### Added

- Support for Wazuh v4.0.3.

## Wazuh v4.0.2 - Kibana v7.9.1, v7.9.3 - Revision 4012

### Added

- Sample data indices name should take index pattern in use [#2593](https://github.com/wazuh/wazuh-kibana-app/issues/2593) 
- Added start option to macos Agents [#2653](https://github.com/wazuh/wazuh-kibana-app/pull/2653)

### Changed

- Statistics settings do not allow to configure primary shards and replicas [#2627](https://github.com/wazuh/wazuh-kibana-app/issues/2627)

## Wazuh v4.0.2 - Kibana v7.9.1, v7.9.3 - Revision 4011

### Added

- Support for Wazuh v4.0.2.

### Fixed

- The index pattern title is overwritten with its id after refreshing its fields [#2577](https://github.com/wazuh/wazuh-kibana-app/issues/2577)
- [RBAC] Issues detected when using RBAC [#2579](https://github.com/wazuh/wazuh-kibana-app/issues/2579)

## Wazuh v4.0.1 - Kibana v7.9.1, v7.9.3 - Revision 4010

### Changed

- Alerts summary table for PDF reports on all modules [#2632](https://github.com/wazuh/wazuh-kibana-app/issues/2632)
- [4.0-7.9] Run as with no wazuh-wui API user [#2576](https://github.com/wazuh/wazuh-kibana-app/issues/2576)
- Deploy a new agent interface as default interface [#2564](https://github.com/wazuh/wazuh-kibana-app/issues/2564)
- Problem in the visualization of new reserved resources of the Wazuh API [#2643](https://github.com/wazuh/wazuh-kibana-app/issues/2643)

### Fixed

- Restore the tables in the agents' reports [#2628](https://github.com/wazuh/wazuh-kibana-app/issues/2628)
- [RBAC] Issues detected when using RBAC [#2579](https://github.com/wazuh/wazuh-kibana-app/issues/2579)
- Changes done via a worker's API are overwritten [#2626](https://github.com/wazuh/wazuh-kibana-app/issues/2626)

### Fixed

- [BUGFIX] Default user field for current platform [#2633](https://github.com/wazuh/wazuh-kibana-app/pull/2633)

## Wazuh v4.0.1 - Kibana v7.9.1, v7.9.3 - Revision 4009

### Changed

- Hide empty columns of the processes table of the MacOS agents [#2570](https://github.com/wazuh/wazuh-kibana-app/pull/2570)
- Missing step in "Deploy a new agent" view [#2623](https://github.com/wazuh/wazuh-kibana-app/issues/2623)
- Implement wazuh users' CRUD [#2598](https://github.com/wazuh/wazuh-kibana-app/pull/2598)

### Fixed

- Inconsistent data in sample data alerts [#2618](https://github.com/wazuh/wazuh-kibana-app/pull/2618)

## Wazuh v4.0.1 - Kibana v7.9.1, v7.9.3 - Revision 4008

### Fixed

- Icons not align to the right in Modules > Events [#2607](https://github.com/wazuh/wazuh-kibana-app/pull/2607)
- Statistics visualizations do not show data [#2602](https://github.com/wazuh/wazuh-kibana-app/pull/2602)
- Error on loading css files [#2599](https://github.com/wazuh/wazuh-kibana-app/pull/2599)
- Fixed search filter in search bar in Module/SCA wasn't working [#2601](https://github.com/wazuh/wazuh-kibana-app/pull/2601)

## Wazuh v4.0.0 - Kibana v7.9.1, v7.9.2, v7.9.3 - Revision 4007

### Fixed

- updated macOS package URL [#2596](https://github.com/wazuh/wazuh-kibana-app/pull/2596)
- Revert "[4.0-7.9] [BUGFIX] Removed unnecessary function call" [#2597](https://github.com/wazuh/wazuh-kibana-app/pull/2597)

## Wazuh v4.0.0 - Kibana v7.9.1, v7.9.2, v7.9.3 - Revision 4006

### Fixed

- Undefined field in event view [#2588](https://github.com/wazuh/wazuh-kibana-app/issues/2588)
- Several calls to the same stats request (esAlerts) [#2586](https://github.com/wazuh/wazuh-kibana-app/issues/2586)
- The filter options popup doesn't open on click once the filter is pinned [#2581](https://github.com/wazuh/wazuh-kibana-app/issues/2581)
- The formatedFields are missing from the index-pattern of wazuh-alerts-* [#2574](https://github.com/wazuh/wazuh-kibana-app/issues/2574)


## Wazuh v4.0.0 - Kibana v7.9.3 - Revision 4005

### Added

- Support for Kibana v7.9.3

## Wazuh v4.0.0 - Kibana v7.9.1, v7.9.2 - Revision 4002

### Added

- Support for Wazuh v4.0.0.
- Support for Kibana v7.9.1 and 7.9.2.
- Support for Open Distro 1.10.1.
- Added a RBAC security layer integrated with Open Distro and X-Pack.
- Added remoted and analysisd statistics.
- Expand supported deployment variables.
- Added new configuration view settings for GCP integration.
- Added logic to change the `metafields` configuration of Kibana [#2524](https://github.com/wazuh/wazuh-kibana-app/issues/2524)

### Changed

- Migrated the default index-pattern to `wazuh-alerts-*`.
- Removed the `known-fields` functionality.
- Security Events dashboard redesinged.
- Redesigned the app settings configuration with categories.
- Moved the wazuh-registry file to Kibana optimize folder.

### Fixed

- Format options in `wazuh-alerts` index-pattern are not overwritten now.
- Prevent blank page in detaill agent view.
- Navigable agents name in Events.
- Index pattern is not being refreshed.
- Reporting fails when agent is pinned and compliance controls are visited.
- Reload rule detail doesn't work properly with the related rules.
- Fix search bar filter in Manage agent of group [#2541](https://github.com/wazuh/wazuh-kibana-app/pull/2541)

## Wazuh v3.13.2 - Kibana v7.9.1 - Revision 887

### Added

- Support for Wazuh v3.13.2

## Wazuh v3.13.2 - Kibana v7.8.0 - Revision 887
### Added

- Support for Wazuh v3.13.2

## Wazuh v3.13.1 - Kibana v7.9.1 - Revision 886

### Added

- Support for Kibana v7.9.1

## Wazuh v3.13.1 - Kibana v7.9.0 - Revision 885

### Added

- Support for Kibana v7.9.0


## Wazuh v3.13.1 - Kibana v7.8.1 - Revision 884

### Added

- Support for Kibana v7.8.1


## Wazuh v3.13.1 - Kibana v7.8.0 - Revision 883

### Added

- Support for Wazuh v3.13.1


## Wazuh v3.13.0 - Kibana v7.8.0 - Revision 881

### Added

- Support for Kibana v7.8.0


## Wazuh v3.13.0 - Kibana v7.7.0, v7.7.1 - Revision 880

### Added

- Support for Wazuh v3.13.0
- Support for Kibana v7.7.1
- Support for Open Distro 1.8
- New navigation experience with a global menu [#1965](https://github.com/wazuh/wazuh-kibana-app/issues/1965)
- Added a Breadcrumb in Kibana top nav [#2161](https://github.com/wazuh/wazuh-kibana-app/issues/2161)
- Added a new Agents Summary Screen [#1963](https://github.com/wazuh/wazuh-kibana-app/issues/1963)
- Added a new feature to add sample data to dashboards [#2115](https://github.com/wazuh/wazuh-kibana-app/issues/2115)
- Added MITRE integration [#1877](https://github.com/wazuh/wazuh-kibana-app/issues/1877)
- Added Google Cloud Platform integration [#1873](https://github.com/wazuh/wazuh-kibana-app/issues/1873)
- Added TSC integration [#2204](https://github.com/wazuh/wazuh-kibana-app/pull/2204)
- Added a new Integrity monitoring state view for agent [#2153](https://github.com/wazuh/wazuh-kibana-app/issues/2153)
- Added a new Integrity monitoring files detail view [#2156](https://github.com/wazuh/wazuh-kibana-app/issues/2156)
- Added a new component to explore Compliance requirements [#2156](https://github.com/wazuh/wazuh-kibana-app/issues/2261)

### Changed

- Code migration to React.js
- Global review of styles
- Unified Overview and Agent dashboards into new Modules [#2110](https://github.com/wazuh/wazuh-kibana-app/issues/2110)
- Changed Vulnerabilities dashboard visualizations [#2262](https://github.com/wazuh/wazuh-kibana-app/issues/2262)

### Fixed

- Open Distro tenants have been fixed and are functional now [#1890](https://github.com/wazuh/wazuh-kibana-app/issues/1890).
- Improved navigation performance [#2200](https://github.com/wazuh/wazuh-kibana-app/issues/2200).
- Avoid creating the wazuh-monitoring index pattern if it is disabled [#2100](https://github.com/wazuh/wazuh-kibana-app/issues/2100)
- SCA checks without compliance field can't be expanded [#2264](https://github.com/wazuh/wazuh-kibana-app/issues/2264)


## Wazuh v3.12.3 - Kibana v7.7.1 - Revision 876

### Added

- Support for Kibana v7.7.1


## Wazuh v3.12.3 - Kibana v7.7.0 - Revision 875

### Added

- Support for Kibana v7.7.0


## Wazuh v3.12.3 - Kibana v6.8.8, v7.6.1, v7.6.2 - Revision 874

### Added

- Support for Wazuh v3.12.3


## Wazuh v3.12.2 - Kibana v6.8.8, v7.6.1, v7.6.2 - Revision 873

### Added

- Support for Wazuh v3.12.2


## Wazuh v3.12.1 - Kibana v6.8.8, v7.6.1, v7.6.2 - Revision 872

### Added

- Support Wazuh 3.12.1
- Added new FIM settings on configuration on demand. [#2147](https://github.com/wazuh/wazuh-kibana-app/issues/2147)

### Changed

- Updated agent's variable names in deployment guides. [#2169](https://github.com/wazuh/wazuh-kibana-app/pull/2169)

### Fixed

- Pagination is now shown in table-type visualizations. [#2180](https://github.com/wazuh/wazuh-kibana-app/issues/2180)


## Wazuh v3.12.0 - Kibana v6.8.8, v7.6.2 - Revision 871

### Added

- Support for Kibana v6.8.8 and v7.6.2

## Wazuh v3.12.0 - Kibana v6.8.7, v7.4.2, v7.6.1 - Revision 870

### Added

- Support for Wazuh v3.12.0
- Added a new setting to hide manager alerts from dashboards. [#2102](https://github.com/wazuh/wazuh-kibana-app/pull/2102)
- Added a new setting to be able to change API from the top menu. [#2143](https://github.com/wazuh/wazuh-kibana-app/issues/2143)
- Added a new setting to enable/disable the known fields health check [#2037](https://github.com/wazuh/wazuh-kibana-app/pull/2037)
- Added suport for PCI 11.2.1 and 11.2.3 rules. [#2062](https://github.com/wazuh/wazuh-kibana-app/pull/2062)

### Changed

- Restructuring of the optimize/wazuh directory. Now the Wazuh configuration file (wazuh.yml) is placed on /usr/share/kibana/optimize/wazuh/config. [#2116](https://github.com/wazuh/wazuh-kibana-app/pull/2116)
- Improve performance of Dasboards reports generation. [1802344](https://github.com/wazuh/wazuh-kibana-app/commit/18023447c6279d385df84d7f4a5663ed2167fdb5)

### Fixed

- Discover time range selector is now displayed on the Cluster section. [08901df](https://github.com/wazuh/wazuh-kibana-app/commit/08901dfcbe509f17e4fab26877c8b7dae8a66bff)
- Added the win_auth_failure rule group to Authentication failure metrics. [#2099](https://github.com/wazuh/wazuh-kibana-app/pull/2099)
- Negative values in Syscheck attributes now have their correct value in reports. [7c3e84e](https://github.com/wazuh/wazuh-kibana-app/commit/7c3e84ec8f00760b4f650cfc00a885d868123f99)


## Wazuh v3.11.4 - Kibana v7.6.1 - Revision 858

### Added

- Support for Kibana v7.6.1


## Wazuh v3.11.4 - Kibana v6.8.6, v7.4.2, v7.6.0 - Revision 857

### Added

- Support for Wazuh v3.11.4


## Wazuh v3.11.3 - Kibana v7.6.0 - Revision 856

### Added

- Support for Kibana v7.6.0


## Wazuh v3.11.3 - Kibana v7.4.2 - Revision 855

### Added

- Support for Kibana v7.4.2

## Wazuh v3.11.3 - Kibana v7.5.2 - Revision 854

### Added

- Support for Wazuh v3.11.3

### Fixed

- Windows Updates table is now displayed in the Inventory Data report [#2028](https://github.com/wazuh/wazuh-kibana-app/pull/2028)


## Wazuh v3.11.2 - Kibana v7.5.2 - Revision 853

### Added

- Support for Kibana v7.5.2


## Wazuh v3.11.2 - Kibana v6.8.6, v7.3.2, v7.5.1 - Revision 852

### Added

- Support for Wazuh v3.11.2

### Changed

- Increased list filesize limit for the CDB-list [#1993](https://github.com/wazuh/wazuh-kibana-app/pull/1993)

### Fixed

- The xml validator now correctly handles the `--` string within comments [#1980](https://github.com/wazuh/wazuh-kibana-app/pull/1980)
- The AWS map visualization wasn't been loaded until the user interacts with it [dd31bd7](https://github.com/wazuh/wazuh-kibana-app/commit/dd31bd7a155354bc50fe0af22fca878607c8936a)


## Wazuh v3.11.1 - Kibana v6.8.6, v7.3.2, v7.5.1 - Revision 581

### Added
- Support for Wazuh v3.11.1.


## Wazuh v3.11.0 - Kibana v6.8.6, v7.3.2, v7.5.1 - Revision 580

### Added

- Support for Wazuh v3.11.0.
- Support for Kibana v7.5.1.
- The API credentials configuration has been moved from the .wazuh index to a wazuh.yml configuration file. Now the configuration of the API hosts is done from the file and not from the application. [#1465](https://github.com/wazuh/wazuh-kibana-app/issues/1465) [#1771](https://github.com/wazuh/wazuh-kibana-app/issues/1771).
- Upload ruleset files using a "drag and drop" component [#1770](https://github.com/wazuh/wazuh-kibana-app/issues/1770)
- Add logs for the reporting module [#1622](https://github.com/wazuh/wazuh-kibana-app/issues/1622).
- Extended the "Add new agent" guide [#1767](https://github.com/wazuh/wazuh-kibana-app/issues/1767).
- Add new table for windows hotfixes [#1932](https://github.com/wazuh/wazuh-kibana-app/pull/1932)

### Changed

- Removed Discover from top menu [#1699](https://github.com/wazuh/wazuh-kibana-app/issues/1699).
- Hide index pattern selector in case that only one exists [#1799](https://github.com/wazuh/wazuh-kibana-app/issues/1799).
- Remove visualizations legend [#1936](https://github.com/wazuh/wazuh-kibana-app/pull/1936)
- Normalize the field whodata in the group reporting [#1921](https://github.com/wazuh/wazuh-kibana-app/pull/1921)
- A message in the configuration view is ambiguous [#1870](https://github.com/wazuh/wazuh-kibana-app/issues/1870)
- Refactor syscheck table [#1941](https://github.com/wazuh/wazuh-kibana-app/pull/1941)

### Fixed

- Empty files now throws an error [#1806](https://github.com/wazuh/wazuh-kibana-app/issues/1806).
- Arguments for wazuh api requests are now validated [#1815](https://github.com/wazuh/wazuh-kibana-app/issues/1815).
- Fixed the way to check admin mode [#1838](https://github.com/wazuh/wazuh-kibana-app/issues/1838).
- Fixed error exporting as CSV the files into a group [#1833](https://github.com/wazuh/wazuh-kibana-app/issues/1833).
- Fixed XML validator false error for `<` [1882](https://github.com/wazuh/wazuh-kibana-app/issues/1882)
- Fixed "New file" editor doesn't allow saving twice [#1896](https://github.com/wazuh/wazuh-kibana-app/issues/1896)
- Fixed decoders files [#1929](https://github.com/wazuh/wazuh-kibana-app/pull/1929)
- Fixed registration guide [#1926](https://github.com/wazuh/wazuh-kibana-app/pull/1926)
- Fixed infinite load on Ciscat views [#1920](https://github.com/wazuh/wazuh-kibana-app/pull/1920), [#1916](https://github.com/wazuh/wazuh-kibana-app/pull/1916)
- Fixed missing fields in the Visualizations [#1913](https://github.com/wazuh/wazuh-kibana-app/pull/1913)
- Fixed Amazon S3 status is wrong in configuration section [#1864](https://github.com/wazuh/wazuh-kibana-app/issues/1864)
- Fixed hidden overflow in the fim configuration [#1887](https://github.com/wazuh/wazuh-kibana-app/pull/1887)
- Fixed Logo source fail after adding server.basePath [#1871](https://github.com/wazuh/wazuh-kibana-app/issues/1871)
- Fixed the documentation broken links [#1853](https://github.com/wazuh/wazuh-kibana-app/pull/1853)

## Wazuh v3.10.2 - Kibana v7.5.1 - Revision 556

### Added

- Support for Kibana v7.5.1


## Wazuh v3.10.2 - Kibana v7.5.0 - Revision 555

### Added

- Support for Kibana v7.5.0


## Wazuh v3.10.2 - Kibana v7.4.2 - Revision 549

### Added

- Support for Kibana v7.4.2


## Wazuh v3.10.2 - Kibana v7.4.1 - Revision 548

### Added

- Support for Kibana v7.4.1


## Wazuh v3.10.2 - Kibana v7.4.0 - Revision 547

### Added

- Support for Kibana v7.4.0
- Support for Wazuh v3.10.2.


## Wazuh v3.10.2 - Kibana v7.3.2 - Revision 546

### Added

- Support for Wazuh v3.10.2.


## Wazuh v3.10.1 - Kibana v7.3.2 - Revision 545

### Added

- Support for Wazuh v3.10.1.


## Wazuh v3.10.0 - Kibana v7.3.2 - Revision 543

### Added

- Support for Wazuh v3.10.0.
- Added an interactive guide for registering agents, things are now easier for the user, guiding it through the steps needed ending in a _copy & paste_ snippet for deploying his agent [#1468](https://github.com/wazuh/wazuh-kibana-app/issues/1468).
- Added new dashboards for the recently added regulatory compliance groups into the Wazuh core. They are HIPAA and NIST-800-53 [#1468](https://github.com/wazuh/wazuh-kibana-app/issues/1448), [#1638]( https://github.com/wazuh/wazuh-kibana-app/issues/1638).
- Make the app work under a custom Kibana space [#1234](https://github.com/wazuh/wazuh-kibana-app/issues/1234), [#1450](https://github.com/wazuh/wazuh-kibana-app/issues/1450).
- Added the ability to manage the app as a native plugin when using Kibana spaces, now you can safely hide/show the app depending on the selected space [#1601](https://github.com/wazuh/wazuh-kibana-app/issues/1601).
- Adapt the app the for Kibana dark mode [#1562](https://github.com/wazuh/wazuh-kibana-app/issues/1562).
- Added an alerts summary in _Overview > FIM_ panel [#1527](https://github.com/wazuh/wazuh-kibana-app/issues/1527).
- Export all the information of a Wazuh group and its related agents in a PDF document [#1341](https://github.com/wazuh/wazuh-kibana-app/issues/1341).
- Export the configuration of a certain agent as a PDF document. Supports granularity for exporting just certain sections of the configuration [#1340](https://github.com/wazuh/wazuh-kibana-app/issues/1340).


### Changed

- Reduced _Agents preview_ load time using the new API endpoint `/summary/agents` [#1687](https://github.com/wazuh/wazuh-kibana-app/pull/1687).
- Replaced most of the _md-nav-bar_ Angular.js components with React components using EUI [#1705](https://github.com/wazuh/wazuh-kibana-app/pull/1705).
- Replaced the requirements slider component with a new styled component [#1708](https://github.com/wazuh/wazuh-kibana-app/pull/1708).
- Soft deprecated the _.wazuh-version_ internal index, now the app dumps its content if applicable to a registry file, then the app removes that index. Further versions will hard deprecate this index [#1467](https://github.com/wazuh/wazuh-kibana-app/issues/1467). 
- Visualizations now don't fetch the documents _source_, also, they now use _size: 0_ for fetching [#1663](https://github.com/wazuh/wazuh-kibana-app/issues/1663).
- The app menu is now fixed on top of the view, it's not being hidden on every state change. Also, the Wazuh logo was placed in the top bar of Kibana UI [#1502](https://github.com/wazuh/wazuh-kibana-app/issues/1502).
- Improved _getTimestamp_ method not returning a promise object because it's no longer needed [014bc3a](https://github.com/wazuh/wazuh-kibana-app/commit/014b3aba0d2e9cda0c4d521f5f16faddc434a21e). Also improved main Discover listener for Wazuh not returning a promise object [bd82823](https://github.com/wazuh/wazuh-kibana-app/commit/bd8282391a402b8c567b32739cf914a0135d74bc).
- Replaced _Requirements over time_ visualizations in both PCI DSS and GDPR dashboards [35c539](https://github.com/wazuh/wazuh-kibana-app/commit/35c539eb328b3bded94aa7608f73f9cc51c235a6).
- Do not show a toaster when a visualization field was not known yet, instead, show it just in case the internal refreshing failed [19a2e7](https://github.com/wazuh/wazuh-kibana-app/commit/19a2e71006b38f6a64d3d1eb8a20b02b415d7e07).
- Minor optimizations for server logging [eb8e000](https://github.com/wazuh/wazuh-kibana-app/commit/eb8e00057dfea2dafef56319590ff832042c402d).

### Fixed

- Alerts search bar fixed for Kibana v7.3.1, queries were not being applied as expected [#1686](https://github.com/wazuh/wazuh-kibana-app/issues/1686).
- Hide attributes field from non-Windows agents in the FIM table [#1710](https://github.com/wazuh/wazuh-kibana-app/issues/1710).
- Fixed broken view in Management > Configuration > Amazon S3 > Buckets, some information was missing [#1675](https://github.com/wazuh/wazuh-kibana-app/issues/1675).
- Keep user's filters when switching from Discover to panel [#1685](https://github.com/wazuh/wazuh-kibana-app/issues/1685).
- Reduce load time and amount of data to be fetched in _Management > Cluster monitoring_ section avoiding possible timeouts [#1663](https://github.com/wazuh/wazuh-kibana-app/issues/1663).
- Restored _Remove column_ feature in Discover tabs [#1702](https://github.com/wazuh/wazuh-kibana-app/issues/1702).
- Apps using Kibana v7.3.1 had a bug once the user goes back from _Agent > FIM > Files_ to _Agent > FIM > dashboard_, filters disappear, now it's working properly [#1700](https://github.com/wazuh/wazuh-kibana-app/issues/1700).
- Fixed visual bug in _Management > Cluster monitoring_ and a button position [1e3b748](https://github.com/wazuh/wazuh-kibana-app/commit/1e3b748f11b43b2e7956b830269b6d046d74d12c).
- The app installation date was not being updated properly, now it's fixed [#1692](https://github.com/wazuh/wazuh-kibana-app/issues/1692).
- Fixed _Network interfaces_ table in Inventory section, the table was not paginating [#1474](https://github.com/wazuh/wazuh-kibana-app/issues/1474).
- Fixed APIs passwords are now obfuscated in server responses [adc3152](https://github.com/wazuh/wazuh-kibana-app/pull/1782/commits/adc31525e26b25e4cb62d81cbae70a8430728af5).


## Wazuh v3.9.5 - Kibana v6.8.2 / Kibana v7.2.1 / Kibana v7.3.0 - Revision 531

### Added

- Support for Wazuh v3.9.5

## Wazuh v3.9.4 - Kibana v6.8.1 / Kibana v6.8.2 / Kibana v7.2.0 / Kibana v7.2.1 / Kibana v7.3.0 - Revision 528

### Added

- Support for Wazuh v3.9.4
- Allow filtering by clicking a column in rules/decoders tables [0e2ddd7](https://github.com/wazuh/wazuh-kibana-app/pull/1615/commits/0e2ddd7b73f7f7975d02e97ed86ae8a0966472b4)
- Allow open file in rules table clicking on the file column [1af929d](https://github.com/wazuh/wazuh-kibana-app/pull/1615/commits/1af929d62f450f93c6733868bcb4057e16b7e279)

### Changed

- Improved app performance [#1640](https://github.com/wazuh/wazuh-kibana-app/pull/1640).
- Remove path filter from custom rules and decoders [895792e](https://github.com/wazuh/wazuh-kibana-app/pull/1615/commits/895792e6e6d9401b3293d5e16352b9abef515096)
- Show path column in rules and decoders [6f49816](https://github.com/wazuh/wazuh-kibana-app/pull/1615/commits/6f49816c71b5999d77bf9e3838443627c9be945d)
- Removed SCA overview dashboard [94ebbff](https://github.com/wazuh/wazuh-kibana-app/pull/1615/commits/94ebbff231cbfb6d793130e0b9ea855baa755a1c)
- Disabled last custom column removal [f1ef7de](https://github.com/wazuh/wazuh-kibana-app/pull/1615/commits/f1ef7de1a34bbe53a899596002e8153b95e7dc0e)
- Agents messages across sections unification [8fd7e36](https://github.com/wazuh/wazuh-kibana-app/pull/1615/commits/8fd7e36286fa9dfd03a797499af6ffbaa90b00e1)

### Fixed

- Fix check storeded apis [d6115d6](https://github.com/wazuh/wazuh-kibana-app/pull/1615/commits/d6115d6424c78f0cde2017b432a51b77186dd95a).
- Fix pci-dss console error [297080d](https://github.com/wazuh/wazuh-kibana-app/pull/1615/commits/297080d36efaea8f99b0cafd4c48845dad20495a)
- Fix error in reportingTable [85b7266](https://github.com/wazuh/wazuh-kibana-app/pull/1615/commits/85b72662cb4db44c443ed04f7c31fba57eefccaa)
- Fix filters budgets size [c7ac86a](https://github.com/wazuh/wazuh-kibana-app/pull/1615/commits/c7ac86acb3d5afaf1cf348fab09a2b8c5778a491)
- Fix missing permalink virustotal visualization [1b57529](https://github.com/wazuh/wazuh-kibana-app/pull/1615/commits/1b57529758fccdeb3ac0840e66a8aafbe4757a96)
- Improved wz-table performance [224bd6f](https://github.com/wazuh/wazuh-kibana-app/pull/1615/commits/224bd6f31235c81ba01755c3c1e120c3f86beafd)
- Fix inconsistent data between visualizations and tables in Overview Security Events [b12c600](https://github.com/wazuh/wazuh-kibana-app/pull/1615/commits/b12c600578d80d0715507dec4624a4ebc27ea573)
- Timezone applied in cluster status [a4f620d](https://github.com/wazuh/wazuh-kibana-app/pull/1615/commits/a4f620d398f5834a6d2945af892a462425ca3bec)
- Fixed Overview Security Events report when wazuh.monitoring is disabled [1c26da0](https://github.com/wazuh/wazuh-kibana-app/pull/1615/commits/1c26da05a0b6daf727e15c13b819111aa4e4e913)
- Fixes in APIs management [2143943](https://github.com/wazuh/wazuh-kibana-app/pull/1615/commits/2143943a5049cbb59bb8d6702b5a56cbe0d27a2a)
- Prevent duplicated visualization toast errors [786faf3](https://github.com/wazuh/wazuh-kibana-app/commit/786faf3e62d2cad13f512c0f873b36eca6e9787d)
- Fix not properly updated breadcrumb in ruleset section [9645903](https://github.com/wazuh/wazuh-kibana-app/commit/96459031cd4edbe047970bf0d22d0c099771879f)
- Fix badly dimensioned table in Integrity Monitoring section [9645903](https://github.com/wazuh/wazuh-kibana-app/commit/96459031cd4edbe047970bf0d22d0c099771879f)
- Fix implicit filters can be destroyed [9cf8578](https://github.com/wazuh/wazuh-kibana-app/commit/9cf85786f504f5d67edddeea6cfbf2ab577e799b)
- Windows agent dashboard doesn't show failure logon access. [d38d088](https://github.com/wazuh/wazuh-kibana-app/commit/d38d0881ac8e4294accde83d63108337b74cdd91) 
- Number of agents is not properly updated.  [f7cbbe5](https://github.com/wazuh/wazuh-kibana-app/commit/f7cbbe54394db825827715c3ad4370ac74317108) 
- Missing scrollbar on Firefox file viewer.  [df4e8f9](https://github.com/wazuh/wazuh-kibana-app/commit/df4e8f9305b35e9ee1473bed5f5d452dd3420567) 
- Agent search filter by name, lost when refreshing. [71b5274](https://github.com/wazuh/wazuh-kibana-app/commit/71b5274ccc332d8961a158587152f7badab28a95) 
- Alerts of level 12 cannot be displayed in the Summary table. [ec0e888](https://github.com/wazuh/wazuh-kibana-app/commit/ec0e8885d9f1306523afbc87de01a31f24e36309) 
- Restored query from search bar in visualizations. [439128f](https://github.com/wazuh/wazuh-kibana-app/commit/439128f0a1f65b649a9dcb81ab5804ca20f65763) 
- Fix Kibana filters loop in Firefox. [82f0f32](https://github.com/wazuh/wazuh-kibana-app/commit/82f0f32946d844ce96a28f0185f903e8e05c5589) 

## Wazuh v3.9.3 - Kibana v6.8.1 / v7.1.1 / v7.2.0 - Revision 523

### Added

- Support for Wazuh v3.9.3
- Support for Kibana v7.2.0 [#1556](https://github.com/wazuh/wazuh-kibana-app/pull/1556).

### Changed

- New design and several UI/UX changes [#1525](https://github.com/wazuh/wazuh-kibana-app/pull/1525).
- Improved error checking + syscollector performance [94d0a83](https://github.com/wazuh/wazuh-kibana-app/commit/94d0a83e43aa1d2d84ef6f87cbb76b9aefa085b3).
- Adapt Syscollector for MacOS agents [a4bf7ef](https://github.com/wazuh/wazuh-kibana-app/commit/a4bf7efc693a99b7565b5afcaa372155f15a4db9).
- Show last scan for syscollector [73f2056](https://github.com/wazuh/wazuh-kibana-app/commit/73f2056673bb289d472663397ba7097e49b7b93b).
- Extendend information for syscollector [#1585](https://github.com/wazuh/wazuh-kibana-app/issues/1585).

### Fixed

- Corrected width for agent stats [a998955](https://github.com/wazuh/wazuh-kibana-app/commit/a99895565a8854c55932ec94cffb08e1d0aa3da1).
- Fix height for the menu directive with Dynamic height [427d0f3](https://github.com/wazuh/wazuh-kibana-app/commit/427d0f3e9fa6c34287aa9e8557da99a51e0db40f).
- Fix wazuh-db and clusterd check [cddcef6](https://github.com/wazuh/wazuh-kibana-app/commit/cddcef630c5234dd6f6a495715743dfcfd4e4001).
- Fix AlertsStats when value is "0", it was showing "-" [07a3e10](https://github.com/wazuh/wazuh-kibana-app/commit/07a3e10c7f1e626ba75a55452b6c295d11fd657d).
- Fix syscollector state value [f8d3d0e](https://github.com/wazuh/wazuh-kibana-app/commit/f8d3d0eca44e67e26f79bc574495b1f4c8f751f2).
- Fix time offset for reporting table [2ef500b](https://github.com/wazuh/wazuh-kibana-app/commit/2ef500bb112e68bd4811b8e87ce8581d7c04d20f).
- Fix call to obtain GDPR requirements for specific agent [ccda846](https://github.com/wazuh/wazuh-kibana-app/commit/ccda8464b50be05bc5b3642f25f4972c8a7a2c03).
- Restore "rule.id" as a clickable field in visualizations [#1546](https://github.com/wazuh/wazuh-kibana-app/pull/1546).
- Fix timepicker in cluster monitoring [f7533ce](https://github.com/wazuh/wazuh-kibana-app/pull/1560/commits/f7533cecb6862abfb5c1d2173ec3e70ffc59804a).
- Fix several bugs [#1569](https://github.com/wazuh/wazuh-kibana-app/pull/1569).
- Fully removed "rule.id" as URL field [#1584](https://github.com/wazuh/wazuh-kibana-app/issues/1584).
- Fix filters for dashboards [#1583](https://github.com/wazuh/wazuh-kibana-app/issues/1583).
- Fix missing dependency [#1591](https://github.com/wazuh/wazuh-kibana-app/issues/1591).

## Wazuh v3.9.2 - Kibana v7.1.1 - Revision 510

### Added

- Support for Wazuh v3.9.2

### Changed

- Avoid showing more than one toaster for the same error message [7937003](https://github.com/wazuh/wazuh-kibana-app/commit/793700382798033203091d160773363323e05bb9).
- Restored "Alerts evolution - Top 5 agents" in Overview > Security events [f9305c0](https://github.com/wazuh/wazuh-kibana-app/commit/f9305c0c6acf4a31c41b1cc9684b87f79b27524f).

### Fixed

- Fix missing parameters in Dev Tools request [#1496](https://github.com/wazuh/wazuh-kibana-app/pull/1496).
- Fix "Invalid Date" for Safari and Internet Explorer [#1505](https://github.com/wazuh/wazuh-kibana-app/pull/1505).

## Wazuh v3.9.1 - Kibana v7.1.1 - Revision 509

### Added

- Support for Kibana v7.1.1
- Added overall metrics for Agents > Overview [#1479](https://github.com/wazuh/wazuh-kibana-app/pull/1479).

### Fixed

- Fixed missing dependency for Discover [43f5dd5](https://github.com/wazuh/wazuh-kibana-app/commit/43f5dd5f64065c618ba930b2a4087f0a9e706c0e).
- Fixed visualization for Agents > Overview [#1477](https://github.com/wazuh/wazuh-kibana-app/pull/1477). 
- Fixed SCA policy checks table [#1478](https://github.com/wazuh/wazuh-kibana-app/pull/1478).

## Wazuh v3.9.1 - Kibana v7.1.0 - Revision 508

### Added

- Support for Kibana v7.1.0

## Wazuh v3.9.1 - Kibana v6.8.0 - Revision 444

### Added

- Support for Wazuh v3.9.1
- Support for Kibana v6.8.0

### Fixed

- Fixed background color for some parts of the Discover directive [2dfc763](https://github.com/wazuh/wazuh-kibana-app/commit/2dfc763bfa1093fb419f118c2938f6b348562c69).
- Fixed cut values in non-resizable tables when the value is too large [cc4828f](https://github.com/wazuh/wazuh-kibana-app/commit/cc4828fbf50d4dab3dd4bb430617c1f2b13dac6a).
- Fixed handled but not shown error messages from rule editor [0aa0e17](https://github.com/wazuh/wazuh-kibana-app/commit/0aa0e17ac8678879e5066f8d83fd46f5d8edd86a).
- Minor typos corrected [fe11fb6](https://github.com/wazuh/wazuh-kibana-app/commit/fe11fb67e752368aedc89ec844ddf729eb8ad761).
- Minor fixes in agents configuration [1bc2175](https://github.com/wazuh/wazuh-kibana-app/commit/1bc217590438573e7267687655bb5939b5bb9fde).
- Fix Management > logs viewer scrolling [f458b2e](https://github.com/wazuh/wazuh-kibana-app/commit/f458b2e3294796f9cf00482b4da27984646c6398).

### Changed

- Kibana version shown in settings is now read from our package.json [c103d3e](https://github.com/wazuh/wazuh-kibana-app/commit/c103d3e782136106736c02039d28c4567b255aaa).
- Removed an old header from Settings [0197b8b](https://github.com/wazuh/wazuh-kibana-app/commit/0197b8b1abc195f275c8cd9893df84cd5569527b).
- Improved index pattern validation fields, replaced "full_log" with "rule.id" as part of the minimum required fields [dce0595](https://github.com/wazuh/wazuh-kibana-app/commit/dce059501cbd28f1294fd761da3e015e154747bc).
- Improve dynamic height for configuration editor [c318131](https://github.com/wazuh/wazuh-kibana-app/commit/c318131dfb6b5f01752593f2aa972b98c0655610).
- Add timezone for all dates shown in the app [4b8736f](https://github.com/wazuh/wazuh-kibana-app/commit/4b8736fb4e562c78505daaee042bcd798242c3f5).

## Wazuh v3.9.0 - Kibana v6.7.0 / v6.7.1 / v6.7.2 - Revision 441

### Added

- Support for Wazuh v3.9.0
- Support for Kibana v6.7.0 / v6.7.1 / v6.7.2
- Edit master and worker configuration ([#1215](https://github.com/wazuh/wazuh-kibana-app/pull/1215)).
- Edit local rules, local decoders and CDB lists ([#1212](https://github.com/wazuh/wazuh-kibana-app/pull/1212), [#1204](https://github.com/wazuh/wazuh-kibana-app/pull/1204), [#1196](https://github.com/wazuh/wazuh-kibana-app/pull/1196), [#1233](https://github.com/wazuh/wazuh-kibana-app/pull/1233), [#1304](https://github.com/wazuh/wazuh-kibana-app/pull/1304)).
- View no local rules/decoders XML files ([#1395](https://github.com/wazuh/wazuh-kibana-app/pull/1395))
- Dev Tools additions
  - Added hotkey `[shift] + [enter]` for sending query ([#1170](https://github.com/wazuh/wazuh-kibana-app/pull/1170)).
  - Added `Export JSON` button for the Dev Tools ([#1170](https://github.com/wazuh/wazuh-kibana-app/pull/1170)).
- Added refresh button for agents preview table ([#1169](https://github.com/wazuh/wazuh-kibana-app/pull/1169)).
- Added `configuration assessment` information in "Agent > Policy monitoring" ([#1227](https://github.com/wazuh/wazuh-kibana-app/pull/1227)).
- Added agents `configuration assessment` configuration section in "Agent > Configuration" ([1257](https://github.com/wazuh/wazuh-kibana-app/pull/1257))
- Restart master and worker nodes ([#1222](https://github.com/wazuh/wazuh-kibana-app/pull/1222)).
- Restart agents ([#1229](https://github.com/wazuh/wazuh-kibana-app/pull/1229)).
- Added support for more than one Wazuh monitoring pattern ([#1243](https://github.com/wazuh/wazuh-kibana-app/pull/1243))
- Added customizable interval for Wazuh monitoring indices creation ([#1243](https://github.com/wazuh/wazuh-kibana-app/pull/1243)).
- Expand visualizations ([#1246](https://github.com/wazuh/wazuh-kibana-app/pull/1246)).
- Added a dynamic table columns selector ([#1246](https://github.com/wazuh/wazuh-kibana-app/pull/1246)).
- Added resizable columns by dragging in tables ([d2bf8ee](https://github.com/wazuh/wazuh-kibana-app/commit/d2bf8ee9681ca5d6028325e165854b49214e86a3))
- Added a cron job for fetching missing fields of all valid index patterns, also merging dynamic fields every time an index pattern is refreshed by the app ([#1276](https://github.com/wazuh/wazuh-kibana-app/pull/1276)).
- Added auto-merging dynamic fields for Wazuh monitoring index patterns ([#1300](https://github.com/wazuh/wazuh-kibana-app/pull/1300))
- New server module, it's a job queue so we can add delayed jobs to be run in background, this iteration only accepts delayed Wazuh API calls ([#1283](https://github.com/wazuh/wazuh-kibana-app/pull/1283)).
- Added new way to view logs using a logs viewer ([#1292](https://github.com/wazuh/wazuh-kibana-app/pull/1292))
- Added new directive for registering agents from the UI, including instructions on "how to" ([#1321](https://github.com/wazuh/wazuh-kibana-app/pull/1321)).
- Added some Angular charts in Agents Preview and Agents SCA sections ([#1364](https://github.com/wazuh/wazuh-kibana-app/pull/1364))
- Added Docker listener settings in configuration views ([#1365](https://github.com/wazuh/wazuh-kibana-app/pull/1365))
- Added Docker dashboards for both Agents and Overview ([#1367](https://github.com/wazuh/wazuh-kibana-app/pull/1367))
- Improved app logger with debug level ([#1373](https://github.com/wazuh/wazuh-kibana-app/pull/1373))
- Introducing React components from the EUI framework

### Changed

- Escape XML special characters ([#1159](https://github.com/wazuh/wazuh-kibana-app/pull/1159)).
- Changed empty results message for Wazuh tables ([#1165](https://github.com/wazuh/wazuh-kibana-app/pull/1165)).
- Allowing the same query multiple times on the Dev Tools ([#1174](https://github.com/wazuh/wazuh-kibana-app/pull/1174))
- Refactor JSON/XML viewer for configuration tab ([#1173](https://github.com/wazuh/wazuh-kibana-app/pull/1173), [#1148](https://github.com/wazuh/wazuh-kibana-app/pull/1148)).
- Using full height for all containers when possible ([#1224](https://github.com/wazuh/wazuh-kibana-app/pull/1224)).
- Improved the way we are handling "back button" events ([#1207](https://github.com/wazuh/wazuh-kibana-app/pull/1207)).
- Changed some visualizations for FIM, GDPR, PCI, Vulnerability and Security Events ([#1206](https://github.com/wazuh/wazuh-kibana-app/pull/1206), [#1235](https://github.com/wazuh/wazuh-kibana-app/pull/1235), [#1293](https://github.com/wazuh/wazuh-kibana-app/pull/1293)).
- New design for agent header view ([#1186](https://github.com/wazuh/wazuh-kibana-app/pull/1186)).
- Not fetching data the very first time the Dev Tools are opened ([#1185](https://github.com/wazuh/wazuh-kibana-app/pull/1185)).
- Refresh all known fields for all valid index patterns if `kbn-vis` detects a broken index pattern ([ecd7c8f](https://github.com/wazuh/wazuh-kibana-app/commit/ecd7c8f98c187a350f81261d13b0d45dcec6dc5d)).
- Truncate texts and display a tooltip when they don't fit in a table cell ([7b56a87](https://github.com/wazuh/wazuh-kibana-app/commit/7b56a873f85dcba7e6838aeb2e40d9b4cf472576))
- Updated API autocomplete for Dev Tools ([#1218](https://github.com/wazuh/wazuh-kibana-app/pull/1218))
- Updated switches design to adapt it to Kibana's design ([#1253](https://github.com/wazuh/wazuh-kibana-app/pull/1253))
- Reduced the width of some table cells with little text, to give more space to the other columns ([#1263](https://github.com/wazuh/wazuh-kibana-app/pull/1263)).
- Redesign for Management > Status daemons list ([#1284](https://github.com/wazuh/wazuh-kibana-app/pull/1284)).
- Redesign for Management > Configuration, Agent > Configuration ([#1289](https://github.com/wazuh/wazuh-kibana-app/pull/1289)).
- Replaced Management > Logs table with a log viewer component ([#1292](https://github.com/wazuh/wazuh-kibana-app/pull/1292)).
- The agents list search bar now allows to switch between AND/OR operators ([#1291](https://github.com/wazuh/wazuh-kibana-app/pull/1291)).
- Improve audit dashboards ([#1374](https://github.com/wazuh/wazuh-kibana-app/pull/1374))
- Exclude agent "000" getting the last registered and the most active agents from the Wazuh API.([#1391](https://github.com/wazuh/wazuh-kibana-app/pull/1391))
- Reviewed Osquery dashboards ([#1394](https://github.com/wazuh/wazuh-kibana-app/pull/1394))
- Memory info is now a log ([#1400](https://github.com/wazuh/wazuh-kibana-app/pull/1400))
- Error toasters time is now 30000ms, warning/info are still 6000ms ([#1420](https://github.com/wazuh/wazuh-kibana-app/pull/1420))

### Fixed

- Properly handling long messages on notifier service, until now, they were using out of the card space, also we replaced some API messages with more meaningful messages ([#1168](https://github.com/wazuh/wazuh-kibana-app/pull/1168)).
- Adapted Wazuh icon for multiple browsers where it was gone ([#1208](https://github.com/wazuh/wazuh-kibana-app/pull/1208)).
- Do not fetch data from tables twice when resize window ([#1303](https://github.com/wazuh/wazuh-kibana-app/pull/1303)).
- Agent syncrhonization status is updated as we browse the configuration section ([#1305](https://github.com/wazuh/wazuh-kibana-app/pull/1305))
- Using the browser timezone for reporting documents ([#1311](https://github.com/wazuh/wazuh-kibana-app/pull/1311)).
- Wrong behaviors in the routing system when the basePath was set ([#1342](https://github.com/wazuh/wazuh-kibana-app/pull/1342))
- Do not show pagination for one-page tables ([196c5b7](https://github.com/wazuh/wazuh-kibana-app/pull/1362/commits/196c5b717583032798da7791fa4f90ec06397f68))
- Being redirected to Overview once a Kibana restart is performed ([#1378](https://github.com/wazuh/wazuh-kibana-app/pull/1378))
- Displaying the AWS services section of the aws-s3 wodle ([#1393](https://github.com/wazuh/wazuh-kibana-app/pull/1393))
- Show email configuration on the configuration on demand ([#1401](https://github.com/wazuh/wazuh-kibana-app/issues/1401))
- Show "Follow symbolic link" field in Integrity monitoring - Monitored configuration on demand ([0c9c9da](https://github.com/wazuh/wazuh-kibana-app/pull/1414/commits/0c9c9da3b951548761cd203db5ee5baa39afe26c))

## Wazuh v3.8.2 - Kibana v6.6.0 / v6.6.1 / v6.6.2 / v6.7.0 - Revision 419

### Added

- Support for Kibana v6.6.0 / v6.6.1 / v6.6.2 / v6.7.0

### Fixed

- Fixed AWS dashboard, newer JavaScript browser engines break the view due to Angular.js ([6e882fc](https://github.com/wazuh/wazuh-kibana-app/commit/6e882fc1d7efe6059e6140ff40b8a20d9c1fa51e)).
- Fixed AWS accounts visualization, using the right field now ([6e882fc](https://github.com/wazuh/wazuh-kibana-app/commit/6e882fc1d7efe6059e6140ff40b8a20d9c1fa51e)).

## Wazuh v3.8.2 - Kibana v6.5.4 - Revision 418

### Added

- Support for Wazuh v3.8.2

### Changed

- Close configuration editor only if it was successfully updated ([bc77c35](https://github.com/wazuh/wazuh-kibana-app/commit/bc77c35d8440a656d4704451ce857c9e1d36a438)).
- Replaced FIM Vega visualization with standard visualization ([554ee1c](https://github.com/wazuh/wazuh-kibana-app/commit/554ee1c4c4d75c76d82272075acf8bb62e7f9e27)).

## Wazuh v3.8.1 - Kibana v6.5.4 - Revision 417

### Added

- Support for Wazuh v3.8.1

### Changed

- Moved monitored/ignored Windows registry entries to "FIM > Monitored" and "FIM > Ignored" to avoid user confusion ([#1176](https://github.com/wazuh/wazuh-kibana-app/pull/1176)).
- Excluding managers from wazuh-monitoring indices ([#1177](https://github.com/wazuh/wazuh-kibana-app/pull/1177)).
- Escape `&` before sending group configuration ([d3aa56f](https://github.com/wazuh/wazuh-kibana-app/commit/d3aa56fa73478c60505e500db7d3a7df263081b5)).
- Improved `autoFormat` function before rendering group configuration ([f4f8144](https://github.com/wazuh/wazuh-kibana-app/commit/f4f8144eef8b93038fc897a9f16356e71029b844)).
- Now the group configuration editor doesn't exit after sending data to the Wazuh API ([5c1a3ef](https://github.com/wazuh/wazuh-kibana-app/commit/5c1a3ef9bd710a7befbed0709c4a7cf414f44f6b)).

### Fixed

- Fixed style for the error toaster for long URLs or long paths ([11b8084](https://github.com/wazuh/wazuh-kibana-app/commit/11b8084c75bbc5da36587ff31d1bc80a55fe4dfe)).

## Wazuh v3.8.0 - Kibana v6.5.4 - Revision 416

### Added

- Added group management features such as:
  - Edit the group configuration ([#1096](https://github.com/wazuh/wazuh-kibana-app/pull/1096)).
  - Add/remove groups to/from an agent ([#1096](https://github.com/wazuh/wazuh-kibana-app/pull/1096)).
  - Add/remove agents to/from a group ([#1096](https://github.com/wazuh/wazuh-kibana-app/pull/1096)).
  - Add/remove groups ([#1152](https://github.com/wazuh/wazuh-kibana-app/pull/1152)).
- New directive for tables that don't need external data sources ([#1067](https://github.com/wazuh/wazuh-kibana-app/pull/1067)).
- New search bar directive with interactive filters and suggestions ([#1058](https://github.com/wazuh/wazuh-kibana-app/pull/1058)).
- New server route `/elastic/alerts` for fetching alerts using custom parameters([#1056](https://github.com/wazuh/wazuh-kibana-app/pull/1056)).
- New table for an agent FIM monitored files, if the agent OS platform is Windows it will show two tables: files and registry ([#1032](https://github.com/wazuh/wazuh-kibana-app/pull/1032)).
- Added description to each setting under Settings > Configuration ([#1048](https://github.com/wazuh/wazuh-kibana-app/pull/1048)).
- Added a new setting to `config.yml` related to Wazuh monitoring and its index pattern ([#1095](https://github.com/wazuh/wazuh-kibana-app/pull/1095)).
- Resizable columns by dragging in Dev-tools ([#1102](https://github.com/wazuh/wazuh-kibana-app/pull/1102)).
- New feature to be able to edit config.yml file from the Settings > Configuration section view ([#1105](https://github.com/wazuh/wazuh-kibana-app/pull/1105)).
- Added a new table (network addresses) for agent inventory tab ([#1111](https://github.com/wazuh/wazuh-kibana-app/pull/1111)).
- Added `audit_key` (Who-data Audit keys) for configuration tab ([#1123](https://github.com/wazuh/wazuh-kibana-app/pull/1123)).
- Added new known fields for Kibana index pattern ([#1150](https://github.com/wazuh/wazuh-kibana-app/pull/1150)).

### Changed

- Changed Inventory tables. Now the app looks for the OS platform and it shows different tables depending on the OS platform. In addition the process state codes has been replaced to be more meaningful ([#1059](https://github.com/wazuh/wazuh-kibana-app/pull/1059)).
- Tiny rework for the AWS tab including.
- "Report" button is hidden on Discover panel ([#1047](https://github.com/wazuh/wazuh-kibana-app/pull/1047)).
- Visualizations, filters and Discover improved ([#1083](https://github.com/wazuh/wazuh-kibana-app/pull/1083)).
- Removed `popularizeField` function until https://github.com/elastic/kibana/issues/22426 is solved in order to avoid `Unable to write index pattern!` error on Discover tab ([#1085](https://github.com/wazuh/wazuh-kibana-app/pull/1085)).
- Improved Wazuh monitoring module ([#1094](https://github.com/wazuh/wazuh-kibana-app/pull/1094)).
- Added "Registered date" and "Last keep alive" in agents table allowing you to sort by these fields ([#1102](https://github.com/wazuh/wazuh-kibana-app/pull/1102)).
- Improved code quality in sections such as Ruleset > Rule and Decoder detail view simplify conditions ([#1102](https://github.com/wazuh/wazuh-kibana-app/pull/1102)).
- Replaced reporting success message ([#1102](https://github.com/wazuh/wazuh-kibana-app/pull/1102)).
- Reduced the default number of shards and the default number of replicas for the app indices ([#1113](https://github.com/wazuh/wazuh-kibana-app/pull/1113)).
- Refreshing index pattern known fields on health check controller ([#1119](https://github.com/wazuh/wazuh-kibana-app/pull/1119)).
- Less strict memory check ([786c764](https://github.com/wazuh/wazuh-kibana-app/commit/786c7642cd88083f9a77c57ed204488ecf5b710a)).
- Checking message origin in error handler ([dfec368](https://github.com/wazuh/wazuh-kibana-app/commit/dfec368d22a148b2e4437db92d71294900241961)).
- Dev tools is now showing the response as it is, like `curl` does ([#1137](https://github.com/wazuh/wazuh-kibana-app/pull/1137)).
- Removed `unknown` as valid node name ([#1149](https://github.com/wazuh/wazuh-kibana-app/pull/1149)).
- Removed `rule.id` direct filter from the rule set tables ([#1151](https://github.com/wazuh/wazuh-kibana-app/pull/1151))

### Fixed

- Restored X-Pack security logic for the .wazuh index, now it's not bypassing the X-Pack roles ([#1081](https://github.com/wazuh/wazuh-kibana-app/pull/1081))
- Avoid fetching twice the same data ([#1072](https://github.com/wazuh/wazuh-kibana-app/pull/1072), [#1061](https://github.com/wazuh/wazuh-kibana-app/pull/1061)).
- Wazuh logo adapted to low resolutions ([#1074](https://github.com/wazuh/wazuh-kibana-app/pull/1074)).
- Hide Audit, OpenSCAP tabs for non-linux agents. Fixed empty Windows events under Configuration > Log collection section. OSQuery logo has been standardized ([#1072](https://github.com/wazuh/wazuh-kibana-app/pull/1072), [#1076](https://github.com/wazuh/wazuh-kibana-app/pull/1076)).
- Fix empty values on _Overview > Security events_ when Wazuh monitoring is disabled ([#1091](https://github.com/wazuh/wazuh-kibana-app/pull/1091)).
- Fix overlapped play button in Dev-tools when the input box has a scrollbar ([#1102](https://github.com/wazuh/wazuh-kibana-app/pull/1102)).
- Fix Dev-tools behavior when parse json invalid blocks ([#1102](https://github.com/wazuh/wazuh-kibana-app/pull/1102)).
- Fixed Management > Monitoring tab frustration adding back buttons ([#1102](https://github.com/wazuh/wazuh-kibana-app/pull/1102)).
- Fix template checking when using more than one pattern ([#1104](https://github.com/wazuh/wazuh-kibana-app/pull/1104)).
- Fix infinite loop for Wazuh monitoring when the Wazuh API is not being able to give us all the agents ([5a26916](https://github.com/wazuh/wazuh-kibana-app/commit/5a2691642b40a34783d2eafb6ee24ae78b9af21a)), ([85005a1](https://github.com/wazuh/wazuh-kibana-app/commit/85005a184d4f1c3d339b7c895b5d2469f3b45171)).
- Fix rule details for `list` and `info` parameters ([#1149](https://github.com/wazuh/wazuh-kibana-app/pull/1149)).

## Wazuh v3.7.1 / v3.7.2 - Kibana v6.5.1 / v6.5.2 / v6.5.3 / v6.5.4 - Revision 415

### Added

- Support for Elastic stack v6.5.2 / v6.5.3 / v6.5.4.
- Support for Wazuh v3.7.1 / v3.7.2.
- Dev Tools module now autocompletes API endpoints ([#1030](https://github.com/wazuh/wazuh-kibana-app/pull/1030)).

### Changed

- Increased number of rows for syscollector tables ([#1033](https://github.com/wazuh/wazuh-kibana-app/pull/1033)).
- Modularized JSON/XML viewers for the configuration section ([#982](https://github.com/wazuh/wazuh-kibana-app/pull/982)).

### Fixed

- Added missing fields for syscollector network tables ([#1036](https://github.com/wazuh/wazuh-kibana-app/pull/1036)).
- Using the right API path when downloading CSV for decoders list ([#1045](https://github.com/wazuh/wazuh-kibana-app/pull/1045)).
- Including group field when downloading CSV for agents list ([#1044](https://github.com/wazuh/wazuh-kibana-app/pull/1044)).
- Preserve active tab in configuration section when refreshing the page ([#1037](https://github.com/wazuh/wazuh-kibana-app/pull/1037)).

## Wazuh v3.7.0 - Kibana v6.5.0 / v6.5.1 - Revision 414

### Added

- Support for Elastic Stack v6.5.0 / v6.5.1.
- Agent groups bar is now visible on the agent configuration section ([#1023](https://github.com/wazuh/wazuh-kibana-app/pull/1023)).
- Added a new setting for the `config.yml` file for enable/disable administrator mode ([#1019](https://github.com/wazuh/wazuh-kibana-app/pull/1019)).
  - This allows the user to perform PUT, POST, DELETE methods in our Dev Tools.

### Changed

- Refactored most front-end controllers ([#1023](https://github.com/wazuh/wazuh-kibana-app/pull/1023)).

## Wazuh v3.7.0 - Kibana v6.4.2 / v6.4.3 - Revision 413

### Added

- Support for Wazuh v3.7.0.
- Support for Elastic Stack v6.4.2 / v6.4.3.
- Brand-new interface for _Configuration_ (on both _Management_ and _Agents_ tabs) ([#914](https://github.com/wazuh/wazuh-kibana-app/pull/914)):
  - Now you can check current and real agent and manager configuration.
  - A new interface design, with more useful information and easy to understand descriptions.
  - New and more responsive JSON/XML viewers to show the configuration in raw mode.
- Brand-new extension - Osquery ([#938](https://github.com/wazuh/wazuh-kibana-app/pull/938)):
  - A new extension, disabled by default.
  - Check alerts from Wazuh's Osquery integration.
  - Check your current Osquery wodle configuration.
  - More improvements will come for this extension in the future.
- New option for Wazuh app configuration file - _Ignore index patterns_ ([#947](https://github.com/wazuh/wazuh-kibana-app/pull/947)):
  - Now the user can specify which index patterns can't be selected on the app using the new `ip.ignore` setting on the `config.yml` file.
  - The valid format is an array of strings which represents index patterns.
  - By default, this list is empty (all index patterns will be available if they use a compatible structure).
- Added a node selector for _Management > Status_ section when Wazuh cluster is enabled ([#976](https://github.com/wazuh/wazuh-kibana-app/pull/976)).
- Added quick access to _Configuration_ or _Discover_ panels for an agent on the agents list ([#939](https://github.com/wazuh/wazuh-kibana-app/pull/939)).
- Now you can click on an agent's ID on the _Discover_ panels to open its details page on the app ([#904](https://github.com/wazuh/wazuh-kibana-app/pull/904)).
- Redesigned the _Overview > Amazon AWS_ tab, using more meaningful visualizations for a better overall view of your agents' status ([#903](https://github.com/wazuh/wazuh-kibana-app/pull/903)).
- Redesigned the _Overview/Agents > Vulnerabilities_ tab, using more meaningful visualizations for a better overall view of your agents' status ([#954](https://github.com/wazuh/wazuh-kibana-app/pull/954)).
- Now everytime the user enters the _Settings_ tab, the API connection will be automatically checked ([#971](https://github.com/wazuh/wazuh-kibana-app/pull/971)).
- Added a node selector for _Management > Logs_ section when Wazuh cluster is enabled ([#980](https://github.com/wazuh/wazuh-kibana-app/pull/980)).
- Added a group selector for _Agents_ section ([#995](https://github.com/wazuh/wazuh-kibana-app/pull/995)).

### Changed

- Interface refactoring for the _Agents > Inventory data_ tab ([#924](https://github.com/wazuh/wazuh-kibana-app/pull/924)):
  - Now the tab won't be available if your agent doesn't have Syscollector enabled, and each card will be enabled or disabled depending on the current Syscollector scans configuration.
  - This will prevent situations where the user couldn't check the inventory although there was actual scan data to show on some sections.
- Added support for new multigroups feature ([#911](https://github.com/wazuh/wazuh-kibana-app/pull/911)):
  - Now the information bars on _Agents_ will show all the groups an agent belongs to.
- Now the result pane on the _Dev tools_ tab will show the error code coming from the Wazuh API ([#909](https://github.com/wazuh/wazuh-kibana-app/pull/909)).
- Changed some visualizations titles for _Overview/Agents > OpenSCAP_ tab ([#925](https://github.com/wazuh/wazuh-kibana-app/pull/925)).
- All backend routes have been renamed ([#932](https://github.com/wazuh/wazuh-kibana-app/pull/932)).
- Several improvements for Elasticsearch tests ([#933](https://github.com/wazuh/wazuh-kibana-app/pull/933)).
- Updated some strings and descriptions on the _Settings_ tab ([#934](https://github.com/wazuh/wazuh-kibana-app/pull/934)).
- Changed the date format on _Settings > Logs_ to make it more human-readable ([#944](https://github.com/wazuh/wazuh-kibana-app/pull/944)).
- Changed some labels to remove the "MD5 sum" expression, it will use "Checksum" instead ([#945](https://github.com/wazuh/wazuh-kibana-app/pull/945)).
- Added word wrapping class to group name in _Management > Groups > Group detail_ tab ([#945](https://github.com/wazuh/wazuh-kibana-app/pull/945)).
- The `wz-table` directive has been refactored ([#953](https://github.com/wazuh/wazuh-kibana-app/pull/953)).
- The `wz-table` directive now checks if a request is aborted ([#979](https://github.com/wazuh/wazuh-kibana-app/pull/979)).
- Several performance improvements ([#985](https://github.com/wazuh/wazuh-kibana-app/pull/985), [#997](https://github.com/wazuh/wazuh-kibana-app/pull/997), [#1000](https://github.com/wazuh/wazuh-kibana-app/pull/1000)).

### Fixed

- Several known fields for _Whodata_ functionality have been fixed ([#901](https://github.com/wazuh/wazuh-kibana-app/pull/901)).
- Fixed alignment bug with the _Add a filter +_ button on _Discover_ and _Agents_ tabs ([#912](https://github.com/wazuh/wazuh-kibana-app/pull/912)).
- Fixed a bug where the `Add API` form on _Settings_ didn't appear when pressing the button after editing an existing API entry ([#944](https://github.com/wazuh/wazuh-kibana-app/pull/944)).
- Fixed a bug on _Ruleset_ tab where the "Description" column was showing `0` if the rule doesn't have any description ([#948](https://github.com/wazuh/wazuh-kibana-app/pull/948)).
- Fixed wrong alignment on related Rules/Decoders tables from _Management > Ruleset_ tab ([#971](https://github.com/wazuh/wazuh-kibana-app/pull/971)).
- Fixed a bug where sometimes the error messages appeared duplicated ([#971](https://github.com/wazuh/wazuh-kibana-app/pull/971)).

### Removed

- On the _Management > Monitoring_ tab, the `Cluster enabled but not running` message won't appear as an error anymore ([#971](https://github.com/wazuh/wazuh-kibana-app/pull/971)).

## Wazuh v3.6.1 - Kibana v6.4.1 / v6.4.2 / v6.4.3 - Revision 412

### Added

- Support for Elastic Stack v6.4.1 / v6.4.2 / v6.4.3.

## Wazuh v3.6.1 - Kibana v6.4.0 - Revision 411

### Added

- Redesigned the _Overview > Integrity monitoring_ tab, using more meaningful visualizations for a better overall view of your agents' status ([#893](https://github.com/wazuh/wazuh-kibana-app/pull/893)).
- Added a new table for the _Inventory_ tab: _Processes_ ([#895](https://github.com/wazuh/wazuh-kibana-app/pull/895)).
- Improved error handling for tables. Now the table will show an error message if it wasn't able to fetch and load data ([#896](https://github.com/wazuh/wazuh-kibana-app/pull/896)).

### Changed

- The app source code has been improved, following best practices and coding guidelines ([#892](https://github.com/wazuh/wazuh-kibana-app/pull/892)).
- Included more app tests and prettifier for better code maintainability ([#883](https://github.com/wazuh/wazuh-kibana-app/pull/883) & [#885](https://github.com/wazuh/wazuh-kibana-app/pull/885)).

### Fixed

- Fixed minor visual errors on some _GDPR_, _PCI DSS_ and _Vulnerabilities_ visualizations ([#894](https://github.com/wazuh/wazuh-kibana-app/pull/894)).

## Wazuh v3.6.1 - Kibana v6.4.0 - Revision 410

### Added

- The _Inventory_ tab has been redesigned ([#873](https://github.com/wazuh/wazuh-kibana-app/pull/873)):
  - Added new network interfaces and port tables.
  - Improved design using metric information bars and intuitive status indicators.
- Added refresh functionality to the _Settings > Logs_ tab ([#852](https://github.com/wazuh/wazuh-kibana-app/pull/852)):
  - Now everytime the user opens the tab, the logs will be reloaded.
  - A new button to force the update has been added on the top left corner of the logs table.
- Added `tags` and `recursion_level` configuration options to _Management/Agent > Configuration_ tabs ([#850](https://github.com/wazuh/wazuh-kibana-app/pull/850)).
- The _Kuery_ search syntax has been added again to the app ([#851](https://github.com/wazuh/wazuh-kibana-app/pull/851)).
- Added a first batch of [_Mocha_](https://mochajs.org/) tests and other quality of code improvements to the app ([#859](https://github.com/wazuh/wazuh-kibana-app/pull/859)).
- Now you can open specific rule details (the _Management > Ruleset_ tab) when clicking on the `rule.id` value on the _Discover_ tab ([#862](https://github.com/wazuh/wazuh-kibana-app/pull/862)).
- Now you can click on the rule ID value on the _Management > Ruleset_ tab to search for related alerts on the _Discover_ tab ([#863](https://github.com/wazuh/wazuh-kibana-app/pull/863)).

### Changed

- The index pattern known fields have been updated up to 567 ([#872](https://github.com/wazuh/wazuh-kibana-app/pull/872)).
- Now the _Inventory_ tab will always be available for all agents, and a descriptive message will appear if the agent doesn't have `syscollector` enabled ([#879](https://github.com/wazuh/wazuh-kibana-app/pull/879)).

### Fixed

- Fixed a bug where the _Inventory_ tab was unavailable if the user reloads the page while on the _Agents > Configuration_ tab ([#845](https://github.com/wazuh/wazuh-kibana-app/pull/845)).
- Fixed some _Overview > VirusTotal_ visualizations ([#846](https://github.com/wazuh/wazuh-kibana-app/pull/846)).
- Fixed a bug where the _Settings > Extensions_ tab wasn't being properly hidden when there's no API entries inserted ([#847](https://github.com/wazuh/wazuh-kibana-app/pull/847)).
- Fixed a bug where the _Current API_ indicator on the top navbar wasn't being properly updated when the user deletes all the API entries ([#848](https://github.com/wazuh/wazuh-kibana-app/pull/848)).
- Fixed a bug where the _Agents coverage_ metric were not displaying a proper value when the manager has 0 registered agents ([#849](https://github.com/wazuh/wazuh-kibana-app/pull/849)).
- Fixed a bug where the `wazuh-basic` user role was able to update API entries (it should be forbidden) ([#853](https://github.com/wazuh/wazuh-kibana-app/pull/853)).
- Fixed a bug where the visualizations had scroll bars on the PDF reports ([#870](https://github.com/wazuh/wazuh-kibana-app/pull/870)).
- Fixed a bug on the _Dev tools_ tab where the user couldn't execute the first request block if there was blank lines above it ([#871](https://github.com/wazuh/wazuh-kibana-app/pull/871)).
- Fixed a bug on pinned filters when opening tabs where the implicit filter was the same, making them stuck and unremovable from other tabs ([#878](https://github.com/wazuh/wazuh-kibana-app/pull/878)).

## Wazuh v3.6.1 - Kibana v6.4.0 - Revision 409

### Added

- Support for Wazuh v3.6.1.

### Fixed

- Fixed a bug on the _Dev tools_ tab ([b7c79f4](https://github.com/wazuh/wazuh-kibana-app/commit/b7c79f48f06cb49b12883ec9e9337da23b49976b)).

## Wazuh v3.6.1 - Kibana v6.3.2 - Revision 408

### Added

- Support for Wazuh v3.6.1.

### Fixed

- Fixed a bug on the _Dev tools_ tab ([4ca9ed5](https://github.com/wazuh/wazuh-kibana-app/commit/4ca9ed54f1b18e5d499d950e6ff0741946701988)).

## Wazuh v3.6.0 - Kibana v6.4.0 - Revision 407

### Added

- Support for Wazuh v3.6.0.

## Wazuh v3.6.0 - Kibana v6.3.2 - Revision 406

### Added

- Support for Wazuh v3.6.0.

## Wazuh v3.5.0 - Kibana v6.4.0 - Revision 405

### Added

- Support for Elastic Stack v6.4.0 ([#813](https://github.com/wazuh/wazuh-kibana-app/pull/813)).

## Wazuh v3.5.0 - Kibana v6.3.2 - Revision 404

### Added

- Added new options to `config.yml` to change shards and replicas settings for `wazuh-monitoring` indices ([#809](https://github.com/wazuh/wazuh-kibana-app/pull/809)).
- Added more error messages for `wazuhapp.log` in case of failure when performing some crucial functions ([#812](https://github.com/wazuh/wazuh-kibana-app/pull/812)).
- Now it's possible to change replicas settings for existing `.wazuh`, `.wazuh-version` and `wazuh-monitoring` indices on the `config.yml` file ([#817](https://github.com/wazuh/wazuh-kibana-app/pull/817)).

### Changed

- App frontend code refactored and restructured ([#802](https://github.com/wazuh/wazuh-kibana-app/pull/802)).
- Now the _Overview > Security events_ tab won't show anything if the only visualization with data is _Agents status_ ([#811](https://github.com/wazuh/wazuh-kibana-app/pull/811)).

### Fixed

- Fixed a bug where the RAM status message appreared twice the first time you opened the app ([#807](https://github.com/wazuh/wazuh-kibana-app/pull/807)).
- Fixed the app UI to make the app usable on Internet Explorer 11 ([#808](https://github.com/wazuh/wazuh-kibana-app/pull/808)).

## Wazuh v3.5.0 - Kibana v6.3.2 - Revision 403

### Added

- The welcome tabs on _Overview_ and _Agents_ have been updated with a new name and description for the existing sections ([#788](https://github.com/wazuh/wazuh-kibana-app/pull/788)).
- Now the app tables will auto-resize depending on the screen height ([#792](https://github.com/wazuh/wazuh-kibana-app/pull/792)).

### Changed

- Now all the app filters on several tables will present the values in alphabetical order ([#787](https://github.com/wazuh/wazuh-kibana-app/pull/787)).

### Fixed

- Fixed a bug on _Decoders_ where clicking on the decoder wouldn't open the detail view if the `Parent decoders` filter was enabled ([#782](https://github.com/wazuh/wazuh-kibana-app/pull/782)).
- Fixed a bug on _Dev tools_ when the first line on the editor pane was empty or had a comment ([#790](https://github.com/wazuh/wazuh-kibana-app/pull/790)).
- Fixed a bug where the app was throwing multiple warning messages the first time you open it ([#791](https://github.com/wazuh/wazuh-kibana-app/pull/791)).
- Fixed a bug where clicking on a different tab from _Overview_ right after inserting the API credentials for the first time would always redirect to _Overview_ ([#791](https://github.com/wazuh/wazuh-kibana-app/pull/791)).
- Fixed a bug where the user could have a browser cookie with a reference to a non-existing API entry on Elasticsearch ([#794](https://github.com/wazuh/wazuh-kibana-app/pull/794) & [#795](https://github.com/wazuh/wazuh-kibana-app/pull/795)).

### Removed

- The cluster key has been removed from the API requests to `/manager/configuration` ([#796](https://github.com/wazuh/wazuh-kibana-app/pull/796)).

## Wazuh v3.5.0 - Kibana v6.3.1/v6.3.2 - Revision 402

### Added

- Support for Wazuh v3.5.0.
- Added new fields for _Vulnerability detector_ alerts ([#752](https://github.com/wazuh/wazuh-kibana-app/pull/752)).
- Added multi table search for `wz-table` directive. Added two new log levels for _Management > Logs_ section ([#753](https://github.com/wazuh/wazuh-kibana-app/pull/753)).

## Wazuh v3.4.0 - Kibana v6.3.1/v6.3.2 - Revision 401

### Added

- Added a few new fields for Kibana due to the new Wazuh _who-data_ feature ([#763](https://github.com/wazuh/wazuh-kibana-app/pull/763)).
- Added XML/JSON viewer for each card under _Management > Configuration_ ([#764](https://github.com/wazuh/wazuh-kibana-app/pull/764)).

### Changed

- Improved error handling for Dev tools. Also removed some unused dependencies from the _Dev tools_ tab ([#760](https://github.com/wazuh/wazuh-kibana-app/pull/760)).
- Unified origin for tab descriptions. Reviewed some grammar typos ([#765](https://github.com/wazuh/wazuh-kibana-app/pull/765)).
- Refactored agents autocomplete component. Removed unused/deprecated modules ([#766](https://github.com/wazuh/wazuh-kibana-app/pull/766)).
- Simplified route resolves section ([#768](https://github.com/wazuh/wazuh-kibana-app/pull/768)).

### Fixed

- Fixed missing cluster node filter for the visualization shown when looking for specific node under _Management > Monitoring_ section ([#758](https://github.com/wazuh/wazuh-kibana-app/pull/758)).
- Fixed missing dependency injection for `wzMisc` factory ([#768](https://github.com/wazuh/wazuh-kibana-app/pull/768)).

### Removed

- Removed `angular-aria`, `angular-md5`, `ansicolors`, `js-yaml`, `querystring` and `lodash` dependencies since Kibana includes all of them. Removed some unused images ([#768](https://github.com/wazuh/wazuh-kibana-app/pull/768)).

## Wazuh v3.4.0 - Kibana v6.3.1/v6.3.2 - Revision 400

### Added

- Support for Wazuh v3.4.0.
- Support for Elastic Stack v6.3.2.
- Support for Kuery as accepted query language ([#742](https://github.com/wazuh/wazuh-kibana-app/pull/742)).
  - This feature is experimental.
- Added new _Who data_ fields from file integrity monitoring features ([#746](https://github.com/wazuh/wazuh-kibana-app/pull/746)).
- Added tab in _Settings_ section where you can see the last logs from the Wazuh app server ([#723](https://github.com/wazuh/wazuh-kibana-app/pull/723)).

### Changed

- Fully redesigned of the welcome screen along the different app sections ([#751](https://github.com/wazuh/wazuh-kibana-app/pull/751)).
- Now any agent can go to the _Inventory_ tab regardless if it's enabled or not. The content will change properly according to the agent configuration ([#744](https://github.com/wazuh/wazuh-kibana-app/pull/744)).
- Updated the `angular-material` dependency to `1.1.10` ([#743](https://github.com/wazuh/wazuh-kibana-app/pull/743)).
- Any API entry is now removable regardless if it's the only one API entry ([#740](https://github.com/wazuh/wazuh-kibana-app/pull/740)).
- Performance has been improved regarding to agents status, they are now being fetched using _distinct_ routes from the Wazuh API ([#738](https://github.com/wazuh/wazuh-kibana-app/pull/738)).
- Improved the way we are parsing some Wazuh API errors regarding to version mismatching ([#735](https://github.com/wazuh/wazuh-kibana-app/pull/735)).

### Fixed

- Fixed wrong filters being applied in _Ruleset > Rules_ and _Ruleset > Decoders_ sections when using Lucene like filters plus path filters ([#736](https://github.com/wazuh/wazuh-kibana-app/pull/736)).
- Fixed the template checking from the healthcheck, now it allows to use custom index patterns ([#739](https://github.com/wazuh/wazuh-kibana-app/pull/739)).
- Fixed infinite white screen from _Management > Monitoring_ when the Wazuh cluster is enabled but not running ([#741](https://github.com/wazuh/wazuh-kibana-app/pull/741)).

## Wazuh v3.3.0/v3.3.1 - Kibana v6.3.1 - Revision 399

### Added

- Added a new Angular.js factory to store the Wazuh app configuration values. Also, this factory is being used by the pre-routes functions (resolves); this way we are sure about having the real configuration at any time. These pre-routes functions have been improved too ([#670](https://github.com/wazuh/wazuh-kibana-app/pull/670)).
- Added extended information for reports from _Reporting_ feature ([#701](https://github.com/wazuh/wazuh-kibana-app/pull/701)).

### Changed

- Tables have been improved. Now they are truncating long fields and adding a tooltip if needed ([#671](https://github.com/wazuh/wazuh-kibana-app/pull/671)).
- Services have been improved ([#715](https://github.com/wazuh/wazuh-kibana-app/pull/715)).
- CSV formatted files have been improved. Now they are showing a more human readable column names ([#717](https://github.com/wazuh/wazuh-kibana-app/pull/717), [#726](https://github.com/wazuh/wazuh-kibana-app/pull/726)).
- Added/Modified some visualization titles ([#728](https://github.com/wazuh/wazuh-kibana-app/pull/728)).
- Improved Discover perfomance when in background mode ([#719](https://github.com/wazuh/wazuh-kibana-app/pull/719)).
- Reports from the _Reporting_ feature have been fulyl redesigned ([#701](https://github.com/wazuh/wazuh-kibana-app/pull/701)).

### Fixed

- Fixed the top menu API indicator when checking the API connection and the manager/cluster information had been changed ([#668](https://github.com/wazuh/wazuh-kibana-app/pull/668)).
- Fixed our logger module which was not writting logs the very first time Kibana is started neither after a log rotation ([#667](https://github.com/wazuh/wazuh-kibana-app/pull/667)).
- Fixed a regular expression in the server side when parsing URLs before registering a new Wazuh API ([#690](https://github.com/wazuh/wazuh-kibana-app/pull/690)).
- Fixed filters from specific visualization regarding to _File integrity_ section ([#694](https://github.com/wazuh/wazuh-kibana-app/pull/694)).
- Fixed filters parsing when generating a report because it was not parsing negated filters as expected ([#696](https://github.com/wazuh/wazuh-kibana-app/pull/696)).
- Fixed visualization counter from _OSCAP_ tab ([#722](https://github.com/wazuh/wazuh-kibana-app/pull/722)).

### Removed

- Temporary removed CSV download from agent inventory section due to Wazuh API bug ([#727](https://github.com/wazuh/wazuh-kibana-app/pull/727)).

## Wazuh v3.3.0/v3.3.1 - Kibana v6.3.0 - Revision 398

### Added

- Improvements for latest app redesign ([#652](https://github.com/wazuh/wazuh-kibana-app/pull/652)):
  - The _Welcome_ tabs have been simplified, following a more Elastic design.
  - Added again the `md-nav-bar` component with refined styles and limited to specific sections.
  - The _Settings > Welcome_ tab has been removed. You can use the nav bar to switch tabs.
  - Minor CSS adjustments and reordering.
- Small app UI improvements ([#634](https://github.com/wazuh/wazuh-kibana-app/pull/634)):
  - Added link to _Agents Preview_ on the _Agents_ tab breadcrumbs.
  - Replaced the _Generate report_ button with a smaller one.
  - Redesigned _Management > Ruleset_ `md-chips` to look similar to Kibana filter pills.
  - Added agent information bar from _Agents > General_ to _Agents > Welcome_ too.
  - Refactored flex layout on _Welcome_ tabs to fix a height visual bug.
  - Removed duplicated loading rings on the _Agents_ tab.
- Improvements for app tables ([#627](https://github.com/wazuh/wazuh-kibana-app/pull/627)):
  - Now the current page will be highlighted.
  - The gap has been fixed to the items per page value.
  - If there are no more pages for _Next_ or _Prev_ buttons, they will be hidden.
- Improvements for app health check ([#637](https://github.com/wazuh/wazuh-kibana-app/pull/637)):
  - Improved design for the view.
  - The checks have been placed on a table, showing the current status of each one.
- Changes to our reporting feature ([#639](https://github.com/wazuh/wazuh-kibana-app/pull/639)):
  - Now the generated reports will include tables for each section.
  - Added a parser for getting Elasticsearch data table responses.
  - The reporting feature is now a separated module, and the code has been refactored.
- Improvements for app tables pagination ([#646](https://github.com/wazuh/wazuh-kibana-app/pull/646)).

### Changed

- Now the `pretty` parameter on the _Dev tools_ tab will be ignored to avoid `Unexpected error` messages ([#624](https://github.com/wazuh/wazuh-kibana-app/pull/624)).
- The `pdfkit` dependency has been replaced by `pdfmake` ([#639](https://github.com/wazuh/wazuh-kibana-app/pull/639)).
- Changed some Kibana tables for performance improvements on the reporting feature ([#644](https://github.com/wazuh/wazuh-kibana-app/pull/644)).
- Changed the method to refresh the list of known fields on the index pattern ([#650](https://github.com/wazuh/wazuh-kibana-app/pull/650)):
  - Now when restarting Kibana, the app will update the fieldset preserving the custom user fields.

### Fixed

- Fixed bug on _Agents CIS-CAT_ tab who wasn't loading the appropriate visualizations ([#626](https://github.com/wazuh/wazuh-kibana-app/pull/626)).
- Fixed a bug where sometimes the index pattern could be `undefined` during the health check process, leading into a false error message when loading the app ([#640](https://github.com/wazuh/wazuh-kibana-app/pull/640)).
- Fixed several bugs on the _Settings > API_ tab when removing, adding or editing new entries.

### Removed

- Removed the app login system ([#636](https://github.com/wazuh/wazuh-kibana-app/pull/636)):
  - This feature was unstable, experimental and untested for a long time. We'll provide much better RBAC capabilities in the future.
- Removed the new Kuery language option on Discover app search bars.
  - This feature will be restored in the future, after more Elastic v6.3.0 adaptations.

## Wazuh v3.3.0/v3.3.1 - Kibana v6.3.0 - Revision 397

### Added

- Support for Elastic Stack v6.3.0 ([#579](https://github.com/wazuh/wazuh-kibana-app/pull/579) & [#612](https://github.com/wazuh/wazuh-kibana-app/pull/612) & [#615](https://github.com/wazuh/wazuh-kibana-app/pull/615)).
- Brand-new Wazuh app redesign for the _Monitoring_ tab ([#581](https://github.com/wazuh/wazuh-kibana-app/pull/581)):
  - Refactored and optimized UI for these tabs, using a breadcrumbs-based navigability.
  - Used the same guidelines from the previous redesign for _Overview_ and _Agents_ tabs.
- New tab for _Agents_ - _Inventory_ ([#582](https://github.com/wazuh/wazuh-kibana-app/pull/582)):
  - Get information about the agent host, such as installed packages, motherboard, operating system, etc.
  - This tab will appear if the agent has the [`syscollector`](https://documentation.wazuh.com/current/user-manual/reference/ossec-conf/wodle-syscollector.html) wodle enabled.
- Brand-new extension - _CIS-CAT Alerts_ ([#601](https://github.com/wazuh/wazuh-kibana-app/pull/601)):
  - A new extension, disabled by default.
  - Visualize alerts related to the CIS-CAT benchmarks on the _Overview_ and _Agents_ tabs.
  - Get information about the last performed scan and its score.
- Several improvements for the _Dev tools_ tab ([#583](https://github.com/wazuh/wazuh-kibana-app/pull/583) & [#597](https://github.com/wazuh/wazuh-kibana-app/pull/597)):
  - Now you can insert queries using inline parameters, just like in a web browser.
  - You can combine inline parameters with JSON-like parameters.
  - If you use the same parameter on both methods with different values, the inline parameter has precedence over the other one.
  - The tab icon has been changed for a more appropriate one.
  - The `Execute query` button is now always placed on the first line of the query block.
- Refactoring for all app tables ([#582](https://github.com/wazuh/wazuh-kibana-app/pull/582)):
  - Replaced the old `wz-table` directive with a new one, along with a new data factory.
  - Now the tables are built with a pagination system.
  - Much easier method for building tables for the app.
  - Performance and stability improvements when fetching API data.
  - Now you can see the total amount of items and the elapsed time.

### Changed

- Moved some logic from the _Agents preview_ tab to the server, to avoid excessive client-side workload ([#586](https://github.com/wazuh/wazuh-kibana-app/pull/586)).
- Changed the UI to use the same loading ring across all the app tabs ([#593](https://github.com/wazuh/wazuh-kibana-app/pull/593) & [#599](https://github.com/wazuh/wazuh-kibana-app/pull/599)).
- Changed the _No results_ message across all the tabs with visualizations ([#599](https://github.com/wazuh/wazuh-kibana-app/pull/599)).

### Fixed

- Fixed a bug on the _Settings/Extensions_ tab where enabling/disabling some extensions could make other ones to be disabled ([#591](https://github.com/wazuh/wazuh-kibana-app/pull/591)).

## Wazuh v3.3.0/v3.3.1 - Kibana v6.2.4 - Revision 396

### Added

- Support for Wazuh v3.3.1.
- Brand-new Wazuh app redesign for the _Settings_ tab ([#570](https://github.com/wazuh/wazuh-kibana-app/pull/570)):
  - Refactored and optimized UI for these tabs, using a breadcrumbs-based navigability.
  - Used the same guidelines from the previous redesign for _Overview_ and _Agents_ tabs.
- Refactoring for _Overview_ and _Agents_ controllers ([#564](https://github.com/wazuh/wazuh-kibana-app/pull/564)):
  - Reduced duplicated code by splitting it into separate files.
  - Code optimization for a better performance and maintainability.
  - Added new services to provide similar functionality between different app tabs.
- Added `data.vulnerability.package.condition` to the list of known fields ([#566](https://github.com/wazuh/wazuh-kibana-app/pull/566)).

### Changed

- The `wazuh-logs` and `wazuh-monitoring` folders have been moved to the Kibana's `optimize` directory in order to avoid some error messages when using the `kibana-plugin list` command ([#563](https://github.com/wazuh/wazuh-kibana-app/pull/563)).

### Fixed

- Fixed a bug on the _Settings_ tab where updating an API entry with wrong credentials would corrupt the existing one ([#558](https://github.com/wazuh/wazuh-kibana-app/pull/558)).
- Fixed a bug on the _Settings_ tab where removing an API entry while its edit form is opened would hide the `Add API` button unless the user reloads the tab ([#558](https://github.com/wazuh/wazuh-kibana-app/pull/558)).
- Fixed some Audit visualizations on the _Overview_ and _Agents_ tabs that weren't using the same search query to show the results ([#572](https://github.com/wazuh/wazuh-kibana-app/pull/572)).
- Fixed undefined variable error on the `wz-menu` directive ([#575](https://github.com/wazuh/wazuh-kibana-app/pull/575)).

## Wazuh v3.3.0 - Kibana v6.2.4 - Revision 395

### Fixed

- Fixed a bug on the _Agent Configuration_ tab where the sync status was always `NOT SYNCHRONIZED` ([#569](https://github.com/wazuh/wazuh-kibana-app/pull/569)).

## Wazuh v3.3.0 - Kibana v6.2.4 - Revision 394

### Added

- Support for Wazuh v3.3.0.
- Updated some backend API calls to include the app version in the request header ([#560](https://github.com/wazuh/wazuh-kibana-app/pull/560)).

## Wazuh v3.2.4 - Kibana v6.2.4 - Revision 393

### Added

- Brand-new Wazuh app redesign for _Overview_ and _Agents_ tabs ([#543](https://github.com/wazuh/wazuh-kibana-app/pull/543)):
  - Updated UI for these tabs using breadcrumbs.
  - New _Welcome_ screen, presenting all the tabs to the user, with useful links to our documentation.
  - Overall design improved, adjusted font sizes and reduced HTML code.
  - This base will allow the app to increase its functionality in the future.
  - Removed the `md-nav-bar` component for a better user experience on small screens.
  - Improved app performance removing some CSS effects from some components, such as buttons.
- New filter for agent version on the _Agents Preview_ tab ([#537](https://github.com/wazuh/wazuh-kibana-app/pull/537)).
- New filter for cluster node on the _Agents Preview_ tab ([#538](https://github.com/wazuh/wazuh-kibana-app/pull/538)).

### Changed

- Now the report generation process will run in a parallel mode in the foreground ([#523](https://github.com/wazuh/wazuh-kibana-app/pull/523)).
- Replaced the usage of `$rootScope` with two new factories, along with more controller improvements ([#525](https://github.com/wazuh/wazuh-kibana-app/pull/525)).
- Now the _Extensions_ tab on _Settings_ won't edit the `.wazuh` index to modify the extensions configuration for all users ([#545](https://github.com/wazuh/wazuh-kibana-app/pull/545)).
  - This allows each new user to always start with the base extensions configuration, and modify it to its needs storing the settings on a browser cookie.
- Now the GDPR requirements description on its tab won't be loaded if the Wazuh API version is not v3.2.3 or higher ([#546](https://github.com/wazuh/wazuh-kibana-app/pull/546)).

### Fixed

- Fixed a bug where the app crashes when attempting to download huge amounts of data as CSV format ([#521](https://github.com/wazuh/wazuh-kibana-app/pull/521)).
- Fixed a bug on the Timelion visualizations from _Management/Monitoring_ which were not properly filtering and showing the cluster nodes information ([#530](https://github.com/wazuh/wazuh-kibana-app/pull/530)).
- Fixed several bugs on the loading process when switching between tabs with or without visualizations in the _Overview_ and _Agents_ tab ([#531](https://github.com/wazuh/wazuh-kibana-app/pull/531) & [#533](https://github.com/wazuh/wazuh-kibana-app/pull/533)).
- Fixed a bug on the `wazuh-monitoring` index feature when using multiple inserted APIs, along with several performance improvements ([#539](https://github.com/wazuh/wazuh-kibana-app/pull/539)).
- Fixed a bug where the OS filter on the _Agents Preview_ tab would exclude the rest of filters instead of combining them ([#552](https://github.com/wazuh/wazuh-kibana-app/pull/552)).
- Fixed a bug where the Extensions settings were restored every time the user opened the _Settings_ tab or pressed the _Set default manager_ button ([#555](https://github.com/wazuh/wazuh-kibana-app/pull/555) & [#556](https://github.com/wazuh/wazuh-kibana-app/pull/556)).

## Wazuh v3.2.3/v3.2.4 - Kibana v6.2.4 - Revision 392

### Added

- Support for Wazuh v3.2.4.
- New functionality - _Reporting_ ([#510](https://github.com/wazuh/wazuh-kibana-app/pull/510)):
  - Generate PDF logs on the _Overview_ and _Agents_ tabs, with the new button next to _Panels_ and _Discover_.
  - The report will contain the current visualizations from the tab where you generated it.
  - List all your generated reports, download or deleted them at the new _Management/Reporting_ tab.
  - **Warning:** If you leave the tab while generating a report, the process will be aborted.
- Added warning/error messages about the total RAM on the server side ([#502](https://github.com/wazuh/wazuh-kibana-app/pull/502)):
  - None of this messages will prevent the user from accessing the app, it's just a recommendation.
  - If your server has less than 2GB of RAM, you'll get an error message when opening the app.
  - If your server has between 2GB and 3GB of RAM, you'll get a warning message.
  - If your server has more than 3GB of RAM, you won't get any kind of message.
- Refactoring and added loading bar to _Manager Logs_ and _Groups_ tabs ([#505](https://github.com/wazuh/wazuh-kibana-app/pull/505)).
- Added more Syscheck options to _Management/Agents_ configuration tabs ([#509](https://github.com/wazuh/wazuh-kibana-app/pull/509)).

### Fixed

- Added more fields to the `known-fields.js` file to avoid warning messages on _Discover_ when using Filebeat for alerts forwarding ([#497](https://github.com/wazuh/wazuh-kibana-app/pull/497)).
- Fixed a bug where clicking on the _Check connection_ button on the _Settings_ tab threw an error message although the API connected successfully ([#504](https://github.com/wazuh/wazuh-kibana-app/pull/504)).
- Fixed a bug where the _Agents_ tab was not properly showing the total of agents due to the new Wazuh cluster implementation ([#517](https://github.com/wazuh/wazuh-kibana-app/pull/517)).

## Wazuh v3.2.3 - Kibana v6.2.4 - Revision 391

### Added

- Support for Wazuh v3.2.3.
- Brand-new extension - _GDPR Alerts_ ([#453](https://github.com/wazuh/wazuh-kibana-app/pull/453)):
  - A new extension, enabled by default.
  - Visualize alerts related to the GDPR compliance on the _Overview_ and _Agents_ tabs.
  - The _Ruleset_ tab has been updated to include GDPR filters on the _Rules_ subtab.
- Brand-new Management tab - _Monitoring_ ([#490](https://github.com/wazuh/wazuh-kibana-app/pull/490)):
  - Visualize your Wazuh cluster, both master and clients.
    - Get the current cluster configuration.
    - Nodes listing, sorting, searching, etc.
  - Get a more in-depth cluster status thanks to the newly added [_Timelion_](https://www.elastic.co/guide/en/kibana/current/timelion.html) visualizations.
  - The Detail view gives you a summary of the node's healthcheck.
- Brand-new tab - _Dev tools_ ([#449](https://github.com/wazuh/wazuh-kibana-app/pull/449)):
  - Find it on the top navbar, next to _Discover_.
  - Execute Wazuh API requests directly from the app.
  - This tab uses your currently selected API from _Settings_.
  - You can type different API requests on the input window, select one with the cursor, and click on the Play button to execute it.
  - You can also type comments on the input window.
- More improvements for the _Manager/Ruleset_ tab ([#446](https://github.com/wazuh/wazuh-kibana-app/pull/446)):
  - A new colour palette for regex, order and rule description arguments.
  - Added return to List view on Ruleset button while on Detail view.
  - Fixed line height on all table headers.
  - Removed unused, old code from Ruleset controllers.
- Added option on `config.yml` to enable/disable the `wazuh-monitoring` index ([#441](https://github.com/wazuh/wazuh-kibana-app/pull/441)):
  - Configure the frequency time to generate new indices.
  - The default frequency time has been increased to 1 hour.
  - When disabled, useful metrics will appear on _Overview/General_ replacing the _Agent status_ visualization.
- Added CSV exporting button to the app ([#431](https://github.com/wazuh/wazuh-kibana-app/pull/431)):
  - Implemented new logic to fetch data from the Wazuh API and download it in CSV format.
  - Currently available for the _Ruleset_, _Logs_ and _Groups_ sections on the _Manager_ tab and also the _Agents_ tab.
- More refactoring to the app backend ([#439](https://github.com/wazuh/wazuh-kibana-app/pull/439)):
  - Standardized error output from the server side.
  - Drastically reduced the error management logic on the client side.
  - Applied the _Facade_ pattern when importing/exporting modules.
  - Deleted unused/deprecated/useless methods both from server and client side.
  - Some optimizations to variable type usages.
- Refactoring to Kibana filters management ([#452](https://github.com/wazuh/wazuh-kibana-app/pull/452) & [#459](https://github.com/wazuh/wazuh-kibana-app/pull/459)):
  - Added new class to build queries from the base query.
  - The filter management is being done on controllers instead of the `discover` directive.
  - Now we are emitting specific events whenever we are fetching data or communicating to the `discover` directive.
  - The number of useless requests to fetch data has been reduced.
  - The synchronization actions are working as expected regardless the amount of data and/or the number of machine resources.
  - Fixed several bugs about filter usage and transition to different app tabs.
- Added confirmation message when the user deletes an API entry on _Settings/API_ ([#428](https://github.com/wazuh/wazuh-kibana-app/pull/428)).
- Added support for filters on the _Manager/Logs_ tab when realtime is enabled ([#433](https://github.com/wazuh/wazuh-kibana-app/pull/433)).
- Added more filter options to the Detail view on _Manager/Ruleset_ ([#434](https://github.com/wazuh/wazuh-kibana-app/pull/434)).

### Changed

- Changed OSCAP visualization to avoid clipping issues with large agent names ([#429](https://github.com/wazuh/wazuh-kibana-app/pull/429)).
- Now the related Rules or Decoders sections on _Manager/Ruleset_ will remain hidden if there isn't any data to show or while it's loading ([#434](https://github.com/wazuh/wazuh-kibana-app/pull/434)).
- Added a 200ms delay when fetching iterable data from the Wazuh API ([#445](https://github.com/wazuh/wazuh-kibana-app/pull/445) & [#450](https://github.com/wazuh/wazuh-kibana-app/pull/450)).
- Fixed several bugs related to Wazuh API timeout/cancelled requests ([#445](https://github.com/wazuh/wazuh-kibana-app/pull/445)).
- Added `ENOTFOUND`, `EHOSTUNREACH`, `EINVAL`, `EAI_AGAIN` options for API URL parameter checking ([#463](https://github.com/wazuh/wazuh-kibana-app/pull/463)).
- Now the _Settings/Extensions_ subtab won't appear unless there's at least one API inserted ([#465](https://github.com/wazuh/wazuh-kibana-app/pull/465)).
- Now the index pattern selector on _Settings/Pattern_ will also refresh the known fields when changing it ([#477](https://github.com/wazuh/wazuh-kibana-app/pull/477)).
- Changed the _Manager_ tab into _Management_ ([#490](https://github.com/wazuh/wazuh-kibana-app/pull/490)).

### Fixed

- Fixed a bug where toggling extensions after deleting an API entry could lead into an error message ([#465](https://github.com/wazuh/wazuh-kibana-app/pull/465)).
- Fixed some performance bugs on the `dataHandler` service ([#442](https://github.com/wazuh/wazuh-kibana-app/pull/442) & [#486](https://github.com/wazuh/wazuh-kibana-app/pull/442)).
- Fixed a bug when loading the _Agents preview_ tab on Safari web browser ([#447](https://github.com/wazuh/wazuh-kibana-app/pull/447)).
- Fixed a bug where a new extension (enabled by default) appears disabled when updating the app ([#456](https://github.com/wazuh/wazuh-kibana-app/pull/456)).
- Fixed a bug where pressing the Enter key on the _Discover's_ tab search bar wasn't working properly ([#488](https://github.com/wazuh/wazuh-kibana-app/pull/488)).

### Removed

- Removed the `rison` dependency from the `package.json` file ([#452](https://github.com/wazuh/wazuh-kibana-app/pull/452)).
- Removed unused Elasticsearch request to avoid problems when there's no API inserted ([#460](https://github.com/wazuh/wazuh-kibana-app/pull/460)).

## Wazuh v3.2.1/v3.2.2 - Kibana v6.2.4 - Revision 390

### Added

- Support for Wazuh v3.2.2.
- Refactoring on visualizations use and management ([#397](https://github.com/wazuh/wazuh-kibana-app/pull/397)):
  - Visualizations are no longer stored on an index, they're built and loaded on demand when needed to render the interface.
  - Refactoring on the whole app source code to use the _import/export_ paradigm.
  - Removed old functions and variables from the old visualization management logic.
  - Removed cron task to clean remaining visualizations since it's no longer needed.
  - Some Kibana functions and modules have been overridden in order to make this refactoring work.
    - This change is not intrusive in any case.
- New redesign for the _Manager/Ruleset_ tab ([#420](https://github.com/wazuh/wazuh-kibana-app/pull/420)):
  - Rules and decoders list now divided into two different sections: _List view_ and _Detail view_.
  - Removed old expandable tables to move the rule/decoder information into a new space.
  - Enable different filters on the detail view for a better search on the list view.
  - New table for related rules or decoders.
  - And finally, a bunch of minor design enhancements to the whole app.
- Added a copyright notice to the whole app source code ([#395](https://github.com/wazuh/wazuh-kibana-app/pull/395)).
- Updated `.gitignore` with the _Node_ template ([#395](https://github.com/wazuh/wazuh-kibana-app/pull/395)).
- Added new module to the `package.json` file, [`rison`](https://www.npmjs.com/package/rison) ([#404](https://github.com/wazuh/wazuh-kibana-app/pull/404)).
- Added the `errorHandler` service to the blank screen scenario ([#413](https://github.com/wazuh/wazuh-kibana-app/pull/413)):
  - Now the exact error message will be shown to the user, instead of raw JSON content.
- Added new option on the `config.yml` file to disable the new X-Pack RBAC capabilities to filter index-patterns ([#417](https://github.com/wazuh/wazuh-kibana-app/pull/417)).

### Changed

- Small minor enhancements to the user interface ([#396](https://github.com/wazuh/wazuh-kibana-app/pull/396)):
  - Reduced Wazuh app logo size.
  - Changed buttons text to not use all-capitalized letters.
  - Minor typos found in the HTML/CSS code have been fixed.
- Now the app log stores the package revision ([#417](https://github.com/wazuh/wazuh-kibana-app/pull/417)).

### Fixed

- Fixed bug where the _Agents_ tab didn't preserve the filters after reloading the page ([#404](https://github.com/wazuh/wazuh-kibana-app/pull/404)).
- Fixed a bug when using X-Pack that sometimes threw an error of false _"Not enough privileges"_ scenario ([#415](https://github.com/wazuh/wazuh-kibana-app/pull/415)).
- Fixed a bug where the Kibana Discover auto-refresh functionality was still working when viewing the _Agent configuration_ tab ([#419](https://github.com/wazuh/wazuh-kibana-app/pull/419)).

## Wazuh v3.2.1 - Kibana v6.2.4 - Revision 389

### Changed

- Changed severity and verbosity to some log messages ([#412](https://github.com/wazuh/wazuh-kibana-app/pull/412)).

### Fixed

- Fixed a bug when using the X-Pack plugin without security capabilities enabled ([#403](https://github.com/wazuh/wazuh-kibana-app/pull/403)).
- Fixed a bug when the app was trying to create `wazuh-monitoring` indices without checking the existence of the proper template ([#412](https://github.com/wazuh/wazuh-kibana-app/pull/412)).

## Wazuh v3.2.1 - Kibana v6.2.4 - Revision 388

### Added

- Support for Elastic Stack v6.2.4.
- App server fully refactored ([#360](https://github.com/wazuh/wazuh-kibana-app/pull/360)):
  - Added new classes, reduced the amount of code, removed unused functions, and several optimizations.
  - Now the app follows a more ES6 code style on multiple modules.
  - _Overview/Agents_ visualizations have been ordered into separated files and folders.
  - Now the app can use the default index defined on the `/ect/kibana/kibana.yml` file.
  - Better error handling for the visualizations directive.
  - Added a cron job to delete remaining visualizations on the `.kibana` index if so.
  - Also, we've added some changes when using the X-Pack plugin:
    - Better management of users and roles in order to use the app capabilities.
    - Prevents app loading if the currently logged user has no access to any index pattern.
- Added the `errorHandler` service to the `dataHandler` factory ([#340](https://github.com/wazuh/wazuh-kibana-app/pull/340)).
- Added Syscollector section to _Manager/Agents Configuration_ tabs ([#359](https://github.com/wazuh/wazuh-kibana-app/pull/359)).
- Added `cluster.name` field to the `wazuh-monitoring` index ([#377](https://github.com/wazuh/wazuh-kibana-app/pull/377)).

### Changed

- Increased the query size when fetching the index pattern list ([#339](https://github.com/wazuh/wazuh-kibana-app/pull/339)).
- Changed active colour for all app tables ([#347](https://github.com/wazuh/wazuh-kibana-app/pull/347)).
- Changed validation regex to accept URLs with non-numeric format ([#353](https://github.com/wazuh/wazuh-kibana-app/pull/353)).
- Changed visualization removal cron task to avoid excessive log messages when there weren't removed visualizations ([#361](https://github.com/wazuh/wazuh-kibana-app/pull/361)).
- Changed filters comparison for a safer access ([#383](https://github.com/wazuh/wazuh-kibana-app/pull/383)).
- Removed some `server.log` messages to avoid performance errors ([#384](https://github.com/wazuh/wazuh-kibana-app/pull/384)).
- Changed the way of handling the index patterns list ([#360](https://github.com/wazuh/wazuh-kibana-app/pull/360)).
- Rewritten some false error-level logs to just information-level ones ([#360](https://github.com/wazuh/wazuh-kibana-app/pull/360)).
- Changed some files from JSON to CommonJS for performance improvements ([#360](https://github.com/wazuh/wazuh-kibana-app/pull/360)).
- Replaced some code on the `kibana-discover` directive with a much cleaner statement to avoid issues on the _Agents_ tab ([#394](https://github.com/wazuh/wazuh-kibana-app/pull/394)).

### Fixed

- Fixed a bug where several `agent.id` filters were created at the same time when navigating between _Agents_ and _Groups_ with different selected agents ([#342](https://github.com/wazuh/wazuh-kibana-app/pull/342)).
- Fixed logic on the index-pattern selector which wasn't showing the currently selected pattern the very first time a user opened the app ([#345](https://github.com/wazuh/wazuh-kibana-app/pull/345)).
- Fixed a bug on the `errorHandler` service who was preventing a proper output of some Elastic-related backend error messages ([#346](https://github.com/wazuh/wazuh-kibana-app/pull/346)).
- Fixed panels flickering in the _Settings_ tab ([#348](https://github.com/wazuh/wazuh-kibana-app/pull/348)).
- Fixed a bug in the shards and replicas settings when the user sets the value to zero (0) ([#358](https://github.com/wazuh/wazuh-kibana-app/pull/358)).
- Fixed several bugs related to the upgrade process from Wazuh 2.x to the new refactored server ([#363](https://github.com/wazuh/wazuh-kibana-app/pull/363)).
- Fixed a bug in _Discover/Agents VirusTotal_ tabs to avoid conflicts with the `agent.name` field ([#379](https://github.com/wazuh/wazuh-kibana-app/pull/379)).
- Fixed a bug on the implicit filter in _Discover/Agents PCI_ tabs ([#393](https://github.com/wazuh/wazuh-kibana-app/pull/393)).

### Removed

- Removed clear API password on `checkPattern` response ([#339](https://github.com/wazuh/wazuh-kibana-app/pull/339)).
- Removed old dashboard visualizations to reduce loading times ([#360](https://github.com/wazuh/wazuh-kibana-app/pull/360)).
- Removed some unused dependencies due to the server refactoring ([#360](https://github.com/wazuh/wazuh-kibana-app/pull/360)).
- Removed completely `metricService` from the app ([#389](https://github.com/wazuh/wazuh-kibana-app/pull/389)).

## Wazuh v3.2.1 - Kibana v6.2.2/v6.2.3 - Revision 387

### Added

- New logging system ([#307](https://github.com/wazuh/wazuh-kibana-app/pull/307)):
  - New module implemented to write app logs.
  - Now a trace is stored every time the app is re/started.
  - Currently, the `initialize.js` and `monitoring.js` files work with this system.
  - Note: the logs will live under `/var/log/wazuh/wazuhapp.log` on Linux systems, on Windows systems they will live under `kibana/plugins/`. It rotates the log whenever it reaches 100MB.
- Better cookies handling ([#308](https://github.com/wazuh/wazuh-kibana-app/pull/308)):
  - New field on the `.wazuh-version` index to store the last time the Kibana server was restarted.
  - This is used to check if the cookies have consistency with the current server status.
  - Now the app is clever and takes decisions depending on new consistency checks.
- New design for the _Agents/Configuration_ tab ([#310](https://github.com/wazuh/wazuh-kibana-app/pull/310)):
  - The style is the same as the _Manager/Configuration_ tab.
  - Added two more sections: CIS-CAT and Commands ([#315](https://github.com/wazuh/wazuh-kibana-app/pull/315)).
  - Added a new card that will appear when there's no group configuration at all ([#323](https://github.com/wazuh/wazuh-kibana-app/pull/323)).
- Added _"group"_ column on the agents list in _Agents_ ([#312](https://github.com/wazuh/wazuh-kibana-app/pull/312)):
  - If you click on the group, it will redirect the user to the specified group in _Manager/Groups_.
- New option for the `config.yml` file, `ip.selector` ([#313](https://github.com/wazuh/wazuh-kibana-app/pull/313)):
  - Define if the app will show or not the index pattern selector on the top navbar.
  - This setting is set to `true` by default.
- More CSS cleanup and reordering ([#315](https://github.com/wazuh/wazuh-kibana-app/pull/315)):
  - New `typography.less` file.
  - New `layout.less` file.
  - Removed `cleaned.less` file.
  - Reordering and cleaning of existing CSS files, including removal of unused classes, renaming, and more.
  - The _Settings_ tab has been refactored to correct some visual errors with some card components.
  - Small refactoring to some components from _Manager/Ruleset_ ([#323](https://github.com/wazuh/wazuh-kibana-app/pull/323)).
- New design for the top navbar ([#326](https://github.com/wazuh/wazuh-kibana-app/pull/326)):
  - Cleaned and refactored code
  - Revamped design, smaller and with minor details to follow the rest of Wazuh app guidelines.
- New design for the wz-chip component to follow the new Wazuh app guidelines ([#323](https://github.com/wazuh/wazuh-kibana-app/pull/323)).
- Added more descriptive error messages when the user inserts bad credentials on the _Add new API_ form in the _Settings_ tab ([#331](https://github.com/wazuh/wazuh-kibana-app/pull/331)).
- Added a new CSS class to truncate overflowing text on tables and metric ribbons ([#332](https://github.com/wazuh/wazuh-kibana-app/pull/332)).
- Support for Elastic Stack v6.2.2/v6.2.3.

### Changed

- Improved the initialization system ([#317](https://github.com/wazuh/wazuh-kibana-app/pull/317)):
  - Now the app will re-create the index-pattern if the user deletes the currently used by the Wazuh app.
  - The fieldset is now automatically refreshed if the app detects mismatches.
  - Now every index-pattern is dynamically formatted (for example, to enable the URLs in the _Vulnerabilities_ tab).
  - Some code refactoring for a better handling of possible use cases.
  - And the best thing, it's no longer needed to insert the sample alert!
- Improvements and changes to index-patterns ([#320](https://github.com/wazuh/wazuh-kibana-app/pull/320) & [#333](https://github.com/wazuh/wazuh-kibana-app/pull/333)):
  - Added a new route, `/get-list`, to fetch the index pattern list.
  - Removed and changed several functions for a proper management of index-patterns.
  - Improved the compatibility with user-created index-patterns, known to have unpredictable IDs.
  - Now the app properly redirects to `/blank-screen` if the length of the index patterns list is 0.
  - Ignored custom index patterns with auto-generated ID on the initialization process.
    - Now it uses the value set on the `config.yml` file.
  - If the index pattern is no longer available, the cookie will be overwritten.
- Improvements to the monitoring module ([#322](https://github.com/wazuh/wazuh-kibana-app/pull/322)):
  - Minor refactoring to the whole module.
  - Now the `wazuh-monitoring` index pattern is regenerated if it's missing.
  - And the best thing, it's no longer needed to insert the monitoring template!
- Now the app health check system only checks if the API and app have the same `major.minor` version ([#311](https://github.com/wazuh/wazuh-kibana-app/pull/311)):
  - Previously, the API and app had to be on the same `major.minor.patch` version.
- Adjusted space between title and value in some cards showing Manager or Agent configurations ([#315](https://github.com/wazuh/wazuh-kibana-app/pull/315)).
- Changed red and green colours to more saturated ones, following Kibana style ([#315](https://github.com/wazuh/wazuh-kibana-app/pull/315)).

### Fixed

- Fixed bug in Firefox browser who was not properly showing the tables with the scroll pagination functionality ([#314](https://github.com/wazuh/wazuh-kibana-app/pull/314)).
- Fixed bug where visualizations weren't being destroyed due to ongoing renderization processes ([#316](https://github.com/wazuh/wazuh-kibana-app/pull/316)).
- Fixed several UI bugs for a better consistency and usability ([#318](https://github.com/wazuh/wazuh-kibana-app/pull/318)).
- Fixed an error where the initial index-pattern was not loaded properly the very first time you enter the app ([#328](https://github.com/wazuh/wazuh-kibana-app/pull/328)).
- Fixed an error message that appeared whenever the app was not able to found the `wazuh-monitoring` index pattern ([#328](https://github.com/wazuh/wazuh-kibana-app/pull/328)).

## Wazuh v3.2.1 - Kibana v6.2.2 - Revision 386

### Added

- New design for the _Manager/Groups_ tab ([#295](https://github.com/wazuh/wazuh-kibana-app/pull/295)).
- New design for the _Manager/Configuration_ tab ([#297](https://github.com/wazuh/wazuh-kibana-app/pull/297)).
- New design of agents statistics for the _Agents_ tab ([#299](https://github.com/wazuh/wazuh-kibana-app/pull/299)).
- Added information ribbon into _Overview/Agent SCAP_ tabs ([#303](https://github.com/wazuh/wazuh-kibana-app/pull/303)).
- Added information ribbon into _Overview/Agent VirusTotal_ tabs ([#306](https://github.com/wazuh/wazuh-kibana-app/pull/306)).
- Added information ribbon into _Overview AWS_ tab ([#306](https://github.com/wazuh/wazuh-kibana-app/pull/306)).

### Changed

- Refactoring of HTML and CSS code throughout the whole Wazuh app ([#294](https://github.com/wazuh/wazuh-kibana-app/pull/294), [#302](https://github.com/wazuh/wazuh-kibana-app/pull/302) & [#305](https://github.com/wazuh/wazuh-kibana-app/pull/305)):
  - A big milestone for the project was finally achieved with this refactoring.
  - We've removed the Bootstrap dependency from the `package.json` file.
  - We've removed and merged many duplicated rules.
  - We've removed HTML and `angular-md` overriding rules. Now we have more own-made classes to avoid undesired results on the UI.
  - Also, this update brings tons of minor bugfixes related to weird HTML code.
- Wazuh app visualizations reviewed ([#301](https://github.com/wazuh/wazuh-kibana-app/pull/301)):
  - The number of used buckets has been limited since most of the table visualizations were surpassing acceptable limits.
  - Some visualizations have been checked to see if they make complete sense on what they mean to show to the user.
- Modified some app components for better follow-up of Kibana guidelines ([#290](https://github.com/wazuh/wazuh-kibana-app/pull/290) & [#297](https://github.com/wazuh/wazuh-kibana-app/pull/297)).
  - Also, some elements were modified on the _Discover_ tab in order to correct some mismatches.

### Fixed

- Adjusted information ribbon in _Agents/General_ for large OS names ([#290](https://github.com/wazuh/wazuh-kibana-app/pull/290) & [#294](https://github.com/wazuh/wazuh-kibana-app/pull/294)).
- Fixed unsafe array access on the visualization directive when going directly into _Manager/Ruleset/Decoders_ ([#293](https://github.com/wazuh/wazuh-kibana-app/pull/293)).
- Fixed a bug where navigating between agents in the _Agents_ tab was generating duplicated `agent.id` implicit filters ([#296](https://github.com/wazuh/wazuh-kibana-app/pull/296)).
- Fixed a bug where navigating between different tabs from _Overview_ or _Agents_ while being on the _Discover_ sub-tab was causing data loss in metric watchers ([#298](https://github.com/wazuh/wazuh-kibana-app/pull/298)).
- Fixed incorrect visualization of the rule level on _Manager/Ruleset/Rules_ when the rule level is zero (0) ([#298](https://github.com/wazuh/wazuh-kibana-app/pull/298)).

### Removed

- Removed almost every `md-tooltip` component from the whole app ([#305](https://github.com/wazuh/wazuh-kibana-app/pull/305)).
- Removed unused images from the `img` folder ([#305](https://github.com/wazuh/wazuh-kibana-app/pull/305)).

## Wazuh v3.2.1 - Kibana v6.2.2 - Revision 385

### Added

- Support for Wazuh v3.2.1.
- Brand-new first redesign for the app user interface ([#278](https://github.com/wazuh/wazuh-kibana-app/pull/278)):
  - This is the very first iteration of a _work-in-progress_ UX redesign for the Wazuh app.
  - The overall interface has been refreshed, removing some unnecessary colours and shadow effects.
  - The metric visualizations have been replaced by an information ribbon under the filter search bar, reducing the amount of space they occupied.
    - A new service was implemented for a proper handling of the metric visualizations watchers ([#280](https://github.com/wazuh/wazuh-kibana-app/pull/280)).
  - The rest of the app visualizations now have a new, more detailed card design.
- New shards and replicas settings to the `config.yml` file ([#277](https://github.com/wazuh/wazuh-kibana-app/pull/277)):
  - Now you can apply custom values to the shards and replicas for the `.wazuh` and `.wazuh-version` indices.
  - This feature only works before the installation process. If you modify these settings after installing the app, they won't be applied at all.

### Changed

- Now clicking again on the _Groups_ tab on _Manager_ will properly reload the tab and redirect to the beginning ([#274](https://github.com/wazuh/wazuh-kibana-app/pull/274)).
- Now the visualizations only use the `vis-id` attribute for loading them ([#275](https://github.com/wazuh/wazuh-kibana-app/pull/275)).
- The colours from the toast messages have been replaced to follow the Elastic 6 guidelines ([#286](https://github.com/wazuh/wazuh-kibana-app/pull/286)).

### Fixed

- Fixed wrong data flow on _Agents/General_ when coming from and going to the _Groups_ tab ([#273](https://github.com/wazuh/wazuh-kibana-app/pull/273)).
- Fixed sorting on tables, now they use the sorting functionality provided by the Wazuh API ([#274](https://github.com/wazuh/wazuh-kibana-app/pull/274)).
- Fixed column width issues on some tables ([#274](https://github.com/wazuh/wazuh-kibana-app/pull/274)).
- Fixed bug in the _Agent configuration_ JSON viewer who didn't properly show the full group configuration ([#276](https://github.com/wazuh/wazuh-kibana-app/pull/276)).
- Fixed excessive loading time from some Audit visualizations ([#278](https://github.com/wazuh/wazuh-kibana-app/pull/278)).
- Fixed Play/Pause button in timepicker's auto-refresh ([#281](https://github.com/wazuh/wazuh-kibana-app/pull/281)).
- Fixed unusual scenario on visualization directive where sometimes there was duplicated implicit filters when doing a search ([#283](https://github.com/wazuh/wazuh-kibana-app/pull/283)).
- Fixed some _Overview Audit_ visualizations who were not working properly ([#285](https://github.com/wazuh/wazuh-kibana-app/pull/285)).

### Removed

- Deleted the `id` attribute from all the app visualizations ([#275](https://github.com/wazuh/wazuh-kibana-app/pull/275)).

## Wazuh v3.2.0 - Kibana v6.2.2 - Revision 384

### Added

- New directives for the Wazuh app: `wz-table`, `wz-table-header` and `wz-search-bar` ([#263](https://github.com/wazuh/wazuh-kibana-app/pull/263)):
  - Maintainable and reusable components for a better-structured app.
  - Several files have been changed, renamed and moved to new folders, following _best practices_.
  - The progress bar is now within its proper directive ([#266](https://github.com/wazuh/wazuh-kibana-app/pull/266)).
  - Minor typos and refactoring changes to the new directives.
- Support for Elastic Stack v6.2.2.

### Changed

- App buttons have been refactored. Unified CSS and HTML for buttons, providing the same structure for them ([#269](https://github.com/wazuh/wazuh-kibana-app/pull/269)).
- The API list on Settings now shows the latest inserted API at the beginning of the list ([#261](https://github.com/wazuh/wazuh-kibana-app/pull/261)).
- The check for the currently applied pattern has been improved, providing clever handling of Elasticsearch errors ([#271](https://github.com/wazuh/wazuh-kibana-app/pull/271)).
- Now on _Settings_, when the Add or Edit API form is active, if you press the other button, it will make the previous one disappear, getting a clearer interface ([#9df1e31](https://github.com/wazuh/wazuh-kibana-app/commit/9df1e317903edf01c81eba068da6d20a8a1ea7c2)).

### Fixed

- Fixed visualizations directive to properly load the _Manager/Ruleset_ visualizations ([#262](https://github.com/wazuh/wazuh-kibana-app/pull/262)).
- Fixed a bug where the classic extensions were not affected by the settings of the `config.yml` file ([#266](https://github.com/wazuh/wazuh-kibana-app/pull/266)).
- Fixed minor CSS bugs from the conversion to directives to some components ([#266](https://github.com/wazuh/wazuh-kibana-app/pull/266)).
- Fixed bug in the tables directive when accessing a member it doesn't exist ([#266](https://github.com/wazuh/wazuh-kibana-app/pull/266)).
- Fixed browser console log error when clicking the Wazuh logo on the app ([#6647fbc](https://github.com/wazuh/wazuh-kibana-app/commit/6647fbc051c2bf69df7df6e247b2b2f46963f194)).

### Removed

- Removed the `kbn-dis` directive from _Manager/Ruleset_ ([#262](https://github.com/wazuh/wazuh-kibana-app/pull/262)).
- Removed the `filters.js` and `kibana_fields_file.json` files ([#263](https://github.com/wazuh/wazuh-kibana-app/pull/263)).
- Removed the `implicitFilters` service ([#270](https://github.com/wazuh/wazuh-kibana-app/pull/270)).
- Removed visualizations loading status trace from controllers and visualization directive ([#270](https://github.com/wazuh/wazuh-kibana-app/pull/270)).

## Wazuh v3.2.0 - Kibana v6.2.1 - Revision 383

### Added

- Support for Wazuh 3.2.0.
- Compatibility with Kibana 6.1.0 to Kibana 6.2.1.
- New tab for vulnerability detector alerts.

### Changed

- The app now shows the index pattern selector only if the list length is greater than 1.
  - If it's exactly 1 shows the index pattern without a selector.
- Now the index pattern selector only shows the compatible ones.
  - It's no longer possible to select the `wazuh-monitoring` index pattern.
- Updated Bootstrap to 3.3.7.
- Improved filter propagation between Discover and the visualizations.
- Replaced the login route name from /login to /wlogin to avoid conflict with X-Pack own login route.

### Fixed

- Several CSS bugfixes for better compatibility with Kibana 6.2.1.
- Some variables changed for adapting new Wazuh API requests.
- Better error handling for some Elastic-related messages.
- Fixed browser console error from top-menu directive.
- Removed undesired md-divider from Manager/Logs.
- Adjusted the width of a column in Manager/Logs to avoid overflow issues with the text.
- Fixed a wrong situation with the visualizations when we refresh the Manager/Rules tab.

### Removed

- Removed the `travis.yml` file.

## Wazuh v3.1.0 - Kibana v6.1.3 - Revision 380

### Added

- Support for Wazuh 3.1.0.
- Compatibility with Kibana 6.1.3.
- New error handler for better app errors reporting.
- A new extension for Amazon Web Services alerts.
- A new extension for VirusTotal alerts.
- New agent configuration tab:
  - Visualize the current group configuration for the currently selected agent on the app.
  - Navigate through the different tabs to see which configuration is being used.
  - Check the synchronization status for the configuration.
  - View the current group of the agent and click on it to go to the Groups tab.
- New initial health check for checking some app components.
- New YAML config file:
  - Define the initial index pattern.
  - Define specific checks for the healthcheck.
  - Define the default extensions when adding new APIs.
- New index pattern selector dropdown on the top navbar.
  - The app will reload applying the new index pattern.
- Added new icons for some sections of the app.

### Changed

- New visualizations loader, with much better performance.
- Improved reindex process for the .wazuh index when upgrading from a 2.x-5.x version.
- Adding 365 days expiring time to the cookies.
- Change default behaviour for the config file. Now everything is commented with default values.
  - You need to edit the file, remove the comment mark and apply the desired value.
- Completely redesigned the manager configuration tab.
- Completely redesigned the groups tab.
- App tables have now unified CSS classes.

### Fixed

- Play real-time button has been fixed.
- Preventing duplicate APIs from feeding the wazuh-monitoring index.
- Fixing the check manager connection button.
- Fixing the extensions settings so they are preserved over time.
- Much more error handling messages in all the tabs.
- Fixed OS filters in agents list.
- Fixed autocomplete lists in the agents, rules and decoders list so they properly scroll.
- Many styles bugfixes for the different browsers.
- Reviewed and fixed some visualizations not showing accurate information.

### Removed

- Removed index pattern configuration from the `package.json` file.
- Removed unnecessary dependencies from the `package.json` file.

## Wazuh v3.0.0 - Kibana v6.1.0 - Revision 371

### Added

- You can configure the initial index-pattern used by the plugin in the initialPattern variable of the app's package.json.
- Auto `.wazuh` reindex from Wazuh 2.x - Kibana 5.x to Wazuh 3.x - Kibana 6.x.
  - The API credentials will be automatically migrated to the new installation.
- Dynamically changed the index-pattern used by going to the Settings -> Pattern tab.
  - Wazuh alerts compatibility auto detection.
- New loader for visualizations.
- Better performance: now the tabs use the same Discover tab, only changing the current filters.
- New Groups tab.
  - Now you can check your group configuration (search its agents and configuration files).
- The Logs tab has been improved.
  - You can sort by field and the view has been improved.
- Achieved a clearer interface with implicit filters per tab showed as unremovable chips.

### Changed

- Dynamically creating .kibana index if necessary.
- Better integration with Kibana Discover.
- Visualizations loaded at initialization time.
- New sync system to wait for Elasticsearch JS.
- Decoupling selected API and pattern from backend and moved to the client side.

## Wazuh v2.1.0 - Kibana v5.6.1 - Revision 345

### Added

- Loading icon while Wazuh loads the visualizations.
- Add/Delete/Restart agents.
- OS agent filter

### Changed

- Using genericReq when possible.

## Wazuh v2.0.1 - Kibana v5.5.1 - Revision 339

### Changed

- New index in Elasticsearch to save Wazuh set up configuration
- Short URL's is now supported
- A native base path from kibana.yml is now supported

### Fixed

- Search bar across panels now support parenthesis grouping
- Several CSS fixes for IE browser<|MERGE_RESOLUTION|>--- conflicted
+++ resolved
@@ -33,14 +33,9 @@
 - Fix typo error in Settings/Configuration [#3234](https://github.com/wazuh/wazuh-kibana-app/pull/3234)
 - Fixed fields overlap in the agent summary screen [#3217](https://github.com/wazuh/wazuh-kibana-app/pull/3217)
 - Fixed the `Visualize` button is not displaying when expanding a field in the Events sidebar [#3237](https://github.com/wazuh/wazuh-kibana-app/pull/3237)
-<<<<<<< HEAD
 - Add error when add sample data fails [#3241] (https://github.com/wazuh/wazuh-kibana-app/pull/3241)
 - Fix modules are missing in the agent menu [#3244] (https://github.com/wazuh/wazuh-kibana-app/pull/3244)
 - Fix some errors of PDF reports [#3272](https://github.com/wazuh/wazuh-kibana-app/pull/3272)
-=======
-- Add error when add sample data fails [#3241](https://github.com/wazuh/wazuh-kibana-app/pull/3241)
-- Fix modules are missing in the agent menu [#3244](https://github.com/wazuh/wazuh-kibana-app/pull/3244)
->>>>>>> b1f5344a
 
 ## Wazuh v4.2.0 - Kibana 7.10.2 , 7.11.2 - Revision 4201
 
