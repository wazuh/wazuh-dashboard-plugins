--- conflicted
+++ resolved
@@ -4,14 +4,6 @@
 
 ## Wazuh v4.1.0 - Kibana 7.10.0 , 7.10.2 - Revision 4101
 
-<<<<<<< HEAD
-### Fixed
-
-- Fix the decoder detail view is not displayed [#2888](https://github.com/wazuh/wazuh-kibana-app/issues/2888)
-- Fix wrong package name in deploy new agent [#2942](https://github.com/wazuh/wazuh-kibana-app/issues/2942)
-
-=======
->>>>>>> 686d9715
 ### Changed
 
 - Support new fields of Windows Registry at FIM inventory panel [#2679](https://github.com/wazuh/wazuh-kibana-app/issues/2679)
@@ -26,6 +18,7 @@
 - Fixed access to forbidden agents information when exporting agents listt [2918](https://github.com/wazuh/wazuh-kibana-app/pull/2918)
 - Fix the decoder detail view is not displayed [#2888](https://github.com/wazuh/wazuh-kibana-app/issues/2888)
 - Fix the complex search using the Wazuh API query filter in search bars [#2930](https://github.com/wazuh/wazuh-kibana-app/issues/2930)
+- Fix wrong package name in deploy new agent [#2942](https://github.com/wazuh/wazuh-kibana-app/issues/2942)
 
 ## Wazuh v4.0.4 - Kibana 7.10.0 , 7.10.2 - Revision 4017
 
