# Change Log

All notable changes to the Wazuh app project will be documented in this file.

<<<<<<< HEAD
## Wazuh v4.4.1 - Kibana 7.10.2, 7.16.x, 7.17.x - Revision 00

### Fixed

- Fixed the search in the agent inventory data tables [#5196](https://github.com/wazuh/wazuh-kibana-app/pull/5196)
- Fixed the `Anomaly and malware detection` link. [#5329](https://github.com/wazuh/wazuh-kibana-app/pull/5329)
- Fixed the problem that did not allow closing the time picker when the button was clicked again in `Agents` and `Management/Statistics`. [#5341](https://github.com/wazuh/wazuh-kibana-app/pull/5341)

## Wazuh v4.4.0 - Kibana 7.10.2, 7.16.x, 7.17.x - Revision 06

### Added

- Added the option to sort by the agent's count in the group table. [#4323](https://github.com/wazuh/wazuh-kibana-app/pull/4323)
- Added agent synchronization status in the agent module. [#3874](https://github.com/wazuh/wazuh-kibana-app/pull/3874) [#5143](https://github.com/wazuh/wazuh-kibana-app/pull/5143) [#5177](https://github.com/wazuh/wazuh-kibana-app/pull/5177)
- Added the ability to set the agent name in the installation command. [#4739](https://github.com/wazuh/wazuh-kibana-app/pull/4739)
- Added validation to the plugin's settings [#4503](https://github.com/wazuh/wazuh-kibana-app/pull/4503)[#4785](https://github.com/wazuh/wazuh-kibana-app/pull/4785)
- Added new settings to customize the header and footer on the PDF reports [#4505](https://github.com/wazuh/wazuh-kibana-app/pull/4505)[#4798](https://github.com/wazuh/wazuh-kibana-app/pull/4798)[#4805](https://github.com/wazuh/wazuh-kibana-app/pull/4805)
- Added a new setting to enable or disable the customization [#4507](https://github.com/wazuh/wazuh-kibana-app/pull/4507)
- Added the ability to upload an image for the `customization.logo.*` settings in `Settings/Configuration` [#4504](https://github.com/wazuh/wazuh-kibana-app/pull/4504)
- Added macOS support to the 'Deploy new agent' section [#4867](https://github.com/wazuh/wazuh-kibana-app/pull/4867)
- Added PowerPC architecture support for redhat7, in the 'Deploy new agent' section. [#4833](https://github.com/wazuh/wazuh-kibana-app/pull/4833)
- Added a centralized service to handle the requests [#4831](https://github.com/wazuh/wazuh-kibana-app/pull/4831)
- Added data-test-subj property to the create-policy component [#4873](https://github.com/wazuh/wazuh-kibana-app/pull/4873)
- Added a link for additional steps to enroll agents on Alpine Linux in the 'Deploy new agent' section. [#4933](https://github.com/wazuh/wazuh-kibana-app/pull/4933)
- Added extra steps message and new command for Windows XP and Windows Server 2008, added alpine agent with all its steps. [#4933](https://github.com/wazuh/wazuh-kibana-app/pull/4933)
- Added file saving conditions in File Editor [#4970](https://github.com/wazuh/wazuh-kibana-app/pull/4970)
- Added character validation to avoid invalid agent names in the 'Deploy new agent' section. [#5021](https://github.com/wazuh/wazuh-kibana-app/pull/5021) [#5028](https://github.com/wazuh/wazuh-kibana-app/pull/5028)
- Added default selected options in the 'Deploy new agent' section [#5063](https://github.com/wazuh/wazuh-kibana-app/pull/5063)
- Added suggestions for cluster's node and protocol to use for agent enrollment in the 'Deploy new agent' section. [#4776](https://github.com/wazuh/wazuh-kibana-app/pull/4776) [#4954](https://github.com/wazuh/wazuh-kibana-app/pull/4954) [#5166](https://github.com/wazuh/wazuh-kibana-app/pull/5166)
- Redesign the SCA table of the agent's dashboard [#4512](https://github.com/wazuh/wazuh-kibana-app/pull/4512)

### Changed

- Changed the HTTP verb from `GET` to `POST` in the requests to log in to the Wazuh API [#4103](https://github.com/wazuh/wazuh-kibana-app/pull/4103)
- Changed the endpoint that updates the plugin configuration to support updating multiple settings at once. [#4501](https://github.com/wazuh/wazuh-kibana-app/pull/4501)
- Improved alerts summary performance [#4376](https://github.com/wazuh/wazuh-kibana-app/pull/4376) [#5071](https://github.com/wazuh/wazuh-kibana-app/pull/5071) [#5131](https://github.com/wazuh/wazuh-kibana-app/pull/5131)
- Improved the setting's description for the plugin displayed in the UI and the configuration file. [#4501](https://github.com/wazuh/wazuh-kibana-app/pull/4501)
- Improved `Agents Overview` performance [#4363](https://github.com/wazuh/wazuh-kibana-app/pull/4363) [#5076](https://github.com/wazuh/wazuh-kibana-app/pull/5076)
- Improved the message displayed when there is a versions mismatch between the Wazuh API and the Wazuh app [#4529](https://github.com/wazuh/wazuh-kibana-app/pull/4529) [#4964](https://github.com/wazuh/wazuh-kibana-app/pull/4964)
- Updated operating systems' information in the 'Deploy new agent' section. [#4851](https://github.com/wazuh/wazuh-kibana-app/pull/4851)
- Updated and unified the fetching and rendering of the SCA checks results due to changes in the Wazuh API [#5031](https://github.com/wazuh/wazuh-kibana-app/pull/5031)
- Updated the `Agent details` component to the changes in the Wazuh API response. [#3874](https://github.com/wazuh/wazuh-kibana-app/pull/3874)
- Updated the `Last vulnerability scan` component to the changes in the Wazuh API response [#4975](https://github.com/wazuh/wazuh-kibana-app/pull/4975)
- Updated the `winston` dependency to `3.5.1` [#4985](https://github.com/wazuh/wazuh-kibana-app/pull/4985)
- Updated the `mocha` dependency to `10.1.0` [#5062](https://github.com/wazuh/wazuh-kibana-app/pull/5062)
- Updated the `pdfmake` dependency to `0.2.7` [#5062](https://github.com/wazuh/wazuh-kibana-app/pull/5062)
- The button to export the app logs is now disabled when there are no results, instead of showing an error toast [#4992](https://github.com/wazuh/wazuh-kibana-app/pull/4992)
- Independently load each dashboard from the `Agents Overview` page [#4363](https://github.com/wazuh/wazuh-kibana-app/pull/4363)

### Fixed

- Fixed nested fields filtering in dashboards tables and KPIs [#4425](https://github.com/wazuh/wazuh-kibana-app/pull/4425)
- Fixed nested field rendering in security alerts table details [#4428](https://github.com/wazuh/wazuh-kibana-app/pull/4428)
- Fixed a bug where the Wazuh logo was used instead of the custom one [#4539](https://github.com/wazuh/wazuh-kibana-app/pull/4539)
- Fixed rendering problems of the `Agent Overview` section in low resolutions [#4516](https://github.com/wazuh/wazuh-kibana-app/pull/4516)
- Fixed issue when logging out from Wazuh when SAML is enabled [#4595](https://github.com/wazuh/wazuh-kibana-app/issues/4595)
- Fixed server errors with code 500 when the Wazuh API is not reachable / up. [#4710](https://github.com/wazuh/wazuh-kibana-app/pull/4710) [#4728](https://github.com/wazuh/wazuh-kibana-app/pull/4728) [#4971](https://github.com/wazuh/wazuh-kibana-app/pull/4971)
- Fixed pagination to SCA table [#4653](https://github.com/wazuh/wazuh-kibana-app/issues/4653) [#5010](https://github.com/wazuh/wazuh-kibana-app/pull/5010)
- Fixed `WAZUH_PROTOCOL` suggestion in the 'Deploy new agent' section. [#4849](https://github.com/wazuh/wazuh-kibana-app/pull/4849)
- Fixed agent deployment instructions for HP-UX and Solaris. [#4943](https://github.com/wazuh/wazuh-kibana-app/pull/4943)
- Fixed a bug that caused the flyouts to close when clicking inside them [#4638](https://github.com/wazuh/wazuh-kibana-app/pull/4638) [#5046](https://github.com/wazuh/wazuh-kibana-app/pull/5046)
- Fixed the manager option in the 'Deploy new agent' section [#4981](https://github.com/wazuh/wazuh-kibana-app/pull/4981)
- Fixed Inventory checks table filters by stats [#4999](https://github.com/wazuh/wazuh-kibana-app/pull/4999) [#5031](https://github.com/wazuh/wazuh-kibana-app/pull/5031)
- Fixed commands in the 'Deploy new agent' section (most of the commands are missing '-1') [#4962](https://github.com/wazuh/wazuh-kibana-app/pull/4962)
- Fixed agent installation command for macOS in the 'Deploy new agent' section. [#4968](https://github.com/wazuh/wazuh-kibana-app/pull/4968)
- Fixed agent evolution chart [#4942](https://github.com/wazuh/wazuh-kibana-app/pull/4942)
- Fixed Solaris command [#5035](https://github.com/wazuh/wazuh-kibana-app/pull/5035)
- Fixed commands: AIX, OpenSUSE, Alpine, Suse11, Fedora, HP, Oracle Linux 5, Amazon Linux 2, CentOS5. Changed the word 'or higher' in buttons to '+'. Fixed validations for HP, Solaris and Alpine. [#5045](https://github.com/wazuh/wazuh-kibana-app/pull/5045)
- Fixed error in GitHub module PDF report. [#5069](https://github.com/wazuh/wazuh-kibana-app/pull/5069)
- Fixed password input in 'Deploy new agent' section [#5098](https://github.com/wazuh/wazuh-kibana-app/pull/5098)
- Fixed error when clicking on the selectors of agents in the group agents management [#5094](https://github.com/wazuh/wazuh-kibana-app/pull/5094)
- Fixed menu content panel is displayed in the wrong place. [5092](https://github.com/wazuh/wazuh-kibana-app/pull/5092)
- Fixed greyed and disabled menu section names [#5101](https://github.com/wazuh/wazuh-kibana-app/pull/5101)
- Fixed misspelling in the NIST module [#5107](https://github.com/wazuh/wazuh-kibana-app/pull/5107)
- Fixed Statistic cronjob bulk document insert [#5150](https://github.com/wazuh/wazuh-kibana-app/pull/5150)
- Fixed the style of the buttons showing more event information in the event view table. [#5137](https://github.com/wazuh/wazuh-kibana-app/pull/5137)
- Fixed Inventory module for Solaris agents [#5144](https://github.com/wazuh/wazuh-kibana-app/pull/5144)
- Fixed the module information button in Office 365 and GitHub Panel tab to open the nav drawer. [#5167](https://github.com/wazuh/wazuh-kibana-app/pull/5167)
- Fixed a UI crash due to `external_references` field could be missing in some vulnerability data [#5200](https://github.com/wazuh/wazuh-kibana-app/pull/5200)
- Fixed Wazuh main menu not displayed when navigation menu is locked [#5273](https://github.com/wazuh/wazuh-kibana-app/pull/5273)
- Fixed 'Deploy new agent' section which used wrong secure connection property [#5285](https://github.com/wazuh/wazuh-kibana-app/pull/5285) [#5295](https://github.com/wazuh/wazuh-kibana-app/pull/5295)
- Disabled unmapped fields filter in `Security Events` alerts table [#4929](https://github.com/wazuh/wazuh-kibana-app/pull/4929)
- Raspbian OS, Ubuntu, Amazon Linux and Amazon Linux 2 commands in the 'Deploy new agent' section now change when a different architecture is selected [#4876](https://github.com/wazuh/wazuh-kibana-app/pull/4876) [#4880](https://github.com/wazuh/wazuh-kibana-app/pull/4880)

### Removed

- Removed unused file related to agent menu [#5102](https://github.com/wazuh/wazuh-kibana-app/pull/5102)
- Removed the `angular-chart.js` dependency [#4985](https://github.com/wazuh/wazuh-kibana-app/pull/4985)
- Removed the `pug-loader` dependency [#5062](https://github.com/wazuh/wazuh-kibana-app/pull/5062) [#5089](https://github.com/wazuh/wazuh-kibana-app/pull/5089)
=======
## Wazuh v4.3.11 - Kibana 7.10.2, 7.16.x, 7.17.x - Revision 4312

### Added

- Support for Wazuh 4.3.11
>>>>>>> 8d42181e

## Wazuh v4.3.10 - Kibana 7.10.2, 7.16.x, 7.17.x - Revision 4311

### Fixed

- Fixed issue when logging out from Wazuh when SAML is enabled [#4815](https://github.com/wazuh/wazuh-kibana-app/issues/4815)

## Wazuh v4.3.9 - Kibana 7.10.2, 7.16.x, 7.17.x - Revision 4310

### Added

- Support for Wazuh 4.3.9

## Wazuh v4.3.8 - Kibana 7.10.2, 7.16.x, 7.17.x - Revision 4309

### Added

- Support for Wazuh 4.3.8

## Wazuh v4.3.7 - Kibana 7.10.2, 7.16.x, 7.17.x - Revision 4308

### Fixed

- Wazuh.yml review: fixed link to web documentation, improved in-file documentation and fixed some grammatical errors. [#4378](https://github.com/wazuh/wazuh-kibana-app/pull/4378) [#4399](https://github.com/wazuh/wazuh-kibana-app/pull/4399)
- Fixed an error during the generation of a group's report, if the request to the Wazuh API fails [#4350](https://github.com/wazuh/wazuh-kibana-app/pull/4350)
- Fixed a problem with the group's report, when the group has no agents [#4350](https://github.com/wazuh/wazuh-kibana-app/pull/4350)
- Fixed path in logo customization section [#4352](https://github.com/wazuh/wazuh-kibana-app/pull/4352)
- Fixed a TypeError in Firefox. Change the Get request that was made with a Kibana core.http.get(/api/check-wazuh) resource to the WzRequest.genericReq resource and it no longer fails, also add a test capture to public/plugin.ts that wraps the request and in case of failure, the error is detected when the browser does not work with the V8 engine. [#4362](https://github.com/wazuh/wazuh-kibana-app/pull/4362)
- Fixed an error of an undefined username hash related to reporting when using Kibana with X-Pack and security was disabled [#4358](https://github.com/wazuh/wazuh-kibana-app/pull/4358)
- Fixed persistence of the plugin registry file between updates [#4359](https://github.com/wazuh/wazuh-kibana-app/pull/4359)
- Fixed searchbar error on SCA Inventory table [#4367](https://github.com/wazuh/wazuh-kibana-app/pull/4367)
- Fixed a routes loop when reinstalling Wazuh indexer [#4373](https://github.com/wazuh/wazuh-kibana-app/pull/4373)

# Removed

- Removed the use of `manager_host` field related to agent information of Wazuh API responses, which is obsolete [#4350](https://github.com/wazuh/wazuh-kibana-app/pull/4350)

## Wazuh v4.3.6 - Kibana 7.10.2, 7.16.x, 7.17.x - Revision 4307

### Fixed

- Fixed the search bar component to properly distinguish conjuntion operators (AND, OR) [#4326](https://github.com/wazuh/wazuh-kibana-app/pull/4326)
- Fixed documentation link titles to match the documentation sections to redirect to [#4301](https://github.com/wazuh/wazuh-kibana-app/pull/4301)
- Fixed missing documentation references to the Agent's overview, Agent's Integrity monitoring, and Agent's Inventory data sections, when the agent has never connected. [#4301](https://github.com/wazuh/wazuh-kibana-app/pull/4301)
- The references to the documentation site now links to the appropriate version [#4301](https://github.com/wazuh/wazuh-kibana-app/pull/4301)
- Fixed missing documentation link in the Docker Listener module [#4301](https://github.com/wazuh/wazuh-kibana-app/pull/4301)
- Fixed broken links to the documentation site [#4301](https://github.com/wazuh/wazuh-kibana-app/pull/4301)
- Fix Rules, Decoders and CDB lists uploaders to show errors appropriately [#4307](https://github.com/wazuh/wazuh-kibana-app/pull/4307)
- Sanitize report's inputs and usernames [#4330](https://github.com/wazuh/wazuh-kibana-app/pull/4330)

## Wazuh v4.3.5 - Kibana 7.10.2, 7.16.x, 7.17.x - Revision 4306

### Added

- Added to the interface API messages in the Ruleset test module [#4244](https://github.com/wazuh/wazuh-kibana-app/pull/4244)
- Added authorization prompt in Mitre > Intelligence [#4261](https://github.com/wazuh/wazuh-kibana-app/pull/4261)
- Added a more descriptive message when there is an error related to the user permissions when getting the list of index patterns in a route resolver [#4280](https://github.com/wazuh/wazuh-kibana-app/pull/4280)

### Changed

- Changed the reference from Manager to Wazuh server in the guide to deploy a new agent [#4239](https://github.com/wazuh/wazuh-kibana-app/pull/4239)
- Removed the filtered tags because they were not supported by the API endpoint [#4267](https://github.com/wazuh/wazuh-kibana-app/pull/4267)
- Changed styles in visualizations. [#4254](https://github.com/wazuh/wazuh-kibana-app/pull/4254)

### Fixed

- Fixed type error when changing screen size in agents section [#4233](https://github.com/wazuh/wazuh-kibana-app/pull/4233)
- Removed a logged error that appeared when the `statistics` tasks tried to create an index with the same name, causing the second task to fail on the creation of the index because it already exists [#4235](https://github.com/wazuh/wazuh-kibana-app/pull/4235)
- Fixed a UI crash due to a query with syntax errors in `Modules/Security events` [#4237](https://github.com/wazuh/wazuh-kibana-app/pull/4237)
- Fixed an error when generating a module report after changing the selected agent [#4240](https://github.com/wazuh/wazuh-kibana-app/pull/4240)
- Fixed an unhandled error when a Wazuh API request failed in the dev tools [#4266](https://github.com/wazuh/wazuh-kibana-app/pull/4266)
- Fixed an error related to `API not available` when saving the manager configuration and restarting the manager from `Management/Configuration/Edit configuration` on manager mode [#4264](https://github.com/wazuh/wazuh-kibana-app/pull/4264)
- Fixed a UI problem that required scrolling to see the logs in Management/Logs and Settings/Logs [#4253](https://github.com/wazuh/wazuh-kibana-app/pull/4253)

## Wazuh v4.3.4 - Kibana 7.10.2, 7.16.x, 7.17.x - Revision 4305

### Added

- Added the `pending` agent status to some sections that was missing
  [#4166](https://github.com/wazuh/wazuh-kibana-app/pull/4166)
  [#4188](https://github.com/wazuh/wazuh-kibana-app/pull/4188)

### Changed

- Replaced the visualization of `Status` panel in `Agents` [#4166](https://github.com/wazuh/wazuh-kibana-app/pull/4166)
- Replaced the visualization of policy in `Modules/Security configuration assessment/Inventory` [#4166](https://github.com/wazuh/wazuh-kibana-app/pull/4166)
- Consistency in the colors and labels used for the agent status [#4166](https://github.com/wazuh/wazuh-kibana-app/pull/4166) [#4199](https://github.com/wazuh/wazuh-kibana-app/issues/4199)
- Replaced how the full and partial scan dates are displayed in the `Details` panel of `Vulnerabilities/Inventory` [#4169](https://github.com/wazuh/wazuh-kibana-app/pull/4169)

### Fixed

- Fixed that the platform visualizations didn't use some definitions related to the UI on Kibana 7.10.2 [#4166](https://github.com/wazuh/wazuh-kibana-app/pull/4166)
- Fixed a toast message with a successful process appeared when removing an agent of a group in `Management/Groups` and the agent appears in the agent list after refreshing the table [#4167](https://github.com/wazuh/wazuh-kibana-app/pull/4167)
- Fixed import of an empty rule or decoder file [#4176](https://github.com/wazuh/wazuh-kibana-app/pull/4176)
- Fixed overwriting of rule and decoder imports [#4180](https://github.com/wazuh/wazuh-kibana-app/pull/4180)

## Wazuh v4.3.3 - Kibana 7.10.2, 7.16.x, 7.17.x - Revision 4304

### Fixed

- Fixed Wazuh Dashboard troubleshooting url [#4150](https://github.com/wazuh/wazuh-kibana-app/pull/4150)

## Wazuh v4.3.2 - Kibana 7.10.2 , 7.16.x, 7.17.x - Revision 4303

### Added

- Support for Wazuh 4.3.2

## Wazuh v4.2.7 - Kibana 7.10.2, 7.11.2, 7.12.1, 7.13.0, 7.13.1, 7.13.2, 7.13.3, 7.13.4, 7.14.0, 7.14.1, 7.14.2 - Revision 4208

### Added

- Support for Wazuh 4.2.7

## Wazuh v4.3.1 - Kibana 7.10.2 , 7.16.x, 7.17.x - Revision 4302

### Added

- Added PowerShell version warning to Windows agent installation wizard [#4142](https://github.com/wazuh/wazuh-kibana-app/pull/4142)
- A new workflow is added to perform backports to specific branches [#4149](https://github.com/wazuh/wazuh-kibana-app/pull/4149)

### Fixed

- Fixed the falsy values are displayed as not defined and enhanced the output of `Ruleset Test` [#4141](https://github.com/wazuh/wazuh-kibana-app/pull/4141)

## Wazuh v4.3.0 - Kibana 7.10.2, 7.16.x, 7.17.x - Revision 4301

### Added

- Support for Kibana 7.16.x
- Support for Kibana 7.17.x
- Added GitHub and Office365 modules [#3557](https://github.com/wazuh/wazuh-kibana-app/pull/3557)
- Added a new `Panel` module tab for GitHub and Office365 modules
  [#3541](https://github.com/wazuh/wazuh-kibana-app/pull/3541)
  [#3945](https://github.com/wazuh/wazuh-kibana-app/pull/3945)
  [#3952](https://github.com/wazuh/wazuh-kibana-app/pull/3952)
- Added ability to filter the results fo the `Network Ports` table in the `Inventory data` section [#3639](https://github.com/wazuh/wazuh-kibana-app/pull/3639)
- Added new endpoint service to collect the frontend logs into a file [#3324](https://github.com/wazuh/wazuh-kibana-app/pull/3324)
- Improved the frontend handle errors strategy: UI, Toasts, console log and log in file
  [#3327](https://github.com/wazuh/wazuh-kibana-app/pull/3327)
  [#3321](https://github.com/wazuh/wazuh-kibana-app/pull/3321)
  [#3367](https://github.com/wazuh/wazuh-kibana-app/pull/3367)
  [#3373](https://github.com/wazuh/wazuh-kibana-app/pull/3373)
  [#3374](https://github.com/wazuh/wazuh-kibana-app/pull/3374)
  [#3390](https://github.com/wazuh/wazuh-kibana-app/pull/3390)  
  [#3410](https://github.com/wazuh/wazuh-kibana-app/pull/3410)
  [#3408](https://github.com/wazuh/wazuh-kibana-app/pull/3408)
  [#3429](https://github.com/wazuh/wazuh-kibana-app/pull/3429)
  [#3427](https://github.com/wazuh/wazuh-kibana-app/pull/3427)
  [#3417](https://github.com/wazuh/wazuh-kibana-app/pull/3417)
  [#3462](https://github.com/wazuh/wazuh-kibana-app/pull/3462)
  [#3451](https://github.com/wazuh/wazuh-kibana-app/pull/3451)
  [#3442](https://github.com/wazuh/wazuh-kibana-app/pull/3442)
  [#3480](https://github.com/wazuh/wazuh-kibana-app/pull/3480)
  [#3472](https://github.com/wazuh/wazuh-kibana-app/pull/3472)
  [#3434](https://github.com/wazuh/wazuh-kibana-app/pull/3434)
  [#3392](https://github.com/wazuh/wazuh-kibana-app/pull/3392)
  [#3404](https://github.com/wazuh/wazuh-kibana-app/pull/3404)
  [#3432](https://github.com/wazuh/wazuh-kibana-app/pull/3432)
  [#3415](https://github.com/wazuh/wazuh-kibana-app/pull/3415)
  [#3469](https://github.com/wazuh/wazuh-kibana-app/pull/3469)
  [#3448](https://github.com/wazuh/wazuh-kibana-app/pull/3448)
  [#3465](https://github.com/wazuh/wazuh-kibana-app/pull/3465)
  [#3464](https://github.com/wazuh/wazuh-kibana-app/pull/3464)
  [#3478](https://github.com/wazuh/wazuh-kibana-app/pull/3478)
  [#4116](https://github.com/wazuh/wazuh-kibana-app/pull/4116)
- Added Intelligence tab to Mitre Att&ck module [#3368](https://github.com/wazuh/wazuh-kibana-app/pull/3368) [#3344](https://github.com/wazuh/wazuh-kibana-app/pull/3344) [#3726](https://github.com/wazuh/wazuh-kibana-app/pull/3726)
- Added sample data for office365 events [#3424](https://github.com/wazuh/wazuh-kibana-app/pull/3424)
- Created a separate component to check for sample data [#3475](https://github.com/wazuh/wazuh-kibana-app/pull/3475)
- Added a new hook for getting value suggestions [#3506](https://github.com/wazuh/wazuh-kibana-app/pull/3506)
- Added dinamic simple filters and adding simple GitHub filters fields [3531](https://github.com/wazuh/wazuh-kibana-app/pull/3531)
- Added configuration viewer for Module Office365 on Management > Configuration [#3524](https://github.com/wazuh/wazuh-kibana-app/pull/3524)
- Added base Module Panel view with Office365 setup [#3518](https://github.com/wazuh/wazuh-kibana-app/pull/3518)
- Added specifics and custom filters for Office365 search bar [#3533](https://github.com/wazuh/wazuh-kibana-app/pull/3533)
- Adding Pagination and filter to drilldown tables at Office pannel [#3544](https://github.com/wazuh/wazuh-kibana-app/pull/3544).
- Simple filters change between panel and drilldown panel [#3568](https://github.com/wazuh/wazuh-kibana-app/pull/3568).
- Added new fields in Inventory table and Flyout Details [#3525](https://github.com/wazuh/wazuh-kibana-app/pull/3525)
- Added columns selector in agents table [#3691](https://github.com/wazuh/wazuh-kibana-app/pull/3691)
- Added a new workflow for create wazuh packages [#3742](https://github.com/wazuh/wazuh-kibana-app/pull/3742)
- Run `template` and `fields` checks in the health check depends on the app configuration [#3783](https://github.com/wazuh/wazuh-kibana-app/pull/3783)
- Added a toast message when there is an error creating a new group [#3804](https://github.com/wazuh/wazuh-kibana-app/pull/3804)
- Added a step to start the agent to the deploy new Windowns agent guide [#3846](https://github.com/wazuh/wazuh-kibana-app/pull/3846)
- Added agents windows events config tab [#3905](https://github.com/wazuh/wazuh-kibana-app/pull/3905)
- Added 3 new panels to `Vulnerabilities/Inventory` [#3893](https://github.com/wazuh/wazuh-kibana-app/pull/3893)
- Added new fields of `Vulnerabilities` to the details flyout [#3893](https://github.com/wazuh/wazuh-kibana-app/pull/3893) [#3908](https://github.com/wazuh/wazuh-kibana-app/pull/3908)
- Added missing fields used in visualizations to the known fiels related to alerts [#3924](https://github.com/wazuh/wazuh-kibana-app/pull/3924)
- Added troubleshooting link to "index pattern was refreshed" toast [#3946](https://github.com/wazuh/wazuh-kibana-app/pull/3946)
- Added more number options to the tables widget in Modules -> "Mitre" [#4041](https://github.com/wazuh/wazuh-kibana-app/pull/4066)
- Management -> groups -> agent: Selectors appear when there are more than 3 options [#4126](https://github.com/wazuh/wazuh-kibana-app/pull/4126)

### Changed

- Changed ossec to wazuh in sample-data [#3121](https://github.com/wazuh/wazuh-kibana-app/pull/3121)
- Changed empty fields in FIM tables and `syscheck.value_name` in discovery now show an empty tag for visual clarity [#3279](https://github.com/wazuh/wazuh-kibana-app/pull/3279)
- Adapted the Mitre tactics and techniques resources to use the API endpoints [#3346](https://github.com/wazuh/wazuh-kibana-app/pull/3346)
- Moved the filterManager subscription to the hook useFilterManager [#3517](https://github.com/wazuh/wazuh-kibana-app/pull/3517)
- Change filter from is to is one of in custom searchbar [#3529](https://github.com/wazuh/wazuh-kibana-app/pull/3529)
- Refactored as module tabs and buttons are rendered [#3494](https://github.com/wazuh/wazuh-kibana-app/pull/3494)
- Updated the deprecated and added new references authd [#3663](https://github.com/wazuh/wazuh-kibana-app/pull/3663) [#3806](https://github.com/wazuh/wazuh-kibana-app/pull/3806)
- Added time subscription to Discover component [#3549](https://github.com/wazuh/wazuh-kibana-app/pull/3549)
- Refactored as module tabs and buttons are rendered [#3494](https://github.com/wazuh/wazuh-kibana-app/pull/3494)
- Testing logs using the Ruletest Test don't display the rule information if not matching a rule. [#3446](https://github.com/wazuh/wazuh-kibana-app/pull/3446)
- Changed format permissions in FIM inventory [#3649](https://github.com/wazuh/wazuh-kibana-app/pull/3649)
- Changed of request for one that does not return data that is not necessary to optimize times. [#3686](https://github.com/wazuh/wazuh-kibana-app/pull/3686) [#3728](https://github.com/wazuh/wazuh-kibana-app/pull/3728)
- Rebranding. Replaced the brand logos, set module icons with brand colors [#3788](https://github.com/wazuh/wazuh-kibana-app/pull/3788)
- Changed user for sample data management [#3795](https://github.com/wazuh/wazuh-kibana-app/pull/3795)
- Changed agent install codeblock copy button and powershell terminal warning [#3792](https://github.com/wazuh/wazuh-kibana-app/pull/3792)
- Refactored as the plugin platform name and references is managed [#3811](https://github.com/wazuh/wazuh-kibana-app/pull/3811)
- Removed `Dashboard` tab for the `Vulnerabilities` modules [#3893](https://github.com/wazuh/wazuh-kibana-app/pull/3893)
- Display all fields in the `Table` tab when expading an alert row in the alerts tables of flyouts and the `Modules/Security Events/Dashboard` table [#3908](https://github.com/wazuh/wazuh-kibana-app/pull/3908)
- Refactored the table in `Vulnerabilities/Inventory` [#3196](https://github.com/wazuh/wazuh-kibana-app/pull/3196)
- Changed Google Groups app icons [#3949](https://github.com/wazuh/wazuh-kibana-app/pull/3949)
- Removed sorting for `Agents` or `Configuration checksum` column in the table of `Management/Groups` due to this is not supported by the API [#3857](https://github.com/wazuh/wazuh-kibana-app/pull/3857)
- Changed messages in the agent installation guide [#4040](https://github.com/wazuh/wazuh-kibana-app/pull/4040)
- Changed the default `wazuh.statistics.shards` setting from `2` to `1` [#4055](https://github.com/wazuh/wazuh-kibana-app/pull/4055)
- Removed the migration tasks in the `.wazuh` and `.wazuh-version` indices [#4098](https://github.com/wazuh/wazuh-kibana-app/pull/4098)
- Separated the actions of viewing and editing the `agent.conf` group file [#4114](https://github.com/wazuh/wazuh-kibana-app/pull/4114)

### Fixed

- Fixed creation of log files [#3384](https://github.com/wazuh/wazuh-kibana-app/pull/3384)
- Fixed double fetching alerts count when pinnin/unpinning the agent in Mitre Att&ck/Framework [#3484](https://github.com/wazuh/wazuh-kibana-app/pull/3484)
- Query config refactor [#3490](https://github.com/wazuh/wazuh-kibana-app/pull/3490)
- Fixed rules and decoders test flyout clickout event [#3412](https://github.com/wazuh/wazuh-kibana-app/pull/3412)
- Notify when you are registering an agent without permissions [#3430](https://github.com/wazuh/wazuh-kibana-app/pull/3430)
- Remove not used `redirectRule` query param when clicking the row table on CDB Lists/Decoders [#3438](https://github.com/wazuh/wazuh-kibana-app/pull/3438)
- Fixed the code overflows over the line numbers in the API Console editor [#3439](https://github.com/wazuh/wazuh-kibana-app/pull/3439)
- Don't open the main menu when changing the seleted API or index pattern [#3440](https://github.com/wazuh/wazuh-kibana-app/pull/3440)
- Fix error message in conf managment [#3443](https://github.com/wazuh/wazuh-kibana-app/pull/3443)
- Fix size api selector when name is too long [#3445](https://github.com/wazuh/wazuh-kibana-app/pull/3445)
- Fixed error when edit a rule or decoder [#3456](https://github.com/wazuh/wazuh-kibana-app/pull/3456)
- Fixed index pattern selector doesn't display the ignored index patterns [#3458](https://github.com/wazuh/wazuh-kibana-app/pull/3458)
- Fixed error in /Management/Configuration when cluster is disabled [#3553](https://github.com/wazuh/wazuh-kibana-app/pull/3553)
- Fix the pinned filters were removed when accessing to the `Panel` tab of a module [#3565](https://github.com/wazuh/wazuh-kibana-app/pull/3565)
- Fixed multi-select component searcher handler [#3645](https://github.com/wazuh/wazuh-kibana-app/pull/3645)
- Fixed order logs properly in Management/Logs [#3609](https://github.com/wazuh/wazuh-kibana-app/pull/3609)
- Fixed the Wazuh API requests to `GET //` [#3661](https://github.com/wazuh/wazuh-kibana-app/pull/3661)
- Fixed missing mitre tactics [#3675](https://github.com/wazuh/wazuh-kibana-app/pull/3675)
- Fix CDB list view not working with IPv6 [#3488](https://github.com/wazuh/wazuh-kibana-app/pull/3488)
- Fixed the bad requests using Console tool to `PUT /active-response` API endpoint [#3466](https://github.com/wazuh/wazuh-kibana-app/pull/3466)
- Fixed group agent management table does not update on error [#3605](https://github.com/wazuh/wazuh-kibana-app/pull/3605)
- Fixed not showing packages details in agent inventory for a freeBSD agent SO [#3651](https://github.com/wazuh/wazuh-kibana-app/pull/3651)
- Fixed wazuh token deleted twice [#3652](https://github.com/wazuh/wazuh-kibana-app/pull/3652)
- Fixed handler of error on dev-tools [#3687](https://github.com/wazuh/wazuh-kibana-app/pull/3687)
- Fixed compatibility wazuh 4.3 - kibana 7.13.4 [#3685](https://github.com/wazuh/wazuh-kibana-app/pull/3685)
- Fixed registry values without agent pinned in FIM>Events [#3689](https://github.com/wazuh/wazuh-kibana-app/pull/3689)
- Fixed breadcrumbs style compatibility for Kibana 7.14.2 [#3688](https://github.com/wazuh/wazuh-kibana-app/pull/3688)
- Fixed security alerts table when filters change [#3682](https://github.com/wazuh/wazuh-kibana-app/pull/3682)
- Fixed error that shows we're using X-Pack when we have Basic [#3692](https://github.com/wazuh/wazuh-kibana-app/pull/3692)
- Fixed blank screen in Kibana 7.10.2 [#3700](https://github.com/wazuh/wazuh-kibana-app/pull/3700)
- Fixed related decoder link undefined parameters error [#3704](https://github.com/wazuh/wazuh-kibana-app/pull/3704)
- Fixing Flyouts in Kibana 7.14.2 [#3708](https://github.com/wazuh/wazuh-kibana-app/pull/3708)
- Fixing the bug of index patterns in health-check due to bad copy of a PR [#3707](https://github.com/wazuh/wazuh-kibana-app/pull/3707)
- Fixed styles and behaviour of button filter in the flyout of `Inventory` section for `Integrity monitoring` and `Vulnerabilities` modules [#3733](https://github.com/wazuh/wazuh-kibana-app/pull/3733)
- Fixed height of `Evolution` card in the `Agents` section when has no data for the selected time range [#3733](https://github.com/wazuh/wazuh-kibana-app/pull/3733)
- Fix clearing the query filter doesn't update the data in Office 365 and GitHub Panel tab [#3722](https://github.com/wazuh/wazuh-kibana-app/pull/3722)
- Fix wrong deamons in filter list [#3710](https://github.com/wazuh/wazuh-kibana-app/pull/3710)
- Fixing bug when create filename with spaces and throws a bad error [#3724](https://github.com/wazuh/wazuh-kibana-app/pull/3724)
- Fixing bug in security User flyout nonexistant unsubmitted changes warning [#3731](https://github.com/wazuh/wazuh-kibana-app/pull/3731)
- Fixing redirect to new tab when click in a link [#3732](https://github.com/wazuh/wazuh-kibana-app/pull/3732)
- Fixed missing settings in `Management/Configuration/Global configuration/Global/Main settings` [#3737](https://github.com/wazuh/wazuh-kibana-app/pull/3737)
- Fixed `Maximum call stack size exceeded` error exporting key-value pairs of a CDB List [#3738](https://github.com/wazuh/wazuh-kibana-app/pull/3738)
- Fixed regex lookahead and lookbehind for safari [#3741](https://github.com/wazuh/wazuh-kibana-app/pull/3741)
- Fixed Vulnerabilities Inventory flyout details filters [#3744](https://github.com/wazuh/wazuh-kibana-app/pull/3744)
- Removed api selector toggle from settings menu since it performed no useful function [#3604](https://github.com/wazuh/wazuh-kibana-app/pull/3604)
- Fixed the requests get [#3661](https://github.com/wazuh/wazuh-kibana-app/pull/3661)
- Fixed Dashboard PDF report error when switching pinned agent state [#3748](https://github.com/wazuh/wazuh-kibana-app/pull/3748)
- Fixed the rendering of the command to deploy new Windows agent not working in some Kibana versions [#3753](https://github.com/wazuh/wazuh-kibana-app/pull/3753)
- Fixed action buttons overlaying to the request text in Tools/API Console [#3772](https://github.com/wazuh/wazuh-kibana-app/pull/3772)
- Fix `Rule ID` value in reporting tables related to top results [#3774](https://github.com/wazuh/wazuh-kibana-app/issues/3774)
- Fixed github/office365 multi-select filters suggested values [#3787](https://github.com/wazuh/wazuh-kibana-app/pull/3787)
- Fix updating the aggregation data of Panel section when changing the time filter [#3790](https://github.com/wazuh/wazuh-kibana-app/pull/3790)
- Removed the button to remove an agent for a group in the agents' table when it is the default group [#3804](https://github.com/wazuh/wazuh-kibana-app/pull/3804)
- Fixed internal user no longer needs permission to make x-pack detection request [#3831](https://github.com/wazuh/wazuh-kibana-app/pull/3831)
- Fixed agents details card style [#3845](https://github.com/wazuh/wazuh-kibana-app/pull/3845) [#3860](https://github.com/wazuh/wazuh-kibana-app/pull/3860)
- Fixed search bar query sanitizing in PDF report [#3861](https://github.com/wazuh/wazuh-kibana-app/pull/3861)
- Fixed routing redirection in events documents discover links [#3866](https://github.com/wazuh/wazuh-kibana-app/pull/3866)
- Fixed health-check [#3868](https://github.com/wazuh/wazuh-kibana-app/pull/3868)
- Fixed refreshing agents evolution visualization [#3894](https://github.com/wazuh/wazuh-kibana-app/pull/3894)
- Fixed an error when generating PDF reports due to Wazuh API token expiration [#3881](https://github.com/wazuh/wazuh-kibana-app/pull/3881)
- Fixed the table of Vulnerabilities/Inventory doesn't reload when changing the selected agent [#3901](https://github.com/wazuh/wazuh-kibana-app/pull/3901)
- Fixed backslash breaking exported JSON result [#3909](https://github.com/wazuh/wazuh-kibana-app/pull/3909)
- Fixed the Events view multiple "The index pattern was refreshed successfully" toast [#3937](https://github.com/wazuh/wazuh-kibana-app/pull/3937)
- Fixed a rendering problem in the map visualizations [#3942](https://github.com/wazuh/wazuh-kibana-app/pull/3942)
- Parse error when using `#` character not at the beginning of the line [#3877](https://github.com/wazuh/wazuh-kibana-app/pull/3877)
- Fixed the `rule.mitre.id` cell enhancement that doesn't support values with sub techniques [#3944](https://github.com/wazuh/wazuh-kibana-app/pull/3944)
- Fixed error not working the alerts displayed when changing the selected time in some flyouts [#3947](https://github.com/wazuh/wazuh-kibana-app/pull/3947) [#4115](https://github.com/wazuh/wazuh-kibana-app/pull/4115)
- Fixed the user can not logout when the Kibana server has a basepath configurated [#3957](https://github.com/wazuh/wazuh-kibana-app/pull/3957)
- Fixed fatal cron-job error when Wazuh API is down [#3991](https://github.com/wazuh/wazuh-kibana-app/pull/3991)
- Fixed circular re-directions when API errors are handled [#4079](https://github.com/wazuh/wazuh-kibana-app/pull/4079)
- Fixed agent breadcrumb routing minor error [#4101](https://github.com/wazuh/wazuh-kibana-app/pull/4101)
- Fixed selected text not visible in API Console [#4102](https://github.com/wazuh/wazuh-kibana-app/pull/4102)
- Fixed the 'missing parameters' error on the Manager Logs [#4110](https://github.com/wazuh/wazuh-kibana-app/pull/4110)
- Fixed undefined input reference when switching between rule set view and rule files view [#4125](https://github.com/wazuh/wazuh-kibana-app/pull/4125)
- Fixed not found FIM file toast error #4124 [#4124](https://github.com/wazuh/wazuh-kibana-app/pull/4124)
- Fixed "See full error" on error toast [#4119](https://github.com/wazuh/wazuh-kibana-app/pull/4119)
- Fixed not being able to remove custom filters. [#4112](https://github.com/wazuh/wazuh-kibana-app/pull/4112)
- Fixed spinner not showing when export button is clicked in management views [#4120](https://github.com/wazuh/wazuh-kibana-app/pull/4120)
- Correction of field and value in the section: last registered agent [#4127](https://github.com/wazuh/wazuh-kibana-app/pull/4127)
- Fixed the download agent installer command [#4132] (https://github.com/wazuh/wazuh-kibana-app/pull/4132)

## Wazuh v4.2.6 - Kibana 7.10.2, 7.11.2, 7.12.1, 7.13.0, 7.13.1, 7.13.2, 7.13.3, 7.13.4, 7.14.0, 7.14.1, 7.14.2 - Revision 4207

### Added

- Support for Kibana 7.13.4
- Support for Kibana 7.14.2
- Hide the `telemetry` banner [#3709](https://github.com/wazuh/wazuh-kibana-app/pull/3709)

### Fixed

- Fixed compatibility Wazuh 4.2 - Kibana 7.13.4 [#3653](https://github.com/wazuh/wazuh-kibana-app/pull/3653)
- Fixed interative register windows agent screen error [#3654](https://github.com/wazuh/wazuh-kibana-app/pull/3654)
- Fixed breadcrumbs style compatibility for Kibana 7.14.2 [#3668](https://github.com/wazuh/wazuh-kibana-app/pull/3668)
- Fixed Wazuh token is not removed after logout in Kibana 7.13 [#3670](https://github.com/wazuh/wazuh-kibana-app/pull/3670)
- Fixed Group Configuration and Management configuration error after trying to going back after you save [#3672](https://github.com/wazuh/wazuh-kibana-app/pull/3672)
- Fixing EuiPanels in Overview Sections and disabled text in WzMenu [#3674](https://github.com/wazuh/wazuh-kibana-app/pull/3674)
- Fixing double flyout clicking in a policy [#3676](https://github.com/wazuh/wazuh-kibana-app/pull/3676)
- Fixed error conflict setting kibana settings from the health check [#3678](https://github.com/wazuh/wazuh-kibana-app/pull/3678)
- Fixed compatibility to get the valid index patterns and refresh fields for Kibana 7.10.2-7.13.4 [3681](https://github.com/wazuh/wazuh-kibana-app/pull/3681)
- Fixed wrong redirect after login [3701](https://github.com/wazuh/wazuh-kibana-app/pull/3701)
- Fixed error getting the index pattern data when there is not `attributes.fields` in the saved object [3689](https://github.com/wazuh/wazuh-kibana-app/pull/3698)

## Wazuh v4.2.4 - Kibana 7.10.2, 7.11.2, 7.12.1 - Revision 4205

### Added

- Support for Wazuh 4.2.4

### Fixed

- Fixed a bug where the user's auth token was not deprecated on logout [#3638](https://github.com/wazuh/wazuh-kibana-app/pull/3638)

## Wazuh v4.2.3 - Kibana 7.10.2, 7.11.2, 7.12.1 - Revision 4204

### Added

- Support for Wazuh 4.2.3

## Wazuh v4.2.2 - Kibana 7.10.2 , 7.12.1 - Revision 4203

### Added

- Wazuh help links in the Kibana help menu [#3170](https://github.com/wazuh/wazuh-kibana-app/pull/3170)
- Redirect to group details using the `group` query param in the URL [#3184](https://github.com/wazuh/wazuh-kibana-app/pull/3184)
- Configuration to disable Wazuh App access from X-Pack/ODFE role [#3222](https://github.com/wazuh/wazuh-kibana-app/pull/3222) [#3292](https://github.com/wazuh/wazuh-kibana-app/pull/3292)
- Added confirmation message when closing a form [#3221](https://github.com/wazuh/wazuh-kibana-app/pull/3221)
- Improvement to hide navbar Wazuh label. [#3240](https://github.com/wazuh/wazuh-kibana-app/pull/3240)
- Add modal creating new rule/decoder [#3274](https://github.com/wazuh/wazuh-kibana-app/pull/3274)
- New functionality to change app logos [#3503](https://github.com/wazuh/wazuh-kibana-app/pull/3503)
- Added link to the upgrade guide when the Wazuh API version and the Wazuh App version mismatch [#3592](https://github.com/wazuh/wazuh-kibana-app/pull/3592)

### Changed

- Removed module titles [#3160](https://github.com/wazuh/wazuh-kibana-app/pull/3160)
- Changed default `wazuh.monitoring.creation` app setting from `d` to `w` [#3174](https://github.com/wazuh/wazuh-kibana-app/pull/3174)
- Changed default `wazuh.monitoring.shards` app setting from `2` to `1` [#3174](https://github.com/wazuh/wazuh-kibana-app/pull/3174)
- Removed Sha1 field from registry key detail [#3189](https://github.com/wazuh/wazuh-kibana-app/pull/3189)
- Removed tooltip in last breadcrumb in header breadcrumb [3250](https://github.com/wazuh/wazuh-kibana-app/pull/3250)
- Refactored the Health check component [#3197](https://github.com/wazuh/wazuh-kibana-app/pull/3197)
- Added version in package downloaded name in agent deploy command [#3210](https://github.com/wazuh/wazuh-kibana-app/issues/3210)
- Removed restriction to allow only current active agents from vulnerability inventory [#3243](https://github.com/wazuh/wazuh-kibana-app/pull/3243)
- Move API selector and Index Pattern Selector to the header bar [#3175](https://github.com/wazuh/wazuh-kibana-app/pull/3175)
- Health check actions notifications refactored and added debug mode [#3258](https://github.com/wazuh/wazuh-kibana-app/pull/3258)
- Improved visualizations object configuration readability [#3355](https://github.com/wazuh/wazuh-kibana-app/pull/3355)
- Changed the way kibana-vis hides the visualization while loading, this should prevent errors caused by having a 0 height visualization [#3349](https://github.com/wazuh/wazuh-kibana-app/pull/3349)

### Fixed

- Fixed screen flickers in Cluster visualization [#3159](https://github.com/wazuh/wazuh-kibana-app/pull/3159)
- Fixed the broken links when using `server.basePath` Kibana setting [#3161](https://github.com/wazuh/wazuh-kibana-app/pull/3161)
- Fixed filter in reports [#3173](https://github.com/wazuh/wazuh-kibana-app/pull/3173)
- Fixed typo error in Settings/Configuration [#3234](https://github.com/wazuh/wazuh-kibana-app/pull/3234)
- Fixed fields overlap in the agent summary screen [#3217](https://github.com/wazuh/wazuh-kibana-app/pull/3217)
- Fixed Ruleset Test, each request is made in a different session instead of all in the same session [#3257](https://github.com/wazuh/wazuh-kibana-app/pull/3257)
- Fixed the `Visualize` button is not displaying when expanding a field in the Events sidebar [#3237](https://github.com/wazuh/wazuh-kibana-app/pull/3237)
- Fix modules are missing in the agent menu [#3244](https://github.com/wazuh/wazuh-kibana-app/pull/3244)
- Fix improving and removing WUI error logs [#3260](https://github.com/wazuh/wazuh-kibana-app/pull/3260)
- Fix some errors of PDF reports [#3272](https://github.com/wazuh/wazuh-kibana-app/pull/3272)
- Fix TypeError when selecting macOS agent deployment in a Safari Browser [#3289](https://github.com/wazuh/wazuh-kibana-app/pull/3289)
- Fix error in how the SCA check's checks are displayed [#3297](https://github.com/wazuh/wazuh-kibana-app/pull/3297)
- Fixed message of error when add sample data fails [#3241](https://github.com/wazuh/wazuh-kibana-app/pull/3241)
- Fixed modules are missing in the agent menu [#3244](https://github.com/wazuh/wazuh-kibana-app/pull/3244)
- Fixed Alerts Summary of modules for reports [#3303](https://github.com/wazuh/wazuh-kibana-app/pull/3303)
- Fixed dark mode visualization background in pdf reports [#3315](https://github.com/wazuh/wazuh-kibana-app/pull/3315)
- Adapt Kibana integrations to Kibana 7.11 and 7.12 [#3309](https://github.com/wazuh/wazuh-kibana-app/pull/3309)
- Fixed error agent view does not render correctly [#3306](https://github.com/wazuh/wazuh-kibana-app/pull/3306)
- Fixed miscalculation in table column width in PDF reports [#3326](https://github.com/wazuh/wazuh-kibana-app/pull/3326)
- Normalized visData table property for 7.12 retro-compatibility [#3323](https://github.com/wazuh/wazuh-kibana-app/pull/3323)
- Fixed error that caused the labels in certain visualizations to overlap [#3355](https://github.com/wazuh/wazuh-kibana-app/pull/3355)
- Fixed export to csv button in dashboards tables [#3358](https://github.com/wazuh/wazuh-kibana-app/pull/3358)
- Fixed Elastic UI breaking changes in 7.12 [#3345](https://github.com/wazuh/wazuh-kibana-app/pull/3345)
- Fixed Wazuh main menu and breadcrumb render issues [#3347](https://github.com/wazuh/wazuh-kibana-app/pull/3347)
- Fixed generation of huge logs from backend errors [#3397](https://github.com/wazuh/wazuh-kibana-app/pull/3397)
- Fixed vulnerabilities flyout not showing alerts if the vulnerability had a field missing [#3593](https://github.com/wazuh/wazuh-kibana-app/pull/3593)

## Wazuh v4.2.1 - Kibana 7.10.2 , 7.11.2 - Revision 4202

### Added

- Support for Wazuh 4.2.1

## Wazuh v4.2.0 - Kibana 7.10.2 , 7.11.2 - Revision 4201

### Added

- Added `Ruleset Test` section under Tools menu, and on Edit Rules/Decoders as a tool. [#1434](https://github.com/wazuh/wazuh-kibana-app/pull/1434)
- Added page size options in Security events, explore agents table [#2925](https://github.com/wazuh/wazuh-kibana-app/pull/2925)
- Added a reminder to restart cluster or manager after import a file in Rules, Decoders or CDB Lists [#3051](https://github.com/wazuh/wazuh-kibana-app/pull/3051)
- Added Agent Stats section [#3056](https://github.com/wazuh/wazuh-kibana-app/pull/3056)
- Added `logtest` PUT example on API Console [#3061](https://github.com/wazuh/wazuh-kibana-app/pull/3061)
- Added vulnerabilities inventory that affect to an agent [#3069](https://github.com/wazuh/wazuh-kibana-app/pull/3069)
- Added retry button to check api again in health check [#3109](https://github.com/wazuh/wazuh-kibana-app/pull/3109)
- Added `wazuh-statistics` template and a new mapping for these indices [#3111](https://github.com/wazuh/wazuh-kibana-app/pull/3111)
- Added link to documentation "Checking connection with Manager" in deploy new agent [#3126](https://github.com/wazuh/wazuh-kibana-app/pull/3126)
- Fixed Agent Evolution graph showing agents from multiple APIs [#3256](https://github.com/wazuh/wazuh-kibana-app/pull/3256)
- Added Disabled index pattern checks in Health Check [#3311](https://github.com/wazuh/wazuh-kibana-app/pull/3311)

### Changed

- Moved Dev Tools inside of Tools menu as Api Console. [#1434](https://github.com/wazuh/wazuh-kibana-app/pull/1434)
- Changed position of Top users on Integrity Monitoring Top 5 user. [#2892](https://github.com/wazuh/wazuh-kibana-app/pull/2892)
- Changed user allow_run_as way of editing. [#3080](https://github.com/wazuh/wazuh-kibana-app/pull/3080)
- Rename some ossec references to Wazuh [#3046](https://github.com/wazuh/wazuh-kibana-app/pull/3046)

### Fixed

- Filter only authorized agents in Agents stats and Visualizations [#3088](https://github.com/wazuh/wazuh-kibana-app/pull/3088)
- Fixed missing `pending` status suggestion for agents [#3095](https://github.com/wazuh/wazuh-kibana-app/pull/3095)
- Index pattern setting not used for choosing from existing patterns [#3097](https://github.com/wazuh/wazuh-kibana-app/pull/3097)
- Fixed space character missing on deployment command if UDP is configured [#3108](https://github.com/wazuh/wazuh-kibana-app/pull/3108)
- Fixed statistics visualizations when a node is selected [#3110](https://github.com/wazuh/wazuh-kibana-app/pull/3110)
- Fixed Flyout date filter also changes main date filter [#3114](https://github.com/wazuh/wazuh-kibana-app/pull/3114)
- Fixed name for "TCP sessions" visualization and average metric is now a sum [#3118](https://github.com/wazuh/wazuh-kibana-app/pull/3118)
- Filter only authorized agents in Events and Security Alerts table [#3120](https://github.com/wazuh/wazuh-kibana-app/pull/3120)
- Fixed Last keep alive label is outside the panel [#3122](https://github.com/wazuh/wazuh-kibana-app/pull/3122)
- Fixed app redirect to Settings section after the health check [#3128](https://github.com/wazuh/wazuh-kibana-app/pull/3128)
- Fixed the plugin logo path in Kibana menu when use `server.basePath` setting [#3144](https://github.com/wazuh/wazuh-kibana-app/pull/3144)
- Fixed deprecated endpoint for create agent groups [3152](https://github.com/wazuh/wazuh-kibana-app/pull/3152)
- Fixed check for TCP protocol in deploy new agent [#3163](https://github.com/wazuh/wazuh-kibana-app/pull/3163)
- Fixed RBAC issue with agent group permissions [#3181](https://github.com/wazuh/wazuh-kibana-app/pull/3181)
- Fixed change index pattern from menu doesn't work [#3187](https://github.com/wazuh/wazuh-kibana-app/pull/3187)
- Conflict with the creation of the index pattern when performing the Health Check [#3232](https://github.com/wazuh/wazuh-kibana-app/pull/3232)
- Added Disabled index pattern checks in Health Check [#3311](https://github.com/wazuh/wazuh-kibana-app/pull/3311)
- Fixed windows update section in Linux Inventory PDF [#3569](https://github.com/wazuh/wazuh-kibana-app/pull/3569)
- Improving and removing unnecessary error logs [#3574](https://github.com/wazuh/wazuh-kibana-app/pull/3574)

## Wazuh v4.1.5 - Kibana 7.10.0 , 7.10.2, 7.11.2 - Revision 4108

### Fixed

- Unable to change selected index pattern from the Wazuh menu [#3330](https://github.com/wazuh/wazuh-kibana-app/pull/3330)

## Wazuh v4.1.5 - Kibana 7.10.0 , 7.10.2, 7.11.2 - Revision 4107

### Added

- Support for Kibana 7.11.2
- Added a warning message for the `Install and enroll the agent` step of `Deploy new agent` guide [#3238](https://github.com/wazuh/wazuh-kibana-app/pull/3238)

### Fixed

- Conflict with the creation of the index pattern when performing the Health Check [#3223](https://github.com/wazuh/wazuh-kibana-app/pull/3223)
- Fixing mac os agents add command [#3207](https://github.com/wazuh/wazuh-kibana-app/pull/3207)

## Wazuh v4.1.5 - Kibana 7.10.0 , 7.10.2 - Revision 4106

- Adapt for Wazuh 4.1.5

## Wazuh v4.1.4 - Kibana 7.10.0 , 7.10.2 - Revision 4105

- Adapt for Wazuh 4.1.4

## Wazuh v4.1.3 - Kibana 7.10.0 , 7.10.2 - Revision 4104

### Added

- Creation of index pattern after the default one is changes in Settings [#2985](https://github.com/wazuh/wazuh-kibana-app/pull/2985)
- Added node name of agent list and detail [#3039](https://github.com/wazuh/wazuh-kibana-app/pull/3039)
- Added loading view while the user is logging to prevent permissions prompts [#3041](https://github.com/wazuh/wazuh-kibana-app/pull/3041)
- Added custom message for each possible run_as setup [#3048](https://github.com/wazuh/wazuh-kibana-app/pull/3048)

### Changed

- Change all dates labels to Kibana formatting time zone [#3047](https://github.com/wazuh/wazuh-kibana-app/pull/3047)
- Improve toast message when selecting a default API [#3049](https://github.com/wazuh/wazuh-kibana-app/pull/3049)
- Improve validation and prevention for caching bundles on the client-side [#3063](https://github.com/wazuh/wazuh-kibana-app/pull/3063) [#3091](https://github.com/wazuh/wazuh-kibana-app/pull/3091)

### Fixed

- Fixed unexpected behavior in Roles mapping [#3028](https://github.com/wazuh/wazuh-kibana-app/pull/3028)
- Fixed rule filter is no applied when you click on a rule id in another module.[#3057](https://github.com/wazuh/wazuh-kibana-app/pull/3057)
- Fixed bug changing master node configuration [#3062](https://github.com/wazuh/wazuh-kibana-app/pull/3062)
- Fixed wrong variable declaration for macOS agents [#3066](https://github.com/wazuh/wazuh-kibana-app/pull/3066)
- Fixed some errors in the Events table, action buttons style, and URLs disappeared [#3086](https://github.com/wazuh/wazuh-kibana-app/pull/3086)
- Fixed Rollback of invalid rule configuration file [#3084](https://github.com/wazuh/wazuh-kibana-app/pull/3084)

## Wazuh v4.1.2 - Kibana 7.10.0 , 7.10.2 - Revision 4103

- Add `run_as` setting to example host configuration in Add new API view [#3021](https://github.com/wazuh/wazuh-kibana-app/pull/3021)
- Refactor of some prompts [#3015](https://github.com/wazuh/wazuh-kibana-app/pull/3015)

### Fixed

- Fix SCA policy detail showing name and check results about another policy [#3007](https://github.com/wazuh/wazuh-kibana-app/pull/3007)
- Fixed that alerts table is empty when switching pinned agents [#3008](https://github.com/wazuh/wazuh-kibana-app/pull/3008)
- Creating a role mapping before the existing ones are loaded, the page bursts [#3013](https://github.com/wazuh/wazuh-kibana-app/pull/3013)
- Fix pagination in SCA checks table when expand some row [#3018](https://github.com/wazuh/wazuh-kibana-app/pull/3018)
- Fix manager is shown in suggestions in Agents section [#3025](https://github.com/wazuh/wazuh-kibana-app/pull/3025)
- Fix disabled loading on inventory when request fail [#3026](https://github.com/wazuh/wazuh-kibana-app/pull/3026)
- Fix restarting selected cluster instead of all of them [#3032](https://github.com/wazuh/wazuh-kibana-app/pull/3032)
- Fix pinned agents don't trigger a new filtered query [#3035](https://github.com/wazuh/wazuh-kibana-app/pull/3035)
- Overlay Wazuh menu when Kibana menu is opened or docked [#3038](https://github.com/wazuh/wazuh-kibana-app/pull/3038)
- Fix visualizations in PDF Reports with Dark mode [#2983](https://github.com/wazuh/wazuh-kibana-app/pull/2983)

## Wazuh v4.1.1 - Kibana 7.10.0 , 7.10.2 - Revision 4102

### Added

- Prompt to show the unsupported module for the selected agent [#2959](https://github.com/wazuh/wazuh-kibana-app/pull/2959)
- Added a X-Frame-Options header to the backend responses [#2977](https://github.com/wazuh/wazuh-kibana-app/pull/2977)

### Changed

- Added toast with refresh button when new fields are loaded [#2974](https://github.com/wazuh/wazuh-kibana-app/pull/2974)
- Migrated manager and cluster files endpoints and their corresponding RBAC [#2984](https://github.com/wazuh/wazuh-kibana-app/pull/2984)

### Fixed

- Fix login error when AWS Elasticsearch and ODFE is used [#2710](https://github.com/wazuh/wazuh-kibana-app/issues/2710)
- An error message is displayed when changing a group's configuration although the user has the right permissions [#2955](https://github.com/wazuh/wazuh-kibana-app/pull/2955)
- Fix Security events table is empty when switching the pinned agents [#2956](https://github.com/wazuh/wazuh-kibana-app/pull/2956)
- Fix disabled switch visual edit button when json content is empty [#2957](https://github.com/wazuh/wazuh-kibana-app/issues/2957)
- Fixed main and `More` menus for unsupported agents [#2959](https://github.com/wazuh/wazuh-kibana-app/pull/2959)
- Fixed forcing a non numeric filter value in a number type field [#2961](https://github.com/wazuh/wazuh-kibana-app/pull/2961)
- Fixed wrong number of alerts in Security Events [#2964](https://github.com/wazuh/wazuh-kibana-app/pull/2964)
- Fixed search with strange characters of agent in Management groups [#2970](https://github.com/wazuh/wazuh-kibana-app/pull/2970)
- Fix the statusCode error message [#2971](https://github.com/wazuh/wazuh-kibana-app/pull/2971)
- Fix the SCA policy stats didn't refresh [#2973](https://github.com/wazuh/wazuh-kibana-app/pull/2973)
- Fixed loading of AWS index fields even when no AWS alerts were found [#2974](https://github.com/wazuh/wazuh-kibana-app/pull/2974)
- Fix some date fields format in FIM and SCA modules [#2975](https://github.com/wazuh/wazuh-kibana-app/pull/2975)
- Fix a non-stop error in Manage agents when the user has no permissions [#2976](https://github.com/wazuh/wazuh-kibana-app/pull/2976)
- Can't edit empty rules and decoders files that already exist in the manager [#2978](https://github.com/wazuh/wazuh-kibana-app/pull/2978)
- Support for alerts index pattern with different ID and name [#2979](https://github.com/wazuh/wazuh-kibana-app/pull/2979)
- Fix the unpin agent in the selection modal [#2980](https://github.com/wazuh/wazuh-kibana-app/pull/2980)
- Fix properly logout of Wazuh API when logging out of the application (only for OpenDistro) [#2789](https://github.com/wazuh/wazuh-kibana-app/issues/2789)
- Fixed missing `&&` from macOS agent deployment command [#2989](https://github.com/wazuh/wazuh-kibana-app/issues/2989)
- Fix prompt permissions on Framework of Mitre and Inventory of Integrity monitoring. [#2967](https://github.com/wazuh/wazuh-kibana-app/issues/2967)
- Fix properly logout of Wazuh API when logging out of the application support x-pack [#2789](https://github.com/wazuh/wazuh-kibana-app/issues/2789)

## Wazuh v4.1.0 - Kibana 7.10.0 , 7.10.2 - Revision 4101

### Added

- Check the max buckets by default in healthcheck and increase them [#2901](https://github.com/wazuh/wazuh-kibana-app/pull/2901)
- Added a prompt wraning in role mapping if run_as is false or he is not allowed to use it by API [#2876](https://github.com/wazuh/wazuh-kibana-app/pull/2876)

### Changed

- Support new fields of Windows Registry at FIM inventory panel [#2679](https://github.com/wazuh/wazuh-kibana-app/issues/2679)
- Added on FIM Inventory Windows Registry registry_key and registry_value items from syscheck [#2908](https://github.com/wazuh/wazuh-kibana-app/issues/2908)
- Uncheck agents after an action in agents groups management [#2907](https://github.com/wazuh/wazuh-kibana-app/pull/2907)
- Unsave rule files when edit or create a rule with invalid content [#2944](https://github.com/wazuh/wazuh-kibana-app/pull/2944)
- Added vulnerabilities module for macos agents [#2969](https://github.com/wazuh/wazuh-kibana-app/pull/2969)

### Fixed

- Fix server error Invalid token specified: Cannot read property 'replace' of undefined [#2899](https://github.com/wazuh/wazuh-kibana-app/issues/2899)
- Fix show empty files rules and decoders: [#2923](https://github.com/wazuh/wazuh-kibana-app/issues/2923)
- Fixed wrong hover texts in CDB lists actions [#2929](https://github.com/wazuh/wazuh-kibana-app/pull/2929)
- Fixed access to forbidden agents information when exporting agents listt [2918](https://github.com/wazuh/wazuh-kibana-app/pull/2918)
- Fix the decoder detail view is not displayed [#2888](https://github.com/wazuh/wazuh-kibana-app/issues/2888)
- Fix the complex search using the Wazuh API query filter in search bars [#2930](https://github.com/wazuh/wazuh-kibana-app/issues/2930)
- Fixed validation to check userPermissions are not ready yet [#2931](https://github.com/wazuh/wazuh-kibana-app/issues/2931)
- Fixed clear visualizations manager list when switching tabs. Fixes PDF reports filters [#2932](https://github.com/wazuh/wazuh-kibana-app/pull/2932)
- Fix Strange box shadow in Export popup panel in Managment > Groups [#2886](https://github.com/wazuh/wazuh-kibana-app/issues/2886)
- Fixed wrong command on alert when data folder does not exist [#2938](https://github.com/wazuh/wazuh-kibana-app/pull/2938)
- Fix agents table OS field sorting: Changes agents table field `os_name` to `os.name,os.version` to make it sortable. [#2939](https://github.com/wazuh/wazuh-kibana-app/pull/2939)
- Fixed diff parsed datetime between agent detail and agents table [#2940](https://github.com/wazuh/wazuh-kibana-app/pull/2940)
- Allow access to Agents section with agent:group action permission [#2933](https://github.com/wazuh/wazuh-kibana-app/issues/2933)
- Fixed filters does not work on modals with search bar [#2935](https://github.com/wazuh/wazuh-kibana-app/pull/2935)
- Fix wrong package name in deploy new agent [#2942](https://github.com/wazuh/wazuh-kibana-app/issues/2942)
- Fixed number agents not show on pie onMouseEvent [#2890](https://github.com/wazuh/wazuh-kibana-app/issues/2890)
- Fixed off Kibana Query Language in search bar of Controls/Inventory modules. [#2945](https://github.com/wazuh/wazuh-kibana-app/pull/2945)
- Fixed number of agents do not show on the pie chart tooltip in agents preview [#2890](https://github.com/wazuh/wazuh-kibana-app/issues/2890)

## Wazuh v4.0.4 - Kibana 7.10.0 , 7.10.2 - Revision 4017

### Added

- Adapt the app to the new Kibana platform [#2475](https://github.com/wazuh/wazuh-kibana-app/issues/2475)
- Wazuh data directory moved from `optimize` to `data` Kibana directory [#2591](https://github.com/wazuh/wazuh-kibana-app/issues/2591)
- Show the wui_rules belong to wazuh-wui API user [#2702](https://github.com/wazuh/wazuh-kibana-app/issues/2702)

### Fixed

- Fixed Wazuh menu and agent menu for Solaris agents [#2773](https://github.com/wazuh/wazuh-kibana-app/issues/2773) [#2725](https://github.com/wazuh/wazuh-kibana-app/issues/2725)
- Fixed wrong shards and replicas for statistics indices and also fixed wrong prefix for monitoring indices [#2732](https://github.com/wazuh/wazuh-kibana-app/issues/2732)
- Report's creation dates set to 1970-01-01T00:00:00.000Z [#2772](https://github.com/wazuh/wazuh-kibana-app/issues/2772)
- Fixed bug for missing commands in ubuntu/debian and centos [#2786](https://github.com/wazuh/wazuh-kibana-app/issues/2786)
- Fixed bug that show an hour before in /security-events/dashboard [#2785](https://github.com/wazuh/wazuh-kibana-app/issues/2785)
- Fixed permissions to access agents [#2838](https://github.com/wazuh/wazuh-kibana-app/issues/2838)
- Fix searching in groups [#2825](https://github.com/wazuh/wazuh-kibana-app/issues/2825)
- Fix the pagination in SCA ckecks table [#2815](https://github.com/wazuh/wazuh-kibana-app/issues/2815)
- Fix the SCA table with a wrong behaviour using the refresh button [#2854](https://github.com/wazuh/wazuh-kibana-app/issues/2854)
- Fix sca permissions for agents views and dashboards [#2862](https://github.com/wazuh/wazuh-kibana-app/issues/2862)
- Solaris should not show vulnerabilities module [#2829](https://github.com/wazuh/wazuh-kibana-app/issues/2829)
- Fix the settings of statistics indices creation [#2858](https://github.com/wazuh/wazuh-kibana-app/issues/2858)
- Update agents' info in Management Status after changing cluster node selected [#2828](https://github.com/wazuh/wazuh-kibana-app/issues/2828)
- Fix error when applying filter in rules from events [#2877](https://github.com/wazuh/wazuh-kibana-app/issues/2877)

### Changed

- Replaced `wazuh` Wazuh API user by `wazuh-wui` in the default configuration [#2852](https://github.com/wazuh/wazuh-kibana-app/issues/2852)
- Add agent id to the reports name in Agent Inventory and Modules [#2817](https://github.com/wazuh/wazuh-kibana-app/issues/2817)

### Adapt for Kibana 7.10.0

- Fixed filter pinned crash returning from agents [#2864](https://github.com/wazuh/wazuh-kibana-app/issues/2864)
- Fixed style in sca and regulatory compliance tables and in wz menu [#2861](https://github.com/wazuh/wazuh-kibana-app/issues/2861)
- Fix body-payload of Sample Alerts POST endpoint [#2857](https://github.com/wazuh/wazuh-kibana-app/issues/2857)
- Fixed bug in the table on Agents->Table-> Actions->Config icon [#2853](https://github.com/wazuh/wazuh-kibana-app/issues/2853)
- Fixed tooltip in the icon of view decoder file [#2850](https://github.com/wazuh/wazuh-kibana-app/issues/2850)
- Fixed bug with agent filter when it is pinned [#2846](https://github.com/wazuh/wazuh-kibana-app/issues/2846)
- Fix discovery navigation [#2845](https://github.com/wazuh/wazuh-kibana-app/issues/2845)
- Search file editor gone [#2843](https://github.com/wazuh/wazuh-kibana-app/issues/2843)
- Fix Agent Search Bar - Regex Query Interpreter [#2834](https://github.com/wazuh/wazuh-kibana-app/issues/2834)
- Fixed accordion style breaking [#2833](https://github.com/wazuh/wazuh-kibana-app/issues/2833)
- Fix metrics are not updated after a bad request in search input [#2830](https://github.com/wazuh/wazuh-kibana-app/issues/2830)
- Fix mitre framework tab crash [#2821](https://github.com/wazuh/wazuh-kibana-app/issues/2821)
- Changed ping request to default request. Added delay and while to che… [#2820](https://github.com/wazuh/wazuh-kibana-app/issues/2820)
- Removed kibana alert for security [#2806](https://github.com/wazuh/wazuh-kibana-app/issues/2806)

## Wazuh v4.0.4 - Kibana 7.10.0 , 7.10.2 - Revision 4016

### Added

- Modified agent registration adding groups and architecture [#2666](https://github.com/wazuh/wazuh-kibana-app/issues/2666) [#2652](https://github.com/wazuh/wazuh-kibana-app/issues/2652)
- Each user can only view their own reports [#2686](https://github.com/wazuh/wazuh-kibana-app/issues/2686)

### Fixed

- Create index pattern even if there aren´t available indices [#2620](https://github.com/wazuh/wazuh-kibana-app/issues/2620)
- Top bar overlayed over expanded visualizations [#2667](https://github.com/wazuh/wazuh-kibana-app/issues/2667)
- Empty inventory data in Solaris agents [#2680](https://github.com/wazuh/wazuh-kibana-app/pull/2680)
- Wrong parameters in the dev-tools autocomplete section [#2675](https://github.com/wazuh/wazuh-kibana-app/issues/2675)
- Wrong permissions on edit CDB list [#2665](https://github.com/wazuh/wazuh-kibana-app/pull/2665)
- fix(frontend): add the metafields when refreshing the index pattern [#2681](https://github.com/wazuh/wazuh-kibana-app/pull/2681)
- Error toast is showing about Elasticsearch users for environments without security [#2713](https://github.com/wazuh/wazuh-kibana-app/issues/2713)
- Error about Handler.error in Role Mapping fixed [#2702](https://github.com/wazuh/wazuh-kibana-app/issues/2702)
- Fixed message in reserved users actions [#2702](https://github.com/wazuh/wazuh-kibana-app/issues/2702)
- Error 500 on Export formatted CDB list [#2692](https://github.com/wazuh/wazuh-kibana-app/pull/2692)
- Wui rules label should have only one tooltip [#2723](https://github.com/wazuh/wazuh-kibana-app/issues/2723)
- Move upper the Wazuh item in the Kibana menu and default index pattern [#2867](https://github.com/wazuh/wazuh-kibana-app/pull/2867)

## Wazuh v4.0.4 - Kibana v7.9.1, v7.9.3 - Revision 4015

### Added

- Support for Wazuh v4.0.4

## Wazuh v4.0.3 - Kibana v7.9.1, v7.9.2, v7.9.3 - Revision 4014

### Added

- Improved management of index-pattern fields [#2630](https://github.com/wazuh/wazuh-kibana-app/issues/2630)

### Fixed

- fix(fronted): fixed the check of API and APP version in health check [#2655](https://github.com/wazuh/wazuh-kibana-app/pull/2655)
- Replace user by username key in the monitoring logic [#2654](https://github.com/wazuh/wazuh-kibana-app/pull/2654)
- Security alerts and reporting issues when using private tenants [#2639](https://github.com/wazuh/wazuh-kibana-app/issues/2639)
- Manager restart in rule editor does not work with Wazuh cluster enabled [#2640](https://github.com/wazuh/wazuh-kibana-app/issues/2640)
- fix(frontend): Empty inventory data in Solaris agents [#2680](https://github.com/wazuh/wazuh-kibana-app/pull/2680)

## Wazuh v4.0.3 - Kibana v7.9.1, v7.9.2, v7.9.3 - Revision 4013

### Added

- Support for Wazuh v4.0.3.

## Wazuh v4.0.2 - Kibana v7.9.1, v7.9.3 - Revision 4012

### Added

- Sample data indices name should take index pattern in use [#2593](https://github.com/wazuh/wazuh-kibana-app/issues/2593)
- Added start option to macos Agents [#2653](https://github.com/wazuh/wazuh-kibana-app/pull/2653)

### Changed

- Statistics settings do not allow to configure primary shards and replicas [#2627](https://github.com/wazuh/wazuh-kibana-app/issues/2627)

## Wazuh v4.0.2 - Kibana v7.9.1, v7.9.3 - Revision 4011

### Added

- Support for Wazuh v4.0.2.

### Fixed

- The index pattern title is overwritten with its id after refreshing its fields [#2577](https://github.com/wazuh/wazuh-kibana-app/issues/2577)
- [RBAC] Issues detected when using RBAC [#2579](https://github.com/wazuh/wazuh-kibana-app/issues/2579)

## Wazuh v4.0.1 - Kibana v7.9.1, v7.9.3 - Revision 4010

### Changed

- Alerts summary table for PDF reports on all modules [#2632](https://github.com/wazuh/wazuh-kibana-app/issues/2632)
- [4.0-7.9] Run as with no wazuh-wui API user [#2576](https://github.com/wazuh/wazuh-kibana-app/issues/2576)
- Deploy a new agent interface as default interface [#2564](https://github.com/wazuh/wazuh-kibana-app/issues/2564)
- Problem in the visualization of new reserved resources of the Wazuh API [#2643](https://github.com/wazuh/wazuh-kibana-app/issues/2643)

### Fixed

- Restore the tables in the agents' reports [#2628](https://github.com/wazuh/wazuh-kibana-app/issues/2628)
- [RBAC] Issues detected when using RBAC [#2579](https://github.com/wazuh/wazuh-kibana-app/issues/2579)
- Changes done via a worker's API are overwritten [#2626](https://github.com/wazuh/wazuh-kibana-app/issues/2626)

### Fixed

- [BUGFIX] Default user field for current platform [#2633](https://github.com/wazuh/wazuh-kibana-app/pull/2633)

## Wazuh v4.0.1 - Kibana v7.9.1, v7.9.3 - Revision 4009

### Changed

- Hide empty columns of the processes table of the MacOS agents [#2570](https://github.com/wazuh/wazuh-kibana-app/pull/2570)
- Missing step in "Deploy a new agent" view [#2623](https://github.com/wazuh/wazuh-kibana-app/issues/2623)
- Implement wazuh users' CRUD [#2598](https://github.com/wazuh/wazuh-kibana-app/pull/2598)

### Fixed

- Inconsistent data in sample data alerts [#2618](https://github.com/wazuh/wazuh-kibana-app/pull/2618)

## Wazuh v4.0.1 - Kibana v7.9.1, v7.9.3 - Revision 4008

### Fixed

- Icons not align to the right in Modules > Events [#2607](https://github.com/wazuh/wazuh-kibana-app/pull/2607)
- Statistics visualizations do not show data [#2602](https://github.com/wazuh/wazuh-kibana-app/pull/2602)
- Error on loading css files [#2599](https://github.com/wazuh/wazuh-kibana-app/pull/2599)
- Fixed search filter in search bar in Module/SCA wasn't working [#2601](https://github.com/wazuh/wazuh-kibana-app/pull/2601)

## Wazuh v4.0.0 - Kibana v7.9.1, v7.9.2, v7.9.3 - Revision 4007

### Fixed

- updated macOS package URL [#2596](https://github.com/wazuh/wazuh-kibana-app/pull/2596)
- Revert "[4.0-7.9] [BUGFIX] Removed unnecessary function call" [#2597](https://github.com/wazuh/wazuh-kibana-app/pull/2597)

## Wazuh v4.0.0 - Kibana v7.9.1, v7.9.2, v7.9.3 - Revision 4006

### Fixed

- Undefined field in event view [#2588](https://github.com/wazuh/wazuh-kibana-app/issues/2588)
- Several calls to the same stats request (esAlerts) [#2586](https://github.com/wazuh/wazuh-kibana-app/issues/2586)
- The filter options popup doesn't open on click once the filter is pinned [#2581](https://github.com/wazuh/wazuh-kibana-app/issues/2581)
- The formatedFields are missing from the index-pattern of wazuh-alerts-\* [#2574](https://github.com/wazuh/wazuh-kibana-app/issues/2574)

## Wazuh v4.0.0 - Kibana v7.9.3 - Revision 4005

### Added

- Support for Kibana v7.9.3

## Wazuh v4.0.0 - Kibana v7.9.1, v7.9.2 - Revision 4002

### Added

- Support for Wazuh v4.0.0.
- Support for Kibana v7.9.1 and 7.9.2.
- Support for Open Distro 1.10.1.
- Added a RBAC security layer integrated with Open Distro and X-Pack.
- Added remoted and analysisd statistics.
- Expand supported deployment variables.
- Added new configuration view settings for GCP integration.
- Added logic to change the `metafields` configuration of Kibana [#2524](https://github.com/wazuh/wazuh-kibana-app/issues/2524)

### Changed

- Migrated the default index-pattern to `wazuh-alerts-*`.
- Removed the `known-fields` functionality.
- Security Events dashboard redesinged.
- Redesigned the app settings configuration with categories.
- Moved the wazuh-registry file to Kibana optimize folder.

### Fixed

- Format options in `wazuh-alerts` index-pattern are not overwritten now.
- Prevent blank page in detaill agent view.
- Navigable agents name in Events.
- Index pattern is not being refreshed.
- Reporting fails when agent is pinned and compliance controls are visited.
- Reload rule detail doesn't work properly with the related rules.
- Fix search bar filter in Manage agent of group [#2541](https://github.com/wazuh/wazuh-kibana-app/pull/2541)

# Wazuh v3.13.6 - Kibana v7.9.2 - Revision 890

### Added

- Support for Wazuh v3.13.6

## Wazuh v3.13.5 - Kibana 7.9.2 - Revision 889

- Sanitize report's inputs and usernames [#4336](https://github.com/wazuh/wazuh-kibana-app/pull/4336)

## Wazuh v3.13.2 - Kibana v7.9.1 - Revision 887

### Added

- Support for Wazuh v3.13.2

## Wazuh v3.13.2 - Kibana v7.8.0 - Revision 887

### Added

- Support for Wazuh v3.13.2

## Wazuh v3.13.1 - Kibana v7.9.1 - Revision 886

### Added

- Support for Kibana v7.9.1

## Wazuh v3.13.1 - Kibana v7.9.0 - Revision 885

### Added

- Support for Kibana v7.9.0

## Wazuh v3.13.1 - Kibana v7.8.1 - Revision 884

### Added

- Support for Kibana v7.8.1

## Wazuh v3.13.1 - Kibana v7.8.0 - Revision 883

### Added

- Support for Wazuh v3.13.1

## Wazuh v3.13.0 - Kibana v7.8.0 - Revision 881

### Added

- Support for Kibana v7.8.0

## Wazuh v3.13.0 - Kibana v7.7.0, v7.7.1 - Revision 880

### Added

- Support for Wazuh v3.13.0
- Support for Kibana v7.7.1
- Support for Open Distro 1.8
- New navigation experience with a global menu [#1965](https://github.com/wazuh/wazuh-kibana-app/issues/1965)
- Added a Breadcrumb in Kibana top nav [#2161](https://github.com/wazuh/wazuh-kibana-app/issues/2161)
- Added a new Agents Summary Screen [#1963](https://github.com/wazuh/wazuh-kibana-app/issues/1963)
- Added a new feature to add sample data to dashboards [#2115](https://github.com/wazuh/wazuh-kibana-app/issues/2115)
- Added MITRE integration [#1877](https://github.com/wazuh/wazuh-kibana-app/issues/1877)
- Added Google Cloud Platform integration [#1873](https://github.com/wazuh/wazuh-kibana-app/issues/1873)
- Added TSC integration [#2204](https://github.com/wazuh/wazuh-kibana-app/pull/2204)
- Added a new Integrity monitoring state view for agent [#2153](https://github.com/wazuh/wazuh-kibana-app/issues/2153)
- Added a new Integrity monitoring files detail view [#2156](https://github.com/wazuh/wazuh-kibana-app/issues/2156)
- Added a new component to explore Compliance requirements [#2156](https://github.com/wazuh/wazuh-kibana-app/issues/2261)

### Changed

- Code migration to React.js
- Global review of styles
- Unified Overview and Agent dashboards into new Modules [#2110](https://github.com/wazuh/wazuh-kibana-app/issues/2110)
- Changed Vulnerabilities dashboard visualizations [#2262](https://github.com/wazuh/wazuh-kibana-app/issues/2262)

### Fixed

- Open Distro tenants have been fixed and are functional now [#1890](https://github.com/wazuh/wazuh-kibana-app/issues/1890).
- Improved navigation performance [#2200](https://github.com/wazuh/wazuh-kibana-app/issues/2200).
- Avoid creating the wazuh-monitoring index pattern if it is disabled [#2100](https://github.com/wazuh/wazuh-kibana-app/issues/2100)
- SCA checks without compliance field can't be expanded [#2264](https://github.com/wazuh/wazuh-kibana-app/issues/2264)

## Wazuh v3.12.3 - Kibana v7.7.1 - Revision 876

### Added

- Support for Kibana v7.7.1

## Wazuh v3.12.3 - Kibana v7.7.0 - Revision 875

### Added

- Support for Kibana v7.7.0

## Wazuh v3.12.3 - Kibana v6.8.8, v7.6.1, v7.6.2 - Revision 874

### Added

- Support for Wazuh v3.12.3

## Wazuh v3.12.2 - Kibana v6.8.8, v7.6.1, v7.6.2 - Revision 873

### Added

- Support for Wazuh v3.12.2

## Wazuh v3.12.1 - Kibana v6.8.8, v7.6.1, v7.6.2 - Revision 872

### Added

- Support Wazuh 3.12.1
- Added new FIM settings on configuration on demand. [#2147](https://github.com/wazuh/wazuh-kibana-app/issues/2147)

### Changed

- Updated agent's variable names in deployment guides. [#2169](https://github.com/wazuh/wazuh-kibana-app/pull/2169)

### Fixed

- Pagination is now shown in table-type visualizations. [#2180](https://github.com/wazuh/wazuh-kibana-app/issues/2180)

## Wazuh v3.12.0 - Kibana v6.8.8, v7.6.2 - Revision 871

### Added

- Support for Kibana v6.8.8 and v7.6.2

## Wazuh v3.12.0 - Kibana v6.8.7, v7.4.2, v7.6.1 - Revision 870

### Added

- Support for Wazuh v3.12.0
- Added a new setting to hide manager alerts from dashboards. [#2102](https://github.com/wazuh/wazuh-kibana-app/pull/2102)
- Added a new setting to be able to change API from the top menu. [#2143](https://github.com/wazuh/wazuh-kibana-app/issues/2143)
- Added a new setting to enable/disable the known fields health check [#2037](https://github.com/wazuh/wazuh-kibana-app/pull/2037)
- Added suport for PCI 11.2.1 and 11.2.3 rules. [#2062](https://github.com/wazuh/wazuh-kibana-app/pull/2062)

### Changed

- Restructuring of the optimize/wazuh directory. Now the Wazuh configuration file (wazuh.yml) is placed on /usr/share/kibana/optimize/wazuh/config. [#2116](https://github.com/wazuh/wazuh-kibana-app/pull/2116)
- Improve performance of Dasboards reports generation. [1802344](https://github.com/wazuh/wazuh-kibana-app/commit/18023447c6279d385df84d7f4a5663ed2167fdb5)

### Fixed

- Discover time range selector is now displayed on the Cluster section. [08901df](https://github.com/wazuh/wazuh-kibana-app/commit/08901dfcbe509f17e4fab26877c8b7dae8a66bff)
- Added the win_auth_failure rule group to Authentication failure metrics. [#2099](https://github.com/wazuh/wazuh-kibana-app/pull/2099)
- Negative values in Syscheck attributes now have their correct value in reports. [7c3e84e](https://github.com/wazuh/wazuh-kibana-app/commit/7c3e84ec8f00760b4f650cfc00a885d868123f99)

## Wazuh v3.11.4 - Kibana v7.6.1 - Revision 858

### Added

- Support for Kibana v7.6.1

## Wazuh v3.11.4 - Kibana v6.8.6, v7.4.2, v7.6.0 - Revision 857

### Added

- Support for Wazuh v3.11.4

## Wazuh v3.11.3 - Kibana v7.6.0 - Revision 856

### Added

- Support for Kibana v7.6.0

## Wazuh v3.11.3 - Kibana v7.4.2 - Revision 855

### Added

- Support for Kibana v7.4.2

## Wazuh v3.11.3 - Kibana v7.5.2 - Revision 854

### Added

- Support for Wazuh v3.11.3

### Fixed

- Windows Updates table is now displayed in the Inventory Data report [#2028](https://github.com/wazuh/wazuh-kibana-app/pull/2028)

## Wazuh v3.11.2 - Kibana v7.5.2 - Revision 853

### Added

- Support for Kibana v7.5.2

## Wazuh v3.11.2 - Kibana v6.8.6, v7.3.2, v7.5.1 - Revision 852

### Added

- Support for Wazuh v3.11.2

### Changed

- Increased list filesize limit for the CDB-list [#1993](https://github.com/wazuh/wazuh-kibana-app/pull/1993)

### Fixed

- The xml validator now correctly handles the `--` string within comments [#1980](https://github.com/wazuh/wazuh-kibana-app/pull/1980)
- The AWS map visualization wasn't been loaded until the user interacts with it [dd31bd7](https://github.com/wazuh/wazuh-kibana-app/commit/dd31bd7a155354bc50fe0af22fca878607c8936a)

## Wazuh v3.11.1 - Kibana v6.8.6, v7.3.2, v7.5.1 - Revision 581

### Added

- Support for Wazuh v3.11.1.

## Wazuh v3.11.0 - Kibana v6.8.6, v7.3.2, v7.5.1 - Revision 580

### Added

- Support for Wazuh v3.11.0.
- Support for Kibana v7.5.1.
- The API credentials configuration has been moved from the .wazuh index to a wazuh.yml configuration file. Now the configuration of the API hosts is done from the file and not from the application. [#1465](https://github.com/wazuh/wazuh-kibana-app/issues/1465) [#1771](https://github.com/wazuh/wazuh-kibana-app/issues/1771).
- Upload ruleset files using a "drag and drop" component [#1770](https://github.com/wazuh/wazuh-kibana-app/issues/1770)
- Add logs for the reporting module [#1622](https://github.com/wazuh/wazuh-kibana-app/issues/1622).
- Extended the "Add new agent" guide [#1767](https://github.com/wazuh/wazuh-kibana-app/issues/1767).
- Add new table for windows hotfixes [#1932](https://github.com/wazuh/wazuh-kibana-app/pull/1932)

### Changed

- Removed Discover from top menu [#1699](https://github.com/wazuh/wazuh-kibana-app/issues/1699).
- Hide index pattern selector in case that only one exists [#1799](https://github.com/wazuh/wazuh-kibana-app/issues/1799).
- Remove visualizations legend [#1936](https://github.com/wazuh/wazuh-kibana-app/pull/1936)
- Normalize the field whodata in the group reporting [#1921](https://github.com/wazuh/wazuh-kibana-app/pull/1921)
- A message in the configuration view is ambiguous [#1870](https://github.com/wazuh/wazuh-kibana-app/issues/1870)
- Refactor syscheck table [#1941](https://github.com/wazuh/wazuh-kibana-app/pull/1941)

### Fixed

- Empty files now throws an error [#1806](https://github.com/wazuh/wazuh-kibana-app/issues/1806).
- Arguments for wazuh api requests are now validated [#1815](https://github.com/wazuh/wazuh-kibana-app/issues/1815).
- Fixed the way to check admin mode [#1838](https://github.com/wazuh/wazuh-kibana-app/issues/1838).
- Fixed error exporting as CSV the files into a group [#1833](https://github.com/wazuh/wazuh-kibana-app/issues/1833).
- Fixed XML validator false error for `<` [1882](https://github.com/wazuh/wazuh-kibana-app/issues/1882)
- Fixed "New file" editor doesn't allow saving twice [#1896](https://github.com/wazuh/wazuh-kibana-app/issues/1896)
- Fixed decoders files [#1929](https://github.com/wazuh/wazuh-kibana-app/pull/1929)
- Fixed registration guide [#1926](https://github.com/wazuh/wazuh-kibana-app/pull/1926)
- Fixed infinite load on Ciscat views [#1920](https://github.com/wazuh/wazuh-kibana-app/pull/1920), [#1916](https://github.com/wazuh/wazuh-kibana-app/pull/1916)
- Fixed missing fields in the Visualizations [#1913](https://github.com/wazuh/wazuh-kibana-app/pull/1913)
- Fixed Amazon S3 status is wrong in configuration section [#1864](https://github.com/wazuh/wazuh-kibana-app/issues/1864)
- Fixed hidden overflow in the fim configuration [#1887](https://github.com/wazuh/wazuh-kibana-app/pull/1887)
- Fixed Logo source fail after adding server.basePath [#1871](https://github.com/wazuh/wazuh-kibana-app/issues/1871)
- Fixed the documentation broken links [#1853](https://github.com/wazuh/wazuh-kibana-app/pull/1853)

## Wazuh v3.10.2 - Kibana v7.5.1 - Revision 556

### Added

- Support for Kibana v7.5.1

## Wazuh v3.10.2 - Kibana v7.5.0 - Revision 555

### Added

- Support for Kibana v7.5.0

## Wazuh v3.10.2 - Kibana v7.4.2 - Revision 549

### Added

- Support for Kibana v7.4.2

## Wazuh v3.10.2 - Kibana v7.4.1 - Revision 548

### Added

- Support for Kibana v7.4.1

## Wazuh v3.10.2 - Kibana v7.4.0 - Revision 547

### Added

- Support for Kibana v7.4.0
- Support for Wazuh v3.10.2.

## Wazuh v3.10.2 - Kibana v7.3.2 - Revision 546

### Added

- Support for Wazuh v3.10.2.

## Wazuh v3.10.1 - Kibana v7.3.2 - Revision 545

### Added

- Support for Wazuh v3.10.1.

## Wazuh v3.10.0 - Kibana v7.3.2 - Revision 543

### Added

- Support for Wazuh v3.10.0.
- Added an interactive guide for registering agents, things are now easier for the user, guiding it through the steps needed ending in a _copy & paste_ snippet for deploying his agent [#1468](https://github.com/wazuh/wazuh-kibana-app/issues/1468).
- Added new dashboards for the recently added regulatory compliance groups into the Wazuh core. They are HIPAA and NIST-800-53 [#1468](https://github.com/wazuh/wazuh-kibana-app/issues/1448), [#1638](https://github.com/wazuh/wazuh-kibana-app/issues/1638).
- Make the app work under a custom Kibana space [#1234](https://github.com/wazuh/wazuh-kibana-app/issues/1234), [#1450](https://github.com/wazuh/wazuh-kibana-app/issues/1450).
- Added the ability to manage the app as a native plugin when using Kibana spaces, now you can safely hide/show the app depending on the selected space [#1601](https://github.com/wazuh/wazuh-kibana-app/issues/1601).
- Adapt the app the for Kibana dark mode [#1562](https://github.com/wazuh/wazuh-kibana-app/issues/1562).
- Added an alerts summary in _Overview > FIM_ panel [#1527](https://github.com/wazuh/wazuh-kibana-app/issues/1527).
- Export all the information of a Wazuh group and its related agents in a PDF document [#1341](https://github.com/wazuh/wazuh-kibana-app/issues/1341).
- Export the configuration of a certain agent as a PDF document. Supports granularity for exporting just certain sections of the configuration [#1340](https://github.com/wazuh/wazuh-kibana-app/issues/1340).

### Changed

- Reduced _Agents preview_ load time using the new API endpoint `/summary/agents` [#1687](https://github.com/wazuh/wazuh-kibana-app/pull/1687).
- Replaced most of the _md-nav-bar_ Angular.js components with React components using EUI [#1705](https://github.com/wazuh/wazuh-kibana-app/pull/1705).
- Replaced the requirements slider component with a new styled component [#1708](https://github.com/wazuh/wazuh-kibana-app/pull/1708).
- Soft deprecated the _.wazuh-version_ internal index, now the app dumps its content if applicable to a registry file, then the app removes that index. Further versions will hard deprecate this index [#1467](https://github.com/wazuh/wazuh-kibana-app/issues/1467).
- Visualizations now don't fetch the documents _source_, also, they now use _size: 0_ for fetching [#1663](https://github.com/wazuh/wazuh-kibana-app/issues/1663).
- The app menu is now fixed on top of the view, it's not being hidden on every state change. Also, the Wazuh logo was placed in the top bar of Kibana UI [#1502](https://github.com/wazuh/wazuh-kibana-app/issues/1502).
- Improved _getTimestamp_ method not returning a promise object because it's no longer needed [014bc3a](https://github.com/wazuh/wazuh-kibana-app/commit/014b3aba0d2e9cda0c4d521f5f16faddc434a21e). Also improved main Discover listener for Wazuh not returning a promise object [bd82823](https://github.com/wazuh/wazuh-kibana-app/commit/bd8282391a402b8c567b32739cf914a0135d74bc).
- Replaced _Requirements over time_ visualizations in both PCI DSS and GDPR dashboards [35c539](https://github.com/wazuh/wazuh-kibana-app/commit/35c539eb328b3bded94aa7608f73f9cc51c235a6).
- Do not show a toaster when a visualization field was not known yet, instead, show it just in case the internal refreshing failed [19a2e7](https://github.com/wazuh/wazuh-kibana-app/commit/19a2e71006b38f6a64d3d1eb8a20b02b415d7e07).
- Minor optimizations for server logging [eb8e000](https://github.com/wazuh/wazuh-kibana-app/commit/eb8e00057dfea2dafef56319590ff832042c402d).

### Fixed

- Alerts search bar fixed for Kibana v7.3.1, queries were not being applied as expected [#1686](https://github.com/wazuh/wazuh-kibana-app/issues/1686).
- Hide attributes field from non-Windows agents in the FIM table [#1710](https://github.com/wazuh/wazuh-kibana-app/issues/1710).
- Fixed broken view in Management > Configuration > Amazon S3 > Buckets, some information was missing [#1675](https://github.com/wazuh/wazuh-kibana-app/issues/1675).
- Keep user's filters when switching from Discover to panel [#1685](https://github.com/wazuh/wazuh-kibana-app/issues/1685).
- Reduce load time and amount of data to be fetched in _Management > Cluster monitoring_ section avoiding possible timeouts [#1663](https://github.com/wazuh/wazuh-kibana-app/issues/1663).
- Restored _Remove column_ feature in Discover tabs [#1702](https://github.com/wazuh/wazuh-kibana-app/issues/1702).
- Apps using Kibana v7.3.1 had a bug once the user goes back from _Agent > FIM > Files_ to _Agent > FIM > dashboard_, filters disappear, now it's working properly [#1700](https://github.com/wazuh/wazuh-kibana-app/issues/1700).
- Fixed visual bug in _Management > Cluster monitoring_ and a button position [1e3b748](https://github.com/wazuh/wazuh-kibana-app/commit/1e3b748f11b43b2e7956b830269b6d046d74d12c).
- The app installation date was not being updated properly, now it's fixed [#1692](https://github.com/wazuh/wazuh-kibana-app/issues/1692).
- Fixed _Network interfaces_ table in Inventory section, the table was not paginating [#1474](https://github.com/wazuh/wazuh-kibana-app/issues/1474).
- Fixed APIs passwords are now obfuscated in server responses [adc3152](https://github.com/wazuh/wazuh-kibana-app/pull/1782/commits/adc31525e26b25e4cb62d81cbae70a8430728af5).

## Wazuh v3.9.5 - Kibana v6.8.2 / Kibana v7.2.1 / Kibana v7.3.0 - Revision 531

### Added

- Support for Wazuh v3.9.5

## Wazuh v3.9.4 - Kibana v6.8.1 / Kibana v6.8.2 / Kibana v7.2.0 / Kibana v7.2.1 / Kibana v7.3.0 - Revision 528

### Added

- Support for Wazuh v3.9.4
- Allow filtering by clicking a column in rules/decoders tables [0e2ddd7](https://github.com/wazuh/wazuh-kibana-app/pull/1615/commits/0e2ddd7b73f7f7975d02e97ed86ae8a0966472b4)
- Allow open file in rules table clicking on the file column [1af929d](https://github.com/wazuh/wazuh-kibana-app/pull/1615/commits/1af929d62f450f93c6733868bcb4057e16b7e279)

### Changed

- Improved app performance [#1640](https://github.com/wazuh/wazuh-kibana-app/pull/1640).
- Remove path filter from custom rules and decoders [895792e](https://github.com/wazuh/wazuh-kibana-app/pull/1615/commits/895792e6e6d9401b3293d5e16352b9abef515096)
- Show path column in rules and decoders [6f49816](https://github.com/wazuh/wazuh-kibana-app/pull/1615/commits/6f49816c71b5999d77bf9e3838443627c9be945d)
- Removed SCA overview dashboard [94ebbff](https://github.com/wazuh/wazuh-kibana-app/pull/1615/commits/94ebbff231cbfb6d793130e0b9ea855baa755a1c)
- Disabled last custom column removal [f1ef7de](https://github.com/wazuh/wazuh-kibana-app/pull/1615/commits/f1ef7de1a34bbe53a899596002e8153b95e7dc0e)
- Agents messages across sections unification [8fd7e36](https://github.com/wazuh/wazuh-kibana-app/pull/1615/commits/8fd7e36286fa9dfd03a797499af6ffbaa90b00e1)

### Fixed

- Fix check storeded apis [d6115d6](https://github.com/wazuh/wazuh-kibana-app/pull/1615/commits/d6115d6424c78f0cde2017b432a51b77186dd95a).
- Fix pci-dss console error [297080d](https://github.com/wazuh/wazuh-kibana-app/pull/1615/commits/297080d36efaea8f99b0cafd4c48845dad20495a)
- Fix error in reportingTable [85b7266](https://github.com/wazuh/wazuh-kibana-app/pull/1615/commits/85b72662cb4db44c443ed04f7c31fba57eefccaa)
- Fix filters budgets size [c7ac86a](https://github.com/wazuh/wazuh-kibana-app/pull/1615/commits/c7ac86acb3d5afaf1cf348fab09a2b8c5778a491)
- Fix missing permalink virustotal visualization [1b57529](https://github.com/wazuh/wazuh-kibana-app/pull/1615/commits/1b57529758fccdeb3ac0840e66a8aafbe4757a96)
- Improved wz-table performance [224bd6f](https://github.com/wazuh/wazuh-kibana-app/pull/1615/commits/224bd6f31235c81ba01755c3c1e120c3f86beafd)
- Fix inconsistent data between visualizations and tables in Overview Security Events [b12c600](https://github.com/wazuh/wazuh-kibana-app/pull/1615/commits/b12c600578d80d0715507dec4624a4ebc27ea573)
- Timezone applied in cluster status [a4f620d](https://github.com/wazuh/wazuh-kibana-app/pull/1615/commits/a4f620d398f5834a6d2945af892a462425ca3bec)
- Fixed Overview Security Events report when wazuh.monitoring is disabled [1c26da0](https://github.com/wazuh/wazuh-kibana-app/pull/1615/commits/1c26da05a0b6daf727e15c13b819111aa4e4e913)
- Fixes in APIs management [2143943](https://github.com/wazuh/wazuh-kibana-app/pull/1615/commits/2143943a5049cbb59bb8d6702b5a56cbe0d27a2a)
- Prevent duplicated visualization toast errors [786faf3](https://github.com/wazuh/wazuh-kibana-app/commit/786faf3e62d2cad13f512c0f873b36eca6e9787d)
- Fix not properly updated breadcrumb in ruleset section [9645903](https://github.com/wazuh/wazuh-kibana-app/commit/96459031cd4edbe047970bf0d22d0c099771879f)
- Fix badly dimensioned table in Integrity Monitoring section [9645903](https://github.com/wazuh/wazuh-kibana-app/commit/96459031cd4edbe047970bf0d22d0c099771879f)
- Fix implicit filters can be destroyed [9cf8578](https://github.com/wazuh/wazuh-kibana-app/commit/9cf85786f504f5d67edddeea6cfbf2ab577e799b)
- Windows agent dashboard doesn't show failure logon access. [d38d088](https://github.com/wazuh/wazuh-kibana-app/commit/d38d0881ac8e4294accde83d63108337b74cdd91)
- Number of agents is not properly updated. [f7cbbe5](https://github.com/wazuh/wazuh-kibana-app/commit/f7cbbe54394db825827715c3ad4370ac74317108)
- Missing scrollbar on Firefox file viewer. [df4e8f9](https://github.com/wazuh/wazuh-kibana-app/commit/df4e8f9305b35e9ee1473bed5f5d452dd3420567)
- Agent search filter by name, lost when refreshing. [71b5274](https://github.com/wazuh/wazuh-kibana-app/commit/71b5274ccc332d8961a158587152f7badab28a95)
- Alerts of level 12 cannot be displayed in the Summary table. [ec0e888](https://github.com/wazuh/wazuh-kibana-app/commit/ec0e8885d9f1306523afbc87de01a31f24e36309)
- Restored query from search bar in visualizations. [439128f](https://github.com/wazuh/wazuh-kibana-app/commit/439128f0a1f65b649a9dcb81ab5804ca20f65763)
- Fix Kibana filters loop in Firefox. [82f0f32](https://github.com/wazuh/wazuh-kibana-app/commit/82f0f32946d844ce96a28f0185f903e8e05c5589)

## Wazuh v3.9.3 - Kibana v6.8.1 / v7.1.1 / v7.2.0 - Revision 523

### Added

- Support for Wazuh v3.9.3
- Support for Kibana v7.2.0 [#1556](https://github.com/wazuh/wazuh-kibana-app/pull/1556).

### Changed

- New design and several UI/UX changes [#1525](https://github.com/wazuh/wazuh-kibana-app/pull/1525).
- Improved error checking + syscollector performance [94d0a83](https://github.com/wazuh/wazuh-kibana-app/commit/94d0a83e43aa1d2d84ef6f87cbb76b9aefa085b3).
- Adapt Syscollector for MacOS agents [a4bf7ef](https://github.com/wazuh/wazuh-kibana-app/commit/a4bf7efc693a99b7565b5afcaa372155f15a4db9).
- Show last scan for syscollector [73f2056](https://github.com/wazuh/wazuh-kibana-app/commit/73f2056673bb289d472663397ba7097e49b7b93b).
- Extendend information for syscollector [#1585](https://github.com/wazuh/wazuh-kibana-app/issues/1585).

### Fixed

- Corrected width for agent stats [a998955](https://github.com/wazuh/wazuh-kibana-app/commit/a99895565a8854c55932ec94cffb08e1d0aa3da1).
- Fix height for the menu directive with Dynamic height [427d0f3](https://github.com/wazuh/wazuh-kibana-app/commit/427d0f3e9fa6c34287aa9e8557da99a51e0db40f).
- Fix wazuh-db and clusterd check [cddcef6](https://github.com/wazuh/wazuh-kibana-app/commit/cddcef630c5234dd6f6a495715743dfcfd4e4001).
- Fix AlertsStats when value is "0", it was showing "-" [07a3e10](https://github.com/wazuh/wazuh-kibana-app/commit/07a3e10c7f1e626ba75a55452b6c295d11fd657d).
- Fix syscollector state value [f8d3d0e](https://github.com/wazuh/wazuh-kibana-app/commit/f8d3d0eca44e67e26f79bc574495b1f4c8f751f2).
- Fix time offset for reporting table [2ef500b](https://github.com/wazuh/wazuh-kibana-app/commit/2ef500bb112e68bd4811b8e87ce8581d7c04d20f).
- Fix call to obtain GDPR requirements for specific agent [ccda846](https://github.com/wazuh/wazuh-kibana-app/commit/ccda8464b50be05bc5b3642f25f4972c8a7a2c03).
- Restore "rule.id" as a clickable field in visualizations [#1546](https://github.com/wazuh/wazuh-kibana-app/pull/1546).
- Fix timepicker in cluster monitoring [f7533ce](https://github.com/wazuh/wazuh-kibana-app/pull/1560/commits/f7533cecb6862abfb5c1d2173ec3e70ffc59804a).
- Fix several bugs [#1569](https://github.com/wazuh/wazuh-kibana-app/pull/1569).
- Fully removed "rule.id" as URL field [#1584](https://github.com/wazuh/wazuh-kibana-app/issues/1584).
- Fix filters for dashboards [#1583](https://github.com/wazuh/wazuh-kibana-app/issues/1583).
- Fix missing dependency [#1591](https://github.com/wazuh/wazuh-kibana-app/issues/1591).

## Wazuh v3.9.2 - Kibana v7.1.1 - Revision 510

### Added

- Support for Wazuh v3.9.2

### Changed

- Avoid showing more than one toaster for the same error message [7937003](https://github.com/wazuh/wazuh-kibana-app/commit/793700382798033203091d160773363323e05bb9).
- Restored "Alerts evolution - Top 5 agents" in Overview > Security events [f9305c0](https://github.com/wazuh/wazuh-kibana-app/commit/f9305c0c6acf4a31c41b1cc9684b87f79b27524f).

### Fixed

- Fix missing parameters in Dev Tools request [#1496](https://github.com/wazuh/wazuh-kibana-app/pull/1496).
- Fix "Invalid Date" for Safari and Internet Explorer [#1505](https://github.com/wazuh/wazuh-kibana-app/pull/1505).

## Wazuh v3.9.1 - Kibana v7.1.1 - Revision 509

### Added

- Support for Kibana v7.1.1
- Added overall metrics for Agents > Overview [#1479](https://github.com/wazuh/wazuh-kibana-app/pull/1479).

### Fixed

- Fixed missing dependency for Discover [43f5dd5](https://github.com/wazuh/wazuh-kibana-app/commit/43f5dd5f64065c618ba930b2a4087f0a9e706c0e).
- Fixed visualization for Agents > Overview [#1477](https://github.com/wazuh/wazuh-kibana-app/pull/1477).
- Fixed SCA policy checks table [#1478](https://github.com/wazuh/wazuh-kibana-app/pull/1478).

## Wazuh v3.9.1 - Kibana v7.1.0 - Revision 508

### Added

- Support for Kibana v7.1.0

## Wazuh v3.9.1 - Kibana v6.8.0 - Revision 444

### Added

- Support for Wazuh v3.9.1
- Support for Kibana v6.8.0

### Fixed

- Fixed background color for some parts of the Discover directive [2dfc763](https://github.com/wazuh/wazuh-kibana-app/commit/2dfc763bfa1093fb419f118c2938f6b348562c69).
- Fixed cut values in non-resizable tables when the value is too large [cc4828f](https://github.com/wazuh/wazuh-kibana-app/commit/cc4828fbf50d4dab3dd4bb430617c1f2b13dac6a).
- Fixed handled but not shown error messages from rule editor [0aa0e17](https://github.com/wazuh/wazuh-kibana-app/commit/0aa0e17ac8678879e5066f8d83fd46f5d8edd86a).
- Minor typos corrected [fe11fb6](https://github.com/wazuh/wazuh-kibana-app/commit/fe11fb67e752368aedc89ec844ddf729eb8ad761).
- Minor fixes in agents configuration [1bc2175](https://github.com/wazuh/wazuh-kibana-app/commit/1bc217590438573e7267687655bb5939b5bb9fde).
- Fix Management > logs viewer scrolling [f458b2e](https://github.com/wazuh/wazuh-kibana-app/commit/f458b2e3294796f9cf00482b4da27984646c6398).

### Changed

- Kibana version shown in settings is now read from our package.json [c103d3e](https://github.com/wazuh/wazuh-kibana-app/commit/c103d3e782136106736c02039d28c4567b255aaa).
- Removed an old header from Settings [0197b8b](https://github.com/wazuh/wazuh-kibana-app/commit/0197b8b1abc195f275c8cd9893df84cd5569527b).
- Improved index pattern validation fields, replaced "full_log" with "rule.id" as part of the minimum required fields [dce0595](https://github.com/wazuh/wazuh-kibana-app/commit/dce059501cbd28f1294fd761da3e015e154747bc).
- Improve dynamic height for configuration editor [c318131](https://github.com/wazuh/wazuh-kibana-app/commit/c318131dfb6b5f01752593f2aa972b98c0655610).
- Add timezone for all dates shown in the app [4b8736f](https://github.com/wazuh/wazuh-kibana-app/commit/4b8736fb4e562c78505daaee042bcd798242c3f5).

## Wazuh v3.9.0 - Kibana v6.7.0 / v6.7.1 / v6.7.2 - Revision 441

### Added

- Support for Wazuh v3.9.0
- Support for Kibana v6.7.0 / v6.7.1 / v6.7.2
- Edit master and worker configuration ([#1215](https://github.com/wazuh/wazuh-kibana-app/pull/1215)).
- Edit local rules, local decoders and CDB lists ([#1212](https://github.com/wazuh/wazuh-kibana-app/pull/1212), [#1204](https://github.com/wazuh/wazuh-kibana-app/pull/1204), [#1196](https://github.com/wazuh/wazuh-kibana-app/pull/1196), [#1233](https://github.com/wazuh/wazuh-kibana-app/pull/1233), [#1304](https://github.com/wazuh/wazuh-kibana-app/pull/1304)).
- View no local rules/decoders XML files ([#1395](https://github.com/wazuh/wazuh-kibana-app/pull/1395))
- Dev Tools additions
  - Added hotkey `[shift] + [enter]` for sending query ([#1170](https://github.com/wazuh/wazuh-kibana-app/pull/1170)).
  - Added `Export JSON` button for the Dev Tools ([#1170](https://github.com/wazuh/wazuh-kibana-app/pull/1170)).
- Added refresh button for agents preview table ([#1169](https://github.com/wazuh/wazuh-kibana-app/pull/1169)).
- Added `configuration assessment` information in "Agent > Policy monitoring" ([#1227](https://github.com/wazuh/wazuh-kibana-app/pull/1227)).
- Added agents `configuration assessment` configuration section in "Agent > Configuration" ([1257](https://github.com/wazuh/wazuh-kibana-app/pull/1257))
- Restart master and worker nodes ([#1222](https://github.com/wazuh/wazuh-kibana-app/pull/1222)).
- Restart agents ([#1229](https://github.com/wazuh/wazuh-kibana-app/pull/1229)).
- Added support for more than one Wazuh monitoring pattern ([#1243](https://github.com/wazuh/wazuh-kibana-app/pull/1243))
- Added customizable interval for Wazuh monitoring indices creation ([#1243](https://github.com/wazuh/wazuh-kibana-app/pull/1243)).
- Expand visualizations ([#1246](https://github.com/wazuh/wazuh-kibana-app/pull/1246)).
- Added a dynamic table columns selector ([#1246](https://github.com/wazuh/wazuh-kibana-app/pull/1246)).
- Added resizable columns by dragging in tables ([d2bf8ee](https://github.com/wazuh/wazuh-kibana-app/commit/d2bf8ee9681ca5d6028325e165854b49214e86a3))
- Added a cron job for fetching missing fields of all valid index patterns, also merging dynamic fields every time an index pattern is refreshed by the app ([#1276](https://github.com/wazuh/wazuh-kibana-app/pull/1276)).
- Added auto-merging dynamic fields for Wazuh monitoring index patterns ([#1300](https://github.com/wazuh/wazuh-kibana-app/pull/1300))
- New server module, it's a job queue so we can add delayed jobs to be run in background, this iteration only accepts delayed Wazuh API calls ([#1283](https://github.com/wazuh/wazuh-kibana-app/pull/1283)).
- Added new way to view logs using a logs viewer ([#1292](https://github.com/wazuh/wazuh-kibana-app/pull/1292))
- Added new directive for registering agents from the UI, including instructions on "how to" ([#1321](https://github.com/wazuh/wazuh-kibana-app/pull/1321)).
- Added some Angular charts in Agents Preview and Agents SCA sections ([#1364](https://github.com/wazuh/wazuh-kibana-app/pull/1364))
- Added Docker listener settings in configuration views ([#1365](https://github.com/wazuh/wazuh-kibana-app/pull/1365))
- Added Docker dashboards for both Agents and Overview ([#1367](https://github.com/wazuh/wazuh-kibana-app/pull/1367))
- Improved app logger with debug level ([#1373](https://github.com/wazuh/wazuh-kibana-app/pull/1373))
- Introducing React components from the EUI framework

### Changed

- Escape XML special characters ([#1159](https://github.com/wazuh/wazuh-kibana-app/pull/1159)).
- Changed empty results message for Wazuh tables ([#1165](https://github.com/wazuh/wazuh-kibana-app/pull/1165)).
- Allowing the same query multiple times on the Dev Tools ([#1174](https://github.com/wazuh/wazuh-kibana-app/pull/1174))
- Refactor JSON/XML viewer for configuration tab ([#1173](https://github.com/wazuh/wazuh-kibana-app/pull/1173), [#1148](https://github.com/wazuh/wazuh-kibana-app/pull/1148)).
- Using full height for all containers when possible ([#1224](https://github.com/wazuh/wazuh-kibana-app/pull/1224)).
- Improved the way we are handling "back button" events ([#1207](https://github.com/wazuh/wazuh-kibana-app/pull/1207)).
- Changed some visualizations for FIM, GDPR, PCI, Vulnerability and Security Events ([#1206](https://github.com/wazuh/wazuh-kibana-app/pull/1206), [#1235](https://github.com/wazuh/wazuh-kibana-app/pull/1235), [#1293](https://github.com/wazuh/wazuh-kibana-app/pull/1293)).
- New design for agent header view ([#1186](https://github.com/wazuh/wazuh-kibana-app/pull/1186)).
- Not fetching data the very first time the Dev Tools are opened ([#1185](https://github.com/wazuh/wazuh-kibana-app/pull/1185)).
- Refresh all known fields for all valid index patterns if `kbn-vis` detects a broken index pattern ([ecd7c8f](https://github.com/wazuh/wazuh-kibana-app/commit/ecd7c8f98c187a350f81261d13b0d45dcec6dc5d)).
- Truncate texts and display a tooltip when they don't fit in a table cell ([7b56a87](https://github.com/wazuh/wazuh-kibana-app/commit/7b56a873f85dcba7e6838aeb2e40d9b4cf472576))
- Updated API autocomplete for Dev Tools ([#1218](https://github.com/wazuh/wazuh-kibana-app/pull/1218))
- Updated switches design to adapt it to Kibana's design ([#1253](https://github.com/wazuh/wazuh-kibana-app/pull/1253))
- Reduced the width of some table cells with little text, to give more space to the other columns ([#1263](https://github.com/wazuh/wazuh-kibana-app/pull/1263)).
- Redesign for Management > Status daemons list ([#1284](https://github.com/wazuh/wazuh-kibana-app/pull/1284)).
- Redesign for Management > Configuration, Agent > Configuration ([#1289](https://github.com/wazuh/wazuh-kibana-app/pull/1289)).
- Replaced Management > Logs table with a log viewer component ([#1292](https://github.com/wazuh/wazuh-kibana-app/pull/1292)).
- The agents list search bar now allows to switch between AND/OR operators ([#1291](https://github.com/wazuh/wazuh-kibana-app/pull/1291)).
- Improve audit dashboards ([#1374](https://github.com/wazuh/wazuh-kibana-app/pull/1374))
- Exclude agent "000" getting the last registered and the most active agents from the Wazuh API.([#1391](https://github.com/wazuh/wazuh-kibana-app/pull/1391))
- Reviewed Osquery dashboards ([#1394](https://github.com/wazuh/wazuh-kibana-app/pull/1394))
- Memory info is now a log ([#1400](https://github.com/wazuh/wazuh-kibana-app/pull/1400))
- Error toasters time is now 30000ms, warning/info are still 6000ms ([#1420](https://github.com/wazuh/wazuh-kibana-app/pull/1420))

### Fixed

- Properly handling long messages on notifier service, until now, they were using out of the card space, also we replaced some API messages with more meaningful messages ([#1168](https://github.com/wazuh/wazuh-kibana-app/pull/1168)).
- Adapted Wazuh icon for multiple browsers where it was gone ([#1208](https://github.com/wazuh/wazuh-kibana-app/pull/1208)).
- Do not fetch data from tables twice when resize window ([#1303](https://github.com/wazuh/wazuh-kibana-app/pull/1303)).
- Agent syncrhonization status is updated as we browse the configuration section ([#1305](https://github.com/wazuh/wazuh-kibana-app/pull/1305))
- Using the browser timezone for reporting documents ([#1311](https://github.com/wazuh/wazuh-kibana-app/pull/1311)).
- Wrong behaviors in the routing system when the basePath was set ([#1342](https://github.com/wazuh/wazuh-kibana-app/pull/1342))
- Do not show pagination for one-page tables ([196c5b7](https://github.com/wazuh/wazuh-kibana-app/pull/1362/commits/196c5b717583032798da7791fa4f90ec06397f68))
- Being redirected to Overview once a Kibana restart is performed ([#1378](https://github.com/wazuh/wazuh-kibana-app/pull/1378))
- Displaying the AWS services section of the aws-s3 wodle ([#1393](https://github.com/wazuh/wazuh-kibana-app/pull/1393))
- Show email configuration on the configuration on demand ([#1401](https://github.com/wazuh/wazuh-kibana-app/issues/1401))
- Show "Follow symbolic link" field in Integrity monitoring - Monitored configuration on demand ([0c9c9da](https://github.com/wazuh/wazuh-kibana-app/pull/1414/commits/0c9c9da3b951548761cd203db5ee5baa39afe26c))

## Wazuh v3.8.2 - Kibana v6.6.0 / v6.6.1 / v6.6.2 / v6.7.0 - Revision 419

### Added

- Support for Kibana v6.6.0 / v6.6.1 / v6.6.2 / v6.7.0

### Fixed

- Fixed AWS dashboard, newer JavaScript browser engines break the view due to Angular.js ([6e882fc](https://github.com/wazuh/wazuh-kibana-app/commit/6e882fc1d7efe6059e6140ff40b8a20d9c1fa51e)).
- Fixed AWS accounts visualization, using the right field now ([6e882fc](https://github.com/wazuh/wazuh-kibana-app/commit/6e882fc1d7efe6059e6140ff40b8a20d9c1fa51e)).

## Wazuh v3.8.2 - Kibana v6.5.4 - Revision 418

### Added

- Support for Wazuh v3.8.2

### Changed

- Close configuration editor only if it was successfully updated ([bc77c35](https://github.com/wazuh/wazuh-kibana-app/commit/bc77c35d8440a656d4704451ce857c9e1d36a438)).
- Replaced FIM Vega visualization with standard visualization ([554ee1c](https://github.com/wazuh/wazuh-kibana-app/commit/554ee1c4c4d75c76d82272075acf8bb62e7f9e27)).

## Wazuh v3.8.1 - Kibana v6.5.4 - Revision 417

### Added

- Support for Wazuh v3.8.1

### Changed

- Moved monitored/ignored Windows registry entries to "FIM > Monitored" and "FIM > Ignored" to avoid user confusion ([#1176](https://github.com/wazuh/wazuh-kibana-app/pull/1176)).
- Excluding managers from wazuh-monitoring indices ([#1177](https://github.com/wazuh/wazuh-kibana-app/pull/1177)).
- Escape `&` before sending group configuration ([d3aa56f](https://github.com/wazuh/wazuh-kibana-app/commit/d3aa56fa73478c60505e500db7d3a7df263081b5)).
- Improved `autoFormat` function before rendering group configuration ([f4f8144](https://github.com/wazuh/wazuh-kibana-app/commit/f4f8144eef8b93038fc897a9f16356e71029b844)).
- Now the group configuration editor doesn't exit after sending data to the Wazuh API ([5c1a3ef](https://github.com/wazuh/wazuh-kibana-app/commit/5c1a3ef9bd710a7befbed0709c4a7cf414f44f6b)).

### Fixed

- Fixed style for the error toaster for long URLs or long paths ([11b8084](https://github.com/wazuh/wazuh-kibana-app/commit/11b8084c75bbc5da36587ff31d1bc80a55fe4dfe)).

## Wazuh v3.8.0 - Kibana v6.5.4 - Revision 416

### Added

- Added group management features such as:
  - Edit the group configuration ([#1096](https://github.com/wazuh/wazuh-kibana-app/pull/1096)).
  - Add/remove groups to/from an agent ([#1096](https://github.com/wazuh/wazuh-kibana-app/pull/1096)).
  - Add/remove agents to/from a group ([#1096](https://github.com/wazuh/wazuh-kibana-app/pull/1096)).
  - Add/remove groups ([#1152](https://github.com/wazuh/wazuh-kibana-app/pull/1152)).
- New directive for tables that don't need external data sources ([#1067](https://github.com/wazuh/wazuh-kibana-app/pull/1067)).
- New search bar directive with interactive filters and suggestions ([#1058](https://github.com/wazuh/wazuh-kibana-app/pull/1058)).
- New server route `/elastic/alerts` for fetching alerts using custom parameters([#1056](https://github.com/wazuh/wazuh-kibana-app/pull/1056)).
- New table for an agent FIM monitored files, if the agent OS platform is Windows it will show two tables: files and registry ([#1032](https://github.com/wazuh/wazuh-kibana-app/pull/1032)).
- Added description to each setting under Settings > Configuration ([#1048](https://github.com/wazuh/wazuh-kibana-app/pull/1048)).
- Added a new setting to `config.yml` related to Wazuh monitoring and its index pattern ([#1095](https://github.com/wazuh/wazuh-kibana-app/pull/1095)).
- Resizable columns by dragging in Dev-tools ([#1102](https://github.com/wazuh/wazuh-kibana-app/pull/1102)).
- New feature to be able to edit config.yml file from the Settings > Configuration section view ([#1105](https://github.com/wazuh/wazuh-kibana-app/pull/1105)).
- Added a new table (network addresses) for agent inventory tab ([#1111](https://github.com/wazuh/wazuh-kibana-app/pull/1111)).
- Added `audit_key` (Who-data Audit keys) for configuration tab ([#1123](https://github.com/wazuh/wazuh-kibana-app/pull/1123)).
- Added new known fields for Kibana index pattern ([#1150](https://github.com/wazuh/wazuh-kibana-app/pull/1150)).

### Changed

- Changed Inventory tables. Now the app looks for the OS platform and it shows different tables depending on the OS platform. In addition the process state codes has been replaced to be more meaningful ([#1059](https://github.com/wazuh/wazuh-kibana-app/pull/1059)).
- Tiny rework for the AWS tab including.
- "Report" button is hidden on Discover panel ([#1047](https://github.com/wazuh/wazuh-kibana-app/pull/1047)).
- Visualizations, filters and Discover improved ([#1083](https://github.com/wazuh/wazuh-kibana-app/pull/1083)).
- Removed `popularizeField` function until https://github.com/elastic/kibana/issues/22426 is solved in order to avoid `Unable to write index pattern!` error on Discover tab ([#1085](https://github.com/wazuh/wazuh-kibana-app/pull/1085)).
- Improved Wazuh monitoring module ([#1094](https://github.com/wazuh/wazuh-kibana-app/pull/1094)).
- Added "Registered date" and "Last keep alive" in agents table allowing you to sort by these fields ([#1102](https://github.com/wazuh/wazuh-kibana-app/pull/1102)).
- Improved code quality in sections such as Ruleset > Rule and Decoder detail view simplify conditions ([#1102](https://github.com/wazuh/wazuh-kibana-app/pull/1102)).
- Replaced reporting success message ([#1102](https://github.com/wazuh/wazuh-kibana-app/pull/1102)).
- Reduced the default number of shards and the default number of replicas for the app indices ([#1113](https://github.com/wazuh/wazuh-kibana-app/pull/1113)).
- Refreshing index pattern known fields on health check controller ([#1119](https://github.com/wazuh/wazuh-kibana-app/pull/1119)).
- Less strict memory check ([786c764](https://github.com/wazuh/wazuh-kibana-app/commit/786c7642cd88083f9a77c57ed204488ecf5b710a)).
- Checking message origin in error handler ([dfec368](https://github.com/wazuh/wazuh-kibana-app/commit/dfec368d22a148b2e4437db92d71294900241961)).
- Dev tools is now showing the response as it is, like `curl` does ([#1137](https://github.com/wazuh/wazuh-kibana-app/pull/1137)).
- Removed `unknown` as valid node name ([#1149](https://github.com/wazuh/wazuh-kibana-app/pull/1149)).
- Removed `rule.id` direct filter from the rule set tables ([#1151](https://github.com/wazuh/wazuh-kibana-app/pull/1151))

### Fixed

- Restored X-Pack security logic for the .wazuh index, now it's not bypassing the X-Pack roles ([#1081](https://github.com/wazuh/wazuh-kibana-app/pull/1081))
- Avoid fetching twice the same data ([#1072](https://github.com/wazuh/wazuh-kibana-app/pull/1072), [#1061](https://github.com/wazuh/wazuh-kibana-app/pull/1061)).
- Wazuh logo adapted to low resolutions ([#1074](https://github.com/wazuh/wazuh-kibana-app/pull/1074)).
- Hide Audit, OpenSCAP tabs for non-linux agents. Fixed empty Windows events under Configuration > Log collection section. OSQuery logo has been standardized ([#1072](https://github.com/wazuh/wazuh-kibana-app/pull/1072), [#1076](https://github.com/wazuh/wazuh-kibana-app/pull/1076)).
- Fix empty values on _Overview > Security events_ when Wazuh monitoring is disabled ([#1091](https://github.com/wazuh/wazuh-kibana-app/pull/1091)).
- Fix overlapped play button in Dev-tools when the input box has a scrollbar ([#1102](https://github.com/wazuh/wazuh-kibana-app/pull/1102)).
- Fix Dev-tools behavior when parse json invalid blocks ([#1102](https://github.com/wazuh/wazuh-kibana-app/pull/1102)).
- Fixed Management > Monitoring tab frustration adding back buttons ([#1102](https://github.com/wazuh/wazuh-kibana-app/pull/1102)).
- Fix template checking when using more than one pattern ([#1104](https://github.com/wazuh/wazuh-kibana-app/pull/1104)).
- Fix infinite loop for Wazuh monitoring when the Wazuh API is not being able to give us all the agents ([5a26916](https://github.com/wazuh/wazuh-kibana-app/commit/5a2691642b40a34783d2eafb6ee24ae78b9af21a)), ([85005a1](https://github.com/wazuh/wazuh-kibana-app/commit/85005a184d4f1c3d339b7c895b5d2469f3b45171)).
- Fix rule details for `list` and `info` parameters ([#1149](https://github.com/wazuh/wazuh-kibana-app/pull/1149)).

## Wazuh v3.7.1 / v3.7.2 - Kibana v6.5.1 / v6.5.2 / v6.5.3 / v6.5.4 - Revision 415

### Added

- Support for Elastic stack v6.5.2 / v6.5.3 / v6.5.4.
- Support for Wazuh v3.7.1 / v3.7.2.
- Dev Tools module now autocompletes API endpoints ([#1030](https://github.com/wazuh/wazuh-kibana-app/pull/1030)).

### Changed

- Increased number of rows for syscollector tables ([#1033](https://github.com/wazuh/wazuh-kibana-app/pull/1033)).
- Modularized JSON/XML viewers for the configuration section ([#982](https://github.com/wazuh/wazuh-kibana-app/pull/982)).

### Fixed

- Added missing fields for syscollector network tables ([#1036](https://github.com/wazuh/wazuh-kibana-app/pull/1036)).
- Using the right API path when downloading CSV for decoders list ([#1045](https://github.com/wazuh/wazuh-kibana-app/pull/1045)).
- Including group field when downloading CSV for agents list ([#1044](https://github.com/wazuh/wazuh-kibana-app/pull/1044)).
- Preserve active tab in configuration section when refreshing the page ([#1037](https://github.com/wazuh/wazuh-kibana-app/pull/1037)).

## Wazuh v3.7.0 - Kibana v6.5.0 / v6.5.1 - Revision 414

### Added

- Support for Elastic Stack v6.5.0 / v6.5.1.
- Agent groups bar is now visible on the agent configuration section ([#1023](https://github.com/wazuh/wazuh-kibana-app/pull/1023)).
- Added a new setting for the `config.yml` file for enable/disable administrator mode ([#1019](https://github.com/wazuh/wazuh-kibana-app/pull/1019)).
  - This allows the user to perform PUT, POST, DELETE methods in our Dev Tools.

### Changed

- Refactored most front-end controllers ([#1023](https://github.com/wazuh/wazuh-kibana-app/pull/1023)).

## Wazuh v3.7.0 - Kibana v6.4.2 / v6.4.3 - Revision 413

### Added

- Support for Wazuh v3.7.0.
- Support for Elastic Stack v6.4.2 / v6.4.3.
- Brand-new interface for _Configuration_ (on both _Management_ and _Agents_ tabs) ([#914](https://github.com/wazuh/wazuh-kibana-app/pull/914)):
  - Now you can check current and real agent and manager configuration.
  - A new interface design, with more useful information and easy to understand descriptions.
  - New and more responsive JSON/XML viewers to show the configuration in raw mode.
- Brand-new extension - Osquery ([#938](https://github.com/wazuh/wazuh-kibana-app/pull/938)):
  - A new extension, disabled by default.
  - Check alerts from Wazuh's Osquery integration.
  - Check your current Osquery wodle configuration.
  - More improvements will come for this extension in the future.
- New option for Wazuh app configuration file - _Ignore index patterns_ ([#947](https://github.com/wazuh/wazuh-kibana-app/pull/947)):
  - Now the user can specify which index patterns can't be selected on the app using the new `ip.ignore` setting on the `config.yml` file.
  - The valid format is an array of strings which represents index patterns.
  - By default, this list is empty (all index patterns will be available if they use a compatible structure).
- Added a node selector for _Management > Status_ section when Wazuh cluster is enabled ([#976](https://github.com/wazuh/wazuh-kibana-app/pull/976)).
- Added quick access to _Configuration_ or _Discover_ panels for an agent on the agents list ([#939](https://github.com/wazuh/wazuh-kibana-app/pull/939)).
- Now you can click on an agent's ID on the _Discover_ panels to open its details page on the app ([#904](https://github.com/wazuh/wazuh-kibana-app/pull/904)).
- Redesigned the _Overview > Amazon AWS_ tab, using more meaningful visualizations for a better overall view of your agents' status ([#903](https://github.com/wazuh/wazuh-kibana-app/pull/903)).
- Redesigned the _Overview/Agents > Vulnerabilities_ tab, using more meaningful visualizations for a better overall view of your agents' status ([#954](https://github.com/wazuh/wazuh-kibana-app/pull/954)).
- Now everytime the user enters the _Settings_ tab, the API connection will be automatically checked ([#971](https://github.com/wazuh/wazuh-kibana-app/pull/971)).
- Added a node selector for _Management > Logs_ section when Wazuh cluster is enabled ([#980](https://github.com/wazuh/wazuh-kibana-app/pull/980)).
- Added a group selector for _Agents_ section ([#995](https://github.com/wazuh/wazuh-kibana-app/pull/995)).

### Changed

- Interface refactoring for the _Agents > Inventory data_ tab ([#924](https://github.com/wazuh/wazuh-kibana-app/pull/924)):
  - Now the tab won't be available if your agent doesn't have Syscollector enabled, and each card will be enabled or disabled depending on the current Syscollector scans configuration.
  - This will prevent situations where the user couldn't check the inventory although there was actual scan data to show on some sections.
- Added support for new multigroups feature ([#911](https://github.com/wazuh/wazuh-kibana-app/pull/911)):
  - Now the information bars on _Agents_ will show all the groups an agent belongs to.
- Now the result pane on the _Dev tools_ tab will show the error code coming from the Wazuh API ([#909](https://github.com/wazuh/wazuh-kibana-app/pull/909)).
- Changed some visualizations titles for _Overview/Agents > OpenSCAP_ tab ([#925](https://github.com/wazuh/wazuh-kibana-app/pull/925)).
- All backend routes have been renamed ([#932](https://github.com/wazuh/wazuh-kibana-app/pull/932)).
- Several improvements for Elasticsearch tests ([#933](https://github.com/wazuh/wazuh-kibana-app/pull/933)).
- Updated some strings and descriptions on the _Settings_ tab ([#934](https://github.com/wazuh/wazuh-kibana-app/pull/934)).
- Changed the date format on _Settings > Logs_ to make it more human-readable ([#944](https://github.com/wazuh/wazuh-kibana-app/pull/944)).
- Changed some labels to remove the "MD5 sum" expression, it will use "Checksum" instead ([#945](https://github.com/wazuh/wazuh-kibana-app/pull/945)).
- Added word wrapping class to group name in _Management > Groups > Group detail_ tab ([#945](https://github.com/wazuh/wazuh-kibana-app/pull/945)).
- The `wz-table` directive has been refactored ([#953](https://github.com/wazuh/wazuh-kibana-app/pull/953)).
- The `wz-table` directive now checks if a request is aborted ([#979](https://github.com/wazuh/wazuh-kibana-app/pull/979)).
- Several performance improvements ([#985](https://github.com/wazuh/wazuh-kibana-app/pull/985), [#997](https://github.com/wazuh/wazuh-kibana-app/pull/997), [#1000](https://github.com/wazuh/wazuh-kibana-app/pull/1000)).

### Fixed

- Several known fields for _Whodata_ functionality have been fixed ([#901](https://github.com/wazuh/wazuh-kibana-app/pull/901)).
- Fixed alignment bug with the _Add a filter +_ button on _Discover_ and _Agents_ tabs ([#912](https://github.com/wazuh/wazuh-kibana-app/pull/912)).
- Fixed a bug where the `Add API` form on _Settings_ didn't appear when pressing the button after editing an existing API entry ([#944](https://github.com/wazuh/wazuh-kibana-app/pull/944)).
- Fixed a bug on _Ruleset_ tab where the "Description" column was showing `0` if the rule doesn't have any description ([#948](https://github.com/wazuh/wazuh-kibana-app/pull/948)).
- Fixed wrong alignment on related Rules/Decoders tables from _Management > Ruleset_ tab ([#971](https://github.com/wazuh/wazuh-kibana-app/pull/971)).
- Fixed a bug where sometimes the error messages appeared duplicated ([#971](https://github.com/wazuh/wazuh-kibana-app/pull/971)).

### Removed

- On the _Management > Monitoring_ tab, the `Cluster enabled but not running` message won't appear as an error anymore ([#971](https://github.com/wazuh/wazuh-kibana-app/pull/971)).

## Wazuh v3.6.1 - Kibana v6.4.1 / v6.4.2 / v6.4.3 - Revision 412

### Added

- Support for Elastic Stack v6.4.1 / v6.4.2 / v6.4.3.

## Wazuh v3.6.1 - Kibana v6.4.0 - Revision 411

### Added

- Redesigned the _Overview > Integrity monitoring_ tab, using more meaningful visualizations for a better overall view of your agents' status ([#893](https://github.com/wazuh/wazuh-kibana-app/pull/893)).
- Added a new table for the _Inventory_ tab: _Processes_ ([#895](https://github.com/wazuh/wazuh-kibana-app/pull/895)).
- Improved error handling for tables. Now the table will show an error message if it wasn't able to fetch and load data ([#896](https://github.com/wazuh/wazuh-kibana-app/pull/896)).

### Changed

- The app source code has been improved, following best practices and coding guidelines ([#892](https://github.com/wazuh/wazuh-kibana-app/pull/892)).
- Included more app tests and prettifier for better code maintainability ([#883](https://github.com/wazuh/wazuh-kibana-app/pull/883) & [#885](https://github.com/wazuh/wazuh-kibana-app/pull/885)).

### Fixed

- Fixed minor visual errors on some _GDPR_, _PCI DSS_ and _Vulnerabilities_ visualizations ([#894](https://github.com/wazuh/wazuh-kibana-app/pull/894)).

## Wazuh v3.6.1 - Kibana v6.4.0 - Revision 410

### Added

- The _Inventory_ tab has been redesigned ([#873](https://github.com/wazuh/wazuh-kibana-app/pull/873)):
  - Added new network interfaces and port tables.
  - Improved design using metric information bars and intuitive status indicators.
- Added refresh functionality to the _Settings > Logs_ tab ([#852](https://github.com/wazuh/wazuh-kibana-app/pull/852)):
  - Now everytime the user opens the tab, the logs will be reloaded.
  - A new button to force the update has been added on the top left corner of the logs table.
- Added `tags` and `recursion_level` configuration options to _Management/Agent > Configuration_ tabs ([#850](https://github.com/wazuh/wazuh-kibana-app/pull/850)).
- The _Kuery_ search syntax has been added again to the app ([#851](https://github.com/wazuh/wazuh-kibana-app/pull/851)).
- Added a first batch of [_Mocha_](https://mochajs.org/) tests and other quality of code improvements to the app ([#859](https://github.com/wazuh/wazuh-kibana-app/pull/859)).
- Now you can open specific rule details (the _Management > Ruleset_ tab) when clicking on the `rule.id` value on the _Discover_ tab ([#862](https://github.com/wazuh/wazuh-kibana-app/pull/862)).
- Now you can click on the rule ID value on the _Management > Ruleset_ tab to search for related alerts on the _Discover_ tab ([#863](https://github.com/wazuh/wazuh-kibana-app/pull/863)).

### Changed

- The index pattern known fields have been updated up to 567 ([#872](https://github.com/wazuh/wazuh-kibana-app/pull/872)).
- Now the _Inventory_ tab will always be available for all agents, and a descriptive message will appear if the agent doesn't have `syscollector` enabled ([#879](https://github.com/wazuh/wazuh-kibana-app/pull/879)).

### Fixed

- Fixed a bug where the _Inventory_ tab was unavailable if the user reloads the page while on the _Agents > Configuration_ tab ([#845](https://github.com/wazuh/wazuh-kibana-app/pull/845)).
- Fixed some _Overview > VirusTotal_ visualizations ([#846](https://github.com/wazuh/wazuh-kibana-app/pull/846)).
- Fixed a bug where the _Settings > Extensions_ tab wasn't being properly hidden when there's no API entries inserted ([#847](https://github.com/wazuh/wazuh-kibana-app/pull/847)).
- Fixed a bug where the _Current API_ indicator on the top navbar wasn't being properly updated when the user deletes all the API entries ([#848](https://github.com/wazuh/wazuh-kibana-app/pull/848)).
- Fixed a bug where the _Agents coverage_ metric were not displaying a proper value when the manager has 0 registered agents ([#849](https://github.com/wazuh/wazuh-kibana-app/pull/849)).
- Fixed a bug where the `wazuh-basic` user role was able to update API entries (it should be forbidden) ([#853](https://github.com/wazuh/wazuh-kibana-app/pull/853)).
- Fixed a bug where the visualizations had scroll bars on the PDF reports ([#870](https://github.com/wazuh/wazuh-kibana-app/pull/870)).
- Fixed a bug on the _Dev tools_ tab where the user couldn't execute the first request block if there was blank lines above it ([#871](https://github.com/wazuh/wazuh-kibana-app/pull/871)).
- Fixed a bug on pinned filters when opening tabs where the implicit filter was the same, making them stuck and unremovable from other tabs ([#878](https://github.com/wazuh/wazuh-kibana-app/pull/878)).

## Wazuh v3.6.1 - Kibana v6.4.0 - Revision 409

### Added

- Support for Wazuh v3.6.1.

### Fixed

- Fixed a bug on the _Dev tools_ tab ([b7c79f4](https://github.com/wazuh/wazuh-kibana-app/commit/b7c79f48f06cb49b12883ec9e9337da23b49976b)).

## Wazuh v3.6.1 - Kibana v6.3.2 - Revision 408

### Added

- Support for Wazuh v3.6.1.

### Fixed

- Fixed a bug on the _Dev tools_ tab ([4ca9ed5](https://github.com/wazuh/wazuh-kibana-app/commit/4ca9ed54f1b18e5d499d950e6ff0741946701988)).

## Wazuh v3.6.0 - Kibana v6.4.0 - Revision 407

### Added

- Support for Wazuh v3.6.0.

## Wazuh v3.6.0 - Kibana v6.3.2 - Revision 406

### Added

- Support for Wazuh v3.6.0.

## Wazuh v3.5.0 - Kibana v6.4.0 - Revision 405

### Added

- Support for Elastic Stack v6.4.0 ([#813](https://github.com/wazuh/wazuh-kibana-app/pull/813)).

## Wazuh v3.5.0 - Kibana v6.3.2 - Revision 404

### Added

- Added new options to `config.yml` to change shards and replicas settings for `wazuh-monitoring` indices ([#809](https://github.com/wazuh/wazuh-kibana-app/pull/809)).
- Added more error messages for `wazuhapp.log` in case of failure when performing some crucial functions ([#812](https://github.com/wazuh/wazuh-kibana-app/pull/812)).
- Now it's possible to change replicas settings for existing `.wazuh`, `.wazuh-version` and `wazuh-monitoring` indices on the `config.yml` file ([#817](https://github.com/wazuh/wazuh-kibana-app/pull/817)).

### Changed

- App frontend code refactored and restructured ([#802](https://github.com/wazuh/wazuh-kibana-app/pull/802)).
- Now the _Overview > Security events_ tab won't show anything if the only visualization with data is _Agents status_ ([#811](https://github.com/wazuh/wazuh-kibana-app/pull/811)).

### Fixed

- Fixed a bug where the RAM status message appreared twice the first time you opened the app ([#807](https://github.com/wazuh/wazuh-kibana-app/pull/807)).
- Fixed the app UI to make the app usable on Internet Explorer 11 ([#808](https://github.com/wazuh/wazuh-kibana-app/pull/808)).

## Wazuh v3.5.0 - Kibana v6.3.2 - Revision 403

### Added

- The welcome tabs on _Overview_ and _Agents_ have been updated with a new name and description for the existing sections ([#788](https://github.com/wazuh/wazuh-kibana-app/pull/788)).
- Now the app tables will auto-resize depending on the screen height ([#792](https://github.com/wazuh/wazuh-kibana-app/pull/792)).

### Changed

- Now all the app filters on several tables will present the values in alphabetical order ([#787](https://github.com/wazuh/wazuh-kibana-app/pull/787)).

### Fixed

- Fixed a bug on _Decoders_ where clicking on the decoder wouldn't open the detail view if the `Parent decoders` filter was enabled ([#782](https://github.com/wazuh/wazuh-kibana-app/pull/782)).
- Fixed a bug on _Dev tools_ when the first line on the editor pane was empty or had a comment ([#790](https://github.com/wazuh/wazuh-kibana-app/pull/790)).
- Fixed a bug where the app was throwing multiple warning messages the first time you open it ([#791](https://github.com/wazuh/wazuh-kibana-app/pull/791)).
- Fixed a bug where clicking on a different tab from _Overview_ right after inserting the API credentials for the first time would always redirect to _Overview_ ([#791](https://github.com/wazuh/wazuh-kibana-app/pull/791)).
- Fixed a bug where the user could have a browser cookie with a reference to a non-existing API entry on Elasticsearch ([#794](https://github.com/wazuh/wazuh-kibana-app/pull/794) & [#795](https://github.com/wazuh/wazuh-kibana-app/pull/795)).

### Removed

- The cluster key has been removed from the API requests to `/manager/configuration` ([#796](https://github.com/wazuh/wazuh-kibana-app/pull/796)).

## Wazuh v3.5.0 - Kibana v6.3.1/v6.3.2 - Revision 402

### Added

- Support for Wazuh v3.5.0.
- Added new fields for _Vulnerability detector_ alerts ([#752](https://github.com/wazuh/wazuh-kibana-app/pull/752)).
- Added multi table search for `wz-table` directive. Added two new log levels for _Management > Logs_ section ([#753](https://github.com/wazuh/wazuh-kibana-app/pull/753)).

## Wazuh v3.4.0 - Kibana v6.3.1/v6.3.2 - Revision 401

### Added

- Added a few new fields for Kibana due to the new Wazuh _who-data_ feature ([#763](https://github.com/wazuh/wazuh-kibana-app/pull/763)).
- Added XML/JSON viewer for each card under _Management > Configuration_ ([#764](https://github.com/wazuh/wazuh-kibana-app/pull/764)).

### Changed

- Improved error handling for Dev tools. Also removed some unused dependencies from the _Dev tools_ tab ([#760](https://github.com/wazuh/wazuh-kibana-app/pull/760)).
- Unified origin for tab descriptions. Reviewed some grammar typos ([#765](https://github.com/wazuh/wazuh-kibana-app/pull/765)).
- Refactored agents autocomplete component. Removed unused/deprecated modules ([#766](https://github.com/wazuh/wazuh-kibana-app/pull/766)).
- Simplified route resolves section ([#768](https://github.com/wazuh/wazuh-kibana-app/pull/768)).

### Fixed

- Fixed missing cluster node filter for the visualization shown when looking for specific node under _Management > Monitoring_ section ([#758](https://github.com/wazuh/wazuh-kibana-app/pull/758)).
- Fixed missing dependency injection for `wzMisc` factory ([#768](https://github.com/wazuh/wazuh-kibana-app/pull/768)).

### Removed

- Removed `angular-aria`, `angular-md5`, `ansicolors`, `js-yaml`, `querystring` and `lodash` dependencies since Kibana includes all of them. Removed some unused images ([#768](https://github.com/wazuh/wazuh-kibana-app/pull/768)).

## Wazuh v3.4.0 - Kibana v6.3.1/v6.3.2 - Revision 400

### Added

- Support for Wazuh v3.4.0.
- Support for Elastic Stack v6.3.2.
- Support for Kuery as accepted query language ([#742](https://github.com/wazuh/wazuh-kibana-app/pull/742)).
  - This feature is experimental.
- Added new _Who data_ fields from file integrity monitoring features ([#746](https://github.com/wazuh/wazuh-kibana-app/pull/746)).
- Added tab in _Settings_ section where you can see the last logs from the Wazuh app server ([#723](https://github.com/wazuh/wazuh-kibana-app/pull/723)).

### Changed

- Fully redesigned of the welcome screen along the different app sections ([#751](https://github.com/wazuh/wazuh-kibana-app/pull/751)).
- Now any agent can go to the _Inventory_ tab regardless if it's enabled or not. The content will change properly according to the agent configuration ([#744](https://github.com/wazuh/wazuh-kibana-app/pull/744)).
- Updated the `angular-material` dependency to `1.1.10` ([#743](https://github.com/wazuh/wazuh-kibana-app/pull/743)).
- Any API entry is now removable regardless if it's the only one API entry ([#740](https://github.com/wazuh/wazuh-kibana-app/pull/740)).
- Performance has been improved regarding to agents status, they are now being fetched using _distinct_ routes from the Wazuh API ([#738](https://github.com/wazuh/wazuh-kibana-app/pull/738)).
- Improved the way we are parsing some Wazuh API errors regarding to version mismatching ([#735](https://github.com/wazuh/wazuh-kibana-app/pull/735)).

### Fixed

- Fixed wrong filters being applied in _Ruleset > Rules_ and _Ruleset > Decoders_ sections when using Lucene like filters plus path filters ([#736](https://github.com/wazuh/wazuh-kibana-app/pull/736)).
- Fixed the template checking from the healthcheck, now it allows to use custom index patterns ([#739](https://github.com/wazuh/wazuh-kibana-app/pull/739)).
- Fixed infinite white screen from _Management > Monitoring_ when the Wazuh cluster is enabled but not running ([#741](https://github.com/wazuh/wazuh-kibana-app/pull/741)).

## Wazuh v3.3.0/v3.3.1 - Kibana v6.3.1 - Revision 399

### Added

- Added a new Angular.js factory to store the Wazuh app configuration values. Also, this factory is being used by the pre-routes functions (resolves); this way we are sure about having the real configuration at any time. These pre-routes functions have been improved too ([#670](https://github.com/wazuh/wazuh-kibana-app/pull/670)).
- Added extended information for reports from _Reporting_ feature ([#701](https://github.com/wazuh/wazuh-kibana-app/pull/701)).

### Changed

- Tables have been improved. Now they are truncating long fields and adding a tooltip if needed ([#671](https://github.com/wazuh/wazuh-kibana-app/pull/671)).
- Services have been improved ([#715](https://github.com/wazuh/wazuh-kibana-app/pull/715)).
- CSV formatted files have been improved. Now they are showing a more human readable column names ([#717](https://github.com/wazuh/wazuh-kibana-app/pull/717), [#726](https://github.com/wazuh/wazuh-kibana-app/pull/726)).
- Added/Modified some visualization titles ([#728](https://github.com/wazuh/wazuh-kibana-app/pull/728)).
- Improved Discover perfomance when in background mode ([#719](https://github.com/wazuh/wazuh-kibana-app/pull/719)).
- Reports from the _Reporting_ feature have been fulyl redesigned ([#701](https://github.com/wazuh/wazuh-kibana-app/pull/701)).

### Fixed

- Fixed the top menu API indicator when checking the API connection and the manager/cluster information had been changed ([#668](https://github.com/wazuh/wazuh-kibana-app/pull/668)).
- Fixed our logger module which was not writting logs the very first time Kibana is started neither after a log rotation ([#667](https://github.com/wazuh/wazuh-kibana-app/pull/667)).
- Fixed a regular expression in the server side when parsing URLs before registering a new Wazuh API ([#690](https://github.com/wazuh/wazuh-kibana-app/pull/690)).
- Fixed filters from specific visualization regarding to _File integrity_ section ([#694](https://github.com/wazuh/wazuh-kibana-app/pull/694)).
- Fixed filters parsing when generating a report because it was not parsing negated filters as expected ([#696](https://github.com/wazuh/wazuh-kibana-app/pull/696)).
- Fixed visualization counter from _OSCAP_ tab ([#722](https://github.com/wazuh/wazuh-kibana-app/pull/722)).

### Removed

- Temporary removed CSV download from agent inventory section due to Wazuh API bug ([#727](https://github.com/wazuh/wazuh-kibana-app/pull/727)).

## Wazuh v3.3.0/v3.3.1 - Kibana v6.3.0 - Revision 398

### Added

- Improvements for latest app redesign ([#652](https://github.com/wazuh/wazuh-kibana-app/pull/652)):
  - The _Welcome_ tabs have been simplified, following a more Elastic design.
  - Added again the `md-nav-bar` component with refined styles and limited to specific sections.
  - The _Settings > Welcome_ tab has been removed. You can use the nav bar to switch tabs.
  - Minor CSS adjustments and reordering.
- Small app UI improvements ([#634](https://github.com/wazuh/wazuh-kibana-app/pull/634)):
  - Added link to _Agents Preview_ on the _Agents_ tab breadcrumbs.
  - Replaced the _Generate report_ button with a smaller one.
  - Redesigned _Management > Ruleset_ `md-chips` to look similar to Kibana filter pills.
  - Added agent information bar from _Agents > General_ to _Agents > Welcome_ too.
  - Refactored flex layout on _Welcome_ tabs to fix a height visual bug.
  - Removed duplicated loading rings on the _Agents_ tab.
- Improvements for app tables ([#627](https://github.com/wazuh/wazuh-kibana-app/pull/627)):
  - Now the current page will be highlighted.
  - The gap has been fixed to the items per page value.
  - If there are no more pages for _Next_ or _Prev_ buttons, they will be hidden.
- Improvements for app health check ([#637](https://github.com/wazuh/wazuh-kibana-app/pull/637)):
  - Improved design for the view.
  - The checks have been placed on a table, showing the current status of each one.
- Changes to our reporting feature ([#639](https://github.com/wazuh/wazuh-kibana-app/pull/639)):
  - Now the generated reports will include tables for each section.
  - Added a parser for getting Elasticsearch data table responses.
  - The reporting feature is now a separated module, and the code has been refactored.
- Improvements for app tables pagination ([#646](https://github.com/wazuh/wazuh-kibana-app/pull/646)).

### Changed

- Now the `pretty` parameter on the _Dev tools_ tab will be ignored to avoid `Unexpected error` messages ([#624](https://github.com/wazuh/wazuh-kibana-app/pull/624)).
- The `pdfkit` dependency has been replaced by `pdfmake` ([#639](https://github.com/wazuh/wazuh-kibana-app/pull/639)).
- Changed some Kibana tables for performance improvements on the reporting feature ([#644](https://github.com/wazuh/wazuh-kibana-app/pull/644)).
- Changed the method to refresh the list of known fields on the index pattern ([#650](https://github.com/wazuh/wazuh-kibana-app/pull/650)):
  - Now when restarting Kibana, the app will update the fieldset preserving the custom user fields.

### Fixed

- Fixed bug on _Agents CIS-CAT_ tab who wasn't loading the appropriate visualizations ([#626](https://github.com/wazuh/wazuh-kibana-app/pull/626)).
- Fixed a bug where sometimes the index pattern could be `undefined` during the health check process, leading into a false error message when loading the app ([#640](https://github.com/wazuh/wazuh-kibana-app/pull/640)).
- Fixed several bugs on the _Settings > API_ tab when removing, adding or editing new entries.

### Removed

- Removed the app login system ([#636](https://github.com/wazuh/wazuh-kibana-app/pull/636)):
  - This feature was unstable, experimental and untested for a long time. We'll provide much better RBAC capabilities in the future.
- Removed the new Kuery language option on Discover app search bars.
  - This feature will be restored in the future, after more Elastic v6.3.0 adaptations.

## Wazuh v3.3.0/v3.3.1 - Kibana v6.3.0 - Revision 397

### Added

- Support for Elastic Stack v6.3.0 ([#579](https://github.com/wazuh/wazuh-kibana-app/pull/579) & [#612](https://github.com/wazuh/wazuh-kibana-app/pull/612) & [#615](https://github.com/wazuh/wazuh-kibana-app/pull/615)).
- Brand-new Wazuh app redesign for the _Monitoring_ tab ([#581](https://github.com/wazuh/wazuh-kibana-app/pull/581)):
  - Refactored and optimized UI for these tabs, using a breadcrumbs-based navigability.
  - Used the same guidelines from the previous redesign for _Overview_ and _Agents_ tabs.
- New tab for _Agents_ - _Inventory_ ([#582](https://github.com/wazuh/wazuh-kibana-app/pull/582)):
  - Get information about the agent host, such as installed packages, motherboard, operating system, etc.
  - This tab will appear if the agent has the [`syscollector`](https://documentation.wazuh.com/current/user-manual/reference/ossec-conf/wodle-syscollector.html) wodle enabled.
- Brand-new extension - _CIS-CAT Alerts_ ([#601](https://github.com/wazuh/wazuh-kibana-app/pull/601)):
  - A new extension, disabled by default.
  - Visualize alerts related to the CIS-CAT benchmarks on the _Overview_ and _Agents_ tabs.
  - Get information about the last performed scan and its score.
- Several improvements for the _Dev tools_ tab ([#583](https://github.com/wazuh/wazuh-kibana-app/pull/583) & [#597](https://github.com/wazuh/wazuh-kibana-app/pull/597)):
  - Now you can insert queries using inline parameters, just like in a web browser.
  - You can combine inline parameters with JSON-like parameters.
  - If you use the same parameter on both methods with different values, the inline parameter has precedence over the other one.
  - The tab icon has been changed for a more appropriate one.
  - The `Execute query` button is now always placed on the first line of the query block.
- Refactoring for all app tables ([#582](https://github.com/wazuh/wazuh-kibana-app/pull/582)):
  - Replaced the old `wz-table` directive with a new one, along with a new data factory.
  - Now the tables are built with a pagination system.
  - Much easier method for building tables for the app.
  - Performance and stability improvements when fetching API data.
  - Now you can see the total amount of items and the elapsed time.

### Changed

- Moved some logic from the _Agents preview_ tab to the server, to avoid excessive client-side workload ([#586](https://github.com/wazuh/wazuh-kibana-app/pull/586)).
- Changed the UI to use the same loading ring across all the app tabs ([#593](https://github.com/wazuh/wazuh-kibana-app/pull/593) & [#599](https://github.com/wazuh/wazuh-kibana-app/pull/599)).
- Changed the _No results_ message across all the tabs with visualizations ([#599](https://github.com/wazuh/wazuh-kibana-app/pull/599)).

### Fixed

- Fixed a bug on the _Settings/Extensions_ tab where enabling/disabling some extensions could make other ones to be disabled ([#591](https://github.com/wazuh/wazuh-kibana-app/pull/591)).

## Wazuh v3.3.0/v3.3.1 - Kibana v6.2.4 - Revision 396

### Added

- Support for Wazuh v3.3.1.
- Brand-new Wazuh app redesign for the _Settings_ tab ([#570](https://github.com/wazuh/wazuh-kibana-app/pull/570)):
  - Refactored and optimized UI for these tabs, using a breadcrumbs-based navigability.
  - Used the same guidelines from the previous redesign for _Overview_ and _Agents_ tabs.
- Refactoring for _Overview_ and _Agents_ controllers ([#564](https://github.com/wazuh/wazuh-kibana-app/pull/564)):
  - Reduced duplicated code by splitting it into separate files.
  - Code optimization for a better performance and maintainability.
  - Added new services to provide similar functionality between different app tabs.
- Added `data.vulnerability.package.condition` to the list of known fields ([#566](https://github.com/wazuh/wazuh-kibana-app/pull/566)).

### Changed

- The `wazuh-logs` and `wazuh-monitoring` folders have been moved to the Kibana's `optimize` directory in order to avoid some error messages when using the `kibana-plugin list` command ([#563](https://github.com/wazuh/wazuh-kibana-app/pull/563)).

### Fixed

- Fixed a bug on the _Settings_ tab where updating an API entry with wrong credentials would corrupt the existing one ([#558](https://github.com/wazuh/wazuh-kibana-app/pull/558)).
- Fixed a bug on the _Settings_ tab where removing an API entry while its edit form is opened would hide the `Add API` button unless the user reloads the tab ([#558](https://github.com/wazuh/wazuh-kibana-app/pull/558)).
- Fixed some Audit visualizations on the _Overview_ and _Agents_ tabs that weren't using the same search query to show the results ([#572](https://github.com/wazuh/wazuh-kibana-app/pull/572)).
- Fixed undefined variable error on the `wz-menu` directive ([#575](https://github.com/wazuh/wazuh-kibana-app/pull/575)).

## Wazuh v3.3.0 - Kibana v6.2.4 - Revision 395

### Fixed

- Fixed a bug on the _Agent Configuration_ tab where the sync status was always `NOT SYNCHRONIZED` ([#569](https://github.com/wazuh/wazuh-kibana-app/pull/569)).

## Wazuh v3.3.0 - Kibana v6.2.4 - Revision 394

### Added

- Support for Wazuh v3.3.0.
- Updated some backend API calls to include the app version in the request header ([#560](https://github.com/wazuh/wazuh-kibana-app/pull/560)).

## Wazuh v3.2.4 - Kibana v6.2.4 - Revision 393

### Added

- Brand-new Wazuh app redesign for _Overview_ and _Agents_ tabs ([#543](https://github.com/wazuh/wazuh-kibana-app/pull/543)):
  - Updated UI for these tabs using breadcrumbs.
  - New _Welcome_ screen, presenting all the tabs to the user, with useful links to our documentation.
  - Overall design improved, adjusted font sizes and reduced HTML code.
  - This base will allow the app to increase its functionality in the future.
  - Removed the `md-nav-bar` component for a better user experience on small screens.
  - Improved app performance removing some CSS effects from some components, such as buttons.
- New filter for agent version on the _Agents Preview_ tab ([#537](https://github.com/wazuh/wazuh-kibana-app/pull/537)).
- New filter for cluster node on the _Agents Preview_ tab ([#538](https://github.com/wazuh/wazuh-kibana-app/pull/538)).

### Changed

- Now the report generation process will run in a parallel mode in the foreground ([#523](https://github.com/wazuh/wazuh-kibana-app/pull/523)).
- Replaced the usage of `$rootScope` with two new factories, along with more controller improvements ([#525](https://github.com/wazuh/wazuh-kibana-app/pull/525)).
- Now the _Extensions_ tab on _Settings_ won't edit the `.wazuh` index to modify the extensions configuration for all users ([#545](https://github.com/wazuh/wazuh-kibana-app/pull/545)).
  - This allows each new user to always start with the base extensions configuration, and modify it to its needs storing the settings on a browser cookie.
- Now the GDPR requirements description on its tab won't be loaded if the Wazuh API version is not v3.2.3 or higher ([#546](https://github.com/wazuh/wazuh-kibana-app/pull/546)).

### Fixed

- Fixed a bug where the app crashes when attempting to download huge amounts of data as CSV format ([#521](https://github.com/wazuh/wazuh-kibana-app/pull/521)).
- Fixed a bug on the Timelion visualizations from _Management/Monitoring_ which were not properly filtering and showing the cluster nodes information ([#530](https://github.com/wazuh/wazuh-kibana-app/pull/530)).
- Fixed several bugs on the loading process when switching between tabs with or without visualizations in the _Overview_ and _Agents_ tab ([#531](https://github.com/wazuh/wazuh-kibana-app/pull/531) & [#533](https://github.com/wazuh/wazuh-kibana-app/pull/533)).
- Fixed a bug on the `wazuh-monitoring` index feature when using multiple inserted APIs, along with several performance improvements ([#539](https://github.com/wazuh/wazuh-kibana-app/pull/539)).
- Fixed a bug where the OS filter on the _Agents Preview_ tab would exclude the rest of filters instead of combining them ([#552](https://github.com/wazuh/wazuh-kibana-app/pull/552)).
- Fixed a bug where the Extensions settings were restored every time the user opened the _Settings_ tab or pressed the _Set default manager_ button ([#555](https://github.com/wazuh/wazuh-kibana-app/pull/555) & [#556](https://github.com/wazuh/wazuh-kibana-app/pull/556)).

## Wazuh v3.2.3/v3.2.4 - Kibana v6.2.4 - Revision 392

### Added

- Support for Wazuh v3.2.4.
- New functionality - _Reporting_ ([#510](https://github.com/wazuh/wazuh-kibana-app/pull/510)):
  - Generate PDF logs on the _Overview_ and _Agents_ tabs, with the new button next to _Panels_ and _Discover_.
  - The report will contain the current visualizations from the tab where you generated it.
  - List all your generated reports, download or deleted them at the new _Management/Reporting_ tab.
  - **Warning:** If you leave the tab while generating a report, the process will be aborted.
- Added warning/error messages about the total RAM on the server side ([#502](https://github.com/wazuh/wazuh-kibana-app/pull/502)):
  - None of this messages will prevent the user from accessing the app, it's just a recommendation.
  - If your server has less than 2GB of RAM, you'll get an error message when opening the app.
  - If your server has between 2GB and 3GB of RAM, you'll get a warning message.
  - If your server has more than 3GB of RAM, you won't get any kind of message.
- Refactoring and added loading bar to _Manager Logs_ and _Groups_ tabs ([#505](https://github.com/wazuh/wazuh-kibana-app/pull/505)).
- Added more Syscheck options to _Management/Agents_ configuration tabs ([#509](https://github.com/wazuh/wazuh-kibana-app/pull/509)).

### Fixed

- Added more fields to the `known-fields.js` file to avoid warning messages on _Discover_ when using Filebeat for alerts forwarding ([#497](https://github.com/wazuh/wazuh-kibana-app/pull/497)).
- Fixed a bug where clicking on the _Check connection_ button on the _Settings_ tab threw an error message although the API connected successfully ([#504](https://github.com/wazuh/wazuh-kibana-app/pull/504)).
- Fixed a bug where the _Agents_ tab was not properly showing the total of agents due to the new Wazuh cluster implementation ([#517](https://github.com/wazuh/wazuh-kibana-app/pull/517)).

## Wazuh v3.2.3 - Kibana v6.2.4 - Revision 391

### Added

- Support for Wazuh v3.2.3.
- Brand-new extension - _GDPR Alerts_ ([#453](https://github.com/wazuh/wazuh-kibana-app/pull/453)):
  - A new extension, enabled by default.
  - Visualize alerts related to the GDPR compliance on the _Overview_ and _Agents_ tabs.
  - The _Ruleset_ tab has been updated to include GDPR filters on the _Rules_ subtab.
- Brand-new Management tab - _Monitoring_ ([#490](https://github.com/wazuh/wazuh-kibana-app/pull/490)):
  - Visualize your Wazuh cluster, both master and clients.
    - Get the current cluster configuration.
    - Nodes listing, sorting, searching, etc.
  - Get a more in-depth cluster status thanks to the newly added [_Timelion_](https://www.elastic.co/guide/en/kibana/current/timelion.html) visualizations.
  - The Detail view gives you a summary of the node's healthcheck.
- Brand-new tab - _Dev tools_ ([#449](https://github.com/wazuh/wazuh-kibana-app/pull/449)):
  - Find it on the top navbar, next to _Discover_.
  - Execute Wazuh API requests directly from the app.
  - This tab uses your currently selected API from _Settings_.
  - You can type different API requests on the input window, select one with the cursor, and click on the Play button to execute it.
  - You can also type comments on the input window.
- More improvements for the _Manager/Ruleset_ tab ([#446](https://github.com/wazuh/wazuh-kibana-app/pull/446)):
  - A new colour palette for regex, order and rule description arguments.
  - Added return to List view on Ruleset button while on Detail view.
  - Fixed line height on all table headers.
  - Removed unused, old code from Ruleset controllers.
- Added option on `config.yml` to enable/disable the `wazuh-monitoring` index ([#441](https://github.com/wazuh/wazuh-kibana-app/pull/441)):
  - Configure the frequency time to generate new indices.
  - The default frequency time has been increased to 1 hour.
  - When disabled, useful metrics will appear on _Overview/General_ replacing the _Agent status_ visualization.
- Added CSV exporting button to the app ([#431](https://github.com/wazuh/wazuh-kibana-app/pull/431)):
  - Implemented new logic to fetch data from the Wazuh API and download it in CSV format.
  - Currently available for the _Ruleset_, _Logs_ and _Groups_ sections on the _Manager_ tab and also the _Agents_ tab.
- More refactoring to the app backend ([#439](https://github.com/wazuh/wazuh-kibana-app/pull/439)):
  - Standardized error output from the server side.
  - Drastically reduced the error management logic on the client side.
  - Applied the _Facade_ pattern when importing/exporting modules.
  - Deleted unused/deprecated/useless methods both from server and client side.
  - Some optimizations to variable type usages.
- Refactoring to Kibana filters management ([#452](https://github.com/wazuh/wazuh-kibana-app/pull/452) & [#459](https://github.com/wazuh/wazuh-kibana-app/pull/459)):
  - Added new class to build queries from the base query.
  - The filter management is being done on controllers instead of the `discover` directive.
  - Now we are emitting specific events whenever we are fetching data or communicating to the `discover` directive.
  - The number of useless requests to fetch data has been reduced.
  - The synchronization actions are working as expected regardless the amount of data and/or the number of machine resources.
  - Fixed several bugs about filter usage and transition to different app tabs.
- Added confirmation message when the user deletes an API entry on _Settings/API_ ([#428](https://github.com/wazuh/wazuh-kibana-app/pull/428)).
- Added support for filters on the _Manager/Logs_ tab when realtime is enabled ([#433](https://github.com/wazuh/wazuh-kibana-app/pull/433)).
- Added more filter options to the Detail view on _Manager/Ruleset_ ([#434](https://github.com/wazuh/wazuh-kibana-app/pull/434)).

### Changed

- Changed OSCAP visualization to avoid clipping issues with large agent names ([#429](https://github.com/wazuh/wazuh-kibana-app/pull/429)).
- Now the related Rules or Decoders sections on _Manager/Ruleset_ will remain hidden if there isn't any data to show or while it's loading ([#434](https://github.com/wazuh/wazuh-kibana-app/pull/434)).
- Added a 200ms delay when fetching iterable data from the Wazuh API ([#445](https://github.com/wazuh/wazuh-kibana-app/pull/445) & [#450](https://github.com/wazuh/wazuh-kibana-app/pull/450)).
- Fixed several bugs related to Wazuh API timeout/cancelled requests ([#445](https://github.com/wazuh/wazuh-kibana-app/pull/445)).
- Added `ENOTFOUND`, `EHOSTUNREACH`, `EINVAL`, `EAI_AGAIN` options for API URL parameter checking ([#463](https://github.com/wazuh/wazuh-kibana-app/pull/463)).
- Now the _Settings/Extensions_ subtab won't appear unless there's at least one API inserted ([#465](https://github.com/wazuh/wazuh-kibana-app/pull/465)).
- Now the index pattern selector on _Settings/Pattern_ will also refresh the known fields when changing it ([#477](https://github.com/wazuh/wazuh-kibana-app/pull/477)).
- Changed the _Manager_ tab into _Management_ ([#490](https://github.com/wazuh/wazuh-kibana-app/pull/490)).

### Fixed

- Fixed a bug where toggling extensions after deleting an API entry could lead into an error message ([#465](https://github.com/wazuh/wazuh-kibana-app/pull/465)).
- Fixed some performance bugs on the `dataHandler` service ([#442](https://github.com/wazuh/wazuh-kibana-app/pull/442) & [#486](https://github.com/wazuh/wazuh-kibana-app/pull/442)).
- Fixed a bug when loading the _Agents preview_ tab on Safari web browser ([#447](https://github.com/wazuh/wazuh-kibana-app/pull/447)).
- Fixed a bug where a new extension (enabled by default) appears disabled when updating the app ([#456](https://github.com/wazuh/wazuh-kibana-app/pull/456)).
- Fixed a bug where pressing the Enter key on the _Discover's_ tab search bar wasn't working properly ([#488](https://github.com/wazuh/wazuh-kibana-app/pull/488)).

### Removed

- Removed the `rison` dependency from the `package.json` file ([#452](https://github.com/wazuh/wazuh-kibana-app/pull/452)).
- Removed unused Elasticsearch request to avoid problems when there's no API inserted ([#460](https://github.com/wazuh/wazuh-kibana-app/pull/460)).

## Wazuh v3.2.1/v3.2.2 - Kibana v6.2.4 - Revision 390

### Added

- Support for Wazuh v3.2.2.
- Refactoring on visualizations use and management ([#397](https://github.com/wazuh/wazuh-kibana-app/pull/397)):
  - Visualizations are no longer stored on an index, they're built and loaded on demand when needed to render the interface.
  - Refactoring on the whole app source code to use the _import/export_ paradigm.
  - Removed old functions and variables from the old visualization management logic.
  - Removed cron task to clean remaining visualizations since it's no longer needed.
  - Some Kibana functions and modules have been overridden in order to make this refactoring work.
    - This change is not intrusive in any case.
- New redesign for the _Manager/Ruleset_ tab ([#420](https://github.com/wazuh/wazuh-kibana-app/pull/420)):
  - Rules and decoders list now divided into two different sections: _List view_ and _Detail view_.
  - Removed old expandable tables to move the rule/decoder information into a new space.
  - Enable different filters on the detail view for a better search on the list view.
  - New table for related rules or decoders.
  - And finally, a bunch of minor design enhancements to the whole app.
- Added a copyright notice to the whole app source code ([#395](https://github.com/wazuh/wazuh-kibana-app/pull/395)).
- Updated `.gitignore` with the _Node_ template ([#395](https://github.com/wazuh/wazuh-kibana-app/pull/395)).
- Added new module to the `package.json` file, [`rison`](https://www.npmjs.com/package/rison) ([#404](https://github.com/wazuh/wazuh-kibana-app/pull/404)).
- Added the `errorHandler` service to the blank screen scenario ([#413](https://github.com/wazuh/wazuh-kibana-app/pull/413)):
  - Now the exact error message will be shown to the user, instead of raw JSON content.
- Added new option on the `config.yml` file to disable the new X-Pack RBAC capabilities to filter index-patterns ([#417](https://github.com/wazuh/wazuh-kibana-app/pull/417)).

### Changed

- Small minor enhancements to the user interface ([#396](https://github.com/wazuh/wazuh-kibana-app/pull/396)):
  - Reduced Wazuh app logo size.
  - Changed buttons text to not use all-capitalized letters.
  - Minor typos found in the HTML/CSS code have been fixed.
- Now the app log stores the package revision ([#417](https://github.com/wazuh/wazuh-kibana-app/pull/417)).

### Fixed

- Fixed bug where the _Agents_ tab didn't preserve the filters after reloading the page ([#404](https://github.com/wazuh/wazuh-kibana-app/pull/404)).
- Fixed a bug when using X-Pack that sometimes threw an error of false _"Not enough privileges"_ scenario ([#415](https://github.com/wazuh/wazuh-kibana-app/pull/415)).
- Fixed a bug where the Kibana Discover auto-refresh functionality was still working when viewing the _Agent configuration_ tab ([#419](https://github.com/wazuh/wazuh-kibana-app/pull/419)).

## Wazuh v3.2.1 - Kibana v6.2.4 - Revision 389

### Changed

- Changed severity and verbosity to some log messages ([#412](https://github.com/wazuh/wazuh-kibana-app/pull/412)).

### Fixed

- Fixed a bug when using the X-Pack plugin without security capabilities enabled ([#403](https://github.com/wazuh/wazuh-kibana-app/pull/403)).
- Fixed a bug when the app was trying to create `wazuh-monitoring` indices without checking the existence of the proper template ([#412](https://github.com/wazuh/wazuh-kibana-app/pull/412)).

## Wazuh v3.2.1 - Kibana v6.2.4 - Revision 388

### Added

- Support for Elastic Stack v6.2.4.
- App server fully refactored ([#360](https://github.com/wazuh/wazuh-kibana-app/pull/360)):
  - Added new classes, reduced the amount of code, removed unused functions, and several optimizations.
  - Now the app follows a more ES6 code style on multiple modules.
  - _Overview/Agents_ visualizations have been ordered into separated files and folders.
  - Now the app can use the default index defined on the `/ect/kibana/kibana.yml` file.
  - Better error handling for the visualizations directive.
  - Added a cron job to delete remaining visualizations on the `.kibana` index if so.
  - Also, we've added some changes when using the X-Pack plugin:
    - Better management of users and roles in order to use the app capabilities.
    - Prevents app loading if the currently logged user has no access to any index pattern.
- Added the `errorHandler` service to the `dataHandler` factory ([#340](https://github.com/wazuh/wazuh-kibana-app/pull/340)).
- Added Syscollector section to _Manager/Agents Configuration_ tabs ([#359](https://github.com/wazuh/wazuh-kibana-app/pull/359)).
- Added `cluster.name` field to the `wazuh-monitoring` index ([#377](https://github.com/wazuh/wazuh-kibana-app/pull/377)).

### Changed

- Increased the query size when fetching the index pattern list ([#339](https://github.com/wazuh/wazuh-kibana-app/pull/339)).
- Changed active colour for all app tables ([#347](https://github.com/wazuh/wazuh-kibana-app/pull/347)).
- Changed validation regex to accept URLs with non-numeric format ([#353](https://github.com/wazuh/wazuh-kibana-app/pull/353)).
- Changed visualization removal cron task to avoid excessive log messages when there weren't removed visualizations ([#361](https://github.com/wazuh/wazuh-kibana-app/pull/361)).
- Changed filters comparison for a safer access ([#383](https://github.com/wazuh/wazuh-kibana-app/pull/383)).
- Removed some `server.log` messages to avoid performance errors ([#384](https://github.com/wazuh/wazuh-kibana-app/pull/384)).
- Changed the way of handling the index patterns list ([#360](https://github.com/wazuh/wazuh-kibana-app/pull/360)).
- Rewritten some false error-level logs to just information-level ones ([#360](https://github.com/wazuh/wazuh-kibana-app/pull/360)).
- Changed some files from JSON to CommonJS for performance improvements ([#360](https://github.com/wazuh/wazuh-kibana-app/pull/360)).
- Replaced some code on the `kibana-discover` directive with a much cleaner statement to avoid issues on the _Agents_ tab ([#394](https://github.com/wazuh/wazuh-kibana-app/pull/394)).

### Fixed

- Fixed a bug where several `agent.id` filters were created at the same time when navigating between _Agents_ and _Groups_ with different selected agents ([#342](https://github.com/wazuh/wazuh-kibana-app/pull/342)).
- Fixed logic on the index-pattern selector which wasn't showing the currently selected pattern the very first time a user opened the app ([#345](https://github.com/wazuh/wazuh-kibana-app/pull/345)).
- Fixed a bug on the `errorHandler` service who was preventing a proper output of some Elastic-related backend error messages ([#346](https://github.com/wazuh/wazuh-kibana-app/pull/346)).
- Fixed panels flickering in the _Settings_ tab ([#348](https://github.com/wazuh/wazuh-kibana-app/pull/348)).
- Fixed a bug in the shards and replicas settings when the user sets the value to zero (0) ([#358](https://github.com/wazuh/wazuh-kibana-app/pull/358)).
- Fixed several bugs related to the upgrade process from Wazuh 2.x to the new refactored server ([#363](https://github.com/wazuh/wazuh-kibana-app/pull/363)).
- Fixed a bug in _Discover/Agents VirusTotal_ tabs to avoid conflicts with the `agent.name` field ([#379](https://github.com/wazuh/wazuh-kibana-app/pull/379)).
- Fixed a bug on the implicit filter in _Discover/Agents PCI_ tabs ([#393](https://github.com/wazuh/wazuh-kibana-app/pull/393)).

### Removed

- Removed clear API password on `checkPattern` response ([#339](https://github.com/wazuh/wazuh-kibana-app/pull/339)).
- Removed old dashboard visualizations to reduce loading times ([#360](https://github.com/wazuh/wazuh-kibana-app/pull/360)).
- Removed some unused dependencies due to the server refactoring ([#360](https://github.com/wazuh/wazuh-kibana-app/pull/360)).
- Removed completely `metricService` from the app ([#389](https://github.com/wazuh/wazuh-kibana-app/pull/389)).

## Wazuh v3.2.1 - Kibana v6.2.2/v6.2.3 - Revision 387

### Added

- New logging system ([#307](https://github.com/wazuh/wazuh-kibana-app/pull/307)):
  - New module implemented to write app logs.
  - Now a trace is stored every time the app is re/started.
  - Currently, the `initialize.js` and `monitoring.js` files work with this system.
  - Note: the logs will live under `/var/log/wazuh/wazuhapp.log` on Linux systems, on Windows systems they will live under `kibana/plugins/`. It rotates the log whenever it reaches 100MB.
- Better cookies handling ([#308](https://github.com/wazuh/wazuh-kibana-app/pull/308)):
  - New field on the `.wazuh-version` index to store the last time the Kibana server was restarted.
  - This is used to check if the cookies have consistency with the current server status.
  - Now the app is clever and takes decisions depending on new consistency checks.
- New design for the _Agents/Configuration_ tab ([#310](https://github.com/wazuh/wazuh-kibana-app/pull/310)):
  - The style is the same as the _Manager/Configuration_ tab.
  - Added two more sections: CIS-CAT and Commands ([#315](https://github.com/wazuh/wazuh-kibana-app/pull/315)).
  - Added a new card that will appear when there's no group configuration at all ([#323](https://github.com/wazuh/wazuh-kibana-app/pull/323)).
- Added _"group"_ column on the agents list in _Agents_ ([#312](https://github.com/wazuh/wazuh-kibana-app/pull/312)):
  - If you click on the group, it will redirect the user to the specified group in _Manager/Groups_.
- New option for the `config.yml` file, `ip.selector` ([#313](https://github.com/wazuh/wazuh-kibana-app/pull/313)):
  - Define if the app will show or not the index pattern selector on the top navbar.
  - This setting is set to `true` by default.
- More CSS cleanup and reordering ([#315](https://github.com/wazuh/wazuh-kibana-app/pull/315)):
  - New `typography.less` file.
  - New `layout.less` file.
  - Removed `cleaned.less` file.
  - Reordering and cleaning of existing CSS files, including removal of unused classes, renaming, and more.
  - The _Settings_ tab has been refactored to correct some visual errors with some card components.
  - Small refactoring to some components from _Manager/Ruleset_ ([#323](https://github.com/wazuh/wazuh-kibana-app/pull/323)).
- New design for the top navbar ([#326](https://github.com/wazuh/wazuh-kibana-app/pull/326)):
  - Cleaned and refactored code
  - Revamped design, smaller and with minor details to follow the rest of Wazuh app guidelines.
- New design for the wz-chip component to follow the new Wazuh app guidelines ([#323](https://github.com/wazuh/wazuh-kibana-app/pull/323)).
- Added more descriptive error messages when the user inserts bad credentials on the _Add new API_ form in the _Settings_ tab ([#331](https://github.com/wazuh/wazuh-kibana-app/pull/331)).
- Added a new CSS class to truncate overflowing text on tables and metric ribbons ([#332](https://github.com/wazuh/wazuh-kibana-app/pull/332)).
- Support for Elastic Stack v6.2.2/v6.2.3.

### Changed

- Improved the initialization system ([#317](https://github.com/wazuh/wazuh-kibana-app/pull/317)):
  - Now the app will re-create the index-pattern if the user deletes the currently used by the Wazuh app.
  - The fieldset is now automatically refreshed if the app detects mismatches.
  - Now every index-pattern is dynamically formatted (for example, to enable the URLs in the _Vulnerabilities_ tab).
  - Some code refactoring for a better handling of possible use cases.
  - And the best thing, it's no longer needed to insert the sample alert!
- Improvements and changes to index-patterns ([#320](https://github.com/wazuh/wazuh-kibana-app/pull/320) & [#333](https://github.com/wazuh/wazuh-kibana-app/pull/333)):
  - Added a new route, `/get-list`, to fetch the index pattern list.
  - Removed and changed several functions for a proper management of index-patterns.
  - Improved the compatibility with user-created index-patterns, known to have unpredictable IDs.
  - Now the app properly redirects to `/blank-screen` if the length of the index patterns list is 0.
  - Ignored custom index patterns with auto-generated ID on the initialization process.
    - Now it uses the value set on the `config.yml` file.
  - If the index pattern is no longer available, the cookie will be overwritten.
- Improvements to the monitoring module ([#322](https://github.com/wazuh/wazuh-kibana-app/pull/322)):
  - Minor refactoring to the whole module.
  - Now the `wazuh-monitoring` index pattern is regenerated if it's missing.
  - And the best thing, it's no longer needed to insert the monitoring template!
- Now the app health check system only checks if the API and app have the same `major.minor` version ([#311](https://github.com/wazuh/wazuh-kibana-app/pull/311)):
  - Previously, the API and app had to be on the same `major.minor.patch` version.
- Adjusted space between title and value in some cards showing Manager or Agent configurations ([#315](https://github.com/wazuh/wazuh-kibana-app/pull/315)).
- Changed red and green colours to more saturated ones, following Kibana style ([#315](https://github.com/wazuh/wazuh-kibana-app/pull/315)).

### Fixed

- Fixed bug in Firefox browser who was not properly showing the tables with the scroll pagination functionality ([#314](https://github.com/wazuh/wazuh-kibana-app/pull/314)).
- Fixed bug where visualizations weren't being destroyed due to ongoing renderization processes ([#316](https://github.com/wazuh/wazuh-kibana-app/pull/316)).
- Fixed several UI bugs for a better consistency and usability ([#318](https://github.com/wazuh/wazuh-kibana-app/pull/318)).
- Fixed an error where the initial index-pattern was not loaded properly the very first time you enter the app ([#328](https://github.com/wazuh/wazuh-kibana-app/pull/328)).
- Fixed an error message that appeared whenever the app was not able to found the `wazuh-monitoring` index pattern ([#328](https://github.com/wazuh/wazuh-kibana-app/pull/328)).

## Wazuh v3.2.1 - Kibana v6.2.2 - Revision 386

### Added

- New design for the _Manager/Groups_ tab ([#295](https://github.com/wazuh/wazuh-kibana-app/pull/295)).
- New design for the _Manager/Configuration_ tab ([#297](https://github.com/wazuh/wazuh-kibana-app/pull/297)).
- New design of agents statistics for the _Agents_ tab ([#299](https://github.com/wazuh/wazuh-kibana-app/pull/299)).
- Added information ribbon into _Overview/Agent SCAP_ tabs ([#303](https://github.com/wazuh/wazuh-kibana-app/pull/303)).
- Added information ribbon into _Overview/Agent VirusTotal_ tabs ([#306](https://github.com/wazuh/wazuh-kibana-app/pull/306)).
- Added information ribbon into _Overview AWS_ tab ([#306](https://github.com/wazuh/wazuh-kibana-app/pull/306)).

### Changed

- Refactoring of HTML and CSS code throughout the whole Wazuh app ([#294](https://github.com/wazuh/wazuh-kibana-app/pull/294), [#302](https://github.com/wazuh/wazuh-kibana-app/pull/302) & [#305](https://github.com/wazuh/wazuh-kibana-app/pull/305)):
  - A big milestone for the project was finally achieved with this refactoring.
  - We've removed the Bootstrap dependency from the `package.json` file.
  - We've removed and merged many duplicated rules.
  - We've removed HTML and `angular-md` overriding rules. Now we have more own-made classes to avoid undesired results on the UI.
  - Also, this update brings tons of minor bugfixes related to weird HTML code.
- Wazuh app visualizations reviewed ([#301](https://github.com/wazuh/wazuh-kibana-app/pull/301)):
  - The number of used buckets has been limited since most of the table visualizations were surpassing acceptable limits.
  - Some visualizations have been checked to see if they make complete sense on what they mean to show to the user.
- Modified some app components for better follow-up of Kibana guidelines ([#290](https://github.com/wazuh/wazuh-kibana-app/pull/290) & [#297](https://github.com/wazuh/wazuh-kibana-app/pull/297)).
  - Also, some elements were modified on the _Discover_ tab in order to correct some mismatches.

### Fixed

- Adjusted information ribbon in _Agents/General_ for large OS names ([#290](https://github.com/wazuh/wazuh-kibana-app/pull/290) & [#294](https://github.com/wazuh/wazuh-kibana-app/pull/294)).
- Fixed unsafe array access on the visualization directive when going directly into _Manager/Ruleset/Decoders_ ([#293](https://github.com/wazuh/wazuh-kibana-app/pull/293)).
- Fixed a bug where navigating between agents in the _Agents_ tab was generating duplicated `agent.id` implicit filters ([#296](https://github.com/wazuh/wazuh-kibana-app/pull/296)).
- Fixed a bug where navigating between different tabs from _Overview_ or _Agents_ while being on the _Discover_ sub-tab was causing data loss in metric watchers ([#298](https://github.com/wazuh/wazuh-kibana-app/pull/298)).
- Fixed incorrect visualization of the rule level on _Manager/Ruleset/Rules_ when the rule level is zero (0) ([#298](https://github.com/wazuh/wazuh-kibana-app/pull/298)).

### Removed

- Removed almost every `md-tooltip` component from the whole app ([#305](https://github.com/wazuh/wazuh-kibana-app/pull/305)).
- Removed unused images from the `img` folder ([#305](https://github.com/wazuh/wazuh-kibana-app/pull/305)).

## Wazuh v3.2.1 - Kibana v6.2.2 - Revision 385

### Added

- Support for Wazuh v3.2.1.
- Brand-new first redesign for the app user interface ([#278](https://github.com/wazuh/wazuh-kibana-app/pull/278)):
  - This is the very first iteration of a _work-in-progress_ UX redesign for the Wazuh app.
  - The overall interface has been refreshed, removing some unnecessary colours and shadow effects.
  - The metric visualizations have been replaced by an information ribbon under the filter search bar, reducing the amount of space they occupied.
    - A new service was implemented for a proper handling of the metric visualizations watchers ([#280](https://github.com/wazuh/wazuh-kibana-app/pull/280)).
  - The rest of the app visualizations now have a new, more detailed card design.
- New shards and replicas settings to the `config.yml` file ([#277](https://github.com/wazuh/wazuh-kibana-app/pull/277)):
  - Now you can apply custom values to the shards and replicas for the `.wazuh` and `.wazuh-version` indices.
  - This feature only works before the installation process. If you modify these settings after installing the app, they won't be applied at all.

### Changed

- Now clicking again on the _Groups_ tab on _Manager_ will properly reload the tab and redirect to the beginning ([#274](https://github.com/wazuh/wazuh-kibana-app/pull/274)).
- Now the visualizations only use the `vis-id` attribute for loading them ([#275](https://github.com/wazuh/wazuh-kibana-app/pull/275)).
- The colours from the toast messages have been replaced to follow the Elastic 6 guidelines ([#286](https://github.com/wazuh/wazuh-kibana-app/pull/286)).

### Fixed

- Fixed wrong data flow on _Agents/General_ when coming from and going to the _Groups_ tab ([#273](https://github.com/wazuh/wazuh-kibana-app/pull/273)).
- Fixed sorting on tables, now they use the sorting functionality provided by the Wazuh API ([#274](https://github.com/wazuh/wazuh-kibana-app/pull/274)).
- Fixed column width issues on some tables ([#274](https://github.com/wazuh/wazuh-kibana-app/pull/274)).
- Fixed bug in the _Agent configuration_ JSON viewer who didn't properly show the full group configuration ([#276](https://github.com/wazuh/wazuh-kibana-app/pull/276)).
- Fixed excessive loading time from some Audit visualizations ([#278](https://github.com/wazuh/wazuh-kibana-app/pull/278)).
- Fixed Play/Pause button in timepicker's auto-refresh ([#281](https://github.com/wazuh/wazuh-kibana-app/pull/281)).
- Fixed unusual scenario on visualization directive where sometimes there was duplicated implicit filters when doing a search ([#283](https://github.com/wazuh/wazuh-kibana-app/pull/283)).
- Fixed some _Overview Audit_ visualizations who were not working properly ([#285](https://github.com/wazuh/wazuh-kibana-app/pull/285)).

### Removed

- Deleted the `id` attribute from all the app visualizations ([#275](https://github.com/wazuh/wazuh-kibana-app/pull/275)).

## Wazuh v3.2.0 - Kibana v6.2.2 - Revision 384

### Added

- New directives for the Wazuh app: `wz-table`, `wz-table-header` and `wz-search-bar` ([#263](https://github.com/wazuh/wazuh-kibana-app/pull/263)):
  - Maintainable and reusable components for a better-structured app.
  - Several files have been changed, renamed and moved to new folders, following _best practices_.
  - The progress bar is now within its proper directive ([#266](https://github.com/wazuh/wazuh-kibana-app/pull/266)).
  - Minor typos and refactoring changes to the new directives.
- Support for Elastic Stack v6.2.2.

### Changed

- App buttons have been refactored. Unified CSS and HTML for buttons, providing the same structure for them ([#269](https://github.com/wazuh/wazuh-kibana-app/pull/269)).
- The API list on Settings now shows the latest inserted API at the beginning of the list ([#261](https://github.com/wazuh/wazuh-kibana-app/pull/261)).
- The check for the currently applied pattern has been improved, providing clever handling of Elasticsearch errors ([#271](https://github.com/wazuh/wazuh-kibana-app/pull/271)).
- Now on _Settings_, when the Add or Edit API form is active, if you press the other button, it will make the previous one disappear, getting a clearer interface ([#9df1e31](https://github.com/wazuh/wazuh-kibana-app/commit/9df1e317903edf01c81eba068da6d20a8a1ea7c2)).

### Fixed

- Fixed visualizations directive to properly load the _Manager/Ruleset_ visualizations ([#262](https://github.com/wazuh/wazuh-kibana-app/pull/262)).
- Fixed a bug where the classic extensions were not affected by the settings of the `config.yml` file ([#266](https://github.com/wazuh/wazuh-kibana-app/pull/266)).
- Fixed minor CSS bugs from the conversion to directives to some components ([#266](https://github.com/wazuh/wazuh-kibana-app/pull/266)).
- Fixed bug in the tables directive when accessing a member it doesn't exist ([#266](https://github.com/wazuh/wazuh-kibana-app/pull/266)).
- Fixed browser console log error when clicking the Wazuh logo on the app ([#6647fbc](https://github.com/wazuh/wazuh-kibana-app/commit/6647fbc051c2bf69df7df6e247b2b2f46963f194)).

### Removed

- Removed the `kbn-dis` directive from _Manager/Ruleset_ ([#262](https://github.com/wazuh/wazuh-kibana-app/pull/262)).
- Removed the `filters.js` and `kibana_fields_file.json` files ([#263](https://github.com/wazuh/wazuh-kibana-app/pull/263)).
- Removed the `implicitFilters` service ([#270](https://github.com/wazuh/wazuh-kibana-app/pull/270)).
- Removed visualizations loading status trace from controllers and visualization directive ([#270](https://github.com/wazuh/wazuh-kibana-app/pull/270)).

## Wazuh v3.2.0 - Kibana v6.2.1 - Revision 383

### Added

- Support for Wazuh 3.2.0.
- Compatibility with Kibana 6.1.0 to Kibana 6.2.1.
- New tab for vulnerability detector alerts.

### Changed

- The app now shows the index pattern selector only if the list length is greater than 1.
  - If it's exactly 1 shows the index pattern without a selector.
- Now the index pattern selector only shows the compatible ones.
  - It's no longer possible to select the `wazuh-monitoring` index pattern.
- Updated Bootstrap to 3.3.7.
- Improved filter propagation between Discover and the visualizations.
- Replaced the login route name from /login to /wlogin to avoid conflict with X-Pack own login route.

### Fixed

- Several CSS bugfixes for better compatibility with Kibana 6.2.1.
- Some variables changed for adapting new Wazuh API requests.
- Better error handling for some Elastic-related messages.
- Fixed browser console error from top-menu directive.
- Removed undesired md-divider from Manager/Logs.
- Adjusted the width of a column in Manager/Logs to avoid overflow issues with the text.
- Fixed a wrong situation with the visualizations when we refresh the Manager/Rules tab.

### Removed

- Removed the `travis.yml` file.

## Wazuh v3.1.0 - Kibana v6.1.3 - Revision 380

### Added

- Support for Wazuh 3.1.0.
- Compatibility with Kibana 6.1.3.
- New error handler for better app errors reporting.
- A new extension for Amazon Web Services alerts.
- A new extension for VirusTotal alerts.
- New agent configuration tab:
  - Visualize the current group configuration for the currently selected agent on the app.
  - Navigate through the different tabs to see which configuration is being used.
  - Check the synchronization status for the configuration.
  - View the current group of the agent and click on it to go to the Groups tab.
- New initial health check for checking some app components.
- New YAML config file:
  - Define the initial index pattern.
  - Define specific checks for the healthcheck.
  - Define the default extensions when adding new APIs.
- New index pattern selector dropdown on the top navbar.
  - The app will reload applying the new index pattern.
- Added new icons for some sections of the app.

### Changed

- New visualizations loader, with much better performance.
- Improved reindex process for the .wazuh index when upgrading from a 2.x-5.x version.
- Adding 365 days expiring time to the cookies.
- Change default behaviour for the config file. Now everything is commented with default values.
  - You need to edit the file, remove the comment mark and apply the desired value.
- Completely redesigned the manager configuration tab.
- Completely redesigned the groups tab.
- App tables have now unified CSS classes.

### Fixed

- Play real-time button has been fixed.
- Preventing duplicate APIs from feeding the wazuh-monitoring index.
- Fixing the check manager connection button.
- Fixing the extensions settings so they are preserved over time.
- Much more error handling messages in all the tabs.
- Fixed OS filters in agents list.
- Fixed autocomplete lists in the agents, rules and decoders list so they properly scroll.
- Many styles bugfixes for the different browsers.
- Reviewed and fixed some visualizations not showing accurate information.

### Removed

- Removed index pattern configuration from the `package.json` file.
- Removed unnecessary dependencies from the `package.json` file.

## Wazuh v3.0.0 - Kibana v6.1.0 - Revision 371

### Added

- You can configure the initial index-pattern used by the plugin in the initialPattern variable of the app's package.json.
- Auto `.wazuh` reindex from Wazuh 2.x - Kibana 5.x to Wazuh 3.x - Kibana 6.x.
  - The API credentials will be automatically migrated to the new installation.
- Dynamically changed the index-pattern used by going to the Settings -> Pattern tab.
  - Wazuh alerts compatibility auto detection.
- New loader for visualizations.
- Better performance: now the tabs use the same Discover tab, only changing the current filters.
- New Groups tab.
  - Now you can check your group configuration (search its agents and configuration files).
- The Logs tab has been improved.
  - You can sort by field and the view has been improved.
- Achieved a clearer interface with implicit filters per tab showed as unremovable chips.

### Changed

- Dynamically creating .kibana index if necessary.
- Better integration with Kibana Discover.
- Visualizations loaded at initialization time.
- New sync system to wait for Elasticsearch JS.
- Decoupling selected API and pattern from backend and moved to the client side.

## Wazuh v2.1.0 - Kibana v5.6.1 - Revision 345

### Added

- Loading icon while Wazuh loads the visualizations.
- Add/Delete/Restart agents.
- OS agent filter

### Changed

- Using genericReq when possible.

## Wazuh v2.0.1 - Kibana v5.5.1 - Revision 339

### Changed

- New index in Elasticsearch to save Wazuh set up configuration
- Short URL's is now supported
- A native base path from kibana.yml is now supported

### Fixed

- Search bar across panels now support parenthesis grouping
- Several CSS fixes for IE browser<|MERGE_RESOLUTION|>--- conflicted
+++ resolved
@@ -2,7 +2,6 @@
 
 All notable changes to the Wazuh app project will be documented in this file.
 
-<<<<<<< HEAD
 ## Wazuh v4.4.1 - Kibana 7.10.2, 7.16.x, 7.17.x - Revision 00
 
 ### Fixed
@@ -92,13 +91,11 @@
 - Removed unused file related to agent menu [#5102](https://github.com/wazuh/wazuh-kibana-app/pull/5102)
 - Removed the `angular-chart.js` dependency [#4985](https://github.com/wazuh/wazuh-kibana-app/pull/4985)
 - Removed the `pug-loader` dependency [#5062](https://github.com/wazuh/wazuh-kibana-app/pull/5062) [#5089](https://github.com/wazuh/wazuh-kibana-app/pull/5089)
-=======
 ## Wazuh v4.3.11 - Kibana 7.10.2, 7.16.x, 7.17.x - Revision 4312
 
 ### Added
 
 - Support for Wazuh 4.3.11
->>>>>>> 8d42181e
 
 ## Wazuh v4.3.10 - Kibana 7.10.2, 7.16.x, 7.17.x - Revision 4311
 
