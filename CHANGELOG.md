--- conflicted
+++ resolved
@@ -12,18 +12,13 @@
 
 - Support new fields of Windows Registry at FIM inventory panel [#2679](https://github.com/wazuh/wazuh-kibana-app/issues/2679)
 - Added on FIM Inventory Windows Registry registry_key and registry_value items from syscheck [#2908](https://github.com/wazuh/wazuh-kibana-app/issues/2908)
-- Uncheck agents afeter an actions in agentes groups [#2907](https://github.com/wazuh/wazuh-kibana-app/pull/2907)
-
-### Fixed
-
-<<<<<<< HEAD
-### Fixed
-
-- Fixed access to forbidden agents information when exporting agents listt [2918](https://github.com/wazuh/wazuh-kibana-app/pull/2918)
-=======
+- Uncheck agents after an action in agents groups management [#2907](https://github.com/wazuh/wazuh-kibana-app/pull/2907)
+
+### Fixed
+
 - Fix server error Invalid token specified: Cannot read property 'replace' of undefined [#2899](https://github.com/wazuh/wazuh-kibana-app/issues/2899)
 - Fixed wrong hover texts in CDB lists actions [#2929](https://github.com/wazuh/wazuh-kibana-app/pull/2929)
->>>>>>> ead73cc4
+- Fixed access to forbidden agents information when exporting agents listt [2918](https://github.com/wazuh/wazuh-kibana-app/pull/2918)
 
 ## Wazuh v4.0.4 - Kibana 7.10.0 , 7.10.2 - Revision 4017
 
