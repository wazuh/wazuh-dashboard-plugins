--- conflicted
+++ resolved
@@ -89,12 +89,9 @@
 
 - Fixed the rendering of tables that contains IPs and agent overview [#5471](https://github.com/wazuh/wazuh-kibana-app/pull/5471)
 - Fixed the agents active coverage stat as NaN in Details panel of Agents section [#5490](https://github.com/wazuh/wazuh-kibana-app/pull/5490)
-<<<<<<< HEAD
-=======
 - Fixed a broken documentation link to agent labels [#5687](https://github.com/wazuh/wazuh-kibana-app/pull/5687)
 - Fixed the PDF report filters applied to tables [#5714](https://github.com/wazuh/wazuh-kibana-app/pull/5714)
 - Fixed outdated year in the PDF report footer [#5766](https://github.com/wazuh/wazuh-kibana-app/pull/5766)
->>>>>>> afc2b3bd
 
 ### Removed
 
@@ -104,10 +101,7 @@
 
 - Changed method to perform redirection on agent table buttons [#5539](https://github.com/wazuh/wazuh-kibana-app/pull/5539)
 - Changed windows agent service name in the deploy agent wizard [#5538](https://github.com/wazuh/wazuh-kibana-app/pull/5538)
-<<<<<<< HEAD
-=======
 - Changed the requests to get the agent labels for the managers [#5687](https://github.com/wazuh/wazuh-kibana-app/pull/5687)
->>>>>>> afc2b3bd
 
 ## Wazuh v4.5.0 - OpenSearch Dashboards 2.6.0 - Revision 01
 
