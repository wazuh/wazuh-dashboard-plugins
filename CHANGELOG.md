--- conflicted
+++ resolved
@@ -12,11 +12,8 @@
 ### Changed
 
 - Changed the reference from Manager to Wazuh server in the guide to deploy a new agent [#4239](https://github.com/wazuh/wazuh-kibana-app/pull/4239)
-<<<<<<< HEAD
 - Removed the filtered tags because they were not supported by the API endpoint [#4267](https://github.com/wazuh/wazuh-kibana-app/pull/4267)
-=======
 - Changed styles in visualizations. [#4254](https://github.com/wazuh/wazuh-kibana-app/pull/4254)
->>>>>>> 59794648
 
 ### Fixed
 
