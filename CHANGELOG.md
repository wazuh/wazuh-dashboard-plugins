# Change Log

All notable changes to the Wazuh app project will be documented in this file.

## Wazuh v4.9.1 - OpenSearch Dashboards 2.13.0 - Revision 00

### Added

- Support for Wazuh 4.9.1

### Fixed

- Fixed the temporal directory variable on the the command to deploy a new Windows agent [#6905](https://github.com/wazuh/wazuh-dashboard-plugins/pull/6905)
- Fixed an error on the command to deploy a new macOS agent that could cause the registration password had a wrong value because a `\n` could be included [#6906](https://github.com/wazuh/wazuh-dashboard-plugins/pull/6906)
- Fixed rendering an active response as disabled when is active [#6901](https://github.com/wazuh/wazuh-dashboard-plugins/pull/6901)
- Fixed an error on Dev Tools when using payload properties as arrays [#6908](https://github.com/wazuh/wazuh-dashboard-plugins/pull/6908)

<<<<<<< HEAD
### Changed

- Upgraded the `axios` dependency to `1.7.4` [#6919](https://github.com/wazuh/wazuh-dashboard-plugins/pull/6919)

## Wazuh v4.9.0 - OpenSearch Dashboards 2.13.0 - Revision 03
=======
## Wazuh v4.9.0 - OpenSearch Dashboards 2.13.0 - Revision 05
>>>>>>> 5371f130

### Added

- Support for Wazuh 4.9.0
- Added AngularJS dependencies [#6145](https://github.com/wazuh/wazuh-dashboard-plugins/pull/6145)
- Added a migration task to setup the configuration using a configuration file [#6337](https://github.com/wazuh/wazuh-dashboard-plugins/pull/6337)
- Improve fleet management by adding 'Edit Agent Groups' and 'Upgrade Agents' actions, as well as a filter to show only outdated agents [#6250](https://github.com/wazuh/wazuh-dashboard-plugins/pull/6250) [#6476](https://github.com/wazuh/wazuh-dashboard-plugins/pull/6476) [#6274](https://github.com/wazuh/wazuh-dashboard-plugins/pull/6274) [#6501](https://github.com/wazuh/wazuh-dashboard-plugins/pull/6501) [#6529](https://github.com/wazuh/wazuh-dashboard-plugins/pull/6529) [#6648](https://github.com/wazuh/wazuh-dashboard-plugins/pull/6648)
- Added propagation of updates from the table to dashboard visualizations in Endpoints summary [#6460](https://github.com/wazuh/wazuh-dashboard-plugins/pull/6460) [#6737](https://github.com/wazuh/wazuh-dashboard-plugins/pull/6737)
- Handle index pattern selector on new discover [#6499](https://github.com/wazuh/wazuh-dashboard-plugins/pull/6499)
- Added macOS log collector tab [#6545](https://github.com/wazuh/wazuh-dashboard-plugins/pull/6545)
- Add ability to disable the edition of configuration through API endpoints and UI [#6557](https://github.com/wazuh/wazuh-dashboard-plugins/issues/6557)
- Added journald log collector tab [#6572](https://github.com/wazuh/wazuh-dashboard-plugins/pull/6572)
- Added HAProxy helper settings to cluster configuration [#6653](https://github.com/wazuh/wazuh-dashboard-plugins/pull/6653)
- Added ability to open the report file or Reporting application from the toast message [#6558](https://github.com/wazuh/wazuh-dashboard-plugins/pull/6558)
- Added support for agents to Office 365 [#6558](https://github.com/wazuh/wazuh-dashboard-plugins/pull/6558)
- Added pinned agent data validation when rendering the Inventory data, Stats and Configuration tabs in Agent preview of Endpoints Summary [#6800](https://github.com/wazuh/wazuh-dashboard-plugins/pull/6800)
- Added wz-link component to make redirections [#6848](https://github.com/wazuh/wazuh-dashboard-plugins/pull/6848)
- Add embedded and customized `dom-to-image-more` dependency [#6902](https://github.com/wazuh/wazuh-dashboard-plugins/pull/6902)

### Changed

- Removed embedded discover [#6120](https://github.com/wazuh/wazuh-dashboard-plugins/pull/6120) [#6235](https://github.com/wazuh/wazuh-dashboard-plugins/pull/6235) [#6254](https://github.com/wazuh/wazuh-dashboard-plugins/pull/6254) [#6285](https://github.com/wazuh/wazuh-dashboard-plugins/pull/6285) [#6288](https://github.com/wazuh/wazuh-dashboard-plugins/pull/6288) [#6290](https://github.com/wazuh/wazuh-dashboard-plugins/pull/6290) [#6289](https://github.com/wazuh/wazuh-dashboard-plugins/pull/6289) [#6286](https://github.com/wazuh/wazuh-dashboard-plugins/pull/6286) [#6275](https://github.com/wazuh/wazuh-dashboard-plugins/pull/6275) [#6287](https://github.com/wazuh/wazuh-dashboard-plugins/pull/6287) [#6297](https://github.com/wazuh/wazuh-dashboard-plugins/pull/6297) [#6291](https://github.com/wazuh/wazuh-dashboard-plugins/pull/6287) [#6459](https://github.com/wazuh/wazuh-dashboard-plugins/pull/6459) [#6434](https://github.com/wazuh/wazuh-dashboard-plugins/pull/6434) [#6504](https://github.com/wazuh/wazuh-dashboard-plugins/pull/6504) [#6649](https://github.com/wazuh/wazuh-dashboard-plugins/pull/6649) [#6506](https://github.com/wazuh/wazuh-dashboard-plugins/pull/6506) [#6537](https://github.com/wazuh/wazuh-dashboard-plugins/pull/6537) [#6528](https://github.com/wazuh/wazuh-dashboard-plugins/pull/6528) [#6675](https://github.com/wazuh/wazuh-dashboard-plugins/pull/6675) [#6674](https://github.com/wazuh/wazuh-dashboard-plugins/pull/6674) [#6558](https://github.com/wazuh/wazuh-dashboard-plugins/pull/6558) [#6685](https://github.com/wazuh/wazuh-dashboard-plugins/pull/6685) [#6691](https://github.com/wazuh/wazuh-dashboard-plugins/pull/6691) [#6712](https://github.com/wazuh/wazuh-dashboard-plugins/pull/6712) [#6734](https://github.com/wazuh/wazuh-dashboard-plugins/pull/6734) [#6746](https://github.com/wazuh/wazuh-dashboard-plugins/pull/6746) [#6752](https://github.com/wazuh/wazuh-dashboard-plugins/pull/6752) [#6753](https://github.com/wazuh/wazuh-dashboard-plugins/pull/6753) [#6756](https://github.com/wazuh/wazuh-dashboard-plugins/pull/6756) [#6771](https://github.com/wazuh/wazuh-dashboard-plugins/pull/6771) [#6792](https://github.com/wazuh/wazuh-dashboard-plugins/pull/6792) [#6845](https://github.com/wazuh/wazuh-dashboard-plugins/pull/6845) [#6857](https://github.com/wazuh/wazuh-dashboard-plugins/pull/6857) [#6847](https://github.com/wazuh/wazuh-dashboard-plugins/pull/6847) [#6865](https://github.com/wazuh/wazuh-dashboard-plugins/pull/6865) [#6848](https://github.com/wazuh/wazuh-dashboard-plugins/pull/6848) [#6843](https://github.com/wazuh/wazuh-dashboard-plugins/pull/6843) [#6878](https://github.com/wazuh/wazuh-dashboard-plugins/pull/6878) [#6883](https://github.com/wazuh/wazuh-dashboard-plugins/pull/6883) [#6889](https://github.com/wazuh/wazuh-dashboard-plugins/pull/6889) [#6902](https://github.com/wazuh/wazuh-dashboard-plugins/pull/6902) [#6912](https://github.com/wazuh/wazuh-dashboard-plugins/pull/6912) [#6917](https://github.com/wazuh/wazuh-dashboard-plugins/pull/6917) [#6927](https://github.com/wazuh/wazuh-dashboard-plugins/pull/6927)
- Allow editing groups for an agent from Endpoints Summary [#6250](https://github.com/wazuh/wazuh-dashboard-plugins/pull/6250)
- Change how the configuration is managed in the backend side [#6337](https://github.com/wazuh/wazuh-dashboard-plugins/pull/6337) [#6519](https://github.com/wazuh/wazuh-dashboard-plugins/pull/6519) [#6573](https://github.com/wazuh/wazuh-dashboard-plugins/pull/6573)
- Change the view of API is down and check connection to Server APIs application [#6337](https://github.com/wazuh/wazuh-dashboard-plugins/pull/6337)
- Changed the usage of the endpoint GET /groups/{group_id}/files/{file_name} [#6385](https://github.com/wazuh/wazuh-dashboard-plugins/pull/6385)
- Refactoring and redesign endpoints summary visualizations [#6268](https://github.com/wazuh/wazuh-dashboard-plugins/pull/6268) [#6832](https://github.com/wazuh/wazuh-dashboard-plugins/pull/6832)
- Move AngularJS settings controller to ReactJS [#6580](https://github.com/wazuh/wazuh-dashboard-plugins/pull/6580)
- Move AngularJS controller and view for manage groups to ReactJS [#6543](https://github.com/wazuh/wazuh-dashboard-plugins/pull/6543)
- Move AngularJS controllers and views of Tools and Dev Tools to ReactJS [#6544](https://github.com/wazuh/wazuh-dashboard-plugins/pull/6544)
- Move the AngularJS controller and template of blank screen to ReactJS component [#6538](https://github.com/wazuh/wazuh-dashboard-plugins/pull/6538)
- Move AngularJS controller for management to ReactJS component [#6555](https://github.com/wazuh/wazuh-dashboard-plugins/pull/6555)
- Move AngularJS controller for overview to ReactJS component [#6594](https://github.com/wazuh/wazuh-dashboard-plugins/pull/6594)
- Moved the registry data to in-memory cache [#6481](https://github.com/wazuh/wazuh-dashboard-plugins/pull/6481)
- Enhance the validation for `enrollment.dns` on App Settings application [#6573](https://github.com/wazuh/wazuh-dashboard-plugins/pull/6573)
- Remove some branding references across the application. [#6155](https://github.com/wazuh/wazuh-dashboard-plugins/pull/6155)
- Move AngularJS controller for the agent view to ReactJS [#6618](https://github.com/wazuh/wazuh-dashboard-plugins/pull/6618)
- Implement new data source feature on MITRE ATT&CK module [#6482](https://github.com/wazuh/wazuh-dashboard-plugins/pull/6482)
- Upgraded versions of `follow-redirects` and `es5-ext` [#6626](https://github.com/wazuh/wazuh-dashboard-plugins/pull/6626)
- Changed agent log collector socket API response controller component [#6660](https://github.com/wazuh/wazuh-dashboard-plugins/pull/6660)
- Improve margins and paddings in the Events, Inventory and Control tabs [#6708](https://github.com/wazuh/wazuh-dashboard-plugins/pull/6708)
- Refactored the search bar to correctly handle fixed and user-added filters [#6716](https://github.com/wazuh/wazuh-dashboard-plugins/pull/6716) [#6755](https://github.com/wazuh/wazuh-dashboard-plugins/pull/6755) [#6833](https://github.com/wazuh/wazuh-dashboard-plugins/pull/6833)
- Generate URL with predefined filters [#6745](https://github.com/wazuh/wazuh-dashboard-plugins/pull/6745)
- Migrated AngularJS routing to ReactJS [#6689](https://github.com/wazuh/wazuh-dashboard-plugins/pull/6689) [#6775](https://github.com/wazuh/wazuh-dashboard-plugins/pull/6775) [#6790](https://github.com/wazuh/wazuh-dashboard-plugins/pull/6790) [#6893](https://github.com/wazuh/wazuh-dashboard-plugins/pull/6893)
- Improvement of the filter management system by implementing new standard modules [#6534](https://github.com/wazuh/wazuh-dashboard-plugins/pull/6534) [#6772](https://github.com/wazuh/wazuh-dashboard-plugins/pull/6772) [#6873](https://github.com/wazuh/wazuh-dashboard-plugins/pull/6873)
- Changed permalink field in the Events tab table in Virustotal to show an external link [#6839](https://github.com/wazuh/wazuh-dashboard-plugins/pull/6839)
- Changed the logging system to use the provided by the platform [#6161](https://github.com/wazuh/wazuh-dashboard-plugins/pull/6161)
- Change the internal control from Endpoint Groups to a control via url. [#6890](https://github.com/wazuh/wazuh-dashboard-plugins/pull/6890)
- Change the internal control from Mitre > intelligence > Table to a control via url. [#6882](https://github.com/wazuh/wazuh-dashboard-plugins/pull/6882)
- Changed the display of rule details flyout to be based on URL [#6886](https://github.com/wazuh/wazuh-dashboard-plugins/pull/6886)

### Fixed

- Fixed the scripted fields disappear when the fields of the events index pattern was refreshed [#6237](https://github.com/wazuh/wazuh-dashboard-plugins/pull/6237)
- Fixed an error of malformed table row on the generation of PDF reports [#6558](https://github.com/wazuh/wazuh-dashboard-plugins/pull/6558)
- Fixed the sample alerts scripts to generate valid IP ranges and file hashes [#6667](https://github.com/wazuh/wazuh-dashboard-plugins/pull/6667)
- Fixed cronjob max seconds interval validation [#6730](https://github.com/wazuh/wazuh-dashboard-plugins/pull/6730)
- Fixed styles in small height viewports [#6747](https://github.com/wazuh/wazuh-dashboard-plugins/pull/6747)
- Fixed behavior in Configuration Assessment when changing API [#6770](https://github.com/wazuh/wazuh-dashboard-plugins/pull/6770)
- Fixed the fixed maximum width of the clear session button in the ruleset test view [#6871](https://github.com/wazuh/wazuh-dashboard-plugins/pull/6871)
- Fixed the width of the last modification column of the table in Windows Registry [#6876](https://github.com/wazuh/wazuh-dashboard-plugins/pull/6876)
- Fixed redirection to FIM > Inventory > Files from FIM > Inventory > Windows Registry when switching to non-Windows agent. [#6880](https://github.com/wazuh/wazuh-dashboard-plugins/pull/6880)

### Removed

- Removed some branding references across the application. [#6155](https://github.com/wazuh/wazuh-dashboard-plugins/pull/6155)
- Removed API endpoint GET /api/timestamp [#6481](https://github.com/wazuh/wazuh-dashboard-plugins/pull/6481)
- Removed API endpoint PUT /api/update-hostname/{id} [#6481](https://github.com/wazuh/wazuh-dashboard-plugins/pull/6481)
- Removed API endpoint DELETE /hosts/remove-orphan-entries [#6481](https://github.com/wazuh/wazuh-dashboard-plugins/pull/6481)
- Removed AngularJS component `click-action` [#6613](https://github.com/wazuh/wazuh-dashboard-plugins/pull/6613)
- Removed AngularJS service `config-handler` [#6631](https://github.com/wazuh/wazuh-dashboard-plugins/pull/6631)
- Removed legacy discover references and methods [#6646](https://github.com/wazuh/wazuh-dashboard-plugins/pull/6646)
- Removed custom EuiSuggestItem component in favor of OUI's native component [#6714](https://github.com/wazuh/wazuh-dashboard-plugins/pull/6714)
- Removed API endpoint unused endpoints from creation of old visualisations: GET /elastic/visualizations/{tab}/{pattern} and GET /elastic/visualizations/{tab}/{pattern} [#6782](https://github.com/wazuh/wazuh-dashboard-plugins/pull/6782)
- Removed `logs.level` setting [#6161](https://github.com/wazuh/wazuh-dashboard-plugins/pull/6161)
- Removed the usage of `wazuhapp-plain.log`, `wazuhapp.log`, `wazuh-ui-plain.log` and `wazuh-ui.log` files [#6161](https://github.com/wazuh/wazuh-dashboard-plugins/pull/6161)
- Removed the `App logs` application [#6161](https://github.com/wazuh/wazuh-dashboard-plugins/pull/6161)
- Removed API endpoint GET /utils/logs/ui [#6161](https://github.com/wazuh/wazuh-dashboard-plugins/pull/6161)
- Removed API endpoint GET /utils/logs [#6161](https://github.com/wazuh/wazuh-dashboard-plugins/pull/6161)
- Removed embedded `dom-to-image` dependency [#6902](https://github.com/wazuh/wazuh-dashboard-plugins/pull/6902)

## Wazuh v4.8.2 - OpenSearch Dashboards 2.10.0 - Revision 01

### Added

- Support for Wazuh 4.8.2

## Wazuh v4.8.1 - OpenSearch Dashboards 2.10.0 - Revision 04

### Added

- Support for Wazuh 4.8.1

### Fixed

- Removed the unexpected `delay` parameter on the server API requests [#6778](https://github.com/wazuh/wazuh-dashboard-plugins/pull/6778)
- Fixed home KPI links with custom or index pattern whose title is different to the id [#6777](https://github.com/wazuh/wazuh-dashboard-plugins/pull/6777)
- Fixed colors related to vulnerability severity levels on Vulnerability Detection dashboard [#6793](https://github.com/wazuh/wazuh-dashboard-plugins/pull/6793)
- Fixed pinned agent error in vulnerabilities events tab [#6827](https://github.com/wazuh/wazuh-dashboard-plugins/pull/6827)

## Wazuh v4.8.0 - OpenSearch Dashboards 2.10.0 - Revision 12

### Added

- Support for Wazuh 4.8.0
- Added the ability to check if there are available updates from the UI. [#6093](https://github.com/wazuh/wazuh-dashboard-plugins/pull/6093) [#6256](https://github.com/wazuh/wazuh-dashboard-plugins/pull/6256) [#6328](https://github.com/wazuh/wazuh-dashboard-plugins/pull/6328)
- Added remember server address check [#5791](https://github.com/wazuh/wazuh-dashboard-plugins/pull/5791)
- Added the ssl_agent_ca configuration to the SSL Settings form [#6083](https://github.com/wazuh/wazuh-dashboard-plugins/pull/6083)
- Added global vulnerabilities dashboards [#5896](https://github.com/wazuh/wazuh-dashboard-plugins/pull/5896)
- Added an agent selector to the agent view [#5840](https://github.com/wazuh/wazuh-dashboard-plugins/pull/5840)
- Added information icon with tooltip on the most active agent in the endpoint summary view [#6364](https://github.com/wazuh/wazuh-dashboard-plugins/pull/6364) [#6421](https://github.com/wazuh/wazuh-dashboard-plugins/pull/6421)
- Added a dash with a tooltip in the server APIs table when the run as is disabled [#6354](https://github.com/wazuh/wazuh-dashboard-plugins/pull/6354)

### Changed

- Moved the plugin menu to platform applications into the side menu [#5840](https://github.com/wazuh/wazuh-dashboard-plugins/pull/5840) [#6226](https://github.com/wazuh/wazuh-dashboard-plugins/pull/6226) [#6244](https://github.com/wazuh/wazuh-dashboard-plugins/pull/6244) [#6423](https://github.com/wazuh/wazuh-dashboard-plugins/pull/6423) [#6510](https://github.com/wazuh/wazuh-dashboard-plugins/pull/6510) [#6591](https://github.com/wazuh/wazuh-dashboard-plugins/pull/6591)
- Changed dashboards visualizations definitions. [#6035](https://github.com/wazuh/wazuh-dashboard-plugins/pull/6035) [#6632](https://github.com/wazuh/wazuh-dashboard-plugins/pull/6632) [#6690](https://github.com/wazuh/wazuh-dashboard-plugins/pull/6690)
- Change the display order of tabs in all modules. [#6067](https://github.com/wazuh/wazuh-dashboard-plugins/pull/6067)
- Upgraded the `axios` dependency to `1.6.1` [#6114](https://github.com/wazuh/wazuh-dashboard-plugins/pull/6114)
- Changed the API configuration title in the Server APIs section. [#6373](https://github.com/wazuh/wazuh-dashboard-plugins/pull/6373)
- Changed overview home top KPIs. [#6379](https://github.com/wazuh/wazuh-dashboard-plugins/pull/6379) [#6408](https://github.com/wazuh/wazuh-dashboard-plugins/pull/6408) [#6569](https://github.com/wazuh/wazuh-dashboard-plugins/pull/6569)
- Updated the PDF report year number. [#6492](https://github.com/wazuh/wazuh-dashboard-plugins/pull/6492)
- Changed overview home font size [#6627](https://github.com/wazuh/wazuh-dashboard-plugins/pull/6627)
- Changed endpoints summary KPIs, index pattern and APIs selects font sizes [#6702](https://github.com/wazuh/wazuh-dashboard-plugins/pull/6702)

### Fixed

- Fixed a problem with the agent menu header when the side menu is docked [#5840](https://github.com/wazuh/wazuh-dashboard-plugins/pull/5840)
- Fixed how the query filters apply on the Security Alerts table [#6102](https://github.com/wazuh/wazuh-dashboard-plugins/pull/6102)
- Fixed exception in agent view when an agent doesn't have policies [#6177](https://github.com/wazuh/wazuh-dashboard-plugins/pull/6177)
- Fixed exception in Inventory when agents don't have OS information [#6177](https://github.com/wazuh/wazuh-dashboard-plugins/pull/6177)
- Fixed pinned agent state in URL [#6177](https://github.com/wazuh/wazuh-dashboard-plugins/pull/6177)
- Fixed invalid date format in about and agent views [#6234](https://github.com/wazuh/wazuh-dashboard-plugins/pull/6234)
- Fixed script to install agents on macOS when you have password to deploy [#6305](https://github.com/wazuh/wazuh-dashboard-plugins/pull/6305)
- Fixed a problem with the address validation on Deploy New Agent [#6327](https://github.com/wazuh/wazuh-dashboard-plugins/pull/6327)
- Fixed a typo in an abbreviation for Fully Qualified Domain Name [#6333](https://github.com/wazuh/wazuh-dashboard-plugins/pull/6333)
- Fixed server statistics when cluster mode is disabled [#6352](https://github.com/wazuh/wazuh-dashboard-plugins/pull/6352)
- Fixed wrong value at server stat Archives queue usage [#6342](https://github.com/wazuh/wazuh-dashboard-plugins/pull/6342)
- Fixed the help menu, to be consistent and avoid duplication [#6374](https://github.com/wazuh/wazuh-dashboard-plugins/pull/6374)
- Fixed the axis label visual bug from dashboards [#6378](https://github.com/wazuh/wazuh-dashboard-plugins/pull/6378)
- Fixed a error pop-up spawn in MITRE ATT&CK [#6431](https://github.com/wazuh/wazuh-dashboard-plugins/pull/6431)
- Fixed minor style issues [#6484](https://github.com/wazuh/wazuh-dashboard-plugins/pull/6484) [#6489](https://github.com/wazuh/wazuh-dashboard-plugins/pull/6489) [#6587](https://github.com/wazuh/wazuh-dashboard-plugins/pull/6587) [#6868](https://github.com/wazuh/wazuh-dashboard-plugins/pull/6868)
- Fixed "View alerts of this Rule" link [#6553](https://github.com/wazuh/wazuh-dashboard-plugins/pull/6553)
- Fixed disconnected agent configuration error [#6587](https://github.com/wazuh/wazuh-dashboard-plugins/pull/6617)

### Removed

- Removed the `disabled_roles` and `customization.logo.sidebar` settings [#5840](https://github.com/wazuh/wazuh-dashboard-plugins/pull/5840)
- Removed the ability to configure the visibility of modules and removed `extensions.*` settings [#5840](https://github.com/wazuh/wazuh-dashboard-plugins/pull/5840)
- Removed the implicit filter of WQL language of the search bar UI [#6174](https://github.com/wazuh/wazuh-dashboard-plugins/pull/6174)
- Removed notice of old Discover deprecation [#6341](https://github.com/wazuh/wazuh-dashboard-plugins/pull/6341)
- Removed compilation date field from the app [#6366](https://github.com/wazuh/wazuh-dashboard-plugins/pull/6366)
- Removed WAZUH_REGISTRATION_SERVER from Windows agent deployment command [#6361](https://github.com/wazuh/wazuh-dashboard-plugins/pull/6361)

## Wazuh v4.7.5 - OpenSearch Dashboards 2.8.0 - Revision 02

### Added

- Support for Wazuh 4.7.5
- Added sanitization to custom branding SVG files [#6687](https://github.com/wazuh/wazuh-dashboard-plugins/pull/6687)

### Fixed

- Fixed a missing space in the macOS register agent command when a password is required [#6718](https://github.com/wazuh/wazuh-dashboard-plugins/pull/6718)

## Wazuh v4.7.4 - OpenSearch Dashboards 2.8.0 - Revision 02

### Added

- Support for Wazuh 4.7.4

## Wazuh v4.7.3 - OpenSearch Dashboards 2.8.0 - Revision 02

### Added

- Support for Wazuh 4.7.3

### Fixed

- Fixed CDB List import file feature [#6458](https://github.com/wazuh/wazuh-dashboard-plugins/pull/6458)

## Wazuh v4.7.2 - OpenSearch Dashboards 2.8.0 - Revision 02

### Added

- Support for Wazuh 4.7.2
- Added contextual information in the register agent commands [#6208](https://github.com/wazuh/wazuh-dashboard-plugins/pull/6208)
- Added host name and board serial information to Agents > Inventory data [#6191](https://github.com/wazuh/wazuh-dashboard-plugins/pull/6191)

### Fixed

- Fixed Agents preview page load when there are no registered agents [#6185](https://github.com/wazuh/wazuh-dashboard-plugins/pull/6185)
- Fixed the endpoint to get Wazuh server auth configuration [#6206](https://github.com/wazuh/wazuh-dashboard-plugins/pull/6206) [#6213](https://github.com/wazuh/wazuh-dashboard-plugins/pull/6213)
- Fixed error navigating back to agent in some scenarios [#6224](https://github.com/wazuh/wazuh-dashboard-plugins/pull/6224)

## Wazuh v4.7.1 - OpenSearch Dashboards 2.8.0 - Revision 03

### Added

- Support for Wazuh 4.7.1

### Fixed

- Fixed problem when using non latin characters in the username [#6076](https://github.com/wazuh/wazuh-dashboard-plugins/pull/6076)
- Fixed UI crash on retrieving log collection configuration for macos agent. [#6104](https://github.com/wazuh/wazuh-dashboard-plugins/pull/6104)
- Fixed incorrect validation of the agent name on the Deploy new agent window [#6105](https://github.com/wazuh/wazuh-dashboard-plugins/pull/6105)
- Fixed missing columns in the agents table of Groups [#6184](https://github.com/wazuh/wazuh-dashboard-plugins/pull/6184)

## Wazuh v4.7.0 - OpenSearch Dashboards 2.8.0 - Revision 04

### Added

- Support for Wazuh 4.7.0
- Added `status detail` column in the agents table. [#5680](https://github.com/wazuh/wazuh-dashboard-plugins/pull/5680)
- Added agent register wizard handle properly special characters in password [#5738](https://github.com/wazuh/wazuh-dashboard-plugins/pull/5738)

### Changed

- Changed Network ports table columns for Linux agents. [#5636](https://github.com/wazuh/wazuh-dashboard-plugins/pull/5636)
- Updated development dependencies (`@typescript-eslint/eslint-plugin, @typescript-eslint/parser, eslint, swagger-client`)[#5748](https://github.com/wazuh/wazuh-dashboard-plugins/pull/5748)
- Changed timelion type displays in the management > statistics section to line type displays. [5707](https://github.com/wazuh/wazuh-dashboard-plugins/pull/5707)

### Fixed

- Fixed problem with new or missing columns in agent table. [#5591](https://github.com/wazuh/wazuh-dashboard-plugins/pull/5591)
- Fixed the color of the agent name in the groups section in dark mode. [#5676](https://github.com/wazuh/wazuh-dashboard-plugins/pull/5676) [#6018](https://github.com/wazuh/wazuh-dashboard-plugins/pull/6018)
- Fixed the propagation event so that the flyout data, in the decoders, does not change when the button is pressed. [#5597](https://github.com/wazuh/wazuh-dashboard-plugins/pull/5597)
- Fixed the tooltips of the tables in the security section, and unnecessary requests are removed. [#5631](https://github.com/wazuh/wazuh-dashboard-plugins/pull/5631)

### Removed

- Removed views in JSON and XML formats from management settings. [#5747](https://github.com/wazuh/wazuh-dashboard-plugins/pull/5747)

## Wazuh v4.6.0 - OpenSearch Dashboards 2.8.0 - Revision 03

### Added

- Added rel="noopener noreferrer" in documentation links. [#5197](https://github.com/wazuh/wazuh-dashboard-plugins/pull/5197) [#5274](https://github.com/wazuh/wazuh-dashboard-plugins/pull/5274) [#5298](https://github.com/wazuh/wazuh-dashboard-plugins/pull/5298) [#5409](https://github.com/wazuh/wazuh-dashboard-plugins/pull/5409)
- Added `ignore` and `restrict` options to Syslog configuration. [#5203](https://github.com/wazuh/wazuh-dashboard-plugins/pull/5203)
- Added the `extensions.github` and `extensions.office` settings to the default configuration file [#5376](https://github.com/wazuh/wazuh-dashboard-plugins/pull/5376)
- Added new global error treatment (client-side) [#4163](https://github.com/wazuh/wazuh-dashboard-plugins/pull/4163)
- Added new CLI to generate API data from specification file [#5519](https://github.com/wazuh/wazuh-dashboard-plugins/pull/5519)
- Added specific RBAC permissions to Security section [#5551](https://github.com/wazuh/wazuh-dashboard-plugins/pull/5551)
- Added Refresh and Export formatted button to panels in Agents > Inventory data [#5443](https://github.com/wazuh/wazuh-dashboard-plugins/pull/5443)
- Added Refresh and Export formatted buttons to Management > Cluster > Nodes [#5491](https://github.com/wazuh/wazuh-dashboard-plugins/pull/5491)

### Changed

- Changed of regular expression in RBAC. [#5201](https://github.com/wazuh/wazuh-dashboard-plugins/pull/5201)
- Migrate the timeFilter, metaFields, maxBuckets health checks inside the pattern check. [#5384](https://github.com/wazuh/wazuh-dashboard-plugins/pull/5384)
- Changed the query to search for an agent in `management/configuration`. [#5485](https://github.com/wazuh/wazuh-dashboard-plugins/pull/5485)
- Changed the search bar in management/log to the one used in the rest of the app. [#5476](https://github.com/wazuh/wazuh-dashboard-plugins/pull/5476)
- Changed the design of the wizard to add agents. [#5457](https://github.com/wazuh/wazuh-dashboard-plugins/pull/5457)
- Changed the search bar in Management (Rules, Decoders, CDB List, Groups, Cluster > Nodes) and Modules (Vulnerabilities > Inventory, Security Configuration Assessment > Inventory > {Policy ID} > Checks, MITRE ATT&CK > Intelligence > {Resource}, Integrity monitoring > Inventory > Files, Integrity monitoring > Inventory > Registry), Agent Inventory data, Explore agent modal, Agents [#5363](https://github.com/wazuh/wazuh-dashboard-plugins/pull/5363) [#5442](https://github.com/wazuh/wazuh-dashboard-plugins/pull/5442) [#5443](https://github.com/wazuh/wazuh-dashboard-plugins/pull/5443) [#5444](https://github.com/wazuh/wazuh-dashboard-plugins/pull/5444) [#5445](https://github.com/wazuh/wazuh-dashboard-plugins/pull/5445) [#5447](https://github.com/wazuh/wazuh-dashboard-plugins/pull/5447) [#5452](https://github.com/wazuh/wazuh-dashboard-plugins/pull/5452) [#5491](https://github.com/wazuh/wazuh-dashboard-plugins/pull/5491) [#5785](https://github.com/wazuh/wazuh-dashboard-plugins/pull/5785) [#5813](https://github.com/wazuh/wazuh-dashboard-plugins/pull/5813)

### Fixed

- Fixed trailing hyphen character for OS value in the list of agents [#4828](https://github.com/wazuh/wazuh-dashboard-plugins/pull/4828)
- Fixed several typos in the code, by @jctello [#4911](https://github.com/wazuh/wazuh-dashboard-plugins/pull/4911)
- Fixed the display of more than one protocol in the Global configuration section [#4917](https://github.com/wazuh/wazuh-dashboard-plugins/pull/4917)
- Handling endpoint response was done when there is no data to show [#4918](https://github.com/wazuh/wazuh-dashboard-plugins/pull/4918)
- Fixed references to Elasticsearch in Wazuh-stack plugin [4894](https://github.com/wazuh/wazuh-dashboard-plugins/pull/4894)
- Fixed the 2 errors that appeared in console in Settings>Configuration section. [#5135](https://github.com/wazuh/wazuh-dashboard-plugins/pull/5135)
- Fixed the GitHub and Office 365 module visibility configuration for each API host was not kept when changing/upgrading the plugin [#5376](https://github.com/wazuh/wazuh-dashboard-plugins/pull/5376)
- Fixed the GitHub and Office 365 modules appear in the main menu when they were not configured [#5376](https://github.com/wazuh/wazuh-dashboard-plugins/pull/5376)
- Fixed TypeError in FIM Inventory using new error handler [#5364](https://github.com/wazuh/wazuh-dashboard-plugins/pull/5364)
- Fixed error when using invalid group configuration [#5423](https://github.com/wazuh/wazuh-dashboard-plugins/pull/5423)
- Fixed repeated requests in inventory data and configurations of an agent. [#5460](https://github.com/wazuh/wazuh-dashboard-plugins/pull/5460)
- Fixed repeated requests in the group table when adding a group or refreshing the table [#5465](https://github.com/wazuh/wazuh-dashboard-plugins/pull/5465)
- Fixed an error in the request body suggestions of API Console [#5521](https://github.com/wazuh/wazuh-dashboard-plugins/pull/5521)
- Fixed some errors related to relative dirname of rule and decoder files [#5734](https://github.com/wazuh/wazuh-dashboard-plugins/pull/5734)
- Fixed package URLs in aarch64 commands [#5879](https://github.com/wazuh/wazuh-dashboard-plugins/pull/5879)
- Fixed install macOS agent commands [5888](https://github.com/wazuh/wazuh-dashboard-plugins/pull/5888)

### Removed

- Removed deprecated request and code in agent's view [#5451](https://github.com/wazuh/wazuh-dashboard-plugins/pull/5451)
- Removed unnecessary dashboard queries caused by the deploy agent view. [#5453](https://github.com/wazuh/wazuh-dashboard-plugins/pull/5453)
- Removed repeated and unnecessary requests in security section. [#5500](https://github.com/wazuh/wazuh-dashboard-plugins/pull/5500)
- Removed scripts to generate API data from live Wazuh manager [#5519](https://github.com/wazuh/wazuh-dashboard-plugins/pull/5519)
- Removed pretty parameter from cron job requests. [#5532](https://github.com/wazuh/wazuh-dashboard-plugins/pull/5532)
- Removed unnecessary requests in `Management/Status` section. [#5528](https://github.com/wazuh/wazuh-dashboard-plugins/pull/5528)
- Removed obsolete code that caused duplicate requests to the api in `Management`. [#5485](https://github.com/wazuh/wazuh-dashboard-plugins/pull/5485)
- Removed unused embedded jquery-ui [#5592](https://github.com/wazuh/wazuh-dashboard-plugins/pull/5592)

## Wazuh v4.5.4 - OpenSearch Dashboards 2.6.0 - Revision 01

### Added

- Support for Wazuh 4.5.4

## Wazuh v4.5.3 - OpenSearch Dashboards 2.6.0 - Revision 02

### Added

- Support for Wazuh 4.5.3

### Changed

- Changed the command to install the agent on SUSE uses zypper [#5925](https://github.com/wazuh/wazuh-dashboard-plugins/pull/5925)

## Wazuh v4.5.2 - OpenSearch Dashboards 2.6.0 - Revision 02

### Added

- Support for Wazuh 4.5.2

### Fixed

- Fixed an error with the commands in the Deploy new agent section for Oracle Linux 6+ agents [#5764](https://github.com/wazuh/wazuh-dashboard-plugins/pull/5764)
- Fixed broken documentation links in `Management/Configuration` section [#5796](https://github.com/wazuh/wazuh-dashboard-plugins/pull/5796)

## Wazuh v4.5.1 - OpenSearch Dashboards 2.6.0 - Revision 03

### Added

- Add Apple Silicon architecture button to the register Agent wizard [#5478](https://github.com/wazuh/wazuh-dashboard-plugins/pull/5478)

### Fixed

- Fixed the rendering of tables that contains IPs and agent overview [#5471](https://github.com/wazuh/wazuh-dashboard-plugins/pull/5471)
- Fixed the agents active coverage stat as NaN in Details panel of Agents section [#5490](https://github.com/wazuh/wazuh-dashboard-plugins/pull/5490)
- Fixed a broken documentation link to agent labels [#5687](https://github.com/wazuh/wazuh-dashboard-plugins/pull/5687)
- Fixed the PDF report filters applied to tables [#5714](https://github.com/wazuh/wazuh-dashboard-plugins/pull/5714)
- Fixed outdated year in the PDF report footer [#5766](https://github.com/wazuh/wazuh-dashboard-plugins/pull/5766)

### Removed

- Removed the agent name in the agent info ribbon [#5497](https://github.com/wazuh/wazuh-dashboard-plugins/pull/5497)

### Changed

- Changed method to perform redirection on agent table buttons [#5539](https://github.com/wazuh/wazuh-dashboard-plugins/pull/5539)
- Changed windows agent service name in the deploy agent wizard [#5538](https://github.com/wazuh/wazuh-dashboard-plugins/pull/5538)
- Changed the requests to get the agent labels for the managers [#5687](https://github.com/wazuh/wazuh-dashboard-plugins/pull/5687)

## Wazuh v4.5.0 - OpenSearch Dashboards 2.6.0 - Revision 01

### Added

- Support for Wazuh 4.5.0

## Wazuh v4.4.5 - OpenSearch Dashboards 2.6.0 - Revision 02

### Added

- Support for Wazuh 4.4.5

## Wazuh v4.4.4 - OpenSearch Dashboards 2.6.0 - Revision 01

### Added

- Support for Wazuh 4.4.4

### Changed

- Changed the title and added a warning in the step 3 of the deploy new agent section. [#5416](https://github.com/wazuh/wazuh-dashboard-plugins/pull/5416)

## Wazuh v4.4.3 - OpenSearch Dashboards 2.6.0 - Revision 01

### Added

- Support for Wazuh 4.4.3

### Fixed

- Fixed command to install the macOS agent on the agent wizard [#5481](https://github.com/wazuh/wazuh-dashboard-plugins/pull/5481) [#5484](https://github.com/wazuh/wazuh-dashboard-plugins/pull/5484)
- Fixed command to start the macOS agent on the agent wizard [#5470](https://github.com/wazuh/wazuh-dashboard-plugins/pull/5470)

## Wazuh v4.4.2 - OpenSearch Dashboards 2.6.0 - Revision 01

### Added

- Support for Wazuh 4.4.2

### Fixed

- Fixed a problem in the backend service to get the plugin configuration [#5428](https://github.com/wazuh/wazuh-dashboard-plugins/pull/5428) [#5432](https://github.com/wazuh/wazuh-dashboard-plugins/pull/5432)

## Wazuh v4.4.1 - OpenSearch Dashboards 2.6.0 - Revision 01

### Fixed

- Fixed the search in the agent inventory data tables [#5196](https://github.com/wazuh/wazuh-dashboard-plugins/pull/5196)
- Fixed `Top 5 users` table overflow in `FIM::Dashboard` [#5334](https://github.com/wazuh/wazuh-dashboard-plugins/pull/5334)
- Fixed a visual error in the 'About' section. [#5337](https://github.com/wazuh/wazuh-dashboard-plugins/pull/5337)
- Fixed the `Anomaly and malware detection` link. [#5329](https://github.com/wazuh/wazuh-dashboard-plugins/pull/5329)
- Fixed the problem that did not allow closing the time picker when the button was clicked again in `Agents` and `Management/Statistics`. [#5341](https://github.com/wazuh/wazuh-dashboard-plugins/pull/5341)

## Wazuh v4.4.0 - OpenSearch Dashboards 2.4.0 - Revision 06

### Added

- Added the option to sort by the agent's count in the group table. [#4323](https://github.com/wazuh/wazuh-dashboard-plugins/pull/4323)
- Added agent synchronization status in the agent module. [#3874](https://github.com/wazuh/wazuh-dashboard-plugins/pull/3874) [#5143](https://github.com/wazuh/wazuh-dashboard-plugins/pull/5143) [#5177](https://github.com/wazuh/wazuh-dashboard-plugins/pull/5177)
- Added the ability to set the agent name in the installation command. [#4739](https://github.com/wazuh/wazuh-dashboard-plugins/pull/4739)
- Added validation to the plugin's settings [#4503](https://github.com/wazuh/wazuh-dashboard-plugins/pull/4503) [#4785](https://github.com/wazuh/wazuh-dashboard-plugins/pull/4785)
- Added new settings to customize the header and footer on the PDF reports [#4505](https://github.com/wazuh/wazuh-dashboard-plugins/pull/4505) [#4798](https://github.com/wazuh/wazuh-dashboard-plugins/pull/4798) [#4805](https://github.com/wazuh/wazuh-dashboard-plugins/pull/4805)
- Added a new setting to enable or disable the customization [#4507](https://github.com/wazuh/wazuh-dashboard-plugins/pull/4507)
- Added the ability to upload an image for the `customization.logo.*` settings in `Settings/Configuration` [#4504](https://github.com/wazuh/wazuh-dashboard-plugins/pull/4504)
- Added macOS support to the 'Deploy new agent' section [#4867](https://github.com/wazuh/wazuh-dashboard-plugins/pull/4867)
- Added PowerPC architecture support for redhat7, in the 'Deploy new agent' section. [#4833](https://github.com/wazuh/wazuh-dashboard-plugins/pull/4833)
- Added a centralized service to handle the requests [#4831](https://github.com/wazuh/wazuh-dashboard-plugins/pull/4831)
- Added data-test-subj property to the create-policy component [#4873](https://github.com/wazuh/wazuh-dashboard-plugins/pull/4873)
- Added a link for additional steps to enroll agents on Alpine Linux in the 'Deploy new agent' section. [#4933](https://github.com/wazuh/wazuh-dashboard-plugins/pull/4933)
- Added extra steps message and new command for Windows XP and Windows Server 2008, added alpine agent with all its steps. [#4933](https://github.com/wazuh/wazuh-dashboard-plugins/pull/4933)
- Added file saving conditions in File Editor [#4970](https://github.com/wazuh/wazuh-dashboard-plugins/pull/4970)
- Added character validation to avoid invalid agent names in the 'Deploy new agent' section. [#5021](https://github.com/wazuh/wazuh-dashboard-plugins/pull/5021) [#5028](https://github.com/wazuh/wazuh-dashboard-plugins/pull/5028)
- Added default selected options in the 'Deploy new agent' section [#5063](https://github.com/wazuh/wazuh-dashboard-plugins/pull/5063)
- Added suggestions for cluster's node and protocol to use for agent enrollment in the 'Deploy new agent' section. [#4776](https://github.com/wazuh/wazuh-dashboard-plugins/pull/4776) [#4954](https://github.com/wazuh/wazuh-dashboard-plugins/pull/4954) [#5166](https://github.com/wazuh/wazuh-dashboard-plugins/pull/5166)
- Redesign the SCA table of the agent's dashboard [#4512](https://github.com/wazuh/wazuh-dashboard-plugins/pull/4512)

### Changed

- Changed the HTTP verb from `GET` to `POST` in the requests to log in to the Wazuh API [#4103](https://github.com/wazuh/wazuh-dashboard-plugins/pull/4103)
- Changed the endpoint that updates the plugin configuration to support updating multiple settings at once. [#4501](https://github.com/wazuh/wazuh-dashboard-plugins/pull/4501)
- Improved alerts summary performance [#4376](https://github.com/wazuh/wazuh-dashboard-plugins/pull/4376) [#5071](https://github.com/wazuh/wazuh-dashboard-plugins/pull/5071) [#5131](https://github.com/wazuh/wazuh-dashboard-plugins/pull/5131)
- Improved the setting's description for the plugin displayed in the UI and the configuration file. [#4501](https://github.com/wazuh/wazuh-dashboard-plugins/pull/4501)
- Improved `Agents Overview` performance [#4363](https://github.com/wazuh/wazuh-dashboard-plugins/pull/4363) [#5076](https://github.com/wazuh/wazuh-dashboard-plugins/pull/5076)
- Improved the message displayed when there is a versions mismatch between the Wazuh API and the Wazuh app [#4529](https://github.com/wazuh/wazuh-dashboard-plugins/pull/4529) [#4964](https://github.com/wazuh/wazuh-dashboard-plugins/pull/4964)
- Updated operating systems' information in the 'Deploy new agent' section. [#4851](https://github.com/wazuh/wazuh-dashboard-plugins/pull/4851)
- Updated and unified the fetching and rendering of the SCA checks results due to changes in the Wazuh API [#5031](https://github.com/wazuh/wazuh-dashboard-plugins/pull/5031)
- Updated the `Agent details` component to the changes in the Wazuh API response. [#3874](https://github.com/wazuh/wazuh-dashboard-plugins/pull/3874)
- Updated the `Last vulnerability scan` component to the changes in the Wazuh API response [#4975](https://github.com/wazuh/wazuh-dashboard-plugins/pull/4975)
- Updated the `winston` dependency to `3.5.1` [#4985](https://github.com/wazuh/wazuh-dashboard-plugins/pull/4985)
- Updated the `mocha` dependency to `10.1.0` [#5062](https://github.com/wazuh/wazuh-dashboard-plugins/pull/5062)
- Updated the `pdfmake` dependency to `0.2.7` [#5062](https://github.com/wazuh/wazuh-dashboard-plugins/pull/5062)
- The button to export the app logs is now disabled when there are no results, instead of showing an error toast [#4992](https://github.com/wazuh/wazuh-dashboard-plugins/pull/4992)
- Independently load each dashboard from the `Agents Overview` page [#4363](https://github.com/wazuh/wazuh-dashboard-plugins/pull/4363)

### Fixed

- Fixed nested fields filtering in dashboards tables and KPIs [#4425](https://github.com/wazuh/wazuh-dashboard-plugins/pull/4425)
- Fixed nested field rendering in security alerts table details [#4428](https://github.com/wazuh/wazuh-dashboard-plugins/pull/4428)
- Fixed a bug where the Wazuh logo was used instead of the custom one [#4539](https://github.com/wazuh/wazuh-dashboard-plugins/pull/4539)
- Fixed rendering problems of the `Agent Overview` section in low resolutions [#4516](https://github.com/wazuh/wazuh-dashboard-plugins/pull/4516)
- Fixed issue when logging out from Wazuh when SAML is enabled [#4595](https://github.com/wazuh/wazuh-dashboard-plugins/issues/4595)
- Fixed server errors with code 500 when the Wazuh API is not reachable / up. [#4710](https://github.com/wazuh/wazuh-dashboard-plugins/pull/4710) [#4728](https://github.com/wazuh/wazuh-dashboard-plugins/pull/4728) [#4971](https://github.com/wazuh/wazuh-dashboard-plugins/pull/4971)
- Fixed pagination to SCA table [#4653](https://github.com/wazuh/wazuh-dashboard-plugins/issues/4653) [#5010](https://github.com/wazuh/wazuh-dashboard-plugins/pull/5010)
- Fixed `WAZUH_PROTOCOL` suggestion in the 'Deploy new agent' section. [#4849](https://github.com/wazuh/wazuh-dashboard-plugins/pull/4849)
- Fixed agent deployment instructions for HP-UX and Solaris. [#4943](https://github.com/wazuh/wazuh-dashboard-plugins/pull/4943)
- Fixed a bug that caused the flyouts to close when clicking inside them [#4638](https://github.com/wazuh/wazuh-dashboard-plugins/pull/4638) [#5046](https://github.com/wazuh/wazuh-dashboard-plugins/pull/5046)
- Fixed the manager option in the 'Deploy new agent' section [#4981](https://github.com/wazuh/wazuh-dashboard-plugins/pull/4981)
- Fixed Inventory checks table filters by stats [#4999](https://github.com/wazuh/wazuh-dashboard-plugins/pull/4999) [#5031](https://github.com/wazuh/wazuh-dashboard-plugins/pull/5031)
- Fixed commands in the 'Deploy new agent' section (most of the commands are missing '-1') [#4962](https://github.com/wazuh/wazuh-dashboard-plugins/pull/4962)
- Fixed agent installation command for macOS in the 'Deploy new agent' section. [#4968](https://github.com/wazuh/wazuh-dashboard-plugins/pull/4968)
- Fixed agent evolution chart [#4942](https://github.com/wazuh/wazuh-dashboard-plugins/pull/4942)
- Fixed Solaris command [#5035](https://github.com/wazuh/wazuh-dashboard-plugins/pull/5035)
- Fixed commands: AIX, OpenSUSE, Alpine, Suse11, Fedora, HP, Oracle Linux 5, Amazon Linux 2, CentOS5. Changed the word 'or higher' in buttons to '+'. Fixed validations for HP, Solaris and Alpine. [#5045](https://github.com/wazuh/wazuh-dashboard-plugins/pull/5045)
- Fixed error in GitHub module PDF report. [#5069](https://github.com/wazuh/wazuh-dashboard-plugins/pull/5069)
- Fixed password input in 'Deploy new agent' section [#5098](https://github.com/wazuh/wazuh-dashboard-plugins/pull/5098)
- Fixed error when clicking on the selectors of agents in the group agents management [#5094](https://github.com/wazuh/wazuh-dashboard-plugins/pull/5094)
- Fixed menu content panel is displayed in the wrong place. [5092](https://github.com/wazuh/wazuh-dashboard-plugins/pull/5092)
- Fixed greyed and disabled menu section names [#5101](https://github.com/wazuh/wazuh-dashboard-plugins/pull/5101)
- Fixed misspelling in the NIST module [#5107](https://github.com/wazuh/wazuh-dashboard-plugins/pull/5107)
- Fixed Statistic cronjob bulk document insert [#5150](https://github.com/wazuh/wazuh-dashboard-plugins/pull/5150)
- Fixed the style of the buttons showing more event information in the event view table. [#5137](https://github.com/wazuh/wazuh-dashboard-plugins/pull/5137)
- Fixed Inventory module for Solaris agents [#5144](https://github.com/wazuh/wazuh-dashboard-plugins/pull/5144)
- Fixed the module information button in Office 365 and GitHub Panel tab to open the nav drawer. [#5167](https://github.com/wazuh/wazuh-dashboard-plugins/pull/5167)
- Fixed a UI crash due to `external_references` field could be missing in some vulnerability data [#5200](https://github.com/wazuh/wazuh-dashboard-plugins/pull/5200)
- Fixed Wazuh main menu not displayed when navigation menu is locked [#5273](https://github.com/wazuh/wazuh-dashboard-plugins/pull/5273)
- Fixed 'Deploy new agent' section which used wrong secure connection property [#5285](https://github.com/wazuh/wazuh-dashboard-plugins/pull/5285) [#5295](https://github.com/wazuh/wazuh-dashboard-plugins/pull/5295)
- Fixed events view when search bar language is `lucene` [#5286](https://github.com/wazuh/wazuh-dashboard-plugins/pull/5286)
- Disabled unmapped fields filter in `Security Events` alerts table [#4929](https://github.com/wazuh/wazuh-dashboard-plugins/pull/4929)
- Raspbian OS, Ubuntu, Amazon Linux and Amazon Linux 2 commands in the 'Deploy new agent' section now change when a different architecture is selected [#4876](https://github.com/wazuh/wazuh-dashboard-plugins/pull/4876) [#4880](https://github.com/wazuh/wazuh-dashboard-plugins/pull/4880)

### Removed

- Removed custom styles for Kibana 7.9.0 [#4491](https://github.com/wazuh/wazuh-dashboard-plugins/pull/4491)
- Removed the `angular-chart.js` dependency [#4985](https://github.com/wazuh/wazuh-dashboard-plugins/pull/4985)
- Removed the `pug-loader` dependency [#5062](https://github.com/wazuh/wazuh-dashboard-plugins/pull/5062) [#5089](https://github.com/wazuh/wazuh-dashboard-plugins/pull/5089)

## Wazuh v4.3.11 - OpenSearch Dashboards 1.2.0 - Revision 4312

### Added

- Support for Wazuh 4.3.11

## Wazuh v4.3.10 - OpenSearch Dashboards 1.2.0 - Revision 4311

### Fixed

- Fixed issue when logging out from Wazuh when SAML is enabled [#4815](https://github.com/wazuh/wazuh-dashboard-plugins/issues/4815)

## Wazuh v4.3.9 - OpenSearch Dashboards 1.2.0 - Revision 4310

### Added

- Support for Wazuh 4.3.9

## Wazuh v4.3.8 - OpenSearch Dashboards 1.2.0 - Revision 4309

### Added

- Support for Wazuh 4.3.8

## Wazuh v4.3.7 - OpenSearch Dashboards 1.2.0 - Revision 4308

### Fixed

- Wazuh.yml review: fixed link to web documentation, improved in-file documentation and fixed some grammatical errors. [#4378](https://github.com/wazuh/wazuh-dashboard-plugins/pull/4378) [#4399](https://github.com/wazuh/wazuh-dashboard-plugins/pull/4399)
- Fixed an error during the generation of a group's report, if the request to the Wazuh API fails [#4350](https://github.com/wazuh/wazuh-dashboard-plugins/pull/4350)
- Fixed a problem with the group's report, when the group has no agents [#4350](https://github.com/wazuh/wazuh-dashboard-plugins/pull/4350)
- Fixed path in logo customization section [#4352](https://github.com/wazuh/wazuh-dashboard-plugins/pull/4352)
- Fixed a TypeError in Firefox. Change the Get request that was made with a Kibana core.http.get(/api/check-wazuh) resource to the WzRequest.genericReq resource and it no longer fails, also add a test capture to public/plugin.ts that wraps the request and in case of failure, the error is detected when the browser does not work with the V8 engine. [#4362](https://github.com/wazuh/wazuh-dashboard-plugins/pull/4362)
- Fixed an error of an undefined username hash related to reporting when using Kibana with X-Pack and security was disabled [#4358](https://github.com/wazuh/wazuh-dashboard-plugins/pull/4358)
- Fixed persistence of the plugin registry file between updates [#4359](https://github.com/wazuh/wazuh-dashboard-plugins/pull/4359)
- Fixed searchbar error on SCA Inventory table [#4367](https://github.com/wazuh/wazuh-dashboard-plugins/pull/4367)
- Fixed a routes loop when reinstalling Wazuh indexer [#4373](https://github.com/wazuh/wazuh-dashboard-plugins/pull/4373)

### Removed

- Removed the use of `manager_host` field related to agent information of Wazuh API responses, which is obsolete [#4350](https://github.com/wazuh/wazuh-dashboard-plugins/pull/4350)

## Wazuh v4.3.6 - OpenSearch Dashboards 1.2.0 - Revision 4307

### Fixed

- Fixed the search bar component to properly distinguish conjuntion operators (AND, OR) [#4326](https://github.com/wazuh/wazuh-dashboard-plugins/pull/4326)
- Fixed documentation link titles to match the documentation sections to redirect to [#4301](https://github.com/wazuh/wazuh-dashboard-plugins/pull/4301)
- Fixed missing documentation references to the Agent's overview, Agent's Integrity monitoring, and Agent's Inventory data sections, when the agent has never connected. [#4301](https://github.com/wazuh/wazuh-dashboard-plugins/pull/4301)
- The references to the documentation site now links to the appropriate version [#4301](https://github.com/wazuh/wazuh-dashboard-plugins/pull/4301)
- Fixed missing documentation link in the Docker Listener module [#4301](https://github.com/wazuh/wazuh-dashboard-plugins/pull/4301)
- Fixed broken links to the documentation site [#4301](https://github.com/wazuh/wazuh-dashboard-plugins/pull/4301)
- Fix Rules, Decoders and CDB lists uploaders to show errors appropriately [#4307](https://github.com/wazuh/wazuh-dashboard-plugins/pull/4307)
- Sanitize report's inputs and usernames [#4330](https://github.com/wazuh/wazuh-dashboard-plugins/pull/4330)

## Wazuh v4.3.5 - OpenSearch Dashboards 1.2.0 - Revision 4306

### Added

- Added to the interface API messages in the Ruleset test module [#4244](https://github.com/wazuh/wazuh-dashboard-plugins/pull/4244)
- Added authorization prompt in Mitre > Intelligence [#4261](https://github.com/wazuh/wazuh-dashboard-plugins/pull/4261)
- Added a more descriptive message when there is an error related to the user permissions when getting the list of index patterns in a route resolver [#4280](https://github.com/wazuh/wazuh-dashboard-plugins/pull/4280)

### Changed

- Changed the reference from Manager to Wazuh server in the guide to deploy a new agent [#4239](https://github.com/wazuh/wazuh-dashboard-plugins/pull/4239)
- Removed the filtered tags because they were not supported by the API endpoint [#4267](https://github.com/wazuh/wazuh-dashboard-plugins/pull/4267)
- Changed styles in visualizations. [#4254](https://github.com/wazuh/wazuh-dashboard-plugins/pull/4254)

### Fixed

- Fixed type error when changing screen size in agents section [#4233](https://github.com/wazuh/wazuh-dashboard-plugins/pull/4233)
- Removed a logged error that appeared when the `statistics` tasks tried to create an index with the same name, causing the second task to fail on the creation of the index because it already exists [#4235](https://github.com/wazuh/wazuh-dashboard-plugins/pull/4235)
- Fixed a UI crash due to a query with syntax errors in `Modules/Security events` [#4237](https://github.com/wazuh/wazuh-dashboard-plugins/pull/4237)
- Fixed an error when generating a module report after changing the selected agent [#4240](https://github.com/wazuh/wazuh-dashboard-plugins/pull/4240)
- Fixed an unhandled error when a Wazuh API request failed in the dev tools [#4266](https://github.com/wazuh/wazuh-dashboard-plugins/pull/4266)
- Fixed an error related to `API not available` when saving the manager configuration and restarting the manager from `Management/Configuration/Edit configuration` on manager mode [#4264](https://github.com/wazuh/wazuh-dashboard-plugins/pull/4264)
- Fixed a UI problem that required scrolling to see the logs in Management/Logs and Settings/Logs [#4253](https://github.com/wazuh/wazuh-dashboard-plugins/pull/4253)

## Wazuh v4.3.4 - OpenSearch Dashboards 1.2.0 - Revision 4305

### Added

- Added the `pending` agent status to some sections that was missing
  [#4166](https://github.com/wazuh/wazuh-dashboard-plugins/pull/4166)
  [#4188](https://github.com/wazuh/wazuh-dashboard-plugins/pull/4188)

### Changed

- Replaced the visualization of `Status` panel in `Agents` [#4166](https://github.com/wazuh/wazuh-dashboard-plugins/pull/4166)
- Replaced the visualization of policy in `Modules/Security configuration assessment/Inventory` [#4166](https://github.com/wazuh/wazuh-dashboard-plugins/pull/4166)
- Consistency in the colors and labels used for the agent status [#4166](https://github.com/wazuh/wazuh-dashboard-plugins/pull/4166) [#4199](https://github.com/wazuh/wazuh-dashboard-plugins/issues/4199)
- Replaced how the full and partial scan dates are displayed in the `Details` panel of `Vulnerabilities/Inventory` [#4169](https://github.com/wazuh/wazuh-dashboard-plugins/pull/4169)

### Fixed

- Fixed that the platform visualizations didn't use some definitions related to the UI on Kibana 7.10.2 [#4166](https://github.com/wazuh/wazuh-dashboard-plugins/pull/4166)
- Fixed a toast message with a successful process appeared when removing an agent of a group in `Management/Groups` and the agent appears in the agent list after refreshing the table [#4167](https://github.com/wazuh/wazuh-dashboard-plugins/pull/4167)
- Fixed import of an empty rule or decoder file [#4176](https://github.com/wazuh/wazuh-dashboard-plugins/pull/4176)
- Fixed overwriting of rule and decoder imports [#4180](https://github.com/wazuh/wazuh-dashboard-plugins/pull/4180)

## Wazuh v4.3.3 - OpenSearch Dashboards 1.2.0 - Revision 4304

### Fixed

- Fixed Wazuh Dashboard troubleshooting url [#4151](https://github.com/wazuh/wazuh-dashboard-plugins/pull/4151)

## Wazuh v4.3.2 - OpenSearch Dashboards 1.2.0 - Revision 4303

### Added

- Support for Wazuh 4.3.2

## Wazuh v4.3.1 - OpenSearch Dashboards 1.2.0 - Revision 4302

### Added

- Added PowerShell version warning to Windows agent installation wizard [#4142](https://github.com/wazuh/wazuh-dashboard-plugins/pull/4142)
- A new workflow is added to perform backports to specific branches [#4149](https://github.com/wazuh/wazuh-dashboard-plugins/pull/4149)

### Fixed

- Fixed the falsy values are displayed as not defined and enhanced the output of `Ruleset Test` [#4141](https://github.com/wazuh/wazuh-dashboard-plugins/pull/4141)

## Wazuh v4.3.0 - OpenSearch Dashboards 1.2.0 - Revision 4301

### Added

- Support for OpenSearch Dashboards 1.2.0
- Added GitHub and Office365 modules [#3557](https://github.com/wazuh/wazuh-dashboard-plugins/pull/3557)
- Added a new `Panel` module tab for GitHub and Office365 modules
  [#3541](https://github.com/wazuh/wazuh-dashboard-plugins/pull/3541)
  [#3945](https://github.com/wazuh/wazuh-dashboard-plugins/pull/3945)
  [#3952](https://github.com/wazuh/wazuh-dashboard-plugins/pull/3952)
- Added ability to filter the results fo the `Network Ports` table in the `Inventory data` section [#3639](https://github.com/wazuh/wazuh-dashboard-plugins/pull/3639)
- Added new endpoint service to collect the frontend logs into a file [#3324](https://github.com/wazuh/wazuh-dashboard-plugins/pull/3324)
- Improved the frontend handle errors strategy: UI, Toasts, console log and log in file
  [#3327](https://github.com/wazuh/wazuh-dashboard-plugins/pull/3327)
  [#3321](https://github.com/wazuh/wazuh-dashboard-plugins/pull/3321)
  [#3367](https://github.com/wazuh/wazuh-dashboard-plugins/pull/3367)
  [#3373](https://github.com/wazuh/wazuh-dashboard-plugins/pull/3373)
  [#3374](https://github.com/wazuh/wazuh-dashboard-plugins/pull/3374)
  [#3390](https://github.com/wazuh/wazuh-dashboard-plugins/pull/3390)  
  [#3410](https://github.com/wazuh/wazuh-dashboard-plugins/pull/3410)
  [#3408](https://github.com/wazuh/wazuh-dashboard-plugins/pull/3408)
  [#3429](https://github.com/wazuh/wazuh-dashboard-plugins/pull/3429)
  [#3427](https://github.com/wazuh/wazuh-dashboard-plugins/pull/3427)
  [#3417](https://github.com/wazuh/wazuh-dashboard-plugins/pull/3417)
  [#3462](https://github.com/wazuh/wazuh-dashboard-plugins/pull/3462)
  [#3451](https://github.com/wazuh/wazuh-dashboard-plugins/pull/3451)
  [#3442](https://github.com/wazuh/wazuh-dashboard-plugins/pull/3442)
  [#3480](https://github.com/wazuh/wazuh-dashboard-plugins/pull/3480)
  [#3472](https://github.com/wazuh/wazuh-dashboard-plugins/pull/3472)
  [#3434](https://github.com/wazuh/wazuh-dashboard-plugins/pull/3434)
  [#3392](https://github.com/wazuh/wazuh-dashboard-plugins/pull/3392)
  [#3404](https://github.com/wazuh/wazuh-dashboard-plugins/pull/3404)
  [#3432](https://github.com/wazuh/wazuh-dashboard-plugins/pull/3432)
  [#3415](https://github.com/wazuh/wazuh-dashboard-plugins/pull/3415)
  [#3469](https://github.com/wazuh/wazuh-dashboard-plugins/pull/3469)
  [#3448](https://github.com/wazuh/wazuh-dashboard-plugins/pull/3448)
  [#3465](https://github.com/wazuh/wazuh-dashboard-plugins/pull/3465)
  [#3464](https://github.com/wazuh/wazuh-dashboard-plugins/pull/3464)
  [#3478](https://github.com/wazuh/wazuh-dashboard-plugins/pull/3478)
  [#4116](https://github.com/wazuh/wazuh-dashboard-plugins/pull/4116)
- Added Intelligence tab to Mitre Att&ck module [#3368](https://github.com/wazuh/wazuh-dashboard-plugins/pull/3368) [#3344](https://github.com/wazuh/wazuh-dashboard-plugins/pull/3344) [#3726](https://github.com/wazuh/wazuh-dashboard-plugins/pull/3726)
- Added sample data for office365 events [#3424](https://github.com/wazuh/wazuh-dashboard-plugins/pull/3424)
- Created a separate component to check for sample data [#3475](https://github.com/wazuh/wazuh-dashboard-plugins/pull/3475)
- Added a new hook for getting value suggestions [#3506](https://github.com/wazuh/wazuh-dashboard-plugins/pull/3506)
- Added dinamic simple filters and adding simple GitHub filters fields [3531](https://github.com/wazuh/wazuh-dashboard-plugins/pull/3531)
- Added configuration viewer for Module Office365 on Management > Configuration [#3524](https://github.com/wazuh/wazuh-dashboard-plugins/pull/3524)
- Added base Module Panel view with Office365 setup [#3518](https://github.com/wazuh/wazuh-dashboard-plugins/pull/3518)
- Added specifics and custom filters for Office365 search bar [#3533](https://github.com/wazuh/wazuh-dashboard-plugins/pull/3533)
- Adding Pagination and filter to drilldown tables at Office pannel [#3544](https://github.com/wazuh/wazuh-dashboard-plugins/pull/3544).
- Simple filters change between panel and drilldown panel [#3568](https://github.com/wazuh/wazuh-dashboard-plugins/pull/3568).
- Added new fields in Inventory table and Flyout Details [#3525](https://github.com/wazuh/wazuh-dashboard-plugins/pull/3525)
- Added columns selector in agents table [#3691](https://github.com/wazuh/wazuh-dashboard-plugins/pull/3691)
- Added a new workflow for create wazuh packages [#3742](https://github.com/wazuh/wazuh-dashboard-plugins/pull/3742)
- Run `template` and `fields` checks in the health check depends on the app configuration [#3783](https://github.com/wazuh/wazuh-dashboard-plugins/pull/3783)
- Added a toast message when there is an error creating a new group [#3804](https://github.com/wazuh/wazuh-dashboard-plugins/pull/3804)
- Added a step to start the agent to the deploy new Windowns agent guide [#3846](https://github.com/wazuh/wazuh-dashboard-plugins/pull/3846)
- Added agents windows events config tab [#3905](https://github.com/wazuh/wazuh-dashboard-plugins/pull/3905)
- Added 3 new panels to `Vulnerabilities/Inventory` [#3893](https://github.com/wazuh/wazuh-dashboard-plugins/pull/3893)
- Added new fields of `Vulnerabilities` to the details flyout [#3893](https://github.com/wazuh/wazuh-dashboard-plugins/pull/3893) [#3908](https://github.com/wazuh/wazuh-dashboard-plugins/pull/3908)
- Added missing fields used in visualizations to the known fiels related to alerts [#3924](https://github.com/wazuh/wazuh-dashboard-plugins/pull/3924)
- Added troubleshooting link to "index pattern was refreshed" toast [#3946](https://github.com/wazuh/wazuh-dashboard-plugins/pull/3946)
- Added more number options to the tables widget in Modules -> "Mitre" [#4041](https://github.com/wazuh/wazuh-dashboard-plugins/pull/4066)
- Management -> groups -> agent: Selectors appear when there are more than 3 options [#4126](https://github.com/wazuh/wazuh-dashboard-plugins/pull/4126)

### Changed

- Changed ossec to wazuh in sample-data [#3121](https://github.com/wazuh/wazuh-dashboard-plugins/pull/3121)
- Changed empty fields in FIM tables and `syscheck.value_name` in discovery now show an empty tag for visual clarity [#3279](https://github.com/wazuh/wazuh-dashboard-plugins/pull/3279)
- Adapted the Mitre tactics and techniques resources to use the API endpoints [#3346](https://github.com/wazuh/wazuh-dashboard-plugins/pull/3346)
- Moved the filterManager subscription to the hook useFilterManager [#3517](https://github.com/wazuh/wazuh-dashboard-plugins/pull/3517)
- Change filter from is to is one of in custom searchbar [#3529](https://github.com/wazuh/wazuh-dashboard-plugins/pull/3529)
- Refactored as module tabs and buttons are rendered [#3494](https://github.com/wazuh/wazuh-dashboard-plugins/pull/3494)
- Updated the deprecated and added new references authd [#3663](https://github.com/wazuh/wazuh-dashboard-plugins/pull/3663) [#3806](https://github.com/wazuh/wazuh-dashboard-plugins/pull/3806)
- Added time subscription to Discover component [#3549](https://github.com/wazuh/wazuh-dashboard-plugins/pull/3549)
- Refactored as module tabs and buttons are rendered [#3494](https://github.com/wazuh/wazuh-dashboard-plugins/pull/3494)
- Testing logs using the Ruletest Test don't display the rule information if not matching a rule. [#3446](https://github.com/wazuh/wazuh-dashboard-plugins/pull/3446)
- Changed format permissions in FIM inventory [#3649](https://github.com/wazuh/wazuh-dashboard-plugins/pull/3649)
- Changed of request for one that does not return data that is not necessary to optimize times. [#3686](https://github.com/wazuh/wazuh-dashboard-plugins/pull/3686) [#3728](https://github.com/wazuh/wazuh-dashboard-plugins/pull/3728)
- Rebranding. Replaced the brand logos, set module icons with brand colors [#3788](https://github.com/wazuh/wazuh-dashboard-plugins/pull/3788)
- Changed user for sample data management [#3795](https://github.com/wazuh/wazuh-dashboard-plugins/pull/3795)
- Changed agent install codeblock copy button and powershell terminal warning [#3792](https://github.com/wazuh/wazuh-dashboard-plugins/pull/3792)
- Refactored as the plugin platform name and references is managed [#3811](https://github.com/wazuh/wazuh-dashboard-plugins/pull/3811)
- Removed `Dashboard` tab for the `Vulnerabilities` modules [#3893](https://github.com/wazuh/wazuh-dashboard-plugins/pull/3893)
- Display all fields in the `Table` tab when expading an alert row in the alerts tables of flyouts and the `Modules/Security Events/Dashboard` table [#3908](https://github.com/wazuh/wazuh-dashboard-plugins/pull/3908)
- Refactored the table in `Vulnerabilities/Inventory` [#3196](https://github.com/wazuh/wazuh-dashboard-plugins/pull/3196)
- Changed Google Groups app icons [#3949](https://github.com/wazuh/wazuh-dashboard-plugins/pull/3949)
- Removed sorting for `Agents` or `Configuration checksum` column in the table of `Management/Groups` due to this is not supported by the API [#3857](https://github.com/wazuh/wazuh-dashboard-plugins/pull/3857)
- Changed messages in the agent installation guide [#4040](https://github.com/wazuh/wazuh-dashboard-plugins/pull/4040)
- Changed the default `wazuh.statistics.shards` setting from `2` to `1` [#4055](https://github.com/wazuh/wazuh-dashboard-plugins/pull/4055)
- Removed the migration tasks in the `.wazuh` and `.wazuh-version` indices [#4098](https://github.com/wazuh/wazuh-dashboard-plugins/pull/4098)
- Separated the actions of viewing and editing the `agent.conf` group file [#4114](https://github.com/wazuh/wazuh-dashboard-plugins/pull/4114)

### Fixed

- Fixed creation of log files [#3384](https://github.com/wazuh/wazuh-dashboard-plugins/pull/3384)
- Fixed double fetching alerts count when pinnin/unpinning the agent in Mitre Att&ck/Framework [#3484](https://github.com/wazuh/wazuh-dashboard-plugins/pull/3484)
- Query config refactor [#3490](https://github.com/wazuh/wazuh-dashboard-plugins/pull/3490)
- Fixed rules and decoders test flyout clickout event [#3412](https://github.com/wazuh/wazuh-dashboard-plugins/pull/3412)
- Notify when you are registering an agent without permissions [#3430](https://github.com/wazuh/wazuh-dashboard-plugins/pull/3430)
- Remove not used `redirectRule` query param when clicking the row table on CDB Lists/Decoders [#3438](https://github.com/wazuh/wazuh-dashboard-plugins/pull/3438)
- Fixed the code overflows over the line numbers in the API Console editor [#3439](https://github.com/wazuh/wazuh-dashboard-plugins/pull/3439)
- Don't open the main menu when changing the seleted API or index pattern [#3440](https://github.com/wazuh/wazuh-dashboard-plugins/pull/3440)
- Fix error message in conf managment [#3443](https://github.com/wazuh/wazuh-dashboard-plugins/pull/3443)
- Fix size api selector when name is too long [#3445](https://github.com/wazuh/wazuh-dashboard-plugins/pull/3445)
- Fixed error when edit a rule or decoder [#3456](https://github.com/wazuh/wazuh-dashboard-plugins/pull/3456)
- Fixed index pattern selector doesn't display the ignored index patterns [#3458](https://github.com/wazuh/wazuh-dashboard-plugins/pull/3458)
- Fixed error in /Management/Configuration when cluster is disabled [#3553](https://github.com/wazuh/wazuh-dashboard-plugins/pull/3553)
- Fix the pinned filters were removed when accessing to the `Panel` tab of a module [#3565](https://github.com/wazuh/wazuh-dashboard-plugins/pull/3565)
- Fixed multi-select component searcher handler [#3645](https://github.com/wazuh/wazuh-dashboard-plugins/pull/3645)
- Fixed order logs properly in Management/Logs [#3609](https://github.com/wazuh/wazuh-dashboard-plugins/pull/3609)
- Fixed the Wazuh API requests to `GET //` [#3661](https://github.com/wazuh/wazuh-dashboard-plugins/pull/3661)
- Fixed missing mitre tactics [#3675](https://github.com/wazuh/wazuh-dashboard-plugins/pull/3675)
- Fix CDB list view not working with IPv6 [#3488](https://github.com/wazuh/wazuh-dashboard-plugins/pull/3488)
- Fixed the bad requests using Console tool to `PUT /active-response` API endpoint [#3466](https://github.com/wazuh/wazuh-dashboard-plugins/pull/3466)
- Fixed group agent management table does not update on error [#3605](https://github.com/wazuh/wazuh-dashboard-plugins/pull/3605)
- Fixed not showing packages details in agent inventory for a freeBSD agent SO [#3651](https://github.com/wazuh/wazuh-dashboard-plugins/pull/3651)
- Fixed wazuh token deleted twice [#3652](https://github.com/wazuh/wazuh-dashboard-plugins/pull/3652)
- Fixed handler of error on dev-tools [#3687](https://github.com/wazuh/wazuh-dashboard-plugins/pull/3687)
- Fixed compatibility wazuh 4.3 - kibana 7.13.4 [#3685](https://github.com/wazuh/wazuh-dashboard-plugins/pull/3685)
- Fixed registry values without agent pinned in FIM>Events [#3689](https://github.com/wazuh/wazuh-dashboard-plugins/pull/3689)
- Fixed breadcrumbs style compatibility for Kibana 7.14.2 [#3688](https://github.com/wazuh/wazuh-dashboard-plugins/pull/3688)
- Fixed security alerts table when filters change [#3682](https://github.com/wazuh/wazuh-dashboard-plugins/pull/3682)
- Fixed error that shows we're using X-Pack when we have Basic [#3692](https://github.com/wazuh/wazuh-dashboard-plugins/pull/3692)
- Fixed blank screen in Kibana 7.10.2 [#3700](https://github.com/wazuh/wazuh-dashboard-plugins/pull/3700)
- Fixed related decoder link undefined parameters error [#3704](https://github.com/wazuh/wazuh-dashboard-plugins/pull/3704)
- Fixing Flyouts in Kibana 7.14.2 [#3708](https://github.com/wazuh/wazuh-dashboard-plugins/pull/3708)
- Fixing the bug of index patterns in health-check due to bad copy of a PR [#3707](https://github.com/wazuh/wazuh-dashboard-plugins/pull/3707)
- Fixed styles and behaviour of button filter in the flyout of `Inventory` section for `Integrity monitoring` and `Vulnerabilities` modules [#3733](https://github.com/wazuh/wazuh-dashboard-plugins/pull/3733)
- Fixed height of `Evolution` card in the `Agents` section when has no data for the selected time range [#3733](https://github.com/wazuh/wazuh-dashboard-plugins/pull/3733)
- Fix clearing the query filter doesn't update the data in Office 365 and GitHub Panel tab [#3722](https://github.com/wazuh/wazuh-dashboard-plugins/pull/3722)
- Fix wrong deamons in filter list [#3710](https://github.com/wazuh/wazuh-dashboard-plugins/pull/3710)
- Fixing bug when create filename with spaces and throws a bad error [#3724](https://github.com/wazuh/wazuh-dashboard-plugins/pull/3724)
- Fixing bug in security User flyout nonexistant unsubmitted changes warning [#3731](https://github.com/wazuh/wazuh-dashboard-plugins/pull/3731)
- Fixing redirect to new tab when click in a link [#3732](https://github.com/wazuh/wazuh-dashboard-plugins/pull/3732)
- Fixed missing settings in `Management/Configuration/Global configuration/Global/Main settings` [#3737](https://github.com/wazuh/wazuh-dashboard-plugins/pull/3737)
- Fixed `Maximum call stack size exceeded` error exporting key-value pairs of a CDB List [#3738](https://github.com/wazuh/wazuh-dashboard-plugins/pull/3738)
- Fixed regex lookahead and lookbehind for safari [#3741](https://github.com/wazuh/wazuh-dashboard-plugins/pull/3741)
- Fixed Vulnerabilities Inventory flyout details filters [#3744](https://github.com/wazuh/wazuh-dashboard-plugins/pull/3744)
- Removed api selector toggle from settings menu since it performed no useful function [#3604](https://github.com/wazuh/wazuh-dashboard-plugins/pull/3604)
- Fixed the requests get [#3661](https://github.com/wazuh/wazuh-dashboard-plugins/pull/3661)
- Fixed Dashboard PDF report error when switching pinned agent state [#3748](https://github.com/wazuh/wazuh-dashboard-plugins/pull/3748)
- Fixed the rendering of the command to deploy new Windows agent not working in some Kibana versions [#3753](https://github.com/wazuh/wazuh-dashboard-plugins/pull/3753)
- Fixed action buttons overlaying to the request text in Tools/API Console [#3772](https://github.com/wazuh/wazuh-dashboard-plugins/pull/3772)
- Fix `Rule ID` value in reporting tables related to top results [#3774](https://github.com/wazuh/wazuh-dashboard-plugins/issues/3774)
- Fixed github/office365 multi-select filters suggested values [#3787](https://github.com/wazuh/wazuh-dashboard-plugins/pull/3787)
- Fix updating the aggregation data of Panel section when changing the time filter [#3790](https://github.com/wazuh/wazuh-dashboard-plugins/pull/3790)
- Removed the button to remove an agent for a group in the agents' table when it is the default group [#3804](https://github.com/wazuh/wazuh-dashboard-plugins/pull/3804)
- Fixed internal user no longer needs permission to make x-pack detection request [#3831](https://github.com/wazuh/wazuh-dashboard-plugins/pull/3831)
- Fixed agents details card style [#3845](https://github.com/wazuh/wazuh-dashboard-plugins/pull/3845) [#3860](https://github.com/wazuh/wazuh-dashboard-plugins/pull/3860)
- Fixed search bar query sanitizing in PDF report [#3861](https://github.com/wazuh/wazuh-dashboard-plugins/pull/3861)
- Fixed routing redirection in events documents discover links [#3866](https://github.com/wazuh/wazuh-dashboard-plugins/pull/3866)
- Fixed health-check [#3868](https://github.com/wazuh/wazuh-dashboard-plugins/pull/3868)
- Fixed refreshing agents evolution visualization [#3894](https://github.com/wazuh/wazuh-dashboard-plugins/pull/3894)
- Fixed an error when generating PDF reports due to Wazuh API token expiration [#3881](https://github.com/wazuh/wazuh-dashboard-plugins/pull/3881)
- Fixed the table of Vulnerabilities/Inventory doesn't reload when changing the selected agent [#3901](https://github.com/wazuh/wazuh-dashboard-plugins/pull/3901)
- Fixed backslash breaking exported JSON result [#3909](https://github.com/wazuh/wazuh-dashboard-plugins/pull/3909)
- Fixed the Events view multiple "The index pattern was refreshed successfully" toast [#3937](https://github.com/wazuh/wazuh-dashboard-plugins/pull/3937)
- Fixed a rendering problem in the map visualizations [#3942](https://github.com/wazuh/wazuh-dashboard-plugins/pull/3942)
- Parse error when using `#` character not at the beginning of the line [#3877](https://github.com/wazuh/wazuh-dashboard-plugins/pull/3877)
- Fixed the `rule.mitre.id` cell enhancement that doesn't support values with sub techniques [#3944](https://github.com/wazuh/wazuh-dashboard-plugins/pull/3944)
- Fixed error not working the alerts displayed when changing the selected time in some flyouts [#3947](https://github.com/wazuh/wazuh-dashboard-plugins/pull/3947) [#4115](https://github.com/wazuh/wazuh-dashboard-plugins/pull/4115)
- Fixed the user can not logout when the Kibana server has a basepath configurated [#3957](https://github.com/wazuh/wazuh-dashboard-plugins/pull/3957)
- Fixed fatal cron-job error when Wazuh API is down [#3991](https://github.com/wazuh/wazuh-dashboard-plugins/pull/3991)
- Fixed circular re-directions when API errors are handled [#4079](https://github.com/wazuh/wazuh-dashboard-plugins/pull/4079)
- Fixed agent breadcrumb routing minor error [#4101](https://github.com/wazuh/wazuh-dashboard-plugins/pull/4101)
- Fixed selected text not visible in API Console [#4102](https://github.com/wazuh/wazuh-dashboard-plugins/pull/4102)
- Fixed the 'missing parameters' error on the Manager Logs [#4110](https://github.com/wazuh/wazuh-dashboard-plugins/pull/4110)
- Fixed undefined input reference when switching between rule set view and rule files view [#4125](https://github.com/wazuh/wazuh-dashboard-plugins/pull/4125)
- Fixed not found FIM file toast error #4124 [#4124](https://github.com/wazuh/wazuh-dashboard-plugins/pull/4124)
- Fixed "See full error" on error toast [#4119](https://github.com/wazuh/wazuh-dashboard-plugins/pull/4119)
- Fixed not being able to remove custom filters. [#4112](https://github.com/wazuh/wazuh-dashboard-plugins/pull/4112)
- Fixed spinner not showing when export button is clicked in management views [#4120](https://github.com/wazuh/wazuh-dashboard-plugins/pull/4120)
- Correction of field and value in the section: last registered agent [#4127](https://github.com/wazuh/wazuh-dashboard-plugins/pull/4127)
- Fixed the download agent installer command [#4132] (https://github.com/wazuh/wazuh-dashboard-plugins/pull/4132)

## Wazuh v4.2.6 - Kibana 7.10.2, 7.11.2, 7.12.1, 7.13.0, 7.13.1, 7.13.2, 7.13.3, 7.13.4, 7.14.0, 7.14.1, 7.14.2 - Revision 4207

### Added

- Support for Kibana 7.13.4
- Support for Kibana 7.14.2
- Hide the `telemetry` banner [#3709](https://github.com/wazuh/wazuh-dashboard-plugins/pull/3709)

### Fixed

- Fixed compatibility Wazuh 4.2 - Kibana 7.13.4 [#3653](https://github.com/wazuh/wazuh-dashboard-plugins/pull/3653)
- Fixed interative register windows agent screen error [#3654](https://github.com/wazuh/wazuh-dashboard-plugins/pull/3654)
- Fixed breadcrumbs style compatibility for Kibana 7.14.2 [#3668](https://github.com/wazuh/wazuh-dashboard-plugins/pull/3668)
- Fixed Wazuh token is not removed after logout in Kibana 7.13 [#3670](https://github.com/wazuh/wazuh-dashboard-plugins/pull/3670)
- Fixed Group Configuration and Management configuration error after trying to going back after you save [#3672](https://github.com/wazuh/wazuh-dashboard-plugins/pull/3672)
- Fixing EuiPanels in Overview Sections and disabled text in WzMenu [#3674](https://github.com/wazuh/wazuh-dashboard-plugins/pull/3674)
- Fixing double flyout clicking in a policy [#3676](https://github.com/wazuh/wazuh-dashboard-plugins/pull/3676)
- Fixed error conflict setting kibana settings from the health check [#3678](https://github.com/wazuh/wazuh-dashboard-plugins/pull/3678)
- Fixed compatibility to get the valid index patterns and refresh fields for Kibana 7.10.2-7.13.4 [3681](https://github.com/wazuh/wazuh-dashboard-plugins/pull/3681)
- Fixed wrong redirect after login [3701](https://github.com/wazuh/wazuh-dashboard-plugins/pull/3701)
- Fixed error getting the index pattern data when there is not `attributes.fields` in the saved object [3689](https://github.com/wazuh/wazuh-dashboard-plugins/pull/3698)

## Wazuh v4.2.4 - Kibana 7.10.2, 7.11.2, 7.12.1 - Revision 4205

### Added

- Support for Wazuh 4.2.4

### Fixed

- Fixed a bug where the user's auth token was not deprecated on logout [#3638](https://github.com/wazuh/wazuh-dashboard-plugins/pull/3638)

## Wazuh v4.2.3 - Kibana 7.10.2, 7.11.2, 7.12.1 - Revision 4204

### Added

- Support for Wazuh 4.2.3

## Wazuh v4.2.2 - Kibana 7.10.2 , 7.12.1 - Revision 4203

### Added

- Wazuh help links in the Kibana help menu [#3170](https://github.com/wazuh/wazuh-dashboard-plugins/pull/3170)
- Redirect to group details using the `group` query param in the URL [#3184](https://github.com/wazuh/wazuh-dashboard-plugins/pull/3184)
- Configuration to disable Wazuh App access from X-Pack/ODFE role [#3222](https://github.com/wazuh/wazuh-dashboard-plugins/pull/3222) [#3292](https://github.com/wazuh/wazuh-dashboard-plugins/pull/3292)
- Added confirmation message when closing a form [#3221](https://github.com/wazuh/wazuh-dashboard-plugins/pull/3221)
- Improvement to hide navbar Wazuh label. [#3240](https://github.com/wazuh/wazuh-dashboard-plugins/pull/3240)
- Add modal creating new rule/decoder [#3274](https://github.com/wazuh/wazuh-dashboard-plugins/pull/3274)
- New functionality to change app logos [#3503](https://github.com/wazuh/wazuh-dashboard-plugins/pull/3503)
- Added link to the upgrade guide when the Wazuh API version and the Wazuh App version mismatch [#3592](https://github.com/wazuh/wazuh-dashboard-plugins/pull/3592)

### Changed

- Removed module titles [#3160](https://github.com/wazuh/wazuh-dashboard-plugins/pull/3160)
- Changed default `wazuh.monitoring.creation` app setting from `d` to `w` [#3174](https://github.com/wazuh/wazuh-dashboard-plugins/pull/3174)
- Changed default `wazuh.monitoring.shards` app setting from `2` to `1` [#3174](https://github.com/wazuh/wazuh-dashboard-plugins/pull/3174)
- Removed Sha1 field from registry key detail [#3189](https://github.com/wazuh/wazuh-dashboard-plugins/pull/3189)
- Removed tooltip in last breadcrumb in header breadcrumb [3250](https://github.com/wazuh/wazuh-dashboard-plugins/pull/3250)
- Refactored the Health check component [#3197](https://github.com/wazuh/wazuh-dashboard-plugins/pull/3197)
- Added version in package downloaded name in agent deploy command [#3210](https://github.com/wazuh/wazuh-dashboard-plugins/issues/3210)
- Removed restriction to allow only current active agents from vulnerability inventory [#3243](https://github.com/wazuh/wazuh-dashboard-plugins/pull/3243)
- Move API selector and Index Pattern Selector to the header bar [#3175](https://github.com/wazuh/wazuh-dashboard-plugins/pull/3175)
- Health check actions notifications refactored and added debug mode [#3258](https://github.com/wazuh/wazuh-dashboard-plugins/pull/3258)
- Improved visualizations object configuration readability [#3355](https://github.com/wazuh/wazuh-dashboard-plugins/pull/3355)
- Changed the way kibana-vis hides the visualization while loading, this should prevent errors caused by having a 0 height visualization [#3349](https://github.com/wazuh/wazuh-dashboard-plugins/pull/3349)

### Fixed

- Fixed screen flickers in Cluster visualization [#3159](https://github.com/wazuh/wazuh-dashboard-plugins/pull/3159)
- Fixed the broken links when using `server.basePath` Kibana setting [#3161](https://github.com/wazuh/wazuh-dashboard-plugins/pull/3161)
- Fixed filter in reports [#3173](https://github.com/wazuh/wazuh-dashboard-plugins/pull/3173)
- Fixed typo error in Settings/Configuration [#3234](https://github.com/wazuh/wazuh-dashboard-plugins/pull/3234)
- Fixed fields overlap in the agent summary screen [#3217](https://github.com/wazuh/wazuh-dashboard-plugins/pull/3217)
- Fixed Ruleset Test, each request is made in a different session instead of all in the same session [#3257](https://github.com/wazuh/wazuh-dashboard-plugins/pull/3257)
- Fixed the `Visualize` button is not displaying when expanding a field in the Events sidebar [#3237](https://github.com/wazuh/wazuh-dashboard-plugins/pull/3237)
- Fix modules are missing in the agent menu [#3244](https://github.com/wazuh/wazuh-dashboard-plugins/pull/3244)
- Fix improving and removing WUI error logs [#3260](https://github.com/wazuh/wazuh-dashboard-plugins/pull/3260)
- Fix some errors of PDF reports [#3272](https://github.com/wazuh/wazuh-dashboard-plugins/pull/3272)
- Fix TypeError when selecting macOS agent deployment in a Safari Browser [#3289](https://github.com/wazuh/wazuh-dashboard-plugins/pull/3289)
- Fix error in how the SCA check's checks are displayed [#3297](https://github.com/wazuh/wazuh-dashboard-plugins/pull/3297)
- Fixed message of error when add sample data fails [#3241](https://github.com/wazuh/wazuh-dashboard-plugins/pull/3241)
- Fixed modules are missing in the agent menu [#3244](https://github.com/wazuh/wazuh-dashboard-plugins/pull/3244)
- Fixed Alerts Summary of modules for reports [#3303](https://github.com/wazuh/wazuh-dashboard-plugins/pull/3303)
- Fixed dark mode visualization background in pdf reports [#3315](https://github.com/wazuh/wazuh-dashboard-plugins/pull/3315)
- Adapt Kibana integrations to Kibana 7.11 and 7.12 [#3309](https://github.com/wazuh/wazuh-dashboard-plugins/pull/3309)
- Fixed error agent view does not render correctly [#3306](https://github.com/wazuh/wazuh-dashboard-plugins/pull/3306)
- Fixed miscalculation in table column width in PDF reports [#3326](https://github.com/wazuh/wazuh-dashboard-plugins/pull/3326)
- Normalized visData table property for 7.12 retro-compatibility [#3323](https://github.com/wazuh/wazuh-dashboard-plugins/pull/3323)
- Fixed error that caused the labels in certain visualizations to overlap [#3355](https://github.com/wazuh/wazuh-dashboard-plugins/pull/3355)
- Fixed export to csv button in dashboards tables [#3358](https://github.com/wazuh/wazuh-dashboard-plugins/pull/3358)
- Fixed Elastic UI breaking changes in 7.12 [#3345](https://github.com/wazuh/wazuh-dashboard-plugins/pull/3345)
- Fixed Wazuh main menu and breadcrumb render issues [#3347](https://github.com/wazuh/wazuh-dashboard-plugins/pull/3347)
- Fixed generation of huge logs from backend errors [#3397](https://github.com/wazuh/wazuh-dashboard-plugins/pull/3397)
- Fixed vulnerabilities flyout not showing alerts if the vulnerability had a field missing [#3593](https://github.com/wazuh/wazuh-dashboard-plugins/pull/3593)

## Wazuh v4.2.1 - Kibana 7.10.2 , 7.11.2 - Revision 4202

### Added

- Support for Wazuh 4.2.1

## Wazuh v4.2.0 - Kibana 7.10.2 , 7.11.2 - Revision 4201

### Added

- Added `Ruleset Test` section under Tools menu, and on Edit Rules/Decoders as a tool. [#1434](https://github.com/wazuh/wazuh-dashboard-plugins/pull/1434)
- Added page size options in Security events, explore agents table [#2925](https://github.com/wazuh/wazuh-dashboard-plugins/pull/2925)
- Added a reminder to restart cluster or manager after import a file in Rules, Decoders or CDB Lists [#3051](https://github.com/wazuh/wazuh-dashboard-plugins/pull/3051)
- Added Agent Stats section [#3056](https://github.com/wazuh/wazuh-dashboard-plugins/pull/3056)
- Added `logtest` PUT example on API Console [#3061](https://github.com/wazuh/wazuh-dashboard-plugins/pull/3061)
- Added vulnerabilities inventory that affect to an agent [#3069](https://github.com/wazuh/wazuh-dashboard-plugins/pull/3069)
- Added retry button to check api again in health check [#3109](https://github.com/wazuh/wazuh-dashboard-plugins/pull/3109)
- Added `wazuh-statistics` template and a new mapping for these indices [#3111](https://github.com/wazuh/wazuh-dashboard-plugins/pull/3111)
- Added link to documentation "Checking connection with Manager" in deploy new agent [#3126](https://github.com/wazuh/wazuh-dashboard-plugins/pull/3126)
- Fixed Agent Evolution graph showing agents from multiple APIs [#3256](https://github.com/wazuh/wazuh-dashboard-plugins/pull/3256)
- Added Disabled index pattern checks in Health Check [#3311](https://github.com/wazuh/wazuh-dashboard-plugins/pull/3311)

### Changed

- Moved Dev Tools inside of Tools menu as Api Console. [#1434](https://github.com/wazuh/wazuh-dashboard-plugins/pull/1434)
- Changed position of Top users on Integrity Monitoring Top 5 user. [#2892](https://github.com/wazuh/wazuh-dashboard-plugins/pull/2892)
- Changed user allow_run_as way of editing. [#3080](https://github.com/wazuh/wazuh-dashboard-plugins/pull/3080)
- Rename some ossec references to Wazuh [#3046](https://github.com/wazuh/wazuh-dashboard-plugins/pull/3046)

### Fixed

- Filter only authorized agents in Agents stats and Visualizations [#3088](https://github.com/wazuh/wazuh-dashboard-plugins/pull/3088)
- Fixed missing `pending` status suggestion for agents [#3095](https://github.com/wazuh/wazuh-dashboard-plugins/pull/3095)
- Index pattern setting not used for choosing from existing patterns [#3097](https://github.com/wazuh/wazuh-dashboard-plugins/pull/3097)
- Fixed space character missing on deployment command if UDP is configured [#3108](https://github.com/wazuh/wazuh-dashboard-plugins/pull/3108)
- Fixed statistics visualizations when a node is selected [#3110](https://github.com/wazuh/wazuh-dashboard-plugins/pull/3110)
- Fixed Flyout date filter also changes main date filter [#3114](https://github.com/wazuh/wazuh-dashboard-plugins/pull/3114)
- Fixed name for "TCP sessions" visualization and average metric is now a sum [#3118](https://github.com/wazuh/wazuh-dashboard-plugins/pull/3118)
- Filter only authorized agents in Events and Security Alerts table [#3120](https://github.com/wazuh/wazuh-dashboard-plugins/pull/3120)
- Fixed Last keep alive label is outside the panel [#3122](https://github.com/wazuh/wazuh-dashboard-plugins/pull/3122)
- Fixed app redirect to Settings section after the health check [#3128](https://github.com/wazuh/wazuh-dashboard-plugins/pull/3128)
- Fixed the plugin logo path in Kibana menu when use `server.basePath` setting [#3144](https://github.com/wazuh/wazuh-dashboard-plugins/pull/3144)
- Fixed deprecated endpoint for create agent groups [3152](https://github.com/wazuh/wazuh-dashboard-plugins/pull/3152)
- Fixed check for TCP protocol in deploy new agent [#3163](https://github.com/wazuh/wazuh-dashboard-plugins/pull/3163)
- Fixed RBAC issue with agent group permissions [#3181](https://github.com/wazuh/wazuh-dashboard-plugins/pull/3181)
- Fixed change index pattern from menu doesn't work [#3187](https://github.com/wazuh/wazuh-dashboard-plugins/pull/3187)
- Conflict with the creation of the index pattern when performing the Health Check [#3232](https://github.com/wazuh/wazuh-dashboard-plugins/pull/3232)
- Added Disabled index pattern checks in Health Check [#3311](https://github.com/wazuh/wazuh-dashboard-plugins/pull/3311)
- Fixed windows update section in Linux Inventory PDF [#3569](https://github.com/wazuh/wazuh-dashboard-plugins/pull/3569)
- Improving and removing unnecessary error logs [#3574](https://github.com/wazuh/wazuh-dashboard-plugins/pull/3574)

## Wazuh v4.1.5 - Kibana 7.10.0 , 7.10.2, 7.11.2 - Revision 4108

### Fixed

- Unable to change selected index pattern from the Wazuh menu [#3330](https://github.com/wazuh/wazuh-dashboard-plugins/pull/3330)

## Wazuh v4.1.5 - Kibana 7.10.0 , 7.10.2, 7.11.2 - Revision 4107

### Added

- Support for Kibana 7.11.2
- Added a warning message for the `Install and enroll the agent` step of `Deploy new agent` guide [#3238](https://github.com/wazuh/wazuh-dashboard-plugins/pull/3238)

### Fixed

- Conflict with the creation of the index pattern when performing the Health Check [#3223](https://github.com/wazuh/wazuh-dashboard-plugins/pull/3223)
- Fixing mac os agents add command [#3207](https://github.com/wazuh/wazuh-dashboard-plugins/pull/3207)

## Wazuh v4.1.5 - Kibana 7.10.0 , 7.10.2 - Revision 4106

- Adapt for Wazuh 4.1.5

## Wazuh v4.1.4 - Kibana 7.10.0 , 7.10.2 - Revision 4105

- Adapt for Wazuh 4.1.4

## Wazuh v4.1.3 - Kibana 7.10.0 , 7.10.2 - Revision 4104

### Added

- Creation of index pattern after the default one is changes in Settings [#2985](https://github.com/wazuh/wazuh-dashboard-plugins/pull/2985)
- Added node name of agent list and detail [#3039](https://github.com/wazuh/wazuh-dashboard-plugins/pull/3039)
- Added loading view while the user is logging to prevent permissions prompts [#3041](https://github.com/wazuh/wazuh-dashboard-plugins/pull/3041)
- Added custom message for each possible run_as setup [#3048](https://github.com/wazuh/wazuh-dashboard-plugins/pull/3048)

### Changed

- Change all dates labels to Kibana formatting time zone [#3047](https://github.com/wazuh/wazuh-dashboard-plugins/pull/3047)
- Improve toast message when selecting a default API [#3049](https://github.com/wazuh/wazuh-dashboard-plugins/pull/3049)
- Improve validation and prevention for caching bundles on the client-side [#3063](https://github.com/wazuh/wazuh-dashboard-plugins/pull/3063) [#3091](https://github.com/wazuh/wazuh-dashboard-plugins/pull/3091)

### Fixed

- Fixed unexpected behavior in Roles mapping [#3028](https://github.com/wazuh/wazuh-dashboard-plugins/pull/3028)
- Fixed rule filter is no applied when you click on a rule id in another module.[#3057](https://github.com/wazuh/wazuh-dashboard-plugins/pull/3057)
- Fixed bug changing master node configuration [#3062](https://github.com/wazuh/wazuh-dashboard-plugins/pull/3062)
- Fixed wrong variable declaration for macOS agents [#3066](https://github.com/wazuh/wazuh-dashboard-plugins/pull/3066)
- Fixed some errors in the Events table, action buttons style, and URLs disappeared [#3086](https://github.com/wazuh/wazuh-dashboard-plugins/pull/3086)
- Fixed Rollback of invalid rule configuration file [#3084](https://github.com/wazuh/wazuh-dashboard-plugins/pull/3084)

## Wazuh v4.1.2 - Kibana 7.10.0 , 7.10.2 - Revision 4103

- Add `run_as` setting to example host configuration in Add new API view [#3021](https://github.com/wazuh/wazuh-dashboard-plugins/pull/3021)
- Refactor of some prompts [#3015](https://github.com/wazuh/wazuh-dashboard-plugins/pull/3015)

### Fixed

- Fix SCA policy detail showing name and check results about another policy [#3007](https://github.com/wazuh/wazuh-dashboard-plugins/pull/3007)
- Fixed that alerts table is empty when switching pinned agents [#3008](https://github.com/wazuh/wazuh-dashboard-plugins/pull/3008)
- Creating a role mapping before the existing ones are loaded, the page bursts [#3013](https://github.com/wazuh/wazuh-dashboard-plugins/pull/3013)
- Fix pagination in SCA checks table when expand some row [#3018](https://github.com/wazuh/wazuh-dashboard-plugins/pull/3018)
- Fix manager is shown in suggestions in Agents section [#3025](https://github.com/wazuh/wazuh-dashboard-plugins/pull/3025)
- Fix disabled loading on inventory when request fail [#3026](https://github.com/wazuh/wazuh-dashboard-plugins/pull/3026)
- Fix restarting selected cluster instead of all of them [#3032](https://github.com/wazuh/wazuh-dashboard-plugins/pull/3032)
- Fix pinned agents don't trigger a new filtered query [#3035](https://github.com/wazuh/wazuh-dashboard-plugins/pull/3035)
- Overlay Wazuh menu when Kibana menu is opened or docked [#3038](https://github.com/wazuh/wazuh-dashboard-plugins/pull/3038)
- Fix visualizations in PDF Reports with Dark mode [#2983](https://github.com/wazuh/wazuh-dashboard-plugins/pull/2983)

## Wazuh v4.1.1 - Kibana 7.10.0 , 7.10.2 - Revision 4102

### Added

- Prompt to show the unsupported module for the selected agent [#2959](https://github.com/wazuh/wazuh-dashboard-plugins/pull/2959)
- Added a X-Frame-Options header to the backend responses [#2977](https://github.com/wazuh/wazuh-dashboard-plugins/pull/2977)

### Changed

- Added toast with refresh button when new fields are loaded [#2974](https://github.com/wazuh/wazuh-dashboard-plugins/pull/2974)
- Migrated manager and cluster files endpoints and their corresponding RBAC [#2984](https://github.com/wazuh/wazuh-dashboard-plugins/pull/2984)

### Fixed

- Fix login error when AWS Elasticsearch and ODFE is used [#2710](https://github.com/wazuh/wazuh-dashboard-plugins/issues/2710)
- An error message is displayed when changing a group's configuration although the user has the right permissions [#2955](https://github.com/wazuh/wazuh-dashboard-plugins/pull/2955)
- Fix Security events table is empty when switching the pinned agents [#2956](https://github.com/wazuh/wazuh-dashboard-plugins/pull/2956)
- Fix disabled switch visual edit button when json content is empty [#2957](https://github.com/wazuh/wazuh-dashboard-plugins/issues/2957)
- Fixed main and `More` menus for unsupported agents [#2959](https://github.com/wazuh/wazuh-dashboard-plugins/pull/2959)
- Fixed forcing a non numeric filter value in a number type field [#2961](https://github.com/wazuh/wazuh-dashboard-plugins/pull/2961)
- Fixed wrong number of alerts in Security Events [#2964](https://github.com/wazuh/wazuh-dashboard-plugins/pull/2964)
- Fixed search with strange characters of agent in Management groups [#2970](https://github.com/wazuh/wazuh-dashboard-plugins/pull/2970)
- Fix the statusCode error message [#2971](https://github.com/wazuh/wazuh-dashboard-plugins/pull/2971)
- Fix the SCA policy stats didn't refresh [#2973](https://github.com/wazuh/wazuh-dashboard-plugins/pull/2973)
- Fixed loading of AWS index fields even when no AWS alerts were found [#2974](https://github.com/wazuh/wazuh-dashboard-plugins/pull/2974)
- Fix some date fields format in FIM and SCA modules [#2975](https://github.com/wazuh/wazuh-dashboard-plugins/pull/2975)
- Fix a non-stop error in Manage agents when the user has no permissions [#2976](https://github.com/wazuh/wazuh-dashboard-plugins/pull/2976)
- Can't edit empty rules and decoders files that already exist in the manager [#2978](https://github.com/wazuh/wazuh-dashboard-plugins/pull/2978)
- Support for alerts index pattern with different ID and name [#2979](https://github.com/wazuh/wazuh-dashboard-plugins/pull/2979)
- Fix the unpin agent in the selection modal [#2980](https://github.com/wazuh/wazuh-dashboard-plugins/pull/2980)
- Fix properly logout of Wazuh API when logging out of the application (only for OpenDistro) [#2789](https://github.com/wazuh/wazuh-dashboard-plugins/issues/2789)
- Fixed missing `&&` from macOS agent deployment command [#2989](https://github.com/wazuh/wazuh-dashboard-plugins/issues/2989)
- Fix prompt permissions on Framework of Mitre and Inventory of Integrity monitoring. [#2967](https://github.com/wazuh/wazuh-dashboard-plugins/issues/2967)
- Fix properly logout of Wazuh API when logging out of the application support x-pack [#2789](https://github.com/wazuh/wazuh-dashboard-plugins/issues/2789)

## Wazuh v4.1.0 - Kibana 7.10.0 , 7.10.2 - Revision 4101

### Added

- Check the max buckets by default in healthcheck and increase them [#2901](https://github.com/wazuh/wazuh-dashboard-plugins/pull/2901)
- Added a prompt wraning in role mapping if run_as is false or he is not allowed to use it by API [#2876](https://github.com/wazuh/wazuh-dashboard-plugins/pull/2876)

### Changed

- Support new fields of Windows Registry at FIM inventory panel [#2679](https://github.com/wazuh/wazuh-dashboard-plugins/issues/2679)
- Added on FIM Inventory Windows Registry registry_key and registry_value items from syscheck [#2908](https://github.com/wazuh/wazuh-dashboard-plugins/issues/2908)
- Uncheck agents after an action in agents groups management [#2907](https://github.com/wazuh/wazuh-dashboard-plugins/pull/2907)
- Unsave rule files when edit or create a rule with invalid content [#2944](https://github.com/wazuh/wazuh-dashboard-plugins/pull/2944)
- Added vulnerabilities module for macos agents [#2969](https://github.com/wazuh/wazuh-dashboard-plugins/pull/2969)

### Fixed

- Fix server error Invalid token specified: Cannot read property 'replace' of undefined [#2899](https://github.com/wazuh/wazuh-dashboard-plugins/issues/2899)
- Fix show empty files rules and decoders: [#2923](https://github.com/wazuh/wazuh-dashboard-plugins/issues/2923)
- Fixed wrong hover texts in CDB lists actions [#2929](https://github.com/wazuh/wazuh-dashboard-plugins/pull/2929)
- Fixed access to forbidden agents information when exporting agents listt [2918](https://github.com/wazuh/wazuh-dashboard-plugins/pull/2918)
- Fix the decoder detail view is not displayed [#2888](https://github.com/wazuh/wazuh-dashboard-plugins/issues/2888)
- Fix the complex search using the Wazuh API query filter in search bars [#2930](https://github.com/wazuh/wazuh-dashboard-plugins/issues/2930)
- Fixed validation to check userPermissions are not ready yet [#2931](https://github.com/wazuh/wazuh-dashboard-plugins/issues/2931)
- Fixed clear visualizations manager list when switching tabs. Fixes PDF reports filters [#2932](https://github.com/wazuh/wazuh-dashboard-plugins/pull/2932)
- Fix Strange box shadow in Export popup panel in Managment > Groups [#2886](https://github.com/wazuh/wazuh-dashboard-plugins/issues/2886)
- Fixed wrong command on alert when data folder does not exist [#2938](https://github.com/wazuh/wazuh-dashboard-plugins/pull/2938)
- Fix agents table OS field sorting: Changes agents table field `os_name` to `os.name,os.version` to make it sortable. [#2939](https://github.com/wazuh/wazuh-dashboard-plugins/pull/2939)
- Fixed diff parsed datetime between agent detail and agents table [#2940](https://github.com/wazuh/wazuh-dashboard-plugins/pull/2940)
- Allow access to Agents section with agent:group action permission [#2933](https://github.com/wazuh/wazuh-dashboard-plugins/issues/2933)
- Fixed filters does not work on modals with search bar [#2935](https://github.com/wazuh/wazuh-dashboard-plugins/pull/2935)
- Fix wrong package name in deploy new agent [#2942](https://github.com/wazuh/wazuh-dashboard-plugins/issues/2942)
- Fixed number agents not show on pie onMouseEvent [#2890](https://github.com/wazuh/wazuh-dashboard-plugins/issues/2890)
- Fixed off Kibana Query Language in search bar of Controls/Inventory modules. [#2945](https://github.com/wazuh/wazuh-dashboard-plugins/pull/2945)
- Fixed number of agents do not show on the pie chart tooltip in agents preview [#2890](https://github.com/wazuh/wazuh-dashboard-plugins/issues/2890)

## Wazuh v4.0.4 - Kibana 7.10.0 , 7.10.2 - Revision 4017

### Added

- Adapt the app to the new Kibana platform [#2475](https://github.com/wazuh/wazuh-dashboard-plugins/issues/2475)
- Wazuh data directory moved from `optimize` to `data` Kibana directory [#2591](https://github.com/wazuh/wazuh-dashboard-plugins/issues/2591)
- Show the wui_rules belong to wazuh-wui API user [#2702](https://github.com/wazuh/wazuh-dashboard-plugins/issues/2702)

### Fixed

- Fixed Wazuh menu and agent menu for Solaris agents [#2773](https://github.com/wazuh/wazuh-dashboard-plugins/issues/2773) [#2725](https://github.com/wazuh/wazuh-dashboard-plugins/issues/2725)
- Fixed wrong shards and replicas for statistics indices and also fixed wrong prefix for monitoring indices [#2732](https://github.com/wazuh/wazuh-dashboard-plugins/issues/2732)
- Report's creation dates set to 1970-01-01T00:00:00.000Z [#2772](https://github.com/wazuh/wazuh-dashboard-plugins/issues/2772)
- Fixed bug for missing commands in ubuntu/debian and centos [#2786](https://github.com/wazuh/wazuh-dashboard-plugins/issues/2786)
- Fixed bug that show an hour before in /security-events/dashboard [#2785](https://github.com/wazuh/wazuh-dashboard-plugins/issues/2785)
- Fixed permissions to access agents [#2838](https://github.com/wazuh/wazuh-dashboard-plugins/issues/2838)
- Fix searching in groups [#2825](https://github.com/wazuh/wazuh-dashboard-plugins/issues/2825)
- Fix the pagination in SCA ckecks table [#2815](https://github.com/wazuh/wazuh-dashboard-plugins/issues/2815)
- Fix the SCA table with a wrong behaviour using the refresh button [#2854](https://github.com/wazuh/wazuh-dashboard-plugins/issues/2854)
- Fix sca permissions for agents views and dashboards [#2862](https://github.com/wazuh/wazuh-dashboard-plugins/issues/2862)
- Solaris should not show vulnerabilities module [#2829](https://github.com/wazuh/wazuh-dashboard-plugins/issues/2829)
- Fix the settings of statistics indices creation [#2858](https://github.com/wazuh/wazuh-dashboard-plugins/issues/2858)
- Update agents' info in Management Status after changing cluster node selected [#2828](https://github.com/wazuh/wazuh-dashboard-plugins/issues/2828)
- Fix error when applying filter in rules from events [#2877](https://github.com/wazuh/wazuh-dashboard-plugins/issues/2877)

### Changed

- Replaced `wazuh` Wazuh API user by `wazuh-wui` in the default configuration [#2852](https://github.com/wazuh/wazuh-dashboard-plugins/issues/2852)
- Add agent id to the reports name in Agent Inventory and Modules [#2817](https://github.com/wazuh/wazuh-dashboard-plugins/issues/2817)

### Adapt for Kibana 7.10.0

- Fixed filter pinned crash returning from agents [#2864](https://github.com/wazuh/wazuh-dashboard-plugins/issues/2864)
- Fixed style in sca and regulatory compliance tables and in wz menu [#2861](https://github.com/wazuh/wazuh-dashboard-plugins/issues/2861)
- Fix body-payload of Sample Alerts POST endpoint [#2857](https://github.com/wazuh/wazuh-dashboard-plugins/issues/2857)
- Fixed bug in the table on Agents->Table-> Actions->Config icon [#2853](https://github.com/wazuh/wazuh-dashboard-plugins/issues/2853)
- Fixed tooltip in the icon of view decoder file [#2850](https://github.com/wazuh/wazuh-dashboard-plugins/issues/2850)
- Fixed bug with agent filter when it is pinned [#2846](https://github.com/wazuh/wazuh-dashboard-plugins/issues/2846)
- Fix discovery navigation [#2845](https://github.com/wazuh/wazuh-dashboard-plugins/issues/2845)
- Search file editor gone [#2843](https://github.com/wazuh/wazuh-dashboard-plugins/issues/2843)
- Fix Agent Search Bar - Regex Query Interpreter [#2834](https://github.com/wazuh/wazuh-dashboard-plugins/issues/2834)
- Fixed accordion style breaking [#2833](https://github.com/wazuh/wazuh-dashboard-plugins/issues/2833)
- Fix metrics are not updated after a bad request in search input [#2830](https://github.com/wazuh/wazuh-dashboard-plugins/issues/2830)
- Fix mitre framework tab crash [#2821](https://github.com/wazuh/wazuh-dashboard-plugins/issues/2821)
- Changed ping request to default request. Added delay and while to che… [#2820](https://github.com/wazuh/wazuh-dashboard-plugins/issues/2820)
- Removed kibana alert for security [#2806](https://github.com/wazuh/wazuh-dashboard-plugins/issues/2806)

## Wazuh v4.0.4 - Kibana 7.10.0 , 7.10.2 - Revision 4016

### Added

- Modified agent registration adding groups and architecture [#2666](https://github.com/wazuh/wazuh-dashboard-plugins/issues/2666) [#2652](https://github.com/wazuh/wazuh-dashboard-plugins/issues/2652)
- Each user can only view their own reports [#2686](https://github.com/wazuh/wazuh-dashboard-plugins/issues/2686)

### Fixed

- Create index pattern even if there aren´t available indices [#2620](https://github.com/wazuh/wazuh-dashboard-plugins/issues/2620)
- Top bar overlayed over expanded visualizations [#2667](https://github.com/wazuh/wazuh-dashboard-plugins/issues/2667)
- Empty inventory data in Solaris agents [#2680](https://github.com/wazuh/wazuh-dashboard-plugins/pull/2680)
- Wrong parameters in the dev-tools autocomplete section [#2675](https://github.com/wazuh/wazuh-dashboard-plugins/issues/2675)
- Wrong permissions on edit CDB list [#2665](https://github.com/wazuh/wazuh-dashboard-plugins/pull/2665)
- fix(frontend): add the metafields when refreshing the index pattern [#2681](https://github.com/wazuh/wazuh-dashboard-plugins/pull/2681)
- Error toast is showing about Elasticsearch users for environments without security [#2713](https://github.com/wazuh/wazuh-dashboard-plugins/issues/2713)
- Error about Handler.error in Role Mapping fixed [#2702](https://github.com/wazuh/wazuh-dashboard-plugins/issues/2702)
- Fixed message in reserved users actions [#2702](https://github.com/wazuh/wazuh-dashboard-plugins/issues/2702)
- Error 500 on Export formatted CDB list [#2692](https://github.com/wazuh/wazuh-dashboard-plugins/pull/2692)
- Wui rules label should have only one tooltip [#2723](https://github.com/wazuh/wazuh-dashboard-plugins/issues/2723)
- Move upper the Wazuh item in the Kibana menu and default index pattern [#2867](https://github.com/wazuh/wazuh-dashboard-plugins/pull/2867)

## Wazuh v4.0.4 - Kibana v7.9.1, v7.9.3 - Revision 4015

### Added

- Support for Wazuh v4.0.4

## Wazuh v4.0.3 - Kibana v7.9.1, v7.9.2, v7.9.3 - Revision 4014

### Added

- Improved management of index-pattern fields [#2630](https://github.com/wazuh/wazuh-dashboard-plugins/issues/2630)

### Fixed

- fix(fronted): fixed the check of API and APP version in health check [#2655](https://github.com/wazuh/wazuh-dashboard-plugins/pull/2655)
- Replace user by username key in the monitoring logic [#2654](https://github.com/wazuh/wazuh-dashboard-plugins/pull/2654)
- Security alerts and reporting issues when using private tenants [#2639](https://github.com/wazuh/wazuh-dashboard-plugins/issues/2639)
- Manager restart in rule editor does not work with Wazuh cluster enabled [#2640](https://github.com/wazuh/wazuh-dashboard-plugins/issues/2640)
- fix(frontend): Empty inventory data in Solaris agents [#2680](https://github.com/wazuh/wazuh-dashboard-plugins/pull/2680)

## Wazuh v4.0.3 - Kibana v7.9.1, v7.9.2, v7.9.3 - Revision 4013

### Added

- Support for Wazuh v4.0.3.

## Wazuh v4.0.2 - Kibana v7.9.1, v7.9.3 - Revision 4012

### Added

- Sample data indices name should take index pattern in use [#2593](https://github.com/wazuh/wazuh-dashboard-plugins/issues/2593)
- Added start option to macos Agents [#2653](https://github.com/wazuh/wazuh-dashboard-plugins/pull/2653)

### Changed

- Statistics settings do not allow to configure primary shards and replicas [#2627](https://github.com/wazuh/wazuh-dashboard-plugins/issues/2627)

## Wazuh v4.0.2 - Kibana v7.9.1, v7.9.3 - Revision 4011

### Added

- Support for Wazuh v4.0.2.

### Fixed

- The index pattern title is overwritten with its id after refreshing its fields [#2577](https://github.com/wazuh/wazuh-dashboard-plugins/issues/2577)
- [RBAC] Issues detected when using RBAC [#2579](https://github.com/wazuh/wazuh-dashboard-plugins/issues/2579)

## Wazuh v4.0.1 - Kibana v7.9.1, v7.9.3 - Revision 4010

### Changed

- Alerts summary table for PDF reports on all modules [#2632](https://github.com/wazuh/wazuh-dashboard-plugins/issues/2632)
- [4.0-7.9] Run as with no wazuh-wui API user [#2576](https://github.com/wazuh/wazuh-dashboard-plugins/issues/2576)
- Deploy a new agent interface as default interface [#2564](https://github.com/wazuh/wazuh-dashboard-plugins/issues/2564)
- Problem in the visualization of new reserved resources of the Wazuh API [#2643](https://github.com/wazuh/wazuh-dashboard-plugins/issues/2643)

### Fixed

- Restore the tables in the agents' reports [#2628](https://github.com/wazuh/wazuh-dashboard-plugins/issues/2628)
- [RBAC] Issues detected when using RBAC [#2579](https://github.com/wazuh/wazuh-dashboard-plugins/issues/2579)
- Changes done via a worker's API are overwritten [#2626](https://github.com/wazuh/wazuh-dashboard-plugins/issues/2626)

### Fixed

- [BUGFIX] Default user field for current platform [#2633](https://github.com/wazuh/wazuh-dashboard-plugins/pull/2633)

## Wazuh v4.0.1 - Kibana v7.9.1, v7.9.3 - Revision 4009

### Changed

- Hide empty columns of the processes table of the MacOS agents [#2570](https://github.com/wazuh/wazuh-dashboard-plugins/pull/2570)
- Missing step in "Deploy a new agent" view [#2623](https://github.com/wazuh/wazuh-dashboard-plugins/issues/2623)
- Implement wazuh users' CRUD [#2598](https://github.com/wazuh/wazuh-dashboard-plugins/pull/2598)

### Fixed

- Inconsistent data in sample data alerts [#2618](https://github.com/wazuh/wazuh-dashboard-plugins/pull/2618)

## Wazuh v4.0.1 - Kibana v7.9.1, v7.9.3 - Revision 4008

### Fixed

- Icons not align to the right in Modules > Events [#2607](https://github.com/wazuh/wazuh-dashboard-plugins/pull/2607)
- Statistics visualizations do not show data [#2602](https://github.com/wazuh/wazuh-dashboard-plugins/pull/2602)
- Error on loading css files [#2599](https://github.com/wazuh/wazuh-dashboard-plugins/pull/2599)
- Fixed search filter in search bar in Module/SCA wasn't working [#2601](https://github.com/wazuh/wazuh-dashboard-plugins/pull/2601)

## Wazuh v4.0.0 - Kibana v7.9.1, v7.9.2, v7.9.3 - Revision 4007

### Fixed

- updated macOS package URL [#2596](https://github.com/wazuh/wazuh-dashboard-plugins/pull/2596)
- Revert "[4.0-7.9] [BUGFIX] Removed unnecessary function call" [#2597](https://github.com/wazuh/wazuh-dashboard-plugins/pull/2597)

## Wazuh v4.0.0 - Kibana v7.9.1, v7.9.2, v7.9.3 - Revision 4006

### Fixed

- Undefined field in event view [#2588](https://github.com/wazuh/wazuh-dashboard-plugins/issues/2588)
- Several calls to the same stats request (esAlerts) [#2586](https://github.com/wazuh/wazuh-dashboard-plugins/issues/2586)
- The filter options popup doesn't open on click once the filter is pinned [#2581](https://github.com/wazuh/wazuh-dashboard-plugins/issues/2581)
- The formatedFields are missing from the index-pattern of wazuh-alerts-\* [#2574](https://github.com/wazuh/wazuh-dashboard-plugins/issues/2574)

## Wazuh v4.0.0 - Kibana v7.9.3 - Revision 4005

### Added

- Support for Kibana v7.9.3

## Wazuh v4.0.0 - Kibana v7.9.1, v7.9.2 - Revision 4002

### Added

- Support for Wazuh v4.0.0.
- Support for Kibana v7.9.1 and 7.9.2.
- Support for Open Distro 1.10.1.
- Added a RBAC security layer integrated with Open Distro and X-Pack.
- Added remoted and analysisd statistics.
- Expand supported deployment variables.
- Added new configuration view settings for GCP integration.
- Added logic to change the `metafields` configuration of Kibana [#2524](https://github.com/wazuh/wazuh-dashboard-plugins/issues/2524)

### Changed

- Migrated the default index-pattern to `wazuh-alerts-*`.
- Removed the `known-fields` functionality.
- Security Events dashboard redesinged.
- Redesigned the app settings configuration with categories.
- Moved the wazuh-registry file to Kibana optimize folder.

### Fixed

- Format options in `wazuh-alerts` index-pattern are not overwritten now.
- Prevent blank page in detaill agent view.
- Navigable agents name in Events.
- Index pattern is not being refreshed.
- Reporting fails when agent is pinned and compliance controls are visited.
- Reload rule detail doesn't work properly with the related rules.
- Fix search bar filter in Manage agent of group [#2541](https://github.com/wazuh/wazuh-dashboard-plugins/pull/2541)

# Wazuh v3.13.6 - Kibana v7.9.2 - Revision 890

### Added

- Support for Wazuh v3.13.6

## Wazuh v3.13.5 - Kibana 7.9.2 - Revision 889

- Sanitize report's inputs and usernames [#4336](https://github.com/wazuh/wazuh-dashboard-plugins/pull/4336)

## Wazuh v3.13.2 - Kibana v7.9.1 - Revision 887

### Added

- Support for Wazuh v3.13.2

## Wazuh v3.13.2 - Kibana v7.8.0 - Revision 887

### Added

- Support for Wazuh v3.13.2

## Wazuh v3.13.1 - Kibana v7.9.1 - Revision 886

### Added

- Support for Kibana v7.9.1

## Wazuh v3.13.1 - Kibana v7.9.0 - Revision 885

### Added

- Support for Kibana v7.9.0

## Wazuh v3.13.1 - Kibana v7.8.1 - Revision 884

### Added

- Support for Kibana v7.8.1

## Wazuh v3.13.1 - Kibana v7.8.0 - Revision 883

### Added

- Support for Wazuh v3.13.1

## Wazuh v3.13.0 - Kibana v7.8.0 - Revision 881

### Added

- Support for Kibana v7.8.0

## Wazuh v3.13.0 - Kibana v7.7.0, v7.7.1 - Revision 880

### Added

- Support for Wazuh v3.13.0
- Support for Kibana v7.7.1
- Support for Open Distro 1.8
- New navigation experience with a global menu [#1965](https://github.com/wazuh/wazuh-dashboard-plugins/issues/1965)
- Added a Breadcrumb in Kibana top nav [#2161](https://github.com/wazuh/wazuh-dashboard-plugins/issues/2161)
- Added a new Agents Summary Screen [#1963](https://github.com/wazuh/wazuh-dashboard-plugins/issues/1963)
- Added a new feature to add sample data to dashboards [#2115](https://github.com/wazuh/wazuh-dashboard-plugins/issues/2115)
- Added MITRE integration [#1877](https://github.com/wazuh/wazuh-dashboard-plugins/issues/1877)
- Added Google Cloud Platform integration [#1873](https://github.com/wazuh/wazuh-dashboard-plugins/issues/1873)
- Added TSC integration [#2204](https://github.com/wazuh/wazuh-dashboard-plugins/pull/2204)
- Added a new Integrity monitoring state view for agent [#2153](https://github.com/wazuh/wazuh-dashboard-plugins/issues/2153)
- Added a new Integrity monitoring files detail view [#2156](https://github.com/wazuh/wazuh-dashboard-plugins/issues/2156)
- Added a new component to explore Compliance requirements [#2156](https://github.com/wazuh/wazuh-dashboard-plugins/issues/2261)

### Changed

- Code migration to React.js
- Global review of styles
- Unified Overview and Agent dashboards into new Modules [#2110](https://github.com/wazuh/wazuh-dashboard-plugins/issues/2110)
- Changed Vulnerabilities dashboard visualizations [#2262](https://github.com/wazuh/wazuh-dashboard-plugins/issues/2262)

### Fixed

- Open Distro tenants have been fixed and are functional now [#1890](https://github.com/wazuh/wazuh-dashboard-plugins/issues/1890).
- Improved navigation performance [#2200](https://github.com/wazuh/wazuh-dashboard-plugins/issues/2200).
- Avoid creating the wazuh-monitoring index pattern if it is disabled [#2100](https://github.com/wazuh/wazuh-dashboard-plugins/issues/2100)
- SCA checks without compliance field can't be expanded [#2264](https://github.com/wazuh/wazuh-dashboard-plugins/issues/2264)

## Wazuh v3.12.3 - Kibana v7.7.1 - Revision 876

### Added

- Support for Kibana v7.7.1

## Wazuh v3.12.3 - Kibana v7.7.0 - Revision 875

### Added

- Support for Kibana v7.7.0

## Wazuh v3.12.3 - Kibana v6.8.8, v7.6.1, v7.6.2 - Revision 874

### Added

- Support for Wazuh v3.12.3

## Wazuh v3.12.2 - Kibana v6.8.8, v7.6.1, v7.6.2 - Revision 873

### Added

- Support for Wazuh v3.12.2

## Wazuh v3.12.1 - Kibana v6.8.8, v7.6.1, v7.6.2 - Revision 872

### Added

- Support Wazuh 3.12.1
- Added new FIM settings on configuration on demand. [#2147](https://github.com/wazuh/wazuh-dashboard-plugins/issues/2147)

### Changed

- Updated agent's variable names in deployment guides. [#2169](https://github.com/wazuh/wazuh-dashboard-plugins/pull/2169)

### Fixed

- Pagination is now shown in table-type visualizations. [#2180](https://github.com/wazuh/wazuh-dashboard-plugins/issues/2180)

## Wazuh v3.12.0 - Kibana v6.8.8, v7.6.2 - Revision 871

### Added

- Support for Kibana v6.8.8 and v7.6.2

## Wazuh v3.12.0 - Kibana v6.8.7, v7.4.2, v7.6.1 - Revision 870

### Added

- Support for Wazuh v3.12.0
- Added a new setting to hide manager alerts from dashboards. [#2102](https://github.com/wazuh/wazuh-dashboard-plugins/pull/2102)
- Added a new setting to be able to change API from the top menu. [#2143](https://github.com/wazuh/wazuh-dashboard-plugins/issues/2143)
- Added a new setting to enable/disable the known fields health check [#2037](https://github.com/wazuh/wazuh-dashboard-plugins/pull/2037)
- Added suport for PCI 11.2.1 and 11.2.3 rules. [#2062](https://github.com/wazuh/wazuh-dashboard-plugins/pull/2062)

### Changed

- Restructuring of the optimize/wazuh directory. Now the Wazuh configuration file (wazuh.yml) is placed on /usr/share/kibana/optimize/wazuh/config. [#2116](https://github.com/wazuh/wazuh-dashboard-plugins/pull/2116)
- Improve performance of Dasboards reports generation. [1802344](https://github.com/wazuh/wazuh-dashboard-plugins/commit/18023447c6279d385df84d7f4a5663ed2167fdb5)

### Fixed

- Discover time range selector is now displayed on the Cluster section. [08901df](https://github.com/wazuh/wazuh-dashboard-plugins/commit/08901dfcbe509f17e4fab26877c8b7dae8a66bff)
- Added the win_auth_failure rule group to Authentication failure metrics. [#2099](https://github.com/wazuh/wazuh-dashboard-plugins/pull/2099)
- Negative values in Syscheck attributes now have their correct value in reports. [7c3e84e](https://github.com/wazuh/wazuh-dashboard-plugins/commit/7c3e84ec8f00760b4f650cfc00a885d868123f99)

## Wazuh v3.11.4 - Kibana v7.6.1 - Revision 858

### Added

- Support for Kibana v7.6.1

## Wazuh v3.11.4 - Kibana v6.8.6, v7.4.2, v7.6.0 - Revision 857

### Added

- Support for Wazuh v3.11.4

## Wazuh v3.11.3 - Kibana v7.6.0 - Revision 856

### Added

- Support for Kibana v7.6.0

## Wazuh v3.11.3 - Kibana v7.4.2 - Revision 855

### Added

- Support for Kibana v7.4.2

## Wazuh v3.11.3 - Kibana v7.5.2 - Revision 854

### Added

- Support for Wazuh v3.11.3

### Fixed

- Windows Updates table is now displayed in the Inventory Data report [#2028](https://github.com/wazuh/wazuh-dashboard-plugins/pull/2028)

## Wazuh v3.11.2 - Kibana v7.5.2 - Revision 853

### Added

- Support for Kibana v7.5.2

## Wazuh v3.11.2 - Kibana v6.8.6, v7.3.2, v7.5.1 - Revision 852

### Added

- Support for Wazuh v3.11.2

### Changed

- Increased list filesize limit for the CDB-list [#1993](https://github.com/wazuh/wazuh-dashboard-plugins/pull/1993)

### Fixed

- The xml validator now correctly handles the `--` string within comments [#1980](https://github.com/wazuh/wazuh-dashboard-plugins/pull/1980)
- The AWS map visualization wasn't been loaded until the user interacts with it [dd31bd7](https://github.com/wazuh/wazuh-dashboard-plugins/commit/dd31bd7a155354bc50fe0af22fca878607c8936a)

## Wazuh v3.11.1 - Kibana v6.8.6, v7.3.2, v7.5.1 - Revision 581

### Added

- Support for Wazuh v3.11.1.

## Wazuh v3.11.0 - Kibana v6.8.6, v7.3.2, v7.5.1 - Revision 580

### Added

- Support for Wazuh v3.11.0.
- Support for Kibana v7.5.1.
- The API credentials configuration has been moved from the .wazuh index to a wazuh.yml configuration file. Now the configuration of the API hosts is done from the file and not from the application. [#1465](https://github.com/wazuh/wazuh-dashboard-plugins/issues/1465) [#1771](https://github.com/wazuh/wazuh-dashboard-plugins/issues/1771).
- Upload ruleset files using a "drag and drop" component [#1770](https://github.com/wazuh/wazuh-dashboard-plugins/issues/1770)
- Add logs for the reporting module [#1622](https://github.com/wazuh/wazuh-dashboard-plugins/issues/1622).
- Extended the "Add new agent" guide [#1767](https://github.com/wazuh/wazuh-dashboard-plugins/issues/1767).
- Add new table for windows hotfixes [#1932](https://github.com/wazuh/wazuh-dashboard-plugins/pull/1932)

### Changed

- Removed Discover from top menu [#1699](https://github.com/wazuh/wazuh-dashboard-plugins/issues/1699).
- Hide index pattern selector in case that only one exists [#1799](https://github.com/wazuh/wazuh-dashboard-plugins/issues/1799).
- Remove visualizations legend [#1936](https://github.com/wazuh/wazuh-dashboard-plugins/pull/1936)
- Normalize the field whodata in the group reporting [#1921](https://github.com/wazuh/wazuh-dashboard-plugins/pull/1921)
- A message in the configuration view is ambiguous [#1870](https://github.com/wazuh/wazuh-dashboard-plugins/issues/1870)
- Refactor syscheck table [#1941](https://github.com/wazuh/wazuh-dashboard-plugins/pull/1941)

### Fixed

- Empty files now throws an error [#1806](https://github.com/wazuh/wazuh-dashboard-plugins/issues/1806).
- Arguments for wazuh api requests are now validated [#1815](https://github.com/wazuh/wazuh-dashboard-plugins/issues/1815).
- Fixed the way to check admin mode [#1838](https://github.com/wazuh/wazuh-dashboard-plugins/issues/1838).
- Fixed error exporting as CSV the files into a group [#1833](https://github.com/wazuh/wazuh-dashboard-plugins/issues/1833).
- Fixed XML validator false error for `<` [1882](https://github.com/wazuh/wazuh-dashboard-plugins/issues/1882)
- Fixed "New file" editor doesn't allow saving twice [#1896](https://github.com/wazuh/wazuh-dashboard-plugins/issues/1896)
- Fixed decoders files [#1929](https://github.com/wazuh/wazuh-dashboard-plugins/pull/1929)
- Fixed registration guide [#1926](https://github.com/wazuh/wazuh-dashboard-plugins/pull/1926)
- Fixed infinite load on Ciscat views [#1920](https://github.com/wazuh/wazuh-dashboard-plugins/pull/1920), [#1916](https://github.com/wazuh/wazuh-dashboard-plugins/pull/1916)
- Fixed missing fields in the Visualizations [#1913](https://github.com/wazuh/wazuh-dashboard-plugins/pull/1913)
- Fixed Amazon S3 status is wrong in configuration section [#1864](https://github.com/wazuh/wazuh-dashboard-plugins/issues/1864)
- Fixed hidden overflow in the fim configuration [#1887](https://github.com/wazuh/wazuh-dashboard-plugins/pull/1887)
- Fixed Logo source fail after adding server.basePath [#1871](https://github.com/wazuh/wazuh-dashboard-plugins/issues/1871)
- Fixed the documentation broken links [#1853](https://github.com/wazuh/wazuh-dashboard-plugins/pull/1853)

## Wazuh v3.10.2 - Kibana v7.5.1 - Revision 556

### Added

- Support for Kibana v7.5.1

## Wazuh v3.10.2 - Kibana v7.5.0 - Revision 555

### Added

- Support for Kibana v7.5.0

## Wazuh v3.10.2 - Kibana v7.4.2 - Revision 549

### Added

- Support for Kibana v7.4.2

## Wazuh v3.10.2 - Kibana v7.4.1 - Revision 548

### Added

- Support for Kibana v7.4.1

## Wazuh v3.10.2 - Kibana v7.4.0 - Revision 547

### Added

- Support for Kibana v7.4.0
- Support for Wazuh v3.10.2.

## Wazuh v3.10.2 - Kibana v7.3.2 - Revision 546

### Added

- Support for Wazuh v3.10.2.

## Wazuh v3.10.1 - Kibana v7.3.2 - Revision 545

### Added

- Support for Wazuh v3.10.1.

## Wazuh v3.10.0 - Kibana v7.3.2 - Revision 543

### Added

- Support for Wazuh v3.10.0.
- Added an interactive guide for registering agents, things are now easier for the user, guiding it through the steps needed ending in a _copy & paste_ snippet for deploying his agent [#1468](https://github.com/wazuh/wazuh-dashboard-plugins/issues/1468).
- Added new dashboards for the recently added regulatory compliance groups into the Wazuh core. They are HIPAA and NIST-800-53 [#1468](https://github.com/wazuh/wazuh-dashboard-plugins/issues/1448), [#1638](https://github.com/wazuh/wazuh-dashboard-plugins/issues/1638).
- Make the app work under a custom Kibana space [#1234](https://github.com/wazuh/wazuh-dashboard-plugins/issues/1234), [#1450](https://github.com/wazuh/wazuh-dashboard-plugins/issues/1450).
- Added the ability to manage the app as a native plugin when using Kibana spaces, now you can safely hide/show the app depending on the selected space [#1601](https://github.com/wazuh/wazuh-dashboard-plugins/issues/1601).
- Adapt the app the for Kibana dark mode [#1562](https://github.com/wazuh/wazuh-dashboard-plugins/issues/1562).
- Added an alerts summary in _Overview > FIM_ panel [#1527](https://github.com/wazuh/wazuh-dashboard-plugins/issues/1527).
- Export all the information of a Wazuh group and its related agents in a PDF document [#1341](https://github.com/wazuh/wazuh-dashboard-plugins/issues/1341).
- Export the configuration of a certain agent as a PDF document. Supports granularity for exporting just certain sections of the configuration [#1340](https://github.com/wazuh/wazuh-dashboard-plugins/issues/1340).

### Changed

- Reduced _Agents preview_ load time using the new API endpoint `/summary/agents` [#1687](https://github.com/wazuh/wazuh-dashboard-plugins/pull/1687).
- Replaced most of the _md-nav-bar_ Angular.js components with React components using EUI [#1705](https://github.com/wazuh/wazuh-dashboard-plugins/pull/1705).
- Replaced the requirements slider component with a new styled component [#1708](https://github.com/wazuh/wazuh-dashboard-plugins/pull/1708).
- Soft deprecated the _.wazuh-version_ internal index, now the app dumps its content if applicable to a registry file, then the app removes that index. Further versions will hard deprecate this index [#1467](https://github.com/wazuh/wazuh-dashboard-plugins/issues/1467).
- Visualizations now don't fetch the documents _source_, also, they now use _size: 0_ for fetching [#1663](https://github.com/wazuh/wazuh-dashboard-plugins/issues/1663).
- The app menu is now fixed on top of the view, it's not being hidden on every state change. Also, the Wazuh logo was placed in the top bar of Kibana UI [#1502](https://github.com/wazuh/wazuh-dashboard-plugins/issues/1502).
- Improved _getTimestamp_ method not returning a promise object because it's no longer needed [014bc3a](https://github.com/wazuh/wazuh-dashboard-plugins/commit/014b3aba0d2e9cda0c4d521f5f16faddc434a21e). Also improved main Discover listener for Wazuh not returning a promise object [bd82823](https://github.com/wazuh/wazuh-dashboard-plugins/commit/bd8282391a402b8c567b32739cf914a0135d74bc).
- Replaced _Requirements over time_ visualizations in both PCI DSS and GDPR dashboards [35c539](https://github.com/wazuh/wazuh-dashboard-plugins/commit/35c539eb328b3bded94aa7608f73f9cc51c235a6).
- Do not show a toaster when a visualization field was not known yet, instead, show it just in case the internal refreshing failed [19a2e7](https://github.com/wazuh/wazuh-dashboard-plugins/commit/19a2e71006b38f6a64d3d1eb8a20b02b415d7e07).
- Minor optimizations for server logging [eb8e000](https://github.com/wazuh/wazuh-dashboard-plugins/commit/eb8e00057dfea2dafef56319590ff832042c402d).

### Fixed

- Alerts search bar fixed for Kibana v7.3.1, queries were not being applied as expected [#1686](https://github.com/wazuh/wazuh-dashboard-plugins/issues/1686).
- Hide attributes field from non-Windows agents in the FIM table [#1710](https://github.com/wazuh/wazuh-dashboard-plugins/issues/1710).
- Fixed broken view in Management > Configuration > Amazon S3 > Buckets, some information was missing [#1675](https://github.com/wazuh/wazuh-dashboard-plugins/issues/1675).
- Keep user's filters when switching from Discover to panel [#1685](https://github.com/wazuh/wazuh-dashboard-plugins/issues/1685).
- Reduce load time and amount of data to be fetched in _Management > Cluster monitoring_ section avoiding possible timeouts [#1663](https://github.com/wazuh/wazuh-dashboard-plugins/issues/1663).
- Restored _Remove column_ feature in Discover tabs [#1702](https://github.com/wazuh/wazuh-dashboard-plugins/issues/1702).
- Apps using Kibana v7.3.1 had a bug once the user goes back from _Agent > FIM > Files_ to _Agent > FIM > dashboard_, filters disappear, now it's working properly [#1700](https://github.com/wazuh/wazuh-dashboard-plugins/issues/1700).
- Fixed visual bug in _Management > Cluster monitoring_ and a button position [1e3b748](https://github.com/wazuh/wazuh-dashboard-plugins/commit/1e3b748f11b43b2e7956b830269b6d046d74d12c).
- The app installation date was not being updated properly, now it's fixed [#1692](https://github.com/wazuh/wazuh-dashboard-plugins/issues/1692).
- Fixed _Network interfaces_ table in Inventory section, the table was not paginating [#1474](https://github.com/wazuh/wazuh-dashboard-plugins/issues/1474).
- Fixed APIs passwords are now obfuscated in server responses [adc3152](https://github.com/wazuh/wazuh-dashboard-plugins/pull/1782/commits/adc31525e26b25e4cb62d81cbae70a8430728af5).

## Wazuh v3.9.5 - Kibana v6.8.2 / Kibana v7.2.1 / Kibana v7.3.0 - Revision 531

### Added

- Support for Wazuh v3.9.5

## Wazuh v3.9.4 - Kibana v6.8.1 / Kibana v6.8.2 / Kibana v7.2.0 / Kibana v7.2.1 / Kibana v7.3.0 - Revision 528

### Added

- Support for Wazuh v3.9.4
- Allow filtering by clicking a column in rules/decoders tables [0e2ddd7](https://github.com/wazuh/wazuh-dashboard-plugins/pull/1615/commits/0e2ddd7b73f7f7975d02e97ed86ae8a0966472b4)
- Allow open file in rules table clicking on the file column [1af929d](https://github.com/wazuh/wazuh-dashboard-plugins/pull/1615/commits/1af929d62f450f93c6733868bcb4057e16b7e279)

### Changed

- Improved app performance [#1640](https://github.com/wazuh/wazuh-dashboard-plugins/pull/1640).
- Remove path filter from custom rules and decoders [895792e](https://github.com/wazuh/wazuh-dashboard-plugins/pull/1615/commits/895792e6e6d9401b3293d5e16352b9abef515096)
- Show path column in rules and decoders [6f49816](https://github.com/wazuh/wazuh-dashboard-plugins/pull/1615/commits/6f49816c71b5999d77bf9e3838443627c9be945d)
- Removed SCA overview dashboard [94ebbff](https://github.com/wazuh/wazuh-dashboard-plugins/pull/1615/commits/94ebbff231cbfb6d793130e0b9ea855baa755a1c)
- Disabled last custom column removal [f1ef7de](https://github.com/wazuh/wazuh-dashboard-plugins/pull/1615/commits/f1ef7de1a34bbe53a899596002e8153b95e7dc0e)
- Agents messages across sections unification [8fd7e36](https://github.com/wazuh/wazuh-dashboard-plugins/pull/1615/commits/8fd7e36286fa9dfd03a797499af6ffbaa90b00e1)

### Fixed

- Fix check storeded apis [d6115d6](https://github.com/wazuh/wazuh-dashboard-plugins/pull/1615/commits/d6115d6424c78f0cde2017b432a51b77186dd95a).
- Fix pci-dss console error [297080d](https://github.com/wazuh/wazuh-dashboard-plugins/pull/1615/commits/297080d36efaea8f99b0cafd4c48845dad20495a)
- Fix error in reportingTable [85b7266](https://github.com/wazuh/wazuh-dashboard-plugins/pull/1615/commits/85b72662cb4db44c443ed04f7c31fba57eefccaa)
- Fix filters budgets size [c7ac86a](https://github.com/wazuh/wazuh-dashboard-plugins/pull/1615/commits/c7ac86acb3d5afaf1cf348fab09a2b8c5778a491)
- Fix missing permalink virustotal visualization [1b57529](https://github.com/wazuh/wazuh-dashboard-plugins/pull/1615/commits/1b57529758fccdeb3ac0840e66a8aafbe4757a96)
- Improved wz-table performance [224bd6f](https://github.com/wazuh/wazuh-dashboard-plugins/pull/1615/commits/224bd6f31235c81ba01755c3c1e120c3f86beafd)
- Fix inconsistent data between visualizations and tables in Overview Security Events [b12c600](https://github.com/wazuh/wazuh-dashboard-plugins/pull/1615/commits/b12c600578d80d0715507dec4624a4ebc27ea573)
- Timezone applied in cluster status [a4f620d](https://github.com/wazuh/wazuh-dashboard-plugins/pull/1615/commits/a4f620d398f5834a6d2945af892a462425ca3bec)
- Fixed Overview Security Events report when wazuh.monitoring is disabled [1c26da0](https://github.com/wazuh/wazuh-dashboard-plugins/pull/1615/commits/1c26da05a0b6daf727e15c13b819111aa4e4e913)
- Fixes in APIs management [2143943](https://github.com/wazuh/wazuh-dashboard-plugins/pull/1615/commits/2143943a5049cbb59bb8d6702b5a56cbe0d27a2a)
- Prevent duplicated visualization toast errors [786faf3](https://github.com/wazuh/wazuh-dashboard-plugins/commit/786faf3e62d2cad13f512c0f873b36eca6e9787d)
- Fix not properly updated breadcrumb in ruleset section [9645903](https://github.com/wazuh/wazuh-dashboard-plugins/commit/96459031cd4edbe047970bf0d22d0c099771879f)
- Fix badly dimensioned table in Integrity Monitoring section [9645903](https://github.com/wazuh/wazuh-dashboard-plugins/commit/96459031cd4edbe047970bf0d22d0c099771879f)
- Fix implicit filters can be destroyed [9cf8578](https://github.com/wazuh/wazuh-dashboard-plugins/commit/9cf85786f504f5d67edddeea6cfbf2ab577e799b)
- Windows agent dashboard doesn't show failure logon access. [d38d088](https://github.com/wazuh/wazuh-dashboard-plugins/commit/d38d0881ac8e4294accde83d63108337b74cdd91)
- Number of agents is not properly updated. [f7cbbe5](https://github.com/wazuh/wazuh-dashboard-plugins/commit/f7cbbe54394db825827715c3ad4370ac74317108)
- Missing scrollbar on Firefox file viewer. [df4e8f9](https://github.com/wazuh/wazuh-dashboard-plugins/commit/df4e8f9305b35e9ee1473bed5f5d452dd3420567)
- Agent search filter by name, lost when refreshing. [71b5274](https://github.com/wazuh/wazuh-dashboard-plugins/commit/71b5274ccc332d8961a158587152f7badab28a95)
- Alerts of level 12 cannot be displayed in the Summary table. [ec0e888](https://github.com/wazuh/wazuh-dashboard-plugins/commit/ec0e8885d9f1306523afbc87de01a31f24e36309)
- Restored query from search bar in visualizations. [439128f](https://github.com/wazuh/wazuh-dashboard-plugins/commit/439128f0a1f65b649a9dcb81ab5804ca20f65763)
- Fix Kibana filters loop in Firefox. [82f0f32](https://github.com/wazuh/wazuh-dashboard-plugins/commit/82f0f32946d844ce96a28f0185f903e8e05c5589)

## Wazuh v3.9.3 - Kibana v6.8.1 / v7.1.1 / v7.2.0 - Revision 523

### Added

- Support for Wazuh v3.9.3
- Support for Kibana v7.2.0 [#1556](https://github.com/wazuh/wazuh-dashboard-plugins/pull/1556).

### Changed

- New design and several UI/UX changes [#1525](https://github.com/wazuh/wazuh-dashboard-plugins/pull/1525).
- Improved error checking + syscollector performance [94d0a83](https://github.com/wazuh/wazuh-dashboard-plugins/commit/94d0a83e43aa1d2d84ef6f87cbb76b9aefa085b3).
- Adapt Syscollector for MacOS agents [a4bf7ef](https://github.com/wazuh/wazuh-dashboard-plugins/commit/a4bf7efc693a99b7565b5afcaa372155f15a4db9).
- Show last scan for syscollector [73f2056](https://github.com/wazuh/wazuh-dashboard-plugins/commit/73f2056673bb289d472663397ba7097e49b7b93b).
- Extendend information for syscollector [#1585](https://github.com/wazuh/wazuh-dashboard-plugins/issues/1585).

### Fixed

- Corrected width for agent stats [a998955](https://github.com/wazuh/wazuh-dashboard-plugins/commit/a99895565a8854c55932ec94cffb08e1d0aa3da1).
- Fix height for the menu directive with Dynamic height [427d0f3](https://github.com/wazuh/wazuh-dashboard-plugins/commit/427d0f3e9fa6c34287aa9e8557da99a51e0db40f).
- Fix wazuh-db and clusterd check [cddcef6](https://github.com/wazuh/wazuh-dashboard-plugins/commit/cddcef630c5234dd6f6a495715743dfcfd4e4001).
- Fix AlertsStats when value is "0", it was showing "-" [07a3e10](https://github.com/wazuh/wazuh-dashboard-plugins/commit/07a3e10c7f1e626ba75a55452b6c295d11fd657d).
- Fix syscollector state value [f8d3d0e](https://github.com/wazuh/wazuh-dashboard-plugins/commit/f8d3d0eca44e67e26f79bc574495b1f4c8f751f2).
- Fix time offset for reporting table [2ef500b](https://github.com/wazuh/wazuh-dashboard-plugins/commit/2ef500bb112e68bd4811b8e87ce8581d7c04d20f).
- Fix call to obtain GDPR requirements for specific agent [ccda846](https://github.com/wazuh/wazuh-dashboard-plugins/commit/ccda8464b50be05bc5b3642f25f4972c8a7a2c03).
- Restore "rule.id" as a clickable field in visualizations [#1546](https://github.com/wazuh/wazuh-dashboard-plugins/pull/1546).
- Fix timepicker in cluster monitoring [f7533ce](https://github.com/wazuh/wazuh-dashboard-plugins/pull/1560/commits/f7533cecb6862abfb5c1d2173ec3e70ffc59804a).
- Fix several bugs [#1569](https://github.com/wazuh/wazuh-dashboard-plugins/pull/1569).
- Fully removed "rule.id" as URL field [#1584](https://github.com/wazuh/wazuh-dashboard-plugins/issues/1584).
- Fix filters for dashboards [#1583](https://github.com/wazuh/wazuh-dashboard-plugins/issues/1583).
- Fix missing dependency [#1591](https://github.com/wazuh/wazuh-dashboard-plugins/issues/1591).

## Wazuh v3.9.2 - Kibana v7.1.1 - Revision 510

### Added

- Support for Wazuh v3.9.2

### Changed

- Avoid showing more than one toaster for the same error message [7937003](https://github.com/wazuh/wazuh-dashboard-plugins/commit/793700382798033203091d160773363323e05bb9).
- Restored "Alerts evolution - Top 5 agents" in Overview > Security events [f9305c0](https://github.com/wazuh/wazuh-dashboard-plugins/commit/f9305c0c6acf4a31c41b1cc9684b87f79b27524f).

### Fixed

- Fix missing parameters in Dev Tools request [#1496](https://github.com/wazuh/wazuh-dashboard-plugins/pull/1496).
- Fix "Invalid Date" for Safari and Internet Explorer [#1505](https://github.com/wazuh/wazuh-dashboard-plugins/pull/1505).

## Wazuh v3.9.1 - Kibana v7.1.1 - Revision 509

### Added

- Support for Kibana v7.1.1
- Added overall metrics for Agents > Overview [#1479](https://github.com/wazuh/wazuh-dashboard-plugins/pull/1479).

### Fixed

- Fixed missing dependency for Discover [43f5dd5](https://github.com/wazuh/wazuh-dashboard-plugins/commit/43f5dd5f64065c618ba930b2a4087f0a9e706c0e).
- Fixed visualization for Agents > Overview [#1477](https://github.com/wazuh/wazuh-dashboard-plugins/pull/1477).
- Fixed SCA policy checks table [#1478](https://github.com/wazuh/wazuh-dashboard-plugins/pull/1478).

## Wazuh v3.9.1 - Kibana v7.1.0 - Revision 508

### Added

- Support for Kibana v7.1.0

## Wazuh v3.9.1 - Kibana v6.8.0 - Revision 444

### Added

- Support for Wazuh v3.9.1
- Support for Kibana v6.8.0

### Fixed

- Fixed background color for some parts of the Discover directive [2dfc763](https://github.com/wazuh/wazuh-dashboard-plugins/commit/2dfc763bfa1093fb419f118c2938f6b348562c69).
- Fixed cut values in non-resizable tables when the value is too large [cc4828f](https://github.com/wazuh/wazuh-dashboard-plugins/commit/cc4828fbf50d4dab3dd4bb430617c1f2b13dac6a).
- Fixed handled but not shown error messages from rule editor [0aa0e17](https://github.com/wazuh/wazuh-dashboard-plugins/commit/0aa0e17ac8678879e5066f8d83fd46f5d8edd86a).
- Minor typos corrected [fe11fb6](https://github.com/wazuh/wazuh-dashboard-plugins/commit/fe11fb67e752368aedc89ec844ddf729eb8ad761).
- Minor fixes in agents configuration [1bc2175](https://github.com/wazuh/wazuh-dashboard-plugins/commit/1bc217590438573e7267687655bb5939b5bb9fde).
- Fix Management > logs viewer scrolling [f458b2e](https://github.com/wazuh/wazuh-dashboard-plugins/commit/f458b2e3294796f9cf00482b4da27984646c6398).

### Changed

- Kibana version shown in settings is now read from our package.json [c103d3e](https://github.com/wazuh/wazuh-dashboard-plugins/commit/c103d3e782136106736c02039d28c4567b255aaa).
- Removed an old header from Settings [0197b8b](https://github.com/wazuh/wazuh-dashboard-plugins/commit/0197b8b1abc195f275c8cd9893df84cd5569527b).
- Improved index pattern validation fields, replaced "full_log" with "rule.id" as part of the minimum required fields [dce0595](https://github.com/wazuh/wazuh-dashboard-plugins/commit/dce059501cbd28f1294fd761da3e015e154747bc).
- Improve dynamic height for configuration editor [c318131](https://github.com/wazuh/wazuh-dashboard-plugins/commit/c318131dfb6b5f01752593f2aa972b98c0655610).
- Add timezone for all dates shown in the app [4b8736f](https://github.com/wazuh/wazuh-dashboard-plugins/commit/4b8736fb4e562c78505daaee042bcd798242c3f5).

## Wazuh v3.9.0 - Kibana v6.7.0 / v6.7.1 / v6.7.2 - Revision 441

### Added

- Support for Wazuh v3.9.0
- Support for Kibana v6.7.0 / v6.7.1 / v6.7.2
- Edit master and worker configuration ([#1215](https://github.com/wazuh/wazuh-dashboard-plugins/pull/1215)).
- Edit local rules, local decoders and CDB lists ([#1212](https://github.com/wazuh/wazuh-dashboard-plugins/pull/1212), [#1204](https://github.com/wazuh/wazuh-dashboard-plugins/pull/1204), [#1196](https://github.com/wazuh/wazuh-dashboard-plugins/pull/1196), [#1233](https://github.com/wazuh/wazuh-dashboard-plugins/pull/1233), [#1304](https://github.com/wazuh/wazuh-dashboard-plugins/pull/1304)).
- View no local rules/decoders XML files ([#1395](https://github.com/wazuh/wazuh-dashboard-plugins/pull/1395))
- Dev Tools additions
  - Added hotkey `[shift] + [enter]` for sending query ([#1170](https://github.com/wazuh/wazuh-dashboard-plugins/pull/1170)).
  - Added `Export JSON` button for the Dev Tools ([#1170](https://github.com/wazuh/wazuh-dashboard-plugins/pull/1170)).
- Added refresh button for agents preview table ([#1169](https://github.com/wazuh/wazuh-dashboard-plugins/pull/1169)).
- Added `configuration assessment` information in "Agent > Policy monitoring" ([#1227](https://github.com/wazuh/wazuh-dashboard-plugins/pull/1227)).
- Added agents `configuration assessment` configuration section in "Agent > Configuration" ([1257](https://github.com/wazuh/wazuh-dashboard-plugins/pull/1257))
- Restart master and worker nodes ([#1222](https://github.com/wazuh/wazuh-dashboard-plugins/pull/1222)).
- Restart agents ([#1229](https://github.com/wazuh/wazuh-dashboard-plugins/pull/1229)).
- Added support for more than one Wazuh monitoring pattern ([#1243](https://github.com/wazuh/wazuh-dashboard-plugins/pull/1243))
- Added customizable interval for Wazuh monitoring indices creation ([#1243](https://github.com/wazuh/wazuh-dashboard-plugins/pull/1243)).
- Expand visualizations ([#1246](https://github.com/wazuh/wazuh-dashboard-plugins/pull/1246)).
- Added a dynamic table columns selector ([#1246](https://github.com/wazuh/wazuh-dashboard-plugins/pull/1246)).
- Added resizable columns by dragging in tables ([d2bf8ee](https://github.com/wazuh/wazuh-dashboard-plugins/commit/d2bf8ee9681ca5d6028325e165854b49214e86a3))
- Added a cron job for fetching missing fields of all valid index patterns, also merging dynamic fields every time an index pattern is refreshed by the app ([#1276](https://github.com/wazuh/wazuh-dashboard-plugins/pull/1276)).
- Added auto-merging dynamic fields for Wazuh monitoring index patterns ([#1300](https://github.com/wazuh/wazuh-dashboard-plugins/pull/1300))
- New server module, it's a job queue so we can add delayed jobs to be run in background, this iteration only accepts delayed Wazuh API calls ([#1283](https://github.com/wazuh/wazuh-dashboard-plugins/pull/1283)).
- Added new way to view logs using a logs viewer ([#1292](https://github.com/wazuh/wazuh-dashboard-plugins/pull/1292))
- Added new directive for registering agents from the UI, including instructions on "how to" ([#1321](https://github.com/wazuh/wazuh-dashboard-plugins/pull/1321)).
- Added some Angular charts in Agents Preview and Agents SCA sections ([#1364](https://github.com/wazuh/wazuh-dashboard-plugins/pull/1364))
- Added Docker listener settings in configuration views ([#1365](https://github.com/wazuh/wazuh-dashboard-plugins/pull/1365))
- Added Docker dashboards for both Agents and Overview ([#1367](https://github.com/wazuh/wazuh-dashboard-plugins/pull/1367))
- Improved app logger with debug level ([#1373](https://github.com/wazuh/wazuh-dashboard-plugins/pull/1373))
- Introducing React components from the EUI framework

### Changed

- Escape XML special characters ([#1159](https://github.com/wazuh/wazuh-dashboard-plugins/pull/1159)).
- Changed empty results message for Wazuh tables ([#1165](https://github.com/wazuh/wazuh-dashboard-plugins/pull/1165)).
- Allowing the same query multiple times on the Dev Tools ([#1174](https://github.com/wazuh/wazuh-dashboard-plugins/pull/1174))
- Refactor JSON/XML viewer for configuration tab ([#1173](https://github.com/wazuh/wazuh-dashboard-plugins/pull/1173), [#1148](https://github.com/wazuh/wazuh-dashboard-plugins/pull/1148)).
- Using full height for all containers when possible ([#1224](https://github.com/wazuh/wazuh-dashboard-plugins/pull/1224)).
- Improved the way we are handling "back button" events ([#1207](https://github.com/wazuh/wazuh-dashboard-plugins/pull/1207)).
- Changed some visualizations for FIM, GDPR, PCI, Vulnerability and Security Events ([#1206](https://github.com/wazuh/wazuh-dashboard-plugins/pull/1206), [#1235](https://github.com/wazuh/wazuh-dashboard-plugins/pull/1235), [#1293](https://github.com/wazuh/wazuh-dashboard-plugins/pull/1293)).
- New design for agent header view ([#1186](https://github.com/wazuh/wazuh-dashboard-plugins/pull/1186)).
- Not fetching data the very first time the Dev Tools are opened ([#1185](https://github.com/wazuh/wazuh-dashboard-plugins/pull/1185)).
- Refresh all known fields for all valid index patterns if `kbn-vis` detects a broken index pattern ([ecd7c8f](https://github.com/wazuh/wazuh-dashboard-plugins/commit/ecd7c8f98c187a350f81261d13b0d45dcec6dc5d)).
- Truncate texts and display a tooltip when they don't fit in a table cell ([7b56a87](https://github.com/wazuh/wazuh-dashboard-plugins/commit/7b56a873f85dcba7e6838aeb2e40d9b4cf472576))
- Updated API autocomplete for Dev Tools ([#1218](https://github.com/wazuh/wazuh-dashboard-plugins/pull/1218))
- Updated switches design to adapt it to Kibana's design ([#1253](https://github.com/wazuh/wazuh-dashboard-plugins/pull/1253))
- Reduced the width of some table cells with little text, to give more space to the other columns ([#1263](https://github.com/wazuh/wazuh-dashboard-plugins/pull/1263)).
- Redesign for Management > Status daemons list ([#1284](https://github.com/wazuh/wazuh-dashboard-plugins/pull/1284)).
- Redesign for Management > Configuration, Agent > Configuration ([#1289](https://github.com/wazuh/wazuh-dashboard-plugins/pull/1289)).
- Replaced Management > Logs table with a log viewer component ([#1292](https://github.com/wazuh/wazuh-dashboard-plugins/pull/1292)).
- The agents list search bar now allows to switch between AND/OR operators ([#1291](https://github.com/wazuh/wazuh-dashboard-plugins/pull/1291)).
- Improve audit dashboards ([#1374](https://github.com/wazuh/wazuh-dashboard-plugins/pull/1374))
- Exclude agent "000" getting the last registered and the most active agents from the Wazuh API.([#1391](https://github.com/wazuh/wazuh-dashboard-plugins/pull/1391))
- Reviewed Osquery dashboards ([#1394](https://github.com/wazuh/wazuh-dashboard-plugins/pull/1394))
- Memory info is now a log ([#1400](https://github.com/wazuh/wazuh-dashboard-plugins/pull/1400))
- Error toasters time is now 30000ms, warning/info are still 6000ms ([#1420](https://github.com/wazuh/wazuh-dashboard-plugins/pull/1420))

### Fixed

- Properly handling long messages on notifier service, until now, they were using out of the card space, also we replaced some API messages with more meaningful messages ([#1168](https://github.com/wazuh/wazuh-dashboard-plugins/pull/1168)).
- Adapted Wazuh icon for multiple browsers where it was gone ([#1208](https://github.com/wazuh/wazuh-dashboard-plugins/pull/1208)).
- Do not fetch data from tables twice when resize window ([#1303](https://github.com/wazuh/wazuh-dashboard-plugins/pull/1303)).
- Agent syncrhonization status is updated as we browse the configuration section ([#1305](https://github.com/wazuh/wazuh-dashboard-plugins/pull/1305))
- Using the browser timezone for reporting documents ([#1311](https://github.com/wazuh/wazuh-dashboard-plugins/pull/1311)).
- Wrong behaviors in the routing system when the basePath was set ([#1342](https://github.com/wazuh/wazuh-dashboard-plugins/pull/1342))
- Do not show pagination for one-page tables ([196c5b7](https://github.com/wazuh/wazuh-dashboard-plugins/pull/1362/commits/196c5b717583032798da7791fa4f90ec06397f68))
- Being redirected to Overview once a Kibana restart is performed ([#1378](https://github.com/wazuh/wazuh-dashboard-plugins/pull/1378))
- Displaying the AWS services section of the aws-s3 wodle ([#1393](https://github.com/wazuh/wazuh-dashboard-plugins/pull/1393))
- Show email configuration on the configuration on demand ([#1401](https://github.com/wazuh/wazuh-dashboard-plugins/issues/1401))
- Show "Follow symbolic link" field in Integrity monitoring - Monitored configuration on demand ([0c9c9da](https://github.com/wazuh/wazuh-dashboard-plugins/pull/1414/commits/0c9c9da3b951548761cd203db5ee5baa39afe26c))

## Wazuh v3.8.2 - Kibana v6.6.0 / v6.6.1 / v6.6.2 / v6.7.0 - Revision 419

### Added

- Support for Kibana v6.6.0 / v6.6.1 / v6.6.2 / v6.7.0

### Fixed

- Fixed AWS dashboard, newer JavaScript browser engines break the view due to Angular.js ([6e882fc](https://github.com/wazuh/wazuh-dashboard-plugins/commit/6e882fc1d7efe6059e6140ff40b8a20d9c1fa51e)).
- Fixed AWS accounts visualization, using the right field now ([6e882fc](https://github.com/wazuh/wazuh-dashboard-plugins/commit/6e882fc1d7efe6059e6140ff40b8a20d9c1fa51e)).

## Wazuh v3.8.2 - Kibana v6.5.4 - Revision 418

### Added

- Support for Wazuh v3.8.2

### Changed

- Close configuration editor only if it was successfully updated ([bc77c35](https://github.com/wazuh/wazuh-dashboard-plugins/commit/bc77c35d8440a656d4704451ce857c9e1d36a438)).
- Replaced FIM Vega visualization with standard visualization ([554ee1c](https://github.com/wazuh/wazuh-dashboard-plugins/commit/554ee1c4c4d75c76d82272075acf8bb62e7f9e27)).

## Wazuh v3.8.1 - Kibana v6.5.4 - Revision 417

### Added

- Support for Wazuh v3.8.1

### Changed

- Moved monitored/ignored Windows registry entries to "FIM > Monitored" and "FIM > Ignored" to avoid user confusion ([#1176](https://github.com/wazuh/wazuh-dashboard-plugins/pull/1176)).
- Excluding managers from wazuh-monitoring indices ([#1177](https://github.com/wazuh/wazuh-dashboard-plugins/pull/1177)).
- Escape `&` before sending group configuration ([d3aa56f](https://github.com/wazuh/wazuh-dashboard-plugins/commit/d3aa56fa73478c60505e500db7d3a7df263081b5)).
- Improved `autoFormat` function before rendering group configuration ([f4f8144](https://github.com/wazuh/wazuh-dashboard-plugins/commit/f4f8144eef8b93038fc897a9f16356e71029b844)).
- Now the group configuration editor doesn't exit after sending data to the Wazuh API ([5c1a3ef](https://github.com/wazuh/wazuh-dashboard-plugins/commit/5c1a3ef9bd710a7befbed0709c4a7cf414f44f6b)).

### Fixed

- Fixed style for the error toaster for long URLs or long paths ([11b8084](https://github.com/wazuh/wazuh-dashboard-plugins/commit/11b8084c75bbc5da36587ff31d1bc80a55fe4dfe)).

## Wazuh v3.8.0 - Kibana v6.5.4 - Revision 416

### Added

- Added group management features such as:
  - Edit the group configuration ([#1096](https://github.com/wazuh/wazuh-dashboard-plugins/pull/1096)).
  - Add/remove groups to/from an agent ([#1096](https://github.com/wazuh/wazuh-dashboard-plugins/pull/1096)).
  - Add/remove agents to/from a group ([#1096](https://github.com/wazuh/wazuh-dashboard-plugins/pull/1096)).
  - Add/remove groups ([#1152](https://github.com/wazuh/wazuh-dashboard-plugins/pull/1152)).
- New directive for tables that don't need external data sources ([#1067](https://github.com/wazuh/wazuh-dashboard-plugins/pull/1067)).
- New search bar directive with interactive filters and suggestions ([#1058](https://github.com/wazuh/wazuh-dashboard-plugins/pull/1058)).
- New server route `/elastic/alerts` for fetching alerts using custom parameters([#1056](https://github.com/wazuh/wazuh-dashboard-plugins/pull/1056)).
- New table for an agent FIM monitored files, if the agent OS platform is Windows it will show two tables: files and registry ([#1032](https://github.com/wazuh/wazuh-dashboard-plugins/pull/1032)).
- Added description to each setting under Settings > Configuration ([#1048](https://github.com/wazuh/wazuh-dashboard-plugins/pull/1048)).
- Added a new setting to `config.yml` related to Wazuh monitoring and its index pattern ([#1095](https://github.com/wazuh/wazuh-dashboard-plugins/pull/1095)).
- Resizable columns by dragging in Dev-tools ([#1102](https://github.com/wazuh/wazuh-dashboard-plugins/pull/1102)).
- New feature to be able to edit config.yml file from the Settings > Configuration section view ([#1105](https://github.com/wazuh/wazuh-dashboard-plugins/pull/1105)).
- Added a new table (network addresses) for agent inventory tab ([#1111](https://github.com/wazuh/wazuh-dashboard-plugins/pull/1111)).
- Added `audit_key` (Who-data Audit keys) for configuration tab ([#1123](https://github.com/wazuh/wazuh-dashboard-plugins/pull/1123)).
- Added new known fields for Kibana index pattern ([#1150](https://github.com/wazuh/wazuh-dashboard-plugins/pull/1150)).

### Changed

- Changed Inventory tables. Now the app looks for the OS platform and it shows different tables depending on the OS platform. In addition the process state codes has been replaced to be more meaningful ([#1059](https://github.com/wazuh/wazuh-dashboard-plugins/pull/1059)).
- Tiny rework for the AWS tab including.
- "Report" button is hidden on Discover panel ([#1047](https://github.com/wazuh/wazuh-dashboard-plugins/pull/1047)).
- Visualizations, filters and Discover improved ([#1083](https://github.com/wazuh/wazuh-dashboard-plugins/pull/1083)).
- Removed `popularizeField` function until https://github.com/elastic/kibana/issues/22426 is solved in order to avoid `Unable to write index pattern!` error on Discover tab ([#1085](https://github.com/wazuh/wazuh-dashboard-plugins/pull/1085)).
- Improved Wazuh monitoring module ([#1094](https://github.com/wazuh/wazuh-dashboard-plugins/pull/1094)).
- Added "Registered date" and "Last keep alive" in agents table allowing you to sort by these fields ([#1102](https://github.com/wazuh/wazuh-dashboard-plugins/pull/1102)).
- Improved code quality in sections such as Ruleset > Rule and Decoder detail view simplify conditions ([#1102](https://github.com/wazuh/wazuh-dashboard-plugins/pull/1102)).
- Replaced reporting success message ([#1102](https://github.com/wazuh/wazuh-dashboard-plugins/pull/1102)).
- Reduced the default number of shards and the default number of replicas for the app indices ([#1113](https://github.com/wazuh/wazuh-dashboard-plugins/pull/1113)).
- Refreshing index pattern known fields on health check controller ([#1119](https://github.com/wazuh/wazuh-dashboard-plugins/pull/1119)).
- Less strict memory check ([786c764](https://github.com/wazuh/wazuh-dashboard-plugins/commit/786c7642cd88083f9a77c57ed204488ecf5b710a)).
- Checking message origin in error handler ([dfec368](https://github.com/wazuh/wazuh-dashboard-plugins/commit/dfec368d22a148b2e4437db92d71294900241961)).
- Dev tools is now showing the response as it is, like `curl` does ([#1137](https://github.com/wazuh/wazuh-dashboard-plugins/pull/1137)).
- Removed `unknown` as valid node name ([#1149](https://github.com/wazuh/wazuh-dashboard-plugins/pull/1149)).
- Removed `rule.id` direct filter from the rule set tables ([#1151](https://github.com/wazuh/wazuh-dashboard-plugins/pull/1151))

### Fixed

- Restored X-Pack security logic for the .wazuh index, now it's not bypassing the X-Pack roles ([#1081](https://github.com/wazuh/wazuh-dashboard-plugins/pull/1081))
- Avoid fetching twice the same data ([#1072](https://github.com/wazuh/wazuh-dashboard-plugins/pull/1072), [#1061](https://github.com/wazuh/wazuh-dashboard-plugins/pull/1061)).
- Wazuh logo adapted to low resolutions ([#1074](https://github.com/wazuh/wazuh-dashboard-plugins/pull/1074)).
- Hide Audit, OpenSCAP tabs for non-linux agents. Fixed empty Windows events under Configuration > Log collection section. OSQuery logo has been standardized ([#1072](https://github.com/wazuh/wazuh-dashboard-plugins/pull/1072), [#1076](https://github.com/wazuh/wazuh-dashboard-plugins/pull/1076)).
- Fix empty values on _Overview > Security events_ when Wazuh monitoring is disabled ([#1091](https://github.com/wazuh/wazuh-dashboard-plugins/pull/1091)).
- Fix overlapped play button in Dev-tools when the input box has a scrollbar ([#1102](https://github.com/wazuh/wazuh-dashboard-plugins/pull/1102)).
- Fix Dev-tools behavior when parse json invalid blocks ([#1102](https://github.com/wazuh/wazuh-dashboard-plugins/pull/1102)).
- Fixed Management > Monitoring tab frustration adding back buttons ([#1102](https://github.com/wazuh/wazuh-dashboard-plugins/pull/1102)).
- Fix template checking when using more than one pattern ([#1104](https://github.com/wazuh/wazuh-dashboard-plugins/pull/1104)).
- Fix infinite loop for Wazuh monitoring when the Wazuh API is not being able to give us all the agents ([5a26916](https://github.com/wazuh/wazuh-dashboard-plugins/commit/5a2691642b40a34783d2eafb6ee24ae78b9af21a)), ([85005a1](https://github.com/wazuh/wazuh-dashboard-plugins/commit/85005a184d4f1c3d339b7c895b5d2469f3b45171)).
- Fix rule details for `list` and `info` parameters ([#1149](https://github.com/wazuh/wazuh-dashboard-plugins/pull/1149)).

## Wazuh v3.7.1 / v3.7.2 - Kibana v6.5.1 / v6.5.2 / v6.5.3 / v6.5.4 - Revision 415

### Added

- Support for Elastic stack v6.5.2 / v6.5.3 / v6.5.4.
- Support for Wazuh v3.7.1 / v3.7.2.
- Dev Tools module now autocompletes API endpoints ([#1030](https://github.com/wazuh/wazuh-dashboard-plugins/pull/1030)).

### Changed

- Increased number of rows for syscollector tables ([#1033](https://github.com/wazuh/wazuh-dashboard-plugins/pull/1033)).
- Modularized JSON/XML viewers for the configuration section ([#982](https://github.com/wazuh/wazuh-dashboard-plugins/pull/982)).

### Fixed

- Added missing fields for syscollector network tables ([#1036](https://github.com/wazuh/wazuh-dashboard-plugins/pull/1036)).
- Using the right API path when downloading CSV for decoders list ([#1045](https://github.com/wazuh/wazuh-dashboard-plugins/pull/1045)).
- Including group field when downloading CSV for agents list ([#1044](https://github.com/wazuh/wazuh-dashboard-plugins/pull/1044)).
- Preserve active tab in configuration section when refreshing the page ([#1037](https://github.com/wazuh/wazuh-dashboard-plugins/pull/1037)).

## Wazuh v3.7.0 - Kibana v6.5.0 / v6.5.1 - Revision 414

### Added

- Support for Elastic Stack v6.5.0 / v6.5.1.
- Agent groups bar is now visible on the agent configuration section ([#1023](https://github.com/wazuh/wazuh-dashboard-plugins/pull/1023)).
- Added a new setting for the `config.yml` file for enable/disable administrator mode ([#1019](https://github.com/wazuh/wazuh-dashboard-plugins/pull/1019)).
  - This allows the user to perform PUT, POST, DELETE methods in our Dev Tools.

### Changed

- Refactored most front-end controllers ([#1023](https://github.com/wazuh/wazuh-dashboard-plugins/pull/1023)).

## Wazuh v3.7.0 - Kibana v6.4.2 / v6.4.3 - Revision 413

### Added

- Support for Wazuh v3.7.0.
- Support for Elastic Stack v6.4.2 / v6.4.3.
- Brand-new interface for _Configuration_ (on both _Management_ and _Agents_ tabs) ([#914](https://github.com/wazuh/wazuh-dashboard-plugins/pull/914)):
  - Now you can check current and real agent and manager configuration.
  - A new interface design, with more useful information and easy to understand descriptions.
  - New and more responsive JSON/XML viewers to show the configuration in raw mode.
- Brand-new extension - Osquery ([#938](https://github.com/wazuh/wazuh-dashboard-plugins/pull/938)):
  - A new extension, disabled by default.
  - Check alerts from Wazuh's Osquery integration.
  - Check your current Osquery wodle configuration.
  - More improvements will come for this extension in the future.
- New option for Wazuh app configuration file - _Ignore index patterns_ ([#947](https://github.com/wazuh/wazuh-dashboard-plugins/pull/947)):
  - Now the user can specify which index patterns can't be selected on the app using the new `ip.ignore` setting on the `config.yml` file.
  - The valid format is an array of strings which represents index patterns.
  - By default, this list is empty (all index patterns will be available if they use a compatible structure).
- Added a node selector for _Management > Status_ section when Wazuh cluster is enabled ([#976](https://github.com/wazuh/wazuh-dashboard-plugins/pull/976)).
- Added quick access to _Configuration_ or _Discover_ panels for an agent on the agents list ([#939](https://github.com/wazuh/wazuh-dashboard-plugins/pull/939)).
- Now you can click on an agent's ID on the _Discover_ panels to open its details page on the app ([#904](https://github.com/wazuh/wazuh-dashboard-plugins/pull/904)).
- Redesigned the _Overview > Amazon AWS_ tab, using more meaningful visualizations for a better overall view of your agents' status ([#903](https://github.com/wazuh/wazuh-dashboard-plugins/pull/903)).
- Redesigned the _Overview/Agents > Vulnerabilities_ tab, using more meaningful visualizations for a better overall view of your agents' status ([#954](https://github.com/wazuh/wazuh-dashboard-plugins/pull/954)).
- Now everytime the user enters the _Settings_ tab, the API connection will be automatically checked ([#971](https://github.com/wazuh/wazuh-dashboard-plugins/pull/971)).
- Added a node selector for _Management > Logs_ section when Wazuh cluster is enabled ([#980](https://github.com/wazuh/wazuh-dashboard-plugins/pull/980)).
- Added a group selector for _Agents_ section ([#995](https://github.com/wazuh/wazuh-dashboard-plugins/pull/995)).

### Changed

- Interface refactoring for the _Agents > Inventory data_ tab ([#924](https://github.com/wazuh/wazuh-dashboard-plugins/pull/924)):
  - Now the tab won't be available if your agent doesn't have Syscollector enabled, and each card will be enabled or disabled depending on the current Syscollector scans configuration.
  - This will prevent situations where the user couldn't check the inventory although there was actual scan data to show on some sections.
- Added support for new multigroups feature ([#911](https://github.com/wazuh/wazuh-dashboard-plugins/pull/911)):
  - Now the information bars on _Agents_ will show all the groups an agent belongs to.
- Now the result pane on the _Dev tools_ tab will show the error code coming from the Wazuh API ([#909](https://github.com/wazuh/wazuh-dashboard-plugins/pull/909)).
- Changed some visualizations titles for _Overview/Agents > OpenSCAP_ tab ([#925](https://github.com/wazuh/wazuh-dashboard-plugins/pull/925)).
- All backend routes have been renamed ([#932](https://github.com/wazuh/wazuh-dashboard-plugins/pull/932)).
- Several improvements for Elasticsearch tests ([#933](https://github.com/wazuh/wazuh-dashboard-plugins/pull/933)).
- Updated some strings and descriptions on the _Settings_ tab ([#934](https://github.com/wazuh/wazuh-dashboard-plugins/pull/934)).
- Changed the date format on _Settings > Logs_ to make it more human-readable ([#944](https://github.com/wazuh/wazuh-dashboard-plugins/pull/944)).
- Changed some labels to remove the "MD5 sum" expression, it will use "Checksum" instead ([#945](https://github.com/wazuh/wazuh-dashboard-plugins/pull/945)).
- Added word wrapping class to group name in _Management > Groups > Group detail_ tab ([#945](https://github.com/wazuh/wazuh-dashboard-plugins/pull/945)).
- The `wz-table` directive has been refactored ([#953](https://github.com/wazuh/wazuh-dashboard-plugins/pull/953)).
- The `wz-table` directive now checks if a request is aborted ([#979](https://github.com/wazuh/wazuh-dashboard-plugins/pull/979)).
- Several performance improvements ([#985](https://github.com/wazuh/wazuh-dashboard-plugins/pull/985), [#997](https://github.com/wazuh/wazuh-dashboard-plugins/pull/997), [#1000](https://github.com/wazuh/wazuh-dashboard-plugins/pull/1000)).

### Fixed

- Several known fields for _Whodata_ functionality have been fixed ([#901](https://github.com/wazuh/wazuh-dashboard-plugins/pull/901)).
- Fixed alignment bug with the _Add a filter +_ button on _Discover_ and _Agents_ tabs ([#912](https://github.com/wazuh/wazuh-dashboard-plugins/pull/912)).
- Fixed a bug where the `Add API` form on _Settings_ didn't appear when pressing the button after editing an existing API entry ([#944](https://github.com/wazuh/wazuh-dashboard-plugins/pull/944)).
- Fixed a bug on _Ruleset_ tab where the "Description" column was showing `0` if the rule doesn't have any description ([#948](https://github.com/wazuh/wazuh-dashboard-plugins/pull/948)).
- Fixed wrong alignment on related Rules/Decoders tables from _Management > Ruleset_ tab ([#971](https://github.com/wazuh/wazuh-dashboard-plugins/pull/971)).
- Fixed a bug where sometimes the error messages appeared duplicated ([#971](https://github.com/wazuh/wazuh-dashboard-plugins/pull/971)).

### Removed

- On the _Management > Monitoring_ tab, the `Cluster enabled but not running` message won't appear as an error anymore ([#971](https://github.com/wazuh/wazuh-dashboard-plugins/pull/971)).

## Wazuh v3.6.1 - Kibana v6.4.1 / v6.4.2 / v6.4.3 - Revision 412

### Added

- Support for Elastic Stack v6.4.1 / v6.4.2 / v6.4.3.

## Wazuh v3.6.1 - Kibana v6.4.0 - Revision 411

### Added

- Redesigned the _Overview > Integrity monitoring_ tab, using more meaningful visualizations for a better overall view of your agents' status ([#893](https://github.com/wazuh/wazuh-dashboard-plugins/pull/893)).
- Added a new table for the _Inventory_ tab: _Processes_ ([#895](https://github.com/wazuh/wazuh-dashboard-plugins/pull/895)).
- Improved error handling for tables. Now the table will show an error message if it wasn't able to fetch and load data ([#896](https://github.com/wazuh/wazuh-dashboard-plugins/pull/896)).

### Changed

- The app source code has been improved, following best practices and coding guidelines ([#892](https://github.com/wazuh/wazuh-dashboard-plugins/pull/892)).
- Included more app tests and prettifier for better code maintainability ([#883](https://github.com/wazuh/wazuh-dashboard-plugins/pull/883) & [#885](https://github.com/wazuh/wazuh-dashboard-plugins/pull/885)).

### Fixed

- Fixed minor visual errors on some _GDPR_, _PCI DSS_ and _Vulnerabilities_ visualizations ([#894](https://github.com/wazuh/wazuh-dashboard-plugins/pull/894)).

## Wazuh v3.6.1 - Kibana v6.4.0 - Revision 410

### Added

- The _Inventory_ tab has been redesigned ([#873](https://github.com/wazuh/wazuh-dashboard-plugins/pull/873)):
  - Added new network interfaces and port tables.
  - Improved design using metric information bars and intuitive status indicators.
- Added refresh functionality to the _Settings > Logs_ tab ([#852](https://github.com/wazuh/wazuh-dashboard-plugins/pull/852)):
  - Now everytime the user opens the tab, the logs will be reloaded.
  - A new button to force the update has been added on the top left corner of the logs table.
- Added `tags` and `recursion_level` configuration options to _Management/Agent > Configuration_ tabs ([#850](https://github.com/wazuh/wazuh-dashboard-plugins/pull/850)).
- The _Kuery_ search syntax has been added again to the app ([#851](https://github.com/wazuh/wazuh-dashboard-plugins/pull/851)).
- Added a first batch of [_Mocha_](https://mochajs.org/) tests and other quality of code improvements to the app ([#859](https://github.com/wazuh/wazuh-dashboard-plugins/pull/859)).
- Now you can open specific rule details (the _Management > Ruleset_ tab) when clicking on the `rule.id` value on the _Discover_ tab ([#862](https://github.com/wazuh/wazuh-dashboard-plugins/pull/862)).
- Now you can click on the rule ID value on the _Management > Ruleset_ tab to search for related alerts on the _Discover_ tab ([#863](https://github.com/wazuh/wazuh-dashboard-plugins/pull/863)).

### Changed

- The index pattern known fields have been updated up to 567 ([#872](https://github.com/wazuh/wazuh-dashboard-plugins/pull/872)).
- Now the _Inventory_ tab will always be available for all agents, and a descriptive message will appear if the agent doesn't have `syscollector` enabled ([#879](https://github.com/wazuh/wazuh-dashboard-plugins/pull/879)).

### Fixed

- Fixed a bug where the _Inventory_ tab was unavailable if the user reloads the page while on the _Agents > Configuration_ tab ([#845](https://github.com/wazuh/wazuh-dashboard-plugins/pull/845)).
- Fixed some _Overview > VirusTotal_ visualizations ([#846](https://github.com/wazuh/wazuh-dashboard-plugins/pull/846)).
- Fixed a bug where the _Settings > Extensions_ tab wasn't being properly hidden when there's no API entries inserted ([#847](https://github.com/wazuh/wazuh-dashboard-plugins/pull/847)).
- Fixed a bug where the _Current API_ indicator on the top navbar wasn't being properly updated when the user deletes all the API entries ([#848](https://github.com/wazuh/wazuh-dashboard-plugins/pull/848)).
- Fixed a bug where the _Agents coverage_ metric were not displaying a proper value when the manager has 0 registered agents ([#849](https://github.com/wazuh/wazuh-dashboard-plugins/pull/849)).
- Fixed a bug where the `wazuh-basic` user role was able to update API entries (it should be forbidden) ([#853](https://github.com/wazuh/wazuh-dashboard-plugins/pull/853)).
- Fixed a bug where the visualizations had scroll bars on the PDF reports ([#870](https://github.com/wazuh/wazuh-dashboard-plugins/pull/870)).
- Fixed a bug on the _Dev tools_ tab where the user couldn't execute the first request block if there was blank lines above it ([#871](https://github.com/wazuh/wazuh-dashboard-plugins/pull/871)).
- Fixed a bug on pinned filters when opening tabs where the implicit filter was the same, making them stuck and unremovable from other tabs ([#878](https://github.com/wazuh/wazuh-dashboard-plugins/pull/878)).

## Wazuh v3.6.1 - Kibana v6.4.0 - Revision 409

### Added

- Support for Wazuh v3.6.1.

### Fixed

- Fixed a bug on the _Dev tools_ tab ([b7c79f4](https://github.com/wazuh/wazuh-dashboard-plugins/commit/b7c79f48f06cb49b12883ec9e9337da23b49976b)).

## Wazuh v3.6.1 - Kibana v6.3.2 - Revision 408

### Added

- Support for Wazuh v3.6.1.

### Fixed

- Fixed a bug on the _Dev tools_ tab ([4ca9ed5](https://github.com/wazuh/wazuh-dashboard-plugins/commit/4ca9ed54f1b18e5d499d950e6ff0741946701988)).

## Wazuh v3.6.0 - Kibana v6.4.0 - Revision 407

### Added

- Support for Wazuh v3.6.0.

## Wazuh v3.6.0 - Kibana v6.3.2 - Revision 406

### Added

- Support for Wazuh v3.6.0.

## Wazuh v3.5.0 - Kibana v6.4.0 - Revision 405

### Added

- Support for Elastic Stack v6.4.0 ([#813](https://github.com/wazuh/wazuh-dashboard-plugins/pull/813)).

## Wazuh v3.5.0 - Kibana v6.3.2 - Revision 404

### Added

- Added new options to `config.yml` to change shards and replicas settings for `wazuh-monitoring` indices ([#809](https://github.com/wazuh/wazuh-dashboard-plugins/pull/809)).
- Added more error messages for `wazuhapp.log` in case of failure when performing some crucial functions ([#812](https://github.com/wazuh/wazuh-dashboard-plugins/pull/812)).
- Now it's possible to change replicas settings for existing `.wazuh`, `.wazuh-version` and `wazuh-monitoring` indices on the `config.yml` file ([#817](https://github.com/wazuh/wazuh-dashboard-plugins/pull/817)).

### Changed

- App frontend code refactored and restructured ([#802](https://github.com/wazuh/wazuh-dashboard-plugins/pull/802)).
- Now the _Overview > Security events_ tab won't show anything if the only visualization with data is _Agents status_ ([#811](https://github.com/wazuh/wazuh-dashboard-plugins/pull/811)).

### Fixed

- Fixed a bug where the RAM status message appreared twice the first time you opened the app ([#807](https://github.com/wazuh/wazuh-dashboard-plugins/pull/807)).
- Fixed the app UI to make the app usable on Internet Explorer 11 ([#808](https://github.com/wazuh/wazuh-dashboard-plugins/pull/808)).

## Wazuh v3.5.0 - Kibana v6.3.2 - Revision 403

### Added

- The welcome tabs on _Overview_ and _Agents_ have been updated with a new name and description for the existing sections ([#788](https://github.com/wazuh/wazuh-dashboard-plugins/pull/788)).
- Now the app tables will auto-resize depending on the screen height ([#792](https://github.com/wazuh/wazuh-dashboard-plugins/pull/792)).

### Changed

- Now all the app filters on several tables will present the values in alphabetical order ([#787](https://github.com/wazuh/wazuh-dashboard-plugins/pull/787)).

### Fixed

- Fixed a bug on _Decoders_ where clicking on the decoder wouldn't open the detail view if the `Parent decoders` filter was enabled ([#782](https://github.com/wazuh/wazuh-dashboard-plugins/pull/782)).
- Fixed a bug on _Dev tools_ when the first line on the editor pane was empty or had a comment ([#790](https://github.com/wazuh/wazuh-dashboard-plugins/pull/790)).
- Fixed a bug where the app was throwing multiple warning messages the first time you open it ([#791](https://github.com/wazuh/wazuh-dashboard-plugins/pull/791)).
- Fixed a bug where clicking on a different tab from _Overview_ right after inserting the API credentials for the first time would always redirect to _Overview_ ([#791](https://github.com/wazuh/wazuh-dashboard-plugins/pull/791)).
- Fixed a bug where the user could have a browser cookie with a reference to a non-existing API entry on Elasticsearch ([#794](https://github.com/wazuh/wazuh-dashboard-plugins/pull/794) & [#795](https://github.com/wazuh/wazuh-dashboard-plugins/pull/795)).

### Removed

- The cluster key has been removed from the API requests to `/manager/configuration` ([#796](https://github.com/wazuh/wazuh-dashboard-plugins/pull/796)).

## Wazuh v3.5.0 - Kibana v6.3.1/v6.3.2 - Revision 402

### Added

- Support for Wazuh v3.5.0.
- Added new fields for _Vulnerability detector_ alerts ([#752](https://github.com/wazuh/wazuh-dashboard-plugins/pull/752)).
- Added multi table search for `wz-table` directive. Added two new log levels for _Management > Logs_ section ([#753](https://github.com/wazuh/wazuh-dashboard-plugins/pull/753)).

## Wazuh v3.4.0 - Kibana v6.3.1/v6.3.2 - Revision 401

### Added

- Added a few new fields for Kibana due to the new Wazuh _who-data_ feature ([#763](https://github.com/wazuh/wazuh-dashboard-plugins/pull/763)).
- Added XML/JSON viewer for each card under _Management > Configuration_ ([#764](https://github.com/wazuh/wazuh-dashboard-plugins/pull/764)).

### Changed

- Improved error handling for Dev tools. Also removed some unused dependencies from the _Dev tools_ tab ([#760](https://github.com/wazuh/wazuh-dashboard-plugins/pull/760)).
- Unified origin for tab descriptions. Reviewed some grammar typos ([#765](https://github.com/wazuh/wazuh-dashboard-plugins/pull/765)).
- Refactored agents autocomplete component. Removed unused/deprecated modules ([#766](https://github.com/wazuh/wazuh-dashboard-plugins/pull/766)).
- Simplified route resolves section ([#768](https://github.com/wazuh/wazuh-dashboard-plugins/pull/768)).

### Fixed

- Fixed missing cluster node filter for the visualization shown when looking for specific node under _Management > Monitoring_ section ([#758](https://github.com/wazuh/wazuh-dashboard-plugins/pull/758)).
- Fixed missing dependency injection for `wzMisc` factory ([#768](https://github.com/wazuh/wazuh-dashboard-plugins/pull/768)).

### Removed

- Removed `angular-aria`, `angular-md5`, `ansicolors`, `js-yaml`, `querystring` and `lodash` dependencies since Kibana includes all of them. Removed some unused images ([#768](https://github.com/wazuh/wazuh-dashboard-plugins/pull/768)).

## Wazuh v3.4.0 - Kibana v6.3.1/v6.3.2 - Revision 400

### Added

- Support for Wazuh v3.4.0.
- Support for Elastic Stack v6.3.2.
- Support for Kuery as accepted query language ([#742](https://github.com/wazuh/wazuh-dashboard-plugins/pull/742)).
  - This feature is experimental.
- Added new _Who data_ fields from file integrity monitoring features ([#746](https://github.com/wazuh/wazuh-dashboard-plugins/pull/746)).
- Added tab in _Settings_ section where you can see the last logs from the Wazuh app server ([#723](https://github.com/wazuh/wazuh-dashboard-plugins/pull/723)).

### Changed

- Fully redesigned of the welcome screen along the different app sections ([#751](https://github.com/wazuh/wazuh-dashboard-plugins/pull/751)).
- Now any agent can go to the _Inventory_ tab regardless if it's enabled or not. The content will change properly according to the agent configuration ([#744](https://github.com/wazuh/wazuh-dashboard-plugins/pull/744)).
- Updated the `angular-material` dependency to `1.1.10` ([#743](https://github.com/wazuh/wazuh-dashboard-plugins/pull/743)).
- Any API entry is now removable regardless if it's the only one API entry ([#740](https://github.com/wazuh/wazuh-dashboard-plugins/pull/740)).
- Performance has been improved regarding to agents status, they are now being fetched using _distinct_ routes from the Wazuh API ([#738](https://github.com/wazuh/wazuh-dashboard-plugins/pull/738)).
- Improved the way we are parsing some Wazuh API errors regarding to version mismatching ([#735](https://github.com/wazuh/wazuh-dashboard-plugins/pull/735)).

### Fixed

- Fixed wrong filters being applied in _Ruleset > Rules_ and _Ruleset > Decoders_ sections when using Lucene like filters plus path filters ([#736](https://github.com/wazuh/wazuh-dashboard-plugins/pull/736)).
- Fixed the template checking from the healthcheck, now it allows to use custom index patterns ([#739](https://github.com/wazuh/wazuh-dashboard-plugins/pull/739)).
- Fixed infinite white screen from _Management > Monitoring_ when the Wazuh cluster is enabled but not running ([#741](https://github.com/wazuh/wazuh-dashboard-plugins/pull/741)).

## Wazuh v3.3.0/v3.3.1 - Kibana v6.3.1 - Revision 399

### Added

- Added a new Angular.js factory to store the Wazuh app configuration values. Also, this factory is being used by the pre-routes functions (resolves); this way we are sure about having the real configuration at any time. These pre-routes functions have been improved too ([#670](https://github.com/wazuh/wazuh-dashboard-plugins/pull/670)).
- Added extended information for reports from _Reporting_ feature ([#701](https://github.com/wazuh/wazuh-dashboard-plugins/pull/701)).

### Changed

- Tables have been improved. Now they are truncating long fields and adding a tooltip if needed ([#671](https://github.com/wazuh/wazuh-dashboard-plugins/pull/671)).
- Services have been improved ([#715](https://github.com/wazuh/wazuh-dashboard-plugins/pull/715)).
- CSV formatted files have been improved. Now they are showing a more human readable column names ([#717](https://github.com/wazuh/wazuh-dashboard-plugins/pull/717), [#726](https://github.com/wazuh/wazuh-dashboard-plugins/pull/726)).
- Added/Modified some visualization titles ([#728](https://github.com/wazuh/wazuh-dashboard-plugins/pull/728)).
- Improved Discover perfomance when in background mode ([#719](https://github.com/wazuh/wazuh-dashboard-plugins/pull/719)).
- Reports from the _Reporting_ feature have been fulyl redesigned ([#701](https://github.com/wazuh/wazuh-dashboard-plugins/pull/701)).

### Fixed

- Fixed the top menu API indicator when checking the API connection and the manager/cluster information had been changed ([#668](https://github.com/wazuh/wazuh-dashboard-plugins/pull/668)).
- Fixed our logger module which was not writting logs the very first time Kibana is started neither after a log rotation ([#667](https://github.com/wazuh/wazuh-dashboard-plugins/pull/667)).
- Fixed a regular expression in the server side when parsing URLs before registering a new Wazuh API ([#690](https://github.com/wazuh/wazuh-dashboard-plugins/pull/690)).
- Fixed filters from specific visualization regarding to _File integrity_ section ([#694](https://github.com/wazuh/wazuh-dashboard-plugins/pull/694)).
- Fixed filters parsing when generating a report because it was not parsing negated filters as expected ([#696](https://github.com/wazuh/wazuh-dashboard-plugins/pull/696)).
- Fixed visualization counter from _OSCAP_ tab ([#722](https://github.com/wazuh/wazuh-dashboard-plugins/pull/722)).

### Removed

- Temporary removed CSV download from agent inventory section due to Wazuh API bug ([#727](https://github.com/wazuh/wazuh-dashboard-plugins/pull/727)).

## Wazuh v3.3.0/v3.3.1 - Kibana v6.3.0 - Revision 398

### Added

- Improvements for latest app redesign ([#652](https://github.com/wazuh/wazuh-dashboard-plugins/pull/652)):
  - The _Welcome_ tabs have been simplified, following a more Elastic design.
  - Added again the `md-nav-bar` component with refined styles and limited to specific sections.
  - The _Settings > Welcome_ tab has been removed. You can use the nav bar to switch tabs.
  - Minor CSS adjustments and reordering.
- Small app UI improvements ([#634](https://github.com/wazuh/wazuh-dashboard-plugins/pull/634)):
  - Added link to _Agents Preview_ on the _Agents_ tab breadcrumbs.
  - Replaced the _Generate report_ button with a smaller one.
  - Redesigned _Management > Ruleset_ `md-chips` to look similar to Kibana filter pills.
  - Added agent information bar from _Agents > General_ to _Agents > Welcome_ too.
  - Refactored flex layout on _Welcome_ tabs to fix a height visual bug.
  - Removed duplicated loading rings on the _Agents_ tab.
- Improvements for app tables ([#627](https://github.com/wazuh/wazuh-dashboard-plugins/pull/627)):
  - Now the current page will be highlighted.
  - The gap has been fixed to the items per page value.
  - If there are no more pages for _Next_ or _Prev_ buttons, they will be hidden.
- Improvements for app health check ([#637](https://github.com/wazuh/wazuh-dashboard-plugins/pull/637)):
  - Improved design for the view.
  - The checks have been placed on a table, showing the current status of each one.
- Changes to our reporting feature ([#639](https://github.com/wazuh/wazuh-dashboard-plugins/pull/639)):
  - Now the generated reports will include tables for each section.
  - Added a parser for getting Elasticsearch data table responses.
  - The reporting feature is now a separated module, and the code has been refactored.
- Improvements for app tables pagination ([#646](https://github.com/wazuh/wazuh-dashboard-plugins/pull/646)).

### Changed

- Now the `pretty` parameter on the _Dev tools_ tab will be ignored to avoid `Unexpected error` messages ([#624](https://github.com/wazuh/wazuh-dashboard-plugins/pull/624)).
- The `pdfkit` dependency has been replaced by `pdfmake` ([#639](https://github.com/wazuh/wazuh-dashboard-plugins/pull/639)).
- Changed some Kibana tables for performance improvements on the reporting feature ([#644](https://github.com/wazuh/wazuh-dashboard-plugins/pull/644)).
- Changed the method to refresh the list of known fields on the index pattern ([#650](https://github.com/wazuh/wazuh-dashboard-plugins/pull/650)):
  - Now when restarting Kibana, the app will update the fieldset preserving the custom user fields.

### Fixed

- Fixed bug on _Agents CIS-CAT_ tab who wasn't loading the appropriate visualizations ([#626](https://github.com/wazuh/wazuh-dashboard-plugins/pull/626)).
- Fixed a bug where sometimes the index pattern could be `undefined` during the health check process, leading into a false error message when loading the app ([#640](https://github.com/wazuh/wazuh-dashboard-plugins/pull/640)).
- Fixed several bugs on the _Settings > API_ tab when removing, adding or editing new entries.

### Removed

- Removed the app login system ([#636](https://github.com/wazuh/wazuh-dashboard-plugins/pull/636)):
  - This feature was unstable, experimental and untested for a long time. We'll provide much better RBAC capabilities in the future.
- Removed the new Kuery language option on Discover app search bars.
  - This feature will be restored in the future, after more Elastic v6.3.0 adaptations.

## Wazuh v3.3.0/v3.3.1 - Kibana v6.3.0 - Revision 397

### Added

- Support for Elastic Stack v6.3.0 ([#579](https://github.com/wazuh/wazuh-dashboard-plugins/pull/579) & [#612](https://github.com/wazuh/wazuh-dashboard-plugins/pull/612) & [#615](https://github.com/wazuh/wazuh-dashboard-plugins/pull/615)).
- Brand-new Wazuh app redesign for the _Monitoring_ tab ([#581](https://github.com/wazuh/wazuh-dashboard-plugins/pull/581)):
  - Refactored and optimized UI for these tabs, using a breadcrumbs-based navigability.
  - Used the same guidelines from the previous redesign for _Overview_ and _Agents_ tabs.
- New tab for _Agents_ - _Inventory_ ([#582](https://github.com/wazuh/wazuh-dashboard-plugins/pull/582)):
  - Get information about the agent host, such as installed packages, motherboard, operating system, etc.
  - This tab will appear if the agent has the [`syscollector`](https://documentation.wazuh.com/current/user-manual/reference/ossec-conf/wodle-syscollector.html) wodle enabled.
- Brand-new extension - _CIS-CAT Alerts_ ([#601](https://github.com/wazuh/wazuh-dashboard-plugins/pull/601)):
  - A new extension, disabled by default.
  - Visualize alerts related to the CIS-CAT benchmarks on the _Overview_ and _Agents_ tabs.
  - Get information about the last performed scan and its score.
- Several improvements for the _Dev tools_ tab ([#583](https://github.com/wazuh/wazuh-dashboard-plugins/pull/583) & [#597](https://github.com/wazuh/wazuh-dashboard-plugins/pull/597)):
  - Now you can insert queries using inline parameters, just like in a web browser.
  - You can combine inline parameters with JSON-like parameters.
  - If you use the same parameter on both methods with different values, the inline parameter has precedence over the other one.
  - The tab icon has been changed for a more appropriate one.
  - The `Execute query` button is now always placed on the first line of the query block.
- Refactoring for all app tables ([#582](https://github.com/wazuh/wazuh-dashboard-plugins/pull/582)):
  - Replaced the old `wz-table` directive with a new one, along with a new data factory.
  - Now the tables are built with a pagination system.
  - Much easier method for building tables for the app.
  - Performance and stability improvements when fetching API data.
  - Now you can see the total amount of items and the elapsed time.

### Changed

- Moved some logic from the _Agents preview_ tab to the server, to avoid excessive client-side workload ([#586](https://github.com/wazuh/wazuh-dashboard-plugins/pull/586)).
- Changed the UI to use the same loading ring across all the app tabs ([#593](https://github.com/wazuh/wazuh-dashboard-plugins/pull/593) & [#599](https://github.com/wazuh/wazuh-dashboard-plugins/pull/599)).
- Changed the _No results_ message across all the tabs with visualizations ([#599](https://github.com/wazuh/wazuh-dashboard-plugins/pull/599)).

### Fixed

- Fixed a bug on the _Settings/Extensions_ tab where enabling/disabling some extensions could make other ones to be disabled ([#591](https://github.com/wazuh/wazuh-dashboard-plugins/pull/591)).

## Wazuh v3.3.0/v3.3.1 - Kibana v6.2.4 - Revision 396

### Added

- Support for Wazuh v3.3.1.
- Brand-new Wazuh app redesign for the _Settings_ tab ([#570](https://github.com/wazuh/wazuh-dashboard-plugins/pull/570)):
  - Refactored and optimized UI for these tabs, using a breadcrumbs-based navigability.
  - Used the same guidelines from the previous redesign for _Overview_ and _Agents_ tabs.
- Refactoring for _Overview_ and _Agents_ controllers ([#564](https://github.com/wazuh/wazuh-dashboard-plugins/pull/564)):
  - Reduced duplicated code by splitting it into separate files.
  - Code optimization for a better performance and maintainability.
  - Added new services to provide similar functionality between different app tabs.
- Added `data.vulnerability.package.condition` to the list of known fields ([#566](https://github.com/wazuh/wazuh-dashboard-plugins/pull/566)).

### Changed

- The `wazuh-logs` and `wazuh-monitoring` folders have been moved to the Kibana's `optimize` directory in order to avoid some error messages when using the `kibana-plugin list` command ([#563](https://github.com/wazuh/wazuh-dashboard-plugins/pull/563)).

### Fixed

- Fixed a bug on the _Settings_ tab where updating an API entry with wrong credentials would corrupt the existing one ([#558](https://github.com/wazuh/wazuh-dashboard-plugins/pull/558)).
- Fixed a bug on the _Settings_ tab where removing an API entry while its edit form is opened would hide the `Add API` button unless the user reloads the tab ([#558](https://github.com/wazuh/wazuh-dashboard-plugins/pull/558)).
- Fixed some Audit visualizations on the _Overview_ and _Agents_ tabs that weren't using the same search query to show the results ([#572](https://github.com/wazuh/wazuh-dashboard-plugins/pull/572)).
- Fixed undefined variable error on the `wz-menu` directive ([#575](https://github.com/wazuh/wazuh-dashboard-plugins/pull/575)).

## Wazuh v3.3.0 - Kibana v6.2.4 - Revision 395

### Fixed

- Fixed a bug on the _Agent Configuration_ tab where the sync status was always `NOT SYNCHRONIZED` ([#569](https://github.com/wazuh/wazuh-dashboard-plugins/pull/569)).

## Wazuh v3.3.0 - Kibana v6.2.4 - Revision 394

### Added

- Support for Wazuh v3.3.0.
- Updated some backend API calls to include the app version in the request header ([#560](https://github.com/wazuh/wazuh-dashboard-plugins/pull/560)).

## Wazuh v3.2.4 - Kibana v6.2.4 - Revision 393

### Added

- Brand-new Wazuh app redesign for _Overview_ and _Agents_ tabs ([#543](https://github.com/wazuh/wazuh-dashboard-plugins/pull/543)):
  - Updated UI for these tabs using breadcrumbs.
  - New _Welcome_ screen, presenting all the tabs to the user, with useful links to our documentation.
  - Overall design improved, adjusted font sizes and reduced HTML code.
  - This base will allow the app to increase its functionality in the future.
  - Removed the `md-nav-bar` component for a better user experience on small screens.
  - Improved app performance removing some CSS effects from some components, such as buttons.
- New filter for agent version on the _Agents Preview_ tab ([#537](https://github.com/wazuh/wazuh-dashboard-plugins/pull/537)).
- New filter for cluster node on the _Agents Preview_ tab ([#538](https://github.com/wazuh/wazuh-dashboard-plugins/pull/538)).

### Changed

- Now the report generation process will run in a parallel mode in the foreground ([#523](https://github.com/wazuh/wazuh-dashboard-plugins/pull/523)).
- Replaced the usage of `$rootScope` with two new factories, along with more controller improvements ([#525](https://github.com/wazuh/wazuh-dashboard-plugins/pull/525)).
- Now the _Extensions_ tab on _Settings_ won't edit the `.wazuh` index to modify the extensions configuration for all users ([#545](https://github.com/wazuh/wazuh-dashboard-plugins/pull/545)).
  - This allows each new user to always start with the base extensions configuration, and modify it to its needs storing the settings on a browser cookie.
- Now the GDPR requirements description on its tab won't be loaded if the Wazuh API version is not v3.2.3 or higher ([#546](https://github.com/wazuh/wazuh-dashboard-plugins/pull/546)).

### Fixed

- Fixed a bug where the app crashes when attempting to download huge amounts of data as CSV format ([#521](https://github.com/wazuh/wazuh-dashboard-plugins/pull/521)).
- Fixed a bug on the Timelion visualizations from _Management/Monitoring_ which were not properly filtering and showing the cluster nodes information ([#530](https://github.com/wazuh/wazuh-dashboard-plugins/pull/530)).
- Fixed several bugs on the loading process when switching between tabs with or without visualizations in the _Overview_ and _Agents_ tab ([#531](https://github.com/wazuh/wazuh-dashboard-plugins/pull/531) & [#533](https://github.com/wazuh/wazuh-dashboard-plugins/pull/533)).
- Fixed a bug on the `wazuh-monitoring` index feature when using multiple inserted APIs, along with several performance improvements ([#539](https://github.com/wazuh/wazuh-dashboard-plugins/pull/539)).
- Fixed a bug where the OS filter on the _Agents Preview_ tab would exclude the rest of filters instead of combining them ([#552](https://github.com/wazuh/wazuh-dashboard-plugins/pull/552)).
- Fixed a bug where the Extensions settings were restored every time the user opened the _Settings_ tab or pressed the _Set default manager_ button ([#555](https://github.com/wazuh/wazuh-dashboard-plugins/pull/555) & [#556](https://github.com/wazuh/wazuh-dashboard-plugins/pull/556)).

## Wazuh v3.2.3/v3.2.4 - Kibana v6.2.4 - Revision 392

### Added

- Support for Wazuh v3.2.4.
- New functionality - _Reporting_ ([#510](https://github.com/wazuh/wazuh-dashboard-plugins/pull/510)):
  - Generate PDF logs on the _Overview_ and _Agents_ tabs, with the new button next to _Panels_ and _Discover_.
  - The report will contain the current visualizations from the tab where you generated it.
  - List all your generated reports, download or deleted them at the new _Management/Reporting_ tab.
  - **Warning:** If you leave the tab while generating a report, the process will be aborted.
- Added warning/error messages about the total RAM on the server side ([#502](https://github.com/wazuh/wazuh-dashboard-plugins/pull/502)):
  - None of this messages will prevent the user from accessing the app, it's just a recommendation.
  - If your server has less than 2GB of RAM, you'll get an error message when opening the app.
  - If your server has between 2GB and 3GB of RAM, you'll get a warning message.
  - If your server has more than 3GB of RAM, you won't get any kind of message.
- Refactoring and added loading bar to _Manager Logs_ and _Groups_ tabs ([#505](https://github.com/wazuh/wazuh-dashboard-plugins/pull/505)).
- Added more Syscheck options to _Management/Agents_ configuration tabs ([#509](https://github.com/wazuh/wazuh-dashboard-plugins/pull/509)).

### Fixed

- Added more fields to the `known-fields.js` file to avoid warning messages on _Discover_ when using Filebeat for alerts forwarding ([#497](https://github.com/wazuh/wazuh-dashboard-plugins/pull/497)).
- Fixed a bug where clicking on the _Check connection_ button on the _Settings_ tab threw an error message although the API connected successfully ([#504](https://github.com/wazuh/wazuh-dashboard-plugins/pull/504)).
- Fixed a bug where the _Agents_ tab was not properly showing the total of agents due to the new Wazuh cluster implementation ([#517](https://github.com/wazuh/wazuh-dashboard-plugins/pull/517)).

## Wazuh v3.2.3 - Kibana v6.2.4 - Revision 391

### Added

- Support for Wazuh v3.2.3.
- Brand-new extension - _GDPR Alerts_ ([#453](https://github.com/wazuh/wazuh-dashboard-plugins/pull/453)):
  - A new extension, enabled by default.
  - Visualize alerts related to the GDPR compliance on the _Overview_ and _Agents_ tabs.
  - The _Ruleset_ tab has been updated to include GDPR filters on the _Rules_ subtab.
- Brand-new Management tab - _Monitoring_ ([#490](https://github.com/wazuh/wazuh-dashboard-plugins/pull/490)):
  - Visualize your Wazuh cluster, both master and clients.
    - Get the current cluster configuration.
    - Nodes listing, sorting, searching, etc.
  - Get a more in-depth cluster status thanks to the newly added [_Timelion_](https://www.elastic.co/guide/en/kibana/current/timelion.html) visualizations.
  - The Detail view gives you a summary of the node's healthcheck.
- Brand-new tab - _Dev tools_ ([#449](https://github.com/wazuh/wazuh-dashboard-plugins/pull/449)):
  - Find it on the top navbar, next to _Discover_.
  - Execute Wazuh API requests directly from the app.
  - This tab uses your currently selected API from _Settings_.
  - You can type different API requests on the input window, select one with the cursor, and click on the Play button to execute it.
  - You can also type comments on the input window.
- More improvements for the _Manager/Ruleset_ tab ([#446](https://github.com/wazuh/wazuh-dashboard-plugins/pull/446)):
  - A new colour palette for regex, order and rule description arguments.
  - Added return to List view on Ruleset button while on Detail view.
  - Fixed line height on all table headers.
  - Removed unused, old code from Ruleset controllers.
- Added option on `config.yml` to enable/disable the `wazuh-monitoring` index ([#441](https://github.com/wazuh/wazuh-dashboard-plugins/pull/441)):
  - Configure the frequency time to generate new indices.
  - The default frequency time has been increased to 1 hour.
  - When disabled, useful metrics will appear on _Overview/General_ replacing the _Agent status_ visualization.
- Added CSV exporting button to the app ([#431](https://github.com/wazuh/wazuh-dashboard-plugins/pull/431)):
  - Implemented new logic to fetch data from the Wazuh API and download it in CSV format.
  - Currently available for the _Ruleset_, _Logs_ and _Groups_ sections on the _Manager_ tab and also the _Agents_ tab.
- More refactoring to the app backend ([#439](https://github.com/wazuh/wazuh-dashboard-plugins/pull/439)):
  - Standardized error output from the server side.
  - Drastically reduced the error management logic on the client side.
  - Applied the _Facade_ pattern when importing/exporting modules.
  - Deleted unused/deprecated/useless methods both from server and client side.
  - Some optimizations to variable type usages.
- Refactoring to Kibana filters management ([#452](https://github.com/wazuh/wazuh-dashboard-plugins/pull/452) & [#459](https://github.com/wazuh/wazuh-dashboard-plugins/pull/459)):
  - Added new class to build queries from the base query.
  - The filter management is being done on controllers instead of the `discover` directive.
  - Now we are emitting specific events whenever we are fetching data or communicating to the `discover` directive.
  - The number of useless requests to fetch data has been reduced.
  - The synchronization actions are working as expected regardless the amount of data and/or the number of machine resources.
  - Fixed several bugs about filter usage and transition to different app tabs.
- Added confirmation message when the user deletes an API entry on _Settings/API_ ([#428](https://github.com/wazuh/wazuh-dashboard-plugins/pull/428)).
- Added support for filters on the _Manager/Logs_ tab when realtime is enabled ([#433](https://github.com/wazuh/wazuh-dashboard-plugins/pull/433)).
- Added more filter options to the Detail view on _Manager/Ruleset_ ([#434](https://github.com/wazuh/wazuh-dashboard-plugins/pull/434)).

### Changed

- Changed OSCAP visualization to avoid clipping issues with large agent names ([#429](https://github.com/wazuh/wazuh-dashboard-plugins/pull/429)).
- Now the related Rules or Decoders sections on _Manager/Ruleset_ will remain hidden if there isn't any data to show or while it's loading ([#434](https://github.com/wazuh/wazuh-dashboard-plugins/pull/434)).
- Added a 200ms delay when fetching iterable data from the Wazuh API ([#445](https://github.com/wazuh/wazuh-dashboard-plugins/pull/445) & [#450](https://github.com/wazuh/wazuh-dashboard-plugins/pull/450)).
- Fixed several bugs related to Wazuh API timeout/cancelled requests ([#445](https://github.com/wazuh/wazuh-dashboard-plugins/pull/445)).
- Added `ENOTFOUND`, `EHOSTUNREACH`, `EINVAL`, `EAI_AGAIN` options for API URL parameter checking ([#463](https://github.com/wazuh/wazuh-dashboard-plugins/pull/463)).
- Now the _Settings/Extensions_ subtab won't appear unless there's at least one API inserted ([#465](https://github.com/wazuh/wazuh-dashboard-plugins/pull/465)).
- Now the index pattern selector on _Settings/Pattern_ will also refresh the known fields when changing it ([#477](https://github.com/wazuh/wazuh-dashboard-plugins/pull/477)).
- Changed the _Manager_ tab into _Management_ ([#490](https://github.com/wazuh/wazuh-dashboard-plugins/pull/490)).

### Fixed

- Fixed a bug where toggling extensions after deleting an API entry could lead into an error message ([#465](https://github.com/wazuh/wazuh-dashboard-plugins/pull/465)).
- Fixed some performance bugs on the `dataHandler` service ([#442](https://github.com/wazuh/wazuh-dashboard-plugins/pull/442) & [#486](https://github.com/wazuh/wazuh-dashboard-plugins/pull/442)).
- Fixed a bug when loading the _Agents preview_ tab on Safari web browser ([#447](https://github.com/wazuh/wazuh-dashboard-plugins/pull/447)).
- Fixed a bug where a new extension (enabled by default) appears disabled when updating the app ([#456](https://github.com/wazuh/wazuh-dashboard-plugins/pull/456)).
- Fixed a bug where pressing the Enter key on the _Discover's_ tab search bar wasn't working properly ([#488](https://github.com/wazuh/wazuh-dashboard-plugins/pull/488)).

### Removed

- Removed the `rison` dependency from the `package.json` file ([#452](https://github.com/wazuh/wazuh-dashboard-plugins/pull/452)).
- Removed unused Elasticsearch request to avoid problems when there's no API inserted ([#460](https://github.com/wazuh/wazuh-dashboard-plugins/pull/460)).

## Wazuh v3.2.1/v3.2.2 - Kibana v6.2.4 - Revision 390

### Added

- Support for Wazuh v3.2.2.
- Refactoring on visualizations use and management ([#397](https://github.com/wazuh/wazuh-dashboard-plugins/pull/397)):
  - Visualizations are no longer stored on an index, they're built and loaded on demand when needed to render the interface.
  - Refactoring on the whole app source code to use the _import/export_ paradigm.
  - Removed old functions and variables from the old visualization management logic.
  - Removed cron task to clean remaining visualizations since it's no longer needed.
  - Some Kibana functions and modules have been overridden in order to make this refactoring work.
    - This change is not intrusive in any case.
- New redesign for the _Manager/Ruleset_ tab ([#420](https://github.com/wazuh/wazuh-dashboard-plugins/pull/420)):
  - Rules and decoders list now divided into two different sections: _List view_ and _Detail view_.
  - Removed old expandable tables to move the rule/decoder information into a new space.
  - Enable different filters on the detail view for a better search on the list view.
  - New table for related rules or decoders.
  - And finally, a bunch of minor design enhancements to the whole app.
- Added a copyright notice to the whole app source code ([#395](https://github.com/wazuh/wazuh-dashboard-plugins/pull/395)).
- Updated `.gitignore` with the _Node_ template ([#395](https://github.com/wazuh/wazuh-dashboard-plugins/pull/395)).
- Added new module to the `package.json` file, [`rison`](https://www.npmjs.com/package/rison) ([#404](https://github.com/wazuh/wazuh-dashboard-plugins/pull/404)).
- Added the `errorHandler` service to the blank screen scenario ([#413](https://github.com/wazuh/wazuh-dashboard-plugins/pull/413)):
  - Now the exact error message will be shown to the user, instead of raw JSON content.
- Added new option on the `config.yml` file to disable the new X-Pack RBAC capabilities to filter index-patterns ([#417](https://github.com/wazuh/wazuh-dashboard-plugins/pull/417)).

### Changed

- Small minor enhancements to the user interface ([#396](https://github.com/wazuh/wazuh-dashboard-plugins/pull/396)):
  - Reduced Wazuh app logo size.
  - Changed buttons text to not use all-capitalized letters.
  - Minor typos found in the HTML/CSS code have been fixed.
- Now the app log stores the package revision ([#417](https://github.com/wazuh/wazuh-dashboard-plugins/pull/417)).

### Fixed

- Fixed bug where the _Agents_ tab didn't preserve the filters after reloading the page ([#404](https://github.com/wazuh/wazuh-dashboard-plugins/pull/404)).
- Fixed a bug when using X-Pack that sometimes threw an error of false _"Not enough privileges"_ scenario ([#415](https://github.com/wazuh/wazuh-dashboard-plugins/pull/415)).
- Fixed a bug where the Kibana Discover auto-refresh functionality was still working when viewing the _Agent configuration_ tab ([#419](https://github.com/wazuh/wazuh-dashboard-plugins/pull/419)).

## Wazuh v3.2.1 - Kibana v6.2.4 - Revision 389

### Changed

- Changed severity and verbosity to some log messages ([#412](https://github.com/wazuh/wazuh-dashboard-plugins/pull/412)).

### Fixed

- Fixed a bug when using the X-Pack plugin without security capabilities enabled ([#403](https://github.com/wazuh/wazuh-dashboard-plugins/pull/403)).
- Fixed a bug when the app was trying to create `wazuh-monitoring` indices without checking the existence of the proper template ([#412](https://github.com/wazuh/wazuh-dashboard-plugins/pull/412)).

## Wazuh v3.2.1 - Kibana v6.2.4 - Revision 388

### Added

- Support for Elastic Stack v6.2.4.
- App server fully refactored ([#360](https://github.com/wazuh/wazuh-dashboard-plugins/pull/360)):
  - Added new classes, reduced the amount of code, removed unused functions, and several optimizations.
  - Now the app follows a more ES6 code style on multiple modules.
  - _Overview/Agents_ visualizations have been ordered into separated files and folders.
  - Now the app can use the default index defined on the `/ect/kibana/kibana.yml` file.
  - Better error handling for the visualizations directive.
  - Added a cron job to delete remaining visualizations on the `.kibana` index if so.
  - Also, we've added some changes when using the X-Pack plugin:
    - Better management of users and roles in order to use the app capabilities.
    - Prevents app loading if the currently logged user has no access to any index pattern.
- Added the `errorHandler` service to the `dataHandler` factory ([#340](https://github.com/wazuh/wazuh-dashboard-plugins/pull/340)).
- Added Syscollector section to _Manager/Agents Configuration_ tabs ([#359](https://github.com/wazuh/wazuh-dashboard-plugins/pull/359)).
- Added `cluster.name` field to the `wazuh-monitoring` index ([#377](https://github.com/wazuh/wazuh-dashboard-plugins/pull/377)).

### Changed

- Increased the query size when fetching the index pattern list ([#339](https://github.com/wazuh/wazuh-dashboard-plugins/pull/339)).
- Changed active colour for all app tables ([#347](https://github.com/wazuh/wazuh-dashboard-plugins/pull/347)).
- Changed validation regex to accept URLs with non-numeric format ([#353](https://github.com/wazuh/wazuh-dashboard-plugins/pull/353)).
- Changed visualization removal cron task to avoid excessive log messages when there weren't removed visualizations ([#361](https://github.com/wazuh/wazuh-dashboard-plugins/pull/361)).
- Changed filters comparison for a safer access ([#383](https://github.com/wazuh/wazuh-dashboard-plugins/pull/383)).
- Removed some `server.log` messages to avoid performance errors ([#384](https://github.com/wazuh/wazuh-dashboard-plugins/pull/384)).
- Changed the way of handling the index patterns list ([#360](https://github.com/wazuh/wazuh-dashboard-plugins/pull/360)).
- Rewritten some false error-level logs to just information-level ones ([#360](https://github.com/wazuh/wazuh-dashboard-plugins/pull/360)).
- Changed some files from JSON to CommonJS for performance improvements ([#360](https://github.com/wazuh/wazuh-dashboard-plugins/pull/360)).
- Replaced some code on the `kibana-discover` directive with a much cleaner statement to avoid issues on the _Agents_ tab ([#394](https://github.com/wazuh/wazuh-dashboard-plugins/pull/394)).

### Fixed

- Fixed a bug where several `agent.id` filters were created at the same time when navigating between _Agents_ and _Groups_ with different selected agents ([#342](https://github.com/wazuh/wazuh-dashboard-plugins/pull/342)).
- Fixed logic on the index-pattern selector which wasn't showing the currently selected pattern the very first time a user opened the app ([#345](https://github.com/wazuh/wazuh-dashboard-plugins/pull/345)).
- Fixed a bug on the `errorHandler` service who was preventing a proper output of some Elastic-related backend error messages ([#346](https://github.com/wazuh/wazuh-dashboard-plugins/pull/346)).
- Fixed panels flickering in the _Settings_ tab ([#348](https://github.com/wazuh/wazuh-dashboard-plugins/pull/348)).
- Fixed a bug in the shards and replicas settings when the user sets the value to zero (0) ([#358](https://github.com/wazuh/wazuh-dashboard-plugins/pull/358)).
- Fixed several bugs related to the upgrade process from Wazuh 2.x to the new refactored server ([#363](https://github.com/wazuh/wazuh-dashboard-plugins/pull/363)).
- Fixed a bug in _Discover/Agents VirusTotal_ tabs to avoid conflicts with the `agent.name` field ([#379](https://github.com/wazuh/wazuh-dashboard-plugins/pull/379)).
- Fixed a bug on the implicit filter in _Discover/Agents PCI_ tabs ([#393](https://github.com/wazuh/wazuh-dashboard-plugins/pull/393)).

### Removed

- Removed clear API password on `checkPattern` response ([#339](https://github.com/wazuh/wazuh-dashboard-plugins/pull/339)).
- Removed old dashboard visualizations to reduce loading times ([#360](https://github.com/wazuh/wazuh-dashboard-plugins/pull/360)).
- Removed some unused dependencies due to the server refactoring ([#360](https://github.com/wazuh/wazuh-dashboard-plugins/pull/360)).
- Removed completely `metricService` from the app ([#389](https://github.com/wazuh/wazuh-dashboard-plugins/pull/389)).

## Wazuh v3.2.1 - Kibana v6.2.2/v6.2.3 - Revision 387

### Added

- New logging system ([#307](https://github.com/wazuh/wazuh-dashboard-plugins/pull/307)):
  - New module implemented to write app logs.
  - Now a trace is stored every time the app is re/started.
  - Currently, the `initialize.js` and `monitoring.js` files work with this system.
  - Note: the logs will live under `/var/log/wazuh/wazuhapp.log` on Linux systems, on Windows systems they will live under `kibana/plugins/`. It rotates the log whenever it reaches 100MB.
- Better cookies handling ([#308](https://github.com/wazuh/wazuh-dashboard-plugins/pull/308)):
  - New field on the `.wazuh-version` index to store the last time the Kibana server was restarted.
  - This is used to check if the cookies have consistency with the current server status.
  - Now the app is clever and takes decisions depending on new consistency checks.
- New design for the _Agents/Configuration_ tab ([#310](https://github.com/wazuh/wazuh-dashboard-plugins/pull/310)):
  - The style is the same as the _Manager/Configuration_ tab.
  - Added two more sections: CIS-CAT and Commands ([#315](https://github.com/wazuh/wazuh-dashboard-plugins/pull/315)).
  - Added a new card that will appear when there's no group configuration at all ([#323](https://github.com/wazuh/wazuh-dashboard-plugins/pull/323)).
- Added _"group"_ column on the agents list in _Agents_ ([#312](https://github.com/wazuh/wazuh-dashboard-plugins/pull/312)):
  - If you click on the group, it will redirect the user to the specified group in _Manager/Groups_.
- New option for the `config.yml` file, `ip.selector` ([#313](https://github.com/wazuh/wazuh-dashboard-plugins/pull/313)):
  - Define if the app will show or not the index pattern selector on the top navbar.
  - This setting is set to `true` by default.
- More CSS cleanup and reordering ([#315](https://github.com/wazuh/wazuh-dashboard-plugins/pull/315)):
  - New `typography.less` file.
  - New `layout.less` file.
  - Removed `cleaned.less` file.
  - Reordering and cleaning of existing CSS files, including removal of unused classes, renaming, and more.
  - The _Settings_ tab has been refactored to correct some visual errors with some card components.
  - Small refactoring to some components from _Manager/Ruleset_ ([#323](https://github.com/wazuh/wazuh-dashboard-plugins/pull/323)).
- New design for the top navbar ([#326](https://github.com/wazuh/wazuh-dashboard-plugins/pull/326)):
  - Cleaned and refactored code
  - Revamped design, smaller and with minor details to follow the rest of Wazuh app guidelines.
- New design for the wz-chip component to follow the new Wazuh app guidelines ([#323](https://github.com/wazuh/wazuh-dashboard-plugins/pull/323)).
- Added more descriptive error messages when the user inserts bad credentials on the _Add new API_ form in the _Settings_ tab ([#331](https://github.com/wazuh/wazuh-dashboard-plugins/pull/331)).
- Added a new CSS class to truncate overflowing text on tables and metric ribbons ([#332](https://github.com/wazuh/wazuh-dashboard-plugins/pull/332)).
- Support for Elastic Stack v6.2.2/v6.2.3.

### Changed

- Improved the initialization system ([#317](https://github.com/wazuh/wazuh-dashboard-plugins/pull/317)):
  - Now the app will re-create the index-pattern if the user deletes the currently used by the Wazuh app.
  - The fieldset is now automatically refreshed if the app detects mismatches.
  - Now every index-pattern is dynamically formatted (for example, to enable the URLs in the _Vulnerabilities_ tab).
  - Some code refactoring for a better handling of possible use cases.
  - And the best thing, it's no longer needed to insert the sample alert!
- Improvements and changes to index-patterns ([#320](https://github.com/wazuh/wazuh-dashboard-plugins/pull/320) & [#333](https://github.com/wazuh/wazuh-dashboard-plugins/pull/333)):
  - Added a new route, `/get-list`, to fetch the index pattern list.
  - Removed and changed several functions for a proper management of index-patterns.
  - Improved the compatibility with user-created index-patterns, known to have unpredictable IDs.
  - Now the app properly redirects to `/blank-screen` if the length of the index patterns list is 0.
  - Ignored custom index patterns with auto-generated ID on the initialization process.
    - Now it uses the value set on the `config.yml` file.
  - If the index pattern is no longer available, the cookie will be overwritten.
- Improvements to the monitoring module ([#322](https://github.com/wazuh/wazuh-dashboard-plugins/pull/322)):
  - Minor refactoring to the whole module.
  - Now the `wazuh-monitoring` index pattern is regenerated if it's missing.
  - And the best thing, it's no longer needed to insert the monitoring template!
- Now the app health check system only checks if the API and app have the same `major.minor` version ([#311](https://github.com/wazuh/wazuh-dashboard-plugins/pull/311)):
  - Previously, the API and app had to be on the same `major.minor.patch` version.
- Adjusted space between title and value in some cards showing Manager or Agent configurations ([#315](https://github.com/wazuh/wazuh-dashboard-plugins/pull/315)).
- Changed red and green colours to more saturated ones, following Kibana style ([#315](https://github.com/wazuh/wazuh-dashboard-plugins/pull/315)).

### Fixed

- Fixed bug in Firefox browser who was not properly showing the tables with the scroll pagination functionality ([#314](https://github.com/wazuh/wazuh-dashboard-plugins/pull/314)).
- Fixed bug where visualizations weren't being destroyed due to ongoing renderization processes ([#316](https://github.com/wazuh/wazuh-dashboard-plugins/pull/316)).
- Fixed several UI bugs for a better consistency and usability ([#318](https://github.com/wazuh/wazuh-dashboard-plugins/pull/318)).
- Fixed an error where the initial index-pattern was not loaded properly the very first time you enter the app ([#328](https://github.com/wazuh/wazuh-dashboard-plugins/pull/328)).
- Fixed an error message that appeared whenever the app was not able to found the `wazuh-monitoring` index pattern ([#328](https://github.com/wazuh/wazuh-dashboard-plugins/pull/328)).

## Wazuh v3.2.1 - Kibana v6.2.2 - Revision 386

### Added

- New design for the _Manager/Groups_ tab ([#295](https://github.com/wazuh/wazuh-dashboard-plugins/pull/295)).
- New design for the _Manager/Configuration_ tab ([#297](https://github.com/wazuh/wazuh-dashboard-plugins/pull/297)).
- New design of agents statistics for the _Agents_ tab ([#299](https://github.com/wazuh/wazuh-dashboard-plugins/pull/299)).
- Added information ribbon into _Overview/Agent SCAP_ tabs ([#303](https://github.com/wazuh/wazuh-dashboard-plugins/pull/303)).
- Added information ribbon into _Overview/Agent VirusTotal_ tabs ([#306](https://github.com/wazuh/wazuh-dashboard-plugins/pull/306)).
- Added information ribbon into _Overview AWS_ tab ([#306](https://github.com/wazuh/wazuh-dashboard-plugins/pull/306)).

### Changed

- Refactoring of HTML and CSS code throughout the whole Wazuh app ([#294](https://github.com/wazuh/wazuh-dashboard-plugins/pull/294), [#302](https://github.com/wazuh/wazuh-dashboard-plugins/pull/302) & [#305](https://github.com/wazuh/wazuh-dashboard-plugins/pull/305)):
  - A big milestone for the project was finally achieved with this refactoring.
  - We've removed the Bootstrap dependency from the `package.json` file.
  - We've removed and merged many duplicated rules.
  - We've removed HTML and `angular-md` overriding rules. Now we have more own-made classes to avoid undesired results on the UI.
  - Also, this update brings tons of minor bugfixes related to weird HTML code.
- Wazuh app visualizations reviewed ([#301](https://github.com/wazuh/wazuh-dashboard-plugins/pull/301)):
  - The number of used buckets has been limited since most of the table visualizations were surpassing acceptable limits.
  - Some visualizations have been checked to see if they make complete sense on what they mean to show to the user.
- Modified some app components for better follow-up of Kibana guidelines ([#290](https://github.com/wazuh/wazuh-dashboard-plugins/pull/290) & [#297](https://github.com/wazuh/wazuh-dashboard-plugins/pull/297)).
  - Also, some elements were modified on the _Discover_ tab in order to correct some mismatches.

### Fixed

- Adjusted information ribbon in _Agents/General_ for large OS names ([#290](https://github.com/wazuh/wazuh-dashboard-plugins/pull/290) & [#294](https://github.com/wazuh/wazuh-dashboard-plugins/pull/294)).
- Fixed unsafe array access on the visualization directive when going directly into _Manager/Ruleset/Decoders_ ([#293](https://github.com/wazuh/wazuh-dashboard-plugins/pull/293)).
- Fixed a bug where navigating between agents in the _Agents_ tab was generating duplicated `agent.id` implicit filters ([#296](https://github.com/wazuh/wazuh-dashboard-plugins/pull/296)).
- Fixed a bug where navigating between different tabs from _Overview_ or _Agents_ while being on the _Discover_ sub-tab was causing data loss in metric watchers ([#298](https://github.com/wazuh/wazuh-dashboard-plugins/pull/298)).
- Fixed incorrect visualization of the rule level on _Manager/Ruleset/Rules_ when the rule level is zero (0) ([#298](https://github.com/wazuh/wazuh-dashboard-plugins/pull/298)).

### Removed

- Removed almost every `md-tooltip` component from the whole app ([#305](https://github.com/wazuh/wazuh-dashboard-plugins/pull/305)).
- Removed unused images from the `img` folder ([#305](https://github.com/wazuh/wazuh-dashboard-plugins/pull/305)).

## Wazuh v3.2.1 - Kibana v6.2.2 - Revision 385

### Added

- Support for Wazuh v3.2.1.
- Brand-new first redesign for the app user interface ([#278](https://github.com/wazuh/wazuh-dashboard-plugins/pull/278)):
  - This is the very first iteration of a _work-in-progress_ UX redesign for the Wazuh app.
  - The overall interface has been refreshed, removing some unnecessary colours and shadow effects.
  - The metric visualizations have been replaced by an information ribbon under the filter search bar, reducing the amount of space they occupied.
    - A new service was implemented for a proper handling of the metric visualizations watchers ([#280](https://github.com/wazuh/wazuh-dashboard-plugins/pull/280)).
  - The rest of the app visualizations now have a new, more detailed card design.
- New shards and replicas settings to the `config.yml` file ([#277](https://github.com/wazuh/wazuh-dashboard-plugins/pull/277)):
  - Now you can apply custom values to the shards and replicas for the `.wazuh` and `.wazuh-version` indices.
  - This feature only works before the installation process. If you modify these settings after installing the app, they won't be applied at all.

### Changed

- Now clicking again on the _Groups_ tab on _Manager_ will properly reload the tab and redirect to the beginning ([#274](https://github.com/wazuh/wazuh-dashboard-plugins/pull/274)).
- Now the visualizations only use the `vis-id` attribute for loading them ([#275](https://github.com/wazuh/wazuh-dashboard-plugins/pull/275)).
- The colours from the toast messages have been replaced to follow the Elastic 6 guidelines ([#286](https://github.com/wazuh/wazuh-dashboard-plugins/pull/286)).

### Fixed

- Fixed wrong data flow on _Agents/General_ when coming from and going to the _Groups_ tab ([#273](https://github.com/wazuh/wazuh-dashboard-plugins/pull/273)).
- Fixed sorting on tables, now they use the sorting functionality provided by the Wazuh API ([#274](https://github.com/wazuh/wazuh-dashboard-plugins/pull/274)).
- Fixed column width issues on some tables ([#274](https://github.com/wazuh/wazuh-dashboard-plugins/pull/274)).
- Fixed bug in the _Agent configuration_ JSON viewer who didn't properly show the full group configuration ([#276](https://github.com/wazuh/wazuh-dashboard-plugins/pull/276)).
- Fixed excessive loading time from some Audit visualizations ([#278](https://github.com/wazuh/wazuh-dashboard-plugins/pull/278)).
- Fixed Play/Pause button in timepicker's auto-refresh ([#281](https://github.com/wazuh/wazuh-dashboard-plugins/pull/281)).
- Fixed unusual scenario on visualization directive where sometimes there was duplicated implicit filters when doing a search ([#283](https://github.com/wazuh/wazuh-dashboard-plugins/pull/283)).
- Fixed some _Overview Audit_ visualizations who were not working properly ([#285](https://github.com/wazuh/wazuh-dashboard-plugins/pull/285)).

### Removed

- Deleted the `id` attribute from all the app visualizations ([#275](https://github.com/wazuh/wazuh-dashboard-plugins/pull/275)).

## Wazuh v3.2.0 - Kibana v6.2.2 - Revision 384

### Added

- New directives for the Wazuh app: `wz-table`, `wz-table-header` and `wz-search-bar` ([#263](https://github.com/wazuh/wazuh-dashboard-plugins/pull/263)):
  - Maintainable and reusable components for a better-structured app.
  - Several files have been changed, renamed and moved to new folders, following _best practices_.
  - The progress bar is now within its proper directive ([#266](https://github.com/wazuh/wazuh-dashboard-plugins/pull/266)).
  - Minor typos and refactoring changes to the new directives.
- Support for Elastic Stack v6.2.2.

### Changed

- App buttons have been refactored. Unified CSS and HTML for buttons, providing the same structure for them ([#269](https://github.com/wazuh/wazuh-dashboard-plugins/pull/269)).
- The API list on Settings now shows the latest inserted API at the beginning of the list ([#261](https://github.com/wazuh/wazuh-dashboard-plugins/pull/261)).
- The check for the currently applied pattern has been improved, providing clever handling of Elasticsearch errors ([#271](https://github.com/wazuh/wazuh-dashboard-plugins/pull/271)).
- Now on _Settings_, when the Add or Edit API form is active, if you press the other button, it will make the previous one disappear, getting a clearer interface ([#9df1e31](https://github.com/wazuh/wazuh-dashboard-plugins/commit/9df1e317903edf01c81eba068da6d20a8a1ea7c2)).

### Fixed

- Fixed visualizations directive to properly load the _Manager/Ruleset_ visualizations ([#262](https://github.com/wazuh/wazuh-dashboard-plugins/pull/262)).
- Fixed a bug where the classic extensions were not affected by the settings of the `config.yml` file ([#266](https://github.com/wazuh/wazuh-dashboard-plugins/pull/266)).
- Fixed minor CSS bugs from the conversion to directives to some components ([#266](https://github.com/wazuh/wazuh-dashboard-plugins/pull/266)).
- Fixed bug in the tables directive when accessing a member it doesn't exist ([#266](https://github.com/wazuh/wazuh-dashboard-plugins/pull/266)).
- Fixed browser console log error when clicking the Wazuh logo on the app ([#6647fbc](https://github.com/wazuh/wazuh-dashboard-plugins/commit/6647fbc051c2bf69df7df6e247b2b2f46963f194)).

### Removed

- Removed the `kbn-dis` directive from _Manager/Ruleset_ ([#262](https://github.com/wazuh/wazuh-dashboard-plugins/pull/262)).
- Removed the `filters.js` and `kibana_fields_file.json` files ([#263](https://github.com/wazuh/wazuh-dashboard-plugins/pull/263)).
- Removed the `implicitFilters` service ([#270](https://github.com/wazuh/wazuh-dashboard-plugins/pull/270)).
- Removed visualizations loading status trace from controllers and visualization directive ([#270](https://github.com/wazuh/wazuh-dashboard-plugins/pull/270)).

## Wazuh v3.2.0 - Kibana v6.2.1 - Revision 383

### Added

- Support for Wazuh 3.2.0.
- Compatibility with Kibana 6.1.0 to Kibana 6.2.1.
- New tab for vulnerability detector alerts.

### Changed

- The app now shows the index pattern selector only if the list length is greater than 1.
  - If it's exactly 1 shows the index pattern without a selector.
- Now the index pattern selector only shows the compatible ones.
  - It's no longer possible to select the `wazuh-monitoring` index pattern.
- Updated Bootstrap to 3.3.7.
- Improved filter propagation between Discover and the visualizations.
- Replaced the login route name from /login to /wlogin to avoid conflict with X-Pack own login route.

### Fixed

- Several CSS bugfixes for better compatibility with Kibana 6.2.1.
- Some variables changed for adapting new Wazuh API requests.
- Better error handling for some Elastic-related messages.
- Fixed browser console error from top-menu directive.
- Removed undesired md-divider from Manager/Logs.
- Adjusted the width of a column in Manager/Logs to avoid overflow issues with the text.
- Fixed a wrong situation with the visualizations when we refresh the Manager/Rules tab.

### Removed

- Removed the `travis.yml` file.

## Wazuh v3.1.0 - Kibana v6.1.3 - Revision 380

### Added

- Support for Wazuh 3.1.0.
- Compatibility with Kibana 6.1.3.
- New error handler for better app errors reporting.
- A new extension for Amazon Web Services alerts.
- A new extension for VirusTotal alerts.
- New agent configuration tab:
  - Visualize the current group configuration for the currently selected agent on the app.
  - Navigate through the different tabs to see which configuration is being used.
  - Check the synchronization status for the configuration.
  - View the current group of the agent and click on it to go to the Groups tab.
- New initial health check for checking some app components.
- New YAML config file:
  - Define the initial index pattern.
  - Define specific checks for the healthcheck.
  - Define the default extensions when adding new APIs.
- New index pattern selector dropdown on the top navbar.
  - The app will reload applying the new index pattern.
- Added new icons for some sections of the app.

### Changed

- New visualizations loader, with much better performance.
- Improved reindex process for the .wazuh index when upgrading from a 2.x-5.x version.
- Adding 365 days expiring time to the cookies.
- Change default behaviour for the config file. Now everything is commented with default values.
  - You need to edit the file, remove the comment mark and apply the desired value.
- Completely redesigned the manager configuration tab.
- Completely redesigned the groups tab.
- App tables have now unified CSS classes.

### Fixed

- Play real-time button has been fixed.
- Preventing duplicate APIs from feeding the wazuh-monitoring index.
- Fixing the check manager connection button.
- Fixing the extensions settings so they are preserved over time.
- Much more error handling messages in all the tabs.
- Fixed OS filters in agents list.
- Fixed autocomplete lists in the agents, rules and decoders list so they properly scroll.
- Many styles bugfixes for the different browsers.
- Reviewed and fixed some visualizations not showing accurate information.

### Removed

- Removed index pattern configuration from the `package.json` file.
- Removed unnecessary dependencies from the `package.json` file.

## Wazuh v3.0.0 - Kibana v6.1.0 - Revision 371

### Added

- You can configure the initial index-pattern used by the plugin in the initialPattern variable of the app's package.json.
- Auto `.wazuh` reindex from Wazuh 2.x - Kibana 5.x to Wazuh 3.x - Kibana 6.x.
  - The API credentials will be automatically migrated to the new installation.
- Dynamically changed the index-pattern used by going to the Settings -> Pattern tab.
  - Wazuh alerts compatibility auto detection.
- New loader for visualizations.
- Better performance: now the tabs use the same Discover tab, only changing the current filters.
- New Groups tab.
  - Now you can check your group configuration (search its agents and configuration files).
- The Logs tab has been improved.
  - You can sort by field and the view has been improved.
- Achieved a clearer interface with implicit filters per tab showed as unremovable chips.

### Changed

- Dynamically creating .kibana index if necessary.
- Better integration with Kibana Discover.
- Visualizations loaded at initialization time.
- New sync system to wait for Elasticsearch JS.
- Decoupling selected API and pattern from backend and moved to the client side.

## Wazuh v2.1.0 - Kibana v5.6.1 - Revision 345

### Added

- Loading icon while Wazuh loads the visualizations.
- Add/Delete/Restart agents.
- OS agent filter

### Changed

- Using genericReq when possible.

## Wazuh v2.0.1 - Kibana v5.5.1 - Revision 339

### Changed

- New index in Elasticsearch to save Wazuh set up configuration
- Short URL's is now supported
- A native base path from kibana.yml is now supported

### Fixed

- Search bar across panels now support parenthesis grouping
- Several CSS fixes for IE browser<|MERGE_RESOLUTION|>--- conflicted
+++ resolved
@@ -15,15 +15,13 @@
 - Fixed rendering an active response as disabled when is active [#6901](https://github.com/wazuh/wazuh-dashboard-plugins/pull/6901)
 - Fixed an error on Dev Tools when using payload properties as arrays [#6908](https://github.com/wazuh/wazuh-dashboard-plugins/pull/6908)
 
-<<<<<<< HEAD
+
 ### Changed
 
 - Upgraded the `axios` dependency to `1.7.4` [#6919](https://github.com/wazuh/wazuh-dashboard-plugins/pull/6919)
 
-## Wazuh v4.9.0 - OpenSearch Dashboards 2.13.0 - Revision 03
-=======
 ## Wazuh v4.9.0 - OpenSearch Dashboards 2.13.0 - Revision 05
->>>>>>> 5371f130
+
 
 ### Added
 
