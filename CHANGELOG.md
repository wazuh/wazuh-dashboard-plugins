--- conflicted
+++ resolved
@@ -4,14 +4,10 @@
 
 ## Wazuh v4.4.0 - Kibana 7.10.2, 7.16.x, 7.17.x - Revision 4400
 
-<<<<<<< HEAD
-## Added
+### Added
+
+- Added the option to sort by the agents count in the group table. [#4323](https://github.com/wazuh/wazuh-kibana-app/pull/4323)
 - Added agent synchronization status in the agent module. [#3874](https://github.com/wazuh/wazuh-kibana-app/pull/3874)
-=======
-### Added
-
-- Added the option to sort by the agents count in the group table. [#4323](https://github.com/wazuh/wazuh-kibana-app/pull/4323)
->>>>>>> 9079f076
 
 ### Changed
 
