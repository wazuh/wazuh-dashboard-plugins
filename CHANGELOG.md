--- conflicted
+++ resolved
@@ -6,12 +6,9 @@
 
 ### Fixed
 
-<<<<<<< HEAD
-- Fix manager is shown in suggestions in Agents section [#3025](https://github.com/wazuh/wazuh-kibana-app/pull/3025)
-=======
 - Fix SCA policy detail showing name and check results about another policy [#3007](https://github.com/wazuh/wazuh-kibana-app/pull/3007)
 - Fix pagination in SCA checks table when expand some row [#3018](https://github.com/wazuh/wazuh-kibana-app/pull/3018)
->>>>>>> 20499ac4
+- Fix manager is shown in suggestions in Agents section [#3025](https://github.com/wazuh/wazuh-kibana-app/pull/3025)
 
 ## Wazuh v4.1.1 - Kibana 7.10.0 , 7.10.2 - Revision 4102
 
