# Change Log

All notable changes to the Wazuh app project will be documented in this file.
## Wazuh v4.2.2 - Kibana 7.10.2 , 7.12.1, 7.13.4, 7.14.2 - Revision 4204

<<<<<<< HEAD
### Added

### Changed
### Fixed
- Fixed compatibility wazuh 4.2 - kibana 7.13.4 [#3653](https://github.com/wazuh/wazuh-kibana-app/pull/3653)
=======
## Wazuh v4.2.4 - Kibana 7.10.2, 7.11.2, 7.12.1 - Revision 4205

### Added

- Support for Wazuh 4.2.4

### Fixed 

- Fixed a bug where the user's auth token was not deprecated on logout [#3638](https://github.com/wazuh/wazuh-kibana-app/pull/3638)

## Wazuh v4.2.3 - Kibana 7.10.2, 7.11.2, 7.12.1 - Revision 4204

### Added

- Support for Wazuh 4.2.3

>>>>>>> 3f6d88e9
## Wazuh v4.2.2 - Kibana 7.10.2 , 7.12.1 - Revision 4203

### Added

- Wazuh help links in the Kibana help menu [#3170](https://github.com/wazuh/wazuh-kibana-app/pull/3170)
- Redirect to group details using the `group` query param in the URL [#3184](https://github.com/wazuh/wazuh-kibana-app/pull/3184)
- Configuration to disable Wazuh App access from X-Pack/ODFE role [#3222](https://github.com/wazuh/wazuh-kibana-app/pull/3222) [#3292](https://github.com/wazuh/wazuh-kibana-app/pull/3292)
- Added confirmation message when closing a form [#3221](https://github.com/wazuh/wazuh-kibana-app/pull/3221)
- Improvement to hide navbar Wazuh label. [#3240](https://github.com/wazuh/wazuh-kibana-app/pull/3240)
- Add modal creating new rule/decoder [#3274](https://github.com/wazuh/wazuh-kibana-app/pull/3274)
- New functionality to change app logos [#3503](https://github.com/wazuh/wazuh-kibana-app/pull/3503)
- Added link to the upgrade guide when the Wazuh API version and the Wazuh App version mismatch [#3592](https://github.com/wazuh/wazuh-kibana-app/pull/3592)

### Changed

- Removed module titles [#3160](https://github.com/wazuh/wazuh-kibana-app/pull/3160)
- Changed default `wazuh.monitoring.creation` app setting from `d` to `w` [#3174](https://github.com/wazuh/wazuh-kibana-app/pull/3174)
- Changed default `wazuh.monitoring.shards` app setting from `2` to `1` [#3174](https://github.com/wazuh/wazuh-kibana-app/pull/3174)
- Removed Sha1 field from registry key detail [#3189](https://github.com/wazuh/wazuh-kibana-app/pull/3189)
- Removed tooltip in last breadcrumb in header breadcrumb [3250](https://github.com/wazuh/wazuh-kibana-app/pull/3250)
- Refactored the Health check component [#3197](https://github.com/wazuh/wazuh-kibana-app/pull/3197)
- Added version in package downloaded name in agent deploy command [#3210](https://github.com/wazuh/wazuh-kibana-app/issues/3210)
- Removed restriction to allow only current active agents from vulnerability inventory [#3243](https://github.com/wazuh/wazuh-kibana-app/pull/3243)
- Move API selector and Index Pattern Selector to the header bar [#3175](https://github.com/wazuh/wazuh-kibana-app/pull/3175)
- Health check actions notifications refactored and added debug mode [#3258](https://github.com/wazuh/wazuh-kibana-app/pull/3258)
- Improved visualizations object configuration readability [#3355](https://github.com/wazuh/wazuh-kibana-app/pull/3355)
- Changed the way kibana-vis hides the visualization while loading, this should prevent errors caused by having a 0 height visualization [#3349](https://github.com/wazuh/wazuh-kibana-app/pull/3349)

### Fixed

- Fixed screen flickers in Cluster visualization [#3159](https://github.com/wazuh/wazuh-kibana-app/pull/3159)
- Fixed the broken links when using `server.basePath` Kibana setting [#3161](https://github.com/wazuh/wazuh-kibana-app/pull/3161)
- Fixed filter in reports [#3173](https://github.com/wazuh/wazuh-kibana-app/pull/3173)
- Fixed typo error in Settings/Configuration [#3234](https://github.com/wazuh/wazuh-kibana-app/pull/3234)
- Fixed fields overlap in the agent summary screen [#3217](https://github.com/wazuh/wazuh-kibana-app/pull/3217)
- Fixed Ruleset Test, each request is made in a different session instead of all in the same session [#3257](https://github.com/wazuh/wazuh-kibana-app/pull/3257)
- Fixed the `Visualize` button is not displaying when expanding a field in the Events sidebar [#3237](https://github.com/wazuh/wazuh-kibana-app/pull/3237)
- Fix modules are missing in the agent menu [#3244](https://github.com/wazuh/wazuh-kibana-app/pull/3244)
- Fix improving and removing WUI error logs [#3260](https://github.com/wazuh/wazuh-kibana-app/pull/3260)
- Fix some errors of PDF reports [#3272](https://github.com/wazuh/wazuh-kibana-app/pull/3272)
- Fix TypeError when selecting macOS agent deployment in a Safari Browser [#3289](https://github.com/wazuh/wazuh-kibana-app/pull/3289)
- Fix error in how the SCA check's checks are displayed [#](https://github.com/wazuh/wazuh-kibana-app/pull/3297)
- Fixed message of error when add sample data fails [#3241](https://github.com/wazuh/wazuh-kibana-app/pull/3241)
- Fixed modules are missing in the agent menu [#3244](https://github.com/wazuh/wazuh-kibana-app/pull/3244)
- Fixed Alerts Summary of modules for reports [#3303](https://github.com/wazuh/wazuh-kibana-app/pull/3303)
- Fixed dark mode visualization background in pdf reports [#3315](https://github.com/wazuh/wazuh-kibana-app/pull/3315)
- Adapt Kibana integrations to Kibana 7.11 and 7.12  [#3309](https://github.com/wazuh/wazuh-kibana-app/pull/3309)
- Fixed error agent view does not render correctly  [#3306](https://github.com/wazuh/wazuh-kibana-app/pull/3306)
- Fixed miscalculation in table column width in PDF reports  [#3326](https://github.com/wazuh/wazuh-kibana-app/pull/3326)
- Normalized visData table property for 7.12 retro-compatibility  [#3323](https://github.com/wazuh/wazuh-kibana-app/pull/3323)
- Fixed error that caused the labels in certain visualizations to overlap [#3355](https://github.com/wazuh/wazuh-kibana-app/pull/3355)
- Fixed export to csv button in dashboards tables [#3358](https://github.com/wazuh/wazuh-kibana-app/pull/3358)
- Fixed Elastic UI breaking changes in 7.12 [#3345](https://github.com/wazuh/wazuh-kibana-app/pull/3345)
- Fixed Wazuh main menu and breadcrumb render issues [#3347](https://github.com/wazuh/wazuh-kibana-app/pull/3347)
- Fixed generation of huge logs from backend errors [#3397](https://github.com/wazuh/wazuh-kibana-app/pull/3397)
- Fixed vulnerabilities flyout not showing alerts if the vulnerability had a field missing [#3593](https://github.com/wazuh/wazuh-kibana-app/pull/3593)

## Wazuh v4.2.1 - Kibana 7.10.2 , 7.11.2 - Revision 4202

### Added

- Support for Wazuh 4.2.1

## Wazuh v4.2.0 - Kibana 7.10.2 , 7.11.2 - Revision 4201

### Added

- Added `Ruleset Test` section under Tools menu, and on Edit Rules/Decoders as a tool. [#1434](https://github.com/wazuh/wazuh-kibana-app/pull/1434)
- Added page size options in Security events, explore agents table [#2925](https://github.com/wazuh/wazuh-kibana-app/pull/2925)
- Added a reminder to restart cluster or manager after import a file in Rules, Decoders or CDB Lists [#3051](https://github.com/wazuh/wazuh-kibana-app/pull/3051)
- Added Agent Stats section [#3056](https://github.com/wazuh/wazuh-kibana-app/pull/3056)
- Added `logtest` PUT example on API Console [#3061](https://github.com/wazuh/wazuh-kibana-app/pull/3061)
- Added vulnerabilities inventory that affect to an agent [#3069](https://github.com/wazuh/wazuh-kibana-app/pull/3069)
- Added retry button to check api again in health check [#3109](https://github.com/wazuh/wazuh-kibana-app/pull/3109)
- Added `wazuh-statistics` template and a new mapping for these indices [#3111](https://github.com/wazuh/wazuh-kibana-app/pull/3111)
- Added link to documentation "Checking connection with Manager" in deploy new agent [#3126](https://github.com/wazuh/wazuh-kibana-app/pull/3126)
- Fixed Agent Evolution graph showing agents from multiple APIs [#3256](https://github.com/wazuh/wazuh-kibana-app/pull/3256)
- Added Disabled index pattern checks in Health Check [#3311](https://github.com/wazuh/wazuh-kibana-app/pull/3311)

### Changed

- Moved Dev Tools inside of Tools menu as Api Console.  [#1434](https://github.com/wazuh/wazuh-kibana-app/pull/1434)
- Changed position of Top users on Integrity Monitoring Top 5 user. [#2892](https://github.com/wazuh/wazuh-kibana-app/pull/2892)
- Changed user allow_run_as way of editing. [#3080](https://github.com/wazuh/wazuh-kibana-app/pull/3080)
- Rename some ossec references to Wazuh [#3046](https://github.com/wazuh/wazuh-kibana-app/pull/3046)

### Fixed

- Filter only authorized agents in Agents stats and Visualizations [#3088](https://github.com/wazuh/wazuh-kibana-app/pull/3088)
- Fixed missing `pending` status suggestion for agents [#3095](https://github.com/wazuh/wazuh-kibana-app/pull/3095)
- Index pattern setting not used for choosing from existing patterns [#3097](https://github.com/wazuh/wazuh-kibana-app/pull/3097)
- Fixed space character missing on deployment command if UDP is configured [#3108](https://github.com/wazuh/wazuh-kibana-app/pull/3108)
- Fixed statistics visualizations when a node is selected [#3110](https://github.com/wazuh/wazuh-kibana-app/pull/3110)
- Fixed Flyout date filter also changes main date filter [#3114](https://github.com/wazuh/wazuh-kibana-app/pull/3114)
- Fixed name for "TCP sessions" visualization and average metric is now a sum [#3118](https://github.com/wazuh/wazuh-kibana-app/pull/3118)
- Filter only authorized agents in Events and Security Alerts table [#3120](https://github.com/wazuh/wazuh-kibana-app/pull/3120)
- Fixed Last keep alive label is outside the panel [#3122](https://github.com/wazuh/wazuh-kibana-app/pull/3122)
- Fixed app redirect to Settings section after the health check [#3128](https://github.com/wazuh/wazuh-kibana-app/pull/3128)
- Fixed the plugin logo path in Kibana menu when use `server.basePath` setting [#3144](https://github.com/wazuh/wazuh-kibana-app/pull/3144)
- Fixed deprecated endpoint for create agent groups [3152](https://github.com/wazuh/wazuh-kibana-app/pull/3152)
- Fixed check for TCP protocol in deploy new agent [#3163](https://github.com/wazuh/wazuh-kibana-app/pull/3163)
- Fixed RBAC issue with agent group permissions [#3181](https://github.com/wazuh/wazuh-kibana-app/pull/3181)
- Fixed change index pattern from menu doesn't work [#3187](https://github.com/wazuh/wazuh-kibana-app/pull/3187)
- Conflict with the creation of the index pattern when performing the Health Check [#3232](https://github.com/wazuh/wazuh-kibana-app/pull/3232)
- Added Disabled index pattern checks in Health Check [#3311](https://github.com/wazuh/wazuh-kibana-app/pull/3311)
- Fixed windows update section in Linux Inventory PDF [#3569](https://github.com/wazuh/wazuh-kibana-app/pull/3569)
- Improving and removing unnecessary error logs [#3574](https://github.com/wazuh/wazuh-kibana-app/pull/3574)

## Wazuh v4.1.5 - Kibana 7.10.0 , 7.10.2, 7.11.2 - Revision 4108

### Fixed

- Unable to change selected index pattern from the Wazuh menu [#3330](https://github.com/wazuh/wazuh-kibana-app/pull/3330)

## Wazuh v4.1.5 - Kibana 7.10.0 , 7.10.2, 7.11.2 - Revision 4107

### Added

- Support for Kibana 7.11.2
- Added a warning message for the `Install and enroll the agent` step of `Deploy new agent` guide [#3238](https://github.com/wazuh/wazuh-kibana-app/pull/3238)

### Fixed

- Conflict with the creation of the index pattern when performing the Health Check [#3223](https://github.com/wazuh/wazuh-kibana-app/pull/3223)
- Fixing mac os agents add command [#3207](https://github.com/wazuh/wazuh-kibana-app/pull/3207)
## Wazuh v4.1.5 - Kibana 7.10.0 , 7.10.2 - Revision 4106

- Adapt for Wazuh 4.1.5

## Wazuh v4.1.4 - Kibana 7.10.0 , 7.10.2 - Revision 4105

- Adapt for Wazuh 4.1.4

## Wazuh v4.1.3 - Kibana 7.10.0 , 7.10.2 - Revision 4104

### Added

- Creation of index pattern after the default one is changes in Settings [#2985](https://github.com/wazuh/wazuh-kibana-app/pull/2985)
- Added node name of agent list and detail [#3039](https://github.com/wazuh/wazuh-kibana-app/pull/3039)
- Added loading view while the user is logging to prevent permissions prompts [#3041](https://github.com/wazuh/wazuh-kibana-app/pull/3041)
- Added custom message for each possible run_as setup [#3048](https://github.com/wazuh/wazuh-kibana-app/pull/3048)

### Changed 

- Change all dates labels to Kibana formatting time zone [#3047](https://github.com/wazuh/wazuh-kibana-app/pull/3047)
- Improve toast message when selecting a default API [#3049](https://github.com/wazuh/wazuh-kibana-app/pull/3049)
- Improve validation and prevention for caching bundles on the client-side [#3063](https://github.com/wazuh/wazuh-kibana-app/pull/3063) [#3091](https://github.com/wazuh/wazuh-kibana-app/pull/3091)

### Fixed

- Fixed unexpected behavior in Roles mapping [#3028](https://github.com/wazuh/wazuh-kibana-app/pull/3028)
- Fixed rule filter is no applied when you click on a rule id in another module.[#3057](https://github.com/wazuh/wazuh-kibana-app/pull/3057)
- Fixed bug changing master node configuration [#3062](https://github.com/wazuh/wazuh-kibana-app/pull/3062)
- Fixed wrong variable declaration for macOS agents [#3066](https://github.com/wazuh/wazuh-kibana-app/pull/3066)
- Fixed some errors in the Events table, action buttons style, and URLs disappeared [#3086](https://github.com/wazuh/wazuh-kibana-app/pull/3086)
- Fixed Rollback of invalid rule configuration file [#3084](https://github.com/wazuh/wazuh-kibana-app/pull/3084)

## Wazuh v4.1.2 - Kibana 7.10.0 , 7.10.2 - Revision 4103

- Add `run_as` setting to example host configuration in Add new API view [#3021](https://github.com/wazuh/wazuh-kibana-app/pull/3021)
- Refactor of some prompts [#3015](https://github.com/wazuh/wazuh-kibana-app/pull/3015)

### Fixed

- Fix SCA policy detail showing name and check results about another policy [#3007](https://github.com/wazuh/wazuh-kibana-app/pull/3007)
- Fixed that alerts table is empty when switching pinned agents [#3008](https://github.com/wazuh/wazuh-kibana-app/pull/3008)
- Creating a role mapping before the existing ones are loaded, the page bursts [#3013](https://github.com/wazuh/wazuh-kibana-app/pull/3013)
- Fix pagination in SCA checks table when expand some row [#3018](https://github.com/wazuh/wazuh-kibana-app/pull/3018)
- Fix manager is shown in suggestions in Agents section [#3025](https://github.com/wazuh/wazuh-kibana-app/pull/3025)
- Fix disabled loading on inventory when request fail [#3026](https://github.com/wazuh/wazuh-kibana-app/pull/3026)
- Fix restarting selected cluster instead of all of them [#3032](https://github.com/wazuh/wazuh-kibana-app/pull/3032)
- Fix pinned agents don't trigger a new filtered query [#3035](https://github.com/wazuh/wazuh-kibana-app/pull/3035)
- Overlay Wazuh menu when Kibana menu is opened or docked [#3038](https://github.com/wazuh/wazuh-kibana-app/pull/3038)
- Fix visualizations in PDF Reports with Dark mode [#2983](https://github.com/wazuh/wazuh-kibana-app/pull/2983)

## Wazuh v4.1.1 - Kibana 7.10.0 , 7.10.2 - Revision 4102

### Added

- Prompt to show the unsupported module for the selected agent [#2959](https://github.com/wazuh/wazuh-kibana-app/pull/2959)
- Added a X-Frame-Options header to the backend responses [#2977](https://github.com/wazuh/wazuh-kibana-app/pull/2977)

### Changed

- Added toast with refresh button when new fields are loaded [#2974](https://github.com/wazuh/wazuh-kibana-app/pull/2974)
- Migrated manager and cluster files endpoints and their corresponding RBAC [#2984](https://github.com/wazuh/wazuh-kibana-app/pull/2984)

### Fixed

- Fix login error when AWS Elasticsearch and ODFE is used [#2710](https://github.com/wazuh/wazuh-kibana-app/issues/2710)
- An error message is displayed when changing a group's configuration although the user has the right permissions [#2955](https://github.com/wazuh/wazuh-kibana-app/pull/2955)
- Fix Security events table is empty when switching the pinned agents [#2956](https://github.com/wazuh/wazuh-kibana-app/pull/2956)
- Fix disabled switch visual edit button when json content is empty [#2957](https://github.com/wazuh/wazuh-kibana-app/issues/2957)
- Fixed main and `More` menus for unsupported agents [#2959](https://github.com/wazuh/wazuh-kibana-app/pull/2959)
- Fixed forcing a non numeric filter value in a number type field [#2961](https://github.com/wazuh/wazuh-kibana-app/pull/2961)
- Fixed wrong number of alerts in Security Events [#2964](https://github.com/wazuh/wazuh-kibana-app/pull/2964)
- Fixed search with strange characters of agent in Management groups [#2970](https://github.com/wazuh/wazuh-kibana-app/pull/2970)
- Fix the statusCode error message [#2971](https://github.com/wazuh/wazuh-kibana-app/pull/2971)
- Fix the SCA policy stats didn't refresh [#2973](https://github.com/wazuh/wazuh-kibana-app/pull/2973)
- Fixed loading of AWS index fields even when no AWS alerts were found [#2974](https://github.com/wazuh/wazuh-kibana-app/pull/2974)
- Fix some date fields format in FIM and SCA modules [#2975](https://github.com/wazuh/wazuh-kibana-app/pull/2975)
- Fix a non-stop error in Manage agents when the user has no permissions [#2976](https://github.com/wazuh/wazuh-kibana-app/pull/2976)
- Can't edit empty rules and decoders files that already exist in the manager [#2978](https://github.com/wazuh/wazuh-kibana-app/pull/2978)
- Support for alerts index pattern with different ID and name [#2979](https://github.com/wazuh/wazuh-kibana-app/pull/2979)
- Fix the unpin agent in the selection modal [#2980](https://github.com/wazuh/wazuh-kibana-app/pull/2980)
- Fix properly logout of Wazuh API when logging out of the application (only for OpenDistro) [#2789](https://github.com/wazuh/wazuh-kibana-app/issues/2789)
- Fixed missing `&&` from macOS agent deployment command [#2989](https://github.com/wazuh/wazuh-kibana-app/issues/2989)
- Fix prompt permissions on Framework of Mitre and Inventory of Integrity monitoring. [#2967](https://github.com/wazuh/wazuh-kibana-app/issues/2967)
- Fix properly logout of Wazuh API when logging out of the application support x-pack [#2789](https://github.com/wazuh/wazuh-kibana-app/issues/2789)

## Wazuh v4.1.0 - Kibana 7.10.0 , 7.10.2 - Revision 4101

### Added

- Check the max buckets by default in healthcheck and increase them [#2901](https://github.com/wazuh/wazuh-kibana-app/pull/2901)
- Added a prompt wraning in role mapping if run_as is false or he is not allowed to use it by API [#2876](https://github.com/wazuh/wazuh-kibana-app/pull/2876)

### Changed

- Support new fields of Windows Registry at FIM inventory panel [#2679](https://github.com/wazuh/wazuh-kibana-app/issues/2679)
- Added on FIM Inventory Windows Registry registry_key and registry_value items from syscheck [#2908](https://github.com/wazuh/wazuh-kibana-app/issues/2908)
- Uncheck agents after an action in agents groups management [#2907](https://github.com/wazuh/wazuh-kibana-app/pull/2907)
- Unsave rule files when edit or create a rule with invalid content [#2944](https://github.com/wazuh/wazuh-kibana-app/pull/2944)
- Added vulnerabilities module for macos agents [#2969](https://github.com/wazuh/wazuh-kibana-app/pull/2969)

### Fixed

- Fix server error Invalid token specified: Cannot read property 'replace' of undefined [#2899](https://github.com/wazuh/wazuh-kibana-app/issues/2899)
- Fix show empty files rules and decoders: [#2923](https://github.com/wazuh/wazuh-kibana-app/issues/2923)
- Fixed wrong hover texts in CDB lists actions [#2929](https://github.com/wazuh/wazuh-kibana-app/pull/2929)
- Fixed access to forbidden agents information when exporting agents listt [2918](https://github.com/wazuh/wazuh-kibana-app/pull/2918)
- Fix the decoder detail view is not displayed [#2888](https://github.com/wazuh/wazuh-kibana-app/issues/2888)
- Fix the complex search using the Wazuh API query filter in search bars [#2930](https://github.com/wazuh/wazuh-kibana-app/issues/2930)
- Fixed validation to check userPermissions are not ready yet [#2931](https://github.com/wazuh/wazuh-kibana-app/issues/2931)
- Fixed clear visualizations manager list when switching tabs. Fixes PDF reports filters [#2932](https://github.com/wazuh/wazuh-kibana-app/pull/2932)
- Fix Strange box shadow in Export popup panel in Managment > Groups [#2886](https://github.com/wazuh/wazuh-kibana-app/issues/2886)
- Fixed wrong command on alert when data folder does not exist [#2938](https://github.com/wazuh/wazuh-kibana-app/pull/2938)
- Fix agents table OS field sorting: Changes agents table field `os_name` to `os.name,os.version` to make it sortable. [#2939](https://github.com/wazuh/wazuh-kibana-app/pull/2939)
- Fixed diff parsed datetime between agent detail and agents table [#2940](https://github.com/wazuh/wazuh-kibana-app/pull/2940)
- Allow access to Agents section with agent:group action permission [#2933](https://github.com/wazuh/wazuh-kibana-app/issues/2933)
- Fixed filters does not work on modals with search bar [#2935](https://github.com/wazuh/wazuh-kibana-app/pull/2935)
- Fix wrong package name in deploy new agent [#2942](https://github.com/wazuh/wazuh-kibana-app/issues/2942)
- Fixed number agents not show on pie onMouseEvent [#2890](https://github.com/wazuh/wazuh-kibana-app/issues/2890)
- Fixed off Kibana Query Language in search bar of Controls/Inventory modules. [#2945](https://github.com/wazuh/wazuh-kibana-app/pull/2945)
- Fixed number of agents do not show on the pie chart tooltip in agents preview [#2890](https://github.com/wazuh/wazuh-kibana-app/issues/2890)

## Wazuh v4.0.4 - Kibana 7.10.0 , 7.10.2 - Revision 4017

### Added
- Adapt the app to the new Kibana platform [#2475](https://github.com/wazuh/wazuh-kibana-app/issues/2475)
- Wazuh data directory moved from `optimize` to `data` Kibana directory [#2591](https://github.com/wazuh/wazuh-kibana-app/issues/2591)
- Show the wui_rules belong to wazuh-wui API user [#2702](https://github.com/wazuh/wazuh-kibana-app/issues/2702)

### Fixed

- Fixed Wazuh menu and agent menu for Solaris agents [#2773](https://github.com/wazuh/wazuh-kibana-app/issues/2773) [#2725](https://github.com/wazuh/wazuh-kibana-app/issues/2725)
- Fixed wrong shards and replicas for statistics indices and also fixed wrong prefix for monitoring indices [#2732](https://github.com/wazuh/wazuh-kibana-app/issues/2732)
- Report's creation dates set to 1970-01-01T00:00:00.000Z [#2772](https://github.com/wazuh/wazuh-kibana-app/issues/2772)
- Fixed bug for missing commands in ubuntu/debian and centos [#2786](https://github.com/wazuh/wazuh-kibana-app/issues/2786)
- Fixed bug that show an hour before in /security-events/dashboard [#2785](https://github.com/wazuh/wazuh-kibana-app/issues/2785) 
- Fixed permissions to access agents [#2838](https://github.com/wazuh/wazuh-kibana-app/issues/2838)
- Fix searching in groups [#2825](https://github.com/wazuh/wazuh-kibana-app/issues/2825)
- Fix the pagination in SCA ckecks table [#2815](https://github.com/wazuh/wazuh-kibana-app/issues/2815)
- Fix the SCA table with a wrong behaviour using the refresh button [#2854](https://github.com/wazuh/wazuh-kibana-app/issues/2854)
- Fix sca permissions for agents views and dashboards [#2862](https://github.com/wazuh/wazuh-kibana-app/issues/2862)
- Solaris should not show vulnerabilities module [#2829](https://github.com/wazuh/wazuh-kibana-app/issues/2829)
- Fix the settings of statistics indices creation [#2858](https://github.com/wazuh/wazuh-kibana-app/issues/2858)
- Update agents' info in Management Status after changing cluster node selected [#2828](https://github.com/wazuh/wazuh-kibana-app/issues/2828)
- Fix error when applying filter in rules from events [#2877](https://github.com/wazuh/wazuh-kibana-app/issues/2877)

### Changed

- Replaced `wazuh` Wazuh API user by `wazuh-wui` in the default configuration [#2852](https://github.com/wazuh/wazuh-kibana-app/issues/2852)
- Add agent id to the reports name in Agent Inventory and Modules [#2817](https://github.com/wazuh/wazuh-kibana-app/issues/2817)

### Adapt for Kibana 7.10.0

- Fixed filter pinned crash returning from agents [#2864](https://github.com/wazuh/wazuh-kibana-app/issues/2864)
- Fixed style in sca and regulatory compliance tables and in wz menu [#2861](https://github.com/wazuh/wazuh-kibana-app/issues/2861)
- Fix body-payload of Sample Alerts POST endpoint [#2857](https://github.com/wazuh/wazuh-kibana-app/issues/2857)
- Fixed bug in the table on Agents->Table-> Actions->Config icon [#2853](https://github.com/wazuh/wazuh-kibana-app/issues/2853)
- Fixed tooltip in the icon of view decoder file [#2850](https://github.com/wazuh/wazuh-kibana-app/issues/2850)
- Fixed bug with agent filter when it is pinned [#2846](https://github.com/wazuh/wazuh-kibana-app/issues/2846)
- Fix discovery navigation [#2845](https://github.com/wazuh/wazuh-kibana-app/issues/2845)
- Search file editor gone [#2843](https://github.com/wazuh/wazuh-kibana-app/issues/2843)
- Fix Agent Search Bar - Regex Query Interpreter [#2834](https://github.com/wazuh/wazuh-kibana-app/issues/2834)
- Fixed accordion style breaking [#2833](https://github.com/wazuh/wazuh-kibana-app/issues/2833)
- Fix metrics are not updated after a bad request in search input [#2830](https://github.com/wazuh/wazuh-kibana-app/issues/2830)
- Fix mitre framework tab crash [#2821](https://github.com/wazuh/wazuh-kibana-app/issues/2821)
- Changed ping request to default request. Added delay and while to che… [#2820](https://github.com/wazuh/wazuh-kibana-app/issues/2820)
- Removed kibana alert for security [#2806](https://github.com/wazuh/wazuh-kibana-app/issues/2806)

## Wazuh v4.0.4 - Kibana 7.10.0 , 7.10.2 - Revision 4016

### Added

- Modified agent registration adding groups and architecture [#2666](https://github.com/wazuh/wazuh-kibana-app/issues/2666) [#2652](https://github.com/wazuh/wazuh-kibana-app/issues/2652)
- Each user can only view their own reports [#2686](https://github.com/wazuh/wazuh-kibana-app/issues/2686)

### Fixed

- Create index pattern even if there aren´t available indices [#2620](https://github.com/wazuh/wazuh-kibana-app/issues/2620)
- Top bar overlayed over expanded visualizations [#2667](https://github.com/wazuh/wazuh-kibana-app/issues/2667)
- Empty inventory data in Solaris agents [#2680](https://github.com/wazuh/wazuh-kibana-app/pull/2680)
- Wrong parameters in the dev-tools autocomplete section [#2675](https://github.com/wazuh/wazuh-kibana-app/issues/2675)
- Wrong permissions on edit CDB list [#2665](https://github.com/wazuh/wazuh-kibana-app/pull/2665)
- fix(frontend): add the metafields when refreshing the index pattern [#2681](https://github.com/wazuh/wazuh-kibana-app/pull/2681)
- Error toast is showing about Elasticsearch users for environments without security [#2713](https://github.com/wazuh/wazuh-kibana-app/issues/2713)
- Error about Handler.error in Role Mapping fixed [#2702](https://github.com/wazuh/wazuh-kibana-app/issues/2702)
- Fixed message in reserved users actions [#2702](https://github.com/wazuh/wazuh-kibana-app/issues/2702)
- Error 500 on Export formatted CDB list [#2692](https://github.com/wazuh/wazuh-kibana-app/pull/2692)
- Wui rules label should have only one tooltip [#2723](https://github.com/wazuh/wazuh-kibana-app/issues/2723)
- Move upper the Wazuh item in the Kibana menu and default index pattern [#2867](https://github.com/wazuh/wazuh-kibana-app/pull/2867)


## Wazuh v4.0.4 - Kibana v7.9.1, v7.9.3 - Revision 4015

### Added

- Support for Wazuh v4.0.4

## Wazuh v4.0.3 - Kibana v7.9.1, v7.9.2, v7.9.3 - Revision 4014

### Added

- Improved management of index-pattern fields [#2630](https://github.com/wazuh/wazuh-kibana-app/issues/2630)

### Fixed

- fix(fronted): fixed the check of API and APP version in health check [#2655](https://github.com/wazuh/wazuh-kibana-app/pull/2655)
- Replace user by username key in the monitoring logic [#2654](https://github.com/wazuh/wazuh-kibana-app/pull/2654)
- Security alerts and reporting issues when using private tenants [#2639](https://github.com/wazuh/wazuh-kibana-app/issues/2639)
- Manager restart in rule editor does not work with Wazuh cluster enabled [#2640](https://github.com/wazuh/wazuh-kibana-app/issues/2640)
- fix(frontend): Empty inventory data in Solaris agents [#2680](https://github.com/wazuh/wazuh-kibana-app/pull/2680)

## Wazuh v4.0.3 - Kibana v7.9.1, v7.9.2, v7.9.3 - Revision 4013

### Added

- Support for Wazuh v4.0.3.

## Wazuh v4.0.2 - Kibana v7.9.1, v7.9.3 - Revision 4012

### Added

- Sample data indices name should take index pattern in use [#2593](https://github.com/wazuh/wazuh-kibana-app/issues/2593) 
- Added start option to macos Agents [#2653](https://github.com/wazuh/wazuh-kibana-app/pull/2653)

### Changed

- Statistics settings do not allow to configure primary shards and replicas [#2627](https://github.com/wazuh/wazuh-kibana-app/issues/2627)

## Wazuh v4.0.2 - Kibana v7.9.1, v7.9.3 - Revision 4011

### Added

- Support for Wazuh v4.0.2.

### Fixed

- The index pattern title is overwritten with its id after refreshing its fields [#2577](https://github.com/wazuh/wazuh-kibana-app/issues/2577)
- [RBAC] Issues detected when using RBAC [#2579](https://github.com/wazuh/wazuh-kibana-app/issues/2579)

## Wazuh v4.0.1 - Kibana v7.9.1, v7.9.3 - Revision 4010

### Changed

- Alerts summary table for PDF reports on all modules [#2632](https://github.com/wazuh/wazuh-kibana-app/issues/2632)
- [4.0-7.9] Run as with no wazuh-wui API user [#2576](https://github.com/wazuh/wazuh-kibana-app/issues/2576)
- Deploy a new agent interface as default interface [#2564](https://github.com/wazuh/wazuh-kibana-app/issues/2564)
- Problem in the visualization of new reserved resources of the Wazuh API [#2643](https://github.com/wazuh/wazuh-kibana-app/issues/2643)

### Fixed

- Restore the tables in the agents' reports [#2628](https://github.com/wazuh/wazuh-kibana-app/issues/2628)
- [RBAC] Issues detected when using RBAC [#2579](https://github.com/wazuh/wazuh-kibana-app/issues/2579)
- Changes done via a worker's API are overwritten [#2626](https://github.com/wazuh/wazuh-kibana-app/issues/2626)

### Fixed

- [BUGFIX] Default user field for current platform [#2633](https://github.com/wazuh/wazuh-kibana-app/pull/2633)

## Wazuh v4.0.1 - Kibana v7.9.1, v7.9.3 - Revision 4009

### Changed

- Hide empty columns of the processes table of the MacOS agents [#2570](https://github.com/wazuh/wazuh-kibana-app/pull/2570)
- Missing step in "Deploy a new agent" view [#2623](https://github.com/wazuh/wazuh-kibana-app/issues/2623)
- Implement wazuh users' CRUD [#2598](https://github.com/wazuh/wazuh-kibana-app/pull/2598)

### Fixed

- Inconsistent data in sample data alerts [#2618](https://github.com/wazuh/wazuh-kibana-app/pull/2618)

## Wazuh v4.0.1 - Kibana v7.9.1, v7.9.3 - Revision 4008

### Fixed

- Icons not align to the right in Modules > Events [#2607](https://github.com/wazuh/wazuh-kibana-app/pull/2607)
- Statistics visualizations do not show data [#2602](https://github.com/wazuh/wazuh-kibana-app/pull/2602)
- Error on loading css files [#2599](https://github.com/wazuh/wazuh-kibana-app/pull/2599)
- Fixed search filter in search bar in Module/SCA wasn't working [#2601](https://github.com/wazuh/wazuh-kibana-app/pull/2601)

## Wazuh v4.0.0 - Kibana v7.9.1, v7.9.2, v7.9.3 - Revision 4007

### Fixed

- updated macOS package URL [#2596](https://github.com/wazuh/wazuh-kibana-app/pull/2596)
- Revert "[4.0-7.9] [BUGFIX] Removed unnecessary function call" [#2597](https://github.com/wazuh/wazuh-kibana-app/pull/2597)

## Wazuh v4.0.0 - Kibana v7.9.1, v7.9.2, v7.9.3 - Revision 4006

### Fixed

- Undefined field in event view [#2588](https://github.com/wazuh/wazuh-kibana-app/issues/2588)
- Several calls to the same stats request (esAlerts) [#2586](https://github.com/wazuh/wazuh-kibana-app/issues/2586)
- The filter options popup doesn't open on click once the filter is pinned [#2581](https://github.com/wazuh/wazuh-kibana-app/issues/2581)
- The formatedFields are missing from the index-pattern of wazuh-alerts-* [#2574](https://github.com/wazuh/wazuh-kibana-app/issues/2574)


## Wazuh v4.0.0 - Kibana v7.9.3 - Revision 4005

### Added

- Support for Kibana v7.9.3

## Wazuh v4.0.0 - Kibana v7.9.1, v7.9.2 - Revision 4002

### Added

- Support for Wazuh v4.0.0.
- Support for Kibana v7.9.1 and 7.9.2.
- Support for Open Distro 1.10.1.
- Added a RBAC security layer integrated with Open Distro and X-Pack.
- Added remoted and analysisd statistics.
- Expand supported deployment variables.
- Added new configuration view settings for GCP integration.
- Added logic to change the `metafields` configuration of Kibana [#2524](https://github.com/wazuh/wazuh-kibana-app/issues/2524)

### Changed

- Migrated the default index-pattern to `wazuh-alerts-*`.
- Removed the `known-fields` functionality.
- Security Events dashboard redesinged.
- Redesigned the app settings configuration with categories.
- Moved the wazuh-registry file to Kibana optimize folder.

### Fixed

- Format options in `wazuh-alerts` index-pattern are not overwritten now.
- Prevent blank page in detaill agent view.
- Navigable agents name in Events.
- Index pattern is not being refreshed.
- Reporting fails when agent is pinned and compliance controls are visited.
- Reload rule detail doesn't work properly with the related rules.
- Fix search bar filter in Manage agent of group [#2541](https://github.com/wazuh/wazuh-kibana-app/pull/2541)

## Wazuh v3.13.2 - Kibana v7.9.1 - Revision 887

### Added

- Support for Wazuh v3.13.2

## Wazuh v3.13.2 - Kibana v7.8.0 - Revision 887
### Added

- Support for Wazuh v3.13.2

## Wazuh v3.13.1 - Kibana v7.9.1 - Revision 886

### Added

- Support for Kibana v7.9.1

## Wazuh v3.13.1 - Kibana v7.9.0 - Revision 885

### Added

- Support for Kibana v7.9.0


## Wazuh v3.13.1 - Kibana v7.8.1 - Revision 884

### Added

- Support for Kibana v7.8.1


## Wazuh v3.13.1 - Kibana v7.8.0 - Revision 883

### Added

- Support for Wazuh v3.13.1


## Wazuh v3.13.0 - Kibana v7.8.0 - Revision 881

### Added

- Support for Kibana v7.8.0


## Wazuh v3.13.0 - Kibana v7.7.0, v7.7.1 - Revision 880

### Added

- Support for Wazuh v3.13.0
- Support for Kibana v7.7.1
- Support for Open Distro 1.8
- New navigation experience with a global menu [#1965](https://github.com/wazuh/wazuh-kibana-app/issues/1965)
- Added a Breadcrumb in Kibana top nav [#2161](https://github.com/wazuh/wazuh-kibana-app/issues/2161)
- Added a new Agents Summary Screen [#1963](https://github.com/wazuh/wazuh-kibana-app/issues/1963)
- Added a new feature to add sample data to dashboards [#2115](https://github.com/wazuh/wazuh-kibana-app/issues/2115)
- Added MITRE integration [#1877](https://github.com/wazuh/wazuh-kibana-app/issues/1877)
- Added Google Cloud Platform integration [#1873](https://github.com/wazuh/wazuh-kibana-app/issues/1873)
- Added TSC integration [#2204](https://github.com/wazuh/wazuh-kibana-app/pull/2204)
- Added a new Integrity monitoring state view for agent [#2153](https://github.com/wazuh/wazuh-kibana-app/issues/2153)
- Added a new Integrity monitoring files detail view [#2156](https://github.com/wazuh/wazuh-kibana-app/issues/2156)
- Added a new component to explore Compliance requirements [#2156](https://github.com/wazuh/wazuh-kibana-app/issues/2261)

### Changed

- Code migration to React.js
- Global review of styles
- Unified Overview and Agent dashboards into new Modules [#2110](https://github.com/wazuh/wazuh-kibana-app/issues/2110)
- Changed Vulnerabilities dashboard visualizations [#2262](https://github.com/wazuh/wazuh-kibana-app/issues/2262)

### Fixed

- Open Distro tenants have been fixed and are functional now [#1890](https://github.com/wazuh/wazuh-kibana-app/issues/1890).
- Improved navigation performance [#2200](https://github.com/wazuh/wazuh-kibana-app/issues/2200).
- Avoid creating the wazuh-monitoring index pattern if it is disabled [#2100](https://github.com/wazuh/wazuh-kibana-app/issues/2100)
- SCA checks without compliance field can't be expanded [#2264](https://github.com/wazuh/wazuh-kibana-app/issues/2264)


## Wazuh v3.12.3 - Kibana v7.7.1 - Revision 876

### Added

- Support for Kibana v7.7.1


## Wazuh v3.12.3 - Kibana v7.7.0 - Revision 875

### Added

- Support for Kibana v7.7.0


## Wazuh v3.12.3 - Kibana v6.8.8, v7.6.1, v7.6.2 - Revision 874

### Added

- Support for Wazuh v3.12.3


## Wazuh v3.12.2 - Kibana v6.8.8, v7.6.1, v7.6.2 - Revision 873

### Added

- Support for Wazuh v3.12.2


## Wazuh v3.12.1 - Kibana v6.8.8, v7.6.1, v7.6.2 - Revision 872

### Added

- Support Wazuh 3.12.1
- Added new FIM settings on configuration on demand. [#2147](https://github.com/wazuh/wazuh-kibana-app/issues/2147)

### Changed

- Updated agent's variable names in deployment guides. [#2169](https://github.com/wazuh/wazuh-kibana-app/pull/2169)

### Fixed

- Pagination is now shown in table-type visualizations. [#2180](https://github.com/wazuh/wazuh-kibana-app/issues/2180)


## Wazuh v3.12.0 - Kibana v6.8.8, v7.6.2 - Revision 871

### Added

- Support for Kibana v6.8.8 and v7.6.2

## Wazuh v3.12.0 - Kibana v6.8.7, v7.4.2, v7.6.1 - Revision 870

### Added

- Support for Wazuh v3.12.0
- Added a new setting to hide manager alerts from dashboards. [#2102](https://github.com/wazuh/wazuh-kibana-app/pull/2102)
- Added a new setting to be able to change API from the top menu. [#2143](https://github.com/wazuh/wazuh-kibana-app/issues/2143)
- Added a new setting to enable/disable the known fields health check [#2037](https://github.com/wazuh/wazuh-kibana-app/pull/2037)
- Added suport for PCI 11.2.1 and 11.2.3 rules. [#2062](https://github.com/wazuh/wazuh-kibana-app/pull/2062)

### Changed

- Restructuring of the optimize/wazuh directory. Now the Wazuh configuration file (wazuh.yml) is placed on /usr/share/kibana/optimize/wazuh/config. [#2116](https://github.com/wazuh/wazuh-kibana-app/pull/2116)
- Improve performance of Dasboards reports generation. [1802344](https://github.com/wazuh/wazuh-kibana-app/commit/18023447c6279d385df84d7f4a5663ed2167fdb5)

### Fixed

- Discover time range selector is now displayed on the Cluster section. [08901df](https://github.com/wazuh/wazuh-kibana-app/commit/08901dfcbe509f17e4fab26877c8b7dae8a66bff)
- Added the win_auth_failure rule group to Authentication failure metrics. [#2099](https://github.com/wazuh/wazuh-kibana-app/pull/2099)
- Negative values in Syscheck attributes now have their correct value in reports. [7c3e84e](https://github.com/wazuh/wazuh-kibana-app/commit/7c3e84ec8f00760b4f650cfc00a885d868123f99)


## Wazuh v3.11.4 - Kibana v7.6.1 - Revision 858

### Added

- Support for Kibana v7.6.1


## Wazuh v3.11.4 - Kibana v6.8.6, v7.4.2, v7.6.0 - Revision 857

### Added

- Support for Wazuh v3.11.4


## Wazuh v3.11.3 - Kibana v7.6.0 - Revision 856

### Added

- Support for Kibana v7.6.0


## Wazuh v3.11.3 - Kibana v7.4.2 - Revision 855

### Added

- Support for Kibana v7.4.2

## Wazuh v3.11.3 - Kibana v7.5.2 - Revision 854

### Added

- Support for Wazuh v3.11.3

### Fixed

- Windows Updates table is now displayed in the Inventory Data report [#2028](https://github.com/wazuh/wazuh-kibana-app/pull/2028)


## Wazuh v3.11.2 - Kibana v7.5.2 - Revision 853

### Added

- Support for Kibana v7.5.2


## Wazuh v3.11.2 - Kibana v6.8.6, v7.3.2, v7.5.1 - Revision 852

### Added

- Support for Wazuh v3.11.2

### Changed

- Increased list filesize limit for the CDB-list [#1993](https://github.com/wazuh/wazuh-kibana-app/pull/1993)

### Fixed

- The xml validator now correctly handles the `--` string within comments [#1980](https://github.com/wazuh/wazuh-kibana-app/pull/1980)
- The AWS map visualization wasn't been loaded until the user interacts with it [dd31bd7](https://github.com/wazuh/wazuh-kibana-app/commit/dd31bd7a155354bc50fe0af22fca878607c8936a)


## Wazuh v3.11.1 - Kibana v6.8.6, v7.3.2, v7.5.1 - Revision 581

### Added
- Support for Wazuh v3.11.1.


## Wazuh v3.11.0 - Kibana v6.8.6, v7.3.2, v7.5.1 - Revision 580

### Added

- Support for Wazuh v3.11.0.
- Support for Kibana v7.5.1.
- The API credentials configuration has been moved from the .wazuh index to a wazuh.yml configuration file. Now the configuration of the API hosts is done from the file and not from the application. [#1465](https://github.com/wazuh/wazuh-kibana-app/issues/1465) [#1771](https://github.com/wazuh/wazuh-kibana-app/issues/1771).
- Upload ruleset files using a "drag and drop" component [#1770](https://github.com/wazuh/wazuh-kibana-app/issues/1770)
- Add logs for the reporting module [#1622](https://github.com/wazuh/wazuh-kibana-app/issues/1622).
- Extended the "Add new agent" guide [#1767](https://github.com/wazuh/wazuh-kibana-app/issues/1767).
- Add new table for windows hotfixes [#1932](https://github.com/wazuh/wazuh-kibana-app/pull/1932)

### Changed

- Removed Discover from top menu [#1699](https://github.com/wazuh/wazuh-kibana-app/issues/1699).
- Hide index pattern selector in case that only one exists [#1799](https://github.com/wazuh/wazuh-kibana-app/issues/1799).
- Remove visualizations legend [#1936](https://github.com/wazuh/wazuh-kibana-app/pull/1936)
- Normalize the field whodata in the group reporting [#1921](https://github.com/wazuh/wazuh-kibana-app/pull/1921)
- A message in the configuration view is ambiguous [#1870](https://github.com/wazuh/wazuh-kibana-app/issues/1870)
- Refactor syscheck table [#1941](https://github.com/wazuh/wazuh-kibana-app/pull/1941)

### Fixed

- Empty files now throws an error [#1806](https://github.com/wazuh/wazuh-kibana-app/issues/1806).
- Arguments for wazuh api requests are now validated [#1815](https://github.com/wazuh/wazuh-kibana-app/issues/1815).
- Fixed the way to check admin mode [#1838](https://github.com/wazuh/wazuh-kibana-app/issues/1838).
- Fixed error exporting as CSV the files into a group [#1833](https://github.com/wazuh/wazuh-kibana-app/issues/1833).
- Fixed XML validator false error for `<` [1882](https://github.com/wazuh/wazuh-kibana-app/issues/1882)
- Fixed "New file" editor doesn't allow saving twice [#1896](https://github.com/wazuh/wazuh-kibana-app/issues/1896)
- Fixed decoders files [#1929](https://github.com/wazuh/wazuh-kibana-app/pull/1929)
- Fixed registration guide [#1926](https://github.com/wazuh/wazuh-kibana-app/pull/1926)
- Fixed infinite load on Ciscat views [#1920](https://github.com/wazuh/wazuh-kibana-app/pull/1920), [#1916](https://github.com/wazuh/wazuh-kibana-app/pull/1916)
- Fixed missing fields in the Visualizations [#1913](https://github.com/wazuh/wazuh-kibana-app/pull/1913)
- Fixed Amazon S3 status is wrong in configuration section [#1864](https://github.com/wazuh/wazuh-kibana-app/issues/1864)
- Fixed hidden overflow in the fim configuration [#1887](https://github.com/wazuh/wazuh-kibana-app/pull/1887)
- Fixed Logo source fail after adding server.basePath [#1871](https://github.com/wazuh/wazuh-kibana-app/issues/1871)
- Fixed the documentation broken links [#1853](https://github.com/wazuh/wazuh-kibana-app/pull/1853)

## Wazuh v3.10.2 - Kibana v7.5.1 - Revision 556

### Added

- Support for Kibana v7.5.1


## Wazuh v3.10.2 - Kibana v7.5.0 - Revision 555

### Added

- Support for Kibana v7.5.0


## Wazuh v3.10.2 - Kibana v7.4.2 - Revision 549

### Added

- Support for Kibana v7.4.2


## Wazuh v3.10.2 - Kibana v7.4.1 - Revision 548

### Added

- Support for Kibana v7.4.1


## Wazuh v3.10.2 - Kibana v7.4.0 - Revision 547

### Added

- Support for Kibana v7.4.0
- Support for Wazuh v3.10.2.


## Wazuh v3.10.2 - Kibana v7.3.2 - Revision 546

### Added

- Support for Wazuh v3.10.2.


## Wazuh v3.10.1 - Kibana v7.3.2 - Revision 545

### Added

- Support for Wazuh v3.10.1.


## Wazuh v3.10.0 - Kibana v7.3.2 - Revision 543

### Added

- Support for Wazuh v3.10.0.
- Added an interactive guide for registering agents, things are now easier for the user, guiding it through the steps needed ending in a _copy & paste_ snippet for deploying his agent [#1468](https://github.com/wazuh/wazuh-kibana-app/issues/1468).
- Added new dashboards for the recently added regulatory compliance groups into the Wazuh core. They are HIPAA and NIST-800-53 [#1468](https://github.com/wazuh/wazuh-kibana-app/issues/1448), [#1638]( https://github.com/wazuh/wazuh-kibana-app/issues/1638).
- Make the app work under a custom Kibana space [#1234](https://github.com/wazuh/wazuh-kibana-app/issues/1234), [#1450](https://github.com/wazuh/wazuh-kibana-app/issues/1450).
- Added the ability to manage the app as a native plugin when using Kibana spaces, now you can safely hide/show the app depending on the selected space [#1601](https://github.com/wazuh/wazuh-kibana-app/issues/1601).
- Adapt the app the for Kibana dark mode [#1562](https://github.com/wazuh/wazuh-kibana-app/issues/1562).
- Added an alerts summary in _Overview > FIM_ panel [#1527](https://github.com/wazuh/wazuh-kibana-app/issues/1527).
- Export all the information of a Wazuh group and its related agents in a PDF document [#1341](https://github.com/wazuh/wazuh-kibana-app/issues/1341).
- Export the configuration of a certain agent as a PDF document. Supports granularity for exporting just certain sections of the configuration [#1340](https://github.com/wazuh/wazuh-kibana-app/issues/1340).


### Changed

- Reduced _Agents preview_ load time using the new API endpoint `/summary/agents` [#1687](https://github.com/wazuh/wazuh-kibana-app/pull/1687).
- Replaced most of the _md-nav-bar_ Angular.js components with React components using EUI [#1705](https://github.com/wazuh/wazuh-kibana-app/pull/1705).
- Replaced the requirements slider component with a new styled component [#1708](https://github.com/wazuh/wazuh-kibana-app/pull/1708).
- Soft deprecated the _.wazuh-version_ internal index, now the app dumps its content if applicable to a registry file, then the app removes that index. Further versions will hard deprecate this index [#1467](https://github.com/wazuh/wazuh-kibana-app/issues/1467). 
- Visualizations now don't fetch the documents _source_, also, they now use _size: 0_ for fetching [#1663](https://github.com/wazuh/wazuh-kibana-app/issues/1663).
- The app menu is now fixed on top of the view, it's not being hidden on every state change. Also, the Wazuh logo was placed in the top bar of Kibana UI [#1502](https://github.com/wazuh/wazuh-kibana-app/issues/1502).
- Improved _getTimestamp_ method not returning a promise object because it's no longer needed [014bc3a](https://github.com/wazuh/wazuh-kibana-app/commit/014b3aba0d2e9cda0c4d521f5f16faddc434a21e). Also improved main Discover listener for Wazuh not returning a promise object [bd82823](https://github.com/wazuh/wazuh-kibana-app/commit/bd8282391a402b8c567b32739cf914a0135d74bc).
- Replaced _Requirements over time_ visualizations in both PCI DSS and GDPR dashboards [35c539](https://github.com/wazuh/wazuh-kibana-app/commit/35c539eb328b3bded94aa7608f73f9cc51c235a6).
- Do not show a toaster when a visualization field was not known yet, instead, show it just in case the internal refreshing failed [19a2e7](https://github.com/wazuh/wazuh-kibana-app/commit/19a2e71006b38f6a64d3d1eb8a20b02b415d7e07).
- Minor optimizations for server logging [eb8e000](https://github.com/wazuh/wazuh-kibana-app/commit/eb8e00057dfea2dafef56319590ff832042c402d).

### Fixed

- Alerts search bar fixed for Kibana v7.3.1, queries were not being applied as expected [#1686](https://github.com/wazuh/wazuh-kibana-app/issues/1686).
- Hide attributes field from non-Windows agents in the FIM table [#1710](https://github.com/wazuh/wazuh-kibana-app/issues/1710).
- Fixed broken view in Management > Configuration > Amazon S3 > Buckets, some information was missing [#1675](https://github.com/wazuh/wazuh-kibana-app/issues/1675).
- Keep user's filters when switching from Discover to panel [#1685](https://github.com/wazuh/wazuh-kibana-app/issues/1685).
- Reduce load time and amount of data to be fetched in _Management > Cluster monitoring_ section avoiding possible timeouts [#1663](https://github.com/wazuh/wazuh-kibana-app/issues/1663).
- Restored _Remove column_ feature in Discover tabs [#1702](https://github.com/wazuh/wazuh-kibana-app/issues/1702).
- Apps using Kibana v7.3.1 had a bug once the user goes back from _Agent > FIM > Files_ to _Agent > FIM > dashboard_, filters disappear, now it's working properly [#1700](https://github.com/wazuh/wazuh-kibana-app/issues/1700).
- Fixed visual bug in _Management > Cluster monitoring_ and a button position [1e3b748](https://github.com/wazuh/wazuh-kibana-app/commit/1e3b748f11b43b2e7956b830269b6d046d74d12c).
- The app installation date was not being updated properly, now it's fixed [#1692](https://github.com/wazuh/wazuh-kibana-app/issues/1692).
- Fixed _Network interfaces_ table in Inventory section, the table was not paginating [#1474](https://github.com/wazuh/wazuh-kibana-app/issues/1474).
- Fixed APIs passwords are now obfuscated in server responses [adc3152](https://github.com/wazuh/wazuh-kibana-app/pull/1782/commits/adc31525e26b25e4cb62d81cbae70a8430728af5).


## Wazuh v3.9.5 - Kibana v6.8.2 / Kibana v7.2.1 / Kibana v7.3.0 - Revision 531

### Added

- Support for Wazuh v3.9.5

## Wazuh v3.9.4 - Kibana v6.8.1 / Kibana v6.8.2 / Kibana v7.2.0 / Kibana v7.2.1 / Kibana v7.3.0 - Revision 528

### Added

- Support for Wazuh v3.9.4
- Allow filtering by clicking a column in rules/decoders tables [0e2ddd7](https://github.com/wazuh/wazuh-kibana-app/pull/1615/commits/0e2ddd7b73f7f7975d02e97ed86ae8a0966472b4)
- Allow open file in rules table clicking on the file column [1af929d](https://github.com/wazuh/wazuh-kibana-app/pull/1615/commits/1af929d62f450f93c6733868bcb4057e16b7e279)

### Changed

- Improved app performance [#1640](https://github.com/wazuh/wazuh-kibana-app/pull/1640).
- Remove path filter from custom rules and decoders [895792e](https://github.com/wazuh/wazuh-kibana-app/pull/1615/commits/895792e6e6d9401b3293d5e16352b9abef515096)
- Show path column in rules and decoders [6f49816](https://github.com/wazuh/wazuh-kibana-app/pull/1615/commits/6f49816c71b5999d77bf9e3838443627c9be945d)
- Removed SCA overview dashboard [94ebbff](https://github.com/wazuh/wazuh-kibana-app/pull/1615/commits/94ebbff231cbfb6d793130e0b9ea855baa755a1c)
- Disabled last custom column removal [f1ef7de](https://github.com/wazuh/wazuh-kibana-app/pull/1615/commits/f1ef7de1a34bbe53a899596002e8153b95e7dc0e)
- Agents messages across sections unification [8fd7e36](https://github.com/wazuh/wazuh-kibana-app/pull/1615/commits/8fd7e36286fa9dfd03a797499af6ffbaa90b00e1)

### Fixed

- Fix check storeded apis [d6115d6](https://github.com/wazuh/wazuh-kibana-app/pull/1615/commits/d6115d6424c78f0cde2017b432a51b77186dd95a).
- Fix pci-dss console error [297080d](https://github.com/wazuh/wazuh-kibana-app/pull/1615/commits/297080d36efaea8f99b0cafd4c48845dad20495a)
- Fix error in reportingTable [85b7266](https://github.com/wazuh/wazuh-kibana-app/pull/1615/commits/85b72662cb4db44c443ed04f7c31fba57eefccaa)
- Fix filters budgets size [c7ac86a](https://github.com/wazuh/wazuh-kibana-app/pull/1615/commits/c7ac86acb3d5afaf1cf348fab09a2b8c5778a491)
- Fix missing permalink virustotal visualization [1b57529](https://github.com/wazuh/wazuh-kibana-app/pull/1615/commits/1b57529758fccdeb3ac0840e66a8aafbe4757a96)
- Improved wz-table performance [224bd6f](https://github.com/wazuh/wazuh-kibana-app/pull/1615/commits/224bd6f31235c81ba01755c3c1e120c3f86beafd)
- Fix inconsistent data between visualizations and tables in Overview Security Events [b12c600](https://github.com/wazuh/wazuh-kibana-app/pull/1615/commits/b12c600578d80d0715507dec4624a4ebc27ea573)
- Timezone applied in cluster status [a4f620d](https://github.com/wazuh/wazuh-kibana-app/pull/1615/commits/a4f620d398f5834a6d2945af892a462425ca3bec)
- Fixed Overview Security Events report when wazuh.monitoring is disabled [1c26da0](https://github.com/wazuh/wazuh-kibana-app/pull/1615/commits/1c26da05a0b6daf727e15c13b819111aa4e4e913)
- Fixes in APIs management [2143943](https://github.com/wazuh/wazuh-kibana-app/pull/1615/commits/2143943a5049cbb59bb8d6702b5a56cbe0d27a2a)
- Prevent duplicated visualization toast errors [786faf3](https://github.com/wazuh/wazuh-kibana-app/commit/786faf3e62d2cad13f512c0f873b36eca6e9787d)
- Fix not properly updated breadcrumb in ruleset section [9645903](https://github.com/wazuh/wazuh-kibana-app/commit/96459031cd4edbe047970bf0d22d0c099771879f)
- Fix badly dimensioned table in Integrity Monitoring section [9645903](https://github.com/wazuh/wazuh-kibana-app/commit/96459031cd4edbe047970bf0d22d0c099771879f)
- Fix implicit filters can be destroyed [9cf8578](https://github.com/wazuh/wazuh-kibana-app/commit/9cf85786f504f5d67edddeea6cfbf2ab577e799b)
- Windows agent dashboard doesn't show failure logon access. [d38d088](https://github.com/wazuh/wazuh-kibana-app/commit/d38d0881ac8e4294accde83d63108337b74cdd91) 
- Number of agents is not properly updated.  [f7cbbe5](https://github.com/wazuh/wazuh-kibana-app/commit/f7cbbe54394db825827715c3ad4370ac74317108) 
- Missing scrollbar on Firefox file viewer.  [df4e8f9](https://github.com/wazuh/wazuh-kibana-app/commit/df4e8f9305b35e9ee1473bed5f5d452dd3420567) 
- Agent search filter by name, lost when refreshing. [71b5274](https://github.com/wazuh/wazuh-kibana-app/commit/71b5274ccc332d8961a158587152f7badab28a95) 
- Alerts of level 12 cannot be displayed in the Summary table. [ec0e888](https://github.com/wazuh/wazuh-kibana-app/commit/ec0e8885d9f1306523afbc87de01a31f24e36309) 
- Restored query from search bar in visualizations. [439128f](https://github.com/wazuh/wazuh-kibana-app/commit/439128f0a1f65b649a9dcb81ab5804ca20f65763) 
- Fix Kibana filters loop in Firefox. [82f0f32](https://github.com/wazuh/wazuh-kibana-app/commit/82f0f32946d844ce96a28f0185f903e8e05c5589) 

## Wazuh v3.9.3 - Kibana v6.8.1 / v7.1.1 / v7.2.0 - Revision 523

### Added

- Support for Wazuh v3.9.3
- Support for Kibana v7.2.0 [#1556](https://github.com/wazuh/wazuh-kibana-app/pull/1556).

### Changed

- New design and several UI/UX changes [#1525](https://github.com/wazuh/wazuh-kibana-app/pull/1525).
- Improved error checking + syscollector performance [94d0a83](https://github.com/wazuh/wazuh-kibana-app/commit/94d0a83e43aa1d2d84ef6f87cbb76b9aefa085b3).
- Adapt Syscollector for MacOS agents [a4bf7ef](https://github.com/wazuh/wazuh-kibana-app/commit/a4bf7efc693a99b7565b5afcaa372155f15a4db9).
- Show last scan for syscollector [73f2056](https://github.com/wazuh/wazuh-kibana-app/commit/73f2056673bb289d472663397ba7097e49b7b93b).
- Extendend information for syscollector [#1585](https://github.com/wazuh/wazuh-kibana-app/issues/1585).

### Fixed

- Corrected width for agent stats [a998955](https://github.com/wazuh/wazuh-kibana-app/commit/a99895565a8854c55932ec94cffb08e1d0aa3da1).
- Fix height for the menu directive with Dynamic height [427d0f3](https://github.com/wazuh/wazuh-kibana-app/commit/427d0f3e9fa6c34287aa9e8557da99a51e0db40f).
- Fix wazuh-db and clusterd check [cddcef6](https://github.com/wazuh/wazuh-kibana-app/commit/cddcef630c5234dd6f6a495715743dfcfd4e4001).
- Fix AlertsStats when value is "0", it was showing "-" [07a3e10](https://github.com/wazuh/wazuh-kibana-app/commit/07a3e10c7f1e626ba75a55452b6c295d11fd657d).
- Fix syscollector state value [f8d3d0e](https://github.com/wazuh/wazuh-kibana-app/commit/f8d3d0eca44e67e26f79bc574495b1f4c8f751f2).
- Fix time offset for reporting table [2ef500b](https://github.com/wazuh/wazuh-kibana-app/commit/2ef500bb112e68bd4811b8e87ce8581d7c04d20f).
- Fix call to obtain GDPR requirements for specific agent [ccda846](https://github.com/wazuh/wazuh-kibana-app/commit/ccda8464b50be05bc5b3642f25f4972c8a7a2c03).
- Restore "rule.id" as a clickable field in visualizations [#1546](https://github.com/wazuh/wazuh-kibana-app/pull/1546).
- Fix timepicker in cluster monitoring [f7533ce](https://github.com/wazuh/wazuh-kibana-app/pull/1560/commits/f7533cecb6862abfb5c1d2173ec3e70ffc59804a).
- Fix several bugs [#1569](https://github.com/wazuh/wazuh-kibana-app/pull/1569).
- Fully removed "rule.id" as URL field [#1584](https://github.com/wazuh/wazuh-kibana-app/issues/1584).
- Fix filters for dashboards [#1583](https://github.com/wazuh/wazuh-kibana-app/issues/1583).
- Fix missing dependency [#1591](https://github.com/wazuh/wazuh-kibana-app/issues/1591).

## Wazuh v3.9.2 - Kibana v7.1.1 - Revision 510

### Added

- Support for Wazuh v3.9.2

### Changed

- Avoid showing more than one toaster for the same error message [7937003](https://github.com/wazuh/wazuh-kibana-app/commit/793700382798033203091d160773363323e05bb9).
- Restored "Alerts evolution - Top 5 agents" in Overview > Security events [f9305c0](https://github.com/wazuh/wazuh-kibana-app/commit/f9305c0c6acf4a31c41b1cc9684b87f79b27524f).

### Fixed

- Fix missing parameters in Dev Tools request [#1496](https://github.com/wazuh/wazuh-kibana-app/pull/1496).
- Fix "Invalid Date" for Safari and Internet Explorer [#1505](https://github.com/wazuh/wazuh-kibana-app/pull/1505).

## Wazuh v3.9.1 - Kibana v7.1.1 - Revision 509

### Added

- Support for Kibana v7.1.1
- Added overall metrics for Agents > Overview [#1479](https://github.com/wazuh/wazuh-kibana-app/pull/1479).

### Fixed

- Fixed missing dependency for Discover [43f5dd5](https://github.com/wazuh/wazuh-kibana-app/commit/43f5dd5f64065c618ba930b2a4087f0a9e706c0e).
- Fixed visualization for Agents > Overview [#1477](https://github.com/wazuh/wazuh-kibana-app/pull/1477). 
- Fixed SCA policy checks table [#1478](https://github.com/wazuh/wazuh-kibana-app/pull/1478).

## Wazuh v3.9.1 - Kibana v7.1.0 - Revision 508

### Added

- Support for Kibana v7.1.0

## Wazuh v3.9.1 - Kibana v6.8.0 - Revision 444

### Added

- Support for Wazuh v3.9.1
- Support for Kibana v6.8.0

### Fixed

- Fixed background color for some parts of the Discover directive [2dfc763](https://github.com/wazuh/wazuh-kibana-app/commit/2dfc763bfa1093fb419f118c2938f6b348562c69).
- Fixed cut values in non-resizable tables when the value is too large [cc4828f](https://github.com/wazuh/wazuh-kibana-app/commit/cc4828fbf50d4dab3dd4bb430617c1f2b13dac6a).
- Fixed handled but not shown error messages from rule editor [0aa0e17](https://github.com/wazuh/wazuh-kibana-app/commit/0aa0e17ac8678879e5066f8d83fd46f5d8edd86a).
- Minor typos corrected [fe11fb6](https://github.com/wazuh/wazuh-kibana-app/commit/fe11fb67e752368aedc89ec844ddf729eb8ad761).
- Minor fixes in agents configuration [1bc2175](https://github.com/wazuh/wazuh-kibana-app/commit/1bc217590438573e7267687655bb5939b5bb9fde).
- Fix Management > logs viewer scrolling [f458b2e](https://github.com/wazuh/wazuh-kibana-app/commit/f458b2e3294796f9cf00482b4da27984646c6398).

### Changed

- Kibana version shown in settings is now read from our package.json [c103d3e](https://github.com/wazuh/wazuh-kibana-app/commit/c103d3e782136106736c02039d28c4567b255aaa).
- Removed an old header from Settings [0197b8b](https://github.com/wazuh/wazuh-kibana-app/commit/0197b8b1abc195f275c8cd9893df84cd5569527b).
- Improved index pattern validation fields, replaced "full_log" with "rule.id" as part of the minimum required fields [dce0595](https://github.com/wazuh/wazuh-kibana-app/commit/dce059501cbd28f1294fd761da3e015e154747bc).
- Improve dynamic height for configuration editor [c318131](https://github.com/wazuh/wazuh-kibana-app/commit/c318131dfb6b5f01752593f2aa972b98c0655610).
- Add timezone for all dates shown in the app [4b8736f](https://github.com/wazuh/wazuh-kibana-app/commit/4b8736fb4e562c78505daaee042bcd798242c3f5).

## Wazuh v3.9.0 - Kibana v6.7.0 / v6.7.1 / v6.7.2 - Revision 441

### Added

- Support for Wazuh v3.9.0
- Support for Kibana v6.7.0 / v6.7.1 / v6.7.2
- Edit master and worker configuration ([#1215](https://github.com/wazuh/wazuh-kibana-app/pull/1215)).
- Edit local rules, local decoders and CDB lists ([#1212](https://github.com/wazuh/wazuh-kibana-app/pull/1212), [#1204](https://github.com/wazuh/wazuh-kibana-app/pull/1204), [#1196](https://github.com/wazuh/wazuh-kibana-app/pull/1196), [#1233](https://github.com/wazuh/wazuh-kibana-app/pull/1233), [#1304](https://github.com/wazuh/wazuh-kibana-app/pull/1304)).
- View no local rules/decoders XML files ([#1395](https://github.com/wazuh/wazuh-kibana-app/pull/1395))
- Dev Tools additions
  - Added hotkey `[shift] + [enter]` for sending query ([#1170](https://github.com/wazuh/wazuh-kibana-app/pull/1170)).
  - Added `Export JSON` button for the Dev Tools ([#1170](https://github.com/wazuh/wazuh-kibana-app/pull/1170)).
- Added refresh button for agents preview table ([#1169](https://github.com/wazuh/wazuh-kibana-app/pull/1169)).
- Added `configuration assessment` information in "Agent > Policy monitoring" ([#1227](https://github.com/wazuh/wazuh-kibana-app/pull/1227)).
- Added agents `configuration assessment` configuration section in "Agent > Configuration" ([1257](https://github.com/wazuh/wazuh-kibana-app/pull/1257))
- Restart master and worker nodes ([#1222](https://github.com/wazuh/wazuh-kibana-app/pull/1222)).
- Restart agents ([#1229](https://github.com/wazuh/wazuh-kibana-app/pull/1229)).
- Added support for more than one Wazuh monitoring pattern ([#1243](https://github.com/wazuh/wazuh-kibana-app/pull/1243))
- Added customizable interval for Wazuh monitoring indices creation ([#1243](https://github.com/wazuh/wazuh-kibana-app/pull/1243)).
- Expand visualizations ([#1246](https://github.com/wazuh/wazuh-kibana-app/pull/1246)).
- Added a dynamic table columns selector ([#1246](https://github.com/wazuh/wazuh-kibana-app/pull/1246)).
- Added resizable columns by dragging in tables ([d2bf8ee](https://github.com/wazuh/wazuh-kibana-app/commit/d2bf8ee9681ca5d6028325e165854b49214e86a3))
- Added a cron job for fetching missing fields of all valid index patterns, also merging dynamic fields every time an index pattern is refreshed by the app ([#1276](https://github.com/wazuh/wazuh-kibana-app/pull/1276)).
- Added auto-merging dynamic fields for Wazuh monitoring index patterns ([#1300](https://github.com/wazuh/wazuh-kibana-app/pull/1300))
- New server module, it's a job queue so we can add delayed jobs to be run in background, this iteration only accepts delayed Wazuh API calls ([#1283](https://github.com/wazuh/wazuh-kibana-app/pull/1283)).
- Added new way to view logs using a logs viewer ([#1292](https://github.com/wazuh/wazuh-kibana-app/pull/1292))
- Added new directive for registering agents from the UI, including instructions on "how to" ([#1321](https://github.com/wazuh/wazuh-kibana-app/pull/1321)).
- Added some Angular charts in Agents Preview and Agents SCA sections ([#1364](https://github.com/wazuh/wazuh-kibana-app/pull/1364))
- Added Docker listener settings in configuration views ([#1365](https://github.com/wazuh/wazuh-kibana-app/pull/1365))
- Added Docker dashboards for both Agents and Overview ([#1367](https://github.com/wazuh/wazuh-kibana-app/pull/1367))
- Improved app logger with debug level ([#1373](https://github.com/wazuh/wazuh-kibana-app/pull/1373))
- Introducing React components from the EUI framework

### Changed

- Escape XML special characters ([#1159](https://github.com/wazuh/wazuh-kibana-app/pull/1159)).
- Changed empty results message for Wazuh tables ([#1165](https://github.com/wazuh/wazuh-kibana-app/pull/1165)).
- Allowing the same query multiple times on the Dev Tools ([#1174](https://github.com/wazuh/wazuh-kibana-app/pull/1174))
- Refactor JSON/XML viewer for configuration tab ([#1173](https://github.com/wazuh/wazuh-kibana-app/pull/1173), [#1148](https://github.com/wazuh/wazuh-kibana-app/pull/1148)).
- Using full height for all containers when possible ([#1224](https://github.com/wazuh/wazuh-kibana-app/pull/1224)).
- Improved the way we are handling "back button" events ([#1207](https://github.com/wazuh/wazuh-kibana-app/pull/1207)).
- Changed some visualizations for FIM, GDPR, PCI, Vulnerability and Security Events ([#1206](https://github.com/wazuh/wazuh-kibana-app/pull/1206), [#1235](https://github.com/wazuh/wazuh-kibana-app/pull/1235), [#1293](https://github.com/wazuh/wazuh-kibana-app/pull/1293)).
- New design for agent header view ([#1186](https://github.com/wazuh/wazuh-kibana-app/pull/1186)).
- Not fetching data the very first time the Dev Tools are opened ([#1185](https://github.com/wazuh/wazuh-kibana-app/pull/1185)).
- Refresh all known fields for all valid index patterns if `kbn-vis` detects a broken index pattern ([ecd7c8f](https://github.com/wazuh/wazuh-kibana-app/commit/ecd7c8f98c187a350f81261d13b0d45dcec6dc5d)).
- Truncate texts and display a tooltip when they don't fit in a table cell ([7b56a87](https://github.com/wazuh/wazuh-kibana-app/commit/7b56a873f85dcba7e6838aeb2e40d9b4cf472576))
- Updated API autocomplete for Dev Tools ([#1218](https://github.com/wazuh/wazuh-kibana-app/pull/1218))
- Updated switches design to adapt it to Kibana's design ([#1253](https://github.com/wazuh/wazuh-kibana-app/pull/1253))
- Reduced the width of some table cells with little text, to give more space to the other columns ([#1263](https://github.com/wazuh/wazuh-kibana-app/pull/1263)).
- Redesign for Management > Status daemons list ([#1284](https://github.com/wazuh/wazuh-kibana-app/pull/1284)).
- Redesign for Management > Configuration, Agent > Configuration ([#1289](https://github.com/wazuh/wazuh-kibana-app/pull/1289)).
- Replaced Management > Logs table with a log viewer component ([#1292](https://github.com/wazuh/wazuh-kibana-app/pull/1292)).
- The agents list search bar now allows to switch between AND/OR operators ([#1291](https://github.com/wazuh/wazuh-kibana-app/pull/1291)).
- Improve audit dashboards ([#1374](https://github.com/wazuh/wazuh-kibana-app/pull/1374))
- Exclude agent "000" getting the last registered and the most active agents from the Wazuh API.([#1391](https://github.com/wazuh/wazuh-kibana-app/pull/1391))
- Reviewed Osquery dashboards ([#1394](https://github.com/wazuh/wazuh-kibana-app/pull/1394))
- Memory info is now a log ([#1400](https://github.com/wazuh/wazuh-kibana-app/pull/1400))
- Error toasters time is now 30000ms, warning/info are still 6000ms ([#1420](https://github.com/wazuh/wazuh-kibana-app/pull/1420))

### Fixed

- Properly handling long messages on notifier service, until now, they were using out of the card space, also we replaced some API messages with more meaningful messages ([#1168](https://github.com/wazuh/wazuh-kibana-app/pull/1168)).
- Adapted Wazuh icon for multiple browsers where it was gone ([#1208](https://github.com/wazuh/wazuh-kibana-app/pull/1208)).
- Do not fetch data from tables twice when resize window ([#1303](https://github.com/wazuh/wazuh-kibana-app/pull/1303)).
- Agent syncrhonization status is updated as we browse the configuration section ([#1305](https://github.com/wazuh/wazuh-kibana-app/pull/1305))
- Using the browser timezone for reporting documents ([#1311](https://github.com/wazuh/wazuh-kibana-app/pull/1311)).
- Wrong behaviors in the routing system when the basePath was set ([#1342](https://github.com/wazuh/wazuh-kibana-app/pull/1342))
- Do not show pagination for one-page tables ([196c5b7](https://github.com/wazuh/wazuh-kibana-app/pull/1362/commits/196c5b717583032798da7791fa4f90ec06397f68))
- Being redirected to Overview once a Kibana restart is performed ([#1378](https://github.com/wazuh/wazuh-kibana-app/pull/1378))
- Displaying the AWS services section of the aws-s3 wodle ([#1393](https://github.com/wazuh/wazuh-kibana-app/pull/1393))
- Show email configuration on the configuration on demand ([#1401](https://github.com/wazuh/wazuh-kibana-app/issues/1401))
- Show "Follow symbolic link" field in Integrity monitoring - Monitored configuration on demand ([0c9c9da](https://github.com/wazuh/wazuh-kibana-app/pull/1414/commits/0c9c9da3b951548761cd203db5ee5baa39afe26c))

## Wazuh v3.8.2 - Kibana v6.6.0 / v6.6.1 / v6.6.2 / v6.7.0 - Revision 419

### Added

- Support for Kibana v6.6.0 / v6.6.1 / v6.6.2 / v6.7.0

### Fixed

- Fixed AWS dashboard, newer JavaScript browser engines break the view due to Angular.js ([6e882fc](https://github.com/wazuh/wazuh-kibana-app/commit/6e882fc1d7efe6059e6140ff40b8a20d9c1fa51e)).
- Fixed AWS accounts visualization, using the right field now ([6e882fc](https://github.com/wazuh/wazuh-kibana-app/commit/6e882fc1d7efe6059e6140ff40b8a20d9c1fa51e)).

## Wazuh v3.8.2 - Kibana v6.5.4 - Revision 418

### Added

- Support for Wazuh v3.8.2

### Changed

- Close configuration editor only if it was successfully updated ([bc77c35](https://github.com/wazuh/wazuh-kibana-app/commit/bc77c35d8440a656d4704451ce857c9e1d36a438)).
- Replaced FIM Vega visualization with standard visualization ([554ee1c](https://github.com/wazuh/wazuh-kibana-app/commit/554ee1c4c4d75c76d82272075acf8bb62e7f9e27)).

## Wazuh v3.8.1 - Kibana v6.5.4 - Revision 417

### Added

- Support for Wazuh v3.8.1

### Changed

- Moved monitored/ignored Windows registry entries to "FIM > Monitored" and "FIM > Ignored" to avoid user confusion ([#1176](https://github.com/wazuh/wazuh-kibana-app/pull/1176)).
- Excluding managers from wazuh-monitoring indices ([#1177](https://github.com/wazuh/wazuh-kibana-app/pull/1177)).
- Escape `&` before sending group configuration ([d3aa56f](https://github.com/wazuh/wazuh-kibana-app/commit/d3aa56fa73478c60505e500db7d3a7df263081b5)).
- Improved `autoFormat` function before rendering group configuration ([f4f8144](https://github.com/wazuh/wazuh-kibana-app/commit/f4f8144eef8b93038fc897a9f16356e71029b844)).
- Now the group configuration editor doesn't exit after sending data to the Wazuh API ([5c1a3ef](https://github.com/wazuh/wazuh-kibana-app/commit/5c1a3ef9bd710a7befbed0709c4a7cf414f44f6b)).

### Fixed

- Fixed style for the error toaster for long URLs or long paths ([11b8084](https://github.com/wazuh/wazuh-kibana-app/commit/11b8084c75bbc5da36587ff31d1bc80a55fe4dfe)).

## Wazuh v3.8.0 - Kibana v6.5.4 - Revision 416

### Added

- Added group management features such as:
  - Edit the group configuration ([#1096](https://github.com/wazuh/wazuh-kibana-app/pull/1096)).
  - Add/remove groups to/from an agent ([#1096](https://github.com/wazuh/wazuh-kibana-app/pull/1096)).
  - Add/remove agents to/from a group ([#1096](https://github.com/wazuh/wazuh-kibana-app/pull/1096)).
  - Add/remove groups ([#1152](https://github.com/wazuh/wazuh-kibana-app/pull/1152)).
- New directive for tables that don't need external data sources ([#1067](https://github.com/wazuh/wazuh-kibana-app/pull/1067)).
- New search bar directive with interactive filters and suggestions ([#1058](https://github.com/wazuh/wazuh-kibana-app/pull/1058)).
- New server route `/elastic/alerts` for fetching alerts using custom parameters([#1056](https://github.com/wazuh/wazuh-kibana-app/pull/1056)).
- New table for an agent FIM monitored files, if the agent OS platform is Windows it will show two tables: files and registry ([#1032](https://github.com/wazuh/wazuh-kibana-app/pull/1032)).
- Added description to each setting under Settings > Configuration ([#1048](https://github.com/wazuh/wazuh-kibana-app/pull/1048)).
- Added a new setting to `config.yml` related to Wazuh monitoring and its index pattern ([#1095](https://github.com/wazuh/wazuh-kibana-app/pull/1095)).
- Resizable columns by dragging in Dev-tools ([#1102](https://github.com/wazuh/wazuh-kibana-app/pull/1102)).
- New feature to be able to edit config.yml file from the Settings > Configuration section view ([#1105](https://github.com/wazuh/wazuh-kibana-app/pull/1105)).
- Added a new table (network addresses) for agent inventory tab ([#1111](https://github.com/wazuh/wazuh-kibana-app/pull/1111)).
- Added `audit_key` (Who-data Audit keys) for configuration tab ([#1123](https://github.com/wazuh/wazuh-kibana-app/pull/1123)).
- Added new known fields for Kibana index pattern ([#1150](https://github.com/wazuh/wazuh-kibana-app/pull/1150)).

### Changed

- Changed Inventory tables. Now the app looks for the OS platform and it shows different tables depending on the OS platform. In addition the process state codes has been replaced to be more meaningful ([#1059](https://github.com/wazuh/wazuh-kibana-app/pull/1059)).
- Tiny rework for the AWS tab including.
- "Report" button is hidden on Discover panel ([#1047](https://github.com/wazuh/wazuh-kibana-app/pull/1047)).
- Visualizations, filters and Discover improved ([#1083](https://github.com/wazuh/wazuh-kibana-app/pull/1083)).
- Removed `popularizeField` function until https://github.com/elastic/kibana/issues/22426 is solved in order to avoid `Unable to write index pattern!` error on Discover tab ([#1085](https://github.com/wazuh/wazuh-kibana-app/pull/1085)).
- Improved Wazuh monitoring module ([#1094](https://github.com/wazuh/wazuh-kibana-app/pull/1094)).
- Added "Registered date" and "Last keep alive" in agents table allowing you to sort by these fields ([#1102](https://github.com/wazuh/wazuh-kibana-app/pull/1102)).
- Improved code quality in sections such as Ruleset > Rule and Decoder detail view simplify conditions ([#1102](https://github.com/wazuh/wazuh-kibana-app/pull/1102)).
- Replaced reporting success message ([#1102](https://github.com/wazuh/wazuh-kibana-app/pull/1102)).
- Reduced the default number of shards and the default number of replicas for the app indices ([#1113](https://github.com/wazuh/wazuh-kibana-app/pull/1113)).
- Refreshing index pattern known fields on health check controller ([#1119](https://github.com/wazuh/wazuh-kibana-app/pull/1119)).
- Less strict memory check ([786c764](https://github.com/wazuh/wazuh-kibana-app/commit/786c7642cd88083f9a77c57ed204488ecf5b710a)).
- Checking message origin in error handler ([dfec368](https://github.com/wazuh/wazuh-kibana-app/commit/dfec368d22a148b2e4437db92d71294900241961)).
- Dev tools is now showing the response as it is, like `curl` does ([#1137](https://github.com/wazuh/wazuh-kibana-app/pull/1137)).
- Removed `unknown` as valid node name ([#1149](https://github.com/wazuh/wazuh-kibana-app/pull/1149)).
- Removed `rule.id` direct filter from the rule set tables ([#1151](https://github.com/wazuh/wazuh-kibana-app/pull/1151))

### Fixed

- Restored X-Pack security logic for the .wazuh index, now it's not bypassing the X-Pack roles ([#1081](https://github.com/wazuh/wazuh-kibana-app/pull/1081))
- Avoid fetching twice the same data ([#1072](https://github.com/wazuh/wazuh-kibana-app/pull/1072), [#1061](https://github.com/wazuh/wazuh-kibana-app/pull/1061)).
- Wazuh logo adapted to low resolutions ([#1074](https://github.com/wazuh/wazuh-kibana-app/pull/1074)).
- Hide Audit, OpenSCAP tabs for non-linux agents. Fixed empty Windows events under Configuration > Log collection section. OSQuery logo has been standardized ([#1072](https://github.com/wazuh/wazuh-kibana-app/pull/1072), [#1076](https://github.com/wazuh/wazuh-kibana-app/pull/1076)).
- Fix empty values on _Overview > Security events_ when Wazuh monitoring is disabled ([#1091](https://github.com/wazuh/wazuh-kibana-app/pull/1091)).
- Fix overlapped play button in Dev-tools when the input box has a scrollbar ([#1102](https://github.com/wazuh/wazuh-kibana-app/pull/1102)).
- Fix Dev-tools behavior when parse json invalid blocks ([#1102](https://github.com/wazuh/wazuh-kibana-app/pull/1102)).
- Fixed Management > Monitoring tab frustration adding back buttons ([#1102](https://github.com/wazuh/wazuh-kibana-app/pull/1102)).
- Fix template checking when using more than one pattern ([#1104](https://github.com/wazuh/wazuh-kibana-app/pull/1104)).
- Fix infinite loop for Wazuh monitoring when the Wazuh API is not being able to give us all the agents ([5a26916](https://github.com/wazuh/wazuh-kibana-app/commit/5a2691642b40a34783d2eafb6ee24ae78b9af21a)), ([85005a1](https://github.com/wazuh/wazuh-kibana-app/commit/85005a184d4f1c3d339b7c895b5d2469f3b45171)).
- Fix rule details for `list` and `info` parameters ([#1149](https://github.com/wazuh/wazuh-kibana-app/pull/1149)).

## Wazuh v3.7.1 / v3.7.2 - Kibana v6.5.1 / v6.5.2 / v6.5.3 / v6.5.4 - Revision 415

### Added

- Support for Elastic stack v6.5.2 / v6.5.3 / v6.5.4.
- Support for Wazuh v3.7.1 / v3.7.2.
- Dev Tools module now autocompletes API endpoints ([#1030](https://github.com/wazuh/wazuh-kibana-app/pull/1030)).

### Changed

- Increased number of rows for syscollector tables ([#1033](https://github.com/wazuh/wazuh-kibana-app/pull/1033)).
- Modularized JSON/XML viewers for the configuration section ([#982](https://github.com/wazuh/wazuh-kibana-app/pull/982)).

### Fixed

- Added missing fields for syscollector network tables ([#1036](https://github.com/wazuh/wazuh-kibana-app/pull/1036)).
- Using the right API path when downloading CSV for decoders list ([#1045](https://github.com/wazuh/wazuh-kibana-app/pull/1045)).
- Including group field when downloading CSV for agents list ([#1044](https://github.com/wazuh/wazuh-kibana-app/pull/1044)).
- Preserve active tab in configuration section when refreshing the page ([#1037](https://github.com/wazuh/wazuh-kibana-app/pull/1037)).

## Wazuh v3.7.0 - Kibana v6.5.0 / v6.5.1 - Revision 414

### Added

- Support for Elastic Stack v6.5.0 / v6.5.1.
- Agent groups bar is now visible on the agent configuration section ([#1023](https://github.com/wazuh/wazuh-kibana-app/pull/1023)).
- Added a new setting for the `config.yml` file for enable/disable administrator mode ([#1019](https://github.com/wazuh/wazuh-kibana-app/pull/1019)).
  - This allows the user to perform PUT, POST, DELETE methods in our Dev Tools.

### Changed

- Refactored most front-end controllers ([#1023](https://github.com/wazuh/wazuh-kibana-app/pull/1023)).

## Wazuh v3.7.0 - Kibana v6.4.2 / v6.4.3 - Revision 413

### Added

- Support for Wazuh v3.7.0.
- Support for Elastic Stack v6.4.2 / v6.4.3.
- Brand-new interface for _Configuration_ (on both _Management_ and _Agents_ tabs) ([#914](https://github.com/wazuh/wazuh-kibana-app/pull/914)):
  - Now you can check current and real agent and manager configuration.
  - A new interface design, with more useful information and easy to understand descriptions.
  - New and more responsive JSON/XML viewers to show the configuration in raw mode.
- Brand-new extension - Osquery ([#938](https://github.com/wazuh/wazuh-kibana-app/pull/938)):
  - A new extension, disabled by default.
  - Check alerts from Wazuh's Osquery integration.
  - Check your current Osquery wodle configuration.
  - More improvements will come for this extension in the future.
- New option for Wazuh app configuration file - _Ignore index patterns_ ([#947](https://github.com/wazuh/wazuh-kibana-app/pull/947)):
  - Now the user can specify which index patterns can't be selected on the app using the new `ip.ignore` setting on the `config.yml` file.
  - The valid format is an array of strings which represents index patterns.
  - By default, this list is empty (all index patterns will be available if they use a compatible structure).
- Added a node selector for _Management > Status_ section when Wazuh cluster is enabled ([#976](https://github.com/wazuh/wazuh-kibana-app/pull/976)).
- Added quick access to _Configuration_ or _Discover_ panels for an agent on the agents list ([#939](https://github.com/wazuh/wazuh-kibana-app/pull/939)).
- Now you can click on an agent's ID on the _Discover_ panels to open its details page on the app ([#904](https://github.com/wazuh/wazuh-kibana-app/pull/904)).
- Redesigned the _Overview > Amazon AWS_ tab, using more meaningful visualizations for a better overall view of your agents' status ([#903](https://github.com/wazuh/wazuh-kibana-app/pull/903)).
- Redesigned the _Overview/Agents > Vulnerabilities_ tab, using more meaningful visualizations for a better overall view of your agents' status ([#954](https://github.com/wazuh/wazuh-kibana-app/pull/954)).
- Now everytime the user enters the _Settings_ tab, the API connection will be automatically checked ([#971](https://github.com/wazuh/wazuh-kibana-app/pull/971)).
- Added a node selector for _Management > Logs_ section when Wazuh cluster is enabled ([#980](https://github.com/wazuh/wazuh-kibana-app/pull/980)).
- Added a group selector for _Agents_ section ([#995](https://github.com/wazuh/wazuh-kibana-app/pull/995)).

### Changed

- Interface refactoring for the _Agents > Inventory data_ tab ([#924](https://github.com/wazuh/wazuh-kibana-app/pull/924)):
  - Now the tab won't be available if your agent doesn't have Syscollector enabled, and each card will be enabled or disabled depending on the current Syscollector scans configuration.
  - This will prevent situations where the user couldn't check the inventory although there was actual scan data to show on some sections.
- Added support for new multigroups feature ([#911](https://github.com/wazuh/wazuh-kibana-app/pull/911)):
  - Now the information bars on _Agents_ will show all the groups an agent belongs to.
- Now the result pane on the _Dev tools_ tab will show the error code coming from the Wazuh API ([#909](https://github.com/wazuh/wazuh-kibana-app/pull/909)).
- Changed some visualizations titles for _Overview/Agents > OpenSCAP_ tab ([#925](https://github.com/wazuh/wazuh-kibana-app/pull/925)).
- All backend routes have been renamed ([#932](https://github.com/wazuh/wazuh-kibana-app/pull/932)).
- Several improvements for Elasticsearch tests ([#933](https://github.com/wazuh/wazuh-kibana-app/pull/933)).
- Updated some strings and descriptions on the _Settings_ tab ([#934](https://github.com/wazuh/wazuh-kibana-app/pull/934)).
- Changed the date format on _Settings > Logs_ to make it more human-readable ([#944](https://github.com/wazuh/wazuh-kibana-app/pull/944)).
- Changed some labels to remove the "MD5 sum" expression, it will use "Checksum" instead ([#945](https://github.com/wazuh/wazuh-kibana-app/pull/945)).
- Added word wrapping class to group name in _Management > Groups > Group detail_ tab ([#945](https://github.com/wazuh/wazuh-kibana-app/pull/945)).
- The `wz-table` directive has been refactored ([#953](https://github.com/wazuh/wazuh-kibana-app/pull/953)).
- The `wz-table` directive now checks if a request is aborted ([#979](https://github.com/wazuh/wazuh-kibana-app/pull/979)).
- Several performance improvements ([#985](https://github.com/wazuh/wazuh-kibana-app/pull/985), [#997](https://github.com/wazuh/wazuh-kibana-app/pull/997), [#1000](https://github.com/wazuh/wazuh-kibana-app/pull/1000)).

### Fixed

- Several known fields for _Whodata_ functionality have been fixed ([#901](https://github.com/wazuh/wazuh-kibana-app/pull/901)).
- Fixed alignment bug with the _Add a filter +_ button on _Discover_ and _Agents_ tabs ([#912](https://github.com/wazuh/wazuh-kibana-app/pull/912)).
- Fixed a bug where the `Add API` form on _Settings_ didn't appear when pressing the button after editing an existing API entry ([#944](https://github.com/wazuh/wazuh-kibana-app/pull/944)).
- Fixed a bug on _Ruleset_ tab where the "Description" column was showing `0` if the rule doesn't have any description ([#948](https://github.com/wazuh/wazuh-kibana-app/pull/948)).
- Fixed wrong alignment on related Rules/Decoders tables from _Management > Ruleset_ tab ([#971](https://github.com/wazuh/wazuh-kibana-app/pull/971)).
- Fixed a bug where sometimes the error messages appeared duplicated ([#971](https://github.com/wazuh/wazuh-kibana-app/pull/971)).

### Removed

- On the _Management > Monitoring_ tab, the `Cluster enabled but not running` message won't appear as an error anymore ([#971](https://github.com/wazuh/wazuh-kibana-app/pull/971)).

## Wazuh v3.6.1 - Kibana v6.4.1 / v6.4.2 / v6.4.3 - Revision 412

### Added

- Support for Elastic Stack v6.4.1 / v6.4.2 / v6.4.3.

## Wazuh v3.6.1 - Kibana v6.4.0 - Revision 411

### Added

- Redesigned the _Overview > Integrity monitoring_ tab, using more meaningful visualizations for a better overall view of your agents' status ([#893](https://github.com/wazuh/wazuh-kibana-app/pull/893)).
- Added a new table for the _Inventory_ tab: _Processes_ ([#895](https://github.com/wazuh/wazuh-kibana-app/pull/895)).
- Improved error handling for tables. Now the table will show an error message if it wasn't able to fetch and load data ([#896](https://github.com/wazuh/wazuh-kibana-app/pull/896)).

### Changed

- The app source code has been improved, following best practices and coding guidelines ([#892](https://github.com/wazuh/wazuh-kibana-app/pull/892)).
- Included more app tests and prettifier for better code maintainability ([#883](https://github.com/wazuh/wazuh-kibana-app/pull/883) & [#885](https://github.com/wazuh/wazuh-kibana-app/pull/885)).

### Fixed

- Fixed minor visual errors on some _GDPR_, _PCI DSS_ and _Vulnerabilities_ visualizations ([#894](https://github.com/wazuh/wazuh-kibana-app/pull/894)).

## Wazuh v3.6.1 - Kibana v6.4.0 - Revision 410

### Added

- The _Inventory_ tab has been redesigned ([#873](https://github.com/wazuh/wazuh-kibana-app/pull/873)):
  - Added new network interfaces and port tables.
  - Improved design using metric information bars and intuitive status indicators.
- Added refresh functionality to the _Settings > Logs_ tab ([#852](https://github.com/wazuh/wazuh-kibana-app/pull/852)):
  - Now everytime the user opens the tab, the logs will be reloaded.
  - A new button to force the update has been added on the top left corner of the logs table.
- Added `tags` and `recursion_level` configuration options to _Management/Agent > Configuration_ tabs ([#850](https://github.com/wazuh/wazuh-kibana-app/pull/850)).
- The _Kuery_ search syntax has been added again to the app ([#851](https://github.com/wazuh/wazuh-kibana-app/pull/851)).
- Added a first batch of [_Mocha_](https://mochajs.org/) tests and other quality of code improvements to the app ([#859](https://github.com/wazuh/wazuh-kibana-app/pull/859)).
- Now you can open specific rule details (the _Management > Ruleset_ tab) when clicking on the `rule.id` value on the _Discover_ tab ([#862](https://github.com/wazuh/wazuh-kibana-app/pull/862)).
- Now you can click on the rule ID value on the _Management > Ruleset_ tab to search for related alerts on the _Discover_ tab ([#863](https://github.com/wazuh/wazuh-kibana-app/pull/863)).

### Changed

- The index pattern known fields have been updated up to 567 ([#872](https://github.com/wazuh/wazuh-kibana-app/pull/872)).
- Now the _Inventory_ tab will always be available for all agents, and a descriptive message will appear if the agent doesn't have `syscollector` enabled ([#879](https://github.com/wazuh/wazuh-kibana-app/pull/879)).

### Fixed

- Fixed a bug where the _Inventory_ tab was unavailable if the user reloads the page while on the _Agents > Configuration_ tab ([#845](https://github.com/wazuh/wazuh-kibana-app/pull/845)).
- Fixed some _Overview > VirusTotal_ visualizations ([#846](https://github.com/wazuh/wazuh-kibana-app/pull/846)).
- Fixed a bug where the _Settings > Extensions_ tab wasn't being properly hidden when there's no API entries inserted ([#847](https://github.com/wazuh/wazuh-kibana-app/pull/847)).
- Fixed a bug where the _Current API_ indicator on the top navbar wasn't being properly updated when the user deletes all the API entries ([#848](https://github.com/wazuh/wazuh-kibana-app/pull/848)).
- Fixed a bug where the _Agents coverage_ metric were not displaying a proper value when the manager has 0 registered agents ([#849](https://github.com/wazuh/wazuh-kibana-app/pull/849)).
- Fixed a bug where the `wazuh-basic` user role was able to update API entries (it should be forbidden) ([#853](https://github.com/wazuh/wazuh-kibana-app/pull/853)).
- Fixed a bug where the visualizations had scroll bars on the PDF reports ([#870](https://github.com/wazuh/wazuh-kibana-app/pull/870)).
- Fixed a bug on the _Dev tools_ tab where the user couldn't execute the first request block if there was blank lines above it ([#871](https://github.com/wazuh/wazuh-kibana-app/pull/871)).
- Fixed a bug on pinned filters when opening tabs where the implicit filter was the same, making them stuck and unremovable from other tabs ([#878](https://github.com/wazuh/wazuh-kibana-app/pull/878)).

## Wazuh v3.6.1 - Kibana v6.4.0 - Revision 409

### Added

- Support for Wazuh v3.6.1.

### Fixed

- Fixed a bug on the _Dev tools_ tab ([b7c79f4](https://github.com/wazuh/wazuh-kibana-app/commit/b7c79f48f06cb49b12883ec9e9337da23b49976b)).

## Wazuh v3.6.1 - Kibana v6.3.2 - Revision 408

### Added

- Support for Wazuh v3.6.1.

### Fixed

- Fixed a bug on the _Dev tools_ tab ([4ca9ed5](https://github.com/wazuh/wazuh-kibana-app/commit/4ca9ed54f1b18e5d499d950e6ff0741946701988)).

## Wazuh v3.6.0 - Kibana v6.4.0 - Revision 407

### Added

- Support for Wazuh v3.6.0.

## Wazuh v3.6.0 - Kibana v6.3.2 - Revision 406

### Added

- Support for Wazuh v3.6.0.

## Wazuh v3.5.0 - Kibana v6.4.0 - Revision 405

### Added

- Support for Elastic Stack v6.4.0 ([#813](https://github.com/wazuh/wazuh-kibana-app/pull/813)).

## Wazuh v3.5.0 - Kibana v6.3.2 - Revision 404

### Added

- Added new options to `config.yml` to change shards and replicas settings for `wazuh-monitoring` indices ([#809](https://github.com/wazuh/wazuh-kibana-app/pull/809)).
- Added more error messages for `wazuhapp.log` in case of failure when performing some crucial functions ([#812](https://github.com/wazuh/wazuh-kibana-app/pull/812)).
- Now it's possible to change replicas settings for existing `.wazuh`, `.wazuh-version` and `wazuh-monitoring` indices on the `config.yml` file ([#817](https://github.com/wazuh/wazuh-kibana-app/pull/817)).

### Changed

- App frontend code refactored and restructured ([#802](https://github.com/wazuh/wazuh-kibana-app/pull/802)).
- Now the _Overview > Security events_ tab won't show anything if the only visualization with data is _Agents status_ ([#811](https://github.com/wazuh/wazuh-kibana-app/pull/811)).

### Fixed

- Fixed a bug where the RAM status message appreared twice the first time you opened the app ([#807](https://github.com/wazuh/wazuh-kibana-app/pull/807)).
- Fixed the app UI to make the app usable on Internet Explorer 11 ([#808](https://github.com/wazuh/wazuh-kibana-app/pull/808)).

## Wazuh v3.5.0 - Kibana v6.3.2 - Revision 403

### Added

- The welcome tabs on _Overview_ and _Agents_ have been updated with a new name and description for the existing sections ([#788](https://github.com/wazuh/wazuh-kibana-app/pull/788)).
- Now the app tables will auto-resize depending on the screen height ([#792](https://github.com/wazuh/wazuh-kibana-app/pull/792)).

### Changed

- Now all the app filters on several tables will present the values in alphabetical order ([#787](https://github.com/wazuh/wazuh-kibana-app/pull/787)).

### Fixed

- Fixed a bug on _Decoders_ where clicking on the decoder wouldn't open the detail view if the `Parent decoders` filter was enabled ([#782](https://github.com/wazuh/wazuh-kibana-app/pull/782)).
- Fixed a bug on _Dev tools_ when the first line on the editor pane was empty or had a comment ([#790](https://github.com/wazuh/wazuh-kibana-app/pull/790)).
- Fixed a bug where the app was throwing multiple warning messages the first time you open it ([#791](https://github.com/wazuh/wazuh-kibana-app/pull/791)).
- Fixed a bug where clicking on a different tab from _Overview_ right after inserting the API credentials for the first time would always redirect to _Overview_ ([#791](https://github.com/wazuh/wazuh-kibana-app/pull/791)).
- Fixed a bug where the user could have a browser cookie with a reference to a non-existing API entry on Elasticsearch ([#794](https://github.com/wazuh/wazuh-kibana-app/pull/794) & [#795](https://github.com/wazuh/wazuh-kibana-app/pull/795)).

### Removed

- The cluster key has been removed from the API requests to `/manager/configuration` ([#796](https://github.com/wazuh/wazuh-kibana-app/pull/796)).

## Wazuh v3.5.0 - Kibana v6.3.1/v6.3.2 - Revision 402

### Added

- Support for Wazuh v3.5.0.
- Added new fields for _Vulnerability detector_ alerts ([#752](https://github.com/wazuh/wazuh-kibana-app/pull/752)).
- Added multi table search for `wz-table` directive. Added two new log levels for _Management > Logs_ section ([#753](https://github.com/wazuh/wazuh-kibana-app/pull/753)).

## Wazuh v3.4.0 - Kibana v6.3.1/v6.3.2 - Revision 401

### Added

- Added a few new fields for Kibana due to the new Wazuh _who-data_ feature ([#763](https://github.com/wazuh/wazuh-kibana-app/pull/763)).
- Added XML/JSON viewer for each card under _Management > Configuration_ ([#764](https://github.com/wazuh/wazuh-kibana-app/pull/764)).

### Changed

- Improved error handling for Dev tools. Also removed some unused dependencies from the _Dev tools_ tab ([#760](https://github.com/wazuh/wazuh-kibana-app/pull/760)).
- Unified origin for tab descriptions. Reviewed some grammar typos ([#765](https://github.com/wazuh/wazuh-kibana-app/pull/765)).
- Refactored agents autocomplete component. Removed unused/deprecated modules ([#766](https://github.com/wazuh/wazuh-kibana-app/pull/766)).
- Simplified route resolves section ([#768](https://github.com/wazuh/wazuh-kibana-app/pull/768)).

### Fixed

- Fixed missing cluster node filter for the visualization shown when looking for specific node under _Management > Monitoring_ section ([#758](https://github.com/wazuh/wazuh-kibana-app/pull/758)).
- Fixed missing dependency injection for `wzMisc` factory ([#768](https://github.com/wazuh/wazuh-kibana-app/pull/768)).

### Removed

- Removed `angular-aria`, `angular-md5`, `ansicolors`, `js-yaml`, `querystring` and `lodash` dependencies since Kibana includes all of them. Removed some unused images ([#768](https://github.com/wazuh/wazuh-kibana-app/pull/768)).

## Wazuh v3.4.0 - Kibana v6.3.1/v6.3.2 - Revision 400

### Added

- Support for Wazuh v3.4.0.
- Support for Elastic Stack v6.3.2.
- Support for Kuery as accepted query language ([#742](https://github.com/wazuh/wazuh-kibana-app/pull/742)).
  - This feature is experimental.
- Added new _Who data_ fields from file integrity monitoring features ([#746](https://github.com/wazuh/wazuh-kibana-app/pull/746)).
- Added tab in _Settings_ section where you can see the last logs from the Wazuh app server ([#723](https://github.com/wazuh/wazuh-kibana-app/pull/723)).

### Changed

- Fully redesigned of the welcome screen along the different app sections ([#751](https://github.com/wazuh/wazuh-kibana-app/pull/751)).
- Now any agent can go to the _Inventory_ tab regardless if it's enabled or not. The content will change properly according to the agent configuration ([#744](https://github.com/wazuh/wazuh-kibana-app/pull/744)).
- Updated the `angular-material` dependency to `1.1.10` ([#743](https://github.com/wazuh/wazuh-kibana-app/pull/743)).
- Any API entry is now removable regardless if it's the only one API entry ([#740](https://github.com/wazuh/wazuh-kibana-app/pull/740)).
- Performance has been improved regarding to agents status, they are now being fetched using _distinct_ routes from the Wazuh API ([#738](https://github.com/wazuh/wazuh-kibana-app/pull/738)).
- Improved the way we are parsing some Wazuh API errors regarding to version mismatching ([#735](https://github.com/wazuh/wazuh-kibana-app/pull/735)).

### Fixed

- Fixed wrong filters being applied in _Ruleset > Rules_ and _Ruleset > Decoders_ sections when using Lucene like filters plus path filters ([#736](https://github.com/wazuh/wazuh-kibana-app/pull/736)).
- Fixed the template checking from the healthcheck, now it allows to use custom index patterns ([#739](https://github.com/wazuh/wazuh-kibana-app/pull/739)).
- Fixed infinite white screen from _Management > Monitoring_ when the Wazuh cluster is enabled but not running ([#741](https://github.com/wazuh/wazuh-kibana-app/pull/741)).

## Wazuh v3.3.0/v3.3.1 - Kibana v6.3.1 - Revision 399

### Added

- Added a new Angular.js factory to store the Wazuh app configuration values. Also, this factory is being used by the pre-routes functions (resolves); this way we are sure about having the real configuration at any time. These pre-routes functions have been improved too ([#670](https://github.com/wazuh/wazuh-kibana-app/pull/670)).
- Added extended information for reports from _Reporting_ feature ([#701](https://github.com/wazuh/wazuh-kibana-app/pull/701)).

### Changed

- Tables have been improved. Now they are truncating long fields and adding a tooltip if needed ([#671](https://github.com/wazuh/wazuh-kibana-app/pull/671)).
- Services have been improved ([#715](https://github.com/wazuh/wazuh-kibana-app/pull/715)).
- CSV formatted files have been improved. Now they are showing a more human readable column names ([#717](https://github.com/wazuh/wazuh-kibana-app/pull/717), [#726](https://github.com/wazuh/wazuh-kibana-app/pull/726)).
- Added/Modified some visualization titles ([#728](https://github.com/wazuh/wazuh-kibana-app/pull/728)).
- Improved Discover perfomance when in background mode ([#719](https://github.com/wazuh/wazuh-kibana-app/pull/719)).
- Reports from the _Reporting_ feature have been fulyl redesigned ([#701](https://github.com/wazuh/wazuh-kibana-app/pull/701)).

### Fixed

- Fixed the top menu API indicator when checking the API connection and the manager/cluster information had been changed ([#668](https://github.com/wazuh/wazuh-kibana-app/pull/668)).
- Fixed our logger module which was not writting logs the very first time Kibana is started neither after a log rotation ([#667](https://github.com/wazuh/wazuh-kibana-app/pull/667)).
- Fixed a regular expression in the server side when parsing URLs before registering a new Wazuh API ([#690](https://github.com/wazuh/wazuh-kibana-app/pull/690)).
- Fixed filters from specific visualization regarding to _File integrity_ section ([#694](https://github.com/wazuh/wazuh-kibana-app/pull/694)).
- Fixed filters parsing when generating a report because it was not parsing negated filters as expected ([#696](https://github.com/wazuh/wazuh-kibana-app/pull/696)).
- Fixed visualization counter from _OSCAP_ tab ([#722](https://github.com/wazuh/wazuh-kibana-app/pull/722)).

### Removed

- Temporary removed CSV download from agent inventory section due to Wazuh API bug ([#727](https://github.com/wazuh/wazuh-kibana-app/pull/727)).

## Wazuh v3.3.0/v3.3.1 - Kibana v6.3.0 - Revision 398

### Added

- Improvements for latest app redesign ([#652](https://github.com/wazuh/wazuh-kibana-app/pull/652)):
  - The _Welcome_ tabs have been simplified, following a more Elastic design.
  - Added again the `md-nav-bar` component with refined styles and limited to specific sections.
  - The _Settings > Welcome_ tab has been removed. You can use the nav bar to switch tabs.
  - Minor CSS adjustments and reordering.
- Small app UI improvements ([#634](https://github.com/wazuh/wazuh-kibana-app/pull/634)):
  - Added link to _Agents Preview_ on the _Agents_ tab breadcrumbs.
  - Replaced the _Generate report_ button with a smaller one.
  - Redesigned _Management > Ruleset_ `md-chips` to look similar to Kibana filter pills.
  - Added agent information bar from _Agents > General_ to _Agents > Welcome_ too.
  - Refactored flex layout on _Welcome_ tabs to fix a height visual bug.
  - Removed duplicated loading rings on the _Agents_ tab.
- Improvements for app tables ([#627](https://github.com/wazuh/wazuh-kibana-app/pull/627)):
  - Now the current page will be highlighted.
  - The gap has been fixed to the items per page value.
  - If there are no more pages for _Next_ or _Prev_ buttons, they will be hidden.
- Improvements for app health check ([#637](https://github.com/wazuh/wazuh-kibana-app/pull/637)):
  - Improved design for the view.
  - The checks have been placed on a table, showing the current status of each one.
- Changes to our reporting feature ([#639](https://github.com/wazuh/wazuh-kibana-app/pull/639)):
  - Now the generated reports will include tables for each section.
  - Added a parser for getting Elasticsearch data table responses.
  - The reporting feature is now a separated module, and the code has been refactored.
- Improvements for app tables pagination ([#646](https://github.com/wazuh/wazuh-kibana-app/pull/646)).

### Changed

- Now the `pretty` parameter on the _Dev tools_ tab will be ignored to avoid `Unexpected error` messages ([#624](https://github.com/wazuh/wazuh-kibana-app/pull/624)).
- The `pdfkit` dependency has been replaced by `pdfmake` ([#639](https://github.com/wazuh/wazuh-kibana-app/pull/639)).
- Changed some Kibana tables for performance improvements on the reporting feature ([#644](https://github.com/wazuh/wazuh-kibana-app/pull/644)).
- Changed the method to refresh the list of known fields on the index pattern ([#650](https://github.com/wazuh/wazuh-kibana-app/pull/650)):
  - Now when restarting Kibana, the app will update the fieldset preserving the custom user fields.

### Fixed

- Fixed bug on _Agents CIS-CAT_ tab who wasn't loading the appropriate visualizations ([#626](https://github.com/wazuh/wazuh-kibana-app/pull/626)).
- Fixed a bug where sometimes the index pattern could be `undefined` during the health check process, leading into a false error message when loading the app ([#640](https://github.com/wazuh/wazuh-kibana-app/pull/640)).
- Fixed several bugs on the _Settings > API_ tab when removing, adding or editing new entries.

### Removed

- Removed the app login system ([#636](https://github.com/wazuh/wazuh-kibana-app/pull/636)):
  - This feature was unstable, experimental and untested for a long time. We'll provide much better RBAC capabilities in the future.
- Removed the new Kuery language option on Discover app search bars.
  - This feature will be restored in the future, after more Elastic v6.3.0 adaptations.

## Wazuh v3.3.0/v3.3.1 - Kibana v6.3.0 - Revision 397

### Added

- Support for Elastic Stack v6.3.0 ([#579](https://github.com/wazuh/wazuh-kibana-app/pull/579) & [#612](https://github.com/wazuh/wazuh-kibana-app/pull/612) & [#615](https://github.com/wazuh/wazuh-kibana-app/pull/615)).
- Brand-new Wazuh app redesign for the _Monitoring_ tab ([#581](https://github.com/wazuh/wazuh-kibana-app/pull/581)):
  - Refactored and optimized UI for these tabs, using a breadcrumbs-based navigability.
  - Used the same guidelines from the previous redesign for _Overview_ and _Agents_ tabs.
- New tab for _Agents_ - _Inventory_ ([#582](https://github.com/wazuh/wazuh-kibana-app/pull/582)):
  - Get information about the agent host, such as installed packages, motherboard, operating system, etc.
  - This tab will appear if the agent has the [`syscollector`](https://documentation.wazuh.com/current/user-manual/reference/ossec-conf/wodle-syscollector.html) wodle enabled.
- Brand-new extension - _CIS-CAT Alerts_ ([#601](https://github.com/wazuh/wazuh-kibana-app/pull/601)):
  - A new extension, disabled by default.
  - Visualize alerts related to the CIS-CAT benchmarks on the _Overview_ and _Agents_ tabs.
  - Get information about the last performed scan and its score.
- Several improvements for the _Dev tools_ tab ([#583](https://github.com/wazuh/wazuh-kibana-app/pull/583) & [#597](https://github.com/wazuh/wazuh-kibana-app/pull/597)):
  - Now you can insert queries using inline parameters, just like in a web browser.
  - You can combine inline parameters with JSON-like parameters.
  - If you use the same parameter on both methods with different values, the inline parameter has precedence over the other one.
  - The tab icon has been changed for a more appropriate one.
  - The `Execute query` button is now always placed on the first line of the query block.
- Refactoring for all app tables ([#582](https://github.com/wazuh/wazuh-kibana-app/pull/582)):
  - Replaced the old `wz-table` directive with a new one, along with a new data factory.
  - Now the tables are built with a pagination system.
  - Much easier method for building tables for the app.
  - Performance and stability improvements when fetching API data.
  - Now you can see the total amount of items and the elapsed time.

### Changed

- Moved some logic from the _Agents preview_ tab to the server, to avoid excessive client-side workload ([#586](https://github.com/wazuh/wazuh-kibana-app/pull/586)).
- Changed the UI to use the same loading ring across all the app tabs ([#593](https://github.com/wazuh/wazuh-kibana-app/pull/593) & [#599](https://github.com/wazuh/wazuh-kibana-app/pull/599)).
- Changed the _No results_ message across all the tabs with visualizations ([#599](https://github.com/wazuh/wazuh-kibana-app/pull/599)).

### Fixed

- Fixed a bug on the _Settings/Extensions_ tab where enabling/disabling some extensions could make other ones to be disabled ([#591](https://github.com/wazuh/wazuh-kibana-app/pull/591)).

## Wazuh v3.3.0/v3.3.1 - Kibana v6.2.4 - Revision 396

### Added

- Support for Wazuh v3.3.1.
- Brand-new Wazuh app redesign for the _Settings_ tab ([#570](https://github.com/wazuh/wazuh-kibana-app/pull/570)):
  - Refactored and optimized UI for these tabs, using a breadcrumbs-based navigability.
  - Used the same guidelines from the previous redesign for _Overview_ and _Agents_ tabs.
- Refactoring for _Overview_ and _Agents_ controllers ([#564](https://github.com/wazuh/wazuh-kibana-app/pull/564)):
  - Reduced duplicated code by splitting it into separate files.
  - Code optimization for a better performance and maintainability.
  - Added new services to provide similar functionality between different app tabs.
- Added `data.vulnerability.package.condition` to the list of known fields ([#566](https://github.com/wazuh/wazuh-kibana-app/pull/566)).

### Changed

- The `wazuh-logs` and `wazuh-monitoring` folders have been moved to the Kibana's `optimize` directory in order to avoid some error messages when using the `kibana-plugin list` command ([#563](https://github.com/wazuh/wazuh-kibana-app/pull/563)).

### Fixed

- Fixed a bug on the _Settings_ tab where updating an API entry with wrong credentials would corrupt the existing one ([#558](https://github.com/wazuh/wazuh-kibana-app/pull/558)).
- Fixed a bug on the _Settings_ tab where removing an API entry while its edit form is opened would hide the `Add API` button unless the user reloads the tab ([#558](https://github.com/wazuh/wazuh-kibana-app/pull/558)).
- Fixed some Audit visualizations on the _Overview_ and _Agents_ tabs that weren't using the same search query to show the results ([#572](https://github.com/wazuh/wazuh-kibana-app/pull/572)).
- Fixed undefined variable error on the `wz-menu` directive ([#575](https://github.com/wazuh/wazuh-kibana-app/pull/575)).

## Wazuh v3.3.0 - Kibana v6.2.4 - Revision 395

### Fixed

- Fixed a bug on the _Agent Configuration_ tab where the sync status was always `NOT SYNCHRONIZED` ([#569](https://github.com/wazuh/wazuh-kibana-app/pull/569)).

## Wazuh v3.3.0 - Kibana v6.2.4 - Revision 394

### Added

- Support for Wazuh v3.3.0.
- Updated some backend API calls to include the app version in the request header ([#560](https://github.com/wazuh/wazuh-kibana-app/pull/560)).

## Wazuh v3.2.4 - Kibana v6.2.4 - Revision 393

### Added

- Brand-new Wazuh app redesign for _Overview_ and _Agents_ tabs ([#543](https://github.com/wazuh/wazuh-kibana-app/pull/543)):
  - Updated UI for these tabs using breadcrumbs.
  - New _Welcome_ screen, presenting all the tabs to the user, with useful links to our documentation.
  - Overall design improved, adjusted font sizes and reduced HTML code.
  - This base will allow the app to increase its functionality in the future.
  - Removed the `md-nav-bar` component for a better user experience on small screens.
  - Improved app performance removing some CSS effects from some components, such as buttons.
- New filter for agent version on the _Agents Preview_ tab ([#537](https://github.com/wazuh/wazuh-kibana-app/pull/537)).
- New filter for cluster node on the _Agents Preview_ tab ([#538](https://github.com/wazuh/wazuh-kibana-app/pull/538)).

### Changed

- Now the report generation process will run in a parallel mode in the foreground ([#523](https://github.com/wazuh/wazuh-kibana-app/pull/523)).
- Replaced the usage of `$rootScope` with two new factories, along with more controller improvements ([#525](https://github.com/wazuh/wazuh-kibana-app/pull/525)).
- Now the _Extensions_ tab on _Settings_ won't edit the `.wazuh` index to modify the extensions configuration for all users ([#545](https://github.com/wazuh/wazuh-kibana-app/pull/545)).
  - This allows each new user to always start with the base extensions configuration, and modify it to its needs storing the settings on a browser cookie.
- Now the GDPR requirements description on its tab won't be loaded if the Wazuh API version is not v3.2.3 or higher ([#546](https://github.com/wazuh/wazuh-kibana-app/pull/546)).

### Fixed

- Fixed a bug where the app crashes when attempting to download huge amounts of data as CSV format ([#521](https://github.com/wazuh/wazuh-kibana-app/pull/521)).
- Fixed a bug on the Timelion visualizations from _Management/Monitoring_ which were not properly filtering and showing the cluster nodes information ([#530](https://github.com/wazuh/wazuh-kibana-app/pull/530)).
- Fixed several bugs on the loading process when switching between tabs with or without visualizations in the _Overview_ and _Agents_ tab ([#531](https://github.com/wazuh/wazuh-kibana-app/pull/531) & [#533](https://github.com/wazuh/wazuh-kibana-app/pull/533)).
- Fixed a bug on the `wazuh-monitoring` index feature when using multiple inserted APIs, along with several performance improvements ([#539](https://github.com/wazuh/wazuh-kibana-app/pull/539)).
- Fixed a bug where the OS filter on the _Agents Preview_ tab would exclude the rest of filters instead of combining them ([#552](https://github.com/wazuh/wazuh-kibana-app/pull/552)).
- Fixed a bug where the Extensions settings were restored every time the user opened the _Settings_ tab or pressed the _Set default manager_ button ([#555](https://github.com/wazuh/wazuh-kibana-app/pull/555) & [#556](https://github.com/wazuh/wazuh-kibana-app/pull/556)).

## Wazuh v3.2.3/v3.2.4 - Kibana v6.2.4 - Revision 392

### Added

- Support for Wazuh v3.2.4.
- New functionality - _Reporting_ ([#510](https://github.com/wazuh/wazuh-kibana-app/pull/510)):
  - Generate PDF logs on the _Overview_ and _Agents_ tabs, with the new button next to _Panels_ and _Discover_.
  - The report will contain the current visualizations from the tab where you generated it.
  - List all your generated reports, download or deleted them at the new _Management/Reporting_ tab.
  - **Warning:** If you leave the tab while generating a report, the process will be aborted.
- Added warning/error messages about the total RAM on the server side ([#502](https://github.com/wazuh/wazuh-kibana-app/pull/502)):
  - None of this messages will prevent the user from accessing the app, it's just a recommendation.
  - If your server has less than 2GB of RAM, you'll get an error message when opening the app.
  - If your server has between 2GB and 3GB of RAM, you'll get a warning message.
  - If your server has more than 3GB of RAM, you won't get any kind of message.
- Refactoring and added loading bar to _Manager Logs_ and _Groups_ tabs ([#505](https://github.com/wazuh/wazuh-kibana-app/pull/505)).
- Added more Syscheck options to _Management/Agents_ configuration tabs ([#509](https://github.com/wazuh/wazuh-kibana-app/pull/509)).

### Fixed

- Added more fields to the `known-fields.js` file to avoid warning messages on _Discover_ when using Filebeat for alerts forwarding ([#497](https://github.com/wazuh/wazuh-kibana-app/pull/497)).
- Fixed a bug where clicking on the _Check connection_ button on the _Settings_ tab threw an error message although the API connected successfully ([#504](https://github.com/wazuh/wazuh-kibana-app/pull/504)).
- Fixed a bug where the _Agents_ tab was not properly showing the total of agents due to the new Wazuh cluster implementation ([#517](https://github.com/wazuh/wazuh-kibana-app/pull/517)).

## Wazuh v3.2.3 - Kibana v6.2.4 - Revision 391

### Added

- Support for Wazuh v3.2.3.
- Brand-new extension - _GDPR Alerts_ ([#453](https://github.com/wazuh/wazuh-kibana-app/pull/453)):
  - A new extension, enabled by default.
  - Visualize alerts related to the GDPR compliance on the _Overview_ and _Agents_ tabs.
  - The _Ruleset_ tab has been updated to include GDPR filters on the _Rules_ subtab.
- Brand-new Management tab - _Monitoring_ ([#490](https://github.com/wazuh/wazuh-kibana-app/pull/490)):
  - Visualize your Wazuh cluster, both master and clients.
    - Get the current cluster configuration.
    - Nodes listing, sorting, searching, etc.
  - Get a more in-depth cluster status thanks to the newly added [_Timelion_](https://www.elastic.co/guide/en/kibana/current/timelion.html) visualizations.
  - The Detail view gives you a summary of the node's healthcheck.
- Brand-new tab - _Dev tools_ ([#449](https://github.com/wazuh/wazuh-kibana-app/pull/449)):
  - Find it on the top navbar, next to _Discover_.
  - Execute Wazuh API requests directly from the app.
  - This tab uses your currently selected API from _Settings_.
  - You can type different API requests on the input window, select one with the cursor, and click on the Play button to execute it.
  - You can also type comments on the input window.
- More improvements for the _Manager/Ruleset_ tab ([#446](https://github.com/wazuh/wazuh-kibana-app/pull/446)):
  - A new colour palette for regex, order and rule description arguments.
  - Added return to List view on Ruleset button while on Detail view.
  - Fixed line height on all table headers.
  - Removed unused, old code from Ruleset controllers.
- Added option on `config.yml` to enable/disable the `wazuh-monitoring` index ([#441](https://github.com/wazuh/wazuh-kibana-app/pull/441)):
  - Configure the frequency time to generate new indices.
  - The default frequency time has been increased to 1 hour.
  - When disabled, useful metrics will appear on _Overview/General_ replacing the _Agent status_ visualization.
- Added CSV exporting button to the app ([#431](https://github.com/wazuh/wazuh-kibana-app/pull/431)):
  - Implemented new logic to fetch data from the Wazuh API and download it in CSV format.
  - Currently available for the _Ruleset_, _Logs_ and _Groups_ sections on the _Manager_ tab and also the _Agents_ tab.
- More refactoring to the app backend ([#439](https://github.com/wazuh/wazuh-kibana-app/pull/439)):
  - Standardized error output from the server side.
  - Drastically reduced the error management logic on the client side.
  - Applied the _Facade_ pattern when importing/exporting modules.
  - Deleted unused/deprecated/useless methods both from server and client side.
  - Some optimizations to variable type usages.
- Refactoring to Kibana filters management ([#452](https://github.com/wazuh/wazuh-kibana-app/pull/452) & [#459](https://github.com/wazuh/wazuh-kibana-app/pull/459)):
  - Added new class to build queries from the base query.
  - The filter management is being done on controllers instead of the `discover` directive.
  - Now we are emitting specific events whenever we are fetching data or communicating to the `discover` directive.
  - The number of useless requests to fetch data has been reduced.
  - The synchronization actions are working as expected regardless the amount of data and/or the number of machine resources.
  - Fixed several bugs about filter usage and transition to different app tabs.
- Added confirmation message when the user deletes an API entry on _Settings/API_ ([#428](https://github.com/wazuh/wazuh-kibana-app/pull/428)).
- Added support for filters on the _Manager/Logs_ tab when realtime is enabled ([#433](https://github.com/wazuh/wazuh-kibana-app/pull/433)).
- Added more filter options to the Detail view on _Manager/Ruleset_ ([#434](https://github.com/wazuh/wazuh-kibana-app/pull/434)).

### Changed

- Changed OSCAP visualization to avoid clipping issues with large agent names ([#429](https://github.com/wazuh/wazuh-kibana-app/pull/429)).
- Now the related Rules or Decoders sections on _Manager/Ruleset_ will remain hidden if there isn't any data to show or while it's loading ([#434](https://github.com/wazuh/wazuh-kibana-app/pull/434)).
- Added a 200ms delay when fetching iterable data from the Wazuh API ([#445](https://github.com/wazuh/wazuh-kibana-app/pull/445) & [#450](https://github.com/wazuh/wazuh-kibana-app/pull/450)).
- Fixed several bugs related to Wazuh API timeout/cancelled requests ([#445](https://github.com/wazuh/wazuh-kibana-app/pull/445)).
- Added `ENOTFOUND`, `EHOSTUNREACH`, `EINVAL`, `EAI_AGAIN` options for API URL parameter checking ([#463](https://github.com/wazuh/wazuh-kibana-app/pull/463)).
- Now the _Settings/Extensions_ subtab won't appear unless there's at least one API inserted ([#465](https://github.com/wazuh/wazuh-kibana-app/pull/465)).
- Now the index pattern selector on _Settings/Pattern_ will also refresh the known fields when changing it ([#477](https://github.com/wazuh/wazuh-kibana-app/pull/477)).
- Changed the _Manager_ tab into _Management_ ([#490](https://github.com/wazuh/wazuh-kibana-app/pull/490)).

### Fixed

- Fixed a bug where toggling extensions after deleting an API entry could lead into an error message ([#465](https://github.com/wazuh/wazuh-kibana-app/pull/465)).
- Fixed some performance bugs on the `dataHandler` service ([#442](https://github.com/wazuh/wazuh-kibana-app/pull/442) & [#486](https://github.com/wazuh/wazuh-kibana-app/pull/442)).
- Fixed a bug when loading the _Agents preview_ tab on Safari web browser ([#447](https://github.com/wazuh/wazuh-kibana-app/pull/447)).
- Fixed a bug where a new extension (enabled by default) appears disabled when updating the app ([#456](https://github.com/wazuh/wazuh-kibana-app/pull/456)).
- Fixed a bug where pressing the Enter key on the _Discover's_ tab search bar wasn't working properly ([#488](https://github.com/wazuh/wazuh-kibana-app/pull/488)).

### Removed

- Removed the `rison` dependency from the `package.json` file ([#452](https://github.com/wazuh/wazuh-kibana-app/pull/452)).
- Removed unused Elasticsearch request to avoid problems when there's no API inserted ([#460](https://github.com/wazuh/wazuh-kibana-app/pull/460)).

## Wazuh v3.2.1/v3.2.2 - Kibana v6.2.4 - Revision 390

### Added

- Support for Wazuh v3.2.2.
- Refactoring on visualizations use and management ([#397](https://github.com/wazuh/wazuh-kibana-app/pull/397)):
  - Visualizations are no longer stored on an index, they're built and loaded on demand when needed to render the interface.
  - Refactoring on the whole app source code to use the _import/export_ paradigm.
  - Removed old functions and variables from the old visualization management logic.
  - Removed cron task to clean remaining visualizations since it's no longer needed.
  - Some Kibana functions and modules have been overridden in order to make this refactoring work.
    - This change is not intrusive in any case.
- New redesign for the _Manager/Ruleset_ tab ([#420](https://github.com/wazuh/wazuh-kibana-app/pull/420)):
  - Rules and decoders list now divided into two different sections: _List view_ and _Detail view_.
  - Removed old expandable tables to move the rule/decoder information into a new space.
  - Enable different filters on the detail view for a better search on the list view.
  - New table for related rules or decoders.
  - And finally, a bunch of minor design enhancements to the whole app.
- Added a copyright notice to the whole app source code ([#395](https://github.com/wazuh/wazuh-kibana-app/pull/395)).
- Updated `.gitignore` with the _Node_ template ([#395](https://github.com/wazuh/wazuh-kibana-app/pull/395)).
- Added new module to the `package.json` file, [`rison`](https://www.npmjs.com/package/rison) ([#404](https://github.com/wazuh/wazuh-kibana-app/pull/404)).
- Added the `errorHandler` service to the blank screen scenario ([#413](https://github.com/wazuh/wazuh-kibana-app/pull/413)):
  - Now the exact error message will be shown to the user, instead of raw JSON content.
- Added new option on the `config.yml` file to disable the new X-Pack RBAC capabilities to filter index-patterns ([#417](https://github.com/wazuh/wazuh-kibana-app/pull/417)).

### Changed

- Small minor enhancements to the user interface ([#396](https://github.com/wazuh/wazuh-kibana-app/pull/396)):
  - Reduced Wazuh app logo size.
  - Changed buttons text to not use all-capitalized letters.
  - Minor typos found in the HTML/CSS code have been fixed.
- Now the app log stores the package revision ([#417](https://github.com/wazuh/wazuh-kibana-app/pull/417)).

### Fixed

- Fixed bug where the _Agents_ tab didn't preserve the filters after reloading the page ([#404](https://github.com/wazuh/wazuh-kibana-app/pull/404)).
- Fixed a bug when using X-Pack that sometimes threw an error of false _"Not enough privileges"_ scenario ([#415](https://github.com/wazuh/wazuh-kibana-app/pull/415)).
- Fixed a bug where the Kibana Discover auto-refresh functionality was still working when viewing the _Agent configuration_ tab ([#419](https://github.com/wazuh/wazuh-kibana-app/pull/419)).

## Wazuh v3.2.1 - Kibana v6.2.4 - Revision 389

### Changed

- Changed severity and verbosity to some log messages ([#412](https://github.com/wazuh/wazuh-kibana-app/pull/412)).

### Fixed

- Fixed a bug when using the X-Pack plugin without security capabilities enabled ([#403](https://github.com/wazuh/wazuh-kibana-app/pull/403)).
- Fixed a bug when the app was trying to create `wazuh-monitoring` indices without checking the existence of the proper template ([#412](https://github.com/wazuh/wazuh-kibana-app/pull/412)).

## Wazuh v3.2.1 - Kibana v6.2.4 - Revision 388

### Added

- Support for Elastic Stack v6.2.4.
- App server fully refactored ([#360](https://github.com/wazuh/wazuh-kibana-app/pull/360)):
  - Added new classes, reduced the amount of code, removed unused functions, and several optimizations.
  - Now the app follows a more ES6 code style on multiple modules.
  - _Overview/Agents_ visualizations have been ordered into separated files and folders.
  - Now the app can use the default index defined on the `/ect/kibana/kibana.yml` file.
  - Better error handling for the visualizations directive.
  - Added a cron job to delete remaining visualizations on the `.kibana` index if so.
  - Also, we've added some changes when using the X-Pack plugin:
    - Better management of users and roles in order to use the app capabilities.
    - Prevents app loading if the currently logged user has no access to any index pattern.
- Added the `errorHandler` service to the `dataHandler` factory ([#340](https://github.com/wazuh/wazuh-kibana-app/pull/340)).
- Added Syscollector section to _Manager/Agents Configuration_ tabs ([#359](https://github.com/wazuh/wazuh-kibana-app/pull/359)).
- Added `cluster.name` field to the `wazuh-monitoring` index ([#377](https://github.com/wazuh/wazuh-kibana-app/pull/377)).

### Changed

- Increased the query size when fetching the index pattern list ([#339](https://github.com/wazuh/wazuh-kibana-app/pull/339)).
- Changed active colour for all app tables ([#347](https://github.com/wazuh/wazuh-kibana-app/pull/347)).
- Changed validation regex to accept URLs with non-numeric format ([#353](https://github.com/wazuh/wazuh-kibana-app/pull/353)).
- Changed visualization removal cron task to avoid excessive log messages when there weren't removed visualizations ([#361](https://github.com/wazuh/wazuh-kibana-app/pull/361)).
- Changed filters comparison for a safer access ([#383](https://github.com/wazuh/wazuh-kibana-app/pull/383)).
- Removed some `server.log` messages to avoid performance errors ([#384](https://github.com/wazuh/wazuh-kibana-app/pull/384)).
- Changed the way of handling the index patterns list ([#360](https://github.com/wazuh/wazuh-kibana-app/pull/360)).
- Rewritten some false error-level logs to just information-level ones ([#360](https://github.com/wazuh/wazuh-kibana-app/pull/360)).
- Changed some files from JSON to CommonJS for performance improvements ([#360](https://github.com/wazuh/wazuh-kibana-app/pull/360)).
- Replaced some code on the `kibana-discover` directive with a much cleaner statement to avoid issues on the _Agents_ tab ([#394](https://github.com/wazuh/wazuh-kibana-app/pull/394)).

### Fixed

- Fixed a bug where several `agent.id` filters were created at the same time when navigating between _Agents_ and _Groups_ with different selected agents ([#342](https://github.com/wazuh/wazuh-kibana-app/pull/342)).
- Fixed logic on the index-pattern selector which wasn't showing the currently selected pattern the very first time a user opened the app ([#345](https://github.com/wazuh/wazuh-kibana-app/pull/345)).
- Fixed a bug on the `errorHandler` service who was preventing a proper output of some Elastic-related backend error messages ([#346](https://github.com/wazuh/wazuh-kibana-app/pull/346)).
- Fixed panels flickering in the _Settings_ tab ([#348](https://github.com/wazuh/wazuh-kibana-app/pull/348)).
- Fixed a bug in the shards and replicas settings when the user sets the value to zero (0) ([#358](https://github.com/wazuh/wazuh-kibana-app/pull/358)).
- Fixed several bugs related to the upgrade process from Wazuh 2.x to the new refactored server ([#363](https://github.com/wazuh/wazuh-kibana-app/pull/363)).
- Fixed a bug in _Discover/Agents VirusTotal_ tabs to avoid conflicts with the `agent.name` field ([#379](https://github.com/wazuh/wazuh-kibana-app/pull/379)).
- Fixed a bug on the implicit filter in _Discover/Agents PCI_ tabs ([#393](https://github.com/wazuh/wazuh-kibana-app/pull/393)).

### Removed

- Removed clear API password on `checkPattern` response ([#339](https://github.com/wazuh/wazuh-kibana-app/pull/339)).
- Removed old dashboard visualizations to reduce loading times ([#360](https://github.com/wazuh/wazuh-kibana-app/pull/360)).
- Removed some unused dependencies due to the server refactoring ([#360](https://github.com/wazuh/wazuh-kibana-app/pull/360)).
- Removed completely `metricService` from the app ([#389](https://github.com/wazuh/wazuh-kibana-app/pull/389)).

## Wazuh v3.2.1 - Kibana v6.2.2/v6.2.3 - Revision 387

### Added

- New logging system ([#307](https://github.com/wazuh/wazuh-kibana-app/pull/307)):
  - New module implemented to write app logs.
  - Now a trace is stored every time the app is re/started.
  - Currently, the `initialize.js` and `monitoring.js` files work with this system.
  - Note: the logs will live under `/var/log/wazuh/wazuhapp.log` on Linux systems, on Windows systems they will live under `kibana/plugins/`. It rotates the log whenever it reaches 100MB.
- Better cookies handling ([#308](https://github.com/wazuh/wazuh-kibana-app/pull/308)):
  - New field on the `.wazuh-version` index to store the last time the Kibana server was restarted.
  - This is used to check if the cookies have consistency with the current server status.
  - Now the app is clever and takes decisions depending on new consistency checks.
- New design for the _Agents/Configuration_ tab ([#310](https://github.com/wazuh/wazuh-kibana-app/pull/310)):
  - The style is the same as the _Manager/Configuration_ tab.
  - Added two more sections: CIS-CAT and Commands ([#315](https://github.com/wazuh/wazuh-kibana-app/pull/315)).
  - Added a new card that will appear when there's no group configuration at all ([#323](https://github.com/wazuh/wazuh-kibana-app/pull/323)).
- Added _"group"_ column on the agents list in _Agents_ ([#312](https://github.com/wazuh/wazuh-kibana-app/pull/312)):
  - If you click on the group, it will redirect the user to the specified group in _Manager/Groups_.
- New option for the `config.yml` file, `ip.selector` ([#313](https://github.com/wazuh/wazuh-kibana-app/pull/313)):
  - Define if the app will show or not the index pattern selector on the top navbar.
  - This setting is set to `true` by default.
- More CSS cleanup and reordering ([#315](https://github.com/wazuh/wazuh-kibana-app/pull/315)):
  - New `typography.less` file.
  - New `layout.less` file.
  - Removed `cleaned.less` file.
  - Reordering and cleaning of existing CSS files, including removal of unused classes, renaming, and more.
  - The _Settings_ tab has been refactored to correct some visual errors with some card components.
  - Small refactoring to some components from _Manager/Ruleset_ ([#323](https://github.com/wazuh/wazuh-kibana-app/pull/323)).
- New design for the top navbar ([#326](https://github.com/wazuh/wazuh-kibana-app/pull/326)):
  - Cleaned and refactored code
  - Revamped design, smaller and with minor details to follow the rest of Wazuh app guidelines.
- New design for the wz-chip component to follow the new Wazuh app guidelines ([#323](https://github.com/wazuh/wazuh-kibana-app/pull/323)).
- Added more descriptive error messages when the user inserts bad credentials on the _Add new API_ form in the _Settings_ tab ([#331](https://github.com/wazuh/wazuh-kibana-app/pull/331)).
- Added a new CSS class to truncate overflowing text on tables and metric ribbons ([#332](https://github.com/wazuh/wazuh-kibana-app/pull/332)).
- Support for Elastic Stack v6.2.2/v6.2.3.

### Changed

- Improved the initialization system ([#317](https://github.com/wazuh/wazuh-kibana-app/pull/317)):
  - Now the app will re-create the index-pattern if the user deletes the currently used by the Wazuh app.
  - The fieldset is now automatically refreshed if the app detects mismatches.
  - Now every index-pattern is dynamically formatted (for example, to enable the URLs in the _Vulnerabilities_ tab).
  - Some code refactoring for a better handling of possible use cases.
  - And the best thing, it's no longer needed to insert the sample alert!
- Improvements and changes to index-patterns ([#320](https://github.com/wazuh/wazuh-kibana-app/pull/320) & [#333](https://github.com/wazuh/wazuh-kibana-app/pull/333)):
  - Added a new route, `/get-list`, to fetch the index pattern list.
  - Removed and changed several functions for a proper management of index-patterns.
  - Improved the compatibility with user-created index-patterns, known to have unpredictable IDs.
  - Now the app properly redirects to `/blank-screen` if the length of the index patterns list is 0.
  - Ignored custom index patterns with auto-generated ID on the initialization process.
    - Now it uses the value set on the `config.yml` file.
  - If the index pattern is no longer available, the cookie will be overwritten.
- Improvements to the monitoring module ([#322](https://github.com/wazuh/wazuh-kibana-app/pull/322)):
  - Minor refactoring to the whole module.
  - Now the `wazuh-monitoring` index pattern is regenerated if it's missing.
  - And the best thing, it's no longer needed to insert the monitoring template!
- Now the app health check system only checks if the API and app have the same `major.minor` version ([#311](https://github.com/wazuh/wazuh-kibana-app/pull/311)):
  - Previously, the API and app had to be on the same `major.minor.patch` version.
- Adjusted space between title and value in some cards showing Manager or Agent configurations ([#315](https://github.com/wazuh/wazuh-kibana-app/pull/315)).
- Changed red and green colours to more saturated ones, following Kibana style ([#315](https://github.com/wazuh/wazuh-kibana-app/pull/315)).

### Fixed

- Fixed bug in Firefox browser who was not properly showing the tables with the scroll pagination functionality ([#314](https://github.com/wazuh/wazuh-kibana-app/pull/314)).
- Fixed bug where visualizations weren't being destroyed due to ongoing renderization processes ([#316](https://github.com/wazuh/wazuh-kibana-app/pull/316)).
- Fixed several UI bugs for a better consistency and usability ([#318](https://github.com/wazuh/wazuh-kibana-app/pull/318)).
- Fixed an error where the initial index-pattern was not loaded properly the very first time you enter the app ([#328](https://github.com/wazuh/wazuh-kibana-app/pull/328)).
- Fixed an error message that appeared whenever the app was not able to found the `wazuh-monitoring` index pattern ([#328](https://github.com/wazuh/wazuh-kibana-app/pull/328)).

## Wazuh v3.2.1 - Kibana v6.2.2 - Revision 386

### Added

- New design for the _Manager/Groups_ tab ([#295](https://github.com/wazuh/wazuh-kibana-app/pull/295)).
- New design for the _Manager/Configuration_ tab ([#297](https://github.com/wazuh/wazuh-kibana-app/pull/297)).
- New design of agents statistics for the _Agents_ tab ([#299](https://github.com/wazuh/wazuh-kibana-app/pull/299)).
- Added information ribbon into _Overview/Agent SCAP_ tabs ([#303](https://github.com/wazuh/wazuh-kibana-app/pull/303)).
- Added information ribbon into _Overview/Agent VirusTotal_ tabs ([#306](https://github.com/wazuh/wazuh-kibana-app/pull/306)).
- Added information ribbon into _Overview AWS_ tab ([#306](https://github.com/wazuh/wazuh-kibana-app/pull/306)).

### Changed

- Refactoring of HTML and CSS code throughout the whole Wazuh app ([#294](https://github.com/wazuh/wazuh-kibana-app/pull/294), [#302](https://github.com/wazuh/wazuh-kibana-app/pull/302) & [#305](https://github.com/wazuh/wazuh-kibana-app/pull/305)):
  - A big milestone for the project was finally achieved with this refactoring.
  - We've removed the Bootstrap dependency from the `package.json` file.
  - We've removed and merged many duplicated rules.
  - We've removed HTML and `angular-md` overriding rules. Now we have more own-made classes to avoid undesired results on the UI.
  - Also, this update brings tons of minor bugfixes related to weird HTML code.
- Wazuh app visualizations reviewed ([#301](https://github.com/wazuh/wazuh-kibana-app/pull/301)):
  - The number of used buckets has been limited since most of the table visualizations were surpassing acceptable limits.
  - Some visualizations have been checked to see if they make complete sense on what they mean to show to the user.
- Modified some app components for better follow-up of Kibana guidelines ([#290](https://github.com/wazuh/wazuh-kibana-app/pull/290) & [#297](https://github.com/wazuh/wazuh-kibana-app/pull/297)).
  - Also, some elements were modified on the _Discover_ tab in order to correct some mismatches.

### Fixed

- Adjusted information ribbon in _Agents/General_ for large OS names ([#290](https://github.com/wazuh/wazuh-kibana-app/pull/290) & [#294](https://github.com/wazuh/wazuh-kibana-app/pull/294)).
- Fixed unsafe array access on the visualization directive when going directly into _Manager/Ruleset/Decoders_ ([#293](https://github.com/wazuh/wazuh-kibana-app/pull/293)).
- Fixed a bug where navigating between agents in the _Agents_ tab was generating duplicated `agent.id` implicit filters ([#296](https://github.com/wazuh/wazuh-kibana-app/pull/296)).
- Fixed a bug where navigating between different tabs from _Overview_ or _Agents_ while being on the _Discover_ sub-tab was causing data loss in metric watchers ([#298](https://github.com/wazuh/wazuh-kibana-app/pull/298)).
- Fixed incorrect visualization of the rule level on _Manager/Ruleset/Rules_ when the rule level is zero (0) ([#298](https://github.com/wazuh/wazuh-kibana-app/pull/298)).

### Removed

- Removed almost every `md-tooltip` component from the whole app ([#305](https://github.com/wazuh/wazuh-kibana-app/pull/305)).
- Removed unused images from the `img` folder ([#305](https://github.com/wazuh/wazuh-kibana-app/pull/305)).

## Wazuh v3.2.1 - Kibana v6.2.2 - Revision 385

### Added

- Support for Wazuh v3.2.1.
- Brand-new first redesign for the app user interface ([#278](https://github.com/wazuh/wazuh-kibana-app/pull/278)):
  - This is the very first iteration of a _work-in-progress_ UX redesign for the Wazuh app.
  - The overall interface has been refreshed, removing some unnecessary colours and shadow effects.
  - The metric visualizations have been replaced by an information ribbon under the filter search bar, reducing the amount of space they occupied.
    - A new service was implemented for a proper handling of the metric visualizations watchers ([#280](https://github.com/wazuh/wazuh-kibana-app/pull/280)).
  - The rest of the app visualizations now have a new, more detailed card design.
- New shards and replicas settings to the `config.yml` file ([#277](https://github.com/wazuh/wazuh-kibana-app/pull/277)):
  - Now you can apply custom values to the shards and replicas for the `.wazuh` and `.wazuh-version` indices.
  - This feature only works before the installation process. If you modify these settings after installing the app, they won't be applied at all.

### Changed

- Now clicking again on the _Groups_ tab on _Manager_ will properly reload the tab and redirect to the beginning ([#274](https://github.com/wazuh/wazuh-kibana-app/pull/274)).
- Now the visualizations only use the `vis-id` attribute for loading them ([#275](https://github.com/wazuh/wazuh-kibana-app/pull/275)).
- The colours from the toast messages have been replaced to follow the Elastic 6 guidelines ([#286](https://github.com/wazuh/wazuh-kibana-app/pull/286)).

### Fixed

- Fixed wrong data flow on _Agents/General_ when coming from and going to the _Groups_ tab ([#273](https://github.com/wazuh/wazuh-kibana-app/pull/273)).
- Fixed sorting on tables, now they use the sorting functionality provided by the Wazuh API ([#274](https://github.com/wazuh/wazuh-kibana-app/pull/274)).
- Fixed column width issues on some tables ([#274](https://github.com/wazuh/wazuh-kibana-app/pull/274)).
- Fixed bug in the _Agent configuration_ JSON viewer who didn't properly show the full group configuration ([#276](https://github.com/wazuh/wazuh-kibana-app/pull/276)).
- Fixed excessive loading time from some Audit visualizations ([#278](https://github.com/wazuh/wazuh-kibana-app/pull/278)).
- Fixed Play/Pause button in timepicker's auto-refresh ([#281](https://github.com/wazuh/wazuh-kibana-app/pull/281)).
- Fixed unusual scenario on visualization directive where sometimes there was duplicated implicit filters when doing a search ([#283](https://github.com/wazuh/wazuh-kibana-app/pull/283)).
- Fixed some _Overview Audit_ visualizations who were not working properly ([#285](https://github.com/wazuh/wazuh-kibana-app/pull/285)).

### Removed

- Deleted the `id` attribute from all the app visualizations ([#275](https://github.com/wazuh/wazuh-kibana-app/pull/275)).

## Wazuh v3.2.0 - Kibana v6.2.2 - Revision 384

### Added

- New directives for the Wazuh app: `wz-table`, `wz-table-header` and `wz-search-bar` ([#263](https://github.com/wazuh/wazuh-kibana-app/pull/263)):
  - Maintainable and reusable components for a better-structured app.
  - Several files have been changed, renamed and moved to new folders, following _best practices_.
  - The progress bar is now within its proper directive ([#266](https://github.com/wazuh/wazuh-kibana-app/pull/266)).
  - Minor typos and refactoring changes to the new directives.
- Support for Elastic Stack v6.2.2.

### Changed

- App buttons have been refactored. Unified CSS and HTML for buttons, providing the same structure for them ([#269](https://github.com/wazuh/wazuh-kibana-app/pull/269)).
- The API list on Settings now shows the latest inserted API at the beginning of the list ([#261](https://github.com/wazuh/wazuh-kibana-app/pull/261)).
- The check for the currently applied pattern has been improved, providing clever handling of Elasticsearch errors ([#271](https://github.com/wazuh/wazuh-kibana-app/pull/271)).
- Now on _Settings_, when the Add or Edit API form is active, if you press the other button, it will make the previous one disappear, getting a clearer interface ([#9df1e31](https://github.com/wazuh/wazuh-kibana-app/commit/9df1e317903edf01c81eba068da6d20a8a1ea7c2)).

### Fixed

- Fixed visualizations directive to properly load the _Manager/Ruleset_ visualizations ([#262](https://github.com/wazuh/wazuh-kibana-app/pull/262)).
- Fixed a bug where the classic extensions were not affected by the settings of the `config.yml` file ([#266](https://github.com/wazuh/wazuh-kibana-app/pull/266)).
- Fixed minor CSS bugs from the conversion to directives to some components ([#266](https://github.com/wazuh/wazuh-kibana-app/pull/266)).
- Fixed bug in the tables directive when accessing a member it doesn't exist ([#266](https://github.com/wazuh/wazuh-kibana-app/pull/266)).
- Fixed browser console log error when clicking the Wazuh logo on the app ([#6647fbc](https://github.com/wazuh/wazuh-kibana-app/commit/6647fbc051c2bf69df7df6e247b2b2f46963f194)).

### Removed

- Removed the `kbn-dis` directive from _Manager/Ruleset_ ([#262](https://github.com/wazuh/wazuh-kibana-app/pull/262)).
- Removed the `filters.js` and `kibana_fields_file.json` files ([#263](https://github.com/wazuh/wazuh-kibana-app/pull/263)).
- Removed the `implicitFilters` service ([#270](https://github.com/wazuh/wazuh-kibana-app/pull/270)).
- Removed visualizations loading status trace from controllers and visualization directive ([#270](https://github.com/wazuh/wazuh-kibana-app/pull/270)).

## Wazuh v3.2.0 - Kibana v6.2.1 - Revision 383

### Added

- Support for Wazuh 3.2.0.
- Compatibility with Kibana 6.1.0 to Kibana 6.2.1.
- New tab for vulnerability detector alerts.

### Changed

- The app now shows the index pattern selector only if the list length is greater than 1.
  - If it's exactly 1 shows the index pattern without a selector.
- Now the index pattern selector only shows the compatible ones.
  - It's no longer possible to select the `wazuh-monitoring` index pattern.
- Updated Bootstrap to 3.3.7.
- Improved filter propagation between Discover and the visualizations.
- Replaced the login route name from /login to /wlogin to avoid conflict with X-Pack own login route.

### Fixed

- Several CSS bugfixes for better compatibility with Kibana 6.2.1.
- Some variables changed for adapting new Wazuh API requests.
- Better error handling for some Elastic-related messages.
- Fixed browser console error from top-menu directive.
- Removed undesired md-divider from Manager/Logs.
- Adjusted the width of a column in Manager/Logs to avoid overflow issues with the text.
- Fixed a wrong situation with the visualizations when we refresh the Manager/Rules tab.

### Removed

- Removed the `travis.yml` file.

## Wazuh v3.1.0 - Kibana v6.1.3 - Revision 380

### Added

- Support for Wazuh 3.1.0.
- Compatibility with Kibana 6.1.3.
- New error handler for better app errors reporting.
- A new extension for Amazon Web Services alerts.
- A new extension for VirusTotal alerts.
- New agent configuration tab:
  - Visualize the current group configuration for the currently selected agent on the app.
  - Navigate through the different tabs to see which configuration is being used.
  - Check the synchronization status for the configuration.
  - View the current group of the agent and click on it to go to the Groups tab.
- New initial health check for checking some app components.
- New YAML config file:
  - Define the initial index pattern.
  - Define specific checks for the healthcheck.
  - Define the default extensions when adding new APIs.
- New index pattern selector dropdown on the top navbar.
  - The app will reload applying the new index pattern.
- Added new icons for some sections of the app.

### Changed

- New visualizations loader, with much better performance.
- Improved reindex process for the .wazuh index when upgrading from a 2.x-5.x version.
- Adding 365 days expiring time to the cookies.
- Change default behaviour for the config file. Now everything is commented with default values.
  - You need to edit the file, remove the comment mark and apply the desired value.
- Completely redesigned the manager configuration tab.
- Completely redesigned the groups tab.
- App tables have now unified CSS classes.

### Fixed

- Play real-time button has been fixed.
- Preventing duplicate APIs from feeding the wazuh-monitoring index.
- Fixing the check manager connection button.
- Fixing the extensions settings so they are preserved over time.
- Much more error handling messages in all the tabs.
- Fixed OS filters in agents list.
- Fixed autocomplete lists in the agents, rules and decoders list so they properly scroll.
- Many styles bugfixes for the different browsers.
- Reviewed and fixed some visualizations not showing accurate information.

### Removed

- Removed index pattern configuration from the `package.json` file.
- Removed unnecessary dependencies from the `package.json` file.

## Wazuh v3.0.0 - Kibana v6.1.0 - Revision 371

### Added

- You can configure the initial index-pattern used by the plugin in the initialPattern variable of the app's package.json.
- Auto `.wazuh` reindex from Wazuh 2.x - Kibana 5.x to Wazuh 3.x - Kibana 6.x.
  - The API credentials will be automatically migrated to the new installation.
- Dynamically changed the index-pattern used by going to the Settings -> Pattern tab.
  - Wazuh alerts compatibility auto detection.
- New loader for visualizations.
- Better performance: now the tabs use the same Discover tab, only changing the current filters.
- New Groups tab.
  - Now you can check your group configuration (search its agents and configuration files).
- The Logs tab has been improved.
  - You can sort by field and the view has been improved.
- Achieved a clearer interface with implicit filters per tab showed as unremovable chips.

### Changed

- Dynamically creating .kibana index if necessary.
- Better integration with Kibana Discover.
- Visualizations loaded at initialization time.
- New sync system to wait for Elasticsearch JS.
- Decoupling selected API and pattern from backend and moved to the client side.

## Wazuh v2.1.0 - Kibana v5.6.1 - Revision 345

### Added

- Loading icon while Wazuh loads the visualizations.
- Add/Delete/Restart agents.
- OS agent filter

### Changed

- Using genericReq when possible.

## Wazuh v2.0.1 - Kibana v5.5.1 - Revision 339

### Changed

- New index in Elasticsearch to save Wazuh set up configuration
- Short URL's is now supported
- A native base path from kibana.yml is now supported

### Fixed

- Search bar across panels now support parenthesis grouping
- Several CSS fixes for IE browser<|MERGE_RESOLUTION|>--- conflicted
+++ resolved
@@ -1,15 +1,17 @@
 # Change Log
 
 All notable changes to the Wazuh app project will be documented in this file.
-## Wazuh v4.2.2 - Kibana 7.10.2 , 7.12.1, 7.13.4, 7.14.2 - Revision 4204
-
-<<<<<<< HEAD
-### Added
-
-### Changed
-### Fixed
+## Wazuh v4.2.4 - Kibana 7.10.2 , 7.12.1, 7.13.4, 7.14.2 - Revision 4206
+
+### Added
+
+- Support for Kibana 7.13.4
+- Support for Kibana 7.14.2
+
+### Fixed
+
 - Fixed compatibility wazuh 4.2 - kibana 7.13.4 [#3653](https://github.com/wazuh/wazuh-kibana-app/pull/3653)
-=======
+
 ## Wazuh v4.2.4 - Kibana 7.10.2, 7.11.2, 7.12.1 - Revision 4205
 
 ### Added
@@ -26,7 +28,6 @@
 
 - Support for Wazuh 4.2.3
 
->>>>>>> 3f6d88e9
 ## Wazuh v4.2.2 - Kibana 7.10.2 , 7.12.1 - Revision 4203
 
 ### Added
