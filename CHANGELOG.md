--- conflicted
+++ resolved
@@ -21,12 +21,7 @@
 - Changed the query to search for an agent in `management/configuration`. [#5485](https://github.com/wazuh/wazuh-kibana-app/pull/5485)
 - Changed the search bar in management/log to the one used in the rest of the app. [#5476](https://github.com/wazuh/wazuh-kibana-app/pull/5476)
 - Changed the design of the wizard to add agents. [#5457](https://github.com/wazuh/wazuh-kibana-app/pull/5457)
-<<<<<<< HEAD
-- Changed the search bar in Management (Rules, Decoders, CDB List) and Modules (Vulnerabilities > Inventory, Security Configuration Assessment > Inventory > {Policy ID} > Checks, MITRE ATT&CK > Intelligence > {Resource}), Agent Inventory data [#5363](https://github.com/wazuh/wazuh-kibana-app/pull/5363) [#5442](https://github.com/wazuh/wazuh-kibana-app/pull/5442)
-- Changed the search bar and Agents > Inventory data [#5443](https://github.com/wazuh/wazuh-kibana-app/pull/5443)
-=======
-- Changed the search bar in Management (Rules, Decoders, CDB List) and Modules (Vulnerabilities > Inventory, Security Configuration Assessment > Inventory > {Policy ID} > Checks, MITRE ATT&CK > Intelligence > {Resource}) [#5363](https://github.com/wazuh/wazuh-kibana-app/pull/5363) [#5442](https://github.com/wazuh/wazuh-kibana-app/pull/5442)
->>>>>>> f9873513
+- Changed the search bar in Management (Rules, Decoders, CDB List) and Modules (Vulnerabilities > Inventory, Security Configuration Assessment > Inventory > {Policy ID} > Checks, MITRE ATT&CK > Intelligence > {Resource}), Agent Inventory data [#5363](https://github.com/wazuh/wazuh-kibana-app/pull/5363) [#5442](https://github.com/wazuh/wazuh-kibana-app/pull/5442) [#5443](https://github.com/wazuh/wazuh-kibana-app/pull/5443)
 
 ### Fixed
 
