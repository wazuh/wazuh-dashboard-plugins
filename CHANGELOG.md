# Change Log

All notable changes to the Wazuh app project will be documented in this file.

## Wazuh v4.7.0 - OpenSearch Dashboards 2.6.0 - Revision 00

### Added

- Support for Wazuh 4.7.0

### Fixed

<<<<<<< HEAD
- Fixed the propagation event so that the flyout data, in the decoders, does not change when the button is pressed. [#5597](https://github.com/wazuh/wazuh-kibana-app/pull/5597)
=======
- Fixed the color of the agent name in the groups section in dark mode. [#5676](https://github.com/wazuh/wazuh-kibana-app/pull/5676)
>>>>>>> 6595071a

## Wazuh v4.6.0 - OpenSearch Dashboards 2.6.0 - Revision 01

### Added

- Added rel="noopener noreferrer" in documentation links. [#5197](https://github.com/wazuh/wazuh-kibana-app/pull/5197) [#5274](https://github.com/wazuh/wazuh-kibana-app/pull/5274) [#5298](https://github.com/wazuh/wazuh-kibana-app/pull/5298) [#5409](https://github.com/wazuh/wazuh-kibana-app/pull/5409)
- Added `ignore` and `restrict` options to Syslog configuration. [#5203](https://github.com/wazuh/wazuh-kibana-app/pull/5203)
- Added the `extensions.github` and `extensions.office` settings to the default configuration file [#5376](https://github.com/wazuh/wazuh-kibana-app/pull/5376)
- Added new global error treatment (client-side) [#4163](https://github.com/wazuh/wazuh-kibana-app/pull/4163)
- Added new CLI to generate API data from specification file [#5519](https://github.com/wazuh/wazuh-kibana-app/pull/5519)
- Added specific RBAC permissions to Security section [#5551](https://github.com/wazuh/wazuh-kibana-app/pull/5551)

### Changed

- Changed of regular expression in RBAC. [#5201](https://github.com/wazuh/wazuh-kibana-app/pull/5201)
- Migrate the timeFilter, metaFields, maxBuckets health checks inside the pattern check. [#5384](https://github.com/wazuh/wazuh-kibana-app/pull/5384)
- Changed the query to search for an agent in `management/configuration`. [#5485](https://github.com/wazuh/wazuh-kibana-app/pull/5485)
- Changed the search bar in management/log to the one used in the rest of the app. [#5476](https://github.com/wazuh/wazuh-kibana-app/pull/5476)

### Fixed

- Fixed trailing hyphen character for OS value in the list of agents [#4828](https://github.com/wazuh/wazuh-kibana-app/pull/4828)
- Fixed several typos in the code, by @jctello [#4911](https://github.com/wazuh/wazuh-kibana-app/pull/4911)
- Fixed the display of more than one protocol in the Global configuration section [#4917](https://github.com/wazuh/wazuh-kibana-app/pull/4917)
- Handling endpoint response was done when there is no data to show [#4918](https://github.com/wazuh/wazuh-kibana-app/pull/4918)
- Fixed references to Elasticsearch in Wazuh-stack plugin [4894](https://github.com/wazuh/wazuh-kibana-app/pull/4894)
- Fixed the 2 errors that appeared in console in Settings>Configuration section. [#5135](https://github.com/wazuh/wazuh-kibana-app/pull/5135)
- Fixed the GitHub and Office 365 module visibility configuration for each API host was not kept when changing/upgrading the plugin [#5376](https://github.com/wazuh/wazuh-kibana-app/pull/5376)
- Fixed the GitHub and Office 365 modules appear in the main menu when they were not configured [#5376](https://github.com/wazuh/wazuh-kibana-app/pull/5376)
- Fixed TypeError in FIM Inventory using new error handler [#5364](https://github.com/wazuh/wazuh-kibana-app/pull/5364)
- Fixed error when using invalid group configuration [#5423](https://github.com/wazuh/wazuh-kibana-app/pull/5423)
- Fixed repeated requests in inventory data and configurations of an agent. [#5460](https://github.com/wazuh/wazuh-kibana-app/pull/5460)
- Fixed repeated requests in the group table when adding a group or refreshing the table [#5465](https://github.com/wazuh/wazuh-kibana-app/pull/5465)
- Fixed an error in the request body suggestions of API Console [#5521](https://github.com/wazuh/wazuh-kibana-app/pull/5521)

### Removed

- Removed deprecated request and code in agent's view [#5451](https://github.com/wazuh/wazuh-kibana-app/pull/5451)
- Removed unnecessary dashboard queries caused by the deploy agent view. [#5453](https://github.com/wazuh/wazuh-kibana-app/pull/5453)
- Removed repeated and unnecessary requests in security section. [#5500](https://github.com/wazuh/wazuh-kibana-app/pull/5500)
- Removed scripts to generate API data from live Wazuh manager [#5519](https://github.com/wazuh/wazuh-kibana-app/pull/5519)
- Removed pretty parameter from cron job requests. [#5532](https://github.com/wazuh/wazuh-kibana-app/pull/5532)
- Removed unnecessary requests in `Management/Status` section. [#5528](https://github.com/wazuh/wazuh-kibana-app/pull/5528)
- Removed obsolete code that caused duplicate requests to the api in `Management`. [#5485](https://github.com/wazuh/wazuh-kibana-app/pull/5485)
- Removed unused embedded jquery-ui [#5592](https://github.com/wazuh/wazuh-kibana-app/pull/5592)

## Wazuh v4.5.1 - OpenSearch Dashboards 2.6.0 - Revision 01

### Added

- Add Apple Silicon architecture button to the register Agent wizard [#5478](https://github.com/wazuh/wazuh-kibana-app/pull/5478)

### Fixed

- Fixed the rendering of tables that contains IPs and agent overview [#5471](https://github.com/wazuh/wazuh-kibana-app/pull/5471)
- Fixed the agents active coverage stat as NaN in Details panel of Agents section [#5490](https://github.com/wazuh/wazuh-kibana-app/pull/5490)

### Removed

- Removed the agent name in the agent info ribbon [#5497](https://github.com/wazuh/wazuh-kibana-app/pull/5497)

### Changed

- Changed method to perform redirection on agent table buttons [#5539](https://github.com/wazuh/wazuh-kibana-app/pull/5539)
- Changed windows agent service name in the deploy agent wizard [#5538](https://github.com/wazuh/wazuh-kibana-app/pull/5538)

## Wazuh v4.5.1 - OpenSearch Dashboards 2.6.0 - Revision 01

### Added

- Add Apple Silicon architecture button to the register Agent wizard [#5478](https://github.com/wazuh/wazuh-kibana-app/pull/5478)

### Fixed

- Fixed the rendering of tables that contains IPs and agent overview [#5471](https://github.com/wazuh/wazuh-kibana-app/pull/5471)
- Fixed the agents active coverage stat as NaN in Details panel of Agents section [#5490](https://github.com/wazuh/wazuh-kibana-app/pull/5490)

### Removed

- Removed the agent name in the agent info ribbon [#5497](https://github.com/wazuh/wazuh-kibana-app/pull/5497)

### Changed

- Changed method to perform redirection on agent table buttons [#5539](https://github.com/wazuh/wazuh-kibana-app/pull/5539)
- Changed windows agent service name in the deploy agent wizard [#5538](https://github.com/wazuh/wazuh-kibana-app/pull/5538)

## Wazuh v4.5.0 - OpenSearch Dashboards 2.6.0 - Revision 01

### Added

- Support for Wazuh 4.5.0

## Wazuh v4.4.5 - OpenSearch Dashboards 2.6.0 - Revision 02

### Added

- Support for Wazuh 4.4.5

## Wazuh v4.4.4 - OpenSearch Dashboards 2.6.0 - Revision 01

### Added

- Support for Wazuh 4.4.4

### Changed

- Changed the title and added a warning in the step 3 of the deploy new agent section. [#5416](https://github.com/wazuh/wazuh-kibana-app/pull/5416)

## Wazuh v4.4.3 - OpenSearch Dashboards 2.6.0 - Revision 01

### Added

- Support for Wazuh 4.4.3

### Fixed

- Fixed command to install the macOS agent on the agent wizard [#5481](https://github.com/wazuh/wazuh-kibana-app/pull/5481) [#5484](https://github.com/wazuh/wazuh-kibana-app/pull/5484)
- Fixed command to start the macOS agent on the agent wizard [#5470](https://github.com/wazuh/wazuh-kibana-app/pull/5470)

## Wazuh v4.4.2 - OpenSearch Dashboards 2.6.0 - Revision 01

### Added

- Support for Wazuh 4.4.2

### Fixed

- Fixed a problem in the backend service to get the plugin configuration [#5428](https://github.com/wazuh/wazuh-kibana-app/pull/5428) [#5432](https://github.com/wazuh/wazuh-kibana-app/pull/5432)

## Wazuh v4.4.1 - OpenSearch Dashboards 2.6.0 - Revision 01

### Fixed

- Fixed the search in the agent inventory data tables [#5196](https://github.com/wazuh/wazuh-kibana-app/pull/5196)
- Fixed `Top 5 users` table overflow in `FIM::Dashboard` [#5334](https://github.com/wazuh/wazuh-kibana-app/pull/5334)
- Fixed a visual error in the 'About' section. [#5337](https://github.com/wazuh/wazuh-kibana-app/pull/5337)
- Fixed the `Anomaly and malware detection` link. [#5329](https://github.com/wazuh/wazuh-kibana-app/pull/5329)
- Fixed the problem that did not allow closing the time picker when the button was clicked again in `Agents` and `Management/Statistics`. [#5341](https://github.com/wazuh/wazuh-kibana-app/pull/5341)

## Wazuh v4.4.0 - OpenSearch Dashboards 2.4.0 - Revision 06

### Added

- Added the option to sort by the agent's count in the group table. [#4323](https://github.com/wazuh/wazuh-kibana-app/pull/4323)
- Added agent synchronization status in the agent module. [#3874](https://github.com/wazuh/wazuh-kibana-app/pull/3874) [#5143](https://github.com/wazuh/wazuh-kibana-app/pull/5143) [#5177](https://github.com/wazuh/wazuh-kibana-app/pull/5177)
- Added the ability to set the agent name in the installation command. [#4739](https://github.com/wazuh/wazuh-kibana-app/pull/4739)
- Added validation to the plugin's settings [#4503](https://github.com/wazuh/wazuh-kibana-app/pull/4503) [#4785](https://github.com/wazuh/wazuh-kibana-app/pull/4785)
- Added new settings to customize the header and footer on the PDF reports [#4505](https://github.com/wazuh/wazuh-kibana-app/pull/4505) [#4798](https://github.com/wazuh/wazuh-kibana-app/pull/4798) [#4805](https://github.com/wazuh/wazuh-kibana-app/pull/4805)
- Added a new setting to enable or disable the customization [#4507](https://github.com/wazuh/wazuh-kibana-app/pull/4507)
- Added the ability to upload an image for the `customization.logo.*` settings in `Settings/Configuration` [#4504](https://github.com/wazuh/wazuh-kibana-app/pull/4504)
- Added macOS support to the 'Deploy new agent' section [#4867](https://github.com/wazuh/wazuh-kibana-app/pull/4867)
- Added PowerPC architecture support for redhat7, in the 'Deploy new agent' section. [#4833](https://github.com/wazuh/wazuh-kibana-app/pull/4833)
- Added a centralized service to handle the requests [#4831](https://github.com/wazuh/wazuh-kibana-app/pull/4831)
- Added data-test-subj property to the create-policy component [#4873](https://github.com/wazuh/wazuh-kibana-app/pull/4873)
- Added a link for additional steps to enroll agents on Alpine Linux in the 'Deploy new agent' section. [#4933](https://github.com/wazuh/wazuh-kibana-app/pull/4933)
- Added extra steps message and new command for Windows XP and Windows Server 2008, added alpine agent with all its steps. [#4933](https://github.com/wazuh/wazuh-kibana-app/pull/4933)
- Added file saving conditions in File Editor [#4970](https://github.com/wazuh/wazuh-kibana-app/pull/4970)
- Added character validation to avoid invalid agent names in the 'Deploy new agent' section. [#5021](https://github.com/wazuh/wazuh-kibana-app/pull/5021) [#5028](https://github.com/wazuh/wazuh-kibana-app/pull/5028)
- Added default selected options in the 'Deploy new agent' section [#5063](https://github.com/wazuh/wazuh-kibana-app/pull/5063)
- Added suggestions for cluster's node and protocol to use for agent enrollment in the 'Deploy new agent' section. [#4776](https://github.com/wazuh/wazuh-kibana-app/pull/4776) [#4954](https://github.com/wazuh/wazuh-kibana-app/pull/4954) [#5166](https://github.com/wazuh/wazuh-kibana-app/pull/5166)
- Redesign the SCA table of the agent's dashboard [#4512](https://github.com/wazuh/wazuh-kibana-app/pull/4512)

### Changed

- Changed the HTTP verb from `GET` to `POST` in the requests to log in to the Wazuh API [#4103](https://github.com/wazuh/wazuh-kibana-app/pull/4103)
- Changed the endpoint that updates the plugin configuration to support updating multiple settings at once. [#4501](https://github.com/wazuh/wazuh-kibana-app/pull/4501)
- Improved alerts summary performance [#4376](https://github.com/wazuh/wazuh-kibana-app/pull/4376) [#5071](https://github.com/wazuh/wazuh-kibana-app/pull/5071) [#5131](https://github.com/wazuh/wazuh-kibana-app/pull/5131)
- Improved the setting's description for the plugin displayed in the UI and the configuration file. [#4501](https://github.com/wazuh/wazuh-kibana-app/pull/4501)
- Improved `Agents Overview` performance [#4363](https://github.com/wazuh/wazuh-kibana-app/pull/4363) [#5076](https://github.com/wazuh/wazuh-kibana-app/pull/5076)
- Improved the message displayed when there is a versions mismatch between the Wazuh API and the Wazuh app [#4529](https://github.com/wazuh/wazuh-kibana-app/pull/4529) [#4964](https://github.com/wazuh/wazuh-kibana-app/pull/4964)
- Updated operating systems' information in the 'Deploy new agent' section. [#4851](https://github.com/wazuh/wazuh-kibana-app/pull/4851)
- Updated and unified the fetching and rendering of the SCA checks results due to changes in the Wazuh API [#5031](https://github.com/wazuh/wazuh-kibana-app/pull/5031)
- Updated the `Agent details` component to the changes in the Wazuh API response. [#3874](https://github.com/wazuh/wazuh-kibana-app/pull/3874)
- Updated the `Last vulnerability scan` component to the changes in the Wazuh API response [#4975](https://github.com/wazuh/wazuh-kibana-app/pull/4975)
- Updated the `winston` dependency to `3.5.1` [#4985](https://github.com/wazuh/wazuh-kibana-app/pull/4985)
- Updated the `mocha` dependency to `10.1.0` [#5062](https://github.com/wazuh/wazuh-kibana-app/pull/5062)
- Updated the `pdfmake` dependency to `0.2.7` [#5062](https://github.com/wazuh/wazuh-kibana-app/pull/5062)
- The button to export the app logs is now disabled when there are no results, instead of showing an error toast [#4992](https://github.com/wazuh/wazuh-kibana-app/pull/4992)
- Independently load each dashboard from the `Agents Overview` page [#4363](https://github.com/wazuh/wazuh-kibana-app/pull/4363)

### Fixed

- Fixed nested fields filtering in dashboards tables and KPIs [#4425](https://github.com/wazuh/wazuh-kibana-app/pull/4425)
- Fixed nested field rendering in security alerts table details [#4428](https://github.com/wazuh/wazuh-kibana-app/pull/4428)
- Fixed a bug where the Wazuh logo was used instead of the custom one [#4539](https://github.com/wazuh/wazuh-kibana-app/pull/4539)
- Fixed rendering problems of the `Agent Overview` section in low resolutions [#4516](https://github.com/wazuh/wazuh-kibana-app/pull/4516)
- Fixed issue when logging out from Wazuh when SAML is enabled [#4595](https://github.com/wazuh/wazuh-kibana-app/issues/4595)
- Fixed server errors with code 500 when the Wazuh API is not reachable / up. [#4710](https://github.com/wazuh/wazuh-kibana-app/pull/4710) [#4728](https://github.com/wazuh/wazuh-kibana-app/pull/4728) [#4971](https://github.com/wazuh/wazuh-kibana-app/pull/4971)
- Fixed pagination to SCA table [#4653](https://github.com/wazuh/wazuh-kibana-app/issues/4653) [#5010](https://github.com/wazuh/wazuh-kibana-app/pull/5010)
- Fixed `WAZUH_PROTOCOL` suggestion in the 'Deploy new agent' section. [#4849](https://github.com/wazuh/wazuh-kibana-app/pull/4849)
- Fixed agent deployment instructions for HP-UX and Solaris. [#4943](https://github.com/wazuh/wazuh-kibana-app/pull/4943)
- Fixed a bug that caused the flyouts to close when clicking inside them [#4638](https://github.com/wazuh/wazuh-kibana-app/pull/4638) [#5046](https://github.com/wazuh/wazuh-kibana-app/pull/5046)
- Fixed the manager option in the 'Deploy new agent' section [#4981](https://github.com/wazuh/wazuh-kibana-app/pull/4981)
- Fixed Inventory checks table filters by stats [#4999](https://github.com/wazuh/wazuh-kibana-app/pull/4999) [#5031](https://github.com/wazuh/wazuh-kibana-app/pull/5031)
- Fixed commands in the 'Deploy new agent' section (most of the commands are missing '-1') [#4962](https://github.com/wazuh/wazuh-kibana-app/pull/4962)
- Fixed agent installation command for macOS in the 'Deploy new agent' section. [#4968](https://github.com/wazuh/wazuh-kibana-app/pull/4968)
- Fixed agent evolution chart [#4942](https://github.com/wazuh/wazuh-kibana-app/pull/4942)
- Fixed Solaris command [#5035](https://github.com/wazuh/wazuh-kibana-app/pull/5035)
- Fixed commands: AIX, OpenSUSE, Alpine, Suse11, Fedora, HP, Oracle Linux 5, Amazon Linux 2, CentOS5. Changed the word 'or higher' in buttons to '+'. Fixed validations for HP, Solaris and Alpine. [#5045](https://github.com/wazuh/wazuh-kibana-app/pull/5045)
- Fixed error in GitHub module PDF report. [#5069](https://github.com/wazuh/wazuh-kibana-app/pull/5069)
- Fixed password input in 'Deploy new agent' section [#5098](https://github.com/wazuh/wazuh-kibana-app/pull/5098)
- Fixed error when clicking on the selectors of agents in the group agents management [#5094](https://github.com/wazuh/wazuh-kibana-app/pull/5094)
- Fixed menu content panel is displayed in the wrong place. [5092](https://github.com/wazuh/wazuh-kibana-app/pull/5092)
- Fixed greyed and disabled menu section names [#5101](https://github.com/wazuh/wazuh-kibana-app/pull/5101)
- Fixed misspelling in the NIST module [#5107](https://github.com/wazuh/wazuh-kibana-app/pull/5107)
- Fixed Statistic cronjob bulk document insert [#5150](https://github.com/wazuh/wazuh-kibana-app/pull/5150)
- Fixed the style of the buttons showing more event information in the event view table. [#5137](https://github.com/wazuh/wazuh-kibana-app/pull/5137)
- Fixed Inventory module for Solaris agents [#5144](https://github.com/wazuh/wazuh-kibana-app/pull/5144)
- Fixed the module information button in Office 365 and GitHub Panel tab to open the nav drawer. [#5167](https://github.com/wazuh/wazuh-kibana-app/pull/5167)
- Fixed a UI crash due to `external_references` field could be missing in some vulnerability data [#5200](https://github.com/wazuh/wazuh-kibana-app/pull/5200)
- Fixed Wazuh main menu not displayed when navigation menu is locked [#5273](https://github.com/wazuh/wazuh-kibana-app/pull/5273)
- Fixed 'Deploy new agent' section which used wrong secure connection property [#5285](https://github.com/wazuh/wazuh-kibana-app/pull/5285) [#5295](https://github.com/wazuh/wazuh-kibana-app/pull/5295)
- Fixed events view when search bar language is `lucene` [#5286](https://github.com/wazuh/wazuh-kibana-app/pull/5286)
- Disabled unmapped fields filter in `Security Events` alerts table [#4929](https://github.com/wazuh/wazuh-kibana-app/pull/4929)
- Raspbian OS, Ubuntu, Amazon Linux and Amazon Linux 2 commands in the 'Deploy new agent' section now change when a different architecture is selected [#4876](https://github.com/wazuh/wazuh-kibana-app/pull/4876) [#4880](https://github.com/wazuh/wazuh-kibana-app/pull/4880)

### Removed

- Removed custom styles for Kibana 7.9.0 [#4491](https://github.com/wazuh/wazuh-kibana-app/pull/4491)
- Removed the `angular-chart.js` dependency [#4985](https://github.com/wazuh/wazuh-kibana-app/pull/4985)
- Removed the `pug-loader` dependency [#5062](https://github.com/wazuh/wazuh-kibana-app/pull/5062) [#5089](https://github.com/wazuh/wazuh-kibana-app/pull/5089)

## Wazuh v4.3.11 - OpenSearch Dashboards 1.2.0 - Revision 4312

### Added

- Support for Wazuh 4.3.11

## Wazuh v4.3.10 - OpenSearch Dashboards 1.2.0 - Revision 4311

### Fixed

- Fixed issue when logging out from Wazuh when SAML is enabled [#4815](https://github.com/wazuh/wazuh-kibana-app/issues/4815)

## Wazuh v4.3.9 - OpenSearch Dashboards 1.2.0 - Revision 4310

### Added

- Support for Wazuh 4.3.9

## Wazuh v4.3.8 - OpenSearch Dashboards 1.2.0 - Revision 4309

### Added

- Support for Wazuh 4.3.8

## Wazuh v4.3.7 - OpenSearch Dashboards 1.2.0 - Revision 4308

### Fixed

- Wazuh.yml review: fixed link to web documentation, improved in-file documentation and fixed some grammatical errors. [#4378](https://github.com/wazuh/wazuh-kibana-app/pull/4378) [#4399](https://github.com/wazuh/wazuh-kibana-app/pull/4399)
- Fixed an error during the generation of a group's report, if the request to the Wazuh API fails [#4350](https://github.com/wazuh/wazuh-kibana-app/pull/4350)
- Fixed a problem with the group's report, when the group has no agents [#4350](https://github.com/wazuh/wazuh-kibana-app/pull/4350)
- Fixed path in logo customization section [#4352](https://github.com/wazuh/wazuh-kibana-app/pull/4352)
- Fixed a TypeError in Firefox. Change the Get request that was made with a Kibana core.http.get(/api/check-wazuh) resource to the WzRequest.genericReq resource and it no longer fails, also add a test capture to public/plugin.ts that wraps the request and in case of failure, the error is detected when the browser does not work with the V8 engine. [#4362](https://github.com/wazuh/wazuh-kibana-app/pull/4362)
- Fixed an error of an undefined username hash related to reporting when using Kibana with X-Pack and security was disabled [#4358](https://github.com/wazuh/wazuh-kibana-app/pull/4358)
- Fixed persistence of the plugin registry file between updates [#4359](https://github.com/wazuh/wazuh-kibana-app/pull/4359)
- Fixed searchbar error on SCA Inventory table [#4367](https://github.com/wazuh/wazuh-kibana-app/pull/4367)
- Fixed a routes loop when reinstalling Wazuh indexer [#4373](https://github.com/wazuh/wazuh-kibana-app/pull/4373)

### Removed

- Removed the use of `manager_host` field related to agent information of Wazuh API responses, which is obsolete [#4350](https://github.com/wazuh/wazuh-kibana-app/pull/4350)

## Wazuh v4.3.6 - OpenSearch Dashboards 1.2.0 - Revision 4307

### Fixed

- Fixed the search bar component to properly distinguish conjuntion operators (AND, OR) [#4326](https://github.com/wazuh/wazuh-kibana-app/pull/4326)
- Fixed documentation link titles to match the documentation sections to redirect to [#4301](https://github.com/wazuh/wazuh-kibana-app/pull/4301)
- Fixed missing documentation references to the Agent's overview, Agent's Integrity monitoring, and Agent's Inventory data sections, when the agent has never connected. [#4301](https://github.com/wazuh/wazuh-kibana-app/pull/4301)
- The references to the documentation site now links to the appropriate version [#4301](https://github.com/wazuh/wazuh-kibana-app/pull/4301)
- Fixed missing documentation link in the Docker Listener module [#4301](https://github.com/wazuh/wazuh-kibana-app/pull/4301)
- Fixed broken links to the documentation site [#4301](https://github.com/wazuh/wazuh-kibana-app/pull/4301)
- Fix Rules, Decoders and CDB lists uploaders to show errors appropriately [#4307](https://github.com/wazuh/wazuh-kibana-app/pull/4307)
- Sanitize report's inputs and usernames [#4330](https://github.com/wazuh/wazuh-kibana-app/pull/4330)

## Wazuh v4.3.5 - OpenSearch Dashboards 1.2.0 - Revision 4306

### Added

- Added to the interface API messages in the Ruleset test module [#4244](https://github.com/wazuh/wazuh-kibana-app/pull/4244)
- Added authorization prompt in Mitre > Intelligence [#4261](https://github.com/wazuh/wazuh-kibana-app/pull/4261)
- Added a more descriptive message when there is an error related to the user permissions when getting the list of index patterns in a route resolver [#4280](https://github.com/wazuh/wazuh-kibana-app/pull/4280)

### Changed

- Changed the reference from Manager to Wazuh server in the guide to deploy a new agent [#4239](https://github.com/wazuh/wazuh-kibana-app/pull/4239)
- Removed the filtered tags because they were not supported by the API endpoint [#4267](https://github.com/wazuh/wazuh-kibana-app/pull/4267)
- Changed styles in visualizations. [#4254](https://github.com/wazuh/wazuh-kibana-app/pull/4254)

### Fixed

- Fixed type error when changing screen size in agents section [#4233](https://github.com/wazuh/wazuh-kibana-app/pull/4233)
- Removed a logged error that appeared when the `statistics` tasks tried to create an index with the same name, causing the second task to fail on the creation of the index because it already exists [#4235](https://github.com/wazuh/wazuh-kibana-app/pull/4235)
- Fixed a UI crash due to a query with syntax errors in `Modules/Security events` [#4237](https://github.com/wazuh/wazuh-kibana-app/pull/4237)
- Fixed an error when generating a module report after changing the selected agent [#4240](https://github.com/wazuh/wazuh-kibana-app/pull/4240)
- Fixed an unhandled error when a Wazuh API request failed in the dev tools [#4266](https://github.com/wazuh/wazuh-kibana-app/pull/4266)
- Fixed an error related to `API not available` when saving the manager configuration and restarting the manager from `Management/Configuration/Edit configuration` on manager mode [#4264](https://github.com/wazuh/wazuh-kibana-app/pull/4264)
- Fixed a UI problem that required scrolling to see the logs in Management/Logs and Settings/Logs [#4253](https://github.com/wazuh/wazuh-kibana-app/pull/4253)

## Wazuh v4.3.4 - OpenSearch Dashboards 1.2.0 - Revision 4305

### Added

- Added the `pending` agent status to some sections that was missing
  [#4166](https://github.com/wazuh/wazuh-kibana-app/pull/4166)
  [#4188](https://github.com/wazuh/wazuh-kibana-app/pull/4188)

### Changed

- Replaced the visualization of `Status` panel in `Agents` [#4166](https://github.com/wazuh/wazuh-kibana-app/pull/4166)
- Replaced the visualization of policy in `Modules/Security configuration assessment/Inventory` [#4166](https://github.com/wazuh/wazuh-kibana-app/pull/4166)
- Consistency in the colors and labels used for the agent status [#4166](https://github.com/wazuh/wazuh-kibana-app/pull/4166) [#4199](https://github.com/wazuh/wazuh-kibana-app/issues/4199)
- Replaced how the full and partial scan dates are displayed in the `Details` panel of `Vulnerabilities/Inventory` [#4169](https://github.com/wazuh/wazuh-kibana-app/pull/4169)

### Fixed

- Fixed that the platform visualizations didn't use some definitions related to the UI on Kibana 7.10.2 [#4166](https://github.com/wazuh/wazuh-kibana-app/pull/4166)
- Fixed a toast message with a successful process appeared when removing an agent of a group in `Management/Groups` and the agent appears in the agent list after refreshing the table [#4167](https://github.com/wazuh/wazuh-kibana-app/pull/4167)
- Fixed import of an empty rule or decoder file [#4176](https://github.com/wazuh/wazuh-kibana-app/pull/4176)
- Fixed overwriting of rule and decoder imports [#4180](https://github.com/wazuh/wazuh-kibana-app/pull/4180)

## Wazuh v4.3.3 - OpenSearch Dashboards 1.2.0 - Revision 4304

### Fixed

- Fixed Wazuh Dashboard troubleshooting url [#4151](https://github.com/wazuh/wazuh-kibana-app/pull/4151)

## Wazuh v4.3.2 - OpenSearch Dashboards 1.2.0 - Revision 4303

### Added

- Support for Wazuh 4.3.2

## Wazuh v4.3.1 - OpenSearch Dashboards 1.2.0 - Revision 4302

### Added

- Added PowerShell version warning to Windows agent installation wizard [#4142](https://github.com/wazuh/wazuh-kibana-app/pull/4142)
- A new workflow is added to perform backports to specific branches [#4149](https://github.com/wazuh/wazuh-kibana-app/pull/4149)

### Fixed

- Fixed the falsy values are displayed as not defined and enhanced the output of `Ruleset Test` [#4141](https://github.com/wazuh/wazuh-kibana-app/pull/4141)

## Wazuh v4.3.0 - OpenSearch Dashboards 1.2.0 - Revision 4301

### Added

- Support for OpenSearch Dashboards 1.2.0
- Added GitHub and Office365 modules [#3557](https://github.com/wazuh/wazuh-kibana-app/pull/3557)
- Added a new `Panel` module tab for GitHub and Office365 modules
  [#3541](https://github.com/wazuh/wazuh-kibana-app/pull/3541)
  [#3945](https://github.com/wazuh/wazuh-kibana-app/pull/3945)
  [#3952](https://github.com/wazuh/wazuh-kibana-app/pull/3952)
- Added ability to filter the results fo the `Network Ports` table in the `Inventory data` section [#3639](https://github.com/wazuh/wazuh-kibana-app/pull/3639)
- Added new endpoint service to collect the frontend logs into a file [#3324](https://github.com/wazuh/wazuh-kibana-app/pull/3324)
- Improved the frontend handle errors strategy: UI, Toasts, console log and log in file
  [#3327](https://github.com/wazuh/wazuh-kibana-app/pull/3327)
  [#3321](https://github.com/wazuh/wazuh-kibana-app/pull/3321)
  [#3367](https://github.com/wazuh/wazuh-kibana-app/pull/3367)
  [#3373](https://github.com/wazuh/wazuh-kibana-app/pull/3373)
  [#3374](https://github.com/wazuh/wazuh-kibana-app/pull/3374)
  [#3390](https://github.com/wazuh/wazuh-kibana-app/pull/3390)  
  [#3410](https://github.com/wazuh/wazuh-kibana-app/pull/3410)
  [#3408](https://github.com/wazuh/wazuh-kibana-app/pull/3408)
  [#3429](https://github.com/wazuh/wazuh-kibana-app/pull/3429)
  [#3427](https://github.com/wazuh/wazuh-kibana-app/pull/3427)
  [#3417](https://github.com/wazuh/wazuh-kibana-app/pull/3417)
  [#3462](https://github.com/wazuh/wazuh-kibana-app/pull/3462)
  [#3451](https://github.com/wazuh/wazuh-kibana-app/pull/3451)
  [#3442](https://github.com/wazuh/wazuh-kibana-app/pull/3442)
  [#3480](https://github.com/wazuh/wazuh-kibana-app/pull/3480)
  [#3472](https://github.com/wazuh/wazuh-kibana-app/pull/3472)
  [#3434](https://github.com/wazuh/wazuh-kibana-app/pull/3434)
  [#3392](https://github.com/wazuh/wazuh-kibana-app/pull/3392)
  [#3404](https://github.com/wazuh/wazuh-kibana-app/pull/3404)
  [#3432](https://github.com/wazuh/wazuh-kibana-app/pull/3432)
  [#3415](https://github.com/wazuh/wazuh-kibana-app/pull/3415)
  [#3469](https://github.com/wazuh/wazuh-kibana-app/pull/3469)
  [#3448](https://github.com/wazuh/wazuh-kibana-app/pull/3448)
  [#3465](https://github.com/wazuh/wazuh-kibana-app/pull/3465)
  [#3464](https://github.com/wazuh/wazuh-kibana-app/pull/3464)
  [#3478](https://github.com/wazuh/wazuh-kibana-app/pull/3478)
  [#4116](https://github.com/wazuh/wazuh-kibana-app/pull/4116)
- Added Intelligence tab to Mitre Att&ck module [#3368](https://github.com/wazuh/wazuh-kibana-app/pull/3368) [#3344](https://github.com/wazuh/wazuh-kibana-app/pull/3344) [#3726](https://github.com/wazuh/wazuh-kibana-app/pull/3726)
- Added sample data for office365 events [#3424](https://github.com/wazuh/wazuh-kibana-app/pull/3424)
- Created a separate component to check for sample data [#3475](https://github.com/wazuh/wazuh-kibana-app/pull/3475)
- Added a new hook for getting value suggestions [#3506](https://github.com/wazuh/wazuh-kibana-app/pull/3506)
- Added dinamic simple filters and adding simple GitHub filters fields [3531](https://github.com/wazuh/wazuh-kibana-app/pull/3531)
- Added configuration viewer for Module Office365 on Management > Configuration [#3524](https://github.com/wazuh/wazuh-kibana-app/pull/3524)
- Added base Module Panel view with Office365 setup [#3518](https://github.com/wazuh/wazuh-kibana-app/pull/3518)
- Added specifics and custom filters for Office365 search bar [#3533](https://github.com/wazuh/wazuh-kibana-app/pull/3533)
- Adding Pagination and filter to drilldown tables at Office pannel [#3544](https://github.com/wazuh/wazuh-kibana-app/pull/3544).
- Simple filters change between panel and drilldown panel [#3568](https://github.com/wazuh/wazuh-kibana-app/pull/3568).
- Added new fields in Inventory table and Flyout Details [#3525](https://github.com/wazuh/wazuh-kibana-app/pull/3525)
- Added columns selector in agents table [#3691](https://github.com/wazuh/wazuh-kibana-app/pull/3691)
- Added a new workflow for create wazuh packages [#3742](https://github.com/wazuh/wazuh-kibana-app/pull/3742)
- Run `template` and `fields` checks in the health check depends on the app configuration [#3783](https://github.com/wazuh/wazuh-kibana-app/pull/3783)
- Added a toast message when there is an error creating a new group [#3804](https://github.com/wazuh/wazuh-kibana-app/pull/3804)
- Added a step to start the agent to the deploy new Windowns agent guide [#3846](https://github.com/wazuh/wazuh-kibana-app/pull/3846)
- Added agents windows events config tab [#3905](https://github.com/wazuh/wazuh-kibana-app/pull/3905)
- Added 3 new panels to `Vulnerabilities/Inventory` [#3893](https://github.com/wazuh/wazuh-kibana-app/pull/3893)
- Added new fields of `Vulnerabilities` to the details flyout [#3893](https://github.com/wazuh/wazuh-kibana-app/pull/3893) [#3908](https://github.com/wazuh/wazuh-kibana-app/pull/3908)
- Added missing fields used in visualizations to the known fiels related to alerts [#3924](https://github.com/wazuh/wazuh-kibana-app/pull/3924)
- Added troubleshooting link to "index pattern was refreshed" toast [#3946](https://github.com/wazuh/wazuh-kibana-app/pull/3946)
- Added more number options to the tables widget in Modules -> "Mitre" [#4041](https://github.com/wazuh/wazuh-kibana-app/pull/4066)
- Management -> groups -> agent: Selectors appear when there are more than 3 options [#4126](https://github.com/wazuh/wazuh-kibana-app/pull/4126)

### Changed

- Changed ossec to wazuh in sample-data [#3121](https://github.com/wazuh/wazuh-kibana-app/pull/3121)
- Changed empty fields in FIM tables and `syscheck.value_name` in discovery now show an empty tag for visual clarity [#3279](https://github.com/wazuh/wazuh-kibana-app/pull/3279)
- Adapted the Mitre tactics and techniques resources to use the API endpoints [#3346](https://github.com/wazuh/wazuh-kibana-app/pull/3346)
- Moved the filterManager subscription to the hook useFilterManager [#3517](https://github.com/wazuh/wazuh-kibana-app/pull/3517)
- Change filter from is to is one of in custom searchbar [#3529](https://github.com/wazuh/wazuh-kibana-app/pull/3529)
- Refactored as module tabs and buttons are rendered [#3494](https://github.com/wazuh/wazuh-kibana-app/pull/3494)
- Updated the deprecated and added new references authd [#3663](https://github.com/wazuh/wazuh-kibana-app/pull/3663) [#3806](https://github.com/wazuh/wazuh-kibana-app/pull/3806)
- Added time subscription to Discover component [#3549](https://github.com/wazuh/wazuh-kibana-app/pull/3549)
- Refactored as module tabs and buttons are rendered [#3494](https://github.com/wazuh/wazuh-kibana-app/pull/3494)
- Testing logs using the Ruletest Test don't display the rule information if not matching a rule. [#3446](https://github.com/wazuh/wazuh-kibana-app/pull/3446)
- Changed format permissions in FIM inventory [#3649](https://github.com/wazuh/wazuh-kibana-app/pull/3649)
- Changed of request for one that does not return data that is not necessary to optimize times. [#3686](https://github.com/wazuh/wazuh-kibana-app/pull/3686) [#3728](https://github.com/wazuh/wazuh-kibana-app/pull/3728)
- Rebranding. Replaced the brand logos, set module icons with brand colors [#3788](https://github.com/wazuh/wazuh-kibana-app/pull/3788)
- Changed user for sample data management [#3795](https://github.com/wazuh/wazuh-kibana-app/pull/3795)
- Changed agent install codeblock copy button and powershell terminal warning [#3792](https://github.com/wazuh/wazuh-kibana-app/pull/3792)
- Refactored as the plugin platform name and references is managed [#3811](https://github.com/wazuh/wazuh-kibana-app/pull/3811)
- Removed `Dashboard` tab for the `Vulnerabilities` modules [#3893](https://github.com/wazuh/wazuh-kibana-app/pull/3893)
- Display all fields in the `Table` tab when expading an alert row in the alerts tables of flyouts and the `Modules/Security Events/Dashboard` table [#3908](https://github.com/wazuh/wazuh-kibana-app/pull/3908)
- Refactored the table in `Vulnerabilities/Inventory` [#3196](https://github.com/wazuh/wazuh-kibana-app/pull/3196)
- Changed Google Groups app icons [#3949](https://github.com/wazuh/wazuh-kibana-app/pull/3949)
- Removed sorting for `Agents` or `Configuration checksum` column in the table of `Management/Groups` due to this is not supported by the API [#3857](https://github.com/wazuh/wazuh-kibana-app/pull/3857)
- Changed messages in the agent installation guide [#4040](https://github.com/wazuh/wazuh-kibana-app/pull/4040)
- Changed the default `wazuh.statistics.shards` setting from `2` to `1` [#4055](https://github.com/wazuh/wazuh-kibana-app/pull/4055)
- Removed the migration tasks in the `.wazuh` and `.wazuh-version` indices [#4098](https://github.com/wazuh/wazuh-kibana-app/pull/4098)
- Separated the actions of viewing and editing the `agent.conf` group file [#4114](https://github.com/wazuh/wazuh-kibana-app/pull/4114)

### Fixed

- Fixed creation of log files [#3384](https://github.com/wazuh/wazuh-kibana-app/pull/3384)
- Fixed double fetching alerts count when pinnin/unpinning the agent in Mitre Att&ck/Framework [#3484](https://github.com/wazuh/wazuh-kibana-app/pull/3484)
- Query config refactor [#3490](https://github.com/wazuh/wazuh-kibana-app/pull/3490)
- Fixed rules and decoders test flyout clickout event [#3412](https://github.com/wazuh/wazuh-kibana-app/pull/3412)
- Notify when you are registering an agent without permissions [#3430](https://github.com/wazuh/wazuh-kibana-app/pull/3430)
- Remove not used `redirectRule` query param when clicking the row table on CDB Lists/Decoders [#3438](https://github.com/wazuh/wazuh-kibana-app/pull/3438)
- Fixed the code overflows over the line numbers in the API Console editor [#3439](https://github.com/wazuh/wazuh-kibana-app/pull/3439)
- Don't open the main menu when changing the seleted API or index pattern [#3440](https://github.com/wazuh/wazuh-kibana-app/pull/3440)
- Fix error message in conf managment [#3443](https://github.com/wazuh/wazuh-kibana-app/pull/3443)
- Fix size api selector when name is too long [#3445](https://github.com/wazuh/wazuh-kibana-app/pull/3445)
- Fixed error when edit a rule or decoder [#3456](https://github.com/wazuh/wazuh-kibana-app/pull/3456)
- Fixed index pattern selector doesn't display the ignored index patterns [#3458](https://github.com/wazuh/wazuh-kibana-app/pull/3458)
- Fixed error in /Management/Configuration when cluster is disabled [#3553](https://github.com/wazuh/wazuh-kibana-app/pull/3553)
- Fix the pinned filters were removed when accessing to the `Panel` tab of a module [#3565](https://github.com/wazuh/wazuh-kibana-app/pull/3565)
- Fixed multi-select component searcher handler [#3645](https://github.com/wazuh/wazuh-kibana-app/pull/3645)
- Fixed order logs properly in Management/Logs [#3609](https://github.com/wazuh/wazuh-kibana-app/pull/3609)
- Fixed the Wazuh API requests to `GET //` [#3661](https://github.com/wazuh/wazuh-kibana-app/pull/3661)
- Fixed missing mitre tactics [#3675](https://github.com/wazuh/wazuh-kibana-app/pull/3675)
- Fix CDB list view not working with IPv6 [#3488](https://github.com/wazuh/wazuh-kibana-app/pull/3488)
- Fixed the bad requests using Console tool to `PUT /active-response` API endpoint [#3466](https://github.com/wazuh/wazuh-kibana-app/pull/3466)
- Fixed group agent management table does not update on error [#3605](https://github.com/wazuh/wazuh-kibana-app/pull/3605)
- Fixed not showing packages details in agent inventory for a freeBSD agent SO [#3651](https://github.com/wazuh/wazuh-kibana-app/pull/3651)
- Fixed wazuh token deleted twice [#3652](https://github.com/wazuh/wazuh-kibana-app/pull/3652)
- Fixed handler of error on dev-tools [#3687](https://github.com/wazuh/wazuh-kibana-app/pull/3687)
- Fixed compatibility wazuh 4.3 - kibana 7.13.4 [#3685](https://github.com/wazuh/wazuh-kibana-app/pull/3685)
- Fixed registry values without agent pinned in FIM>Events [#3689](https://github.com/wazuh/wazuh-kibana-app/pull/3689)
- Fixed breadcrumbs style compatibility for Kibana 7.14.2 [#3688](https://github.com/wazuh/wazuh-kibana-app/pull/3688)
- Fixed security alerts table when filters change [#3682](https://github.com/wazuh/wazuh-kibana-app/pull/3682)
- Fixed error that shows we're using X-Pack when we have Basic [#3692](https://github.com/wazuh/wazuh-kibana-app/pull/3692)
- Fixed blank screen in Kibana 7.10.2 [#3700](https://github.com/wazuh/wazuh-kibana-app/pull/3700)
- Fixed related decoder link undefined parameters error [#3704](https://github.com/wazuh/wazuh-kibana-app/pull/3704)
- Fixing Flyouts in Kibana 7.14.2 [#3708](https://github.com/wazuh/wazuh-kibana-app/pull/3708)
- Fixing the bug of index patterns in health-check due to bad copy of a PR [#3707](https://github.com/wazuh/wazuh-kibana-app/pull/3707)
- Fixed styles and behaviour of button filter in the flyout of `Inventory` section for `Integrity monitoring` and `Vulnerabilities` modules [#3733](https://github.com/wazuh/wazuh-kibana-app/pull/3733)
- Fixed height of `Evolution` card in the `Agents` section when has no data for the selected time range [#3733](https://github.com/wazuh/wazuh-kibana-app/pull/3733)
- Fix clearing the query filter doesn't update the data in Office 365 and GitHub Panel tab [#3722](https://github.com/wazuh/wazuh-kibana-app/pull/3722)
- Fix wrong deamons in filter list [#3710](https://github.com/wazuh/wazuh-kibana-app/pull/3710)
- Fixing bug when create filename with spaces and throws a bad error [#3724](https://github.com/wazuh/wazuh-kibana-app/pull/3724)
- Fixing bug in security User flyout nonexistant unsubmitted changes warning [#3731](https://github.com/wazuh/wazuh-kibana-app/pull/3731)
- Fixing redirect to new tab when click in a link [#3732](https://github.com/wazuh/wazuh-kibana-app/pull/3732)
- Fixed missing settings in `Management/Configuration/Global configuration/Global/Main settings` [#3737](https://github.com/wazuh/wazuh-kibana-app/pull/3737)
- Fixed `Maximum call stack size exceeded` error exporting key-value pairs of a CDB List [#3738](https://github.com/wazuh/wazuh-kibana-app/pull/3738)
- Fixed regex lookahead and lookbehind for safari [#3741](https://github.com/wazuh/wazuh-kibana-app/pull/3741)
- Fixed Vulnerabilities Inventory flyout details filters [#3744](https://github.com/wazuh/wazuh-kibana-app/pull/3744)
- Removed api selector toggle from settings menu since it performed no useful function [#3604](https://github.com/wazuh/wazuh-kibana-app/pull/3604)
- Fixed the requests get [#3661](https://github.com/wazuh/wazuh-kibana-app/pull/3661)
- Fixed Dashboard PDF report error when switching pinned agent state [#3748](https://github.com/wazuh/wazuh-kibana-app/pull/3748)
- Fixed the rendering of the command to deploy new Windows agent not working in some Kibana versions [#3753](https://github.com/wazuh/wazuh-kibana-app/pull/3753)
- Fixed action buttons overlaying to the request text in Tools/API Console [#3772](https://github.com/wazuh/wazuh-kibana-app/pull/3772)
- Fix `Rule ID` value in reporting tables related to top results [#3774](https://github.com/wazuh/wazuh-kibana-app/issues/3774)
- Fixed github/office365 multi-select filters suggested values [#3787](https://github.com/wazuh/wazuh-kibana-app/pull/3787)
- Fix updating the aggregation data of Panel section when changing the time filter [#3790](https://github.com/wazuh/wazuh-kibana-app/pull/3790)
- Removed the button to remove an agent for a group in the agents' table when it is the default group [#3804](https://github.com/wazuh/wazuh-kibana-app/pull/3804)
- Fixed internal user no longer needs permission to make x-pack detection request [#3831](https://github.com/wazuh/wazuh-kibana-app/pull/3831)
- Fixed agents details card style [#3845](https://github.com/wazuh/wazuh-kibana-app/pull/3845) [#3860](https://github.com/wazuh/wazuh-kibana-app/pull/3860)
- Fixed search bar query sanitizing in PDF report [#3861](https://github.com/wazuh/wazuh-kibana-app/pull/3861)
- Fixed routing redirection in events documents discover links [#3866](https://github.com/wazuh/wazuh-kibana-app/pull/3866)
- Fixed health-check [#3868](https://github.com/wazuh/wazuh-kibana-app/pull/3868)
- Fixed refreshing agents evolution visualization [#3894](https://github.com/wazuh/wazuh-kibana-app/pull/3894)
- Fixed an error when generating PDF reports due to Wazuh API token expiration [#3881](https://github.com/wazuh/wazuh-kibana-app/pull/3881)
- Fixed the table of Vulnerabilities/Inventory doesn't reload when changing the selected agent [#3901](https://github.com/wazuh/wazuh-kibana-app/pull/3901)
- Fixed backslash breaking exported JSON result [#3909](https://github.com/wazuh/wazuh-kibana-app/pull/3909)
- Fixed the Events view multiple "The index pattern was refreshed successfully" toast [#3937](https://github.com/wazuh/wazuh-kibana-app/pull/3937)
- Fixed a rendering problem in the map visualizations [#3942](https://github.com/wazuh/wazuh-kibana-app/pull/3942)
- Parse error when using `#` character not at the beginning of the line [#3877](https://github.com/wazuh/wazuh-kibana-app/pull/3877)
- Fixed the `rule.mitre.id` cell enhancement that doesn't support values with sub techniques [#3944](https://github.com/wazuh/wazuh-kibana-app/pull/3944)
- Fixed error not working the alerts displayed when changing the selected time in some flyouts [#3947](https://github.com/wazuh/wazuh-kibana-app/pull/3947) [#4115](https://github.com/wazuh/wazuh-kibana-app/pull/4115)
- Fixed the user can not logout when the Kibana server has a basepath configurated [#3957](https://github.com/wazuh/wazuh-kibana-app/pull/3957)
- Fixed fatal cron-job error when Wazuh API is down [#3991](https://github.com/wazuh/wazuh-kibana-app/pull/3991)
- Fixed circular re-directions when API errors are handled [#4079](https://github.com/wazuh/wazuh-kibana-app/pull/4079)
- Fixed agent breadcrumb routing minor error [#4101](https://github.com/wazuh/wazuh-kibana-app/pull/4101)
- Fixed selected text not visible in API Console [#4102](https://github.com/wazuh/wazuh-kibana-app/pull/4102)
- Fixed the 'missing parameters' error on the Manager Logs [#4110](https://github.com/wazuh/wazuh-kibana-app/pull/4110)
- Fixed undefined input reference when switching between rule set view and rule files view [#4125](https://github.com/wazuh/wazuh-kibana-app/pull/4125)
- Fixed not found FIM file toast error #4124 [#4124](https://github.com/wazuh/wazuh-kibana-app/pull/4124)
- Fixed "See full error" on error toast [#4119](https://github.com/wazuh/wazuh-kibana-app/pull/4119)
- Fixed not being able to remove custom filters. [#4112](https://github.com/wazuh/wazuh-kibana-app/pull/4112)
- Fixed spinner not showing when export button is clicked in management views [#4120](https://github.com/wazuh/wazuh-kibana-app/pull/4120)
- Correction of field and value in the section: last registered agent [#4127](https://github.com/wazuh/wazuh-kibana-app/pull/4127)
- Fixed the download agent installer command [#4132] (https://github.com/wazuh/wazuh-kibana-app/pull/4132)

## Wazuh v4.2.6 - Kibana 7.10.2, 7.11.2, 7.12.1, 7.13.0, 7.13.1, 7.13.2, 7.13.3, 7.13.4, 7.14.0, 7.14.1, 7.14.2 - Revision 4207

### Added

- Support for Kibana 7.13.4
- Support for Kibana 7.14.2
- Hide the `telemetry` banner [#3709](https://github.com/wazuh/wazuh-kibana-app/pull/3709)

### Fixed

- Fixed compatibility Wazuh 4.2 - Kibana 7.13.4 [#3653](https://github.com/wazuh/wazuh-kibana-app/pull/3653)
- Fixed interative register windows agent screen error [#3654](https://github.com/wazuh/wazuh-kibana-app/pull/3654)
- Fixed breadcrumbs style compatibility for Kibana 7.14.2 [#3668](https://github.com/wazuh/wazuh-kibana-app/pull/3668)
- Fixed Wazuh token is not removed after logout in Kibana 7.13 [#3670](https://github.com/wazuh/wazuh-kibana-app/pull/3670)
- Fixed Group Configuration and Management configuration error after trying to going back after you save [#3672](https://github.com/wazuh/wazuh-kibana-app/pull/3672)
- Fixing EuiPanels in Overview Sections and disabled text in WzMenu [#3674](https://github.com/wazuh/wazuh-kibana-app/pull/3674)
- Fixing double flyout clicking in a policy [#3676](https://github.com/wazuh/wazuh-kibana-app/pull/3676)
- Fixed error conflict setting kibana settings from the health check [#3678](https://github.com/wazuh/wazuh-kibana-app/pull/3678)
- Fixed compatibility to get the valid index patterns and refresh fields for Kibana 7.10.2-7.13.4 [3681](https://github.com/wazuh/wazuh-kibana-app/pull/3681)
- Fixed wrong redirect after login [3701](https://github.com/wazuh/wazuh-kibana-app/pull/3701)
- Fixed error getting the index pattern data when there is not `attributes.fields` in the saved object [3689](https://github.com/wazuh/wazuh-kibana-app/pull/3698)

## Wazuh v4.2.4 - Kibana 7.10.2, 7.11.2, 7.12.1 - Revision 4205

### Added

- Support for Wazuh 4.2.4

### Fixed

- Fixed a bug where the user's auth token was not deprecated on logout [#3638](https://github.com/wazuh/wazuh-kibana-app/pull/3638)

## Wazuh v4.2.3 - Kibana 7.10.2, 7.11.2, 7.12.1 - Revision 4204

### Added

- Support for Wazuh 4.2.3

## Wazuh v4.2.2 - Kibana 7.10.2 , 7.12.1 - Revision 4203

### Added

- Wazuh help links in the Kibana help menu [#3170](https://github.com/wazuh/wazuh-kibana-app/pull/3170)
- Redirect to group details using the `group` query param in the URL [#3184](https://github.com/wazuh/wazuh-kibana-app/pull/3184)
- Configuration to disable Wazuh App access from X-Pack/ODFE role [#3222](https://github.com/wazuh/wazuh-kibana-app/pull/3222) [#3292](https://github.com/wazuh/wazuh-kibana-app/pull/3292)
- Added confirmation message when closing a form [#3221](https://github.com/wazuh/wazuh-kibana-app/pull/3221)
- Improvement to hide navbar Wazuh label. [#3240](https://github.com/wazuh/wazuh-kibana-app/pull/3240)
- Add modal creating new rule/decoder [#3274](https://github.com/wazuh/wazuh-kibana-app/pull/3274)
- New functionality to change app logos [#3503](https://github.com/wazuh/wazuh-kibana-app/pull/3503)
- Added link to the upgrade guide when the Wazuh API version and the Wazuh App version mismatch [#3592](https://github.com/wazuh/wazuh-kibana-app/pull/3592)

### Changed

- Removed module titles [#3160](https://github.com/wazuh/wazuh-kibana-app/pull/3160)
- Changed default `wazuh.monitoring.creation` app setting from `d` to `w` [#3174](https://github.com/wazuh/wazuh-kibana-app/pull/3174)
- Changed default `wazuh.monitoring.shards` app setting from `2` to `1` [#3174](https://github.com/wazuh/wazuh-kibana-app/pull/3174)
- Removed Sha1 field from registry key detail [#3189](https://github.com/wazuh/wazuh-kibana-app/pull/3189)
- Removed tooltip in last breadcrumb in header breadcrumb [3250](https://github.com/wazuh/wazuh-kibana-app/pull/3250)
- Refactored the Health check component [#3197](https://github.com/wazuh/wazuh-kibana-app/pull/3197)
- Added version in package downloaded name in agent deploy command [#3210](https://github.com/wazuh/wazuh-kibana-app/issues/3210)
- Removed restriction to allow only current active agents from vulnerability inventory [#3243](https://github.com/wazuh/wazuh-kibana-app/pull/3243)
- Move API selector and Index Pattern Selector to the header bar [#3175](https://github.com/wazuh/wazuh-kibana-app/pull/3175)
- Health check actions notifications refactored and added debug mode [#3258](https://github.com/wazuh/wazuh-kibana-app/pull/3258)
- Improved visualizations object configuration readability [#3355](https://github.com/wazuh/wazuh-kibana-app/pull/3355)
- Changed the way kibana-vis hides the visualization while loading, this should prevent errors caused by having a 0 height visualization [#3349](https://github.com/wazuh/wazuh-kibana-app/pull/3349)

### Fixed

- Fixed screen flickers in Cluster visualization [#3159](https://github.com/wazuh/wazuh-kibana-app/pull/3159)
- Fixed the broken links when using `server.basePath` Kibana setting [#3161](https://github.com/wazuh/wazuh-kibana-app/pull/3161)
- Fixed filter in reports [#3173](https://github.com/wazuh/wazuh-kibana-app/pull/3173)
- Fixed typo error in Settings/Configuration [#3234](https://github.com/wazuh/wazuh-kibana-app/pull/3234)
- Fixed fields overlap in the agent summary screen [#3217](https://github.com/wazuh/wazuh-kibana-app/pull/3217)
- Fixed Ruleset Test, each request is made in a different session instead of all in the same session [#3257](https://github.com/wazuh/wazuh-kibana-app/pull/3257)
- Fixed the `Visualize` button is not displaying when expanding a field in the Events sidebar [#3237](https://github.com/wazuh/wazuh-kibana-app/pull/3237)
- Fix modules are missing in the agent menu [#3244](https://github.com/wazuh/wazuh-kibana-app/pull/3244)
- Fix improving and removing WUI error logs [#3260](https://github.com/wazuh/wazuh-kibana-app/pull/3260)
- Fix some errors of PDF reports [#3272](https://github.com/wazuh/wazuh-kibana-app/pull/3272)
- Fix TypeError when selecting macOS agent deployment in a Safari Browser [#3289](https://github.com/wazuh/wazuh-kibana-app/pull/3289)
- Fix error in how the SCA check's checks are displayed [#3297](https://github.com/wazuh/wazuh-kibana-app/pull/3297)
- Fixed message of error when add sample data fails [#3241](https://github.com/wazuh/wazuh-kibana-app/pull/3241)
- Fixed modules are missing in the agent menu [#3244](https://github.com/wazuh/wazuh-kibana-app/pull/3244)
- Fixed Alerts Summary of modules for reports [#3303](https://github.com/wazuh/wazuh-kibana-app/pull/3303)
- Fixed dark mode visualization background in pdf reports [#3315](https://github.com/wazuh/wazuh-kibana-app/pull/3315)
- Adapt Kibana integrations to Kibana 7.11 and 7.12 [#3309](https://github.com/wazuh/wazuh-kibana-app/pull/3309)
- Fixed error agent view does not render correctly [#3306](https://github.com/wazuh/wazuh-kibana-app/pull/3306)
- Fixed miscalculation in table column width in PDF reports [#3326](https://github.com/wazuh/wazuh-kibana-app/pull/3326)
- Normalized visData table property for 7.12 retro-compatibility [#3323](https://github.com/wazuh/wazuh-kibana-app/pull/3323)
- Fixed error that caused the labels in certain visualizations to overlap [#3355](https://github.com/wazuh/wazuh-kibana-app/pull/3355)
- Fixed export to csv button in dashboards tables [#3358](https://github.com/wazuh/wazuh-kibana-app/pull/3358)
- Fixed Elastic UI breaking changes in 7.12 [#3345](https://github.com/wazuh/wazuh-kibana-app/pull/3345)
- Fixed Wazuh main menu and breadcrumb render issues [#3347](https://github.com/wazuh/wazuh-kibana-app/pull/3347)
- Fixed generation of huge logs from backend errors [#3397](https://github.com/wazuh/wazuh-kibana-app/pull/3397)
- Fixed vulnerabilities flyout not showing alerts if the vulnerability had a field missing [#3593](https://github.com/wazuh/wazuh-kibana-app/pull/3593)

## Wazuh v4.2.1 - Kibana 7.10.2 , 7.11.2 - Revision 4202

### Added

- Support for Wazuh 4.2.1

## Wazuh v4.2.0 - Kibana 7.10.2 , 7.11.2 - Revision 4201

### Added

- Added `Ruleset Test` section under Tools menu, and on Edit Rules/Decoders as a tool. [#1434](https://github.com/wazuh/wazuh-kibana-app/pull/1434)
- Added page size options in Security events, explore agents table [#2925](https://github.com/wazuh/wazuh-kibana-app/pull/2925)
- Added a reminder to restart cluster or manager after import a file in Rules, Decoders or CDB Lists [#3051](https://github.com/wazuh/wazuh-kibana-app/pull/3051)
- Added Agent Stats section [#3056](https://github.com/wazuh/wazuh-kibana-app/pull/3056)
- Added `logtest` PUT example on API Console [#3061](https://github.com/wazuh/wazuh-kibana-app/pull/3061)
- Added vulnerabilities inventory that affect to an agent [#3069](https://github.com/wazuh/wazuh-kibana-app/pull/3069)
- Added retry button to check api again in health check [#3109](https://github.com/wazuh/wazuh-kibana-app/pull/3109)
- Added `wazuh-statistics` template and a new mapping for these indices [#3111](https://github.com/wazuh/wazuh-kibana-app/pull/3111)
- Added link to documentation "Checking connection with Manager" in deploy new agent [#3126](https://github.com/wazuh/wazuh-kibana-app/pull/3126)
- Fixed Agent Evolution graph showing agents from multiple APIs [#3256](https://github.com/wazuh/wazuh-kibana-app/pull/3256)
- Added Disabled index pattern checks in Health Check [#3311](https://github.com/wazuh/wazuh-kibana-app/pull/3311)

### Changed

- Moved Dev Tools inside of Tools menu as Api Console. [#1434](https://github.com/wazuh/wazuh-kibana-app/pull/1434)
- Changed position of Top users on Integrity Monitoring Top 5 user. [#2892](https://github.com/wazuh/wazuh-kibana-app/pull/2892)
- Changed user allow_run_as way of editing. [#3080](https://github.com/wazuh/wazuh-kibana-app/pull/3080)
- Rename some ossec references to Wazuh [#3046](https://github.com/wazuh/wazuh-kibana-app/pull/3046)

### Fixed

- Filter only authorized agents in Agents stats and Visualizations [#3088](https://github.com/wazuh/wazuh-kibana-app/pull/3088)
- Fixed missing `pending` status suggestion for agents [#3095](https://github.com/wazuh/wazuh-kibana-app/pull/3095)
- Index pattern setting not used for choosing from existing patterns [#3097](https://github.com/wazuh/wazuh-kibana-app/pull/3097)
- Fixed space character missing on deployment command if UDP is configured [#3108](https://github.com/wazuh/wazuh-kibana-app/pull/3108)
- Fixed statistics visualizations when a node is selected [#3110](https://github.com/wazuh/wazuh-kibana-app/pull/3110)
- Fixed Flyout date filter also changes main date filter [#3114](https://github.com/wazuh/wazuh-kibana-app/pull/3114)
- Fixed name for "TCP sessions" visualization and average metric is now a sum [#3118](https://github.com/wazuh/wazuh-kibana-app/pull/3118)
- Filter only authorized agents in Events and Security Alerts table [#3120](https://github.com/wazuh/wazuh-kibana-app/pull/3120)
- Fixed Last keep alive label is outside the panel [#3122](https://github.com/wazuh/wazuh-kibana-app/pull/3122)
- Fixed app redirect to Settings section after the health check [#3128](https://github.com/wazuh/wazuh-kibana-app/pull/3128)
- Fixed the plugin logo path in Kibana menu when use `server.basePath` setting [#3144](https://github.com/wazuh/wazuh-kibana-app/pull/3144)
- Fixed deprecated endpoint for create agent groups [3152](https://github.com/wazuh/wazuh-kibana-app/pull/3152)
- Fixed check for TCP protocol in deploy new agent [#3163](https://github.com/wazuh/wazuh-kibana-app/pull/3163)
- Fixed RBAC issue with agent group permissions [#3181](https://github.com/wazuh/wazuh-kibana-app/pull/3181)
- Fixed change index pattern from menu doesn't work [#3187](https://github.com/wazuh/wazuh-kibana-app/pull/3187)
- Conflict with the creation of the index pattern when performing the Health Check [#3232](https://github.com/wazuh/wazuh-kibana-app/pull/3232)
- Added Disabled index pattern checks in Health Check [#3311](https://github.com/wazuh/wazuh-kibana-app/pull/3311)
- Fixed windows update section in Linux Inventory PDF [#3569](https://github.com/wazuh/wazuh-kibana-app/pull/3569)
- Improving and removing unnecessary error logs [#3574](https://github.com/wazuh/wazuh-kibana-app/pull/3574)

## Wazuh v4.1.5 - Kibana 7.10.0 , 7.10.2, 7.11.2 - Revision 4108

### Fixed

- Unable to change selected index pattern from the Wazuh menu [#3330](https://github.com/wazuh/wazuh-kibana-app/pull/3330)

## Wazuh v4.1.5 - Kibana 7.10.0 , 7.10.2, 7.11.2 - Revision 4107

### Added

- Support for Kibana 7.11.2
- Added a warning message for the `Install and enroll the agent` step of `Deploy new agent` guide [#3238](https://github.com/wazuh/wazuh-kibana-app/pull/3238)

### Fixed

- Conflict with the creation of the index pattern when performing the Health Check [#3223](https://github.com/wazuh/wazuh-kibana-app/pull/3223)
- Fixing mac os agents add command [#3207](https://github.com/wazuh/wazuh-kibana-app/pull/3207)

## Wazuh v4.1.5 - Kibana 7.10.0 , 7.10.2 - Revision 4106

- Adapt for Wazuh 4.1.5

## Wazuh v4.1.4 - Kibana 7.10.0 , 7.10.2 - Revision 4105

- Adapt for Wazuh 4.1.4

## Wazuh v4.1.3 - Kibana 7.10.0 , 7.10.2 - Revision 4104

### Added

- Creation of index pattern after the default one is changes in Settings [#2985](https://github.com/wazuh/wazuh-kibana-app/pull/2985)
- Added node name of agent list and detail [#3039](https://github.com/wazuh/wazuh-kibana-app/pull/3039)
- Added loading view while the user is logging to prevent permissions prompts [#3041](https://github.com/wazuh/wazuh-kibana-app/pull/3041)
- Added custom message for each possible run_as setup [#3048](https://github.com/wazuh/wazuh-kibana-app/pull/3048)

### Changed

- Change all dates labels to Kibana formatting time zone [#3047](https://github.com/wazuh/wazuh-kibana-app/pull/3047)
- Improve toast message when selecting a default API [#3049](https://github.com/wazuh/wazuh-kibana-app/pull/3049)
- Improve validation and prevention for caching bundles on the client-side [#3063](https://github.com/wazuh/wazuh-kibana-app/pull/3063) [#3091](https://github.com/wazuh/wazuh-kibana-app/pull/3091)

### Fixed

- Fixed unexpected behavior in Roles mapping [#3028](https://github.com/wazuh/wazuh-kibana-app/pull/3028)
- Fixed rule filter is no applied when you click on a rule id in another module.[#3057](https://github.com/wazuh/wazuh-kibana-app/pull/3057)
- Fixed bug changing master node configuration [#3062](https://github.com/wazuh/wazuh-kibana-app/pull/3062)
- Fixed wrong variable declaration for macOS agents [#3066](https://github.com/wazuh/wazuh-kibana-app/pull/3066)
- Fixed some errors in the Events table, action buttons style, and URLs disappeared [#3086](https://github.com/wazuh/wazuh-kibana-app/pull/3086)
- Fixed Rollback of invalid rule configuration file [#3084](https://github.com/wazuh/wazuh-kibana-app/pull/3084)

## Wazuh v4.1.2 - Kibana 7.10.0 , 7.10.2 - Revision 4103

- Add `run_as` setting to example host configuration in Add new API view [#3021](https://github.com/wazuh/wazuh-kibana-app/pull/3021)
- Refactor of some prompts [#3015](https://github.com/wazuh/wazuh-kibana-app/pull/3015)

### Fixed

- Fix SCA policy detail showing name and check results about another policy [#3007](https://github.com/wazuh/wazuh-kibana-app/pull/3007)
- Fixed that alerts table is empty when switching pinned agents [#3008](https://github.com/wazuh/wazuh-kibana-app/pull/3008)
- Creating a role mapping before the existing ones are loaded, the page bursts [#3013](https://github.com/wazuh/wazuh-kibana-app/pull/3013)
- Fix pagination in SCA checks table when expand some row [#3018](https://github.com/wazuh/wazuh-kibana-app/pull/3018)
- Fix manager is shown in suggestions in Agents section [#3025](https://github.com/wazuh/wazuh-kibana-app/pull/3025)
- Fix disabled loading on inventory when request fail [#3026](https://github.com/wazuh/wazuh-kibana-app/pull/3026)
- Fix restarting selected cluster instead of all of them [#3032](https://github.com/wazuh/wazuh-kibana-app/pull/3032)
- Fix pinned agents don't trigger a new filtered query [#3035](https://github.com/wazuh/wazuh-kibana-app/pull/3035)
- Overlay Wazuh menu when Kibana menu is opened or docked [#3038](https://github.com/wazuh/wazuh-kibana-app/pull/3038)
- Fix visualizations in PDF Reports with Dark mode [#2983](https://github.com/wazuh/wazuh-kibana-app/pull/2983)

## Wazuh v4.1.1 - Kibana 7.10.0 , 7.10.2 - Revision 4102

### Added

- Prompt to show the unsupported module for the selected agent [#2959](https://github.com/wazuh/wazuh-kibana-app/pull/2959)
- Added a X-Frame-Options header to the backend responses [#2977](https://github.com/wazuh/wazuh-kibana-app/pull/2977)

### Changed

- Added toast with refresh button when new fields are loaded [#2974](https://github.com/wazuh/wazuh-kibana-app/pull/2974)
- Migrated manager and cluster files endpoints and their corresponding RBAC [#2984](https://github.com/wazuh/wazuh-kibana-app/pull/2984)

### Fixed

- Fix login error when AWS Elasticsearch and ODFE is used [#2710](https://github.com/wazuh/wazuh-kibana-app/issues/2710)
- An error message is displayed when changing a group's configuration although the user has the right permissions [#2955](https://github.com/wazuh/wazuh-kibana-app/pull/2955)
- Fix Security events table is empty when switching the pinned agents [#2956](https://github.com/wazuh/wazuh-kibana-app/pull/2956)
- Fix disabled switch visual edit button when json content is empty [#2957](https://github.com/wazuh/wazuh-kibana-app/issues/2957)
- Fixed main and `More` menus for unsupported agents [#2959](https://github.com/wazuh/wazuh-kibana-app/pull/2959)
- Fixed forcing a non numeric filter value in a number type field [#2961](https://github.com/wazuh/wazuh-kibana-app/pull/2961)
- Fixed wrong number of alerts in Security Events [#2964](https://github.com/wazuh/wazuh-kibana-app/pull/2964)
- Fixed search with strange characters of agent in Management groups [#2970](https://github.com/wazuh/wazuh-kibana-app/pull/2970)
- Fix the statusCode error message [#2971](https://github.com/wazuh/wazuh-kibana-app/pull/2971)
- Fix the SCA policy stats didn't refresh [#2973](https://github.com/wazuh/wazuh-kibana-app/pull/2973)
- Fixed loading of AWS index fields even when no AWS alerts were found [#2974](https://github.com/wazuh/wazuh-kibana-app/pull/2974)
- Fix some date fields format in FIM and SCA modules [#2975](https://github.com/wazuh/wazuh-kibana-app/pull/2975)
- Fix a non-stop error in Manage agents when the user has no permissions [#2976](https://github.com/wazuh/wazuh-kibana-app/pull/2976)
- Can't edit empty rules and decoders files that already exist in the manager [#2978](https://github.com/wazuh/wazuh-kibana-app/pull/2978)
- Support for alerts index pattern with different ID and name [#2979](https://github.com/wazuh/wazuh-kibana-app/pull/2979)
- Fix the unpin agent in the selection modal [#2980](https://github.com/wazuh/wazuh-kibana-app/pull/2980)
- Fix properly logout of Wazuh API when logging out of the application (only for OpenDistro) [#2789](https://github.com/wazuh/wazuh-kibana-app/issues/2789)
- Fixed missing `&&` from macOS agent deployment command [#2989](https://github.com/wazuh/wazuh-kibana-app/issues/2989)
- Fix prompt permissions on Framework of Mitre and Inventory of Integrity monitoring. [#2967](https://github.com/wazuh/wazuh-kibana-app/issues/2967)
- Fix properly logout of Wazuh API when logging out of the application support x-pack [#2789](https://github.com/wazuh/wazuh-kibana-app/issues/2789)

## Wazuh v4.1.0 - Kibana 7.10.0 , 7.10.2 - Revision 4101

### Added

- Check the max buckets by default in healthcheck and increase them [#2901](https://github.com/wazuh/wazuh-kibana-app/pull/2901)
- Added a prompt wraning in role mapping if run_as is false or he is not allowed to use it by API [#2876](https://github.com/wazuh/wazuh-kibana-app/pull/2876)

### Changed

- Support new fields of Windows Registry at FIM inventory panel [#2679](https://github.com/wazuh/wazuh-kibana-app/issues/2679)
- Added on FIM Inventory Windows Registry registry_key and registry_value items from syscheck [#2908](https://github.com/wazuh/wazuh-kibana-app/issues/2908)
- Uncheck agents after an action in agents groups management [#2907](https://github.com/wazuh/wazuh-kibana-app/pull/2907)
- Unsave rule files when edit or create a rule with invalid content [#2944](https://github.com/wazuh/wazuh-kibana-app/pull/2944)
- Added vulnerabilities module for macos agents [#2969](https://github.com/wazuh/wazuh-kibana-app/pull/2969)

### Fixed

- Fix server error Invalid token specified: Cannot read property 'replace' of undefined [#2899](https://github.com/wazuh/wazuh-kibana-app/issues/2899)
- Fix show empty files rules and decoders: [#2923](https://github.com/wazuh/wazuh-kibana-app/issues/2923)
- Fixed wrong hover texts in CDB lists actions [#2929](https://github.com/wazuh/wazuh-kibana-app/pull/2929)
- Fixed access to forbidden agents information when exporting agents listt [2918](https://github.com/wazuh/wazuh-kibana-app/pull/2918)
- Fix the decoder detail view is not displayed [#2888](https://github.com/wazuh/wazuh-kibana-app/issues/2888)
- Fix the complex search using the Wazuh API query filter in search bars [#2930](https://github.com/wazuh/wazuh-kibana-app/issues/2930)
- Fixed validation to check userPermissions are not ready yet [#2931](https://github.com/wazuh/wazuh-kibana-app/issues/2931)
- Fixed clear visualizations manager list when switching tabs. Fixes PDF reports filters [#2932](https://github.com/wazuh/wazuh-kibana-app/pull/2932)
- Fix Strange box shadow in Export popup panel in Managment > Groups [#2886](https://github.com/wazuh/wazuh-kibana-app/issues/2886)
- Fixed wrong command on alert when data folder does not exist [#2938](https://github.com/wazuh/wazuh-kibana-app/pull/2938)
- Fix agents table OS field sorting: Changes agents table field `os_name` to `os.name,os.version` to make it sortable. [#2939](https://github.com/wazuh/wazuh-kibana-app/pull/2939)
- Fixed diff parsed datetime between agent detail and agents table [#2940](https://github.com/wazuh/wazuh-kibana-app/pull/2940)
- Allow access to Agents section with agent:group action permission [#2933](https://github.com/wazuh/wazuh-kibana-app/issues/2933)
- Fixed filters does not work on modals with search bar [#2935](https://github.com/wazuh/wazuh-kibana-app/pull/2935)
- Fix wrong package name in deploy new agent [#2942](https://github.com/wazuh/wazuh-kibana-app/issues/2942)
- Fixed number agents not show on pie onMouseEvent [#2890](https://github.com/wazuh/wazuh-kibana-app/issues/2890)
- Fixed off Kibana Query Language in search bar of Controls/Inventory modules. [#2945](https://github.com/wazuh/wazuh-kibana-app/pull/2945)
- Fixed number of agents do not show on the pie chart tooltip in agents preview [#2890](https://github.com/wazuh/wazuh-kibana-app/issues/2890)

## Wazuh v4.0.4 - Kibana 7.10.0 , 7.10.2 - Revision 4017

### Added

- Adapt the app to the new Kibana platform [#2475](https://github.com/wazuh/wazuh-kibana-app/issues/2475)
- Wazuh data directory moved from `optimize` to `data` Kibana directory [#2591](https://github.com/wazuh/wazuh-kibana-app/issues/2591)
- Show the wui_rules belong to wazuh-wui API user [#2702](https://github.com/wazuh/wazuh-kibana-app/issues/2702)

### Fixed

- Fixed Wazuh menu and agent menu for Solaris agents [#2773](https://github.com/wazuh/wazuh-kibana-app/issues/2773) [#2725](https://github.com/wazuh/wazuh-kibana-app/issues/2725)
- Fixed wrong shards and replicas for statistics indices and also fixed wrong prefix for monitoring indices [#2732](https://github.com/wazuh/wazuh-kibana-app/issues/2732)
- Report's creation dates set to 1970-01-01T00:00:00.000Z [#2772](https://github.com/wazuh/wazuh-kibana-app/issues/2772)
- Fixed bug for missing commands in ubuntu/debian and centos [#2786](https://github.com/wazuh/wazuh-kibana-app/issues/2786)
- Fixed bug that show an hour before in /security-events/dashboard [#2785](https://github.com/wazuh/wazuh-kibana-app/issues/2785)
- Fixed permissions to access agents [#2838](https://github.com/wazuh/wazuh-kibana-app/issues/2838)
- Fix searching in groups [#2825](https://github.com/wazuh/wazuh-kibana-app/issues/2825)
- Fix the pagination in SCA ckecks table [#2815](https://github.com/wazuh/wazuh-kibana-app/issues/2815)
- Fix the SCA table with a wrong behaviour using the refresh button [#2854](https://github.com/wazuh/wazuh-kibana-app/issues/2854)
- Fix sca permissions for agents views and dashboards [#2862](https://github.com/wazuh/wazuh-kibana-app/issues/2862)
- Solaris should not show vulnerabilities module [#2829](https://github.com/wazuh/wazuh-kibana-app/issues/2829)
- Fix the settings of statistics indices creation [#2858](https://github.com/wazuh/wazuh-kibana-app/issues/2858)
- Update agents' info in Management Status after changing cluster node selected [#2828](https://github.com/wazuh/wazuh-kibana-app/issues/2828)
- Fix error when applying filter in rules from events [#2877](https://github.com/wazuh/wazuh-kibana-app/issues/2877)

### Changed

- Replaced `wazuh` Wazuh API user by `wazuh-wui` in the default configuration [#2852](https://github.com/wazuh/wazuh-kibana-app/issues/2852)
- Add agent id to the reports name in Agent Inventory and Modules [#2817](https://github.com/wazuh/wazuh-kibana-app/issues/2817)

### Adapt for Kibana 7.10.0

- Fixed filter pinned crash returning from agents [#2864](https://github.com/wazuh/wazuh-kibana-app/issues/2864)
- Fixed style in sca and regulatory compliance tables and in wz menu [#2861](https://github.com/wazuh/wazuh-kibana-app/issues/2861)
- Fix body-payload of Sample Alerts POST endpoint [#2857](https://github.com/wazuh/wazuh-kibana-app/issues/2857)
- Fixed bug in the table on Agents->Table-> Actions->Config icon [#2853](https://github.com/wazuh/wazuh-kibana-app/issues/2853)
- Fixed tooltip in the icon of view decoder file [#2850](https://github.com/wazuh/wazuh-kibana-app/issues/2850)
- Fixed bug with agent filter when it is pinned [#2846](https://github.com/wazuh/wazuh-kibana-app/issues/2846)
- Fix discovery navigation [#2845](https://github.com/wazuh/wazuh-kibana-app/issues/2845)
- Search file editor gone [#2843](https://github.com/wazuh/wazuh-kibana-app/issues/2843)
- Fix Agent Search Bar - Regex Query Interpreter [#2834](https://github.com/wazuh/wazuh-kibana-app/issues/2834)
- Fixed accordion style breaking [#2833](https://github.com/wazuh/wazuh-kibana-app/issues/2833)
- Fix metrics are not updated after a bad request in search input [#2830](https://github.com/wazuh/wazuh-kibana-app/issues/2830)
- Fix mitre framework tab crash [#2821](https://github.com/wazuh/wazuh-kibana-app/issues/2821)
- Changed ping request to default request. Added delay and while to che… [#2820](https://github.com/wazuh/wazuh-kibana-app/issues/2820)
- Removed kibana alert for security [#2806](https://github.com/wazuh/wazuh-kibana-app/issues/2806)

## Wazuh v4.0.4 - Kibana 7.10.0 , 7.10.2 - Revision 4016

### Added

- Modified agent registration adding groups and architecture [#2666](https://github.com/wazuh/wazuh-kibana-app/issues/2666) [#2652](https://github.com/wazuh/wazuh-kibana-app/issues/2652)
- Each user can only view their own reports [#2686](https://github.com/wazuh/wazuh-kibana-app/issues/2686)

### Fixed

- Create index pattern even if there aren´t available indices [#2620](https://github.com/wazuh/wazuh-kibana-app/issues/2620)
- Top bar overlayed over expanded visualizations [#2667](https://github.com/wazuh/wazuh-kibana-app/issues/2667)
- Empty inventory data in Solaris agents [#2680](https://github.com/wazuh/wazuh-kibana-app/pull/2680)
- Wrong parameters in the dev-tools autocomplete section [#2675](https://github.com/wazuh/wazuh-kibana-app/issues/2675)
- Wrong permissions on edit CDB list [#2665](https://github.com/wazuh/wazuh-kibana-app/pull/2665)
- fix(frontend): add the metafields when refreshing the index pattern [#2681](https://github.com/wazuh/wazuh-kibana-app/pull/2681)
- Error toast is showing about Elasticsearch users for environments without security [#2713](https://github.com/wazuh/wazuh-kibana-app/issues/2713)
- Error about Handler.error in Role Mapping fixed [#2702](https://github.com/wazuh/wazuh-kibana-app/issues/2702)
- Fixed message in reserved users actions [#2702](https://github.com/wazuh/wazuh-kibana-app/issues/2702)
- Error 500 on Export formatted CDB list [#2692](https://github.com/wazuh/wazuh-kibana-app/pull/2692)
- Wui rules label should have only one tooltip [#2723](https://github.com/wazuh/wazuh-kibana-app/issues/2723)
- Move upper the Wazuh item in the Kibana menu and default index pattern [#2867](https://github.com/wazuh/wazuh-kibana-app/pull/2867)

## Wazuh v4.0.4 - Kibana v7.9.1, v7.9.3 - Revision 4015

### Added

- Support for Wazuh v4.0.4

## Wazuh v4.0.3 - Kibana v7.9.1, v7.9.2, v7.9.3 - Revision 4014

### Added

- Improved management of index-pattern fields [#2630](https://github.com/wazuh/wazuh-kibana-app/issues/2630)

### Fixed

- fix(fronted): fixed the check of API and APP version in health check [#2655](https://github.com/wazuh/wazuh-kibana-app/pull/2655)
- Replace user by username key in the monitoring logic [#2654](https://github.com/wazuh/wazuh-kibana-app/pull/2654)
- Security alerts and reporting issues when using private tenants [#2639](https://github.com/wazuh/wazuh-kibana-app/issues/2639)
- Manager restart in rule editor does not work with Wazuh cluster enabled [#2640](https://github.com/wazuh/wazuh-kibana-app/issues/2640)
- fix(frontend): Empty inventory data in Solaris agents [#2680](https://github.com/wazuh/wazuh-kibana-app/pull/2680)

## Wazuh v4.0.3 - Kibana v7.9.1, v7.9.2, v7.9.3 - Revision 4013

### Added

- Support for Wazuh v4.0.3.

## Wazuh v4.0.2 - Kibana v7.9.1, v7.9.3 - Revision 4012

### Added

- Sample data indices name should take index pattern in use [#2593](https://github.com/wazuh/wazuh-kibana-app/issues/2593)
- Added start option to macos Agents [#2653](https://github.com/wazuh/wazuh-kibana-app/pull/2653)

### Changed

- Statistics settings do not allow to configure primary shards and replicas [#2627](https://github.com/wazuh/wazuh-kibana-app/issues/2627)

## Wazuh v4.0.2 - Kibana v7.9.1, v7.9.3 - Revision 4011

### Added

- Support for Wazuh v4.0.2.

### Fixed

- The index pattern title is overwritten with its id after refreshing its fields [#2577](https://github.com/wazuh/wazuh-kibana-app/issues/2577)
- [RBAC] Issues detected when using RBAC [#2579](https://github.com/wazuh/wazuh-kibana-app/issues/2579)

## Wazuh v4.0.1 - Kibana v7.9.1, v7.9.3 - Revision 4010

### Changed

- Alerts summary table for PDF reports on all modules [#2632](https://github.com/wazuh/wazuh-kibana-app/issues/2632)
- [4.0-7.9] Run as with no wazuh-wui API user [#2576](https://github.com/wazuh/wazuh-kibana-app/issues/2576)
- Deploy a new agent interface as default interface [#2564](https://github.com/wazuh/wazuh-kibana-app/issues/2564)
- Problem in the visualization of new reserved resources of the Wazuh API [#2643](https://github.com/wazuh/wazuh-kibana-app/issues/2643)

### Fixed

- Restore the tables in the agents' reports [#2628](https://github.com/wazuh/wazuh-kibana-app/issues/2628)
- [RBAC] Issues detected when using RBAC [#2579](https://github.com/wazuh/wazuh-kibana-app/issues/2579)
- Changes done via a worker's API are overwritten [#2626](https://github.com/wazuh/wazuh-kibana-app/issues/2626)

### Fixed

- [BUGFIX] Default user field for current platform [#2633](https://github.com/wazuh/wazuh-kibana-app/pull/2633)

## Wazuh v4.0.1 - Kibana v7.9.1, v7.9.3 - Revision 4009

### Changed

- Hide empty columns of the processes table of the MacOS agents [#2570](https://github.com/wazuh/wazuh-kibana-app/pull/2570)
- Missing step in "Deploy a new agent" view [#2623](https://github.com/wazuh/wazuh-kibana-app/issues/2623)
- Implement wazuh users' CRUD [#2598](https://github.com/wazuh/wazuh-kibana-app/pull/2598)

### Fixed

- Inconsistent data in sample data alerts [#2618](https://github.com/wazuh/wazuh-kibana-app/pull/2618)

## Wazuh v4.0.1 - Kibana v7.9.1, v7.9.3 - Revision 4008

### Fixed

- Icons not align to the right in Modules > Events [#2607](https://github.com/wazuh/wazuh-kibana-app/pull/2607)
- Statistics visualizations do not show data [#2602](https://github.com/wazuh/wazuh-kibana-app/pull/2602)
- Error on loading css files [#2599](https://github.com/wazuh/wazuh-kibana-app/pull/2599)
- Fixed search filter in search bar in Module/SCA wasn't working [#2601](https://github.com/wazuh/wazuh-kibana-app/pull/2601)

## Wazuh v4.0.0 - Kibana v7.9.1, v7.9.2, v7.9.3 - Revision 4007

### Fixed

- updated macOS package URL [#2596](https://github.com/wazuh/wazuh-kibana-app/pull/2596)
- Revert "[4.0-7.9] [BUGFIX] Removed unnecessary function call" [#2597](https://github.com/wazuh/wazuh-kibana-app/pull/2597)

## Wazuh v4.0.0 - Kibana v7.9.1, v7.9.2, v7.9.3 - Revision 4006

### Fixed

- Undefined field in event view [#2588](https://github.com/wazuh/wazuh-kibana-app/issues/2588)
- Several calls to the same stats request (esAlerts) [#2586](https://github.com/wazuh/wazuh-kibana-app/issues/2586)
- The filter options popup doesn't open on click once the filter is pinned [#2581](https://github.com/wazuh/wazuh-kibana-app/issues/2581)
- The formatedFields are missing from the index-pattern of wazuh-alerts-\* [#2574](https://github.com/wazuh/wazuh-kibana-app/issues/2574)

## Wazuh v4.0.0 - Kibana v7.9.3 - Revision 4005

### Added

- Support for Kibana v7.9.3

## Wazuh v4.0.0 - Kibana v7.9.1, v7.9.2 - Revision 4002

### Added

- Support for Wazuh v4.0.0.
- Support for Kibana v7.9.1 and 7.9.2.
- Support for Open Distro 1.10.1.
- Added a RBAC security layer integrated with Open Distro and X-Pack.
- Added remoted and analysisd statistics.
- Expand supported deployment variables.
- Added new configuration view settings for GCP integration.
- Added logic to change the `metafields` configuration of Kibana [#2524](https://github.com/wazuh/wazuh-kibana-app/issues/2524)

### Changed

- Migrated the default index-pattern to `wazuh-alerts-*`.
- Removed the `known-fields` functionality.
- Security Events dashboard redesinged.
- Redesigned the app settings configuration with categories.
- Moved the wazuh-registry file to Kibana optimize folder.

### Fixed

- Format options in `wazuh-alerts` index-pattern are not overwritten now.
- Prevent blank page in detaill agent view.
- Navigable agents name in Events.
- Index pattern is not being refreshed.
- Reporting fails when agent is pinned and compliance controls are visited.
- Reload rule detail doesn't work properly with the related rules.
- Fix search bar filter in Manage agent of group [#2541](https://github.com/wazuh/wazuh-kibana-app/pull/2541)

# Wazuh v3.13.6 - Kibana v7.9.2 - Revision 890

### Added

- Support for Wazuh v3.13.6

## Wazuh v3.13.5 - Kibana 7.9.2 - Revision 889

- Sanitize report's inputs and usernames [#4336](https://github.com/wazuh/wazuh-kibana-app/pull/4336)

## Wazuh v3.13.2 - Kibana v7.9.1 - Revision 887

### Added

- Support for Wazuh v3.13.2

## Wazuh v3.13.2 - Kibana v7.8.0 - Revision 887

### Added

- Support for Wazuh v3.13.2

## Wazuh v3.13.1 - Kibana v7.9.1 - Revision 886

### Added

- Support for Kibana v7.9.1

## Wazuh v3.13.1 - Kibana v7.9.0 - Revision 885

### Added

- Support for Kibana v7.9.0

## Wazuh v3.13.1 - Kibana v7.8.1 - Revision 884

### Added

- Support for Kibana v7.8.1

## Wazuh v3.13.1 - Kibana v7.8.0 - Revision 883

### Added

- Support for Wazuh v3.13.1

## Wazuh v3.13.0 - Kibana v7.8.0 - Revision 881

### Added

- Support for Kibana v7.8.0

## Wazuh v3.13.0 - Kibana v7.7.0, v7.7.1 - Revision 880

### Added

- Support for Wazuh v3.13.0
- Support for Kibana v7.7.1
- Support for Open Distro 1.8
- New navigation experience with a global menu [#1965](https://github.com/wazuh/wazuh-kibana-app/issues/1965)
- Added a Breadcrumb in Kibana top nav [#2161](https://github.com/wazuh/wazuh-kibana-app/issues/2161)
- Added a new Agents Summary Screen [#1963](https://github.com/wazuh/wazuh-kibana-app/issues/1963)
- Added a new feature to add sample data to dashboards [#2115](https://github.com/wazuh/wazuh-kibana-app/issues/2115)
- Added MITRE integration [#1877](https://github.com/wazuh/wazuh-kibana-app/issues/1877)
- Added Google Cloud Platform integration [#1873](https://github.com/wazuh/wazuh-kibana-app/issues/1873)
- Added TSC integration [#2204](https://github.com/wazuh/wazuh-kibana-app/pull/2204)
- Added a new Integrity monitoring state view for agent [#2153](https://github.com/wazuh/wazuh-kibana-app/issues/2153)
- Added a new Integrity monitoring files detail view [#2156](https://github.com/wazuh/wazuh-kibana-app/issues/2156)
- Added a new component to explore Compliance requirements [#2156](https://github.com/wazuh/wazuh-kibana-app/issues/2261)

### Changed

- Code migration to React.js
- Global review of styles
- Unified Overview and Agent dashboards into new Modules [#2110](https://github.com/wazuh/wazuh-kibana-app/issues/2110)
- Changed Vulnerabilities dashboard visualizations [#2262](https://github.com/wazuh/wazuh-kibana-app/issues/2262)

### Fixed

- Open Distro tenants have been fixed and are functional now [#1890](https://github.com/wazuh/wazuh-kibana-app/issues/1890).
- Improved navigation performance [#2200](https://github.com/wazuh/wazuh-kibana-app/issues/2200).
- Avoid creating the wazuh-monitoring index pattern if it is disabled [#2100](https://github.com/wazuh/wazuh-kibana-app/issues/2100)
- SCA checks without compliance field can't be expanded [#2264](https://github.com/wazuh/wazuh-kibana-app/issues/2264)

## Wazuh v3.12.3 - Kibana v7.7.1 - Revision 876

### Added

- Support for Kibana v7.7.1

## Wazuh v3.12.3 - Kibana v7.7.0 - Revision 875

### Added

- Support for Kibana v7.7.0

## Wazuh v3.12.3 - Kibana v6.8.8, v7.6.1, v7.6.2 - Revision 874

### Added

- Support for Wazuh v3.12.3

## Wazuh v3.12.2 - Kibana v6.8.8, v7.6.1, v7.6.2 - Revision 873

### Added

- Support for Wazuh v3.12.2

## Wazuh v3.12.1 - Kibana v6.8.8, v7.6.1, v7.6.2 - Revision 872

### Added

- Support Wazuh 3.12.1
- Added new FIM settings on configuration on demand. [#2147](https://github.com/wazuh/wazuh-kibana-app/issues/2147)

### Changed

- Updated agent's variable names in deployment guides. [#2169](https://github.com/wazuh/wazuh-kibana-app/pull/2169)

### Fixed

- Pagination is now shown in table-type visualizations. [#2180](https://github.com/wazuh/wazuh-kibana-app/issues/2180)

## Wazuh v3.12.0 - Kibana v6.8.8, v7.6.2 - Revision 871

### Added

- Support for Kibana v6.8.8 and v7.6.2

## Wazuh v3.12.0 - Kibana v6.8.7, v7.4.2, v7.6.1 - Revision 870

### Added

- Support for Wazuh v3.12.0
- Added a new setting to hide manager alerts from dashboards. [#2102](https://github.com/wazuh/wazuh-kibana-app/pull/2102)
- Added a new setting to be able to change API from the top menu. [#2143](https://github.com/wazuh/wazuh-kibana-app/issues/2143)
- Added a new setting to enable/disable the known fields health check [#2037](https://github.com/wazuh/wazuh-kibana-app/pull/2037)
- Added suport for PCI 11.2.1 and 11.2.3 rules. [#2062](https://github.com/wazuh/wazuh-kibana-app/pull/2062)

### Changed

- Restructuring of the optimize/wazuh directory. Now the Wazuh configuration file (wazuh.yml) is placed on /usr/share/kibana/optimize/wazuh/config. [#2116](https://github.com/wazuh/wazuh-kibana-app/pull/2116)
- Improve performance of Dasboards reports generation. [1802344](https://github.com/wazuh/wazuh-kibana-app/commit/18023447c6279d385df84d7f4a5663ed2167fdb5)

### Fixed

- Discover time range selector is now displayed on the Cluster section. [08901df](https://github.com/wazuh/wazuh-kibana-app/commit/08901dfcbe509f17e4fab26877c8b7dae8a66bff)
- Added the win_auth_failure rule group to Authentication failure metrics. [#2099](https://github.com/wazuh/wazuh-kibana-app/pull/2099)
- Negative values in Syscheck attributes now have their correct value in reports. [7c3e84e](https://github.com/wazuh/wazuh-kibana-app/commit/7c3e84ec8f00760b4f650cfc00a885d868123f99)

## Wazuh v3.11.4 - Kibana v7.6.1 - Revision 858

### Added

- Support for Kibana v7.6.1

## Wazuh v3.11.4 - Kibana v6.8.6, v7.4.2, v7.6.0 - Revision 857

### Added

- Support for Wazuh v3.11.4

## Wazuh v3.11.3 - Kibana v7.6.0 - Revision 856

### Added

- Support for Kibana v7.6.0

## Wazuh v3.11.3 - Kibana v7.4.2 - Revision 855

### Added

- Support for Kibana v7.4.2

## Wazuh v3.11.3 - Kibana v7.5.2 - Revision 854

### Added

- Support for Wazuh v3.11.3

### Fixed

- Windows Updates table is now displayed in the Inventory Data report [#2028](https://github.com/wazuh/wazuh-kibana-app/pull/2028)

## Wazuh v3.11.2 - Kibana v7.5.2 - Revision 853

### Added

- Support for Kibana v7.5.2

## Wazuh v3.11.2 - Kibana v6.8.6, v7.3.2, v7.5.1 - Revision 852

### Added

- Support for Wazuh v3.11.2

### Changed

- Increased list filesize limit for the CDB-list [#1993](https://github.com/wazuh/wazuh-kibana-app/pull/1993)

### Fixed

- The xml validator now correctly handles the `--` string within comments [#1980](https://github.com/wazuh/wazuh-kibana-app/pull/1980)
- The AWS map visualization wasn't been loaded until the user interacts with it [dd31bd7](https://github.com/wazuh/wazuh-kibana-app/commit/dd31bd7a155354bc50fe0af22fca878607c8936a)

## Wazuh v3.11.1 - Kibana v6.8.6, v7.3.2, v7.5.1 - Revision 581

### Added

- Support for Wazuh v3.11.1.

## Wazuh v3.11.0 - Kibana v6.8.6, v7.3.2, v7.5.1 - Revision 580

### Added

- Support for Wazuh v3.11.0.
- Support for Kibana v7.5.1.
- The API credentials configuration has been moved from the .wazuh index to a wazuh.yml configuration file. Now the configuration of the API hosts is done from the file and not from the application. [#1465](https://github.com/wazuh/wazuh-kibana-app/issues/1465) [#1771](https://github.com/wazuh/wazuh-kibana-app/issues/1771).
- Upload ruleset files using a "drag and drop" component [#1770](https://github.com/wazuh/wazuh-kibana-app/issues/1770)
- Add logs for the reporting module [#1622](https://github.com/wazuh/wazuh-kibana-app/issues/1622).
- Extended the "Add new agent" guide [#1767](https://github.com/wazuh/wazuh-kibana-app/issues/1767).
- Add new table for windows hotfixes [#1932](https://github.com/wazuh/wazuh-kibana-app/pull/1932)

### Changed

- Removed Discover from top menu [#1699](https://github.com/wazuh/wazuh-kibana-app/issues/1699).
- Hide index pattern selector in case that only one exists [#1799](https://github.com/wazuh/wazuh-kibana-app/issues/1799).
- Remove visualizations legend [#1936](https://github.com/wazuh/wazuh-kibana-app/pull/1936)
- Normalize the field whodata in the group reporting [#1921](https://github.com/wazuh/wazuh-kibana-app/pull/1921)
- A message in the configuration view is ambiguous [#1870](https://github.com/wazuh/wazuh-kibana-app/issues/1870)
- Refactor syscheck table [#1941](https://github.com/wazuh/wazuh-kibana-app/pull/1941)

### Fixed

- Empty files now throws an error [#1806](https://github.com/wazuh/wazuh-kibana-app/issues/1806).
- Arguments for wazuh api requests are now validated [#1815](https://github.com/wazuh/wazuh-kibana-app/issues/1815).
- Fixed the way to check admin mode [#1838](https://github.com/wazuh/wazuh-kibana-app/issues/1838).
- Fixed error exporting as CSV the files into a group [#1833](https://github.com/wazuh/wazuh-kibana-app/issues/1833).
- Fixed XML validator false error for `<` [1882](https://github.com/wazuh/wazuh-kibana-app/issues/1882)
- Fixed "New file" editor doesn't allow saving twice [#1896](https://github.com/wazuh/wazuh-kibana-app/issues/1896)
- Fixed decoders files [#1929](https://github.com/wazuh/wazuh-kibana-app/pull/1929)
- Fixed registration guide [#1926](https://github.com/wazuh/wazuh-kibana-app/pull/1926)
- Fixed infinite load on Ciscat views [#1920](https://github.com/wazuh/wazuh-kibana-app/pull/1920), [#1916](https://github.com/wazuh/wazuh-kibana-app/pull/1916)
- Fixed missing fields in the Visualizations [#1913](https://github.com/wazuh/wazuh-kibana-app/pull/1913)
- Fixed Amazon S3 status is wrong in configuration section [#1864](https://github.com/wazuh/wazuh-kibana-app/issues/1864)
- Fixed hidden overflow in the fim configuration [#1887](https://github.com/wazuh/wazuh-kibana-app/pull/1887)
- Fixed Logo source fail after adding server.basePath [#1871](https://github.com/wazuh/wazuh-kibana-app/issues/1871)
- Fixed the documentation broken links [#1853](https://github.com/wazuh/wazuh-kibana-app/pull/1853)

## Wazuh v3.10.2 - Kibana v7.5.1 - Revision 556

### Added

- Support for Kibana v7.5.1

## Wazuh v3.10.2 - Kibana v7.5.0 - Revision 555

### Added

- Support for Kibana v7.5.0

## Wazuh v3.10.2 - Kibana v7.4.2 - Revision 549

### Added

- Support for Kibana v7.4.2

## Wazuh v3.10.2 - Kibana v7.4.1 - Revision 548

### Added

- Support for Kibana v7.4.1

## Wazuh v3.10.2 - Kibana v7.4.0 - Revision 547

### Added

- Support for Kibana v7.4.0
- Support for Wazuh v3.10.2.

## Wazuh v3.10.2 - Kibana v7.3.2 - Revision 546

### Added

- Support for Wazuh v3.10.2.

## Wazuh v3.10.1 - Kibana v7.3.2 - Revision 545

### Added

- Support for Wazuh v3.10.1.

## Wazuh v3.10.0 - Kibana v7.3.2 - Revision 543

### Added

- Support for Wazuh v3.10.0.
- Added an interactive guide for registering agents, things are now easier for the user, guiding it through the steps needed ending in a _copy & paste_ snippet for deploying his agent [#1468](https://github.com/wazuh/wazuh-kibana-app/issues/1468).
- Added new dashboards for the recently added regulatory compliance groups into the Wazuh core. They are HIPAA and NIST-800-53 [#1468](https://github.com/wazuh/wazuh-kibana-app/issues/1448), [#1638](https://github.com/wazuh/wazuh-kibana-app/issues/1638).
- Make the app work under a custom Kibana space [#1234](https://github.com/wazuh/wazuh-kibana-app/issues/1234), [#1450](https://github.com/wazuh/wazuh-kibana-app/issues/1450).
- Added the ability to manage the app as a native plugin when using Kibana spaces, now you can safely hide/show the app depending on the selected space [#1601](https://github.com/wazuh/wazuh-kibana-app/issues/1601).
- Adapt the app the for Kibana dark mode [#1562](https://github.com/wazuh/wazuh-kibana-app/issues/1562).
- Added an alerts summary in _Overview > FIM_ panel [#1527](https://github.com/wazuh/wazuh-kibana-app/issues/1527).
- Export all the information of a Wazuh group and its related agents in a PDF document [#1341](https://github.com/wazuh/wazuh-kibana-app/issues/1341).
- Export the configuration of a certain agent as a PDF document. Supports granularity for exporting just certain sections of the configuration [#1340](https://github.com/wazuh/wazuh-kibana-app/issues/1340).

### Changed

- Reduced _Agents preview_ load time using the new API endpoint `/summary/agents` [#1687](https://github.com/wazuh/wazuh-kibana-app/pull/1687).
- Replaced most of the _md-nav-bar_ Angular.js components with React components using EUI [#1705](https://github.com/wazuh/wazuh-kibana-app/pull/1705).
- Replaced the requirements slider component with a new styled component [#1708](https://github.com/wazuh/wazuh-kibana-app/pull/1708).
- Soft deprecated the _.wazuh-version_ internal index, now the app dumps its content if applicable to a registry file, then the app removes that index. Further versions will hard deprecate this index [#1467](https://github.com/wazuh/wazuh-kibana-app/issues/1467).
- Visualizations now don't fetch the documents _source_, also, they now use _size: 0_ for fetching [#1663](https://github.com/wazuh/wazuh-kibana-app/issues/1663).
- The app menu is now fixed on top of the view, it's not being hidden on every state change. Also, the Wazuh logo was placed in the top bar of Kibana UI [#1502](https://github.com/wazuh/wazuh-kibana-app/issues/1502).
- Improved _getTimestamp_ method not returning a promise object because it's no longer needed [014bc3a](https://github.com/wazuh/wazuh-kibana-app/commit/014b3aba0d2e9cda0c4d521f5f16faddc434a21e). Also improved main Discover listener for Wazuh not returning a promise object [bd82823](https://github.com/wazuh/wazuh-kibana-app/commit/bd8282391a402b8c567b32739cf914a0135d74bc).
- Replaced _Requirements over time_ visualizations in both PCI DSS and GDPR dashboards [35c539](https://github.com/wazuh/wazuh-kibana-app/commit/35c539eb328b3bded94aa7608f73f9cc51c235a6).
- Do not show a toaster when a visualization field was not known yet, instead, show it just in case the internal refreshing failed [19a2e7](https://github.com/wazuh/wazuh-kibana-app/commit/19a2e71006b38f6a64d3d1eb8a20b02b415d7e07).
- Minor optimizations for server logging [eb8e000](https://github.com/wazuh/wazuh-kibana-app/commit/eb8e00057dfea2dafef56319590ff832042c402d).

### Fixed

- Alerts search bar fixed for Kibana v7.3.1, queries were not being applied as expected [#1686](https://github.com/wazuh/wazuh-kibana-app/issues/1686).
- Hide attributes field from non-Windows agents in the FIM table [#1710](https://github.com/wazuh/wazuh-kibana-app/issues/1710).
- Fixed broken view in Management > Configuration > Amazon S3 > Buckets, some information was missing [#1675](https://github.com/wazuh/wazuh-kibana-app/issues/1675).
- Keep user's filters when switching from Discover to panel [#1685](https://github.com/wazuh/wazuh-kibana-app/issues/1685).
- Reduce load time and amount of data to be fetched in _Management > Cluster monitoring_ section avoiding possible timeouts [#1663](https://github.com/wazuh/wazuh-kibana-app/issues/1663).
- Restored _Remove column_ feature in Discover tabs [#1702](https://github.com/wazuh/wazuh-kibana-app/issues/1702).
- Apps using Kibana v7.3.1 had a bug once the user goes back from _Agent > FIM > Files_ to _Agent > FIM > dashboard_, filters disappear, now it's working properly [#1700](https://github.com/wazuh/wazuh-kibana-app/issues/1700).
- Fixed visual bug in _Management > Cluster monitoring_ and a button position [1e3b748](https://github.com/wazuh/wazuh-kibana-app/commit/1e3b748f11b43b2e7956b830269b6d046d74d12c).
- The app installation date was not being updated properly, now it's fixed [#1692](https://github.com/wazuh/wazuh-kibana-app/issues/1692).
- Fixed _Network interfaces_ table in Inventory section, the table was not paginating [#1474](https://github.com/wazuh/wazuh-kibana-app/issues/1474).
- Fixed APIs passwords are now obfuscated in server responses [adc3152](https://github.com/wazuh/wazuh-kibana-app/pull/1782/commits/adc31525e26b25e4cb62d81cbae70a8430728af5).

## Wazuh v3.9.5 - Kibana v6.8.2 / Kibana v7.2.1 / Kibana v7.3.0 - Revision 531

### Added

- Support for Wazuh v3.9.5

## Wazuh v3.9.4 - Kibana v6.8.1 / Kibana v6.8.2 / Kibana v7.2.0 / Kibana v7.2.1 / Kibana v7.3.0 - Revision 528

### Added

- Support for Wazuh v3.9.4
- Allow filtering by clicking a column in rules/decoders tables [0e2ddd7](https://github.com/wazuh/wazuh-kibana-app/pull/1615/commits/0e2ddd7b73f7f7975d02e97ed86ae8a0966472b4)
- Allow open file in rules table clicking on the file column [1af929d](https://github.com/wazuh/wazuh-kibana-app/pull/1615/commits/1af929d62f450f93c6733868bcb4057e16b7e279)

### Changed

- Improved app performance [#1640](https://github.com/wazuh/wazuh-kibana-app/pull/1640).
- Remove path filter from custom rules and decoders [895792e](https://github.com/wazuh/wazuh-kibana-app/pull/1615/commits/895792e6e6d9401b3293d5e16352b9abef515096)
- Show path column in rules and decoders [6f49816](https://github.com/wazuh/wazuh-kibana-app/pull/1615/commits/6f49816c71b5999d77bf9e3838443627c9be945d)
- Removed SCA overview dashboard [94ebbff](https://github.com/wazuh/wazuh-kibana-app/pull/1615/commits/94ebbff231cbfb6d793130e0b9ea855baa755a1c)
- Disabled last custom column removal [f1ef7de](https://github.com/wazuh/wazuh-kibana-app/pull/1615/commits/f1ef7de1a34bbe53a899596002e8153b95e7dc0e)
- Agents messages across sections unification [8fd7e36](https://github.com/wazuh/wazuh-kibana-app/pull/1615/commits/8fd7e36286fa9dfd03a797499af6ffbaa90b00e1)

### Fixed

- Fix check storeded apis [d6115d6](https://github.com/wazuh/wazuh-kibana-app/pull/1615/commits/d6115d6424c78f0cde2017b432a51b77186dd95a).
- Fix pci-dss console error [297080d](https://github.com/wazuh/wazuh-kibana-app/pull/1615/commits/297080d36efaea8f99b0cafd4c48845dad20495a)
- Fix error in reportingTable [85b7266](https://github.com/wazuh/wazuh-kibana-app/pull/1615/commits/85b72662cb4db44c443ed04f7c31fba57eefccaa)
- Fix filters budgets size [c7ac86a](https://github.com/wazuh/wazuh-kibana-app/pull/1615/commits/c7ac86acb3d5afaf1cf348fab09a2b8c5778a491)
- Fix missing permalink virustotal visualization [1b57529](https://github.com/wazuh/wazuh-kibana-app/pull/1615/commits/1b57529758fccdeb3ac0840e66a8aafbe4757a96)
- Improved wz-table performance [224bd6f](https://github.com/wazuh/wazuh-kibana-app/pull/1615/commits/224bd6f31235c81ba01755c3c1e120c3f86beafd)
- Fix inconsistent data between visualizations and tables in Overview Security Events [b12c600](https://github.com/wazuh/wazuh-kibana-app/pull/1615/commits/b12c600578d80d0715507dec4624a4ebc27ea573)
- Timezone applied in cluster status [a4f620d](https://github.com/wazuh/wazuh-kibana-app/pull/1615/commits/a4f620d398f5834a6d2945af892a462425ca3bec)
- Fixed Overview Security Events report when wazuh.monitoring is disabled [1c26da0](https://github.com/wazuh/wazuh-kibana-app/pull/1615/commits/1c26da05a0b6daf727e15c13b819111aa4e4e913)
- Fixes in APIs management [2143943](https://github.com/wazuh/wazuh-kibana-app/pull/1615/commits/2143943a5049cbb59bb8d6702b5a56cbe0d27a2a)
- Prevent duplicated visualization toast errors [786faf3](https://github.com/wazuh/wazuh-kibana-app/commit/786faf3e62d2cad13f512c0f873b36eca6e9787d)
- Fix not properly updated breadcrumb in ruleset section [9645903](https://github.com/wazuh/wazuh-kibana-app/commit/96459031cd4edbe047970bf0d22d0c099771879f)
- Fix badly dimensioned table in Integrity Monitoring section [9645903](https://github.com/wazuh/wazuh-kibana-app/commit/96459031cd4edbe047970bf0d22d0c099771879f)
- Fix implicit filters can be destroyed [9cf8578](https://github.com/wazuh/wazuh-kibana-app/commit/9cf85786f504f5d67edddeea6cfbf2ab577e799b)
- Windows agent dashboard doesn't show failure logon access. [d38d088](https://github.com/wazuh/wazuh-kibana-app/commit/d38d0881ac8e4294accde83d63108337b74cdd91)
- Number of agents is not properly updated. [f7cbbe5](https://github.com/wazuh/wazuh-kibana-app/commit/f7cbbe54394db825827715c3ad4370ac74317108)
- Missing scrollbar on Firefox file viewer. [df4e8f9](https://github.com/wazuh/wazuh-kibana-app/commit/df4e8f9305b35e9ee1473bed5f5d452dd3420567)
- Agent search filter by name, lost when refreshing. [71b5274](https://github.com/wazuh/wazuh-kibana-app/commit/71b5274ccc332d8961a158587152f7badab28a95)
- Alerts of level 12 cannot be displayed in the Summary table. [ec0e888](https://github.com/wazuh/wazuh-kibana-app/commit/ec0e8885d9f1306523afbc87de01a31f24e36309)
- Restored query from search bar in visualizations. [439128f](https://github.com/wazuh/wazuh-kibana-app/commit/439128f0a1f65b649a9dcb81ab5804ca20f65763)
- Fix Kibana filters loop in Firefox. [82f0f32](https://github.com/wazuh/wazuh-kibana-app/commit/82f0f32946d844ce96a28f0185f903e8e05c5589)

## Wazuh v3.9.3 - Kibana v6.8.1 / v7.1.1 / v7.2.0 - Revision 523

### Added

- Support for Wazuh v3.9.3
- Support for Kibana v7.2.0 [#1556](https://github.com/wazuh/wazuh-kibana-app/pull/1556).

### Changed

- New design and several UI/UX changes [#1525](https://github.com/wazuh/wazuh-kibana-app/pull/1525).
- Improved error checking + syscollector performance [94d0a83](https://github.com/wazuh/wazuh-kibana-app/commit/94d0a83e43aa1d2d84ef6f87cbb76b9aefa085b3).
- Adapt Syscollector for MacOS agents [a4bf7ef](https://github.com/wazuh/wazuh-kibana-app/commit/a4bf7efc693a99b7565b5afcaa372155f15a4db9).
- Show last scan for syscollector [73f2056](https://github.com/wazuh/wazuh-kibana-app/commit/73f2056673bb289d472663397ba7097e49b7b93b).
- Extendend information for syscollector [#1585](https://github.com/wazuh/wazuh-kibana-app/issues/1585).

### Fixed

- Corrected width for agent stats [a998955](https://github.com/wazuh/wazuh-kibana-app/commit/a99895565a8854c55932ec94cffb08e1d0aa3da1).
- Fix height for the menu directive with Dynamic height [427d0f3](https://github.com/wazuh/wazuh-kibana-app/commit/427d0f3e9fa6c34287aa9e8557da99a51e0db40f).
- Fix wazuh-db and clusterd check [cddcef6](https://github.com/wazuh/wazuh-kibana-app/commit/cddcef630c5234dd6f6a495715743dfcfd4e4001).
- Fix AlertsStats when value is "0", it was showing "-" [07a3e10](https://github.com/wazuh/wazuh-kibana-app/commit/07a3e10c7f1e626ba75a55452b6c295d11fd657d).
- Fix syscollector state value [f8d3d0e](https://github.com/wazuh/wazuh-kibana-app/commit/f8d3d0eca44e67e26f79bc574495b1f4c8f751f2).
- Fix time offset for reporting table [2ef500b](https://github.com/wazuh/wazuh-kibana-app/commit/2ef500bb112e68bd4811b8e87ce8581d7c04d20f).
- Fix call to obtain GDPR requirements for specific agent [ccda846](https://github.com/wazuh/wazuh-kibana-app/commit/ccda8464b50be05bc5b3642f25f4972c8a7a2c03).
- Restore "rule.id" as a clickable field in visualizations [#1546](https://github.com/wazuh/wazuh-kibana-app/pull/1546).
- Fix timepicker in cluster monitoring [f7533ce](https://github.com/wazuh/wazuh-kibana-app/pull/1560/commits/f7533cecb6862abfb5c1d2173ec3e70ffc59804a).
- Fix several bugs [#1569](https://github.com/wazuh/wazuh-kibana-app/pull/1569).
- Fully removed "rule.id" as URL field [#1584](https://github.com/wazuh/wazuh-kibana-app/issues/1584).
- Fix filters for dashboards [#1583](https://github.com/wazuh/wazuh-kibana-app/issues/1583).
- Fix missing dependency [#1591](https://github.com/wazuh/wazuh-kibana-app/issues/1591).

## Wazuh v3.9.2 - Kibana v7.1.1 - Revision 510

### Added

- Support for Wazuh v3.9.2

### Changed

- Avoid showing more than one toaster for the same error message [7937003](https://github.com/wazuh/wazuh-kibana-app/commit/793700382798033203091d160773363323e05bb9).
- Restored "Alerts evolution - Top 5 agents" in Overview > Security events [f9305c0](https://github.com/wazuh/wazuh-kibana-app/commit/f9305c0c6acf4a31c41b1cc9684b87f79b27524f).

### Fixed

- Fix missing parameters in Dev Tools request [#1496](https://github.com/wazuh/wazuh-kibana-app/pull/1496).
- Fix "Invalid Date" for Safari and Internet Explorer [#1505](https://github.com/wazuh/wazuh-kibana-app/pull/1505).

## Wazuh v3.9.1 - Kibana v7.1.1 - Revision 509

### Added

- Support for Kibana v7.1.1
- Added overall metrics for Agents > Overview [#1479](https://github.com/wazuh/wazuh-kibana-app/pull/1479).

### Fixed

- Fixed missing dependency for Discover [43f5dd5](https://github.com/wazuh/wazuh-kibana-app/commit/43f5dd5f64065c618ba930b2a4087f0a9e706c0e).
- Fixed visualization for Agents > Overview [#1477](https://github.com/wazuh/wazuh-kibana-app/pull/1477).
- Fixed SCA policy checks table [#1478](https://github.com/wazuh/wazuh-kibana-app/pull/1478).

## Wazuh v3.9.1 - Kibana v7.1.0 - Revision 508

### Added

- Support for Kibana v7.1.0

## Wazuh v3.9.1 - Kibana v6.8.0 - Revision 444

### Added

- Support for Wazuh v3.9.1
- Support for Kibana v6.8.0

### Fixed

- Fixed background color for some parts of the Discover directive [2dfc763](https://github.com/wazuh/wazuh-kibana-app/commit/2dfc763bfa1093fb419f118c2938f6b348562c69).
- Fixed cut values in non-resizable tables when the value is too large [cc4828f](https://github.com/wazuh/wazuh-kibana-app/commit/cc4828fbf50d4dab3dd4bb430617c1f2b13dac6a).
- Fixed handled but not shown error messages from rule editor [0aa0e17](https://github.com/wazuh/wazuh-kibana-app/commit/0aa0e17ac8678879e5066f8d83fd46f5d8edd86a).
- Minor typos corrected [fe11fb6](https://github.com/wazuh/wazuh-kibana-app/commit/fe11fb67e752368aedc89ec844ddf729eb8ad761).
- Minor fixes in agents configuration [1bc2175](https://github.com/wazuh/wazuh-kibana-app/commit/1bc217590438573e7267687655bb5939b5bb9fde).
- Fix Management > logs viewer scrolling [f458b2e](https://github.com/wazuh/wazuh-kibana-app/commit/f458b2e3294796f9cf00482b4da27984646c6398).

### Changed

- Kibana version shown in settings is now read from our package.json [c103d3e](https://github.com/wazuh/wazuh-kibana-app/commit/c103d3e782136106736c02039d28c4567b255aaa).
- Removed an old header from Settings [0197b8b](https://github.com/wazuh/wazuh-kibana-app/commit/0197b8b1abc195f275c8cd9893df84cd5569527b).
- Improved index pattern validation fields, replaced "full_log" with "rule.id" as part of the minimum required fields [dce0595](https://github.com/wazuh/wazuh-kibana-app/commit/dce059501cbd28f1294fd761da3e015e154747bc).
- Improve dynamic height for configuration editor [c318131](https://github.com/wazuh/wazuh-kibana-app/commit/c318131dfb6b5f01752593f2aa972b98c0655610).
- Add timezone for all dates shown in the app [4b8736f](https://github.com/wazuh/wazuh-kibana-app/commit/4b8736fb4e562c78505daaee042bcd798242c3f5).

## Wazuh v3.9.0 - Kibana v6.7.0 / v6.7.1 / v6.7.2 - Revision 441

### Added

- Support for Wazuh v3.9.0
- Support for Kibana v6.7.0 / v6.7.1 / v6.7.2
- Edit master and worker configuration ([#1215](https://github.com/wazuh/wazuh-kibana-app/pull/1215)).
- Edit local rules, local decoders and CDB lists ([#1212](https://github.com/wazuh/wazuh-kibana-app/pull/1212), [#1204](https://github.com/wazuh/wazuh-kibana-app/pull/1204), [#1196](https://github.com/wazuh/wazuh-kibana-app/pull/1196), [#1233](https://github.com/wazuh/wazuh-kibana-app/pull/1233), [#1304](https://github.com/wazuh/wazuh-kibana-app/pull/1304)).
- View no local rules/decoders XML files ([#1395](https://github.com/wazuh/wazuh-kibana-app/pull/1395))
- Dev Tools additions
  - Added hotkey `[shift] + [enter]` for sending query ([#1170](https://github.com/wazuh/wazuh-kibana-app/pull/1170)).
  - Added `Export JSON` button for the Dev Tools ([#1170](https://github.com/wazuh/wazuh-kibana-app/pull/1170)).
- Added refresh button for agents preview table ([#1169](https://github.com/wazuh/wazuh-kibana-app/pull/1169)).
- Added `configuration assessment` information in "Agent > Policy monitoring" ([#1227](https://github.com/wazuh/wazuh-kibana-app/pull/1227)).
- Added agents `configuration assessment` configuration section in "Agent > Configuration" ([1257](https://github.com/wazuh/wazuh-kibana-app/pull/1257))
- Restart master and worker nodes ([#1222](https://github.com/wazuh/wazuh-kibana-app/pull/1222)).
- Restart agents ([#1229](https://github.com/wazuh/wazuh-kibana-app/pull/1229)).
- Added support for more than one Wazuh monitoring pattern ([#1243](https://github.com/wazuh/wazuh-kibana-app/pull/1243))
- Added customizable interval for Wazuh monitoring indices creation ([#1243](https://github.com/wazuh/wazuh-kibana-app/pull/1243)).
- Expand visualizations ([#1246](https://github.com/wazuh/wazuh-kibana-app/pull/1246)).
- Added a dynamic table columns selector ([#1246](https://github.com/wazuh/wazuh-kibana-app/pull/1246)).
- Added resizable columns by dragging in tables ([d2bf8ee](https://github.com/wazuh/wazuh-kibana-app/commit/d2bf8ee9681ca5d6028325e165854b49214e86a3))
- Added a cron job for fetching missing fields of all valid index patterns, also merging dynamic fields every time an index pattern is refreshed by the app ([#1276](https://github.com/wazuh/wazuh-kibana-app/pull/1276)).
- Added auto-merging dynamic fields for Wazuh monitoring index patterns ([#1300](https://github.com/wazuh/wazuh-kibana-app/pull/1300))
- New server module, it's a job queue so we can add delayed jobs to be run in background, this iteration only accepts delayed Wazuh API calls ([#1283](https://github.com/wazuh/wazuh-kibana-app/pull/1283)).
- Added new way to view logs using a logs viewer ([#1292](https://github.com/wazuh/wazuh-kibana-app/pull/1292))
- Added new directive for registering agents from the UI, including instructions on "how to" ([#1321](https://github.com/wazuh/wazuh-kibana-app/pull/1321)).
- Added some Angular charts in Agents Preview and Agents SCA sections ([#1364](https://github.com/wazuh/wazuh-kibana-app/pull/1364))
- Added Docker listener settings in configuration views ([#1365](https://github.com/wazuh/wazuh-kibana-app/pull/1365))
- Added Docker dashboards for both Agents and Overview ([#1367](https://github.com/wazuh/wazuh-kibana-app/pull/1367))
- Improved app logger with debug level ([#1373](https://github.com/wazuh/wazuh-kibana-app/pull/1373))
- Introducing React components from the EUI framework

### Changed

- Escape XML special characters ([#1159](https://github.com/wazuh/wazuh-kibana-app/pull/1159)).
- Changed empty results message for Wazuh tables ([#1165](https://github.com/wazuh/wazuh-kibana-app/pull/1165)).
- Allowing the same query multiple times on the Dev Tools ([#1174](https://github.com/wazuh/wazuh-kibana-app/pull/1174))
- Refactor JSON/XML viewer for configuration tab ([#1173](https://github.com/wazuh/wazuh-kibana-app/pull/1173), [#1148](https://github.com/wazuh/wazuh-kibana-app/pull/1148)).
- Using full height for all containers when possible ([#1224](https://github.com/wazuh/wazuh-kibana-app/pull/1224)).
- Improved the way we are handling "back button" events ([#1207](https://github.com/wazuh/wazuh-kibana-app/pull/1207)).
- Changed some visualizations for FIM, GDPR, PCI, Vulnerability and Security Events ([#1206](https://github.com/wazuh/wazuh-kibana-app/pull/1206), [#1235](https://github.com/wazuh/wazuh-kibana-app/pull/1235), [#1293](https://github.com/wazuh/wazuh-kibana-app/pull/1293)).
- New design for agent header view ([#1186](https://github.com/wazuh/wazuh-kibana-app/pull/1186)).
- Not fetching data the very first time the Dev Tools are opened ([#1185](https://github.com/wazuh/wazuh-kibana-app/pull/1185)).
- Refresh all known fields for all valid index patterns if `kbn-vis` detects a broken index pattern ([ecd7c8f](https://github.com/wazuh/wazuh-kibana-app/commit/ecd7c8f98c187a350f81261d13b0d45dcec6dc5d)).
- Truncate texts and display a tooltip when they don't fit in a table cell ([7b56a87](https://github.com/wazuh/wazuh-kibana-app/commit/7b56a873f85dcba7e6838aeb2e40d9b4cf472576))
- Updated API autocomplete for Dev Tools ([#1218](https://github.com/wazuh/wazuh-kibana-app/pull/1218))
- Updated switches design to adapt it to Kibana's design ([#1253](https://github.com/wazuh/wazuh-kibana-app/pull/1253))
- Reduced the width of some table cells with little text, to give more space to the other columns ([#1263](https://github.com/wazuh/wazuh-kibana-app/pull/1263)).
- Redesign for Management > Status daemons list ([#1284](https://github.com/wazuh/wazuh-kibana-app/pull/1284)).
- Redesign for Management > Configuration, Agent > Configuration ([#1289](https://github.com/wazuh/wazuh-kibana-app/pull/1289)).
- Replaced Management > Logs table with a log viewer component ([#1292](https://github.com/wazuh/wazuh-kibana-app/pull/1292)).
- The agents list search bar now allows to switch between AND/OR operators ([#1291](https://github.com/wazuh/wazuh-kibana-app/pull/1291)).
- Improve audit dashboards ([#1374](https://github.com/wazuh/wazuh-kibana-app/pull/1374))
- Exclude agent "000" getting the last registered and the most active agents from the Wazuh API.([#1391](https://github.com/wazuh/wazuh-kibana-app/pull/1391))
- Reviewed Osquery dashboards ([#1394](https://github.com/wazuh/wazuh-kibana-app/pull/1394))
- Memory info is now a log ([#1400](https://github.com/wazuh/wazuh-kibana-app/pull/1400))
- Error toasters time is now 30000ms, warning/info are still 6000ms ([#1420](https://github.com/wazuh/wazuh-kibana-app/pull/1420))

### Fixed

- Properly handling long messages on notifier service, until now, they were using out of the card space, also we replaced some API messages with more meaningful messages ([#1168](https://github.com/wazuh/wazuh-kibana-app/pull/1168)).
- Adapted Wazuh icon for multiple browsers where it was gone ([#1208](https://github.com/wazuh/wazuh-kibana-app/pull/1208)).
- Do not fetch data from tables twice when resize window ([#1303](https://github.com/wazuh/wazuh-kibana-app/pull/1303)).
- Agent syncrhonization status is updated as we browse the configuration section ([#1305](https://github.com/wazuh/wazuh-kibana-app/pull/1305))
- Using the browser timezone for reporting documents ([#1311](https://github.com/wazuh/wazuh-kibana-app/pull/1311)).
- Wrong behaviors in the routing system when the basePath was set ([#1342](https://github.com/wazuh/wazuh-kibana-app/pull/1342))
- Do not show pagination for one-page tables ([196c5b7](https://github.com/wazuh/wazuh-kibana-app/pull/1362/commits/196c5b717583032798da7791fa4f90ec06397f68))
- Being redirected to Overview once a Kibana restart is performed ([#1378](https://github.com/wazuh/wazuh-kibana-app/pull/1378))
- Displaying the AWS services section of the aws-s3 wodle ([#1393](https://github.com/wazuh/wazuh-kibana-app/pull/1393))
- Show email configuration on the configuration on demand ([#1401](https://github.com/wazuh/wazuh-kibana-app/issues/1401))
- Show "Follow symbolic link" field in Integrity monitoring - Monitored configuration on demand ([0c9c9da](https://github.com/wazuh/wazuh-kibana-app/pull/1414/commits/0c9c9da3b951548761cd203db5ee5baa39afe26c))

## Wazuh v3.8.2 - Kibana v6.6.0 / v6.6.1 / v6.6.2 / v6.7.0 - Revision 419

### Added

- Support for Kibana v6.6.0 / v6.6.1 / v6.6.2 / v6.7.0

### Fixed

- Fixed AWS dashboard, newer JavaScript browser engines break the view due to Angular.js ([6e882fc](https://github.com/wazuh/wazuh-kibana-app/commit/6e882fc1d7efe6059e6140ff40b8a20d9c1fa51e)).
- Fixed AWS accounts visualization, using the right field now ([6e882fc](https://github.com/wazuh/wazuh-kibana-app/commit/6e882fc1d7efe6059e6140ff40b8a20d9c1fa51e)).

## Wazuh v3.8.2 - Kibana v6.5.4 - Revision 418

### Added

- Support for Wazuh v3.8.2

### Changed

- Close configuration editor only if it was successfully updated ([bc77c35](https://github.com/wazuh/wazuh-kibana-app/commit/bc77c35d8440a656d4704451ce857c9e1d36a438)).
- Replaced FIM Vega visualization with standard visualization ([554ee1c](https://github.com/wazuh/wazuh-kibana-app/commit/554ee1c4c4d75c76d82272075acf8bb62e7f9e27)).

## Wazuh v3.8.1 - Kibana v6.5.4 - Revision 417

### Added

- Support for Wazuh v3.8.1

### Changed

- Moved monitored/ignored Windows registry entries to "FIM > Monitored" and "FIM > Ignored" to avoid user confusion ([#1176](https://github.com/wazuh/wazuh-kibana-app/pull/1176)).
- Excluding managers from wazuh-monitoring indices ([#1177](https://github.com/wazuh/wazuh-kibana-app/pull/1177)).
- Escape `&` before sending group configuration ([d3aa56f](https://github.com/wazuh/wazuh-kibana-app/commit/d3aa56fa73478c60505e500db7d3a7df263081b5)).
- Improved `autoFormat` function before rendering group configuration ([f4f8144](https://github.com/wazuh/wazuh-kibana-app/commit/f4f8144eef8b93038fc897a9f16356e71029b844)).
- Now the group configuration editor doesn't exit after sending data to the Wazuh API ([5c1a3ef](https://github.com/wazuh/wazuh-kibana-app/commit/5c1a3ef9bd710a7befbed0709c4a7cf414f44f6b)).

### Fixed

- Fixed style for the error toaster for long URLs or long paths ([11b8084](https://github.com/wazuh/wazuh-kibana-app/commit/11b8084c75bbc5da36587ff31d1bc80a55fe4dfe)).

## Wazuh v3.8.0 - Kibana v6.5.4 - Revision 416

### Added

- Added group management features such as:
  - Edit the group configuration ([#1096](https://github.com/wazuh/wazuh-kibana-app/pull/1096)).
  - Add/remove groups to/from an agent ([#1096](https://github.com/wazuh/wazuh-kibana-app/pull/1096)).
  - Add/remove agents to/from a group ([#1096](https://github.com/wazuh/wazuh-kibana-app/pull/1096)).
  - Add/remove groups ([#1152](https://github.com/wazuh/wazuh-kibana-app/pull/1152)).
- New directive for tables that don't need external data sources ([#1067](https://github.com/wazuh/wazuh-kibana-app/pull/1067)).
- New search bar directive with interactive filters and suggestions ([#1058](https://github.com/wazuh/wazuh-kibana-app/pull/1058)).
- New server route `/elastic/alerts` for fetching alerts using custom parameters([#1056](https://github.com/wazuh/wazuh-kibana-app/pull/1056)).
- New table for an agent FIM monitored files, if the agent OS platform is Windows it will show two tables: files and registry ([#1032](https://github.com/wazuh/wazuh-kibana-app/pull/1032)).
- Added description to each setting under Settings > Configuration ([#1048](https://github.com/wazuh/wazuh-kibana-app/pull/1048)).
- Added a new setting to `config.yml` related to Wazuh monitoring and its index pattern ([#1095](https://github.com/wazuh/wazuh-kibana-app/pull/1095)).
- Resizable columns by dragging in Dev-tools ([#1102](https://github.com/wazuh/wazuh-kibana-app/pull/1102)).
- New feature to be able to edit config.yml file from the Settings > Configuration section view ([#1105](https://github.com/wazuh/wazuh-kibana-app/pull/1105)).
- Added a new table (network addresses) for agent inventory tab ([#1111](https://github.com/wazuh/wazuh-kibana-app/pull/1111)).
- Added `audit_key` (Who-data Audit keys) for configuration tab ([#1123](https://github.com/wazuh/wazuh-kibana-app/pull/1123)).
- Added new known fields for Kibana index pattern ([#1150](https://github.com/wazuh/wazuh-kibana-app/pull/1150)).

### Changed

- Changed Inventory tables. Now the app looks for the OS platform and it shows different tables depending on the OS platform. In addition the process state codes has been replaced to be more meaningful ([#1059](https://github.com/wazuh/wazuh-kibana-app/pull/1059)).
- Tiny rework for the AWS tab including.
- "Report" button is hidden on Discover panel ([#1047](https://github.com/wazuh/wazuh-kibana-app/pull/1047)).
- Visualizations, filters and Discover improved ([#1083](https://github.com/wazuh/wazuh-kibana-app/pull/1083)).
- Removed `popularizeField` function until https://github.com/elastic/kibana/issues/22426 is solved in order to avoid `Unable to write index pattern!` error on Discover tab ([#1085](https://github.com/wazuh/wazuh-kibana-app/pull/1085)).
- Improved Wazuh monitoring module ([#1094](https://github.com/wazuh/wazuh-kibana-app/pull/1094)).
- Added "Registered date" and "Last keep alive" in agents table allowing you to sort by these fields ([#1102](https://github.com/wazuh/wazuh-kibana-app/pull/1102)).
- Improved code quality in sections such as Ruleset > Rule and Decoder detail view simplify conditions ([#1102](https://github.com/wazuh/wazuh-kibana-app/pull/1102)).
- Replaced reporting success message ([#1102](https://github.com/wazuh/wazuh-kibana-app/pull/1102)).
- Reduced the default number of shards and the default number of replicas for the app indices ([#1113](https://github.com/wazuh/wazuh-kibana-app/pull/1113)).
- Refreshing index pattern known fields on health check controller ([#1119](https://github.com/wazuh/wazuh-kibana-app/pull/1119)).
- Less strict memory check ([786c764](https://github.com/wazuh/wazuh-kibana-app/commit/786c7642cd88083f9a77c57ed204488ecf5b710a)).
- Checking message origin in error handler ([dfec368](https://github.com/wazuh/wazuh-kibana-app/commit/dfec368d22a148b2e4437db92d71294900241961)).
- Dev tools is now showing the response as it is, like `curl` does ([#1137](https://github.com/wazuh/wazuh-kibana-app/pull/1137)).
- Removed `unknown` as valid node name ([#1149](https://github.com/wazuh/wazuh-kibana-app/pull/1149)).
- Removed `rule.id` direct filter from the rule set tables ([#1151](https://github.com/wazuh/wazuh-kibana-app/pull/1151))

### Fixed

- Restored X-Pack security logic for the .wazuh index, now it's not bypassing the X-Pack roles ([#1081](https://github.com/wazuh/wazuh-kibana-app/pull/1081))
- Avoid fetching twice the same data ([#1072](https://github.com/wazuh/wazuh-kibana-app/pull/1072), [#1061](https://github.com/wazuh/wazuh-kibana-app/pull/1061)).
- Wazuh logo adapted to low resolutions ([#1074](https://github.com/wazuh/wazuh-kibana-app/pull/1074)).
- Hide Audit, OpenSCAP tabs for non-linux agents. Fixed empty Windows events under Configuration > Log collection section. OSQuery logo has been standardized ([#1072](https://github.com/wazuh/wazuh-kibana-app/pull/1072), [#1076](https://github.com/wazuh/wazuh-kibana-app/pull/1076)).
- Fix empty values on _Overview > Security events_ when Wazuh monitoring is disabled ([#1091](https://github.com/wazuh/wazuh-kibana-app/pull/1091)).
- Fix overlapped play button in Dev-tools when the input box has a scrollbar ([#1102](https://github.com/wazuh/wazuh-kibana-app/pull/1102)).
- Fix Dev-tools behavior when parse json invalid blocks ([#1102](https://github.com/wazuh/wazuh-kibana-app/pull/1102)).
- Fixed Management > Monitoring tab frustration adding back buttons ([#1102](https://github.com/wazuh/wazuh-kibana-app/pull/1102)).
- Fix template checking when using more than one pattern ([#1104](https://github.com/wazuh/wazuh-kibana-app/pull/1104)).
- Fix infinite loop for Wazuh monitoring when the Wazuh API is not being able to give us all the agents ([5a26916](https://github.com/wazuh/wazuh-kibana-app/commit/5a2691642b40a34783d2eafb6ee24ae78b9af21a)), ([85005a1](https://github.com/wazuh/wazuh-kibana-app/commit/85005a184d4f1c3d339b7c895b5d2469f3b45171)).
- Fix rule details for `list` and `info` parameters ([#1149](https://github.com/wazuh/wazuh-kibana-app/pull/1149)).

## Wazuh v3.7.1 / v3.7.2 - Kibana v6.5.1 / v6.5.2 / v6.5.3 / v6.5.4 - Revision 415

### Added

- Support for Elastic stack v6.5.2 / v6.5.3 / v6.5.4.
- Support for Wazuh v3.7.1 / v3.7.2.
- Dev Tools module now autocompletes API endpoints ([#1030](https://github.com/wazuh/wazuh-kibana-app/pull/1030)).

### Changed

- Increased number of rows for syscollector tables ([#1033](https://github.com/wazuh/wazuh-kibana-app/pull/1033)).
- Modularized JSON/XML viewers for the configuration section ([#982](https://github.com/wazuh/wazuh-kibana-app/pull/982)).

### Fixed

- Added missing fields for syscollector network tables ([#1036](https://github.com/wazuh/wazuh-kibana-app/pull/1036)).
- Using the right API path when downloading CSV for decoders list ([#1045](https://github.com/wazuh/wazuh-kibana-app/pull/1045)).
- Including group field when downloading CSV for agents list ([#1044](https://github.com/wazuh/wazuh-kibana-app/pull/1044)).
- Preserve active tab in configuration section when refreshing the page ([#1037](https://github.com/wazuh/wazuh-kibana-app/pull/1037)).

## Wazuh v3.7.0 - Kibana v6.5.0 / v6.5.1 - Revision 414

### Added

- Support for Elastic Stack v6.5.0 / v6.5.1.
- Agent groups bar is now visible on the agent configuration section ([#1023](https://github.com/wazuh/wazuh-kibana-app/pull/1023)).
- Added a new setting for the `config.yml` file for enable/disable administrator mode ([#1019](https://github.com/wazuh/wazuh-kibana-app/pull/1019)).
  - This allows the user to perform PUT, POST, DELETE methods in our Dev Tools.

### Changed

- Refactored most front-end controllers ([#1023](https://github.com/wazuh/wazuh-kibana-app/pull/1023)).

## Wazuh v3.7.0 - Kibana v6.4.2 / v6.4.3 - Revision 413

### Added

- Support for Wazuh v3.7.0.
- Support for Elastic Stack v6.4.2 / v6.4.3.
- Brand-new interface for _Configuration_ (on both _Management_ and _Agents_ tabs) ([#914](https://github.com/wazuh/wazuh-kibana-app/pull/914)):
  - Now you can check current and real agent and manager configuration.
  - A new interface design, with more useful information and easy to understand descriptions.
  - New and more responsive JSON/XML viewers to show the configuration in raw mode.
- Brand-new extension - Osquery ([#938](https://github.com/wazuh/wazuh-kibana-app/pull/938)):
  - A new extension, disabled by default.
  - Check alerts from Wazuh's Osquery integration.
  - Check your current Osquery wodle configuration.
  - More improvements will come for this extension in the future.
- New option for Wazuh app configuration file - _Ignore index patterns_ ([#947](https://github.com/wazuh/wazuh-kibana-app/pull/947)):
  - Now the user can specify which index patterns can't be selected on the app using the new `ip.ignore` setting on the `config.yml` file.
  - The valid format is an array of strings which represents index patterns.
  - By default, this list is empty (all index patterns will be available if they use a compatible structure).
- Added a node selector for _Management > Status_ section when Wazuh cluster is enabled ([#976](https://github.com/wazuh/wazuh-kibana-app/pull/976)).
- Added quick access to _Configuration_ or _Discover_ panels for an agent on the agents list ([#939](https://github.com/wazuh/wazuh-kibana-app/pull/939)).
- Now you can click on an agent's ID on the _Discover_ panels to open its details page on the app ([#904](https://github.com/wazuh/wazuh-kibana-app/pull/904)).
- Redesigned the _Overview > Amazon AWS_ tab, using more meaningful visualizations for a better overall view of your agents' status ([#903](https://github.com/wazuh/wazuh-kibana-app/pull/903)).
- Redesigned the _Overview/Agents > Vulnerabilities_ tab, using more meaningful visualizations for a better overall view of your agents' status ([#954](https://github.com/wazuh/wazuh-kibana-app/pull/954)).
- Now everytime the user enters the _Settings_ tab, the API connection will be automatically checked ([#971](https://github.com/wazuh/wazuh-kibana-app/pull/971)).
- Added a node selector for _Management > Logs_ section when Wazuh cluster is enabled ([#980](https://github.com/wazuh/wazuh-kibana-app/pull/980)).
- Added a group selector for _Agents_ section ([#995](https://github.com/wazuh/wazuh-kibana-app/pull/995)).

### Changed

- Interface refactoring for the _Agents > Inventory data_ tab ([#924](https://github.com/wazuh/wazuh-kibana-app/pull/924)):
  - Now the tab won't be available if your agent doesn't have Syscollector enabled, and each card will be enabled or disabled depending on the current Syscollector scans configuration.
  - This will prevent situations where the user couldn't check the inventory although there was actual scan data to show on some sections.
- Added support for new multigroups feature ([#911](https://github.com/wazuh/wazuh-kibana-app/pull/911)):
  - Now the information bars on _Agents_ will show all the groups an agent belongs to.
- Now the result pane on the _Dev tools_ tab will show the error code coming from the Wazuh API ([#909](https://github.com/wazuh/wazuh-kibana-app/pull/909)).
- Changed some visualizations titles for _Overview/Agents > OpenSCAP_ tab ([#925](https://github.com/wazuh/wazuh-kibana-app/pull/925)).
- All backend routes have been renamed ([#932](https://github.com/wazuh/wazuh-kibana-app/pull/932)).
- Several improvements for Elasticsearch tests ([#933](https://github.com/wazuh/wazuh-kibana-app/pull/933)).
- Updated some strings and descriptions on the _Settings_ tab ([#934](https://github.com/wazuh/wazuh-kibana-app/pull/934)).
- Changed the date format on _Settings > Logs_ to make it more human-readable ([#944](https://github.com/wazuh/wazuh-kibana-app/pull/944)).
- Changed some labels to remove the "MD5 sum" expression, it will use "Checksum" instead ([#945](https://github.com/wazuh/wazuh-kibana-app/pull/945)).
- Added word wrapping class to group name in _Management > Groups > Group detail_ tab ([#945](https://github.com/wazuh/wazuh-kibana-app/pull/945)).
- The `wz-table` directive has been refactored ([#953](https://github.com/wazuh/wazuh-kibana-app/pull/953)).
- The `wz-table` directive now checks if a request is aborted ([#979](https://github.com/wazuh/wazuh-kibana-app/pull/979)).
- Several performance improvements ([#985](https://github.com/wazuh/wazuh-kibana-app/pull/985), [#997](https://github.com/wazuh/wazuh-kibana-app/pull/997), [#1000](https://github.com/wazuh/wazuh-kibana-app/pull/1000)).

### Fixed

- Several known fields for _Whodata_ functionality have been fixed ([#901](https://github.com/wazuh/wazuh-kibana-app/pull/901)).
- Fixed alignment bug with the _Add a filter +_ button on _Discover_ and _Agents_ tabs ([#912](https://github.com/wazuh/wazuh-kibana-app/pull/912)).
- Fixed a bug where the `Add API` form on _Settings_ didn't appear when pressing the button after editing an existing API entry ([#944](https://github.com/wazuh/wazuh-kibana-app/pull/944)).
- Fixed a bug on _Ruleset_ tab where the "Description" column was showing `0` if the rule doesn't have any description ([#948](https://github.com/wazuh/wazuh-kibana-app/pull/948)).
- Fixed wrong alignment on related Rules/Decoders tables from _Management > Ruleset_ tab ([#971](https://github.com/wazuh/wazuh-kibana-app/pull/971)).
- Fixed a bug where sometimes the error messages appeared duplicated ([#971](https://github.com/wazuh/wazuh-kibana-app/pull/971)).

### Removed

- On the _Management > Monitoring_ tab, the `Cluster enabled but not running` message won't appear as an error anymore ([#971](https://github.com/wazuh/wazuh-kibana-app/pull/971)).

## Wazuh v3.6.1 - Kibana v6.4.1 / v6.4.2 / v6.4.3 - Revision 412

### Added

- Support for Elastic Stack v6.4.1 / v6.4.2 / v6.4.3.

## Wazuh v3.6.1 - Kibana v6.4.0 - Revision 411

### Added

- Redesigned the _Overview > Integrity monitoring_ tab, using more meaningful visualizations for a better overall view of your agents' status ([#893](https://github.com/wazuh/wazuh-kibana-app/pull/893)).
- Added a new table for the _Inventory_ tab: _Processes_ ([#895](https://github.com/wazuh/wazuh-kibana-app/pull/895)).
- Improved error handling for tables. Now the table will show an error message if it wasn't able to fetch and load data ([#896](https://github.com/wazuh/wazuh-kibana-app/pull/896)).

### Changed

- The app source code has been improved, following best practices and coding guidelines ([#892](https://github.com/wazuh/wazuh-kibana-app/pull/892)).
- Included more app tests and prettifier for better code maintainability ([#883](https://github.com/wazuh/wazuh-kibana-app/pull/883) & [#885](https://github.com/wazuh/wazuh-kibana-app/pull/885)).

### Fixed

- Fixed minor visual errors on some _GDPR_, _PCI DSS_ and _Vulnerabilities_ visualizations ([#894](https://github.com/wazuh/wazuh-kibana-app/pull/894)).

## Wazuh v3.6.1 - Kibana v6.4.0 - Revision 410

### Added

- The _Inventory_ tab has been redesigned ([#873](https://github.com/wazuh/wazuh-kibana-app/pull/873)):
  - Added new network interfaces and port tables.
  - Improved design using metric information bars and intuitive status indicators.
- Added refresh functionality to the _Settings > Logs_ tab ([#852](https://github.com/wazuh/wazuh-kibana-app/pull/852)):
  - Now everytime the user opens the tab, the logs will be reloaded.
  - A new button to force the update has been added on the top left corner of the logs table.
- Added `tags` and `recursion_level` configuration options to _Management/Agent > Configuration_ tabs ([#850](https://github.com/wazuh/wazuh-kibana-app/pull/850)).
- The _Kuery_ search syntax has been added again to the app ([#851](https://github.com/wazuh/wazuh-kibana-app/pull/851)).
- Added a first batch of [_Mocha_](https://mochajs.org/) tests and other quality of code improvements to the app ([#859](https://github.com/wazuh/wazuh-kibana-app/pull/859)).
- Now you can open specific rule details (the _Management > Ruleset_ tab) when clicking on the `rule.id` value on the _Discover_ tab ([#862](https://github.com/wazuh/wazuh-kibana-app/pull/862)).
- Now you can click on the rule ID value on the _Management > Ruleset_ tab to search for related alerts on the _Discover_ tab ([#863](https://github.com/wazuh/wazuh-kibana-app/pull/863)).

### Changed

- The index pattern known fields have been updated up to 567 ([#872](https://github.com/wazuh/wazuh-kibana-app/pull/872)).
- Now the _Inventory_ tab will always be available for all agents, and a descriptive message will appear if the agent doesn't have `syscollector` enabled ([#879](https://github.com/wazuh/wazuh-kibana-app/pull/879)).

### Fixed

- Fixed a bug where the _Inventory_ tab was unavailable if the user reloads the page while on the _Agents > Configuration_ tab ([#845](https://github.com/wazuh/wazuh-kibana-app/pull/845)).
- Fixed some _Overview > VirusTotal_ visualizations ([#846](https://github.com/wazuh/wazuh-kibana-app/pull/846)).
- Fixed a bug where the _Settings > Extensions_ tab wasn't being properly hidden when there's no API entries inserted ([#847](https://github.com/wazuh/wazuh-kibana-app/pull/847)).
- Fixed a bug where the _Current API_ indicator on the top navbar wasn't being properly updated when the user deletes all the API entries ([#848](https://github.com/wazuh/wazuh-kibana-app/pull/848)).
- Fixed a bug where the _Agents coverage_ metric were not displaying a proper value when the manager has 0 registered agents ([#849](https://github.com/wazuh/wazuh-kibana-app/pull/849)).
- Fixed a bug where the `wazuh-basic` user role was able to update API entries (it should be forbidden) ([#853](https://github.com/wazuh/wazuh-kibana-app/pull/853)).
- Fixed a bug where the visualizations had scroll bars on the PDF reports ([#870](https://github.com/wazuh/wazuh-kibana-app/pull/870)).
- Fixed a bug on the _Dev tools_ tab where the user couldn't execute the first request block if there was blank lines above it ([#871](https://github.com/wazuh/wazuh-kibana-app/pull/871)).
- Fixed a bug on pinned filters when opening tabs where the implicit filter was the same, making them stuck and unremovable from other tabs ([#878](https://github.com/wazuh/wazuh-kibana-app/pull/878)).

## Wazuh v3.6.1 - Kibana v6.4.0 - Revision 409

### Added

- Support for Wazuh v3.6.1.

### Fixed

- Fixed a bug on the _Dev tools_ tab ([b7c79f4](https://github.com/wazuh/wazuh-kibana-app/commit/b7c79f48f06cb49b12883ec9e9337da23b49976b)).

## Wazuh v3.6.1 - Kibana v6.3.2 - Revision 408

### Added

- Support for Wazuh v3.6.1.

### Fixed

- Fixed a bug on the _Dev tools_ tab ([4ca9ed5](https://github.com/wazuh/wazuh-kibana-app/commit/4ca9ed54f1b18e5d499d950e6ff0741946701988)).

## Wazuh v3.6.0 - Kibana v6.4.0 - Revision 407

### Added

- Support for Wazuh v3.6.0.

## Wazuh v3.6.0 - Kibana v6.3.2 - Revision 406

### Added

- Support for Wazuh v3.6.0.

## Wazuh v3.5.0 - Kibana v6.4.0 - Revision 405

### Added

- Support for Elastic Stack v6.4.0 ([#813](https://github.com/wazuh/wazuh-kibana-app/pull/813)).

## Wazuh v3.5.0 - Kibana v6.3.2 - Revision 404

### Added

- Added new options to `config.yml` to change shards and replicas settings for `wazuh-monitoring` indices ([#809](https://github.com/wazuh/wazuh-kibana-app/pull/809)).
- Added more error messages for `wazuhapp.log` in case of failure when performing some crucial functions ([#812](https://github.com/wazuh/wazuh-kibana-app/pull/812)).
- Now it's possible to change replicas settings for existing `.wazuh`, `.wazuh-version` and `wazuh-monitoring` indices on the `config.yml` file ([#817](https://github.com/wazuh/wazuh-kibana-app/pull/817)).

### Changed

- App frontend code refactored and restructured ([#802](https://github.com/wazuh/wazuh-kibana-app/pull/802)).
- Now the _Overview > Security events_ tab won't show anything if the only visualization with data is _Agents status_ ([#811](https://github.com/wazuh/wazuh-kibana-app/pull/811)).

### Fixed

- Fixed a bug where the RAM status message appreared twice the first time you opened the app ([#807](https://github.com/wazuh/wazuh-kibana-app/pull/807)).
- Fixed the app UI to make the app usable on Internet Explorer 11 ([#808](https://github.com/wazuh/wazuh-kibana-app/pull/808)).

## Wazuh v3.5.0 - Kibana v6.3.2 - Revision 403

### Added

- The welcome tabs on _Overview_ and _Agents_ have been updated with a new name and description for the existing sections ([#788](https://github.com/wazuh/wazuh-kibana-app/pull/788)).
- Now the app tables will auto-resize depending on the screen height ([#792](https://github.com/wazuh/wazuh-kibana-app/pull/792)).

### Changed

- Now all the app filters on several tables will present the values in alphabetical order ([#787](https://github.com/wazuh/wazuh-kibana-app/pull/787)).

### Fixed

- Fixed a bug on _Decoders_ where clicking on the decoder wouldn't open the detail view if the `Parent decoders` filter was enabled ([#782](https://github.com/wazuh/wazuh-kibana-app/pull/782)).
- Fixed a bug on _Dev tools_ when the first line on the editor pane was empty or had a comment ([#790](https://github.com/wazuh/wazuh-kibana-app/pull/790)).
- Fixed a bug where the app was throwing multiple warning messages the first time you open it ([#791](https://github.com/wazuh/wazuh-kibana-app/pull/791)).
- Fixed a bug where clicking on a different tab from _Overview_ right after inserting the API credentials for the first time would always redirect to _Overview_ ([#791](https://github.com/wazuh/wazuh-kibana-app/pull/791)).
- Fixed a bug where the user could have a browser cookie with a reference to a non-existing API entry on Elasticsearch ([#794](https://github.com/wazuh/wazuh-kibana-app/pull/794) & [#795](https://github.com/wazuh/wazuh-kibana-app/pull/795)).

### Removed

- The cluster key has been removed from the API requests to `/manager/configuration` ([#796](https://github.com/wazuh/wazuh-kibana-app/pull/796)).

## Wazuh v3.5.0 - Kibana v6.3.1/v6.3.2 - Revision 402

### Added

- Support for Wazuh v3.5.0.
- Added new fields for _Vulnerability detector_ alerts ([#752](https://github.com/wazuh/wazuh-kibana-app/pull/752)).
- Added multi table search for `wz-table` directive. Added two new log levels for _Management > Logs_ section ([#753](https://github.com/wazuh/wazuh-kibana-app/pull/753)).

## Wazuh v3.4.0 - Kibana v6.3.1/v6.3.2 - Revision 401

### Added

- Added a few new fields for Kibana due to the new Wazuh _who-data_ feature ([#763](https://github.com/wazuh/wazuh-kibana-app/pull/763)).
- Added XML/JSON viewer for each card under _Management > Configuration_ ([#764](https://github.com/wazuh/wazuh-kibana-app/pull/764)).

### Changed

- Improved error handling for Dev tools. Also removed some unused dependencies from the _Dev tools_ tab ([#760](https://github.com/wazuh/wazuh-kibana-app/pull/760)).
- Unified origin for tab descriptions. Reviewed some grammar typos ([#765](https://github.com/wazuh/wazuh-kibana-app/pull/765)).
- Refactored agents autocomplete component. Removed unused/deprecated modules ([#766](https://github.com/wazuh/wazuh-kibana-app/pull/766)).
- Simplified route resolves section ([#768](https://github.com/wazuh/wazuh-kibana-app/pull/768)).

### Fixed

- Fixed missing cluster node filter for the visualization shown when looking for specific node under _Management > Monitoring_ section ([#758](https://github.com/wazuh/wazuh-kibana-app/pull/758)).
- Fixed missing dependency injection for `wzMisc` factory ([#768](https://github.com/wazuh/wazuh-kibana-app/pull/768)).

### Removed

- Removed `angular-aria`, `angular-md5`, `ansicolors`, `js-yaml`, `querystring` and `lodash` dependencies since Kibana includes all of them. Removed some unused images ([#768](https://github.com/wazuh/wazuh-kibana-app/pull/768)).

## Wazuh v3.4.0 - Kibana v6.3.1/v6.3.2 - Revision 400

### Added

- Support for Wazuh v3.4.0.
- Support for Elastic Stack v6.3.2.
- Support for Kuery as accepted query language ([#742](https://github.com/wazuh/wazuh-kibana-app/pull/742)).
  - This feature is experimental.
- Added new _Who data_ fields from file integrity monitoring features ([#746](https://github.com/wazuh/wazuh-kibana-app/pull/746)).
- Added tab in _Settings_ section where you can see the last logs from the Wazuh app server ([#723](https://github.com/wazuh/wazuh-kibana-app/pull/723)).

### Changed

- Fully redesigned of the welcome screen along the different app sections ([#751](https://github.com/wazuh/wazuh-kibana-app/pull/751)).
- Now any agent can go to the _Inventory_ tab regardless if it's enabled or not. The content will change properly according to the agent configuration ([#744](https://github.com/wazuh/wazuh-kibana-app/pull/744)).
- Updated the `angular-material` dependency to `1.1.10` ([#743](https://github.com/wazuh/wazuh-kibana-app/pull/743)).
- Any API entry is now removable regardless if it's the only one API entry ([#740](https://github.com/wazuh/wazuh-kibana-app/pull/740)).
- Performance has been improved regarding to agents status, they are now being fetched using _distinct_ routes from the Wazuh API ([#738](https://github.com/wazuh/wazuh-kibana-app/pull/738)).
- Improved the way we are parsing some Wazuh API errors regarding to version mismatching ([#735](https://github.com/wazuh/wazuh-kibana-app/pull/735)).

### Fixed

- Fixed wrong filters being applied in _Ruleset > Rules_ and _Ruleset > Decoders_ sections when using Lucene like filters plus path filters ([#736](https://github.com/wazuh/wazuh-kibana-app/pull/736)).
- Fixed the template checking from the healthcheck, now it allows to use custom index patterns ([#739](https://github.com/wazuh/wazuh-kibana-app/pull/739)).
- Fixed infinite white screen from _Management > Monitoring_ when the Wazuh cluster is enabled but not running ([#741](https://github.com/wazuh/wazuh-kibana-app/pull/741)).

## Wazuh v3.3.0/v3.3.1 - Kibana v6.3.1 - Revision 399

### Added

- Added a new Angular.js factory to store the Wazuh app configuration values. Also, this factory is being used by the pre-routes functions (resolves); this way we are sure about having the real configuration at any time. These pre-routes functions have been improved too ([#670](https://github.com/wazuh/wazuh-kibana-app/pull/670)).
- Added extended information for reports from _Reporting_ feature ([#701](https://github.com/wazuh/wazuh-kibana-app/pull/701)).

### Changed

- Tables have been improved. Now they are truncating long fields and adding a tooltip if needed ([#671](https://github.com/wazuh/wazuh-kibana-app/pull/671)).
- Services have been improved ([#715](https://github.com/wazuh/wazuh-kibana-app/pull/715)).
- CSV formatted files have been improved. Now they are showing a more human readable column names ([#717](https://github.com/wazuh/wazuh-kibana-app/pull/717), [#726](https://github.com/wazuh/wazuh-kibana-app/pull/726)).
- Added/Modified some visualization titles ([#728](https://github.com/wazuh/wazuh-kibana-app/pull/728)).
- Improved Discover perfomance when in background mode ([#719](https://github.com/wazuh/wazuh-kibana-app/pull/719)).
- Reports from the _Reporting_ feature have been fulyl redesigned ([#701](https://github.com/wazuh/wazuh-kibana-app/pull/701)).

### Fixed

- Fixed the top menu API indicator when checking the API connection and the manager/cluster information had been changed ([#668](https://github.com/wazuh/wazuh-kibana-app/pull/668)).
- Fixed our logger module which was not writting logs the very first time Kibana is started neither after a log rotation ([#667](https://github.com/wazuh/wazuh-kibana-app/pull/667)).
- Fixed a regular expression in the server side when parsing URLs before registering a new Wazuh API ([#690](https://github.com/wazuh/wazuh-kibana-app/pull/690)).
- Fixed filters from specific visualization regarding to _File integrity_ section ([#694](https://github.com/wazuh/wazuh-kibana-app/pull/694)).
- Fixed filters parsing when generating a report because it was not parsing negated filters as expected ([#696](https://github.com/wazuh/wazuh-kibana-app/pull/696)).
- Fixed visualization counter from _OSCAP_ tab ([#722](https://github.com/wazuh/wazuh-kibana-app/pull/722)).

### Removed

- Temporary removed CSV download from agent inventory section due to Wazuh API bug ([#727](https://github.com/wazuh/wazuh-kibana-app/pull/727)).

## Wazuh v3.3.0/v3.3.1 - Kibana v6.3.0 - Revision 398

### Added

- Improvements for latest app redesign ([#652](https://github.com/wazuh/wazuh-kibana-app/pull/652)):
  - The _Welcome_ tabs have been simplified, following a more Elastic design.
  - Added again the `md-nav-bar` component with refined styles and limited to specific sections.
  - The _Settings > Welcome_ tab has been removed. You can use the nav bar to switch tabs.
  - Minor CSS adjustments and reordering.
- Small app UI improvements ([#634](https://github.com/wazuh/wazuh-kibana-app/pull/634)):
  - Added link to _Agents Preview_ on the _Agents_ tab breadcrumbs.
  - Replaced the _Generate report_ button with a smaller one.
  - Redesigned _Management > Ruleset_ `md-chips` to look similar to Kibana filter pills.
  - Added agent information bar from _Agents > General_ to _Agents > Welcome_ too.
  - Refactored flex layout on _Welcome_ tabs to fix a height visual bug.
  - Removed duplicated loading rings on the _Agents_ tab.
- Improvements for app tables ([#627](https://github.com/wazuh/wazuh-kibana-app/pull/627)):
  - Now the current page will be highlighted.
  - The gap has been fixed to the items per page value.
  - If there are no more pages for _Next_ or _Prev_ buttons, they will be hidden.
- Improvements for app health check ([#637](https://github.com/wazuh/wazuh-kibana-app/pull/637)):
  - Improved design for the view.
  - The checks have been placed on a table, showing the current status of each one.
- Changes to our reporting feature ([#639](https://github.com/wazuh/wazuh-kibana-app/pull/639)):
  - Now the generated reports will include tables for each section.
  - Added a parser for getting Elasticsearch data table responses.
  - The reporting feature is now a separated module, and the code has been refactored.
- Improvements for app tables pagination ([#646](https://github.com/wazuh/wazuh-kibana-app/pull/646)).

### Changed

- Now the `pretty` parameter on the _Dev tools_ tab will be ignored to avoid `Unexpected error` messages ([#624](https://github.com/wazuh/wazuh-kibana-app/pull/624)).
- The `pdfkit` dependency has been replaced by `pdfmake` ([#639](https://github.com/wazuh/wazuh-kibana-app/pull/639)).
- Changed some Kibana tables for performance improvements on the reporting feature ([#644](https://github.com/wazuh/wazuh-kibana-app/pull/644)).
- Changed the method to refresh the list of known fields on the index pattern ([#650](https://github.com/wazuh/wazuh-kibana-app/pull/650)):
  - Now when restarting Kibana, the app will update the fieldset preserving the custom user fields.

### Fixed

- Fixed bug on _Agents CIS-CAT_ tab who wasn't loading the appropriate visualizations ([#626](https://github.com/wazuh/wazuh-kibana-app/pull/626)).
- Fixed a bug where sometimes the index pattern could be `undefined` during the health check process, leading into a false error message when loading the app ([#640](https://github.com/wazuh/wazuh-kibana-app/pull/640)).
- Fixed several bugs on the _Settings > API_ tab when removing, adding or editing new entries.

### Removed

- Removed the app login system ([#636](https://github.com/wazuh/wazuh-kibana-app/pull/636)):
  - This feature was unstable, experimental and untested for a long time. We'll provide much better RBAC capabilities in the future.
- Removed the new Kuery language option on Discover app search bars.
  - This feature will be restored in the future, after more Elastic v6.3.0 adaptations.

## Wazuh v3.3.0/v3.3.1 - Kibana v6.3.0 - Revision 397

### Added

- Support for Elastic Stack v6.3.0 ([#579](https://github.com/wazuh/wazuh-kibana-app/pull/579) & [#612](https://github.com/wazuh/wazuh-kibana-app/pull/612) & [#615](https://github.com/wazuh/wazuh-kibana-app/pull/615)).
- Brand-new Wazuh app redesign for the _Monitoring_ tab ([#581](https://github.com/wazuh/wazuh-kibana-app/pull/581)):
  - Refactored and optimized UI for these tabs, using a breadcrumbs-based navigability.
  - Used the same guidelines from the previous redesign for _Overview_ and _Agents_ tabs.
- New tab for _Agents_ - _Inventory_ ([#582](https://github.com/wazuh/wazuh-kibana-app/pull/582)):
  - Get information about the agent host, such as installed packages, motherboard, operating system, etc.
  - This tab will appear if the agent has the [`syscollector`](https://documentation.wazuh.com/current/user-manual/reference/ossec-conf/wodle-syscollector.html) wodle enabled.
- Brand-new extension - _CIS-CAT Alerts_ ([#601](https://github.com/wazuh/wazuh-kibana-app/pull/601)):
  - A new extension, disabled by default.
  - Visualize alerts related to the CIS-CAT benchmarks on the _Overview_ and _Agents_ tabs.
  - Get information about the last performed scan and its score.
- Several improvements for the _Dev tools_ tab ([#583](https://github.com/wazuh/wazuh-kibana-app/pull/583) & [#597](https://github.com/wazuh/wazuh-kibana-app/pull/597)):
  - Now you can insert queries using inline parameters, just like in a web browser.
  - You can combine inline parameters with JSON-like parameters.
  - If you use the same parameter on both methods with different values, the inline parameter has precedence over the other one.
  - The tab icon has been changed for a more appropriate one.
  - The `Execute query` button is now always placed on the first line of the query block.
- Refactoring for all app tables ([#582](https://github.com/wazuh/wazuh-kibana-app/pull/582)):
  - Replaced the old `wz-table` directive with a new one, along with a new data factory.
  - Now the tables are built with a pagination system.
  - Much easier method for building tables for the app.
  - Performance and stability improvements when fetching API data.
  - Now you can see the total amount of items and the elapsed time.

### Changed

- Moved some logic from the _Agents preview_ tab to the server, to avoid excessive client-side workload ([#586](https://github.com/wazuh/wazuh-kibana-app/pull/586)).
- Changed the UI to use the same loading ring across all the app tabs ([#593](https://github.com/wazuh/wazuh-kibana-app/pull/593) & [#599](https://github.com/wazuh/wazuh-kibana-app/pull/599)).
- Changed the _No results_ message across all the tabs with visualizations ([#599](https://github.com/wazuh/wazuh-kibana-app/pull/599)).

### Fixed

- Fixed a bug on the _Settings/Extensions_ tab where enabling/disabling some extensions could make other ones to be disabled ([#591](https://github.com/wazuh/wazuh-kibana-app/pull/591)).

## Wazuh v3.3.0/v3.3.1 - Kibana v6.2.4 - Revision 396

### Added

- Support for Wazuh v3.3.1.
- Brand-new Wazuh app redesign for the _Settings_ tab ([#570](https://github.com/wazuh/wazuh-kibana-app/pull/570)):
  - Refactored and optimized UI for these tabs, using a breadcrumbs-based navigability.
  - Used the same guidelines from the previous redesign for _Overview_ and _Agents_ tabs.
- Refactoring for _Overview_ and _Agents_ controllers ([#564](https://github.com/wazuh/wazuh-kibana-app/pull/564)):
  - Reduced duplicated code by splitting it into separate files.
  - Code optimization for a better performance and maintainability.
  - Added new services to provide similar functionality between different app tabs.
- Added `data.vulnerability.package.condition` to the list of known fields ([#566](https://github.com/wazuh/wazuh-kibana-app/pull/566)).

### Changed

- The `wazuh-logs` and `wazuh-monitoring` folders have been moved to the Kibana's `optimize` directory in order to avoid some error messages when using the `kibana-plugin list` command ([#563](https://github.com/wazuh/wazuh-kibana-app/pull/563)).

### Fixed

- Fixed a bug on the _Settings_ tab where updating an API entry with wrong credentials would corrupt the existing one ([#558](https://github.com/wazuh/wazuh-kibana-app/pull/558)).
- Fixed a bug on the _Settings_ tab where removing an API entry while its edit form is opened would hide the `Add API` button unless the user reloads the tab ([#558](https://github.com/wazuh/wazuh-kibana-app/pull/558)).
- Fixed some Audit visualizations on the _Overview_ and _Agents_ tabs that weren't using the same search query to show the results ([#572](https://github.com/wazuh/wazuh-kibana-app/pull/572)).
- Fixed undefined variable error on the `wz-menu` directive ([#575](https://github.com/wazuh/wazuh-kibana-app/pull/575)).

## Wazuh v3.3.0 - Kibana v6.2.4 - Revision 395

### Fixed

- Fixed a bug on the _Agent Configuration_ tab where the sync status was always `NOT SYNCHRONIZED` ([#569](https://github.com/wazuh/wazuh-kibana-app/pull/569)).

## Wazuh v3.3.0 - Kibana v6.2.4 - Revision 394

### Added

- Support for Wazuh v3.3.0.
- Updated some backend API calls to include the app version in the request header ([#560](https://github.com/wazuh/wazuh-kibana-app/pull/560)).

## Wazuh v3.2.4 - Kibana v6.2.4 - Revision 393

### Added

- Brand-new Wazuh app redesign for _Overview_ and _Agents_ tabs ([#543](https://github.com/wazuh/wazuh-kibana-app/pull/543)):
  - Updated UI for these tabs using breadcrumbs.
  - New _Welcome_ screen, presenting all the tabs to the user, with useful links to our documentation.
  - Overall design improved, adjusted font sizes and reduced HTML code.
  - This base will allow the app to increase its functionality in the future.
  - Removed the `md-nav-bar` component for a better user experience on small screens.
  - Improved app performance removing some CSS effects from some components, such as buttons.
- New filter for agent version on the _Agents Preview_ tab ([#537](https://github.com/wazuh/wazuh-kibana-app/pull/537)).
- New filter for cluster node on the _Agents Preview_ tab ([#538](https://github.com/wazuh/wazuh-kibana-app/pull/538)).

### Changed

- Now the report generation process will run in a parallel mode in the foreground ([#523](https://github.com/wazuh/wazuh-kibana-app/pull/523)).
- Replaced the usage of `$rootScope` with two new factories, along with more controller improvements ([#525](https://github.com/wazuh/wazuh-kibana-app/pull/525)).
- Now the _Extensions_ tab on _Settings_ won't edit the `.wazuh` index to modify the extensions configuration for all users ([#545](https://github.com/wazuh/wazuh-kibana-app/pull/545)).
  - This allows each new user to always start with the base extensions configuration, and modify it to its needs storing the settings on a browser cookie.
- Now the GDPR requirements description on its tab won't be loaded if the Wazuh API version is not v3.2.3 or higher ([#546](https://github.com/wazuh/wazuh-kibana-app/pull/546)).

### Fixed

- Fixed a bug where the app crashes when attempting to download huge amounts of data as CSV format ([#521](https://github.com/wazuh/wazuh-kibana-app/pull/521)).
- Fixed a bug on the Timelion visualizations from _Management/Monitoring_ which were not properly filtering and showing the cluster nodes information ([#530](https://github.com/wazuh/wazuh-kibana-app/pull/530)).
- Fixed several bugs on the loading process when switching between tabs with or without visualizations in the _Overview_ and _Agents_ tab ([#531](https://github.com/wazuh/wazuh-kibana-app/pull/531) & [#533](https://github.com/wazuh/wazuh-kibana-app/pull/533)).
- Fixed a bug on the `wazuh-monitoring` index feature when using multiple inserted APIs, along with several performance improvements ([#539](https://github.com/wazuh/wazuh-kibana-app/pull/539)).
- Fixed a bug where the OS filter on the _Agents Preview_ tab would exclude the rest of filters instead of combining them ([#552](https://github.com/wazuh/wazuh-kibana-app/pull/552)).
- Fixed a bug where the Extensions settings were restored every time the user opened the _Settings_ tab or pressed the _Set default manager_ button ([#555](https://github.com/wazuh/wazuh-kibana-app/pull/555) & [#556](https://github.com/wazuh/wazuh-kibana-app/pull/556)).

## Wazuh v3.2.3/v3.2.4 - Kibana v6.2.4 - Revision 392

### Added

- Support for Wazuh v3.2.4.
- New functionality - _Reporting_ ([#510](https://github.com/wazuh/wazuh-kibana-app/pull/510)):
  - Generate PDF logs on the _Overview_ and _Agents_ tabs, with the new button next to _Panels_ and _Discover_.
  - The report will contain the current visualizations from the tab where you generated it.
  - List all your generated reports, download or deleted them at the new _Management/Reporting_ tab.
  - **Warning:** If you leave the tab while generating a report, the process will be aborted.
- Added warning/error messages about the total RAM on the server side ([#502](https://github.com/wazuh/wazuh-kibana-app/pull/502)):
  - None of this messages will prevent the user from accessing the app, it's just a recommendation.
  - If your server has less than 2GB of RAM, you'll get an error message when opening the app.
  - If your server has between 2GB and 3GB of RAM, you'll get a warning message.
  - If your server has more than 3GB of RAM, you won't get any kind of message.
- Refactoring and added loading bar to _Manager Logs_ and _Groups_ tabs ([#505](https://github.com/wazuh/wazuh-kibana-app/pull/505)).
- Added more Syscheck options to _Management/Agents_ configuration tabs ([#509](https://github.com/wazuh/wazuh-kibana-app/pull/509)).

### Fixed

- Added more fields to the `known-fields.js` file to avoid warning messages on _Discover_ when using Filebeat for alerts forwarding ([#497](https://github.com/wazuh/wazuh-kibana-app/pull/497)).
- Fixed a bug where clicking on the _Check connection_ button on the _Settings_ tab threw an error message although the API connected successfully ([#504](https://github.com/wazuh/wazuh-kibana-app/pull/504)).
- Fixed a bug where the _Agents_ tab was not properly showing the total of agents due to the new Wazuh cluster implementation ([#517](https://github.com/wazuh/wazuh-kibana-app/pull/517)).

## Wazuh v3.2.3 - Kibana v6.2.4 - Revision 391

### Added

- Support for Wazuh v3.2.3.
- Brand-new extension - _GDPR Alerts_ ([#453](https://github.com/wazuh/wazuh-kibana-app/pull/453)):
  - A new extension, enabled by default.
  - Visualize alerts related to the GDPR compliance on the _Overview_ and _Agents_ tabs.
  - The _Ruleset_ tab has been updated to include GDPR filters on the _Rules_ subtab.
- Brand-new Management tab - _Monitoring_ ([#490](https://github.com/wazuh/wazuh-kibana-app/pull/490)):
  - Visualize your Wazuh cluster, both master and clients.
    - Get the current cluster configuration.
    - Nodes listing, sorting, searching, etc.
  - Get a more in-depth cluster status thanks to the newly added [_Timelion_](https://www.elastic.co/guide/en/kibana/current/timelion.html) visualizations.
  - The Detail view gives you a summary of the node's healthcheck.
- Brand-new tab - _Dev tools_ ([#449](https://github.com/wazuh/wazuh-kibana-app/pull/449)):
  - Find it on the top navbar, next to _Discover_.
  - Execute Wazuh API requests directly from the app.
  - This tab uses your currently selected API from _Settings_.
  - You can type different API requests on the input window, select one with the cursor, and click on the Play button to execute it.
  - You can also type comments on the input window.
- More improvements for the _Manager/Ruleset_ tab ([#446](https://github.com/wazuh/wazuh-kibana-app/pull/446)):
  - A new colour palette for regex, order and rule description arguments.
  - Added return to List view on Ruleset button while on Detail view.
  - Fixed line height on all table headers.
  - Removed unused, old code from Ruleset controllers.
- Added option on `config.yml` to enable/disable the `wazuh-monitoring` index ([#441](https://github.com/wazuh/wazuh-kibana-app/pull/441)):
  - Configure the frequency time to generate new indices.
  - The default frequency time has been increased to 1 hour.
  - When disabled, useful metrics will appear on _Overview/General_ replacing the _Agent status_ visualization.
- Added CSV exporting button to the app ([#431](https://github.com/wazuh/wazuh-kibana-app/pull/431)):
  - Implemented new logic to fetch data from the Wazuh API and download it in CSV format.
  - Currently available for the _Ruleset_, _Logs_ and _Groups_ sections on the _Manager_ tab and also the _Agents_ tab.
- More refactoring to the app backend ([#439](https://github.com/wazuh/wazuh-kibana-app/pull/439)):
  - Standardized error output from the server side.
  - Drastically reduced the error management logic on the client side.
  - Applied the _Facade_ pattern when importing/exporting modules.
  - Deleted unused/deprecated/useless methods both from server and client side.
  - Some optimizations to variable type usages.
- Refactoring to Kibana filters management ([#452](https://github.com/wazuh/wazuh-kibana-app/pull/452) & [#459](https://github.com/wazuh/wazuh-kibana-app/pull/459)):
  - Added new class to build queries from the base query.
  - The filter management is being done on controllers instead of the `discover` directive.
  - Now we are emitting specific events whenever we are fetching data or communicating to the `discover` directive.
  - The number of useless requests to fetch data has been reduced.
  - The synchronization actions are working as expected regardless the amount of data and/or the number of machine resources.
  - Fixed several bugs about filter usage and transition to different app tabs.
- Added confirmation message when the user deletes an API entry on _Settings/API_ ([#428](https://github.com/wazuh/wazuh-kibana-app/pull/428)).
- Added support for filters on the _Manager/Logs_ tab when realtime is enabled ([#433](https://github.com/wazuh/wazuh-kibana-app/pull/433)).
- Added more filter options to the Detail view on _Manager/Ruleset_ ([#434](https://github.com/wazuh/wazuh-kibana-app/pull/434)).

### Changed

- Changed OSCAP visualization to avoid clipping issues with large agent names ([#429](https://github.com/wazuh/wazuh-kibana-app/pull/429)).
- Now the related Rules or Decoders sections on _Manager/Ruleset_ will remain hidden if there isn't any data to show or while it's loading ([#434](https://github.com/wazuh/wazuh-kibana-app/pull/434)).
- Added a 200ms delay when fetching iterable data from the Wazuh API ([#445](https://github.com/wazuh/wazuh-kibana-app/pull/445) & [#450](https://github.com/wazuh/wazuh-kibana-app/pull/450)).
- Fixed several bugs related to Wazuh API timeout/cancelled requests ([#445](https://github.com/wazuh/wazuh-kibana-app/pull/445)).
- Added `ENOTFOUND`, `EHOSTUNREACH`, `EINVAL`, `EAI_AGAIN` options for API URL parameter checking ([#463](https://github.com/wazuh/wazuh-kibana-app/pull/463)).
- Now the _Settings/Extensions_ subtab won't appear unless there's at least one API inserted ([#465](https://github.com/wazuh/wazuh-kibana-app/pull/465)).
- Now the index pattern selector on _Settings/Pattern_ will also refresh the known fields when changing it ([#477](https://github.com/wazuh/wazuh-kibana-app/pull/477)).
- Changed the _Manager_ tab into _Management_ ([#490](https://github.com/wazuh/wazuh-kibana-app/pull/490)).

### Fixed

- Fixed a bug where toggling extensions after deleting an API entry could lead into an error message ([#465](https://github.com/wazuh/wazuh-kibana-app/pull/465)).
- Fixed some performance bugs on the `dataHandler` service ([#442](https://github.com/wazuh/wazuh-kibana-app/pull/442) & [#486](https://github.com/wazuh/wazuh-kibana-app/pull/442)).
- Fixed a bug when loading the _Agents preview_ tab on Safari web browser ([#447](https://github.com/wazuh/wazuh-kibana-app/pull/447)).
- Fixed a bug where a new extension (enabled by default) appears disabled when updating the app ([#456](https://github.com/wazuh/wazuh-kibana-app/pull/456)).
- Fixed a bug where pressing the Enter key on the _Discover's_ tab search bar wasn't working properly ([#488](https://github.com/wazuh/wazuh-kibana-app/pull/488)).

### Removed

- Removed the `rison` dependency from the `package.json` file ([#452](https://github.com/wazuh/wazuh-kibana-app/pull/452)).
- Removed unused Elasticsearch request to avoid problems when there's no API inserted ([#460](https://github.com/wazuh/wazuh-kibana-app/pull/460)).

## Wazuh v3.2.1/v3.2.2 - Kibana v6.2.4 - Revision 390

### Added

- Support for Wazuh v3.2.2.
- Refactoring on visualizations use and management ([#397](https://github.com/wazuh/wazuh-kibana-app/pull/397)):
  - Visualizations are no longer stored on an index, they're built and loaded on demand when needed to render the interface.
  - Refactoring on the whole app source code to use the _import/export_ paradigm.
  - Removed old functions and variables from the old visualization management logic.
  - Removed cron task to clean remaining visualizations since it's no longer needed.
  - Some Kibana functions and modules have been overridden in order to make this refactoring work.
    - This change is not intrusive in any case.
- New redesign for the _Manager/Ruleset_ tab ([#420](https://github.com/wazuh/wazuh-kibana-app/pull/420)):
  - Rules and decoders list now divided into two different sections: _List view_ and _Detail view_.
  - Removed old expandable tables to move the rule/decoder information into a new space.
  - Enable different filters on the detail view for a better search on the list view.
  - New table for related rules or decoders.
  - And finally, a bunch of minor design enhancements to the whole app.
- Added a copyright notice to the whole app source code ([#395](https://github.com/wazuh/wazuh-kibana-app/pull/395)).
- Updated `.gitignore` with the _Node_ template ([#395](https://github.com/wazuh/wazuh-kibana-app/pull/395)).
- Added new module to the `package.json` file, [`rison`](https://www.npmjs.com/package/rison) ([#404](https://github.com/wazuh/wazuh-kibana-app/pull/404)).
- Added the `errorHandler` service to the blank screen scenario ([#413](https://github.com/wazuh/wazuh-kibana-app/pull/413)):
  - Now the exact error message will be shown to the user, instead of raw JSON content.
- Added new option on the `config.yml` file to disable the new X-Pack RBAC capabilities to filter index-patterns ([#417](https://github.com/wazuh/wazuh-kibana-app/pull/417)).

### Changed

- Small minor enhancements to the user interface ([#396](https://github.com/wazuh/wazuh-kibana-app/pull/396)):
  - Reduced Wazuh app logo size.
  - Changed buttons text to not use all-capitalized letters.
  - Minor typos found in the HTML/CSS code have been fixed.
- Now the app log stores the package revision ([#417](https://github.com/wazuh/wazuh-kibana-app/pull/417)).

### Fixed

- Fixed bug where the _Agents_ tab didn't preserve the filters after reloading the page ([#404](https://github.com/wazuh/wazuh-kibana-app/pull/404)).
- Fixed a bug when using X-Pack that sometimes threw an error of false _"Not enough privileges"_ scenario ([#415](https://github.com/wazuh/wazuh-kibana-app/pull/415)).
- Fixed a bug where the Kibana Discover auto-refresh functionality was still working when viewing the _Agent configuration_ tab ([#419](https://github.com/wazuh/wazuh-kibana-app/pull/419)).

## Wazuh v3.2.1 - Kibana v6.2.4 - Revision 389

### Changed

- Changed severity and verbosity to some log messages ([#412](https://github.com/wazuh/wazuh-kibana-app/pull/412)).

### Fixed

- Fixed a bug when using the X-Pack plugin without security capabilities enabled ([#403](https://github.com/wazuh/wazuh-kibana-app/pull/403)).
- Fixed a bug when the app was trying to create `wazuh-monitoring` indices without checking the existence of the proper template ([#412](https://github.com/wazuh/wazuh-kibana-app/pull/412)).

## Wazuh v3.2.1 - Kibana v6.2.4 - Revision 388

### Added

- Support for Elastic Stack v6.2.4.
- App server fully refactored ([#360](https://github.com/wazuh/wazuh-kibana-app/pull/360)):
  - Added new classes, reduced the amount of code, removed unused functions, and several optimizations.
  - Now the app follows a more ES6 code style on multiple modules.
  - _Overview/Agents_ visualizations have been ordered into separated files and folders.
  - Now the app can use the default index defined on the `/ect/kibana/kibana.yml` file.
  - Better error handling for the visualizations directive.
  - Added a cron job to delete remaining visualizations on the `.kibana` index if so.
  - Also, we've added some changes when using the X-Pack plugin:
    - Better management of users and roles in order to use the app capabilities.
    - Prevents app loading if the currently logged user has no access to any index pattern.
- Added the `errorHandler` service to the `dataHandler` factory ([#340](https://github.com/wazuh/wazuh-kibana-app/pull/340)).
- Added Syscollector section to _Manager/Agents Configuration_ tabs ([#359](https://github.com/wazuh/wazuh-kibana-app/pull/359)).
- Added `cluster.name` field to the `wazuh-monitoring` index ([#377](https://github.com/wazuh/wazuh-kibana-app/pull/377)).

### Changed

- Increased the query size when fetching the index pattern list ([#339](https://github.com/wazuh/wazuh-kibana-app/pull/339)).
- Changed active colour for all app tables ([#347](https://github.com/wazuh/wazuh-kibana-app/pull/347)).
- Changed validation regex to accept URLs with non-numeric format ([#353](https://github.com/wazuh/wazuh-kibana-app/pull/353)).
- Changed visualization removal cron task to avoid excessive log messages when there weren't removed visualizations ([#361](https://github.com/wazuh/wazuh-kibana-app/pull/361)).
- Changed filters comparison for a safer access ([#383](https://github.com/wazuh/wazuh-kibana-app/pull/383)).
- Removed some `server.log` messages to avoid performance errors ([#384](https://github.com/wazuh/wazuh-kibana-app/pull/384)).
- Changed the way of handling the index patterns list ([#360](https://github.com/wazuh/wazuh-kibana-app/pull/360)).
- Rewritten some false error-level logs to just information-level ones ([#360](https://github.com/wazuh/wazuh-kibana-app/pull/360)).
- Changed some files from JSON to CommonJS for performance improvements ([#360](https://github.com/wazuh/wazuh-kibana-app/pull/360)).
- Replaced some code on the `kibana-discover` directive with a much cleaner statement to avoid issues on the _Agents_ tab ([#394](https://github.com/wazuh/wazuh-kibana-app/pull/394)).

### Fixed

- Fixed a bug where several `agent.id` filters were created at the same time when navigating between _Agents_ and _Groups_ with different selected agents ([#342](https://github.com/wazuh/wazuh-kibana-app/pull/342)).
- Fixed logic on the index-pattern selector which wasn't showing the currently selected pattern the very first time a user opened the app ([#345](https://github.com/wazuh/wazuh-kibana-app/pull/345)).
- Fixed a bug on the `errorHandler` service who was preventing a proper output of some Elastic-related backend error messages ([#346](https://github.com/wazuh/wazuh-kibana-app/pull/346)).
- Fixed panels flickering in the _Settings_ tab ([#348](https://github.com/wazuh/wazuh-kibana-app/pull/348)).
- Fixed a bug in the shards and replicas settings when the user sets the value to zero (0) ([#358](https://github.com/wazuh/wazuh-kibana-app/pull/358)).
- Fixed several bugs related to the upgrade process from Wazuh 2.x to the new refactored server ([#363](https://github.com/wazuh/wazuh-kibana-app/pull/363)).
- Fixed a bug in _Discover/Agents VirusTotal_ tabs to avoid conflicts with the `agent.name` field ([#379](https://github.com/wazuh/wazuh-kibana-app/pull/379)).
- Fixed a bug on the implicit filter in _Discover/Agents PCI_ tabs ([#393](https://github.com/wazuh/wazuh-kibana-app/pull/393)).

### Removed

- Removed clear API password on `checkPattern` response ([#339](https://github.com/wazuh/wazuh-kibana-app/pull/339)).
- Removed old dashboard visualizations to reduce loading times ([#360](https://github.com/wazuh/wazuh-kibana-app/pull/360)).
- Removed some unused dependencies due to the server refactoring ([#360](https://github.com/wazuh/wazuh-kibana-app/pull/360)).
- Removed completely `metricService` from the app ([#389](https://github.com/wazuh/wazuh-kibana-app/pull/389)).

## Wazuh v3.2.1 - Kibana v6.2.2/v6.2.3 - Revision 387

### Added

- New logging system ([#307](https://github.com/wazuh/wazuh-kibana-app/pull/307)):
  - New module implemented to write app logs.
  - Now a trace is stored every time the app is re/started.
  - Currently, the `initialize.js` and `monitoring.js` files work with this system.
  - Note: the logs will live under `/var/log/wazuh/wazuhapp.log` on Linux systems, on Windows systems they will live under `kibana/plugins/`. It rotates the log whenever it reaches 100MB.
- Better cookies handling ([#308](https://github.com/wazuh/wazuh-kibana-app/pull/308)):
  - New field on the `.wazuh-version` index to store the last time the Kibana server was restarted.
  - This is used to check if the cookies have consistency with the current server status.
  - Now the app is clever and takes decisions depending on new consistency checks.
- New design for the _Agents/Configuration_ tab ([#310](https://github.com/wazuh/wazuh-kibana-app/pull/310)):
  - The style is the same as the _Manager/Configuration_ tab.
  - Added two more sections: CIS-CAT and Commands ([#315](https://github.com/wazuh/wazuh-kibana-app/pull/315)).
  - Added a new card that will appear when there's no group configuration at all ([#323](https://github.com/wazuh/wazuh-kibana-app/pull/323)).
- Added _"group"_ column on the agents list in _Agents_ ([#312](https://github.com/wazuh/wazuh-kibana-app/pull/312)):
  - If you click on the group, it will redirect the user to the specified group in _Manager/Groups_.
- New option for the `config.yml` file, `ip.selector` ([#313](https://github.com/wazuh/wazuh-kibana-app/pull/313)):
  - Define if the app will show or not the index pattern selector on the top navbar.
  - This setting is set to `true` by default.
- More CSS cleanup and reordering ([#315](https://github.com/wazuh/wazuh-kibana-app/pull/315)):
  - New `typography.less` file.
  - New `layout.less` file.
  - Removed `cleaned.less` file.
  - Reordering and cleaning of existing CSS files, including removal of unused classes, renaming, and more.
  - The _Settings_ tab has been refactored to correct some visual errors with some card components.
  - Small refactoring to some components from _Manager/Ruleset_ ([#323](https://github.com/wazuh/wazuh-kibana-app/pull/323)).
- New design for the top navbar ([#326](https://github.com/wazuh/wazuh-kibana-app/pull/326)):
  - Cleaned and refactored code
  - Revamped design, smaller and with minor details to follow the rest of Wazuh app guidelines.
- New design for the wz-chip component to follow the new Wazuh app guidelines ([#323](https://github.com/wazuh/wazuh-kibana-app/pull/323)).
- Added more descriptive error messages when the user inserts bad credentials on the _Add new API_ form in the _Settings_ tab ([#331](https://github.com/wazuh/wazuh-kibana-app/pull/331)).
- Added a new CSS class to truncate overflowing text on tables and metric ribbons ([#332](https://github.com/wazuh/wazuh-kibana-app/pull/332)).
- Support for Elastic Stack v6.2.2/v6.2.3.

### Changed

- Improved the initialization system ([#317](https://github.com/wazuh/wazuh-kibana-app/pull/317)):
  - Now the app will re-create the index-pattern if the user deletes the currently used by the Wazuh app.
  - The fieldset is now automatically refreshed if the app detects mismatches.
  - Now every index-pattern is dynamically formatted (for example, to enable the URLs in the _Vulnerabilities_ tab).
  - Some code refactoring for a better handling of possible use cases.
  - And the best thing, it's no longer needed to insert the sample alert!
- Improvements and changes to index-patterns ([#320](https://github.com/wazuh/wazuh-kibana-app/pull/320) & [#333](https://github.com/wazuh/wazuh-kibana-app/pull/333)):
  - Added a new route, `/get-list`, to fetch the index pattern list.
  - Removed and changed several functions for a proper management of index-patterns.
  - Improved the compatibility with user-created index-patterns, known to have unpredictable IDs.
  - Now the app properly redirects to `/blank-screen` if the length of the index patterns list is 0.
  - Ignored custom index patterns with auto-generated ID on the initialization process.
    - Now it uses the value set on the `config.yml` file.
  - If the index pattern is no longer available, the cookie will be overwritten.
- Improvements to the monitoring module ([#322](https://github.com/wazuh/wazuh-kibana-app/pull/322)):
  - Minor refactoring to the whole module.
  - Now the `wazuh-monitoring` index pattern is regenerated if it's missing.
  - And the best thing, it's no longer needed to insert the monitoring template!
- Now the app health check system only checks if the API and app have the same `major.minor` version ([#311](https://github.com/wazuh/wazuh-kibana-app/pull/311)):
  - Previously, the API and app had to be on the same `major.minor.patch` version.
- Adjusted space between title and value in some cards showing Manager or Agent configurations ([#315](https://github.com/wazuh/wazuh-kibana-app/pull/315)).
- Changed red and green colours to more saturated ones, following Kibana style ([#315](https://github.com/wazuh/wazuh-kibana-app/pull/315)).

### Fixed

- Fixed bug in Firefox browser who was not properly showing the tables with the scroll pagination functionality ([#314](https://github.com/wazuh/wazuh-kibana-app/pull/314)).
- Fixed bug where visualizations weren't being destroyed due to ongoing renderization processes ([#316](https://github.com/wazuh/wazuh-kibana-app/pull/316)).
- Fixed several UI bugs for a better consistency and usability ([#318](https://github.com/wazuh/wazuh-kibana-app/pull/318)).
- Fixed an error where the initial index-pattern was not loaded properly the very first time you enter the app ([#328](https://github.com/wazuh/wazuh-kibana-app/pull/328)).
- Fixed an error message that appeared whenever the app was not able to found the `wazuh-monitoring` index pattern ([#328](https://github.com/wazuh/wazuh-kibana-app/pull/328)).

## Wazuh v3.2.1 - Kibana v6.2.2 - Revision 386

### Added

- New design for the _Manager/Groups_ tab ([#295](https://github.com/wazuh/wazuh-kibana-app/pull/295)).
- New design for the _Manager/Configuration_ tab ([#297](https://github.com/wazuh/wazuh-kibana-app/pull/297)).
- New design of agents statistics for the _Agents_ tab ([#299](https://github.com/wazuh/wazuh-kibana-app/pull/299)).
- Added information ribbon into _Overview/Agent SCAP_ tabs ([#303](https://github.com/wazuh/wazuh-kibana-app/pull/303)).
- Added information ribbon into _Overview/Agent VirusTotal_ tabs ([#306](https://github.com/wazuh/wazuh-kibana-app/pull/306)).
- Added information ribbon into _Overview AWS_ tab ([#306](https://github.com/wazuh/wazuh-kibana-app/pull/306)).

### Changed

- Refactoring of HTML and CSS code throughout the whole Wazuh app ([#294](https://github.com/wazuh/wazuh-kibana-app/pull/294), [#302](https://github.com/wazuh/wazuh-kibana-app/pull/302) & [#305](https://github.com/wazuh/wazuh-kibana-app/pull/305)):
  - A big milestone for the project was finally achieved with this refactoring.
  - We've removed the Bootstrap dependency from the `package.json` file.
  - We've removed and merged many duplicated rules.
  - We've removed HTML and `angular-md` overriding rules. Now we have more own-made classes to avoid undesired results on the UI.
  - Also, this update brings tons of minor bugfixes related to weird HTML code.
- Wazuh app visualizations reviewed ([#301](https://github.com/wazuh/wazuh-kibana-app/pull/301)):
  - The number of used buckets has been limited since most of the table visualizations were surpassing acceptable limits.
  - Some visualizations have been checked to see if they make complete sense on what they mean to show to the user.
- Modified some app components for better follow-up of Kibana guidelines ([#290](https://github.com/wazuh/wazuh-kibana-app/pull/290) & [#297](https://github.com/wazuh/wazuh-kibana-app/pull/297)).
  - Also, some elements were modified on the _Discover_ tab in order to correct some mismatches.

### Fixed

- Adjusted information ribbon in _Agents/General_ for large OS names ([#290](https://github.com/wazuh/wazuh-kibana-app/pull/290) & [#294](https://github.com/wazuh/wazuh-kibana-app/pull/294)).
- Fixed unsafe array access on the visualization directive when going directly into _Manager/Ruleset/Decoders_ ([#293](https://github.com/wazuh/wazuh-kibana-app/pull/293)).
- Fixed a bug where navigating between agents in the _Agents_ tab was generating duplicated `agent.id` implicit filters ([#296](https://github.com/wazuh/wazuh-kibana-app/pull/296)).
- Fixed a bug where navigating between different tabs from _Overview_ or _Agents_ while being on the _Discover_ sub-tab was causing data loss in metric watchers ([#298](https://github.com/wazuh/wazuh-kibana-app/pull/298)).
- Fixed incorrect visualization of the rule level on _Manager/Ruleset/Rules_ when the rule level is zero (0) ([#298](https://github.com/wazuh/wazuh-kibana-app/pull/298)).

### Removed

- Removed almost every `md-tooltip` component from the whole app ([#305](https://github.com/wazuh/wazuh-kibana-app/pull/305)).
- Removed unused images from the `img` folder ([#305](https://github.com/wazuh/wazuh-kibana-app/pull/305)).

## Wazuh v3.2.1 - Kibana v6.2.2 - Revision 385

### Added

- Support for Wazuh v3.2.1.
- Brand-new first redesign for the app user interface ([#278](https://github.com/wazuh/wazuh-kibana-app/pull/278)):
  - This is the very first iteration of a _work-in-progress_ UX redesign for the Wazuh app.
  - The overall interface has been refreshed, removing some unnecessary colours and shadow effects.
  - The metric visualizations have been replaced by an information ribbon under the filter search bar, reducing the amount of space they occupied.
    - A new service was implemented for a proper handling of the metric visualizations watchers ([#280](https://github.com/wazuh/wazuh-kibana-app/pull/280)).
  - The rest of the app visualizations now have a new, more detailed card design.
- New shards and replicas settings to the `config.yml` file ([#277](https://github.com/wazuh/wazuh-kibana-app/pull/277)):
  - Now you can apply custom values to the shards and replicas for the `.wazuh` and `.wazuh-version` indices.
  - This feature only works before the installation process. If you modify these settings after installing the app, they won't be applied at all.

### Changed

- Now clicking again on the _Groups_ tab on _Manager_ will properly reload the tab and redirect to the beginning ([#274](https://github.com/wazuh/wazuh-kibana-app/pull/274)).
- Now the visualizations only use the `vis-id` attribute for loading them ([#275](https://github.com/wazuh/wazuh-kibana-app/pull/275)).
- The colours from the toast messages have been replaced to follow the Elastic 6 guidelines ([#286](https://github.com/wazuh/wazuh-kibana-app/pull/286)).

### Fixed

- Fixed wrong data flow on _Agents/General_ when coming from and going to the _Groups_ tab ([#273](https://github.com/wazuh/wazuh-kibana-app/pull/273)).
- Fixed sorting on tables, now they use the sorting functionality provided by the Wazuh API ([#274](https://github.com/wazuh/wazuh-kibana-app/pull/274)).
- Fixed column width issues on some tables ([#274](https://github.com/wazuh/wazuh-kibana-app/pull/274)).
- Fixed bug in the _Agent configuration_ JSON viewer who didn't properly show the full group configuration ([#276](https://github.com/wazuh/wazuh-kibana-app/pull/276)).
- Fixed excessive loading time from some Audit visualizations ([#278](https://github.com/wazuh/wazuh-kibana-app/pull/278)).
- Fixed Play/Pause button in timepicker's auto-refresh ([#281](https://github.com/wazuh/wazuh-kibana-app/pull/281)).
- Fixed unusual scenario on visualization directive where sometimes there was duplicated implicit filters when doing a search ([#283](https://github.com/wazuh/wazuh-kibana-app/pull/283)).
- Fixed some _Overview Audit_ visualizations who were not working properly ([#285](https://github.com/wazuh/wazuh-kibana-app/pull/285)).

### Removed

- Deleted the `id` attribute from all the app visualizations ([#275](https://github.com/wazuh/wazuh-kibana-app/pull/275)).

## Wazuh v3.2.0 - Kibana v6.2.2 - Revision 384

### Added

- New directives for the Wazuh app: `wz-table`, `wz-table-header` and `wz-search-bar` ([#263](https://github.com/wazuh/wazuh-kibana-app/pull/263)):
  - Maintainable and reusable components for a better-structured app.
  - Several files have been changed, renamed and moved to new folders, following _best practices_.
  - The progress bar is now within its proper directive ([#266](https://github.com/wazuh/wazuh-kibana-app/pull/266)).
  - Minor typos and refactoring changes to the new directives.
- Support for Elastic Stack v6.2.2.

### Changed

- App buttons have been refactored. Unified CSS and HTML for buttons, providing the same structure for them ([#269](https://github.com/wazuh/wazuh-kibana-app/pull/269)).
- The API list on Settings now shows the latest inserted API at the beginning of the list ([#261](https://github.com/wazuh/wazuh-kibana-app/pull/261)).
- The check for the currently applied pattern has been improved, providing clever handling of Elasticsearch errors ([#271](https://github.com/wazuh/wazuh-kibana-app/pull/271)).
- Now on _Settings_, when the Add or Edit API form is active, if you press the other button, it will make the previous one disappear, getting a clearer interface ([#9df1e31](https://github.com/wazuh/wazuh-kibana-app/commit/9df1e317903edf01c81eba068da6d20a8a1ea7c2)).

### Fixed

- Fixed visualizations directive to properly load the _Manager/Ruleset_ visualizations ([#262](https://github.com/wazuh/wazuh-kibana-app/pull/262)).
- Fixed a bug where the classic extensions were not affected by the settings of the `config.yml` file ([#266](https://github.com/wazuh/wazuh-kibana-app/pull/266)).
- Fixed minor CSS bugs from the conversion to directives to some components ([#266](https://github.com/wazuh/wazuh-kibana-app/pull/266)).
- Fixed bug in the tables directive when accessing a member it doesn't exist ([#266](https://github.com/wazuh/wazuh-kibana-app/pull/266)).
- Fixed browser console log error when clicking the Wazuh logo on the app ([#6647fbc](https://github.com/wazuh/wazuh-kibana-app/commit/6647fbc051c2bf69df7df6e247b2b2f46963f194)).

### Removed

- Removed the `kbn-dis` directive from _Manager/Ruleset_ ([#262](https://github.com/wazuh/wazuh-kibana-app/pull/262)).
- Removed the `filters.js` and `kibana_fields_file.json` files ([#263](https://github.com/wazuh/wazuh-kibana-app/pull/263)).
- Removed the `implicitFilters` service ([#270](https://github.com/wazuh/wazuh-kibana-app/pull/270)).
- Removed visualizations loading status trace from controllers and visualization directive ([#270](https://github.com/wazuh/wazuh-kibana-app/pull/270)).

## Wazuh v3.2.0 - Kibana v6.2.1 - Revision 383

### Added

- Support for Wazuh 3.2.0.
- Compatibility with Kibana 6.1.0 to Kibana 6.2.1.
- New tab for vulnerability detector alerts.

### Changed

- The app now shows the index pattern selector only if the list length is greater than 1.
  - If it's exactly 1 shows the index pattern without a selector.
- Now the index pattern selector only shows the compatible ones.
  - It's no longer possible to select the `wazuh-monitoring` index pattern.
- Updated Bootstrap to 3.3.7.
- Improved filter propagation between Discover and the visualizations.
- Replaced the login route name from /login to /wlogin to avoid conflict with X-Pack own login route.

### Fixed

- Several CSS bugfixes for better compatibility with Kibana 6.2.1.
- Some variables changed for adapting new Wazuh API requests.
- Better error handling for some Elastic-related messages.
- Fixed browser console error from top-menu directive.
- Removed undesired md-divider from Manager/Logs.
- Adjusted the width of a column in Manager/Logs to avoid overflow issues with the text.
- Fixed a wrong situation with the visualizations when we refresh the Manager/Rules tab.

### Removed

- Removed the `travis.yml` file.

## Wazuh v3.1.0 - Kibana v6.1.3 - Revision 380

### Added

- Support for Wazuh 3.1.0.
- Compatibility with Kibana 6.1.3.
- New error handler for better app errors reporting.
- A new extension for Amazon Web Services alerts.
- A new extension for VirusTotal alerts.
- New agent configuration tab:
  - Visualize the current group configuration for the currently selected agent on the app.
  - Navigate through the different tabs to see which configuration is being used.
  - Check the synchronization status for the configuration.
  - View the current group of the agent and click on it to go to the Groups tab.
- New initial health check for checking some app components.
- New YAML config file:
  - Define the initial index pattern.
  - Define specific checks for the healthcheck.
  - Define the default extensions when adding new APIs.
- New index pattern selector dropdown on the top navbar.
  - The app will reload applying the new index pattern.
- Added new icons for some sections of the app.

### Changed

- New visualizations loader, with much better performance.
- Improved reindex process for the .wazuh index when upgrading from a 2.x-5.x version.
- Adding 365 days expiring time to the cookies.
- Change default behaviour for the config file. Now everything is commented with default values.
  - You need to edit the file, remove the comment mark and apply the desired value.
- Completely redesigned the manager configuration tab.
- Completely redesigned the groups tab.
- App tables have now unified CSS classes.

### Fixed

- Play real-time button has been fixed.
- Preventing duplicate APIs from feeding the wazuh-monitoring index.
- Fixing the check manager connection button.
- Fixing the extensions settings so they are preserved over time.
- Much more error handling messages in all the tabs.
- Fixed OS filters in agents list.
- Fixed autocomplete lists in the agents, rules and decoders list so they properly scroll.
- Many styles bugfixes for the different browsers.
- Reviewed and fixed some visualizations not showing accurate information.

### Removed

- Removed index pattern configuration from the `package.json` file.
- Removed unnecessary dependencies from the `package.json` file.

## Wazuh v3.0.0 - Kibana v6.1.0 - Revision 371

### Added

- You can configure the initial index-pattern used by the plugin in the initialPattern variable of the app's package.json.
- Auto `.wazuh` reindex from Wazuh 2.x - Kibana 5.x to Wazuh 3.x - Kibana 6.x.
  - The API credentials will be automatically migrated to the new installation.
- Dynamically changed the index-pattern used by going to the Settings -> Pattern tab.
  - Wazuh alerts compatibility auto detection.
- New loader for visualizations.
- Better performance: now the tabs use the same Discover tab, only changing the current filters.
- New Groups tab.
  - Now you can check your group configuration (search its agents and configuration files).
- The Logs tab has been improved.
  - You can sort by field and the view has been improved.
- Achieved a clearer interface with implicit filters per tab showed as unremovable chips.

### Changed

- Dynamically creating .kibana index if necessary.
- Better integration with Kibana Discover.
- Visualizations loaded at initialization time.
- New sync system to wait for Elasticsearch JS.
- Decoupling selected API and pattern from backend and moved to the client side.

## Wazuh v2.1.0 - Kibana v5.6.1 - Revision 345

### Added

- Loading icon while Wazuh loads the visualizations.
- Add/Delete/Restart agents.
- OS agent filter

### Changed

- Using genericReq when possible.

## Wazuh v2.0.1 - Kibana v5.5.1 - Revision 339

### Changed

- New index in Elasticsearch to save Wazuh set up configuration
- Short URL's is now supported
- A native base path from kibana.yml is now supported

### Fixed

- Search bar across panels now support parenthesis grouping
- Several CSS fixes for IE browser<|MERGE_RESOLUTION|>--- conflicted
+++ resolved
@@ -10,11 +10,8 @@
 
 ### Fixed
 
-<<<<<<< HEAD
 - Fixed the propagation event so that the flyout data, in the decoders, does not change when the button is pressed. [#5597](https://github.com/wazuh/wazuh-kibana-app/pull/5597)
-=======
 - Fixed the color of the agent name in the groups section in dark mode. [#5676](https://github.com/wazuh/wazuh-kibana-app/pull/5676)
->>>>>>> 6595071a
 
 ## Wazuh v4.6.0 - OpenSearch Dashboards 2.6.0 - Revision 01
 
