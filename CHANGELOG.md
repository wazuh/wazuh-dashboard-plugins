# Change Log

All notable changes to the Wazuh app project will be documented in this file.

<<<<<<< HEAD
## Wazuh v4.3.2 - OpenSearch Dashboards 1.2.0 - Revision 4301

### Fixed

- Fixed Wazuh Dashboard troubleshooting url [#4151](https://github.com/wazuh/wazuh-kibana-app/pull/4151)

## Wazuh v4.3.1 - OpenSearch Dashboards 1.2.0 - Revision 4302
=======
## Wazuh v4.3.3 - Kibana 7.10.2, 7.16.x, 7.17.x - Revision 4304

### Fixed

- Fixed Wazuh Dashboard troubleshooting url [#4150](https://github.com/wazuh/wazuh-kibana-app/pull/4150)

## Wazuh v4.3.2 - Kibana 7.10.2 , 7.16.x, 7.17.x - Revision 4303

### Added

- Support for Wazuh 4.3.2

## Wazuh v4.2.7 - Kibana 7.10.2, 7.11.2, 7.12.1, 7.13.0, 7.13.1, 7.13.2, 7.13.3, 7.13.4, 7.14.0, 7.14.1, 7.14.2 - Revision 4208

### Added

- Support for Wazuh 4.2.7

## Wazuh v4.3.1 - Kibana 7.10.2 , 7.16.x, 7.17.x - Revision 4302
>>>>>>> 97470880

### Added

- Added PowerShell version warning to Windows agent installation wizard [#4142](https://github.com/wazuh/wazuh-kibana-app/pull/4142)
- A new workflow is added to perform backports to specific branches [#4149](https://github.com/wazuh/wazuh-kibana-app/pull/4149)

### Fixed

- Fixed the falsy values are displayed as not defined and enhanced the output of `Ruleset Test` [#4141](https://github.com/wazuh/wazuh-kibana-app/pull/4141)

<<<<<<< HEAD
## Wazuh v4.3.0 - OpenSearch Dashboards 1.2.0 - Revision 4301
=======
## Wazuh v4.3.0 - Kibana 7.10.2, 7.16.x, 7.17.x - Revision 4301
>>>>>>> 97470880

### Added

- Support for OpenSearch Dashboards 1.2.0
- Added GitHub and Office365 modules [#3557](https://github.com/wazuh/wazuh-kibana-app/pull/3557)
- Added a new `Panel` module tab for GitHub and Office365 modules 
  [#3541](https://github.com/wazuh/wazuh-kibana-app/pull/3541) 
  [#3945](https://github.com/wazuh/wazuh-kibana-app/pull/3945)
  [#3952](https://github.com/wazuh/wazuh-kibana-app/pull/3952)
- Added ability to filter the results fo the `Network Ports` table in the `Inventory data` section [#3639](https://github.com/wazuh/wazuh-kibana-app/pull/3639)
- Added new endpoint service to collect the frontend logs into a file [#3324](https://github.com/wazuh/wazuh-kibana-app/pull/3324)
- Improved the frontend handle errors strategy: UI, Toasts, console log and log in file 
  [#3327](https://github.com/wazuh/wazuh-kibana-app/pull/3327) 
  [#3321](https://github.com/wazuh/wazuh-kibana-app/pull/3321) 
  [#3367](https://github.com/wazuh/wazuh-kibana-app/pull/3367)
  [#3373](https://github.com/wazuh/wazuh-kibana-app/pull/3373)
  [#3374](https://github.com/wazuh/wazuh-kibana-app/pull/3374) 
  [#3390](https://github.com/wazuh/wazuh-kibana-app/pull/3390)  
  [#3410](https://github.com/wazuh/wazuh-kibana-app/pull/3410) 
  [#3408](https://github.com/wazuh/wazuh-kibana-app/pull/3408) 
  [#3429](https://github.com/wazuh/wazuh-kibana-app/pull/3429) 
  [#3427](https://github.com/wazuh/wazuh-kibana-app/pull/3427) 
  [#3417](https://github.com/wazuh/wazuh-kibana-app/pull/3417) 
  [#3462](https://github.com/wazuh/wazuh-kibana-app/pull/3462) 
  [#3451](https://github.com/wazuh/wazuh-kibana-app/pull/3451) 
  [#3442](https://github.com/wazuh/wazuh-kibana-app/pull/3442)
  [#3480](https://github.com/wazuh/wazuh-kibana-app/pull/3480) 
  [#3472](https://github.com/wazuh/wazuh-kibana-app/pull/3472) 
  [#3434](https://github.com/wazuh/wazuh-kibana-app/pull/3434) 
  [#3392](https://github.com/wazuh/wazuh-kibana-app/pull/3392)
  [#3404](https://github.com/wazuh/wazuh-kibana-app/pull/3404) 
  [#3432](https://github.com/wazuh/wazuh-kibana-app/pull/3432) 
  [#3415](https://github.com/wazuh/wazuh-kibana-app/pull/3415) 
  [#3469](https://github.com/wazuh/wazuh-kibana-app/pull/3469) 
  [#3448](https://github.com/wazuh/wazuh-kibana-app/pull/3448)
  [#3465](https://github.com/wazuh/wazuh-kibana-app/pull/3465)
  [#3464](https://github.com/wazuh/wazuh-kibana-app/pull/3464)
  [#3478](https://github.com/wazuh/wazuh-kibana-app/pull/3478)
  [#4116](https://github.com/wazuh/wazuh-kibana-app/pull/4116)
- Added Intelligence tab to Mitre Att&ck module [#3368](https://github.com/wazuh/wazuh-kibana-app/pull/3368) [#3344](https://github.com/wazuh/wazuh-kibana-app/pull/3344) [#3726](https://github.com/wazuh/wazuh-kibana-app/pull/3726)
- Added sample data for office365 events [#3424](https://github.com/wazuh/wazuh-kibana-app/pull/3424)
- Created a separate component to check for sample data [#3475](https://github.com/wazuh/wazuh-kibana-app/pull/3475)
- Added a new hook for getting value suggestions [#3506](https://github.com/wazuh/wazuh-kibana-app/pull/3506)
- Added dinamic simple filters and adding simple GitHub filters fields [3531](https://github.com/wazuh/wazuh-kibana-app/pull/3531)
- Added configuration viewer for Module Office365 on Management > Configuration [#3524](https://github.com/wazuh/wazuh-kibana-app/pull/3524)
- Added base Module Panel view with Office365 setup [#3518](https://github.com/wazuh/wazuh-kibana-app/pull/3518)
- Added specifics and custom filters for Office365 search bar [#3533](https://github.com/wazuh/wazuh-kibana-app/pull/3533)
- Adding Pagination and filter to drilldown tables at Office pannel [#3544](https://github.com/wazuh/wazuh-kibana-app/pull/3544).
- Simple filters change between panel and drilldown panel [#3568](https://github.com/wazuh/wazuh-kibana-app/pull/3568).
- Added new fields in Inventory table and Flyout Details [#3525](https://github.com/wazuh/wazuh-kibana-app/pull/3525)
- Added columns selector in agents table [#3691](https://github.com/wazuh/wazuh-kibana-app/pull/3691)
- Added a new workflow for create wazuh packages [#3742](https://github.com/wazuh/wazuh-kibana-app/pull/3742)
- Run `template` and `fields` checks in the health check depends on the app configuration [#3783](https://github.com/wazuh/wazuh-kibana-app/pull/3783)
- Added a toast message when there is an error creating a new group [#3804](https://github.com/wazuh/wazuh-kibana-app/pull/3804)
- Added a step to start the agent to the deploy new Windowns agent guide [#3846](https://github.com/wazuh/wazuh-kibana-app/pull/3846)
- Added 3 new panels to `Vulnerabilities/Inventory` [#3893](https://github.com/wazuh/wazuh-kibana-app/pull/3893)
- Added new fields of `Vulnerabilities` to the details flyout [#3893](https://github.com/wazuh/wazuh-kibana-app/pull/3893) [#3908](https://github.com/wazuh/wazuh-kibana-app/pull/3908)
- Added missing fields used in visualizations to the known fiels related to alerts [#3924](https://github.com/wazuh/wazuh-kibana-app/pull/3924)
- Added troubleshooting link to "index pattern was refreshed" toast [#3946](https://github.com/wazuh/wazuh-kibana-app/pull/3946)
- Added more number options to the tables widget in Modules -> "Mitre" [#4041](https://github.com/wazuh/wazuh-kibana-app/pull/4066)
- Management -> groups -> agent: Selectors appear when there are more than 3 options [#4126](https://github.com/wazuh/wazuh-kibana-app/pull/4126)

### Changed

- Changed ossec to wazuh in sample-data [#3121](https://github.com/wazuh/wazuh-kibana-app/pull/3121)
- Changed empty fields in FIM tables and `syscheck.value_name` in discovery now show an empty tag for visual clarity [#3279](https://github.com/wazuh/wazuh-kibana-app/pull/3279)
- Adapted the Mitre tactics and techniques resources to use the API endpoints [#3346](https://github.com/wazuh/wazuh-kibana-app/pull/3346)
- Moved the filterManager subscription to the hook useFilterManager [#3517](https://github.com/wazuh/wazuh-kibana-app/pull/3517)
- Change filter from is to is one of in custom searchbar [#3529](https://github.com/wazuh/wazuh-kibana-app/pull/3529)
- Refactored as module tabs and buttons are rendered [#3494](https://github.com/wazuh/wazuh-kibana-app/pull/3494)
- Updated the deprecated and added new references authd [#3663](https://github.com/wazuh/wazuh-kibana-app/pull/3663) [#3806](https://github.com/wazuh/wazuh-kibana-app/pull/3806)
- Added time subscription to Discover component [#3549](https://github.com/wazuh/wazuh-kibana-app/pull/3549)
- Refactored as module tabs and buttons are rendered [#3494](https://github.com/wazuh/wazuh-kibana-app/pull/3494)
- Testing logs using the Ruletest Test don't display the rule information if not matching a rule. [#3446](https://github.com/wazuh/wazuh-kibana-app/pull/3446)
- Changed format permissions in FIM inventory [#3649](https://github.com/wazuh/wazuh-kibana-app/pull/3649)
- Changed of request for one that does not return data that is not necessary to optimize times. [#3686](https://github.com/wazuh/wazuh-kibana-app/pull/3686) [#3728](https://github.com/wazuh/wazuh-kibana-app/pull/3728)
- Rebranding. Replaced the brand logos, set module icons with brand colors [#3788](https://github.com/wazuh/wazuh-kibana-app/pull/3788)
- Changed user for sample data management [#3795](https://github.com/wazuh/wazuh-kibana-app/pull/3795)
- Changed agent install codeblock copy button and powershell terminal warning [#3792](https://github.com/wazuh/wazuh-kibana-app/pull/3792)
- Refactored as the plugin platform name and references is managed [#3811](https://github.com/wazuh/wazuh-kibana-app/pull/3811)
- Removed `Dashboard` tab for the `Vulnerabilities` modules [#3893](https://github.com/wazuh/wazuh-kibana-app/pull/3893)
- Display all fields in the `Table` tab when expading an alert row in the alerts tables of flyouts and the `Modules/Security Events/Dashboard` table [#3908](https://github.com/wazuh/wazuh-kibana-app/pull/3908)
- Refactored the table in `Vulnerabilities/Inventory` [#3196](https://github.com/wazuh/wazuh-kibana-app/pull/3196)
- Changed Google Groups app icons  [#3949](https://github.com/wazuh/wazuh-kibana-app/pull/3949)
- Removed sorting for `Agents` or `Configuration checksum` column in the table of `Management/Groups` due to this is not supported by the API [#3857](https://github.com/wazuh/wazuh-kibana-app/pull/3857)
- Changed messages in the agent installation guide [#4040](https://github.com/wazuh/wazuh-kibana-app/pull/4040)
- Changed the default `wazuh.statistics.shards` setting from `2` to `1` [#4055](https://github.com/wazuh/wazuh-kibana-app/pull/4055)
- Removed the migration tasks in the `.wazuh` and `.wazuh-version` indices [#4098](https://github.com/wazuh/wazuh-kibana-app/pull/4098)
- Separated the actions of viewing and editing the `agent.conf` group file [#4114](https://github.com/wazuh/wazuh-kibana-app/pull/4114)

### Fixed

- Fixed creation of log files [#3384](https://github.com/wazuh/wazuh-kibana-app/pull/3384) 
- Fixed double fetching alerts count when pinnin/unpinning the agent in Mitre Att&ck/Framework [#3484](https://github.com/wazuh/wazuh-kibana-app/pull/3484)
- Query config refactor [#3490](https://github.com/wazuh/wazuh-kibana-app/pull/3490)
- Fixed rules and decoders test flyout clickout event [#3412](https://github.com/wazuh/wazuh-kibana-app/pull/3412)
- Notify when you are registering an agent without permissions [#3430](https://github.com/wazuh/wazuh-kibana-app/pull/3430)
- Remove not used `redirectRule` query param when clicking the row table on CDB Lists/Decoders [#3438](https://github.com/wazuh/wazuh-kibana-app/pull/3438)
- Fixed the code overflows over the line numbers in the API Console editor [#3439](https://github.com/wazuh/wazuh-kibana-app/pull/3439)
- Don't open the main menu when changing the seleted API or index pattern [#3440](https://github.com/wazuh/wazuh-kibana-app/pull/3440)
- Fix error message in conf managment [#3443](https://github.com/wazuh/wazuh-kibana-app/pull/3443)
- Fix size api selector when name is too long [#3445](https://github.com/wazuh/wazuh-kibana-app/pull/3445)
- Fixed error when edit a rule or decoder [#3456](https://github.com/wazuh/wazuh-kibana-app/pull/3456)
- Fixed index pattern selector doesn't display the ignored index patterns [#3458](https://github.com/wazuh/wazuh-kibana-app/pull/3458)
- Fixed error in /Management/Configuration when cluster is disabled [#3553](https://github.com/wazuh/wazuh-kibana-app/pull/3553)
- Fix the pinned filters were removed when accessing to the `Panel` tab of a module [#3565](https://github.com/wazuh/wazuh-kibana-app/pull/3565)
- Fixed multi-select component searcher handler [#3645](https://github.com/wazuh/wazuh-kibana-app/pull/3645)
- Fixed order logs properly in Management/Logs [#3609](https://github.com/wazuh/wazuh-kibana-app/pull/3609)
- Fixed the Wazuh API requests to `GET //` [#3661](https://github.com/wazuh/wazuh-kibana-app/pull/3661)
- Fixed missing mitre tactics [#3675](https://github.com/wazuh/wazuh-kibana-app/pull/3675)
- Fix CDB list view not working with IPv6 [#3488](https://github.com/wazuh/wazuh-kibana-app/pull/3488)
- Fixed the bad requests using Console tool to `PUT /active-response` API endpoint [#3466](https://github.com/wazuh/wazuh-kibana-app/pull/3466)
- Fixed group agent management table does not update on error [#3605](https://github.com/wazuh/wazuh-kibana-app/pull/3605)
- Fixed not showing packages details in agent inventory for a freeBSD agent SO [#3651](https://github.com/wazuh/wazuh-kibana-app/pull/3651)
- Fixed wazuh token deleted twice [#3652](https://github.com/wazuh/wazuh-kibana-app/pull/3652)
- Fixed handler of error on dev-tools [#3687](https://github.com/wazuh/wazuh-kibana-app/pull/3687)
- Fixed compatibility wazuh 4.3 - kibana 7.13.4 [#3685](https://github.com/wazuh/wazuh-kibana-app/pull/3685)
- Fixed registry values without agent pinned in FIM>Events [#3689](https://github.com/wazuh/wazuh-kibana-app/pull/3689)
- Fixed breadcrumbs style compatibility for Kibana 7.14.2 [#3688](https://github.com/wazuh/wazuh-kibana-app/pull/3688)
- Fixed security alerts table when filters change [#3682](https://github.com/wazuh/wazuh-kibana-app/pull/3682)
- Fixed error that shows we're using X-Pack when we have Basic [#3692](https://github.com/wazuh/wazuh-kibana-app/pull/3692)
- Fixed blank screen in Kibana 7.10.2 [#3700](https://github.com/wazuh/wazuh-kibana-app/pull/3700)
- Fixed related decoder link undefined parameters error [#3704](https://github.com/wazuh/wazuh-kibana-app/pull/3704)
- Fixing Flyouts in Kibana 7.14.2 [#3708](https://github.com/wazuh/wazuh-kibana-app/pull/3708)
- Fixing the bug of index patterns in health-check due to bad copy of a PR [#3707](https://github.com/wazuh/wazuh-kibana-app/pull/3707)
- Fixed styles and behaviour of button filter in the flyout of `Inventory` section for `Integrity monitoring` and `Vulnerabilities` modules [#3733](https://github.com/wazuh/wazuh-kibana-app/pull/3733)
- Fixed height of `Evolution` card in the `Agents` section when has no data for the selected time range [#3733](https://github.com/wazuh/wazuh-kibana-app/pull/3733)
- Fix clearing the query filter doesn't update the data in Office 365 and GitHub Panel tab [#3722](https://github.com/wazuh/wazuh-kibana-app/pull/3722)
- Fix wrong deamons in filter list [#3710](https://github.com/wazuh/wazuh-kibana-app/pull/3710)
- Fixing bug when create filename with spaces and throws a bad error [#3724](https://github.com/wazuh/wazuh-kibana-app/pull/3724)
- Fixing bug in security User flyout nonexistant unsubmitted changes warning [#3731](https://github.com/wazuh/wazuh-kibana-app/pull/3731)
- Fixing redirect to new tab when click in a link [#3732](https://github.com/wazuh/wazuh-kibana-app/pull/3732)
- Fixed missing settings in `Management/Configuration/Global configuration/Global/Main settings` [#3737](https://github.com/wazuh/wazuh-kibana-app/pull/3737)
- Fixed `Maximum call stack size exceeded` error exporting key-value pairs of a CDB List [#3738](https://github.com/wazuh/wazuh-kibana-app/pull/3738)
- Fixed regex lookahead and lookbehind for safari [#3741](https://github.com/wazuh/wazuh-kibana-app/pull/3741)
- Fixed Vulnerabilities Inventory flyout details filters [#3744](https://github.com/wazuh/wazuh-kibana-app/pull/3744)
- Removed api selector toggle from settings menu since it performed no useful function [#3604](https://github.com/wazuh/wazuh-kibana-app/pull/3604)
- Fixed the requests get [#3661](https://github.com/wazuh/wazuh-kibana-app/pull/3661)
- Fixed Dashboard PDF report error when switching pinned agent state [#3748](https://github.com/wazuh/wazuh-kibana-app/pull/3748)
- Fixed the rendering of the command to deploy new Windows agent not working in some Kibana versions [#3753](https://github.com/wazuh/wazuh-kibana-app/pull/3753)
- Fixed action buttons overlaying to the request text in Tools/API Console [#3772](https://github.com/wazuh/wazuh-kibana-app/pull/3772)
- Fix `Rule ID` value in reporting tables related to top results [#3774](https://github.com/wazuh/wazuh-kibana-app/issues/3774)
- Fixed github/office365 multi-select filters suggested values [#3787](https://github.com/wazuh/wazuh-kibana-app/pull/3787)
- Fix updating the aggregation data of Panel section when changing the time filter [#3790](https://github.com/wazuh/wazuh-kibana-app/pull/3790)
- Removed the button to remove an agent for a group in the agents' table when it is the default group [#3804](https://github.com/wazuh/wazuh-kibana-app/pull/3804)
- Fixed internal user no longer needs permission to make x-pack detection request [#3831](https://github.com/wazuh/wazuh-kibana-app/pull/3831)
- Fixed agents details card style [#3845](https://github.com/wazuh/wazuh-kibana-app/pull/3845) [#3860](https://github.com/wazuh/wazuh-kibana-app/pull/3860)
- Fixed search bar query sanitizing in PDF report [#3861](https://github.com/wazuh/wazuh-kibana-app/pull/3861)
- Fixed routing redirection in events documents discover links [#3866](https://github.com/wazuh/wazuh-kibana-app/pull/3866)
- Fixed health-check [#3868](https://github.com/wazuh/wazuh-kibana-app/pull/3868)
- Fixed refreshing agents evolution visualization [#3894](https://github.com/wazuh/wazuh-kibana-app/pull/3894)
- Fixed an error when generating PDF reports due to Wazuh API token expiration [#3881](https://github.com/wazuh/wazuh-kibana-app/pull/3881)
- Fixed the table of Vulnerabilities/Inventory doesn't reload when changing the selected agent [#3901](https://github.com/wazuh/wazuh-kibana-app/pull/3901)
- Fixed backslash breaking exported JSON result [#3909](https://github.com/wazuh/wazuh-kibana-app/pull/3909)
- Fixed the Events view multiple "The index pattern was refreshed successfully" toast [#3937](https://github.com/wazuh/wazuh-kibana-app/pull/3937)
- Fixed a rendering problem in the map visualizations [#3942](https://github.com/wazuh/wazuh-kibana-app/pull/3942)
- Parse error when using `#` character not at the beginning of the line [#3877](https://github.com/wazuh/wazuh-kibana-app/pull/3877)
- Fixed the `rule.mitre.id` cell enhancement that doesn't support values with sub techniques [#3944](https://github.com/wazuh/wazuh-kibana-app/pull/3944)
- Fixed error not working the alerts displayed when changing the selected time in some flyouts [#3947](https://github.com/wazuh/wazuh-kibana-app/pull/3947) [#4115](https://github.com/wazuh/wazuh-kibana-app/pull/4115)
- Fixed the user can not logout when the Kibana server has a basepath configurated [#3957](https://github.com/wazuh/wazuh-kibana-app/pull/3957)
- Fixed fatal cron-job error when Wazuh API is down [#3991](https://github.com/wazuh/wazuh-kibana-app/pull/3991)
- Fixed circular re-directions when API errors are handled [#4079](https://github.com/wazuh/wazuh-kibana-app/pull/4079)
- Fixed agent breadcrumb routing minor error [#4101](https://github.com/wazuh/wazuh-kibana-app/pull/4101)
- Fixed selected text not visible in API Console [#4102](https://github.com/wazuh/wazuh-kibana-app/pull/4102)
- Fixed the 'missing parameters' error on the Manager Logs [#4110](https://github.com/wazuh/wazuh-kibana-app/pull/4110)
- Fixed undefined input reference when switching between rule set view and rule files view [#4125](https://github.com/wazuh/wazuh-kibana-app/pull/4125)
- Fixed not found FIM file toast error #4124 [#4124](https://github.com/wazuh/wazuh-kibana-app/pull/4124)
- Fixed "See full error" on error toast [#4119](https://github.com/wazuh/wazuh-kibana-app/pull/4119)
- Fixed not being able to remove custom filters. [#4112](https://github.com/wazuh/wazuh-kibana-app/pull/4112)
- Fixed spinner not showing when export button is clicked in management views [#4120](https://github.com/wazuh/wazuh-kibana-app/pull/4120)
- Correction of field and value in the section: last registered agent [#4127](https://github.com/wazuh/wazuh-kibana-app/pull/4127)
- Fixed the download agent installer command [#4132] (https://github.com/wazuh/wazuh-kibana-app/pull/4132)

## Wazuh v4.2.6 - Kibana 7.10.2, 7.11.2, 7.12.1, 7.13.0, 7.13.1, 7.13.2, 7.13.3, 7.13.4, 7.14.0, 7.14.1, 7.14.2 - Revision 4207

### Added

- Support for Kibana 7.13.4
- Support for Kibana 7.14.2
- Hide the `telemetry` banner [#3709](https://github.com/wazuh/wazuh-kibana-app/pull/3709)

### Fixed

- Fixed compatibility Wazuh 4.2 - Kibana 7.13.4 [#3653](https://github.com/wazuh/wazuh-kibana-app/pull/3653)
- Fixed interative register windows agent screen error [#3654](https://github.com/wazuh/wazuh-kibana-app/pull/3654)
- Fixed breadcrumbs style compatibility for Kibana 7.14.2 [#3668](https://github.com/wazuh/wazuh-kibana-app/pull/3668)
- Fixed Wazuh token is not removed after logout in Kibana 7.13 [#3670](https://github.com/wazuh/wazuh-kibana-app/pull/3670)
- Fixed Group Configuration and Management configuration error after trying to going back after you save [#3672](https://github.com/wazuh/wazuh-kibana-app/pull/3672)
- Fixing EuiPanels in Overview Sections and disabled text in WzMenu [#3674](https://github.com/wazuh/wazuh-kibana-app/pull/3674)
- Fixing double flyout clicking in a policy [#3676](https://github.com/wazuh/wazuh-kibana-app/pull/3676)
- Fixed error conflict setting kibana settings from the health check [#3678](https://github.com/wazuh/wazuh-kibana-app/pull/3678)
- Fixed compatibility to get the valid index patterns and refresh fields for Kibana 7.10.2-7.13.4 [3681](https://github.com/wazuh/wazuh-kibana-app/pull/3681)
- Fixed wrong redirect after login [3701](https://github.com/wazuh/wazuh-kibana-app/pull/3701)
- Fixed error getting the index pattern data when there is not `attributes.fields` in the saved object [3689](https://github.com/wazuh/wazuh-kibana-app/pull/3698)


## Wazuh v4.2.4 - Kibana 7.10.2, 7.11.2, 7.12.1 - Revision 4205

### Added

- Support for Wazuh 4.2.4

### Fixed 

- Fixed a bug where the user's auth token was not deprecated on logout [#3638](https://github.com/wazuh/wazuh-kibana-app/pull/3638)

## Wazuh v4.2.3 - Kibana 7.10.2, 7.11.2, 7.12.1 - Revision 4204

### Added

- Support for Wazuh 4.2.3

## Wazuh v4.2.2 - Kibana 7.10.2 , 7.12.1 - Revision 4203

### Added

- Wazuh help links in the Kibana help menu [#3170](https://github.com/wazuh/wazuh-kibana-app/pull/3170)
- Redirect to group details using the `group` query param in the URL [#3184](https://github.com/wazuh/wazuh-kibana-app/pull/3184)
- Configuration to disable Wazuh App access from X-Pack/ODFE role [#3222](https://github.com/wazuh/wazuh-kibana-app/pull/3222) [#3292](https://github.com/wazuh/wazuh-kibana-app/pull/3292)
- Added confirmation message when closing a form [#3221](https://github.com/wazuh/wazuh-kibana-app/pull/3221)
- Improvement to hide navbar Wazuh label. [#3240](https://github.com/wazuh/wazuh-kibana-app/pull/3240)
- Add modal creating new rule/decoder [#3274](https://github.com/wazuh/wazuh-kibana-app/pull/3274)
- New functionality to change app logos [#3503](https://github.com/wazuh/wazuh-kibana-app/pull/3503)
- Added link to the upgrade guide when the Wazuh API version and the Wazuh App version mismatch [#3592](https://github.com/wazuh/wazuh-kibana-app/pull/3592)

### Changed

- Removed module titles [#3160](https://github.com/wazuh/wazuh-kibana-app/pull/3160)
- Changed default `wazuh.monitoring.creation` app setting from `d` to `w` [#3174](https://github.com/wazuh/wazuh-kibana-app/pull/3174)
- Changed default `wazuh.monitoring.shards` app setting from `2` to `1` [#3174](https://github.com/wazuh/wazuh-kibana-app/pull/3174)
- Removed Sha1 field from registry key detail [#3189](https://github.com/wazuh/wazuh-kibana-app/pull/3189)
- Removed tooltip in last breadcrumb in header breadcrumb [3250](https://github.com/wazuh/wazuh-kibana-app/pull/3250)
- Refactored the Health check component [#3197](https://github.com/wazuh/wazuh-kibana-app/pull/3197)
- Added version in package downloaded name in agent deploy command [#3210](https://github.com/wazuh/wazuh-kibana-app/issues/3210)
- Removed restriction to allow only current active agents from vulnerability inventory [#3243](https://github.com/wazuh/wazuh-kibana-app/pull/3243)
- Move API selector and Index Pattern Selector to the header bar [#3175](https://github.com/wazuh/wazuh-kibana-app/pull/3175)
- Health check actions notifications refactored and added debug mode [#3258](https://github.com/wazuh/wazuh-kibana-app/pull/3258)
- Improved visualizations object configuration readability [#3355](https://github.com/wazuh/wazuh-kibana-app/pull/3355)
- Changed the way kibana-vis hides the visualization while loading, this should prevent errors caused by having a 0 height visualization [#3349](https://github.com/wazuh/wazuh-kibana-app/pull/3349)

### Fixed

- Fixed screen flickers in Cluster visualization [#3159](https://github.com/wazuh/wazuh-kibana-app/pull/3159)
- Fixed the broken links when using `server.basePath` Kibana setting [#3161](https://github.com/wazuh/wazuh-kibana-app/pull/3161)
- Fixed filter in reports [#3173](https://github.com/wazuh/wazuh-kibana-app/pull/3173)
- Fixed typo error in Settings/Configuration [#3234](https://github.com/wazuh/wazuh-kibana-app/pull/3234)
- Fixed fields overlap in the agent summary screen [#3217](https://github.com/wazuh/wazuh-kibana-app/pull/3217)
- Fixed Ruleset Test, each request is made in a different session instead of all in the same session [#3257](https://github.com/wazuh/wazuh-kibana-app/pull/3257)
- Fixed the `Visualize` button is not displaying when expanding a field in the Events sidebar [#3237](https://github.com/wazuh/wazuh-kibana-app/pull/3237)
- Fix modules are missing in the agent menu [#3244](https://github.com/wazuh/wazuh-kibana-app/pull/3244)
- Fix improving and removing WUI error logs [#3260](https://github.com/wazuh/wazuh-kibana-app/pull/3260)
- Fix some errors of PDF reports [#3272](https://github.com/wazuh/wazuh-kibana-app/pull/3272)
- Fix TypeError when selecting macOS agent deployment in a Safari Browser [#3289](https://github.com/wazuh/wazuh-kibana-app/pull/3289)
- Fix error in how the SCA check's checks are displayed [#3297](https://github.com/wazuh/wazuh-kibana-app/pull/3297)
- Fixed message of error when add sample data fails [#3241](https://github.com/wazuh/wazuh-kibana-app/pull/3241)
- Fixed modules are missing in the agent menu [#3244](https://github.com/wazuh/wazuh-kibana-app/pull/3244)
- Fixed Alerts Summary of modules for reports [#3303](https://github.com/wazuh/wazuh-kibana-app/pull/3303)
- Fixed dark mode visualization background in pdf reports [#3315](https://github.com/wazuh/wazuh-kibana-app/pull/3315)
- Adapt Kibana integrations to Kibana 7.11 and 7.12  [#3309](https://github.com/wazuh/wazuh-kibana-app/pull/3309)
- Fixed error agent view does not render correctly  [#3306](https://github.com/wazuh/wazuh-kibana-app/pull/3306)
- Fixed miscalculation in table column width in PDF reports  [#3326](https://github.com/wazuh/wazuh-kibana-app/pull/3326)
- Normalized visData table property for 7.12 retro-compatibility  [#3323](https://github.com/wazuh/wazuh-kibana-app/pull/3323)
- Fixed error that caused the labels in certain visualizations to overlap [#3355](https://github.com/wazuh/wazuh-kibana-app/pull/3355)
- Fixed export to csv button in dashboards tables [#3358](https://github.com/wazuh/wazuh-kibana-app/pull/3358)
- Fixed Elastic UI breaking changes in 7.12 [#3345](https://github.com/wazuh/wazuh-kibana-app/pull/3345)
- Fixed Wazuh main menu and breadcrumb render issues [#3347](https://github.com/wazuh/wazuh-kibana-app/pull/3347)
- Fixed generation of huge logs from backend errors [#3397](https://github.com/wazuh/wazuh-kibana-app/pull/3397)
- Fixed vulnerabilities flyout not showing alerts if the vulnerability had a field missing [#3593](https://github.com/wazuh/wazuh-kibana-app/pull/3593)

## Wazuh v4.2.1 - Kibana 7.10.2 , 7.11.2 - Revision 4202

### Added

- Support for Wazuh 4.2.1

## Wazuh v4.2.0 - Kibana 7.10.2 , 7.11.2 - Revision 4201

### Added

- Added `Ruleset Test` section under Tools menu, and on Edit Rules/Decoders as a tool. [#1434](https://github.com/wazuh/wazuh-kibana-app/pull/1434)
- Added page size options in Security events, explore agents table [#2925](https://github.com/wazuh/wazuh-kibana-app/pull/2925)
- Added a reminder to restart cluster or manager after import a file in Rules, Decoders or CDB Lists [#3051](https://github.com/wazuh/wazuh-kibana-app/pull/3051)
- Added Agent Stats section [#3056](https://github.com/wazuh/wazuh-kibana-app/pull/3056)
- Added `logtest` PUT example on API Console [#3061](https://github.com/wazuh/wazuh-kibana-app/pull/3061)
- Added vulnerabilities inventory that affect to an agent [#3069](https://github.com/wazuh/wazuh-kibana-app/pull/3069)
- Added retry button to check api again in health check [#3109](https://github.com/wazuh/wazuh-kibana-app/pull/3109)
- Added `wazuh-statistics` template and a new mapping for these indices [#3111](https://github.com/wazuh/wazuh-kibana-app/pull/3111)
- Added link to documentation "Checking connection with Manager" in deploy new agent [#3126](https://github.com/wazuh/wazuh-kibana-app/pull/3126)
- Fixed Agent Evolution graph showing agents from multiple APIs [#3256](https://github.com/wazuh/wazuh-kibana-app/pull/3256)
- Added Disabled index pattern checks in Health Check [#3311](https://github.com/wazuh/wazuh-kibana-app/pull/3311)

### Changed

- Moved Dev Tools inside of Tools menu as Api Console.  [#1434](https://github.com/wazuh/wazuh-kibana-app/pull/1434)
- Changed position of Top users on Integrity Monitoring Top 5 user. [#2892](https://github.com/wazuh/wazuh-kibana-app/pull/2892)
- Changed user allow_run_as way of editing. [#3080](https://github.com/wazuh/wazuh-kibana-app/pull/3080)
- Rename some ossec references to Wazuh [#3046](https://github.com/wazuh/wazuh-kibana-app/pull/3046)

### Fixed

- Filter only authorized agents in Agents stats and Visualizations [#3088](https://github.com/wazuh/wazuh-kibana-app/pull/3088)
- Fixed missing `pending` status suggestion for agents [#3095](https://github.com/wazuh/wazuh-kibana-app/pull/3095)
- Index pattern setting not used for choosing from existing patterns [#3097](https://github.com/wazuh/wazuh-kibana-app/pull/3097)
- Fixed space character missing on deployment command if UDP is configured [#3108](https://github.com/wazuh/wazuh-kibana-app/pull/3108)
- Fixed statistics visualizations when a node is selected [#3110](https://github.com/wazuh/wazuh-kibana-app/pull/3110)
- Fixed Flyout date filter also changes main date filter [#3114](https://github.com/wazuh/wazuh-kibana-app/pull/3114)
- Fixed name for "TCP sessions" visualization and average metric is now a sum [#3118](https://github.com/wazuh/wazuh-kibana-app/pull/3118)
- Filter only authorized agents in Events and Security Alerts table [#3120](https://github.com/wazuh/wazuh-kibana-app/pull/3120)
- Fixed Last keep alive label is outside the panel [#3122](https://github.com/wazuh/wazuh-kibana-app/pull/3122)
- Fixed app redirect to Settings section after the health check [#3128](https://github.com/wazuh/wazuh-kibana-app/pull/3128)
- Fixed the plugin logo path in Kibana menu when use `server.basePath` setting [#3144](https://github.com/wazuh/wazuh-kibana-app/pull/3144)
- Fixed deprecated endpoint for create agent groups [3152](https://github.com/wazuh/wazuh-kibana-app/pull/3152)
- Fixed check for TCP protocol in deploy new agent [#3163](https://github.com/wazuh/wazuh-kibana-app/pull/3163)
- Fixed RBAC issue with agent group permissions [#3181](https://github.com/wazuh/wazuh-kibana-app/pull/3181)
- Fixed change index pattern from menu doesn't work [#3187](https://github.com/wazuh/wazuh-kibana-app/pull/3187)
- Conflict with the creation of the index pattern when performing the Health Check [#3232](https://github.com/wazuh/wazuh-kibana-app/pull/3232)
- Added Disabled index pattern checks in Health Check [#3311](https://github.com/wazuh/wazuh-kibana-app/pull/3311)
- Fixed windows update section in Linux Inventory PDF [#3569](https://github.com/wazuh/wazuh-kibana-app/pull/3569)
- Improving and removing unnecessary error logs [#3574](https://github.com/wazuh/wazuh-kibana-app/pull/3574)

## Wazuh v4.1.5 - Kibana 7.10.0 , 7.10.2, 7.11.2 - Revision 4108

### Fixed

- Unable to change selected index pattern from the Wazuh menu [#3330](https://github.com/wazuh/wazuh-kibana-app/pull/3330)

## Wazuh v4.1.5 - Kibana 7.10.0 , 7.10.2, 7.11.2 - Revision 4107

### Added

- Support for Kibana 7.11.2
- Added a warning message for the `Install and enroll the agent` step of `Deploy new agent` guide [#3238](https://github.com/wazuh/wazuh-kibana-app/pull/3238)

### Fixed

- Conflict with the creation of the index pattern when performing the Health Check [#3223](https://github.com/wazuh/wazuh-kibana-app/pull/3223)
- Fixing mac os agents add command [#3207](https://github.com/wazuh/wazuh-kibana-app/pull/3207)
## Wazuh v4.1.5 - Kibana 7.10.0 , 7.10.2 - Revision 4106

- Adapt for Wazuh 4.1.5

## Wazuh v4.1.4 - Kibana 7.10.0 , 7.10.2 - Revision 4105

- Adapt for Wazuh 4.1.4

## Wazuh v4.1.3 - Kibana 7.10.0 , 7.10.2 - Revision 4104

### Added

- Creation of index pattern after the default one is changes in Settings [#2985](https://github.com/wazuh/wazuh-kibana-app/pull/2985)
- Added node name of agent list and detail [#3039](https://github.com/wazuh/wazuh-kibana-app/pull/3039)
- Added loading view while the user is logging to prevent permissions prompts [#3041](https://github.com/wazuh/wazuh-kibana-app/pull/3041)
- Added custom message for each possible run_as setup [#3048](https://github.com/wazuh/wazuh-kibana-app/pull/3048)

### Changed 

- Change all dates labels to Kibana formatting time zone [#3047](https://github.com/wazuh/wazuh-kibana-app/pull/3047)
- Improve toast message when selecting a default API [#3049](https://github.com/wazuh/wazuh-kibana-app/pull/3049)
- Improve validation and prevention for caching bundles on the client-side [#3063](https://github.com/wazuh/wazuh-kibana-app/pull/3063) [#3091](https://github.com/wazuh/wazuh-kibana-app/pull/3091)

### Fixed

- Fixed unexpected behavior in Roles mapping [#3028](https://github.com/wazuh/wazuh-kibana-app/pull/3028)
- Fixed rule filter is no applied when you click on a rule id in another module.[#3057](https://github.com/wazuh/wazuh-kibana-app/pull/3057)
- Fixed bug changing master node configuration [#3062](https://github.com/wazuh/wazuh-kibana-app/pull/3062)
- Fixed wrong variable declaration for macOS agents [#3066](https://github.com/wazuh/wazuh-kibana-app/pull/3066)
- Fixed some errors in the Events table, action buttons style, and URLs disappeared [#3086](https://github.com/wazuh/wazuh-kibana-app/pull/3086)
- Fixed Rollback of invalid rule configuration file [#3084](https://github.com/wazuh/wazuh-kibana-app/pull/3084)

## Wazuh v4.1.2 - Kibana 7.10.0 , 7.10.2 - Revision 4103

- Add `run_as` setting to example host configuration in Add new API view [#3021](https://github.com/wazuh/wazuh-kibana-app/pull/3021)
- Refactor of some prompts [#3015](https://github.com/wazuh/wazuh-kibana-app/pull/3015)

### Fixed

- Fix SCA policy detail showing name and check results about another policy [#3007](https://github.com/wazuh/wazuh-kibana-app/pull/3007)
- Fixed that alerts table is empty when switching pinned agents [#3008](https://github.com/wazuh/wazuh-kibana-app/pull/3008)
- Creating a role mapping before the existing ones are loaded, the page bursts [#3013](https://github.com/wazuh/wazuh-kibana-app/pull/3013)
- Fix pagination in SCA checks table when expand some row [#3018](https://github.com/wazuh/wazuh-kibana-app/pull/3018)
- Fix manager is shown in suggestions in Agents section [#3025](https://github.com/wazuh/wazuh-kibana-app/pull/3025)
- Fix disabled loading on inventory when request fail [#3026](https://github.com/wazuh/wazuh-kibana-app/pull/3026)
- Fix restarting selected cluster instead of all of them [#3032](https://github.com/wazuh/wazuh-kibana-app/pull/3032)
- Fix pinned agents don't trigger a new filtered query [#3035](https://github.com/wazuh/wazuh-kibana-app/pull/3035)
- Overlay Wazuh menu when Kibana menu is opened or docked [#3038](https://github.com/wazuh/wazuh-kibana-app/pull/3038)
- Fix visualizations in PDF Reports with Dark mode [#2983](https://github.com/wazuh/wazuh-kibana-app/pull/2983)

## Wazuh v4.1.1 - Kibana 7.10.0 , 7.10.2 - Revision 4102

### Added

- Prompt to show the unsupported module for the selected agent [#2959](https://github.com/wazuh/wazuh-kibana-app/pull/2959)
- Added a X-Frame-Options header to the backend responses [#2977](https://github.com/wazuh/wazuh-kibana-app/pull/2977)

### Changed

- Added toast with refresh button when new fields are loaded [#2974](https://github.com/wazuh/wazuh-kibana-app/pull/2974)
- Migrated manager and cluster files endpoints and their corresponding RBAC [#2984](https://github.com/wazuh/wazuh-kibana-app/pull/2984)

### Fixed

- Fix login error when AWS Elasticsearch and ODFE is used [#2710](https://github.com/wazuh/wazuh-kibana-app/issues/2710)
- An error message is displayed when changing a group's configuration although the user has the right permissions [#2955](https://github.com/wazuh/wazuh-kibana-app/pull/2955)
- Fix Security events table is empty when switching the pinned agents [#2956](https://github.com/wazuh/wazuh-kibana-app/pull/2956)
- Fix disabled switch visual edit button when json content is empty [#2957](https://github.com/wazuh/wazuh-kibana-app/issues/2957)
- Fixed main and `More` menus for unsupported agents [#2959](https://github.com/wazuh/wazuh-kibana-app/pull/2959)
- Fixed forcing a non numeric filter value in a number type field [#2961](https://github.com/wazuh/wazuh-kibana-app/pull/2961)
- Fixed wrong number of alerts in Security Events [#2964](https://github.com/wazuh/wazuh-kibana-app/pull/2964)
- Fixed search with strange characters of agent in Management groups [#2970](https://github.com/wazuh/wazuh-kibana-app/pull/2970)
- Fix the statusCode error message [#2971](https://github.com/wazuh/wazuh-kibana-app/pull/2971)
- Fix the SCA policy stats didn't refresh [#2973](https://github.com/wazuh/wazuh-kibana-app/pull/2973)
- Fixed loading of AWS index fields even when no AWS alerts were found [#2974](https://github.com/wazuh/wazuh-kibana-app/pull/2974)
- Fix some date fields format in FIM and SCA modules [#2975](https://github.com/wazuh/wazuh-kibana-app/pull/2975)
- Fix a non-stop error in Manage agents when the user has no permissions [#2976](https://github.com/wazuh/wazuh-kibana-app/pull/2976)
- Can't edit empty rules and decoders files that already exist in the manager [#2978](https://github.com/wazuh/wazuh-kibana-app/pull/2978)
- Support for alerts index pattern with different ID and name [#2979](https://github.com/wazuh/wazuh-kibana-app/pull/2979)
- Fix the unpin agent in the selection modal [#2980](https://github.com/wazuh/wazuh-kibana-app/pull/2980)
- Fix properly logout of Wazuh API when logging out of the application (only for OpenDistro) [#2789](https://github.com/wazuh/wazuh-kibana-app/issues/2789)
- Fixed missing `&&` from macOS agent deployment command [#2989](https://github.com/wazuh/wazuh-kibana-app/issues/2989)
- Fix prompt permissions on Framework of Mitre and Inventory of Integrity monitoring. [#2967](https://github.com/wazuh/wazuh-kibana-app/issues/2967)
- Fix properly logout of Wazuh API when logging out of the application support x-pack [#2789](https://github.com/wazuh/wazuh-kibana-app/issues/2789)

## Wazuh v4.1.0 - Kibana 7.10.0 , 7.10.2 - Revision 4101

### Added

- Check the max buckets by default in healthcheck and increase them [#2901](https://github.com/wazuh/wazuh-kibana-app/pull/2901)
- Added a prompt wraning in role mapping if run_as is false or he is not allowed to use it by API [#2876](https://github.com/wazuh/wazuh-kibana-app/pull/2876)

### Changed

- Support new fields of Windows Registry at FIM inventory panel [#2679](https://github.com/wazuh/wazuh-kibana-app/issues/2679)
- Added on FIM Inventory Windows Registry registry_key and registry_value items from syscheck [#2908](https://github.com/wazuh/wazuh-kibana-app/issues/2908)
- Uncheck agents after an action in agents groups management [#2907](https://github.com/wazuh/wazuh-kibana-app/pull/2907)
- Unsave rule files when edit or create a rule with invalid content [#2944](https://github.com/wazuh/wazuh-kibana-app/pull/2944)
- Added vulnerabilities module for macos agents [#2969](https://github.com/wazuh/wazuh-kibana-app/pull/2969)

### Fixed

- Fix server error Invalid token specified: Cannot read property 'replace' of undefined [#2899](https://github.com/wazuh/wazuh-kibana-app/issues/2899)
- Fix show empty files rules and decoders: [#2923](https://github.com/wazuh/wazuh-kibana-app/issues/2923)
- Fixed wrong hover texts in CDB lists actions [#2929](https://github.com/wazuh/wazuh-kibana-app/pull/2929)
- Fixed access to forbidden agents information when exporting agents listt [2918](https://github.com/wazuh/wazuh-kibana-app/pull/2918)
- Fix the decoder detail view is not displayed [#2888](https://github.com/wazuh/wazuh-kibana-app/issues/2888)
- Fix the complex search using the Wazuh API query filter in search bars [#2930](https://github.com/wazuh/wazuh-kibana-app/issues/2930)
- Fixed validation to check userPermissions are not ready yet [#2931](https://github.com/wazuh/wazuh-kibana-app/issues/2931)
- Fixed clear visualizations manager list when switching tabs. Fixes PDF reports filters [#2932](https://github.com/wazuh/wazuh-kibana-app/pull/2932)
- Fix Strange box shadow in Export popup panel in Managment > Groups [#2886](https://github.com/wazuh/wazuh-kibana-app/issues/2886)
- Fixed wrong command on alert when data folder does not exist [#2938](https://github.com/wazuh/wazuh-kibana-app/pull/2938)
- Fix agents table OS field sorting: Changes agents table field `os_name` to `os.name,os.version` to make it sortable. [#2939](https://github.com/wazuh/wazuh-kibana-app/pull/2939)
- Fixed diff parsed datetime between agent detail and agents table [#2940](https://github.com/wazuh/wazuh-kibana-app/pull/2940)
- Allow access to Agents section with agent:group action permission [#2933](https://github.com/wazuh/wazuh-kibana-app/issues/2933)
- Fixed filters does not work on modals with search bar [#2935](https://github.com/wazuh/wazuh-kibana-app/pull/2935)
- Fix wrong package name in deploy new agent [#2942](https://github.com/wazuh/wazuh-kibana-app/issues/2942)
- Fixed number agents not show on pie onMouseEvent [#2890](https://github.com/wazuh/wazuh-kibana-app/issues/2890)
- Fixed off Kibana Query Language in search bar of Controls/Inventory modules. [#2945](https://github.com/wazuh/wazuh-kibana-app/pull/2945)
- Fixed number of agents do not show on the pie chart tooltip in agents preview [#2890](https://github.com/wazuh/wazuh-kibana-app/issues/2890)

## Wazuh v4.0.4 - Kibana 7.10.0 , 7.10.2 - Revision 4017

### Added
- Adapt the app to the new Kibana platform [#2475](https://github.com/wazuh/wazuh-kibana-app/issues/2475)
- Wazuh data directory moved from `optimize` to `data` Kibana directory [#2591](https://github.com/wazuh/wazuh-kibana-app/issues/2591)
- Show the wui_rules belong to wazuh-wui API user [#2702](https://github.com/wazuh/wazuh-kibana-app/issues/2702)

### Fixed

- Fixed Wazuh menu and agent menu for Solaris agents [#2773](https://github.com/wazuh/wazuh-kibana-app/issues/2773) [#2725](https://github.com/wazuh/wazuh-kibana-app/issues/2725)
- Fixed wrong shards and replicas for statistics indices and also fixed wrong prefix for monitoring indices [#2732](https://github.com/wazuh/wazuh-kibana-app/issues/2732)
- Report's creation dates set to 1970-01-01T00:00:00.000Z [#2772](https://github.com/wazuh/wazuh-kibana-app/issues/2772)
- Fixed bug for missing commands in ubuntu/debian and centos [#2786](https://github.com/wazuh/wazuh-kibana-app/issues/2786)
- Fixed bug that show an hour before in /security-events/dashboard [#2785](https://github.com/wazuh/wazuh-kibana-app/issues/2785) 
- Fixed permissions to access agents [#2838](https://github.com/wazuh/wazuh-kibana-app/issues/2838)
- Fix searching in groups [#2825](https://github.com/wazuh/wazuh-kibana-app/issues/2825)
- Fix the pagination in SCA ckecks table [#2815](https://github.com/wazuh/wazuh-kibana-app/issues/2815)
- Fix the SCA table with a wrong behaviour using the refresh button [#2854](https://github.com/wazuh/wazuh-kibana-app/issues/2854)
- Fix sca permissions for agents views and dashboards [#2862](https://github.com/wazuh/wazuh-kibana-app/issues/2862)
- Solaris should not show vulnerabilities module [#2829](https://github.com/wazuh/wazuh-kibana-app/issues/2829)
- Fix the settings of statistics indices creation [#2858](https://github.com/wazuh/wazuh-kibana-app/issues/2858)
- Update agents' info in Management Status after changing cluster node selected [#2828](https://github.com/wazuh/wazuh-kibana-app/issues/2828)
- Fix error when applying filter in rules from events [#2877](https://github.com/wazuh/wazuh-kibana-app/issues/2877)

### Changed

- Replaced `wazuh` Wazuh API user by `wazuh-wui` in the default configuration [#2852](https://github.com/wazuh/wazuh-kibana-app/issues/2852)
- Add agent id to the reports name in Agent Inventory and Modules [#2817](https://github.com/wazuh/wazuh-kibana-app/issues/2817)

### Adapt for Kibana 7.10.0

- Fixed filter pinned crash returning from agents [#2864](https://github.com/wazuh/wazuh-kibana-app/issues/2864)
- Fixed style in sca and regulatory compliance tables and in wz menu [#2861](https://github.com/wazuh/wazuh-kibana-app/issues/2861)
- Fix body-payload of Sample Alerts POST endpoint [#2857](https://github.com/wazuh/wazuh-kibana-app/issues/2857)
- Fixed bug in the table on Agents->Table-> Actions->Config icon [#2853](https://github.com/wazuh/wazuh-kibana-app/issues/2853)
- Fixed tooltip in the icon of view decoder file [#2850](https://github.com/wazuh/wazuh-kibana-app/issues/2850)
- Fixed bug with agent filter when it is pinned [#2846](https://github.com/wazuh/wazuh-kibana-app/issues/2846)
- Fix discovery navigation [#2845](https://github.com/wazuh/wazuh-kibana-app/issues/2845)
- Search file editor gone [#2843](https://github.com/wazuh/wazuh-kibana-app/issues/2843)
- Fix Agent Search Bar - Regex Query Interpreter [#2834](https://github.com/wazuh/wazuh-kibana-app/issues/2834)
- Fixed accordion style breaking [#2833](https://github.com/wazuh/wazuh-kibana-app/issues/2833)
- Fix metrics are not updated after a bad request in search input [#2830](https://github.com/wazuh/wazuh-kibana-app/issues/2830)
- Fix mitre framework tab crash [#2821](https://github.com/wazuh/wazuh-kibana-app/issues/2821)
- Changed ping request to default request. Added delay and while to che… [#2820](https://github.com/wazuh/wazuh-kibana-app/issues/2820)
- Removed kibana alert for security [#2806](https://github.com/wazuh/wazuh-kibana-app/issues/2806)

## Wazuh v4.0.4 - Kibana 7.10.0 , 7.10.2 - Revision 4016

### Added

- Modified agent registration adding groups and architecture [#2666](https://github.com/wazuh/wazuh-kibana-app/issues/2666) [#2652](https://github.com/wazuh/wazuh-kibana-app/issues/2652)
- Each user can only view their own reports [#2686](https://github.com/wazuh/wazuh-kibana-app/issues/2686)

### Fixed

- Create index pattern even if there aren´t available indices [#2620](https://github.com/wazuh/wazuh-kibana-app/issues/2620)
- Top bar overlayed over expanded visualizations [#2667](https://github.com/wazuh/wazuh-kibana-app/issues/2667)
- Empty inventory data in Solaris agents [#2680](https://github.com/wazuh/wazuh-kibana-app/pull/2680)
- Wrong parameters in the dev-tools autocomplete section [#2675](https://github.com/wazuh/wazuh-kibana-app/issues/2675)
- Wrong permissions on edit CDB list [#2665](https://github.com/wazuh/wazuh-kibana-app/pull/2665)
- fix(frontend): add the metafields when refreshing the index pattern [#2681](https://github.com/wazuh/wazuh-kibana-app/pull/2681)
- Error toast is showing about Elasticsearch users for environments without security [#2713](https://github.com/wazuh/wazuh-kibana-app/issues/2713)
- Error about Handler.error in Role Mapping fixed [#2702](https://github.com/wazuh/wazuh-kibana-app/issues/2702)
- Fixed message in reserved users actions [#2702](https://github.com/wazuh/wazuh-kibana-app/issues/2702)
- Error 500 on Export formatted CDB list [#2692](https://github.com/wazuh/wazuh-kibana-app/pull/2692)
- Wui rules label should have only one tooltip [#2723](https://github.com/wazuh/wazuh-kibana-app/issues/2723)
- Move upper the Wazuh item in the Kibana menu and default index pattern [#2867](https://github.com/wazuh/wazuh-kibana-app/pull/2867)


## Wazuh v4.0.4 - Kibana v7.9.1, v7.9.3 - Revision 4015

### Added

- Support for Wazuh v4.0.4

## Wazuh v4.0.3 - Kibana v7.9.1, v7.9.2, v7.9.3 - Revision 4014

### Added

- Improved management of index-pattern fields [#2630](https://github.com/wazuh/wazuh-kibana-app/issues/2630)

### Fixed

- fix(fronted): fixed the check of API and APP version in health check [#2655](https://github.com/wazuh/wazuh-kibana-app/pull/2655)
- Replace user by username key in the monitoring logic [#2654](https://github.com/wazuh/wazuh-kibana-app/pull/2654)
- Security alerts and reporting issues when using private tenants [#2639](https://github.com/wazuh/wazuh-kibana-app/issues/2639)
- Manager restart in rule editor does not work with Wazuh cluster enabled [#2640](https://github.com/wazuh/wazuh-kibana-app/issues/2640)
- fix(frontend): Empty inventory data in Solaris agents [#2680](https://github.com/wazuh/wazuh-kibana-app/pull/2680)

## Wazuh v4.0.3 - Kibana v7.9.1, v7.9.2, v7.9.3 - Revision 4013

### Added

- Support for Wazuh v4.0.3.

## Wazuh v4.0.2 - Kibana v7.9.1, v7.9.3 - Revision 4012

### Added

- Sample data indices name should take index pattern in use [#2593](https://github.com/wazuh/wazuh-kibana-app/issues/2593) 
- Added start option to macos Agents [#2653](https://github.com/wazuh/wazuh-kibana-app/pull/2653)

### Changed

- Statistics settings do not allow to configure primary shards and replicas [#2627](https://github.com/wazuh/wazuh-kibana-app/issues/2627)

## Wazuh v4.0.2 - Kibana v7.9.1, v7.9.3 - Revision 4011

### Added

- Support for Wazuh v4.0.2.

### Fixed

- The index pattern title is overwritten with its id after refreshing its fields [#2577](https://github.com/wazuh/wazuh-kibana-app/issues/2577)
- [RBAC] Issues detected when using RBAC [#2579](https://github.com/wazuh/wazuh-kibana-app/issues/2579)

## Wazuh v4.0.1 - Kibana v7.9.1, v7.9.3 - Revision 4010

### Changed

- Alerts summary table for PDF reports on all modules [#2632](https://github.com/wazuh/wazuh-kibana-app/issues/2632)
- [4.0-7.9] Run as with no wazuh-wui API user [#2576](https://github.com/wazuh/wazuh-kibana-app/issues/2576)
- Deploy a new agent interface as default interface [#2564](https://github.com/wazuh/wazuh-kibana-app/issues/2564)
- Problem in the visualization of new reserved resources of the Wazuh API [#2643](https://github.com/wazuh/wazuh-kibana-app/issues/2643)

### Fixed

- Restore the tables in the agents' reports [#2628](https://github.com/wazuh/wazuh-kibana-app/issues/2628)
- [RBAC] Issues detected when using RBAC [#2579](https://github.com/wazuh/wazuh-kibana-app/issues/2579)
- Changes done via a worker's API are overwritten [#2626](https://github.com/wazuh/wazuh-kibana-app/issues/2626)

### Fixed

- [BUGFIX] Default user field for current platform [#2633](https://github.com/wazuh/wazuh-kibana-app/pull/2633)

## Wazuh v4.0.1 - Kibana v7.9.1, v7.9.3 - Revision 4009

### Changed

- Hide empty columns of the processes table of the MacOS agents [#2570](https://github.com/wazuh/wazuh-kibana-app/pull/2570)
- Missing step in "Deploy a new agent" view [#2623](https://github.com/wazuh/wazuh-kibana-app/issues/2623)
- Implement wazuh users' CRUD [#2598](https://github.com/wazuh/wazuh-kibana-app/pull/2598)

### Fixed

- Inconsistent data in sample data alerts [#2618](https://github.com/wazuh/wazuh-kibana-app/pull/2618)

## Wazuh v4.0.1 - Kibana v7.9.1, v7.9.3 - Revision 4008

### Fixed

- Icons not align to the right in Modules > Events [#2607](https://github.com/wazuh/wazuh-kibana-app/pull/2607)
- Statistics visualizations do not show data [#2602](https://github.com/wazuh/wazuh-kibana-app/pull/2602)
- Error on loading css files [#2599](https://github.com/wazuh/wazuh-kibana-app/pull/2599)
- Fixed search filter in search bar in Module/SCA wasn't working [#2601](https://github.com/wazuh/wazuh-kibana-app/pull/2601)

## Wazuh v4.0.0 - Kibana v7.9.1, v7.9.2, v7.9.3 - Revision 4007

### Fixed

- updated macOS package URL [#2596](https://github.com/wazuh/wazuh-kibana-app/pull/2596)
- Revert "[4.0-7.9] [BUGFIX] Removed unnecessary function call" [#2597](https://github.com/wazuh/wazuh-kibana-app/pull/2597)

## Wazuh v4.0.0 - Kibana v7.9.1, v7.9.2, v7.9.3 - Revision 4006

### Fixed

- Undefined field in event view [#2588](https://github.com/wazuh/wazuh-kibana-app/issues/2588)
- Several calls to the same stats request (esAlerts) [#2586](https://github.com/wazuh/wazuh-kibana-app/issues/2586)
- The filter options popup doesn't open on click once the filter is pinned [#2581](https://github.com/wazuh/wazuh-kibana-app/issues/2581)
- The formatedFields are missing from the index-pattern of wazuh-alerts-* [#2574](https://github.com/wazuh/wazuh-kibana-app/issues/2574)


## Wazuh v4.0.0 - Kibana v7.9.3 - Revision 4005

### Added

- Support for Kibana v7.9.3

## Wazuh v4.0.0 - Kibana v7.9.1, v7.9.2 - Revision 4002

### Added

- Support for Wazuh v4.0.0.
- Support for Kibana v7.9.1 and 7.9.2.
- Support for Open Distro 1.10.1.
- Added a RBAC security layer integrated with Open Distro and X-Pack.
- Added remoted and analysisd statistics.
- Expand supported deployment variables.
- Added new configuration view settings for GCP integration.
- Added logic to change the `metafields` configuration of Kibana [#2524](https://github.com/wazuh/wazuh-kibana-app/issues/2524)

### Changed

- Migrated the default index-pattern to `wazuh-alerts-*`.
- Removed the `known-fields` functionality.
- Security Events dashboard redesinged.
- Redesigned the app settings configuration with categories.
- Moved the wazuh-registry file to Kibana optimize folder.

### Fixed

- Format options in `wazuh-alerts` index-pattern are not overwritten now.
- Prevent blank page in detaill agent view.
- Navigable agents name in Events.
- Index pattern is not being refreshed.
- Reporting fails when agent is pinned and compliance controls are visited.
- Reload rule detail doesn't work properly with the related rules.
- Fix search bar filter in Manage agent of group [#2541](https://github.com/wazuh/wazuh-kibana-app/pull/2541)

## Wazuh v3.13.2 - Kibana v7.9.1 - Revision 887

### Added

- Support for Wazuh v3.13.2

## Wazuh v3.13.2 - Kibana v7.8.0 - Revision 887
### Added

- Support for Wazuh v3.13.2

## Wazuh v3.13.1 - Kibana v7.9.1 - Revision 886

### Added

- Support for Kibana v7.9.1

## Wazuh v3.13.1 - Kibana v7.9.0 - Revision 885

### Added

- Support for Kibana v7.9.0


## Wazuh v3.13.1 - Kibana v7.8.1 - Revision 884

### Added

- Support for Kibana v7.8.1


## Wazuh v3.13.1 - Kibana v7.8.0 - Revision 883

### Added

- Support for Wazuh v3.13.1


## Wazuh v3.13.0 - Kibana v7.8.0 - Revision 881

### Added

- Support for Kibana v7.8.0


## Wazuh v3.13.0 - Kibana v7.7.0, v7.7.1 - Revision 880

### Added

- Support for Wazuh v3.13.0
- Support for Kibana v7.7.1
- Support for Open Distro 1.8
- New navigation experience with a global menu [#1965](https://github.com/wazuh/wazuh-kibana-app/issues/1965)
- Added a Breadcrumb in Kibana top nav [#2161](https://github.com/wazuh/wazuh-kibana-app/issues/2161)
- Added a new Agents Summary Screen [#1963](https://github.com/wazuh/wazuh-kibana-app/issues/1963)
- Added a new feature to add sample data to dashboards [#2115](https://github.com/wazuh/wazuh-kibana-app/issues/2115)
- Added MITRE integration [#1877](https://github.com/wazuh/wazuh-kibana-app/issues/1877)
- Added Google Cloud Platform integration [#1873](https://github.com/wazuh/wazuh-kibana-app/issues/1873)
- Added TSC integration [#2204](https://github.com/wazuh/wazuh-kibana-app/pull/2204)
- Added a new Integrity monitoring state view for agent [#2153](https://github.com/wazuh/wazuh-kibana-app/issues/2153)
- Added a new Integrity monitoring files detail view [#2156](https://github.com/wazuh/wazuh-kibana-app/issues/2156)
- Added a new component to explore Compliance requirements [#2156](https://github.com/wazuh/wazuh-kibana-app/issues/2261)

### Changed

- Code migration to React.js
- Global review of styles
- Unified Overview and Agent dashboards into new Modules [#2110](https://github.com/wazuh/wazuh-kibana-app/issues/2110)
- Changed Vulnerabilities dashboard visualizations [#2262](https://github.com/wazuh/wazuh-kibana-app/issues/2262)

### Fixed

- Open Distro tenants have been fixed and are functional now [#1890](https://github.com/wazuh/wazuh-kibana-app/issues/1890).
- Improved navigation performance [#2200](https://github.com/wazuh/wazuh-kibana-app/issues/2200).
- Avoid creating the wazuh-monitoring index pattern if it is disabled [#2100](https://github.com/wazuh/wazuh-kibana-app/issues/2100)
- SCA checks without compliance field can't be expanded [#2264](https://github.com/wazuh/wazuh-kibana-app/issues/2264)


## Wazuh v3.12.3 - Kibana v7.7.1 - Revision 876

### Added

- Support for Kibana v7.7.1


## Wazuh v3.12.3 - Kibana v7.7.0 - Revision 875

### Added

- Support for Kibana v7.7.0


## Wazuh v3.12.3 - Kibana v6.8.8, v7.6.1, v7.6.2 - Revision 874

### Added

- Support for Wazuh v3.12.3


## Wazuh v3.12.2 - Kibana v6.8.8, v7.6.1, v7.6.2 - Revision 873

### Added

- Support for Wazuh v3.12.2


## Wazuh v3.12.1 - Kibana v6.8.8, v7.6.1, v7.6.2 - Revision 872

### Added

- Support Wazuh 3.12.1
- Added new FIM settings on configuration on demand. [#2147](https://github.com/wazuh/wazuh-kibana-app/issues/2147)

### Changed

- Updated agent's variable names in deployment guides. [#2169](https://github.com/wazuh/wazuh-kibana-app/pull/2169)

### Fixed

- Pagination is now shown in table-type visualizations. [#2180](https://github.com/wazuh/wazuh-kibana-app/issues/2180)


## Wazuh v3.12.0 - Kibana v6.8.8, v7.6.2 - Revision 871

### Added

- Support for Kibana v6.8.8 and v7.6.2

## Wazuh v3.12.0 - Kibana v6.8.7, v7.4.2, v7.6.1 - Revision 870

### Added

- Support for Wazuh v3.12.0
- Added a new setting to hide manager alerts from dashboards. [#2102](https://github.com/wazuh/wazuh-kibana-app/pull/2102)
- Added a new setting to be able to change API from the top menu. [#2143](https://github.com/wazuh/wazuh-kibana-app/issues/2143)
- Added a new setting to enable/disable the known fields health check [#2037](https://github.com/wazuh/wazuh-kibana-app/pull/2037)
- Added suport for PCI 11.2.1 and 11.2.3 rules. [#2062](https://github.com/wazuh/wazuh-kibana-app/pull/2062)

### Changed

- Restructuring of the optimize/wazuh directory. Now the Wazuh configuration file (wazuh.yml) is placed on /usr/share/kibana/optimize/wazuh/config. [#2116](https://github.com/wazuh/wazuh-kibana-app/pull/2116)
- Improve performance of Dasboards reports generation. [1802344](https://github.com/wazuh/wazuh-kibana-app/commit/18023447c6279d385df84d7f4a5663ed2167fdb5)

### Fixed

- Discover time range selector is now displayed on the Cluster section. [08901df](https://github.com/wazuh/wazuh-kibana-app/commit/08901dfcbe509f17e4fab26877c8b7dae8a66bff)
- Added the win_auth_failure rule group to Authentication failure metrics. [#2099](https://github.com/wazuh/wazuh-kibana-app/pull/2099)
- Negative values in Syscheck attributes now have their correct value in reports. [7c3e84e](https://github.com/wazuh/wazuh-kibana-app/commit/7c3e84ec8f00760b4f650cfc00a885d868123f99)


## Wazuh v3.11.4 - Kibana v7.6.1 - Revision 858

### Added

- Support for Kibana v7.6.1


## Wazuh v3.11.4 - Kibana v6.8.6, v7.4.2, v7.6.0 - Revision 857

### Added

- Support for Wazuh v3.11.4


## Wazuh v3.11.3 - Kibana v7.6.0 - Revision 856

### Added

- Support for Kibana v7.6.0


## Wazuh v3.11.3 - Kibana v7.4.2 - Revision 855

### Added

- Support for Kibana v7.4.2

## Wazuh v3.11.3 - Kibana v7.5.2 - Revision 854

### Added

- Support for Wazuh v3.11.3

### Fixed

- Windows Updates table is now displayed in the Inventory Data report [#2028](https://github.com/wazuh/wazuh-kibana-app/pull/2028)


## Wazuh v3.11.2 - Kibana v7.5.2 - Revision 853

### Added

- Support for Kibana v7.5.2


## Wazuh v3.11.2 - Kibana v6.8.6, v7.3.2, v7.5.1 - Revision 852

### Added

- Support for Wazuh v3.11.2

### Changed

- Increased list filesize limit for the CDB-list [#1993](https://github.com/wazuh/wazuh-kibana-app/pull/1993)

### Fixed

- The xml validator now correctly handles the `--` string within comments [#1980](https://github.com/wazuh/wazuh-kibana-app/pull/1980)
- The AWS map visualization wasn't been loaded until the user interacts with it [dd31bd7](https://github.com/wazuh/wazuh-kibana-app/commit/dd31bd7a155354bc50fe0af22fca878607c8936a)


## Wazuh v3.11.1 - Kibana v6.8.6, v7.3.2, v7.5.1 - Revision 581

### Added
- Support for Wazuh v3.11.1.


## Wazuh v3.11.0 - Kibana v6.8.6, v7.3.2, v7.5.1 - Revision 580

### Added

- Support for Wazuh v3.11.0.
- Support for Kibana v7.5.1.
- The API credentials configuration has been moved from the .wazuh index to a wazuh.yml configuration file. Now the configuration of the API hosts is done from the file and not from the application. [#1465](https://github.com/wazuh/wazuh-kibana-app/issues/1465) [#1771](https://github.com/wazuh/wazuh-kibana-app/issues/1771).
- Upload ruleset files using a "drag and drop" component [#1770](https://github.com/wazuh/wazuh-kibana-app/issues/1770)
- Add logs for the reporting module [#1622](https://github.com/wazuh/wazuh-kibana-app/issues/1622).
- Extended the "Add new agent" guide [#1767](https://github.com/wazuh/wazuh-kibana-app/issues/1767).
- Add new table for windows hotfixes [#1932](https://github.com/wazuh/wazuh-kibana-app/pull/1932)

### Changed

- Removed Discover from top menu [#1699](https://github.com/wazuh/wazuh-kibana-app/issues/1699).
- Hide index pattern selector in case that only one exists [#1799](https://github.com/wazuh/wazuh-kibana-app/issues/1799).
- Remove visualizations legend [#1936](https://github.com/wazuh/wazuh-kibana-app/pull/1936)
- Normalize the field whodata in the group reporting [#1921](https://github.com/wazuh/wazuh-kibana-app/pull/1921)
- A message in the configuration view is ambiguous [#1870](https://github.com/wazuh/wazuh-kibana-app/issues/1870)
- Refactor syscheck table [#1941](https://github.com/wazuh/wazuh-kibana-app/pull/1941)

### Fixed

- Empty files now throws an error [#1806](https://github.com/wazuh/wazuh-kibana-app/issues/1806).
- Arguments for wazuh api requests are now validated [#1815](https://github.com/wazuh/wazuh-kibana-app/issues/1815).
- Fixed the way to check admin mode [#1838](https://github.com/wazuh/wazuh-kibana-app/issues/1838).
- Fixed error exporting as CSV the files into a group [#1833](https://github.com/wazuh/wazuh-kibana-app/issues/1833).
- Fixed XML validator false error for `<` [1882](https://github.com/wazuh/wazuh-kibana-app/issues/1882)
- Fixed "New file" editor doesn't allow saving twice [#1896](https://github.com/wazuh/wazuh-kibana-app/issues/1896)
- Fixed decoders files [#1929](https://github.com/wazuh/wazuh-kibana-app/pull/1929)
- Fixed registration guide [#1926](https://github.com/wazuh/wazuh-kibana-app/pull/1926)
- Fixed infinite load on Ciscat views [#1920](https://github.com/wazuh/wazuh-kibana-app/pull/1920), [#1916](https://github.com/wazuh/wazuh-kibana-app/pull/1916)
- Fixed missing fields in the Visualizations [#1913](https://github.com/wazuh/wazuh-kibana-app/pull/1913)
- Fixed Amazon S3 status is wrong in configuration section [#1864](https://github.com/wazuh/wazuh-kibana-app/issues/1864)
- Fixed hidden overflow in the fim configuration [#1887](https://github.com/wazuh/wazuh-kibana-app/pull/1887)
- Fixed Logo source fail after adding server.basePath [#1871](https://github.com/wazuh/wazuh-kibana-app/issues/1871)
- Fixed the documentation broken links [#1853](https://github.com/wazuh/wazuh-kibana-app/pull/1853)

## Wazuh v3.10.2 - Kibana v7.5.1 - Revision 556

### Added

- Support for Kibana v7.5.1


## Wazuh v3.10.2 - Kibana v7.5.0 - Revision 555

### Added

- Support for Kibana v7.5.0


## Wazuh v3.10.2 - Kibana v7.4.2 - Revision 549

### Added

- Support for Kibana v7.4.2


## Wazuh v3.10.2 - Kibana v7.4.1 - Revision 548

### Added

- Support for Kibana v7.4.1


## Wazuh v3.10.2 - Kibana v7.4.0 - Revision 547

### Added

- Support for Kibana v7.4.0
- Support for Wazuh v3.10.2.


## Wazuh v3.10.2 - Kibana v7.3.2 - Revision 546

### Added

- Support for Wazuh v3.10.2.


## Wazuh v3.10.1 - Kibana v7.3.2 - Revision 545

### Added

- Support for Wazuh v3.10.1.


## Wazuh v3.10.0 - Kibana v7.3.2 - Revision 543

### Added

- Support for Wazuh v3.10.0.
- Added an interactive guide for registering agents, things are now easier for the user, guiding it through the steps needed ending in a _copy & paste_ snippet for deploying his agent [#1468](https://github.com/wazuh/wazuh-kibana-app/issues/1468).
- Added new dashboards for the recently added regulatory compliance groups into the Wazuh core. They are HIPAA and NIST-800-53 [#1468](https://github.com/wazuh/wazuh-kibana-app/issues/1448), [#1638]( https://github.com/wazuh/wazuh-kibana-app/issues/1638).
- Make the app work under a custom Kibana space [#1234](https://github.com/wazuh/wazuh-kibana-app/issues/1234), [#1450](https://github.com/wazuh/wazuh-kibana-app/issues/1450).
- Added the ability to manage the app as a native plugin when using Kibana spaces, now you can safely hide/show the app depending on the selected space [#1601](https://github.com/wazuh/wazuh-kibana-app/issues/1601).
- Adapt the app the for Kibana dark mode [#1562](https://github.com/wazuh/wazuh-kibana-app/issues/1562).
- Added an alerts summary in _Overview > FIM_ panel [#1527](https://github.com/wazuh/wazuh-kibana-app/issues/1527).
- Export all the information of a Wazuh group and its related agents in a PDF document [#1341](https://github.com/wazuh/wazuh-kibana-app/issues/1341).
- Export the configuration of a certain agent as a PDF document. Supports granularity for exporting just certain sections of the configuration [#1340](https://github.com/wazuh/wazuh-kibana-app/issues/1340).


### Changed

- Reduced _Agents preview_ load time using the new API endpoint `/summary/agents` [#1687](https://github.com/wazuh/wazuh-kibana-app/pull/1687).
- Replaced most of the _md-nav-bar_ Angular.js components with React components using EUI [#1705](https://github.com/wazuh/wazuh-kibana-app/pull/1705).
- Replaced the requirements slider component with a new styled component [#1708](https://github.com/wazuh/wazuh-kibana-app/pull/1708).
- Soft deprecated the _.wazuh-version_ internal index, now the app dumps its content if applicable to a registry file, then the app removes that index. Further versions will hard deprecate this index [#1467](https://github.com/wazuh/wazuh-kibana-app/issues/1467). 
- Visualizations now don't fetch the documents _source_, also, they now use _size: 0_ for fetching [#1663](https://github.com/wazuh/wazuh-kibana-app/issues/1663).
- The app menu is now fixed on top of the view, it's not being hidden on every state change. Also, the Wazuh logo was placed in the top bar of Kibana UI [#1502](https://github.com/wazuh/wazuh-kibana-app/issues/1502).
- Improved _getTimestamp_ method not returning a promise object because it's no longer needed [014bc3a](https://github.com/wazuh/wazuh-kibana-app/commit/014b3aba0d2e9cda0c4d521f5f16faddc434a21e). Also improved main Discover listener for Wazuh not returning a promise object [bd82823](https://github.com/wazuh/wazuh-kibana-app/commit/bd8282391a402b8c567b32739cf914a0135d74bc).
- Replaced _Requirements over time_ visualizations in both PCI DSS and GDPR dashboards [35c539](https://github.com/wazuh/wazuh-kibana-app/commit/35c539eb328b3bded94aa7608f73f9cc51c235a6).
- Do not show a toaster when a visualization field was not known yet, instead, show it just in case the internal refreshing failed [19a2e7](https://github.com/wazuh/wazuh-kibana-app/commit/19a2e71006b38f6a64d3d1eb8a20b02b415d7e07).
- Minor optimizations for server logging [eb8e000](https://github.com/wazuh/wazuh-kibana-app/commit/eb8e00057dfea2dafef56319590ff832042c402d).

### Fixed

- Alerts search bar fixed for Kibana v7.3.1, queries were not being applied as expected [#1686](https://github.com/wazuh/wazuh-kibana-app/issues/1686).
- Hide attributes field from non-Windows agents in the FIM table [#1710](https://github.com/wazuh/wazuh-kibana-app/issues/1710).
- Fixed broken view in Management > Configuration > Amazon S3 > Buckets, some information was missing [#1675](https://github.com/wazuh/wazuh-kibana-app/issues/1675).
- Keep user's filters when switching from Discover to panel [#1685](https://github.com/wazuh/wazuh-kibana-app/issues/1685).
- Reduce load time and amount of data to be fetched in _Management > Cluster monitoring_ section avoiding possible timeouts [#1663](https://github.com/wazuh/wazuh-kibana-app/issues/1663).
- Restored _Remove column_ feature in Discover tabs [#1702](https://github.com/wazuh/wazuh-kibana-app/issues/1702).
- Apps using Kibana v7.3.1 had a bug once the user goes back from _Agent > FIM > Files_ to _Agent > FIM > dashboard_, filters disappear, now it's working properly [#1700](https://github.com/wazuh/wazuh-kibana-app/issues/1700).
- Fixed visual bug in _Management > Cluster monitoring_ and a button position [1e3b748](https://github.com/wazuh/wazuh-kibana-app/commit/1e3b748f11b43b2e7956b830269b6d046d74d12c).
- The app installation date was not being updated properly, now it's fixed [#1692](https://github.com/wazuh/wazuh-kibana-app/issues/1692).
- Fixed _Network interfaces_ table in Inventory section, the table was not paginating [#1474](https://github.com/wazuh/wazuh-kibana-app/issues/1474).
- Fixed APIs passwords are now obfuscated in server responses [adc3152](https://github.com/wazuh/wazuh-kibana-app/pull/1782/commits/adc31525e26b25e4cb62d81cbae70a8430728af5).


## Wazuh v3.9.5 - Kibana v6.8.2 / Kibana v7.2.1 / Kibana v7.3.0 - Revision 531

### Added

- Support for Wazuh v3.9.5

## Wazuh v3.9.4 - Kibana v6.8.1 / Kibana v6.8.2 / Kibana v7.2.0 / Kibana v7.2.1 / Kibana v7.3.0 - Revision 528

### Added

- Support for Wazuh v3.9.4
- Allow filtering by clicking a column in rules/decoders tables [0e2ddd7](https://github.com/wazuh/wazuh-kibana-app/pull/1615/commits/0e2ddd7b73f7f7975d02e97ed86ae8a0966472b4)
- Allow open file in rules table clicking on the file column [1af929d](https://github.com/wazuh/wazuh-kibana-app/pull/1615/commits/1af929d62f450f93c6733868bcb4057e16b7e279)

### Changed

- Improved app performance [#1640](https://github.com/wazuh/wazuh-kibana-app/pull/1640).
- Remove path filter from custom rules and decoders [895792e](https://github.com/wazuh/wazuh-kibana-app/pull/1615/commits/895792e6e6d9401b3293d5e16352b9abef515096)
- Show path column in rules and decoders [6f49816](https://github.com/wazuh/wazuh-kibana-app/pull/1615/commits/6f49816c71b5999d77bf9e3838443627c9be945d)
- Removed SCA overview dashboard [94ebbff](https://github.com/wazuh/wazuh-kibana-app/pull/1615/commits/94ebbff231cbfb6d793130e0b9ea855baa755a1c)
- Disabled last custom column removal [f1ef7de](https://github.com/wazuh/wazuh-kibana-app/pull/1615/commits/f1ef7de1a34bbe53a899596002e8153b95e7dc0e)
- Agents messages across sections unification [8fd7e36](https://github.com/wazuh/wazuh-kibana-app/pull/1615/commits/8fd7e36286fa9dfd03a797499af6ffbaa90b00e1)

### Fixed

- Fix check storeded apis [d6115d6](https://github.com/wazuh/wazuh-kibana-app/pull/1615/commits/d6115d6424c78f0cde2017b432a51b77186dd95a).
- Fix pci-dss console error [297080d](https://github.com/wazuh/wazuh-kibana-app/pull/1615/commits/297080d36efaea8f99b0cafd4c48845dad20495a)
- Fix error in reportingTable [85b7266](https://github.com/wazuh/wazuh-kibana-app/pull/1615/commits/85b72662cb4db44c443ed04f7c31fba57eefccaa)
- Fix filters budgets size [c7ac86a](https://github.com/wazuh/wazuh-kibana-app/pull/1615/commits/c7ac86acb3d5afaf1cf348fab09a2b8c5778a491)
- Fix missing permalink virustotal visualization [1b57529](https://github.com/wazuh/wazuh-kibana-app/pull/1615/commits/1b57529758fccdeb3ac0840e66a8aafbe4757a96)
- Improved wz-table performance [224bd6f](https://github.com/wazuh/wazuh-kibana-app/pull/1615/commits/224bd6f31235c81ba01755c3c1e120c3f86beafd)
- Fix inconsistent data between visualizations and tables in Overview Security Events [b12c600](https://github.com/wazuh/wazuh-kibana-app/pull/1615/commits/b12c600578d80d0715507dec4624a4ebc27ea573)
- Timezone applied in cluster status [a4f620d](https://github.com/wazuh/wazuh-kibana-app/pull/1615/commits/a4f620d398f5834a6d2945af892a462425ca3bec)
- Fixed Overview Security Events report when wazuh.monitoring is disabled [1c26da0](https://github.com/wazuh/wazuh-kibana-app/pull/1615/commits/1c26da05a0b6daf727e15c13b819111aa4e4e913)
- Fixes in APIs management [2143943](https://github.com/wazuh/wazuh-kibana-app/pull/1615/commits/2143943a5049cbb59bb8d6702b5a56cbe0d27a2a)
- Prevent duplicated visualization toast errors [786faf3](https://github.com/wazuh/wazuh-kibana-app/commit/786faf3e62d2cad13f512c0f873b36eca6e9787d)
- Fix not properly updated breadcrumb in ruleset section [9645903](https://github.com/wazuh/wazuh-kibana-app/commit/96459031cd4edbe047970bf0d22d0c099771879f)
- Fix badly dimensioned table in Integrity Monitoring section [9645903](https://github.com/wazuh/wazuh-kibana-app/commit/96459031cd4edbe047970bf0d22d0c099771879f)
- Fix implicit filters can be destroyed [9cf8578](https://github.com/wazuh/wazuh-kibana-app/commit/9cf85786f504f5d67edddeea6cfbf2ab577e799b)
- Windows agent dashboard doesn't show failure logon access. [d38d088](https://github.com/wazuh/wazuh-kibana-app/commit/d38d0881ac8e4294accde83d63108337b74cdd91) 
- Number of agents is not properly updated.  [f7cbbe5](https://github.com/wazuh/wazuh-kibana-app/commit/f7cbbe54394db825827715c3ad4370ac74317108) 
- Missing scrollbar on Firefox file viewer.  [df4e8f9](https://github.com/wazuh/wazuh-kibana-app/commit/df4e8f9305b35e9ee1473bed5f5d452dd3420567) 
- Agent search filter by name, lost when refreshing. [71b5274](https://github.com/wazuh/wazuh-kibana-app/commit/71b5274ccc332d8961a158587152f7badab28a95) 
- Alerts of level 12 cannot be displayed in the Summary table. [ec0e888](https://github.com/wazuh/wazuh-kibana-app/commit/ec0e8885d9f1306523afbc87de01a31f24e36309) 
- Restored query from search bar in visualizations. [439128f](https://github.com/wazuh/wazuh-kibana-app/commit/439128f0a1f65b649a9dcb81ab5804ca20f65763) 
- Fix Kibana filters loop in Firefox. [82f0f32](https://github.com/wazuh/wazuh-kibana-app/commit/82f0f32946d844ce96a28f0185f903e8e05c5589) 

## Wazuh v3.9.3 - Kibana v6.8.1 / v7.1.1 / v7.2.0 - Revision 523

### Added

- Support for Wazuh v3.9.3
- Support for Kibana v7.2.0 [#1556](https://github.com/wazuh/wazuh-kibana-app/pull/1556).

### Changed

- New design and several UI/UX changes [#1525](https://github.com/wazuh/wazuh-kibana-app/pull/1525).
- Improved error checking + syscollector performance [94d0a83](https://github.com/wazuh/wazuh-kibana-app/commit/94d0a83e43aa1d2d84ef6f87cbb76b9aefa085b3).
- Adapt Syscollector for MacOS agents [a4bf7ef](https://github.com/wazuh/wazuh-kibana-app/commit/a4bf7efc693a99b7565b5afcaa372155f15a4db9).
- Show last scan for syscollector [73f2056](https://github.com/wazuh/wazuh-kibana-app/commit/73f2056673bb289d472663397ba7097e49b7b93b).
- Extendend information for syscollector [#1585](https://github.com/wazuh/wazuh-kibana-app/issues/1585).

### Fixed

- Corrected width for agent stats [a998955](https://github.com/wazuh/wazuh-kibana-app/commit/a99895565a8854c55932ec94cffb08e1d0aa3da1).
- Fix height for the menu directive with Dynamic height [427d0f3](https://github.com/wazuh/wazuh-kibana-app/commit/427d0f3e9fa6c34287aa9e8557da99a51e0db40f).
- Fix wazuh-db and clusterd check [cddcef6](https://github.com/wazuh/wazuh-kibana-app/commit/cddcef630c5234dd6f6a495715743dfcfd4e4001).
- Fix AlertsStats when value is "0", it was showing "-" [07a3e10](https://github.com/wazuh/wazuh-kibana-app/commit/07a3e10c7f1e626ba75a55452b6c295d11fd657d).
- Fix syscollector state value [f8d3d0e](https://github.com/wazuh/wazuh-kibana-app/commit/f8d3d0eca44e67e26f79bc574495b1f4c8f751f2).
- Fix time offset for reporting table [2ef500b](https://github.com/wazuh/wazuh-kibana-app/commit/2ef500bb112e68bd4811b8e87ce8581d7c04d20f).
- Fix call to obtain GDPR requirements for specific agent [ccda846](https://github.com/wazuh/wazuh-kibana-app/commit/ccda8464b50be05bc5b3642f25f4972c8a7a2c03).
- Restore "rule.id" as a clickable field in visualizations [#1546](https://github.com/wazuh/wazuh-kibana-app/pull/1546).
- Fix timepicker in cluster monitoring [f7533ce](https://github.com/wazuh/wazuh-kibana-app/pull/1560/commits/f7533cecb6862abfb5c1d2173ec3e70ffc59804a).
- Fix several bugs [#1569](https://github.com/wazuh/wazuh-kibana-app/pull/1569).
- Fully removed "rule.id" as URL field [#1584](https://github.com/wazuh/wazuh-kibana-app/issues/1584).
- Fix filters for dashboards [#1583](https://github.com/wazuh/wazuh-kibana-app/issues/1583).
- Fix missing dependency [#1591](https://github.com/wazuh/wazuh-kibana-app/issues/1591).

## Wazuh v3.9.2 - Kibana v7.1.1 - Revision 510

### Added

- Support for Wazuh v3.9.2

### Changed

- Avoid showing more than one toaster for the same error message [7937003](https://github.com/wazuh/wazuh-kibana-app/commit/793700382798033203091d160773363323e05bb9).
- Restored "Alerts evolution - Top 5 agents" in Overview > Security events [f9305c0](https://github.com/wazuh/wazuh-kibana-app/commit/f9305c0c6acf4a31c41b1cc9684b87f79b27524f).

### Fixed

- Fix missing parameters in Dev Tools request [#1496](https://github.com/wazuh/wazuh-kibana-app/pull/1496).
- Fix "Invalid Date" for Safari and Internet Explorer [#1505](https://github.com/wazuh/wazuh-kibana-app/pull/1505).

## Wazuh v3.9.1 - Kibana v7.1.1 - Revision 509

### Added

- Support for Kibana v7.1.1
- Added overall metrics for Agents > Overview [#1479](https://github.com/wazuh/wazuh-kibana-app/pull/1479).

### Fixed

- Fixed missing dependency for Discover [43f5dd5](https://github.com/wazuh/wazuh-kibana-app/commit/43f5dd5f64065c618ba930b2a4087f0a9e706c0e).
- Fixed visualization for Agents > Overview [#1477](https://github.com/wazuh/wazuh-kibana-app/pull/1477). 
- Fixed SCA policy checks table [#1478](https://github.com/wazuh/wazuh-kibana-app/pull/1478).

## Wazuh v3.9.1 - Kibana v7.1.0 - Revision 508

### Added

- Support for Kibana v7.1.0

## Wazuh v3.9.1 - Kibana v6.8.0 - Revision 444

### Added

- Support for Wazuh v3.9.1
- Support for Kibana v6.8.0

### Fixed

- Fixed background color for some parts of the Discover directive [2dfc763](https://github.com/wazuh/wazuh-kibana-app/commit/2dfc763bfa1093fb419f118c2938f6b348562c69).
- Fixed cut values in non-resizable tables when the value is too large [cc4828f](https://github.com/wazuh/wazuh-kibana-app/commit/cc4828fbf50d4dab3dd4bb430617c1f2b13dac6a).
- Fixed handled but not shown error messages from rule editor [0aa0e17](https://github.com/wazuh/wazuh-kibana-app/commit/0aa0e17ac8678879e5066f8d83fd46f5d8edd86a).
- Minor typos corrected [fe11fb6](https://github.com/wazuh/wazuh-kibana-app/commit/fe11fb67e752368aedc89ec844ddf729eb8ad761).
- Minor fixes in agents configuration [1bc2175](https://github.com/wazuh/wazuh-kibana-app/commit/1bc217590438573e7267687655bb5939b5bb9fde).
- Fix Management > logs viewer scrolling [f458b2e](https://github.com/wazuh/wazuh-kibana-app/commit/f458b2e3294796f9cf00482b4da27984646c6398).

### Changed

- Kibana version shown in settings is now read from our package.json [c103d3e](https://github.com/wazuh/wazuh-kibana-app/commit/c103d3e782136106736c02039d28c4567b255aaa).
- Removed an old header from Settings [0197b8b](https://github.com/wazuh/wazuh-kibana-app/commit/0197b8b1abc195f275c8cd9893df84cd5569527b).
- Improved index pattern validation fields, replaced "full_log" with "rule.id" as part of the minimum required fields [dce0595](https://github.com/wazuh/wazuh-kibana-app/commit/dce059501cbd28f1294fd761da3e015e154747bc).
- Improve dynamic height for configuration editor [c318131](https://github.com/wazuh/wazuh-kibana-app/commit/c318131dfb6b5f01752593f2aa972b98c0655610).
- Add timezone for all dates shown in the app [4b8736f](https://github.com/wazuh/wazuh-kibana-app/commit/4b8736fb4e562c78505daaee042bcd798242c3f5).

## Wazuh v3.9.0 - Kibana v6.7.0 / v6.7.1 / v6.7.2 - Revision 441

### Added

- Support for Wazuh v3.9.0
- Support for Kibana v6.7.0 / v6.7.1 / v6.7.2
- Edit master and worker configuration ([#1215](https://github.com/wazuh/wazuh-kibana-app/pull/1215)).
- Edit local rules, local decoders and CDB lists ([#1212](https://github.com/wazuh/wazuh-kibana-app/pull/1212), [#1204](https://github.com/wazuh/wazuh-kibana-app/pull/1204), [#1196](https://github.com/wazuh/wazuh-kibana-app/pull/1196), [#1233](https://github.com/wazuh/wazuh-kibana-app/pull/1233), [#1304](https://github.com/wazuh/wazuh-kibana-app/pull/1304)).
- View no local rules/decoders XML files ([#1395](https://github.com/wazuh/wazuh-kibana-app/pull/1395))
- Dev Tools additions
  - Added hotkey `[shift] + [enter]` for sending query ([#1170](https://github.com/wazuh/wazuh-kibana-app/pull/1170)).
  - Added `Export JSON` button for the Dev Tools ([#1170](https://github.com/wazuh/wazuh-kibana-app/pull/1170)).
- Added refresh button for agents preview table ([#1169](https://github.com/wazuh/wazuh-kibana-app/pull/1169)).
- Added `configuration assessment` information in "Agent > Policy monitoring" ([#1227](https://github.com/wazuh/wazuh-kibana-app/pull/1227)).
- Added agents `configuration assessment` configuration section in "Agent > Configuration" ([1257](https://github.com/wazuh/wazuh-kibana-app/pull/1257))
- Restart master and worker nodes ([#1222](https://github.com/wazuh/wazuh-kibana-app/pull/1222)).
- Restart agents ([#1229](https://github.com/wazuh/wazuh-kibana-app/pull/1229)).
- Added support for more than one Wazuh monitoring pattern ([#1243](https://github.com/wazuh/wazuh-kibana-app/pull/1243))
- Added customizable interval for Wazuh monitoring indices creation ([#1243](https://github.com/wazuh/wazuh-kibana-app/pull/1243)).
- Expand visualizations ([#1246](https://github.com/wazuh/wazuh-kibana-app/pull/1246)).
- Added a dynamic table columns selector ([#1246](https://github.com/wazuh/wazuh-kibana-app/pull/1246)).
- Added resizable columns by dragging in tables ([d2bf8ee](https://github.com/wazuh/wazuh-kibana-app/commit/d2bf8ee9681ca5d6028325e165854b49214e86a3))
- Added a cron job for fetching missing fields of all valid index patterns, also merging dynamic fields every time an index pattern is refreshed by the app ([#1276](https://github.com/wazuh/wazuh-kibana-app/pull/1276)).
- Added auto-merging dynamic fields for Wazuh monitoring index patterns ([#1300](https://github.com/wazuh/wazuh-kibana-app/pull/1300))
- New server module, it's a job queue so we can add delayed jobs to be run in background, this iteration only accepts delayed Wazuh API calls ([#1283](https://github.com/wazuh/wazuh-kibana-app/pull/1283)).
- Added new way to view logs using a logs viewer ([#1292](https://github.com/wazuh/wazuh-kibana-app/pull/1292))
- Added new directive for registering agents from the UI, including instructions on "how to" ([#1321](https://github.com/wazuh/wazuh-kibana-app/pull/1321)).
- Added some Angular charts in Agents Preview and Agents SCA sections ([#1364](https://github.com/wazuh/wazuh-kibana-app/pull/1364))
- Added Docker listener settings in configuration views ([#1365](https://github.com/wazuh/wazuh-kibana-app/pull/1365))
- Added Docker dashboards for both Agents and Overview ([#1367](https://github.com/wazuh/wazuh-kibana-app/pull/1367))
- Improved app logger with debug level ([#1373](https://github.com/wazuh/wazuh-kibana-app/pull/1373))
- Introducing React components from the EUI framework

### Changed

- Escape XML special characters ([#1159](https://github.com/wazuh/wazuh-kibana-app/pull/1159)).
- Changed empty results message for Wazuh tables ([#1165](https://github.com/wazuh/wazuh-kibana-app/pull/1165)).
- Allowing the same query multiple times on the Dev Tools ([#1174](https://github.com/wazuh/wazuh-kibana-app/pull/1174))
- Refactor JSON/XML viewer for configuration tab ([#1173](https://github.com/wazuh/wazuh-kibana-app/pull/1173), [#1148](https://github.com/wazuh/wazuh-kibana-app/pull/1148)).
- Using full height for all containers when possible ([#1224](https://github.com/wazuh/wazuh-kibana-app/pull/1224)).
- Improved the way we are handling "back button" events ([#1207](https://github.com/wazuh/wazuh-kibana-app/pull/1207)).
- Changed some visualizations for FIM, GDPR, PCI, Vulnerability and Security Events ([#1206](https://github.com/wazuh/wazuh-kibana-app/pull/1206), [#1235](https://github.com/wazuh/wazuh-kibana-app/pull/1235), [#1293](https://github.com/wazuh/wazuh-kibana-app/pull/1293)).
- New design for agent header view ([#1186](https://github.com/wazuh/wazuh-kibana-app/pull/1186)).
- Not fetching data the very first time the Dev Tools are opened ([#1185](https://github.com/wazuh/wazuh-kibana-app/pull/1185)).
- Refresh all known fields for all valid index patterns if `kbn-vis` detects a broken index pattern ([ecd7c8f](https://github.com/wazuh/wazuh-kibana-app/commit/ecd7c8f98c187a350f81261d13b0d45dcec6dc5d)).
- Truncate texts and display a tooltip when they don't fit in a table cell ([7b56a87](https://github.com/wazuh/wazuh-kibana-app/commit/7b56a873f85dcba7e6838aeb2e40d9b4cf472576))
- Updated API autocomplete for Dev Tools ([#1218](https://github.com/wazuh/wazuh-kibana-app/pull/1218))
- Updated switches design to adapt it to Kibana's design ([#1253](https://github.com/wazuh/wazuh-kibana-app/pull/1253))
- Reduced the width of some table cells with little text, to give more space to the other columns ([#1263](https://github.com/wazuh/wazuh-kibana-app/pull/1263)).
- Redesign for Management > Status daemons list ([#1284](https://github.com/wazuh/wazuh-kibana-app/pull/1284)).
- Redesign for Management > Configuration, Agent > Configuration ([#1289](https://github.com/wazuh/wazuh-kibana-app/pull/1289)).
- Replaced Management > Logs table with a log viewer component ([#1292](https://github.com/wazuh/wazuh-kibana-app/pull/1292)).
- The agents list search bar now allows to switch between AND/OR operators ([#1291](https://github.com/wazuh/wazuh-kibana-app/pull/1291)).
- Improve audit dashboards ([#1374](https://github.com/wazuh/wazuh-kibana-app/pull/1374))
- Exclude agent "000" getting the last registered and the most active agents from the Wazuh API.([#1391](https://github.com/wazuh/wazuh-kibana-app/pull/1391))
- Reviewed Osquery dashboards ([#1394](https://github.com/wazuh/wazuh-kibana-app/pull/1394))
- Memory info is now a log ([#1400](https://github.com/wazuh/wazuh-kibana-app/pull/1400))
- Error toasters time is now 30000ms, warning/info are still 6000ms ([#1420](https://github.com/wazuh/wazuh-kibana-app/pull/1420))

### Fixed

- Properly handling long messages on notifier service, until now, they were using out of the card space, also we replaced some API messages with more meaningful messages ([#1168](https://github.com/wazuh/wazuh-kibana-app/pull/1168)).
- Adapted Wazuh icon for multiple browsers where it was gone ([#1208](https://github.com/wazuh/wazuh-kibana-app/pull/1208)).
- Do not fetch data from tables twice when resize window ([#1303](https://github.com/wazuh/wazuh-kibana-app/pull/1303)).
- Agent syncrhonization status is updated as we browse the configuration section ([#1305](https://github.com/wazuh/wazuh-kibana-app/pull/1305))
- Using the browser timezone for reporting documents ([#1311](https://github.com/wazuh/wazuh-kibana-app/pull/1311)).
- Wrong behaviors in the routing system when the basePath was set ([#1342](https://github.com/wazuh/wazuh-kibana-app/pull/1342))
- Do not show pagination for one-page tables ([196c5b7](https://github.com/wazuh/wazuh-kibana-app/pull/1362/commits/196c5b717583032798da7791fa4f90ec06397f68))
- Being redirected to Overview once a Kibana restart is performed ([#1378](https://github.com/wazuh/wazuh-kibana-app/pull/1378))
- Displaying the AWS services section of the aws-s3 wodle ([#1393](https://github.com/wazuh/wazuh-kibana-app/pull/1393))
- Show email configuration on the configuration on demand ([#1401](https://github.com/wazuh/wazuh-kibana-app/issues/1401))
- Show "Follow symbolic link" field in Integrity monitoring - Monitored configuration on demand ([0c9c9da](https://github.com/wazuh/wazuh-kibana-app/pull/1414/commits/0c9c9da3b951548761cd203db5ee5baa39afe26c))

## Wazuh v3.8.2 - Kibana v6.6.0 / v6.6.1 / v6.6.2 / v6.7.0 - Revision 419

### Added

- Support for Kibana v6.6.0 / v6.6.1 / v6.6.2 / v6.7.0

### Fixed

- Fixed AWS dashboard, newer JavaScript browser engines break the view due to Angular.js ([6e882fc](https://github.com/wazuh/wazuh-kibana-app/commit/6e882fc1d7efe6059e6140ff40b8a20d9c1fa51e)).
- Fixed AWS accounts visualization, using the right field now ([6e882fc](https://github.com/wazuh/wazuh-kibana-app/commit/6e882fc1d7efe6059e6140ff40b8a20d9c1fa51e)).

## Wazuh v3.8.2 - Kibana v6.5.4 - Revision 418

### Added

- Support for Wazuh v3.8.2

### Changed

- Close configuration editor only if it was successfully updated ([bc77c35](https://github.com/wazuh/wazuh-kibana-app/commit/bc77c35d8440a656d4704451ce857c9e1d36a438)).
- Replaced FIM Vega visualization with standard visualization ([554ee1c](https://github.com/wazuh/wazuh-kibana-app/commit/554ee1c4c4d75c76d82272075acf8bb62e7f9e27)).

## Wazuh v3.8.1 - Kibana v6.5.4 - Revision 417

### Added

- Support for Wazuh v3.8.1

### Changed

- Moved monitored/ignored Windows registry entries to "FIM > Monitored" and "FIM > Ignored" to avoid user confusion ([#1176](https://github.com/wazuh/wazuh-kibana-app/pull/1176)).
- Excluding managers from wazuh-monitoring indices ([#1177](https://github.com/wazuh/wazuh-kibana-app/pull/1177)).
- Escape `&` before sending group configuration ([d3aa56f](https://github.com/wazuh/wazuh-kibana-app/commit/d3aa56fa73478c60505e500db7d3a7df263081b5)).
- Improved `autoFormat` function before rendering group configuration ([f4f8144](https://github.com/wazuh/wazuh-kibana-app/commit/f4f8144eef8b93038fc897a9f16356e71029b844)).
- Now the group configuration editor doesn't exit after sending data to the Wazuh API ([5c1a3ef](https://github.com/wazuh/wazuh-kibana-app/commit/5c1a3ef9bd710a7befbed0709c4a7cf414f44f6b)).

### Fixed

- Fixed style for the error toaster for long URLs or long paths ([11b8084](https://github.com/wazuh/wazuh-kibana-app/commit/11b8084c75bbc5da36587ff31d1bc80a55fe4dfe)).

## Wazuh v3.8.0 - Kibana v6.5.4 - Revision 416

### Added

- Added group management features such as:
  - Edit the group configuration ([#1096](https://github.com/wazuh/wazuh-kibana-app/pull/1096)).
  - Add/remove groups to/from an agent ([#1096](https://github.com/wazuh/wazuh-kibana-app/pull/1096)).
  - Add/remove agents to/from a group ([#1096](https://github.com/wazuh/wazuh-kibana-app/pull/1096)).
  - Add/remove groups ([#1152](https://github.com/wazuh/wazuh-kibana-app/pull/1152)).
- New directive for tables that don't need external data sources ([#1067](https://github.com/wazuh/wazuh-kibana-app/pull/1067)).
- New search bar directive with interactive filters and suggestions ([#1058](https://github.com/wazuh/wazuh-kibana-app/pull/1058)).
- New server route `/elastic/alerts` for fetching alerts using custom parameters([#1056](https://github.com/wazuh/wazuh-kibana-app/pull/1056)).
- New table for an agent FIM monitored files, if the agent OS platform is Windows it will show two tables: files and registry ([#1032](https://github.com/wazuh/wazuh-kibana-app/pull/1032)).
- Added description to each setting under Settings > Configuration ([#1048](https://github.com/wazuh/wazuh-kibana-app/pull/1048)).
- Added a new setting to `config.yml` related to Wazuh monitoring and its index pattern ([#1095](https://github.com/wazuh/wazuh-kibana-app/pull/1095)).
- Resizable columns by dragging in Dev-tools ([#1102](https://github.com/wazuh/wazuh-kibana-app/pull/1102)).
- New feature to be able to edit config.yml file from the Settings > Configuration section view ([#1105](https://github.com/wazuh/wazuh-kibana-app/pull/1105)).
- Added a new table (network addresses) for agent inventory tab ([#1111](https://github.com/wazuh/wazuh-kibana-app/pull/1111)).
- Added `audit_key` (Who-data Audit keys) for configuration tab ([#1123](https://github.com/wazuh/wazuh-kibana-app/pull/1123)).
- Added new known fields for Kibana index pattern ([#1150](https://github.com/wazuh/wazuh-kibana-app/pull/1150)).

### Changed

- Changed Inventory tables. Now the app looks for the OS platform and it shows different tables depending on the OS platform. In addition the process state codes has been replaced to be more meaningful ([#1059](https://github.com/wazuh/wazuh-kibana-app/pull/1059)).
- Tiny rework for the AWS tab including.
- "Report" button is hidden on Discover panel ([#1047](https://github.com/wazuh/wazuh-kibana-app/pull/1047)).
- Visualizations, filters and Discover improved ([#1083](https://github.com/wazuh/wazuh-kibana-app/pull/1083)).
- Removed `popularizeField` function until https://github.com/elastic/kibana/issues/22426 is solved in order to avoid `Unable to write index pattern!` error on Discover tab ([#1085](https://github.com/wazuh/wazuh-kibana-app/pull/1085)).
- Improved Wazuh monitoring module ([#1094](https://github.com/wazuh/wazuh-kibana-app/pull/1094)).
- Added "Registered date" and "Last keep alive" in agents table allowing you to sort by these fields ([#1102](https://github.com/wazuh/wazuh-kibana-app/pull/1102)).
- Improved code quality in sections such as Ruleset > Rule and Decoder detail view simplify conditions ([#1102](https://github.com/wazuh/wazuh-kibana-app/pull/1102)).
- Replaced reporting success message ([#1102](https://github.com/wazuh/wazuh-kibana-app/pull/1102)).
- Reduced the default number of shards and the default number of replicas for the app indices ([#1113](https://github.com/wazuh/wazuh-kibana-app/pull/1113)).
- Refreshing index pattern known fields on health check controller ([#1119](https://github.com/wazuh/wazuh-kibana-app/pull/1119)).
- Less strict memory check ([786c764](https://github.com/wazuh/wazuh-kibana-app/commit/786c7642cd88083f9a77c57ed204488ecf5b710a)).
- Checking message origin in error handler ([dfec368](https://github.com/wazuh/wazuh-kibana-app/commit/dfec368d22a148b2e4437db92d71294900241961)).
- Dev tools is now showing the response as it is, like `curl` does ([#1137](https://github.com/wazuh/wazuh-kibana-app/pull/1137)).
- Removed `unknown` as valid node name ([#1149](https://github.com/wazuh/wazuh-kibana-app/pull/1149)).
- Removed `rule.id` direct filter from the rule set tables ([#1151](https://github.com/wazuh/wazuh-kibana-app/pull/1151))

### Fixed

- Restored X-Pack security logic for the .wazuh index, now it's not bypassing the X-Pack roles ([#1081](https://github.com/wazuh/wazuh-kibana-app/pull/1081))
- Avoid fetching twice the same data ([#1072](https://github.com/wazuh/wazuh-kibana-app/pull/1072), [#1061](https://github.com/wazuh/wazuh-kibana-app/pull/1061)).
- Wazuh logo adapted to low resolutions ([#1074](https://github.com/wazuh/wazuh-kibana-app/pull/1074)).
- Hide Audit, OpenSCAP tabs for non-linux agents. Fixed empty Windows events under Configuration > Log collection section. OSQuery logo has been standardized ([#1072](https://github.com/wazuh/wazuh-kibana-app/pull/1072), [#1076](https://github.com/wazuh/wazuh-kibana-app/pull/1076)).
- Fix empty values on _Overview > Security events_ when Wazuh monitoring is disabled ([#1091](https://github.com/wazuh/wazuh-kibana-app/pull/1091)).
- Fix overlapped play button in Dev-tools when the input box has a scrollbar ([#1102](https://github.com/wazuh/wazuh-kibana-app/pull/1102)).
- Fix Dev-tools behavior when parse json invalid blocks ([#1102](https://github.com/wazuh/wazuh-kibana-app/pull/1102)).
- Fixed Management > Monitoring tab frustration adding back buttons ([#1102](https://github.com/wazuh/wazuh-kibana-app/pull/1102)).
- Fix template checking when using more than one pattern ([#1104](https://github.com/wazuh/wazuh-kibana-app/pull/1104)).
- Fix infinite loop for Wazuh monitoring when the Wazuh API is not being able to give us all the agents ([5a26916](https://github.com/wazuh/wazuh-kibana-app/commit/5a2691642b40a34783d2eafb6ee24ae78b9af21a)), ([85005a1](https://github.com/wazuh/wazuh-kibana-app/commit/85005a184d4f1c3d339b7c895b5d2469f3b45171)).
- Fix rule details for `list` and `info` parameters ([#1149](https://github.com/wazuh/wazuh-kibana-app/pull/1149)).

## Wazuh v3.7.1 / v3.7.2 - Kibana v6.5.1 / v6.5.2 / v6.5.3 / v6.5.4 - Revision 415

### Added

- Support for Elastic stack v6.5.2 / v6.5.3 / v6.5.4.
- Support for Wazuh v3.7.1 / v3.7.2.
- Dev Tools module now autocompletes API endpoints ([#1030](https://github.com/wazuh/wazuh-kibana-app/pull/1030)).

### Changed

- Increased number of rows for syscollector tables ([#1033](https://github.com/wazuh/wazuh-kibana-app/pull/1033)).
- Modularized JSON/XML viewers for the configuration section ([#982](https://github.com/wazuh/wazuh-kibana-app/pull/982)).

### Fixed

- Added missing fields for syscollector network tables ([#1036](https://github.com/wazuh/wazuh-kibana-app/pull/1036)).
- Using the right API path when downloading CSV for decoders list ([#1045](https://github.com/wazuh/wazuh-kibana-app/pull/1045)).
- Including group field when downloading CSV for agents list ([#1044](https://github.com/wazuh/wazuh-kibana-app/pull/1044)).
- Preserve active tab in configuration section when refreshing the page ([#1037](https://github.com/wazuh/wazuh-kibana-app/pull/1037)).

## Wazuh v3.7.0 - Kibana v6.5.0 / v6.5.1 - Revision 414

### Added

- Support for Elastic Stack v6.5.0 / v6.5.1.
- Agent groups bar is now visible on the agent configuration section ([#1023](https://github.com/wazuh/wazuh-kibana-app/pull/1023)).
- Added a new setting for the `config.yml` file for enable/disable administrator mode ([#1019](https://github.com/wazuh/wazuh-kibana-app/pull/1019)).
  - This allows the user to perform PUT, POST, DELETE methods in our Dev Tools.

### Changed

- Refactored most front-end controllers ([#1023](https://github.com/wazuh/wazuh-kibana-app/pull/1023)).

## Wazuh v3.7.0 - Kibana v6.4.2 / v6.4.3 - Revision 413

### Added

- Support for Wazuh v3.7.0.
- Support for Elastic Stack v6.4.2 / v6.4.3.
- Brand-new interface for _Configuration_ (on both _Management_ and _Agents_ tabs) ([#914](https://github.com/wazuh/wazuh-kibana-app/pull/914)):
  - Now you can check current and real agent and manager configuration.
  - A new interface design, with more useful information and easy to understand descriptions.
  - New and more responsive JSON/XML viewers to show the configuration in raw mode.
- Brand-new extension - Osquery ([#938](https://github.com/wazuh/wazuh-kibana-app/pull/938)):
  - A new extension, disabled by default.
  - Check alerts from Wazuh's Osquery integration.
  - Check your current Osquery wodle configuration.
  - More improvements will come for this extension in the future.
- New option for Wazuh app configuration file - _Ignore index patterns_ ([#947](https://github.com/wazuh/wazuh-kibana-app/pull/947)):
  - Now the user can specify which index patterns can't be selected on the app using the new `ip.ignore` setting on the `config.yml` file.
  - The valid format is an array of strings which represents index patterns.
  - By default, this list is empty (all index patterns will be available if they use a compatible structure).
- Added a node selector for _Management > Status_ section when Wazuh cluster is enabled ([#976](https://github.com/wazuh/wazuh-kibana-app/pull/976)).
- Added quick access to _Configuration_ or _Discover_ panels for an agent on the agents list ([#939](https://github.com/wazuh/wazuh-kibana-app/pull/939)).
- Now you can click on an agent's ID on the _Discover_ panels to open its details page on the app ([#904](https://github.com/wazuh/wazuh-kibana-app/pull/904)).
- Redesigned the _Overview > Amazon AWS_ tab, using more meaningful visualizations for a better overall view of your agents' status ([#903](https://github.com/wazuh/wazuh-kibana-app/pull/903)).
- Redesigned the _Overview/Agents > Vulnerabilities_ tab, using more meaningful visualizations for a better overall view of your agents' status ([#954](https://github.com/wazuh/wazuh-kibana-app/pull/954)).
- Now everytime the user enters the _Settings_ tab, the API connection will be automatically checked ([#971](https://github.com/wazuh/wazuh-kibana-app/pull/971)).
- Added a node selector for _Management > Logs_ section when Wazuh cluster is enabled ([#980](https://github.com/wazuh/wazuh-kibana-app/pull/980)).
- Added a group selector for _Agents_ section ([#995](https://github.com/wazuh/wazuh-kibana-app/pull/995)).

### Changed

- Interface refactoring for the _Agents > Inventory data_ tab ([#924](https://github.com/wazuh/wazuh-kibana-app/pull/924)):
  - Now the tab won't be available if your agent doesn't have Syscollector enabled, and each card will be enabled or disabled depending on the current Syscollector scans configuration.
  - This will prevent situations where the user couldn't check the inventory although there was actual scan data to show on some sections.
- Added support for new multigroups feature ([#911](https://github.com/wazuh/wazuh-kibana-app/pull/911)):
  - Now the information bars on _Agents_ will show all the groups an agent belongs to.
- Now the result pane on the _Dev tools_ tab will show the error code coming from the Wazuh API ([#909](https://github.com/wazuh/wazuh-kibana-app/pull/909)).
- Changed some visualizations titles for _Overview/Agents > OpenSCAP_ tab ([#925](https://github.com/wazuh/wazuh-kibana-app/pull/925)).
- All backend routes have been renamed ([#932](https://github.com/wazuh/wazuh-kibana-app/pull/932)).
- Several improvements for Elasticsearch tests ([#933](https://github.com/wazuh/wazuh-kibana-app/pull/933)).
- Updated some strings and descriptions on the _Settings_ tab ([#934](https://github.com/wazuh/wazuh-kibana-app/pull/934)).
- Changed the date format on _Settings > Logs_ to make it more human-readable ([#944](https://github.com/wazuh/wazuh-kibana-app/pull/944)).
- Changed some labels to remove the "MD5 sum" expression, it will use "Checksum" instead ([#945](https://github.com/wazuh/wazuh-kibana-app/pull/945)).
- Added word wrapping class to group name in _Management > Groups > Group detail_ tab ([#945](https://github.com/wazuh/wazuh-kibana-app/pull/945)).
- The `wz-table` directive has been refactored ([#953](https://github.com/wazuh/wazuh-kibana-app/pull/953)).
- The `wz-table` directive now checks if a request is aborted ([#979](https://github.com/wazuh/wazuh-kibana-app/pull/979)).
- Several performance improvements ([#985](https://github.com/wazuh/wazuh-kibana-app/pull/985), [#997](https://github.com/wazuh/wazuh-kibana-app/pull/997), [#1000](https://github.com/wazuh/wazuh-kibana-app/pull/1000)).

### Fixed

- Several known fields for _Whodata_ functionality have been fixed ([#901](https://github.com/wazuh/wazuh-kibana-app/pull/901)).
- Fixed alignment bug with the _Add a filter +_ button on _Discover_ and _Agents_ tabs ([#912](https://github.com/wazuh/wazuh-kibana-app/pull/912)).
- Fixed a bug where the `Add API` form on _Settings_ didn't appear when pressing the button after editing an existing API entry ([#944](https://github.com/wazuh/wazuh-kibana-app/pull/944)).
- Fixed a bug on _Ruleset_ tab where the "Description" column was showing `0` if the rule doesn't have any description ([#948](https://github.com/wazuh/wazuh-kibana-app/pull/948)).
- Fixed wrong alignment on related Rules/Decoders tables from _Management > Ruleset_ tab ([#971](https://github.com/wazuh/wazuh-kibana-app/pull/971)).
- Fixed a bug where sometimes the error messages appeared duplicated ([#971](https://github.com/wazuh/wazuh-kibana-app/pull/971)).

### Removed

- On the _Management > Monitoring_ tab, the `Cluster enabled but not running` message won't appear as an error anymore ([#971](https://github.com/wazuh/wazuh-kibana-app/pull/971)).

## Wazuh v3.6.1 - Kibana v6.4.1 / v6.4.2 / v6.4.3 - Revision 412

### Added

- Support for Elastic Stack v6.4.1 / v6.4.2 / v6.4.3.

## Wazuh v3.6.1 - Kibana v6.4.0 - Revision 411

### Added

- Redesigned the _Overview > Integrity monitoring_ tab, using more meaningful visualizations for a better overall view of your agents' status ([#893](https://github.com/wazuh/wazuh-kibana-app/pull/893)).
- Added a new table for the _Inventory_ tab: _Processes_ ([#895](https://github.com/wazuh/wazuh-kibana-app/pull/895)).
- Improved error handling for tables. Now the table will show an error message if it wasn't able to fetch and load data ([#896](https://github.com/wazuh/wazuh-kibana-app/pull/896)).

### Changed

- The app source code has been improved, following best practices and coding guidelines ([#892](https://github.com/wazuh/wazuh-kibana-app/pull/892)).
- Included more app tests and prettifier for better code maintainability ([#883](https://github.com/wazuh/wazuh-kibana-app/pull/883) & [#885](https://github.com/wazuh/wazuh-kibana-app/pull/885)).

### Fixed

- Fixed minor visual errors on some _GDPR_, _PCI DSS_ and _Vulnerabilities_ visualizations ([#894](https://github.com/wazuh/wazuh-kibana-app/pull/894)).

## Wazuh v3.6.1 - Kibana v6.4.0 - Revision 410

### Added

- The _Inventory_ tab has been redesigned ([#873](https://github.com/wazuh/wazuh-kibana-app/pull/873)):
  - Added new network interfaces and port tables.
  - Improved design using metric information bars and intuitive status indicators.
- Added refresh functionality to the _Settings > Logs_ tab ([#852](https://github.com/wazuh/wazuh-kibana-app/pull/852)):
  - Now everytime the user opens the tab, the logs will be reloaded.
  - A new button to force the update has been added on the top left corner of the logs table.
- Added `tags` and `recursion_level` configuration options to _Management/Agent > Configuration_ tabs ([#850](https://github.com/wazuh/wazuh-kibana-app/pull/850)).
- The _Kuery_ search syntax has been added again to the app ([#851](https://github.com/wazuh/wazuh-kibana-app/pull/851)).
- Added a first batch of [_Mocha_](https://mochajs.org/) tests and other quality of code improvements to the app ([#859](https://github.com/wazuh/wazuh-kibana-app/pull/859)).
- Now you can open specific rule details (the _Management > Ruleset_ tab) when clicking on the `rule.id` value on the _Discover_ tab ([#862](https://github.com/wazuh/wazuh-kibana-app/pull/862)).
- Now you can click on the rule ID value on the _Management > Ruleset_ tab to search for related alerts on the _Discover_ tab ([#863](https://github.com/wazuh/wazuh-kibana-app/pull/863)).

### Changed

- The index pattern known fields have been updated up to 567 ([#872](https://github.com/wazuh/wazuh-kibana-app/pull/872)).
- Now the _Inventory_ tab will always be available for all agents, and a descriptive message will appear if the agent doesn't have `syscollector` enabled ([#879](https://github.com/wazuh/wazuh-kibana-app/pull/879)).

### Fixed

- Fixed a bug where the _Inventory_ tab was unavailable if the user reloads the page while on the _Agents > Configuration_ tab ([#845](https://github.com/wazuh/wazuh-kibana-app/pull/845)).
- Fixed some _Overview > VirusTotal_ visualizations ([#846](https://github.com/wazuh/wazuh-kibana-app/pull/846)).
- Fixed a bug where the _Settings > Extensions_ tab wasn't being properly hidden when there's no API entries inserted ([#847](https://github.com/wazuh/wazuh-kibana-app/pull/847)).
- Fixed a bug where the _Current API_ indicator on the top navbar wasn't being properly updated when the user deletes all the API entries ([#848](https://github.com/wazuh/wazuh-kibana-app/pull/848)).
- Fixed a bug where the _Agents coverage_ metric were not displaying a proper value when the manager has 0 registered agents ([#849](https://github.com/wazuh/wazuh-kibana-app/pull/849)).
- Fixed a bug where the `wazuh-basic` user role was able to update API entries (it should be forbidden) ([#853](https://github.com/wazuh/wazuh-kibana-app/pull/853)).
- Fixed a bug where the visualizations had scroll bars on the PDF reports ([#870](https://github.com/wazuh/wazuh-kibana-app/pull/870)).
- Fixed a bug on the _Dev tools_ tab where the user couldn't execute the first request block if there was blank lines above it ([#871](https://github.com/wazuh/wazuh-kibana-app/pull/871)).
- Fixed a bug on pinned filters when opening tabs where the implicit filter was the same, making them stuck and unremovable from other tabs ([#878](https://github.com/wazuh/wazuh-kibana-app/pull/878)).

## Wazuh v3.6.1 - Kibana v6.4.0 - Revision 409

### Added

- Support for Wazuh v3.6.1.

### Fixed

- Fixed a bug on the _Dev tools_ tab ([b7c79f4](https://github.com/wazuh/wazuh-kibana-app/commit/b7c79f48f06cb49b12883ec9e9337da23b49976b)).

## Wazuh v3.6.1 - Kibana v6.3.2 - Revision 408

### Added

- Support for Wazuh v3.6.1.

### Fixed

- Fixed a bug on the _Dev tools_ tab ([4ca9ed5](https://github.com/wazuh/wazuh-kibana-app/commit/4ca9ed54f1b18e5d499d950e6ff0741946701988)).

## Wazuh v3.6.0 - Kibana v6.4.0 - Revision 407

### Added

- Support for Wazuh v3.6.0.

## Wazuh v3.6.0 - Kibana v6.3.2 - Revision 406

### Added

- Support for Wazuh v3.6.0.

## Wazuh v3.5.0 - Kibana v6.4.0 - Revision 405

### Added

- Support for Elastic Stack v6.4.0 ([#813](https://github.com/wazuh/wazuh-kibana-app/pull/813)).

## Wazuh v3.5.0 - Kibana v6.3.2 - Revision 404

### Added

- Added new options to `config.yml` to change shards and replicas settings for `wazuh-monitoring` indices ([#809](https://github.com/wazuh/wazuh-kibana-app/pull/809)).
- Added more error messages for `wazuhapp.log` in case of failure when performing some crucial functions ([#812](https://github.com/wazuh/wazuh-kibana-app/pull/812)).
- Now it's possible to change replicas settings for existing `.wazuh`, `.wazuh-version` and `wazuh-monitoring` indices on the `config.yml` file ([#817](https://github.com/wazuh/wazuh-kibana-app/pull/817)).

### Changed

- App frontend code refactored and restructured ([#802](https://github.com/wazuh/wazuh-kibana-app/pull/802)).
- Now the _Overview > Security events_ tab won't show anything if the only visualization with data is _Agents status_ ([#811](https://github.com/wazuh/wazuh-kibana-app/pull/811)).

### Fixed

- Fixed a bug where the RAM status message appreared twice the first time you opened the app ([#807](https://github.com/wazuh/wazuh-kibana-app/pull/807)).
- Fixed the app UI to make the app usable on Internet Explorer 11 ([#808](https://github.com/wazuh/wazuh-kibana-app/pull/808)).

## Wazuh v3.5.0 - Kibana v6.3.2 - Revision 403

### Added

- The welcome tabs on _Overview_ and _Agents_ have been updated with a new name and description for the existing sections ([#788](https://github.com/wazuh/wazuh-kibana-app/pull/788)).
- Now the app tables will auto-resize depending on the screen height ([#792](https://github.com/wazuh/wazuh-kibana-app/pull/792)).

### Changed

- Now all the app filters on several tables will present the values in alphabetical order ([#787](https://github.com/wazuh/wazuh-kibana-app/pull/787)).

### Fixed

- Fixed a bug on _Decoders_ where clicking on the decoder wouldn't open the detail view if the `Parent decoders` filter was enabled ([#782](https://github.com/wazuh/wazuh-kibana-app/pull/782)).
- Fixed a bug on _Dev tools_ when the first line on the editor pane was empty or had a comment ([#790](https://github.com/wazuh/wazuh-kibana-app/pull/790)).
- Fixed a bug where the app was throwing multiple warning messages the first time you open it ([#791](https://github.com/wazuh/wazuh-kibana-app/pull/791)).
- Fixed a bug where clicking on a different tab from _Overview_ right after inserting the API credentials for the first time would always redirect to _Overview_ ([#791](https://github.com/wazuh/wazuh-kibana-app/pull/791)).
- Fixed a bug where the user could have a browser cookie with a reference to a non-existing API entry on Elasticsearch ([#794](https://github.com/wazuh/wazuh-kibana-app/pull/794) & [#795](https://github.com/wazuh/wazuh-kibana-app/pull/795)).

### Removed

- The cluster key has been removed from the API requests to `/manager/configuration` ([#796](https://github.com/wazuh/wazuh-kibana-app/pull/796)).

## Wazuh v3.5.0 - Kibana v6.3.1/v6.3.2 - Revision 402

### Added

- Support for Wazuh v3.5.0.
- Added new fields for _Vulnerability detector_ alerts ([#752](https://github.com/wazuh/wazuh-kibana-app/pull/752)).
- Added multi table search for `wz-table` directive. Added two new log levels for _Management > Logs_ section ([#753](https://github.com/wazuh/wazuh-kibana-app/pull/753)).

## Wazuh v3.4.0 - Kibana v6.3.1/v6.3.2 - Revision 401

### Added

- Added a few new fields for Kibana due to the new Wazuh _who-data_ feature ([#763](https://github.com/wazuh/wazuh-kibana-app/pull/763)).
- Added XML/JSON viewer for each card under _Management > Configuration_ ([#764](https://github.com/wazuh/wazuh-kibana-app/pull/764)).

### Changed

- Improved error handling for Dev tools. Also removed some unused dependencies from the _Dev tools_ tab ([#760](https://github.com/wazuh/wazuh-kibana-app/pull/760)).
- Unified origin for tab descriptions. Reviewed some grammar typos ([#765](https://github.com/wazuh/wazuh-kibana-app/pull/765)).
- Refactored agents autocomplete component. Removed unused/deprecated modules ([#766](https://github.com/wazuh/wazuh-kibana-app/pull/766)).
- Simplified route resolves section ([#768](https://github.com/wazuh/wazuh-kibana-app/pull/768)).

### Fixed

- Fixed missing cluster node filter for the visualization shown when looking for specific node under _Management > Monitoring_ section ([#758](https://github.com/wazuh/wazuh-kibana-app/pull/758)).
- Fixed missing dependency injection for `wzMisc` factory ([#768](https://github.com/wazuh/wazuh-kibana-app/pull/768)).

### Removed

- Removed `angular-aria`, `angular-md5`, `ansicolors`, `js-yaml`, `querystring` and `lodash` dependencies since Kibana includes all of them. Removed some unused images ([#768](https://github.com/wazuh/wazuh-kibana-app/pull/768)).

## Wazuh v3.4.0 - Kibana v6.3.1/v6.3.2 - Revision 400

### Added

- Support for Wazuh v3.4.0.
- Support for Elastic Stack v6.3.2.
- Support for Kuery as accepted query language ([#742](https://github.com/wazuh/wazuh-kibana-app/pull/742)).
  - This feature is experimental.
- Added new _Who data_ fields from file integrity monitoring features ([#746](https://github.com/wazuh/wazuh-kibana-app/pull/746)).
- Added tab in _Settings_ section where you can see the last logs from the Wazuh app server ([#723](https://github.com/wazuh/wazuh-kibana-app/pull/723)).

### Changed

- Fully redesigned of the welcome screen along the different app sections ([#751](https://github.com/wazuh/wazuh-kibana-app/pull/751)).
- Now any agent can go to the _Inventory_ tab regardless if it's enabled or not. The content will change properly according to the agent configuration ([#744](https://github.com/wazuh/wazuh-kibana-app/pull/744)).
- Updated the `angular-material` dependency to `1.1.10` ([#743](https://github.com/wazuh/wazuh-kibana-app/pull/743)).
- Any API entry is now removable regardless if it's the only one API entry ([#740](https://github.com/wazuh/wazuh-kibana-app/pull/740)).
- Performance has been improved regarding to agents status, they are now being fetched using _distinct_ routes from the Wazuh API ([#738](https://github.com/wazuh/wazuh-kibana-app/pull/738)).
- Improved the way we are parsing some Wazuh API errors regarding to version mismatching ([#735](https://github.com/wazuh/wazuh-kibana-app/pull/735)).

### Fixed

- Fixed wrong filters being applied in _Ruleset > Rules_ and _Ruleset > Decoders_ sections when using Lucene like filters plus path filters ([#736](https://github.com/wazuh/wazuh-kibana-app/pull/736)).
- Fixed the template checking from the healthcheck, now it allows to use custom index patterns ([#739](https://github.com/wazuh/wazuh-kibana-app/pull/739)).
- Fixed infinite white screen from _Management > Monitoring_ when the Wazuh cluster is enabled but not running ([#741](https://github.com/wazuh/wazuh-kibana-app/pull/741)).

## Wazuh v3.3.0/v3.3.1 - Kibana v6.3.1 - Revision 399

### Added

- Added a new Angular.js factory to store the Wazuh app configuration values. Also, this factory is being used by the pre-routes functions (resolves); this way we are sure about having the real configuration at any time. These pre-routes functions have been improved too ([#670](https://github.com/wazuh/wazuh-kibana-app/pull/670)).
- Added extended information for reports from _Reporting_ feature ([#701](https://github.com/wazuh/wazuh-kibana-app/pull/701)).

### Changed

- Tables have been improved. Now they are truncating long fields and adding a tooltip if needed ([#671](https://github.com/wazuh/wazuh-kibana-app/pull/671)).
- Services have been improved ([#715](https://github.com/wazuh/wazuh-kibana-app/pull/715)).
- CSV formatted files have been improved. Now they are showing a more human readable column names ([#717](https://github.com/wazuh/wazuh-kibana-app/pull/717), [#726](https://github.com/wazuh/wazuh-kibana-app/pull/726)).
- Added/Modified some visualization titles ([#728](https://github.com/wazuh/wazuh-kibana-app/pull/728)).
- Improved Discover perfomance when in background mode ([#719](https://github.com/wazuh/wazuh-kibana-app/pull/719)).
- Reports from the _Reporting_ feature have been fulyl redesigned ([#701](https://github.com/wazuh/wazuh-kibana-app/pull/701)).

### Fixed

- Fixed the top menu API indicator when checking the API connection and the manager/cluster information had been changed ([#668](https://github.com/wazuh/wazuh-kibana-app/pull/668)).
- Fixed our logger module which was not writting logs the very first time Kibana is started neither after a log rotation ([#667](https://github.com/wazuh/wazuh-kibana-app/pull/667)).
- Fixed a regular expression in the server side when parsing URLs before registering a new Wazuh API ([#690](https://github.com/wazuh/wazuh-kibana-app/pull/690)).
- Fixed filters from specific visualization regarding to _File integrity_ section ([#694](https://github.com/wazuh/wazuh-kibana-app/pull/694)).
- Fixed filters parsing when generating a report because it was not parsing negated filters as expected ([#696](https://github.com/wazuh/wazuh-kibana-app/pull/696)).
- Fixed visualization counter from _OSCAP_ tab ([#722](https://github.com/wazuh/wazuh-kibana-app/pull/722)).

### Removed

- Temporary removed CSV download from agent inventory section due to Wazuh API bug ([#727](https://github.com/wazuh/wazuh-kibana-app/pull/727)).

## Wazuh v3.3.0/v3.3.1 - Kibana v6.3.0 - Revision 398

### Added

- Improvements for latest app redesign ([#652](https://github.com/wazuh/wazuh-kibana-app/pull/652)):
  - The _Welcome_ tabs have been simplified, following a more Elastic design.
  - Added again the `md-nav-bar` component with refined styles and limited to specific sections.
  - The _Settings > Welcome_ tab has been removed. You can use the nav bar to switch tabs.
  - Minor CSS adjustments and reordering.
- Small app UI improvements ([#634](https://github.com/wazuh/wazuh-kibana-app/pull/634)):
  - Added link to _Agents Preview_ on the _Agents_ tab breadcrumbs.
  - Replaced the _Generate report_ button with a smaller one.
  - Redesigned _Management > Ruleset_ `md-chips` to look similar to Kibana filter pills.
  - Added agent information bar from _Agents > General_ to _Agents > Welcome_ too.
  - Refactored flex layout on _Welcome_ tabs to fix a height visual bug.
  - Removed duplicated loading rings on the _Agents_ tab.
- Improvements for app tables ([#627](https://github.com/wazuh/wazuh-kibana-app/pull/627)):
  - Now the current page will be highlighted.
  - The gap has been fixed to the items per page value.
  - If there are no more pages for _Next_ or _Prev_ buttons, they will be hidden.
- Improvements for app health check ([#637](https://github.com/wazuh/wazuh-kibana-app/pull/637)):
  - Improved design for the view.
  - The checks have been placed on a table, showing the current status of each one.
- Changes to our reporting feature ([#639](https://github.com/wazuh/wazuh-kibana-app/pull/639)):
  - Now the generated reports will include tables for each section.
  - Added a parser for getting Elasticsearch data table responses.
  - The reporting feature is now a separated module, and the code has been refactored.
- Improvements for app tables pagination ([#646](https://github.com/wazuh/wazuh-kibana-app/pull/646)).

### Changed

- Now the `pretty` parameter on the _Dev tools_ tab will be ignored to avoid `Unexpected error` messages ([#624](https://github.com/wazuh/wazuh-kibana-app/pull/624)).
- The `pdfkit` dependency has been replaced by `pdfmake` ([#639](https://github.com/wazuh/wazuh-kibana-app/pull/639)).
- Changed some Kibana tables for performance improvements on the reporting feature ([#644](https://github.com/wazuh/wazuh-kibana-app/pull/644)).
- Changed the method to refresh the list of known fields on the index pattern ([#650](https://github.com/wazuh/wazuh-kibana-app/pull/650)):
  - Now when restarting Kibana, the app will update the fieldset preserving the custom user fields.

### Fixed

- Fixed bug on _Agents CIS-CAT_ tab who wasn't loading the appropriate visualizations ([#626](https://github.com/wazuh/wazuh-kibana-app/pull/626)).
- Fixed a bug where sometimes the index pattern could be `undefined` during the health check process, leading into a false error message when loading the app ([#640](https://github.com/wazuh/wazuh-kibana-app/pull/640)).
- Fixed several bugs on the _Settings > API_ tab when removing, adding or editing new entries.

### Removed

- Removed the app login system ([#636](https://github.com/wazuh/wazuh-kibana-app/pull/636)):
  - This feature was unstable, experimental and untested for a long time. We'll provide much better RBAC capabilities in the future.
- Removed the new Kuery language option on Discover app search bars.
  - This feature will be restored in the future, after more Elastic v6.3.0 adaptations.

## Wazuh v3.3.0/v3.3.1 - Kibana v6.3.0 - Revision 397

### Added

- Support for Elastic Stack v6.3.0 ([#579](https://github.com/wazuh/wazuh-kibana-app/pull/579) & [#612](https://github.com/wazuh/wazuh-kibana-app/pull/612) & [#615](https://github.com/wazuh/wazuh-kibana-app/pull/615)).
- Brand-new Wazuh app redesign for the _Monitoring_ tab ([#581](https://github.com/wazuh/wazuh-kibana-app/pull/581)):
  - Refactored and optimized UI for these tabs, using a breadcrumbs-based navigability.
  - Used the same guidelines from the previous redesign for _Overview_ and _Agents_ tabs.
- New tab for _Agents_ - _Inventory_ ([#582](https://github.com/wazuh/wazuh-kibana-app/pull/582)):
  - Get information about the agent host, such as installed packages, motherboard, operating system, etc.
  - This tab will appear if the agent has the [`syscollector`](https://documentation.wazuh.com/current/user-manual/reference/ossec-conf/wodle-syscollector.html) wodle enabled.
- Brand-new extension - _CIS-CAT Alerts_ ([#601](https://github.com/wazuh/wazuh-kibana-app/pull/601)):
  - A new extension, disabled by default.
  - Visualize alerts related to the CIS-CAT benchmarks on the _Overview_ and _Agents_ tabs.
  - Get information about the last performed scan and its score.
- Several improvements for the _Dev tools_ tab ([#583](https://github.com/wazuh/wazuh-kibana-app/pull/583) & [#597](https://github.com/wazuh/wazuh-kibana-app/pull/597)):
  - Now you can insert queries using inline parameters, just like in a web browser.
  - You can combine inline parameters with JSON-like parameters.
  - If you use the same parameter on both methods with different values, the inline parameter has precedence over the other one.
  - The tab icon has been changed for a more appropriate one.
  - The `Execute query` button is now always placed on the first line of the query block.
- Refactoring for all app tables ([#582](https://github.com/wazuh/wazuh-kibana-app/pull/582)):
  - Replaced the old `wz-table` directive with a new one, along with a new data factory.
  - Now the tables are built with a pagination system.
  - Much easier method for building tables for the app.
  - Performance and stability improvements when fetching API data.
  - Now you can see the total amount of items and the elapsed time.

### Changed

- Moved some logic from the _Agents preview_ tab to the server, to avoid excessive client-side workload ([#586](https://github.com/wazuh/wazuh-kibana-app/pull/586)).
- Changed the UI to use the same loading ring across all the app tabs ([#593](https://github.com/wazuh/wazuh-kibana-app/pull/593) & [#599](https://github.com/wazuh/wazuh-kibana-app/pull/599)).
- Changed the _No results_ message across all the tabs with visualizations ([#599](https://github.com/wazuh/wazuh-kibana-app/pull/599)).

### Fixed

- Fixed a bug on the _Settings/Extensions_ tab where enabling/disabling some extensions could make other ones to be disabled ([#591](https://github.com/wazuh/wazuh-kibana-app/pull/591)).

## Wazuh v3.3.0/v3.3.1 - Kibana v6.2.4 - Revision 396

### Added

- Support for Wazuh v3.3.1.
- Brand-new Wazuh app redesign for the _Settings_ tab ([#570](https://github.com/wazuh/wazuh-kibana-app/pull/570)):
  - Refactored and optimized UI for these tabs, using a breadcrumbs-based navigability.
  - Used the same guidelines from the previous redesign for _Overview_ and _Agents_ tabs.
- Refactoring for _Overview_ and _Agents_ controllers ([#564](https://github.com/wazuh/wazuh-kibana-app/pull/564)):
  - Reduced duplicated code by splitting it into separate files.
  - Code optimization for a better performance and maintainability.
  - Added new services to provide similar functionality between different app tabs.
- Added `data.vulnerability.package.condition` to the list of known fields ([#566](https://github.com/wazuh/wazuh-kibana-app/pull/566)).

### Changed

- The `wazuh-logs` and `wazuh-monitoring` folders have been moved to the Kibana's `optimize` directory in order to avoid some error messages when using the `kibana-plugin list` command ([#563](https://github.com/wazuh/wazuh-kibana-app/pull/563)).

### Fixed

- Fixed a bug on the _Settings_ tab where updating an API entry with wrong credentials would corrupt the existing one ([#558](https://github.com/wazuh/wazuh-kibana-app/pull/558)).
- Fixed a bug on the _Settings_ tab where removing an API entry while its edit form is opened would hide the `Add API` button unless the user reloads the tab ([#558](https://github.com/wazuh/wazuh-kibana-app/pull/558)).
- Fixed some Audit visualizations on the _Overview_ and _Agents_ tabs that weren't using the same search query to show the results ([#572](https://github.com/wazuh/wazuh-kibana-app/pull/572)).
- Fixed undefined variable error on the `wz-menu` directive ([#575](https://github.com/wazuh/wazuh-kibana-app/pull/575)).

## Wazuh v3.3.0 - Kibana v6.2.4 - Revision 395

### Fixed

- Fixed a bug on the _Agent Configuration_ tab where the sync status was always `NOT SYNCHRONIZED` ([#569](https://github.com/wazuh/wazuh-kibana-app/pull/569)).

## Wazuh v3.3.0 - Kibana v6.2.4 - Revision 394

### Added

- Support for Wazuh v3.3.0.
- Updated some backend API calls to include the app version in the request header ([#560](https://github.com/wazuh/wazuh-kibana-app/pull/560)).

## Wazuh v3.2.4 - Kibana v6.2.4 - Revision 393

### Added

- Brand-new Wazuh app redesign for _Overview_ and _Agents_ tabs ([#543](https://github.com/wazuh/wazuh-kibana-app/pull/543)):
  - Updated UI for these tabs using breadcrumbs.
  - New _Welcome_ screen, presenting all the tabs to the user, with useful links to our documentation.
  - Overall design improved, adjusted font sizes and reduced HTML code.
  - This base will allow the app to increase its functionality in the future.
  - Removed the `md-nav-bar` component for a better user experience on small screens.
  - Improved app performance removing some CSS effects from some components, such as buttons.
- New filter for agent version on the _Agents Preview_ tab ([#537](https://github.com/wazuh/wazuh-kibana-app/pull/537)).
- New filter for cluster node on the _Agents Preview_ tab ([#538](https://github.com/wazuh/wazuh-kibana-app/pull/538)).

### Changed

- Now the report generation process will run in a parallel mode in the foreground ([#523](https://github.com/wazuh/wazuh-kibana-app/pull/523)).
- Replaced the usage of `$rootScope` with two new factories, along with more controller improvements ([#525](https://github.com/wazuh/wazuh-kibana-app/pull/525)).
- Now the _Extensions_ tab on _Settings_ won't edit the `.wazuh` index to modify the extensions configuration for all users ([#545](https://github.com/wazuh/wazuh-kibana-app/pull/545)).
  - This allows each new user to always start with the base extensions configuration, and modify it to its needs storing the settings on a browser cookie.
- Now the GDPR requirements description on its tab won't be loaded if the Wazuh API version is not v3.2.3 or higher ([#546](https://github.com/wazuh/wazuh-kibana-app/pull/546)).

### Fixed

- Fixed a bug where the app crashes when attempting to download huge amounts of data as CSV format ([#521](https://github.com/wazuh/wazuh-kibana-app/pull/521)).
- Fixed a bug on the Timelion visualizations from _Management/Monitoring_ which were not properly filtering and showing the cluster nodes information ([#530](https://github.com/wazuh/wazuh-kibana-app/pull/530)).
- Fixed several bugs on the loading process when switching between tabs with or without visualizations in the _Overview_ and _Agents_ tab ([#531](https://github.com/wazuh/wazuh-kibana-app/pull/531) & [#533](https://github.com/wazuh/wazuh-kibana-app/pull/533)).
- Fixed a bug on the `wazuh-monitoring` index feature when using multiple inserted APIs, along with several performance improvements ([#539](https://github.com/wazuh/wazuh-kibana-app/pull/539)).
- Fixed a bug where the OS filter on the _Agents Preview_ tab would exclude the rest of filters instead of combining them ([#552](https://github.com/wazuh/wazuh-kibana-app/pull/552)).
- Fixed a bug where the Extensions settings were restored every time the user opened the _Settings_ tab or pressed the _Set default manager_ button ([#555](https://github.com/wazuh/wazuh-kibana-app/pull/555) & [#556](https://github.com/wazuh/wazuh-kibana-app/pull/556)).

## Wazuh v3.2.3/v3.2.4 - Kibana v6.2.4 - Revision 392

### Added

- Support for Wazuh v3.2.4.
- New functionality - _Reporting_ ([#510](https://github.com/wazuh/wazuh-kibana-app/pull/510)):
  - Generate PDF logs on the _Overview_ and _Agents_ tabs, with the new button next to _Panels_ and _Discover_.
  - The report will contain the current visualizations from the tab where you generated it.
  - List all your generated reports, download or deleted them at the new _Management/Reporting_ tab.
  - **Warning:** If you leave the tab while generating a report, the process will be aborted.
- Added warning/error messages about the total RAM on the server side ([#502](https://github.com/wazuh/wazuh-kibana-app/pull/502)):
  - None of this messages will prevent the user from accessing the app, it's just a recommendation.
  - If your server has less than 2GB of RAM, you'll get an error message when opening the app.
  - If your server has between 2GB and 3GB of RAM, you'll get a warning message.
  - If your server has more than 3GB of RAM, you won't get any kind of message.
- Refactoring and added loading bar to _Manager Logs_ and _Groups_ tabs ([#505](https://github.com/wazuh/wazuh-kibana-app/pull/505)).
- Added more Syscheck options to _Management/Agents_ configuration tabs ([#509](https://github.com/wazuh/wazuh-kibana-app/pull/509)).

### Fixed

- Added more fields to the `known-fields.js` file to avoid warning messages on _Discover_ when using Filebeat for alerts forwarding ([#497](https://github.com/wazuh/wazuh-kibana-app/pull/497)).
- Fixed a bug where clicking on the _Check connection_ button on the _Settings_ tab threw an error message although the API connected successfully ([#504](https://github.com/wazuh/wazuh-kibana-app/pull/504)).
- Fixed a bug where the _Agents_ tab was not properly showing the total of agents due to the new Wazuh cluster implementation ([#517](https://github.com/wazuh/wazuh-kibana-app/pull/517)).

## Wazuh v3.2.3 - Kibana v6.2.4 - Revision 391

### Added

- Support for Wazuh v3.2.3.
- Brand-new extension - _GDPR Alerts_ ([#453](https://github.com/wazuh/wazuh-kibana-app/pull/453)):
  - A new extension, enabled by default.
  - Visualize alerts related to the GDPR compliance on the _Overview_ and _Agents_ tabs.
  - The _Ruleset_ tab has been updated to include GDPR filters on the _Rules_ subtab.
- Brand-new Management tab - _Monitoring_ ([#490](https://github.com/wazuh/wazuh-kibana-app/pull/490)):
  - Visualize your Wazuh cluster, both master and clients.
    - Get the current cluster configuration.
    - Nodes listing, sorting, searching, etc.
  - Get a more in-depth cluster status thanks to the newly added [_Timelion_](https://www.elastic.co/guide/en/kibana/current/timelion.html) visualizations.
  - The Detail view gives you a summary of the node's healthcheck.
- Brand-new tab - _Dev tools_ ([#449](https://github.com/wazuh/wazuh-kibana-app/pull/449)):
  - Find it on the top navbar, next to _Discover_.
  - Execute Wazuh API requests directly from the app.
  - This tab uses your currently selected API from _Settings_.
  - You can type different API requests on the input window, select one with the cursor, and click on the Play button to execute it.
  - You can also type comments on the input window.
- More improvements for the _Manager/Ruleset_ tab ([#446](https://github.com/wazuh/wazuh-kibana-app/pull/446)):
  - A new colour palette for regex, order and rule description arguments.
  - Added return to List view on Ruleset button while on Detail view.
  - Fixed line height on all table headers.
  - Removed unused, old code from Ruleset controllers.
- Added option on `config.yml` to enable/disable the `wazuh-monitoring` index ([#441](https://github.com/wazuh/wazuh-kibana-app/pull/441)):
  - Configure the frequency time to generate new indices.
  - The default frequency time has been increased to 1 hour.
  - When disabled, useful metrics will appear on _Overview/General_ replacing the _Agent status_ visualization.
- Added CSV exporting button to the app ([#431](https://github.com/wazuh/wazuh-kibana-app/pull/431)):
  - Implemented new logic to fetch data from the Wazuh API and download it in CSV format.
  - Currently available for the _Ruleset_, _Logs_ and _Groups_ sections on the _Manager_ tab and also the _Agents_ tab.
- More refactoring to the app backend ([#439](https://github.com/wazuh/wazuh-kibana-app/pull/439)):
  - Standardized error output from the server side.
  - Drastically reduced the error management logic on the client side.
  - Applied the _Facade_ pattern when importing/exporting modules.
  - Deleted unused/deprecated/useless methods both from server and client side.
  - Some optimizations to variable type usages.
- Refactoring to Kibana filters management ([#452](https://github.com/wazuh/wazuh-kibana-app/pull/452) & [#459](https://github.com/wazuh/wazuh-kibana-app/pull/459)):
  - Added new class to build queries from the base query.
  - The filter management is being done on controllers instead of the `discover` directive.
  - Now we are emitting specific events whenever we are fetching data or communicating to the `discover` directive.
  - The number of useless requests to fetch data has been reduced.
  - The synchronization actions are working as expected regardless the amount of data and/or the number of machine resources.
  - Fixed several bugs about filter usage and transition to different app tabs.
- Added confirmation message when the user deletes an API entry on _Settings/API_ ([#428](https://github.com/wazuh/wazuh-kibana-app/pull/428)).
- Added support for filters on the _Manager/Logs_ tab when realtime is enabled ([#433](https://github.com/wazuh/wazuh-kibana-app/pull/433)).
- Added more filter options to the Detail view on _Manager/Ruleset_ ([#434](https://github.com/wazuh/wazuh-kibana-app/pull/434)).

### Changed

- Changed OSCAP visualization to avoid clipping issues with large agent names ([#429](https://github.com/wazuh/wazuh-kibana-app/pull/429)).
- Now the related Rules or Decoders sections on _Manager/Ruleset_ will remain hidden if there isn't any data to show or while it's loading ([#434](https://github.com/wazuh/wazuh-kibana-app/pull/434)).
- Added a 200ms delay when fetching iterable data from the Wazuh API ([#445](https://github.com/wazuh/wazuh-kibana-app/pull/445) & [#450](https://github.com/wazuh/wazuh-kibana-app/pull/450)).
- Fixed several bugs related to Wazuh API timeout/cancelled requests ([#445](https://github.com/wazuh/wazuh-kibana-app/pull/445)).
- Added `ENOTFOUND`, `EHOSTUNREACH`, `EINVAL`, `EAI_AGAIN` options for API URL parameter checking ([#463](https://github.com/wazuh/wazuh-kibana-app/pull/463)).
- Now the _Settings/Extensions_ subtab won't appear unless there's at least one API inserted ([#465](https://github.com/wazuh/wazuh-kibana-app/pull/465)).
- Now the index pattern selector on _Settings/Pattern_ will also refresh the known fields when changing it ([#477](https://github.com/wazuh/wazuh-kibana-app/pull/477)).
- Changed the _Manager_ tab into _Management_ ([#490](https://github.com/wazuh/wazuh-kibana-app/pull/490)).

### Fixed

- Fixed a bug where toggling extensions after deleting an API entry could lead into an error message ([#465](https://github.com/wazuh/wazuh-kibana-app/pull/465)).
- Fixed some performance bugs on the `dataHandler` service ([#442](https://github.com/wazuh/wazuh-kibana-app/pull/442) & [#486](https://github.com/wazuh/wazuh-kibana-app/pull/442)).
- Fixed a bug when loading the _Agents preview_ tab on Safari web browser ([#447](https://github.com/wazuh/wazuh-kibana-app/pull/447)).
- Fixed a bug where a new extension (enabled by default) appears disabled when updating the app ([#456](https://github.com/wazuh/wazuh-kibana-app/pull/456)).
- Fixed a bug where pressing the Enter key on the _Discover's_ tab search bar wasn't working properly ([#488](https://github.com/wazuh/wazuh-kibana-app/pull/488)).

### Removed

- Removed the `rison` dependency from the `package.json` file ([#452](https://github.com/wazuh/wazuh-kibana-app/pull/452)).
- Removed unused Elasticsearch request to avoid problems when there's no API inserted ([#460](https://github.com/wazuh/wazuh-kibana-app/pull/460)).

## Wazuh v3.2.1/v3.2.2 - Kibana v6.2.4 - Revision 390

### Added

- Support for Wazuh v3.2.2.
- Refactoring on visualizations use and management ([#397](https://github.com/wazuh/wazuh-kibana-app/pull/397)):
  - Visualizations are no longer stored on an index, they're built and loaded on demand when needed to render the interface.
  - Refactoring on the whole app source code to use the _import/export_ paradigm.
  - Removed old functions and variables from the old visualization management logic.
  - Removed cron task to clean remaining visualizations since it's no longer needed.
  - Some Kibana functions and modules have been overridden in order to make this refactoring work.
    - This change is not intrusive in any case.
- New redesign for the _Manager/Ruleset_ tab ([#420](https://github.com/wazuh/wazuh-kibana-app/pull/420)):
  - Rules and decoders list now divided into two different sections: _List view_ and _Detail view_.
  - Removed old expandable tables to move the rule/decoder information into a new space.
  - Enable different filters on the detail view for a better search on the list view.
  - New table for related rules or decoders.
  - And finally, a bunch of minor design enhancements to the whole app.
- Added a copyright notice to the whole app source code ([#395](https://github.com/wazuh/wazuh-kibana-app/pull/395)).
- Updated `.gitignore` with the _Node_ template ([#395](https://github.com/wazuh/wazuh-kibana-app/pull/395)).
- Added new module to the `package.json` file, [`rison`](https://www.npmjs.com/package/rison) ([#404](https://github.com/wazuh/wazuh-kibana-app/pull/404)).
- Added the `errorHandler` service to the blank screen scenario ([#413](https://github.com/wazuh/wazuh-kibana-app/pull/413)):
  - Now the exact error message will be shown to the user, instead of raw JSON content.
- Added new option on the `config.yml` file to disable the new X-Pack RBAC capabilities to filter index-patterns ([#417](https://github.com/wazuh/wazuh-kibana-app/pull/417)).

### Changed

- Small minor enhancements to the user interface ([#396](https://github.com/wazuh/wazuh-kibana-app/pull/396)):
  - Reduced Wazuh app logo size.
  - Changed buttons text to not use all-capitalized letters.
  - Minor typos found in the HTML/CSS code have been fixed.
- Now the app log stores the package revision ([#417](https://github.com/wazuh/wazuh-kibana-app/pull/417)).

### Fixed

- Fixed bug where the _Agents_ tab didn't preserve the filters after reloading the page ([#404](https://github.com/wazuh/wazuh-kibana-app/pull/404)).
- Fixed a bug when using X-Pack that sometimes threw an error of false _"Not enough privileges"_ scenario ([#415](https://github.com/wazuh/wazuh-kibana-app/pull/415)).
- Fixed a bug where the Kibana Discover auto-refresh functionality was still working when viewing the _Agent configuration_ tab ([#419](https://github.com/wazuh/wazuh-kibana-app/pull/419)).

## Wazuh v3.2.1 - Kibana v6.2.4 - Revision 389

### Changed

- Changed severity and verbosity to some log messages ([#412](https://github.com/wazuh/wazuh-kibana-app/pull/412)).

### Fixed

- Fixed a bug when using the X-Pack plugin without security capabilities enabled ([#403](https://github.com/wazuh/wazuh-kibana-app/pull/403)).
- Fixed a bug when the app was trying to create `wazuh-monitoring` indices without checking the existence of the proper template ([#412](https://github.com/wazuh/wazuh-kibana-app/pull/412)).

## Wazuh v3.2.1 - Kibana v6.2.4 - Revision 388

### Added

- Support for Elastic Stack v6.2.4.
- App server fully refactored ([#360](https://github.com/wazuh/wazuh-kibana-app/pull/360)):
  - Added new classes, reduced the amount of code, removed unused functions, and several optimizations.
  - Now the app follows a more ES6 code style on multiple modules.
  - _Overview/Agents_ visualizations have been ordered into separated files and folders.
  - Now the app can use the default index defined on the `/ect/kibana/kibana.yml` file.
  - Better error handling for the visualizations directive.
  - Added a cron job to delete remaining visualizations on the `.kibana` index if so.
  - Also, we've added some changes when using the X-Pack plugin:
    - Better management of users and roles in order to use the app capabilities.
    - Prevents app loading if the currently logged user has no access to any index pattern.
- Added the `errorHandler` service to the `dataHandler` factory ([#340](https://github.com/wazuh/wazuh-kibana-app/pull/340)).
- Added Syscollector section to _Manager/Agents Configuration_ tabs ([#359](https://github.com/wazuh/wazuh-kibana-app/pull/359)).
- Added `cluster.name` field to the `wazuh-monitoring` index ([#377](https://github.com/wazuh/wazuh-kibana-app/pull/377)).

### Changed

- Increased the query size when fetching the index pattern list ([#339](https://github.com/wazuh/wazuh-kibana-app/pull/339)).
- Changed active colour for all app tables ([#347](https://github.com/wazuh/wazuh-kibana-app/pull/347)).
- Changed validation regex to accept URLs with non-numeric format ([#353](https://github.com/wazuh/wazuh-kibana-app/pull/353)).
- Changed visualization removal cron task to avoid excessive log messages when there weren't removed visualizations ([#361](https://github.com/wazuh/wazuh-kibana-app/pull/361)).
- Changed filters comparison for a safer access ([#383](https://github.com/wazuh/wazuh-kibana-app/pull/383)).
- Removed some `server.log` messages to avoid performance errors ([#384](https://github.com/wazuh/wazuh-kibana-app/pull/384)).
- Changed the way of handling the index patterns list ([#360](https://github.com/wazuh/wazuh-kibana-app/pull/360)).
- Rewritten some false error-level logs to just information-level ones ([#360](https://github.com/wazuh/wazuh-kibana-app/pull/360)).
- Changed some files from JSON to CommonJS for performance improvements ([#360](https://github.com/wazuh/wazuh-kibana-app/pull/360)).
- Replaced some code on the `kibana-discover` directive with a much cleaner statement to avoid issues on the _Agents_ tab ([#394](https://github.com/wazuh/wazuh-kibana-app/pull/394)).

### Fixed

- Fixed a bug where several `agent.id` filters were created at the same time when navigating between _Agents_ and _Groups_ with different selected agents ([#342](https://github.com/wazuh/wazuh-kibana-app/pull/342)).
- Fixed logic on the index-pattern selector which wasn't showing the currently selected pattern the very first time a user opened the app ([#345](https://github.com/wazuh/wazuh-kibana-app/pull/345)).
- Fixed a bug on the `errorHandler` service who was preventing a proper output of some Elastic-related backend error messages ([#346](https://github.com/wazuh/wazuh-kibana-app/pull/346)).
- Fixed panels flickering in the _Settings_ tab ([#348](https://github.com/wazuh/wazuh-kibana-app/pull/348)).
- Fixed a bug in the shards and replicas settings when the user sets the value to zero (0) ([#358](https://github.com/wazuh/wazuh-kibana-app/pull/358)).
- Fixed several bugs related to the upgrade process from Wazuh 2.x to the new refactored server ([#363](https://github.com/wazuh/wazuh-kibana-app/pull/363)).
- Fixed a bug in _Discover/Agents VirusTotal_ tabs to avoid conflicts with the `agent.name` field ([#379](https://github.com/wazuh/wazuh-kibana-app/pull/379)).
- Fixed a bug on the implicit filter in _Discover/Agents PCI_ tabs ([#393](https://github.com/wazuh/wazuh-kibana-app/pull/393)).

### Removed

- Removed clear API password on `checkPattern` response ([#339](https://github.com/wazuh/wazuh-kibana-app/pull/339)).
- Removed old dashboard visualizations to reduce loading times ([#360](https://github.com/wazuh/wazuh-kibana-app/pull/360)).
- Removed some unused dependencies due to the server refactoring ([#360](https://github.com/wazuh/wazuh-kibana-app/pull/360)).
- Removed completely `metricService` from the app ([#389](https://github.com/wazuh/wazuh-kibana-app/pull/389)).

## Wazuh v3.2.1 - Kibana v6.2.2/v6.2.3 - Revision 387

### Added

- New logging system ([#307](https://github.com/wazuh/wazuh-kibana-app/pull/307)):
  - New module implemented to write app logs.
  - Now a trace is stored every time the app is re/started.
  - Currently, the `initialize.js` and `monitoring.js` files work with this system.
  - Note: the logs will live under `/var/log/wazuh/wazuhapp.log` on Linux systems, on Windows systems they will live under `kibana/plugins/`. It rotates the log whenever it reaches 100MB.
- Better cookies handling ([#308](https://github.com/wazuh/wazuh-kibana-app/pull/308)):
  - New field on the `.wazuh-version` index to store the last time the Kibana server was restarted.
  - This is used to check if the cookies have consistency with the current server status.
  - Now the app is clever and takes decisions depending on new consistency checks.
- New design for the _Agents/Configuration_ tab ([#310](https://github.com/wazuh/wazuh-kibana-app/pull/310)):
  - The style is the same as the _Manager/Configuration_ tab.
  - Added two more sections: CIS-CAT and Commands ([#315](https://github.com/wazuh/wazuh-kibana-app/pull/315)).
  - Added a new card that will appear when there's no group configuration at all ([#323](https://github.com/wazuh/wazuh-kibana-app/pull/323)).
- Added _"group"_ column on the agents list in _Agents_ ([#312](https://github.com/wazuh/wazuh-kibana-app/pull/312)):
  - If you click on the group, it will redirect the user to the specified group in _Manager/Groups_.
- New option for the `config.yml` file, `ip.selector` ([#313](https://github.com/wazuh/wazuh-kibana-app/pull/313)):
  - Define if the app will show or not the index pattern selector on the top navbar.
  - This setting is set to `true` by default.
- More CSS cleanup and reordering ([#315](https://github.com/wazuh/wazuh-kibana-app/pull/315)):
  - New `typography.less` file.
  - New `layout.less` file.
  - Removed `cleaned.less` file.
  - Reordering and cleaning of existing CSS files, including removal of unused classes, renaming, and more.
  - The _Settings_ tab has been refactored to correct some visual errors with some card components.
  - Small refactoring to some components from _Manager/Ruleset_ ([#323](https://github.com/wazuh/wazuh-kibana-app/pull/323)).
- New design for the top navbar ([#326](https://github.com/wazuh/wazuh-kibana-app/pull/326)):
  - Cleaned and refactored code
  - Revamped design, smaller and with minor details to follow the rest of Wazuh app guidelines.
- New design for the wz-chip component to follow the new Wazuh app guidelines ([#323](https://github.com/wazuh/wazuh-kibana-app/pull/323)).
- Added more descriptive error messages when the user inserts bad credentials on the _Add new API_ form in the _Settings_ tab ([#331](https://github.com/wazuh/wazuh-kibana-app/pull/331)).
- Added a new CSS class to truncate overflowing text on tables and metric ribbons ([#332](https://github.com/wazuh/wazuh-kibana-app/pull/332)).
- Support for Elastic Stack v6.2.2/v6.2.3.

### Changed

- Improved the initialization system ([#317](https://github.com/wazuh/wazuh-kibana-app/pull/317)):
  - Now the app will re-create the index-pattern if the user deletes the currently used by the Wazuh app.
  - The fieldset is now automatically refreshed if the app detects mismatches.
  - Now every index-pattern is dynamically formatted (for example, to enable the URLs in the _Vulnerabilities_ tab).
  - Some code refactoring for a better handling of possible use cases.
  - And the best thing, it's no longer needed to insert the sample alert!
- Improvements and changes to index-patterns ([#320](https://github.com/wazuh/wazuh-kibana-app/pull/320) & [#333](https://github.com/wazuh/wazuh-kibana-app/pull/333)):
  - Added a new route, `/get-list`, to fetch the index pattern list.
  - Removed and changed several functions for a proper management of index-patterns.
  - Improved the compatibility with user-created index-patterns, known to have unpredictable IDs.
  - Now the app properly redirects to `/blank-screen` if the length of the index patterns list is 0.
  - Ignored custom index patterns with auto-generated ID on the initialization process.
    - Now it uses the value set on the `config.yml` file.
  - If the index pattern is no longer available, the cookie will be overwritten.
- Improvements to the monitoring module ([#322](https://github.com/wazuh/wazuh-kibana-app/pull/322)):
  - Minor refactoring to the whole module.
  - Now the `wazuh-monitoring` index pattern is regenerated if it's missing.
  - And the best thing, it's no longer needed to insert the monitoring template!
- Now the app health check system only checks if the API and app have the same `major.minor` version ([#311](https://github.com/wazuh/wazuh-kibana-app/pull/311)):
  - Previously, the API and app had to be on the same `major.minor.patch` version.
- Adjusted space between title and value in some cards showing Manager or Agent configurations ([#315](https://github.com/wazuh/wazuh-kibana-app/pull/315)).
- Changed red and green colours to more saturated ones, following Kibana style ([#315](https://github.com/wazuh/wazuh-kibana-app/pull/315)).

### Fixed

- Fixed bug in Firefox browser who was not properly showing the tables with the scroll pagination functionality ([#314](https://github.com/wazuh/wazuh-kibana-app/pull/314)).
- Fixed bug where visualizations weren't being destroyed due to ongoing renderization processes ([#316](https://github.com/wazuh/wazuh-kibana-app/pull/316)).
- Fixed several UI bugs for a better consistency and usability ([#318](https://github.com/wazuh/wazuh-kibana-app/pull/318)).
- Fixed an error where the initial index-pattern was not loaded properly the very first time you enter the app ([#328](https://github.com/wazuh/wazuh-kibana-app/pull/328)).
- Fixed an error message that appeared whenever the app was not able to found the `wazuh-monitoring` index pattern ([#328](https://github.com/wazuh/wazuh-kibana-app/pull/328)).

## Wazuh v3.2.1 - Kibana v6.2.2 - Revision 386

### Added

- New design for the _Manager/Groups_ tab ([#295](https://github.com/wazuh/wazuh-kibana-app/pull/295)).
- New design for the _Manager/Configuration_ tab ([#297](https://github.com/wazuh/wazuh-kibana-app/pull/297)).
- New design of agents statistics for the _Agents_ tab ([#299](https://github.com/wazuh/wazuh-kibana-app/pull/299)).
- Added information ribbon into _Overview/Agent SCAP_ tabs ([#303](https://github.com/wazuh/wazuh-kibana-app/pull/303)).
- Added information ribbon into _Overview/Agent VirusTotal_ tabs ([#306](https://github.com/wazuh/wazuh-kibana-app/pull/306)).
- Added information ribbon into _Overview AWS_ tab ([#306](https://github.com/wazuh/wazuh-kibana-app/pull/306)).

### Changed

- Refactoring of HTML and CSS code throughout the whole Wazuh app ([#294](https://github.com/wazuh/wazuh-kibana-app/pull/294), [#302](https://github.com/wazuh/wazuh-kibana-app/pull/302) & [#305](https://github.com/wazuh/wazuh-kibana-app/pull/305)):
  - A big milestone for the project was finally achieved with this refactoring.
  - We've removed the Bootstrap dependency from the `package.json` file.
  - We've removed and merged many duplicated rules.
  - We've removed HTML and `angular-md` overriding rules. Now we have more own-made classes to avoid undesired results on the UI.
  - Also, this update brings tons of minor bugfixes related to weird HTML code.
- Wazuh app visualizations reviewed ([#301](https://github.com/wazuh/wazuh-kibana-app/pull/301)):
  - The number of used buckets has been limited since most of the table visualizations were surpassing acceptable limits.
  - Some visualizations have been checked to see if they make complete sense on what they mean to show to the user.
- Modified some app components for better follow-up of Kibana guidelines ([#290](https://github.com/wazuh/wazuh-kibana-app/pull/290) & [#297](https://github.com/wazuh/wazuh-kibana-app/pull/297)).
  - Also, some elements were modified on the _Discover_ tab in order to correct some mismatches.

### Fixed

- Adjusted information ribbon in _Agents/General_ for large OS names ([#290](https://github.com/wazuh/wazuh-kibana-app/pull/290) & [#294](https://github.com/wazuh/wazuh-kibana-app/pull/294)).
- Fixed unsafe array access on the visualization directive when going directly into _Manager/Ruleset/Decoders_ ([#293](https://github.com/wazuh/wazuh-kibana-app/pull/293)).
- Fixed a bug where navigating between agents in the _Agents_ tab was generating duplicated `agent.id` implicit filters ([#296](https://github.com/wazuh/wazuh-kibana-app/pull/296)).
- Fixed a bug where navigating between different tabs from _Overview_ or _Agents_ while being on the _Discover_ sub-tab was causing data loss in metric watchers ([#298](https://github.com/wazuh/wazuh-kibana-app/pull/298)).
- Fixed incorrect visualization of the rule level on _Manager/Ruleset/Rules_ when the rule level is zero (0) ([#298](https://github.com/wazuh/wazuh-kibana-app/pull/298)).

### Removed

- Removed almost every `md-tooltip` component from the whole app ([#305](https://github.com/wazuh/wazuh-kibana-app/pull/305)).
- Removed unused images from the `img` folder ([#305](https://github.com/wazuh/wazuh-kibana-app/pull/305)).

## Wazuh v3.2.1 - Kibana v6.2.2 - Revision 385

### Added

- Support for Wazuh v3.2.1.
- Brand-new first redesign for the app user interface ([#278](https://github.com/wazuh/wazuh-kibana-app/pull/278)):
  - This is the very first iteration of a _work-in-progress_ UX redesign for the Wazuh app.
  - The overall interface has been refreshed, removing some unnecessary colours and shadow effects.
  - The metric visualizations have been replaced by an information ribbon under the filter search bar, reducing the amount of space they occupied.
    - A new service was implemented for a proper handling of the metric visualizations watchers ([#280](https://github.com/wazuh/wazuh-kibana-app/pull/280)).
  - The rest of the app visualizations now have a new, more detailed card design.
- New shards and replicas settings to the `config.yml` file ([#277](https://github.com/wazuh/wazuh-kibana-app/pull/277)):
  - Now you can apply custom values to the shards and replicas for the `.wazuh` and `.wazuh-version` indices.
  - This feature only works before the installation process. If you modify these settings after installing the app, they won't be applied at all.

### Changed

- Now clicking again on the _Groups_ tab on _Manager_ will properly reload the tab and redirect to the beginning ([#274](https://github.com/wazuh/wazuh-kibana-app/pull/274)).
- Now the visualizations only use the `vis-id` attribute for loading them ([#275](https://github.com/wazuh/wazuh-kibana-app/pull/275)).
- The colours from the toast messages have been replaced to follow the Elastic 6 guidelines ([#286](https://github.com/wazuh/wazuh-kibana-app/pull/286)).

### Fixed

- Fixed wrong data flow on _Agents/General_ when coming from and going to the _Groups_ tab ([#273](https://github.com/wazuh/wazuh-kibana-app/pull/273)).
- Fixed sorting on tables, now they use the sorting functionality provided by the Wazuh API ([#274](https://github.com/wazuh/wazuh-kibana-app/pull/274)).
- Fixed column width issues on some tables ([#274](https://github.com/wazuh/wazuh-kibana-app/pull/274)).
- Fixed bug in the _Agent configuration_ JSON viewer who didn't properly show the full group configuration ([#276](https://github.com/wazuh/wazuh-kibana-app/pull/276)).
- Fixed excessive loading time from some Audit visualizations ([#278](https://github.com/wazuh/wazuh-kibana-app/pull/278)).
- Fixed Play/Pause button in timepicker's auto-refresh ([#281](https://github.com/wazuh/wazuh-kibana-app/pull/281)).
- Fixed unusual scenario on visualization directive where sometimes there was duplicated implicit filters when doing a search ([#283](https://github.com/wazuh/wazuh-kibana-app/pull/283)).
- Fixed some _Overview Audit_ visualizations who were not working properly ([#285](https://github.com/wazuh/wazuh-kibana-app/pull/285)).

### Removed

- Deleted the `id` attribute from all the app visualizations ([#275](https://github.com/wazuh/wazuh-kibana-app/pull/275)).

## Wazuh v3.2.0 - Kibana v6.2.2 - Revision 384

### Added

- New directives for the Wazuh app: `wz-table`, `wz-table-header` and `wz-search-bar` ([#263](https://github.com/wazuh/wazuh-kibana-app/pull/263)):
  - Maintainable and reusable components for a better-structured app.
  - Several files have been changed, renamed and moved to new folders, following _best practices_.
  - The progress bar is now within its proper directive ([#266](https://github.com/wazuh/wazuh-kibana-app/pull/266)).
  - Minor typos and refactoring changes to the new directives.
- Support for Elastic Stack v6.2.2.

### Changed

- App buttons have been refactored. Unified CSS and HTML for buttons, providing the same structure for them ([#269](https://github.com/wazuh/wazuh-kibana-app/pull/269)).
- The API list on Settings now shows the latest inserted API at the beginning of the list ([#261](https://github.com/wazuh/wazuh-kibana-app/pull/261)).
- The check for the currently applied pattern has been improved, providing clever handling of Elasticsearch errors ([#271](https://github.com/wazuh/wazuh-kibana-app/pull/271)).
- Now on _Settings_, when the Add or Edit API form is active, if you press the other button, it will make the previous one disappear, getting a clearer interface ([#9df1e31](https://github.com/wazuh/wazuh-kibana-app/commit/9df1e317903edf01c81eba068da6d20a8a1ea7c2)).

### Fixed

- Fixed visualizations directive to properly load the _Manager/Ruleset_ visualizations ([#262](https://github.com/wazuh/wazuh-kibana-app/pull/262)).
- Fixed a bug where the classic extensions were not affected by the settings of the `config.yml` file ([#266](https://github.com/wazuh/wazuh-kibana-app/pull/266)).
- Fixed minor CSS bugs from the conversion to directives to some components ([#266](https://github.com/wazuh/wazuh-kibana-app/pull/266)).
- Fixed bug in the tables directive when accessing a member it doesn't exist ([#266](https://github.com/wazuh/wazuh-kibana-app/pull/266)).
- Fixed browser console log error when clicking the Wazuh logo on the app ([#6647fbc](https://github.com/wazuh/wazuh-kibana-app/commit/6647fbc051c2bf69df7df6e247b2b2f46963f194)).

### Removed

- Removed the `kbn-dis` directive from _Manager/Ruleset_ ([#262](https://github.com/wazuh/wazuh-kibana-app/pull/262)).
- Removed the `filters.js` and `kibana_fields_file.json` files ([#263](https://github.com/wazuh/wazuh-kibana-app/pull/263)).
- Removed the `implicitFilters` service ([#270](https://github.com/wazuh/wazuh-kibana-app/pull/270)).
- Removed visualizations loading status trace from controllers and visualization directive ([#270](https://github.com/wazuh/wazuh-kibana-app/pull/270)).

## Wazuh v3.2.0 - Kibana v6.2.1 - Revision 383

### Added

- Support for Wazuh 3.2.0.
- Compatibility with Kibana 6.1.0 to Kibana 6.2.1.
- New tab for vulnerability detector alerts.

### Changed

- The app now shows the index pattern selector only if the list length is greater than 1.
  - If it's exactly 1 shows the index pattern without a selector.
- Now the index pattern selector only shows the compatible ones.
  - It's no longer possible to select the `wazuh-monitoring` index pattern.
- Updated Bootstrap to 3.3.7.
- Improved filter propagation between Discover and the visualizations.
- Replaced the login route name from /login to /wlogin to avoid conflict with X-Pack own login route.

### Fixed

- Several CSS bugfixes for better compatibility with Kibana 6.2.1.
- Some variables changed for adapting new Wazuh API requests.
- Better error handling for some Elastic-related messages.
- Fixed browser console error from top-menu directive.
- Removed undesired md-divider from Manager/Logs.
- Adjusted the width of a column in Manager/Logs to avoid overflow issues with the text.
- Fixed a wrong situation with the visualizations when we refresh the Manager/Rules tab.

### Removed

- Removed the `travis.yml` file.

## Wazuh v3.1.0 - Kibana v6.1.3 - Revision 380

### Added

- Support for Wazuh 3.1.0.
- Compatibility with Kibana 6.1.3.
- New error handler for better app errors reporting.
- A new extension for Amazon Web Services alerts.
- A new extension for VirusTotal alerts.
- New agent configuration tab:
  - Visualize the current group configuration for the currently selected agent on the app.
  - Navigate through the different tabs to see which configuration is being used.
  - Check the synchronization status for the configuration.
  - View the current group of the agent and click on it to go to the Groups tab.
- New initial health check for checking some app components.
- New YAML config file:
  - Define the initial index pattern.
  - Define specific checks for the healthcheck.
  - Define the default extensions when adding new APIs.
- New index pattern selector dropdown on the top navbar.
  - The app will reload applying the new index pattern.
- Added new icons for some sections of the app.

### Changed

- New visualizations loader, with much better performance.
- Improved reindex process for the .wazuh index when upgrading from a 2.x-5.x version.
- Adding 365 days expiring time to the cookies.
- Change default behaviour for the config file. Now everything is commented with default values.
  - You need to edit the file, remove the comment mark and apply the desired value.
- Completely redesigned the manager configuration tab.
- Completely redesigned the groups tab.
- App tables have now unified CSS classes.

### Fixed

- Play real-time button has been fixed.
- Preventing duplicate APIs from feeding the wazuh-monitoring index.
- Fixing the check manager connection button.
- Fixing the extensions settings so they are preserved over time.
- Much more error handling messages in all the tabs.
- Fixed OS filters in agents list.
- Fixed autocomplete lists in the agents, rules and decoders list so they properly scroll.
- Many styles bugfixes for the different browsers.
- Reviewed and fixed some visualizations not showing accurate information.

### Removed

- Removed index pattern configuration from the `package.json` file.
- Removed unnecessary dependencies from the `package.json` file.

## Wazuh v3.0.0 - Kibana v6.1.0 - Revision 371

### Added

- You can configure the initial index-pattern used by the plugin in the initialPattern variable of the app's package.json.
- Auto `.wazuh` reindex from Wazuh 2.x - Kibana 5.x to Wazuh 3.x - Kibana 6.x.
  - The API credentials will be automatically migrated to the new installation.
- Dynamically changed the index-pattern used by going to the Settings -> Pattern tab.
  - Wazuh alerts compatibility auto detection.
- New loader for visualizations.
- Better performance: now the tabs use the same Discover tab, only changing the current filters.
- New Groups tab.
  - Now you can check your group configuration (search its agents and configuration files).
- The Logs tab has been improved.
  - You can sort by field and the view has been improved.
- Achieved a clearer interface with implicit filters per tab showed as unremovable chips.

### Changed

- Dynamically creating .kibana index if necessary.
- Better integration with Kibana Discover.
- Visualizations loaded at initialization time.
- New sync system to wait for Elasticsearch JS.
- Decoupling selected API and pattern from backend and moved to the client side.

## Wazuh v2.1.0 - Kibana v5.6.1 - Revision 345

### Added

- Loading icon while Wazuh loads the visualizations.
- Add/Delete/Restart agents.
- OS agent filter

### Changed

- Using genericReq when possible.

## Wazuh v2.0.1 - Kibana v5.5.1 - Revision 339

### Changed

- New index in Elasticsearch to save Wazuh set up configuration
- Short URL's is now supported
- A native base path from kibana.yml is now supported

### Fixed

- Search bar across panels now support parenthesis grouping
- Several CSS fixes for IE browser<|MERGE_RESOLUTION|>--- conflicted
+++ resolved
@@ -2,35 +2,19 @@
 
 All notable changes to the Wazuh app project will be documented in this file.
 
-<<<<<<< HEAD
-## Wazuh v4.3.2 - OpenSearch Dashboards 1.2.0 - Revision 4301
+## Wazuh v4.3.3 - OpenSearch Dashboards 1.2.0 - Revision 4304
 
 ### Fixed
 
 - Fixed Wazuh Dashboard troubleshooting url [#4151](https://github.com/wazuh/wazuh-kibana-app/pull/4151)
 
+## Wazuh v4.3.2 - OpenSearch Dashboards 1.2.0 - Revision 4303
+
+### Added
+
+- Support for Wazuh 4.3.2
+
 ## Wazuh v4.3.1 - OpenSearch Dashboards 1.2.0 - Revision 4302
-=======
-## Wazuh v4.3.3 - Kibana 7.10.2, 7.16.x, 7.17.x - Revision 4304
-
-### Fixed
-
-- Fixed Wazuh Dashboard troubleshooting url [#4150](https://github.com/wazuh/wazuh-kibana-app/pull/4150)
-
-## Wazuh v4.3.2 - Kibana 7.10.2 , 7.16.x, 7.17.x - Revision 4303
-
-### Added
-
-- Support for Wazuh 4.3.2
-
-## Wazuh v4.2.7 - Kibana 7.10.2, 7.11.2, 7.12.1, 7.13.0, 7.13.1, 7.13.2, 7.13.3, 7.13.4, 7.14.0, 7.14.1, 7.14.2 - Revision 4208
-
-### Added
-
-- Support for Wazuh 4.2.7
-
-## Wazuh v4.3.1 - Kibana 7.10.2 , 7.16.x, 7.17.x - Revision 4302
->>>>>>> 97470880
 
 ### Added
 
@@ -41,11 +25,7 @@
 
 - Fixed the falsy values are displayed as not defined and enhanced the output of `Ruleset Test` [#4141](https://github.com/wazuh/wazuh-kibana-app/pull/4141)
 
-<<<<<<< HEAD
 ## Wazuh v4.3.0 - OpenSearch Dashboards 1.2.0 - Revision 4301
-=======
-## Wazuh v4.3.0 - Kibana 7.10.2, 7.16.x, 7.17.x - Revision 4301
->>>>>>> 97470880
 
 ### Added
 
