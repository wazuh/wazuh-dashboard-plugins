# Change Log

All notable changes to the Wazuh app project will be documented in this file.

<<<<<<< HEAD
=======
## Wazuh v4.3.0 - Kibana 7.10.2 , 7.11.2, 7.13.4, 7.14.2 - Revision 4301

### Added

- Added ability to filter the results fo the `Network Ports` table in the `Inventory data` section [#3639](https://github.com/wazuh/wazuh-kibana-app/pull/3639)
- Added new endpoint service to collect the frontend logs into a file [#3324](https://github.com/wazuh/wazuh-kibana-app/pull/3324)
- Improved the frontend handle errors strategy: UI, Toasts, console log and log in file 
  [#3327](https://github.com/wazuh/wazuh-kibana-app/pull/3327) 
  [#3321](https://github.com/wazuh/wazuh-kibana-app/pull/3321) 
  [#3367](https://github.com/wazuh/wazuh-kibana-app/pull/3367)
  [#3373](https://github.com/wazuh/wazuh-kibana-app/pull/3373)
  [#3374](https://github.com/wazuh/wazuh-kibana-app/pull/3374) 
  [#3390](https://github.com/wazuh/wazuh-kibana-app/pull/3390)  
  [#3410](https://github.com/wazuh/wazuh-kibana-app/pull/3410) 
  [#3408](https://github.com/wazuh/wazuh-kibana-app/pull/3408) 
  [#3429](https://github.com/wazuh/wazuh-kibana-app/pull/3429) 
  [#3427](https://github.com/wazuh/wazuh-kibana-app/pull/3427) 
  [#3417](https://github.com/wazuh/wazuh-kibana-app/pull/3417) 
  [#3462](https://github.com/wazuh/wazuh-kibana-app/pull/3462) 
  [#3451](https://github.com/wazuh/wazuh-kibana-app/pull/3451) 
  [#3442](https://github.com/wazuh/wazuh-kibana-app/pull/3442)
  [#3480](https://github.com/wazuh/wazuh-kibana-app/pull/3480) 
  [#3472](https://github.com/wazuh/wazuh-kibana-app/pull/3472) 
  [#3434](https://github.com/wazuh/wazuh-kibana-app/pull/3434) 
  [#3392](https://github.com/wazuh/wazuh-kibana-app/pull/3392)
  [#3404](https://github.com/wazuh/wazuh-kibana-app/pull/3404) 
  [#3432](https://github.com/wazuh/wazuh-kibana-app/pull/3432) 
  [#3415](https://github.com/wazuh/wazuh-kibana-app/pull/3415) 
  [#3469](https://github.com/wazuh/wazuh-kibana-app/pull/3469) 
  [#3448](https://github.com/wazuh/wazuh-kibana-app/pull/3448)
  [#3465](https://github.com/wazuh/wazuh-kibana-app/pull/3465)
  [#3464](https://github.com/wazuh/wazuh-kibana-app/pull/3464)
  [#3478](https://github.com/wazuh/wazuh-kibana-app/pull/3478)
- Added fields status and type in vulnerabilities table [#3196](https://github.com/wazuh/wazuh-kibana-app/pull/3196)
- Added Intelligence tab to Mitre Att&ck module [#3368](https://github.com/wazuh/wazuh-kibana-app/pull/3368) [#3344](https://github.com/wazuh/wazuh-kibana-app/pull/3344) [#3726](https://github.com/wazuh/wazuh-kibana-app/pull/3726)
- Added sample data for office365 events [#3424](https://github.com/wazuh/wazuh-kibana-app/pull/3424)
- Created a separate component to check for sample data [#3475](https://github.com/wazuh/wazuh-kibana-app/pull/3475)
- Added a new hook for getting value suggestions [#3506](https://github.com/wazuh/wazuh-kibana-app/pull/3506)
- Added dinamic simple filters and adding simple GitHub filters fields [3531](https://github.com/wazuh/wazuh-kibana-app/pull/3531)
- Added configuration viewer for Module Office365 on Management > Configuration [#3524](https://github.com/wazuh/wazuh-kibana-app/pull/3524)
- Added base Module Panel view with Office365 setup [#3518](https://github.com/wazuh/wazuh-kibana-app/pull/3518)
- Added specifics and custom filters for Office365 search bar [#3533](https://github.com/wazuh/wazuh-kibana-app/pull/3533)
- Adding Pagination and filter to drilldown tables at Office pannel [#3544](https://github.com/wazuh/wazuh-kibana-app/pull/3544).
- Simple filters change between panel and drilldown panel [#3568](https://github.com/wazuh/wazuh-kibana-app/pull/3568).
- Added new fields in Inventory table and Flyout Details [#3525](https://github.com/wazuh/wazuh-kibana-app/pull/3525)
- Added columns selector in agents table [#3691](https://github.com/wazuh/wazuh-kibana-app/pull/3691)
- Added a new workflow for create wazuh packages [#3742](https://github.com/wazuh/wazuh-kibana-app/pull/3742)
- Run `template` and `fields` checks in the health check depends on the app configuration [#3783](https://github.com/wazuh/wazuh-kibana-app/pull/3783)
- Added a toast message when there is an error creating a new group [#3804](https://github.com/wazuh/wazuh-kibana-app/pull/3804)

### Changed

- Changed ossec to wazuh in sample-data [#3121](https://github.com/wazuh/wazuh-kibana-app/pull/3121)
- Changed empty fields in FIM tables and `syscheck.value_name` in discovery now show an empty tag for visual clarity [#3279](https://github.com/wazuh/wazuh-kibana-app/pull/3279)
- Adapted the Mitre tactics and techniques resources to use the API endpoints [#3346](https://github.com/wazuh/wazuh-kibana-app/pull/3346)
- Moved the filterManager subscription to the hook useFilterManager [#3517](https://github.com/wazuh/wazuh-kibana-app/pull/3517)
- Change filter from is to is one of in custom searchbar [#3529](https://github.com/wazuh/wazuh-kibana-app/pull/3529)
- Refactored as module tabs and buttons are rendered [#3494](https://github.com/wazuh/wazuh-kibana-app/pull/3494)
- Updated the deprecated and added new references authd [#3663](https://github.com/wazuh/wazuh-kibana-app/pull/3663) [#3806](https://github.com/wazuh/wazuh-kibana-app/pull/3806)
- Added time subscription to Discover component [#3549](https://github.com/wazuh/wazuh-kibana-app/pull/3549)
- Refactored as module tabs and buttons are rendered [#3494](https://github.com/wazuh/wazuh-kibana-app/pull/3494)
- Testing logs using the Ruletest Test don't display the rule information if not matching a rule. [#3446](https://github.com/wazuh/wazuh-kibana-app/pull/3446)
- Changed format permissions in FIM inventory [#3649](https://github.com/wazuh/wazuh-kibana-app/pull/3649)
- Changed of request for one that does not return data that is not necessary to optimize times. [#3686](https://github.com/wazuh/wazuh-kibana-app/pull/3686) [#3728](https://github.com/wazuh/wazuh-kibana-app/pull/3728)
- Rebranding. Replaced the brand logos, set module icons with brand colors [#3788](https://github.com/wazuh/wazuh-kibana-app/pull/3788)
- Changed user for sample data management [#3795](https://github.com/wazuh/wazuh-kibana-app/pull/3795)
- Changed agent install codeblock copy button and powershell terminal warning [#3792](https://github.com/wazuh/wazuh-kibana-app/pull/3792)
- Refactored as the plugin platform name and references is managed [#3811](https://github.com/wazuh/wazuh-kibana-app/pull/3811)

### Fixed

- Fixed creation of log files [#3384](https://github.com/wazuh/wazuh-kibana-app/pull/3384) 
- Fixed double fetching alerts count when pinnin/unpinning the agent in Mitre Att&ck/Framework [#3484](https://github.com/wazuh/wazuh-kibana-app/pull/3484)
- Query config refactor [#3490](https://github.com/wazuh/wazuh-kibana-app/pull/3490)
- Fixed rules and decoders test flyout clickout event [#3412](https://github.com/wazuh/wazuh-kibana-app/pull/3412)
- Notify when you are registering an agent without permissions [#3430](https://github.com/wazuh/wazuh-kibana-app/pull/3430)
- Remove not used `redirectRule` query param when clicking the row table on CDB Lists/Decoders [#3438](https://github.com/wazuh/wazuh-kibana-app/pull/3438)
- Fixed the code overflows over the line numbers in the API Console editor [#3439](https://github.com/wazuh/wazuh-kibana-app/pull/3439)
- Don't open the main menu when changing the seleted API or index pattern [#3440](https://github.com/wazuh/wazuh-kibana-app/pull/3440)
- Fix error message in conf managment [#3443](https://github.com/wazuh/wazuh-kibana-app/pull/3443)
- Fix size api selector when name is too long [#3445](https://github.com/wazuh/wazuh-kibana-app/pull/3445)
- Fixed error when edit a rule or decoder [#3456](https://github.com/wazuh/wazuh-kibana-app/pull/3456)
- Fixed index pattern selector doesn't display the ignored index patterns [#3458](https://github.com/wazuh/wazuh-kibana-app/pull/3458)
- Fixed error in /Management/Configuration when cluster is disabled [#3553](https://github.com/wazuh/wazuh-kibana-app/pull/3553)
- Fix the pinned filters were removed when accessing to the `Panel` tab of a module [#3565](https://github.com/wazuh/wazuh-kibana-app/pull/3565)
- Fixed multi-select component searcher handler [#3645](https://github.com/wazuh/wazuh-kibana-app/pull/3645)
- Fixed order logs properly in Management/Logs [#3609](https://github.com/wazuh/wazuh-kibana-app/pull/3609)
- Fixed the Wazuh API requests to `GET //` [#3661](https://github.com/wazuh/wazuh-kibana-app/pull/3661)
- Fixed missing mitre tactics [#3675](https://github.com/wazuh/wazuh-kibana-app/pull/3675)
- Fix CDB list view not working with IPv6 [#3488](https://github.com/wazuh/wazuh-kibana-app/pull/3488)
- Fixed the bad requests using Console tool to `PUT /active-response` API endpoint [#3466](https://github.com/wazuh/wazuh-kibana-app/pull/3466)
- Fixed group agent management table does not update on error [#3605](https://github.com/wazuh/wazuh-kibana-app/pull/3605)
- Fixed not showing packages details in agent inventory for a freeBSD agent SO [#3651](https://github.com/wazuh/wazuh-kibana-app/pull/3651)
- Fixed wazuh token deleted twice [#3652](https://github.com/wazuh/wazuh-kibana-app/pull/3652)
- Fixed handler of error on dev-tools [#3687](https://github.com/wazuh/wazuh-kibana-app/pull/3687)
- Fixed compatibility wazuh 4.3 - kibana 7.13.4 [#3685](https://github.com/wazuh/wazuh-kibana-app/pull/3685)
- Fixed registry values without agent pinned in FIM>Events [#3689](https://github.com/wazuh/wazuh-kibana-app/pull/3689)
- Fixed breadcrumbs style compatibility for Kibana 7.14.2 [#3688](https://github.com/wazuh/wazuh-kibana-app/pull/3688)
- Fixed security alerts table when filters change [#3682](https://github.com/wazuh/wazuh-kibana-app/pull/3682)
- Fixed error that shows we're using X-Pack when we have Basic [#3692](https://github.com/wazuh/wazuh-kibana-app/pull/3692)
- Fixed blank screen in Kibana 7.10.2 [#3700](https://github.com/wazuh/wazuh-kibana-app/pull/3700)
- Fixed related decoder link undefined parameters error [#3704](https://github.com/wazuh/wazuh-kibana-app/pull/3704)
- Fixing Flyouts in Kibana 7.14.2 [#3708](https://github.com/wazuh/wazuh-kibana-app/pull/3708)
- Fixing the bug of index patterns in health-check due to bad copy of a PR [#3707](https://github.com/wazuh/wazuh-kibana-app/pull/3707)
- Fixed styles and behaviour of button filter in the flyout of `Inventory` section for `Integrity monitoring` and `Vulnerabilities` modules [#3733](https://github.com/wazuh/wazuh-kibana-app/pull/3733)
- Fixed height of `Evolution` card in the `Agents` section when has no data for the selected time range [#3733](https://github.com/wazuh/wazuh-kibana-app/pull/3733)
- Fix clearing the query filter doesn't update the data in Office 365 and GitHub Panel tab [#3722](https://github.com/wazuh/wazuh-kibana-app/pull/3722)
- Fix wrong deamons in filter list [#3710](https://github.com/wazuh/wazuh-kibana-app/pull/3710)
- Fixing bug when create filename with spaces and throws a bad error [#3724](https://github.com/wazuh/wazuh-kibana-app/pull/3724)
- Fixing bug in security User flyout nonexistant unsubmitted changes warning [#3731](https://github.com/wazuh/wazuh-kibana-app/pull/3731)
- Fixing redirect to new tab when click in a link [#3732](https://github.com/wazuh/wazuh-kibana-app/pull/3732)
- Fixed missing settings in `Management/Configuration/Global configuration/Global/Main settings` [#3737](https://github.com/wazuh/wazuh-kibana-app/pull/3737)
- Fixed `Maximum call stack size exceeded` error exporting key-value pairs of a CDB List [#3738](https://github.com/wazuh/wazuh-kibana-app/pull/3738)
- Fixed regex lookahead and lookbehind for safari [#3741](https://github.com/wazuh/wazuh-kibana-app/pull/3741)
- Fixed Vulnerabilities Inventory flyout details filters [#3744](https://github.com/wazuh/wazuh-kibana-app/pull/3744)
- Removed api selector toggle from settings menu since it performed no useful function [#3604](https://github.com/wazuh/wazuh-kibana-app/pull/3604)
- Fixed the requests get [#3661](https://github.com/wazuh/wazuh-kibana-app/pull/3661)
- Fixed Dashboard PDF report error when switching pinned agent state [#3748](https://github.com/wazuh/wazuh-kibana-app/pull/3748)
- Fixed the rendering of the command to deploy new Windows agent not working in some Kibana versions [#3753](https://github.com/wazuh/wazuh-kibana-app/pull/3753)
- Fixed action buttons overlaying to the request text in Tools/API Console [#3772](https://github.com/wazuh/wazuh-kibana-app/pull/3772)
- Fix `Rule ID` value in reporting tables related to top results [#3774](https://github.com/wazuh/wazuh-kibana-app/issues/3774)
- Fixed github/office365 multi-select filters suggested values [#3787](https://github.com/wazuh/wazuh-kibana-app/pull/3787)
- Fix updating the aggregation data of Panel section when changing the time filter [#3790](https://github.com/wazuh/wazuh-kibana-app/pull/3790)
- Removed the button to remove an agent for a group in the agents' table when it is the default group [#3804](https://github.com/wazuh/wazuh-kibana-app/pull/3804)
- Fixed internal user no longer needs permission to make x-pack detection request [#3831](https://github.com/wazuh/wazuh-kibana-app/pull/3831)

>>>>>>> d8a136ce
## Wazuh v4.2.5 - Kibana 7.10.2, 7.11.2, 7.12.1, 7.13.4, 7.14.2 - Revision 4207

### Added

- Redirect the Home link in the navigation drawer to the Wazuh App [#3709](https://github.com/wazuh/wazuh-kibana-app/pull/3709)

## Wazuh v4.2.5 - Kibana 7.10.2, 7.11.2, 7.12.1, 7.13.4, 7.14.2 - Revision 4206

### Added

- Support for Kibana 7.13.4
- Support for Kibana 7.14.2
- Hide the `telemetry` banner [#3709](https://github.com/wazuh/wazuh-kibana-app/pull/3709)

### Fixed

- Fixed compatibility Wazuh 4.2 - Kibana 7.13.4 [#3653](https://github.com/wazuh/wazuh-kibana-app/pull/3653)
- Fixed interative register windows agent screen error [#3654](https://github.com/wazuh/wazuh-kibana-app/pull/3654)
- Fixed breadcrumbs style compatibility for Kibana 7.14.2 [#3668](https://github.com/wazuh/wazuh-kibana-app/pull/3668)
- Fixed Wazuh token is not removed after logout in Kibana 7.13 [#3670](https://github.com/wazuh/wazuh-kibana-app/pull/3670)
- Fixed Group Configuration and Management configuration error after trying to going back after you save [#3672](https://github.com/wazuh/wazuh-kibana-app/pull/3672)
- Fixing EuiPanels in Overview Sections and disabled text in WzMenu [#3674](https://github.com/wazuh/wazuh-kibana-app/pull/3674)
- Fixing double flyout clicking in a policy [#3676](https://github.com/wazuh/wazuh-kibana-app/pull/3676)
- Fixed error conflict setting kibana settings from the health check [#3678](https://github.com/wazuh/wazuh-kibana-app/pull/3678)
- Fixed compatibility to get the valid index patterns and refresh fields for Kibana 7.10.2-7.13.4 [3681](https://github.com/wazuh/wazuh-kibana-app/pull/3681)
- Fixed wrong redirect after login [3701](https://github.com/wazuh/wazuh-kibana-app/pull/3701)
- Fixed error getting the index pattern data when there is not `attributes.fields` in the saved object [3689](https://github.com/wazuh/wazuh-kibana-app/pull/3698)

## Wazuh v4.2.4 - Kibana 7.10.2, 7.11.2, 7.12.1 - Revision 4205

### Added

- Support for Wazuh 4.2.4

### Fixed 

- Fixed a bug where the user's auth token was not deprecated on logout [#3638](https://github.com/wazuh/wazuh-kibana-app/pull/3638)

## Wazuh v4.2.3 - Kibana 7.10.2, 7.11.2, 7.12.1 - Revision 4204

### Added

- Support for Wazuh 4.2.3

## Wazuh v4.2.2 - Kibana 7.10.2 , 7.12.1 - Revision 4203

### Added

- Wazuh help links in the Kibana help menu [#3170](https://github.com/wazuh/wazuh-kibana-app/pull/3170)
- Redirect to group details using the `group` query param in the URL [#3184](https://github.com/wazuh/wazuh-kibana-app/pull/3184)
- Configuration to disable Wazuh App access from X-Pack/ODFE role [#3222](https://github.com/wazuh/wazuh-kibana-app/pull/3222) [#3292](https://github.com/wazuh/wazuh-kibana-app/pull/3292)
- Added confirmation message when closing a form [#3221](https://github.com/wazuh/wazuh-kibana-app/pull/3221)
- Improvement to hide navbar Wazuh label. [#3240](https://github.com/wazuh/wazuh-kibana-app/pull/3240)
- Add modal creating new rule/decoder [#3274](https://github.com/wazuh/wazuh-kibana-app/pull/3274)
- New functionality to change app logos [#3503](https://github.com/wazuh/wazuh-kibana-app/pull/3503)
- Added link to the upgrade guide when the Wazuh API version and the Wazuh App version mismatch [#3592](https://github.com/wazuh/wazuh-kibana-app/pull/3592)

### Changed

- Removed module titles [#3160](https://github.com/wazuh/wazuh-kibana-app/pull/3160)
- Changed default `wazuh.monitoring.creation` app setting from `d` to `w` [#3174](https://github.com/wazuh/wazuh-kibana-app/pull/3174)
- Changed default `wazuh.monitoring.shards` app setting from `2` to `1` [#3174](https://github.com/wazuh/wazuh-kibana-app/pull/3174)
- Removed Sha1 field from registry key detail [#3189](https://github.com/wazuh/wazuh-kibana-app/pull/3189)
- Removed tooltip in last breadcrumb in header breadcrumb [3250](https://github.com/wazuh/wazuh-kibana-app/pull/3250)
- Refactored the Health check component [#3197](https://github.com/wazuh/wazuh-kibana-app/pull/3197)
- Added version in package downloaded name in agent deploy command [#3210](https://github.com/wazuh/wazuh-kibana-app/issues/3210)
- Removed restriction to allow only current active agents from vulnerability inventory [#3243](https://github.com/wazuh/wazuh-kibana-app/pull/3243)
- Move API selector and Index Pattern Selector to the header bar [#3175](https://github.com/wazuh/wazuh-kibana-app/pull/3175)
- Health check actions notifications refactored and added debug mode [#3258](https://github.com/wazuh/wazuh-kibana-app/pull/3258)
- Improved visualizations object configuration readability [#3355](https://github.com/wazuh/wazuh-kibana-app/pull/3355)
- Changed the way kibana-vis hides the visualization while loading, this should prevent errors caused by having a 0 height visualization [#3349](https://github.com/wazuh/wazuh-kibana-app/pull/3349)

### Fixed

- Fixed screen flickers in Cluster visualization [#3159](https://github.com/wazuh/wazuh-kibana-app/pull/3159)
- Fixed the broken links when using `server.basePath` Kibana setting [#3161](https://github.com/wazuh/wazuh-kibana-app/pull/3161)
- Fixed filter in reports [#3173](https://github.com/wazuh/wazuh-kibana-app/pull/3173)
- Fixed typo error in Settings/Configuration [#3234](https://github.com/wazuh/wazuh-kibana-app/pull/3234)
- Fixed fields overlap in the agent summary screen [#3217](https://github.com/wazuh/wazuh-kibana-app/pull/3217)
- Fixed Ruleset Test, each request is made in a different session instead of all in the same session [#3257](https://github.com/wazuh/wazuh-kibana-app/pull/3257)
- Fixed the `Visualize` button is not displaying when expanding a field in the Events sidebar [#3237](https://github.com/wazuh/wazuh-kibana-app/pull/3237)
- Fix modules are missing in the agent menu [#3244](https://github.com/wazuh/wazuh-kibana-app/pull/3244)
- Fix improving and removing WUI error logs [#3260](https://github.com/wazuh/wazuh-kibana-app/pull/3260)
- Fix some errors of PDF reports [#3272](https://github.com/wazuh/wazuh-kibana-app/pull/3272)
- Fix TypeError when selecting macOS agent deployment in a Safari Browser [#3289](https://github.com/wazuh/wazuh-kibana-app/pull/3289)
- Fix error in how the SCA check's checks are displayed [#3297](https://github.com/wazuh/wazuh-kibana-app/pull/3297)
- Fixed message of error when add sample data fails [#3241](https://github.com/wazuh/wazuh-kibana-app/pull/3241)
- Fixed modules are missing in the agent menu [#3244](https://github.com/wazuh/wazuh-kibana-app/pull/3244)
- Fixed Alerts Summary of modules for reports [#3303](https://github.com/wazuh/wazuh-kibana-app/pull/3303)
- Fixed dark mode visualization background in pdf reports [#3315](https://github.com/wazuh/wazuh-kibana-app/pull/3315)
- Adapt Kibana integrations to Kibana 7.11 and 7.12  [#3309](https://github.com/wazuh/wazuh-kibana-app/pull/3309)
- Fixed error agent view does not render correctly  [#3306](https://github.com/wazuh/wazuh-kibana-app/pull/3306)
- Fixed miscalculation in table column width in PDF reports  [#3326](https://github.com/wazuh/wazuh-kibana-app/pull/3326)
- Normalized visData table property for 7.12 retro-compatibility  [#3323](https://github.com/wazuh/wazuh-kibana-app/pull/3323)
- Fixed error that caused the labels in certain visualizations to overlap [#3355](https://github.com/wazuh/wazuh-kibana-app/pull/3355)
- Fixed export to csv button in dashboards tables [#3358](https://github.com/wazuh/wazuh-kibana-app/pull/3358)
- Fixed Elastic UI breaking changes in 7.12 [#3345](https://github.com/wazuh/wazuh-kibana-app/pull/3345)
- Fixed Wazuh main menu and breadcrumb render issues [#3347](https://github.com/wazuh/wazuh-kibana-app/pull/3347)
- Fixed generation of huge logs from backend errors [#3397](https://github.com/wazuh/wazuh-kibana-app/pull/3397)
- Fixed vulnerabilities flyout not showing alerts if the vulnerability had a field missing [#3593](https://github.com/wazuh/wazuh-kibana-app/pull/3593)
- 

## Wazuh v4.2.1 - Kibana 7.10.2 , 7.11.2 - Revision 4202

### Added

- Support for Wazuh 4.2.1

## Wazuh v4.2.0 - Kibana 7.10.2 , 7.11.2 - Revision 4201

### Added

- Added `Ruleset Test` section under Tools menu, and on Edit Rules/Decoders as a tool. [#1434](https://github.com/wazuh/wazuh-kibana-app/pull/1434)
- Added page size options in Security events, explore agents table [#2925](https://github.com/wazuh/wazuh-kibana-app/pull/2925)
- Added a reminder to restart cluster or manager after import a file in Rules, Decoders or CDB Lists [#3051](https://github.com/wazuh/wazuh-kibana-app/pull/3051)
- Added Agent Stats section [#3056](https://github.com/wazuh/wazuh-kibana-app/pull/3056)
- Added `logtest` PUT example on API Console [#3061](https://github.com/wazuh/wazuh-kibana-app/pull/3061)
- Added vulnerabilities inventory that affect to an agent [#3069](https://github.com/wazuh/wazuh-kibana-app/pull/3069)
- Added retry button to check api again in health check [#3109](https://github.com/wazuh/wazuh-kibana-app/pull/3109)
- Added `wazuh-statistics` template and a new mapping for these indices [#3111](https://github.com/wazuh/wazuh-kibana-app/pull/3111)
- Added link to documentation "Checking connection with Manager" in deploy new agent [#3126](https://github.com/wazuh/wazuh-kibana-app/pull/3126)
- Fixed Agent Evolution graph showing agents from multiple APIs [#3256](https://github.com/wazuh/wazuh-kibana-app/pull/3256)
- Added Disabled index pattern checks in Health Check [#3311](https://github.com/wazuh/wazuh-kibana-app/pull/3311)

### Changed

- Moved Dev Tools inside of Tools menu as Api Console.  [#1434](https://github.com/wazuh/wazuh-kibana-app/pull/1434)
- Changed position of Top users on Integrity Monitoring Top 5 user. [#2892](https://github.com/wazuh/wazuh-kibana-app/pull/2892)
- Changed user allow_run_as way of editing. [#3080](https://github.com/wazuh/wazuh-kibana-app/pull/3080)
- Rename some ossec references to Wazuh [#3046](https://github.com/wazuh/wazuh-kibana-app/pull/3046)

### Fixed

- Filter only authorized agents in Agents stats and Visualizations [#3088](https://github.com/wazuh/wazuh-kibana-app/pull/3088)
- Fixed missing `pending` status suggestion for agents [#3095](https://github.com/wazuh/wazuh-kibana-app/pull/3095)
- Index pattern setting not used for choosing from existing patterns [#3097](https://github.com/wazuh/wazuh-kibana-app/pull/3097)
- Fixed space character missing on deployment command if UDP is configured [#3108](https://github.com/wazuh/wazuh-kibana-app/pull/3108)
- Fixed statistics visualizations when a node is selected [#3110](https://github.com/wazuh/wazuh-kibana-app/pull/3110)
- Fixed Flyout date filter also changes main date filter [#3114](https://github.com/wazuh/wazuh-kibana-app/pull/3114)
- Fixed name for "TCP sessions" visualization and average metric is now a sum [#3118](https://github.com/wazuh/wazuh-kibana-app/pull/3118)
- Filter only authorized agents in Events and Security Alerts table [#3120](https://github.com/wazuh/wazuh-kibana-app/pull/3120)
- Fixed Last keep alive label is outside the panel [#3122](https://github.com/wazuh/wazuh-kibana-app/pull/3122)
- Fixed app redirect to Settings section after the health check [#3128](https://github.com/wazuh/wazuh-kibana-app/pull/3128)
- Fixed the plugin logo path in Kibana menu when use `server.basePath` setting [#3144](https://github.com/wazuh/wazuh-kibana-app/pull/3144)
- Fixed deprecated endpoint for create agent groups [3152](https://github.com/wazuh/wazuh-kibana-app/pull/3152)
- Fixed check for TCP protocol in deploy new agent [#3163](https://github.com/wazuh/wazuh-kibana-app/pull/3163)
- Fixed RBAC issue with agent group permissions [#3181](https://github.com/wazuh/wazuh-kibana-app/pull/3181)
- Fixed change index pattern from menu doesn't work [#3187](https://github.com/wazuh/wazuh-kibana-app/pull/3187)
- Conflict with the creation of the index pattern when performing the Health Check [#3232](https://github.com/wazuh/wazuh-kibana-app/pull/3232)
- Added Disabled index pattern checks in Health Check [#3311](https://github.com/wazuh/wazuh-kibana-app/pull/3311)
- Fixed windows update section in Linux Inventory PDF [#3569](https://github.com/wazuh/wazuh-kibana-app/pull/3569)
- Improving and removing unnecessary error logs [#3574](https://github.com/wazuh/wazuh-kibana-app/pull/3574)

## Wazuh v4.1.5 - Kibana 7.10.0 , 7.10.2, 7.11.2 - Revision 4108

### Fixed

- Unable to change selected index pattern from the Wazuh menu [#3330](https://github.com/wazuh/wazuh-kibana-app/pull/3330)

## Wazuh v4.1.5 - Kibana 7.10.0 , 7.10.2, 7.11.2 - Revision 4107

### Added

- Support for Kibana 7.11.2
- Added a warning message for the `Install and enroll the agent` step of `Deploy new agent` guide [#3238](https://github.com/wazuh/wazuh-kibana-app/pull/3238)

### Fixed

- Conflict with the creation of the index pattern when performing the Health Check [#3223](https://github.com/wazuh/wazuh-kibana-app/pull/3223)
- Fixing mac os agents add command [#3207](https://github.com/wazuh/wazuh-kibana-app/pull/3207)
## Wazuh v4.1.5 - Kibana 7.10.0 , 7.10.2 - Revision 4106

- Adapt for Wazuh 4.1.5

## Wazuh v4.1.4 - Kibana 7.10.0 , 7.10.2 - Revision 4105

- Adapt for Wazuh 4.1.4

## Wazuh v4.1.3 - Kibana 7.10.0 , 7.10.2 - Revision 4104

### Added

- Creation of index pattern after the default one is changes in Settings [#2985](https://github.com/wazuh/wazuh-kibana-app/pull/2985)
- Added node name of agent list and detail [#3039](https://github.com/wazuh/wazuh-kibana-app/pull/3039)
- Added loading view while the user is logging to prevent permissions prompts [#3041](https://github.com/wazuh/wazuh-kibana-app/pull/3041)
- Added custom message for each possible run_as setup [#3048](https://github.com/wazuh/wazuh-kibana-app/pull/3048)

### Changed 

- Change all dates labels to Kibana formatting time zone [#3047](https://github.com/wazuh/wazuh-kibana-app/pull/3047)
- Improve toast message when selecting a default API [#3049](https://github.com/wazuh/wazuh-kibana-app/pull/3049)
- Improve validation and prevention for caching bundles on the client-side [#3063](https://github.com/wazuh/wazuh-kibana-app/pull/3063) [#3091](https://github.com/wazuh/wazuh-kibana-app/pull/3091)

### Fixed

- Fixed unexpected behavior in Roles mapping [#3028](https://github.com/wazuh/wazuh-kibana-app/pull/3028)
- Fixed rule filter is no applied when you click on a rule id in another module.[#3057](https://github.com/wazuh/wazuh-kibana-app/pull/3057)
- Fixed bug changing master node configuration [#3062](https://github.com/wazuh/wazuh-kibana-app/pull/3062)
- Fixed wrong variable declaration for macOS agents [#3066](https://github.com/wazuh/wazuh-kibana-app/pull/3066)
- Fixed some errors in the Events table, action buttons style, and URLs disappeared [#3086](https://github.com/wazuh/wazuh-kibana-app/pull/3086)
- Fixed Rollback of invalid rule configuration file [#3084](https://github.com/wazuh/wazuh-kibana-app/pull/3084)

## Wazuh v4.1.2 - Kibana 7.10.0 , 7.10.2 - Revision 4103

- Add `run_as` setting to example host configuration in Add new API view [#3021](https://github.com/wazuh/wazuh-kibana-app/pull/3021)
- Refactor of some prompts [#3015](https://github.com/wazuh/wazuh-kibana-app/pull/3015)

### Fixed

- Fix SCA policy detail showing name and check results about another policy [#3007](https://github.com/wazuh/wazuh-kibana-app/pull/3007)
- Fixed that alerts table is empty when switching pinned agents [#3008](https://github.com/wazuh/wazuh-kibana-app/pull/3008)
- Creating a role mapping before the existing ones are loaded, the page bursts [#3013](https://github.com/wazuh/wazuh-kibana-app/pull/3013)
- Fix pagination in SCA checks table when expand some row [#3018](https://github.com/wazuh/wazuh-kibana-app/pull/3018)
- Fix manager is shown in suggestions in Agents section [#3025](https://github.com/wazuh/wazuh-kibana-app/pull/3025)
- Fix disabled loading on inventory when request fail [#3026](https://github.com/wazuh/wazuh-kibana-app/pull/3026)
- Fix restarting selected cluster instead of all of them [#3032](https://github.com/wazuh/wazuh-kibana-app/pull/3032)
- Fix pinned agents don't trigger a new filtered query [#3035](https://github.com/wazuh/wazuh-kibana-app/pull/3035)
- Overlay Wazuh menu when Kibana menu is opened or docked [#3038](https://github.com/wazuh/wazuh-kibana-app/pull/3038)
- Fix visualizations in PDF Reports with Dark mode [#2983](https://github.com/wazuh/wazuh-kibana-app/pull/2983)

## Wazuh v4.1.1 - Kibana 7.10.0 , 7.10.2 - Revision 4102

### Added

- Prompt to show the unsupported module for the selected agent [#2959](https://github.com/wazuh/wazuh-kibana-app/pull/2959)
- Added a X-Frame-Options header to the backend responses [#2977](https://github.com/wazuh/wazuh-kibana-app/pull/2977)

### Changed

- Added toast with refresh button when new fields are loaded [#2974](https://github.com/wazuh/wazuh-kibana-app/pull/2974)
- Migrated manager and cluster files endpoints and their corresponding RBAC [#2984](https://github.com/wazuh/wazuh-kibana-app/pull/2984)

### Fixed

- Fix login error when AWS Elasticsearch and ODFE is used [#2710](https://github.com/wazuh/wazuh-kibana-app/issues/2710)
- An error message is displayed when changing a group's configuration although the user has the right permissions [#2955](https://github.com/wazuh/wazuh-kibana-app/pull/2955)
- Fix Security events table is empty when switching the pinned agents [#2956](https://github.com/wazuh/wazuh-kibana-app/pull/2956)
- Fix disabled switch visual edit button when json content is empty [#2957](https://github.com/wazuh/wazuh-kibana-app/issues/2957)
- Fixed main and `More` menus for unsupported agents [#2959](https://github.com/wazuh/wazuh-kibana-app/pull/2959)
- Fixed forcing a non numeric filter value in a number type field [#2961](https://github.com/wazuh/wazuh-kibana-app/pull/2961)
- Fixed wrong number of alerts in Security Events [#2964](https://github.com/wazuh/wazuh-kibana-app/pull/2964)
- Fixed search with strange characters of agent in Management groups [#2970](https://github.com/wazuh/wazuh-kibana-app/pull/2970)
- Fix the statusCode error message [#2971](https://github.com/wazuh/wazuh-kibana-app/pull/2971)
- Fix the SCA policy stats didn't refresh [#2973](https://github.com/wazuh/wazuh-kibana-app/pull/2973)
- Fixed loading of AWS index fields even when no AWS alerts were found [#2974](https://github.com/wazuh/wazuh-kibana-app/pull/2974)
- Fix some date fields format in FIM and SCA modules [#2975](https://github.com/wazuh/wazuh-kibana-app/pull/2975)
- Fix a non-stop error in Manage agents when the user has no permissions [#2976](https://github.com/wazuh/wazuh-kibana-app/pull/2976)
- Can't edit empty rules and decoders files that already exist in the manager [#2978](https://github.com/wazuh/wazuh-kibana-app/pull/2978)
- Support for alerts index pattern with different ID and name [#2979](https://github.com/wazuh/wazuh-kibana-app/pull/2979)
- Fix the unpin agent in the selection modal [#2980](https://github.com/wazuh/wazuh-kibana-app/pull/2980)
- Fix properly logout of Wazuh API when logging out of the application (only for OpenDistro) [#2789](https://github.com/wazuh/wazuh-kibana-app/issues/2789)
- Fixed missing `&&` from macOS agent deployment command [#2989](https://github.com/wazuh/wazuh-kibana-app/issues/2989)
- Fix prompt permissions on Framework of Mitre and Inventory of Integrity monitoring. [#2967](https://github.com/wazuh/wazuh-kibana-app/issues/2967)
- Fix properly logout of Wazuh API when logging out of the application support x-pack [#2789](https://github.com/wazuh/wazuh-kibana-app/issues/2789)

## Wazuh v4.1.0 - Kibana 7.10.0 , 7.10.2 - Revision 4101

### Added

- Check the max buckets by default in healthcheck and increase them [#2901](https://github.com/wazuh/wazuh-kibana-app/pull/2901)
- Added a prompt wraning in role mapping if run_as is false or he is not allowed to use it by API [#2876](https://github.com/wazuh/wazuh-kibana-app/pull/2876)

### Changed

- Support new fields of Windows Registry at FIM inventory panel [#2679](https://github.com/wazuh/wazuh-kibana-app/issues/2679)
- Added on FIM Inventory Windows Registry registry_key and registry_value items from syscheck [#2908](https://github.com/wazuh/wazuh-kibana-app/issues/2908)
- Uncheck agents after an action in agents groups management [#2907](https://github.com/wazuh/wazuh-kibana-app/pull/2907)
- Unsave rule files when edit or create a rule with invalid content [#2944](https://github.com/wazuh/wazuh-kibana-app/pull/2944)
- Added vulnerabilities module for macos agents [#2969](https://github.com/wazuh/wazuh-kibana-app/pull/2969)

### Fixed

- Fix server error Invalid token specified: Cannot read property 'replace' of undefined [#2899](https://github.com/wazuh/wazuh-kibana-app/issues/2899)
- Fix show empty files rules and decoders: [#2923](https://github.com/wazuh/wazuh-kibana-app/issues/2923)
- Fixed wrong hover texts in CDB lists actions [#2929](https://github.com/wazuh/wazuh-kibana-app/pull/2929)
- Fixed access to forbidden agents information when exporting agents listt [2918](https://github.com/wazuh/wazuh-kibana-app/pull/2918)
- Fix the decoder detail view is not displayed [#2888](https://github.com/wazuh/wazuh-kibana-app/issues/2888)
- Fix the complex search using the Wazuh API query filter in search bars [#2930](https://github.com/wazuh/wazuh-kibana-app/issues/2930)
- Fixed validation to check userPermissions are not ready yet [#2931](https://github.com/wazuh/wazuh-kibana-app/issues/2931)
- Fixed clear visualizations manager list when switching tabs. Fixes PDF reports filters [#2932](https://github.com/wazuh/wazuh-kibana-app/pull/2932)
- Fix Strange box shadow in Export popup panel in Managment > Groups [#2886](https://github.com/wazuh/wazuh-kibana-app/issues/2886)
- Fixed wrong command on alert when data folder does not exist [#2938](https://github.com/wazuh/wazuh-kibana-app/pull/2938)
- Fix agents table OS field sorting: Changes agents table field `os_name` to `os.name,os.version` to make it sortable. [#2939](https://github.com/wazuh/wazuh-kibana-app/pull/2939)
- Fixed diff parsed datetime between agent detail and agents table [#2940](https://github.com/wazuh/wazuh-kibana-app/pull/2940)
- Allow access to Agents section with agent:group action permission [#2933](https://github.com/wazuh/wazuh-kibana-app/issues/2933)
- Fixed filters does not work on modals with search bar [#2935](https://github.com/wazuh/wazuh-kibana-app/pull/2935)
- Fix wrong package name in deploy new agent [#2942](https://github.com/wazuh/wazuh-kibana-app/issues/2942)
- Fixed number agents not show on pie onMouseEvent [#2890](https://github.com/wazuh/wazuh-kibana-app/issues/2890)
- Fixed off Kibana Query Language in search bar of Controls/Inventory modules. [#2945](https://github.com/wazuh/wazuh-kibana-app/pull/2945)
- Fixed number of agents do not show on the pie chart tooltip in agents preview [#2890](https://github.com/wazuh/wazuh-kibana-app/issues/2890)

## Wazuh v4.0.4 - Kibana 7.10.0 , 7.10.2 - Revision 4017

### Added
- Adapt the app to the new Kibana platform [#2475](https://github.com/wazuh/wazuh-kibana-app/issues/2475)
- Wazuh data directory moved from `optimize` to `data` Kibana directory [#2591](https://github.com/wazuh/wazuh-kibana-app/issues/2591)
- Show the wui_rules belong to wazuh-wui API user [#2702](https://github.com/wazuh/wazuh-kibana-app/issues/2702)

### Fixed

- Fixed Wazuh menu and agent menu for Solaris agents [#2773](https://github.com/wazuh/wazuh-kibana-app/issues/2773) [#2725](https://github.com/wazuh/wazuh-kibana-app/issues/2725)
- Fixed wrong shards and replicas for statistics indices and also fixed wrong prefix for monitoring indices [#2732](https://github.com/wazuh/wazuh-kibana-app/issues/2732)
- Report's creation dates set to 1970-01-01T00:00:00.000Z [#2772](https://github.com/wazuh/wazuh-kibana-app/issues/2772)
- Fixed bug for missing commands in ubuntu/debian and centos [#2786](https://github.com/wazuh/wazuh-kibana-app/issues/2786)
- Fixed bug that show an hour before in /security-events/dashboard [#2785](https://github.com/wazuh/wazuh-kibana-app/issues/2785) 
- Fixed permissions to access agents [#2838](https://github.com/wazuh/wazuh-kibana-app/issues/2838)
- Fix searching in groups [#2825](https://github.com/wazuh/wazuh-kibana-app/issues/2825)
- Fix the pagination in SCA ckecks table [#2815](https://github.com/wazuh/wazuh-kibana-app/issues/2815)
- Fix the SCA table with a wrong behaviour using the refresh button [#2854](https://github.com/wazuh/wazuh-kibana-app/issues/2854)
- Fix sca permissions for agents views and dashboards [#2862](https://github.com/wazuh/wazuh-kibana-app/issues/2862)
- Solaris should not show vulnerabilities module [#2829](https://github.com/wazuh/wazuh-kibana-app/issues/2829)
- Fix the settings of statistics indices creation [#2858](https://github.com/wazuh/wazuh-kibana-app/issues/2858)
- Update agents' info in Management Status after changing cluster node selected [#2828](https://github.com/wazuh/wazuh-kibana-app/issues/2828)
- Fix error when applying filter in rules from events [#2877](https://github.com/wazuh/wazuh-kibana-app/issues/2877)

### Changed

- Replaced `wazuh` Wazuh API user by `wazuh-wui` in the default configuration [#2852](https://github.com/wazuh/wazuh-kibana-app/issues/2852)
- Add agent id to the reports name in Agent Inventory and Modules [#2817](https://github.com/wazuh/wazuh-kibana-app/issues/2817)

### Adapt for Kibana 7.10.0

- Fixed filter pinned crash returning from agents [#2864](https://github.com/wazuh/wazuh-kibana-app/issues/2864)
- Fixed style in sca and regulatory compliance tables and in wz menu [#2861](https://github.com/wazuh/wazuh-kibana-app/issues/2861)
- Fix body-payload of Sample Alerts POST endpoint [#2857](https://github.com/wazuh/wazuh-kibana-app/issues/2857)
- Fixed bug in the table on Agents->Table-> Actions->Config icon [#2853](https://github.com/wazuh/wazuh-kibana-app/issues/2853)
- Fixed tooltip in the icon of view decoder file [#2850](https://github.com/wazuh/wazuh-kibana-app/issues/2850)
- Fixed bug with agent filter when it is pinned [#2846](https://github.com/wazuh/wazuh-kibana-app/issues/2846)
- Fix discovery navigation [#2845](https://github.com/wazuh/wazuh-kibana-app/issues/2845)
- Search file editor gone [#2843](https://github.com/wazuh/wazuh-kibana-app/issues/2843)
- Fix Agent Search Bar - Regex Query Interpreter [#2834](https://github.com/wazuh/wazuh-kibana-app/issues/2834)
- Fixed accordion style breaking [#2833](https://github.com/wazuh/wazuh-kibana-app/issues/2833)
- Fix metrics are not updated after a bad request in search input [#2830](https://github.com/wazuh/wazuh-kibana-app/issues/2830)
- Fix mitre framework tab crash [#2821](https://github.com/wazuh/wazuh-kibana-app/issues/2821)
- Changed ping request to default request. Added delay and while to che… [#2820](https://github.com/wazuh/wazuh-kibana-app/issues/2820)
- Removed kibana alert for security [#2806](https://github.com/wazuh/wazuh-kibana-app/issues/2806)

## Wazuh v4.0.4 - Kibana 7.10.0 , 7.10.2 - Revision 4016

### Added

- Modified agent registration adding groups and architecture [#2666](https://github.com/wazuh/wazuh-kibana-app/issues/2666) [#2652](https://github.com/wazuh/wazuh-kibana-app/issues/2652)
- Each user can only view their own reports [#2686](https://github.com/wazuh/wazuh-kibana-app/issues/2686)

### Fixed

- Create index pattern even if there aren´t available indices [#2620](https://github.com/wazuh/wazuh-kibana-app/issues/2620)
- Top bar overlayed over expanded visualizations [#2667](https://github.com/wazuh/wazuh-kibana-app/issues/2667)
- Empty inventory data in Solaris agents [#2680](https://github.com/wazuh/wazuh-kibana-app/pull/2680)
- Wrong parameters in the dev-tools autocomplete section [#2675](https://github.com/wazuh/wazuh-kibana-app/issues/2675)
- Wrong permissions on edit CDB list [#2665](https://github.com/wazuh/wazuh-kibana-app/pull/2665)
- fix(frontend): add the metafields when refreshing the index pattern [#2681](https://github.com/wazuh/wazuh-kibana-app/pull/2681)
- Error toast is showing about Elasticsearch users for environments without security [#2713](https://github.com/wazuh/wazuh-kibana-app/issues/2713)
- Error about Handler.error in Role Mapping fixed [#2702](https://github.com/wazuh/wazuh-kibana-app/issues/2702)
- Fixed message in reserved users actions [#2702](https://github.com/wazuh/wazuh-kibana-app/issues/2702)
- Error 500 on Export formatted CDB list [#2692](https://github.com/wazuh/wazuh-kibana-app/pull/2692)
- Wui rules label should have only one tooltip [#2723](https://github.com/wazuh/wazuh-kibana-app/issues/2723)
- Move upper the Wazuh item in the Kibana menu and default index pattern [#2867](https://github.com/wazuh/wazuh-kibana-app/pull/2867)


## Wazuh v4.0.4 - Kibana v7.9.1, v7.9.3 - Revision 4015

### Added

- Support for Wazuh v4.0.4

## Wazuh v4.0.3 - Kibana v7.9.1, v7.9.2, v7.9.3 - Revision 4014

### Added

- Improved management of index-pattern fields [#2630](https://github.com/wazuh/wazuh-kibana-app/issues/2630)

### Fixed

- fix(fronted): fixed the check of API and APP version in health check [#2655](https://github.com/wazuh/wazuh-kibana-app/pull/2655)
- Replace user by username key in the monitoring logic [#2654](https://github.com/wazuh/wazuh-kibana-app/pull/2654)
- Security alerts and reporting issues when using private tenants [#2639](https://github.com/wazuh/wazuh-kibana-app/issues/2639)
- Manager restart in rule editor does not work with Wazuh cluster enabled [#2640](https://github.com/wazuh/wazuh-kibana-app/issues/2640)
- fix(frontend): Empty inventory data in Solaris agents [#2680](https://github.com/wazuh/wazuh-kibana-app/pull/2680)

## Wazuh v4.0.3 - Kibana v7.9.1, v7.9.2, v7.9.3 - Revision 4013

### Added

- Support for Wazuh v4.0.3.

## Wazuh v4.0.2 - Kibana v7.9.1, v7.9.3 - Revision 4012

### Added

- Sample data indices name should take index pattern in use [#2593](https://github.com/wazuh/wazuh-kibana-app/issues/2593) 
- Added start option to macos Agents [#2653](https://github.com/wazuh/wazuh-kibana-app/pull/2653)

### Changed

- Statistics settings do not allow to configure primary shards and replicas [#2627](https://github.com/wazuh/wazuh-kibana-app/issues/2627)

## Wazuh v4.0.2 - Kibana v7.9.1, v7.9.3 - Revision 4011

### Added

- Support for Wazuh v4.0.2.

### Fixed

- The index pattern title is overwritten with its id after refreshing its fields [#2577](https://github.com/wazuh/wazuh-kibana-app/issues/2577)
- [RBAC] Issues detected when using RBAC [#2579](https://github.com/wazuh/wazuh-kibana-app/issues/2579)

## Wazuh v4.0.1 - Kibana v7.9.1, v7.9.3 - Revision 4010

### Changed

- Alerts summary table for PDF reports on all modules [#2632](https://github.com/wazuh/wazuh-kibana-app/issues/2632)
- [4.0-7.9] Run as with no wazuh-wui API user [#2576](https://github.com/wazuh/wazuh-kibana-app/issues/2576)
- Deploy a new agent interface as default interface [#2564](https://github.com/wazuh/wazuh-kibana-app/issues/2564)
- Problem in the visualization of new reserved resources of the Wazuh API [#2643](https://github.com/wazuh/wazuh-kibana-app/issues/2643)

### Fixed

- Restore the tables in the agents' reports [#2628](https://github.com/wazuh/wazuh-kibana-app/issues/2628)
- [RBAC] Issues detected when using RBAC [#2579](https://github.com/wazuh/wazuh-kibana-app/issues/2579)
- Changes done via a worker's API are overwritten [#2626](https://github.com/wazuh/wazuh-kibana-app/issues/2626)

### Fixed

- [BUGFIX] Default user field for current platform [#2633](https://github.com/wazuh/wazuh-kibana-app/pull/2633)

## Wazuh v4.0.1 - Kibana v7.9.1, v7.9.3 - Revision 4009

### Changed

- Hide empty columns of the processes table of the MacOS agents [#2570](https://github.com/wazuh/wazuh-kibana-app/pull/2570)
- Missing step in "Deploy a new agent" view [#2623](https://github.com/wazuh/wazuh-kibana-app/issues/2623)
- Implement wazuh users' CRUD [#2598](https://github.com/wazuh/wazuh-kibana-app/pull/2598)

### Fixed

- Inconsistent data in sample data alerts [#2618](https://github.com/wazuh/wazuh-kibana-app/pull/2618)

## Wazuh v4.0.1 - Kibana v7.9.1, v7.9.3 - Revision 4008

### Fixed

- Icons not align to the right in Modules > Events [#2607](https://github.com/wazuh/wazuh-kibana-app/pull/2607)
- Statistics visualizations do not show data [#2602](https://github.com/wazuh/wazuh-kibana-app/pull/2602)
- Error on loading css files [#2599](https://github.com/wazuh/wazuh-kibana-app/pull/2599)
- Fixed search filter in search bar in Module/SCA wasn't working [#2601](https://github.com/wazuh/wazuh-kibana-app/pull/2601)

## Wazuh v4.0.0 - Kibana v7.9.1, v7.9.2, v7.9.3 - Revision 4007

### Fixed

- updated macOS package URL [#2596](https://github.com/wazuh/wazuh-kibana-app/pull/2596)
- Revert "[4.0-7.9] [BUGFIX] Removed unnecessary function call" [#2597](https://github.com/wazuh/wazuh-kibana-app/pull/2597)

## Wazuh v4.0.0 - Kibana v7.9.1, v7.9.2, v7.9.3 - Revision 4006

### Fixed

- Undefined field in event view [#2588](https://github.com/wazuh/wazuh-kibana-app/issues/2588)
- Several calls to the same stats request (esAlerts) [#2586](https://github.com/wazuh/wazuh-kibana-app/issues/2586)
- The filter options popup doesn't open on click once the filter is pinned [#2581](https://github.com/wazuh/wazuh-kibana-app/issues/2581)
- The formatedFields are missing from the index-pattern of wazuh-alerts-* [#2574](https://github.com/wazuh/wazuh-kibana-app/issues/2574)


## Wazuh v4.0.0 - Kibana v7.9.3 - Revision 4005

### Added

- Support for Kibana v7.9.3

## Wazuh v4.0.0 - Kibana v7.9.1, v7.9.2 - Revision 4002

### Added

- Support for Wazuh v4.0.0.
- Support for Kibana v7.9.1 and 7.9.2.
- Support for Open Distro 1.10.1.
- Added a RBAC security layer integrated with Open Distro and X-Pack.
- Added remoted and analysisd statistics.
- Expand supported deployment variables.
- Added new configuration view settings for GCP integration.
- Added logic to change the `metafields` configuration of Kibana [#2524](https://github.com/wazuh/wazuh-kibana-app/issues/2524)

### Changed

- Migrated the default index-pattern to `wazuh-alerts-*`.
- Removed the `known-fields` functionality.
- Security Events dashboard redesinged.
- Redesigned the app settings configuration with categories.
- Moved the wazuh-registry file to Kibana optimize folder.

### Fixed

- Format options in `wazuh-alerts` index-pattern are not overwritten now.
- Prevent blank page in detaill agent view.
- Navigable agents name in Events.
- Index pattern is not being refreshed.
- Reporting fails when agent is pinned and compliance controls are visited.
- Reload rule detail doesn't work properly with the related rules.
- Fix search bar filter in Manage agent of group [#2541](https://github.com/wazuh/wazuh-kibana-app/pull/2541)

## Wazuh v3.13.2 - Kibana v7.9.1 - Revision 887

### Added

- Support for Wazuh v3.13.2

## Wazuh v3.13.2 - Kibana v7.8.0 - Revision 887
### Added

- Support for Wazuh v3.13.2

## Wazuh v3.13.1 - Kibana v7.9.1 - Revision 886

### Added

- Support for Kibana v7.9.1

## Wazuh v3.13.1 - Kibana v7.9.0 - Revision 885

### Added

- Support for Kibana v7.9.0


## Wazuh v3.13.1 - Kibana v7.8.1 - Revision 884

### Added

- Support for Kibana v7.8.1


## Wazuh v3.13.1 - Kibana v7.8.0 - Revision 883

### Added

- Support for Wazuh v3.13.1


## Wazuh v3.13.0 - Kibana v7.8.0 - Revision 881

### Added

- Support for Kibana v7.8.0


## Wazuh v3.13.0 - Kibana v7.7.0, v7.7.1 - Revision 880

### Added

- Support for Wazuh v3.13.0
- Support for Kibana v7.7.1
- Support for Open Distro 1.8
- New navigation experience with a global menu [#1965](https://github.com/wazuh/wazuh-kibana-app/issues/1965)
- Added a Breadcrumb in Kibana top nav [#2161](https://github.com/wazuh/wazuh-kibana-app/issues/2161)
- Added a new Agents Summary Screen [#1963](https://github.com/wazuh/wazuh-kibana-app/issues/1963)
- Added a new feature to add sample data to dashboards [#2115](https://github.com/wazuh/wazuh-kibana-app/issues/2115)
- Added MITRE integration [#1877](https://github.com/wazuh/wazuh-kibana-app/issues/1877)
- Added Google Cloud Platform integration [#1873](https://github.com/wazuh/wazuh-kibana-app/issues/1873)
- Added TSC integration [#2204](https://github.com/wazuh/wazuh-kibana-app/pull/2204)
- Added a new Integrity monitoring state view for agent [#2153](https://github.com/wazuh/wazuh-kibana-app/issues/2153)
- Added a new Integrity monitoring files detail view [#2156](https://github.com/wazuh/wazuh-kibana-app/issues/2156)
- Added a new component to explore Compliance requirements [#2156](https://github.com/wazuh/wazuh-kibana-app/issues/2261)

### Changed

- Code migration to React.js
- Global review of styles
- Unified Overview and Agent dashboards into new Modules [#2110](https://github.com/wazuh/wazuh-kibana-app/issues/2110)
- Changed Vulnerabilities dashboard visualizations [#2262](https://github.com/wazuh/wazuh-kibana-app/issues/2262)

### Fixed

- Open Distro tenants have been fixed and are functional now [#1890](https://github.com/wazuh/wazuh-kibana-app/issues/1890).
- Improved navigation performance [#2200](https://github.com/wazuh/wazuh-kibana-app/issues/2200).
- Avoid creating the wazuh-monitoring index pattern if it is disabled [#2100](https://github.com/wazuh/wazuh-kibana-app/issues/2100)
- SCA checks without compliance field can't be expanded [#2264](https://github.com/wazuh/wazuh-kibana-app/issues/2264)


## Wazuh v3.12.3 - Kibana v7.7.1 - Revision 876

### Added

- Support for Kibana v7.7.1


## Wazuh v3.12.3 - Kibana v7.7.0 - Revision 875

### Added

- Support for Kibana v7.7.0


## Wazuh v3.12.3 - Kibana v6.8.8, v7.6.1, v7.6.2 - Revision 874

### Added

- Support for Wazuh v3.12.3


## Wazuh v3.12.2 - Kibana v6.8.8, v7.6.1, v7.6.2 - Revision 873

### Added

- Support for Wazuh v3.12.2


## Wazuh v3.12.1 - Kibana v6.8.8, v7.6.1, v7.6.2 - Revision 872

### Added

- Support Wazuh 3.12.1
- Added new FIM settings on configuration on demand. [#2147](https://github.com/wazuh/wazuh-kibana-app/issues/2147)

### Changed

- Updated agent's variable names in deployment guides. [#2169](https://github.com/wazuh/wazuh-kibana-app/pull/2169)

### Fixed

- Pagination is now shown in table-type visualizations. [#2180](https://github.com/wazuh/wazuh-kibana-app/issues/2180)


## Wazuh v3.12.0 - Kibana v6.8.8, v7.6.2 - Revision 871

### Added

- Support for Kibana v6.8.8 and v7.6.2

## Wazuh v3.12.0 - Kibana v6.8.7, v7.4.2, v7.6.1 - Revision 870

### Added

- Support for Wazuh v3.12.0
- Added a new setting to hide manager alerts from dashboards. [#2102](https://github.com/wazuh/wazuh-kibana-app/pull/2102)
- Added a new setting to be able to change API from the top menu. [#2143](https://github.com/wazuh/wazuh-kibana-app/issues/2143)
- Added a new setting to enable/disable the known fields health check [#2037](https://github.com/wazuh/wazuh-kibana-app/pull/2037)
- Added suport for PCI 11.2.1 and 11.2.3 rules. [#2062](https://github.com/wazuh/wazuh-kibana-app/pull/2062)

### Changed

- Restructuring of the optimize/wazuh directory. Now the Wazuh configuration file (wazuh.yml) is placed on /usr/share/kibana/optimize/wazuh/config. [#2116](https://github.com/wazuh/wazuh-kibana-app/pull/2116)
- Improve performance of Dasboards reports generation. [1802344](https://github.com/wazuh/wazuh-kibana-app/commit/18023447c6279d385df84d7f4a5663ed2167fdb5)

### Fixed

- Discover time range selector is now displayed on the Cluster section. [08901df](https://github.com/wazuh/wazuh-kibana-app/commit/08901dfcbe509f17e4fab26877c8b7dae8a66bff)
- Added the win_auth_failure rule group to Authentication failure metrics. [#2099](https://github.com/wazuh/wazuh-kibana-app/pull/2099)
- Negative values in Syscheck attributes now have their correct value in reports. [7c3e84e](https://github.com/wazuh/wazuh-kibana-app/commit/7c3e84ec8f00760b4f650cfc00a885d868123f99)


## Wazuh v3.11.4 - Kibana v7.6.1 - Revision 858

### Added

- Support for Kibana v7.6.1


## Wazuh v3.11.4 - Kibana v6.8.6, v7.4.2, v7.6.0 - Revision 857

### Added

- Support for Wazuh v3.11.4


## Wazuh v3.11.3 - Kibana v7.6.0 - Revision 856

### Added

- Support for Kibana v7.6.0


## Wazuh v3.11.3 - Kibana v7.4.2 - Revision 855

### Added

- Support for Kibana v7.4.2

## Wazuh v3.11.3 - Kibana v7.5.2 - Revision 854

### Added

- Support for Wazuh v3.11.3

### Fixed

- Windows Updates table is now displayed in the Inventory Data report [#2028](https://github.com/wazuh/wazuh-kibana-app/pull/2028)


## Wazuh v3.11.2 - Kibana v7.5.2 - Revision 853

### Added

- Support for Kibana v7.5.2


## Wazuh v3.11.2 - Kibana v6.8.6, v7.3.2, v7.5.1 - Revision 852

### Added

- Support for Wazuh v3.11.2

### Changed

- Increased list filesize limit for the CDB-list [#1993](https://github.com/wazuh/wazuh-kibana-app/pull/1993)

### Fixed

- The xml validator now correctly handles the `--` string within comments [#1980](https://github.com/wazuh/wazuh-kibana-app/pull/1980)
- The AWS map visualization wasn't been loaded until the user interacts with it [dd31bd7](https://github.com/wazuh/wazuh-kibana-app/commit/dd31bd7a155354bc50fe0af22fca878607c8936a)


## Wazuh v3.11.1 - Kibana v6.8.6, v7.3.2, v7.5.1 - Revision 581

### Added
- Support for Wazuh v3.11.1.


## Wazuh v3.11.0 - Kibana v6.8.6, v7.3.2, v7.5.1 - Revision 580

### Added

- Support for Wazuh v3.11.0.
- Support for Kibana v7.5.1.
- The API credentials configuration has been moved from the .wazuh index to a wazuh.yml configuration file. Now the configuration of the API hosts is done from the file and not from the application. [#1465](https://github.com/wazuh/wazuh-kibana-app/issues/1465) [#1771](https://github.com/wazuh/wazuh-kibana-app/issues/1771).
- Upload ruleset files using a "drag and drop" component [#1770](https://github.com/wazuh/wazuh-kibana-app/issues/1770)
- Add logs for the reporting module [#1622](https://github.com/wazuh/wazuh-kibana-app/issues/1622).
- Extended the "Add new agent" guide [#1767](https://github.com/wazuh/wazuh-kibana-app/issues/1767).
- Add new table for windows hotfixes [#1932](https://github.com/wazuh/wazuh-kibana-app/pull/1932)

### Changed

- Removed Discover from top menu [#1699](https://github.com/wazuh/wazuh-kibana-app/issues/1699).
- Hide index pattern selector in case that only one exists [#1799](https://github.com/wazuh/wazuh-kibana-app/issues/1799).
- Remove visualizations legend [#1936](https://github.com/wazuh/wazuh-kibana-app/pull/1936)
- Normalize the field whodata in the group reporting [#1921](https://github.com/wazuh/wazuh-kibana-app/pull/1921)
- A message in the configuration view is ambiguous [#1870](https://github.com/wazuh/wazuh-kibana-app/issues/1870)
- Refactor syscheck table [#1941](https://github.com/wazuh/wazuh-kibana-app/pull/1941)

### Fixed

- Empty files now throws an error [#1806](https://github.com/wazuh/wazuh-kibana-app/issues/1806).
- Arguments for wazuh api requests are now validated [#1815](https://github.com/wazuh/wazuh-kibana-app/issues/1815).
- Fixed the way to check admin mode [#1838](https://github.com/wazuh/wazuh-kibana-app/issues/1838).
- Fixed error exporting as CSV the files into a group [#1833](https://github.com/wazuh/wazuh-kibana-app/issues/1833).
- Fixed XML validator false error for `<` [1882](https://github.com/wazuh/wazuh-kibana-app/issues/1882)
- Fixed "New file" editor doesn't allow saving twice [#1896](https://github.com/wazuh/wazuh-kibana-app/issues/1896)
- Fixed decoders files [#1929](https://github.com/wazuh/wazuh-kibana-app/pull/1929)
- Fixed registration guide [#1926](https://github.com/wazuh/wazuh-kibana-app/pull/1926)
- Fixed infinite load on Ciscat views [#1920](https://github.com/wazuh/wazuh-kibana-app/pull/1920), [#1916](https://github.com/wazuh/wazuh-kibana-app/pull/1916)
- Fixed missing fields in the Visualizations [#1913](https://github.com/wazuh/wazuh-kibana-app/pull/1913)
- Fixed Amazon S3 status is wrong in configuration section [#1864](https://github.com/wazuh/wazuh-kibana-app/issues/1864)
- Fixed hidden overflow in the fim configuration [#1887](https://github.com/wazuh/wazuh-kibana-app/pull/1887)
- Fixed Logo source fail after adding server.basePath [#1871](https://github.com/wazuh/wazuh-kibana-app/issues/1871)
- Fixed the documentation broken links [#1853](https://github.com/wazuh/wazuh-kibana-app/pull/1853)

## Wazuh v3.10.2 - Kibana v7.5.1 - Revision 556

### Added

- Support for Kibana v7.5.1


## Wazuh v3.10.2 - Kibana v7.5.0 - Revision 555

### Added

- Support for Kibana v7.5.0


## Wazuh v3.10.2 - Kibana v7.4.2 - Revision 549

### Added

- Support for Kibana v7.4.2


## Wazuh v3.10.2 - Kibana v7.4.1 - Revision 548

### Added

- Support for Kibana v7.4.1


## Wazuh v3.10.2 - Kibana v7.4.0 - Revision 547

### Added

- Support for Kibana v7.4.0
- Support for Wazuh v3.10.2.


## Wazuh v3.10.2 - Kibana v7.3.2 - Revision 546

### Added

- Support for Wazuh v3.10.2.


## Wazuh v3.10.1 - Kibana v7.3.2 - Revision 545

### Added

- Support for Wazuh v3.10.1.


## Wazuh v3.10.0 - Kibana v7.3.2 - Revision 543

### Added

- Support for Wazuh v3.10.0.
- Added an interactive guide for registering agents, things are now easier for the user, guiding it through the steps needed ending in a _copy & paste_ snippet for deploying his agent [#1468](https://github.com/wazuh/wazuh-kibana-app/issues/1468).
- Added new dashboards for the recently added regulatory compliance groups into the Wazuh core. They are HIPAA and NIST-800-53 [#1468](https://github.com/wazuh/wazuh-kibana-app/issues/1448), [#1638]( https://github.com/wazuh/wazuh-kibana-app/issues/1638).
- Make the app work under a custom Kibana space [#1234](https://github.com/wazuh/wazuh-kibana-app/issues/1234), [#1450](https://github.com/wazuh/wazuh-kibana-app/issues/1450).
- Added the ability to manage the app as a native plugin when using Kibana spaces, now you can safely hide/show the app depending on the selected space [#1601](https://github.com/wazuh/wazuh-kibana-app/issues/1601).
- Adapt the app the for Kibana dark mode [#1562](https://github.com/wazuh/wazuh-kibana-app/issues/1562).
- Added an alerts summary in _Overview > FIM_ panel [#1527](https://github.com/wazuh/wazuh-kibana-app/issues/1527).
- Export all the information of a Wazuh group and its related agents in a PDF document [#1341](https://github.com/wazuh/wazuh-kibana-app/issues/1341).
- Export the configuration of a certain agent as a PDF document. Supports granularity for exporting just certain sections of the configuration [#1340](https://github.com/wazuh/wazuh-kibana-app/issues/1340).


### Changed

- Reduced _Agents preview_ load time using the new API endpoint `/summary/agents` [#1687](https://github.com/wazuh/wazuh-kibana-app/pull/1687).
- Replaced most of the _md-nav-bar_ Angular.js components with React components using EUI [#1705](https://github.com/wazuh/wazuh-kibana-app/pull/1705).
- Replaced the requirements slider component with a new styled component [#1708](https://github.com/wazuh/wazuh-kibana-app/pull/1708).
- Soft deprecated the _.wazuh-version_ internal index, now the app dumps its content if applicable to a registry file, then the app removes that index. Further versions will hard deprecate this index [#1467](https://github.com/wazuh/wazuh-kibana-app/issues/1467). 
- Visualizations now don't fetch the documents _source_, also, they now use _size: 0_ for fetching [#1663](https://github.com/wazuh/wazuh-kibana-app/issues/1663).
- The app menu is now fixed on top of the view, it's not being hidden on every state change. Also, the Wazuh logo was placed in the top bar of Kibana UI [#1502](https://github.com/wazuh/wazuh-kibana-app/issues/1502).
- Improved _getTimestamp_ method not returning a promise object because it's no longer needed [014bc3a](https://github.com/wazuh/wazuh-kibana-app/commit/014b3aba0d2e9cda0c4d521f5f16faddc434a21e). Also improved main Discover listener for Wazuh not returning a promise object [bd82823](https://github.com/wazuh/wazuh-kibana-app/commit/bd8282391a402b8c567b32739cf914a0135d74bc).
- Replaced _Requirements over time_ visualizations in both PCI DSS and GDPR dashboards [35c539](https://github.com/wazuh/wazuh-kibana-app/commit/35c539eb328b3bded94aa7608f73f9cc51c235a6).
- Do not show a toaster when a visualization field was not known yet, instead, show it just in case the internal refreshing failed [19a2e7](https://github.com/wazuh/wazuh-kibana-app/commit/19a2e71006b38f6a64d3d1eb8a20b02b415d7e07).
- Minor optimizations for server logging [eb8e000](https://github.com/wazuh/wazuh-kibana-app/commit/eb8e00057dfea2dafef56319590ff832042c402d).

### Fixed

- Alerts search bar fixed for Kibana v7.3.1, queries were not being applied as expected [#1686](https://github.com/wazuh/wazuh-kibana-app/issues/1686).
- Hide attributes field from non-Windows agents in the FIM table [#1710](https://github.com/wazuh/wazuh-kibana-app/issues/1710).
- Fixed broken view in Management > Configuration > Amazon S3 > Buckets, some information was missing [#1675](https://github.com/wazuh/wazuh-kibana-app/issues/1675).
- Keep user's filters when switching from Discover to panel [#1685](https://github.com/wazuh/wazuh-kibana-app/issues/1685).
- Reduce load time and amount of data to be fetched in _Management > Cluster monitoring_ section avoiding possible timeouts [#1663](https://github.com/wazuh/wazuh-kibana-app/issues/1663).
- Restored _Remove column_ feature in Discover tabs [#1702](https://github.com/wazuh/wazuh-kibana-app/issues/1702).
- Apps using Kibana v7.3.1 had a bug once the user goes back from _Agent > FIM > Files_ to _Agent > FIM > dashboard_, filters disappear, now it's working properly [#1700](https://github.com/wazuh/wazuh-kibana-app/issues/1700).
- Fixed visual bug in _Management > Cluster monitoring_ and a button position [1e3b748](https://github.com/wazuh/wazuh-kibana-app/commit/1e3b748f11b43b2e7956b830269b6d046d74d12c).
- The app installation date was not being updated properly, now it's fixed [#1692](https://github.com/wazuh/wazuh-kibana-app/issues/1692).
- Fixed _Network interfaces_ table in Inventory section, the table was not paginating [#1474](https://github.com/wazuh/wazuh-kibana-app/issues/1474).
- Fixed APIs passwords are now obfuscated in server responses [adc3152](https://github.com/wazuh/wazuh-kibana-app/pull/1782/commits/adc31525e26b25e4cb62d81cbae70a8430728af5).


## Wazuh v3.9.5 - Kibana v6.8.2 / Kibana v7.2.1 / Kibana v7.3.0 - Revision 531

### Added

- Support for Wazuh v3.9.5

## Wazuh v3.9.4 - Kibana v6.8.1 / Kibana v6.8.2 / Kibana v7.2.0 / Kibana v7.2.1 / Kibana v7.3.0 - Revision 528

### Added

- Support for Wazuh v3.9.4
- Allow filtering by clicking a column in rules/decoders tables [0e2ddd7](https://github.com/wazuh/wazuh-kibana-app/pull/1615/commits/0e2ddd7b73f7f7975d02e97ed86ae8a0966472b4)
- Allow open file in rules table clicking on the file column [1af929d](https://github.com/wazuh/wazuh-kibana-app/pull/1615/commits/1af929d62f450f93c6733868bcb4057e16b7e279)

### Changed

- Improved app performance [#1640](https://github.com/wazuh/wazuh-kibana-app/pull/1640).
- Remove path filter from custom rules and decoders [895792e](https://github.com/wazuh/wazuh-kibana-app/pull/1615/commits/895792e6e6d9401b3293d5e16352b9abef515096)
- Show path column in rules and decoders [6f49816](https://github.com/wazuh/wazuh-kibana-app/pull/1615/commits/6f49816c71b5999d77bf9e3838443627c9be945d)
- Removed SCA overview dashboard [94ebbff](https://github.com/wazuh/wazuh-kibana-app/pull/1615/commits/94ebbff231cbfb6d793130e0b9ea855baa755a1c)
- Disabled last custom column removal [f1ef7de](https://github.com/wazuh/wazuh-kibana-app/pull/1615/commits/f1ef7de1a34bbe53a899596002e8153b95e7dc0e)
- Agents messages across sections unification [8fd7e36](https://github.com/wazuh/wazuh-kibana-app/pull/1615/commits/8fd7e36286fa9dfd03a797499af6ffbaa90b00e1)

### Fixed

- Fix check storeded apis [d6115d6](https://github.com/wazuh/wazuh-kibana-app/pull/1615/commits/d6115d6424c78f0cde2017b432a51b77186dd95a).
- Fix pci-dss console error [297080d](https://github.com/wazuh/wazuh-kibana-app/pull/1615/commits/297080d36efaea8f99b0cafd4c48845dad20495a)
- Fix error in reportingTable [85b7266](https://github.com/wazuh/wazuh-kibana-app/pull/1615/commits/85b72662cb4db44c443ed04f7c31fba57eefccaa)
- Fix filters budgets size [c7ac86a](https://github.com/wazuh/wazuh-kibana-app/pull/1615/commits/c7ac86acb3d5afaf1cf348fab09a2b8c5778a491)
- Fix missing permalink virustotal visualization [1b57529](https://github.com/wazuh/wazuh-kibana-app/pull/1615/commits/1b57529758fccdeb3ac0840e66a8aafbe4757a96)
- Improved wz-table performance [224bd6f](https://github.com/wazuh/wazuh-kibana-app/pull/1615/commits/224bd6f31235c81ba01755c3c1e120c3f86beafd)
- Fix inconsistent data between visualizations and tables in Overview Security Events [b12c600](https://github.com/wazuh/wazuh-kibana-app/pull/1615/commits/b12c600578d80d0715507dec4624a4ebc27ea573)
- Timezone applied in cluster status [a4f620d](https://github.com/wazuh/wazuh-kibana-app/pull/1615/commits/a4f620d398f5834a6d2945af892a462425ca3bec)
- Fixed Overview Security Events report when wazuh.monitoring is disabled [1c26da0](https://github.com/wazuh/wazuh-kibana-app/pull/1615/commits/1c26da05a0b6daf727e15c13b819111aa4e4e913)
- Fixes in APIs management [2143943](https://github.com/wazuh/wazuh-kibana-app/pull/1615/commits/2143943a5049cbb59bb8d6702b5a56cbe0d27a2a)
- Prevent duplicated visualization toast errors [786faf3](https://github.com/wazuh/wazuh-kibana-app/commit/786faf3e62d2cad13f512c0f873b36eca6e9787d)
- Fix not properly updated breadcrumb in ruleset section [9645903](https://github.com/wazuh/wazuh-kibana-app/commit/96459031cd4edbe047970bf0d22d0c099771879f)
- Fix badly dimensioned table in Integrity Monitoring section [9645903](https://github.com/wazuh/wazuh-kibana-app/commit/96459031cd4edbe047970bf0d22d0c099771879f)
- Fix implicit filters can be destroyed [9cf8578](https://github.com/wazuh/wazuh-kibana-app/commit/9cf85786f504f5d67edddeea6cfbf2ab577e799b)
- Windows agent dashboard doesn't show failure logon access. [d38d088](https://github.com/wazuh/wazuh-kibana-app/commit/d38d0881ac8e4294accde83d63108337b74cdd91) 
- Number of agents is not properly updated.  [f7cbbe5](https://github.com/wazuh/wazuh-kibana-app/commit/f7cbbe54394db825827715c3ad4370ac74317108) 
- Missing scrollbar on Firefox file viewer.  [df4e8f9](https://github.com/wazuh/wazuh-kibana-app/commit/df4e8f9305b35e9ee1473bed5f5d452dd3420567) 
- Agent search filter by name, lost when refreshing. [71b5274](https://github.com/wazuh/wazuh-kibana-app/commit/71b5274ccc332d8961a158587152f7badab28a95) 
- Alerts of level 12 cannot be displayed in the Summary table. [ec0e888](https://github.com/wazuh/wazuh-kibana-app/commit/ec0e8885d9f1306523afbc87de01a31f24e36309) 
- Restored query from search bar in visualizations. [439128f](https://github.com/wazuh/wazuh-kibana-app/commit/439128f0a1f65b649a9dcb81ab5804ca20f65763) 
- Fix Kibana filters loop in Firefox. [82f0f32](https://github.com/wazuh/wazuh-kibana-app/commit/82f0f32946d844ce96a28f0185f903e8e05c5589) 

## Wazuh v3.9.3 - Kibana v6.8.1 / v7.1.1 / v7.2.0 - Revision 523

### Added

- Support for Wazuh v3.9.3
- Support for Kibana v7.2.0 [#1556](https://github.com/wazuh/wazuh-kibana-app/pull/1556).

### Changed

- New design and several UI/UX changes [#1525](https://github.com/wazuh/wazuh-kibana-app/pull/1525).
- Improved error checking + syscollector performance [94d0a83](https://github.com/wazuh/wazuh-kibana-app/commit/94d0a83e43aa1d2d84ef6f87cbb76b9aefa085b3).
- Adapt Syscollector for MacOS agents [a4bf7ef](https://github.com/wazuh/wazuh-kibana-app/commit/a4bf7efc693a99b7565b5afcaa372155f15a4db9).
- Show last scan for syscollector [73f2056](https://github.com/wazuh/wazuh-kibana-app/commit/73f2056673bb289d472663397ba7097e49b7b93b).
- Extendend information for syscollector [#1585](https://github.com/wazuh/wazuh-kibana-app/issues/1585).

### Fixed

- Corrected width for agent stats [a998955](https://github.com/wazuh/wazuh-kibana-app/commit/a99895565a8854c55932ec94cffb08e1d0aa3da1).
- Fix height for the menu directive with Dynamic height [427d0f3](https://github.com/wazuh/wazuh-kibana-app/commit/427d0f3e9fa6c34287aa9e8557da99a51e0db40f).
- Fix wazuh-db and clusterd check [cddcef6](https://github.com/wazuh/wazuh-kibana-app/commit/cddcef630c5234dd6f6a495715743dfcfd4e4001).
- Fix AlertsStats when value is "0", it was showing "-" [07a3e10](https://github.com/wazuh/wazuh-kibana-app/commit/07a3e10c7f1e626ba75a55452b6c295d11fd657d).
- Fix syscollector state value [f8d3d0e](https://github.com/wazuh/wazuh-kibana-app/commit/f8d3d0eca44e67e26f79bc574495b1f4c8f751f2).
- Fix time offset for reporting table [2ef500b](https://github.com/wazuh/wazuh-kibana-app/commit/2ef500bb112e68bd4811b8e87ce8581d7c04d20f).
- Fix call to obtain GDPR requirements for specific agent [ccda846](https://github.com/wazuh/wazuh-kibana-app/commit/ccda8464b50be05bc5b3642f25f4972c8a7a2c03).
- Restore "rule.id" as a clickable field in visualizations [#1546](https://github.com/wazuh/wazuh-kibana-app/pull/1546).
- Fix timepicker in cluster monitoring [f7533ce](https://github.com/wazuh/wazuh-kibana-app/pull/1560/commits/f7533cecb6862abfb5c1d2173ec3e70ffc59804a).
- Fix several bugs [#1569](https://github.com/wazuh/wazuh-kibana-app/pull/1569).
- Fully removed "rule.id" as URL field [#1584](https://github.com/wazuh/wazuh-kibana-app/issues/1584).
- Fix filters for dashboards [#1583](https://github.com/wazuh/wazuh-kibana-app/issues/1583).
- Fix missing dependency [#1591](https://github.com/wazuh/wazuh-kibana-app/issues/1591).

## Wazuh v3.9.2 - Kibana v7.1.1 - Revision 510

### Added

- Support for Wazuh v3.9.2

### Changed

- Avoid showing more than one toaster for the same error message [7937003](https://github.com/wazuh/wazuh-kibana-app/commit/793700382798033203091d160773363323e05bb9).
- Restored "Alerts evolution - Top 5 agents" in Overview > Security events [f9305c0](https://github.com/wazuh/wazuh-kibana-app/commit/f9305c0c6acf4a31c41b1cc9684b87f79b27524f).

### Fixed

- Fix missing parameters in Dev Tools request [#1496](https://github.com/wazuh/wazuh-kibana-app/pull/1496).
- Fix "Invalid Date" for Safari and Internet Explorer [#1505](https://github.com/wazuh/wazuh-kibana-app/pull/1505).

## Wazuh v3.9.1 - Kibana v7.1.1 - Revision 509

### Added

- Support for Kibana v7.1.1
- Added overall metrics for Agents > Overview [#1479](https://github.com/wazuh/wazuh-kibana-app/pull/1479).

### Fixed

- Fixed missing dependency for Discover [43f5dd5](https://github.com/wazuh/wazuh-kibana-app/commit/43f5dd5f64065c618ba930b2a4087f0a9e706c0e).
- Fixed visualization for Agents > Overview [#1477](https://github.com/wazuh/wazuh-kibana-app/pull/1477). 
- Fixed SCA policy checks table [#1478](https://github.com/wazuh/wazuh-kibana-app/pull/1478).

## Wazuh v3.9.1 - Kibana v7.1.0 - Revision 508

### Added

- Support for Kibana v7.1.0

## Wazuh v3.9.1 - Kibana v6.8.0 - Revision 444

### Added

- Support for Wazuh v3.9.1
- Support for Kibana v6.8.0

### Fixed

- Fixed background color for some parts of the Discover directive [2dfc763](https://github.com/wazuh/wazuh-kibana-app/commit/2dfc763bfa1093fb419f118c2938f6b348562c69).
- Fixed cut values in non-resizable tables when the value is too large [cc4828f](https://github.com/wazuh/wazuh-kibana-app/commit/cc4828fbf50d4dab3dd4bb430617c1f2b13dac6a).
- Fixed handled but not shown error messages from rule editor [0aa0e17](https://github.com/wazuh/wazuh-kibana-app/commit/0aa0e17ac8678879e5066f8d83fd46f5d8edd86a).
- Minor typos corrected [fe11fb6](https://github.com/wazuh/wazuh-kibana-app/commit/fe11fb67e752368aedc89ec844ddf729eb8ad761).
- Minor fixes in agents configuration [1bc2175](https://github.com/wazuh/wazuh-kibana-app/commit/1bc217590438573e7267687655bb5939b5bb9fde).
- Fix Management > logs viewer scrolling [f458b2e](https://github.com/wazuh/wazuh-kibana-app/commit/f458b2e3294796f9cf00482b4da27984646c6398).

### Changed

- Kibana version shown in settings is now read from our package.json [c103d3e](https://github.com/wazuh/wazuh-kibana-app/commit/c103d3e782136106736c02039d28c4567b255aaa).
- Removed an old header from Settings [0197b8b](https://github.com/wazuh/wazuh-kibana-app/commit/0197b8b1abc195f275c8cd9893df84cd5569527b).
- Improved index pattern validation fields, replaced "full_log" with "rule.id" as part of the minimum required fields [dce0595](https://github.com/wazuh/wazuh-kibana-app/commit/dce059501cbd28f1294fd761da3e015e154747bc).
- Improve dynamic height for configuration editor [c318131](https://github.com/wazuh/wazuh-kibana-app/commit/c318131dfb6b5f01752593f2aa972b98c0655610).
- Add timezone for all dates shown in the app [4b8736f](https://github.com/wazuh/wazuh-kibana-app/commit/4b8736fb4e562c78505daaee042bcd798242c3f5).

## Wazuh v3.9.0 - Kibana v6.7.0 / v6.7.1 / v6.7.2 - Revision 441

### Added

- Support for Wazuh v3.9.0
- Support for Kibana v6.7.0 / v6.7.1 / v6.7.2
- Edit master and worker configuration ([#1215](https://github.com/wazuh/wazuh-kibana-app/pull/1215)).
- Edit local rules, local decoders and CDB lists ([#1212](https://github.com/wazuh/wazuh-kibana-app/pull/1212), [#1204](https://github.com/wazuh/wazuh-kibana-app/pull/1204), [#1196](https://github.com/wazuh/wazuh-kibana-app/pull/1196), [#1233](https://github.com/wazuh/wazuh-kibana-app/pull/1233), [#1304](https://github.com/wazuh/wazuh-kibana-app/pull/1304)).
- View no local rules/decoders XML files ([#1395](https://github.com/wazuh/wazuh-kibana-app/pull/1395))
- Dev Tools additions
  - Added hotkey `[shift] + [enter]` for sending query ([#1170](https://github.com/wazuh/wazuh-kibana-app/pull/1170)).
  - Added `Export JSON` button for the Dev Tools ([#1170](https://github.com/wazuh/wazuh-kibana-app/pull/1170)).
- Added refresh button for agents preview table ([#1169](https://github.com/wazuh/wazuh-kibana-app/pull/1169)).
- Added `configuration assessment` information in "Agent > Policy monitoring" ([#1227](https://github.com/wazuh/wazuh-kibana-app/pull/1227)).
- Added agents `configuration assessment` configuration section in "Agent > Configuration" ([1257](https://github.com/wazuh/wazuh-kibana-app/pull/1257))
- Restart master and worker nodes ([#1222](https://github.com/wazuh/wazuh-kibana-app/pull/1222)).
- Restart agents ([#1229](https://github.com/wazuh/wazuh-kibana-app/pull/1229)).
- Added support for more than one Wazuh monitoring pattern ([#1243](https://github.com/wazuh/wazuh-kibana-app/pull/1243))
- Added customizable interval for Wazuh monitoring indices creation ([#1243](https://github.com/wazuh/wazuh-kibana-app/pull/1243)).
- Expand visualizations ([#1246](https://github.com/wazuh/wazuh-kibana-app/pull/1246)).
- Added a dynamic table columns selector ([#1246](https://github.com/wazuh/wazuh-kibana-app/pull/1246)).
- Added resizable columns by dragging in tables ([d2bf8ee](https://github.com/wazuh/wazuh-kibana-app/commit/d2bf8ee9681ca5d6028325e165854b49214e86a3))
- Added a cron job for fetching missing fields of all valid index patterns, also merging dynamic fields every time an index pattern is refreshed by the app ([#1276](https://github.com/wazuh/wazuh-kibana-app/pull/1276)).
- Added auto-merging dynamic fields for Wazuh monitoring index patterns ([#1300](https://github.com/wazuh/wazuh-kibana-app/pull/1300))
- New server module, it's a job queue so we can add delayed jobs to be run in background, this iteration only accepts delayed Wazuh API calls ([#1283](https://github.com/wazuh/wazuh-kibana-app/pull/1283)).
- Added new way to view logs using a logs viewer ([#1292](https://github.com/wazuh/wazuh-kibana-app/pull/1292))
- Added new directive for registering agents from the UI, including instructions on "how to" ([#1321](https://github.com/wazuh/wazuh-kibana-app/pull/1321)).
- Added some Angular charts in Agents Preview and Agents SCA sections ([#1364](https://github.com/wazuh/wazuh-kibana-app/pull/1364))
- Added Docker listener settings in configuration views ([#1365](https://github.com/wazuh/wazuh-kibana-app/pull/1365))
- Added Docker dashboards for both Agents and Overview ([#1367](https://github.com/wazuh/wazuh-kibana-app/pull/1367))
- Improved app logger with debug level ([#1373](https://github.com/wazuh/wazuh-kibana-app/pull/1373))
- Introducing React components from the EUI framework

### Changed

- Escape XML special characters ([#1159](https://github.com/wazuh/wazuh-kibana-app/pull/1159)).
- Changed empty results message for Wazuh tables ([#1165](https://github.com/wazuh/wazuh-kibana-app/pull/1165)).
- Allowing the same query multiple times on the Dev Tools ([#1174](https://github.com/wazuh/wazuh-kibana-app/pull/1174))
- Refactor JSON/XML viewer for configuration tab ([#1173](https://github.com/wazuh/wazuh-kibana-app/pull/1173), [#1148](https://github.com/wazuh/wazuh-kibana-app/pull/1148)).
- Using full height for all containers when possible ([#1224](https://github.com/wazuh/wazuh-kibana-app/pull/1224)).
- Improved the way we are handling "back button" events ([#1207](https://github.com/wazuh/wazuh-kibana-app/pull/1207)).
- Changed some visualizations for FIM, GDPR, PCI, Vulnerability and Security Events ([#1206](https://github.com/wazuh/wazuh-kibana-app/pull/1206), [#1235](https://github.com/wazuh/wazuh-kibana-app/pull/1235), [#1293](https://github.com/wazuh/wazuh-kibana-app/pull/1293)).
- New design for agent header view ([#1186](https://github.com/wazuh/wazuh-kibana-app/pull/1186)).
- Not fetching data the very first time the Dev Tools are opened ([#1185](https://github.com/wazuh/wazuh-kibana-app/pull/1185)).
- Refresh all known fields for all valid index patterns if `kbn-vis` detects a broken index pattern ([ecd7c8f](https://github.com/wazuh/wazuh-kibana-app/commit/ecd7c8f98c187a350f81261d13b0d45dcec6dc5d)).
- Truncate texts and display a tooltip when they don't fit in a table cell ([7b56a87](https://github.com/wazuh/wazuh-kibana-app/commit/7b56a873f85dcba7e6838aeb2e40d9b4cf472576))
- Updated API autocomplete for Dev Tools ([#1218](https://github.com/wazuh/wazuh-kibana-app/pull/1218))
- Updated switches design to adapt it to Kibana's design ([#1253](https://github.com/wazuh/wazuh-kibana-app/pull/1253))
- Reduced the width of some table cells with little text, to give more space to the other columns ([#1263](https://github.com/wazuh/wazuh-kibana-app/pull/1263)).
- Redesign for Management > Status daemons list ([#1284](https://github.com/wazuh/wazuh-kibana-app/pull/1284)).
- Redesign for Management > Configuration, Agent > Configuration ([#1289](https://github.com/wazuh/wazuh-kibana-app/pull/1289)).
- Replaced Management > Logs table with a log viewer component ([#1292](https://github.com/wazuh/wazuh-kibana-app/pull/1292)).
- The agents list search bar now allows to switch between AND/OR operators ([#1291](https://github.com/wazuh/wazuh-kibana-app/pull/1291)).
- Improve audit dashboards ([#1374](https://github.com/wazuh/wazuh-kibana-app/pull/1374))
- Exclude agent "000" getting the last registered and the most active agents from the Wazuh API.([#1391](https://github.com/wazuh/wazuh-kibana-app/pull/1391))
- Reviewed Osquery dashboards ([#1394](https://github.com/wazuh/wazuh-kibana-app/pull/1394))
- Memory info is now a log ([#1400](https://github.com/wazuh/wazuh-kibana-app/pull/1400))
- Error toasters time is now 30000ms, warning/info are still 6000ms ([#1420](https://github.com/wazuh/wazuh-kibana-app/pull/1420))

### Fixed

- Properly handling long messages on notifier service, until now, they were using out of the card space, also we replaced some API messages with more meaningful messages ([#1168](https://github.com/wazuh/wazuh-kibana-app/pull/1168)).
- Adapted Wazuh icon for multiple browsers where it was gone ([#1208](https://github.com/wazuh/wazuh-kibana-app/pull/1208)).
- Do not fetch data from tables twice when resize window ([#1303](https://github.com/wazuh/wazuh-kibana-app/pull/1303)).
- Agent syncrhonization status is updated as we browse the configuration section ([#1305](https://github.com/wazuh/wazuh-kibana-app/pull/1305))
- Using the browser timezone for reporting documents ([#1311](https://github.com/wazuh/wazuh-kibana-app/pull/1311)).
- Wrong behaviors in the routing system when the basePath was set ([#1342](https://github.com/wazuh/wazuh-kibana-app/pull/1342))
- Do not show pagination for one-page tables ([196c5b7](https://github.com/wazuh/wazuh-kibana-app/pull/1362/commits/196c5b717583032798da7791fa4f90ec06397f68))
- Being redirected to Overview once a Kibana restart is performed ([#1378](https://github.com/wazuh/wazuh-kibana-app/pull/1378))
- Displaying the AWS services section of the aws-s3 wodle ([#1393](https://github.com/wazuh/wazuh-kibana-app/pull/1393))
- Show email configuration on the configuration on demand ([#1401](https://github.com/wazuh/wazuh-kibana-app/issues/1401))
- Show "Follow symbolic link" field in Integrity monitoring - Monitored configuration on demand ([0c9c9da](https://github.com/wazuh/wazuh-kibana-app/pull/1414/commits/0c9c9da3b951548761cd203db5ee5baa39afe26c))

## Wazuh v3.8.2 - Kibana v6.6.0 / v6.6.1 / v6.6.2 / v6.7.0 - Revision 419

### Added

- Support for Kibana v6.6.0 / v6.6.1 / v6.6.2 / v6.7.0

### Fixed

- Fixed AWS dashboard, newer JavaScript browser engines break the view due to Angular.js ([6e882fc](https://github.com/wazuh/wazuh-kibana-app/commit/6e882fc1d7efe6059e6140ff40b8a20d9c1fa51e)).
- Fixed AWS accounts visualization, using the right field now ([6e882fc](https://github.com/wazuh/wazuh-kibana-app/commit/6e882fc1d7efe6059e6140ff40b8a20d9c1fa51e)).

## Wazuh v3.8.2 - Kibana v6.5.4 - Revision 418

### Added

- Support for Wazuh v3.8.2

### Changed

- Close configuration editor only if it was successfully updated ([bc77c35](https://github.com/wazuh/wazuh-kibana-app/commit/bc77c35d8440a656d4704451ce857c9e1d36a438)).
- Replaced FIM Vega visualization with standard visualization ([554ee1c](https://github.com/wazuh/wazuh-kibana-app/commit/554ee1c4c4d75c76d82272075acf8bb62e7f9e27)).

## Wazuh v3.8.1 - Kibana v6.5.4 - Revision 417

### Added

- Support for Wazuh v3.8.1

### Changed

- Moved monitored/ignored Windows registry entries to "FIM > Monitored" and "FIM > Ignored" to avoid user confusion ([#1176](https://github.com/wazuh/wazuh-kibana-app/pull/1176)).
- Excluding managers from wazuh-monitoring indices ([#1177](https://github.com/wazuh/wazuh-kibana-app/pull/1177)).
- Escape `&` before sending group configuration ([d3aa56f](https://github.com/wazuh/wazuh-kibana-app/commit/d3aa56fa73478c60505e500db7d3a7df263081b5)).
- Improved `autoFormat` function before rendering group configuration ([f4f8144](https://github.com/wazuh/wazuh-kibana-app/commit/f4f8144eef8b93038fc897a9f16356e71029b844)).
- Now the group configuration editor doesn't exit after sending data to the Wazuh API ([5c1a3ef](https://github.com/wazuh/wazuh-kibana-app/commit/5c1a3ef9bd710a7befbed0709c4a7cf414f44f6b)).

### Fixed

- Fixed style for the error toaster for long URLs or long paths ([11b8084](https://github.com/wazuh/wazuh-kibana-app/commit/11b8084c75bbc5da36587ff31d1bc80a55fe4dfe)).

## Wazuh v3.8.0 - Kibana v6.5.4 - Revision 416

### Added

- Added group management features such as:
  - Edit the group configuration ([#1096](https://github.com/wazuh/wazuh-kibana-app/pull/1096)).
  - Add/remove groups to/from an agent ([#1096](https://github.com/wazuh/wazuh-kibana-app/pull/1096)).
  - Add/remove agents to/from a group ([#1096](https://github.com/wazuh/wazuh-kibana-app/pull/1096)).
  - Add/remove groups ([#1152](https://github.com/wazuh/wazuh-kibana-app/pull/1152)).
- New directive for tables that don't need external data sources ([#1067](https://github.com/wazuh/wazuh-kibana-app/pull/1067)).
- New search bar directive with interactive filters and suggestions ([#1058](https://github.com/wazuh/wazuh-kibana-app/pull/1058)).
- New server route `/elastic/alerts` for fetching alerts using custom parameters([#1056](https://github.com/wazuh/wazuh-kibana-app/pull/1056)).
- New table for an agent FIM monitored files, if the agent OS platform is Windows it will show two tables: files and registry ([#1032](https://github.com/wazuh/wazuh-kibana-app/pull/1032)).
- Added description to each setting under Settings > Configuration ([#1048](https://github.com/wazuh/wazuh-kibana-app/pull/1048)).
- Added a new setting to `config.yml` related to Wazuh monitoring and its index pattern ([#1095](https://github.com/wazuh/wazuh-kibana-app/pull/1095)).
- Resizable columns by dragging in Dev-tools ([#1102](https://github.com/wazuh/wazuh-kibana-app/pull/1102)).
- New feature to be able to edit config.yml file from the Settings > Configuration section view ([#1105](https://github.com/wazuh/wazuh-kibana-app/pull/1105)).
- Added a new table (network addresses) for agent inventory tab ([#1111](https://github.com/wazuh/wazuh-kibana-app/pull/1111)).
- Added `audit_key` (Who-data Audit keys) for configuration tab ([#1123](https://github.com/wazuh/wazuh-kibana-app/pull/1123)).
- Added new known fields for Kibana index pattern ([#1150](https://github.com/wazuh/wazuh-kibana-app/pull/1150)).

### Changed

- Changed Inventory tables. Now the app looks for the OS platform and it shows different tables depending on the OS platform. In addition the process state codes has been replaced to be more meaningful ([#1059](https://github.com/wazuh/wazuh-kibana-app/pull/1059)).
- Tiny rework for the AWS tab including.
- "Report" button is hidden on Discover panel ([#1047](https://github.com/wazuh/wazuh-kibana-app/pull/1047)).
- Visualizations, filters and Discover improved ([#1083](https://github.com/wazuh/wazuh-kibana-app/pull/1083)).
- Removed `popularizeField` function until https://github.com/elastic/kibana/issues/22426 is solved in order to avoid `Unable to write index pattern!` error on Discover tab ([#1085](https://github.com/wazuh/wazuh-kibana-app/pull/1085)).
- Improved Wazuh monitoring module ([#1094](https://github.com/wazuh/wazuh-kibana-app/pull/1094)).
- Added "Registered date" and "Last keep alive" in agents table allowing you to sort by these fields ([#1102](https://github.com/wazuh/wazuh-kibana-app/pull/1102)).
- Improved code quality in sections such as Ruleset > Rule and Decoder detail view simplify conditions ([#1102](https://github.com/wazuh/wazuh-kibana-app/pull/1102)).
- Replaced reporting success message ([#1102](https://github.com/wazuh/wazuh-kibana-app/pull/1102)).
- Reduced the default number of shards and the default number of replicas for the app indices ([#1113](https://github.com/wazuh/wazuh-kibana-app/pull/1113)).
- Refreshing index pattern known fields on health check controller ([#1119](https://github.com/wazuh/wazuh-kibana-app/pull/1119)).
- Less strict memory check ([786c764](https://github.com/wazuh/wazuh-kibana-app/commit/786c7642cd88083f9a77c57ed204488ecf5b710a)).
- Checking message origin in error handler ([dfec368](https://github.com/wazuh/wazuh-kibana-app/commit/dfec368d22a148b2e4437db92d71294900241961)).
- Dev tools is now showing the response as it is, like `curl` does ([#1137](https://github.com/wazuh/wazuh-kibana-app/pull/1137)).
- Removed `unknown` as valid node name ([#1149](https://github.com/wazuh/wazuh-kibana-app/pull/1149)).
- Removed `rule.id` direct filter from the rule set tables ([#1151](https://github.com/wazuh/wazuh-kibana-app/pull/1151))

### Fixed

- Restored X-Pack security logic for the .wazuh index, now it's not bypassing the X-Pack roles ([#1081](https://github.com/wazuh/wazuh-kibana-app/pull/1081))
- Avoid fetching twice the same data ([#1072](https://github.com/wazuh/wazuh-kibana-app/pull/1072), [#1061](https://github.com/wazuh/wazuh-kibana-app/pull/1061)).
- Wazuh logo adapted to low resolutions ([#1074](https://github.com/wazuh/wazuh-kibana-app/pull/1074)).
- Hide Audit, OpenSCAP tabs for non-linux agents. Fixed empty Windows events under Configuration > Log collection section. OSQuery logo has been standardized ([#1072](https://github.com/wazuh/wazuh-kibana-app/pull/1072), [#1076](https://github.com/wazuh/wazuh-kibana-app/pull/1076)).
- Fix empty values on _Overview > Security events_ when Wazuh monitoring is disabled ([#1091](https://github.com/wazuh/wazuh-kibana-app/pull/1091)).
- Fix overlapped play button in Dev-tools when the input box has a scrollbar ([#1102](https://github.com/wazuh/wazuh-kibana-app/pull/1102)).
- Fix Dev-tools behavior when parse json invalid blocks ([#1102](https://github.com/wazuh/wazuh-kibana-app/pull/1102)).
- Fixed Management > Monitoring tab frustration adding back buttons ([#1102](https://github.com/wazuh/wazuh-kibana-app/pull/1102)).
- Fix template checking when using more than one pattern ([#1104](https://github.com/wazuh/wazuh-kibana-app/pull/1104)).
- Fix infinite loop for Wazuh monitoring when the Wazuh API is not being able to give us all the agents ([5a26916](https://github.com/wazuh/wazuh-kibana-app/commit/5a2691642b40a34783d2eafb6ee24ae78b9af21a)), ([85005a1](https://github.com/wazuh/wazuh-kibana-app/commit/85005a184d4f1c3d339b7c895b5d2469f3b45171)).
- Fix rule details for `list` and `info` parameters ([#1149](https://github.com/wazuh/wazuh-kibana-app/pull/1149)).

## Wazuh v3.7.1 / v3.7.2 - Kibana v6.5.1 / v6.5.2 / v6.5.3 / v6.5.4 - Revision 415

### Added

- Support for Elastic stack v6.5.2 / v6.5.3 / v6.5.4.
- Support for Wazuh v3.7.1 / v3.7.2.
- Dev Tools module now autocompletes API endpoints ([#1030](https://github.com/wazuh/wazuh-kibana-app/pull/1030)).

### Changed

- Increased number of rows for syscollector tables ([#1033](https://github.com/wazuh/wazuh-kibana-app/pull/1033)).
- Modularized JSON/XML viewers for the configuration section ([#982](https://github.com/wazuh/wazuh-kibana-app/pull/982)).

### Fixed

- Added missing fields for syscollector network tables ([#1036](https://github.com/wazuh/wazuh-kibana-app/pull/1036)).
- Using the right API path when downloading CSV for decoders list ([#1045](https://github.com/wazuh/wazuh-kibana-app/pull/1045)).
- Including group field when downloading CSV for agents list ([#1044](https://github.com/wazuh/wazuh-kibana-app/pull/1044)).
- Preserve active tab in configuration section when refreshing the page ([#1037](https://github.com/wazuh/wazuh-kibana-app/pull/1037)).

## Wazuh v3.7.0 - Kibana v6.5.0 / v6.5.1 - Revision 414

### Added

- Support for Elastic Stack v6.5.0 / v6.5.1.
- Agent groups bar is now visible on the agent configuration section ([#1023](https://github.com/wazuh/wazuh-kibana-app/pull/1023)).
- Added a new setting for the `config.yml` file for enable/disable administrator mode ([#1019](https://github.com/wazuh/wazuh-kibana-app/pull/1019)).
  - This allows the user to perform PUT, POST, DELETE methods in our Dev Tools.

### Changed

- Refactored most front-end controllers ([#1023](https://github.com/wazuh/wazuh-kibana-app/pull/1023)).

## Wazuh v3.7.0 - Kibana v6.4.2 / v6.4.3 - Revision 413

### Added

- Support for Wazuh v3.7.0.
- Support for Elastic Stack v6.4.2 / v6.4.3.
- Brand-new interface for _Configuration_ (on both _Management_ and _Agents_ tabs) ([#914](https://github.com/wazuh/wazuh-kibana-app/pull/914)):
  - Now you can check current and real agent and manager configuration.
  - A new interface design, with more useful information and easy to understand descriptions.
  - New and more responsive JSON/XML viewers to show the configuration in raw mode.
- Brand-new extension - Osquery ([#938](https://github.com/wazuh/wazuh-kibana-app/pull/938)):
  - A new extension, disabled by default.
  - Check alerts from Wazuh's Osquery integration.
  - Check your current Osquery wodle configuration.
  - More improvements will come for this extension in the future.
- New option for Wazuh app configuration file - _Ignore index patterns_ ([#947](https://github.com/wazuh/wazuh-kibana-app/pull/947)):
  - Now the user can specify which index patterns can't be selected on the app using the new `ip.ignore` setting on the `config.yml` file.
  - The valid format is an array of strings which represents index patterns.
  - By default, this list is empty (all index patterns will be available if they use a compatible structure).
- Added a node selector for _Management > Status_ section when Wazuh cluster is enabled ([#976](https://github.com/wazuh/wazuh-kibana-app/pull/976)).
- Added quick access to _Configuration_ or _Discover_ panels for an agent on the agents list ([#939](https://github.com/wazuh/wazuh-kibana-app/pull/939)).
- Now you can click on an agent's ID on the _Discover_ panels to open its details page on the app ([#904](https://github.com/wazuh/wazuh-kibana-app/pull/904)).
- Redesigned the _Overview > Amazon AWS_ tab, using more meaningful visualizations for a better overall view of your agents' status ([#903](https://github.com/wazuh/wazuh-kibana-app/pull/903)).
- Redesigned the _Overview/Agents > Vulnerabilities_ tab, using more meaningful visualizations for a better overall view of your agents' status ([#954](https://github.com/wazuh/wazuh-kibana-app/pull/954)).
- Now everytime the user enters the _Settings_ tab, the API connection will be automatically checked ([#971](https://github.com/wazuh/wazuh-kibana-app/pull/971)).
- Added a node selector for _Management > Logs_ section when Wazuh cluster is enabled ([#980](https://github.com/wazuh/wazuh-kibana-app/pull/980)).
- Added a group selector for _Agents_ section ([#995](https://github.com/wazuh/wazuh-kibana-app/pull/995)).

### Changed

- Interface refactoring for the _Agents > Inventory data_ tab ([#924](https://github.com/wazuh/wazuh-kibana-app/pull/924)):
  - Now the tab won't be available if your agent doesn't have Syscollector enabled, and each card will be enabled or disabled depending on the current Syscollector scans configuration.
  - This will prevent situations where the user couldn't check the inventory although there was actual scan data to show on some sections.
- Added support for new multigroups feature ([#911](https://github.com/wazuh/wazuh-kibana-app/pull/911)):
  - Now the information bars on _Agents_ will show all the groups an agent belongs to.
- Now the result pane on the _Dev tools_ tab will show the error code coming from the Wazuh API ([#909](https://github.com/wazuh/wazuh-kibana-app/pull/909)).
- Changed some visualizations titles for _Overview/Agents > OpenSCAP_ tab ([#925](https://github.com/wazuh/wazuh-kibana-app/pull/925)).
- All backend routes have been renamed ([#932](https://github.com/wazuh/wazuh-kibana-app/pull/932)).
- Several improvements for Elasticsearch tests ([#933](https://github.com/wazuh/wazuh-kibana-app/pull/933)).
- Updated some strings and descriptions on the _Settings_ tab ([#934](https://github.com/wazuh/wazuh-kibana-app/pull/934)).
- Changed the date format on _Settings > Logs_ to make it more human-readable ([#944](https://github.com/wazuh/wazuh-kibana-app/pull/944)).
- Changed some labels to remove the "MD5 sum" expression, it will use "Checksum" instead ([#945](https://github.com/wazuh/wazuh-kibana-app/pull/945)).
- Added word wrapping class to group name in _Management > Groups > Group detail_ tab ([#945](https://github.com/wazuh/wazuh-kibana-app/pull/945)).
- The `wz-table` directive has been refactored ([#953](https://github.com/wazuh/wazuh-kibana-app/pull/953)).
- The `wz-table` directive now checks if a request is aborted ([#979](https://github.com/wazuh/wazuh-kibana-app/pull/979)).
- Several performance improvements ([#985](https://github.com/wazuh/wazuh-kibana-app/pull/985), [#997](https://github.com/wazuh/wazuh-kibana-app/pull/997), [#1000](https://github.com/wazuh/wazuh-kibana-app/pull/1000)).

### Fixed

- Several known fields for _Whodata_ functionality have been fixed ([#901](https://github.com/wazuh/wazuh-kibana-app/pull/901)).
- Fixed alignment bug with the _Add a filter +_ button on _Discover_ and _Agents_ tabs ([#912](https://github.com/wazuh/wazuh-kibana-app/pull/912)).
- Fixed a bug where the `Add API` form on _Settings_ didn't appear when pressing the button after editing an existing API entry ([#944](https://github.com/wazuh/wazuh-kibana-app/pull/944)).
- Fixed a bug on _Ruleset_ tab where the "Description" column was showing `0` if the rule doesn't have any description ([#948](https://github.com/wazuh/wazuh-kibana-app/pull/948)).
- Fixed wrong alignment on related Rules/Decoders tables from _Management > Ruleset_ tab ([#971](https://github.com/wazuh/wazuh-kibana-app/pull/971)).
- Fixed a bug where sometimes the error messages appeared duplicated ([#971](https://github.com/wazuh/wazuh-kibana-app/pull/971)).

### Removed

- On the _Management > Monitoring_ tab, the `Cluster enabled but not running` message won't appear as an error anymore ([#971](https://github.com/wazuh/wazuh-kibana-app/pull/971)).

## Wazuh v3.6.1 - Kibana v6.4.1 / v6.4.2 / v6.4.3 - Revision 412

### Added

- Support for Elastic Stack v6.4.1 / v6.4.2 / v6.4.3.

## Wazuh v3.6.1 - Kibana v6.4.0 - Revision 411

### Added

- Redesigned the _Overview > Integrity monitoring_ tab, using more meaningful visualizations for a better overall view of your agents' status ([#893](https://github.com/wazuh/wazuh-kibana-app/pull/893)).
- Added a new table for the _Inventory_ tab: _Processes_ ([#895](https://github.com/wazuh/wazuh-kibana-app/pull/895)).
- Improved error handling for tables. Now the table will show an error message if it wasn't able to fetch and load data ([#896](https://github.com/wazuh/wazuh-kibana-app/pull/896)).

### Changed

- The app source code has been improved, following best practices and coding guidelines ([#892](https://github.com/wazuh/wazuh-kibana-app/pull/892)).
- Included more app tests and prettifier for better code maintainability ([#883](https://github.com/wazuh/wazuh-kibana-app/pull/883) & [#885](https://github.com/wazuh/wazuh-kibana-app/pull/885)).

### Fixed

- Fixed minor visual errors on some _GDPR_, _PCI DSS_ and _Vulnerabilities_ visualizations ([#894](https://github.com/wazuh/wazuh-kibana-app/pull/894)).

## Wazuh v3.6.1 - Kibana v6.4.0 - Revision 410

### Added

- The _Inventory_ tab has been redesigned ([#873](https://github.com/wazuh/wazuh-kibana-app/pull/873)):
  - Added new network interfaces and port tables.
  - Improved design using metric information bars and intuitive status indicators.
- Added refresh functionality to the _Settings > Logs_ tab ([#852](https://github.com/wazuh/wazuh-kibana-app/pull/852)):
  - Now everytime the user opens the tab, the logs will be reloaded.
  - A new button to force the update has been added on the top left corner of the logs table.
- Added `tags` and `recursion_level` configuration options to _Management/Agent > Configuration_ tabs ([#850](https://github.com/wazuh/wazuh-kibana-app/pull/850)).
- The _Kuery_ search syntax has been added again to the app ([#851](https://github.com/wazuh/wazuh-kibana-app/pull/851)).
- Added a first batch of [_Mocha_](https://mochajs.org/) tests and other quality of code improvements to the app ([#859](https://github.com/wazuh/wazuh-kibana-app/pull/859)).
- Now you can open specific rule details (the _Management > Ruleset_ tab) when clicking on the `rule.id` value on the _Discover_ tab ([#862](https://github.com/wazuh/wazuh-kibana-app/pull/862)).
- Now you can click on the rule ID value on the _Management > Ruleset_ tab to search for related alerts on the _Discover_ tab ([#863](https://github.com/wazuh/wazuh-kibana-app/pull/863)).

### Changed

- The index pattern known fields have been updated up to 567 ([#872](https://github.com/wazuh/wazuh-kibana-app/pull/872)).
- Now the _Inventory_ tab will always be available for all agents, and a descriptive message will appear if the agent doesn't have `syscollector` enabled ([#879](https://github.com/wazuh/wazuh-kibana-app/pull/879)).

### Fixed

- Fixed a bug where the _Inventory_ tab was unavailable if the user reloads the page while on the _Agents > Configuration_ tab ([#845](https://github.com/wazuh/wazuh-kibana-app/pull/845)).
- Fixed some _Overview > VirusTotal_ visualizations ([#846](https://github.com/wazuh/wazuh-kibana-app/pull/846)).
- Fixed a bug where the _Settings > Extensions_ tab wasn't being properly hidden when there's no API entries inserted ([#847](https://github.com/wazuh/wazuh-kibana-app/pull/847)).
- Fixed a bug where the _Current API_ indicator on the top navbar wasn't being properly updated when the user deletes all the API entries ([#848](https://github.com/wazuh/wazuh-kibana-app/pull/848)).
- Fixed a bug where the _Agents coverage_ metric were not displaying a proper value when the manager has 0 registered agents ([#849](https://github.com/wazuh/wazuh-kibana-app/pull/849)).
- Fixed a bug where the `wazuh-basic` user role was able to update API entries (it should be forbidden) ([#853](https://github.com/wazuh/wazuh-kibana-app/pull/853)).
- Fixed a bug where the visualizations had scroll bars on the PDF reports ([#870](https://github.com/wazuh/wazuh-kibana-app/pull/870)).
- Fixed a bug on the _Dev tools_ tab where the user couldn't execute the first request block if there was blank lines above it ([#871](https://github.com/wazuh/wazuh-kibana-app/pull/871)).
- Fixed a bug on pinned filters when opening tabs where the implicit filter was the same, making them stuck and unremovable from other tabs ([#878](https://github.com/wazuh/wazuh-kibana-app/pull/878)).

## Wazuh v3.6.1 - Kibana v6.4.0 - Revision 409

### Added

- Support for Wazuh v3.6.1.

### Fixed

- Fixed a bug on the _Dev tools_ tab ([b7c79f4](https://github.com/wazuh/wazuh-kibana-app/commit/b7c79f48f06cb49b12883ec9e9337da23b49976b)).

## Wazuh v3.6.1 - Kibana v6.3.2 - Revision 408

### Added

- Support for Wazuh v3.6.1.

### Fixed

- Fixed a bug on the _Dev tools_ tab ([4ca9ed5](https://github.com/wazuh/wazuh-kibana-app/commit/4ca9ed54f1b18e5d499d950e6ff0741946701988)).

## Wazuh v3.6.0 - Kibana v6.4.0 - Revision 407

### Added

- Support for Wazuh v3.6.0.

## Wazuh v3.6.0 - Kibana v6.3.2 - Revision 406

### Added

- Support for Wazuh v3.6.0.

## Wazuh v3.5.0 - Kibana v6.4.0 - Revision 405

### Added

- Support for Elastic Stack v6.4.0 ([#813](https://github.com/wazuh/wazuh-kibana-app/pull/813)).

## Wazuh v3.5.0 - Kibana v6.3.2 - Revision 404

### Added

- Added new options to `config.yml` to change shards and replicas settings for `wazuh-monitoring` indices ([#809](https://github.com/wazuh/wazuh-kibana-app/pull/809)).
- Added more error messages for `wazuhapp.log` in case of failure when performing some crucial functions ([#812](https://github.com/wazuh/wazuh-kibana-app/pull/812)).
- Now it's possible to change replicas settings for existing `.wazuh`, `.wazuh-version` and `wazuh-monitoring` indices on the `config.yml` file ([#817](https://github.com/wazuh/wazuh-kibana-app/pull/817)).

### Changed

- App frontend code refactored and restructured ([#802](https://github.com/wazuh/wazuh-kibana-app/pull/802)).
- Now the _Overview > Security events_ tab won't show anything if the only visualization with data is _Agents status_ ([#811](https://github.com/wazuh/wazuh-kibana-app/pull/811)).

### Fixed

- Fixed a bug where the RAM status message appreared twice the first time you opened the app ([#807](https://github.com/wazuh/wazuh-kibana-app/pull/807)).
- Fixed the app UI to make the app usable on Internet Explorer 11 ([#808](https://github.com/wazuh/wazuh-kibana-app/pull/808)).

## Wazuh v3.5.0 - Kibana v6.3.2 - Revision 403

### Added

- The welcome tabs on _Overview_ and _Agents_ have been updated with a new name and description for the existing sections ([#788](https://github.com/wazuh/wazuh-kibana-app/pull/788)).
- Now the app tables will auto-resize depending on the screen height ([#792](https://github.com/wazuh/wazuh-kibana-app/pull/792)).

### Changed

- Now all the app filters on several tables will present the values in alphabetical order ([#787](https://github.com/wazuh/wazuh-kibana-app/pull/787)).

### Fixed

- Fixed a bug on _Decoders_ where clicking on the decoder wouldn't open the detail view if the `Parent decoders` filter was enabled ([#782](https://github.com/wazuh/wazuh-kibana-app/pull/782)).
- Fixed a bug on _Dev tools_ when the first line on the editor pane was empty or had a comment ([#790](https://github.com/wazuh/wazuh-kibana-app/pull/790)).
- Fixed a bug where the app was throwing multiple warning messages the first time you open it ([#791](https://github.com/wazuh/wazuh-kibana-app/pull/791)).
- Fixed a bug where clicking on a different tab from _Overview_ right after inserting the API credentials for the first time would always redirect to _Overview_ ([#791](https://github.com/wazuh/wazuh-kibana-app/pull/791)).
- Fixed a bug where the user could have a browser cookie with a reference to a non-existing API entry on Elasticsearch ([#794](https://github.com/wazuh/wazuh-kibana-app/pull/794) & [#795](https://github.com/wazuh/wazuh-kibana-app/pull/795)).

### Removed

- The cluster key has been removed from the API requests to `/manager/configuration` ([#796](https://github.com/wazuh/wazuh-kibana-app/pull/796)).

## Wazuh v3.5.0 - Kibana v6.3.1/v6.3.2 - Revision 402

### Added

- Support for Wazuh v3.5.0.
- Added new fields for _Vulnerability detector_ alerts ([#752](https://github.com/wazuh/wazuh-kibana-app/pull/752)).
- Added multi table search for `wz-table` directive. Added two new log levels for _Management > Logs_ section ([#753](https://github.com/wazuh/wazuh-kibana-app/pull/753)).

## Wazuh v3.4.0 - Kibana v6.3.1/v6.3.2 - Revision 401

### Added

- Added a few new fields for Kibana due to the new Wazuh _who-data_ feature ([#763](https://github.com/wazuh/wazuh-kibana-app/pull/763)).
- Added XML/JSON viewer for each card under _Management > Configuration_ ([#764](https://github.com/wazuh/wazuh-kibana-app/pull/764)).

### Changed

- Improved error handling for Dev tools. Also removed some unused dependencies from the _Dev tools_ tab ([#760](https://github.com/wazuh/wazuh-kibana-app/pull/760)).
- Unified origin for tab descriptions. Reviewed some grammar typos ([#765](https://github.com/wazuh/wazuh-kibana-app/pull/765)).
- Refactored agents autocomplete component. Removed unused/deprecated modules ([#766](https://github.com/wazuh/wazuh-kibana-app/pull/766)).
- Simplified route resolves section ([#768](https://github.com/wazuh/wazuh-kibana-app/pull/768)).

### Fixed

- Fixed missing cluster node filter for the visualization shown when looking for specific node under _Management > Monitoring_ section ([#758](https://github.com/wazuh/wazuh-kibana-app/pull/758)).
- Fixed missing dependency injection for `wzMisc` factory ([#768](https://github.com/wazuh/wazuh-kibana-app/pull/768)).

### Removed

- Removed `angular-aria`, `angular-md5`, `ansicolors`, `js-yaml`, `querystring` and `lodash` dependencies since Kibana includes all of them. Removed some unused images ([#768](https://github.com/wazuh/wazuh-kibana-app/pull/768)).

## Wazuh v3.4.0 - Kibana v6.3.1/v6.3.2 - Revision 400

### Added

- Support for Wazuh v3.4.0.
- Support for Elastic Stack v6.3.2.
- Support for Kuery as accepted query language ([#742](https://github.com/wazuh/wazuh-kibana-app/pull/742)).
  - This feature is experimental.
- Added new _Who data_ fields from file integrity monitoring features ([#746](https://github.com/wazuh/wazuh-kibana-app/pull/746)).
- Added tab in _Settings_ section where you can see the last logs from the Wazuh app server ([#723](https://github.com/wazuh/wazuh-kibana-app/pull/723)).

### Changed

- Fully redesigned of the welcome screen along the different app sections ([#751](https://github.com/wazuh/wazuh-kibana-app/pull/751)).
- Now any agent can go to the _Inventory_ tab regardless if it's enabled or not. The content will change properly according to the agent configuration ([#744](https://github.com/wazuh/wazuh-kibana-app/pull/744)).
- Updated the `angular-material` dependency to `1.1.10` ([#743](https://github.com/wazuh/wazuh-kibana-app/pull/743)).
- Any API entry is now removable regardless if it's the only one API entry ([#740](https://github.com/wazuh/wazuh-kibana-app/pull/740)).
- Performance has been improved regarding to agents status, they are now being fetched using _distinct_ routes from the Wazuh API ([#738](https://github.com/wazuh/wazuh-kibana-app/pull/738)).
- Improved the way we are parsing some Wazuh API errors regarding to version mismatching ([#735](https://github.com/wazuh/wazuh-kibana-app/pull/735)).

### Fixed

- Fixed wrong filters being applied in _Ruleset > Rules_ and _Ruleset > Decoders_ sections when using Lucene like filters plus path filters ([#736](https://github.com/wazuh/wazuh-kibana-app/pull/736)).
- Fixed the template checking from the healthcheck, now it allows to use custom index patterns ([#739](https://github.com/wazuh/wazuh-kibana-app/pull/739)).
- Fixed infinite white screen from _Management > Monitoring_ when the Wazuh cluster is enabled but not running ([#741](https://github.com/wazuh/wazuh-kibana-app/pull/741)).

## Wazuh v3.3.0/v3.3.1 - Kibana v6.3.1 - Revision 399

### Added

- Added a new Angular.js factory to store the Wazuh app configuration values. Also, this factory is being used by the pre-routes functions (resolves); this way we are sure about having the real configuration at any time. These pre-routes functions have been improved too ([#670](https://github.com/wazuh/wazuh-kibana-app/pull/670)).
- Added extended information for reports from _Reporting_ feature ([#701](https://github.com/wazuh/wazuh-kibana-app/pull/701)).

### Changed

- Tables have been improved. Now they are truncating long fields and adding a tooltip if needed ([#671](https://github.com/wazuh/wazuh-kibana-app/pull/671)).
- Services have been improved ([#715](https://github.com/wazuh/wazuh-kibana-app/pull/715)).
- CSV formatted files have been improved. Now they are showing a more human readable column names ([#717](https://github.com/wazuh/wazuh-kibana-app/pull/717), [#726](https://github.com/wazuh/wazuh-kibana-app/pull/726)).
- Added/Modified some visualization titles ([#728](https://github.com/wazuh/wazuh-kibana-app/pull/728)).
- Improved Discover perfomance when in background mode ([#719](https://github.com/wazuh/wazuh-kibana-app/pull/719)).
- Reports from the _Reporting_ feature have been fulyl redesigned ([#701](https://github.com/wazuh/wazuh-kibana-app/pull/701)).

### Fixed

- Fixed the top menu API indicator when checking the API connection and the manager/cluster information had been changed ([#668](https://github.com/wazuh/wazuh-kibana-app/pull/668)).
- Fixed our logger module which was not writting logs the very first time Kibana is started neither after a log rotation ([#667](https://github.com/wazuh/wazuh-kibana-app/pull/667)).
- Fixed a regular expression in the server side when parsing URLs before registering a new Wazuh API ([#690](https://github.com/wazuh/wazuh-kibana-app/pull/690)).
- Fixed filters from specific visualization regarding to _File integrity_ section ([#694](https://github.com/wazuh/wazuh-kibana-app/pull/694)).
- Fixed filters parsing when generating a report because it was not parsing negated filters as expected ([#696](https://github.com/wazuh/wazuh-kibana-app/pull/696)).
- Fixed visualization counter from _OSCAP_ tab ([#722](https://github.com/wazuh/wazuh-kibana-app/pull/722)).

### Removed

- Temporary removed CSV download from agent inventory section due to Wazuh API bug ([#727](https://github.com/wazuh/wazuh-kibana-app/pull/727)).

## Wazuh v3.3.0/v3.3.1 - Kibana v6.3.0 - Revision 398

### Added

- Improvements for latest app redesign ([#652](https://github.com/wazuh/wazuh-kibana-app/pull/652)):
  - The _Welcome_ tabs have been simplified, following a more Elastic design.
  - Added again the `md-nav-bar` component with refined styles and limited to specific sections.
  - The _Settings > Welcome_ tab has been removed. You can use the nav bar to switch tabs.
  - Minor CSS adjustments and reordering.
- Small app UI improvements ([#634](https://github.com/wazuh/wazuh-kibana-app/pull/634)):
  - Added link to _Agents Preview_ on the _Agents_ tab breadcrumbs.
  - Replaced the _Generate report_ button with a smaller one.
  - Redesigned _Management > Ruleset_ `md-chips` to look similar to Kibana filter pills.
  - Added agent information bar from _Agents > General_ to _Agents > Welcome_ too.
  - Refactored flex layout on _Welcome_ tabs to fix a height visual bug.
  - Removed duplicated loading rings on the _Agents_ tab.
- Improvements for app tables ([#627](https://github.com/wazuh/wazuh-kibana-app/pull/627)):
  - Now the current page will be highlighted.
  - The gap has been fixed to the items per page value.
  - If there are no more pages for _Next_ or _Prev_ buttons, they will be hidden.
- Improvements for app health check ([#637](https://github.com/wazuh/wazuh-kibana-app/pull/637)):
  - Improved design for the view.
  - The checks have been placed on a table, showing the current status of each one.
- Changes to our reporting feature ([#639](https://github.com/wazuh/wazuh-kibana-app/pull/639)):
  - Now the generated reports will include tables for each section.
  - Added a parser for getting Elasticsearch data table responses.
  - The reporting feature is now a separated module, and the code has been refactored.
- Improvements for app tables pagination ([#646](https://github.com/wazuh/wazuh-kibana-app/pull/646)).

### Changed

- Now the `pretty` parameter on the _Dev tools_ tab will be ignored to avoid `Unexpected error` messages ([#624](https://github.com/wazuh/wazuh-kibana-app/pull/624)).
- The `pdfkit` dependency has been replaced by `pdfmake` ([#639](https://github.com/wazuh/wazuh-kibana-app/pull/639)).
- Changed some Kibana tables for performance improvements on the reporting feature ([#644](https://github.com/wazuh/wazuh-kibana-app/pull/644)).
- Changed the method to refresh the list of known fields on the index pattern ([#650](https://github.com/wazuh/wazuh-kibana-app/pull/650)):
  - Now when restarting Kibana, the app will update the fieldset preserving the custom user fields.

### Fixed

- Fixed bug on _Agents CIS-CAT_ tab who wasn't loading the appropriate visualizations ([#626](https://github.com/wazuh/wazuh-kibana-app/pull/626)).
- Fixed a bug where sometimes the index pattern could be `undefined` during the health check process, leading into a false error message when loading the app ([#640](https://github.com/wazuh/wazuh-kibana-app/pull/640)).
- Fixed several bugs on the _Settings > API_ tab when removing, adding or editing new entries.

### Removed

- Removed the app login system ([#636](https://github.com/wazuh/wazuh-kibana-app/pull/636)):
  - This feature was unstable, experimental and untested for a long time. We'll provide much better RBAC capabilities in the future.
- Removed the new Kuery language option on Discover app search bars.
  - This feature will be restored in the future, after more Elastic v6.3.0 adaptations.

## Wazuh v3.3.0/v3.3.1 - Kibana v6.3.0 - Revision 397

### Added

- Support for Elastic Stack v6.3.0 ([#579](https://github.com/wazuh/wazuh-kibana-app/pull/579) & [#612](https://github.com/wazuh/wazuh-kibana-app/pull/612) & [#615](https://github.com/wazuh/wazuh-kibana-app/pull/615)).
- Brand-new Wazuh app redesign for the _Monitoring_ tab ([#581](https://github.com/wazuh/wazuh-kibana-app/pull/581)):
  - Refactored and optimized UI for these tabs, using a breadcrumbs-based navigability.
  - Used the same guidelines from the previous redesign for _Overview_ and _Agents_ tabs.
- New tab for _Agents_ - _Inventory_ ([#582](https://github.com/wazuh/wazuh-kibana-app/pull/582)):
  - Get information about the agent host, such as installed packages, motherboard, operating system, etc.
  - This tab will appear if the agent has the [`syscollector`](https://documentation.wazuh.com/current/user-manual/reference/ossec-conf/wodle-syscollector.html) wodle enabled.
- Brand-new extension - _CIS-CAT Alerts_ ([#601](https://github.com/wazuh/wazuh-kibana-app/pull/601)):
  - A new extension, disabled by default.
  - Visualize alerts related to the CIS-CAT benchmarks on the _Overview_ and _Agents_ tabs.
  - Get information about the last performed scan and its score.
- Several improvements for the _Dev tools_ tab ([#583](https://github.com/wazuh/wazuh-kibana-app/pull/583) & [#597](https://github.com/wazuh/wazuh-kibana-app/pull/597)):
  - Now you can insert queries using inline parameters, just like in a web browser.
  - You can combine inline parameters with JSON-like parameters.
  - If you use the same parameter on both methods with different values, the inline parameter has precedence over the other one.
  - The tab icon has been changed for a more appropriate one.
  - The `Execute query` button is now always placed on the first line of the query block.
- Refactoring for all app tables ([#582](https://github.com/wazuh/wazuh-kibana-app/pull/582)):
  - Replaced the old `wz-table` directive with a new one, along with a new data factory.
  - Now the tables are built with a pagination system.
  - Much easier method for building tables for the app.
  - Performance and stability improvements when fetching API data.
  - Now you can see the total amount of items and the elapsed time.

### Changed

- Moved some logic from the _Agents preview_ tab to the server, to avoid excessive client-side workload ([#586](https://github.com/wazuh/wazuh-kibana-app/pull/586)).
- Changed the UI to use the same loading ring across all the app tabs ([#593](https://github.com/wazuh/wazuh-kibana-app/pull/593) & [#599](https://github.com/wazuh/wazuh-kibana-app/pull/599)).
- Changed the _No results_ message across all the tabs with visualizations ([#599](https://github.com/wazuh/wazuh-kibana-app/pull/599)).

### Fixed

- Fixed a bug on the _Settings/Extensions_ tab where enabling/disabling some extensions could make other ones to be disabled ([#591](https://github.com/wazuh/wazuh-kibana-app/pull/591)).

## Wazuh v3.3.0/v3.3.1 - Kibana v6.2.4 - Revision 396

### Added

- Support for Wazuh v3.3.1.
- Brand-new Wazuh app redesign for the _Settings_ tab ([#570](https://github.com/wazuh/wazuh-kibana-app/pull/570)):
  - Refactored and optimized UI for these tabs, using a breadcrumbs-based navigability.
  - Used the same guidelines from the previous redesign for _Overview_ and _Agents_ tabs.
- Refactoring for _Overview_ and _Agents_ controllers ([#564](https://github.com/wazuh/wazuh-kibana-app/pull/564)):
  - Reduced duplicated code by splitting it into separate files.
  - Code optimization for a better performance and maintainability.
  - Added new services to provide similar functionality between different app tabs.
- Added `data.vulnerability.package.condition` to the list of known fields ([#566](https://github.com/wazuh/wazuh-kibana-app/pull/566)).

### Changed

- The `wazuh-logs` and `wazuh-monitoring` folders have been moved to the Kibana's `optimize` directory in order to avoid some error messages when using the `kibana-plugin list` command ([#563](https://github.com/wazuh/wazuh-kibana-app/pull/563)).

### Fixed

- Fixed a bug on the _Settings_ tab where updating an API entry with wrong credentials would corrupt the existing one ([#558](https://github.com/wazuh/wazuh-kibana-app/pull/558)).
- Fixed a bug on the _Settings_ tab where removing an API entry while its edit form is opened would hide the `Add API` button unless the user reloads the tab ([#558](https://github.com/wazuh/wazuh-kibana-app/pull/558)).
- Fixed some Audit visualizations on the _Overview_ and _Agents_ tabs that weren't using the same search query to show the results ([#572](https://github.com/wazuh/wazuh-kibana-app/pull/572)).
- Fixed undefined variable error on the `wz-menu` directive ([#575](https://github.com/wazuh/wazuh-kibana-app/pull/575)).

## Wazuh v3.3.0 - Kibana v6.2.4 - Revision 395

### Fixed

- Fixed a bug on the _Agent Configuration_ tab where the sync status was always `NOT SYNCHRONIZED` ([#569](https://github.com/wazuh/wazuh-kibana-app/pull/569)).

## Wazuh v3.3.0 - Kibana v6.2.4 - Revision 394

### Added

- Support for Wazuh v3.3.0.
- Updated some backend API calls to include the app version in the request header ([#560](https://github.com/wazuh/wazuh-kibana-app/pull/560)).

## Wazuh v3.2.4 - Kibana v6.2.4 - Revision 393

### Added

- Brand-new Wazuh app redesign for _Overview_ and _Agents_ tabs ([#543](https://github.com/wazuh/wazuh-kibana-app/pull/543)):
  - Updated UI for these tabs using breadcrumbs.
  - New _Welcome_ screen, presenting all the tabs to the user, with useful links to our documentation.
  - Overall design improved, adjusted font sizes and reduced HTML code.
  - This base will allow the app to increase its functionality in the future.
  - Removed the `md-nav-bar` component for a better user experience on small screens.
  - Improved app performance removing some CSS effects from some components, such as buttons.
- New filter for agent version on the _Agents Preview_ tab ([#537](https://github.com/wazuh/wazuh-kibana-app/pull/537)).
- New filter for cluster node on the _Agents Preview_ tab ([#538](https://github.com/wazuh/wazuh-kibana-app/pull/538)).

### Changed

- Now the report generation process will run in a parallel mode in the foreground ([#523](https://github.com/wazuh/wazuh-kibana-app/pull/523)).
- Replaced the usage of `$rootScope` with two new factories, along with more controller improvements ([#525](https://github.com/wazuh/wazuh-kibana-app/pull/525)).
- Now the _Extensions_ tab on _Settings_ won't edit the `.wazuh` index to modify the extensions configuration for all users ([#545](https://github.com/wazuh/wazuh-kibana-app/pull/545)).
  - This allows each new user to always start with the base extensions configuration, and modify it to its needs storing the settings on a browser cookie.
- Now the GDPR requirements description on its tab won't be loaded if the Wazuh API version is not v3.2.3 or higher ([#546](https://github.com/wazuh/wazuh-kibana-app/pull/546)).

### Fixed

- Fixed a bug where the app crashes when attempting to download huge amounts of data as CSV format ([#521](https://github.com/wazuh/wazuh-kibana-app/pull/521)).
- Fixed a bug on the Timelion visualizations from _Management/Monitoring_ which were not properly filtering and showing the cluster nodes information ([#530](https://github.com/wazuh/wazuh-kibana-app/pull/530)).
- Fixed several bugs on the loading process when switching between tabs with or without visualizations in the _Overview_ and _Agents_ tab ([#531](https://github.com/wazuh/wazuh-kibana-app/pull/531) & [#533](https://github.com/wazuh/wazuh-kibana-app/pull/533)).
- Fixed a bug on the `wazuh-monitoring` index feature when using multiple inserted APIs, along with several performance improvements ([#539](https://github.com/wazuh/wazuh-kibana-app/pull/539)).
- Fixed a bug where the OS filter on the _Agents Preview_ tab would exclude the rest of filters instead of combining them ([#552](https://github.com/wazuh/wazuh-kibana-app/pull/552)).
- Fixed a bug where the Extensions settings were restored every time the user opened the _Settings_ tab or pressed the _Set default manager_ button ([#555](https://github.com/wazuh/wazuh-kibana-app/pull/555) & [#556](https://github.com/wazuh/wazuh-kibana-app/pull/556)).

## Wazuh v3.2.3/v3.2.4 - Kibana v6.2.4 - Revision 392

### Added

- Support for Wazuh v3.2.4.
- New functionality - _Reporting_ ([#510](https://github.com/wazuh/wazuh-kibana-app/pull/510)):
  - Generate PDF logs on the _Overview_ and _Agents_ tabs, with the new button next to _Panels_ and _Discover_.
  - The report will contain the current visualizations from the tab where you generated it.
  - List all your generated reports, download or deleted them at the new _Management/Reporting_ tab.
  - **Warning:** If you leave the tab while generating a report, the process will be aborted.
- Added warning/error messages about the total RAM on the server side ([#502](https://github.com/wazuh/wazuh-kibana-app/pull/502)):
  - None of this messages will prevent the user from accessing the app, it's just a recommendation.
  - If your server has less than 2GB of RAM, you'll get an error message when opening the app.
  - If your server has between 2GB and 3GB of RAM, you'll get a warning message.
  - If your server has more than 3GB of RAM, you won't get any kind of message.
- Refactoring and added loading bar to _Manager Logs_ and _Groups_ tabs ([#505](https://github.com/wazuh/wazuh-kibana-app/pull/505)).
- Added more Syscheck options to _Management/Agents_ configuration tabs ([#509](https://github.com/wazuh/wazuh-kibana-app/pull/509)).

### Fixed

- Added more fields to the `known-fields.js` file to avoid warning messages on _Discover_ when using Filebeat for alerts forwarding ([#497](https://github.com/wazuh/wazuh-kibana-app/pull/497)).
- Fixed a bug where clicking on the _Check connection_ button on the _Settings_ tab threw an error message although the API connected successfully ([#504](https://github.com/wazuh/wazuh-kibana-app/pull/504)).
- Fixed a bug where the _Agents_ tab was not properly showing the total of agents due to the new Wazuh cluster implementation ([#517](https://github.com/wazuh/wazuh-kibana-app/pull/517)).

## Wazuh v3.2.3 - Kibana v6.2.4 - Revision 391

### Added

- Support for Wazuh v3.2.3.
- Brand-new extension - _GDPR Alerts_ ([#453](https://github.com/wazuh/wazuh-kibana-app/pull/453)):
  - A new extension, enabled by default.
  - Visualize alerts related to the GDPR compliance on the _Overview_ and _Agents_ tabs.
  - The _Ruleset_ tab has been updated to include GDPR filters on the _Rules_ subtab.
- Brand-new Management tab - _Monitoring_ ([#490](https://github.com/wazuh/wazuh-kibana-app/pull/490)):
  - Visualize your Wazuh cluster, both master and clients.
    - Get the current cluster configuration.
    - Nodes listing, sorting, searching, etc.
  - Get a more in-depth cluster status thanks to the newly added [_Timelion_](https://www.elastic.co/guide/en/kibana/current/timelion.html) visualizations.
  - The Detail view gives you a summary of the node's healthcheck.
- Brand-new tab - _Dev tools_ ([#449](https://github.com/wazuh/wazuh-kibana-app/pull/449)):
  - Find it on the top navbar, next to _Discover_.
  - Execute Wazuh API requests directly from the app.
  - This tab uses your currently selected API from _Settings_.
  - You can type different API requests on the input window, select one with the cursor, and click on the Play button to execute it.
  - You can also type comments on the input window.
- More improvements for the _Manager/Ruleset_ tab ([#446](https://github.com/wazuh/wazuh-kibana-app/pull/446)):
  - A new colour palette for regex, order and rule description arguments.
  - Added return to List view on Ruleset button while on Detail view.
  - Fixed line height on all table headers.
  - Removed unused, old code from Ruleset controllers.
- Added option on `config.yml` to enable/disable the `wazuh-monitoring` index ([#441](https://github.com/wazuh/wazuh-kibana-app/pull/441)):
  - Configure the frequency time to generate new indices.
  - The default frequency time has been increased to 1 hour.
  - When disabled, useful metrics will appear on _Overview/General_ replacing the _Agent status_ visualization.
- Added CSV exporting button to the app ([#431](https://github.com/wazuh/wazuh-kibana-app/pull/431)):
  - Implemented new logic to fetch data from the Wazuh API and download it in CSV format.
  - Currently available for the _Ruleset_, _Logs_ and _Groups_ sections on the _Manager_ tab and also the _Agents_ tab.
- More refactoring to the app backend ([#439](https://github.com/wazuh/wazuh-kibana-app/pull/439)):
  - Standardized error output from the server side.
  - Drastically reduced the error management logic on the client side.
  - Applied the _Facade_ pattern when importing/exporting modules.
  - Deleted unused/deprecated/useless methods both from server and client side.
  - Some optimizations to variable type usages.
- Refactoring to Kibana filters management ([#452](https://github.com/wazuh/wazuh-kibana-app/pull/452) & [#459](https://github.com/wazuh/wazuh-kibana-app/pull/459)):
  - Added new class to build queries from the base query.
  - The filter management is being done on controllers instead of the `discover` directive.
  - Now we are emitting specific events whenever we are fetching data or communicating to the `discover` directive.
  - The number of useless requests to fetch data has been reduced.
  - The synchronization actions are working as expected regardless the amount of data and/or the number of machine resources.
  - Fixed several bugs about filter usage and transition to different app tabs.
- Added confirmation message when the user deletes an API entry on _Settings/API_ ([#428](https://github.com/wazuh/wazuh-kibana-app/pull/428)).
- Added support for filters on the _Manager/Logs_ tab when realtime is enabled ([#433](https://github.com/wazuh/wazuh-kibana-app/pull/433)).
- Added more filter options to the Detail view on _Manager/Ruleset_ ([#434](https://github.com/wazuh/wazuh-kibana-app/pull/434)).

### Changed

- Changed OSCAP visualization to avoid clipping issues with large agent names ([#429](https://github.com/wazuh/wazuh-kibana-app/pull/429)).
- Now the related Rules or Decoders sections on _Manager/Ruleset_ will remain hidden if there isn't any data to show or while it's loading ([#434](https://github.com/wazuh/wazuh-kibana-app/pull/434)).
- Added a 200ms delay when fetching iterable data from the Wazuh API ([#445](https://github.com/wazuh/wazuh-kibana-app/pull/445) & [#450](https://github.com/wazuh/wazuh-kibana-app/pull/450)).
- Fixed several bugs related to Wazuh API timeout/cancelled requests ([#445](https://github.com/wazuh/wazuh-kibana-app/pull/445)).
- Added `ENOTFOUND`, `EHOSTUNREACH`, `EINVAL`, `EAI_AGAIN` options for API URL parameter checking ([#463](https://github.com/wazuh/wazuh-kibana-app/pull/463)).
- Now the _Settings/Extensions_ subtab won't appear unless there's at least one API inserted ([#465](https://github.com/wazuh/wazuh-kibana-app/pull/465)).
- Now the index pattern selector on _Settings/Pattern_ will also refresh the known fields when changing it ([#477](https://github.com/wazuh/wazuh-kibana-app/pull/477)).
- Changed the _Manager_ tab into _Management_ ([#490](https://github.com/wazuh/wazuh-kibana-app/pull/490)).

### Fixed

- Fixed a bug where toggling extensions after deleting an API entry could lead into an error message ([#465](https://github.com/wazuh/wazuh-kibana-app/pull/465)).
- Fixed some performance bugs on the `dataHandler` service ([#442](https://github.com/wazuh/wazuh-kibana-app/pull/442) & [#486](https://github.com/wazuh/wazuh-kibana-app/pull/442)).
- Fixed a bug when loading the _Agents preview_ tab on Safari web browser ([#447](https://github.com/wazuh/wazuh-kibana-app/pull/447)).
- Fixed a bug where a new extension (enabled by default) appears disabled when updating the app ([#456](https://github.com/wazuh/wazuh-kibana-app/pull/456)).
- Fixed a bug where pressing the Enter key on the _Discover's_ tab search bar wasn't working properly ([#488](https://github.com/wazuh/wazuh-kibana-app/pull/488)).

### Removed

- Removed the `rison` dependency from the `package.json` file ([#452](https://github.com/wazuh/wazuh-kibana-app/pull/452)).
- Removed unused Elasticsearch request to avoid problems when there's no API inserted ([#460](https://github.com/wazuh/wazuh-kibana-app/pull/460)).

## Wazuh v3.2.1/v3.2.2 - Kibana v6.2.4 - Revision 390

### Added

- Support for Wazuh v3.2.2.
- Refactoring on visualizations use and management ([#397](https://github.com/wazuh/wazuh-kibana-app/pull/397)):
  - Visualizations are no longer stored on an index, they're built and loaded on demand when needed to render the interface.
  - Refactoring on the whole app source code to use the _import/export_ paradigm.
  - Removed old functions and variables from the old visualization management logic.
  - Removed cron task to clean remaining visualizations since it's no longer needed.
  - Some Kibana functions and modules have been overridden in order to make this refactoring work.
    - This change is not intrusive in any case.
- New redesign for the _Manager/Ruleset_ tab ([#420](https://github.com/wazuh/wazuh-kibana-app/pull/420)):
  - Rules and decoders list now divided into two different sections: _List view_ and _Detail view_.
  - Removed old expandable tables to move the rule/decoder information into a new space.
  - Enable different filters on the detail view for a better search on the list view.
  - New table for related rules or decoders.
  - And finally, a bunch of minor design enhancements to the whole app.
- Added a copyright notice to the whole app source code ([#395](https://github.com/wazuh/wazuh-kibana-app/pull/395)).
- Updated `.gitignore` with the _Node_ template ([#395](https://github.com/wazuh/wazuh-kibana-app/pull/395)).
- Added new module to the `package.json` file, [`rison`](https://www.npmjs.com/package/rison) ([#404](https://github.com/wazuh/wazuh-kibana-app/pull/404)).
- Added the `errorHandler` service to the blank screen scenario ([#413](https://github.com/wazuh/wazuh-kibana-app/pull/413)):
  - Now the exact error message will be shown to the user, instead of raw JSON content.
- Added new option on the `config.yml` file to disable the new X-Pack RBAC capabilities to filter index-patterns ([#417](https://github.com/wazuh/wazuh-kibana-app/pull/417)).

### Changed

- Small minor enhancements to the user interface ([#396](https://github.com/wazuh/wazuh-kibana-app/pull/396)):
  - Reduced Wazuh app logo size.
  - Changed buttons text to not use all-capitalized letters.
  - Minor typos found in the HTML/CSS code have been fixed.
- Now the app log stores the package revision ([#417](https://github.com/wazuh/wazuh-kibana-app/pull/417)).

### Fixed

- Fixed bug where the _Agents_ tab didn't preserve the filters after reloading the page ([#404](https://github.com/wazuh/wazuh-kibana-app/pull/404)).
- Fixed a bug when using X-Pack that sometimes threw an error of false _"Not enough privileges"_ scenario ([#415](https://github.com/wazuh/wazuh-kibana-app/pull/415)).
- Fixed a bug where the Kibana Discover auto-refresh functionality was still working when viewing the _Agent configuration_ tab ([#419](https://github.com/wazuh/wazuh-kibana-app/pull/419)).

## Wazuh v3.2.1 - Kibana v6.2.4 - Revision 389

### Changed

- Changed severity and verbosity to some log messages ([#412](https://github.com/wazuh/wazuh-kibana-app/pull/412)).

### Fixed

- Fixed a bug when using the X-Pack plugin without security capabilities enabled ([#403](https://github.com/wazuh/wazuh-kibana-app/pull/403)).
- Fixed a bug when the app was trying to create `wazuh-monitoring` indices without checking the existence of the proper template ([#412](https://github.com/wazuh/wazuh-kibana-app/pull/412)).

## Wazuh v3.2.1 - Kibana v6.2.4 - Revision 388

### Added

- Support for Elastic Stack v6.2.4.
- App server fully refactored ([#360](https://github.com/wazuh/wazuh-kibana-app/pull/360)):
  - Added new classes, reduced the amount of code, removed unused functions, and several optimizations.
  - Now the app follows a more ES6 code style on multiple modules.
  - _Overview/Agents_ visualizations have been ordered into separated files and folders.
  - Now the app can use the default index defined on the `/ect/kibana/kibana.yml` file.
  - Better error handling for the visualizations directive.
  - Added a cron job to delete remaining visualizations on the `.kibana` index if so.
  - Also, we've added some changes when using the X-Pack plugin:
    - Better management of users and roles in order to use the app capabilities.
    - Prevents app loading if the currently logged user has no access to any index pattern.
- Added the `errorHandler` service to the `dataHandler` factory ([#340](https://github.com/wazuh/wazuh-kibana-app/pull/340)).
- Added Syscollector section to _Manager/Agents Configuration_ tabs ([#359](https://github.com/wazuh/wazuh-kibana-app/pull/359)).
- Added `cluster.name` field to the `wazuh-monitoring` index ([#377](https://github.com/wazuh/wazuh-kibana-app/pull/377)).

### Changed

- Increased the query size when fetching the index pattern list ([#339](https://github.com/wazuh/wazuh-kibana-app/pull/339)).
- Changed active colour for all app tables ([#347](https://github.com/wazuh/wazuh-kibana-app/pull/347)).
- Changed validation regex to accept URLs with non-numeric format ([#353](https://github.com/wazuh/wazuh-kibana-app/pull/353)).
- Changed visualization removal cron task to avoid excessive log messages when there weren't removed visualizations ([#361](https://github.com/wazuh/wazuh-kibana-app/pull/361)).
- Changed filters comparison for a safer access ([#383](https://github.com/wazuh/wazuh-kibana-app/pull/383)).
- Removed some `server.log` messages to avoid performance errors ([#384](https://github.com/wazuh/wazuh-kibana-app/pull/384)).
- Changed the way of handling the index patterns list ([#360](https://github.com/wazuh/wazuh-kibana-app/pull/360)).
- Rewritten some false error-level logs to just information-level ones ([#360](https://github.com/wazuh/wazuh-kibana-app/pull/360)).
- Changed some files from JSON to CommonJS for performance improvements ([#360](https://github.com/wazuh/wazuh-kibana-app/pull/360)).
- Replaced some code on the `kibana-discover` directive with a much cleaner statement to avoid issues on the _Agents_ tab ([#394](https://github.com/wazuh/wazuh-kibana-app/pull/394)).

### Fixed

- Fixed a bug where several `agent.id` filters were created at the same time when navigating between _Agents_ and _Groups_ with different selected agents ([#342](https://github.com/wazuh/wazuh-kibana-app/pull/342)).
- Fixed logic on the index-pattern selector which wasn't showing the currently selected pattern the very first time a user opened the app ([#345](https://github.com/wazuh/wazuh-kibana-app/pull/345)).
- Fixed a bug on the `errorHandler` service who was preventing a proper output of some Elastic-related backend error messages ([#346](https://github.com/wazuh/wazuh-kibana-app/pull/346)).
- Fixed panels flickering in the _Settings_ tab ([#348](https://github.com/wazuh/wazuh-kibana-app/pull/348)).
- Fixed a bug in the shards and replicas settings when the user sets the value to zero (0) ([#358](https://github.com/wazuh/wazuh-kibana-app/pull/358)).
- Fixed several bugs related to the upgrade process from Wazuh 2.x to the new refactored server ([#363](https://github.com/wazuh/wazuh-kibana-app/pull/363)).
- Fixed a bug in _Discover/Agents VirusTotal_ tabs to avoid conflicts with the `agent.name` field ([#379](https://github.com/wazuh/wazuh-kibana-app/pull/379)).
- Fixed a bug on the implicit filter in _Discover/Agents PCI_ tabs ([#393](https://github.com/wazuh/wazuh-kibana-app/pull/393)).

### Removed

- Removed clear API password on `checkPattern` response ([#339](https://github.com/wazuh/wazuh-kibana-app/pull/339)).
- Removed old dashboard visualizations to reduce loading times ([#360](https://github.com/wazuh/wazuh-kibana-app/pull/360)).
- Removed some unused dependencies due to the server refactoring ([#360](https://github.com/wazuh/wazuh-kibana-app/pull/360)).
- Removed completely `metricService` from the app ([#389](https://github.com/wazuh/wazuh-kibana-app/pull/389)).

## Wazuh v3.2.1 - Kibana v6.2.2/v6.2.3 - Revision 387

### Added

- New logging system ([#307](https://github.com/wazuh/wazuh-kibana-app/pull/307)):
  - New module implemented to write app logs.
  - Now a trace is stored every time the app is re/started.
  - Currently, the `initialize.js` and `monitoring.js` files work with this system.
  - Note: the logs will live under `/var/log/wazuh/wazuhapp.log` on Linux systems, on Windows systems they will live under `kibana/plugins/`. It rotates the log whenever it reaches 100MB.
- Better cookies handling ([#308](https://github.com/wazuh/wazuh-kibana-app/pull/308)):
  - New field on the `.wazuh-version` index to store the last time the Kibana server was restarted.
  - This is used to check if the cookies have consistency with the current server status.
  - Now the app is clever and takes decisions depending on new consistency checks.
- New design for the _Agents/Configuration_ tab ([#310](https://github.com/wazuh/wazuh-kibana-app/pull/310)):
  - The style is the same as the _Manager/Configuration_ tab.
  - Added two more sections: CIS-CAT and Commands ([#315](https://github.com/wazuh/wazuh-kibana-app/pull/315)).
  - Added a new card that will appear when there's no group configuration at all ([#323](https://github.com/wazuh/wazuh-kibana-app/pull/323)).
- Added _"group"_ column on the agents list in _Agents_ ([#312](https://github.com/wazuh/wazuh-kibana-app/pull/312)):
  - If you click on the group, it will redirect the user to the specified group in _Manager/Groups_.
- New option for the `config.yml` file, `ip.selector` ([#313](https://github.com/wazuh/wazuh-kibana-app/pull/313)):
  - Define if the app will show or not the index pattern selector on the top navbar.
  - This setting is set to `true` by default.
- More CSS cleanup and reordering ([#315](https://github.com/wazuh/wazuh-kibana-app/pull/315)):
  - New `typography.less` file.
  - New `layout.less` file.
  - Removed `cleaned.less` file.
  - Reordering and cleaning of existing CSS files, including removal of unused classes, renaming, and more.
  - The _Settings_ tab has been refactored to correct some visual errors with some card components.
  - Small refactoring to some components from _Manager/Ruleset_ ([#323](https://github.com/wazuh/wazuh-kibana-app/pull/323)).
- New design for the top navbar ([#326](https://github.com/wazuh/wazuh-kibana-app/pull/326)):
  - Cleaned and refactored code
  - Revamped design, smaller and with minor details to follow the rest of Wazuh app guidelines.
- New design for the wz-chip component to follow the new Wazuh app guidelines ([#323](https://github.com/wazuh/wazuh-kibana-app/pull/323)).
- Added more descriptive error messages when the user inserts bad credentials on the _Add new API_ form in the _Settings_ tab ([#331](https://github.com/wazuh/wazuh-kibana-app/pull/331)).
- Added a new CSS class to truncate overflowing text on tables and metric ribbons ([#332](https://github.com/wazuh/wazuh-kibana-app/pull/332)).
- Support for Elastic Stack v6.2.2/v6.2.3.

### Changed

- Improved the initialization system ([#317](https://github.com/wazuh/wazuh-kibana-app/pull/317)):
  - Now the app will re-create the index-pattern if the user deletes the currently used by the Wazuh app.
  - The fieldset is now automatically refreshed if the app detects mismatches.
  - Now every index-pattern is dynamically formatted (for example, to enable the URLs in the _Vulnerabilities_ tab).
  - Some code refactoring for a better handling of possible use cases.
  - And the best thing, it's no longer needed to insert the sample alert!
- Improvements and changes to index-patterns ([#320](https://github.com/wazuh/wazuh-kibana-app/pull/320) & [#333](https://github.com/wazuh/wazuh-kibana-app/pull/333)):
  - Added a new route, `/get-list`, to fetch the index pattern list.
  - Removed and changed several functions for a proper management of index-patterns.
  - Improved the compatibility with user-created index-patterns, known to have unpredictable IDs.
  - Now the app properly redirects to `/blank-screen` if the length of the index patterns list is 0.
  - Ignored custom index patterns with auto-generated ID on the initialization process.
    - Now it uses the value set on the `config.yml` file.
  - If the index pattern is no longer available, the cookie will be overwritten.
- Improvements to the monitoring module ([#322](https://github.com/wazuh/wazuh-kibana-app/pull/322)):
  - Minor refactoring to the whole module.
  - Now the `wazuh-monitoring` index pattern is regenerated if it's missing.
  - And the best thing, it's no longer needed to insert the monitoring template!
- Now the app health check system only checks if the API and app have the same `major.minor` version ([#311](https://github.com/wazuh/wazuh-kibana-app/pull/311)):
  - Previously, the API and app had to be on the same `major.minor.patch` version.
- Adjusted space between title and value in some cards showing Manager or Agent configurations ([#315](https://github.com/wazuh/wazuh-kibana-app/pull/315)).
- Changed red and green colours to more saturated ones, following Kibana style ([#315](https://github.com/wazuh/wazuh-kibana-app/pull/315)).

### Fixed

- Fixed bug in Firefox browser who was not properly showing the tables with the scroll pagination functionality ([#314](https://github.com/wazuh/wazuh-kibana-app/pull/314)).
- Fixed bug where visualizations weren't being destroyed due to ongoing renderization processes ([#316](https://github.com/wazuh/wazuh-kibana-app/pull/316)).
- Fixed several UI bugs for a better consistency and usability ([#318](https://github.com/wazuh/wazuh-kibana-app/pull/318)).
- Fixed an error where the initial index-pattern was not loaded properly the very first time you enter the app ([#328](https://github.com/wazuh/wazuh-kibana-app/pull/328)).
- Fixed an error message that appeared whenever the app was not able to found the `wazuh-monitoring` index pattern ([#328](https://github.com/wazuh/wazuh-kibana-app/pull/328)).

## Wazuh v3.2.1 - Kibana v6.2.2 - Revision 386

### Added

- New design for the _Manager/Groups_ tab ([#295](https://github.com/wazuh/wazuh-kibana-app/pull/295)).
- New design for the _Manager/Configuration_ tab ([#297](https://github.com/wazuh/wazuh-kibana-app/pull/297)).
- New design of agents statistics for the _Agents_ tab ([#299](https://github.com/wazuh/wazuh-kibana-app/pull/299)).
- Added information ribbon into _Overview/Agent SCAP_ tabs ([#303](https://github.com/wazuh/wazuh-kibana-app/pull/303)).
- Added information ribbon into _Overview/Agent VirusTotal_ tabs ([#306](https://github.com/wazuh/wazuh-kibana-app/pull/306)).
- Added information ribbon into _Overview AWS_ tab ([#306](https://github.com/wazuh/wazuh-kibana-app/pull/306)).

### Changed

- Refactoring of HTML and CSS code throughout the whole Wazuh app ([#294](https://github.com/wazuh/wazuh-kibana-app/pull/294), [#302](https://github.com/wazuh/wazuh-kibana-app/pull/302) & [#305](https://github.com/wazuh/wazuh-kibana-app/pull/305)):
  - A big milestone for the project was finally achieved with this refactoring.
  - We've removed the Bootstrap dependency from the `package.json` file.
  - We've removed and merged many duplicated rules.
  - We've removed HTML and `angular-md` overriding rules. Now we have more own-made classes to avoid undesired results on the UI.
  - Also, this update brings tons of minor bugfixes related to weird HTML code.
- Wazuh app visualizations reviewed ([#301](https://github.com/wazuh/wazuh-kibana-app/pull/301)):
  - The number of used buckets has been limited since most of the table visualizations were surpassing acceptable limits.
  - Some visualizations have been checked to see if they make complete sense on what they mean to show to the user.
- Modified some app components for better follow-up of Kibana guidelines ([#290](https://github.com/wazuh/wazuh-kibana-app/pull/290) & [#297](https://github.com/wazuh/wazuh-kibana-app/pull/297)).
  - Also, some elements were modified on the _Discover_ tab in order to correct some mismatches.

### Fixed

- Adjusted information ribbon in _Agents/General_ for large OS names ([#290](https://github.com/wazuh/wazuh-kibana-app/pull/290) & [#294](https://github.com/wazuh/wazuh-kibana-app/pull/294)).
- Fixed unsafe array access on the visualization directive when going directly into _Manager/Ruleset/Decoders_ ([#293](https://github.com/wazuh/wazuh-kibana-app/pull/293)).
- Fixed a bug where navigating between agents in the _Agents_ tab was generating duplicated `agent.id` implicit filters ([#296](https://github.com/wazuh/wazuh-kibana-app/pull/296)).
- Fixed a bug where navigating between different tabs from _Overview_ or _Agents_ while being on the _Discover_ sub-tab was causing data loss in metric watchers ([#298](https://github.com/wazuh/wazuh-kibana-app/pull/298)).
- Fixed incorrect visualization of the rule level on _Manager/Ruleset/Rules_ when the rule level is zero (0) ([#298](https://github.com/wazuh/wazuh-kibana-app/pull/298)).

### Removed

- Removed almost every `md-tooltip` component from the whole app ([#305](https://github.com/wazuh/wazuh-kibana-app/pull/305)).
- Removed unused images from the `img` folder ([#305](https://github.com/wazuh/wazuh-kibana-app/pull/305)).

## Wazuh v3.2.1 - Kibana v6.2.2 - Revision 385

### Added

- Support for Wazuh v3.2.1.
- Brand-new first redesign for the app user interface ([#278](https://github.com/wazuh/wazuh-kibana-app/pull/278)):
  - This is the very first iteration of a _work-in-progress_ UX redesign for the Wazuh app.
  - The overall interface has been refreshed, removing some unnecessary colours and shadow effects.
  - The metric visualizations have been replaced by an information ribbon under the filter search bar, reducing the amount of space they occupied.
    - A new service was implemented for a proper handling of the metric visualizations watchers ([#280](https://github.com/wazuh/wazuh-kibana-app/pull/280)).
  - The rest of the app visualizations now have a new, more detailed card design.
- New shards and replicas settings to the `config.yml` file ([#277](https://github.com/wazuh/wazuh-kibana-app/pull/277)):
  - Now you can apply custom values to the shards and replicas for the `.wazuh` and `.wazuh-version` indices.
  - This feature only works before the installation process. If you modify these settings after installing the app, they won't be applied at all.

### Changed

- Now clicking again on the _Groups_ tab on _Manager_ will properly reload the tab and redirect to the beginning ([#274](https://github.com/wazuh/wazuh-kibana-app/pull/274)).
- Now the visualizations only use the `vis-id` attribute for loading them ([#275](https://github.com/wazuh/wazuh-kibana-app/pull/275)).
- The colours from the toast messages have been replaced to follow the Elastic 6 guidelines ([#286](https://github.com/wazuh/wazuh-kibana-app/pull/286)).

### Fixed

- Fixed wrong data flow on _Agents/General_ when coming from and going to the _Groups_ tab ([#273](https://github.com/wazuh/wazuh-kibana-app/pull/273)).
- Fixed sorting on tables, now they use the sorting functionality provided by the Wazuh API ([#274](https://github.com/wazuh/wazuh-kibana-app/pull/274)).
- Fixed column width issues on some tables ([#274](https://github.com/wazuh/wazuh-kibana-app/pull/274)).
- Fixed bug in the _Agent configuration_ JSON viewer who didn't properly show the full group configuration ([#276](https://github.com/wazuh/wazuh-kibana-app/pull/276)).
- Fixed excessive loading time from some Audit visualizations ([#278](https://github.com/wazuh/wazuh-kibana-app/pull/278)).
- Fixed Play/Pause button in timepicker's auto-refresh ([#281](https://github.com/wazuh/wazuh-kibana-app/pull/281)).
- Fixed unusual scenario on visualization directive where sometimes there was duplicated implicit filters when doing a search ([#283](https://github.com/wazuh/wazuh-kibana-app/pull/283)).
- Fixed some _Overview Audit_ visualizations who were not working properly ([#285](https://github.com/wazuh/wazuh-kibana-app/pull/285)).

### Removed

- Deleted the `id` attribute from all the app visualizations ([#275](https://github.com/wazuh/wazuh-kibana-app/pull/275)).

## Wazuh v3.2.0 - Kibana v6.2.2 - Revision 384

### Added

- New directives for the Wazuh app: `wz-table`, `wz-table-header` and `wz-search-bar` ([#263](https://github.com/wazuh/wazuh-kibana-app/pull/263)):
  - Maintainable and reusable components for a better-structured app.
  - Several files have been changed, renamed and moved to new folders, following _best practices_.
  - The progress bar is now within its proper directive ([#266](https://github.com/wazuh/wazuh-kibana-app/pull/266)).
  - Minor typos and refactoring changes to the new directives.
- Support for Elastic Stack v6.2.2.

### Changed

- App buttons have been refactored. Unified CSS and HTML for buttons, providing the same structure for them ([#269](https://github.com/wazuh/wazuh-kibana-app/pull/269)).
- The API list on Settings now shows the latest inserted API at the beginning of the list ([#261](https://github.com/wazuh/wazuh-kibana-app/pull/261)).
- The check for the currently applied pattern has been improved, providing clever handling of Elasticsearch errors ([#271](https://github.com/wazuh/wazuh-kibana-app/pull/271)).
- Now on _Settings_, when the Add or Edit API form is active, if you press the other button, it will make the previous one disappear, getting a clearer interface ([#9df1e31](https://github.com/wazuh/wazuh-kibana-app/commit/9df1e317903edf01c81eba068da6d20a8a1ea7c2)).

### Fixed

- Fixed visualizations directive to properly load the _Manager/Ruleset_ visualizations ([#262](https://github.com/wazuh/wazuh-kibana-app/pull/262)).
- Fixed a bug where the classic extensions were not affected by the settings of the `config.yml` file ([#266](https://github.com/wazuh/wazuh-kibana-app/pull/266)).
- Fixed minor CSS bugs from the conversion to directives to some components ([#266](https://github.com/wazuh/wazuh-kibana-app/pull/266)).
- Fixed bug in the tables directive when accessing a member it doesn't exist ([#266](https://github.com/wazuh/wazuh-kibana-app/pull/266)).
- Fixed browser console log error when clicking the Wazuh logo on the app ([#6647fbc](https://github.com/wazuh/wazuh-kibana-app/commit/6647fbc051c2bf69df7df6e247b2b2f46963f194)).

### Removed

- Removed the `kbn-dis` directive from _Manager/Ruleset_ ([#262](https://github.com/wazuh/wazuh-kibana-app/pull/262)).
- Removed the `filters.js` and `kibana_fields_file.json` files ([#263](https://github.com/wazuh/wazuh-kibana-app/pull/263)).
- Removed the `implicitFilters` service ([#270](https://github.com/wazuh/wazuh-kibana-app/pull/270)).
- Removed visualizations loading status trace from controllers and visualization directive ([#270](https://github.com/wazuh/wazuh-kibana-app/pull/270)).

## Wazuh v3.2.0 - Kibana v6.2.1 - Revision 383

### Added

- Support for Wazuh 3.2.0.
- Compatibility with Kibana 6.1.0 to Kibana 6.2.1.
- New tab for vulnerability detector alerts.

### Changed

- The app now shows the index pattern selector only if the list length is greater than 1.
  - If it's exactly 1 shows the index pattern without a selector.
- Now the index pattern selector only shows the compatible ones.
  - It's no longer possible to select the `wazuh-monitoring` index pattern.
- Updated Bootstrap to 3.3.7.
- Improved filter propagation between Discover and the visualizations.
- Replaced the login route name from /login to /wlogin to avoid conflict with X-Pack own login route.

### Fixed

- Several CSS bugfixes for better compatibility with Kibana 6.2.1.
- Some variables changed for adapting new Wazuh API requests.
- Better error handling for some Elastic-related messages.
- Fixed browser console error from top-menu directive.
- Removed undesired md-divider from Manager/Logs.
- Adjusted the width of a column in Manager/Logs to avoid overflow issues with the text.
- Fixed a wrong situation with the visualizations when we refresh the Manager/Rules tab.

### Removed

- Removed the `travis.yml` file.

## Wazuh v3.1.0 - Kibana v6.1.3 - Revision 380

### Added

- Support for Wazuh 3.1.0.
- Compatibility with Kibana 6.1.3.
- New error handler for better app errors reporting.
- A new extension for Amazon Web Services alerts.
- A new extension for VirusTotal alerts.
- New agent configuration tab:
  - Visualize the current group configuration for the currently selected agent on the app.
  - Navigate through the different tabs to see which configuration is being used.
  - Check the synchronization status for the configuration.
  - View the current group of the agent and click on it to go to the Groups tab.
- New initial health check for checking some app components.
- New YAML config file:
  - Define the initial index pattern.
  - Define specific checks for the healthcheck.
  - Define the default extensions when adding new APIs.
- New index pattern selector dropdown on the top navbar.
  - The app will reload applying the new index pattern.
- Added new icons for some sections of the app.

### Changed

- New visualizations loader, with much better performance.
- Improved reindex process for the .wazuh index when upgrading from a 2.x-5.x version.
- Adding 365 days expiring time to the cookies.
- Change default behaviour for the config file. Now everything is commented with default values.
  - You need to edit the file, remove the comment mark and apply the desired value.
- Completely redesigned the manager configuration tab.
- Completely redesigned the groups tab.
- App tables have now unified CSS classes.

### Fixed

- Play real-time button has been fixed.
- Preventing duplicate APIs from feeding the wazuh-monitoring index.
- Fixing the check manager connection button.
- Fixing the extensions settings so they are preserved over time.
- Much more error handling messages in all the tabs.
- Fixed OS filters in agents list.
- Fixed autocomplete lists in the agents, rules and decoders list so they properly scroll.
- Many styles bugfixes for the different browsers.
- Reviewed and fixed some visualizations not showing accurate information.

### Removed

- Removed index pattern configuration from the `package.json` file.
- Removed unnecessary dependencies from the `package.json` file.

## Wazuh v3.0.0 - Kibana v6.1.0 - Revision 371

### Added

- You can configure the initial index-pattern used by the plugin in the initialPattern variable of the app's package.json.
- Auto `.wazuh` reindex from Wazuh 2.x - Kibana 5.x to Wazuh 3.x - Kibana 6.x.
  - The API credentials will be automatically migrated to the new installation.
- Dynamically changed the index-pattern used by going to the Settings -> Pattern tab.
  - Wazuh alerts compatibility auto detection.
- New loader for visualizations.
- Better performance: now the tabs use the same Discover tab, only changing the current filters.
- New Groups tab.
  - Now you can check your group configuration (search its agents and configuration files).
- The Logs tab has been improved.
  - You can sort by field and the view has been improved.
- Achieved a clearer interface with implicit filters per tab showed as unremovable chips.

### Changed

- Dynamically creating .kibana index if necessary.
- Better integration with Kibana Discover.
- Visualizations loaded at initialization time.
- New sync system to wait for Elasticsearch JS.
- Decoupling selected API and pattern from backend and moved to the client side.

## Wazuh v2.1.0 - Kibana v5.6.1 - Revision 345

### Added

- Loading icon while Wazuh loads the visualizations.
- Add/Delete/Restart agents.
- OS agent filter

### Changed

- Using genericReq when possible.

## Wazuh v2.0.1 - Kibana v5.5.1 - Revision 339

### Changed

- New index in Elasticsearch to save Wazuh set up configuration
- Short URL's is now supported
- A native base path from kibana.yml is now supported

### Fixed

- Search bar across panels now support parenthesis grouping
- Several CSS fixes for IE browser<|MERGE_RESOLUTION|>--- conflicted
+++ resolved
@@ -2,8 +2,6 @@
 
 All notable changes to the Wazuh app project will be documented in this file.
 
-<<<<<<< HEAD
-=======
 ## Wazuh v4.3.0 - Kibana 7.10.2 , 7.11.2, 7.13.4, 7.14.2 - Revision 4301
 
 ### Added
@@ -130,7 +128,6 @@
 - Removed the button to remove an agent for a group in the agents' table when it is the default group [#3804](https://github.com/wazuh/wazuh-kibana-app/pull/3804)
 - Fixed internal user no longer needs permission to make x-pack detection request [#3831](https://github.com/wazuh/wazuh-kibana-app/pull/3831)
 
->>>>>>> d8a136ce
 ## Wazuh v4.2.5 - Kibana 7.10.2, 7.11.2, 7.12.1, 7.13.4, 7.14.2 - Revision 4207
 
 ### Added
