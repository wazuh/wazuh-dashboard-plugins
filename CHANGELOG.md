--- conflicted
+++ resolved
@@ -12,15 +12,11 @@
 
 - Upgraded `js-yaml` dependency to 4.1.1 [#7958](https://github.com/wazuh/wazuh-dashboard-plugins/pull/7958)
 
-<<<<<<< HEAD
 ### Fixed
 
 - Fixed special characters not being properly escaped in XML configuration files when saving through the dashboard [#7967](https://github.com/wazuh/wazuh-dashboard-plugins/pull/7967)
 
-## Wazuh v4.14.2 - OpenSearch Dashboards 2.19.4 - Revision 01
-=======
 ## Wazuh v4.14.2 - OpenSearch Dashboards 2.19.4 - Revision 02
->>>>>>> 9a08dc96
 
 ### Added
 
