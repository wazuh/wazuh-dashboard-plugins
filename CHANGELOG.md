# Change Log

All notable changes to the Wazuh app project will be documented in this file.

## Wazuh v4.7.0 - OpenSearch Dashboards 2.6.0 - Revision 01

### Added

- Support for Wazuh 4.7.0

### Fixed

<<<<<<< HEAD
- Fixed problem with new or missing columns in agent table. [#5591](https://github.com/wazuh/wazuh-kibana-app/pull/5591)
=======
- Fixed the propagation event so that the flyout data, in the decoders, does not change when the button is pressed. [#5597](https://github.com/wazuh/wazuh-kibana-app/pull/5597)
>>>>>>> fa7ca6cd
- Fixed the color of the agent name in the groups section in dark mode. [#5676](https://github.com/wazuh/wazuh-kibana-app/pull/5676)

## Wazuh v4.6.0 - OpenSearch Dashboards 2.6.0 - Revision 01

### Added

- Added rel="noopener noreferrer" in documentation links. [#5197](https://github.com/wazuh/wazuh-kibana-app/pull/5197) [#5274](https://github.com/wazuh/wazuh-kibana-app/pull/5274) [#5298](https://github.com/wazuh/wazuh-kibana-app/pull/5298) [#5409](https://github.com/wazuh/wazuh-kibana-app/pull/5409)
- Added `ignore` and `restrict` options to Syslog configuration. [#5203](https://github.com/wazuh/wazuh-kibana-app/pull/5203)
- Added the `extensions.github` and `extensions.office` settings to the default configuration file [#5376](https://github.com/wazuh/wazuh-kibana-app/pull/5376)
- Added new global error treatment (client-side) [#4163](https://github.com/wazuh/wazuh-kibana-app/pull/4163)
- Added new CLI to generate API data from specification file [#5519](https://github.com/wazuh/wazuh-kibana-app/pull/5519)
- Added specific RBAC permissions to Security section [#5551](https://github.com/wazuh/wazuh-kibana-app/pull/5551)

### Changed

- Changed of regular expression in RBAC. [#5201](https://github.com/wazuh/wazuh-kibana-app/pull/5201)
- Migrate the timeFilter, metaFields, maxBuckets health checks inside the pattern check. [#5384](https://github.com/wazuh/wazuh-kibana-app/pull/5384)
- Changed the query to search for an agent in `management/configuration`. [#5485](https://github.com/wazuh/wazuh-kibana-app/pull/5485)
- Changed the search bar in management/log to the one used in the rest of the app. [#5476](https://github.com/wazuh/wazuh-kibana-app/pull/5476)

### Fixed

- Fixed trailing hyphen character for OS value in the list of agents [#4828](https://github.com/wazuh/wazuh-kibana-app/pull/4828)
- Fixed several typos in the code, by @jctello [#4911](https://github.com/wazuh/wazuh-kibana-app/pull/4911)
- Fixed the display of more than one protocol in the Global configuration section [#4917](https://github.com/wazuh/wazuh-kibana-app/pull/4917)
- Handling endpoint response was done when there is no data to show [#4918](https://github.com/wazuh/wazuh-kibana-app/pull/4918)
- Fixed references to Elasticsearch in Wazuh-stack plugin [4894](https://github.com/wazuh/wazuh-kibana-app/pull/4894)
- Fixed the 2 errors that appeared in console in Settings>Configuration section. [#5135](https://github.com/wazuh/wazuh-kibana-app/pull/5135)
- Fixed the GitHub and Office 365 module visibility configuration for each API host was not kept when changing/upgrading the plugin [#5376](https://github.com/wazuh/wazuh-kibana-app/pull/5376)
- Fixed the GitHub and Office 365 modules appear in the main menu when they were not configured [#5376](https://github.com/wazuh/wazuh-kibana-app/pull/5376)
- Fixed TypeError in FIM Inventory using new error handler [#5364](https://github.com/wazuh/wazuh-kibana-app/pull/5364)
- Fixed error when using invalid group configuration [#5423](https://github.com/wazuh/wazuh-kibana-app/pull/5423)
- Fixed repeated requests in inventory data and configurations of an agent. [#5460](https://github.com/wazuh/wazuh-kibana-app/pull/5460)
- Fixed repeated requests in the group table when adding a group or refreshing the table [#5465](https://github.com/wazuh/wazuh-kibana-app/pull/5465)
- Fixed an error in the request body suggestions of API Console [#5521](https://github.com/wazuh/wazuh-kibana-app/pull/5521)

### Removed

- Removed deprecated request and code in agent's view [#5451](https://github.com/wazuh/wazuh-kibana-app/pull/5451)
- Removed unnecessary dashboard queries caused by the deploy agent view. [#5453](https://github.com/wazuh/wazuh-kibana-app/pull/5453)
- Removed repeated and unnecessary requests in security section. [#5500](https://github.com/wazuh/wazuh-kibana-app/pull/5500)
- Removed scripts to generate API data from live Wazuh manager [#5519](https://github.com/wazuh/wazuh-kibana-app/pull/5519)
- Removed pretty parameter from cron job requests. [#5532](https://github.com/wazuh/wazuh-kibana-app/pull/5532)
- Removed unnecessary requests in `Management/Status` section. [#5528](https://github.com/wazuh/wazuh-kibana-app/pull/5528)
- Removed obsolete code that caused duplicate requests to the api in `Management`. [#5485](https://github.com/wazuh/wazuh-kibana-app/pull/5485)
- Removed unused embedded jquery-ui [#5592](https://github.com/wazuh/wazuh-kibana-app/pull/5592)

## Wazuh v4.5.2 - OpenSearch Dashboards 2.6.0 - Revision 01

### Added

- Support for Wazuh 4.5.2

## Wazuh v4.5.1 - OpenSearch Dashboards 2.6.0 - Revision 01

### Added

- Add Apple Silicon architecture button to the register Agent wizard [#5478](https://github.com/wazuh/wazuh-kibana-app/pull/5478)

### Fixed

- Fixed the rendering of tables that contains IPs and agent overview [#5471](https://github.com/wazuh/wazuh-kibana-app/pull/5471)
- Fixed the agents active coverage stat as NaN in Details panel of Agents section [#5490](https://github.com/wazuh/wazuh-kibana-app/pull/5490)

### Removed

- Removed the agent name in the agent info ribbon [#5497](https://github.com/wazuh/wazuh-kibana-app/pull/5497)

### Changed

- Changed method to perform redirection on agent table buttons [#5539](https://github.com/wazuh/wazuh-kibana-app/pull/5539)
- Changed windows agent service name in the deploy agent wizard [#5538](https://github.com/wazuh/wazuh-kibana-app/pull/5538)

## Wazuh v4.5.0 - OpenSearch Dashboards 2.6.0 - Revision 01

### Added

- Support for Wazuh 4.5.0

## Wazuh v4.4.5 - OpenSearch Dashboards 2.6.0 - Revision 02

### Added

- Support for Wazuh 4.4.5

## Wazuh v4.4.4 - OpenSearch Dashboards 2.6.0 - Revision 01

### Added

- Support for Wazuh 4.4.4

### Changed

- Changed the title and added a warning in the step 3 of the deploy new agent section. [#5416](https://github.com/wazuh/wazuh-kibana-app/pull/5416)

## Wazuh v4.4.3 - OpenSearch Dashboards 2.6.0 - Revision 01

### Added

- Support for Wazuh 4.4.3

### Fixed

- Fixed command to install the macOS agent on the agent wizard [#5481](https://github.com/wazuh/wazuh-kibana-app/pull/5481) [#5484](https://github.com/wazuh/wazuh-kibana-app/pull/5484)
- Fixed command to start the macOS agent on the agent wizard [#5470](https://github.com/wazuh/wazuh-kibana-app/pull/5470)

## Wazuh v4.4.2 - OpenSearch Dashboards 2.6.0 - Revision 01

### Added

- Support for Wazuh 4.4.2

### Fixed

- Fixed a problem in the backend service to get the plugin configuration [#5428](https://github.com/wazuh/wazuh-kibana-app/pull/5428) [#5432](https://github.com/wazuh/wazuh-kibana-app/pull/5432)

## Wazuh v4.4.1 - OpenSearch Dashboards 2.6.0 - Revision 01

### Fixed

- Fixed the search in the agent inventory data tables [#5196](https://github.com/wazuh/wazuh-kibana-app/pull/5196)
- Fixed `Top 5 users` table overflow in `FIM::Dashboard` [#5334](https://github.com/wazuh/wazuh-kibana-app/pull/5334)
- Fixed a visual error in the 'About' section. [#5337](https://github.com/wazuh/wazuh-kibana-app/pull/5337)
- Fixed the `Anomaly and malware detection` link. [#5329](https://github.com/wazuh/wazuh-kibana-app/pull/5329)
- Fixed the problem that did not allow closing the time picker when the button was clicked again in `Agents` and `Management/Statistics`. [#5341](https://github.com/wazuh/wazuh-kibana-app/pull/5341)

## Wazuh v4.4.0 - OpenSearch Dashboards 2.4.0 - Revision 06

### Added

- Added the option to sort by the agent's count in the group table. [#4323](https://github.com/wazuh/wazuh-kibana-app/pull/4323)
- Added agent synchronization status in the agent module. [#3874](https://github.com/wazuh/wazuh-kibana-app/pull/3874) [#5143](https://github.com/wazuh/wazuh-kibana-app/pull/5143) [#5177](https://github.com/wazuh/wazuh-kibana-app/pull/5177)
- Added the ability to set the agent name in the installation command. [#4739](https://github.com/wazuh/wazuh-kibana-app/pull/4739)
- Added validation to the plugin's settings [#4503](https://github.com/wazuh/wazuh-kibana-app/pull/4503) [#4785](https://github.com/wazuh/wazuh-kibana-app/pull/4785)
- Added new settings to customize the header and footer on the PDF reports [#4505](https://github.com/wazuh/wazuh-kibana-app/pull/4505) [#4798](https://github.com/wazuh/wazuh-kibana-app/pull/4798) [#4805](https://github.com/wazuh/wazuh-kibana-app/pull/4805)
- Added a new setting to enable or disable the customization [#4507](https://github.com/wazuh/wazuh-kibana-app/pull/4507)
- Added the ability to upload an image for the `customization.logo.*` settings in `Settings/Configuration` [#4504](https://github.com/wazuh/wazuh-kibana-app/pull/4504)
- Added macOS support to the 'Deploy new agent' section [#4867](https://github.com/wazuh/wazuh-kibana-app/pull/4867)
- Added PowerPC architecture support for redhat7, in the 'Deploy new agent' section. [#4833](https://github.com/wazuh/wazuh-kibana-app/pull/4833)
- Added a centralized service to handle the requests [#4831](https://github.com/wazuh/wazuh-kibana-app/pull/4831)
- Added data-test-subj property to the create-policy component [#4873](https://github.com/wazuh/wazuh-kibana-app/pull/4873)
- Added a link for additional steps to enroll agents on Alpine Linux in the 'Deploy new agent' section. [#4933](https://github.com/wazuh/wazuh-kibana-app/pull/4933)
- Added extra steps message and new command for Windows XP and Windows Server 2008, added alpine agent with all its steps. [#4933](https://github.com/wazuh/wazuh-kibana-app/pull/4933)
- Added file saving conditions in File Editor [#4970](https://github.com/wazuh/wazuh-kibana-app/pull/4970)
- Added character validation to avoid invalid agent names in the 'Deploy new agent' section. [#5021](https://github.com/wazuh/wazuh-kibana-app/pull/5021) [#5028](https://github.com/wazuh/wazuh-kibana-app/pull/5028)
- Added default selected options in the 'Deploy new agent' section [#5063](https://github.com/wazuh/wazuh-kibana-app/pull/5063)
- Added suggestions for cluster's node and protocol to use for agent enrollment in the 'Deploy new agent' section. [#4776](https://github.com/wazuh/wazuh-kibana-app/pull/4776) [#4954](https://github.com/wazuh/wazuh-kibana-app/pull/4954) [#5166](https://github.com/wazuh/wazuh-kibana-app/pull/5166)
- Redesign the SCA table of the agent's dashboard [#4512](https://github.com/wazuh/wazuh-kibana-app/pull/4512)

### Changed

- Changed the HTTP verb from `GET` to `POST` in the requests to log in to the Wazuh API [#4103](https://github.com/wazuh/wazuh-kibana-app/pull/4103)
- Changed the endpoint that updates the plugin configuration to support updating multiple settings at once. [#4501](https://github.com/wazuh/wazuh-kibana-app/pull/4501)
- Improved alerts summary performance [#4376](https://github.com/wazuh/wazuh-kibana-app/pull/4376) [#5071](https://github.com/wazuh/wazuh-kibana-app/pull/5071) [#5131](https://github.com/wazuh/wazuh-kibana-app/pull/5131)
- Improved the setting's description for the plugin displayed in the UI and the configuration file. [#4501](https://github.com/wazuh/wazuh-kibana-app/pull/4501)
- Improved `Agents Overview` performance [#4363](https://github.com/wazuh/wazuh-kibana-app/pull/4363) [#5076](https://github.com/wazuh/wazuh-kibana-app/pull/5076)
- Improved the message displayed when there is a versions mismatch between the Wazuh API and the Wazuh app [#4529](https://github.com/wazuh/wazuh-kibana-app/pull/4529) [#4964](https://github.com/wazuh/wazuh-kibana-app/pull/4964)
- Updated operating systems' information in the 'Deploy new agent' section. [#4851](https://github.com/wazuh/wazuh-kibana-app/pull/4851)
- Updated and unified the fetching and rendering of the SCA checks results due to changes in the Wazuh API [#5031](https://github.com/wazuh/wazuh-kibana-app/pull/5031)
- Updated the `Agent details` component to the changes in the Wazuh API response. [#3874](https://github.com/wazuh/wazuh-kibana-app/pull/3874)
- Updated the `Last vulnerability scan` component to the changes in the Wazuh API response [#4975](https://github.com/wazuh/wazuh-kibana-app/pull/4975)
- Updated the `winston` dependency to `3.5.1` [#4985](https://github.com/wazuh/wazuh-kibana-app/pull/4985)
- Updated the `mocha` dependency to `10.1.0` [#5062](https://github.com/wazuh/wazuh-kibana-app/pull/5062)
- Updated the `pdfmake` dependency to `0.2.7` [#5062](https://github.com/wazuh/wazuh-kibana-app/pull/5062)
- The button to export the app logs is now disabled when there are no results, instead of showing an error toast [#4992](https://github.com/wazuh/wazuh-kibana-app/pull/4992)
- Independently load each dashboard from the `Agents Overview` page [#4363](https://github.com/wazuh/wazuh-kibana-app/pull/4363)

### Fixed

- Fixed nested fields filtering in dashboards tables and KPIs [#4425](https://github.com/wazuh/wazuh-kibana-app/pull/4425)
- Fixed nested field rendering in security alerts table details [#4428](https://github.com/wazuh/wazuh-kibana-app/pull/4428)
- Fixed a bug where the Wazuh logo was used instead of the custom one [#4539](https://github.com/wazuh/wazuh-kibana-app/pull/4539)
- Fixed rendering problems of the `Agent Overview` section in low resolutions [#4516](https://github.com/wazuh/wazuh-kibana-app/pull/4516)
- Fixed issue when logging out from Wazuh when SAML is enabled [#4595](https://github.com/wazuh/wazuh-kibana-app/issues/4595)
- Fixed server errors with code 500 when the Wazuh API is not reachable / up. [#4710](https://github.com/wazuh/wazuh-kibana-app/pull/4710) [#4728](https://github.com/wazuh/wazuh-kibana-app/pull/4728) [#4971](https://github.com/wazuh/wazuh-kibana-app/pull/4971)
- Fixed pagination to SCA table [#4653](https://github.com/wazuh/wazuh-kibana-app/issues/4653) [#5010](https://github.com/wazuh/wazuh-kibana-app/pull/5010)
- Fixed `WAZUH_PROTOCOL` suggestion in the 'Deploy new agent' section. [#4849](https://github.com/wazuh/wazuh-kibana-app/pull/4849)
- Fixed agent deployment instructions for HP-UX and Solaris. [#4943](https://github.com/wazuh/wazuh-kibana-app/pull/4943)
- Fixed a bug that caused the flyouts to close when clicking inside them [#4638](https://github.com/wazuh/wazuh-kibana-app/pull/4638) [#5046](https://github.com/wazuh/wazuh-kibana-app/pull/5046)
- Fixed the manager option in the 'Deploy new agent' section [#4981](https://github.com/wazuh/wazuh-kibana-app/pull/4981)
- Fixed Inventory checks table filters by stats [#4999](https://github.com/wazuh/wazuh-kibana-app/pull/4999) [#5031](https://github.com/wazuh/wazuh-kibana-app/pull/5031)
- Fixed commands in the 'Deploy new agent' section (most of the commands are missing '-1') [#4962](https://github.com/wazuh/wazuh-kibana-app/pull/4962)
- Fixed agent installation command for macOS in the 'Deploy new agent' section. [#4968](https://github.com/wazuh/wazuh-kibana-app/pull/4968)
- Fixed agent evolution chart [#4942](https://github.com/wazuh/wazuh-kibana-app/pull/4942)
- Fixed Solaris command [#5035](https://github.com/wazuh/wazuh-kibana-app/pull/5035)
- Fixed commands: AIX, OpenSUSE, Alpine, Suse11, Fedora, HP, Oracle Linux 5, Amazon Linux 2, CentOS5. Changed the word 'or higher' in buttons to '+'. Fixed validations for HP, Solaris and Alpine. [#5045](https://github.com/wazuh/wazuh-kibana-app/pull/5045)
- Fixed error in GitHub module PDF report. [#5069](https://github.com/wazuh/wazuh-kibana-app/pull/5069)
- Fixed password input in 'Deploy new agent' section [#5098](https://github.com/wazuh/wazuh-kibana-app/pull/5098)
- Fixed error when clicking on the selectors of agents in the group agents management [#5094](https://github.com/wazuh/wazuh-kibana-app/pull/5094)
- Fixed menu content panel is displayed in the wrong place. [5092](https://github.com/wazuh/wazuh-kibana-app/pull/5092)
- Fixed greyed and disabled menu section names [#5101](https://github.com/wazuh/wazuh-kibana-app/pull/5101)
- Fixed misspelling in the NIST module [#5107](https://github.com/wazuh/wazuh-kibana-app/pull/5107)
- Fixed Statistic cronjob bulk document insert [#5150](https://github.com/wazuh/wazuh-kibana-app/pull/5150)
- Fixed the style of the buttons showing more event information in the event view table. [#5137](https://github.com/wazuh/wazuh-kibana-app/pull/5137)
- Fixed Inventory module for Solaris agents [#5144](https://github.com/wazuh/wazuh-kibana-app/pull/5144)
- Fixed the module information button in Office 365 and GitHub Panel tab to open the nav drawer. [#5167](https://github.com/wazuh/wazuh-kibana-app/pull/5167)
- Fixed a UI crash due to `external_references` field could be missing in some vulnerability data [#5200](https://github.com/wazuh/wazuh-kibana-app/pull/5200)
- Fixed Wazuh main menu not displayed when navigation menu is locked [#5273](https://github.com/wazuh/wazuh-kibana-app/pull/5273)
- Fixed 'Deploy new agent' section which used wrong secure connection property [#5285](https://github.com/wazuh/wazuh-kibana-app/pull/5285) [#5295](https://github.com/wazuh/wazuh-kibana-app/pull/5295)
- Fixed events view when search bar language is `lucene` [#5286](https://github.com/wazuh/wazuh-kibana-app/pull/5286)
- Disabled unmapped fields filter in `Security Events` alerts table [#4929](https://github.com/wazuh/wazuh-kibana-app/pull/4929)
- Raspbian OS, Ubuntu, Amazon Linux and Amazon Linux 2 commands in the 'Deploy new agent' section now change when a different architecture is selected [#4876](https://github.com/wazuh/wazuh-kibana-app/pull/4876) [#4880](https://github.com/wazuh/wazuh-kibana-app/pull/4880)

### Removed

- Removed custom styles for Kibana 7.9.0 [#4491](https://github.com/wazuh/wazuh-kibana-app/pull/4491)
- Removed the `angular-chart.js` dependency [#4985](https://github.com/wazuh/wazuh-kibana-app/pull/4985)
- Removed the `pug-loader` dependency [#5062](https://github.com/wazuh/wazuh-kibana-app/pull/5062) [#5089](https://github.com/wazuh/wazuh-kibana-app/pull/5089)

## Wazuh v4.3.11 - OpenSearch Dashboards 1.2.0 - Revision 4312

### Added

- Support for Wazuh 4.3.11

## Wazuh v4.3.10 - OpenSearch Dashboards 1.2.0 - Revision 4311

### Fixed

- Fixed issue when logging out from Wazuh when SAML is enabled [#4815](https://github.com/wazuh/wazuh-kibana-app/issues/4815)

## Wazuh v4.3.9 - OpenSearch Dashboards 1.2.0 - Revision 4310

### Added

- Support for Wazuh 4.3.9

## Wazuh v4.3.8 - OpenSearch Dashboards 1.2.0 - Revision 4309

### Added

- Support for Wazuh 4.3.8

## Wazuh v4.3.7 - OpenSearch Dashboards 1.2.0 - Revision 4308

### Fixed

- Wazuh.yml review: fixed link to web documentation, improved in-file documentation and fixed some grammatical errors. [#4378](https://github.com/wazuh/wazuh-kibana-app/pull/4378) [#4399](https://github.com/wazuh/wazuh-kibana-app/pull/4399)
- Fixed an error during the generation of a group's report, if the request to the Wazuh API fails [#4350](https://github.com/wazuh/wazuh-kibana-app/pull/4350)
- Fixed a problem with the group's report, when the group has no agents [#4350](https://github.com/wazuh/wazuh-kibana-app/pull/4350)
- Fixed path in logo customization section [#4352](https://github.com/wazuh/wazuh-kibana-app/pull/4352)
- Fixed a TypeError in Firefox. Change the Get request that was made with a Kibana core.http.get(/api/check-wazuh) resource to the WzRequest.genericReq resource and it no longer fails, also add a test capture to public/plugin.ts that wraps the request and in case of failure, the error is detected when the browser does not work with the V8 engine. [#4362](https://github.com/wazuh/wazuh-kibana-app/pull/4362)
- Fixed an error of an undefined username hash related to reporting when using Kibana with X-Pack and security was disabled [#4358](https://github.com/wazuh/wazuh-kibana-app/pull/4358)
- Fixed persistence of the plugin registry file between updates [#4359](https://github.com/wazuh/wazuh-kibana-app/pull/4359)
- Fixed searchbar error on SCA Inventory table [#4367](https://github.com/wazuh/wazuh-kibana-app/pull/4367)
- Fixed a routes loop when reinstalling Wazuh indexer [#4373](https://github.com/wazuh/wazuh-kibana-app/pull/4373)

### Removed

- Removed the use of `manager_host` field related to agent information of Wazuh API responses, which is obsolete [#4350](https://github.com/wazuh/wazuh-kibana-app/pull/4350)

## Wazuh v4.3.6 - OpenSearch Dashboards 1.2.0 - Revision 4307

### Fixed

- Fixed the search bar component to properly distinguish conjuntion operators (AND, OR) [#4326](https://github.com/wazuh/wazuh-kibana-app/pull/4326)
- Fixed documentation link titles to match the documentation sections to redirect to [#4301](https://github.com/wazuh/wazuh-kibana-app/pull/4301)
- Fixed missing documentation references to the Agent's overview, Agent's Integrity monitoring, and Agent's Inventory data sections, when the agent has never connected. [#4301](https://github.com/wazuh/wazuh-kibana-app/pull/4301)
- The references to the documentation site now links to the appropriate version [#4301](https://github.com/wazuh/wazuh-kibana-app/pull/4301)
- Fixed missing documentation link in the Docker Listener module [#4301](https://github.com/wazuh/wazuh-kibana-app/pull/4301)
- Fixed broken links to the documentation site [#4301](https://github.com/wazuh/wazuh-kibana-app/pull/4301)
- Fix Rules, Decoders and CDB lists uploaders to show errors appropriately [#4307](https://github.com/wazuh/wazuh-kibana-app/pull/4307)
- Sanitize report's inputs and usernames [#4330](https://github.com/wazuh/wazuh-kibana-app/pull/4330)

## Wazuh v4.3.5 - OpenSearch Dashboards 1.2.0 - Revision 4306

### Added

- Added to the interface API messages in the Ruleset test module [#4244](https://github.com/wazuh/wazuh-kibana-app/pull/4244)
- Added authorization prompt in Mitre > Intelligence [#4261](https://github.com/wazuh/wazuh-kibana-app/pull/4261)
- Added a more descriptive message when there is an error related to the user permissions when getting the list of index patterns in a route resolver [#4280](https://github.com/wazuh/wazuh-kibana-app/pull/4280)

### Changed

- Changed the reference from Manager to Wazuh server in the guide to deploy a new agent [#4239](https://github.com/wazuh/wazuh-kibana-app/pull/4239)
- Removed the filtered tags because they were not supported by the API endpoint [#4267](https://github.com/wazuh/wazuh-kibana-app/pull/4267)
- Changed styles in visualizations. [#4254](https://github.com/wazuh/wazuh-kibana-app/pull/4254)

### Fixed

- Fixed type error when changing screen size in agents section [#4233](https://github.com/wazuh/wazuh-kibana-app/pull/4233)
- Removed a logged error that appeared when the `statistics` tasks tried to create an index with the same name, causing the second task to fail on the creation of the index because it already exists [#4235](https://github.com/wazuh/wazuh-kibana-app/pull/4235)
- Fixed a UI crash due to a query with syntax errors in `Modules/Security events` [#4237](https://github.com/wazuh/wazuh-kibana-app/pull/4237)
- Fixed an error when generating a module report after changing the selected agent [#4240](https://github.com/wazuh/wazuh-kibana-app/pull/4240)
- Fixed an unhandled error when a Wazuh API request failed in the dev tools [#4266](https://github.com/wazuh/wazuh-kibana-app/pull/4266)
- Fixed an error related to `API not available` when saving the manager configuration and restarting the manager from `Management/Configuration/Edit configuration` on manager mode [#4264](https://github.com/wazuh/wazuh-kibana-app/pull/4264)
- Fixed a UI problem that required scrolling to see the logs in Management/Logs and Settings/Logs [#4253](https://github.com/wazuh/wazuh-kibana-app/pull/4253)

## Wazuh v4.3.4 - OpenSearch Dashboards 1.2.0 - Revision 4305

### Added

- Added the `pending` agent status to some sections that was missing
  [#4166](https://github.com/wazuh/wazuh-kibana-app/pull/4166)
  [#4188](https://github.com/wazuh/wazuh-kibana-app/pull/4188)

### Changed

- Replaced the visualization of `Status` panel in `Agents` [#4166](https://github.com/wazuh/wazuh-kibana-app/pull/4166)
- Replaced the visualization of policy in `Modules/Security configuration assessment/Inventory` [#4166](https://github.com/wazuh/wazuh-kibana-app/pull/4166)
- Consistency in the colors and labels used for the agent status [#4166](https://github.com/wazuh/wazuh-kibana-app/pull/4166) [#4199](https://github.com/wazuh/wazuh-kibana-app/issues/4199)
- Replaced how the full and partial scan dates are displayed in the `Details` panel of `Vulnerabilities/Inventory` [#4169](https://github.com/wazuh/wazuh-kibana-app/pull/4169)

### Fixed

- Fixed that the platform visualizations didn't use some definitions related to the UI on Kibana 7.10.2 [#4166](https://github.com/wazuh/wazuh-kibana-app/pull/4166)
- Fixed a toast message with a successful process appeared when removing an agent of a group in `Management/Groups` and the agent appears in the agent list after refreshing the table [#4167](https://github.com/wazuh/wazuh-kibana-app/pull/4167)
- Fixed import of an empty rule or decoder file [#4176](https://github.com/wazuh/wazuh-kibana-app/pull/4176)
- Fixed overwriting of rule and decoder imports [#4180](https://github.com/wazuh/wazuh-kibana-app/pull/4180)

## Wazuh v4.3.3 - OpenSearch Dashboards 1.2.0 - Revision 4304

### Fixed

- Fixed Wazuh Dashboard troubleshooting url [#4151](https://github.com/wazuh/wazuh-kibana-app/pull/4151)

## Wazuh v4.3.2 - OpenSearch Dashboards 1.2.0 - Revision 4303

### Added

- Support for Wazuh 4.3.2

## Wazuh v4.3.1 - OpenSearch Dashboards 1.2.0 - Revision 4302

### Added

- Added PowerShell version warning to Windows agent installation wizard [#4142](https://github.com/wazuh/wazuh-kibana-app/pull/4142)
- A new workflow is added to perform backports to specific branches [#4149](https://github.com/wazuh/wazuh-kibana-app/pull/4149)

### Fixed

- Fixed the falsy values are displayed as not defined and enhanced the output of `Ruleset Test` [#4141](https://github.com/wazuh/wazuh-kibana-app/pull/4141)

## Wazuh v4.3.0 - OpenSearch Dashboards 1.2.0 - Revision 4301

### Added

- Support for OpenSearch Dashboards 1.2.0
- Added GitHub and Office365 modules [#3557](https://github.com/wazuh/wazuh-kibana-app/pull/3557)
- Added a new `Panel` module tab for GitHub and Office365 modules
  [#3541](https://github.com/wazuh/wazuh-kibana-app/pull/3541)
  [#3945](https://github.com/wazuh/wazuh-kibana-app/pull/3945)
  [#3952](https://github.com/wazuh/wazuh-kibana-app/pull/3952)
- Added ability to filter the results fo the `Network Ports` table in the `Inventory data` section [#3639](https://github.com/wazuh/wazuh-kibana-app/pull/3639)
- Added new endpoint service to collect the frontend logs into a file [#3324](https://github.com/wazuh/wazuh-kibana-app/pull/3324)
- Improved the frontend handle errors strategy: UI, Toasts, console log and log in file
  [#3327](https://github.com/wazuh/wazuh-kibana-app/pull/3327)
  [#3321](https://github.com/wazuh/wazuh-kibana-app/pull/3321)
  [#3367](https://github.com/wazuh/wazuh-kibana-app/pull/3367)
  [#3373](https://github.com/wazuh/wazuh-kibana-app/pull/3373)
  [#3374](https://github.com/wazuh/wazuh-kibana-app/pull/3374)
  [#3390](https://github.com/wazuh/wazuh-kibana-app/pull/3390)  
  [#3410](https://github.com/wazuh/wazuh-kibana-app/pull/3410)
  [#3408](https://github.com/wazuh/wazuh-kibana-app/pull/3408)
  [#3429](https://github.com/wazuh/wazuh-kibana-app/pull/3429)
  [#3427](https://github.com/wazuh/wazuh-kibana-app/pull/3427)
  [#3417](https://github.com/wazuh/wazuh-kibana-app/pull/3417)
  [#3462](https://github.com/wazuh/wazuh-kibana-app/pull/3462)
  [#3451](https://github.com/wazuh/wazuh-kibana-app/pull/3451)
  [#3442](https://github.com/wazuh/wazuh-kibana-app/pull/3442)
  [#3480](https://github.com/wazuh/wazuh-kibana-app/pull/3480)
  [#3472](https://github.com/wazuh/wazuh-kibana-app/pull/3472)
  [#3434](https://github.com/wazuh/wazuh-kibana-app/pull/3434)
  [#3392](https://github.com/wazuh/wazuh-kibana-app/pull/3392)
  [#3404](https://github.com/wazuh/wazuh-kibana-app/pull/3404)
  [#3432](https://github.com/wazuh/wazuh-kibana-app/pull/3432)
  [#3415](https://github.com/wazuh/wazuh-kibana-app/pull/3415)
  [#3469](https://github.com/wazuh/wazuh-kibana-app/pull/3469)
  [#3448](https://github.com/wazuh/wazuh-kibana-app/pull/3448)
  [#3465](https://github.com/wazuh/wazuh-kibana-app/pull/3465)
  [#3464](https://github.com/wazuh/wazuh-kibana-app/pull/3464)
  [#3478](https://github.com/wazuh/wazuh-kibana-app/pull/3478)
  [#4116](https://github.com/wazuh/wazuh-kibana-app/pull/4116)
- Added Intelligence tab to Mitre Att&ck module [#3368](https://github.com/wazuh/wazuh-kibana-app/pull/3368) [#3344](https://github.com/wazuh/wazuh-kibana-app/pull/3344) [#3726](https://github.com/wazuh/wazuh-kibana-app/pull/3726)
- Added sample data for office365 events [#3424](https://github.com/wazuh/wazuh-kibana-app/pull/3424)
- Created a separate component to check for sample data [#3475](https://github.com/wazuh/wazuh-kibana-app/pull/3475)
- Added a new hook for getting value suggestions [#3506](https://github.com/wazuh/wazuh-kibana-app/pull/3506)
- Added dinamic simple filters and adding simple GitHub filters fields [3531](https://github.com/wazuh/wazuh-kibana-app/pull/3531)
- Added configuration viewer for Module Office365 on Management > Configuration [#3524](https://github.com/wazuh/wazuh-kibana-app/pull/3524)
- Added base Module Panel view with Office365 setup [#3518](https://github.com/wazuh/wazuh-kibana-app/pull/3518)
- Added specifics and custom filters for Office365 search bar [#3533](https://github.com/wazuh/wazuh-kibana-app/pull/3533)
- Adding Pagination and filter to drilldown tables at Office pannel [#3544](https://github.com/wazuh/wazuh-kibana-app/pull/3544).
- Simple filters change between panel and drilldown panel [#3568](https://github.com/wazuh/wazuh-kibana-app/pull/3568).
- Added new fields in Inventory table and Flyout Details [#3525](https://github.com/wazuh/wazuh-kibana-app/pull/3525)
- Added columns selector in agents table [#3691](https://github.com/wazuh/wazuh-kibana-app/pull/3691)
- Added a new workflow for create wazuh packages [#3742](https://github.com/wazuh/wazuh-kibana-app/pull/3742)
- Run `template` and `fields` checks in the health check depends on the app configuration [#3783](https://github.com/wazuh/wazuh-kibana-app/pull/3783)
- Added a toast message when there is an error creating a new group [#3804](https://github.com/wazuh/wazuh-kibana-app/pull/3804)
- Added a step to start the agent to the deploy new Windowns agent guide [#3846](https://github.com/wazuh/wazuh-kibana-app/pull/3846)
- Added agents windows events config tab [#3905](https://github.com/wazuh/wazuh-kibana-app/pull/3905)
- Added 3 new panels to `Vulnerabilities/Inventory` [#3893](https://github.com/wazuh/wazuh-kibana-app/pull/3893)
- Added new fields of `Vulnerabilities` to the details flyout [#3893](https://github.com/wazuh/wazuh-kibana-app/pull/3893) [#3908](https://github.com/wazuh/wazuh-kibana-app/pull/3908)
- Added missing fields used in visualizations to the known fiels related to alerts [#3924](https://github.com/wazuh/wazuh-kibana-app/pull/3924)
- Added troubleshooting link to "index pattern was refreshed" toast [#3946](https://github.com/wazuh/wazuh-kibana-app/pull/3946)
- Added more number options to the tables widget in Modules -> "Mitre" [#4041](https://github.com/wazuh/wazuh-kibana-app/pull/4066)
- Management -> groups -> agent: Selectors appear when there are more than 3 options [#4126](https://github.com/wazuh/wazuh-kibana-app/pull/4126)

### Changed

- Changed ossec to wazuh in sample-data [#3121](https://github.com/wazuh/wazuh-kibana-app/pull/3121)
- Changed empty fields in FIM tables and `syscheck.value_name` in discovery now show an empty tag for visual clarity [#3279](https://github.com/wazuh/wazuh-kibana-app/pull/3279)
- Adapted the Mitre tactics and techniques resources to use the API endpoints [#3346](https://github.com/wazuh/wazuh-kibana-app/pull/3346)
- Moved the filterManager subscription to the hook useFilterManager [#3517](https://github.com/wazuh/wazuh-kibana-app/pull/3517)
- Change filter from is to is one of in custom searchbar [#3529](https://github.com/wazuh/wazuh-kibana-app/pull/3529)
- Refactored as module tabs and buttons are rendered [#3494](https://github.com/wazuh/wazuh-kibana-app/pull/3494)
- Updated the deprecated and added new references authd [#3663](https://github.com/wazuh/wazuh-kibana-app/pull/3663) [#3806](https://github.com/wazuh/wazuh-kibana-app/pull/3806)
- Added time subscription to Discover component [#3549](https://github.com/wazuh/wazuh-kibana-app/pull/3549)
- Refactored as module tabs and buttons are rendered [#3494](https://github.com/wazuh/wazuh-kibana-app/pull/3494)
- Testing logs using the Ruletest Test don't display the rule information if not matching a rule. [#3446](https://github.com/wazuh/wazuh-kibana-app/pull/3446)
- Changed format permissions in FIM inventory [#3649](https://github.com/wazuh/wazuh-kibana-app/pull/3649)
- Changed of request for one that does not return data that is not necessary to optimize times. [#3686](https://github.com/wazuh/wazuh-kibana-app/pull/3686) [#3728](https://github.com/wazuh/wazuh-kibana-app/pull/3728)
- Rebranding. Replaced the brand logos, set module icons with brand colors [#3788](https://github.com/wazuh/wazuh-kibana-app/pull/3788)
- Changed user for sample data management [#3795](https://github.com/wazuh/wazuh-kibana-app/pull/3795)
- Changed agent install codeblock copy button and powershell terminal warning [#3792](https://github.com/wazuh/wazuh-kibana-app/pull/3792)
- Refactored as the plugin platform name and references is managed [#3811](https://github.com/wazuh/wazuh-kibana-app/pull/3811)
- Removed `Dashboard` tab for the `Vulnerabilities` modules [#3893](https://github.com/wazuh/wazuh-kibana-app/pull/3893)
- Display all fields in the `Table` tab when expading an alert row in the alerts tables of flyouts and the `Modules/Security Events/Dashboard` table [#3908](https://github.com/wazuh/wazuh-kibana-app/pull/3908)
- Refactored the table in `Vulnerabilities/Inventory` [#3196](https://github.com/wazuh/wazuh-kibana-app/pull/3196)
- Changed Google Groups app icons [#3949](https://github.com/wazuh/wazuh-kibana-app/pull/3949)
- Removed sorting for `Agents` or `Configuration checksum` column in the table of `Management/Groups` due to this is not supported by the API [#3857](https://github.com/wazuh/wazuh-kibana-app/pull/3857)
- Changed messages in the agent installation guide [#4040](https://github.com/wazuh/wazuh-kibana-app/pull/4040)
- Changed the default `wazuh.statistics.shards` setting from `2` to `1` [#4055](https://github.com/wazuh/wazuh-kibana-app/pull/4055)
- Removed the migration tasks in the `.wazuh` and `.wazuh-version` indices [#4098](https://github.com/wazuh/wazuh-kibana-app/pull/4098)
- Separated the actions of viewing and editing the `agent.conf` group file [#4114](https://github.com/wazuh/wazuh-kibana-app/pull/4114)

### Fixed

- Fixed creation of log files [#3384](https://github.com/wazuh/wazuh-kibana-app/pull/3384)
- Fixed double fetching alerts count when pinnin/unpinning the agent in Mitre Att&ck/Framework [#3484](https://github.com/wazuh/wazuh-kibana-app/pull/3484)
- Query config refactor [#3490](https://github.com/wazuh/wazuh-kibana-app/pull/3490)
- Fixed rules and decoders test flyout clickout event [#3412](https://github.com/wazuh/wazuh-kibana-app/pull/3412)
- Notify when you are registering an agent without permissions [#3430](https://github.com/wazuh/wazuh-kibana-app/pull/3430)
- Remove not used `redirectRule` query param when clicking the row table on CDB Lists/Decoders [#3438](https://github.com/wazuh/wazuh-kibana-app/pull/3438)
- Fixed the code overflows over the line numbers in the API Console editor [#3439](https://github.com/wazuh/wazuh-kibana-app/pull/3439)
- Don't open the main menu when changing the seleted API or index pattern [#3440](https://github.com/wazuh/wazuh-kibana-app/pull/3440)
- Fix error message in conf managment [#3443](https://github.com/wazuh/wazuh-kibana-app/pull/3443)
- Fix size api selector when name is too long [#3445](https://github.com/wazuh/wazuh-kibana-app/pull/3445)
- Fixed error when edit a rule or decoder [#3456](https://github.com/wazuh/wazuh-kibana-app/pull/3456)
- Fixed index pattern selector doesn't display the ignored index patterns [#3458](https://github.com/wazuh/wazuh-kibana-app/pull/3458)
- Fixed error in /Management/Configuration when cluster is disabled [#3553](https://github.com/wazuh/wazuh-kibana-app/pull/3553)
- Fix the pinned filters were removed when accessing to the `Panel` tab of a module [#3565](https://github.com/wazuh/wazuh-kibana-app/pull/3565)
- Fixed multi-select component searcher handler [#3645](https://github.com/wazuh/wazuh-kibana-app/pull/3645)
- Fixed order logs properly in Management/Logs [#3609](https://github.com/wazuh/wazuh-kibana-app/pull/3609)
- Fixed the Wazuh API requests to `GET //` [#3661](https://github.com/wazuh/wazuh-kibana-app/pull/3661)
- Fixed missing mitre tactics [#3675](https://github.com/wazuh/wazuh-kibana-app/pull/3675)
- Fix CDB list view not working with IPv6 [#3488](https://github.com/wazuh/wazuh-kibana-app/pull/3488)
- Fixed the bad requests using Console tool to `PUT /active-response` API endpoint [#3466](https://github.com/wazuh/wazuh-kibana-app/pull/3466)
- Fixed group agent management table does not update on error [#3605](https://github.com/wazuh/wazuh-kibana-app/pull/3605)
- Fixed not showing packages details in agent inventory for a freeBSD agent SO [#3651](https://github.com/wazuh/wazuh-kibana-app/pull/3651)
- Fixed wazuh token deleted twice [#3652](https://github.com/wazuh/wazuh-kibana-app/pull/3652)
- Fixed handler of error on dev-tools [#3687](https://github.com/wazuh/wazuh-kibana-app/pull/3687)
- Fixed compatibility wazuh 4.3 - kibana 7.13.4 [#3685](https://github.com/wazuh/wazuh-kibana-app/pull/3685)
- Fixed registry values without agent pinned in FIM>Events [#3689](https://github.com/wazuh/wazuh-kibana-app/pull/3689)
- Fixed breadcrumbs style compatibility for Kibana 7.14.2 [#3688](https://github.com/wazuh/wazuh-kibana-app/pull/3688)
- Fixed security alerts table when filters change [#3682](https://github.com/wazuh/wazuh-kibana-app/pull/3682)
- Fixed error that shows we're using X-Pack when we have Basic [#3692](https://github.com/wazuh/wazuh-kibana-app/pull/3692)
- Fixed blank screen in Kibana 7.10.2 [#3700](https://github.com/wazuh/wazuh-kibana-app/pull/3700)
- Fixed related decoder link undefined parameters error [#3704](https://github.com/wazuh/wazuh-kibana-app/pull/3704)
- Fixing Flyouts in Kibana 7.14.2 [#3708](https://github.com/wazuh/wazuh-kibana-app/pull/3708)
- Fixing the bug of index patterns in health-check due to bad copy of a PR [#3707](https://github.com/wazuh/wazuh-kibana-app/pull/3707)
- Fixed styles and behaviour of button filter in the flyout of `Inventory` section for `Integrity monitoring` and `Vulnerabilities` modules [#3733](https://github.com/wazuh/wazuh-kibana-app/pull/3733)
- Fixed height of `Evolution` card in the `Agents` section when has no data for the selected time range [#3733](https://github.com/wazuh/wazuh-kibana-app/pull/3733)
- Fix clearing the query filter doesn't update the data in Office 365 and GitHub Panel tab [#3722](https://github.com/wazuh/wazuh-kibana-app/pull/3722)
- Fix wrong deamons in filter list [#3710](https://github.com/wazuh/wazuh-kibana-app/pull/3710)
- Fixing bug when create filename with spaces and throws a bad error [#3724](https://github.com/wazuh/wazuh-kibana-app/pull/3724)
- Fixing bug in security User flyout nonexistant unsubmitted changes warning [#3731](https://github.com/wazuh/wazuh-kibana-app/pull/3731)
- Fixing redirect to new tab when click in a link [#3732](https://github.com/wazuh/wazuh-kibana-app/pull/3732)
- Fixed missing settings in `Management/Configuration/Global configuration/Global/Main settings` [#3737](https://github.com/wazuh/wazuh-kibana-app/pull/3737)
- Fixed `Maximum call stack size exceeded` error exporting key-value pairs of a CDB List [#3738](https://github.com/wazuh/wazuh-kibana-app/pull/3738)
- Fixed regex lookahead and lookbehind for safari [#3741](https://github.com/wazuh/wazuh-kibana-app/pull/3741)
- Fixed Vulnerabilities Inventory flyout details filters [#3744](https://github.com/wazuh/wazuh-kibana-app/pull/3744)
- Removed api selector toggle from settings menu since it performed no useful function [#3604](https://github.com/wazuh/wazuh-kibana-app/pull/3604)
- Fixed the requests get [#3661](https://github.com/wazuh/wazuh-kibana-app/pull/3661)
- Fixed Dashboard PDF report error when switching pinned agent state [#3748](https://github.com/wazuh/wazuh-kibana-app/pull/3748)
- Fixed the rendering of the command to deploy new Windows agent not working in some Kibana versions [#3753](https://github.com/wazuh/wazuh-kibana-app/pull/3753)
- Fixed action buttons overlaying to the request text in Tools/API Console [#3772](https://github.com/wazuh/wazuh-kibana-app/pull/3772)
- Fix `Rule ID` value in reporting tables related to top results [#3774](https://github.com/wazuh/wazuh-kibana-app/issues/3774)
- Fixed github/office365 multi-select filters suggested values [#3787](https://github.com/wazuh/wazuh-kibana-app/pull/3787)
- Fix updating the aggregation data of Panel section when changing the time filter [#3790](https://github.com/wazuh/wazuh-kibana-app/pull/3790)
- Removed the button to remove an agent for a group in the agents' table when it is the default group [#3804](https://github.com/wazuh/wazuh-kibana-app/pull/3804)
- Fixed internal user no longer needs permission to make x-pack detection request [#3831](https://github.com/wazuh/wazuh-kibana-app/pull/3831)
- Fixed agents details card style [#3845](https://github.com/wazuh/wazuh-kibana-app/pull/3845) [#3860](https://github.com/wazuh/wazuh-kibana-app/pull/3860)
- Fixed search bar query sanitizing in PDF report [#3861](https://github.com/wazuh/wazuh-kibana-app/pull/3861)
- Fixed routing redirection in events documents discover links [#3866](https://github.com/wazuh/wazuh-kibana-app/pull/3866)
- Fixed health-check [#3868](https://github.com/wazuh/wazuh-kibana-app/pull/3868)
- Fixed refreshing agents evolution visualization [#3894](https://github.com/wazuh/wazuh-kibana-app/pull/3894)
- Fixed an error when generating PDF reports due to Wazuh API token expiration [#3881](https://github.com/wazuh/wazuh-kibana-app/pull/3881)
- Fixed the table of Vulnerabilities/Inventory doesn't reload when changing the selected agent [#3901](https://github.com/wazuh/wazuh-kibana-app/pull/3901)
- Fixed backslash breaking exported JSON result [#3909](https://github.com/wazuh/wazuh-kibana-app/pull/3909)
- Fixed the Events view multiple "The index pattern was refreshed successfully" toast [#3937](https://github.com/wazuh/wazuh-kibana-app/pull/3937)
- Fixed a rendering problem in the map visualizations [#3942](https://github.com/wazuh/wazuh-kibana-app/pull/3942)
- Parse error when using `#` character not at the beginning of the line [#3877](https://github.com/wazuh/wazuh-kibana-app/pull/3877)
- Fixed the `rule.mitre.id` cell enhancement that doesn't support values with sub techniques [#3944](https://github.com/wazuh/wazuh-kibana-app/pull/3944)
- Fixed error not working the alerts displayed when changing the selected time in some flyouts [#3947](https://github.com/wazuh/wazuh-kibana-app/pull/3947) [#4115](https://github.com/wazuh/wazuh-kibana-app/pull/4115)
- Fixed the user can not logout when the Kibana server has a basepath configurated [#3957](https://github.com/wazuh/wazuh-kibana-app/pull/3957)
- Fixed fatal cron-job error when Wazuh API is down [#3991](https://github.com/wazuh/wazuh-kibana-app/pull/3991)
- Fixed circular re-directions when API errors are handled [#4079](https://github.com/wazuh/wazuh-kibana-app/pull/4079)
- Fixed agent breadcrumb routing minor error [#4101](https://github.com/wazuh/wazuh-kibana-app/pull/4101)
- Fixed selected text not visible in API Console [#4102](https://github.com/wazuh/wazuh-kibana-app/pull/4102)
- Fixed the 'missing parameters' error on the Manager Logs [#4110](https://github.com/wazuh/wazuh-kibana-app/pull/4110)
- Fixed undefined input reference when switching between rule set view and rule files view [#4125](https://github.com/wazuh/wazuh-kibana-app/pull/4125)
- Fixed not found FIM file toast error #4124 [#4124](https://github.com/wazuh/wazuh-kibana-app/pull/4124)
- Fixed "See full error" on error toast [#4119](https://github.com/wazuh/wazuh-kibana-app/pull/4119)
- Fixed not being able to remove custom filters. [#4112](https://github.com/wazuh/wazuh-kibana-app/pull/4112)
- Fixed spinner not showing when export button is clicked in management views [#4120](https://github.com/wazuh/wazuh-kibana-app/pull/4120)
- Correction of field and value in the section: last registered agent [#4127](https://github.com/wazuh/wazuh-kibana-app/pull/4127)
- Fixed the download agent installer command [#4132] (https://github.com/wazuh/wazuh-kibana-app/pull/4132)

## Wazuh v4.2.6 - Kibana 7.10.2, 7.11.2, 7.12.1, 7.13.0, 7.13.1, 7.13.2, 7.13.3, 7.13.4, 7.14.0, 7.14.1, 7.14.2 - Revision 4207

### Added

- Support for Kibana 7.13.4
- Support for Kibana 7.14.2
- Hide the `telemetry` banner [#3709](https://github.com/wazuh/wazuh-kibana-app/pull/3709)

### Fixed

- Fixed compatibility Wazuh 4.2 - Kibana 7.13.4 [#3653](https://github.com/wazuh/wazuh-kibana-app/pull/3653)
- Fixed interative register windows agent screen error [#3654](https://github.com/wazuh/wazuh-kibana-app/pull/3654)
- Fixed breadcrumbs style compatibility for Kibana 7.14.2 [#3668](https://github.com/wazuh/wazuh-kibana-app/pull/3668)
- Fixed Wazuh token is not removed after logout in Kibana 7.13 [#3670](https://github.com/wazuh/wazuh-kibana-app/pull/3670)
- Fixed Group Configuration and Management configuration error after trying to going back after you save [#3672](https://github.com/wazuh/wazuh-kibana-app/pull/3672)
- Fixing EuiPanels in Overview Sections and disabled text in WzMenu [#3674](https://github.com/wazuh/wazuh-kibana-app/pull/3674)
- Fixing double flyout clicking in a policy [#3676](https://github.com/wazuh/wazuh-kibana-app/pull/3676)
- Fixed error conflict setting kibana settings from the health check [#3678](https://github.com/wazuh/wazuh-kibana-app/pull/3678)
- Fixed compatibility to get the valid index patterns and refresh fields for Kibana 7.10.2-7.13.4 [3681](https://github.com/wazuh/wazuh-kibana-app/pull/3681)
- Fixed wrong redirect after login [3701](https://github.com/wazuh/wazuh-kibana-app/pull/3701)
- Fixed error getting the index pattern data when there is not `attributes.fields` in the saved object [3689](https://github.com/wazuh/wazuh-kibana-app/pull/3698)

## Wazuh v4.2.4 - Kibana 7.10.2, 7.11.2, 7.12.1 - Revision 4205

### Added

- Support for Wazuh 4.2.4

### Fixed

- Fixed a bug where the user's auth token was not deprecated on logout [#3638](https://github.com/wazuh/wazuh-kibana-app/pull/3638)

## Wazuh v4.2.3 - Kibana 7.10.2, 7.11.2, 7.12.1 - Revision 4204

### Added

- Support for Wazuh 4.2.3

## Wazuh v4.2.2 - Kibana 7.10.2 , 7.12.1 - Revision 4203

### Added

- Wazuh help links in the Kibana help menu [#3170](https://github.com/wazuh/wazuh-kibana-app/pull/3170)
- Redirect to group details using the `group` query param in the URL [#3184](https://github.com/wazuh/wazuh-kibana-app/pull/3184)
- Configuration to disable Wazuh App access from X-Pack/ODFE role [#3222](https://github.com/wazuh/wazuh-kibana-app/pull/3222) [#3292](https://github.com/wazuh/wazuh-kibana-app/pull/3292)
- Added confirmation message when closing a form [#3221](https://github.com/wazuh/wazuh-kibana-app/pull/3221)
- Improvement to hide navbar Wazuh label. [#3240](https://github.com/wazuh/wazuh-kibana-app/pull/3240)
- Add modal creating new rule/decoder [#3274](https://github.com/wazuh/wazuh-kibana-app/pull/3274)
- New functionality to change app logos [#3503](https://github.com/wazuh/wazuh-kibana-app/pull/3503)
- Added link to the upgrade guide when the Wazuh API version and the Wazuh App version mismatch [#3592](https://github.com/wazuh/wazuh-kibana-app/pull/3592)

### Changed

- Removed module titles [#3160](https://github.com/wazuh/wazuh-kibana-app/pull/3160)
- Changed default `wazuh.monitoring.creation` app setting from `d` to `w` [#3174](https://github.com/wazuh/wazuh-kibana-app/pull/3174)
- Changed default `wazuh.monitoring.shards` app setting from `2` to `1` [#3174](https://github.com/wazuh/wazuh-kibana-app/pull/3174)
- Removed Sha1 field from registry key detail [#3189](https://github.com/wazuh/wazuh-kibana-app/pull/3189)
- Removed tooltip in last breadcrumb in header breadcrumb [3250](https://github.com/wazuh/wazuh-kibana-app/pull/3250)
- Refactored the Health check component [#3197](https://github.com/wazuh/wazuh-kibana-app/pull/3197)
- Added version in package downloaded name in agent deploy command [#3210](https://github.com/wazuh/wazuh-kibana-app/issues/3210)
- Removed restriction to allow only current active agents from vulnerability inventory [#3243](https://github.com/wazuh/wazuh-kibana-app/pull/3243)
- Move API selector and Index Pattern Selector to the header bar [#3175](https://github.com/wazuh/wazuh-kibana-app/pull/3175)
- Health check actions notifications refactored and added debug mode [#3258](https://github.com/wazuh/wazuh-kibana-app/pull/3258)
- Improved visualizations object configuration readability [#3355](https://github.com/wazuh/wazuh-kibana-app/pull/3355)
- Changed the way kibana-vis hides the visualization while loading, this should prevent errors caused by having a 0 height visualization [#3349](https://github.com/wazuh/wazuh-kibana-app/pull/3349)

### Fixed

- Fixed screen flickers in Cluster visualization [#3159](https://github.com/wazuh/wazuh-kibana-app/pull/3159)
- Fixed the broken links when using `server.basePath` Kibana setting [#3161](https://github.com/wazuh/wazuh-kibana-app/pull/3161)
- Fixed filter in reports [#3173](https://github.com/wazuh/wazuh-kibana-app/pull/3173)
- Fixed typo error in Settings/Configuration [#3234](https://github.com/wazuh/wazuh-kibana-app/pull/3234)
- Fixed fields overlap in the agent summary screen [#3217](https://github.com/wazuh/wazuh-kibana-app/pull/3217)
- Fixed Ruleset Test, each request is made in a different session instead of all in the same session [#3257](https://github.com/wazuh/wazuh-kibana-app/pull/3257)
- Fixed the `Visualize` button is not displaying when expanding a field in the Events sidebar [#3237](https://github.com/wazuh/wazuh-kibana-app/pull/3237)
- Fix modules are missing in the agent menu [#3244](https://github.com/wazuh/wazuh-kibana-app/pull/3244)
- Fix improving and removing WUI error logs [#3260](https://github.com/wazuh/wazuh-kibana-app/pull/3260)
- Fix some errors of PDF reports [#3272](https://github.com/wazuh/wazuh-kibana-app/pull/3272)
- Fix TypeError when selecting macOS agent deployment in a Safari Browser [#3289](https://github.com/wazuh/wazuh-kibana-app/pull/3289)
- Fix error in how the SCA check's checks are displayed [#3297](https://github.com/wazuh/wazuh-kibana-app/pull/3297)
- Fixed message of error when add sample data fails [#3241](https://github.com/wazuh/wazuh-kibana-app/pull/3241)
- Fixed modules are missing in the agent menu [#3244](https://github.com/wazuh/wazuh-kibana-app/pull/3244)
- Fixed Alerts Summary of modules for reports [#3303](https://github.com/wazuh/wazuh-kibana-app/pull/3303)
- Fixed dark mode visualization background in pdf reports [#3315](https://github.com/wazuh/wazuh-kibana-app/pull/3315)
- Adapt Kibana integrations to Kibana 7.11 and 7.12 [#3309](https://github.com/wazuh/wazuh-kibana-app/pull/3309)
- Fixed error agent view does not render correctly [#3306](https://github.com/wazuh/wazuh-kibana-app/pull/3306)
- Fixed miscalculation in table column width in PDF reports [#3326](https://github.com/wazuh/wazuh-kibana-app/pull/3326)
- Normalized visData table property for 7.12 retro-compatibility [#3323](https://github.com/wazuh/wazuh-kibana-app/pull/3323)
- Fixed error that caused the labels in certain visualizations to overlap [#3355](https://github.com/wazuh/wazuh-kibana-app/pull/3355)
- Fixed export to csv button in dashboards tables [#3358](https://github.com/wazuh/wazuh-kibana-app/pull/3358)
- Fixed Elastic UI breaking changes in 7.12 [#3345](https://github.com/wazuh/wazuh-kibana-app/pull/3345)
- Fixed Wazuh main menu and breadcrumb render issues [#3347](https://github.com/wazuh/wazuh-kibana-app/pull/3347)
- Fixed generation of huge logs from backend errors [#3397](https://github.com/wazuh/wazuh-kibana-app/pull/3397)
- Fixed vulnerabilities flyout not showing alerts if the vulnerability had a field missing [#3593](https://github.com/wazuh/wazuh-kibana-app/pull/3593)

## Wazuh v4.2.1 - Kibana 7.10.2 , 7.11.2 - Revision 4202

### Added

- Support for Wazuh 4.2.1

## Wazuh v4.2.0 - Kibana 7.10.2 , 7.11.2 - Revision 4201

### Added

- Added `Ruleset Test` section under Tools menu, and on Edit Rules/Decoders as a tool. [#1434](https://github.com/wazuh/wazuh-kibana-app/pull/1434)
- Added page size options in Security events, explore agents table [#2925](https://github.com/wazuh/wazuh-kibana-app/pull/2925)
- Added a reminder to restart cluster or manager after import a file in Rules, Decoders or CDB Lists [#3051](https://github.com/wazuh/wazuh-kibana-app/pull/3051)
- Added Agent Stats section [#3056](https://github.com/wazuh/wazuh-kibana-app/pull/3056)
- Added `logtest` PUT example on API Console [#3061](https://github.com/wazuh/wazuh-kibana-app/pull/3061)
- Added vulnerabilities inventory that affect to an agent [#3069](https://github.com/wazuh/wazuh-kibana-app/pull/3069)
- Added retry button to check api again in health check [#3109](https://github.com/wazuh/wazuh-kibana-app/pull/3109)
- Added `wazuh-statistics` template and a new mapping for these indices [#3111](https://github.com/wazuh/wazuh-kibana-app/pull/3111)
- Added link to documentation "Checking connection with Manager" in deploy new agent [#3126](https://github.com/wazuh/wazuh-kibana-app/pull/3126)
- Fixed Agent Evolution graph showing agents from multiple APIs [#3256](https://github.com/wazuh/wazuh-kibana-app/pull/3256)
- Added Disabled index pattern checks in Health Check [#3311](https://github.com/wazuh/wazuh-kibana-app/pull/3311)

### Changed

- Moved Dev Tools inside of Tools menu as Api Console. [#1434](https://github.com/wazuh/wazuh-kibana-app/pull/1434)
- Changed position of Top users on Integrity Monitoring Top 5 user. [#2892](https://github.com/wazuh/wazuh-kibana-app/pull/2892)
- Changed user allow_run_as way of editing. [#3080](https://github.com/wazuh/wazuh-kibana-app/pull/3080)
- Rename some ossec references to Wazuh [#3046](https://github.com/wazuh/wazuh-kibana-app/pull/3046)

### Fixed

- Filter only authorized agents in Agents stats and Visualizations [#3088](https://github.com/wazuh/wazuh-kibana-app/pull/3088)
- Fixed missing `pending` status suggestion for agents [#3095](https://github.com/wazuh/wazuh-kibana-app/pull/3095)
- Index pattern setting not used for choosing from existing patterns [#3097](https://github.com/wazuh/wazuh-kibana-app/pull/3097)
- Fixed space character missing on deployment command if UDP is configured [#3108](https://github.com/wazuh/wazuh-kibana-app/pull/3108)
- Fixed statistics visualizations when a node is selected [#3110](https://github.com/wazuh/wazuh-kibana-app/pull/3110)
- Fixed Flyout date filter also changes main date filter [#3114](https://github.com/wazuh/wazuh-kibana-app/pull/3114)
- Fixed name for "TCP sessions" visualization and average metric is now a sum [#3118](https://github.com/wazuh/wazuh-kibana-app/pull/3118)
- Filter only authorized agents in Events and Security Alerts table [#3120](https://github.com/wazuh/wazuh-kibana-app/pull/3120)
- Fixed Last keep alive label is outside the panel [#3122](https://github.com/wazuh/wazuh-kibana-app/pull/3122)
- Fixed app redirect to Settings section after the health check [#3128](https://github.com/wazuh/wazuh-kibana-app/pull/3128)
- Fixed the plugin logo path in Kibana menu when use `server.basePath` setting [#3144](https://github.com/wazuh/wazuh-kibana-app/pull/3144)
- Fixed deprecated endpoint for create agent groups [3152](https://github.com/wazuh/wazuh-kibana-app/pull/3152)
- Fixed check for TCP protocol in deploy new agent [#3163](https://github.com/wazuh/wazuh-kibana-app/pull/3163)
- Fixed RBAC issue with agent group permissions [#3181](https://github.com/wazuh/wazuh-kibana-app/pull/3181)
- Fixed change index pattern from menu doesn't work [#3187](https://github.com/wazuh/wazuh-kibana-app/pull/3187)
- Conflict with the creation of the index pattern when performing the Health Check [#3232](https://github.com/wazuh/wazuh-kibana-app/pull/3232)
- Added Disabled index pattern checks in Health Check [#3311](https://github.com/wazuh/wazuh-kibana-app/pull/3311)
- Fixed windows update section in Linux Inventory PDF [#3569](https://github.com/wazuh/wazuh-kibana-app/pull/3569)
- Improving and removing unnecessary error logs [#3574](https://github.com/wazuh/wazuh-kibana-app/pull/3574)

## Wazuh v4.1.5 - Kibana 7.10.0 , 7.10.2, 7.11.2 - Revision 4108

### Fixed

- Unable to change selected index pattern from the Wazuh menu [#3330](https://github.com/wazuh/wazuh-kibana-app/pull/3330)

## Wazuh v4.1.5 - Kibana 7.10.0 , 7.10.2, 7.11.2 - Revision 4107

### Added

- Support for Kibana 7.11.2
- Added a warning message for the `Install and enroll the agent` step of `Deploy new agent` guide [#3238](https://github.com/wazuh/wazuh-kibana-app/pull/3238)

### Fixed

- Conflict with the creation of the index pattern when performing the Health Check [#3223](https://github.com/wazuh/wazuh-kibana-app/pull/3223)
- Fixing mac os agents add command [#3207](https://github.com/wazuh/wazuh-kibana-app/pull/3207)

## Wazuh v4.1.5 - Kibana 7.10.0 , 7.10.2 - Revision 4106

- Adapt for Wazuh 4.1.5

## Wazuh v4.1.4 - Kibana 7.10.0 , 7.10.2 - Revision 4105

- Adapt for Wazuh 4.1.4

## Wazuh v4.1.3 - Kibana 7.10.0 , 7.10.2 - Revision 4104

### Added

- Creation of index pattern after the default one is changes in Settings [#2985](https://github.com/wazuh/wazuh-kibana-app/pull/2985)
- Added node name of agent list and detail [#3039](https://github.com/wazuh/wazuh-kibana-app/pull/3039)
- Added loading view while the user is logging to prevent permissions prompts [#3041](https://github.com/wazuh/wazuh-kibana-app/pull/3041)
- Added custom message for each possible run_as setup [#3048](https://github.com/wazuh/wazuh-kibana-app/pull/3048)

### Changed

- Change all dates labels to Kibana formatting time zone [#3047](https://github.com/wazuh/wazuh-kibana-app/pull/3047)
- Improve toast message when selecting a default API [#3049](https://github.com/wazuh/wazuh-kibana-app/pull/3049)
- Improve validation and prevention for caching bundles on the client-side [#3063](https://github.com/wazuh/wazuh-kibana-app/pull/3063) [#3091](https://github.com/wazuh/wazuh-kibana-app/pull/3091)

### Fixed

- Fixed unexpected behavior in Roles mapping [#3028](https://github.com/wazuh/wazuh-kibana-app/pull/3028)
- Fixed rule filter is no applied when you click on a rule id in another module.[#3057](https://github.com/wazuh/wazuh-kibana-app/pull/3057)
- Fixed bug changing master node configuration [#3062](https://github.com/wazuh/wazuh-kibana-app/pull/3062)
- Fixed wrong variable declaration for macOS agents [#3066](https://github.com/wazuh/wazuh-kibana-app/pull/3066)
- Fixed some errors in the Events table, action buttons style, and URLs disappeared [#3086](https://github.com/wazuh/wazuh-kibana-app/pull/3086)
- Fixed Rollback of invalid rule configuration file [#3084](https://github.com/wazuh/wazuh-kibana-app/pull/3084)

## Wazuh v4.1.2 - Kibana 7.10.0 , 7.10.2 - Revision 4103

- Add `run_as` setting to example host configuration in Add new API view [#3021](https://github.com/wazuh/wazuh-kibana-app/pull/3021)
- Refactor of some prompts [#3015](https://github.com/wazuh/wazuh-kibana-app/pull/3015)

### Fixed

- Fix SCA policy detail showing name and check results about another policy [#3007](https://github.com/wazuh/wazuh-kibana-app/pull/3007)
- Fixed that alerts table is empty when switching pinned agents [#3008](https://github.com/wazuh/wazuh-kibana-app/pull/3008)
- Creating a role mapping before the existing ones are loaded, the page bursts [#3013](https://github.com/wazuh/wazuh-kibana-app/pull/3013)
- Fix pagination in SCA checks table when expand some row [#3018](https://github.com/wazuh/wazuh-kibana-app/pull/3018)
- Fix manager is shown in suggestions in Agents section [#3025](https://github.com/wazuh/wazuh-kibana-app/pull/3025)
- Fix disabled loading on inventory when request fail [#3026](https://github.com/wazuh/wazuh-kibana-app/pull/3026)
- Fix restarting selected cluster instead of all of them [#3032](https://github.com/wazuh/wazuh-kibana-app/pull/3032)
- Fix pinned agents don't trigger a new filtered query [#3035](https://github.com/wazuh/wazuh-kibana-app/pull/3035)
- Overlay Wazuh menu when Kibana menu is opened or docked [#3038](https://github.com/wazuh/wazuh-kibana-app/pull/3038)
- Fix visualizations in PDF Reports with Dark mode [#2983](https://github.com/wazuh/wazuh-kibana-app/pull/2983)

## Wazuh v4.1.1 - Kibana 7.10.0 , 7.10.2 - Revision 4102

### Added

- Prompt to show the unsupported module for the selected agent [#2959](https://github.com/wazuh/wazuh-kibana-app/pull/2959)
- Added a X-Frame-Options header to the backend responses [#2977](https://github.com/wazuh/wazuh-kibana-app/pull/2977)

### Changed

- Added toast with refresh button when new fields are loaded [#2974](https://github.com/wazuh/wazuh-kibana-app/pull/2974)
- Migrated manager and cluster files endpoints and their corresponding RBAC [#2984](https://github.com/wazuh/wazuh-kibana-app/pull/2984)

### Fixed

- Fix login error when AWS Elasticsearch and ODFE is used [#2710](https://github.com/wazuh/wazuh-kibana-app/issues/2710)
- An error message is displayed when changing a group's configuration although the user has the right permissions [#2955](https://github.com/wazuh/wazuh-kibana-app/pull/2955)
- Fix Security events table is empty when switching the pinned agents [#2956](https://github.com/wazuh/wazuh-kibana-app/pull/2956)
- Fix disabled switch visual edit button when json content is empty [#2957](https://github.com/wazuh/wazuh-kibana-app/issues/2957)
- Fixed main and `More` menus for unsupported agents [#2959](https://github.com/wazuh/wazuh-kibana-app/pull/2959)
- Fixed forcing a non numeric filter value in a number type field [#2961](https://github.com/wazuh/wazuh-kibana-app/pull/2961)
- Fixed wrong number of alerts in Security Events [#2964](https://github.com/wazuh/wazuh-kibana-app/pull/2964)
- Fixed search with strange characters of agent in Management groups [#2970](https://github.com/wazuh/wazuh-kibana-app/pull/2970)
- Fix the statusCode error message [#2971](https://github.com/wazuh/wazuh-kibana-app/pull/2971)
- Fix the SCA policy stats didn't refresh [#2973](https://github.com/wazuh/wazuh-kibana-app/pull/2973)
- Fixed loading of AWS index fields even when no AWS alerts were found [#2974](https://github.com/wazuh/wazuh-kibana-app/pull/2974)
- Fix some date fields format in FIM and SCA modules [#2975](https://github.com/wazuh/wazuh-kibana-app/pull/2975)
- Fix a non-stop error in Manage agents when the user has no permissions [#2976](https://github.com/wazuh/wazuh-kibana-app/pull/2976)
- Can't edit empty rules and decoders files that already exist in the manager [#2978](https://github.com/wazuh/wazuh-kibana-app/pull/2978)
- Support for alerts index pattern with different ID and name [#2979](https://github.com/wazuh/wazuh-kibana-app/pull/2979)
- Fix the unpin agent in the selection modal [#2980](https://github.com/wazuh/wazuh-kibana-app/pull/2980)
- Fix properly logout of Wazuh API when logging out of the application (only for OpenDistro) [#2789](https://github.com/wazuh/wazuh-kibana-app/issues/2789)
- Fixed missing `&&` from macOS agent deployment command [#2989](https://github.com/wazuh/wazuh-kibana-app/issues/2989)
- Fix prompt permissions on Framework of Mitre and Inventory of Integrity monitoring. [#2967](https://github.com/wazuh/wazuh-kibana-app/issues/2967)
- Fix properly logout of Wazuh API when logging out of the application support x-pack [#2789](https://github.com/wazuh/wazuh-kibana-app/issues/2789)

## Wazuh v4.1.0 - Kibana 7.10.0 , 7.10.2 - Revision 4101

### Added

- Check the max buckets by default in healthcheck and increase them [#2901](https://github.com/wazuh/wazuh-kibana-app/pull/2901)
- Added a prompt wraning in role mapping if run_as is false or he is not allowed to use it by API [#2876](https://github.com/wazuh/wazuh-kibana-app/pull/2876)

### Changed

- Support new fields of Windows Registry at FIM inventory panel [#2679](https://github.com/wazuh/wazuh-kibana-app/issues/2679)
- Added on FIM Inventory Windows Registry registry_key and registry_value items from syscheck [#2908](https://github.com/wazuh/wazuh-kibana-app/issues/2908)
- Uncheck agents after an action in agents groups management [#2907](https://github.com/wazuh/wazuh-kibana-app/pull/2907)
- Unsave rule files when edit or create a rule with invalid content [#2944](https://github.com/wazuh/wazuh-kibana-app/pull/2944)
- Added vulnerabilities module for macos agents [#2969](https://github.com/wazuh/wazuh-kibana-app/pull/2969)

### Fixed

- Fix server error Invalid token specified: Cannot read property 'replace' of undefined [#2899](https://github.com/wazuh/wazuh-kibana-app/issues/2899)
- Fix show empty files rules and decoders: [#2923](https://github.com/wazuh/wazuh-kibana-app/issues/2923)
- Fixed wrong hover texts in CDB lists actions [#2929](https://github.com/wazuh/wazuh-kibana-app/pull/2929)
- Fixed access to forbidden agents information when exporting agents listt [2918](https://github.com/wazuh/wazuh-kibana-app/pull/2918)
- Fix the decoder detail view is not displayed [#2888](https://github.com/wazuh/wazuh-kibana-app/issues/2888)
- Fix the complex search using the Wazuh API query filter in search bars [#2930](https://github.com/wazuh/wazuh-kibana-app/issues/2930)
- Fixed validation to check userPermissions are not ready yet [#2931](https://github.com/wazuh/wazuh-kibana-app/issues/2931)
- Fixed clear visualizations manager list when switching tabs. Fixes PDF reports filters [#2932](https://github.com/wazuh/wazuh-kibana-app/pull/2932)
- Fix Strange box shadow in Export popup panel in Managment > Groups [#2886](https://github.com/wazuh/wazuh-kibana-app/issues/2886)
- Fixed wrong command on alert when data folder does not exist [#2938](https://github.com/wazuh/wazuh-kibana-app/pull/2938)
- Fix agents table OS field sorting: Changes agents table field `os_name` to `os.name,os.version` to make it sortable. [#2939](https://github.com/wazuh/wazuh-kibana-app/pull/2939)
- Fixed diff parsed datetime between agent detail and agents table [#2940](https://github.com/wazuh/wazuh-kibana-app/pull/2940)
- Allow access to Agents section with agent:group action permission [#2933](https://github.com/wazuh/wazuh-kibana-app/issues/2933)
- Fixed filters does not work on modals with search bar [#2935](https://github.com/wazuh/wazuh-kibana-app/pull/2935)
- Fix wrong package name in deploy new agent [#2942](https://github.com/wazuh/wazuh-kibana-app/issues/2942)
- Fixed number agents not show on pie onMouseEvent [#2890](https://github.com/wazuh/wazuh-kibana-app/issues/2890)
- Fixed off Kibana Query Language in search bar of Controls/Inventory modules. [#2945](https://github.com/wazuh/wazuh-kibana-app/pull/2945)
- Fixed number of agents do not show on the pie chart tooltip in agents preview [#2890](https://github.com/wazuh/wazuh-kibana-app/issues/2890)

## Wazuh v4.0.4 - Kibana 7.10.0 , 7.10.2 - Revision 4017

### Added

- Adapt the app to the new Kibana platform [#2475](https://github.com/wazuh/wazuh-kibana-app/issues/2475)
- Wazuh data directory moved from `optimize` to `data` Kibana directory [#2591](https://github.com/wazuh/wazuh-kibana-app/issues/2591)
- Show the wui_rules belong to wazuh-wui API user [#2702](https://github.com/wazuh/wazuh-kibana-app/issues/2702)

### Fixed

- Fixed Wazuh menu and agent menu for Solaris agents [#2773](https://github.com/wazuh/wazuh-kibana-app/issues/2773) [#2725](https://github.com/wazuh/wazuh-kibana-app/issues/2725)
- Fixed wrong shards and replicas for statistics indices and also fixed wrong prefix for monitoring indices [#2732](https://github.com/wazuh/wazuh-kibana-app/issues/2732)
- Report's creation dates set to 1970-01-01T00:00:00.000Z [#2772](https://github.com/wazuh/wazuh-kibana-app/issues/2772)
- Fixed bug for missing commands in ubuntu/debian and centos [#2786](https://github.com/wazuh/wazuh-kibana-app/issues/2786)
- Fixed bug that show an hour before in /security-events/dashboard [#2785](https://github.com/wazuh/wazuh-kibana-app/issues/2785)
- Fixed permissions to access agents [#2838](https://github.com/wazuh/wazuh-kibana-app/issues/2838)
- Fix searching in groups [#2825](https://github.com/wazuh/wazuh-kibana-app/issues/2825)
- Fix the pagination in SCA ckecks table [#2815](https://github.com/wazuh/wazuh-kibana-app/issues/2815)
- Fix the SCA table with a wrong behaviour using the refresh button [#2854](https://github.com/wazuh/wazuh-kibana-app/issues/2854)
- Fix sca permissions for agents views and dashboards [#2862](https://github.com/wazuh/wazuh-kibana-app/issues/2862)
- Solaris should not show vulnerabilities module [#2829](https://github.com/wazuh/wazuh-kibana-app/issues/2829)
- Fix the settings of statistics indices creation [#2858](https://github.com/wazuh/wazuh-kibana-app/issues/2858)
- Update agents' info in Management Status after changing cluster node selected [#2828](https://github.com/wazuh/wazuh-kibana-app/issues/2828)
- Fix error when applying filter in rules from events [#2877](https://github.com/wazuh/wazuh-kibana-app/issues/2877)

### Changed

- Replaced `wazuh` Wazuh API user by `wazuh-wui` in the default configuration [#2852](https://github.com/wazuh/wazuh-kibana-app/issues/2852)
- Add agent id to the reports name in Agent Inventory and Modules [#2817](https://github.com/wazuh/wazuh-kibana-app/issues/2817)

### Adapt for Kibana 7.10.0

- Fixed filter pinned crash returning from agents [#2864](https://github.com/wazuh/wazuh-kibana-app/issues/2864)
- Fixed style in sca and regulatory compliance tables and in wz menu [#2861](https://github.com/wazuh/wazuh-kibana-app/issues/2861)
- Fix body-payload of Sample Alerts POST endpoint [#2857](https://github.com/wazuh/wazuh-kibana-app/issues/2857)
- Fixed bug in the table on Agents->Table-> Actions->Config icon [#2853](https://github.com/wazuh/wazuh-kibana-app/issues/2853)
- Fixed tooltip in the icon of view decoder file [#2850](https://github.com/wazuh/wazuh-kibana-app/issues/2850)
- Fixed bug with agent filter when it is pinned [#2846](https://github.com/wazuh/wazuh-kibana-app/issues/2846)
- Fix discovery navigation [#2845](https://github.com/wazuh/wazuh-kibana-app/issues/2845)
- Search file editor gone [#2843](https://github.com/wazuh/wazuh-kibana-app/issues/2843)
- Fix Agent Search Bar - Regex Query Interpreter [#2834](https://github.com/wazuh/wazuh-kibana-app/issues/2834)
- Fixed accordion style breaking [#2833](https://github.com/wazuh/wazuh-kibana-app/issues/2833)
- Fix metrics are not updated after a bad request in search input [#2830](https://github.com/wazuh/wazuh-kibana-app/issues/2830)
- Fix mitre framework tab crash [#2821](https://github.com/wazuh/wazuh-kibana-app/issues/2821)
- Changed ping request to default request. Added delay and while to che… [#2820](https://github.com/wazuh/wazuh-kibana-app/issues/2820)
- Removed kibana alert for security [#2806](https://github.com/wazuh/wazuh-kibana-app/issues/2806)

## Wazuh v4.0.4 - Kibana 7.10.0 , 7.10.2 - Revision 4016

### Added

- Modified agent registration adding groups and architecture [#2666](https://github.com/wazuh/wazuh-kibana-app/issues/2666) [#2652](https://github.com/wazuh/wazuh-kibana-app/issues/2652)
- Each user can only view their own reports [#2686](https://github.com/wazuh/wazuh-kibana-app/issues/2686)

### Fixed

- Create index pattern even if there aren´t available indices [#2620](https://github.com/wazuh/wazuh-kibana-app/issues/2620)
- Top bar overlayed over expanded visualizations [#2667](https://github.com/wazuh/wazuh-kibana-app/issues/2667)
- Empty inventory data in Solaris agents [#2680](https://github.com/wazuh/wazuh-kibana-app/pull/2680)
- Wrong parameters in the dev-tools autocomplete section [#2675](https://github.com/wazuh/wazuh-kibana-app/issues/2675)
- Wrong permissions on edit CDB list [#2665](https://github.com/wazuh/wazuh-kibana-app/pull/2665)
- fix(frontend): add the metafields when refreshing the index pattern [#2681](https://github.com/wazuh/wazuh-kibana-app/pull/2681)
- Error toast is showing about Elasticsearch users for environments without security [#2713](https://github.com/wazuh/wazuh-kibana-app/issues/2713)
- Error about Handler.error in Role Mapping fixed [#2702](https://github.com/wazuh/wazuh-kibana-app/issues/2702)
- Fixed message in reserved users actions [#2702](https://github.com/wazuh/wazuh-kibana-app/issues/2702)
- Error 500 on Export formatted CDB list [#2692](https://github.com/wazuh/wazuh-kibana-app/pull/2692)
- Wui rules label should have only one tooltip [#2723](https://github.com/wazuh/wazuh-kibana-app/issues/2723)
- Move upper the Wazuh item in the Kibana menu and default index pattern [#2867](https://github.com/wazuh/wazuh-kibana-app/pull/2867)

## Wazuh v4.0.4 - Kibana v7.9.1, v7.9.3 - Revision 4015

### Added

- Support for Wazuh v4.0.4

## Wazuh v4.0.3 - Kibana v7.9.1, v7.9.2, v7.9.3 - Revision 4014

### Added

- Improved management of index-pattern fields [#2630](https://github.com/wazuh/wazuh-kibana-app/issues/2630)

### Fixed

- fix(fronted): fixed the check of API and APP version in health check [#2655](https://github.com/wazuh/wazuh-kibana-app/pull/2655)
- Replace user by username key in the monitoring logic [#2654](https://github.com/wazuh/wazuh-kibana-app/pull/2654)
- Security alerts and reporting issues when using private tenants [#2639](https://github.com/wazuh/wazuh-kibana-app/issues/2639)
- Manager restart in rule editor does not work with Wazuh cluster enabled [#2640](https://github.com/wazuh/wazuh-kibana-app/issues/2640)
- fix(frontend): Empty inventory data in Solaris agents [#2680](https://github.com/wazuh/wazuh-kibana-app/pull/2680)

## Wazuh v4.0.3 - Kibana v7.9.1, v7.9.2, v7.9.3 - Revision 4013

### Added

- Support for Wazuh v4.0.3.

## Wazuh v4.0.2 - Kibana v7.9.1, v7.9.3 - Revision 4012

### Added

- Sample data indices name should take index pattern in use [#2593](https://github.com/wazuh/wazuh-kibana-app/issues/2593)
- Added start option to macos Agents [#2653](https://github.com/wazuh/wazuh-kibana-app/pull/2653)

### Changed

- Statistics settings do not allow to configure primary shards and replicas [#2627](https://github.com/wazuh/wazuh-kibana-app/issues/2627)

## Wazuh v4.0.2 - Kibana v7.9.1, v7.9.3 - Revision 4011

### Added

- Support for Wazuh v4.0.2.

### Fixed

- The index pattern title is overwritten with its id after refreshing its fields [#2577](https://github.com/wazuh/wazuh-kibana-app/issues/2577)
- [RBAC] Issues detected when using RBAC [#2579](https://github.com/wazuh/wazuh-kibana-app/issues/2579)

## Wazuh v4.0.1 - Kibana v7.9.1, v7.9.3 - Revision 4010

### Changed

- Alerts summary table for PDF reports on all modules [#2632](https://github.com/wazuh/wazuh-kibana-app/issues/2632)
- [4.0-7.9] Run as with no wazuh-wui API user [#2576](https://github.com/wazuh/wazuh-kibana-app/issues/2576)
- Deploy a new agent interface as default interface [#2564](https://github.com/wazuh/wazuh-kibana-app/issues/2564)
- Problem in the visualization of new reserved resources of the Wazuh API [#2643](https://github.com/wazuh/wazuh-kibana-app/issues/2643)

### Fixed

- Restore the tables in the agents' reports [#2628](https://github.com/wazuh/wazuh-kibana-app/issues/2628)
- [RBAC] Issues detected when using RBAC [#2579](https://github.com/wazuh/wazuh-kibana-app/issues/2579)
- Changes done via a worker's API are overwritten [#2626](https://github.com/wazuh/wazuh-kibana-app/issues/2626)

### Fixed

- [BUGFIX] Default user field for current platform [#2633](https://github.com/wazuh/wazuh-kibana-app/pull/2633)

## Wazuh v4.0.1 - Kibana v7.9.1, v7.9.3 - Revision 4009

### Changed

- Hide empty columns of the processes table of the MacOS agents [#2570](https://github.com/wazuh/wazuh-kibana-app/pull/2570)
- Missing step in "Deploy a new agent" view [#2623](https://github.com/wazuh/wazuh-kibana-app/issues/2623)
- Implement wazuh users' CRUD [#2598](https://github.com/wazuh/wazuh-kibana-app/pull/2598)

### Fixed

- Inconsistent data in sample data alerts [#2618](https://github.com/wazuh/wazuh-kibana-app/pull/2618)

## Wazuh v4.0.1 - Kibana v7.9.1, v7.9.3 - Revision 4008

### Fixed

- Icons not align to the right in Modules > Events [#2607](https://github.com/wazuh/wazuh-kibana-app/pull/2607)
- Statistics visualizations do not show data [#2602](https://github.com/wazuh/wazuh-kibana-app/pull/2602)
- Error on loading css files [#2599](https://github.com/wazuh/wazuh-kibana-app/pull/2599)
- Fixed search filter in search bar in Module/SCA wasn't working [#2601](https://github.com/wazuh/wazuh-kibana-app/pull/2601)

## Wazuh v4.0.0 - Kibana v7.9.1, v7.9.2, v7.9.3 - Revision 4007

### Fixed

- updated macOS package URL [#2596](https://github.com/wazuh/wazuh-kibana-app/pull/2596)
- Revert "[4.0-7.9] [BUGFIX] Removed unnecessary function call" [#2597](https://github.com/wazuh/wazuh-kibana-app/pull/2597)

## Wazuh v4.0.0 - Kibana v7.9.1, v7.9.2, v7.9.3 - Revision 4006

### Fixed

- Undefined field in event view [#2588](https://github.com/wazuh/wazuh-kibana-app/issues/2588)
- Several calls to the same stats request (esAlerts) [#2586](https://github.com/wazuh/wazuh-kibana-app/issues/2586)
- The filter options popup doesn't open on click once the filter is pinned [#2581](https://github.com/wazuh/wazuh-kibana-app/issues/2581)
- The formatedFields are missing from the index-pattern of wazuh-alerts-\* [#2574](https://github.com/wazuh/wazuh-kibana-app/issues/2574)

## Wazuh v4.0.0 - Kibana v7.9.3 - Revision 4005

### Added

- Support for Kibana v7.9.3

## Wazuh v4.0.0 - Kibana v7.9.1, v7.9.2 - Revision 4002

### Added

- Support for Wazuh v4.0.0.
- Support for Kibana v7.9.1 and 7.9.2.
- Support for Open Distro 1.10.1.
- Added a RBAC security layer integrated with Open Distro and X-Pack.
- Added remoted and analysisd statistics.
- Expand supported deployment variables.
- Added new configuration view settings for GCP integration.
- Added logic to change the `metafields` configuration of Kibana [#2524](https://github.com/wazuh/wazuh-kibana-app/issues/2524)

### Changed

- Migrated the default index-pattern to `wazuh-alerts-*`.
- Removed the `known-fields` functionality.
- Security Events dashboard redesinged.
- Redesigned the app settings configuration with categories.
- Moved the wazuh-registry file to Kibana optimize folder.

### Fixed

- Format options in `wazuh-alerts` index-pattern are not overwritten now.
- Prevent blank page in detaill agent view.
- Navigable agents name in Events.
- Index pattern is not being refreshed.
- Reporting fails when agent is pinned and compliance controls are visited.
- Reload rule detail doesn't work properly with the related rules.
- Fix search bar filter in Manage agent of group [#2541](https://github.com/wazuh/wazuh-kibana-app/pull/2541)

# Wazuh v3.13.6 - Kibana v7.9.2 - Revision 890

### Added

- Support for Wazuh v3.13.6

## Wazuh v3.13.5 - Kibana 7.9.2 - Revision 889

- Sanitize report's inputs and usernames [#4336](https://github.com/wazuh/wazuh-kibana-app/pull/4336)

## Wazuh v3.13.2 - Kibana v7.9.1 - Revision 887

### Added

- Support for Wazuh v3.13.2

## Wazuh v3.13.2 - Kibana v7.8.0 - Revision 887

### Added

- Support for Wazuh v3.13.2

## Wazuh v3.13.1 - Kibana v7.9.1 - Revision 886

### Added

- Support for Kibana v7.9.1

## Wazuh v3.13.1 - Kibana v7.9.0 - Revision 885

### Added

- Support for Kibana v7.9.0

## Wazuh v3.13.1 - Kibana v7.8.1 - Revision 884

### Added

- Support for Kibana v7.8.1

## Wazuh v3.13.1 - Kibana v7.8.0 - Revision 883

### Added

- Support for Wazuh v3.13.1

## Wazuh v3.13.0 - Kibana v7.8.0 - Revision 881

### Added

- Support for Kibana v7.8.0

## Wazuh v3.13.0 - Kibana v7.7.0, v7.7.1 - Revision 880

### Added

- Support for Wazuh v3.13.0
- Support for Kibana v7.7.1
- Support for Open Distro 1.8
- New navigation experience with a global menu [#1965](https://github.com/wazuh/wazuh-kibana-app/issues/1965)
- Added a Breadcrumb in Kibana top nav [#2161](https://github.com/wazuh/wazuh-kibana-app/issues/2161)
- Added a new Agents Summary Screen [#1963](https://github.com/wazuh/wazuh-kibana-app/issues/1963)
- Added a new feature to add sample data to dashboards [#2115](https://github.com/wazuh/wazuh-kibana-app/issues/2115)
- Added MITRE integration [#1877](https://github.com/wazuh/wazuh-kibana-app/issues/1877)
- Added Google Cloud Platform integration [#1873](https://github.com/wazuh/wazuh-kibana-app/issues/1873)
- Added TSC integration [#2204](https://github.com/wazuh/wazuh-kibana-app/pull/2204)
- Added a new Integrity monitoring state view for agent [#2153](https://github.com/wazuh/wazuh-kibana-app/issues/2153)
- Added a new Integrity monitoring files detail view [#2156](https://github.com/wazuh/wazuh-kibana-app/issues/2156)
- Added a new component to explore Compliance requirements [#2156](https://github.com/wazuh/wazuh-kibana-app/issues/2261)

### Changed

- Code migration to React.js
- Global review of styles
- Unified Overview and Agent dashboards into new Modules [#2110](https://github.com/wazuh/wazuh-kibana-app/issues/2110)
- Changed Vulnerabilities dashboard visualizations [#2262](https://github.com/wazuh/wazuh-kibana-app/issues/2262)

### Fixed

- Open Distro tenants have been fixed and are functional now [#1890](https://github.com/wazuh/wazuh-kibana-app/issues/1890).
- Improved navigation performance [#2200](https://github.com/wazuh/wazuh-kibana-app/issues/2200).
- Avoid creating the wazuh-monitoring index pattern if it is disabled [#2100](https://github.com/wazuh/wazuh-kibana-app/issues/2100)
- SCA checks without compliance field can't be expanded [#2264](https://github.com/wazuh/wazuh-kibana-app/issues/2264)

## Wazuh v3.12.3 - Kibana v7.7.1 - Revision 876

### Added

- Support for Kibana v7.7.1

## Wazuh v3.12.3 - Kibana v7.7.0 - Revision 875

### Added

- Support for Kibana v7.7.0

## Wazuh v3.12.3 - Kibana v6.8.8, v7.6.1, v7.6.2 - Revision 874

### Added

- Support for Wazuh v3.12.3

## Wazuh v3.12.2 - Kibana v6.8.8, v7.6.1, v7.6.2 - Revision 873

### Added

- Support for Wazuh v3.12.2

## Wazuh v3.12.1 - Kibana v6.8.8, v7.6.1, v7.6.2 - Revision 872

### Added

- Support Wazuh 3.12.1
- Added new FIM settings on configuration on demand. [#2147](https://github.com/wazuh/wazuh-kibana-app/issues/2147)

### Changed

- Updated agent's variable names in deployment guides. [#2169](https://github.com/wazuh/wazuh-kibana-app/pull/2169)

### Fixed

- Pagination is now shown in table-type visualizations. [#2180](https://github.com/wazuh/wazuh-kibana-app/issues/2180)

## Wazuh v3.12.0 - Kibana v6.8.8, v7.6.2 - Revision 871

### Added

- Support for Kibana v6.8.8 and v7.6.2

## Wazuh v3.12.0 - Kibana v6.8.7, v7.4.2, v7.6.1 - Revision 870

### Added

- Support for Wazuh v3.12.0
- Added a new setting to hide manager alerts from dashboards. [#2102](https://github.com/wazuh/wazuh-kibana-app/pull/2102)
- Added a new setting to be able to change API from the top menu. [#2143](https://github.com/wazuh/wazuh-kibana-app/issues/2143)
- Added a new setting to enable/disable the known fields health check [#2037](https://github.com/wazuh/wazuh-kibana-app/pull/2037)
- Added suport for PCI 11.2.1 and 11.2.3 rules. [#2062](https://github.com/wazuh/wazuh-kibana-app/pull/2062)

### Changed

- Restructuring of the optimize/wazuh directory. Now the Wazuh configuration file (wazuh.yml) is placed on /usr/share/kibana/optimize/wazuh/config. [#2116](https://github.com/wazuh/wazuh-kibana-app/pull/2116)
- Improve performance of Dasboards reports generation. [1802344](https://github.com/wazuh/wazuh-kibana-app/commit/18023447c6279d385df84d7f4a5663ed2167fdb5)

### Fixed

- Discover time range selector is now displayed on the Cluster section. [08901df](https://github.com/wazuh/wazuh-kibana-app/commit/08901dfcbe509f17e4fab26877c8b7dae8a66bff)
- Added the win_auth_failure rule group to Authentication failure metrics. [#2099](https://github.com/wazuh/wazuh-kibana-app/pull/2099)
- Negative values in Syscheck attributes now have their correct value in reports. [7c3e84e](https://github.com/wazuh/wazuh-kibana-app/commit/7c3e84ec8f00760b4f650cfc00a885d868123f99)

## Wazuh v3.11.4 - Kibana v7.6.1 - Revision 858

### Added

- Support for Kibana v7.6.1

## Wazuh v3.11.4 - Kibana v6.8.6, v7.4.2, v7.6.0 - Revision 857

### Added

- Support for Wazuh v3.11.4

## Wazuh v3.11.3 - Kibana v7.6.0 - Revision 856

### Added

- Support for Kibana v7.6.0

## Wazuh v3.11.3 - Kibana v7.4.2 - Revision 855

### Added

- Support for Kibana v7.4.2

## Wazuh v3.11.3 - Kibana v7.5.2 - Revision 854

### Added

- Support for Wazuh v3.11.3

### Fixed

- Windows Updates table is now displayed in the Inventory Data report [#2028](https://github.com/wazuh/wazuh-kibana-app/pull/2028)

## Wazuh v3.11.2 - Kibana v7.5.2 - Revision 853

### Added

- Support for Kibana v7.5.2

## Wazuh v3.11.2 - Kibana v6.8.6, v7.3.2, v7.5.1 - Revision 852

### Added

- Support for Wazuh v3.11.2

### Changed

- Increased list filesize limit for the CDB-list [#1993](https://github.com/wazuh/wazuh-kibana-app/pull/1993)

### Fixed

- The xml validator now correctly handles the `--` string within comments [#1980](https://github.com/wazuh/wazuh-kibana-app/pull/1980)
- The AWS map visualization wasn't been loaded until the user interacts with it [dd31bd7](https://github.com/wazuh/wazuh-kibana-app/commit/dd31bd7a155354bc50fe0af22fca878607c8936a)

## Wazuh v3.11.1 - Kibana v6.8.6, v7.3.2, v7.5.1 - Revision 581

### Added

- Support for Wazuh v3.11.1.

## Wazuh v3.11.0 - Kibana v6.8.6, v7.3.2, v7.5.1 - Revision 580

### Added

- Support for Wazuh v3.11.0.
- Support for Kibana v7.5.1.
- The API credentials configuration has been moved from the .wazuh index to a wazuh.yml configuration file. Now the configuration of the API hosts is done from the file and not from the application. [#1465](https://github.com/wazuh/wazuh-kibana-app/issues/1465) [#1771](https://github.com/wazuh/wazuh-kibana-app/issues/1771).
- Upload ruleset files using a "drag and drop" component [#1770](https://github.com/wazuh/wazuh-kibana-app/issues/1770)
- Add logs for the reporting module [#1622](https://github.com/wazuh/wazuh-kibana-app/issues/1622).
- Extended the "Add new agent" guide [#1767](https://github.com/wazuh/wazuh-kibana-app/issues/1767).
- Add new table for windows hotfixes [#1932](https://github.com/wazuh/wazuh-kibana-app/pull/1932)

### Changed

- Removed Discover from top menu [#1699](https://github.com/wazuh/wazuh-kibana-app/issues/1699).
- Hide index pattern selector in case that only one exists [#1799](https://github.com/wazuh/wazuh-kibana-app/issues/1799).
- Remove visualizations legend [#1936](https://github.com/wazuh/wazuh-kibana-app/pull/1936)
- Normalize the field whodata in the group reporting [#1921](https://github.com/wazuh/wazuh-kibana-app/pull/1921)
- A message in the configuration view is ambiguous [#1870](https://github.com/wazuh/wazuh-kibana-app/issues/1870)
- Refactor syscheck table [#1941](https://github.com/wazuh/wazuh-kibana-app/pull/1941)

### Fixed

- Empty files now throws an error [#1806](https://github.com/wazuh/wazuh-kibana-app/issues/1806).
- Arguments for wazuh api requests are now validated [#1815](https://github.com/wazuh/wazuh-kibana-app/issues/1815).
- Fixed the way to check admin mode [#1838](https://github.com/wazuh/wazuh-kibana-app/issues/1838).
- Fixed error exporting as CSV the files into a group [#1833](https://github.com/wazuh/wazuh-kibana-app/issues/1833).
- Fixed XML validator false error for `<` [1882](https://github.com/wazuh/wazuh-kibana-app/issues/1882)
- Fixed "New file" editor doesn't allow saving twice [#1896](https://github.com/wazuh/wazuh-kibana-app/issues/1896)
- Fixed decoders files [#1929](https://github.com/wazuh/wazuh-kibana-app/pull/1929)
- Fixed registration guide [#1926](https://github.com/wazuh/wazuh-kibana-app/pull/1926)
- Fixed infinite load on Ciscat views [#1920](https://github.com/wazuh/wazuh-kibana-app/pull/1920), [#1916](https://github.com/wazuh/wazuh-kibana-app/pull/1916)
- Fixed missing fields in the Visualizations [#1913](https://github.com/wazuh/wazuh-kibana-app/pull/1913)
- Fixed Amazon S3 status is wrong in configuration section [#1864](https://github.com/wazuh/wazuh-kibana-app/issues/1864)
- Fixed hidden overflow in the fim configuration [#1887](https://github.com/wazuh/wazuh-kibana-app/pull/1887)
- Fixed Logo source fail after adding server.basePath [#1871](https://github.com/wazuh/wazuh-kibana-app/issues/1871)
- Fixed the documentation broken links [#1853](https://github.com/wazuh/wazuh-kibana-app/pull/1853)

## Wazuh v3.10.2 - Kibana v7.5.1 - Revision 556

### Added

- Support for Kibana v7.5.1

## Wazuh v3.10.2 - Kibana v7.5.0 - Revision 555

### Added

- Support for Kibana v7.5.0

## Wazuh v3.10.2 - Kibana v7.4.2 - Revision 549

### Added

- Support for Kibana v7.4.2

## Wazuh v3.10.2 - Kibana v7.4.1 - Revision 548

### Added

- Support for Kibana v7.4.1

## Wazuh v3.10.2 - Kibana v7.4.0 - Revision 547

### Added

- Support for Kibana v7.4.0
- Support for Wazuh v3.10.2.

## Wazuh v3.10.2 - Kibana v7.3.2 - Revision 546

### Added

- Support for Wazuh v3.10.2.

## Wazuh v3.10.1 - Kibana v7.3.2 - Revision 545

### Added

- Support for Wazuh v3.10.1.

## Wazuh v3.10.0 - Kibana v7.3.2 - Revision 543

### Added

- Support for Wazuh v3.10.0.
- Added an interactive guide for registering agents, things are now easier for the user, guiding it through the steps needed ending in a _copy & paste_ snippet for deploying his agent [#1468](https://github.com/wazuh/wazuh-kibana-app/issues/1468).
- Added new dashboards for the recently added regulatory compliance groups into the Wazuh core. They are HIPAA and NIST-800-53 [#1468](https://github.com/wazuh/wazuh-kibana-app/issues/1448), [#1638](https://github.com/wazuh/wazuh-kibana-app/issues/1638).
- Make the app work under a custom Kibana space [#1234](https://github.com/wazuh/wazuh-kibana-app/issues/1234), [#1450](https://github.com/wazuh/wazuh-kibana-app/issues/1450).
- Added the ability to manage the app as a native plugin when using Kibana spaces, now you can safely hide/show the app depending on the selected space [#1601](https://github.com/wazuh/wazuh-kibana-app/issues/1601).
- Adapt the app the for Kibana dark mode [#1562](https://github.com/wazuh/wazuh-kibana-app/issues/1562).
- Added an alerts summary in _Overview > FIM_ panel [#1527](https://github.com/wazuh/wazuh-kibana-app/issues/1527).
- Export all the information of a Wazuh group and its related agents in a PDF document [#1341](https://github.com/wazuh/wazuh-kibana-app/issues/1341).
- Export the configuration of a certain agent as a PDF document. Supports granularity for exporting just certain sections of the configuration [#1340](https://github.com/wazuh/wazuh-kibana-app/issues/1340).

### Changed

- Reduced _Agents preview_ load time using the new API endpoint `/summary/agents` [#1687](https://github.com/wazuh/wazuh-kibana-app/pull/1687).
- Replaced most of the _md-nav-bar_ Angular.js components with React components using EUI [#1705](https://github.com/wazuh/wazuh-kibana-app/pull/1705).
- Replaced the requirements slider component with a new styled component [#1708](https://github.com/wazuh/wazuh-kibana-app/pull/1708).
- Soft deprecated the _.wazuh-version_ internal index, now the app dumps its content if applicable to a registry file, then the app removes that index. Further versions will hard deprecate this index [#1467](https://github.com/wazuh/wazuh-kibana-app/issues/1467).
- Visualizations now don't fetch the documents _source_, also, they now use _size: 0_ for fetching [#1663](https://github.com/wazuh/wazuh-kibana-app/issues/1663).
- The app menu is now fixed on top of the view, it's not being hidden on every state change. Also, the Wazuh logo was placed in the top bar of Kibana UI [#1502](https://github.com/wazuh/wazuh-kibana-app/issues/1502).
- Improved _getTimestamp_ method not returning a promise object because it's no longer needed [014bc3a](https://github.com/wazuh/wazuh-kibana-app/commit/014b3aba0d2e9cda0c4d521f5f16faddc434a21e). Also improved main Discover listener for Wazuh not returning a promise object [bd82823](https://github.com/wazuh/wazuh-kibana-app/commit/bd8282391a402b8c567b32739cf914a0135d74bc).
- Replaced _Requirements over time_ visualizations in both PCI DSS and GDPR dashboards [35c539](https://github.com/wazuh/wazuh-kibana-app/commit/35c539eb328b3bded94aa7608f73f9cc51c235a6).
- Do not show a toaster when a visualization field was not known yet, instead, show it just in case the internal refreshing failed [19a2e7](https://github.com/wazuh/wazuh-kibana-app/commit/19a2e71006b38f6a64d3d1eb8a20b02b415d7e07).
- Minor optimizations for server logging [eb8e000](https://github.com/wazuh/wazuh-kibana-app/commit/eb8e00057dfea2dafef56319590ff832042c402d).

### Fixed

- Alerts search bar fixed for Kibana v7.3.1, queries were not being applied as expected [#1686](https://github.com/wazuh/wazuh-kibana-app/issues/1686).
- Hide attributes field from non-Windows agents in the FIM table [#1710](https://github.com/wazuh/wazuh-kibana-app/issues/1710).
- Fixed broken view in Management > Configuration > Amazon S3 > Buckets, some information was missing [#1675](https://github.com/wazuh/wazuh-kibana-app/issues/1675).
- Keep user's filters when switching from Discover to panel [#1685](https://github.com/wazuh/wazuh-kibana-app/issues/1685).
- Reduce load time and amount of data to be fetched in _Management > Cluster monitoring_ section avoiding possible timeouts [#1663](https://github.com/wazuh/wazuh-kibana-app/issues/1663).
- Restored _Remove column_ feature in Discover tabs [#1702](https://github.com/wazuh/wazuh-kibana-app/issues/1702).
- Apps using Kibana v7.3.1 had a bug once the user goes back from _Agent > FIM > Files_ to _Agent > FIM > dashboard_, filters disappear, now it's working properly [#1700](https://github.com/wazuh/wazuh-kibana-app/issues/1700).
- Fixed visual bug in _Management > Cluster monitoring_ and a button position [1e3b748](https://github.com/wazuh/wazuh-kibana-app/commit/1e3b748f11b43b2e7956b830269b6d046d74d12c).
- The app installation date was not being updated properly, now it's fixed [#1692](https://github.com/wazuh/wazuh-kibana-app/issues/1692).
- Fixed _Network interfaces_ table in Inventory section, the table was not paginating [#1474](https://github.com/wazuh/wazuh-kibana-app/issues/1474).
- Fixed APIs passwords are now obfuscated in server responses [adc3152](https://github.com/wazuh/wazuh-kibana-app/pull/1782/commits/adc31525e26b25e4cb62d81cbae70a8430728af5).

## Wazuh v3.9.5 - Kibana v6.8.2 / Kibana v7.2.1 / Kibana v7.3.0 - Revision 531

### Added

- Support for Wazuh v3.9.5

## Wazuh v3.9.4 - Kibana v6.8.1 / Kibana v6.8.2 / Kibana v7.2.0 / Kibana v7.2.1 / Kibana v7.3.0 - Revision 528

### Added

- Support for Wazuh v3.9.4
- Allow filtering by clicking a column in rules/decoders tables [0e2ddd7](https://github.com/wazuh/wazuh-kibana-app/pull/1615/commits/0e2ddd7b73f7f7975d02e97ed86ae8a0966472b4)
- Allow open file in rules table clicking on the file column [1af929d](https://github.com/wazuh/wazuh-kibana-app/pull/1615/commits/1af929d62f450f93c6733868bcb4057e16b7e279)

### Changed

- Improved app performance [#1640](https://github.com/wazuh/wazuh-kibana-app/pull/1640).
- Remove path filter from custom rules and decoders [895792e](https://github.com/wazuh/wazuh-kibana-app/pull/1615/commits/895792e6e6d9401b3293d5e16352b9abef515096)
- Show path column in rules and decoders [6f49816](https://github.com/wazuh/wazuh-kibana-app/pull/1615/commits/6f49816c71b5999d77bf9e3838443627c9be945d)
- Removed SCA overview dashboard [94ebbff](https://github.com/wazuh/wazuh-kibana-app/pull/1615/commits/94ebbff231cbfb6d793130e0b9ea855baa755a1c)
- Disabled last custom column removal [f1ef7de](https://github.com/wazuh/wazuh-kibana-app/pull/1615/commits/f1ef7de1a34bbe53a899596002e8153b95e7dc0e)
- Agents messages across sections unification [8fd7e36](https://github.com/wazuh/wazuh-kibana-app/pull/1615/commits/8fd7e36286fa9dfd03a797499af6ffbaa90b00e1)

### Fixed

- Fix check storeded apis [d6115d6](https://github.com/wazuh/wazuh-kibana-app/pull/1615/commits/d6115d6424c78f0cde2017b432a51b77186dd95a).
- Fix pci-dss console error [297080d](https://github.com/wazuh/wazuh-kibana-app/pull/1615/commits/297080d36efaea8f99b0cafd4c48845dad20495a)
- Fix error in reportingTable [85b7266](https://github.com/wazuh/wazuh-kibana-app/pull/1615/commits/85b72662cb4db44c443ed04f7c31fba57eefccaa)
- Fix filters budgets size [c7ac86a](https://github.com/wazuh/wazuh-kibana-app/pull/1615/commits/c7ac86acb3d5afaf1cf348fab09a2b8c5778a491)
- Fix missing permalink virustotal visualization [1b57529](https://github.com/wazuh/wazuh-kibana-app/pull/1615/commits/1b57529758fccdeb3ac0840e66a8aafbe4757a96)
- Improved wz-table performance [224bd6f](https://github.com/wazuh/wazuh-kibana-app/pull/1615/commits/224bd6f31235c81ba01755c3c1e120c3f86beafd)
- Fix inconsistent data between visualizations and tables in Overview Security Events [b12c600](https://github.com/wazuh/wazuh-kibana-app/pull/1615/commits/b12c600578d80d0715507dec4624a4ebc27ea573)
- Timezone applied in cluster status [a4f620d](https://github.com/wazuh/wazuh-kibana-app/pull/1615/commits/a4f620d398f5834a6d2945af892a462425ca3bec)
- Fixed Overview Security Events report when wazuh.monitoring is disabled [1c26da0](https://github.com/wazuh/wazuh-kibana-app/pull/1615/commits/1c26da05a0b6daf727e15c13b819111aa4e4e913)
- Fixes in APIs management [2143943](https://github.com/wazuh/wazuh-kibana-app/pull/1615/commits/2143943a5049cbb59bb8d6702b5a56cbe0d27a2a)
- Prevent duplicated visualization toast errors [786faf3](https://github.com/wazuh/wazuh-kibana-app/commit/786faf3e62d2cad13f512c0f873b36eca6e9787d)
- Fix not properly updated breadcrumb in ruleset section [9645903](https://github.com/wazuh/wazuh-kibana-app/commit/96459031cd4edbe047970bf0d22d0c099771879f)
- Fix badly dimensioned table in Integrity Monitoring section [9645903](https://github.com/wazuh/wazuh-kibana-app/commit/96459031cd4edbe047970bf0d22d0c099771879f)
- Fix implicit filters can be destroyed [9cf8578](https://github.com/wazuh/wazuh-kibana-app/commit/9cf85786f504f5d67edddeea6cfbf2ab577e799b)
- Windows agent dashboard doesn't show failure logon access. [d38d088](https://github.com/wazuh/wazuh-kibana-app/commit/d38d0881ac8e4294accde83d63108337b74cdd91)
- Number of agents is not properly updated. [f7cbbe5](https://github.com/wazuh/wazuh-kibana-app/commit/f7cbbe54394db825827715c3ad4370ac74317108)
- Missing scrollbar on Firefox file viewer. [df4e8f9](https://github.com/wazuh/wazuh-kibana-app/commit/df4e8f9305b35e9ee1473bed5f5d452dd3420567)
- Agent search filter by name, lost when refreshing. [71b5274](https://github.com/wazuh/wazuh-kibana-app/commit/71b5274ccc332d8961a158587152f7badab28a95)
- Alerts of level 12 cannot be displayed in the Summary table. [ec0e888](https://github.com/wazuh/wazuh-kibana-app/commit/ec0e8885d9f1306523afbc87de01a31f24e36309)
- Restored query from search bar in visualizations. [439128f](https://github.com/wazuh/wazuh-kibana-app/commit/439128f0a1f65b649a9dcb81ab5804ca20f65763)
- Fix Kibana filters loop in Firefox. [82f0f32](https://github.com/wazuh/wazuh-kibana-app/commit/82f0f32946d844ce96a28f0185f903e8e05c5589)

## Wazuh v3.9.3 - Kibana v6.8.1 / v7.1.1 / v7.2.0 - Revision 523

### Added

- Support for Wazuh v3.9.3
- Support for Kibana v7.2.0 [#1556](https://github.com/wazuh/wazuh-kibana-app/pull/1556).

### Changed

- New design and several UI/UX changes [#1525](https://github.com/wazuh/wazuh-kibana-app/pull/1525).
- Improved error checking + syscollector performance [94d0a83](https://github.com/wazuh/wazuh-kibana-app/commit/94d0a83e43aa1d2d84ef6f87cbb76b9aefa085b3).
- Adapt Syscollector for MacOS agents [a4bf7ef](https://github.com/wazuh/wazuh-kibana-app/commit/a4bf7efc693a99b7565b5afcaa372155f15a4db9).
- Show last scan for syscollector [73f2056](https://github.com/wazuh/wazuh-kibana-app/commit/73f2056673bb289d472663397ba7097e49b7b93b).
- Extendend information for syscollector [#1585](https://github.com/wazuh/wazuh-kibana-app/issues/1585).

### Fixed

- Corrected width for agent stats [a998955](https://github.com/wazuh/wazuh-kibana-app/commit/a99895565a8854c55932ec94cffb08e1d0aa3da1).
- Fix height for the menu directive with Dynamic height [427d0f3](https://github.com/wazuh/wazuh-kibana-app/commit/427d0f3e9fa6c34287aa9e8557da99a51e0db40f).
- Fix wazuh-db and clusterd check [cddcef6](https://github.com/wazuh/wazuh-kibana-app/commit/cddcef630c5234dd6f6a495715743dfcfd4e4001).
- Fix AlertsStats when value is "0", it was showing "-" [07a3e10](https://github.com/wazuh/wazuh-kibana-app/commit/07a3e10c7f1e626ba75a55452b6c295d11fd657d).
- Fix syscollector state value [f8d3d0e](https://github.com/wazuh/wazuh-kibana-app/commit/f8d3d0eca44e67e26f79bc574495b1f4c8f751f2).
- Fix time offset for reporting table [2ef500b](https://github.com/wazuh/wazuh-kibana-app/commit/2ef500bb112e68bd4811b8e87ce8581d7c04d20f).
- Fix call to obtain GDPR requirements for specific agent [ccda846](https://github.com/wazuh/wazuh-kibana-app/commit/ccda8464b50be05bc5b3642f25f4972c8a7a2c03).
- Restore "rule.id" as a clickable field in visualizations [#1546](https://github.com/wazuh/wazuh-kibana-app/pull/1546).
- Fix timepicker in cluster monitoring [f7533ce](https://github.com/wazuh/wazuh-kibana-app/pull/1560/commits/f7533cecb6862abfb5c1d2173ec3e70ffc59804a).
- Fix several bugs [#1569](https://github.com/wazuh/wazuh-kibana-app/pull/1569).
- Fully removed "rule.id" as URL field [#1584](https://github.com/wazuh/wazuh-kibana-app/issues/1584).
- Fix filters for dashboards [#1583](https://github.com/wazuh/wazuh-kibana-app/issues/1583).
- Fix missing dependency [#1591](https://github.com/wazuh/wazuh-kibana-app/issues/1591).

## Wazuh v3.9.2 - Kibana v7.1.1 - Revision 510

### Added

- Support for Wazuh v3.9.2

### Changed

- Avoid showing more than one toaster for the same error message [7937003](https://github.com/wazuh/wazuh-kibana-app/commit/793700382798033203091d160773363323e05bb9).
- Restored "Alerts evolution - Top 5 agents" in Overview > Security events [f9305c0](https://github.com/wazuh/wazuh-kibana-app/commit/f9305c0c6acf4a31c41b1cc9684b87f79b27524f).

### Fixed

- Fix missing parameters in Dev Tools request [#1496](https://github.com/wazuh/wazuh-kibana-app/pull/1496).
- Fix "Invalid Date" for Safari and Internet Explorer [#1505](https://github.com/wazuh/wazuh-kibana-app/pull/1505).

## Wazuh v3.9.1 - Kibana v7.1.1 - Revision 509

### Added

- Support for Kibana v7.1.1
- Added overall metrics for Agents > Overview [#1479](https://github.com/wazuh/wazuh-kibana-app/pull/1479).

### Fixed

- Fixed missing dependency for Discover [43f5dd5](https://github.com/wazuh/wazuh-kibana-app/commit/43f5dd5f64065c618ba930b2a4087f0a9e706c0e).
- Fixed visualization for Agents > Overview [#1477](https://github.com/wazuh/wazuh-kibana-app/pull/1477).
- Fixed SCA policy checks table [#1478](https://github.com/wazuh/wazuh-kibana-app/pull/1478).

## Wazuh v3.9.1 - Kibana v7.1.0 - Revision 508

### Added

- Support for Kibana v7.1.0

## Wazuh v3.9.1 - Kibana v6.8.0 - Revision 444

### Added

- Support for Wazuh v3.9.1
- Support for Kibana v6.8.0

### Fixed

- Fixed background color for some parts of the Discover directive [2dfc763](https://github.com/wazuh/wazuh-kibana-app/commit/2dfc763bfa1093fb419f118c2938f6b348562c69).
- Fixed cut values in non-resizable tables when the value is too large [cc4828f](https://github.com/wazuh/wazuh-kibana-app/commit/cc4828fbf50d4dab3dd4bb430617c1f2b13dac6a).
- Fixed handled but not shown error messages from rule editor [0aa0e17](https://github.com/wazuh/wazuh-kibana-app/commit/0aa0e17ac8678879e5066f8d83fd46f5d8edd86a).
- Minor typos corrected [fe11fb6](https://github.com/wazuh/wazuh-kibana-app/commit/fe11fb67e752368aedc89ec844ddf729eb8ad761).
- Minor fixes in agents configuration [1bc2175](https://github.com/wazuh/wazuh-kibana-app/commit/1bc217590438573e7267687655bb5939b5bb9fde).
- Fix Management > logs viewer scrolling [f458b2e](https://github.com/wazuh/wazuh-kibana-app/commit/f458b2e3294796f9cf00482b4da27984646c6398).

### Changed

- Kibana version shown in settings is now read from our package.json [c103d3e](https://github.com/wazuh/wazuh-kibana-app/commit/c103d3e782136106736c02039d28c4567b255aaa).
- Removed an old header from Settings [0197b8b](https://github.com/wazuh/wazuh-kibana-app/commit/0197b8b1abc195f275c8cd9893df84cd5569527b).
- Improved index pattern validation fields, replaced "full_log" with "rule.id" as part of the minimum required fields [dce0595](https://github.com/wazuh/wazuh-kibana-app/commit/dce059501cbd28f1294fd761da3e015e154747bc).
- Improve dynamic height for configuration editor [c318131](https://github.com/wazuh/wazuh-kibana-app/commit/c318131dfb6b5f01752593f2aa972b98c0655610).
- Add timezone for all dates shown in the app [4b8736f](https://github.com/wazuh/wazuh-kibana-app/commit/4b8736fb4e562c78505daaee042bcd798242c3f5).

## Wazuh v3.9.0 - Kibana v6.7.0 / v6.7.1 / v6.7.2 - Revision 441

### Added

- Support for Wazuh v3.9.0
- Support for Kibana v6.7.0 / v6.7.1 / v6.7.2
- Edit master and worker configuration ([#1215](https://github.com/wazuh/wazuh-kibana-app/pull/1215)).
- Edit local rules, local decoders and CDB lists ([#1212](https://github.com/wazuh/wazuh-kibana-app/pull/1212), [#1204](https://github.com/wazuh/wazuh-kibana-app/pull/1204), [#1196](https://github.com/wazuh/wazuh-kibana-app/pull/1196), [#1233](https://github.com/wazuh/wazuh-kibana-app/pull/1233), [#1304](https://github.com/wazuh/wazuh-kibana-app/pull/1304)).
- View no local rules/decoders XML files ([#1395](https://github.com/wazuh/wazuh-kibana-app/pull/1395))
- Dev Tools additions
  - Added hotkey `[shift] + [enter]` for sending query ([#1170](https://github.com/wazuh/wazuh-kibana-app/pull/1170)).
  - Added `Export JSON` button for the Dev Tools ([#1170](https://github.com/wazuh/wazuh-kibana-app/pull/1170)).
- Added refresh button for agents preview table ([#1169](https://github.com/wazuh/wazuh-kibana-app/pull/1169)).
- Added `configuration assessment` information in "Agent > Policy monitoring" ([#1227](https://github.com/wazuh/wazuh-kibana-app/pull/1227)).
- Added agents `configuration assessment` configuration section in "Agent > Configuration" ([1257](https://github.com/wazuh/wazuh-kibana-app/pull/1257))
- Restart master and worker nodes ([#1222](https://github.com/wazuh/wazuh-kibana-app/pull/1222)).
- Restart agents ([#1229](https://github.com/wazuh/wazuh-kibana-app/pull/1229)).
- Added support for more than one Wazuh monitoring pattern ([#1243](https://github.com/wazuh/wazuh-kibana-app/pull/1243))
- Added customizable interval for Wazuh monitoring indices creation ([#1243](https://github.com/wazuh/wazuh-kibana-app/pull/1243)).
- Expand visualizations ([#1246](https://github.com/wazuh/wazuh-kibana-app/pull/1246)).
- Added a dynamic table columns selector ([#1246](https://github.com/wazuh/wazuh-kibana-app/pull/1246)).
- Added resizable columns by dragging in tables ([d2bf8ee](https://github.com/wazuh/wazuh-kibana-app/commit/d2bf8ee9681ca5d6028325e165854b49214e86a3))
- Added a cron job for fetching missing fields of all valid index patterns, also merging dynamic fields every time an index pattern is refreshed by the app ([#1276](https://github.com/wazuh/wazuh-kibana-app/pull/1276)).
- Added auto-merging dynamic fields for Wazuh monitoring index patterns ([#1300](https://github.com/wazuh/wazuh-kibana-app/pull/1300))
- New server module, it's a job queue so we can add delayed jobs to be run in background, this iteration only accepts delayed Wazuh API calls ([#1283](https://github.com/wazuh/wazuh-kibana-app/pull/1283)).
- Added new way to view logs using a logs viewer ([#1292](https://github.com/wazuh/wazuh-kibana-app/pull/1292))
- Added new directive for registering agents from the UI, including instructions on "how to" ([#1321](https://github.com/wazuh/wazuh-kibana-app/pull/1321)).
- Added some Angular charts in Agents Preview and Agents SCA sections ([#1364](https://github.com/wazuh/wazuh-kibana-app/pull/1364))
- Added Docker listener settings in configuration views ([#1365](https://github.com/wazuh/wazuh-kibana-app/pull/1365))
- Added Docker dashboards for both Agents and Overview ([#1367](https://github.com/wazuh/wazuh-kibana-app/pull/1367))
- Improved app logger with debug level ([#1373](https://github.com/wazuh/wazuh-kibana-app/pull/1373))
- Introducing React components from the EUI framework

### Changed

- Escape XML special characters ([#1159](https://github.com/wazuh/wazuh-kibana-app/pull/1159)).
- Changed empty results message for Wazuh tables ([#1165](https://github.com/wazuh/wazuh-kibana-app/pull/1165)).
- Allowing the same query multiple times on the Dev Tools ([#1174](https://github.com/wazuh/wazuh-kibana-app/pull/1174))
- Refactor JSON/XML viewer for configuration tab ([#1173](https://github.com/wazuh/wazuh-kibana-app/pull/1173), [#1148](https://github.com/wazuh/wazuh-kibana-app/pull/1148)).
- Using full height for all containers when possible ([#1224](https://github.com/wazuh/wazuh-kibana-app/pull/1224)).
- Improved the way we are handling "back button" events ([#1207](https://github.com/wazuh/wazuh-kibana-app/pull/1207)).
- Changed some visualizations for FIM, GDPR, PCI, Vulnerability and Security Events ([#1206](https://github.com/wazuh/wazuh-kibana-app/pull/1206), [#1235](https://github.com/wazuh/wazuh-kibana-app/pull/1235), [#1293](https://github.com/wazuh/wazuh-kibana-app/pull/1293)).
- New design for agent header view ([#1186](https://github.com/wazuh/wazuh-kibana-app/pull/1186)).
- Not fetching data the very first time the Dev Tools are opened ([#1185](https://github.com/wazuh/wazuh-kibana-app/pull/1185)).
- Refresh all known fields for all valid index patterns if `kbn-vis` detects a broken index pattern ([ecd7c8f](https://github.com/wazuh/wazuh-kibana-app/commit/ecd7c8f98c187a350f81261d13b0d45dcec6dc5d)).
- Truncate texts and display a tooltip when they don't fit in a table cell ([7b56a87](https://github.com/wazuh/wazuh-kibana-app/commit/7b56a873f85dcba7e6838aeb2e40d9b4cf472576))
- Updated API autocomplete for Dev Tools ([#1218](https://github.com/wazuh/wazuh-kibana-app/pull/1218))
- Updated switches design to adapt it to Kibana's design ([#1253](https://github.com/wazuh/wazuh-kibana-app/pull/1253))
- Reduced the width of some table cells with little text, to give more space to the other columns ([#1263](https://github.com/wazuh/wazuh-kibana-app/pull/1263)).
- Redesign for Management > Status daemons list ([#1284](https://github.com/wazuh/wazuh-kibana-app/pull/1284)).
- Redesign for Management > Configuration, Agent > Configuration ([#1289](https://github.com/wazuh/wazuh-kibana-app/pull/1289)).
- Replaced Management > Logs table with a log viewer component ([#1292](https://github.com/wazuh/wazuh-kibana-app/pull/1292)).
- The agents list search bar now allows to switch between AND/OR operators ([#1291](https://github.com/wazuh/wazuh-kibana-app/pull/1291)).
- Improve audit dashboards ([#1374](https://github.com/wazuh/wazuh-kibana-app/pull/1374))
- Exclude agent "000" getting the last registered and the most active agents from the Wazuh API.([#1391](https://github.com/wazuh/wazuh-kibana-app/pull/1391))
- Reviewed Osquery dashboards ([#1394](https://github.com/wazuh/wazuh-kibana-app/pull/1394))
- Memory info is now a log ([#1400](https://github.com/wazuh/wazuh-kibana-app/pull/1400))
- Error toasters time is now 30000ms, warning/info are still 6000ms ([#1420](https://github.com/wazuh/wazuh-kibana-app/pull/1420))

### Fixed

- Properly handling long messages on notifier service, until now, they were using out of the card space, also we replaced some API messages with more meaningful messages ([#1168](https://github.com/wazuh/wazuh-kibana-app/pull/1168)).
- Adapted Wazuh icon for multiple browsers where it was gone ([#1208](https://github.com/wazuh/wazuh-kibana-app/pull/1208)).
- Do not fetch data from tables twice when resize window ([#1303](https://github.com/wazuh/wazuh-kibana-app/pull/1303)).
- Agent syncrhonization status is updated as we browse the configuration section ([#1305](https://github.com/wazuh/wazuh-kibana-app/pull/1305))
- Using the browser timezone for reporting documents ([#1311](https://github.com/wazuh/wazuh-kibana-app/pull/1311)).
- Wrong behaviors in the routing system when the basePath was set ([#1342](https://github.com/wazuh/wazuh-kibana-app/pull/1342))
- Do not show pagination for one-page tables ([196c5b7](https://github.com/wazuh/wazuh-kibana-app/pull/1362/commits/196c5b717583032798da7791fa4f90ec06397f68))
- Being redirected to Overview once a Kibana restart is performed ([#1378](https://github.com/wazuh/wazuh-kibana-app/pull/1378))
- Displaying the AWS services section of the aws-s3 wodle ([#1393](https://github.com/wazuh/wazuh-kibana-app/pull/1393))
- Show email configuration on the configuration on demand ([#1401](https://github.com/wazuh/wazuh-kibana-app/issues/1401))
- Show "Follow symbolic link" field in Integrity monitoring - Monitored configuration on demand ([0c9c9da](https://github.com/wazuh/wazuh-kibana-app/pull/1414/commits/0c9c9da3b951548761cd203db5ee5baa39afe26c))

## Wazuh v3.8.2 - Kibana v6.6.0 / v6.6.1 / v6.6.2 / v6.7.0 - Revision 419

### Added

- Support for Kibana v6.6.0 / v6.6.1 / v6.6.2 / v6.7.0

### Fixed

- Fixed AWS dashboard, newer JavaScript browser engines break the view due to Angular.js ([6e882fc](https://github.com/wazuh/wazuh-kibana-app/commit/6e882fc1d7efe6059e6140ff40b8a20d9c1fa51e)).
- Fixed AWS accounts visualization, using the right field now ([6e882fc](https://github.com/wazuh/wazuh-kibana-app/commit/6e882fc1d7efe6059e6140ff40b8a20d9c1fa51e)).

## Wazuh v3.8.2 - Kibana v6.5.4 - Revision 418

### Added

- Support for Wazuh v3.8.2

### Changed

- Close configuration editor only if it was successfully updated ([bc77c35](https://github.com/wazuh/wazuh-kibana-app/commit/bc77c35d8440a656d4704451ce857c9e1d36a438)).
- Replaced FIM Vega visualization with standard visualization ([554ee1c](https://github.com/wazuh/wazuh-kibana-app/commit/554ee1c4c4d75c76d82272075acf8bb62e7f9e27)).

## Wazuh v3.8.1 - Kibana v6.5.4 - Revision 417

### Added

- Support for Wazuh v3.8.1

### Changed

- Moved monitored/ignored Windows registry entries to "FIM > Monitored" and "FIM > Ignored" to avoid user confusion ([#1176](https://github.com/wazuh/wazuh-kibana-app/pull/1176)).
- Excluding managers from wazuh-monitoring indices ([#1177](https://github.com/wazuh/wazuh-kibana-app/pull/1177)).
- Escape `&` before sending group configuration ([d3aa56f](https://github.com/wazuh/wazuh-kibana-app/commit/d3aa56fa73478c60505e500db7d3a7df263081b5)).
- Improved `autoFormat` function before rendering group configuration ([f4f8144](https://github.com/wazuh/wazuh-kibana-app/commit/f4f8144eef8b93038fc897a9f16356e71029b844)).
- Now the group configuration editor doesn't exit after sending data to the Wazuh API ([5c1a3ef](https://github.com/wazuh/wazuh-kibana-app/commit/5c1a3ef9bd710a7befbed0709c4a7cf414f44f6b)).

### Fixed

- Fixed style for the error toaster for long URLs or long paths ([11b8084](https://github.com/wazuh/wazuh-kibana-app/commit/11b8084c75bbc5da36587ff31d1bc80a55fe4dfe)).

## Wazuh v3.8.0 - Kibana v6.5.4 - Revision 416

### Added

- Added group management features such as:
  - Edit the group configuration ([#1096](https://github.com/wazuh/wazuh-kibana-app/pull/1096)).
  - Add/remove groups to/from an agent ([#1096](https://github.com/wazuh/wazuh-kibana-app/pull/1096)).
  - Add/remove agents to/from a group ([#1096](https://github.com/wazuh/wazuh-kibana-app/pull/1096)).
  - Add/remove groups ([#1152](https://github.com/wazuh/wazuh-kibana-app/pull/1152)).
- New directive for tables that don't need external data sources ([#1067](https://github.com/wazuh/wazuh-kibana-app/pull/1067)).
- New search bar directive with interactive filters and suggestions ([#1058](https://github.com/wazuh/wazuh-kibana-app/pull/1058)).
- New server route `/elastic/alerts` for fetching alerts using custom parameters([#1056](https://github.com/wazuh/wazuh-kibana-app/pull/1056)).
- New table for an agent FIM monitored files, if the agent OS platform is Windows it will show two tables: files and registry ([#1032](https://github.com/wazuh/wazuh-kibana-app/pull/1032)).
- Added description to each setting under Settings > Configuration ([#1048](https://github.com/wazuh/wazuh-kibana-app/pull/1048)).
- Added a new setting to `config.yml` related to Wazuh monitoring and its index pattern ([#1095](https://github.com/wazuh/wazuh-kibana-app/pull/1095)).
- Resizable columns by dragging in Dev-tools ([#1102](https://github.com/wazuh/wazuh-kibana-app/pull/1102)).
- New feature to be able to edit config.yml file from the Settings > Configuration section view ([#1105](https://github.com/wazuh/wazuh-kibana-app/pull/1105)).
- Added a new table (network addresses) for agent inventory tab ([#1111](https://github.com/wazuh/wazuh-kibana-app/pull/1111)).
- Added `audit_key` (Who-data Audit keys) for configuration tab ([#1123](https://github.com/wazuh/wazuh-kibana-app/pull/1123)).
- Added new known fields for Kibana index pattern ([#1150](https://github.com/wazuh/wazuh-kibana-app/pull/1150)).

### Changed

- Changed Inventory tables. Now the app looks for the OS platform and it shows different tables depending on the OS platform. In addition the process state codes has been replaced to be more meaningful ([#1059](https://github.com/wazuh/wazuh-kibana-app/pull/1059)).
- Tiny rework for the AWS tab including.
- "Report" button is hidden on Discover panel ([#1047](https://github.com/wazuh/wazuh-kibana-app/pull/1047)).
- Visualizations, filters and Discover improved ([#1083](https://github.com/wazuh/wazuh-kibana-app/pull/1083)).
- Removed `popularizeField` function until https://github.com/elastic/kibana/issues/22426 is solved in order to avoid `Unable to write index pattern!` error on Discover tab ([#1085](https://github.com/wazuh/wazuh-kibana-app/pull/1085)).
- Improved Wazuh monitoring module ([#1094](https://github.com/wazuh/wazuh-kibana-app/pull/1094)).
- Added "Registered date" and "Last keep alive" in agents table allowing you to sort by these fields ([#1102](https://github.com/wazuh/wazuh-kibana-app/pull/1102)).
- Improved code quality in sections such as Ruleset > Rule and Decoder detail view simplify conditions ([#1102](https://github.com/wazuh/wazuh-kibana-app/pull/1102)).
- Replaced reporting success message ([#1102](https://github.com/wazuh/wazuh-kibana-app/pull/1102)).
- Reduced the default number of shards and the default number of replicas for the app indices ([#1113](https://github.com/wazuh/wazuh-kibana-app/pull/1113)).
- Refreshing index pattern known fields on health check controller ([#1119](https://github.com/wazuh/wazuh-kibana-app/pull/1119)).
- Less strict memory check ([786c764](https://github.com/wazuh/wazuh-kibana-app/commit/786c7642cd88083f9a77c57ed204488ecf5b710a)).
- Checking message origin in error handler ([dfec368](https://github.com/wazuh/wazuh-kibana-app/commit/dfec368d22a148b2e4437db92d71294900241961)).
- Dev tools is now showing the response as it is, like `curl` does ([#1137](https://github.com/wazuh/wazuh-kibana-app/pull/1137)).
- Removed `unknown` as valid node name ([#1149](https://github.com/wazuh/wazuh-kibana-app/pull/1149)).
- Removed `rule.id` direct filter from the rule set tables ([#1151](https://github.com/wazuh/wazuh-kibana-app/pull/1151))

### Fixed

- Restored X-Pack security logic for the .wazuh index, now it's not bypassing the X-Pack roles ([#1081](https://github.com/wazuh/wazuh-kibana-app/pull/1081))
- Avoid fetching twice the same data ([#1072](https://github.com/wazuh/wazuh-kibana-app/pull/1072), [#1061](https://github.com/wazuh/wazuh-kibana-app/pull/1061)).
- Wazuh logo adapted to low resolutions ([#1074](https://github.com/wazuh/wazuh-kibana-app/pull/1074)).
- Hide Audit, OpenSCAP tabs for non-linux agents. Fixed empty Windows events under Configuration > Log collection section. OSQuery logo has been standardized ([#1072](https://github.com/wazuh/wazuh-kibana-app/pull/1072), [#1076](https://github.com/wazuh/wazuh-kibana-app/pull/1076)).
- Fix empty values on _Overview > Security events_ when Wazuh monitoring is disabled ([#1091](https://github.com/wazuh/wazuh-kibana-app/pull/1091)).
- Fix overlapped play button in Dev-tools when the input box has a scrollbar ([#1102](https://github.com/wazuh/wazuh-kibana-app/pull/1102)).
- Fix Dev-tools behavior when parse json invalid blocks ([#1102](https://github.com/wazuh/wazuh-kibana-app/pull/1102)).
- Fixed Management > Monitoring tab frustration adding back buttons ([#1102](https://github.com/wazuh/wazuh-kibana-app/pull/1102)).
- Fix template checking when using more than one pattern ([#1104](https://github.com/wazuh/wazuh-kibana-app/pull/1104)).
- Fix infinite loop for Wazuh monitoring when the Wazuh API is not being able to give us all the agents ([5a26916](https://github.com/wazuh/wazuh-kibana-app/commit/5a2691642b40a34783d2eafb6ee24ae78b9af21a)), ([85005a1](https://github.com/wazuh/wazuh-kibana-app/commit/85005a184d4f1c3d339b7c895b5d2469f3b45171)).
- Fix rule details for `list` and `info` parameters ([#1149](https://github.com/wazuh/wazuh-kibana-app/pull/1149)).

## Wazuh v3.7.1 / v3.7.2 - Kibana v6.5.1 / v6.5.2 / v6.5.3 / v6.5.4 - Revision 415

### Added

- Support for Elastic stack v6.5.2 / v6.5.3 / v6.5.4.
- Support for Wazuh v3.7.1 / v3.7.2.
- Dev Tools module now autocompletes API endpoints ([#1030](https://github.com/wazuh/wazuh-kibana-app/pull/1030)).

### Changed

- Increased number of rows for syscollector tables ([#1033](https://github.com/wazuh/wazuh-kibana-app/pull/1033)).
- Modularized JSON/XML viewers for the configuration section ([#982](https://github.com/wazuh/wazuh-kibana-app/pull/982)).

### Fixed

- Added missing fields for syscollector network tables ([#1036](https://github.com/wazuh/wazuh-kibana-app/pull/1036)).
- Using the right API path when downloading CSV for decoders list ([#1045](https://github.com/wazuh/wazuh-kibana-app/pull/1045)).
- Including group field when downloading CSV for agents list ([#1044](https://github.com/wazuh/wazuh-kibana-app/pull/1044)).
- Preserve active tab in configuration section when refreshing the page ([#1037](https://github.com/wazuh/wazuh-kibana-app/pull/1037)).

## Wazuh v3.7.0 - Kibana v6.5.0 / v6.5.1 - Revision 414

### Added

- Support for Elastic Stack v6.5.0 / v6.5.1.
- Agent groups bar is now visible on the agent configuration section ([#1023](https://github.com/wazuh/wazuh-kibana-app/pull/1023)).
- Added a new setting for the `config.yml` file for enable/disable administrator mode ([#1019](https://github.com/wazuh/wazuh-kibana-app/pull/1019)).
  - This allows the user to perform PUT, POST, DELETE methods in our Dev Tools.

### Changed

- Refactored most front-end controllers ([#1023](https://github.com/wazuh/wazuh-kibana-app/pull/1023)).

## Wazuh v3.7.0 - Kibana v6.4.2 / v6.4.3 - Revision 413

### Added

- Support for Wazuh v3.7.0.
- Support for Elastic Stack v6.4.2 / v6.4.3.
- Brand-new interface for _Configuration_ (on both _Management_ and _Agents_ tabs) ([#914](https://github.com/wazuh/wazuh-kibana-app/pull/914)):
  - Now you can check current and real agent and manager configuration.
  - A new interface design, with more useful information and easy to understand descriptions.
  - New and more responsive JSON/XML viewers to show the configuration in raw mode.
- Brand-new extension - Osquery ([#938](https://github.com/wazuh/wazuh-kibana-app/pull/938)):
  - A new extension, disabled by default.
  - Check alerts from Wazuh's Osquery integration.
  - Check your current Osquery wodle configuration.
  - More improvements will come for this extension in the future.
- New option for Wazuh app configuration file - _Ignore index patterns_ ([#947](https://github.com/wazuh/wazuh-kibana-app/pull/947)):
  - Now the user can specify which index patterns can't be selected on the app using the new `ip.ignore` setting on the `config.yml` file.
  - The valid format is an array of strings which represents index patterns.
  - By default, this list is empty (all index patterns will be available if they use a compatible structure).
- Added a node selector for _Management > Status_ section when Wazuh cluster is enabled ([#976](https://github.com/wazuh/wazuh-kibana-app/pull/976)).
- Added quick access to _Configuration_ or _Discover_ panels for an agent on the agents list ([#939](https://github.com/wazuh/wazuh-kibana-app/pull/939)).
- Now you can click on an agent's ID on the _Discover_ panels to open its details page on the app ([#904](https://github.com/wazuh/wazuh-kibana-app/pull/904)).
- Redesigned the _Overview > Amazon AWS_ tab, using more meaningful visualizations for a better overall view of your agents' status ([#903](https://github.com/wazuh/wazuh-kibana-app/pull/903)).
- Redesigned the _Overview/Agents > Vulnerabilities_ tab, using more meaningful visualizations for a better overall view of your agents' status ([#954](https://github.com/wazuh/wazuh-kibana-app/pull/954)).
- Now everytime the user enters the _Settings_ tab, the API connection will be automatically checked ([#971](https://github.com/wazuh/wazuh-kibana-app/pull/971)).
- Added a node selector for _Management > Logs_ section when Wazuh cluster is enabled ([#980](https://github.com/wazuh/wazuh-kibana-app/pull/980)).
- Added a group selector for _Agents_ section ([#995](https://github.com/wazuh/wazuh-kibana-app/pull/995)).

### Changed

- Interface refactoring for the _Agents > Inventory data_ tab ([#924](https://github.com/wazuh/wazuh-kibana-app/pull/924)):
  - Now the tab won't be available if your agent doesn't have Syscollector enabled, and each card will be enabled or disabled depending on the current Syscollector scans configuration.
  - This will prevent situations where the user couldn't check the inventory although there was actual scan data to show on some sections.
- Added support for new multigroups feature ([#911](https://github.com/wazuh/wazuh-kibana-app/pull/911)):
  - Now the information bars on _Agents_ will show all the groups an agent belongs to.
- Now the result pane on the _Dev tools_ tab will show the error code coming from the Wazuh API ([#909](https://github.com/wazuh/wazuh-kibana-app/pull/909)).
- Changed some visualizations titles for _Overview/Agents > OpenSCAP_ tab ([#925](https://github.com/wazuh/wazuh-kibana-app/pull/925)).
- All backend routes have been renamed ([#932](https://github.com/wazuh/wazuh-kibana-app/pull/932)).
- Several improvements for Elasticsearch tests ([#933](https://github.com/wazuh/wazuh-kibana-app/pull/933)).
- Updated some strings and descriptions on the _Settings_ tab ([#934](https://github.com/wazuh/wazuh-kibana-app/pull/934)).
- Changed the date format on _Settings > Logs_ to make it more human-readable ([#944](https://github.com/wazuh/wazuh-kibana-app/pull/944)).
- Changed some labels to remove the "MD5 sum" expression, it will use "Checksum" instead ([#945](https://github.com/wazuh/wazuh-kibana-app/pull/945)).
- Added word wrapping class to group name in _Management > Groups > Group detail_ tab ([#945](https://github.com/wazuh/wazuh-kibana-app/pull/945)).
- The `wz-table` directive has been refactored ([#953](https://github.com/wazuh/wazuh-kibana-app/pull/953)).
- The `wz-table` directive now checks if a request is aborted ([#979](https://github.com/wazuh/wazuh-kibana-app/pull/979)).
- Several performance improvements ([#985](https://github.com/wazuh/wazuh-kibana-app/pull/985), [#997](https://github.com/wazuh/wazuh-kibana-app/pull/997), [#1000](https://github.com/wazuh/wazuh-kibana-app/pull/1000)).

### Fixed

- Several known fields for _Whodata_ functionality have been fixed ([#901](https://github.com/wazuh/wazuh-kibana-app/pull/901)).
- Fixed alignment bug with the _Add a filter +_ button on _Discover_ and _Agents_ tabs ([#912](https://github.com/wazuh/wazuh-kibana-app/pull/912)).
- Fixed a bug where the `Add API` form on _Settings_ didn't appear when pressing the button after editing an existing API entry ([#944](https://github.com/wazuh/wazuh-kibana-app/pull/944)).
- Fixed a bug on _Ruleset_ tab where the "Description" column was showing `0` if the rule doesn't have any description ([#948](https://github.com/wazuh/wazuh-kibana-app/pull/948)).
- Fixed wrong alignment on related Rules/Decoders tables from _Management > Ruleset_ tab ([#971](https://github.com/wazuh/wazuh-kibana-app/pull/971)).
- Fixed a bug where sometimes the error messages appeared duplicated ([#971](https://github.com/wazuh/wazuh-kibana-app/pull/971)).

### Removed

- On the _Management > Monitoring_ tab, the `Cluster enabled but not running` message won't appear as an error anymore ([#971](https://github.com/wazuh/wazuh-kibana-app/pull/971)).

## Wazuh v3.6.1 - Kibana v6.4.1 / v6.4.2 / v6.4.3 - Revision 412

### Added

- Support for Elastic Stack v6.4.1 / v6.4.2 / v6.4.3.

## Wazuh v3.6.1 - Kibana v6.4.0 - Revision 411

### Added

- Redesigned the _Overview > Integrity monitoring_ tab, using more meaningful visualizations for a better overall view of your agents' status ([#893](https://github.com/wazuh/wazuh-kibana-app/pull/893)).
- Added a new table for the _Inventory_ tab: _Processes_ ([#895](https://github.com/wazuh/wazuh-kibana-app/pull/895)).
- Improved error handling for tables. Now the table will show an error message if it wasn't able to fetch and load data ([#896](https://github.com/wazuh/wazuh-kibana-app/pull/896)).

### Changed

- The app source code has been improved, following best practices and coding guidelines ([#892](https://github.com/wazuh/wazuh-kibana-app/pull/892)).
- Included more app tests and prettifier for better code maintainability ([#883](https://github.com/wazuh/wazuh-kibana-app/pull/883) & [#885](https://github.com/wazuh/wazuh-kibana-app/pull/885)).

### Fixed

- Fixed minor visual errors on some _GDPR_, _PCI DSS_ and _Vulnerabilities_ visualizations ([#894](https://github.com/wazuh/wazuh-kibana-app/pull/894)).

## Wazuh v3.6.1 - Kibana v6.4.0 - Revision 410

### Added

- The _Inventory_ tab has been redesigned ([#873](https://github.com/wazuh/wazuh-kibana-app/pull/873)):
  - Added new network interfaces and port tables.
  - Improved design using metric information bars and intuitive status indicators.
- Added refresh functionality to the _Settings > Logs_ tab ([#852](https://github.com/wazuh/wazuh-kibana-app/pull/852)):
  - Now everytime the user opens the tab, the logs will be reloaded.
  - A new button to force the update has been added on the top left corner of the logs table.
- Added `tags` and `recursion_level` configuration options to _Management/Agent > Configuration_ tabs ([#850](https://github.com/wazuh/wazuh-kibana-app/pull/850)).
- The _Kuery_ search syntax has been added again to the app ([#851](https://github.com/wazuh/wazuh-kibana-app/pull/851)).
- Added a first batch of [_Mocha_](https://mochajs.org/) tests and other quality of code improvements to the app ([#859](https://github.com/wazuh/wazuh-kibana-app/pull/859)).
- Now you can open specific rule details (the _Management > Ruleset_ tab) when clicking on the `rule.id` value on the _Discover_ tab ([#862](https://github.com/wazuh/wazuh-kibana-app/pull/862)).
- Now you can click on the rule ID value on the _Management > Ruleset_ tab to search for related alerts on the _Discover_ tab ([#863](https://github.com/wazuh/wazuh-kibana-app/pull/863)).

### Changed

- The index pattern known fields have been updated up to 567 ([#872](https://github.com/wazuh/wazuh-kibana-app/pull/872)).
- Now the _Inventory_ tab will always be available for all agents, and a descriptive message will appear if the agent doesn't have `syscollector` enabled ([#879](https://github.com/wazuh/wazuh-kibana-app/pull/879)).

### Fixed

- Fixed a bug where the _Inventory_ tab was unavailable if the user reloads the page while on the _Agents > Configuration_ tab ([#845](https://github.com/wazuh/wazuh-kibana-app/pull/845)).
- Fixed some _Overview > VirusTotal_ visualizations ([#846](https://github.com/wazuh/wazuh-kibana-app/pull/846)).
- Fixed a bug where the _Settings > Extensions_ tab wasn't being properly hidden when there's no API entries inserted ([#847](https://github.com/wazuh/wazuh-kibana-app/pull/847)).
- Fixed a bug where the _Current API_ indicator on the top navbar wasn't being properly updated when the user deletes all the API entries ([#848](https://github.com/wazuh/wazuh-kibana-app/pull/848)).
- Fixed a bug where the _Agents coverage_ metric were not displaying a proper value when the manager has 0 registered agents ([#849](https://github.com/wazuh/wazuh-kibana-app/pull/849)).
- Fixed a bug where the `wazuh-basic` user role was able to update API entries (it should be forbidden) ([#853](https://github.com/wazuh/wazuh-kibana-app/pull/853)).
- Fixed a bug where the visualizations had scroll bars on the PDF reports ([#870](https://github.com/wazuh/wazuh-kibana-app/pull/870)).
- Fixed a bug on the _Dev tools_ tab where the user couldn't execute the first request block if there was blank lines above it ([#871](https://github.com/wazuh/wazuh-kibana-app/pull/871)).
- Fixed a bug on pinned filters when opening tabs where the implicit filter was the same, making them stuck and unremovable from other tabs ([#878](https://github.com/wazuh/wazuh-kibana-app/pull/878)).

## Wazuh v3.6.1 - Kibana v6.4.0 - Revision 409

### Added

- Support for Wazuh v3.6.1.

### Fixed

- Fixed a bug on the _Dev tools_ tab ([b7c79f4](https://github.com/wazuh/wazuh-kibana-app/commit/b7c79f48f06cb49b12883ec9e9337da23b49976b)).

## Wazuh v3.6.1 - Kibana v6.3.2 - Revision 408

### Added

- Support for Wazuh v3.6.1.

### Fixed

- Fixed a bug on the _Dev tools_ tab ([4ca9ed5](https://github.com/wazuh/wazuh-kibana-app/commit/4ca9ed54f1b18e5d499d950e6ff0741946701988)).

## Wazuh v3.6.0 - Kibana v6.4.0 - Revision 407

### Added

- Support for Wazuh v3.6.0.

## Wazuh v3.6.0 - Kibana v6.3.2 - Revision 406

### Added

- Support for Wazuh v3.6.0.

## Wazuh v3.5.0 - Kibana v6.4.0 - Revision 405

### Added

- Support for Elastic Stack v6.4.0 ([#813](https://github.com/wazuh/wazuh-kibana-app/pull/813)).

## Wazuh v3.5.0 - Kibana v6.3.2 - Revision 404

### Added

- Added new options to `config.yml` to change shards and replicas settings for `wazuh-monitoring` indices ([#809](https://github.com/wazuh/wazuh-kibana-app/pull/809)).
- Added more error messages for `wazuhapp.log` in case of failure when performing some crucial functions ([#812](https://github.com/wazuh/wazuh-kibana-app/pull/812)).
- Now it's possible to change replicas settings for existing `.wazuh`, `.wazuh-version` and `wazuh-monitoring` indices on the `config.yml` file ([#817](https://github.com/wazuh/wazuh-kibana-app/pull/817)).

### Changed

- App frontend code refactored and restructured ([#802](https://github.com/wazuh/wazuh-kibana-app/pull/802)).
- Now the _Overview > Security events_ tab won't show anything if the only visualization with data is _Agents status_ ([#811](https://github.com/wazuh/wazuh-kibana-app/pull/811)).

### Fixed

- Fixed a bug where the RAM status message appreared twice the first time you opened the app ([#807](https://github.com/wazuh/wazuh-kibana-app/pull/807)).
- Fixed the app UI to make the app usable on Internet Explorer 11 ([#808](https://github.com/wazuh/wazuh-kibana-app/pull/808)).

## Wazuh v3.5.0 - Kibana v6.3.2 - Revision 403

### Added

- The welcome tabs on _Overview_ and _Agents_ have been updated with a new name and description for the existing sections ([#788](https://github.com/wazuh/wazuh-kibana-app/pull/788)).
- Now the app tables will auto-resize depending on the screen height ([#792](https://github.com/wazuh/wazuh-kibana-app/pull/792)).

### Changed

- Now all the app filters on several tables will present the values in alphabetical order ([#787](https://github.com/wazuh/wazuh-kibana-app/pull/787)).

### Fixed

- Fixed a bug on _Decoders_ where clicking on the decoder wouldn't open the detail view if the `Parent decoders` filter was enabled ([#782](https://github.com/wazuh/wazuh-kibana-app/pull/782)).
- Fixed a bug on _Dev tools_ when the first line on the editor pane was empty or had a comment ([#790](https://github.com/wazuh/wazuh-kibana-app/pull/790)).
- Fixed a bug where the app was throwing multiple warning messages the first time you open it ([#791](https://github.com/wazuh/wazuh-kibana-app/pull/791)).
- Fixed a bug where clicking on a different tab from _Overview_ right after inserting the API credentials for the first time would always redirect to _Overview_ ([#791](https://github.com/wazuh/wazuh-kibana-app/pull/791)).
- Fixed a bug where the user could have a browser cookie with a reference to a non-existing API entry on Elasticsearch ([#794](https://github.com/wazuh/wazuh-kibana-app/pull/794) & [#795](https://github.com/wazuh/wazuh-kibana-app/pull/795)).

### Removed

- The cluster key has been removed from the API requests to `/manager/configuration` ([#796](https://github.com/wazuh/wazuh-kibana-app/pull/796)).

## Wazuh v3.5.0 - Kibana v6.3.1/v6.3.2 - Revision 402

### Added

- Support for Wazuh v3.5.0.
- Added new fields for _Vulnerability detector_ alerts ([#752](https://github.com/wazuh/wazuh-kibana-app/pull/752)).
- Added multi table search for `wz-table` directive. Added two new log levels for _Management > Logs_ section ([#753](https://github.com/wazuh/wazuh-kibana-app/pull/753)).

## Wazuh v3.4.0 - Kibana v6.3.1/v6.3.2 - Revision 401

### Added

- Added a few new fields for Kibana due to the new Wazuh _who-data_ feature ([#763](https://github.com/wazuh/wazuh-kibana-app/pull/763)).
- Added XML/JSON viewer for each card under _Management > Configuration_ ([#764](https://github.com/wazuh/wazuh-kibana-app/pull/764)).

### Changed

- Improved error handling for Dev tools. Also removed some unused dependencies from the _Dev tools_ tab ([#760](https://github.com/wazuh/wazuh-kibana-app/pull/760)).
- Unified origin for tab descriptions. Reviewed some grammar typos ([#765](https://github.com/wazuh/wazuh-kibana-app/pull/765)).
- Refactored agents autocomplete component. Removed unused/deprecated modules ([#766](https://github.com/wazuh/wazuh-kibana-app/pull/766)).
- Simplified route resolves section ([#768](https://github.com/wazuh/wazuh-kibana-app/pull/768)).

### Fixed

- Fixed missing cluster node filter for the visualization shown when looking for specific node under _Management > Monitoring_ section ([#758](https://github.com/wazuh/wazuh-kibana-app/pull/758)).
- Fixed missing dependency injection for `wzMisc` factory ([#768](https://github.com/wazuh/wazuh-kibana-app/pull/768)).

### Removed

- Removed `angular-aria`, `angular-md5`, `ansicolors`, `js-yaml`, `querystring` and `lodash` dependencies since Kibana includes all of them. Removed some unused images ([#768](https://github.com/wazuh/wazuh-kibana-app/pull/768)).

## Wazuh v3.4.0 - Kibana v6.3.1/v6.3.2 - Revision 400

### Added

- Support for Wazuh v3.4.0.
- Support for Elastic Stack v6.3.2.
- Support for Kuery as accepted query language ([#742](https://github.com/wazuh/wazuh-kibana-app/pull/742)).
  - This feature is experimental.
- Added new _Who data_ fields from file integrity monitoring features ([#746](https://github.com/wazuh/wazuh-kibana-app/pull/746)).
- Added tab in _Settings_ section where you can see the last logs from the Wazuh app server ([#723](https://github.com/wazuh/wazuh-kibana-app/pull/723)).

### Changed

- Fully redesigned of the welcome screen along the different app sections ([#751](https://github.com/wazuh/wazuh-kibana-app/pull/751)).
- Now any agent can go to the _Inventory_ tab regardless if it's enabled or not. The content will change properly according to the agent configuration ([#744](https://github.com/wazuh/wazuh-kibana-app/pull/744)).
- Updated the `angular-material` dependency to `1.1.10` ([#743](https://github.com/wazuh/wazuh-kibana-app/pull/743)).
- Any API entry is now removable regardless if it's the only one API entry ([#740](https://github.com/wazuh/wazuh-kibana-app/pull/740)).
- Performance has been improved regarding to agents status, they are now being fetched using _distinct_ routes from the Wazuh API ([#738](https://github.com/wazuh/wazuh-kibana-app/pull/738)).
- Improved the way we are parsing some Wazuh API errors regarding to version mismatching ([#735](https://github.com/wazuh/wazuh-kibana-app/pull/735)).

### Fixed

- Fixed wrong filters being applied in _Ruleset > Rules_ and _Ruleset > Decoders_ sections when using Lucene like filters plus path filters ([#736](https://github.com/wazuh/wazuh-kibana-app/pull/736)).
- Fixed the template checking from the healthcheck, now it allows to use custom index patterns ([#739](https://github.com/wazuh/wazuh-kibana-app/pull/739)).
- Fixed infinite white screen from _Management > Monitoring_ when the Wazuh cluster is enabled but not running ([#741](https://github.com/wazuh/wazuh-kibana-app/pull/741)).

## Wazuh v3.3.0/v3.3.1 - Kibana v6.3.1 - Revision 399

### Added

- Added a new Angular.js factory to store the Wazuh app configuration values. Also, this factory is being used by the pre-routes functions (resolves); this way we are sure about having the real configuration at any time. These pre-routes functions have been improved too ([#670](https://github.com/wazuh/wazuh-kibana-app/pull/670)).
- Added extended information for reports from _Reporting_ feature ([#701](https://github.com/wazuh/wazuh-kibana-app/pull/701)).

### Changed

- Tables have been improved. Now they are truncating long fields and adding a tooltip if needed ([#671](https://github.com/wazuh/wazuh-kibana-app/pull/671)).
- Services have been improved ([#715](https://github.com/wazuh/wazuh-kibana-app/pull/715)).
- CSV formatted files have been improved. Now they are showing a more human readable column names ([#717](https://github.com/wazuh/wazuh-kibana-app/pull/717), [#726](https://github.com/wazuh/wazuh-kibana-app/pull/726)).
- Added/Modified some visualization titles ([#728](https://github.com/wazuh/wazuh-kibana-app/pull/728)).
- Improved Discover perfomance when in background mode ([#719](https://github.com/wazuh/wazuh-kibana-app/pull/719)).
- Reports from the _Reporting_ feature have been fulyl redesigned ([#701](https://github.com/wazuh/wazuh-kibana-app/pull/701)).

### Fixed

- Fixed the top menu API indicator when checking the API connection and the manager/cluster information had been changed ([#668](https://github.com/wazuh/wazuh-kibana-app/pull/668)).
- Fixed our logger module which was not writting logs the very first time Kibana is started neither after a log rotation ([#667](https://github.com/wazuh/wazuh-kibana-app/pull/667)).
- Fixed a regular expression in the server side when parsing URLs before registering a new Wazuh API ([#690](https://github.com/wazuh/wazuh-kibana-app/pull/690)).
- Fixed filters from specific visualization regarding to _File integrity_ section ([#694](https://github.com/wazuh/wazuh-kibana-app/pull/694)).
- Fixed filters parsing when generating a report because it was not parsing negated filters as expected ([#696](https://github.com/wazuh/wazuh-kibana-app/pull/696)).
- Fixed visualization counter from _OSCAP_ tab ([#722](https://github.com/wazuh/wazuh-kibana-app/pull/722)).

### Removed

- Temporary removed CSV download from agent inventory section due to Wazuh API bug ([#727](https://github.com/wazuh/wazuh-kibana-app/pull/727)).

## Wazuh v3.3.0/v3.3.1 - Kibana v6.3.0 - Revision 398

### Added

- Improvements for latest app redesign ([#652](https://github.com/wazuh/wazuh-kibana-app/pull/652)):
  - The _Welcome_ tabs have been simplified, following a more Elastic design.
  - Added again the `md-nav-bar` component with refined styles and limited to specific sections.
  - The _Settings > Welcome_ tab has been removed. You can use the nav bar to switch tabs.
  - Minor CSS adjustments and reordering.
- Small app UI improvements ([#634](https://github.com/wazuh/wazuh-kibana-app/pull/634)):
  - Added link to _Agents Preview_ on the _Agents_ tab breadcrumbs.
  - Replaced the _Generate report_ button with a smaller one.
  - Redesigned _Management > Ruleset_ `md-chips` to look similar to Kibana filter pills.
  - Added agent information bar from _Agents > General_ to _Agents > Welcome_ too.
  - Refactored flex layout on _Welcome_ tabs to fix a height visual bug.
  - Removed duplicated loading rings on the _Agents_ tab.
- Improvements for app tables ([#627](https://github.com/wazuh/wazuh-kibana-app/pull/627)):
  - Now the current page will be highlighted.
  - The gap has been fixed to the items per page value.
  - If there are no more pages for _Next_ or _Prev_ buttons, they will be hidden.
- Improvements for app health check ([#637](https://github.com/wazuh/wazuh-kibana-app/pull/637)):
  - Improved design for the view.
  - The checks have been placed on a table, showing the current status of each one.
- Changes to our reporting feature ([#639](https://github.com/wazuh/wazuh-kibana-app/pull/639)):
  - Now the generated reports will include tables for each section.
  - Added a parser for getting Elasticsearch data table responses.
  - The reporting feature is now a separated module, and the code has been refactored.
- Improvements for app tables pagination ([#646](https://github.com/wazuh/wazuh-kibana-app/pull/646)).

### Changed

- Now the `pretty` parameter on the _Dev tools_ tab will be ignored to avoid `Unexpected error` messages ([#624](https://github.com/wazuh/wazuh-kibana-app/pull/624)).
- The `pdfkit` dependency has been replaced by `pdfmake` ([#639](https://github.com/wazuh/wazuh-kibana-app/pull/639)).
- Changed some Kibana tables for performance improvements on the reporting feature ([#644](https://github.com/wazuh/wazuh-kibana-app/pull/644)).
- Changed the method to refresh the list of known fields on the index pattern ([#650](https://github.com/wazuh/wazuh-kibana-app/pull/650)):
  - Now when restarting Kibana, the app will update the fieldset preserving the custom user fields.

### Fixed

- Fixed bug on _Agents CIS-CAT_ tab who wasn't loading the appropriate visualizations ([#626](https://github.com/wazuh/wazuh-kibana-app/pull/626)).
- Fixed a bug where sometimes the index pattern could be `undefined` during the health check process, leading into a false error message when loading the app ([#640](https://github.com/wazuh/wazuh-kibana-app/pull/640)).
- Fixed several bugs on the _Settings > API_ tab when removing, adding or editing new entries.

### Removed

- Removed the app login system ([#636](https://github.com/wazuh/wazuh-kibana-app/pull/636)):
  - This feature was unstable, experimental and untested for a long time. We'll provide much better RBAC capabilities in the future.
- Removed the new Kuery language option on Discover app search bars.
  - This feature will be restored in the future, after more Elastic v6.3.0 adaptations.

## Wazuh v3.3.0/v3.3.1 - Kibana v6.3.0 - Revision 397

### Added

- Support for Elastic Stack v6.3.0 ([#579](https://github.com/wazuh/wazuh-kibana-app/pull/579) & [#612](https://github.com/wazuh/wazuh-kibana-app/pull/612) & [#615](https://github.com/wazuh/wazuh-kibana-app/pull/615)).
- Brand-new Wazuh app redesign for the _Monitoring_ tab ([#581](https://github.com/wazuh/wazuh-kibana-app/pull/581)):
  - Refactored and optimized UI for these tabs, using a breadcrumbs-based navigability.
  - Used the same guidelines from the previous redesign for _Overview_ and _Agents_ tabs.
- New tab for _Agents_ - _Inventory_ ([#582](https://github.com/wazuh/wazuh-kibana-app/pull/582)):
  - Get information about the agent host, such as installed packages, motherboard, operating system, etc.
  - This tab will appear if the agent has the [`syscollector`](https://documentation.wazuh.com/current/user-manual/reference/ossec-conf/wodle-syscollector.html) wodle enabled.
- Brand-new extension - _CIS-CAT Alerts_ ([#601](https://github.com/wazuh/wazuh-kibana-app/pull/601)):
  - A new extension, disabled by default.
  - Visualize alerts related to the CIS-CAT benchmarks on the _Overview_ and _Agents_ tabs.
  - Get information about the last performed scan and its score.
- Several improvements for the _Dev tools_ tab ([#583](https://github.com/wazuh/wazuh-kibana-app/pull/583) & [#597](https://github.com/wazuh/wazuh-kibana-app/pull/597)):
  - Now you can insert queries using inline parameters, just like in a web browser.
  - You can combine inline parameters with JSON-like parameters.
  - If you use the same parameter on both methods with different values, the inline parameter has precedence over the other one.
  - The tab icon has been changed for a more appropriate one.
  - The `Execute query` button is now always placed on the first line of the query block.
- Refactoring for all app tables ([#582](https://github.com/wazuh/wazuh-kibana-app/pull/582)):
  - Replaced the old `wz-table` directive with a new one, along with a new data factory.
  - Now the tables are built with a pagination system.
  - Much easier method for building tables for the app.
  - Performance and stability improvements when fetching API data.
  - Now you can see the total amount of items and the elapsed time.

### Changed

- Moved some logic from the _Agents preview_ tab to the server, to avoid excessive client-side workload ([#586](https://github.com/wazuh/wazuh-kibana-app/pull/586)).
- Changed the UI to use the same loading ring across all the app tabs ([#593](https://github.com/wazuh/wazuh-kibana-app/pull/593) & [#599](https://github.com/wazuh/wazuh-kibana-app/pull/599)).
- Changed the _No results_ message across all the tabs with visualizations ([#599](https://github.com/wazuh/wazuh-kibana-app/pull/599)).

### Fixed

- Fixed a bug on the _Settings/Extensions_ tab where enabling/disabling some extensions could make other ones to be disabled ([#591](https://github.com/wazuh/wazuh-kibana-app/pull/591)).

## Wazuh v3.3.0/v3.3.1 - Kibana v6.2.4 - Revision 396

### Added

- Support for Wazuh v3.3.1.
- Brand-new Wazuh app redesign for the _Settings_ tab ([#570](https://github.com/wazuh/wazuh-kibana-app/pull/570)):
  - Refactored and optimized UI for these tabs, using a breadcrumbs-based navigability.
  - Used the same guidelines from the previous redesign for _Overview_ and _Agents_ tabs.
- Refactoring for _Overview_ and _Agents_ controllers ([#564](https://github.com/wazuh/wazuh-kibana-app/pull/564)):
  - Reduced duplicated code by splitting it into separate files.
  - Code optimization for a better performance and maintainability.
  - Added new services to provide similar functionality between different app tabs.
- Added `data.vulnerability.package.condition` to the list of known fields ([#566](https://github.com/wazuh/wazuh-kibana-app/pull/566)).

### Changed

- The `wazuh-logs` and `wazuh-monitoring` folders have been moved to the Kibana's `optimize` directory in order to avoid some error messages when using the `kibana-plugin list` command ([#563](https://github.com/wazuh/wazuh-kibana-app/pull/563)).

### Fixed

- Fixed a bug on the _Settings_ tab where updating an API entry with wrong credentials would corrupt the existing one ([#558](https://github.com/wazuh/wazuh-kibana-app/pull/558)).
- Fixed a bug on the _Settings_ tab where removing an API entry while its edit form is opened would hide the `Add API` button unless the user reloads the tab ([#558](https://github.com/wazuh/wazuh-kibana-app/pull/558)).
- Fixed some Audit visualizations on the _Overview_ and _Agents_ tabs that weren't using the same search query to show the results ([#572](https://github.com/wazuh/wazuh-kibana-app/pull/572)).
- Fixed undefined variable error on the `wz-menu` directive ([#575](https://github.com/wazuh/wazuh-kibana-app/pull/575)).

## Wazuh v3.3.0 - Kibana v6.2.4 - Revision 395

### Fixed

- Fixed a bug on the _Agent Configuration_ tab where the sync status was always `NOT SYNCHRONIZED` ([#569](https://github.com/wazuh/wazuh-kibana-app/pull/569)).

## Wazuh v3.3.0 - Kibana v6.2.4 - Revision 394

### Added

- Support for Wazuh v3.3.0.
- Updated some backend API calls to include the app version in the request header ([#560](https://github.com/wazuh/wazuh-kibana-app/pull/560)).

## Wazuh v3.2.4 - Kibana v6.2.4 - Revision 393

### Added

- Brand-new Wazuh app redesign for _Overview_ and _Agents_ tabs ([#543](https://github.com/wazuh/wazuh-kibana-app/pull/543)):
  - Updated UI for these tabs using breadcrumbs.
  - New _Welcome_ screen, presenting all the tabs to the user, with useful links to our documentation.
  - Overall design improved, adjusted font sizes and reduced HTML code.
  - This base will allow the app to increase its functionality in the future.
  - Removed the `md-nav-bar` component for a better user experience on small screens.
  - Improved app performance removing some CSS effects from some components, such as buttons.
- New filter for agent version on the _Agents Preview_ tab ([#537](https://github.com/wazuh/wazuh-kibana-app/pull/537)).
- New filter for cluster node on the _Agents Preview_ tab ([#538](https://github.com/wazuh/wazuh-kibana-app/pull/538)).

### Changed

- Now the report generation process will run in a parallel mode in the foreground ([#523](https://github.com/wazuh/wazuh-kibana-app/pull/523)).
- Replaced the usage of `$rootScope` with two new factories, along with more controller improvements ([#525](https://github.com/wazuh/wazuh-kibana-app/pull/525)).
- Now the _Extensions_ tab on _Settings_ won't edit the `.wazuh` index to modify the extensions configuration for all users ([#545](https://github.com/wazuh/wazuh-kibana-app/pull/545)).
  - This allows each new user to always start with the base extensions configuration, and modify it to its needs storing the settings on a browser cookie.
- Now the GDPR requirements description on its tab won't be loaded if the Wazuh API version is not v3.2.3 or higher ([#546](https://github.com/wazuh/wazuh-kibana-app/pull/546)).

### Fixed

- Fixed a bug where the app crashes when attempting to download huge amounts of data as CSV format ([#521](https://github.com/wazuh/wazuh-kibana-app/pull/521)).
- Fixed a bug on the Timelion visualizations from _Management/Monitoring_ which were not properly filtering and showing the cluster nodes information ([#530](https://github.com/wazuh/wazuh-kibana-app/pull/530)).
- Fixed several bugs on the loading process when switching between tabs with or without visualizations in the _Overview_ and _Agents_ tab ([#531](https://github.com/wazuh/wazuh-kibana-app/pull/531) & [#533](https://github.com/wazuh/wazuh-kibana-app/pull/533)).
- Fixed a bug on the `wazuh-monitoring` index feature when using multiple inserted APIs, along with several performance improvements ([#539](https://github.com/wazuh/wazuh-kibana-app/pull/539)).
- Fixed a bug where the OS filter on the _Agents Preview_ tab would exclude the rest of filters instead of combining them ([#552](https://github.com/wazuh/wazuh-kibana-app/pull/552)).
- Fixed a bug where the Extensions settings were restored every time the user opened the _Settings_ tab or pressed the _Set default manager_ button ([#555](https://github.com/wazuh/wazuh-kibana-app/pull/555) & [#556](https://github.com/wazuh/wazuh-kibana-app/pull/556)).

## Wazuh v3.2.3/v3.2.4 - Kibana v6.2.4 - Revision 392

### Added

- Support for Wazuh v3.2.4.
- New functionality - _Reporting_ ([#510](https://github.com/wazuh/wazuh-kibana-app/pull/510)):
  - Generate PDF logs on the _Overview_ and _Agents_ tabs, with the new button next to _Panels_ and _Discover_.
  - The report will contain the current visualizations from the tab where you generated it.
  - List all your generated reports, download or deleted them at the new _Management/Reporting_ tab.
  - **Warning:** If you leave the tab while generating a report, the process will be aborted.
- Added warning/error messages about the total RAM on the server side ([#502](https://github.com/wazuh/wazuh-kibana-app/pull/502)):
  - None of this messages will prevent the user from accessing the app, it's just a recommendation.
  - If your server has less than 2GB of RAM, you'll get an error message when opening the app.
  - If your server has between 2GB and 3GB of RAM, you'll get a warning message.
  - If your server has more than 3GB of RAM, you won't get any kind of message.
- Refactoring and added loading bar to _Manager Logs_ and _Groups_ tabs ([#505](https://github.com/wazuh/wazuh-kibana-app/pull/505)).
- Added more Syscheck options to _Management/Agents_ configuration tabs ([#509](https://github.com/wazuh/wazuh-kibana-app/pull/509)).

### Fixed

- Added more fields to the `known-fields.js` file to avoid warning messages on _Discover_ when using Filebeat for alerts forwarding ([#497](https://github.com/wazuh/wazuh-kibana-app/pull/497)).
- Fixed a bug where clicking on the _Check connection_ button on the _Settings_ tab threw an error message although the API connected successfully ([#504](https://github.com/wazuh/wazuh-kibana-app/pull/504)).
- Fixed a bug where the _Agents_ tab was not properly showing the total of agents due to the new Wazuh cluster implementation ([#517](https://github.com/wazuh/wazuh-kibana-app/pull/517)).

## Wazuh v3.2.3 - Kibana v6.2.4 - Revision 391

### Added

- Support for Wazuh v3.2.3.
- Brand-new extension - _GDPR Alerts_ ([#453](https://github.com/wazuh/wazuh-kibana-app/pull/453)):
  - A new extension, enabled by default.
  - Visualize alerts related to the GDPR compliance on the _Overview_ and _Agents_ tabs.
  - The _Ruleset_ tab has been updated to include GDPR filters on the _Rules_ subtab.
- Brand-new Management tab - _Monitoring_ ([#490](https://github.com/wazuh/wazuh-kibana-app/pull/490)):
  - Visualize your Wazuh cluster, both master and clients.
    - Get the current cluster configuration.
    - Nodes listing, sorting, searching, etc.
  - Get a more in-depth cluster status thanks to the newly added [_Timelion_](https://www.elastic.co/guide/en/kibana/current/timelion.html) visualizations.
  - The Detail view gives you a summary of the node's healthcheck.
- Brand-new tab - _Dev tools_ ([#449](https://github.com/wazuh/wazuh-kibana-app/pull/449)):
  - Find it on the top navbar, next to _Discover_.
  - Execute Wazuh API requests directly from the app.
  - This tab uses your currently selected API from _Settings_.
  - You can type different API requests on the input window, select one with the cursor, and click on the Play button to execute it.
  - You can also type comments on the input window.
- More improvements for the _Manager/Ruleset_ tab ([#446](https://github.com/wazuh/wazuh-kibana-app/pull/446)):
  - A new colour palette for regex, order and rule description arguments.
  - Added return to List view on Ruleset button while on Detail view.
  - Fixed line height on all table headers.
  - Removed unused, old code from Ruleset controllers.
- Added option on `config.yml` to enable/disable the `wazuh-monitoring` index ([#441](https://github.com/wazuh/wazuh-kibana-app/pull/441)):
  - Configure the frequency time to generate new indices.
  - The default frequency time has been increased to 1 hour.
  - When disabled, useful metrics will appear on _Overview/General_ replacing the _Agent status_ visualization.
- Added CSV exporting button to the app ([#431](https://github.com/wazuh/wazuh-kibana-app/pull/431)):
  - Implemented new logic to fetch data from the Wazuh API and download it in CSV format.
  - Currently available for the _Ruleset_, _Logs_ and _Groups_ sections on the _Manager_ tab and also the _Agents_ tab.
- More refactoring to the app backend ([#439](https://github.com/wazuh/wazuh-kibana-app/pull/439)):
  - Standardized error output from the server side.
  - Drastically reduced the error management logic on the client side.
  - Applied the _Facade_ pattern when importing/exporting modules.
  - Deleted unused/deprecated/useless methods both from server and client side.
  - Some optimizations to variable type usages.
- Refactoring to Kibana filters management ([#452](https://github.com/wazuh/wazuh-kibana-app/pull/452) & [#459](https://github.com/wazuh/wazuh-kibana-app/pull/459)):
  - Added new class to build queries from the base query.
  - The filter management is being done on controllers instead of the `discover` directive.
  - Now we are emitting specific events whenever we are fetching data or communicating to the `discover` directive.
  - The number of useless requests to fetch data has been reduced.
  - The synchronization actions are working as expected regardless the amount of data and/or the number of machine resources.
  - Fixed several bugs about filter usage and transition to different app tabs.
- Added confirmation message when the user deletes an API entry on _Settings/API_ ([#428](https://github.com/wazuh/wazuh-kibana-app/pull/428)).
- Added support for filters on the _Manager/Logs_ tab when realtime is enabled ([#433](https://github.com/wazuh/wazuh-kibana-app/pull/433)).
- Added more filter options to the Detail view on _Manager/Ruleset_ ([#434](https://github.com/wazuh/wazuh-kibana-app/pull/434)).

### Changed

- Changed OSCAP visualization to avoid clipping issues with large agent names ([#429](https://github.com/wazuh/wazuh-kibana-app/pull/429)).
- Now the related Rules or Decoders sections on _Manager/Ruleset_ will remain hidden if there isn't any data to show or while it's loading ([#434](https://github.com/wazuh/wazuh-kibana-app/pull/434)).
- Added a 200ms delay when fetching iterable data from the Wazuh API ([#445](https://github.com/wazuh/wazuh-kibana-app/pull/445) & [#450](https://github.com/wazuh/wazuh-kibana-app/pull/450)).
- Fixed several bugs related to Wazuh API timeout/cancelled requests ([#445](https://github.com/wazuh/wazuh-kibana-app/pull/445)).
- Added `ENOTFOUND`, `EHOSTUNREACH`, `EINVAL`, `EAI_AGAIN` options for API URL parameter checking ([#463](https://github.com/wazuh/wazuh-kibana-app/pull/463)).
- Now the _Settings/Extensions_ subtab won't appear unless there's at least one API inserted ([#465](https://github.com/wazuh/wazuh-kibana-app/pull/465)).
- Now the index pattern selector on _Settings/Pattern_ will also refresh the known fields when changing it ([#477](https://github.com/wazuh/wazuh-kibana-app/pull/477)).
- Changed the _Manager_ tab into _Management_ ([#490](https://github.com/wazuh/wazuh-kibana-app/pull/490)).

### Fixed

- Fixed a bug where toggling extensions after deleting an API entry could lead into an error message ([#465](https://github.com/wazuh/wazuh-kibana-app/pull/465)).
- Fixed some performance bugs on the `dataHandler` service ([#442](https://github.com/wazuh/wazuh-kibana-app/pull/442) & [#486](https://github.com/wazuh/wazuh-kibana-app/pull/442)).
- Fixed a bug when loading the _Agents preview_ tab on Safari web browser ([#447](https://github.com/wazuh/wazuh-kibana-app/pull/447)).
- Fixed a bug where a new extension (enabled by default) appears disabled when updating the app ([#456](https://github.com/wazuh/wazuh-kibana-app/pull/456)).
- Fixed a bug where pressing the Enter key on the _Discover's_ tab search bar wasn't working properly ([#488](https://github.com/wazuh/wazuh-kibana-app/pull/488)).

### Removed

- Removed the `rison` dependency from the `package.json` file ([#452](https://github.com/wazuh/wazuh-kibana-app/pull/452)).
- Removed unused Elasticsearch request to avoid problems when there's no API inserted ([#460](https://github.com/wazuh/wazuh-kibana-app/pull/460)).

## Wazuh v3.2.1/v3.2.2 - Kibana v6.2.4 - Revision 390

### Added

- Support for Wazuh v3.2.2.
- Refactoring on visualizations use and management ([#397](https://github.com/wazuh/wazuh-kibana-app/pull/397)):
  - Visualizations are no longer stored on an index, they're built and loaded on demand when needed to render the interface.
  - Refactoring on the whole app source code to use the _import/export_ paradigm.
  - Removed old functions and variables from the old visualization management logic.
  - Removed cron task to clean remaining visualizations since it's no longer needed.
  - Some Kibana functions and modules have been overridden in order to make this refactoring work.
    - This change is not intrusive in any case.
- New redesign for the _Manager/Ruleset_ tab ([#420](https://github.com/wazuh/wazuh-kibana-app/pull/420)):
  - Rules and decoders list now divided into two different sections: _List view_ and _Detail view_.
  - Removed old expandable tables to move the rule/decoder information into a new space.
  - Enable different filters on the detail view for a better search on the list view.
  - New table for related rules or decoders.
  - And finally, a bunch of minor design enhancements to the whole app.
- Added a copyright notice to the whole app source code ([#395](https://github.com/wazuh/wazuh-kibana-app/pull/395)).
- Updated `.gitignore` with the _Node_ template ([#395](https://github.com/wazuh/wazuh-kibana-app/pull/395)).
- Added new module to the `package.json` file, [`rison`](https://www.npmjs.com/package/rison) ([#404](https://github.com/wazuh/wazuh-kibana-app/pull/404)).
- Added the `errorHandler` service to the blank screen scenario ([#413](https://github.com/wazuh/wazuh-kibana-app/pull/413)):
  - Now the exact error message will be shown to the user, instead of raw JSON content.
- Added new option on the `config.yml` file to disable the new X-Pack RBAC capabilities to filter index-patterns ([#417](https://github.com/wazuh/wazuh-kibana-app/pull/417)).

### Changed

- Small minor enhancements to the user interface ([#396](https://github.com/wazuh/wazuh-kibana-app/pull/396)):
  - Reduced Wazuh app logo size.
  - Changed buttons text to not use all-capitalized letters.
  - Minor typos found in the HTML/CSS code have been fixed.
- Now the app log stores the package revision ([#417](https://github.com/wazuh/wazuh-kibana-app/pull/417)).

### Fixed

- Fixed bug where the _Agents_ tab didn't preserve the filters after reloading the page ([#404](https://github.com/wazuh/wazuh-kibana-app/pull/404)).
- Fixed a bug when using X-Pack that sometimes threw an error of false _"Not enough privileges"_ scenario ([#415](https://github.com/wazuh/wazuh-kibana-app/pull/415)).
- Fixed a bug where the Kibana Discover auto-refresh functionality was still working when viewing the _Agent configuration_ tab ([#419](https://github.com/wazuh/wazuh-kibana-app/pull/419)).

## Wazuh v3.2.1 - Kibana v6.2.4 - Revision 389

### Changed

- Changed severity and verbosity to some log messages ([#412](https://github.com/wazuh/wazuh-kibana-app/pull/412)).

### Fixed

- Fixed a bug when using the X-Pack plugin without security capabilities enabled ([#403](https://github.com/wazuh/wazuh-kibana-app/pull/403)).
- Fixed a bug when the app was trying to create `wazuh-monitoring` indices without checking the existence of the proper template ([#412](https://github.com/wazuh/wazuh-kibana-app/pull/412)).

## Wazuh v3.2.1 - Kibana v6.2.4 - Revision 388

### Added

- Support for Elastic Stack v6.2.4.
- App server fully refactored ([#360](https://github.com/wazuh/wazuh-kibana-app/pull/360)):
  - Added new classes, reduced the amount of code, removed unused functions, and several optimizations.
  - Now the app follows a more ES6 code style on multiple modules.
  - _Overview/Agents_ visualizations have been ordered into separated files and folders.
  - Now the app can use the default index defined on the `/ect/kibana/kibana.yml` file.
  - Better error handling for the visualizations directive.
  - Added a cron job to delete remaining visualizations on the `.kibana` index if so.
  - Also, we've added some changes when using the X-Pack plugin:
    - Better management of users and roles in order to use the app capabilities.
    - Prevents app loading if the currently logged user has no access to any index pattern.
- Added the `errorHandler` service to the `dataHandler` factory ([#340](https://github.com/wazuh/wazuh-kibana-app/pull/340)).
- Added Syscollector section to _Manager/Agents Configuration_ tabs ([#359](https://github.com/wazuh/wazuh-kibana-app/pull/359)).
- Added `cluster.name` field to the `wazuh-monitoring` index ([#377](https://github.com/wazuh/wazuh-kibana-app/pull/377)).

### Changed

- Increased the query size when fetching the index pattern list ([#339](https://github.com/wazuh/wazuh-kibana-app/pull/339)).
- Changed active colour for all app tables ([#347](https://github.com/wazuh/wazuh-kibana-app/pull/347)).
- Changed validation regex to accept URLs with non-numeric format ([#353](https://github.com/wazuh/wazuh-kibana-app/pull/353)).
- Changed visualization removal cron task to avoid excessive log messages when there weren't removed visualizations ([#361](https://github.com/wazuh/wazuh-kibana-app/pull/361)).
- Changed filters comparison for a safer access ([#383](https://github.com/wazuh/wazuh-kibana-app/pull/383)).
- Removed some `server.log` messages to avoid performance errors ([#384](https://github.com/wazuh/wazuh-kibana-app/pull/384)).
- Changed the way of handling the index patterns list ([#360](https://github.com/wazuh/wazuh-kibana-app/pull/360)).
- Rewritten some false error-level logs to just information-level ones ([#360](https://github.com/wazuh/wazuh-kibana-app/pull/360)).
- Changed some files from JSON to CommonJS for performance improvements ([#360](https://github.com/wazuh/wazuh-kibana-app/pull/360)).
- Replaced some code on the `kibana-discover` directive with a much cleaner statement to avoid issues on the _Agents_ tab ([#394](https://github.com/wazuh/wazuh-kibana-app/pull/394)).

### Fixed

- Fixed a bug where several `agent.id` filters were created at the same time when navigating between _Agents_ and _Groups_ with different selected agents ([#342](https://github.com/wazuh/wazuh-kibana-app/pull/342)).
- Fixed logic on the index-pattern selector which wasn't showing the currently selected pattern the very first time a user opened the app ([#345](https://github.com/wazuh/wazuh-kibana-app/pull/345)).
- Fixed a bug on the `errorHandler` service who was preventing a proper output of some Elastic-related backend error messages ([#346](https://github.com/wazuh/wazuh-kibana-app/pull/346)).
- Fixed panels flickering in the _Settings_ tab ([#348](https://github.com/wazuh/wazuh-kibana-app/pull/348)).
- Fixed a bug in the shards and replicas settings when the user sets the value to zero (0) ([#358](https://github.com/wazuh/wazuh-kibana-app/pull/358)).
- Fixed several bugs related to the upgrade process from Wazuh 2.x to the new refactored server ([#363](https://github.com/wazuh/wazuh-kibana-app/pull/363)).
- Fixed a bug in _Discover/Agents VirusTotal_ tabs to avoid conflicts with the `agent.name` field ([#379](https://github.com/wazuh/wazuh-kibana-app/pull/379)).
- Fixed a bug on the implicit filter in _Discover/Agents PCI_ tabs ([#393](https://github.com/wazuh/wazuh-kibana-app/pull/393)).

### Removed

- Removed clear API password on `checkPattern` response ([#339](https://github.com/wazuh/wazuh-kibana-app/pull/339)).
- Removed old dashboard visualizations to reduce loading times ([#360](https://github.com/wazuh/wazuh-kibana-app/pull/360)).
- Removed some unused dependencies due to the server refactoring ([#360](https://github.com/wazuh/wazuh-kibana-app/pull/360)).
- Removed completely `metricService` from the app ([#389](https://github.com/wazuh/wazuh-kibana-app/pull/389)).

## Wazuh v3.2.1 - Kibana v6.2.2/v6.2.3 - Revision 387

### Added

- New logging system ([#307](https://github.com/wazuh/wazuh-kibana-app/pull/307)):
  - New module implemented to write app logs.
  - Now a trace is stored every time the app is re/started.
  - Currently, the `initialize.js` and `monitoring.js` files work with this system.
  - Note: the logs will live under `/var/log/wazuh/wazuhapp.log` on Linux systems, on Windows systems they will live under `kibana/plugins/`. It rotates the log whenever it reaches 100MB.
- Better cookies handling ([#308](https://github.com/wazuh/wazuh-kibana-app/pull/308)):
  - New field on the `.wazuh-version` index to store the last time the Kibana server was restarted.
  - This is used to check if the cookies have consistency with the current server status.
  - Now the app is clever and takes decisions depending on new consistency checks.
- New design for the _Agents/Configuration_ tab ([#310](https://github.com/wazuh/wazuh-kibana-app/pull/310)):
  - The style is the same as the _Manager/Configuration_ tab.
  - Added two more sections: CIS-CAT and Commands ([#315](https://github.com/wazuh/wazuh-kibana-app/pull/315)).
  - Added a new card that will appear when there's no group configuration at all ([#323](https://github.com/wazuh/wazuh-kibana-app/pull/323)).
- Added _"group"_ column on the agents list in _Agents_ ([#312](https://github.com/wazuh/wazuh-kibana-app/pull/312)):
  - If you click on the group, it will redirect the user to the specified group in _Manager/Groups_.
- New option for the `config.yml` file, `ip.selector` ([#313](https://github.com/wazuh/wazuh-kibana-app/pull/313)):
  - Define if the app will show or not the index pattern selector on the top navbar.
  - This setting is set to `true` by default.
- More CSS cleanup and reordering ([#315](https://github.com/wazuh/wazuh-kibana-app/pull/315)):
  - New `typography.less` file.
  - New `layout.less` file.
  - Removed `cleaned.less` file.
  - Reordering and cleaning of existing CSS files, including removal of unused classes, renaming, and more.
  - The _Settings_ tab has been refactored to correct some visual errors with some card components.
  - Small refactoring to some components from _Manager/Ruleset_ ([#323](https://github.com/wazuh/wazuh-kibana-app/pull/323)).
- New design for the top navbar ([#326](https://github.com/wazuh/wazuh-kibana-app/pull/326)):
  - Cleaned and refactored code
  - Revamped design, smaller and with minor details to follow the rest of Wazuh app guidelines.
- New design for the wz-chip component to follow the new Wazuh app guidelines ([#323](https://github.com/wazuh/wazuh-kibana-app/pull/323)).
- Added more descriptive error messages when the user inserts bad credentials on the _Add new API_ form in the _Settings_ tab ([#331](https://github.com/wazuh/wazuh-kibana-app/pull/331)).
- Added a new CSS class to truncate overflowing text on tables and metric ribbons ([#332](https://github.com/wazuh/wazuh-kibana-app/pull/332)).
- Support for Elastic Stack v6.2.2/v6.2.3.

### Changed

- Improved the initialization system ([#317](https://github.com/wazuh/wazuh-kibana-app/pull/317)):
  - Now the app will re-create the index-pattern if the user deletes the currently used by the Wazuh app.
  - The fieldset is now automatically refreshed if the app detects mismatches.
  - Now every index-pattern is dynamically formatted (for example, to enable the URLs in the _Vulnerabilities_ tab).
  - Some code refactoring for a better handling of possible use cases.
  - And the best thing, it's no longer needed to insert the sample alert!
- Improvements and changes to index-patterns ([#320](https://github.com/wazuh/wazuh-kibana-app/pull/320) & [#333](https://github.com/wazuh/wazuh-kibana-app/pull/333)):
  - Added a new route, `/get-list`, to fetch the index pattern list.
  - Removed and changed several functions for a proper management of index-patterns.
  - Improved the compatibility with user-created index-patterns, known to have unpredictable IDs.
  - Now the app properly redirects to `/blank-screen` if the length of the index patterns list is 0.
  - Ignored custom index patterns with auto-generated ID on the initialization process.
    - Now it uses the value set on the `config.yml` file.
  - If the index pattern is no longer available, the cookie will be overwritten.
- Improvements to the monitoring module ([#322](https://github.com/wazuh/wazuh-kibana-app/pull/322)):
  - Minor refactoring to the whole module.
  - Now the `wazuh-monitoring` index pattern is regenerated if it's missing.
  - And the best thing, it's no longer needed to insert the monitoring template!
- Now the app health check system only checks if the API and app have the same `major.minor` version ([#311](https://github.com/wazuh/wazuh-kibana-app/pull/311)):
  - Previously, the API and app had to be on the same `major.minor.patch` version.
- Adjusted space between title and value in some cards showing Manager or Agent configurations ([#315](https://github.com/wazuh/wazuh-kibana-app/pull/315)).
- Changed red and green colours to more saturated ones, following Kibana style ([#315](https://github.com/wazuh/wazuh-kibana-app/pull/315)).

### Fixed

- Fixed bug in Firefox browser who was not properly showing the tables with the scroll pagination functionality ([#314](https://github.com/wazuh/wazuh-kibana-app/pull/314)).
- Fixed bug where visualizations weren't being destroyed due to ongoing renderization processes ([#316](https://github.com/wazuh/wazuh-kibana-app/pull/316)).
- Fixed several UI bugs for a better consistency and usability ([#318](https://github.com/wazuh/wazuh-kibana-app/pull/318)).
- Fixed an error where the initial index-pattern was not loaded properly the very first time you enter the app ([#328](https://github.com/wazuh/wazuh-kibana-app/pull/328)).
- Fixed an error message that appeared whenever the app was not able to found the `wazuh-monitoring` index pattern ([#328](https://github.com/wazuh/wazuh-kibana-app/pull/328)).

## Wazuh v3.2.1 - Kibana v6.2.2 - Revision 386

### Added

- New design for the _Manager/Groups_ tab ([#295](https://github.com/wazuh/wazuh-kibana-app/pull/295)).
- New design for the _Manager/Configuration_ tab ([#297](https://github.com/wazuh/wazuh-kibana-app/pull/297)).
- New design of agents statistics for the _Agents_ tab ([#299](https://github.com/wazuh/wazuh-kibana-app/pull/299)).
- Added information ribbon into _Overview/Agent SCAP_ tabs ([#303](https://github.com/wazuh/wazuh-kibana-app/pull/303)).
- Added information ribbon into _Overview/Agent VirusTotal_ tabs ([#306](https://github.com/wazuh/wazuh-kibana-app/pull/306)).
- Added information ribbon into _Overview AWS_ tab ([#306](https://github.com/wazuh/wazuh-kibana-app/pull/306)).

### Changed

- Refactoring of HTML and CSS code throughout the whole Wazuh app ([#294](https://github.com/wazuh/wazuh-kibana-app/pull/294), [#302](https://github.com/wazuh/wazuh-kibana-app/pull/302) & [#305](https://github.com/wazuh/wazuh-kibana-app/pull/305)):
  - A big milestone for the project was finally achieved with this refactoring.
  - We've removed the Bootstrap dependency from the `package.json` file.
  - We've removed and merged many duplicated rules.
  - We've removed HTML and `angular-md` overriding rules. Now we have more own-made classes to avoid undesired results on the UI.
  - Also, this update brings tons of minor bugfixes related to weird HTML code.
- Wazuh app visualizations reviewed ([#301](https://github.com/wazuh/wazuh-kibana-app/pull/301)):
  - The number of used buckets has been limited since most of the table visualizations were surpassing acceptable limits.
  - Some visualizations have been checked to see if they make complete sense on what they mean to show to the user.
- Modified some app components for better follow-up of Kibana guidelines ([#290](https://github.com/wazuh/wazuh-kibana-app/pull/290) & [#297](https://github.com/wazuh/wazuh-kibana-app/pull/297)).
  - Also, some elements were modified on the _Discover_ tab in order to correct some mismatches.

### Fixed

- Adjusted information ribbon in _Agents/General_ for large OS names ([#290](https://github.com/wazuh/wazuh-kibana-app/pull/290) & [#294](https://github.com/wazuh/wazuh-kibana-app/pull/294)).
- Fixed unsafe array access on the visualization directive when going directly into _Manager/Ruleset/Decoders_ ([#293](https://github.com/wazuh/wazuh-kibana-app/pull/293)).
- Fixed a bug where navigating between agents in the _Agents_ tab was generating duplicated `agent.id` implicit filters ([#296](https://github.com/wazuh/wazuh-kibana-app/pull/296)).
- Fixed a bug where navigating between different tabs from _Overview_ or _Agents_ while being on the _Discover_ sub-tab was causing data loss in metric watchers ([#298](https://github.com/wazuh/wazuh-kibana-app/pull/298)).
- Fixed incorrect visualization of the rule level on _Manager/Ruleset/Rules_ when the rule level is zero (0) ([#298](https://github.com/wazuh/wazuh-kibana-app/pull/298)).

### Removed

- Removed almost every `md-tooltip` component from the whole app ([#305](https://github.com/wazuh/wazuh-kibana-app/pull/305)).
- Removed unused images from the `img` folder ([#305](https://github.com/wazuh/wazuh-kibana-app/pull/305)).

## Wazuh v3.2.1 - Kibana v6.2.2 - Revision 385

### Added

- Support for Wazuh v3.2.1.
- Brand-new first redesign for the app user interface ([#278](https://github.com/wazuh/wazuh-kibana-app/pull/278)):
  - This is the very first iteration of a _work-in-progress_ UX redesign for the Wazuh app.
  - The overall interface has been refreshed, removing some unnecessary colours and shadow effects.
  - The metric visualizations have been replaced by an information ribbon under the filter search bar, reducing the amount of space they occupied.
    - A new service was implemented for a proper handling of the metric visualizations watchers ([#280](https://github.com/wazuh/wazuh-kibana-app/pull/280)).
  - The rest of the app visualizations now have a new, more detailed card design.
- New shards and replicas settings to the `config.yml` file ([#277](https://github.com/wazuh/wazuh-kibana-app/pull/277)):
  - Now you can apply custom values to the shards and replicas for the `.wazuh` and `.wazuh-version` indices.
  - This feature only works before the installation process. If you modify these settings after installing the app, they won't be applied at all.

### Changed

- Now clicking again on the _Groups_ tab on _Manager_ will properly reload the tab and redirect to the beginning ([#274](https://github.com/wazuh/wazuh-kibana-app/pull/274)).
- Now the visualizations only use the `vis-id` attribute for loading them ([#275](https://github.com/wazuh/wazuh-kibana-app/pull/275)).
- The colours from the toast messages have been replaced to follow the Elastic 6 guidelines ([#286](https://github.com/wazuh/wazuh-kibana-app/pull/286)).

### Fixed

- Fixed wrong data flow on _Agents/General_ when coming from and going to the _Groups_ tab ([#273](https://github.com/wazuh/wazuh-kibana-app/pull/273)).
- Fixed sorting on tables, now they use the sorting functionality provided by the Wazuh API ([#274](https://github.com/wazuh/wazuh-kibana-app/pull/274)).
- Fixed column width issues on some tables ([#274](https://github.com/wazuh/wazuh-kibana-app/pull/274)).
- Fixed bug in the _Agent configuration_ JSON viewer who didn't properly show the full group configuration ([#276](https://github.com/wazuh/wazuh-kibana-app/pull/276)).
- Fixed excessive loading time from some Audit visualizations ([#278](https://github.com/wazuh/wazuh-kibana-app/pull/278)).
- Fixed Play/Pause button in timepicker's auto-refresh ([#281](https://github.com/wazuh/wazuh-kibana-app/pull/281)).
- Fixed unusual scenario on visualization directive where sometimes there was duplicated implicit filters when doing a search ([#283](https://github.com/wazuh/wazuh-kibana-app/pull/283)).
- Fixed some _Overview Audit_ visualizations who were not working properly ([#285](https://github.com/wazuh/wazuh-kibana-app/pull/285)).

### Removed

- Deleted the `id` attribute from all the app visualizations ([#275](https://github.com/wazuh/wazuh-kibana-app/pull/275)).

## Wazuh v3.2.0 - Kibana v6.2.2 - Revision 384

### Added

- New directives for the Wazuh app: `wz-table`, `wz-table-header` and `wz-search-bar` ([#263](https://github.com/wazuh/wazuh-kibana-app/pull/263)):
  - Maintainable and reusable components for a better-structured app.
  - Several files have been changed, renamed and moved to new folders, following _best practices_.
  - The progress bar is now within its proper directive ([#266](https://github.com/wazuh/wazuh-kibana-app/pull/266)).
  - Minor typos and refactoring changes to the new directives.
- Support for Elastic Stack v6.2.2.

### Changed

- App buttons have been refactored. Unified CSS and HTML for buttons, providing the same structure for them ([#269](https://github.com/wazuh/wazuh-kibana-app/pull/269)).
- The API list on Settings now shows the latest inserted API at the beginning of the list ([#261](https://github.com/wazuh/wazuh-kibana-app/pull/261)).
- The check for the currently applied pattern has been improved, providing clever handling of Elasticsearch errors ([#271](https://github.com/wazuh/wazuh-kibana-app/pull/271)).
- Now on _Settings_, when the Add or Edit API form is active, if you press the other button, it will make the previous one disappear, getting a clearer interface ([#9df1e31](https://github.com/wazuh/wazuh-kibana-app/commit/9df1e317903edf01c81eba068da6d20a8a1ea7c2)).

### Fixed

- Fixed visualizations directive to properly load the _Manager/Ruleset_ visualizations ([#262](https://github.com/wazuh/wazuh-kibana-app/pull/262)).
- Fixed a bug where the classic extensions were not affected by the settings of the `config.yml` file ([#266](https://github.com/wazuh/wazuh-kibana-app/pull/266)).
- Fixed minor CSS bugs from the conversion to directives to some components ([#266](https://github.com/wazuh/wazuh-kibana-app/pull/266)).
- Fixed bug in the tables directive when accessing a member it doesn't exist ([#266](https://github.com/wazuh/wazuh-kibana-app/pull/266)).
- Fixed browser console log error when clicking the Wazuh logo on the app ([#6647fbc](https://github.com/wazuh/wazuh-kibana-app/commit/6647fbc051c2bf69df7df6e247b2b2f46963f194)).

### Removed

- Removed the `kbn-dis` directive from _Manager/Ruleset_ ([#262](https://github.com/wazuh/wazuh-kibana-app/pull/262)).
- Removed the `filters.js` and `kibana_fields_file.json` files ([#263](https://github.com/wazuh/wazuh-kibana-app/pull/263)).
- Removed the `implicitFilters` service ([#270](https://github.com/wazuh/wazuh-kibana-app/pull/270)).
- Removed visualizations loading status trace from controllers and visualization directive ([#270](https://github.com/wazuh/wazuh-kibana-app/pull/270)).

## Wazuh v3.2.0 - Kibana v6.2.1 - Revision 383

### Added

- Support for Wazuh 3.2.0.
- Compatibility with Kibana 6.1.0 to Kibana 6.2.1.
- New tab for vulnerability detector alerts.

### Changed

- The app now shows the index pattern selector only if the list length is greater than 1.
  - If it's exactly 1 shows the index pattern without a selector.
- Now the index pattern selector only shows the compatible ones.
  - It's no longer possible to select the `wazuh-monitoring` index pattern.
- Updated Bootstrap to 3.3.7.
- Improved filter propagation between Discover and the visualizations.
- Replaced the login route name from /login to /wlogin to avoid conflict with X-Pack own login route.

### Fixed

- Several CSS bugfixes for better compatibility with Kibana 6.2.1.
- Some variables changed for adapting new Wazuh API requests.
- Better error handling for some Elastic-related messages.
- Fixed browser console error from top-menu directive.
- Removed undesired md-divider from Manager/Logs.
- Adjusted the width of a column in Manager/Logs to avoid overflow issues with the text.
- Fixed a wrong situation with the visualizations when we refresh the Manager/Rules tab.

### Removed

- Removed the `travis.yml` file.

## Wazuh v3.1.0 - Kibana v6.1.3 - Revision 380

### Added

- Support for Wazuh 3.1.0.
- Compatibility with Kibana 6.1.3.
- New error handler for better app errors reporting.
- A new extension for Amazon Web Services alerts.
- A new extension for VirusTotal alerts.
- New agent configuration tab:
  - Visualize the current group configuration for the currently selected agent on the app.
  - Navigate through the different tabs to see which configuration is being used.
  - Check the synchronization status for the configuration.
  - View the current group of the agent and click on it to go to the Groups tab.
- New initial health check for checking some app components.
- New YAML config file:
  - Define the initial index pattern.
  - Define specific checks for the healthcheck.
  - Define the default extensions when adding new APIs.
- New index pattern selector dropdown on the top navbar.
  - The app will reload applying the new index pattern.
- Added new icons for some sections of the app.

### Changed

- New visualizations loader, with much better performance.
- Improved reindex process for the .wazuh index when upgrading from a 2.x-5.x version.
- Adding 365 days expiring time to the cookies.
- Change default behaviour for the config file. Now everything is commented with default values.
  - You need to edit the file, remove the comment mark and apply the desired value.
- Completely redesigned the manager configuration tab.
- Completely redesigned the groups tab.
- App tables have now unified CSS classes.

### Fixed

- Play real-time button has been fixed.
- Preventing duplicate APIs from feeding the wazuh-monitoring index.
- Fixing the check manager connection button.
- Fixing the extensions settings so they are preserved over time.
- Much more error handling messages in all the tabs.
- Fixed OS filters in agents list.
- Fixed autocomplete lists in the agents, rules and decoders list so they properly scroll.
- Many styles bugfixes for the different browsers.
- Reviewed and fixed some visualizations not showing accurate information.

### Removed

- Removed index pattern configuration from the `package.json` file.
- Removed unnecessary dependencies from the `package.json` file.

## Wazuh v3.0.0 - Kibana v6.1.0 - Revision 371

### Added

- You can configure the initial index-pattern used by the plugin in the initialPattern variable of the app's package.json.
- Auto `.wazuh` reindex from Wazuh 2.x - Kibana 5.x to Wazuh 3.x - Kibana 6.x.
  - The API credentials will be automatically migrated to the new installation.
- Dynamically changed the index-pattern used by going to the Settings -> Pattern tab.
  - Wazuh alerts compatibility auto detection.
- New loader for visualizations.
- Better performance: now the tabs use the same Discover tab, only changing the current filters.
- New Groups tab.
  - Now you can check your group configuration (search its agents and configuration files).
- The Logs tab has been improved.
  - You can sort by field and the view has been improved.
- Achieved a clearer interface with implicit filters per tab showed as unremovable chips.

### Changed

- Dynamically creating .kibana index if necessary.
- Better integration with Kibana Discover.
- Visualizations loaded at initialization time.
- New sync system to wait for Elasticsearch JS.
- Decoupling selected API and pattern from backend and moved to the client side.

## Wazuh v2.1.0 - Kibana v5.6.1 - Revision 345

### Added

- Loading icon while Wazuh loads the visualizations.
- Add/Delete/Restart agents.
- OS agent filter

### Changed

- Using genericReq when possible.

## Wazuh v2.0.1 - Kibana v5.5.1 - Revision 339

### Changed

- New index in Elasticsearch to save Wazuh set up configuration
- Short URL's is now supported
- A native base path from kibana.yml is now supported

### Fixed

- Search bar across panels now support parenthesis grouping
- Several CSS fixes for IE browser<|MERGE_RESOLUTION|>--- conflicted
+++ resolved
@@ -10,12 +10,9 @@
 
 ### Fixed
 
-<<<<<<< HEAD
 - Fixed problem with new or missing columns in agent table. [#5591](https://github.com/wazuh/wazuh-kibana-app/pull/5591)
-=======
+- Fixed the color of the agent name in the groups section in dark mode. [#5676](https://github.com/wazuh/wazuh-kibana-app/pull/5676)
 - Fixed the propagation event so that the flyout data, in the decoders, does not change when the button is pressed. [#5597](https://github.com/wazuh/wazuh-kibana-app/pull/5597)
->>>>>>> fa7ca6cd
-- Fixed the color of the agent name in the groups section in dark mode. [#5676](https://github.com/wazuh/wazuh-kibana-app/pull/5676)
 
 ## Wazuh v4.6.0 - OpenSearch Dashboards 2.6.0 - Revision 01
 
