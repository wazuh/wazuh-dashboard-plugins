# Change Log

All notable changes to the Wazuh app project will be documented in this file.

<<<<<<< HEAD
## Wazuh v4.8.0 - OpenSearch Dashboards 2.6.0 - Revision 01

### Added

- Support for Wazuh 4.8.0

=======
>>>>>>> 6c021169
## Wazuh v4.7.0 - OpenSearch Dashboards 2.6.0 - Revision 01

### Added

- Support for Wazuh 4.7.0

## Wazuh v4.6.0 - OpenSearch Dashboards 2.6.0 - Revision 01

### Added

- Added rel="noopener noreferrer" in documentation links. [#5197](https://github.com/wazuh/wazuh-kibana-app/pull/5197) [#5274](https://github.com/wazuh/wazuh-kibana-app/pull/5274) [#5298](https://github.com/wazuh/wazuh-kibana-app/pull/5298) [#5409](https://github.com/wazuh/wazuh-kibana-app/pull/5409)
- Added `ignore` and `restrict` options to Syslog configuration. [#5203](https://github.com/wazuh/wazuh-kibana-app/pull/5203)
- Added the `extensions.github` and `extensions.office` settings to the default configuration file [#5376](https://github.com/wazuh/wazuh-kibana-app/pull/5376)
- Added new global error treatment (client-side) [#4163](https://github.com/wazuh/wazuh-kibana-app/pull/4163)
- Added new CLI to generate API data from specification file [#5519](https://github.com/wazuh/wazuh-kibana-app/pull/5519)
- Added specific RBAC permissions to Security section [#5551](https://github.com/wazuh/wazuh-kibana-app/pull/5551)

### Changed

- Changed of regular expression in RBAC. [#5201](https://github.com/wazuh/wazuh-kibana-app/pull/5201)
- Migrate the timeFilter, metaFields, maxBuckets health checks inside the pattern check. [#5384](https://github.com/wazuh/wazuh-kibana-app/pull/5384)
- Changed the query to search for an agent in `management/configuration`. [#5485](https://github.com/wazuh/wazuh-kibana-app/pull/5485)
- Changed the search bar in management/log to the one used in the rest of the app. [#5476](https://github.com/wazuh/wazuh-kibana-app/pull/5476)

### Fixed

- Fixed trailing hyphen character for OS value in the list of agents [#4828](https://github.com/wazuh/wazuh-kibana-app/pull/4828)
- Fixed several typos in the code, by @jctello [#4911](https://github.com/wazuh/wazuh-kibana-app/pull/4911)
- Fixed the display of more than one protocol in the Global configuration section [#4917](https://github.com/wazuh/wazuh-kibana-app/pull/4917)
- Handling endpoint response was done when there is no data to show [#4918](https://github.com/wazuh/wazuh-kibana-app/pull/4918)
- Fixed references to Elasticsearch in Wazuh-stack plugin [4894](https://github.com/wazuh/wazuh-kibana-app/pull/4894)
- Fixed the 2 errors that appeared in console in Settings>Configuration section. [#5135](https://github.com/wazuh/wazuh-kibana-app/pull/5135)
- Fixed the GitHub and Office 365 module visibility configuration for each API host was not kept when changing/upgrading the plugin [#5376](https://github.com/wazuh/wazuh-kibana-app/pull/5376)
- Fixed the GitHub and Office 365 modules appear in the main menu when they were not configured [#5376](https://github.com/wazuh/wazuh-kibana-app/pull/5376)
- Fixed TypeError in FIM Inventory using new error handler [#5364](https://github.com/wazuh/wazuh-kibana-app/pull/5364)
- Fixed error when using invalid group configuration [#5423](https://github.com/wazuh/wazuh-kibana-app/pull/5423)
- Fixed repeated requests in inventory data and configurations of an agent. [#5460](https://github.com/wazuh/wazuh-kibana-app/pull/5460)
- Fixed repeated requests in the group table when adding a group or refreshing the table [#5465](https://github.com/wazuh/wazuh-kibana-app/pull/5465)
- Fixed an error in the request body suggestions of API Console [#5521](https://github.com/wazuh/wazuh-kibana-app/pull/5521)

### Removed

- Removed deprecated request and code in agent's view [#5451](https://github.com/wazuh/wazuh-kibana-app/pull/5451)
- Removed unnecessary dashboard queries caused by the deploy agent view. [#5453](https://github.com/wazuh/wazuh-kibana-app/pull/5453)
- Removed repeated and unnecessary requests in security section. [#5500](https://github.com/wazuh/wazuh-kibana-app/pull/5500)
- Removed scripts to generate API data from live Wazuh manager [#5519](https://github.com/wazuh/wazuh-kibana-app/pull/5519)
- Removed pretty parameter from cron job requests. [#5532](https://github.com/wazuh/wazuh-kibana-app/pull/5532)
- Removed unnecessary requests in `Management/Status` section. [#5528](https://github.com/wazuh/wazuh-kibana-app/pull/5528)
- Removed obsolete code that caused duplicate requests to the api in `Management`. [#5485](https://github.com/wazuh/wazuh-kibana-app/pull/5485)
- Removed unused embedded jquery-ui [#5592](https://github.com/wazuh/wazuh-kibana-app/pull/5592)

## Wazuh v4.5.1 - OpenSearch Dashboards 2.6.0 - Revision 01

### Added

- Add Apple Silicon architecture button to the register Agent wizard [#5478](https://github.com/wazuh/wazuh-kibana-app/pull/5478)

### Fixed

- Fixed the rendering of tables that contains IPs and agent overview [#5471](https://github.com/wazuh/wazuh-kibana-app/pull/5471)
- Fixed the agents active coverage stat as NaN in Details panel of Agents section [#5490](https://github.com/wazuh/wazuh-kibana-app/pull/5490)

### Removed

- Removed the agent name in the agent info ribbon [#5497](https://github.com/wazuh/wazuh-kibana-app/pull/5497)

### Changed

- Changed method to perform redirection on agent table buttons [#5539](https://github.com/wazuh/wazuh-kibana-app/pull/5539)
- Changed windows agent service name in the deploy agent wizard [#5538](https://github.com/wazuh/wazuh-kibana-app/pull/5538)

## Wazuh v4.5.1 - OpenSearch Dashboards 2.6.0 - Revision 01

### Added

- Add Apple Silicon architecture button to the register Agent wizard [#5478](https://github.com/wazuh/wazuh-kibana-app/pull/5478)

### Fixed

- Fixed the rendering of tables that contains IPs and agent overview [#5471](https://github.com/wazuh/wazuh-kibana-app/pull/5471)
- Fixed the agents active coverage stat as NaN in Details panel of Agents section [#5490](https://github.com/wazuh/wazuh-kibana-app/pull/5490)

### Removed

- Removed the agent name in the agent info ribbon [#5497](https://github.com/wazuh/wazuh-kibana-app/pull/5497)

### Changed

- Changed method to perform redirection on agent table buttons [#5539](https://github.com/wazuh/wazuh-kibana-app/pull/5539)
- Changed windows agent service name in the deploy agent wizard [#5538](https://github.com/wazuh/wazuh-kibana-app/pull/5538)

## Wazuh v4.5.1 - OpenSearch Dashboards 2.6.0 - Revision 01

### Added

- Add Apple Silicon architecture button to the register Agent wizard [#5478](https://github.com/wazuh/wazuh-kibana-app/pull/5478)

### Fixed

- Fixed the rendering of tables that contains IPs and agent overview [#5471](https://github.com/wazuh/wazuh-kibana-app/pull/5471)
- Fixed the agents active coverage stat as NaN in Details panel of Agents section [#5490](https://github.com/wazuh/wazuh-kibana-app/pull/5490)

### Removed

- Removed the agent name in the agent info ribbon [#5497](https://github.com/wazuh/wazuh-kibana-app/pull/5497)

### Changed

- Changed method to perform redirection on agent table buttons [#5539](https://github.com/wazuh/wazuh-kibana-app/pull/5539)
- Changed windows agent service name in the deploy agent wizard [#5538](https://github.com/wazuh/wazuh-kibana-app/pull/5538)

## Wazuh v4.5.0 - OpenSearch Dashboards 2.6.0 - Revision 01

### Added

- Support for Wazuh 4.5.0

## Wazuh v4.4.5 - OpenSearch Dashboards 2.6.0 - Revision 02

### Added

- Support for Wazuh 4.4.5

## Wazuh v4.4.4 - OpenSearch Dashboards 2.6.0 - Revision 01

### Added

- Support for Wazuh 4.4.4

### Changed

- Changed the title and added a warning in the step 3 of the deploy new agent section. [#5416](https://github.com/wazuh/wazuh-kibana-app/pull/5416)

## Wazuh v4.4.3 - OpenSearch Dashboards 2.6.0 - Revision 01

### Added

- Support for Wazuh 4.4.3

### Fixed

- Fixed command to install the macOS agent on the agent wizard [#5481](https://github.com/wazuh/wazuh-kibana-app/pull/5481) [#5484](https://github.com/wazuh/wazuh-kibana-app/pull/5484)
- Fixed command to start the macOS agent on the agent wizard [#5470](https://github.com/wazuh/wazuh-kibana-app/pull/5470)

## Wazuh v4.4.2 - OpenSearch Dashboards 2.6.0 - Revision 01

### Added

- Support for Wazuh 4.4.2

### Fixed

- Fixed a problem in the backend service to get the plugin configuration [#5428](https://github.com/wazuh/wazuh-kibana-app/pull/5428) [#5432](https://github.com/wazuh/wazuh-kibana-app/pull/5432)

## Wazuh v4.4.1 - OpenSearch Dashboards 2.6.0 - Revision 01

### Fixed

- Fixed the search in the agent inventory data tables [#5196](https://github.com/wazuh/wazuh-kibana-app/pull/5196)
- Fixed `Top 5 users` table overflow in `FIM::Dashboard` [#5334](https://github.com/wazuh/wazuh-kibana-app/pull/5334)
- Fixed a visual error in the 'About' section. [#5337](https://github.com/wazuh/wazuh-kibana-app/pull/5337)
- Fixed the `Anomaly and malware detection` link. [#5329](https://github.com/wazuh/wazuh-kibana-app/pull/5329)
- Fixed the problem that did not allow closing the time picker when the button was clicked again in `Agents` and `Management/Statistics`. [#5341](https://github.com/wazuh/wazuh-kibana-app/pull/5341)

## Wazuh v4.4.0 - OpenSearch Dashboards 2.4.0 - Revision 06

### Added

- Added the option to sort by the agent's count in the group table. [#4323](https://github.com/wazuh/wazuh-kibana-app/pull/4323)
- Added agent synchronization status in the agent module. [#3874](https://github.com/wazuh/wazuh-kibana-app/pull/3874) [#5143](https://github.com/wazuh/wazuh-kibana-app/pull/5143) [#5177](https://github.com/wazuh/wazuh-kibana-app/pull/5177)
- Added the ability to set the agent name in the installation command. [#4739](https://github.com/wazuh/wazuh-kibana-app/pull/4739)
- Added validation to the plugin's settings [#4503](https://github.com/wazuh/wazuh-kibana-app/pull/4503) [#4785](https://github.com/wazuh/wazuh-kibana-app/pull/4785)
- Added new settings to customize the header and footer on the PDF reports [#4505](https://github.com/wazuh/wazuh-kibana-app/pull/4505) [#4798](https://github.com/wazuh/wazuh-kibana-app/pull/4798) [#4805](https://github.com/wazuh/wazuh-kibana-app/pull/4805)
- Added a new setting to enable or disable the customization [#4507](https://github.com/wazuh/wazuh-kibana-app/pull/4507)
- Added the ability to upload an image for the `customization.logo.*` settings in `Settings/Configuration` [#4504](https://github.com/wazuh/wazuh-kibana-app/pull/4504)
- Added macOS support to the 'Deploy new agent' section [#4867](https://github.com/wazuh/wazuh-kibana-app/pull/4867)
- Added PowerPC architecture support for redhat7, in the 'Deploy new agent' section. [#4833](https://github.com/wazuh/wazuh-kibana-app/pull/4833)
- Added a centralized service to handle the requests [#4831](https://github.com/wazuh/wazuh-kibana-app/pull/4831)
- Added data-test-subj property to the create-policy component [#4873](https://github.com/wazuh/wazuh-kibana-app/pull/4873)
- Added a link for additional steps to enroll agents on Alpine Linux in the 'Deploy new agent' section. [#4933](https://github.com/wazuh/wazuh-kibana-app/pull/4933)
- Added extra steps message and new command for Windows XP and Windows Server 2008, added alpine agent with all its steps. [#4933](https://github.com/wazuh/wazuh-kibana-app/pull/4933)
- Added file saving conditions in File Editor [#4970](https://github.com/wazuh/wazuh-kibana-app/pull/4970)
- Added character validation to avoid invalid agent names in the 'Deploy new agent' section. [#5021](https://github.com/wazuh/wazuh-kibana-app/pull/5021) [#5028](https://github.com/wazuh/wazuh-kibana-app/pull/5028)
- Added default selected options in the 'Deploy new agent' section [#5063](https://github.com/wazuh/wazuh-kibana-app/pull/5063)
- Added suggestions for cluster's node and protocol to use for agent enrollment in the 'Deploy new agent' section. [#4776](https://github.com/wazuh/wazuh-kibana-app/pull/4776) [#4954](https://github.com/wazuh/wazuh-kibana-app/pull/4954) [#5166](https://github.com/wazuh/wazuh-kibana-app/pull/5166)
- Redesign the SCA table of the agent's dashboard [#4512](https://github.com/wazuh/wazuh-kibana-app/pull/4512)

### Changed

- Changed the HTTP verb from `GET` to `POST` in the requests to log in to the Wazuh API [#4103](https://github.com/wazuh/wazuh-kibana-app/pull/4103)
- Changed the endpoint that updates the plugin configuration to support updating multiple settings at once. [#4501](https://github.com/wazuh/wazuh-kibana-app/pull/4501)
- Improved alerts summary performance [#4376](https://github.com/wazuh/wazuh-kibana-app/pull/4376) [#5071](https://github.com/wazuh/wazuh-kibana-app/pull/5071) [#5131](https://github.com/wazuh/wazuh-kibana-app/pull/5131)
- Improved the setting's description for the plugin displayed in the UI and the configuration file. [#4501](https://github.com/wazuh/wazuh-kibana-app/pull/4501)
- Improved `Agents Overview` performance [#4363](https://github.com/wazuh/wazuh-kibana-app/pull/4363) [#5076](https://github.com/wazuh/wazuh-kibana-app/pull/5076)
- Improved the message displayed when there is a versions mismatch between the Wazuh API and the Wazuh app [#4529](https://github.com/wazuh/wazuh-kibana-app/pull/4529) [#4964](https://github.com/wazuh/wazuh-kibana-app/pull/4964)
- Updated operating systems' information in the 'Deploy new agent' section. [#4851](https://github.com/wazuh/wazuh-kibana-app/pull/4851)
- Updated and unified the fetching and rendering of the SCA checks results due to changes in the Wazuh API [#5031](https://github.com/wazuh/wazuh-kibana-app/pull/5031)
- Updated the `Agent details` component to the changes in the Wazuh API response. [#3874](https://github.com/wazuh/wazuh-kibana-app/pull/3874)
- Updated the `Last vulnerability scan` component to the changes in the Wazuh API response [#4975](https://github.com/wazuh/wazuh-kibana-app/pull/4975)
- Updated the `winston` dependency to `3.5.1` [#4985](https://github.com/wazuh/wazuh-kibana-app/pull/4985)
- Updated the `mocha` dependency to `10.1.0` [#5062](https://github.com/wazuh/wazuh-kibana-app/pull/5062)
- Updated the `pdfmake` dependency to `0.2.7` [#5062](https://github.com/wazuh/wazuh-kibana-app/pull/5062)
- The button to export the app logs is now disabled when there are no results, instead of showing an error toast [#4992](https://github.com/wazuh/wazuh-kibana-app/pull/4992)
- Independently load each dashboard from the `Agents Overview` page [#4363](https://github.com/wazuh/wazuh-kibana-app/pull/4363)

### Fixed

- Fixed nested fields filtering in dashboards tables and KPIs [#4425](https://github.com/wazuh/wazuh-kibana-app/pull/4425)
- Fixed nested field rendering in security alerts table details [#4428](https://github.com/wazuh/wazuh-kibana-app/pull/4428)
- Fixed a bug where the Wazuh logo was used instead of the custom one [#4539](https://github.com/wazuh/wazuh-kibana-app/pull/4539)
- Fixed rendering problems of the `Agent Overview` section in low resolutions [#4516](https://github.com/wazuh/wazuh-kibana-app/pull/4516)
- Fixed issue when logging out from Wazuh when SAML is enabled [#4595](https://github.com/wazuh/wazuh-kibana-app/issues/4595)
- Fixed server errors with code 500 when the Wazuh API is not reachable / up. [#4710](https://github.com/wazuh/wazuh-kibana-app/pull/4710) [#4728](https://github.com/wazuh/wazuh-kibana-app/pull/4728) [#4971](https://github.com/wazuh/wazuh-kibana-app/pull/4971)
- Fixed pagination to SCA table [#4653](https://github.com/wazuh/wazuh-kibana-app/issues/4653) [#5010](https://github.com/wazuh/wazuh-kibana-app/pull/5010)
- Fixed `WAZUH_PROTOCOL` suggestion in the 'Deploy new agent' section. [#4849](https://github.com/wazuh/wazuh-kibana-app/pull/4849)
- Fixed agent deployment instructions for HP-UX and Solaris. [#4943](https://github.com/wazuh/wazuh-kibana-app/pull/4943)
- Fixed a bug that caused the flyouts to close when clicking inside them [#4638](https://github.com/wazuh/wazuh-kibana-app/pull/4638) [#5046](https://github.com/wazuh/wazuh-kibana-app/pull/5046)
- Fixed the manager option in the 'Deploy new agent' section [#4981](https://github.com/wazuh/wazuh-kibana-app/pull/4981)
- Fixed Inventory checks table filters by stats [#4999](https://github.com/wazuh/wazuh-kibana-app/pull/4999) [#5031](https://github.com/wazuh/wazuh-kibana-app/pull/5031)
- Fixed commands in the 'Deploy new agent' section (most of the commands are missing '-1') [#4962](https://github.com/wazuh/wazuh-kibana-app/pull/4962)
- Fixed agent installation command for macOS in the 'Deploy new agent' section. [#4968](https://github.com/wazuh/wazuh-kibana-app/pull/4968)
- Fixed agent evolution chart [#4942](https://github.com/wazuh/wazuh-kibana-app/pull/4942)
- Fixed Solaris command [#5035](https://github.com/wazuh/wazuh-kibana-app/pull/5035)
- Fixed commands: AIX, OpenSUSE, Alpine, Suse11, Fedora, HP, Oracle Linux 5, Amazon Linux 2, CentOS5. Changed the word 'or higher' in buttons to '+'. Fixed validations for HP, Solaris and Alpine. [#5045](https://github.com/wazuh/wazuh-kibana-app/pull/5045)
- Fixed error in GitHub module PDF report. [#5069](https://github.com/wazuh/wazuh-kibana-app/pull/5069)
- Fixed password input in 'Deploy new agent' section [#5098](https://github.com/wazuh/wazuh-kibana-app/pull/5098)
- Fixed error when clicking on the selectors of agents in the group agents management [#5094](https://github.com/wazuh/wazuh-kibana-app/pull/5094)
- Fixed menu content panel is displayed in the wrong place. [5092](https://github.com/wazuh/wazuh-kibana-app/pull/5092)
- Fixed greyed and disabled menu section names [#5101](https://github.com/wazuh/wazuh-kibana-app/pull/5101)
- Fixed misspelling in the NIST module [#5107](https://github.com/wazuh/wazuh-kibana-app/pull/5107)
- Fixed Statistic cronjob bulk document insert [#5150](https://github.com/wazuh/wazuh-kibana-app/pull/5150)
- Fixed the style of the buttons showing more event information in the event view table. [#5137](https://github.com/wazuh/wazuh-kibana-app/pull/5137)
- Fixed Inventory module for Solaris agents [#5144](https://github.com/wazuh/wazuh-kibana-app/pull/5144)
- Fixed the module information button in Office 365 and GitHub Panel tab to open the nav drawer. [#5167](https://github.com/wazuh/wazuh-kibana-app/pull/5167)
- Fixed a UI crash due to `external_references` field could be missing in some vulnerability data [#5200](https://github.com/wazuh/wazuh-kibana-app/pull/5200)
- Fixed Wazuh main menu not displayed when navigation menu is locked [#5273](https://github.com/wazuh/wazuh-kibana-app/pull/5273)
- Fixed 'Deploy new agent' section which used wrong secure connection property [#5285](https://github.com/wazuh/wazuh-kibana-app/pull/5285) [#5295](https://github.com/wazuh/wazuh-kibana-app/pull/5295)
- Fixed events view when search bar language is `lucene` [#5286](https://github.com/wazuh/wazuh-kibana-app/pull/5286)
- Disabled unmapped fields filter in `Security Events` alerts table [#4929](https://github.com/wazuh/wazuh-kibana-app/pull/4929)
- Raspbian OS, Ubuntu, Amazon Linux and Amazon Linux 2 commands in the 'Deploy new agent' section now change when a different architecture is selected [#4876](https://github.com/wazuh/wazuh-kibana-app/pull/4876) [#4880](https://github.com/wazuh/wazuh-kibana-app/pull/4880)

### Removed

- Removed custom styles for Kibana 7.9.0 [#4491](https://github.com/wazuh/wazuh-kibana-app/pull/4491)
- Removed the `angular-chart.js` dependency [#4985](https://github.com/wazuh/wazuh-kibana-app/pull/4985)
- Removed the `pug-loader` dependency [#5062](https://github.com/wazuh/wazuh-kibana-app/pull/5062) [#5089](https://github.com/wazuh/wazuh-kibana-app/pull/5089)

## Wazuh v4.3.11 - OpenSearch Dashboards 1.2.0 - Revision 4312

### Added

- Support for Wazuh 4.3.11

## Wazuh v4.3.10 - OpenSearch Dashboards 1.2.0 - Revision 4311

### Fixed

- Fixed issue when logging out from Wazuh when SAML is enabled [#4815](https://github.com/wazuh/wazuh-kibana-app/issues/4815)

## Wazuh v4.3.9 - OpenSearch Dashboards 1.2.0 - Revision 4310

### Added

- Support for Wazuh 4.3.9

## Wazuh v4.3.8 - OpenSearch Dashboards 1.2.0 - Revision 4309

### Added

- Support for Wazuh 4.3.8

## Wazuh v4.3.7 - OpenSearch Dashboards 1.2.0 - Revision 4308

### Fixed

- Wazuh.yml review: fixed link to web documentation, improved in-file documentation and fixed some grammatical errors. [#4378](https://github.com/wazuh/wazuh-kibana-app/pull/4378) [#4399](https://github.com/wazuh/wazuh-kibana-app/pull/4399)
- Fixed an error during the generation of a group's report, if the request to the Wazuh API fails [#4350](https://github.com/wazuh/wazuh-kibana-app/pull/4350)
- Fixed a problem with the group's report, when the group has no agents [#4350](https://github.com/wazuh/wazuh-kibana-app/pull/4350)
- Fixed path in logo customization section [#4352](https://github.com/wazuh/wazuh-kibana-app/pull/4352)
- Fixed a TypeError in Firefox. Change the Get request that was made with a Kibana core.http.get(/api/check-wazuh) resource to the WzRequest.genericReq resource and it no longer fails, also add a test capture to public/plugin.ts that wraps the request and in case of failure, the error is detected when the browser does not work with the V8 engine. [#4362](https://github.com/wazuh/wazuh-kibana-app/pull/4362)
- Fixed an error of an undefined username hash related to reporting when using Kibana with X-Pack and security was disabled [#4358](https://github.com/wazuh/wazuh-kibana-app/pull/4358)
- Fixed persistence of the plugin registry file between updates [#4359](https://github.com/wazuh/wazuh-kibana-app/pull/4359)
- Fixed searchbar error on SCA Inventory table [#4367](https://github.com/wazuh/wazuh-kibana-app/pull/4367)
- Fixed a routes loop when reinstalling Wazuh indexer [#4373](https://github.com/wazuh/wazuh-kibana-app/pull/4373)

### Removed

- Removed the use of `manager_host` field related to agent information of Wazuh API responses, which is obsolete [#4350](https://github.com/wazuh/wazuh-kibana-app/pull/4350)

## Wazuh v4.3.6 - OpenSearch Dashboards 1.2.0 - Revision 4307

### Fixed

- Fixed the search bar component to properly distinguish conjuntion operators (AND, OR) [#4326](https://github.com/wazuh/wazuh-kibana-app/pull/4326)
- Fixed documentation link titles to match the documentation sections to redirect to [#4301](https://github.com/wazuh/wazuh-kibana-app/pull/4301)
- Fixed missing documentation references to the Agent's overview, Agent's Integrity monitoring, and Agent's Inventory data sections, when the agent has never connected. [#4301](https://github.com/wazuh/wazuh-kibana-app/pull/4301)
- The references to the documentation site now links to the appropriate version [#4301](https://github.com/wazuh/wazuh-kibana-app/pull/4301)
- Fixed missing documentation link in the Docker Listener module [#4301](https://github.com/wazuh/wazuh-kibana-app/pull/4301)
- Fixed broken links to the documentation site [#4301](https://github.com/wazuh/wazuh-kibana-app/pull/4301)
- Fix Rules, Decoders and CDB lists uploaders to show errors appropriately [#4307](https://github.com/wazuh/wazuh-kibana-app/pull/4307)
- Sanitize report's inputs and usernames [#4330](https://github.com/wazuh/wazuh-kibana-app/pull/4330)

## Wazuh v4.3.5 - OpenSearch Dashboards 1.2.0 - Revision 4306

### Added

- Added to the interface API messages in the Ruleset test module [#4244](https://github.com/wazuh/wazuh-kibana-app/pull/4244)
- Added authorization prompt in Mitre > Intelligence [#4261](https://github.com/wazuh/wazuh-kibana-app/pull/4261)
- Added a more descriptive message when there is an error related to the user permissions when getting the list of index patterns in a route resolver [#4280](https://github.com/wazuh/wazuh-kibana-app/pull/4280)

### Changed

- Changed the reference from Manager to Wazuh server in the guide to deploy a new agent [#4239](https://github.com/wazuh/wazuh-kibana-app/pull/4239)
- Removed the filtered tags because they were not supported by the API endpoint [#4267](https://github.com/wazuh/wazuh-kibana-app/pull/4267)
- Changed styles in visualizations. [#4254](https://github.com/wazuh/wazuh-kibana-app/pull/4254)

### Fixed

- Fixed type error when changing screen size in agents section [#4233](https://github.com/wazuh/wazuh-kibana-app/pull/4233)
- Removed a logged error that appeared when the `statistics` tasks tried to create an index with the same name, causing the second task to fail on the creation of the index because it already exists [#4235](https://github.com/wazuh/wazuh-kibana-app/pull/4235)
- Fixed a UI crash due to a query with syntax errors in `Modules/Security events` [#4237](https://github.com/wazuh/wazuh-kibana-app/pull/4237)
- Fixed an error when generating a module report after changing the selected agent [#4240](https://github.com/wazuh/wazuh-kibana-app/pull/4240)
- Fixed an unhandled error when a Wazuh API request failed in the dev tools [#4266](https://github.com/wazuh/wazuh-kibana-app/pull/4266)
- Fixed an error related to `API not available` when saving the manager configuration and restarting the manager from `Management/Configuration/Edit configuration` on manager mode [#4264](https://github.com/wazuh/wazuh-kibana-app/pull/4264)
- Fixed a UI problem that required scrolling to see the logs in Management/Logs and Settings/Logs [#4253](https://github.com/wazuh/wazuh-kibana-app/pull/4253)

## Wazuh v4.3.4 - OpenSearch Dashboards 1.2.0 - Revision 4305

### Added

- Added the `pending` agent status to some sections that was missing
  [#4166](https://github.com/wazuh/wazuh-kibana-app/pull/4166)
  [#4188](https://github.com/wazuh/wazuh-kibana-app/pull/4188)

### Changed

- Replaced the visualization of `Status` panel in `Agents` [#4166](https://github.com/wazuh/wazuh-kibana-app/pull/4166)
- Replaced the visualization of policy in `Modules/Security configuration assessment/Inventory` [#4166](https://github.com/wazuh/wazuh-kibana-app/pull/4166)
- Consistency in the colors and labels used for the agent status [#4166](https://github.com/wazuh/wazuh-kibana-app/pull/4166) [#4199](https://github.com/wazuh/wazuh-kibana-app/issues/4199)
- Replaced how the full and partial scan dates are displayed in the `Details` panel of `Vulnerabilities/Inventory` [#4169](https://github.com/wazuh/wazuh-kibana-app/pull/4169)

### Fixed

- Fixed that the platform visualizations didn't use some definitions related to the UI on Kibana 7.10.2 [#4166](https://github.com/wazuh/wazuh-kibana-app/pull/4166)
- Fixed a toast message with a successful process appeared when removing an agent of a group in `Management/Groups` and the agent appears in the agent list after refreshing the table [#4167](https://github.com/wazuh/wazuh-kibana-app/pull/4167)
- Fixed import of an empty rule or decoder file [#4176](https://github.com/wazuh/wazuh-kibana-app/pull/4176)
- Fixed overwriting of rule and decoder imports [#4180](https://github.com/wazuh/wazuh-kibana-app/pull/4180)

## Wazuh v4.3.3 - OpenSearch Dashboards 1.2.0 - Revision 4304

### Fixed

- Fixed Wazuh Dashboard troubleshooting url [#4151](https://github.com/wazuh/wazuh-kibana-app/pull/4151)

## Wazuh v4.3.2 - OpenSearch Dashboards 1.2.0 - Revision 4303

### Added

- Support for Wazuh 4.3.2

## Wazuh v4.3.1 - OpenSearch Dashboards 1.2.0 - Revision 4302

### Added

- Added PowerShell version warning to Windows agent installation wizard [#4142](https://github.com/wazuh/wazuh-kibana-app/pull/4142)
- A new workflow is added to perform backports to specific branches [#4149](https://github.com/wazuh/wazuh-kibana-app/pull/4149)

### Fixed

- Fixed the falsy values are displayed as not defined and enhanced the output of `Ruleset Test` [#4141](https://github.com/wazuh/wazuh-kibana-app/pull/4141)

## Wazuh v4.3.0 - OpenSearch Dashboards 1.2.0 - Revision 4301

### Added

- Support for OpenSearch Dashboards 1.2.0
- Added GitHub and Office365 modules [#3557](https://github.com/wazuh/wazuh-kibana-app/pull/3557)
- Added a new `Panel` module tab for GitHub and Office365 modules
  [#3541](https://github.com/wazuh/wazuh-kibana-app/pull/3541)
  [#3945](https://github.com/wazuh/wazuh-kibana-app/pull/3945)
  [#3952](https://github.com/wazuh/wazuh-kibana-app/pull/3952)
- Added ability to filter the results fo the `Network Ports` table in the `Inventory data` section [#3639](https://github.com/wazuh/wazuh-kibana-app/pull/3639)
- Added new endpoint service to collect the frontend logs into a file [#3324](https://github.com/wazuh/wazuh-kibana-app/pull/3324)
- Improved the frontend handle errors strategy: UI, Toasts, console log and log in file
  [#3327](https://github.com/wazuh/wazuh-kibana-app/pull/3327)
  [#3321](https://github.com/wazuh/wazuh-kibana-app/pull/3321)
  [#3367](https://github.com/wazuh/wazuh-kibana-app/pull/3367)
  [#3373](https://github.com/wazuh/wazuh-kibana-app/pull/3373)
  [#3374](https://github.com/wazuh/wazuh-kibana-app/pull/3374)
  [#3390](https://github.com/wazuh/wazuh-kibana-app/pull/3390)  
  [#3410](https://github.com/wazuh/wazuh-kibana-app/pull/3410)
  [#3408](https://github.com/wazuh/wazuh-kibana-app/pull/3408)
  [#3429](https://github.com/wazuh/wazuh-kibana-app/pull/3429)
  [#3427](https://github.com/wazuh/wazuh-kibana-app/pull/3427)
  [#3417](https://github.com/wazuh/wazuh-kibana-app/pull/3417)
  [#3462](https://github.com/wazuh/wazuh-kibana-app/pull/3462)
  [#3451](https://github.com/wazuh/wazuh-kibana-app/pull/3451)
  [#3442](https://github.com/wazuh/wazuh-kibana-app/pull/3442)
  [#3480](https://github.com/wazuh/wazuh-kibana-app/pull/3480)
  [#3472](https://github.com/wazuh/wazuh-kibana-app/pull/3472)
  [#3434](https://github.com/wazuh/wazuh-kibana-app/pull/3434)
  [#3392](https://github.com/wazuh/wazuh-kibana-app/pull/3392)
  [#3404](https://github.com/wazuh/wazuh-kibana-app/pull/3404)
  [#3432](https://github.com/wazuh/wazuh-kibana-app/pull/3432)
  [#3415](https://github.com/wazuh/wazuh-kibana-app/pull/3415)
  [#3469](https://github.com/wazuh/wazuh-kibana-app/pull/3469)
  [#3448](https://github.com/wazuh/wazuh-kibana-app/pull/3448)
  [#3465](https://github.com/wazuh/wazuh-kibana-app/pull/3465)
  [#3464](https://github.com/wazuh/wazuh-kibana-app/pull/3464)
  [#3478](https://github.com/wazuh/wazuh-kibana-app/pull/3478)
  [#4116](https://github.com/wazuh/wazuh-kibana-app/pull/4116)
- Added Intelligence tab to Mitre Att&ck module [#3368](https://github.com/wazuh/wazuh-kibana-app/pull/3368) [#3344](https://github.com/wazuh/wazuh-kibana-app/pull/3344) [#3726](https://github.com/wazuh/wazuh-kibana-app/pull/3726)
- Added sample data for office365 events [#3424](https://github.com/wazuh/wazuh-kibana-app/pull/3424)
- Created a separate component to check for sample data [#3475](https://github.com/wazuh/wazuh-kibana-app/pull/3475)
- Added a new hook for getting value suggestions [#3506](https://github.com/wazuh/wazuh-kibana-app/pull/3506)
- Added dinamic simple filters and adding simple GitHub filters fields [3531](https://github.com/wazuh/wazuh-kibana-app/pull/3531)
- Added configuration viewer for Module Office365 on Management > Configuration [#3524](https://github.com/wazuh/wazuh-kibana-app/pull/3524)
- Added base Module Panel view with Office365 setup [#3518](https://github.com/wazuh/wazuh-kibana-app/pull/3518)
- Added specifics and custom filters for Office365 search bar [#3533](https://github.com/wazuh/wazuh-kibana-app/pull/3533)
- Adding Pagination and filter to drilldown tables at Office pannel [#3544](https://github.com/wazuh/wazuh-kibana-app/pull/3544).
- Simple filters change between panel and drilldown panel [#3568](https://github.com/wazuh/wazuh-kibana-app/pull/3568).
- Added new fields in Inventory table and Flyout Details [#3525](https://github.com/wazuh/wazuh-kibana-app/pull/3525)
- Added columns selector in agents table [#3691](https://github.com/wazuh/wazuh-kibana-app/pull/3691)
- Added a new workflow for create wazuh packages [#3742](https://github.com/wazuh/wazuh-kibana-app/pull/3742)
- Run `template` and `fields` checks in the health check depends on the app configuration [#3783](https://github.com/wazuh/wazuh-kibana-app/pull/3783)
- Added a toast message when there is an error creating a new group [#3804](https://github.com/wazuh/wazuh-kibana-app/pull/3804)
- Added a step to start the agent to the deploy new Windowns agent guide [#3846](https://github.com/wazuh/wazuh-kibana-app/pull/3846)
- Added agents windows events config tab [#3905](https://github.com/wazuh/wazuh-kibana-app/pull/3905)
- Added 3 new panels to `Vulnerabilities/Inventory` [#3893](https://github.com/wazuh/wazuh-kibana-app/pull/3893)
- Added new fields of `Vulnerabilities` to the details flyout [#3893](https://github.com/wazuh/wazuh-kibana-app/pull/3893) [#3908](https://github.com/wazuh/wazuh-kibana-app/pull/3908)
- Added missing fields used in visualizations to the known fiels related to alerts [#3924](https://github.com/wazuh/wazuh-kibana-app/pull/3924)
- Added troubleshooting link to "index pattern was refreshed" toast [#3946](https://github.com/wazuh/wazuh-kibana-app/pull/3946)
- Added more number options to the tables widget in Modules -> "Mitre" [#4041](https://github.com/wazuh/wazuh-kibana-app/pull/4066)
- Management -> groups -> agent: Selectors appear when there are more than 3 options [#4126](https://github.com/wazuh/wazuh-kibana-app/pull/4126)

### Changed

- Changed ossec to wazuh in sample-data [#3121](https://github.com/wazuh/wazuh-kibana-app/pull/3121)
- Changed empty fields in FIM tables and `syscheck.value_name` in discovery now show an empty tag for visual clarity [#3279](https://github.com/wazuh/wazuh-kibana-app/pull/3279)
- Adapted the Mitre tactics and techniques resources to use the API endpoints [#3346](https://github.com/wazuh/wazuh-kibana-app/pull/3346)
- Moved the filterManager subscription to the hook useFilterManager [#3517](https://github.com/wazuh/wazuh-kibana-app/pull/3517)
- Change filter from is to is one of in custom searchbar [#3529](https://github.com/wazuh/wazuh-kibana-app/pull/3529)
- Refactored as module tabs and buttons are rendered [#3494](https://github.com/wazuh/wazuh-kibana-app/pull/3494)
- Updated the deprecated and added new references authd [#3663](https://github.com/wazuh/wazuh-kibana-app/pull/3663) [#3806](https://github.com/wazuh/wazuh-kibana-app/pull/3806)
- Added time subscription to Discover component [#3549](https://github.com/wazuh/wazuh-kibana-app/pull/3549)
- Refactored as module tabs and buttons are rendered [#3494](https://github.com/wazuh/wazuh-kibana-app/pull/3494)
- Testing logs using the Ruletest Test don't display the rule information if not matching a rule. [#3446](https://github.com/wazuh/wazuh-kibana-app/pull/3446)
- Changed format permissions in FIM inventory [#3649](https://github.com/wazuh/wazuh-kibana-app/pull/3649)
- Changed of request for one that does not return data that is not necessary to optimize times. [#3686](https://github.com/wazuh/wazuh-kibana-app/pull/3686) [#3728](https://github.com/wazuh/wazuh-kibana-app/pull/3728)
- Rebranding. Replaced the brand logos, set module icons with brand colors [#3788](https://github.com/wazuh/wazuh-kibana-app/pull/3788)
- Changed user for sample data management [#3795](https://github.com/wazuh/wazuh-kibana-app/pull/3795)
- Changed agent install codeblock copy button and powershell terminal warning [#3792](https://github.com/wazuh/wazuh-kibana-app/pull/3792)
- Refactored as the plugin platform name and references is managed [#3811](https://github.com/wazuh/wazuh-kibana-app/pull/3811)
- Removed `Dashboard` tab for the `Vulnerabilities` modules [#3893](https://github.com/wazuh/wazuh-kibana-app/pull/3893)
- Display all fields in the `Table` tab when expading an alert row in the alerts tables of flyouts and the `Modules/Security Events/Dashboard` table [#3908](https://github.com/wazuh/wazuh-kibana-app/pull/3908)
- Refactored the table in `Vulnerabilities/Inventory` [#3196](https://github.com/wazuh/wazuh-kibana-app/pull/3196)
- Changed Google Groups app icons [#3949](https://github.com/wazuh/wazuh-kibana-app/pull/3949)
- Removed sorting for `Agents` or `Configuration checksum` column in the table of `Management/Groups` due to this is not supported by the API [#3857](https://github.com/wazuh/wazuh-kibana-app/pull/3857)
- Changed messages in the agent installation guide [#4040](https://github.com/wazuh/wazuh-kibana-app/pull/4040)
- Changed the default `wazuh.statistics.shards` setting from `2` to `1` [#4055](https://github.com/wazuh/wazuh-kibana-app/pull/4055)
- Removed the migration tasks in the `.wazuh` and `.wazuh-version` indices [#4098](https://github.com/wazuh/wazuh-kibana-app/pull/4098)
- Separated the actions of viewing and editing the `agent.conf` group file [#4114](https://github.com/wazuh/wazuh-kibana-app/pull/4114)

### Fixed

- Fixed creation of log files [#3384](https://github.com/wazuh/wazuh-kibana-app/pull/3384)
- Fixed double fetching alerts count when pinnin/unpinning the agent in Mitre Att&ck/Framework [#3484](https://github.com/wazuh/wazuh-kibana-app/pull/3484)
- Query config refactor [#3490](https://github.com/wazuh/wazuh-kibana-app/pull/3490)
- Fixed rules and decoders test flyout clickout event [#3412](https://github.com/wazuh/wazuh-kibana-app/pull/3412)
- Notify when you are registering an agent without permissions [#3430](https://github.com/wazuh/wazuh-kibana-app/pull/3430)
- Remove not used `redirectRule` query param when clicking the row table on CDB Lists/Decoders [#3438](https://github.com/wazuh/wazuh-kibana-app/pull/3438)
- Fixed the code overflows over the line numbers in the API Console editor [#3439](https://github.com/wazuh/wazuh-kibana-app/pull/3439)
- Don't open the main menu when changing the seleted API or index pattern [#3440](https://github.com/wazuh/wazuh-kibana-app/pull/3440)
- Fix error message in conf managment [#3443](https://github.com/wazuh/wazuh-kibana-app/pull/3443)
- Fix size api selector when name is too long [#3445](https://github.com/wazuh/wazuh-kibana-app/pull/3445)
- Fixed error when edit a rule or decoder [#3456](https://github.com/wazuh/wazuh-kibana-app/pull/3456)
- Fixed index pattern selector doesn't display the ignored index patterns [#3458](https://github.com/wazuh/wazuh-kibana-app/pull/3458)
- Fixed error in /Management/Configuration when cluster is disabled [#3553](https://github.com/wazuh/wazuh-kibana-app/pull/3553)
- Fix the pinned filters were removed when accessing to the `Panel` tab of a module [#3565](https://github.com/wazuh/wazuh-kibana-app/pull/3565)
- Fixed multi-select component searcher handler [#3645](https://github.com/wazuh/wazuh-kibana-app/pull/3645)
- Fixed order logs properly in Management/Logs [#3609](https://github.com/wazuh/wazuh-kibana-app/pull/3609)
- Fixed the Wazuh API requests to `GET //` [#3661](https://github.com/wazuh/wazuh-kibana-app/pull/3661)
- Fixed missing mitre tactics [#3675](https://github.com/wazuh/wazuh-kibana-app/pull/3675)
- Fix CDB list view not working with IPv6 [#3488](https://github.com/wazuh/wazuh-kibana-app/pull/3488)
- Fixed the bad requests using Console tool to `PUT /active-response` API endpoint [#3466](https://github.com/wazuh/wazuh-kibana-app/pull/3466)
- Fixed group agent management table does not update on error [#3605](https://github.com/wazuh/wazuh-kibana-app/pull/3605)
- Fixed not showing packages details in agent inventory for a freeBSD agent SO [#3651](https://github.com/wazuh/wazuh-kibana-app/pull/3651)
- Fixed wazuh token deleted twice [#3652](https://github.com/wazuh/wazuh-kibana-app/pull/3652)
- Fixed handler of error on dev-tools [#3687](https://github.com/wazuh/wazuh-kibana-app/pull/3687)
- Fixed compatibility wazuh 4.3 - kibana 7.13.4 [#3685](https://github.com/wazuh/wazuh-kibana-app/pull/3685)
- Fixed registry values without agent pinned in FIM>Events [#3689](https://github.com/wazuh/wazuh-kibana-app/pull/3689)
- Fixed breadcrumbs style compatibility for Kibana 7.14.2 [#3688](https://github.com/wazuh/wazuh-kibana-app/pull/3688)
- Fixed security alerts table when filters change [#3682](https://github.com/wazuh/wazuh-kibana-app/pull/3682)
- Fixed error that shows we're using X-Pack when we have Basic [#3692](https://github.com/wazuh/wazuh-kibana-app/pull/3692)
- Fixed blank screen in Kibana 7.10.2 [#3700](https://github.com/wazuh/wazuh-kibana-app/pull/3700)
- Fixed related decoder link undefined parameters error [#3704](https://github.com/wazuh/wazuh-kibana-app/pull/3704)
- Fixing Flyouts in Kibana 7.14.2 [#3708](https://github.com/wazuh/wazuh-kibana-app/pull/3708)
- Fixing the bug of index patterns in health-check due to bad copy of a PR [#3707](https://github.com/wazuh/wazuh-kibana-app/pull/3707)
- Fixed styles and behaviour of button filter in the flyout of `Inventory` section for `Integrity monitoring` and `Vulnerabilities` modules [#3733](https://github.com/wazuh/wazuh-kibana-app/pull/3733)
- Fixed height of `Evolution` card in the `Agents` section when has no data for the selected time range [#3733](https://github.com/wazuh/wazuh-kibana-app/pull/3733)
- Fix clearing the query filter doesn't update the data in Office 365 and GitHub Panel tab [#3722](https://github.com/wazuh/wazuh-kibana-app/pull/3722)
- Fix wrong deamons in filter list [#3710](https://github.com/wazuh/wazuh-kibana-app/pull/3710)
- Fixing bug when create filename with spaces and throws a bad error [#3724](https://github.com/wazuh/wazuh-kibana-app/pull/3724)
- Fixing bug in security User flyout nonexistant unsubmitted changes warning [#3731](https://github.com/wazuh/wazuh-kibana-app/pull/3731)
- Fixing redirect to new tab when click in a link [#3732](https://github.com/wazuh/wazuh-kibana-app/pull/3732)
- Fixed missing settings in `Management/Configuration/Global configuration/Global/Main settings` [#3737](https://github.com/wazuh/wazuh-kibana-app/pull/3737)
- Fixed `Maximum call stack size exceeded` error exporting key-value pairs of a CDB List [#3738](https://github.com/wazuh/wazuh-kibana-app/pull/3738)
- Fixed regex lookahead and lookbehind for safari [#3741](https://github.com/wazuh/wazuh-kibana-app/pull/3741)
- Fixed Vulnerabilities Inventory flyout details filters [#3744](https://github.com/wazuh/wazuh-kibana-app/pull/3744)
- Removed api selector toggle from settings menu since it performed no useful function [#3604](https://github.com/wazuh/wazuh-kibana-app/pull/3604)
- Fixed the requests get [#3661](https://github.com/wazuh/wazuh-kibana-app/pull/3661)
- Fixed Dashboard PDF report error when switching pinned agent state [#3748](https://github.com/wazuh/wazuh-kibana-app/pull/3748)
- Fixed the rendering of the command to deploy new Windows agent not working in some Kibana versions [#3753](https://github.com/wazuh/wazuh-kibana-app/pull/3753)
- Fixed action buttons overlaying to the request text in Tools/API Console [#3772](https://github.com/wazuh/wazuh-kibana-app/pull/3772)
- Fix `Rule ID` value in reporting tables related to top results [#3774](https://github.com/wazuh/wazuh-kibana-app/issues/3774)
- Fixed github/office365 multi-select filters suggested values [#3787](https://github.com/wazuh/wazuh-kibana-app/pull/3787)
- Fix updating the aggregation data of Panel section when changing the time filter [#3790](https://github.com/wazuh/wazuh-kibana-app/pull/3790)
- Removed the button to remove an agent for a group in the agents' table when it is the default group [#3804](https://github.com/wazuh/wazuh-kibana-app/pull/3804)
- Fixed internal user no longer needs permission to make x-pack detection request [#3831](https://github.com/wazuh/wazuh-kibana-app/pull/3831)
- Fixed agents details card style [#3845](https://github.com/wazuh/wazuh-kibana-app/pull/3845) [#3860](https://github.com/wazuh/wazuh-kibana-app/pull/3860)
- Fixed search bar query sanitizing in PDF report [#3861](https://github.com/wazuh/wazuh-kibana-app/pull/3861)
- Fixed routing redirection in events documents discover links [#3866](https://github.com/wazuh/wazuh-kibana-app/pull/3866)
- Fixed health-check [#3868](https://github.com/wazuh/wazuh-kibana-app/pull/3868)
- Fixed refreshing agents evolution visualization [#3894](https://github.com/wazuh/wazuh-kibana-app/pull/3894)
- Fixed an error when generating PDF reports due to Wazuh API token expiration [#3881](https://github.com/wazuh/wazuh-kibana-app/pull/3881)
- Fixed the table of Vulnerabilities/Inventory doesn't reload when changing the selected agent [#3901](https://github.com/wazuh/wazuh-kibana-app/pull/3901)
- Fixed backslash breaking exported JSON result [#3909](https://github.com/wazuh/wazuh-kibana-app/pull/3909)
- Fixed the Events view multiple "The index pattern was refreshed successfully" toast [#3937](https://github.com/wazuh/wazuh-kibana-app/pull/3937)
- Fixed a rendering problem in the map visualizations [#3942](https://github.com/wazuh/wazuh-kibana-app/pull/3942)
- Parse error when using `#` character not at the beginning of the line [#3877](https://github.com/wazuh/wazuh-kibana-app/pull/3877)
- Fixed the `rule.mitre.id` cell enhancement that doesn't support values with sub techniques [#3944](https://github.com/wazuh/wazuh-kibana-app/pull/3944)
- Fixed error not working the alerts displayed when changing the selected time in some flyouts [#3947](https://github.com/wazuh/wazuh-kibana-app/pull/3947) [#4115](https://github.com/wazuh/wazuh-kibana-app/pull/4115)
- Fixed the user can not logout when the Kibana server has a basepath configurated [#3957](https://github.com/wazuh/wazuh-kibana-app/pull/3957)
- Fixed fatal cron-job error when Wazuh API is down [#3991](https://github.com/wazuh/wazuh-kibana-app/pull/3991)
- Fixed circular re-directions when API errors are handled [#4079](https://github.com/wazuh/wazuh-kibana-app/pull/4079)
- Fixed agent breadcrumb routing minor error [#4101](https://github.com/wazuh/wazuh-kibana-app/pull/4101)
- Fixed selected text not visible in API Console [#4102](https://github.com/wazuh/wazuh-kibana-app/pull/4102)
- Fixed the 'missing parameters' error on the Manager Logs [#4110](https://github.com/wazuh/wazuh-kibana-app/pull/4110)
- Fixed undefined input reference when switching between rule set view and rule files view [#4125](https://github.com/wazuh/wazuh-kibana-app/pull/4125)
- Fixed not found FIM file toast error #4124 [#4124](https://github.com/wazuh/wazuh-kibana-app/pull/4124)
- Fixed "See full error" on error toast [#4119](https://github.com/wazuh/wazuh-kibana-app/pull/4119)
- Fixed not being able to remove custom filters. [#4112](https://github.com/wazuh/wazuh-kibana-app/pull/4112)
- Fixed spinner not showing when export button is clicked in management views [#4120](https://github.com/wazuh/wazuh-kibana-app/pull/4120)
- Correction of field and value in the section: last registered agent [#4127](https://github.com/wazuh/wazuh-kibana-app/pull/4127)
- Fixed the download agent installer command [#4132] (https://github.com/wazuh/wazuh-kibana-app/pull/4132)

## Wazuh v4.2.6 - Kibana 7.10.2, 7.11.2, 7.12.1, 7.13.0, 7.13.1, 7.13.2, 7.13.3, 7.13.4, 7.14.0, 7.14.1, 7.14.2 - Revision 4207

### Added

- Support for Kibana 7.13.4
- Support for Kibana 7.14.2
- Hide the `telemetry` banner [#3709](https://github.com/wazuh/wazuh-kibana-app/pull/3709)

### Fixed

- Fixed compatibility Wazuh 4.2 - Kibana 7.13.4 [#3653](https://github.com/wazuh/wazuh-kibana-app/pull/3653)
- Fixed interative register windows agent screen error [#3654](https://github.com/wazuh/wazuh-kibana-app/pull/3654)
- Fixed breadcrumbs style compatibility for Kibana 7.14.2 [#3668](https://github.com/wazuh/wazuh-kibana-app/pull/3668)
- Fixed Wazuh token is not removed after logout in Kibana 7.13 [#3670](https://github.com/wazuh/wazuh-kibana-app/pull/3670)
- Fixed Group Configuration and Management configuration error after trying to going back after you save [#3672](https://github.com/wazuh/wazuh-kibana-app/pull/3672)
- Fixing EuiPanels in Overview Sections and disabled text in WzMenu [#3674](https://github.com/wazuh/wazuh-kibana-app/pull/3674)
- Fixing double flyout clicking in a policy [#3676](https://github.com/wazuh/wazuh-kibana-app/pull/3676)
- Fixed error conflict setting kibana settings from the health check [#3678](https://github.com/wazuh/wazuh-kibana-app/pull/3678)
- Fixed compatibility to get the valid index patterns and refresh fields for Kibana 7.10.2-7.13.4 [3681](https://github.com/wazuh/wazuh-kibana-app/pull/3681)
- Fixed wrong redirect after login [3701](https://github.com/wazuh/wazuh-kibana-app/pull/3701)
- Fixed error getting the index pattern data when there is not `attributes.fields` in the saved object [3689](https://github.com/wazuh/wazuh-kibana-app/pull/3698)

## Wazuh v4.2.4 - Kibana 7.10.2, 7.11.2, 7.12.1 - Revision 4205

### Added

- Support for Wazuh 4.2.4

### Fixed

- Fixed a bug where the user's auth token was not deprecated on logout [#3638](https://github.com/wazuh/wazuh-kibana-app/pull/3638)

## Wazuh v4.2.3 - Kibana 7.10.2, 7.11.2, 7.12.1 - Revision 4204

### Added

- Support for Wazuh 4.2.3

## Wazuh v4.2.2 - Kibana 7.10.2 , 7.12.1 - Revision 4203

### Added

- Wazuh help links in the Kibana help menu [#3170](https://github.com/wazuh/wazuh-kibana-app/pull/3170)
- Redirect to group details using the `group` query param in the URL [#3184](https://github.com/wazuh/wazuh-kibana-app/pull/3184)
- Configuration to disable Wazuh App access from X-Pack/ODFE role [#3222](https://github.com/wazuh/wazuh-kibana-app/pull/3222) [#3292](https://github.com/wazuh/wazuh-kibana-app/pull/3292)
- Added confirmation message when closing a form [#3221](https://github.com/wazuh/wazuh-kibana-app/pull/3221)
- Improvement to hide navbar Wazuh label. [#3240](https://github.com/wazuh/wazuh-kibana-app/pull/3240)
- Add modal creating new rule/decoder [#3274](https://github.com/wazuh/wazuh-kibana-app/pull/3274)
- New functionality to change app logos [#3503](https://github.com/wazuh/wazuh-kibana-app/pull/3503)
- Added link to the upgrade guide when the Wazuh API version and the Wazuh App version mismatch [#3592](https://github.com/wazuh/wazuh-kibana-app/pull/3592)

### Changed

- Removed module titles [#3160](https://github.com/wazuh/wazuh-kibana-app/pull/3160)
- Changed default `wazuh.monitoring.creation` app setting from `d` to `w` [#3174](https://github.com/wazuh/wazuh-kibana-app/pull/3174)
- Changed default `wazuh.monitoring.shards` app setting from `2` to `1` [#3174](https://github.com/wazuh/wazuh-kibana-app/pull/3174)
- Removed Sha1 field from registry key detail [#3189](https://github.com/wazuh/wazuh-kibana-app/pull/3189)
- Removed tooltip in last breadcrumb in header breadcrumb [3250](https://github.com/wazuh/wazuh-kibana-app/pull/3250)
- Refactored the Health check component [#3197](https://github.com/wazuh/wazuh-kibana-app/pull/3197)
- Added version in package downloaded name in agent deploy command [#3210](https://github.com/wazuh/wazuh-kibana-app/issues/3210)
- Removed restriction to allow only current active agents from vulnerability inventory [#3243](https://github.com/wazuh/wazuh-kibana-app/pull/3243)
- Move API selector and Index Pattern Selector to the header bar [#3175](https://github.com/wazuh/wazuh-kibana-app/pull/3175)
- Health check actions notifications refactored and added debug mode [#3258](https://github.com/wazuh/wazuh-kibana-app/pull/3258)
- Improved visualizations object configuration readability [#3355](https://github.com/wazuh/wazuh-kibana-app/pull/3355)
- Changed the way kibana-vis hides the visualization while loading, this should prevent errors caused by having a 0 height visualization [#3349](https://github.com/wazuh/wazuh-kibana-app/pull/3349)

### Fixed

- Fixed screen flickers in Cluster visualization [#3159](https://github.com/wazuh/wazuh-kibana-app/pull/3159)
- Fixed the broken links when using `server.basePath` Kibana setting [#3161](https://github.com/wazuh/wazuh-kibana-app/pull/3161)
- Fixed filter in reports [#3173](https://github.com/wazuh/wazuh-kibana-app/pull/3173)
- Fixed typo error in Settings/Configuration [#3234](https://github.com/wazuh/wazuh-kibana-app/pull/3234)
- Fixed fields overlap in the agent summary screen [#3217](https://github.com/wazuh/wazuh-kibana-app/pull/3217)
- Fixed Ruleset Test, each request is made in a different session instead of all in the same session [#3257](https://github.com/wazuh/wazuh-kibana-app/pull/3257)
- Fixed the `Visualize` button is not displaying when expanding a field in the Events sidebar [#3237](https://github.com/wazuh/wazuh-kibana-app/pull/3237)
- Fix modules are missing in the agent menu [#3244](https://github.com/wazuh/wazuh-kibana-app/pull/3244)
- Fix improving and removing WUI error logs [#3260](https://github.com/wazuh/wazuh-kibana-app/pull/3260)
- Fix some errors of PDF reports [#3272](https://github.com/wazuh/wazuh-kibana-app/pull/3272)
- Fix TypeError when selecting macOS agent deployment in a Safari Browser [#3289](https://github.com/wazuh/wazuh-kibana-app/pull/3289)
- Fix error in how the SCA check's checks are displayed [#3297](https://github.com/wazuh/wazuh-kibana-app/pull/3297)
- Fixed message of error when add sample data fails [#3241](https://github.com/wazuh/wazuh-kibana-app/pull/3241)
- Fixed modules are missing in the agent menu [#3244](https://github.com/wazuh/wazuh-kibana-app/pull/3244)
- Fixed Alerts Summary of modules for reports [#3303](https://github.com/wazuh/wazuh-kibana-app/pull/3303)
- Fixed dark mode visualization background in pdf reports [#3315](https://github.com/wazuh/wazuh-kibana-app/pull/3315)
- Adapt Kibana integrations to Kibana 7.11 and 7.12 [#3309](https://github.com/wazuh/wazuh-kibana-app/pull/3309)
- Fixed error agent view does not render correctly [#3306](https://github.com/wazuh/wazuh-kibana-app/pull/3306)
- Fixed miscalculation in table column width in PDF reports [#3326](https://github.com/wazuh/wazuh-kibana-app/pull/3326)
- Normalized visData table property for 7.12 retro-compatibility [#3323](https://github.com/wazuh/wazuh-kibana-app/pull/3323)
- Fixed error that caused the labels in certain visualizations to overlap [#3355](https://github.com/wazuh/wazuh-kibana-app/pull/3355)
- Fixed export to csv button in dashboards tables [#3358](https://github.com/wazuh/wazuh-kibana-app/pull/3358)
- Fixed Elastic UI breaking changes in 7.12 [#3345](https://github.com/wazuh/wazuh-kibana-app/pull/3345)
- Fixed Wazuh main menu and breadcrumb render issues [#3347](https://github.com/wazuh/wazuh-kibana-app/pull/3347)
- Fixed generation of huge logs from backend errors [#3397](https://github.com/wazuh/wazuh-kibana-app/pull/3397)
- Fixed vulnerabilities flyout not showing alerts if the vulnerability had a field missing [#3593](https://github.com/wazuh/wazuh-kibana-app/pull/3593)

## Wazuh v4.2.1 - Kibana 7.10.2 , 7.11.2 - Revision 4202

### Added

- Support for Wazuh 4.2.1

## Wazuh v4.2.0 - Kibana 7.10.2 , 7.11.2 - Revision 4201

### Added

- Added `Ruleset Test` section under Tools menu, and on Edit Rules/Decoders as a tool. [#1434](https://github.com/wazuh/wazuh-kibana-app/pull/1434)
- Added page size options in Security events, explore agents table [#2925](https://github.com/wazuh/wazuh-kibana-app/pull/2925)
- Added a reminder to restart cluster or manager after import a file in Rules, Decoders or CDB Lists [#3051](https://github.com/wazuh/wazuh-kibana-app/pull/3051)
- Added Agent Stats section [#3056](https://github.com/wazuh/wazuh-kibana-app/pull/3056)
- Added `logtest` PUT example on API Console [#3061](https://github.com/wazuh/wazuh-kibana-app/pull/3061)
- Added vulnerabilities inventory that affect to an agent [#3069](https://github.com/wazuh/wazuh-kibana-app/pull/3069)
- Added retry button to check api again in health check [#3109](https://github.com/wazuh/wazuh-kibana-app/pull/3109)
- Added `wazuh-statistics` template and a new mapping for these indices [#3111](https://github.com/wazuh/wazuh-kibana-app/pull/3111)
- Added link to documentation "Checking connection with Manager" in deploy new agent [#3126](https://github.com/wazuh/wazuh-kibana-app/pull/3126)
- Fixed Agent Evolution graph showing agents from multiple APIs [#3256](https://github.com/wazuh/wazuh-kibana-app/pull/3256)
- Added Disabled index pattern checks in Health Check [#3311](https://github.com/wazuh/wazuh-kibana-app/pull/3311)

### Changed

- Moved Dev Tools inside of Tools menu as Api Console. [#1434](https://github.com/wazuh/wazuh-kibana-app/pull/1434)
- Changed position of Top users on Integrity Monitoring Top 5 user. [#2892](https://github.com/wazuh/wazuh-kibana-app/pull/2892)
- Changed user allow_run_as way of editing. [#3080](https://github.com/wazuh/wazuh-kibana-app/pull/3080)
- Rename some ossec references to Wazuh [#3046](https://github.com/wazuh/wazuh-kibana-app/pull/3046)

### Fixed

- Filter only authorized agents in Agents stats and Visualizations [#3088](https://github.com/wazuh/wazuh-kibana-app/pull/3088)
- Fixed missing `pending` status suggestion for agents [#3095](https://github.com/wazuh/wazuh-kibana-app/pull/3095)
- Index pattern setting not used for choosing from existing patterns [#3097](https://github.com/wazuh/wazuh-kibana-app/pull/3097)
- Fixed space character missing on deployment command if UDP is configured [#3108](https://github.com/wazuh/wazuh-kibana-app/pull/3108)
- Fixed statistics visualizations when a node is selected [#3110](https://github.com/wazuh/wazuh-kibana-app/pull/3110)
- Fixed Flyout date filter also changes main date filter [#3114](https://github.com/wazuh/wazuh-kibana-app/pull/3114)
- Fixed name for "TCP sessions" visualization and average metric is now a sum [#3118](https://github.com/wazuh/wazuh-kibana-app/pull/3118)
- Filter only authorized agents in Events and Security Alerts table [#3120](https://github.com/wazuh/wazuh-kibana-app/pull/3120)
- Fixed Last keep alive label is outside the panel [#3122](https://github.com/wazuh/wazuh-kibana-app/pull/3122)
- Fixed app redirect to Settings section after the health check [#3128](https://github.com/wazuh/wazuh-kibana-app/pull/3128)
- Fixed the plugin logo path in Kibana menu when use `server.basePath` setting [#3144](https://github.com/wazuh/wazuh-kibana-app/pull/3144)
- Fixed deprecated endpoint for create agent groups [3152](https://github.com/wazuh/wazuh-kibana-app/pull/3152)
- Fixed check for TCP protocol in deploy new agent [#3163](https://github.com/wazuh/wazuh-kibana-app/pull/3163)
- Fixed RBAC issue with agent group permissions [#3181](https://github.com/wazuh/wazuh-kibana-app/pull/3181)
- Fixed change index pattern from menu doesn't work [#3187](https://github.com/wazuh/wazuh-kibana-app/pull/3187)
- Conflict with the creation of the index pattern when performing the Health Check [#3232](https://github.com/wazuh/wazuh-kibana-app/pull/3232)
- Added Disabled index pattern checks in Health Check [#3311](https://github.com/wazuh/wazuh-kibana-app/pull/3311)
- Fixed windows update section in Linux Inventory PDF [#3569](https://github.com/wazuh/wazuh-kibana-app/pull/3569)
- Improving and removing unnecessary error logs [#3574](https://github.com/wazuh/wazuh-kibana-app/pull/3574)

## Wazuh v4.1.5 - Kibana 7.10.0 , 7.10.2, 7.11.2 - Revision 4108

### Fixed

- Unable to change selected index pattern from the Wazuh menu [#3330](https://github.com/wazuh/wazuh-kibana-app/pull/3330)

## Wazuh v4.1.5 - Kibana 7.10.0 , 7.10.2, 7.11.2 - Revision 4107

### Added

- Support for Kibana 7.11.2
- Added a warning message for the `Install and enroll the agent` step of `Deploy new agent` guide [#3238](https://github.com/wazuh/wazuh-kibana-app/pull/3238)

### Fixed

- Conflict with the creation of the index pattern when performing the Health Check [#3223](https://github.com/wazuh/wazuh-kibana-app/pull/3223)
- Fixing mac os agents add command [#3207](https://github.com/wazuh/wazuh-kibana-app/pull/3207)

## Wazuh v4.1.5 - Kibana 7.10.0 , 7.10.2 - Revision 4106

- Adapt for Wazuh 4.1.5

## Wazuh v4.1.4 - Kibana 7.10.0 , 7.10.2 - Revision 4105

- Adapt for Wazuh 4.1.4

## Wazuh v4.1.3 - Kibana 7.10.0 , 7.10.2 - Revision 4104

### Added

- Creation of index pattern after the default one is changes in Settings [#2985](https://github.com/wazuh/wazuh-kibana-app/pull/2985)
- Added node name of agent list and detail [#3039](https://github.com/wazuh/wazuh-kibana-app/pull/3039)
- Added loading view while the user is logging to prevent permissions prompts [#3041](https://github.com/wazuh/wazuh-kibana-app/pull/3041)
- Added custom message for each possible run_as setup [#3048](https://github.com/wazuh/wazuh-kibana-app/pull/3048)

### Changed

- Change all dates labels to Kibana formatting time zone [#3047](https://github.com/wazuh/wazuh-kibana-app/pull/3047)
- Improve toast message when selecting a default API [#3049](https://github.com/wazuh/wazuh-kibana-app/pull/3049)
- Improve validation and prevention for caching bundles on the client-side [#3063](https://github.com/wazuh/wazuh-kibana-app/pull/3063) [#3091](https://github.com/wazuh/wazuh-kibana-app/pull/3091)

### Fixed

- Fixed unexpected behavior in Roles mapping [#3028](https://github.com/wazuh/wazuh-kibana-app/pull/3028)
- Fixed rule filter is no applied when you click on a rule id in another module.[#3057](https://github.com/wazuh/wazuh-kibana-app/pull/3057)
- Fixed bug changing master node configuration [#3062](https://github.com/wazuh/wazuh-kibana-app/pull/3062)
- Fixed wrong variable declaration for macOS agents [#3066](https://github.com/wazuh/wazuh-kibana-app/pull/3066)
- Fixed some errors in the Events table, action buttons style, and URLs disappeared [#3086](https://github.com/wazuh/wazuh-kibana-app/pull/3086)
- Fixed Rollback of invalid rule configuration file [#3084](https://github.com/wazuh/wazuh-kibana-app/pull/3084)

## Wazuh v4.1.2 - Kibana 7.10.0 , 7.10.2 - Revision 4103

- Add `run_as` setting to example host configuration in Add new API view [#3021](https://github.com/wazuh/wazuh-kibana-app/pull/3021)
- Refactor of some prompts [#3015](https://github.com/wazuh/wazuh-kibana-app/pull/3015)

### Fixed

- Fix SCA policy detail showing name and check results about another policy [#3007](https://github.com/wazuh/wazuh-kibana-app/pull/3007)
- Fixed that alerts table is empty when switching pinned agents [#3008](https://github.com/wazuh/wazuh-kibana-app/pull/3008)
- Creating a role mapping before the existing ones are loaded, the page bursts [#3013](https://github.com/wazuh/wazuh-kibana-app/pull/3013)
- Fix pagination in SCA checks table when expand some row [#3018](https://github.com/wazuh/wazuh-kibana-app/pull/3018)
- Fix manager is shown in suggestions in Agents section [#3025](https://github.com/wazuh/wazuh-kibana-app/pull/3025)
- Fix disabled loading on inventory when request fail [#3026](https://github.com/wazuh/wazuh-kibana-app/pull/3026)
- Fix restarting selected cluster instead of all of them [#3032](https://github.com/wazuh/wazuh-kibana-app/pull/3032)
- Fix pinned agents don't trigger a new filtered query [#3035](https://github.com/wazuh/wazuh-kibana-app/pull/3035)
- Overlay Wazuh menu when Kibana menu is opened or docked [#3038](https://github.com/wazuh/wazuh-kibana-app/pull/3038)
- Fix visualizations in PDF Reports with Dark mode [#2983](https://github.com/wazuh/wazuh-kibana-app/pull/2983)

## Wazuh v4.1.1 - Kibana 7.10.0 , 7.10.2 - Revision 4102

### Added

- Prompt to show the unsupported module for the selected agent [#2959](https://github.com/wazuh/wazuh-kibana-app/pull/2959)
- Added a X-Frame-Options header to the backend responses [#2977](https://github.com/wazuh/wazuh-kibana-app/pull/2977)

### Changed

- Added toast with refresh button when new fields are loaded [#2974](https://github.com/wazuh/wazuh-kibana-app/pull/2974)
- Migrated manager and cluster files endpoints and their corresponding RBAC [#2984](https://github.com/wazuh/wazuh-kibana-app/pull/2984)

### Fixed

- Fix login error when AWS Elasticsearch and ODFE is used [#2710](https://github.com/wazuh/wazuh-kibana-app/issues/2710)
- An error message is displayed when changing a group's configuration although the user has the right permissions [#2955](https://github.com/wazuh/wazuh-kibana-app/pull/2955)
- Fix Security events table is empty when switching the pinned agents [#2956](https://github.com/wazuh/wazuh-kibana-app/pull/2956)
- Fix disabled switch visual edit button when json content is empty [#2957](https://github.com/wazuh/wazuh-kibana-app/issues/2957)
- Fixed main and `More` menus for unsupported agents [#2959](https://github.com/wazuh/wazuh-kibana-app/pull/2959)
- Fixed forcing a non numeric filter value in a number type field [#2961](https://github.com/wazuh/wazuh-kibana-app/pull/2961)
- Fixed wrong number of alerts in Security Events [#2964](https://github.com/wazuh/wazuh-kibana-app/pull/2964)
- Fixed search with strange characters of agent in Management groups [#2970](https://github.com/wazuh/wazuh-kibana-app/pull/2970)
- Fix the statusCode error message [#2971](https://github.com/wazuh/wazuh-kibana-app/pull/2971)
- Fix the SCA policy stats didn't refresh [#2973](https://github.com/wazuh/wazuh-kibana-app/pull/2973)
- Fixed loading of AWS index fields even when no AWS alerts were found [#2974](https://github.com/wazuh/wazuh-kibana-app/pull/2974)
- Fix some date fields format in FIM and SCA modules [#2975](https://github.com/wazuh/wazuh-kibana-app/pull/2975)
- Fix a non-stop error in Manage agents when the user has no permissions [#2976](https://github.com/wazuh/wazuh-kibana-app/pull/2976)
- Can't edit empty rules and decoders files that already exist in the manager [#2978](https://github.com/wazuh/wazuh-kibana-app/pull/2978)
- Support for alerts index pattern with different ID and name [#2979](https://github.com/wazuh/wazuh-kibana-app/pull/2979)
- Fix the unpin agent in the selection modal [#2980](https://github.com/wazuh/wazuh-kibana-app/pull/2980)
- Fix properly logout of Wazuh API when logging out of the application (only for OpenDistro) [#2789](https://github.com/wazuh/wazuh-kibana-app/issues/2789)
- Fixed missing `&&` from macOS agent deployment command [#2989](https://github.com/wazuh/wazuh-kibana-app/issues/2989)
- Fix prompt permissions on Framework of Mitre and Inventory of Integrity monitoring. [#2967](https://github.com/wazuh/wazuh-kibana-app/issues/2967)
- Fix properly logout of Wazuh API when logging out of the application support x-pack [#2789](https://github.com/wazuh/wazuh-kibana-app/issues/2789)

## Wazuh v4.1.0 - Kibana 7.10.0 , 7.10.2 - Revision 4101

### Added

- Check the max buckets by default in healthcheck and increase them [#2901](https://github.com/wazuh/wazuh-kibana-app/pull/2901)
- Added a prompt wraning in role mapping if run_as is false or he is not allowed to use it by API [#2876](https://github.com/wazuh/wazuh-kibana-app/pull/2876)

### Changed

- Support new fields of Windows Registry at FIM inventory panel [#2679](https://github.com/wazuh/wazuh-kibana-app/issues/2679)
- Added on FIM Inventory Windows Registry registry_key and registry_value items from syscheck [#2908](https://github.com/wazuh/wazuh-kibana-app/issues/2908)
- Uncheck agents after an action in agents groups management [#2907](https://github.com/wazuh/wazuh-kibana-app/pull/2907)
- Unsave rule files when edit or create a rule with invalid content [#2944](https://github.com/wazuh/wazuh-kibana-app/pull/2944)
- Added vulnerabilities module for macos agents [#2969](https://github.com/wazuh/wazuh-kibana-app/pull/2969)

### Fixed

- Fix server error Invalid token specified: Cannot read property 'replace' of undefined [#2899](https://github.com/wazuh/wazuh-kibana-app/issues/2899)
- Fix show empty files rules and decoders: [#2923](https://github.com/wazuh/wazuh-kibana-app/issues/2923)
- Fixed wrong hover texts in CDB lists actions [#2929](https://github.com/wazuh/wazuh-kibana-app/pull/2929)
- Fixed access to forbidden agents information when exporting agents listt [2918](https://github.com/wazuh/wazuh-kibana-app/pull/2918)
- Fix the decoder detail view is not displayed [#2888](https://github.com/wazuh/wazuh-kibana-app/issues/2888)
- Fix the complex search using the Wazuh API query filter in search bars [#2930](https://github.com/wazuh/wazuh-kibana-app/issues/2930)
- Fixed validation to check userPermissions are not ready yet [#2931](https://github.com/wazuh/wazuh-kibana-app/issues/2931)
- Fixed clear visualizations manager list when switching tabs. Fixes PDF reports filters [#2932](https://github.com/wazuh/wazuh-kibana-app/pull/2932)
- Fix Strange box shadow in Export popup panel in Managment > Groups [#2886](https://github.com/wazuh/wazuh-kibana-app/issues/2886)
- Fixed wrong command on alert when data folder does not exist [#2938](https://github.com/wazuh/wazuh-kibana-app/pull/2938)
- Fix agents table OS field sorting: Changes agents table field `os_name` to `os.name,os.version` to make it sortable. [#2939](https://github.com/wazuh/wazuh-kibana-app/pull/2939)
- Fixed diff parsed datetime between agent detail and agents table [#2940](https://github.com/wazuh/wazuh-kibana-app/pull/2940)
- Allow access to Agents section with agent:group action permission [#2933](https://github.com/wazuh/wazuh-kibana-app/issues/2933)
- Fixed filters does not work on modals with search bar [#2935](https://github.com/wazuh/wazuh-kibana-app/pull/2935)
- Fix wrong package name in deploy new agent [#2942](https://github.com/wazuh/wazuh-kibana-app/issues/2942)
- Fixed number agents not show on pie onMouseEvent [#2890](https://github.com/wazuh/wazuh-kibana-app/issues/2890)
- Fixed off Kibana Query Language in search bar of Controls/Inventory modules. [#2945](https://github.com/wazuh/wazuh-kibana-app/pull/2945)
- Fixed number of agents do not show on the pie chart tooltip in agents preview [#2890](https://github.com/wazuh/wazuh-kibana-app/issues/2890)

## Wazuh v4.0.4 - Kibana 7.10.0 , 7.10.2 - Revision 4017

### Added

- Adapt the app to the new Kibana platform [#2475](https://github.com/wazuh/wazuh-kibana-app/issues/2475)
- Wazuh data directory moved from `optimize` to `data` Kibana directory [#2591](https://github.com/wazuh/wazuh-kibana-app/issues/2591)
- Show the wui_rules belong to wazuh-wui API user [#2702](https://github.com/wazuh/wazuh-kibana-app/issues/2702)

### Fixed

- Fixed Wazuh menu and agent menu for Solaris agents [#2773](https://github.com/wazuh/wazuh-kibana-app/issues/2773) [#2725](https://github.com/wazuh/wazuh-kibana-app/issues/2725)
- Fixed wrong shards and replicas for statistics indices and also fixed wrong prefix for monitoring indices [#2732](https://github.com/wazuh/wazuh-kibana-app/issues/2732)
- Report's creation dates set to 1970-01-01T00:00:00.000Z [#2772](https://github.com/wazuh/wazuh-kibana-app/issues/2772)
- Fixed bug for missing commands in ubuntu/debian and centos [#2786](https://github.com/wazuh/wazuh-kibana-app/issues/2786)
- Fixed bug that show an hour before in /security-events/dashboard [#2785](https://github.com/wazuh/wazuh-kibana-app/issues/2785)
- Fixed permissions to access agents [#2838](https://github.com/wazuh/wazuh-kibana-app/issues/2838)
- Fix searching in groups [#2825](https://github.com/wazuh/wazuh-kibana-app/issues/2825)
- Fix the pagination in SCA ckecks table [#2815](https://github.com/wazuh/wazuh-kibana-app/issues/2815)
- Fix the SCA table with a wrong behaviour using the refresh button [#2854](https://github.com/wazuh/wazuh-kibana-app/issues/2854)
- Fix sca permissions for agents views and dashboards [#2862](https://github.com/wazuh/wazuh-kibana-app/issues/2862)
- Solaris should not show vulnerabilities module [#2829](https://github.com/wazuh/wazuh-kibana-app/issues/2829)
- Fix the settings of statistics indices creation [#2858](https://github.com/wazuh/wazuh-kibana-app/issues/2858)
- Update agents' info in Management Status after changing cluster node selected [#2828](https://github.com/wazuh/wazuh-kibana-app/issues/2828)
- Fix error when applying filter in rules from events [#2877](https://github.com/wazuh/wazuh-kibana-app/issues/2877)

### Changed

- Replaced `wazuh` Wazuh API user by `wazuh-wui` in the default configuration [#2852](https://github.com/wazuh/wazuh-kibana-app/issues/2852)
- Add agent id to the reports name in Agent Inventory and Modules [#2817](https://github.com/wazuh/wazuh-kibana-app/issues/2817)

### Adapt for Kibana 7.10.0

- Fixed filter pinned crash returning from agents [#2864](https://github.com/wazuh/wazuh-kibana-app/issues/2864)
- Fixed style in sca and regulatory compliance tables and in wz menu [#2861](https://github.com/wazuh/wazuh-kibana-app/issues/2861)
- Fix body-payload of Sample Alerts POST endpoint [#2857](https://github.com/wazuh/wazuh-kibana-app/issues/2857)
- Fixed bug in the table on Agents->Table-> Actions->Config icon [#2853](https://github.com/wazuh/wazuh-kibana-app/issues/2853)
- Fixed tooltip in the icon of view decoder file [#2850](https://github.com/wazuh/wazuh-kibana-app/issues/2850)
- Fixed bug with agent filter when it is pinned [#2846](https://github.com/wazuh/wazuh-kibana-app/issues/2846)
- Fix discovery navigation [#2845](https://github.com/wazuh/wazuh-kibana-app/issues/2845)
- Search file editor gone [#2843](https://github.com/wazuh/wazuh-kibana-app/issues/2843)
- Fix Agent Search Bar - Regex Query Interpreter [#2834](https://github.com/wazuh/wazuh-kibana-app/issues/2834)
- Fixed accordion style breaking [#2833](https://github.com/wazuh/wazuh-kibana-app/issues/2833)
- Fix metrics are not updated after a bad request in search input [#2830](https://github.com/wazuh/wazuh-kibana-app/issues/2830)
- Fix mitre framework tab crash [#2821](https://github.com/wazuh/wazuh-kibana-app/issues/2821)
- Changed ping request to default request. Added delay and while to che… [#2820](https://github.com/wazuh/wazuh-kibana-app/issues/2820)
- Removed kibana alert for security [#2806](https://github.com/wazuh/wazuh-kibana-app/issues/2806)

## Wazuh v4.0.4 - Kibana 7.10.0 , 7.10.2 - Revision 4016

### Added

- Modified agent registration adding groups and architecture [#2666](https://github.com/wazuh/wazuh-kibana-app/issues/2666) [#2652](https://github.com/wazuh/wazuh-kibana-app/issues/2652)
- Each user can only view their own reports [#2686](https://github.com/wazuh/wazuh-kibana-app/issues/2686)

### Fixed

- Create index pattern even if there aren´t available indices [#2620](https://github.com/wazuh/wazuh-kibana-app/issues/2620)
- Top bar overlayed over expanded visualizations [#2667](https://github.com/wazuh/wazuh-kibana-app/issues/2667)
- Empty inventory data in Solaris agents [#2680](https://github.com/wazuh/wazuh-kibana-app/pull/2680)
- Wrong parameters in the dev-tools autocomplete section [#2675](https://github.com/wazuh/wazuh-kibana-app/issues/2675)
- Wrong permissions on edit CDB list [#2665](https://github.com/wazuh/wazuh-kibana-app/pull/2665)
- fix(frontend): add the metafields when refreshing the index pattern [#2681](https://github.com/wazuh/wazuh-kibana-app/pull/2681)
- Error toast is showing about Elasticsearch users for environments without security [#2713](https://github.com/wazuh/wazuh-kibana-app/issues/2713)
- Error about Handler.error in Role Mapping fixed [#2702](https://github.com/wazuh/wazuh-kibana-app/issues/2702)
- Fixed message in reserved users actions [#2702](https://github.com/wazuh/wazuh-kibana-app/issues/2702)
- Error 500 on Export formatted CDB list [#2692](https://github.com/wazuh/wazuh-kibana-app/pull/2692)
- Wui rules label should have only one tooltip [#2723](https://github.com/wazuh/wazuh-kibana-app/issues/2723)
- Move upper the Wazuh item in the Kibana menu and default index pattern [#2867](https://github.com/wazuh/wazuh-kibana-app/pull/2867)

## Wazuh v4.0.4 - Kibana v7.9.1, v7.9.3 - Revision 4015

### Added

- Support for Wazuh v4.0.4

## Wazuh v4.0.3 - Kibana v7.9.1, v7.9.2, v7.9.3 - Revision 4014

### Added

- Improved management of index-pattern fields [#2630](https://github.com/wazuh/wazuh-kibana-app/issues/2630)

### Fixed

- fix(fronted): fixed the check of API and APP version in health check [#2655](https://github.com/wazuh/wazuh-kibana-app/pull/2655)
- Replace user by username key in the monitoring logic [#2654](https://github.com/wazuh/wazuh-kibana-app/pull/2654)
- Security alerts and reporting issues when using private tenants [#2639](https://github.com/wazuh/wazuh-kibana-app/issues/2639)
- Manager restart in rule editor does not work with Wazuh cluster enabled [#2640](https://github.com/wazuh/wazuh-kibana-app/issues/2640)
- fix(frontend): Empty inventory data in Solaris agents [#2680](https://github.com/wazuh/wazuh-kibana-app/pull/2680)

## Wazuh v4.0.3 - Kibana v7.9.1, v7.9.2, v7.9.3 - Revision 4013

### Added

- Support for Wazuh v4.0.3.

## Wazuh v4.0.2 - Kibana v7.9.1, v7.9.3 - Revision 4012

### Added

- Sample data indices name should take index pattern in use [#2593](https://github.com/wazuh/wazuh-kibana-app/issues/2593)
- Added start option to macos Agents [#2653](https://github.com/wazuh/wazuh-kibana-app/pull/2653)

### Changed

- Statistics settings do not allow to configure primary shards and replicas [#2627](https://github.com/wazuh/wazuh-kibana-app/issues/2627)

## Wazuh v4.0.2 - Kibana v7.9.1, v7.9.3 - Revision 4011

### Added

- Support for Wazuh v4.0.2.

### Fixed

- The index pattern title is overwritten with its id after refreshing its fields [#2577](https://github.com/wazuh/wazuh-kibana-app/issues/2577)
- [RBAC] Issues detected when using RBAC [#2579](https://github.com/wazuh/wazuh-kibana-app/issues/2579)

## Wazuh v4.0.1 - Kibana v7.9.1, v7.9.3 - Revision 4010

### Changed

- Alerts summary table for PDF reports on all modules [#2632](https://github.com/wazuh/wazuh-kibana-app/issues/2632)
- [4.0-7.9] Run as with no wazuh-wui API user [#2576](https://github.com/wazuh/wazuh-kibana-app/issues/2576)
- Deploy a new agent interface as default interface [#2564](https://github.com/wazuh/wazuh-kibana-app/issues/2564)
- Problem in the visualization of new reserved resources of the Wazuh API [#2643](https://github.com/wazuh/wazuh-kibana-app/issues/2643)

### Fixed

- Restore the tables in the agents' reports [#2628](https://github.com/wazuh/wazuh-kibana-app/issues/2628)
- [RBAC] Issues detected when using RBAC [#2579](https://github.com/wazuh/wazuh-kibana-app/issues/2579)
- Changes done via a worker's API are overwritten [#2626](https://github.com/wazuh/wazuh-kibana-app/issues/2626)

### Fixed

- [BUGFIX] Default user field for current platform [#2633](https://github.com/wazuh/wazuh-kibana-app/pull/2633)

## Wazuh v4.0.1 - Kibana v7.9.1, v7.9.3 - Revision 4009

### Changed

- Hide empty columns of the processes table of the MacOS agents [#2570](https://github.com/wazuh/wazuh-kibana-app/pull/2570)
- Missing step in "Deploy a new agent" view [#2623](https://github.com/wazuh/wazuh-kibana-app/issues/2623)
- Implement wazuh users' CRUD [#2598](https://github.com/wazuh/wazuh-kibana-app/pull/2598)

### Fixed

- Inconsistent data in sample data alerts [#2618](https://github.com/wazuh/wazuh-kibana-app/pull/2618)

## Wazuh v4.0.1 - Kibana v7.9.1, v7.9.3 - Revision 4008

### Fixed

- Icons not align to the right in Modules > Events [#2607](https://github.com/wazuh/wazuh-kibana-app/pull/2607)
- Statistics visualizations do not show data [#2602](https://github.com/wazuh/wazuh-kibana-app/pull/2602)
- Error on loading css files [#2599](https://github.com/wazuh/wazuh-kibana-app/pull/2599)
- Fixed search filter in search bar in Module/SCA wasn't working [#2601](https://github.com/wazuh/wazuh-kibana-app/pull/2601)

## Wazuh v4.0.0 - Kibana v7.9.1, v7.9.2, v7.9.3 - Revision 4007

### Fixed

- updated macOS package URL [#2596](https://github.com/wazuh/wazuh-kibana-app/pull/2596)
- Revert "[4.0-7.9] [BUGFIX] Removed unnecessary function call" [#2597](https://github.com/wazuh/wazuh-kibana-app/pull/2597)

## Wazuh v4.0.0 - Kibana v7.9.1, v7.9.2, v7.9.3 - Revision 4006

### Fixed

- Undefined field in event view [#2588](https://github.com/wazuh/wazuh-kibana-app/issues/2588)
- Several calls to the same stats request (esAlerts) [#2586](https://github.com/wazuh/wazuh-kibana-app/issues/2586)
- The filter options popup doesn't open on click once the filter is pinned [#2581](https://github.com/wazuh/wazuh-kibana-app/issues/2581)
- The formatedFields are missing from the index-pattern of wazuh-alerts-\* [#2574](https://github.com/wazuh/wazuh-kibana-app/issues/2574)

## Wazuh v4.0.0 - Kibana v7.9.3 - Revision 4005

### Added

- Support for Kibana v7.9.3

## Wazuh v4.0.0 - Kibana v7.9.1, v7.9.2 - Revision 4002

### Added

- Support for Wazuh v4.0.0.
- Support for Kibana v7.9.1 and 7.9.2.
- Support for Open Distro 1.10.1.
- Added a RBAC security layer integrated with Open Distro and X-Pack.
- Added remoted and analysisd statistics.
- Expand supported deployment variables.
- Added new configuration view settings for GCP integration.
- Added logic to change the `metafields` configuration of Kibana [#2524](https://github.com/wazuh/wazuh-kibana-app/issues/2524)

### Changed

- Migrated the default index-pattern to `wazuh-alerts-*`.
- Removed the `known-fields` functionality.
- Security Events dashboard redesinged.
- Redesigned the app settings configuration with categories.
- Moved the wazuh-registry file to Kibana optimize folder.

### Fixed

- Format options in `wazuh-alerts` index-pattern are not overwritten now.
- Prevent blank page in detaill agent view.
- Navigable agents name in Events.
- Index pattern is not being refreshed.
- Reporting fails when agent is pinned and compliance controls are visited.
- Reload rule detail doesn't work properly with the related rules.
- Fix search bar filter in Manage agent of group [#2541](https://github.com/wazuh/wazuh-kibana-app/pull/2541)

# Wazuh v3.13.6 - Kibana v7.9.2 - Revision 890

### Added

- Support for Wazuh v3.13.6

## Wazuh v3.13.5 - Kibana 7.9.2 - Revision 889

- Sanitize report's inputs and usernames [#4336](https://github.com/wazuh/wazuh-kibana-app/pull/4336)

## Wazuh v3.13.2 - Kibana v7.9.1 - Revision 887

### Added

- Support for Wazuh v3.13.2

## Wazuh v3.13.2 - Kibana v7.8.0 - Revision 887

### Added

- Support for Wazuh v3.13.2

## Wazuh v3.13.1 - Kibana v7.9.1 - Revision 886

### Added

- Support for Kibana v7.9.1

## Wazuh v3.13.1 - Kibana v7.9.0 - Revision 885

### Added

- Support for Kibana v7.9.0

## Wazuh v3.13.1 - Kibana v7.8.1 - Revision 884

### Added

- Support for Kibana v7.8.1

## Wazuh v3.13.1 - Kibana v7.8.0 - Revision 883

### Added

- Support for Wazuh v3.13.1

## Wazuh v3.13.0 - Kibana v7.8.0 - Revision 881

### Added

- Support for Kibana v7.8.0

## Wazuh v3.13.0 - Kibana v7.7.0, v7.7.1 - Revision 880

### Added

- Support for Wazuh v3.13.0
- Support for Kibana v7.7.1
- Support for Open Distro 1.8
- New navigation experience with a global menu [#1965](https://github.com/wazuh/wazuh-kibana-app/issues/1965)
- Added a Breadcrumb in Kibana top nav [#2161](https://github.com/wazuh/wazuh-kibana-app/issues/2161)
- Added a new Agents Summary Screen [#1963](https://github.com/wazuh/wazuh-kibana-app/issues/1963)
- Added a new feature to add sample data to dashboards [#2115](https://github.com/wazuh/wazuh-kibana-app/issues/2115)
- Added MITRE integration [#1877](https://github.com/wazuh/wazuh-kibana-app/issues/1877)
- Added Google Cloud Platform integration [#1873](https://github.com/wazuh/wazuh-kibana-app/issues/1873)
- Added TSC integration [#2204](https://github.com/wazuh/wazuh-kibana-app/pull/2204)
- Added a new Integrity monitoring state view for agent [#2153](https://github.com/wazuh/wazuh-kibana-app/issues/2153)
- Added a new Integrity monitoring files detail view [#2156](https://github.com/wazuh/wazuh-kibana-app/issues/2156)
- Added a new component to explore Compliance requirements [#2156](https://github.com/wazuh/wazuh-kibana-app/issues/2261)

### Changed

- Code migration to React.js
- Global review of styles
- Unified Overview and Agent dashboards into new Modules [#2110](https://github.com/wazuh/wazuh-kibana-app/issues/2110)
- Changed Vulnerabilities dashboard visualizations [#2262](https://github.com/wazuh/wazuh-kibana-app/issues/2262)

### Fixed

- Open Distro tenants have been fixed and are functional now [#1890](https://github.com/wazuh/wazuh-kibana-app/issues/1890).
- Improved navigation performance [#2200](https://github.com/wazuh/wazuh-kibana-app/issues/2200).
- Avoid creating the wazuh-monitoring index pattern if it is disabled [#2100](https://github.com/wazuh/wazuh-kibana-app/issues/2100)
- SCA checks without compliance field can't be expanded [#2264](https://github.com/wazuh/wazuh-kibana-app/issues/2264)

## Wazuh v3.12.3 - Kibana v7.7.1 - Revision 876

### Added

- Support for Kibana v7.7.1

## Wazuh v3.12.3 - Kibana v7.7.0 - Revision 875

### Added

- Support for Kibana v7.7.0

## Wazuh v3.12.3 - Kibana v6.8.8, v7.6.1, v7.6.2 - Revision 874

### Added

- Support for Wazuh v3.12.3

## Wazuh v3.12.2 - Kibana v6.8.8, v7.6.1, v7.6.2 - Revision 873

### Added

- Support for Wazuh v3.12.2

## Wazuh v3.12.1 - Kibana v6.8.8, v7.6.1, v7.6.2 - Revision 872

### Added

- Support Wazuh 3.12.1
- Added new FIM settings on configuration on demand. [#2147](https://github.com/wazuh/wazuh-kibana-app/issues/2147)

### Changed

- Updated agent's variable names in deployment guides. [#2169](https://github.com/wazuh/wazuh-kibana-app/pull/2169)

### Fixed

- Pagination is now shown in table-type visualizations. [#2180](https://github.com/wazuh/wazuh-kibana-app/issues/2180)

## Wazuh v3.12.0 - Kibana v6.8.8, v7.6.2 - Revision 871

### Added

- Support for Kibana v6.8.8 and v7.6.2

## Wazuh v3.12.0 - Kibana v6.8.7, v7.4.2, v7.6.1 - Revision 870

### Added

- Support for Wazuh v3.12.0
- Added a new setting to hide manager alerts from dashboards. [#2102](https://github.com/wazuh/wazuh-kibana-app/pull/2102)
- Added a new setting to be able to change API from the top menu. [#2143](https://github.com/wazuh/wazuh-kibana-app/issues/2143)
- Added a new setting to enable/disable the known fields health check [#2037](https://github.com/wazuh/wazuh-kibana-app/pull/2037)
- Added suport for PCI 11.2.1 and 11.2.3 rules. [#2062](https://github.com/wazuh/wazuh-kibana-app/pull/2062)

### Changed

- Restructuring of the optimize/wazuh directory. Now the Wazuh configuration file (wazuh.yml) is placed on /usr/share/kibana/optimize/wazuh/config. [#2116](https://github.com/wazuh/wazuh-kibana-app/pull/2116)
- Improve performance of Dasboards reports generation. [1802344](https://github.com/wazuh/wazuh-kibana-app/commit/18023447c6279d385df84d7f4a5663ed2167fdb5)

### Fixed

- Discover time range selector is now displayed on the Cluster section. [08901df](https://github.com/wazuh/wazuh-kibana-app/commit/08901dfcbe509f17e4fab26877c8b7dae8a66bff)
- Added the win_auth_failure rule group to Authentication failure metrics. [#2099](https://github.com/wazuh/wazuh-kibana-app/pull/2099)
- Negative values in Syscheck attributes now have their correct value in reports. [7c3e84e](https://github.com/wazuh/wazuh-kibana-app/commit/7c3e84ec8f00760b4f650cfc00a885d868123f99)

## Wazuh v3.11.4 - Kibana v7.6.1 - Revision 858

### Added

- Support for Kibana v7.6.1

## Wazuh v3.11.4 - Kibana v6.8.6, v7.4.2, v7.6.0 - Revision 857

### Added

- Support for Wazuh v3.11.4

## Wazuh v3.11.3 - Kibana v7.6.0 - Revision 856

### Added

- Support for Kibana v7.6.0

## Wazuh v3.11.3 - Kibana v7.4.2 - Revision 855

### Added

- Support for Kibana v7.4.2

## Wazuh v3.11.3 - Kibana v7.5.2 - Revision 854

### Added

- Support for Wazuh v3.11.3

### Fixed

- Windows Updates table is now displayed in the Inventory Data report [#2028](https://github.com/wazuh/wazuh-kibana-app/pull/2028)

## Wazuh v3.11.2 - Kibana v7.5.2 - Revision 853

### Added

- Support for Kibana v7.5.2

## Wazuh v3.11.2 - Kibana v6.8.6, v7.3.2, v7.5.1 - Revision 852

### Added

- Support for Wazuh v3.11.2

### Changed

- Increased list filesize limit for the CDB-list [#1993](https://github.com/wazuh/wazuh-kibana-app/pull/1993)

### Fixed

- The xml validator now correctly handles the `--` string within comments [#1980](https://github.com/wazuh/wazuh-kibana-app/pull/1980)
- The AWS map visualization wasn't been loaded until the user interacts with it [dd31bd7](https://github.com/wazuh/wazuh-kibana-app/commit/dd31bd7a155354bc50fe0af22fca878607c8936a)

## Wazuh v3.11.1 - Kibana v6.8.6, v7.3.2, v7.5.1 - Revision 581

### Added

- Support for Wazuh v3.11.1.

## Wazuh v3.11.0 - Kibana v6.8.6, v7.3.2, v7.5.1 - Revision 580

### Added

- Support for Wazuh v3.11.0.
- Support for Kibana v7.5.1.
- The API credentials configuration has been moved from the .wazuh index to a wazuh.yml configuration file. Now the configuration of the API hosts is done from the file and not from the application. [#1465](https://github.com/wazuh/wazuh-kibana-app/issues/1465) [#1771](https://github.com/wazuh/wazuh-kibana-app/issues/1771).
- Upload ruleset files using a "drag and drop" component [#1770](https://github.com/wazuh/wazuh-kibana-app/issues/1770)
- Add logs for the reporting module [#1622](https://github.com/wazuh/wazuh-kibana-app/issues/1622).
- Extended the "Add new agent" guide [#1767](https://github.com/wazuh/wazuh-kibana-app/issues/1767).
- Add new table for windows hotfixes [#1932](https://github.com/wazuh/wazuh-kibana-app/pull/1932)

### Changed

- Removed Discover from top menu [#1699](https://github.com/wazuh/wazuh-kibana-app/issues/1699).
- Hide index pattern selector in case that only one exists [#1799](https://github.com/wazuh/wazuh-kibana-app/issues/1799).
- Remove visualizations legend [#1936](https://github.com/wazuh/wazuh-kibana-app/pull/1936)
- Normalize the field whodata in the group reporting [#1921](https://github.com/wazuh/wazuh-kibana-app/pull/1921)
- A message in the configuration view is ambiguous [#1870](https://github.com/wazuh/wazuh-kibana-app/issues/1870)
- Refactor syscheck table [#1941](https://github.com/wazuh/wazuh-kibana-app/pull/1941)

### Fixed

- Empty files now throws an error [#1806](https://github.com/wazuh/wazuh-kibana-app/issues/1806).
- Arguments for wazuh api requests are now validated [#1815](https://github.com/wazuh/wazuh-kibana-app/issues/1815).
- Fixed the way to check admin mode [#1838](https://github.com/wazuh/wazuh-kibana-app/issues/1838).
- Fixed error exporting as CSV the files into a group [#1833](https://github.com/wazuh/wazuh-kibana-app/issues/1833).
- Fixed XML validator false error for `<` [1882](https://github.com/wazuh/wazuh-kibana-app/issues/1882)
- Fixed "New file" editor doesn't allow saving twice [#1896](https://github.com/wazuh/wazuh-kibana-app/issues/1896)
- Fixed decoders files [#1929](https://github.com/wazuh/wazuh-kibana-app/pull/1929)
- Fixed registration guide [#1926](https://github.com/wazuh/wazuh-kibana-app/pull/1926)
- Fixed infinite load on Ciscat views [#1920](https://github.com/wazuh/wazuh-kibana-app/pull/1920), [#1916](https://github.com/wazuh/wazuh-kibana-app/pull/1916)
- Fixed missing fields in the Visualizations [#1913](https://github.com/wazuh/wazuh-kibana-app/pull/1913)
- Fixed Amazon S3 status is wrong in configuration section [#1864](https://github.com/wazuh/wazuh-kibana-app/issues/1864)
- Fixed hidden overflow in the fim configuration [#1887](https://github.com/wazuh/wazuh-kibana-app/pull/1887)
- Fixed Logo source fail after adding server.basePath [#1871](https://github.com/wazuh/wazuh-kibana-app/issues/1871)
- Fixed the documentation broken links [#1853](https://github.com/wazuh/wazuh-kibana-app/pull/1853)

## Wazuh v3.10.2 - Kibana v7.5.1 - Revision 556

### Added

- Support for Kibana v7.5.1

## Wazuh v3.10.2 - Kibana v7.5.0 - Revision 555

### Added

- Support for Kibana v7.5.0

## Wazuh v3.10.2 - Kibana v7.4.2 - Revision 549

### Added

- Support for Kibana v7.4.2

## Wazuh v3.10.2 - Kibana v7.4.1 - Revision 548

### Added

- Support for Kibana v7.4.1

## Wazuh v3.10.2 - Kibana v7.4.0 - Revision 547

### Added

- Support for Kibana v7.4.0
- Support for Wazuh v3.10.2.

## Wazuh v3.10.2 - Kibana v7.3.2 - Revision 546

### Added

- Support for Wazuh v3.10.2.

## Wazuh v3.10.1 - Kibana v7.3.2 - Revision 545

### Added

- Support for Wazuh v3.10.1.

## Wazuh v3.10.0 - Kibana v7.3.2 - Revision 543

### Added

- Support for Wazuh v3.10.0.
- Added an interactive guide for registering agents, things are now easier for the user, guiding it through the steps needed ending in a _copy & paste_ snippet for deploying his agent [#1468](https://github.com/wazuh/wazuh-kibana-app/issues/1468).
- Added new dashboards for the recently added regulatory compliance groups into the Wazuh core. They are HIPAA and NIST-800-53 [#1468](https://github.com/wazuh/wazuh-kibana-app/issues/1448), [#1638](https://github.com/wazuh/wazuh-kibana-app/issues/1638).
- Make the app work under a custom Kibana space [#1234](https://github.com/wazuh/wazuh-kibana-app/issues/1234), [#1450](https://github.com/wazuh/wazuh-kibana-app/issues/1450).
- Added the ability to manage the app as a native plugin when using Kibana spaces, now you can safely hide/show the app depending on the selected space [#1601](https://github.com/wazuh/wazuh-kibana-app/issues/1601).
- Adapt the app the for Kibana dark mode [#1562](https://github.com/wazuh/wazuh-kibana-app/issues/1562).
- Added an alerts summary in _Overview > FIM_ panel [#1527](https://github.com/wazuh/wazuh-kibana-app/issues/1527).
- Export all the information of a Wazuh group and its related agents in a PDF document [#1341](https://github.com/wazuh/wazuh-kibana-app/issues/1341).
- Export the configuration of a certain agent as a PDF document. Supports granularity for exporting just certain sections of the configuration [#1340](https://github.com/wazuh/wazuh-kibana-app/issues/1340).

### Changed

- Reduced _Agents preview_ load time using the new API endpoint `/summary/agents` [#1687](https://github.com/wazuh/wazuh-kibana-app/pull/1687).
- Replaced most of the _md-nav-bar_ Angular.js components with React components using EUI [#1705](https://github.com/wazuh/wazuh-kibana-app/pull/1705).
- Replaced the requirements slider component with a new styled component [#1708](https://github.com/wazuh/wazuh-kibana-app/pull/1708).
- Soft deprecated the _.wazuh-version_ internal index, now the app dumps its content if applicable to a registry file, then the app removes that index. Further versions will hard deprecate this index [#1467](https://github.com/wazuh/wazuh-kibana-app/issues/1467).
- Visualizations now don't fetch the documents _source_, also, they now use _size: 0_ for fetching [#1663](https://github.com/wazuh/wazuh-kibana-app/issues/1663).
- The app menu is now fixed on top of the view, it's not being hidden on every state change. Also, the Wazuh logo was placed in the top bar of Kibana UI [#1502](https://github.com/wazuh/wazuh-kibana-app/issues/1502).
- Improved _getTimestamp_ method not returning a promise object because it's no longer needed [014bc3a](https://github.com/wazuh/wazuh-kibana-app/commit/014b3aba0d2e9cda0c4d521f5f16faddc434a21e). Also improved main Discover listener for Wazuh not returning a promise object [bd82823](https://github.com/wazuh/wazuh-kibana-app/commit/bd8282391a402b8c567b32739cf914a0135d74bc).
- Replaced _Requirements over time_ visualizations in both PCI DSS and GDPR dashboards [35c539](https://github.com/wazuh/wazuh-kibana-app/commit/35c539eb328b3bded94aa7608f73f9cc51c235a6).
- Do not show a toaster when a visualization field was not known yet, instead, show it just in case the internal refreshing failed [19a2e7](https://github.com/wazuh/wazuh-kibana-app/commit/19a2e71006b38f6a64d3d1eb8a20b02b415d7e07).
- Minor optimizations for server logging [eb8e000](https://github.com/wazuh/wazuh-kibana-app/commit/eb8e00057dfea2dafef56319590ff832042c402d).

### Fixed

- Alerts search bar fixed for Kibana v7.3.1, queries were not being applied as expected [#1686](https://github.com/wazuh/wazuh-kibana-app/issues/1686).
- Hide attributes field from non-Windows agents in the FIM table [#1710](https://github.com/wazuh/wazuh-kibana-app/issues/1710).
- Fixed broken view in Management > Configuration > Amazon S3 > Buckets, some information was missing [#1675](https://github.com/wazuh/wazuh-kibana-app/issues/1675).
- Keep user's filters when switching from Discover to panel [#1685](https://github.com/wazuh/wazuh-kibana-app/issues/1685).
- Reduce load time and amount of data to be fetched in _Management > Cluster monitoring_ section avoiding possible timeouts [#1663](https://github.com/wazuh/wazuh-kibana-app/issues/1663).
- Restored _Remove column_ feature in Discover tabs [#1702](https://github.com/wazuh/wazuh-kibana-app/issues/1702).
- Apps using Kibana v7.3.1 had a bug once the user goes back from _Agent > FIM > Files_ to _Agent > FIM > dashboard_, filters disappear, now it's working properly [#1700](https://github.com/wazuh/wazuh-kibana-app/issues/1700).
- Fixed visual bug in _Management > Cluster monitoring_ and a button position [1e3b748](https://github.com/wazuh/wazuh-kibana-app/commit/1e3b748f11b43b2e7956b830269b6d046d74d12c).
- The app installation date was not being updated properly, now it's fixed [#1692](https://github.com/wazuh/wazuh-kibana-app/issues/1692).
- Fixed _Network interfaces_ table in Inventory section, the table was not paginating [#1474](https://github.com/wazuh/wazuh-kibana-app/issues/1474).
- Fixed APIs passwords are now obfuscated in server responses [adc3152](https://github.com/wazuh/wazuh-kibana-app/pull/1782/commits/adc31525e26b25e4cb62d81cbae70a8430728af5).

## Wazuh v3.9.5 - Kibana v6.8.2 / Kibana v7.2.1 / Kibana v7.3.0 - Revision 531

### Added

- Support for Wazuh v3.9.5

## Wazuh v3.9.4 - Kibana v6.8.1 / Kibana v6.8.2 / Kibana v7.2.0 / Kibana v7.2.1 / Kibana v7.3.0 - Revision 528

### Added

- Support for Wazuh v3.9.4
- Allow filtering by clicking a column in rules/decoders tables [0e2ddd7](https://github.com/wazuh/wazuh-kibana-app/pull/1615/commits/0e2ddd7b73f7f7975d02e97ed86ae8a0966472b4)
- Allow open file in rules table clicking on the file column [1af929d](https://github.com/wazuh/wazuh-kibana-app/pull/1615/commits/1af929d62f450f93c6733868bcb4057e16b7e279)

### Changed

- Improved app performance [#1640](https://github.com/wazuh/wazuh-kibana-app/pull/1640).
- Remove path filter from custom rules and decoders [895792e](https://github.com/wazuh/wazuh-kibana-app/pull/1615/commits/895792e6e6d9401b3293d5e16352b9abef515096)
- Show path column in rules and decoders [6f49816](https://github.com/wazuh/wazuh-kibana-app/pull/1615/commits/6f49816c71b5999d77bf9e3838443627c9be945d)
- Removed SCA overview dashboard [94ebbff](https://github.com/wazuh/wazuh-kibana-app/pull/1615/commits/94ebbff231cbfb6d793130e0b9ea855baa755a1c)
- Disabled last custom column removal [f1ef7de](https://github.com/wazuh/wazuh-kibana-app/pull/1615/commits/f1ef7de1a34bbe53a899596002e8153b95e7dc0e)
- Agents messages across sections unification [8fd7e36](https://github.com/wazuh/wazuh-kibana-app/pull/1615/commits/8fd7e36286fa9dfd03a797499af6ffbaa90b00e1)

### Fixed

- Fix check storeded apis [d6115d6](https://github.com/wazuh/wazuh-kibana-app/pull/1615/commits/d6115d6424c78f0cde2017b432a51b77186dd95a).
- Fix pci-dss console error [297080d](https://github.com/wazuh/wazuh-kibana-app/pull/1615/commits/297080d36efaea8f99b0cafd4c48845dad20495a)
- Fix error in reportingTable [85b7266](https://github.com/wazuh/wazuh-kibana-app/pull/1615/commits/85b72662cb4db44c443ed04f7c31fba57eefccaa)
- Fix filters budgets size [c7ac86a](https://github.com/wazuh/wazuh-kibana-app/pull/1615/commits/c7ac86acb3d5afaf1cf348fab09a2b8c5778a491)
- Fix missing permalink virustotal visualization [1b57529](https://github.com/wazuh/wazuh-kibana-app/pull/1615/commits/1b57529758fccdeb3ac0840e66a8aafbe4757a96)
- Improved wz-table performance [224bd6f](https://github.com/wazuh/wazuh-kibana-app/pull/1615/commits/224bd6f31235c81ba01755c3c1e120c3f86beafd)
- Fix inconsistent data between visualizations and tables in Overview Security Events [b12c600](https://github.com/wazuh/wazuh-kibana-app/pull/1615/commits/b12c600578d80d0715507dec4624a4ebc27ea573)
- Timezone applied in cluster status [a4f620d](https://github.com/wazuh/wazuh-kibana-app/pull/1615/commits/a4f620d398f5834a6d2945af892a462425ca3bec)
- Fixed Overview Security Events report when wazuh.monitoring is disabled [1c26da0](https://github.com/wazuh/wazuh-kibana-app/pull/1615/commits/1c26da05a0b6daf727e15c13b819111aa4e4e913)
- Fixes in APIs management [2143943](https://github.com/wazuh/wazuh-kibana-app/pull/1615/commits/2143943a5049cbb59bb8d6702b5a56cbe0d27a2a)
- Prevent duplicated visualization toast errors [786faf3](https://github.com/wazuh/wazuh-kibana-app/commit/786faf3e62d2cad13f512c0f873b36eca6e9787d)
- Fix not properly updated breadcrumb in ruleset section [9645903](https://github.com/wazuh/wazuh-kibana-app/commit/96459031cd4edbe047970bf0d22d0c099771879f)
- Fix badly dimensioned table in Integrity Monitoring section [9645903](https://github.com/wazuh/wazuh-kibana-app/commit/96459031cd4edbe047970bf0d22d0c099771879f)
- Fix implicit filters can be destroyed [9cf8578](https://github.com/wazuh/wazuh-kibana-app/commit/9cf85786f504f5d67edddeea6cfbf2ab577e799b)
- Windows agent dashboard doesn't show failure logon access. [d38d088](https://github.com/wazuh/wazuh-kibana-app/commit/d38d0881ac8e4294accde83d63108337b74cdd91)
- Number of agents is not properly updated. [f7cbbe5](https://github.com/wazuh/wazuh-kibana-app/commit/f7cbbe54394db825827715c3ad4370ac74317108)
- Missing scrollbar on Firefox file viewer. [df4e8f9](https://github.com/wazuh/wazuh-kibana-app/commit/df4e8f9305b35e9ee1473bed5f5d452dd3420567)
- Agent search filter by name, lost when refreshing. [71b5274](https://github.com/wazuh/wazuh-kibana-app/commit/71b5274ccc332d8961a158587152f7badab28a95)
- Alerts of level 12 cannot be displayed in the Summary table. [ec0e888](https://github.com/wazuh/wazuh-kibana-app/commit/ec0e8885d9f1306523afbc87de01a31f24e36309)
- Restored query from search bar in visualizations. [439128f](https://github.com/wazuh/wazuh-kibana-app/commit/439128f0a1f65b649a9dcb81ab5804ca20f65763)
- Fix Kibana filters loop in Firefox. [82f0f32](https://github.com/wazuh/wazuh-kibana-app/commit/82f0f32946d844ce96a28f0185f903e8e05c5589)

## Wazuh v3.9.3 - Kibana v6.8.1 / v7.1.1 / v7.2.0 - Revision 523

### Added

- Support for Wazuh v3.9.3
- Support for Kibana v7.2.0 [#1556](https://github.com/wazuh/wazuh-kibana-app/pull/1556).

### Changed

- New design and several UI/UX changes [#1525](https://github.com/wazuh/wazuh-kibana-app/pull/1525).
- Improved error checking + syscollector performance [94d0a83](https://github.com/wazuh/wazuh-kibana-app/commit/94d0a83e43aa1d2d84ef6f87cbb76b9aefa085b3).
- Adapt Syscollector for MacOS agents [a4bf7ef](https://github.com/wazuh/wazuh-kibana-app/commit/a4bf7efc693a99b7565b5afcaa372155f15a4db9).
- Show last scan for syscollector [73f2056](https://github.com/wazuh/wazuh-kibana-app/commit/73f2056673bb289d472663397ba7097e49b7b93b).
- Extendend information for syscollector [#1585](https://github.com/wazuh/wazuh-kibana-app/issues/1585).

### Fixed

- Corrected width for agent stats [a998955](https://github.com/wazuh/wazuh-kibana-app/commit/a99895565a8854c55932ec94cffb08e1d0aa3da1).
- Fix height for the menu directive with Dynamic height [427d0f3](https://github.com/wazuh/wazuh-kibana-app/commit/427d0f3e9fa6c34287aa9e8557da99a51e0db40f).
- Fix wazuh-db and clusterd check [cddcef6](https://github.com/wazuh/wazuh-kibana-app/commit/cddcef630c5234dd6f6a495715743dfcfd4e4001).
- Fix AlertsStats when value is "0", it was showing "-" [07a3e10](https://github.com/wazuh/wazuh-kibana-app/commit/07a3e10c7f1e626ba75a55452b6c295d11fd657d).
- Fix syscollector state value [f8d3d0e](https://github.com/wazuh/wazuh-kibana-app/commit/f8d3d0eca44e67e26f79bc574495b1f4c8f751f2).
- Fix time offset for reporting table [2ef500b](https://github.com/wazuh/wazuh-kibana-app/commit/2ef500bb112e68bd4811b8e87ce8581d7c04d20f).
- Fix call to obtain GDPR requirements for specific agent [ccda846](https://github.com/wazuh/wazuh-kibana-app/commit/ccda8464b50be05bc5b3642f25f4972c8a7a2c03).
- Restore "rule.id" as a clickable field in visualizations [#1546](https://github.com/wazuh/wazuh-kibana-app/pull/1546).
- Fix timepicker in cluster monitoring [f7533ce](https://github.com/wazuh/wazuh-kibana-app/pull/1560/commits/f7533cecb6862abfb5c1d2173ec3e70ffc59804a).
- Fix several bugs [#1569](https://github.com/wazuh/wazuh-kibana-app/pull/1569).
- Fully removed "rule.id" as URL field [#1584](https://github.com/wazuh/wazuh-kibana-app/issues/1584).
- Fix filters for dashboards [#1583](https://github.com/wazuh/wazuh-kibana-app/issues/1583).
- Fix missing dependency [#1591](https://github.com/wazuh/wazuh-kibana-app/issues/1591).

## Wazuh v3.9.2 - Kibana v7.1.1 - Revision 510

### Added

- Support for Wazuh v3.9.2

### Changed

- Avoid showing more than one toaster for the same error message [7937003](https://github.com/wazuh/wazuh-kibana-app/commit/793700382798033203091d160773363323e05bb9).
- Restored "Alerts evolution - Top 5 agents" in Overview > Security events [f9305c0](https://github.com/wazuh/wazuh-kibana-app/commit/f9305c0c6acf4a31c41b1cc9684b87f79b27524f).

### Fixed

- Fix missing parameters in Dev Tools request [#1496](https://github.com/wazuh/wazuh-kibana-app/pull/1496).
- Fix "Invalid Date" for Safari and Internet Explorer [#1505](https://github.com/wazuh/wazuh-kibana-app/pull/1505).

## Wazuh v3.9.1 - Kibana v7.1.1 - Revision 509

### Added

- Support for Kibana v7.1.1
- Added overall metrics for Agents > Overview [#1479](https://github.com/wazuh/wazuh-kibana-app/pull/1479).

### Fixed

- Fixed missing dependency for Discover [43f5dd5](https://github.com/wazuh/wazuh-kibana-app/commit/43f5dd5f64065c618ba930b2a4087f0a9e706c0e).
- Fixed visualization for Agents > Overview [#1477](https://github.com/wazuh/wazuh-kibana-app/pull/1477).
- Fixed SCA policy checks table [#1478](https://github.com/wazuh/wazuh-kibana-app/pull/1478).

## Wazuh v3.9.1 - Kibana v7.1.0 - Revision 508

### Added

- Support for Kibana v7.1.0

## Wazuh v3.9.1 - Kibana v6.8.0 - Revision 444

### Added

- Support for Wazuh v3.9.1
- Support for Kibana v6.8.0

### Fixed

- Fixed background color for some parts of the Discover directive [2dfc763](https://github.com/wazuh/wazuh-kibana-app/commit/2dfc763bfa1093fb419f118c2938f6b348562c69).
- Fixed cut values in non-resizable tables when the value is too large [cc4828f](https://github.com/wazuh/wazuh-kibana-app/commit/cc4828fbf50d4dab3dd4bb430617c1f2b13dac6a).
- Fixed handled but not shown error messages from rule editor [0aa0e17](https://github.com/wazuh/wazuh-kibana-app/commit/0aa0e17ac8678879e5066f8d83fd46f5d8edd86a).
- Minor typos corrected [fe11fb6](https://github.com/wazuh/wazuh-kibana-app/commit/fe11fb67e752368aedc89ec844ddf729eb8ad761).
- Minor fixes in agents configuration [1bc2175](https://github.com/wazuh/wazuh-kibana-app/commit/1bc217590438573e7267687655bb5939b5bb9fde).
- Fix Management > logs viewer scrolling [f458b2e](https://github.com/wazuh/wazuh-kibana-app/commit/f458b2e3294796f9cf00482b4da27984646c6398).

### Changed

- Kibana version shown in settings is now read from our package.json [c103d3e](https://github.com/wazuh/wazuh-kibana-app/commit/c103d3e782136106736c02039d28c4567b255aaa).
- Removed an old header from Settings [0197b8b](https://github.com/wazuh/wazuh-kibana-app/commit/0197b8b1abc195f275c8cd9893df84cd5569527b).
- Improved index pattern validation fields, replaced "full_log" with "rule.id" as part of the minimum required fields [dce0595](https://github.com/wazuh/wazuh-kibana-app/commit/dce059501cbd28f1294fd761da3e015e154747bc).
- Improve dynamic height for configuration editor [c318131](https://github.com/wazuh/wazuh-kibana-app/commit/c318131dfb6b5f01752593f2aa972b98c0655610).
- Add timezone for all dates shown in the app [4b8736f](https://github.com/wazuh/wazuh-kibana-app/commit/4b8736fb4e562c78505daaee042bcd798242c3f5).

## Wazuh v3.9.0 - Kibana v6.7.0 / v6.7.1 / v6.7.2 - Revision 441

### Added

- Support for Wazuh v3.9.0
- Support for Kibana v6.7.0 / v6.7.1 / v6.7.2
- Edit master and worker configuration ([#1215](https://github.com/wazuh/wazuh-kibana-app/pull/1215)).
- Edit local rules, local decoders and CDB lists ([#1212](https://github.com/wazuh/wazuh-kibana-app/pull/1212), [#1204](https://github.com/wazuh/wazuh-kibana-app/pull/1204), [#1196](https://github.com/wazuh/wazuh-kibana-app/pull/1196), [#1233](https://github.com/wazuh/wazuh-kibana-app/pull/1233), [#1304](https://github.com/wazuh/wazuh-kibana-app/pull/1304)).
- View no local rules/decoders XML files ([#1395](https://github.com/wazuh/wazuh-kibana-app/pull/1395))
- Dev Tools additions
  - Added hotkey `[shift] + [enter]` for sending query ([#1170](https://github.com/wazuh/wazuh-kibana-app/pull/1170)).
  - Added `Export JSON` button for the Dev Tools ([#1170](https://github.com/wazuh/wazuh-kibana-app/pull/1170)).
- Added refresh button for agents preview table ([#1169](https://github.com/wazuh/wazuh-kibana-app/pull/1169)).
- Added `configuration assessment` information in "Agent > Policy monitoring" ([#1227](https://github.com/wazuh/wazuh-kibana-app/pull/1227)).
- Added agents `configuration assessment` configuration section in "Agent > Configuration" ([1257](https://github.com/wazuh/wazuh-kibana-app/pull/1257))
- Restart master and worker nodes ([#1222](https://github.com/wazuh/wazuh-kibana-app/pull/1222)).
- Restart agents ([#1229](https://github.com/wazuh/wazuh-kibana-app/pull/1229)).
- Added support for more than one Wazuh monitoring pattern ([#1243](https://github.com/wazuh/wazuh-kibana-app/pull/1243))
- Added customizable interval for Wazuh monitoring indices creation ([#1243](https://github.com/wazuh/wazuh-kibana-app/pull/1243)).
- Expand visualizations ([#1246](https://github.com/wazuh/wazuh-kibana-app/pull/1246)).
- Added a dynamic table columns selector ([#1246](https://github.com/wazuh/wazuh-kibana-app/pull/1246)).
- Added resizable columns by dragging in tables ([d2bf8ee](https://github.com/wazuh/wazuh-kibana-app/commit/d2bf8ee9681ca5d6028325e165854b49214e86a3))
- Added a cron job for fetching missing fields of all valid index patterns, also merging dynamic fields every time an index pattern is refreshed by the app ([#1276](https://github.com/wazuh/wazuh-kibana-app/pull/1276)).
- Added auto-merging dynamic fields for Wazuh monitoring index patterns ([#1300](https://github.com/wazuh/wazuh-kibana-app/pull/1300))
- New server module, it's a job queue so we can add delayed jobs to be run in background, this iteration only accepts delayed Wazuh API calls ([#1283](https://github.com/wazuh/wazuh-kibana-app/pull/1283)).
- Added new way to view logs using a logs viewer ([#1292](https://github.com/wazuh/wazuh-kibana-app/pull/1292))
- Added new directive for registering agents from the UI, including instructions on "how to" ([#1321](https://github.com/wazuh/wazuh-kibana-app/pull/1321)).
- Added some Angular charts in Agents Preview and Agents SCA sections ([#1364](https://github.com/wazuh/wazuh-kibana-app/pull/1364))
- Added Docker listener settings in configuration views ([#1365](https://github.com/wazuh/wazuh-kibana-app/pull/1365))
- Added Docker dashboards for both Agents and Overview ([#1367](https://github.com/wazuh/wazuh-kibana-app/pull/1367))
- Improved app logger with debug level ([#1373](https://github.com/wazuh/wazuh-kibana-app/pull/1373))
- Introducing React components from the EUI framework

### Changed

- Escape XML special characters ([#1159](https://github.com/wazuh/wazuh-kibana-app/pull/1159)).
- Changed empty results message for Wazuh tables ([#1165](https://github.com/wazuh/wazuh-kibana-app/pull/1165)).
- Allowing the same query multiple times on the Dev Tools ([#1174](https://github.com/wazuh/wazuh-kibana-app/pull/1174))
- Refactor JSON/XML viewer for configuration tab ([#1173](https://github.com/wazuh/wazuh-kibana-app/pull/1173), [#1148](https://github.com/wazuh/wazuh-kibana-app/pull/1148)).
- Using full height for all containers when possible ([#1224](https://github.com/wazuh/wazuh-kibana-app/pull/1224)).
- Improved the way we are handling "back button" events ([#1207](https://github.com/wazuh/wazuh-kibana-app/pull/1207)).
- Changed some visualizations for FIM, GDPR, PCI, Vulnerability and Security Events ([#1206](https://github.com/wazuh/wazuh-kibana-app/pull/1206), [#1235](https://github.com/wazuh/wazuh-kibana-app/pull/1235), [#1293](https://github.com/wazuh/wazuh-kibana-app/pull/1293)).
- New design for agent header view ([#1186](https://github.com/wazuh/wazuh-kibana-app/pull/1186)).
- Not fetching data the very first time the Dev Tools are opened ([#1185](https://github.com/wazuh/wazuh-kibana-app/pull/1185)).
- Refresh all known fields for all valid index patterns if `kbn-vis` detects a broken index pattern ([ecd7c8f](https://github.com/wazuh/wazuh-kibana-app/commit/ecd7c8f98c187a350f81261d13b0d45dcec6dc5d)).
- Truncate texts and display a tooltip when they don't fit in a table cell ([7b56a87](https://github.com/wazuh/wazuh-kibana-app/commit/7b56a873f85dcba7e6838aeb2e40d9b4cf472576))
- Updated API autocomplete for Dev Tools ([#1218](https://github.com/wazuh/wazuh-kibana-app/pull/1218))
- Updated switches design to adapt it to Kibana's design ([#1253](https://github.com/wazuh/wazuh-kibana-app/pull/1253))
- Reduced the width of some table cells with little text, to give more space to the other columns ([#1263](https://github.com/wazuh/wazuh-kibana-app/pull/1263)).
- Redesign for Management > Status daemons list ([#1284](https://github.com/wazuh/wazuh-kibana-app/pull/1284)).
- Redesign for Management > Configuration, Agent > Configuration ([#1289](https://github.com/wazuh/wazuh-kibana-app/pull/1289)).
- Replaced Management > Logs table with a log viewer component ([#1292](https://github.com/wazuh/wazuh-kibana-app/pull/1292)).
- The agents list search bar now allows to switch between AND/OR operators ([#1291](https://github.com/wazuh/wazuh-kibana-app/pull/1291)).
- Improve audit dashboards ([#1374](https://github.com/wazuh/wazuh-kibana-app/pull/1374))
- Exclude agent "000" getting the last registered and the most active agents from the Wazuh API.([#1391](https://github.com/wazuh/wazuh-kibana-app/pull/1391))
- Reviewed Osquery dashboards ([#1394](https://github.com/wazuh/wazuh-kibana-app/pull/1394))
- Memory info is now a log ([#1400](https://github.com/wazuh/wazuh-kibana-app/pull/1400))
- Error toasters time is now 30000ms, warning/info are still 6000ms ([#1420](https://github.com/wazuh/wazuh-kibana-app/pull/1420))

### Fixed

- Properly handling long messages on notifier service, until now, they were using out of the card space, also we replaced some API messages with more meaningful messages ([#1168](https://github.com/wazuh/wazuh-kibana-app/pull/1168)).
- Adapted Wazuh icon for multiple browsers where it was gone ([#1208](https://github.com/wazuh/wazuh-kibana-app/pull/1208)).
- Do not fetch data from tables twice when resize window ([#1303](https://github.com/wazuh/wazuh-kibana-app/pull/1303)).
- Agent syncrhonization status is updated as we browse the configuration section ([#1305](https://github.com/wazuh/wazuh-kibana-app/pull/1305))
- Using the browser timezone for reporting documents ([#1311](https://github.com/wazuh/wazuh-kibana-app/pull/1311)).
- Wrong behaviors in the routing system when the basePath was set ([#1342](https://github.com/wazuh/wazuh-kibana-app/pull/1342))
- Do not show pagination for one-page tables ([196c5b7](https://github.com/wazuh/wazuh-kibana-app/pull/1362/commits/196c5b717583032798da7791fa4f90ec06397f68))
- Being redirected to Overview once a Kibana restart is performed ([#1378](https://github.com/wazuh/wazuh-kibana-app/pull/1378))
- Displaying the AWS services section of the aws-s3 wodle ([#1393](https://github.com/wazuh/wazuh-kibana-app/pull/1393))
- Show email configuration on the configuration on demand ([#1401](https://github.com/wazuh/wazuh-kibana-app/issues/1401))
- Show "Follow symbolic link" field in Integrity monitoring - Monitored configuration on demand ([0c9c9da](https://github.com/wazuh/wazuh-kibana-app/pull/1414/commits/0c9c9da3b951548761cd203db5ee5baa39afe26c))

## Wazuh v3.8.2 - Kibana v6.6.0 / v6.6.1 / v6.6.2 / v6.7.0 - Revision 419

### Added

- Support for Kibana v6.6.0 / v6.6.1 / v6.6.2 / v6.7.0

### Fixed

- Fixed AWS dashboard, newer JavaScript browser engines break the view due to Angular.js ([6e882fc](https://github.com/wazuh/wazuh-kibana-app/commit/6e882fc1d7efe6059e6140ff40b8a20d9c1fa51e)).
- Fixed AWS accounts visualization, using the right field now ([6e882fc](https://github.com/wazuh/wazuh-kibana-app/commit/6e882fc1d7efe6059e6140ff40b8a20d9c1fa51e)).

## Wazuh v3.8.2 - Kibana v6.5.4 - Revision 418

### Added

- Support for Wazuh v3.8.2

### Changed

- Close configuration editor only if it was successfully updated ([bc77c35](https://github.com/wazuh/wazuh-kibana-app/commit/bc77c35d8440a656d4704451ce857c9e1d36a438)).
- Replaced FIM Vega visualization with standard visualization ([554ee1c](https://github.com/wazuh/wazuh-kibana-app/commit/554ee1c4c4d75c76d82272075acf8bb62e7f9e27)).

## Wazuh v3.8.1 - Kibana v6.5.4 - Revision 417

### Added

- Support for Wazuh v3.8.1

### Changed

- Moved monitored/ignored Windows registry entries to "FIM > Monitored" and "FIM > Ignored" to avoid user confusion ([#1176](https://github.com/wazuh/wazuh-kibana-app/pull/1176)).
- Excluding managers from wazuh-monitoring indices ([#1177](https://github.com/wazuh/wazuh-kibana-app/pull/1177)).
- Escape `&` before sending group configuration ([d3aa56f](https://github.com/wazuh/wazuh-kibana-app/commit/d3aa56fa73478c60505e500db7d3a7df263081b5)).
- Improved `autoFormat` function before rendering group configuration ([f4f8144](https://github.com/wazuh/wazuh-kibana-app/commit/f4f8144eef8b93038fc897a9f16356e71029b844)).
- Now the group configuration editor doesn't exit after sending data to the Wazuh API ([5c1a3ef](https://github.com/wazuh/wazuh-kibana-app/commit/5c1a3ef9bd710a7befbed0709c4a7cf414f44f6b)).

### Fixed

- Fixed style for the error toaster for long URLs or long paths ([11b8084](https://github.com/wazuh/wazuh-kibana-app/commit/11b8084c75bbc5da36587ff31d1bc80a55fe4dfe)).

## Wazuh v3.8.0 - Kibana v6.5.4 - Revision 416

### Added

- Added group management features such as:
  - Edit the group configuration ([#1096](https://github.com/wazuh/wazuh-kibana-app/pull/1096)).
  - Add/remove groups to/from an agent ([#1096](https://github.com/wazuh/wazuh-kibana-app/pull/1096)).
  - Add/remove agents to/from a group ([#1096](https://github.com/wazuh/wazuh-kibana-app/pull/1096)).
  - Add/remove groups ([#1152](https://github.com/wazuh/wazuh-kibana-app/pull/1152)).
- New directive for tables that don't need external data sources ([#1067](https://github.com/wazuh/wazuh-kibana-app/pull/1067)).
- New search bar directive with interactive filters and suggestions ([#1058](https://github.com/wazuh/wazuh-kibana-app/pull/1058)).
- New server route `/elastic/alerts` for fetching alerts using custom parameters([#1056](https://github.com/wazuh/wazuh-kibana-app/pull/1056)).
- New table for an agent FIM monitored files, if the agent OS platform is Windows it will show two tables: files and registry ([#1032](https://github.com/wazuh/wazuh-kibana-app/pull/1032)).
- Added description to each setting under Settings > Configuration ([#1048](https://github.com/wazuh/wazuh-kibana-app/pull/1048)).
- Added a new setting to `config.yml` related to Wazuh monitoring and its index pattern ([#1095](https://github.com/wazuh/wazuh-kibana-app/pull/1095)).
- Resizable columns by dragging in Dev-tools ([#1102](https://github.com/wazuh/wazuh-kibana-app/pull/1102)).
- New feature to be able to edit config.yml file from the Settings > Configuration section view ([#1105](https://github.com/wazuh/wazuh-kibana-app/pull/1105)).
- Added a new table (network addresses) for agent inventory tab ([#1111](https://github.com/wazuh/wazuh-kibana-app/pull/1111)).
- Added `audit_key` (Who-data Audit keys) for configuration tab ([#1123](https://github.com/wazuh/wazuh-kibana-app/pull/1123)).
- Added new known fields for Kibana index pattern ([#1150](https://github.com/wazuh/wazuh-kibana-app/pull/1150)).

### Changed

- Changed Inventory tables. Now the app looks for the OS platform and it shows different tables depending on the OS platform. In addition the process state codes has been replaced to be more meaningful ([#1059](https://github.com/wazuh/wazuh-kibana-app/pull/1059)).
- Tiny rework for the AWS tab including.
- "Report" button is hidden on Discover panel ([#1047](https://github.com/wazuh/wazuh-kibana-app/pull/1047)).
- Visualizations, filters and Discover improved ([#1083](https://github.com/wazuh/wazuh-kibana-app/pull/1083)).
- Removed `popularizeField` function until https://github.com/elastic/kibana/issues/22426 is solved in order to avoid `Unable to write index pattern!` error on Discover tab ([#1085](https://github.com/wazuh/wazuh-kibana-app/pull/1085)).
- Improved Wazuh monitoring module ([#1094](https://github.com/wazuh/wazuh-kibana-app/pull/1094)).
- Added "Registered date" and "Last keep alive" in agents table allowing you to sort by these fields ([#1102](https://github.com/wazuh/wazuh-kibana-app/pull/1102)).
- Improved code quality in sections such as Ruleset > Rule and Decoder detail view simplify conditions ([#1102](https://github.com/wazuh/wazuh-kibana-app/pull/1102)).
- Replaced reporting success message ([#1102](https://github.com/wazuh/wazuh-kibana-app/pull/1102)).
- Reduced the default number of shards and the default number of replicas for the app indices ([#1113](https://github.com/wazuh/wazuh-kibana-app/pull/1113)).
- Refreshing index pattern known fields on health check controller ([#1119](https://github.com/wazuh/wazuh-kibana-app/pull/1119)).
- Less strict memory check ([786c764](https://github.com/wazuh/wazuh-kibana-app/commit/786c7642cd88083f9a77c57ed204488ecf5b710a)).
- Checking message origin in error handler ([dfec368](https://github.com/wazuh/wazuh-kibana-app/commit/dfec368d22a148b2e4437db92d71294900241961)).
- Dev tools is now showing the response as it is, like `curl` does ([#1137](https://github.com/wazuh/wazuh-kibana-app/pull/1137)).
- Removed `unknown` as valid node name ([#1149](https://github.com/wazuh/wazuh-kibana-app/pull/1149)).
- Removed `rule.id` direct filter from the rule set tables ([#1151](https://github.com/wazuh/wazuh-kibana-app/pull/1151))

### Fixed

- Restored X-Pack security logic for the .wazuh index, now it's not bypassing the X-Pack roles ([#1081](https://github.com/wazuh/wazuh-kibana-app/pull/1081))
- Avoid fetching twice the same data ([#1072](https://github.com/wazuh/wazuh-kibana-app/pull/1072), [#1061](https://github.com/wazuh/wazuh-kibana-app/pull/1061)).
- Wazuh logo adapted to low resolutions ([#1074](https://github.com/wazuh/wazuh-kibana-app/pull/1074)).
- Hide Audit, OpenSCAP tabs for non-linux agents. Fixed empty Windows events under Configuration > Log collection section. OSQuery logo has been standardized ([#1072](https://github.com/wazuh/wazuh-kibana-app/pull/1072), [#1076](https://github.com/wazuh/wazuh-kibana-app/pull/1076)).
- Fix empty values on _Overview > Security events_ when Wazuh monitoring is disabled ([#1091](https://github.com/wazuh/wazuh-kibana-app/pull/1091)).
- Fix overlapped play button in Dev-tools when the input box has a scrollbar ([#1102](https://github.com/wazuh/wazuh-kibana-app/pull/1102)).
- Fix Dev-tools behavior when parse json invalid blocks ([#1102](https://github.com/wazuh/wazuh-kibana-app/pull/1102)).
- Fixed Management > Monitoring tab frustration adding back buttons ([#1102](https://github.com/wazuh/wazuh-kibana-app/pull/1102)).
- Fix template checking when using more than one pattern ([#1104](https://github.com/wazuh/wazuh-kibana-app/pull/1104)).
- Fix infinite loop for Wazuh monitoring when the Wazuh API is not being able to give us all the agents ([5a26916](https://github.com/wazuh/wazuh-kibana-app/commit/5a2691642b40a34783d2eafb6ee24ae78b9af21a)), ([85005a1](https://github.com/wazuh/wazuh-kibana-app/commit/85005a184d4f1c3d339b7c895b5d2469f3b45171)).
- Fix rule details for `list` and `info` parameters ([#1149](https://github.com/wazuh/wazuh-kibana-app/pull/1149)).

## Wazuh v3.7.1 / v3.7.2 - Kibana v6.5.1 / v6.5.2 / v6.5.3 / v6.5.4 - Revision 415

### Added

- Support for Elastic stack v6.5.2 / v6.5.3 / v6.5.4.
- Support for Wazuh v3.7.1 / v3.7.2.
- Dev Tools module now autocompletes API endpoints ([#1030](https://github.com/wazuh/wazuh-kibana-app/pull/1030)).

### Changed

- Increased number of rows for syscollector tables ([#1033](https://github.com/wazuh/wazuh-kibana-app/pull/1033)).
- Modularized JSON/XML viewers for the configuration section ([#982](https://github.com/wazuh/wazuh-kibana-app/pull/982)).

### Fixed

- Added missing fields for syscollector network tables ([#1036](https://github.com/wazuh/wazuh-kibana-app/pull/1036)).
- Using the right API path when downloading CSV for decoders list ([#1045](https://github.com/wazuh/wazuh-kibana-app/pull/1045)).
- Including group field when downloading CSV for agents list ([#1044](https://github.com/wazuh/wazuh-kibana-app/pull/1044)).
- Preserve active tab in configuration section when refreshing the page ([#1037](https://github.com/wazuh/wazuh-kibana-app/pull/1037)).

## Wazuh v3.7.0 - Kibana v6.5.0 / v6.5.1 - Revision 414

### Added

- Support for Elastic Stack v6.5.0 / v6.5.1.
- Agent groups bar is now visible on the agent configuration section ([#1023](https://github.com/wazuh/wazuh-kibana-app/pull/1023)).
- Added a new setting for the `config.yml` file for enable/disable administrator mode ([#1019](https://github.com/wazuh/wazuh-kibana-app/pull/1019)).
  - This allows the user to perform PUT, POST, DELETE methods in our Dev Tools.

### Changed

- Refactored most front-end controllers ([#1023](https://github.com/wazuh/wazuh-kibana-app/pull/1023)).

## Wazuh v3.7.0 - Kibana v6.4.2 / v6.4.3 - Revision 413

### Added

- Support for Wazuh v3.7.0.
- Support for Elastic Stack v6.4.2 / v6.4.3.
- Brand-new interface for _Configuration_ (on both _Management_ and _Agents_ tabs) ([#914](https://github.com/wazuh/wazuh-kibana-app/pull/914)):
  - Now you can check current and real agent and manager configuration.
  - A new interface design, with more useful information and easy to understand descriptions.
  - New and more responsive JSON/XML viewers to show the configuration in raw mode.
- Brand-new extension - Osquery ([#938](https://github.com/wazuh/wazuh-kibana-app/pull/938)):
  - A new extension, disabled by default.
  - Check alerts from Wazuh's Osquery integration.
  - Check your current Osquery wodle configuration.
  - More improvements will come for this extension in the future.
- New option for Wazuh app configuration file - _Ignore index patterns_ ([#947](https://github.com/wazuh/wazuh-kibana-app/pull/947)):
  - Now the user can specify which index patterns can't be selected on the app using the new `ip.ignore` setting on the `config.yml` file.
  - The valid format is an array of strings which represents index patterns.
  - By default, this list is empty (all index patterns will be available if they use a compatible structure).
- Added a node selector for _Management > Status_ section when Wazuh cluster is enabled ([#976](https://github.com/wazuh/wazuh-kibana-app/pull/976)).
- Added quick access to _Configuration_ or _Discover_ panels for an agent on the agents list ([#939](https://github.com/wazuh/wazuh-kibana-app/pull/939)).
- Now you can click on an agent's ID on the _Discover_ panels to open its details page on the app ([#904](https://github.com/wazuh/wazuh-kibana-app/pull/904)).
- Redesigned the _Overview > Amazon AWS_ tab, using more meaningful visualizations for a better overall view of your agents' status ([#903](https://github.com/wazuh/wazuh-kibana-app/pull/903)).
- Redesigned the _Overview/Agents > Vulnerabilities_ tab, using more meaningful visualizations for a better overall view of your agents' status ([#954](https://github.com/wazuh/wazuh-kibana-app/pull/954)).
- Now everytime the user enters the _Settings_ tab, the API connection will be automatically checked ([#971](https://github.com/wazuh/wazuh-kibana-app/pull/971)).
- Added a node selector for _Management > Logs_ section when Wazuh cluster is enabled ([#980](https://github.com/wazuh/wazuh-kibana-app/pull/980)).
- Added a group selector for _Agents_ section ([#995](https://github.com/wazuh/wazuh-kibana-app/pull/995)).

### Changed

- Interface refactoring for the _Agents > Inventory data_ tab ([#924](https://github.com/wazuh/wazuh-kibana-app/pull/924)):
  - Now the tab won't be available if your agent doesn't have Syscollector enabled, and each card will be enabled or disabled depending on the current Syscollector scans configuration.
  - This will prevent situations where the user couldn't check the inventory although there was actual scan data to show on some sections.
- Added support for new multigroups feature ([#911](https://github.com/wazuh/wazuh-kibana-app/pull/911)):
  - Now the information bars on _Agents_ will show all the groups an agent belongs to.
- Now the result pane on the _Dev tools_ tab will show the error code coming from the Wazuh API ([#909](https://github.com/wazuh/wazuh-kibana-app/pull/909)).
- Changed some visualizations titles for _Overview/Agents > OpenSCAP_ tab ([#925](https://github.com/wazuh/wazuh-kibana-app/pull/925)).
- All backend routes have been renamed ([#932](https://github.com/wazuh/wazuh-kibana-app/pull/932)).
- Several improvements for Elasticsearch tests ([#933](https://github.com/wazuh/wazuh-kibana-app/pull/933)).
- Updated some strings and descriptions on the _Settings_ tab ([#934](https://github.com/wazuh/wazuh-kibana-app/pull/934)).
- Changed the date format on _Settings > Logs_ to make it more human-readable ([#944](https://github.com/wazuh/wazuh-kibana-app/pull/944)).
- Changed some labels to remove the "MD5 sum" expression, it will use "Checksum" instead ([#945](https://github.com/wazuh/wazuh-kibana-app/pull/945)).
- Added word wrapping class to group name in _Management > Groups > Group detail_ tab ([#945](https://github.com/wazuh/wazuh-kibana-app/pull/945)).
- The `wz-table` directive has been refactored ([#953](https://github.com/wazuh/wazuh-kibana-app/pull/953)).
- The `wz-table` directive now checks if a request is aborted ([#979](https://github.com/wazuh/wazuh-kibana-app/pull/979)).
- Several performance improvements ([#985](https://github.com/wazuh/wazuh-kibana-app/pull/985), [#997](https://github.com/wazuh/wazuh-kibana-app/pull/997), [#1000](https://github.com/wazuh/wazuh-kibana-app/pull/1000)).

### Fixed

- Several known fields for _Whodata_ functionality have been fixed ([#901](https://github.com/wazuh/wazuh-kibana-app/pull/901)).
- Fixed alignment bug with the _Add a filter +_ button on _Discover_ and _Agents_ tabs ([#912](https://github.com/wazuh/wazuh-kibana-app/pull/912)).
- Fixed a bug where the `Add API` form on _Settings_ didn't appear when pressing the button after editing an existing API entry ([#944](https://github.com/wazuh/wazuh-kibana-app/pull/944)).
- Fixed a bug on _Ruleset_ tab where the "Description" column was showing `0` if the rule doesn't have any description ([#948](https://github.com/wazuh/wazuh-kibana-app/pull/948)).
- Fixed wrong alignment on related Rules/Decoders tables from _Management > Ruleset_ tab ([#971](https://github.com/wazuh/wazuh-kibana-app/pull/971)).
- Fixed a bug where sometimes the error messages appeared duplicated ([#971](https://github.com/wazuh/wazuh-kibana-app/pull/971)).

### Removed

- On the _Management > Monitoring_ tab, the `Cluster enabled but not running` message won't appear as an error anymore ([#971](https://github.com/wazuh/wazuh-kibana-app/pull/971)).

## Wazuh v3.6.1 - Kibana v6.4.1 / v6.4.2 / v6.4.3 - Revision 412

### Added

- Support for Elastic Stack v6.4.1 / v6.4.2 / v6.4.3.

## Wazuh v3.6.1 - Kibana v6.4.0 - Revision 411

### Added

- Redesigned the _Overview > Integrity monitoring_ tab, using more meaningful visualizations for a better overall view of your agents' status ([#893](https://github.com/wazuh/wazuh-kibana-app/pull/893)).
- Added a new table for the _Inventory_ tab: _Processes_ ([#895](https://github.com/wazuh/wazuh-kibana-app/pull/895)).
- Improved error handling for tables. Now the table will show an error message if it wasn't able to fetch and load data ([#896](https://github.com/wazuh/wazuh-kibana-app/pull/896)).

### Changed

- The app source code has been improved, following best practices and coding guidelines ([#892](https://github.com/wazuh/wazuh-kibana-app/pull/892)).
- Included more app tests and prettifier for better code maintainability ([#883](https://github.com/wazuh/wazuh-kibana-app/pull/883) & [#885](https://github.com/wazuh/wazuh-kibana-app/pull/885)).

### Fixed

- Fixed minor visual errors on some _GDPR_, _PCI DSS_ and _Vulnerabilities_ visualizations ([#894](https://github.com/wazuh/wazuh-kibana-app/pull/894)).

## Wazuh v3.6.1 - Kibana v6.4.0 - Revision 410

### Added

- The _Inventory_ tab has been redesigned ([#873](https://github.com/wazuh/wazuh-kibana-app/pull/873)):
  - Added new network interfaces and port tables.
  - Improved design using metric information bars and intuitive status indicators.
- Added refresh functionality to the _Settings > Logs_ tab ([#852](https://github.com/wazuh/wazuh-kibana-app/pull/852)):
  - Now everytime the user opens the tab, the logs will be reloaded.
  - A new button to force the update has been added on the top left corner of the logs table.
- Added `tags` and `recursion_level` configuration options to _Management/Agent > Configuration_ tabs ([#850](https://github.com/wazuh/wazuh-kibana-app/pull/850)).
- The _Kuery_ search syntax has been added again to the app ([#851](https://github.com/wazuh/wazuh-kibana-app/pull/851)).
- Added a first batch of [_Mocha_](https://mochajs.org/) tests and other quality of code improvements to the app ([#859](https://github.com/wazuh/wazuh-kibana-app/pull/859)).
- Now you can open specific rule details (the _Management > Ruleset_ tab) when clicking on the `rule.id` value on the _Discover_ tab ([#862](https://github.com/wazuh/wazuh-kibana-app/pull/862)).
- Now you can click on the rule ID value on the _Management > Ruleset_ tab to search for related alerts on the _Discover_ tab ([#863](https://github.com/wazuh/wazuh-kibana-app/pull/863)).

### Changed

- The index pattern known fields have been updated up to 567 ([#872](https://github.com/wazuh/wazuh-kibana-app/pull/872)).
- Now the _Inventory_ tab will always be available for all agents, and a descriptive message will appear if the agent doesn't have `syscollector` enabled ([#879](https://github.com/wazuh/wazuh-kibana-app/pull/879)).

### Fixed

- Fixed a bug where the _Inventory_ tab was unavailable if the user reloads the page while on the _Agents > Configuration_ tab ([#845](https://github.com/wazuh/wazuh-kibana-app/pull/845)).
- Fixed some _Overview > VirusTotal_ visualizations ([#846](https://github.com/wazuh/wazuh-kibana-app/pull/846)).
- Fixed a bug where the _Settings > Extensions_ tab wasn't being properly hidden when there's no API entries inserted ([#847](https://github.com/wazuh/wazuh-kibana-app/pull/847)).
- Fixed a bug where the _Current API_ indicator on the top navbar wasn't being properly updated when the user deletes all the API entries ([#848](https://github.com/wazuh/wazuh-kibana-app/pull/848)).
- Fixed a bug where the _Agents coverage_ metric were not displaying a proper value when the manager has 0 registered agents ([#849](https://github.com/wazuh/wazuh-kibana-app/pull/849)).
- Fixed a bug where the `wazuh-basic` user role was able to update API entries (it should be forbidden) ([#853](https://github.com/wazuh/wazuh-kibana-app/pull/853)).
- Fixed a bug where the visualizations had scroll bars on the PDF reports ([#870](https://github.com/wazuh/wazuh-kibana-app/pull/870)).
- Fixed a bug on the _Dev tools_ tab where the user couldn't execute the first request block if there was blank lines above it ([#871](https://github.com/wazuh/wazuh-kibana-app/pull/871)).
- Fixed a bug on pinned filters when opening tabs where the implicit filter was the same, making them stuck and unremovable from other tabs ([#878](https://github.com/wazuh/wazuh-kibana-app/pull/878)).

## Wazuh v3.6.1 - Kibana v6.4.0 - Revision 409

### Added

- Support for Wazuh v3.6.1.

### Fixed

- Fixed a bug on the _Dev tools_ tab ([b7c79f4](https://github.com/wazuh/wazuh-kibana-app/commit/b7c79f48f06cb49b12883ec9e9337da23b49976b)).

## Wazuh v3.6.1 - Kibana v6.3.2 - Revision 408

### Added

- Support for Wazuh v3.6.1.

### Fixed

- Fixed a bug on the _Dev tools_ tab ([4ca9ed5](https://github.com/wazuh/wazuh-kibana-app/commit/4ca9ed54f1b18e5d499d950e6ff0741946701988)).

## Wazuh v3.6.0 - Kibana v6.4.0 - Revision 407

### Added

- Support for Wazuh v3.6.0.

## Wazuh v3.6.0 - Kibana v6.3.2 - Revision 406

### Added

- Support for Wazuh v3.6.0.

## Wazuh v3.5.0 - Kibana v6.4.0 - Revision 405

### Added

- Support for Elastic Stack v6.4.0 ([#813](https://github.com/wazuh/wazuh-kibana-app/pull/813)).

## Wazuh v3.5.0 - Kibana v6.3.2 - Revision 404

### Added

- Added new options to `config.yml` to change shards and replicas settings for `wazuh-monitoring` indices ([#809](https://github.com/wazuh/wazuh-kibana-app/pull/809)).
- Added more error messages for `wazuhapp.log` in case of failure when performing some crucial functions ([#812](https://github.com/wazuh/wazuh-kibana-app/pull/812)).
- Now it's possible to change replicas settings for existing `.wazuh`, `.wazuh-version` and `wazuh-monitoring` indices on the `config.yml` file ([#817](https://github.com/wazuh/wazuh-kibana-app/pull/817)).

### Changed

- App frontend code refactored and restructured ([#802](https://github.com/wazuh/wazuh-kibana-app/pull/802)).
- Now the _Overview > Security events_ tab won't show anything if the only visualization with data is _Agents status_ ([#811](https://github.com/wazuh/wazuh-kibana-app/pull/811)).

### Fixed

- Fixed a bug where the RAM status message appreared twice the first time you opened the app ([#807](https://github.com/wazuh/wazuh-kibana-app/pull/807)).
- Fixed the app UI to make the app usable on Internet Explorer 11 ([#808](https://github.com/wazuh/wazuh-kibana-app/pull/808)).

## Wazuh v3.5.0 - Kibana v6.3.2 - Revision 403

### Added

- The welcome tabs on _Overview_ and _Agents_ have been updated with a new name and description for the existing sections ([#788](https://github.com/wazuh/wazuh-kibana-app/pull/788)).
- Now the app tables will auto-resize depending on the screen height ([#792](https://github.com/wazuh/wazuh-kibana-app/pull/792)).

### Changed

- Now all the app filters on several tables will present the values in alphabetical order ([#787](https://github.com/wazuh/wazuh-kibana-app/pull/787)).

### Fixed

- Fixed a bug on _Decoders_ where clicking on the decoder wouldn't open the detail view if the `Parent decoders` filter was enabled ([#782](https://github.com/wazuh/wazuh-kibana-app/pull/782)).
- Fixed a bug on _Dev tools_ when the first line on the editor pane was empty or had a comment ([#790](https://github.com/wazuh/wazuh-kibana-app/pull/790)).
- Fixed a bug where the app was throwing multiple warning messages the first time you open it ([#791](https://github.com/wazuh/wazuh-kibana-app/pull/791)).
- Fixed a bug where clicking on a different tab from _Overview_ right after inserting the API credentials for the first time would always redirect to _Overview_ ([#791](https://github.com/wazuh/wazuh-kibana-app/pull/791)).
- Fixed a bug where the user could have a browser cookie with a reference to a non-existing API entry on Elasticsearch ([#794](https://github.com/wazuh/wazuh-kibana-app/pull/794) & [#795](https://github.com/wazuh/wazuh-kibana-app/pull/795)).

### Removed

- The cluster key has been removed from the API requests to `/manager/configuration` ([#796](https://github.com/wazuh/wazuh-kibana-app/pull/796)).

## Wazuh v3.5.0 - Kibana v6.3.1/v6.3.2 - Revision 402

### Added

- Support for Wazuh v3.5.0.
- Added new fields for _Vulnerability detector_ alerts ([#752](https://github.com/wazuh/wazuh-kibana-app/pull/752)).
- Added multi table search for `wz-table` directive. Added two new log levels for _Management > Logs_ section ([#753](https://github.com/wazuh/wazuh-kibana-app/pull/753)).

## Wazuh v3.4.0 - Kibana v6.3.1/v6.3.2 - Revision 401

### Added

- Added a few new fields for Kibana due to the new Wazuh _who-data_ feature ([#763](https://github.com/wazuh/wazuh-kibana-app/pull/763)).
- Added XML/JSON viewer for each card under _Management > Configuration_ ([#764](https://github.com/wazuh/wazuh-kibana-app/pull/764)).

### Changed

- Improved error handling for Dev tools. Also removed some unused dependencies from the _Dev tools_ tab ([#760](https://github.com/wazuh/wazuh-kibana-app/pull/760)).
- Unified origin for tab descriptions. Reviewed some grammar typos ([#765](https://github.com/wazuh/wazuh-kibana-app/pull/765)).
- Refactored agents autocomplete component. Removed unused/deprecated modules ([#766](https://github.com/wazuh/wazuh-kibana-app/pull/766)).
- Simplified route resolves section ([#768](https://github.com/wazuh/wazuh-kibana-app/pull/768)).

### Fixed

- Fixed missing cluster node filter for the visualization shown when looking for specific node under _Management > Monitoring_ section ([#758](https://github.com/wazuh/wazuh-kibana-app/pull/758)).
- Fixed missing dependency injection for `wzMisc` factory ([#768](https://github.com/wazuh/wazuh-kibana-app/pull/768)).

### Removed

- Removed `angular-aria`, `angular-md5`, `ansicolors`, `js-yaml`, `querystring` and `lodash` dependencies since Kibana includes all of them. Removed some unused images ([#768](https://github.com/wazuh/wazuh-kibana-app/pull/768)).

## Wazuh v3.4.0 - Kibana v6.3.1/v6.3.2 - Revision 400

### Added

- Support for Wazuh v3.4.0.
- Support for Elastic Stack v6.3.2.
- Support for Kuery as accepted query language ([#742](https://github.com/wazuh/wazuh-kibana-app/pull/742)).
  - This feature is experimental.
- Added new _Who data_ fields from file integrity monitoring features ([#746](https://github.com/wazuh/wazuh-kibana-app/pull/746)).
- Added tab in _Settings_ section where you can see the last logs from the Wazuh app server ([#723](https://github.com/wazuh/wazuh-kibana-app/pull/723)).

### Changed

- Fully redesigned of the welcome screen along the different app sections ([#751](https://github.com/wazuh/wazuh-kibana-app/pull/751)).
- Now any agent can go to the _Inventory_ tab regardless if it's enabled or not. The content will change properly according to the agent configuration ([#744](https://github.com/wazuh/wazuh-kibana-app/pull/744)).
- Updated the `angular-material` dependency to `1.1.10` ([#743](https://github.com/wazuh/wazuh-kibana-app/pull/743)).
- Any API entry is now removable regardless if it's the only one API entry ([#740](https://github.com/wazuh/wazuh-kibana-app/pull/740)).
- Performance has been improved regarding to agents status, they are now being fetched using _distinct_ routes from the Wazuh API ([#738](https://github.com/wazuh/wazuh-kibana-app/pull/738)).
- Improved the way we are parsing some Wazuh API errors regarding to version mismatching ([#735](https://github.com/wazuh/wazuh-kibana-app/pull/735)).

### Fixed

- Fixed wrong filters being applied in _Ruleset > Rules_ and _Ruleset > Decoders_ sections when using Lucene like filters plus path filters ([#736](https://github.com/wazuh/wazuh-kibana-app/pull/736)).
- Fixed the template checking from the healthcheck, now it allows to use custom index patterns ([#739](https://github.com/wazuh/wazuh-kibana-app/pull/739)).
- Fixed infinite white screen from _Management > Monitoring_ when the Wazuh cluster is enabled but not running ([#741](https://github.com/wazuh/wazuh-kibana-app/pull/741)).

## Wazuh v3.3.0/v3.3.1 - Kibana v6.3.1 - Revision 399

### Added

- Added a new Angular.js factory to store the Wazuh app configuration values. Also, this factory is being used by the pre-routes functions (resolves); this way we are sure about having the real configuration at any time. These pre-routes functions have been improved too ([#670](https://github.com/wazuh/wazuh-kibana-app/pull/670)).
- Added extended information for reports from _Reporting_ feature ([#701](https://github.com/wazuh/wazuh-kibana-app/pull/701)).

### Changed

- Tables have been improved. Now they are truncating long fields and adding a tooltip if needed ([#671](https://github.com/wazuh/wazuh-kibana-app/pull/671)).
- Services have been improved ([#715](https://github.com/wazuh/wazuh-kibana-app/pull/715)).
- CSV formatted files have been improved. Now they are showing a more human readable column names ([#717](https://github.com/wazuh/wazuh-kibana-app/pull/717), [#726](https://github.com/wazuh/wazuh-kibana-app/pull/726)).
- Added/Modified some visualization titles ([#728](https://github.com/wazuh/wazuh-kibana-app/pull/728)).
- Improved Discover perfomance when in background mode ([#719](https://github.com/wazuh/wazuh-kibana-app/pull/719)).
- Reports from the _Reporting_ feature have been fulyl redesigned ([#701](https://github.com/wazuh/wazuh-kibana-app/pull/701)).

### Fixed

- Fixed the top menu API indicator when checking the API connection and the manager/cluster information had been changed ([#668](https://github.com/wazuh/wazuh-kibana-app/pull/668)).
- Fixed our logger module which was not writting logs the very first time Kibana is started neither after a log rotation ([#667](https://github.com/wazuh/wazuh-kibana-app/pull/667)).
- Fixed a regular expression in the server side when parsing URLs before registering a new Wazuh API ([#690](https://github.com/wazuh/wazuh-kibana-app/pull/690)).
- Fixed filters from specific visualization regarding to _File integrity_ section ([#694](https://github.com/wazuh/wazuh-kibana-app/pull/694)).
- Fixed filters parsing when generating a report because it was not parsing negated filters as expected ([#696](https://github.com/wazuh/wazuh-kibana-app/pull/696)).
- Fixed visualization counter from _OSCAP_ tab ([#722](https://github.com/wazuh/wazuh-kibana-app/pull/722)).

### Removed

- Temporary removed CSV download from agent inventory section due to Wazuh API bug ([#727](https://github.com/wazuh/wazuh-kibana-app/pull/727)).

## Wazuh v3.3.0/v3.3.1 - Kibana v6.3.0 - Revision 398

### Added

- Improvements for latest app redesign ([#652](https://github.com/wazuh/wazuh-kibana-app/pull/652)):
  - The _Welcome_ tabs have been simplified, following a more Elastic design.
  - Added again the `md-nav-bar` component with refined styles and limited to specific sections.
  - The _Settings > Welcome_ tab has been removed. You can use the nav bar to switch tabs.
  - Minor CSS adjustments and reordering.
- Small app UI improvements ([#634](https://github.com/wazuh/wazuh-kibana-app/pull/634)):
  - Added link to _Agents Preview_ on the _Agents_ tab breadcrumbs.
  - Replaced the _Generate report_ button with a smaller one.
  - Redesigned _Management > Ruleset_ `md-chips` to look similar to Kibana filter pills.
  - Added agent information bar from _Agents > General_ to _Agents > Welcome_ too.
  - Refactored flex layout on _Welcome_ tabs to fix a height visual bug.
  - Removed duplicated loading rings on the _Agents_ tab.
- Improvements for app tables ([#627](https://github.com/wazuh/wazuh-kibana-app/pull/627)):
  - Now the current page will be highlighted.
  - The gap has been fixed to the items per page value.
  - If there are no more pages for _Next_ or _Prev_ buttons, they will be hidden.
- Improvements for app health check ([#637](https://github.com/wazuh/wazuh-kibana-app/pull/637)):
  - Improved design for the view.
  - The checks have been placed on a table, showing the current status of each one.
- Changes to our reporting feature ([#639](https://github.com/wazuh/wazuh-kibana-app/pull/639)):
  - Now the generated reports will include tables for each section.
  - Added a parser for getting Elasticsearch data table responses.
  - The reporting feature is now a separated module, and the code has been refactored.
- Improvements for app tables pagination ([#646](https://github.com/wazuh/wazuh-kibana-app/pull/646)).

### Changed

- Now the `pretty` parameter on the _Dev tools_ tab will be ignored to avoid `Unexpected error` messages ([#624](https://github.com/wazuh/wazuh-kibana-app/pull/624)).
- The `pdfkit` dependency has been replaced by `pdfmake` ([#639](https://github.com/wazuh/wazuh-kibana-app/pull/639)).
- Changed some Kibana tables for performance improvements on the reporting feature ([#644](https://github.com/wazuh/wazuh-kibana-app/pull/644)).
- Changed the method to refresh the list of known fields on the index pattern ([#650](https://github.com/wazuh/wazuh-kibana-app/pull/650)):
  - Now when restarting Kibana, the app will update the fieldset preserving the custom user fields.

### Fixed

- Fixed bug on _Agents CIS-CAT_ tab who wasn't loading the appropriate visualizations ([#626](https://github.com/wazuh/wazuh-kibana-app/pull/626)).
- Fixed a bug where sometimes the index pattern could be `undefined` during the health check process, leading into a false error message when loading the app ([#640](https://github.com/wazuh/wazuh-kibana-app/pull/640)).
- Fixed several bugs on the _Settings > API_ tab when removing, adding or editing new entries.

### Removed

- Removed the app login system ([#636](https://github.com/wazuh/wazuh-kibana-app/pull/636)):
  - This feature was unstable, experimental and untested for a long time. We'll provide much better RBAC capabilities in the future.
- Removed the new Kuery language option on Discover app search bars.
  - This feature will be restored in the future, after more Elastic v6.3.0 adaptations.

## Wazuh v3.3.0/v3.3.1 - Kibana v6.3.0 - Revision 397

### Added

- Support for Elastic Stack v6.3.0 ([#579](https://github.com/wazuh/wazuh-kibana-app/pull/579) & [#612](https://github.com/wazuh/wazuh-kibana-app/pull/612) & [#615](https://github.com/wazuh/wazuh-kibana-app/pull/615)).
- Brand-new Wazuh app redesign for the _Monitoring_ tab ([#581](https://github.com/wazuh/wazuh-kibana-app/pull/581)):
  - Refactored and optimized UI for these tabs, using a breadcrumbs-based navigability.
  - Used the same guidelines from the previous redesign for _Overview_ and _Agents_ tabs.
- New tab for _Agents_ - _Inventory_ ([#582](https://github.com/wazuh/wazuh-kibana-app/pull/582)):
  - Get information about the agent host, such as installed packages, motherboard, operating system, etc.
  - This tab will appear if the agent has the [`syscollector`](https://documentation.wazuh.com/current/user-manual/reference/ossec-conf/wodle-syscollector.html) wodle enabled.
- Brand-new extension - _CIS-CAT Alerts_ ([#601](https://github.com/wazuh/wazuh-kibana-app/pull/601)):
  - A new extension, disabled by default.
  - Visualize alerts related to the CIS-CAT benchmarks on the _Overview_ and _Agents_ tabs.
  - Get information about the last performed scan and its score.
- Several improvements for the _Dev tools_ tab ([#583](https://github.com/wazuh/wazuh-kibana-app/pull/583) & [#597](https://github.com/wazuh/wazuh-kibana-app/pull/597)):
  - Now you can insert queries using inline parameters, just like in a web browser.
  - You can combine inline parameters with JSON-like parameters.
  - If you use the same parameter on both methods with different values, the inline parameter has precedence over the other one.
  - The tab icon has been changed for a more appropriate one.
  - The `Execute query` button is now always placed on the first line of the query block.
- Refactoring for all app tables ([#582](https://github.com/wazuh/wazuh-kibana-app/pull/582)):
  - Replaced the old `wz-table` directive with a new one, along with a new data factory.
  - Now the tables are built with a pagination system.
  - Much easier method for building tables for the app.
  - Performance and stability improvements when fetching API data.
  - Now you can see the total amount of items and the elapsed time.

### Changed

- Moved some logic from the _Agents preview_ tab to the server, to avoid excessive client-side workload ([#586](https://github.com/wazuh/wazuh-kibana-app/pull/586)).
- Changed the UI to use the same loading ring across all the app tabs ([#593](https://github.com/wazuh/wazuh-kibana-app/pull/593) & [#599](https://github.com/wazuh/wazuh-kibana-app/pull/599)).
- Changed the _No results_ message across all the tabs with visualizations ([#599](https://github.com/wazuh/wazuh-kibana-app/pull/599)).

### Fixed

- Fixed a bug on the _Settings/Extensions_ tab where enabling/disabling some extensions could make other ones to be disabled ([#591](https://github.com/wazuh/wazuh-kibana-app/pull/591)).

## Wazuh v3.3.0/v3.3.1 - Kibana v6.2.4 - Revision 396

### Added

- Support for Wazuh v3.3.1.
- Brand-new Wazuh app redesign for the _Settings_ tab ([#570](https://github.com/wazuh/wazuh-kibana-app/pull/570)):
  - Refactored and optimized UI for these tabs, using a breadcrumbs-based navigability.
  - Used the same guidelines from the previous redesign for _Overview_ and _Agents_ tabs.
- Refactoring for _Overview_ and _Agents_ controllers ([#564](https://github.com/wazuh/wazuh-kibana-app/pull/564)):
  - Reduced duplicated code by splitting it into separate files.
  - Code optimization for a better performance and maintainability.
  - Added new services to provide similar functionality between different app tabs.
- Added `data.vulnerability.package.condition` to the list of known fields ([#566](https://github.com/wazuh/wazuh-kibana-app/pull/566)).

### Changed

- The `wazuh-logs` and `wazuh-monitoring` folders have been moved to the Kibana's `optimize` directory in order to avoid some error messages when using the `kibana-plugin list` command ([#563](https://github.com/wazuh/wazuh-kibana-app/pull/563)).

### Fixed

- Fixed a bug on the _Settings_ tab where updating an API entry with wrong credentials would corrupt the existing one ([#558](https://github.com/wazuh/wazuh-kibana-app/pull/558)).
- Fixed a bug on the _Settings_ tab where removing an API entry while its edit form is opened would hide the `Add API` button unless the user reloads the tab ([#558](https://github.com/wazuh/wazuh-kibana-app/pull/558)).
- Fixed some Audit visualizations on the _Overview_ and _Agents_ tabs that weren't using the same search query to show the results ([#572](https://github.com/wazuh/wazuh-kibana-app/pull/572)).
- Fixed undefined variable error on the `wz-menu` directive ([#575](https://github.com/wazuh/wazuh-kibana-app/pull/575)).

## Wazuh v3.3.0 - Kibana v6.2.4 - Revision 395

### Fixed

- Fixed a bug on the _Agent Configuration_ tab where the sync status was always `NOT SYNCHRONIZED` ([#569](https://github.com/wazuh/wazuh-kibana-app/pull/569)).

## Wazuh v3.3.0 - Kibana v6.2.4 - Revision 394

### Added

- Support for Wazuh v3.3.0.
- Updated some backend API calls to include the app version in the request header ([#560](https://github.com/wazuh/wazuh-kibana-app/pull/560)).

## Wazuh v3.2.4 - Kibana v6.2.4 - Revision 393

### Added

- Brand-new Wazuh app redesign for _Overview_ and _Agents_ tabs ([#543](https://github.com/wazuh/wazuh-kibana-app/pull/543)):
  - Updated UI for these tabs using breadcrumbs.
  - New _Welcome_ screen, presenting all the tabs to the user, with useful links to our documentation.
  - Overall design improved, adjusted font sizes and reduced HTML code.
  - This base will allow the app to increase its functionality in the future.
  - Removed the `md-nav-bar` component for a better user experience on small screens.
  - Improved app performance removing some CSS effects from some components, such as buttons.
- New filter for agent version on the _Agents Preview_ tab ([#537](https://github.com/wazuh/wazuh-kibana-app/pull/537)).
- New filter for cluster node on the _Agents Preview_ tab ([#538](https://github.com/wazuh/wazuh-kibana-app/pull/538)).

### Changed

- Now the report generation process will run in a parallel mode in the foreground ([#523](https://github.com/wazuh/wazuh-kibana-app/pull/523)).
- Replaced the usage of `$rootScope` with two new factories, along with more controller improvements ([#525](https://github.com/wazuh/wazuh-kibana-app/pull/525)).
- Now the _Extensions_ tab on _Settings_ won't edit the `.wazuh` index to modify the extensions configuration for all users ([#545](https://github.com/wazuh/wazuh-kibana-app/pull/545)).
  - This allows each new user to always start with the base extensions configuration, and modify it to its needs storing the settings on a browser cookie.
- Now the GDPR requirements description on its tab won't be loaded if the Wazuh API version is not v3.2.3 or higher ([#546](https://github.com/wazuh/wazuh-kibana-app/pull/546)).

### Fixed

- Fixed a bug where the app crashes when attempting to download huge amounts of data as CSV format ([#521](https://github.com/wazuh/wazuh-kibana-app/pull/521)).
- Fixed a bug on the Timelion visualizations from _Management/Monitoring_ which were not properly filtering and showing the cluster nodes information ([#530](https://github.com/wazuh/wazuh-kibana-app/pull/530)).
- Fixed several bugs on the loading process when switching between tabs with or without visualizations in the _Overview_ and _Agents_ tab ([#531](https://github.com/wazuh/wazuh-kibana-app/pull/531) & [#533](https://github.com/wazuh/wazuh-kibana-app/pull/533)).
- Fixed a bug on the `wazuh-monitoring` index feature when using multiple inserted APIs, along with several performance improvements ([#539](https://github.com/wazuh/wazuh-kibana-app/pull/539)).
- Fixed a bug where the OS filter on the _Agents Preview_ tab would exclude the rest of filters instead of combining them ([#552](https://github.com/wazuh/wazuh-kibana-app/pull/552)).
- Fixed a bug where the Extensions settings were restored every time the user opened the _Settings_ tab or pressed the _Set default manager_ button ([#555](https://github.com/wazuh/wazuh-kibana-app/pull/555) & [#556](https://github.com/wazuh/wazuh-kibana-app/pull/556)).

## Wazuh v3.2.3/v3.2.4 - Kibana v6.2.4 - Revision 392

### Added

- Support for Wazuh v3.2.4.
- New functionality - _Reporting_ ([#510](https://github.com/wazuh/wazuh-kibana-app/pull/510)):
  - Generate PDF logs on the _Overview_ and _Agents_ tabs, with the new button next to _Panels_ and _Discover_.
  - The report will contain the current visualizations from the tab where you generated it.
  - List all your generated reports, download or deleted them at the new _Management/Reporting_ tab.
  - **Warning:** If you leave the tab while generating a report, the process will be aborted.
- Added warning/error messages about the total RAM on the server side ([#502](https://github.com/wazuh/wazuh-kibana-app/pull/502)):
  - None of this messages will prevent the user from accessing the app, it's just a recommendation.
  - If your server has less than 2GB of RAM, you'll get an error message when opening the app.
  - If your server has between 2GB and 3GB of RAM, you'll get a warning message.
  - If your server has more than 3GB of RAM, you won't get any kind of message.
- Refactoring and added loading bar to _Manager Logs_ and _Groups_ tabs ([#505](https://github.com/wazuh/wazuh-kibana-app/pull/505)).
- Added more Syscheck options to _Management/Agents_ configuration tabs ([#509](https://github.com/wazuh/wazuh-kibana-app/pull/509)).

### Fixed

- Added more fields to the `known-fields.js` file to avoid warning messages on _Discover_ when using Filebeat for alerts forwarding ([#497](https://github.com/wazuh/wazuh-kibana-app/pull/497)).
- Fixed a bug where clicking on the _Check connection_ button on the _Settings_ tab threw an error message although the API connected successfully ([#504](https://github.com/wazuh/wazuh-kibana-app/pull/504)).
- Fixed a bug where the _Agents_ tab was not properly showing the total of agents due to the new Wazuh cluster implementation ([#517](https://github.com/wazuh/wazuh-kibana-app/pull/517)).

## Wazuh v3.2.3 - Kibana v6.2.4 - Revision 391

### Added

- Support for Wazuh v3.2.3.
- Brand-new extension - _GDPR Alerts_ ([#453](https://github.com/wazuh/wazuh-kibana-app/pull/453)):
  - A new extension, enabled by default.
  - Visualize alerts related to the GDPR compliance on the _Overview_ and _Agents_ tabs.
  - The _Ruleset_ tab has been updated to include GDPR filters on the _Rules_ subtab.
- Brand-new Management tab - _Monitoring_ ([#490](https://github.com/wazuh/wazuh-kibana-app/pull/490)):
  - Visualize your Wazuh cluster, both master and clients.
    - Get the current cluster configuration.
    - Nodes listing, sorting, searching, etc.
  - Get a more in-depth cluster status thanks to the newly added [_Timelion_](https://www.elastic.co/guide/en/kibana/current/timelion.html) visualizations.
  - The Detail view gives you a summary of the node's healthcheck.
- Brand-new tab - _Dev tools_ ([#449](https://github.com/wazuh/wazuh-kibana-app/pull/449)):
  - Find it on the top navbar, next to _Discover_.
  - Execute Wazuh API requests directly from the app.
  - This tab uses your currently selected API from _Settings_.
  - You can type different API requests on the input window, select one with the cursor, and click on the Play button to execute it.
  - You can also type comments on the input window.
- More improvements for the _Manager/Ruleset_ tab ([#446](https://github.com/wazuh/wazuh-kibana-app/pull/446)):
  - A new colour palette for regex, order and rule description arguments.
  - Added return to List view on Ruleset button while on Detail view.
  - Fixed line height on all table headers.
  - Removed unused, old code from Ruleset controllers.
- Added option on `config.yml` to enable/disable the `wazuh-monitoring` index ([#441](https://github.com/wazuh/wazuh-kibana-app/pull/441)):
  - Configure the frequency time to generate new indices.
  - The default frequency time has been increased to 1 hour.
  - When disabled, useful metrics will appear on _Overview/General_ replacing the _Agent status_ visualization.
- Added CSV exporting button to the app ([#431](https://github.com/wazuh/wazuh-kibana-app/pull/431)):
  - Implemented new logic to fetch data from the Wazuh API and download it in CSV format.
  - Currently available for the _Ruleset_, _Logs_ and _Groups_ sections on the _Manager_ tab and also the _Agents_ tab.
- More refactoring to the app backend ([#439](https://github.com/wazuh/wazuh-kibana-app/pull/439)):
  - Standardized error output from the server side.
  - Drastically reduced the error management logic on the client side.
  - Applied the _Facade_ pattern when importing/exporting modules.
  - Deleted unused/deprecated/useless methods both from server and client side.
  - Some optimizations to variable type usages.
- Refactoring to Kibana filters management ([#452](https://github.com/wazuh/wazuh-kibana-app/pull/452) & [#459](https://github.com/wazuh/wazuh-kibana-app/pull/459)):
  - Added new class to build queries from the base query.
  - The filter management is being done on controllers instead of the `discover` directive.
  - Now we are emitting specific events whenever we are fetching data or communicating to the `discover` directive.
  - The number of useless requests to fetch data has been reduced.
  - The synchronization actions are working as expected regardless the amount of data and/or the number of machine resources.
  - Fixed several bugs about filter usage and transition to different app tabs.
- Added confirmation message when the user deletes an API entry on _Settings/API_ ([#428](https://github.com/wazuh/wazuh-kibana-app/pull/428)).
- Added support for filters on the _Manager/Logs_ tab when realtime is enabled ([#433](https://github.com/wazuh/wazuh-kibana-app/pull/433)).
- Added more filter options to the Detail view on _Manager/Ruleset_ ([#434](https://github.com/wazuh/wazuh-kibana-app/pull/434)).

### Changed

- Changed OSCAP visualization to avoid clipping issues with large agent names ([#429](https://github.com/wazuh/wazuh-kibana-app/pull/429)).
- Now the related Rules or Decoders sections on _Manager/Ruleset_ will remain hidden if there isn't any data to show or while it's loading ([#434](https://github.com/wazuh/wazuh-kibana-app/pull/434)).
- Added a 200ms delay when fetching iterable data from the Wazuh API ([#445](https://github.com/wazuh/wazuh-kibana-app/pull/445) & [#450](https://github.com/wazuh/wazuh-kibana-app/pull/450)).
- Fixed several bugs related to Wazuh API timeout/cancelled requests ([#445](https://github.com/wazuh/wazuh-kibana-app/pull/445)).
- Added `ENOTFOUND`, `EHOSTUNREACH`, `EINVAL`, `EAI_AGAIN` options for API URL parameter checking ([#463](https://github.com/wazuh/wazuh-kibana-app/pull/463)).
- Now the _Settings/Extensions_ subtab won't appear unless there's at least one API inserted ([#465](https://github.com/wazuh/wazuh-kibana-app/pull/465)).
- Now the index pattern selector on _Settings/Pattern_ will also refresh the known fields when changing it ([#477](https://github.com/wazuh/wazuh-kibana-app/pull/477)).
- Changed the _Manager_ tab into _Management_ ([#490](https://github.com/wazuh/wazuh-kibana-app/pull/490)).

### Fixed

- Fixed a bug where toggling extensions after deleting an API entry could lead into an error message ([#465](https://github.com/wazuh/wazuh-kibana-app/pull/465)).
- Fixed some performance bugs on the `dataHandler` service ([#442](https://github.com/wazuh/wazuh-kibana-app/pull/442) & [#486](https://github.com/wazuh/wazuh-kibana-app/pull/442)).
- Fixed a bug when loading the _Agents preview_ tab on Safari web browser ([#447](https://github.com/wazuh/wazuh-kibana-app/pull/447)).
- Fixed a bug where a new extension (enabled by default) appears disabled when updating the app ([#456](https://github.com/wazuh/wazuh-kibana-app/pull/456)).
- Fixed a bug where pressing the Enter key on the _Discover's_ tab search bar wasn't working properly ([#488](https://github.com/wazuh/wazuh-kibana-app/pull/488)).

### Removed

- Removed the `rison` dependency from the `package.json` file ([#452](https://github.com/wazuh/wazuh-kibana-app/pull/452)).
- Removed unused Elasticsearch request to avoid problems when there's no API inserted ([#460](https://github.com/wazuh/wazuh-kibana-app/pull/460)).

## Wazuh v3.2.1/v3.2.2 - Kibana v6.2.4 - Revision 390

### Added

- Support for Wazuh v3.2.2.
- Refactoring on visualizations use and management ([#397](https://github.com/wazuh/wazuh-kibana-app/pull/397)):
  - Visualizations are no longer stored on an index, they're built and loaded on demand when needed to render the interface.
  - Refactoring on the whole app source code to use the _import/export_ paradigm.
  - Removed old functions and variables from the old visualization management logic.
  - Removed cron task to clean remaining visualizations since it's no longer needed.
  - Some Kibana functions and modules have been overridden in order to make this refactoring work.
    - This change is not intrusive in any case.
- New redesign for the _Manager/Ruleset_ tab ([#420](https://github.com/wazuh/wazuh-kibana-app/pull/420)):
  - Rules and decoders list now divided into two different sections: _List view_ and _Detail view_.
  - Removed old expandable tables to move the rule/decoder information into a new space.
  - Enable different filters on the detail view for a better search on the list view.
  - New table for related rules or decoders.
  - And finally, a bunch of minor design enhancements to the whole app.
- Added a copyright notice to the whole app source code ([#395](https://github.com/wazuh/wazuh-kibana-app/pull/395)).
- Updated `.gitignore` with the _Node_ template ([#395](https://github.com/wazuh/wazuh-kibana-app/pull/395)).
- Added new module to the `package.json` file, [`rison`](https://www.npmjs.com/package/rison) ([#404](https://github.com/wazuh/wazuh-kibana-app/pull/404)).
- Added the `errorHandler` service to the blank screen scenario ([#413](https://github.com/wazuh/wazuh-kibana-app/pull/413)):
  - Now the exact error message will be shown to the user, instead of raw JSON content.
- Added new option on the `config.yml` file to disable the new X-Pack RBAC capabilities to filter index-patterns ([#417](https://github.com/wazuh/wazuh-kibana-app/pull/417)).

### Changed

- Small minor enhancements to the user interface ([#396](https://github.com/wazuh/wazuh-kibana-app/pull/396)):
  - Reduced Wazuh app logo size.
  - Changed buttons text to not use all-capitalized letters.
  - Minor typos found in the HTML/CSS code have been fixed.
- Now the app log stores the package revision ([#417](https://github.com/wazuh/wazuh-kibana-app/pull/417)).

### Fixed

- Fixed bug where the _Agents_ tab didn't preserve the filters after reloading the page ([#404](https://github.com/wazuh/wazuh-kibana-app/pull/404)).
- Fixed a bug when using X-Pack that sometimes threw an error of false _"Not enough privileges"_ scenario ([#415](https://github.com/wazuh/wazuh-kibana-app/pull/415)).
- Fixed a bug where the Kibana Discover auto-refresh functionality was still working when viewing the _Agent configuration_ tab ([#419](https://github.com/wazuh/wazuh-kibana-app/pull/419)).

## Wazuh v3.2.1 - Kibana v6.2.4 - Revision 389

### Changed

- Changed severity and verbosity to some log messages ([#412](https://github.com/wazuh/wazuh-kibana-app/pull/412)).

### Fixed

- Fixed a bug when using the X-Pack plugin without security capabilities enabled ([#403](https://github.com/wazuh/wazuh-kibana-app/pull/403)).
- Fixed a bug when the app was trying to create `wazuh-monitoring` indices without checking the existence of the proper template ([#412](https://github.com/wazuh/wazuh-kibana-app/pull/412)).

## Wazuh v3.2.1 - Kibana v6.2.4 - Revision 388

### Added

- Support for Elastic Stack v6.2.4.
- App server fully refactored ([#360](https://github.com/wazuh/wazuh-kibana-app/pull/360)):
  - Added new classes, reduced the amount of code, removed unused functions, and several optimizations.
  - Now the app follows a more ES6 code style on multiple modules.
  - _Overview/Agents_ visualizations have been ordered into separated files and folders.
  - Now the app can use the default index defined on the `/ect/kibana/kibana.yml` file.
  - Better error handling for the visualizations directive.
  - Added a cron job to delete remaining visualizations on the `.kibana` index if so.
  - Also, we've added some changes when using the X-Pack plugin:
    - Better management of users and roles in order to use the app capabilities.
    - Prevents app loading if the currently logged user has no access to any index pattern.
- Added the `errorHandler` service to the `dataHandler` factory ([#340](https://github.com/wazuh/wazuh-kibana-app/pull/340)).
- Added Syscollector section to _Manager/Agents Configuration_ tabs ([#359](https://github.com/wazuh/wazuh-kibana-app/pull/359)).
- Added `cluster.name` field to the `wazuh-monitoring` index ([#377](https://github.com/wazuh/wazuh-kibana-app/pull/377)).

### Changed

- Increased the query size when fetching the index pattern list ([#339](https://github.com/wazuh/wazuh-kibana-app/pull/339)).
- Changed active colour for all app tables ([#347](https://github.com/wazuh/wazuh-kibana-app/pull/347)).
- Changed validation regex to accept URLs with non-numeric format ([#353](https://github.com/wazuh/wazuh-kibana-app/pull/353)).
- Changed visualization removal cron task to avoid excessive log messages when there weren't removed visualizations ([#361](https://github.com/wazuh/wazuh-kibana-app/pull/361)).
- Changed filters comparison for a safer access ([#383](https://github.com/wazuh/wazuh-kibana-app/pull/383)).
- Removed some `server.log` messages to avoid performance errors ([#384](https://github.com/wazuh/wazuh-kibana-app/pull/384)).
- Changed the way of handling the index patterns list ([#360](https://github.com/wazuh/wazuh-kibana-app/pull/360)).
- Rewritten some false error-level logs to just information-level ones ([#360](https://github.com/wazuh/wazuh-kibana-app/pull/360)).
- Changed some files from JSON to CommonJS for performance improvements ([#360](https://github.com/wazuh/wazuh-kibana-app/pull/360)).
- Replaced some code on the `kibana-discover` directive with a much cleaner statement to avoid issues on the _Agents_ tab ([#394](https://github.com/wazuh/wazuh-kibana-app/pull/394)).

### Fixed

- Fixed a bug where several `agent.id` filters were created at the same time when navigating between _Agents_ and _Groups_ with different selected agents ([#342](https://github.com/wazuh/wazuh-kibana-app/pull/342)).
- Fixed logic on the index-pattern selector which wasn't showing the currently selected pattern the very first time a user opened the app ([#345](https://github.com/wazuh/wazuh-kibana-app/pull/345)).
- Fixed a bug on the `errorHandler` service who was preventing a proper output of some Elastic-related backend error messages ([#346](https://github.com/wazuh/wazuh-kibana-app/pull/346)).
- Fixed panels flickering in the _Settings_ tab ([#348](https://github.com/wazuh/wazuh-kibana-app/pull/348)).
- Fixed a bug in the shards and replicas settings when the user sets the value to zero (0) ([#358](https://github.com/wazuh/wazuh-kibana-app/pull/358)).
- Fixed several bugs related to the upgrade process from Wazuh 2.x to the new refactored server ([#363](https://github.com/wazuh/wazuh-kibana-app/pull/363)).
- Fixed a bug in _Discover/Agents VirusTotal_ tabs to avoid conflicts with the `agent.name` field ([#379](https://github.com/wazuh/wazuh-kibana-app/pull/379)).
- Fixed a bug on the implicit filter in _Discover/Agents PCI_ tabs ([#393](https://github.com/wazuh/wazuh-kibana-app/pull/393)).

### Removed

- Removed clear API password on `checkPattern` response ([#339](https://github.com/wazuh/wazuh-kibana-app/pull/339)).
- Removed old dashboard visualizations to reduce loading times ([#360](https://github.com/wazuh/wazuh-kibana-app/pull/360)).
- Removed some unused dependencies due to the server refactoring ([#360](https://github.com/wazuh/wazuh-kibana-app/pull/360)).
- Removed completely `metricService` from the app ([#389](https://github.com/wazuh/wazuh-kibana-app/pull/389)).

## Wazuh v3.2.1 - Kibana v6.2.2/v6.2.3 - Revision 387

### Added

- New logging system ([#307](https://github.com/wazuh/wazuh-kibana-app/pull/307)):
  - New module implemented to write app logs.
  - Now a trace is stored every time the app is re/started.
  - Currently, the `initialize.js` and `monitoring.js` files work with this system.
  - Note: the logs will live under `/var/log/wazuh/wazuhapp.log` on Linux systems, on Windows systems they will live under `kibana/plugins/`. It rotates the log whenever it reaches 100MB.
- Better cookies handling ([#308](https://github.com/wazuh/wazuh-kibana-app/pull/308)):
  - New field on the `.wazuh-version` index to store the last time the Kibana server was restarted.
  - This is used to check if the cookies have consistency with the current server status.
  - Now the app is clever and takes decisions depending on new consistency checks.
- New design for the _Agents/Configuration_ tab ([#310](https://github.com/wazuh/wazuh-kibana-app/pull/310)):
  - The style is the same as the _Manager/Configuration_ tab.
  - Added two more sections: CIS-CAT and Commands ([#315](https://github.com/wazuh/wazuh-kibana-app/pull/315)).
  - Added a new card that will appear when there's no group configuration at all ([#323](https://github.com/wazuh/wazuh-kibana-app/pull/323)).
- Added _"group"_ column on the agents list in _Agents_ ([#312](https://github.com/wazuh/wazuh-kibana-app/pull/312)):
  - If you click on the group, it will redirect the user to the specified group in _Manager/Groups_.
- New option for the `config.yml` file, `ip.selector` ([#313](https://github.com/wazuh/wazuh-kibana-app/pull/313)):
  - Define if the app will show or not the index pattern selector on the top navbar.
  - This setting is set to `true` by default.
- More CSS cleanup and reordering ([#315](https://github.com/wazuh/wazuh-kibana-app/pull/315)):
  - New `typography.less` file.
  - New `layout.less` file.
  - Removed `cleaned.less` file.
  - Reordering and cleaning of existing CSS files, including removal of unused classes, renaming, and more.
  - The _Settings_ tab has been refactored to correct some visual errors with some card components.
  - Small refactoring to some components from _Manager/Ruleset_ ([#323](https://github.com/wazuh/wazuh-kibana-app/pull/323)).
- New design for the top navbar ([#326](https://github.com/wazuh/wazuh-kibana-app/pull/326)):
  - Cleaned and refactored code
  - Revamped design, smaller and with minor details to follow the rest of Wazuh app guidelines.
- New design for the wz-chip component to follow the new Wazuh app guidelines ([#323](https://github.com/wazuh/wazuh-kibana-app/pull/323)).
- Added more descriptive error messages when the user inserts bad credentials on the _Add new API_ form in the _Settings_ tab ([#331](https://github.com/wazuh/wazuh-kibana-app/pull/331)).
- Added a new CSS class to truncate overflowing text on tables and metric ribbons ([#332](https://github.com/wazuh/wazuh-kibana-app/pull/332)).
- Support for Elastic Stack v6.2.2/v6.2.3.

### Changed

- Improved the initialization system ([#317](https://github.com/wazuh/wazuh-kibana-app/pull/317)):
  - Now the app will re-create the index-pattern if the user deletes the currently used by the Wazuh app.
  - The fieldset is now automatically refreshed if the app detects mismatches.
  - Now every index-pattern is dynamically formatted (for example, to enable the URLs in the _Vulnerabilities_ tab).
  - Some code refactoring for a better handling of possible use cases.
  - And the best thing, it's no longer needed to insert the sample alert!
- Improvements and changes to index-patterns ([#320](https://github.com/wazuh/wazuh-kibana-app/pull/320) & [#333](https://github.com/wazuh/wazuh-kibana-app/pull/333)):
  - Added a new route, `/get-list`, to fetch the index pattern list.
  - Removed and changed several functions for a proper management of index-patterns.
  - Improved the compatibility with user-created index-patterns, known to have unpredictable IDs.
  - Now the app properly redirects to `/blank-screen` if the length of the index patterns list is 0.
  - Ignored custom index patterns with auto-generated ID on the initialization process.
    - Now it uses the value set on the `config.yml` file.
  - If the index pattern is no longer available, the cookie will be overwritten.
- Improvements to the monitoring module ([#322](https://github.com/wazuh/wazuh-kibana-app/pull/322)):
  - Minor refactoring to the whole module.
  - Now the `wazuh-monitoring` index pattern is regenerated if it's missing.
  - And the best thing, it's no longer needed to insert the monitoring template!
- Now the app health check system only checks if the API and app have the same `major.minor` version ([#311](https://github.com/wazuh/wazuh-kibana-app/pull/311)):
  - Previously, the API and app had to be on the same `major.minor.patch` version.
- Adjusted space between title and value in some cards showing Manager or Agent configurations ([#315](https://github.com/wazuh/wazuh-kibana-app/pull/315)).
- Changed red and green colours to more saturated ones, following Kibana style ([#315](https://github.com/wazuh/wazuh-kibana-app/pull/315)).

### Fixed

- Fixed bug in Firefox browser who was not properly showing the tables with the scroll pagination functionality ([#314](https://github.com/wazuh/wazuh-kibana-app/pull/314)).
- Fixed bug where visualizations weren't being destroyed due to ongoing renderization processes ([#316](https://github.com/wazuh/wazuh-kibana-app/pull/316)).
- Fixed several UI bugs for a better consistency and usability ([#318](https://github.com/wazuh/wazuh-kibana-app/pull/318)).
- Fixed an error where the initial index-pattern was not loaded properly the very first time you enter the app ([#328](https://github.com/wazuh/wazuh-kibana-app/pull/328)).
- Fixed an error message that appeared whenever the app was not able to found the `wazuh-monitoring` index pattern ([#328](https://github.com/wazuh/wazuh-kibana-app/pull/328)).

## Wazuh v3.2.1 - Kibana v6.2.2 - Revision 386

### Added

- New design for the _Manager/Groups_ tab ([#295](https://github.com/wazuh/wazuh-kibana-app/pull/295)).
- New design for the _Manager/Configuration_ tab ([#297](https://github.com/wazuh/wazuh-kibana-app/pull/297)).
- New design of agents statistics for the _Agents_ tab ([#299](https://github.com/wazuh/wazuh-kibana-app/pull/299)).
- Added information ribbon into _Overview/Agent SCAP_ tabs ([#303](https://github.com/wazuh/wazuh-kibana-app/pull/303)).
- Added information ribbon into _Overview/Agent VirusTotal_ tabs ([#306](https://github.com/wazuh/wazuh-kibana-app/pull/306)).
- Added information ribbon into _Overview AWS_ tab ([#306](https://github.com/wazuh/wazuh-kibana-app/pull/306)).

### Changed

- Refactoring of HTML and CSS code throughout the whole Wazuh app ([#294](https://github.com/wazuh/wazuh-kibana-app/pull/294), [#302](https://github.com/wazuh/wazuh-kibana-app/pull/302) & [#305](https://github.com/wazuh/wazuh-kibana-app/pull/305)):
  - A big milestone for the project was finally achieved with this refactoring.
  - We've removed the Bootstrap dependency from the `package.json` file.
  - We've removed and merged many duplicated rules.
  - We've removed HTML and `angular-md` overriding rules. Now we have more own-made classes to avoid undesired results on the UI.
  - Also, this update brings tons of minor bugfixes related to weird HTML code.
- Wazuh app visualizations reviewed ([#301](https://github.com/wazuh/wazuh-kibana-app/pull/301)):
  - The number of used buckets has been limited since most of the table visualizations were surpassing acceptable limits.
  - Some visualizations have been checked to see if they make complete sense on what they mean to show to the user.
- Modified some app components for better follow-up of Kibana guidelines ([#290](https://github.com/wazuh/wazuh-kibana-app/pull/290) & [#297](https://github.com/wazuh/wazuh-kibana-app/pull/297)).
  - Also, some elements were modified on the _Discover_ tab in order to correct some mismatches.

### Fixed

- Adjusted information ribbon in _Agents/General_ for large OS names ([#290](https://github.com/wazuh/wazuh-kibana-app/pull/290) & [#294](https://github.com/wazuh/wazuh-kibana-app/pull/294)).
- Fixed unsafe array access on the visualization directive when going directly into _Manager/Ruleset/Decoders_ ([#293](https://github.com/wazuh/wazuh-kibana-app/pull/293)).
- Fixed a bug where navigating between agents in the _Agents_ tab was generating duplicated `agent.id` implicit filters ([#296](https://github.com/wazuh/wazuh-kibana-app/pull/296)).
- Fixed a bug where navigating between different tabs from _Overview_ or _Agents_ while being on the _Discover_ sub-tab was causing data loss in metric watchers ([#298](https://github.com/wazuh/wazuh-kibana-app/pull/298)).
- Fixed incorrect visualization of the rule level on _Manager/Ruleset/Rules_ when the rule level is zero (0) ([#298](https://github.com/wazuh/wazuh-kibana-app/pull/298)).

### Removed

- Removed almost every `md-tooltip` component from the whole app ([#305](https://github.com/wazuh/wazuh-kibana-app/pull/305)).
- Removed unused images from the `img` folder ([#305](https://github.com/wazuh/wazuh-kibana-app/pull/305)).

## Wazuh v3.2.1 - Kibana v6.2.2 - Revision 385

### Added

- Support for Wazuh v3.2.1.
- Brand-new first redesign for the app user interface ([#278](https://github.com/wazuh/wazuh-kibana-app/pull/278)):
  - This is the very first iteration of a _work-in-progress_ UX redesign for the Wazuh app.
  - The overall interface has been refreshed, removing some unnecessary colours and shadow effects.
  - The metric visualizations have been replaced by an information ribbon under the filter search bar, reducing the amount of space they occupied.
    - A new service was implemented for a proper handling of the metric visualizations watchers ([#280](https://github.com/wazuh/wazuh-kibana-app/pull/280)).
  - The rest of the app visualizations now have a new, more detailed card design.
- New shards and replicas settings to the `config.yml` file ([#277](https://github.com/wazuh/wazuh-kibana-app/pull/277)):
  - Now you can apply custom values to the shards and replicas for the `.wazuh` and `.wazuh-version` indices.
  - This feature only works before the installation process. If you modify these settings after installing the app, they won't be applied at all.

### Changed

- Now clicking again on the _Groups_ tab on _Manager_ will properly reload the tab and redirect to the beginning ([#274](https://github.com/wazuh/wazuh-kibana-app/pull/274)).
- Now the visualizations only use the `vis-id` attribute for loading them ([#275](https://github.com/wazuh/wazuh-kibana-app/pull/275)).
- The colours from the toast messages have been replaced to follow the Elastic 6 guidelines ([#286](https://github.com/wazuh/wazuh-kibana-app/pull/286)).

### Fixed

- Fixed wrong data flow on _Agents/General_ when coming from and going to the _Groups_ tab ([#273](https://github.com/wazuh/wazuh-kibana-app/pull/273)).
- Fixed sorting on tables, now they use the sorting functionality provided by the Wazuh API ([#274](https://github.com/wazuh/wazuh-kibana-app/pull/274)).
- Fixed column width issues on some tables ([#274](https://github.com/wazuh/wazuh-kibana-app/pull/274)).
- Fixed bug in the _Agent configuration_ JSON viewer who didn't properly show the full group configuration ([#276](https://github.com/wazuh/wazuh-kibana-app/pull/276)).
- Fixed excessive loading time from some Audit visualizations ([#278](https://github.com/wazuh/wazuh-kibana-app/pull/278)).
- Fixed Play/Pause button in timepicker's auto-refresh ([#281](https://github.com/wazuh/wazuh-kibana-app/pull/281)).
- Fixed unusual scenario on visualization directive where sometimes there was duplicated implicit filters when doing a search ([#283](https://github.com/wazuh/wazuh-kibana-app/pull/283)).
- Fixed some _Overview Audit_ visualizations who were not working properly ([#285](https://github.com/wazuh/wazuh-kibana-app/pull/285)).

### Removed

- Deleted the `id` attribute from all the app visualizations ([#275](https://github.com/wazuh/wazuh-kibana-app/pull/275)).

## Wazuh v3.2.0 - Kibana v6.2.2 - Revision 384

### Added

- New directives for the Wazuh app: `wz-table`, `wz-table-header` and `wz-search-bar` ([#263](https://github.com/wazuh/wazuh-kibana-app/pull/263)):
  - Maintainable and reusable components for a better-structured app.
  - Several files have been changed, renamed and moved to new folders, following _best practices_.
  - The progress bar is now within its proper directive ([#266](https://github.com/wazuh/wazuh-kibana-app/pull/266)).
  - Minor typos and refactoring changes to the new directives.
- Support for Elastic Stack v6.2.2.

### Changed

- App buttons have been refactored. Unified CSS and HTML for buttons, providing the same structure for them ([#269](https://github.com/wazuh/wazuh-kibana-app/pull/269)).
- The API list on Settings now shows the latest inserted API at the beginning of the list ([#261](https://github.com/wazuh/wazuh-kibana-app/pull/261)).
- The check for the currently applied pattern has been improved, providing clever handling of Elasticsearch errors ([#271](https://github.com/wazuh/wazuh-kibana-app/pull/271)).
- Now on _Settings_, when the Add or Edit API form is active, if you press the other button, it will make the previous one disappear, getting a clearer interface ([#9df1e31](https://github.com/wazuh/wazuh-kibana-app/commit/9df1e317903edf01c81eba068da6d20a8a1ea7c2)).

### Fixed

- Fixed visualizations directive to properly load the _Manager/Ruleset_ visualizations ([#262](https://github.com/wazuh/wazuh-kibana-app/pull/262)).
- Fixed a bug where the classic extensions were not affected by the settings of the `config.yml` file ([#266](https://github.com/wazuh/wazuh-kibana-app/pull/266)).
- Fixed minor CSS bugs from the conversion to directives to some components ([#266](https://github.com/wazuh/wazuh-kibana-app/pull/266)).
- Fixed bug in the tables directive when accessing a member it doesn't exist ([#266](https://github.com/wazuh/wazuh-kibana-app/pull/266)).
- Fixed browser console log error when clicking the Wazuh logo on the app ([#6647fbc](https://github.com/wazuh/wazuh-kibana-app/commit/6647fbc051c2bf69df7df6e247b2b2f46963f194)).

### Removed

- Removed the `kbn-dis` directive from _Manager/Ruleset_ ([#262](https://github.com/wazuh/wazuh-kibana-app/pull/262)).
- Removed the `filters.js` and `kibana_fields_file.json` files ([#263](https://github.com/wazuh/wazuh-kibana-app/pull/263)).
- Removed the `implicitFilters` service ([#270](https://github.com/wazuh/wazuh-kibana-app/pull/270)).
- Removed visualizations loading status trace from controllers and visualization directive ([#270](https://github.com/wazuh/wazuh-kibana-app/pull/270)).

## Wazuh v3.2.0 - Kibana v6.2.1 - Revision 383

### Added

- Support for Wazuh 3.2.0.
- Compatibility with Kibana 6.1.0 to Kibana 6.2.1.
- New tab for vulnerability detector alerts.

### Changed

- The app now shows the index pattern selector only if the list length is greater than 1.
  - If it's exactly 1 shows the index pattern without a selector.
- Now the index pattern selector only shows the compatible ones.
  - It's no longer possible to select the `wazuh-monitoring` index pattern.
- Updated Bootstrap to 3.3.7.
- Improved filter propagation between Discover and the visualizations.
- Replaced the login route name from /login to /wlogin to avoid conflict with X-Pack own login route.

### Fixed

- Several CSS bugfixes for better compatibility with Kibana 6.2.1.
- Some variables changed for adapting new Wazuh API requests.
- Better error handling for some Elastic-related messages.
- Fixed browser console error from top-menu directive.
- Removed undesired md-divider from Manager/Logs.
- Adjusted the width of a column in Manager/Logs to avoid overflow issues with the text.
- Fixed a wrong situation with the visualizations when we refresh the Manager/Rules tab.

### Removed

- Removed the `travis.yml` file.

## Wazuh v3.1.0 - Kibana v6.1.3 - Revision 380

### Added

- Support for Wazuh 3.1.0.
- Compatibility with Kibana 6.1.3.
- New error handler for better app errors reporting.
- A new extension for Amazon Web Services alerts.
- A new extension for VirusTotal alerts.
- New agent configuration tab:
  - Visualize the current group configuration for the currently selected agent on the app.
  - Navigate through the different tabs to see which configuration is being used.
  - Check the synchronization status for the configuration.
  - View the current group of the agent and click on it to go to the Groups tab.
- New initial health check for checking some app components.
- New YAML config file:
  - Define the initial index pattern.
  - Define specific checks for the healthcheck.
  - Define the default extensions when adding new APIs.
- New index pattern selector dropdown on the top navbar.
  - The app will reload applying the new index pattern.
- Added new icons for some sections of the app.

### Changed

- New visualizations loader, with much better performance.
- Improved reindex process for the .wazuh index when upgrading from a 2.x-5.x version.
- Adding 365 days expiring time to the cookies.
- Change default behaviour for the config file. Now everything is commented with default values.
  - You need to edit the file, remove the comment mark and apply the desired value.
- Completely redesigned the manager configuration tab.
- Completely redesigned the groups tab.
- App tables have now unified CSS classes.

### Fixed

- Play real-time button has been fixed.
- Preventing duplicate APIs from feeding the wazuh-monitoring index.
- Fixing the check manager connection button.
- Fixing the extensions settings so they are preserved over time.
- Much more error handling messages in all the tabs.
- Fixed OS filters in agents list.
- Fixed autocomplete lists in the agents, rules and decoders list so they properly scroll.
- Many styles bugfixes for the different browsers.
- Reviewed and fixed some visualizations not showing accurate information.

### Removed

- Removed index pattern configuration from the `package.json` file.
- Removed unnecessary dependencies from the `package.json` file.

## Wazuh v3.0.0 - Kibana v6.1.0 - Revision 371

### Added

- You can configure the initial index-pattern used by the plugin in the initialPattern variable of the app's package.json.
- Auto `.wazuh` reindex from Wazuh 2.x - Kibana 5.x to Wazuh 3.x - Kibana 6.x.
  - The API credentials will be automatically migrated to the new installation.
- Dynamically changed the index-pattern used by going to the Settings -> Pattern tab.
  - Wazuh alerts compatibility auto detection.
- New loader for visualizations.
- Better performance: now the tabs use the same Discover tab, only changing the current filters.
- New Groups tab.
  - Now you can check your group configuration (search its agents and configuration files).
- The Logs tab has been improved.
  - You can sort by field and the view has been improved.
- Achieved a clearer interface with implicit filters per tab showed as unremovable chips.

### Changed

- Dynamically creating .kibana index if necessary.
- Better integration with Kibana Discover.
- Visualizations loaded at initialization time.
- New sync system to wait for Elasticsearch JS.
- Decoupling selected API and pattern from backend and moved to the client side.

## Wazuh v2.1.0 - Kibana v5.6.1 - Revision 345

### Added

- Loading icon while Wazuh loads the visualizations.
- Add/Delete/Restart agents.
- OS agent filter

### Changed

- Using genericReq when possible.

## Wazuh v2.0.1 - Kibana v5.5.1 - Revision 339

### Changed

- New index in Elasticsearch to save Wazuh set up configuration
- Short URL's is now supported
- A native base path from kibana.yml is now supported

### Fixed

- Search bar across panels now support parenthesis grouping
- Several CSS fixes for IE browser<|MERGE_RESOLUTION|>--- conflicted
+++ resolved
@@ -2,15 +2,12 @@
 
 All notable changes to the Wazuh app project will be documented in this file.
 
-<<<<<<< HEAD
 ## Wazuh v4.8.0 - OpenSearch Dashboards 2.6.0 - Revision 01
 
 ### Added
 
 - Support for Wazuh 4.8.0
 
-=======
->>>>>>> 6c021169
 ## Wazuh v4.7.0 - OpenSearch Dashboards 2.6.0 - Revision 01
 
 ### Added
