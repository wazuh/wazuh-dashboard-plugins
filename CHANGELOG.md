--- conflicted
+++ resolved
@@ -2,7 +2,6 @@
 
 All notable changes to the Wazuh app project will be documented in this file.
 
-<<<<<<< HEAD
 ## Wazuh v4.11.1 - OpenSearch Dashboards 2.16.0 - Revision 00
 
 ### Added
@@ -13,10 +12,7 @@
 
 - Fixed documentation links related to agent management [#7299](https://github.com/wazuh/wazuh-dashboard-plugins/pull/7299)
 
-## Wazuh v4.11.0 - OpenSearch Dashboards 2.16.0 - Revision 01
-=======
 ## Wazuh v4.11.0 - OpenSearch Dashboards 2.16.0 - Revision 03
->>>>>>> 3bbfde32
 
 ### Added
 
