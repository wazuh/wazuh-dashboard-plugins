--- conflicted
+++ resolved
@@ -2,11 +2,7 @@
 
 All notable changes to the Wazuh app project will be documented in this file.
 
-<<<<<<< HEAD
-## Wazuh v4.0.4 - Kibana v7.9.1, v7.9.3 - Revision 4016
-=======
 ## Wazuh v4.0.4 - Kibana 7.10.0 , 7.10.2 - Revision 4016
->>>>>>> 64d7eee4
 
 ### Added
 
