--- conflicted
+++ resolved
@@ -4,13 +4,10 @@
 
 ## Wazuh v4.3.6 - Kibana 7.10.2, 7.16.x, 7.17.x - Revision 4307
 
-<<<<<<< HEAD
-### Fixed
-
-- Display the errors when there was a problem in the action buttons of `Rules/Decoders/CDB Lists`'s tables [#4307](https://github.com/wazuh/wazuh-kibana-app/pull/4307)
-=======
-### Added
+### Added
+
 - Added a new documentation link to the Docker Listener module [#4301](https://github.com/wazuh/wazuh-kibana-app/pull/4301)
+
 ### Changed
 
 - The links to the web documentation now points to the plugin short version instead of `current` [#4301](https://github.com/wazuh/wazuh-kibana-app/pull/4301)
@@ -20,7 +17,7 @@
 # Fixed
 
 - Fixed some links to web documentation that didn't work [#4301](https://github.com/wazuh/wazuh-kibana-app/pull/4301)
->>>>>>> 463665ef
+- Display the errors when there was a problem in the action buttons of `Rules/Decoders/CDB Lists`'s tables [#4307](https://github.com/wazuh/wazuh-kibana-app/pull/4307)
 
 ## Wazuh v4.3.5 - Kibana 7.10.2, 7.16.x, 7.17.x - Revision 4306
 
