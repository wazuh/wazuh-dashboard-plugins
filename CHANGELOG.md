# Change Log

All notable changes to the Wazuh app project will be documented in this file.

## Wazuh v4.4.0 - OpenSearch Dashboards 2.4.0 - Revision 4400

### Added

- Added the option to sort by the agents count in the group table. [#4323](https://github.com/wazuh/wazuh-kibana-app/pull/4323)
- Added agent synchronization status in the agent module. [#3874](https://github.com/wazuh/wazuh-kibana-app/pull/3874) [#5143](https://github.com/wazuh/wazuh-kibana-app/pull/5143) [#5177](https://github.com/wazuh/wazuh-kibana-app/pull/5177)
- The input name was added and when the user adds a value the variable WAZUH_AGENT_NAME with its value appears in the installation command. [#4739](https://github.com/wazuh/wazuh-kibana-app/pull/4739)
- Redesign the SCA table from agent's dashboard [#4512](https://github.com/wazuh/wazuh-kibana-app/pull/4512)
- Enhanced the plugin setting description displayed in the UI and the configuration file. [#4501](https://github.com/wazuh/wazuh-kibana-app/pull/4501)
- Added validation to the plugin settings in the form of `Settings/Configuration` and the endpoint to update the plugin configuration [#4503](https://github.com/wazuh/wazuh-kibana-app/pull/4503)[#4785](https://github.com/wazuh/wazuh-kibana-app/pull/4785)
- Added new plugin settings to customize the header and footer on the PDF reports [#4505](https://github.com/wazuh/wazuh-kibana-app/pull/4505)[#4798](https://github.com/wazuh/wazuh-kibana-app/pull/4798)[#4805](https://github.com/wazuh/wazuh-kibana-app/pull/4805)
- Added a new plugin setting to enable or disable the customization [#4507](https://github.com/wazuh/wazuh-kibana-app/pull/4507)
- Added the ability to upload an image for the `customization.logo.*` settings in `Settings/Configuration` [#4504](https://github.com/wazuh/wazuh-kibana-app/pull/4504)
- Added macOS version to wizard deploy agent [#4867](https://github.com/wazuh/wazuh-kibana-app/pull/4867)
- Added powerPC architecture in redhat7, in the section 'Deploy new agent'. [#4833](https://github.com/wazuh/wazuh-kibana-app/pull/4833)
- Added a centralized service to handle the requests [#4831](https://github.com/wazuh/wazuh-kibana-app/pull/4831)
- Added data-test-subj create policy [#4873](https://github.com/wazuh/wazuh-kibana-app/pull/4873)
- Added extra steps message and new command for windows xp and windows server 2008, added alpine agent with all its steps. [#4933](https://github.com/wazuh/wazuh-kibana-app/pull/4933)
- Deploy new agent section: Added link for additional steps to alpine os. [#4933](https://github.com/wazuh/wazuh-kibana-app/pull/4933)
- Added file saving conditions in File Editor [#4970](https://github.com/wazuh/wazuh-kibana-app/pull/4970)
- Added character validation to avoid invalid agent names in the section 'Deploy new agent'. [#5021](https://github.com/wazuh/wazuh-kibana-app/pull/5021) [#5028](https://github.com/wazuh/wazuh-kibana-app/pull/5028)
- Added default selected options in Deploy Agent page [#5063](https://github.com/wazuh/wazuh-kibana-app/pull/5063)
- Added server address and wazuh protocol definition in Deploy agent section [#5166](https://github.com/wazuh/wazuh-kibana-app/pull/5166)

### Changed

- Changed the HTTP verb from `GET` to `POST` in the requests to login to the Wazuh API [#4103](https://github.com/wazuh/wazuh-kibana-app/pull/4103)
- Improved alerts summary performance [#4376](https://github.com/wazuh/wazuh-kibana-app/pull/4376) [#5071](https://github.com/wazuh/wazuh-kibana-app/pull/5071) [#5131](https://github.com/wazuh/wazuh-kibana-app/pull/5131)
- Improved Agents Overview performance [#4363](https://github.com/wazuh/wazuh-kibana-app/pull/4363) [#5076](https://github.com/wazuh/wazuh-kibana-app/pull/5076)
- Improved the message displayed when there is a versions mismatch between the Wazuh API and the Wazuh APP [#4529](https://github.com/wazuh/wazuh-kibana-app/pull/4529) [#4964](https://github.com/wazuh/wazuh-kibana-app/pull/4964)
- Independently load each dashboard from the `Agents Overview` page [#4363](https://github.com/wazuh/wazuh-kibana-app/pull/4363)
- The endpoint `/agents/summary/status` response was adapted. [#3874](https://github.com/wazuh/wazuh-kibana-app/pull/3874)
- Updated and added operating systems, versions, architectures commands of Install and enroll the agent and commands of Start the agent in the deploy new agent section [#4458](https://github.com/wazuh/wazuh-kibana-app/pull/4458)
- Added cluster's IP and protocol as suggestions in the agent deployment wizard. [#4776](https://github.com/wazuh/wazuh-kibana-app/pull/4776) [#4954](https://github.com/wazuh/wazuh-kibana-app/pull/4954)
- Show OS name and OS version in the agent installation wizard. [#4851](https://github.com/wazuh/wazuh-kibana-app/pull/4851)
- Changed the endpoint that updates the plugin configuration to support multiple settings. [#4501](https://github.com/wazuh/wazuh-kibana-app/pull/4501)
- Updated the `winston` dependency to `3.5.1` [#4985](https://github.com/wazuh/wazuh-kibana-app/pull/4985)
- Updated the `pdfmake` dependency to `0.2.6` [#4985](https://github.com/wazuh/wazuh-kibana-app/pull/4985)
- The button to export the app logs is now disabled when there are no results, instead of showing an error toast [#4992](https://github.com/wazuh/wazuh-kibana-app/pull/4992)
- Unify the SCA check result label name [#5031](https://github.com/wazuh/wazuh-kibana-app/pull/5031)
- Updated `mocha` dependency to `10.1.0` [#5062](https://github.com/wazuh/wazuh-kibana-app/pull/5062)
- Updated `pdfmake` dependency to `0.2.7` [#5062](https://github.com/wazuh/wazuh-kibana-app/pull/5062)

### Fixed

- Fixed nested fields filtering in dashboards tables and KPIs [#4425](https://github.com/wazuh/wazuh-kibana-app/pull/4425)
- Fixed nested field rendering in security alerts table details [#4428](https://github.com/wazuh/wazuh-kibana-app/pull/4428)
- Fixed a bug where the Wazuh logo was used instead of the custom one [#4539](https://github.com/wazuh/wazuh-kibana-app/pull/4539)
- Fixed rendering problems of the `Agent Overview` section in low resolutions [#4516](https://github.com/wazuh/wazuh-kibana-app/pull/4516)
- Fixed issue when logging out from Wazuh when SAML is enabled [#4595](https://github.com/wazuh/wazuh-kibana-app/issues/4595)
- Fixed server errors with code 500 when the Wazuh API is not reachable / up. [#4710](https://github.com/wazuh/wazuh-kibana-app/pull/4710) [#4728](https://github.com/wazuh/wazuh-kibana-app/pull/4728) [#4971](https://github.com/wazuh/wazuh-kibana-app/pull/4971)
- Fixed pagination to SCA table [#4653](https://github.com/wazuh/wazuh-kibana-app/issues/4653) [#5010](https://github.com/wazuh/wazuh-kibana-app/pull/5010)
- Fixed WAZUH_PROTOCOL param suggestion [#4849](https://github.com/wazuh/wazuh-kibana-app/pull/4849)
- Raspbian OS, Ubuntu, Amazon Linux and Amazon Linux 2 commands in the wizard deploy agent now change when a different architecture is selected [#4876](https://github.com/wazuh/wazuh-kibana-app/pull/4876) [#4880](https://github.com/wazuh/wazuh-kibana-app/pull/4880)
- Disabled unmapped fields filter in Security Events alerts table [#4929](https://github.com/wazuh/wazuh-kibana-app/pull/4929)
- Deploy new agent section: Fixed the way macos versions and architectures were displayed, fixed the way agents were displayed, fixed the way ubuntu versions were displayed. [#4933](https://github.com/wazuh/wazuh-kibana-app/pull/4933)
- Fixed agent deployment instructions for HP-UX and Solaris. [#4943](https://github.com/wazuh/wazuh-kibana-app/pull/4943)
- Fixed a bug that caused the flyouts to close when clicking inside them [#4638](https://github.com/wazuh/wazuh-kibana-app/pull/4638) [#5046](https://github.com/wazuh/wazuh-kibana-app/pull/5046)
- Fixed the manager option in the agent deployment section [#4981](https://github.com/wazuh/wazuh-kibana-app/pull/4981)
- Fixed Inventory checks table filters by stats [#4999](https://github.com/wazuh/wazuh-kibana-app/pull/4999) [#5031](https://github.com/wazuh/wazuh-kibana-app/pull/5031)
- Fixed commands in the deploy new agent section(most of the commands are missing '-1') [#4962](https://github.com/wazuh/wazuh-kibana-app/pull/4962)
- Fixed agent installation command for macOS in the deploy new agent section. [#4968](https://github.com/wazuh/wazuh-kibana-app/pull/4968)
- Deploy new agent section: Fixed the way macos versions and architectures were displayed, fixed the way agents were displayed, fixed the way ubuntu versions were displayed. [#4933](https://github.com/wazuh/wazuh-kibana-app/pull/4933)
- Fixed agent deployment instructions for HP-UX and Solaris. [#4943](https://github.com/wazuh/wazuh-kibana-app/pull/4943)
- Fixed Inventory checks table filters by stats [#4999](https://github.com/wazuh/wazuh-kibana-app/pull/4999)
- Fixed agent graph in opensearch dashboard [#4942](https://github.com/wazuh/wazuh-kibana-app/pull/4942)
- Fixed commands in the deploy new agent section(most of the commands are missing '-1') [#4962](https://github.com/wazuh/wazuh-kibana-app/pull/4962)
- Fixed agent installation command for macOS in the deploy new agent section. [#4968](https://github.com/wazuh/wazuh-kibana-app/pull/4968)
- Fixed commands in the deploy new agent section(most of the commands are missing '-1') [#4984](https://github.com/wazuh/wazuh-kibana-app/pull/4984)
- Fixed vulnerabilities default last scan date formatter [#4975](https://github.com/wazuh/wazuh-kibana-app/pull/4975)
- A solaris command has been fixed [#5035](https://github.com/wazuh/wazuh-kibana-app/pull/5035)
- Fixed commands: Aix, OpenSUSE, Alpine, Suse11, Fedora, HP, Oracle Linux 5, Amazon Linux 2, Centos5. Changed the word 'or higher' in buttons to '+'.Fixed validations for Hp, Solaris and Alpine. [#5045](https://github.com/wazuh/wazuh-kibana-app/pull/5045)
- Fixed error in Github module PDF report. [#5069](https://github.com/wazuh/wazuh-kibana-app/pull/5069)
- Fixed password input in deploy new agent section [#5098](https://github.com/wazuh/wazuh-kibana-app/pull/5098)
- Fixed error when clicking on the selectors of agents in the group agents management [#5094](https://github.com/wazuh/wazuh-kibana-app/pull/5094)
- Fixed menu content panel is displayed in the wrong place. [5092](https://github.com/wazuh/wazuh-kibana-app/pull/5092)
- Fixed greyed and disabled menu section names [#5101](https://github.com/wazuh/wazuh-kibana-app/pull/5101)
- Fixed mispelling in the NIST module [#5107](https://github.com/wazuh/wazuh-kibana-app/pull/5107)
- Fixed Statistic cronjob bulk document insert [#5150](https://github.com/wazuh/wazuh-kibana-app/pull/5150)
- Fixed the style of the buttons showing more event information in the event view table. [#5137](https://github.com/wazuh/wazuh-kibana-app/pull/5137)
- Fixed Inventory module for solaris agents [#5144](https://github.com/wazuh/wazuh-kibana-app/pull/5144)
- Fixed the module information button in Office365 and Github Panel tab to open the nav drawer. [#5167](https://github.com/wazuh/wazuh-kibana-app/pull/5167)
- Fixed a UI crash due to `external_references` field could be missing in some vulnerability data [#5200](https://github.com/wazuh/wazuh-kibana-app/pull/5200)
- Fixed Wazuh main menu not displayed when navigation menu is locked [#5273](https://github.com/wazuh/wazuh-kibana-app/pull/5273)
<<<<<<< HEAD
- Fixed Deploy Agent wrong use of connection secure property [#5285](https://github.com/wazuh/wazuh-kibana-app/pull/5285)

=======
- Fixed events view when search bar language is `lucene` [#5286](https://github.com/wazuh/wazuh-kibana-app/pull/5286)
>>>>>>> 7764709a

### Removed

- Removed custom styles from kibana 7.9.0 [#4491](https://github.com/wazuh/wazuh-kibana-app/pull/4491)
- Removed the `angular-chart.js` dependency [#4985](https://github.com/wazuh/wazuh-kibana-app/pull/4985)
- Remove the `pug-loader` dependency [#5062](https://github.com/wazuh/wazuh-kibana-app/pull/5062) [#5089](https://github.com/wazuh/wazuh-kibana-app/pull/5089)

## Wazuh v4.3.10 - OpenSearch Dashboards 1.2.0 - Revision 4311

### Fixed

- Fixed issue when logging out from Wazuh when SAML is enabled [#4815](https://github.com/wazuh/wazuh-kibana-app/issues/4815)

## Wazuh v4.3.9 - OpenSearch Dashboards 1.2.0 - Revision 4310

### Added

- Support for Wazuh 4.3.9

## Wazuh v4.3.8 - OpenSearch Dashboards 1.2.0 - Revision 4309

### Added

- Support for Wazuh 4.3.8

## Wazuh v4.3.7 - OpenSearch Dashboards 1.2.0 - Revision 4308

### Fixed

- Wazuh.yml review: fixed link to web documentation, improved in-file documentation and fixed some grammatical errors. [#4378](https://github.com/wazuh/wazuh-kibana-app/pull/4378) [#4399](https://github.com/wazuh/wazuh-kibana-app/pull/4399)
- Fixed an error during the generation of a group's report, if the request to the Wazuh API fails [#4350](https://github.com/wazuh/wazuh-kibana-app/pull/4350)
- Fixed a problem with the group's report, when the group has no agents [#4350](https://github.com/wazuh/wazuh-kibana-app/pull/4350)
- Fixed path in logo customization section [#4352](https://github.com/wazuh/wazuh-kibana-app/pull/4352)
- Fixed a TypeError in Firefox. Change the Get request that was made with a Kibana core.http.get(/api/check-wazuh) resource to the WzRequest.genericReq resource and it no longer fails, also add a test capture to public/plugin.ts that wraps the request and in case of failure, the error is detected when the browser does not work with the V8 engine. [#4362](https://github.com/wazuh/wazuh-kibana-app/pull/4362)
- Fixed an error of an undefined username hash related to reporting when using Kibana with X-Pack and security was disabled [#4358](https://github.com/wazuh/wazuh-kibana-app/pull/4358)
- Fixed persistence of the plugin registry file between updates [#4359](https://github.com/wazuh/wazuh-kibana-app/pull/4359)
- Fixed searchbar error on SCA Inventory table [#4367](https://github.com/wazuh/wazuh-kibana-app/pull/4367)
- Fixed a routes loop when reinstalling Wazuh indexer [#4373](https://github.com/wazuh/wazuh-kibana-app/pull/4373)

### Removed

- Removed the use of `manager_host` field related to agent information of Wazuh API responses, which is obsolete [#4350](https://github.com/wazuh/wazuh-kibana-app/pull/4350)

## Wazuh v4.3.6 - OpenSearch Dashboards 1.2.0 - Revision 4307

### Fixed

- Fixed the search bar component to properly distinguish conjuntion operators (AND, OR) [#4326](https://github.com/wazuh/wazuh-kibana-app/pull/4326)
- Fixed documentation link titles to match the documentation sections to redirect to [#4301](https://github.com/wazuh/wazuh-kibana-app/pull/4301)
- Fixed missing documentation references to the Agent's overview, Agent's Integrity monitoring, and Agent's Inventory data sections, when the agent has never connected. [#4301](https://github.com/wazuh/wazuh-kibana-app/pull/4301)
- The references to the documentation site now links to the appropriate version [#4301](https://github.com/wazuh/wazuh-kibana-app/pull/4301)
- Fixed missing documentation link in the Docker Listener module [#4301](https://github.com/wazuh/wazuh-kibana-app/pull/4301)
- Fixed broken links to the documentation site [#4301](https://github.com/wazuh/wazuh-kibana-app/pull/4301)
- Fix Rules, Decoders and CDB lists uploaders to show errors appropriately [#4307](https://github.com/wazuh/wazuh-kibana-app/pull/4307)
- Sanitize report's inputs and usernames [#4330](https://github.com/wazuh/wazuh-kibana-app/pull/4330)

## Wazuh v4.3.5 - OpenSearch Dashboards 1.2.0 - Revision 4306

### Added

- Added to the interface API messages in the Ruleset test module [#4244](https://github.com/wazuh/wazuh-kibana-app/pull/4244)
- Added authorization prompt in Mitre > Intelligence [#4261](https://github.com/wazuh/wazuh-kibana-app/pull/4261)
- Added a more descriptive message when there is an error related to the user permissions when getting the list of index patterns in a route resolver [#4280](https://github.com/wazuh/wazuh-kibana-app/pull/4280)

### Changed

- Changed the reference from Manager to Wazuh server in the guide to deploy a new agent [#4239](https://github.com/wazuh/wazuh-kibana-app/pull/4239)
- Removed the filtered tags because they were not supported by the API endpoint [#4267](https://github.com/wazuh/wazuh-kibana-app/pull/4267)
- Changed styles in visualizations. [#4254](https://github.com/wazuh/wazuh-kibana-app/pull/4254)

### Fixed

- Fixed type error when changing screen size in agents section [#4233](https://github.com/wazuh/wazuh-kibana-app/pull/4233)
- Removed a logged error that appeared when the `statistics` tasks tried to create an index with the same name, causing the second task to fail on the creation of the index because it already exists [#4235](https://github.com/wazuh/wazuh-kibana-app/pull/4235)
- Fixed a UI crash due to a query with syntax errors in `Modules/Security events` [#4237](https://github.com/wazuh/wazuh-kibana-app/pull/4237)
- Fixed an error when generating a module report after changing the selected agent [#4240](https://github.com/wazuh/wazuh-kibana-app/pull/4240)
- Fixed an unhandled error when a Wazuh API request failed in the dev tools [#4266](https://github.com/wazuh/wazuh-kibana-app/pull/4266)
- Fixed an error related to `API not available` when saving the manager configuration and restarting the manager from `Management/Configuration/Edit configuration` on manager mode [#4264](https://github.com/wazuh/wazuh-kibana-app/pull/4264)
- Fixed a UI problem that required scrolling to see the logs in Management/Logs and Settings/Logs [#4253](https://github.com/wazuh/wazuh-kibana-app/pull/4253)

## Wazuh v4.3.4 - OpenSearch Dashboards 1.2.0 - Revision 4305

### Added

- Added the `pending` agent status to some sections that was missing
  [#4166](https://github.com/wazuh/wazuh-kibana-app/pull/4166)
  [#4188](https://github.com/wazuh/wazuh-kibana-app/pull/4188)

### Changed

- Replaced the visualization of `Status` panel in `Agents` [#4166](https://github.com/wazuh/wazuh-kibana-app/pull/4166)
- Replaced the visualization of policy in `Modules/Security configuration assessment/Inventory` [#4166](https://github.com/wazuh/wazuh-kibana-app/pull/4166)
- Consistency in the colors and labels used for the agent status [#4166](https://github.com/wazuh/wazuh-kibana-app/pull/4166) [#4199](https://github.com/wazuh/wazuh-kibana-app/issues/4199)
- Replaced how the full and partial scan dates are displayed in the `Details` panel of `Vulnerabilities/Inventory` [#4169](https://github.com/wazuh/wazuh-kibana-app/pull/4169)

### Fixed

- Fixed that the platform visualizations didn't use some definitions related to the UI on Kibana 7.10.2 [#4166](https://github.com/wazuh/wazuh-kibana-app/pull/4166)
- Fixed a toast message with a successful process appeared when removing an agent of a group in `Management/Groups` and the agent appears in the agent list after refreshing the table [#4167](https://github.com/wazuh/wazuh-kibana-app/pull/4167)
- Fixed import of an empty rule or decoder file [#4176](https://github.com/wazuh/wazuh-kibana-app/pull/4176)
- Fixed overwriting of rule and decoder imports [#4180](https://github.com/wazuh/wazuh-kibana-app/pull/4180)

## Wazuh v4.3.3 - OpenSearch Dashboards 1.2.0 - Revision 4304

### Fixed

- Fixed Wazuh Dashboard troubleshooting url [#4151](https://github.com/wazuh/wazuh-kibana-app/pull/4151)

## Wazuh v4.3.2 - OpenSearch Dashboards 1.2.0 - Revision 4303

### Added

- Support for Wazuh 4.3.2

## Wazuh v4.3.1 - OpenSearch Dashboards 1.2.0 - Revision 4302

### Added

- Added PowerShell version warning to Windows agent installation wizard [#4142](https://github.com/wazuh/wazuh-kibana-app/pull/4142)
- A new workflow is added to perform backports to specific branches [#4149](https://github.com/wazuh/wazuh-kibana-app/pull/4149)

### Fixed

- Fixed the falsy values are displayed as not defined and enhanced the output of `Ruleset Test` [#4141](https://github.com/wazuh/wazuh-kibana-app/pull/4141)

## Wazuh v4.3.0 - OpenSearch Dashboards 1.2.0 - Revision 4301

### Added

- Support for OpenSearch Dashboards 1.2.0
- Added GitHub and Office365 modules [#3557](https://github.com/wazuh/wazuh-kibana-app/pull/3557)
- Added a new `Panel` module tab for GitHub and Office365 modules
  [#3541](https://github.com/wazuh/wazuh-kibana-app/pull/3541)
  [#3945](https://github.com/wazuh/wazuh-kibana-app/pull/3945)
  [#3952](https://github.com/wazuh/wazuh-kibana-app/pull/3952)
- Added ability to filter the results fo the `Network Ports` table in the `Inventory data` section [#3639](https://github.com/wazuh/wazuh-kibana-app/pull/3639)
- Added new endpoint service to collect the frontend logs into a file [#3324](https://github.com/wazuh/wazuh-kibana-app/pull/3324)
- Improved the frontend handle errors strategy: UI, Toasts, console log and log in file
  [#3327](https://github.com/wazuh/wazuh-kibana-app/pull/3327)
  [#3321](https://github.com/wazuh/wazuh-kibana-app/pull/3321)
  [#3367](https://github.com/wazuh/wazuh-kibana-app/pull/3367)
  [#3373](https://github.com/wazuh/wazuh-kibana-app/pull/3373)
  [#3374](https://github.com/wazuh/wazuh-kibana-app/pull/3374)
  [#3390](https://github.com/wazuh/wazuh-kibana-app/pull/3390)  
  [#3410](https://github.com/wazuh/wazuh-kibana-app/pull/3410)
  [#3408](https://github.com/wazuh/wazuh-kibana-app/pull/3408)
  [#3429](https://github.com/wazuh/wazuh-kibana-app/pull/3429)
  [#3427](https://github.com/wazuh/wazuh-kibana-app/pull/3427)
  [#3417](https://github.com/wazuh/wazuh-kibana-app/pull/3417)
  [#3462](https://github.com/wazuh/wazuh-kibana-app/pull/3462)
  [#3451](https://github.com/wazuh/wazuh-kibana-app/pull/3451)
  [#3442](https://github.com/wazuh/wazuh-kibana-app/pull/3442)
  [#3480](https://github.com/wazuh/wazuh-kibana-app/pull/3480)
  [#3472](https://github.com/wazuh/wazuh-kibana-app/pull/3472)
  [#3434](https://github.com/wazuh/wazuh-kibana-app/pull/3434)
  [#3392](https://github.com/wazuh/wazuh-kibana-app/pull/3392)
  [#3404](https://github.com/wazuh/wazuh-kibana-app/pull/3404)
  [#3432](https://github.com/wazuh/wazuh-kibana-app/pull/3432)
  [#3415](https://github.com/wazuh/wazuh-kibana-app/pull/3415)
  [#3469](https://github.com/wazuh/wazuh-kibana-app/pull/3469)
  [#3448](https://github.com/wazuh/wazuh-kibana-app/pull/3448)
  [#3465](https://github.com/wazuh/wazuh-kibana-app/pull/3465)
  [#3464](https://github.com/wazuh/wazuh-kibana-app/pull/3464)
  [#3478](https://github.com/wazuh/wazuh-kibana-app/pull/3478)
  [#4116](https://github.com/wazuh/wazuh-kibana-app/pull/4116)
- Added Intelligence tab to Mitre Att&ck module [#3368](https://github.com/wazuh/wazuh-kibana-app/pull/3368) [#3344](https://github.com/wazuh/wazuh-kibana-app/pull/3344) [#3726](https://github.com/wazuh/wazuh-kibana-app/pull/3726)
- Added sample data for office365 events [#3424](https://github.com/wazuh/wazuh-kibana-app/pull/3424)
- Created a separate component to check for sample data [#3475](https://github.com/wazuh/wazuh-kibana-app/pull/3475)
- Added a new hook for getting value suggestions [#3506](https://github.com/wazuh/wazuh-kibana-app/pull/3506)
- Added dinamic simple filters and adding simple GitHub filters fields [3531](https://github.com/wazuh/wazuh-kibana-app/pull/3531)
- Added configuration viewer for Module Office365 on Management > Configuration [#3524](https://github.com/wazuh/wazuh-kibana-app/pull/3524)
- Added base Module Panel view with Office365 setup [#3518](https://github.com/wazuh/wazuh-kibana-app/pull/3518)
- Added specifics and custom filters for Office365 search bar [#3533](https://github.com/wazuh/wazuh-kibana-app/pull/3533)
- Adding Pagination and filter to drilldown tables at Office pannel [#3544](https://github.com/wazuh/wazuh-kibana-app/pull/3544).
- Simple filters change between panel and drilldown panel [#3568](https://github.com/wazuh/wazuh-kibana-app/pull/3568).
- Added new fields in Inventory table and Flyout Details [#3525](https://github.com/wazuh/wazuh-kibana-app/pull/3525)
- Added columns selector in agents table [#3691](https://github.com/wazuh/wazuh-kibana-app/pull/3691)
- Added a new workflow for create wazuh packages [#3742](https://github.com/wazuh/wazuh-kibana-app/pull/3742)
- Run `template` and `fields` checks in the health check depends on the app configuration [#3783](https://github.com/wazuh/wazuh-kibana-app/pull/3783)
- Added a toast message when there is an error creating a new group [#3804](https://github.com/wazuh/wazuh-kibana-app/pull/3804)
- Added a step to start the agent to the deploy new Windowns agent guide [#3846](https://github.com/wazuh/wazuh-kibana-app/pull/3846)
- Added agents windows events config tab [#3905](https://github.com/wazuh/wazuh-kibana-app/pull/3905)
- Added 3 new panels to `Vulnerabilities/Inventory` [#3893](https://github.com/wazuh/wazuh-kibana-app/pull/3893)
- Added new fields of `Vulnerabilities` to the details flyout [#3893](https://github.com/wazuh/wazuh-kibana-app/pull/3893) [#3908](https://github.com/wazuh/wazuh-kibana-app/pull/3908)
- Added missing fields used in visualizations to the known fiels related to alerts [#3924](https://github.com/wazuh/wazuh-kibana-app/pull/3924)
- Added troubleshooting link to "index pattern was refreshed" toast [#3946](https://github.com/wazuh/wazuh-kibana-app/pull/3946)
- Added more number options to the tables widget in Modules -> "Mitre" [#4041](https://github.com/wazuh/wazuh-kibana-app/pull/4066)
- Management -> groups -> agent: Selectors appear when there are more than 3 options [#4126](https://github.com/wazuh/wazuh-kibana-app/pull/4126)

### Changed

- Changed ossec to wazuh in sample-data [#3121](https://github.com/wazuh/wazuh-kibana-app/pull/3121)
- Changed empty fields in FIM tables and `syscheck.value_name` in discovery now show an empty tag for visual clarity [#3279](https://github.com/wazuh/wazuh-kibana-app/pull/3279)
- Adapted the Mitre tactics and techniques resources to use the API endpoints [#3346](https://github.com/wazuh/wazuh-kibana-app/pull/3346)
- Moved the filterManager subscription to the hook useFilterManager [#3517](https://github.com/wazuh/wazuh-kibana-app/pull/3517)
- Change filter from is to is one of in custom searchbar [#3529](https://github.com/wazuh/wazuh-kibana-app/pull/3529)
- Refactored as module tabs and buttons are rendered [#3494](https://github.com/wazuh/wazuh-kibana-app/pull/3494)
- Updated the deprecated and added new references authd [#3663](https://github.com/wazuh/wazuh-kibana-app/pull/3663) [#3806](https://github.com/wazuh/wazuh-kibana-app/pull/3806)
- Added time subscription to Discover component [#3549](https://github.com/wazuh/wazuh-kibana-app/pull/3549)
- Refactored as module tabs and buttons are rendered [#3494](https://github.com/wazuh/wazuh-kibana-app/pull/3494)
- Testing logs using the Ruletest Test don't display the rule information if not matching a rule. [#3446](https://github.com/wazuh/wazuh-kibana-app/pull/3446)
- Changed format permissions in FIM inventory [#3649](https://github.com/wazuh/wazuh-kibana-app/pull/3649)
- Changed of request for one that does not return data that is not necessary to optimize times. [#3686](https://github.com/wazuh/wazuh-kibana-app/pull/3686) [#3728](https://github.com/wazuh/wazuh-kibana-app/pull/3728)
- Rebranding. Replaced the brand logos, set module icons with brand colors [#3788](https://github.com/wazuh/wazuh-kibana-app/pull/3788)
- Changed user for sample data management [#3795](https://github.com/wazuh/wazuh-kibana-app/pull/3795)
- Changed agent install codeblock copy button and powershell terminal warning [#3792](https://github.com/wazuh/wazuh-kibana-app/pull/3792)
- Refactored as the plugin platform name and references is managed [#3811](https://github.com/wazuh/wazuh-kibana-app/pull/3811)
- Removed `Dashboard` tab for the `Vulnerabilities` modules [#3893](https://github.com/wazuh/wazuh-kibana-app/pull/3893)
- Display all fields in the `Table` tab when expading an alert row in the alerts tables of flyouts and the `Modules/Security Events/Dashboard` table [#3908](https://github.com/wazuh/wazuh-kibana-app/pull/3908)
- Refactored the table in `Vulnerabilities/Inventory` [#3196](https://github.com/wazuh/wazuh-kibana-app/pull/3196)
- Changed Google Groups app icons [#3949](https://github.com/wazuh/wazuh-kibana-app/pull/3949)
- Removed sorting for `Agents` or `Configuration checksum` column in the table of `Management/Groups` due to this is not supported by the API [#3857](https://github.com/wazuh/wazuh-kibana-app/pull/3857)
- Changed messages in the agent installation guide [#4040](https://github.com/wazuh/wazuh-kibana-app/pull/4040)
- Changed the default `wazuh.statistics.shards` setting from `2` to `1` [#4055](https://github.com/wazuh/wazuh-kibana-app/pull/4055)
- Removed the migration tasks in the `.wazuh` and `.wazuh-version` indices [#4098](https://github.com/wazuh/wazuh-kibana-app/pull/4098)
- Separated the actions of viewing and editing the `agent.conf` group file [#4114](https://github.com/wazuh/wazuh-kibana-app/pull/4114)

### Fixed

- Fixed creation of log files [#3384](https://github.com/wazuh/wazuh-kibana-app/pull/3384)
- Fixed double fetching alerts count when pinnin/unpinning the agent in Mitre Att&ck/Framework [#3484](https://github.com/wazuh/wazuh-kibana-app/pull/3484)
- Query config refactor [#3490](https://github.com/wazuh/wazuh-kibana-app/pull/3490)
- Fixed rules and decoders test flyout clickout event [#3412](https://github.com/wazuh/wazuh-kibana-app/pull/3412)
- Notify when you are registering an agent without permissions [#3430](https://github.com/wazuh/wazuh-kibana-app/pull/3430)
- Remove not used `redirectRule` query param when clicking the row table on CDB Lists/Decoders [#3438](https://github.com/wazuh/wazuh-kibana-app/pull/3438)
- Fixed the code overflows over the line numbers in the API Console editor [#3439](https://github.com/wazuh/wazuh-kibana-app/pull/3439)
- Don't open the main menu when changing the seleted API or index pattern [#3440](https://github.com/wazuh/wazuh-kibana-app/pull/3440)
- Fix error message in conf managment [#3443](https://github.com/wazuh/wazuh-kibana-app/pull/3443)
- Fix size api selector when name is too long [#3445](https://github.com/wazuh/wazuh-kibana-app/pull/3445)
- Fixed error when edit a rule or decoder [#3456](https://github.com/wazuh/wazuh-kibana-app/pull/3456)
- Fixed index pattern selector doesn't display the ignored index patterns [#3458](https://github.com/wazuh/wazuh-kibana-app/pull/3458)
- Fixed error in /Management/Configuration when cluster is disabled [#3553](https://github.com/wazuh/wazuh-kibana-app/pull/3553)
- Fix the pinned filters were removed when accessing to the `Panel` tab of a module [#3565](https://github.com/wazuh/wazuh-kibana-app/pull/3565)
- Fixed multi-select component searcher handler [#3645](https://github.com/wazuh/wazuh-kibana-app/pull/3645)
- Fixed order logs properly in Management/Logs [#3609](https://github.com/wazuh/wazuh-kibana-app/pull/3609)
- Fixed the Wazuh API requests to `GET //` [#3661](https://github.com/wazuh/wazuh-kibana-app/pull/3661)
- Fixed missing mitre tactics [#3675](https://github.com/wazuh/wazuh-kibana-app/pull/3675)
- Fix CDB list view not working with IPv6 [#3488](https://github.com/wazuh/wazuh-kibana-app/pull/3488)
- Fixed the bad requests using Console tool to `PUT /active-response` API endpoint [#3466](https://github.com/wazuh/wazuh-kibana-app/pull/3466)
- Fixed group agent management table does not update on error [#3605](https://github.com/wazuh/wazuh-kibana-app/pull/3605)
- Fixed not showing packages details in agent inventory for a freeBSD agent SO [#3651](https://github.com/wazuh/wazuh-kibana-app/pull/3651)
- Fixed wazuh token deleted twice [#3652](https://github.com/wazuh/wazuh-kibana-app/pull/3652)
- Fixed handler of error on dev-tools [#3687](https://github.com/wazuh/wazuh-kibana-app/pull/3687)
- Fixed compatibility wazuh 4.3 - kibana 7.13.4 [#3685](https://github.com/wazuh/wazuh-kibana-app/pull/3685)
- Fixed registry values without agent pinned in FIM>Events [#3689](https://github.com/wazuh/wazuh-kibana-app/pull/3689)
- Fixed breadcrumbs style compatibility for Kibana 7.14.2 [#3688](https://github.com/wazuh/wazuh-kibana-app/pull/3688)
- Fixed security alerts table when filters change [#3682](https://github.com/wazuh/wazuh-kibana-app/pull/3682)
- Fixed error that shows we're using X-Pack when we have Basic [#3692](https://github.com/wazuh/wazuh-kibana-app/pull/3692)
- Fixed blank screen in Kibana 7.10.2 [#3700](https://github.com/wazuh/wazuh-kibana-app/pull/3700)
- Fixed related decoder link undefined parameters error [#3704](https://github.com/wazuh/wazuh-kibana-app/pull/3704)
- Fixing Flyouts in Kibana 7.14.2 [#3708](https://github.com/wazuh/wazuh-kibana-app/pull/3708)
- Fixing the bug of index patterns in health-check due to bad copy of a PR [#3707](https://github.com/wazuh/wazuh-kibana-app/pull/3707)
- Fixed styles and behaviour of button filter in the flyout of `Inventory` section for `Integrity monitoring` and `Vulnerabilities` modules [#3733](https://github.com/wazuh/wazuh-kibana-app/pull/3733)
- Fixed height of `Evolution` card in the `Agents` section when has no data for the selected time range [#3733](https://github.com/wazuh/wazuh-kibana-app/pull/3733)
- Fix clearing the query filter doesn't update the data in Office 365 and GitHub Panel tab [#3722](https://github.com/wazuh/wazuh-kibana-app/pull/3722)
- Fix wrong deamons in filter list [#3710](https://github.com/wazuh/wazuh-kibana-app/pull/3710)
- Fixing bug when create filename with spaces and throws a bad error [#3724](https://github.com/wazuh/wazuh-kibana-app/pull/3724)
- Fixing bug in security User flyout nonexistant unsubmitted changes warning [#3731](https://github.com/wazuh/wazuh-kibana-app/pull/3731)
- Fixing redirect to new tab when click in a link [#3732](https://github.com/wazuh/wazuh-kibana-app/pull/3732)
- Fixed missing settings in `Management/Configuration/Global configuration/Global/Main settings` [#3737](https://github.com/wazuh/wazuh-kibana-app/pull/3737)
- Fixed `Maximum call stack size exceeded` error exporting key-value pairs of a CDB List [#3738](https://github.com/wazuh/wazuh-kibana-app/pull/3738)
- Fixed regex lookahead and lookbehind for safari [#3741](https://github.com/wazuh/wazuh-kibana-app/pull/3741)
- Fixed Vulnerabilities Inventory flyout details filters [#3744](https://github.com/wazuh/wazuh-kibana-app/pull/3744)
- Removed api selector toggle from settings menu since it performed no useful function [#3604](https://github.com/wazuh/wazuh-kibana-app/pull/3604)
- Fixed the requests get [#3661](https://github.com/wazuh/wazuh-kibana-app/pull/3661)
- Fixed Dashboard PDF report error when switching pinned agent state [#3748](https://github.com/wazuh/wazuh-kibana-app/pull/3748)
- Fixed the rendering of the command to deploy new Windows agent not working in some Kibana versions [#3753](https://github.com/wazuh/wazuh-kibana-app/pull/3753)
- Fixed action buttons overlaying to the request text in Tools/API Console [#3772](https://github.com/wazuh/wazuh-kibana-app/pull/3772)
- Fix `Rule ID` value in reporting tables related to top results [#3774](https://github.com/wazuh/wazuh-kibana-app/issues/3774)
- Fixed github/office365 multi-select filters suggested values [#3787](https://github.com/wazuh/wazuh-kibana-app/pull/3787)
- Fix updating the aggregation data of Panel section when changing the time filter [#3790](https://github.com/wazuh/wazuh-kibana-app/pull/3790)
- Removed the button to remove an agent for a group in the agents' table when it is the default group [#3804](https://github.com/wazuh/wazuh-kibana-app/pull/3804)
- Fixed internal user no longer needs permission to make x-pack detection request [#3831](https://github.com/wazuh/wazuh-kibana-app/pull/3831)
- Fixed agents details card style [#3845](https://github.com/wazuh/wazuh-kibana-app/pull/3845) [#3860](https://github.com/wazuh/wazuh-kibana-app/pull/3860)
- Fixed search bar query sanitizing in PDF report [#3861](https://github.com/wazuh/wazuh-kibana-app/pull/3861)
- Fixed routing redirection in events documents discover links [#3866](https://github.com/wazuh/wazuh-kibana-app/pull/3866)
- Fixed health-check [#3868](https://github.com/wazuh/wazuh-kibana-app/pull/3868)
- Fixed refreshing agents evolution visualization [#3894](https://github.com/wazuh/wazuh-kibana-app/pull/3894)
- Fixed an error when generating PDF reports due to Wazuh API token expiration [#3881](https://github.com/wazuh/wazuh-kibana-app/pull/3881)
- Fixed the table of Vulnerabilities/Inventory doesn't reload when changing the selected agent [#3901](https://github.com/wazuh/wazuh-kibana-app/pull/3901)
- Fixed backslash breaking exported JSON result [#3909](https://github.com/wazuh/wazuh-kibana-app/pull/3909)
- Fixed the Events view multiple "The index pattern was refreshed successfully" toast [#3937](https://github.com/wazuh/wazuh-kibana-app/pull/3937)
- Fixed a rendering problem in the map visualizations [#3942](https://github.com/wazuh/wazuh-kibana-app/pull/3942)
- Parse error when using `#` character not at the beginning of the line [#3877](https://github.com/wazuh/wazuh-kibana-app/pull/3877)
- Fixed the `rule.mitre.id` cell enhancement that doesn't support values with sub techniques [#3944](https://github.com/wazuh/wazuh-kibana-app/pull/3944)
- Fixed error not working the alerts displayed when changing the selected time in some flyouts [#3947](https://github.com/wazuh/wazuh-kibana-app/pull/3947) [#4115](https://github.com/wazuh/wazuh-kibana-app/pull/4115)
- Fixed the user can not logout when the Kibana server has a basepath configurated [#3957](https://github.com/wazuh/wazuh-kibana-app/pull/3957)
- Fixed fatal cron-job error when Wazuh API is down [#3991](https://github.com/wazuh/wazuh-kibana-app/pull/3991)
- Fixed circular re-directions when API errors are handled [#4079](https://github.com/wazuh/wazuh-kibana-app/pull/4079)
- Fixed agent breadcrumb routing minor error [#4101](https://github.com/wazuh/wazuh-kibana-app/pull/4101)
- Fixed selected text not visible in API Console [#4102](https://github.com/wazuh/wazuh-kibana-app/pull/4102)
- Fixed the 'missing parameters' error on the Manager Logs [#4110](https://github.com/wazuh/wazuh-kibana-app/pull/4110)
- Fixed undefined input reference when switching between rule set view and rule files view [#4125](https://github.com/wazuh/wazuh-kibana-app/pull/4125)
- Fixed not found FIM file toast error #4124 [#4124](https://github.com/wazuh/wazuh-kibana-app/pull/4124)
- Fixed "See full error" on error toast [#4119](https://github.com/wazuh/wazuh-kibana-app/pull/4119)
- Fixed not being able to remove custom filters. [#4112](https://github.com/wazuh/wazuh-kibana-app/pull/4112)
- Fixed spinner not showing when export button is clicked in management views [#4120](https://github.com/wazuh/wazuh-kibana-app/pull/4120)
- Correction of field and value in the section: last registered agent [#4127](https://github.com/wazuh/wazuh-kibana-app/pull/4127)
- Fixed the download agent installer command [#4132] (https://github.com/wazuh/wazuh-kibana-app/pull/4132)

## Wazuh v4.2.6 - Kibana 7.10.2, 7.11.2, 7.12.1, 7.13.0, 7.13.1, 7.13.2, 7.13.3, 7.13.4, 7.14.0, 7.14.1, 7.14.2 - Revision 4207

### Added

- Support for Kibana 7.13.4
- Support for Kibana 7.14.2
- Hide the `telemetry` banner [#3709](https://github.com/wazuh/wazuh-kibana-app/pull/3709)

### Fixed

- Fixed compatibility Wazuh 4.2 - Kibana 7.13.4 [#3653](https://github.com/wazuh/wazuh-kibana-app/pull/3653)
- Fixed interative register windows agent screen error [#3654](https://github.com/wazuh/wazuh-kibana-app/pull/3654)
- Fixed breadcrumbs style compatibility for Kibana 7.14.2 [#3668](https://github.com/wazuh/wazuh-kibana-app/pull/3668)
- Fixed Wazuh token is not removed after logout in Kibana 7.13 [#3670](https://github.com/wazuh/wazuh-kibana-app/pull/3670)
- Fixed Group Configuration and Management configuration error after trying to going back after you save [#3672](https://github.com/wazuh/wazuh-kibana-app/pull/3672)
- Fixing EuiPanels in Overview Sections and disabled text in WzMenu [#3674](https://github.com/wazuh/wazuh-kibana-app/pull/3674)
- Fixing double flyout clicking in a policy [#3676](https://github.com/wazuh/wazuh-kibana-app/pull/3676)
- Fixed error conflict setting kibana settings from the health check [#3678](https://github.com/wazuh/wazuh-kibana-app/pull/3678)
- Fixed compatibility to get the valid index patterns and refresh fields for Kibana 7.10.2-7.13.4 [3681](https://github.com/wazuh/wazuh-kibana-app/pull/3681)
- Fixed wrong redirect after login [3701](https://github.com/wazuh/wazuh-kibana-app/pull/3701)
- Fixed error getting the index pattern data when there is not `attributes.fields` in the saved object [3689](https://github.com/wazuh/wazuh-kibana-app/pull/3698)

## Wazuh v4.2.4 - Kibana 7.10.2, 7.11.2, 7.12.1 - Revision 4205

### Added

- Support for Wazuh 4.2.4

### Fixed

- Fixed a bug where the user's auth token was not deprecated on logout [#3638](https://github.com/wazuh/wazuh-kibana-app/pull/3638)

## Wazuh v4.2.3 - Kibana 7.10.2, 7.11.2, 7.12.1 - Revision 4204

### Added

- Support for Wazuh 4.2.3

## Wazuh v4.2.2 - Kibana 7.10.2 , 7.12.1 - Revision 4203

### Added

- Wazuh help links in the Kibana help menu [#3170](https://github.com/wazuh/wazuh-kibana-app/pull/3170)
- Redirect to group details using the `group` query param in the URL [#3184](https://github.com/wazuh/wazuh-kibana-app/pull/3184)
- Configuration to disable Wazuh App access from X-Pack/ODFE role [#3222](https://github.com/wazuh/wazuh-kibana-app/pull/3222) [#3292](https://github.com/wazuh/wazuh-kibana-app/pull/3292)
- Added confirmation message when closing a form [#3221](https://github.com/wazuh/wazuh-kibana-app/pull/3221)
- Improvement to hide navbar Wazuh label. [#3240](https://github.com/wazuh/wazuh-kibana-app/pull/3240)
- Add modal creating new rule/decoder [#3274](https://github.com/wazuh/wazuh-kibana-app/pull/3274)
- New functionality to change app logos [#3503](https://github.com/wazuh/wazuh-kibana-app/pull/3503)
- Added link to the upgrade guide when the Wazuh API version and the Wazuh App version mismatch [#3592](https://github.com/wazuh/wazuh-kibana-app/pull/3592)

### Changed

- Removed module titles [#3160](https://github.com/wazuh/wazuh-kibana-app/pull/3160)
- Changed default `wazuh.monitoring.creation` app setting from `d` to `w` [#3174](https://github.com/wazuh/wazuh-kibana-app/pull/3174)
- Changed default `wazuh.monitoring.shards` app setting from `2` to `1` [#3174](https://github.com/wazuh/wazuh-kibana-app/pull/3174)
- Removed Sha1 field from registry key detail [#3189](https://github.com/wazuh/wazuh-kibana-app/pull/3189)
- Removed tooltip in last breadcrumb in header breadcrumb [3250](https://github.com/wazuh/wazuh-kibana-app/pull/3250)
- Refactored the Health check component [#3197](https://github.com/wazuh/wazuh-kibana-app/pull/3197)
- Added version in package downloaded name in agent deploy command [#3210](https://github.com/wazuh/wazuh-kibana-app/issues/3210)
- Removed restriction to allow only current active agents from vulnerability inventory [#3243](https://github.com/wazuh/wazuh-kibana-app/pull/3243)
- Move API selector and Index Pattern Selector to the header bar [#3175](https://github.com/wazuh/wazuh-kibana-app/pull/3175)
- Health check actions notifications refactored and added debug mode [#3258](https://github.com/wazuh/wazuh-kibana-app/pull/3258)
- Improved visualizations object configuration readability [#3355](https://github.com/wazuh/wazuh-kibana-app/pull/3355)
- Changed the way kibana-vis hides the visualization while loading, this should prevent errors caused by having a 0 height visualization [#3349](https://github.com/wazuh/wazuh-kibana-app/pull/3349)

### Fixed

- Fixed screen flickers in Cluster visualization [#3159](https://github.com/wazuh/wazuh-kibana-app/pull/3159)
- Fixed the broken links when using `server.basePath` Kibana setting [#3161](https://github.com/wazuh/wazuh-kibana-app/pull/3161)
- Fixed filter in reports [#3173](https://github.com/wazuh/wazuh-kibana-app/pull/3173)
- Fixed typo error in Settings/Configuration [#3234](https://github.com/wazuh/wazuh-kibana-app/pull/3234)
- Fixed fields overlap in the agent summary screen [#3217](https://github.com/wazuh/wazuh-kibana-app/pull/3217)
- Fixed Ruleset Test, each request is made in a different session instead of all in the same session [#3257](https://github.com/wazuh/wazuh-kibana-app/pull/3257)
- Fixed the `Visualize` button is not displaying when expanding a field in the Events sidebar [#3237](https://github.com/wazuh/wazuh-kibana-app/pull/3237)
- Fix modules are missing in the agent menu [#3244](https://github.com/wazuh/wazuh-kibana-app/pull/3244)
- Fix improving and removing WUI error logs [#3260](https://github.com/wazuh/wazuh-kibana-app/pull/3260)
- Fix some errors of PDF reports [#3272](https://github.com/wazuh/wazuh-kibana-app/pull/3272)
- Fix TypeError when selecting macOS agent deployment in a Safari Browser [#3289](https://github.com/wazuh/wazuh-kibana-app/pull/3289)
- Fix error in how the SCA check's checks are displayed [#3297](https://github.com/wazuh/wazuh-kibana-app/pull/3297)
- Fixed message of error when add sample data fails [#3241](https://github.com/wazuh/wazuh-kibana-app/pull/3241)
- Fixed modules are missing in the agent menu [#3244](https://github.com/wazuh/wazuh-kibana-app/pull/3244)
- Fixed Alerts Summary of modules for reports [#3303](https://github.com/wazuh/wazuh-kibana-app/pull/3303)
- Fixed dark mode visualization background in pdf reports [#3315](https://github.com/wazuh/wazuh-kibana-app/pull/3315)
- Adapt Kibana integrations to Kibana 7.11 and 7.12 [#3309](https://github.com/wazuh/wazuh-kibana-app/pull/3309)
- Fixed error agent view does not render correctly [#3306](https://github.com/wazuh/wazuh-kibana-app/pull/3306)
- Fixed miscalculation in table column width in PDF reports [#3326](https://github.com/wazuh/wazuh-kibana-app/pull/3326)
- Normalized visData table property for 7.12 retro-compatibility [#3323](https://github.com/wazuh/wazuh-kibana-app/pull/3323)
- Fixed error that caused the labels in certain visualizations to overlap [#3355](https://github.com/wazuh/wazuh-kibana-app/pull/3355)
- Fixed export to csv button in dashboards tables [#3358](https://github.com/wazuh/wazuh-kibana-app/pull/3358)
- Fixed Elastic UI breaking changes in 7.12 [#3345](https://github.com/wazuh/wazuh-kibana-app/pull/3345)
- Fixed Wazuh main menu and breadcrumb render issues [#3347](https://github.com/wazuh/wazuh-kibana-app/pull/3347)
- Fixed generation of huge logs from backend errors [#3397](https://github.com/wazuh/wazuh-kibana-app/pull/3397)
- Fixed vulnerabilities flyout not showing alerts if the vulnerability had a field missing [#3593](https://github.com/wazuh/wazuh-kibana-app/pull/3593)

## Wazuh v4.2.1 - Kibana 7.10.2 , 7.11.2 - Revision 4202

### Added

- Support for Wazuh 4.2.1

## Wazuh v4.2.0 - Kibana 7.10.2 , 7.11.2 - Revision 4201

### Added

- Added `Ruleset Test` section under Tools menu, and on Edit Rules/Decoders as a tool. [#1434](https://github.com/wazuh/wazuh-kibana-app/pull/1434)
- Added page size options in Security events, explore agents table [#2925](https://github.com/wazuh/wazuh-kibana-app/pull/2925)
- Added a reminder to restart cluster or manager after import a file in Rules, Decoders or CDB Lists [#3051](https://github.com/wazuh/wazuh-kibana-app/pull/3051)
- Added Agent Stats section [#3056](https://github.com/wazuh/wazuh-kibana-app/pull/3056)
- Added `logtest` PUT example on API Console [#3061](https://github.com/wazuh/wazuh-kibana-app/pull/3061)
- Added vulnerabilities inventory that affect to an agent [#3069](https://github.com/wazuh/wazuh-kibana-app/pull/3069)
- Added retry button to check api again in health check [#3109](https://github.com/wazuh/wazuh-kibana-app/pull/3109)
- Added `wazuh-statistics` template and a new mapping for these indices [#3111](https://github.com/wazuh/wazuh-kibana-app/pull/3111)
- Added link to documentation "Checking connection with Manager" in deploy new agent [#3126](https://github.com/wazuh/wazuh-kibana-app/pull/3126)
- Fixed Agent Evolution graph showing agents from multiple APIs [#3256](https://github.com/wazuh/wazuh-kibana-app/pull/3256)
- Added Disabled index pattern checks in Health Check [#3311](https://github.com/wazuh/wazuh-kibana-app/pull/3311)

### Changed

- Moved Dev Tools inside of Tools menu as Api Console. [#1434](https://github.com/wazuh/wazuh-kibana-app/pull/1434)
- Changed position of Top users on Integrity Monitoring Top 5 user. [#2892](https://github.com/wazuh/wazuh-kibana-app/pull/2892)
- Changed user allow_run_as way of editing. [#3080](https://github.com/wazuh/wazuh-kibana-app/pull/3080)
- Rename some ossec references to Wazuh [#3046](https://github.com/wazuh/wazuh-kibana-app/pull/3046)

### Fixed

- Filter only authorized agents in Agents stats and Visualizations [#3088](https://github.com/wazuh/wazuh-kibana-app/pull/3088)
- Fixed missing `pending` status suggestion for agents [#3095](https://github.com/wazuh/wazuh-kibana-app/pull/3095)
- Index pattern setting not used for choosing from existing patterns [#3097](https://github.com/wazuh/wazuh-kibana-app/pull/3097)
- Fixed space character missing on deployment command if UDP is configured [#3108](https://github.com/wazuh/wazuh-kibana-app/pull/3108)
- Fixed statistics visualizations when a node is selected [#3110](https://github.com/wazuh/wazuh-kibana-app/pull/3110)
- Fixed Flyout date filter also changes main date filter [#3114](https://github.com/wazuh/wazuh-kibana-app/pull/3114)
- Fixed name for "TCP sessions" visualization and average metric is now a sum [#3118](https://github.com/wazuh/wazuh-kibana-app/pull/3118)
- Filter only authorized agents in Events and Security Alerts table [#3120](https://github.com/wazuh/wazuh-kibana-app/pull/3120)
- Fixed Last keep alive label is outside the panel [#3122](https://github.com/wazuh/wazuh-kibana-app/pull/3122)
- Fixed app redirect to Settings section after the health check [#3128](https://github.com/wazuh/wazuh-kibana-app/pull/3128)
- Fixed the plugin logo path in Kibana menu when use `server.basePath` setting [#3144](https://github.com/wazuh/wazuh-kibana-app/pull/3144)
- Fixed deprecated endpoint for create agent groups [3152](https://github.com/wazuh/wazuh-kibana-app/pull/3152)
- Fixed check for TCP protocol in deploy new agent [#3163](https://github.com/wazuh/wazuh-kibana-app/pull/3163)
- Fixed RBAC issue with agent group permissions [#3181](https://github.com/wazuh/wazuh-kibana-app/pull/3181)
- Fixed change index pattern from menu doesn't work [#3187](https://github.com/wazuh/wazuh-kibana-app/pull/3187)
- Conflict with the creation of the index pattern when performing the Health Check [#3232](https://github.com/wazuh/wazuh-kibana-app/pull/3232)
- Added Disabled index pattern checks in Health Check [#3311](https://github.com/wazuh/wazuh-kibana-app/pull/3311)
- Fixed windows update section in Linux Inventory PDF [#3569](https://github.com/wazuh/wazuh-kibana-app/pull/3569)
- Improving and removing unnecessary error logs [#3574](https://github.com/wazuh/wazuh-kibana-app/pull/3574)

## Wazuh v4.1.5 - Kibana 7.10.0 , 7.10.2, 7.11.2 - Revision 4108

### Fixed

- Unable to change selected index pattern from the Wazuh menu [#3330](https://github.com/wazuh/wazuh-kibana-app/pull/3330)

## Wazuh v4.1.5 - Kibana 7.10.0 , 7.10.2, 7.11.2 - Revision 4107

### Added

- Support for Kibana 7.11.2
- Added a warning message for the `Install and enroll the agent` step of `Deploy new agent` guide [#3238](https://github.com/wazuh/wazuh-kibana-app/pull/3238)

### Fixed

- Conflict with the creation of the index pattern when performing the Health Check [#3223](https://github.com/wazuh/wazuh-kibana-app/pull/3223)
- Fixing mac os agents add command [#3207](https://github.com/wazuh/wazuh-kibana-app/pull/3207)

## Wazuh v4.1.5 - Kibana 7.10.0 , 7.10.2 - Revision 4106

- Adapt for Wazuh 4.1.5

## Wazuh v4.1.4 - Kibana 7.10.0 , 7.10.2 - Revision 4105

- Adapt for Wazuh 4.1.4

## Wazuh v4.1.3 - Kibana 7.10.0 , 7.10.2 - Revision 4104

### Added

- Creation of index pattern after the default one is changes in Settings [#2985](https://github.com/wazuh/wazuh-kibana-app/pull/2985)
- Added node name of agent list and detail [#3039](https://github.com/wazuh/wazuh-kibana-app/pull/3039)
- Added loading view while the user is logging to prevent permissions prompts [#3041](https://github.com/wazuh/wazuh-kibana-app/pull/3041)
- Added custom message for each possible run_as setup [#3048](https://github.com/wazuh/wazuh-kibana-app/pull/3048)

### Changed

- Change all dates labels to Kibana formatting time zone [#3047](https://github.com/wazuh/wazuh-kibana-app/pull/3047)
- Improve toast message when selecting a default API [#3049](https://github.com/wazuh/wazuh-kibana-app/pull/3049)
- Improve validation and prevention for caching bundles on the client-side [#3063](https://github.com/wazuh/wazuh-kibana-app/pull/3063) [#3091](https://github.com/wazuh/wazuh-kibana-app/pull/3091)

### Fixed

- Fixed unexpected behavior in Roles mapping [#3028](https://github.com/wazuh/wazuh-kibana-app/pull/3028)
- Fixed rule filter is no applied when you click on a rule id in another module.[#3057](https://github.com/wazuh/wazuh-kibana-app/pull/3057)
- Fixed bug changing master node configuration [#3062](https://github.com/wazuh/wazuh-kibana-app/pull/3062)
- Fixed wrong variable declaration for macOS agents [#3066](https://github.com/wazuh/wazuh-kibana-app/pull/3066)
- Fixed some errors in the Events table, action buttons style, and URLs disappeared [#3086](https://github.com/wazuh/wazuh-kibana-app/pull/3086)
- Fixed Rollback of invalid rule configuration file [#3084](https://github.com/wazuh/wazuh-kibana-app/pull/3084)

## Wazuh v4.1.2 - Kibana 7.10.0 , 7.10.2 - Revision 4103

- Add `run_as` setting to example host configuration in Add new API view [#3021](https://github.com/wazuh/wazuh-kibana-app/pull/3021)
- Refactor of some prompts [#3015](https://github.com/wazuh/wazuh-kibana-app/pull/3015)

### Fixed

- Fix SCA policy detail showing name and check results about another policy [#3007](https://github.com/wazuh/wazuh-kibana-app/pull/3007)
- Fixed that alerts table is empty when switching pinned agents [#3008](https://github.com/wazuh/wazuh-kibana-app/pull/3008)
- Creating a role mapping before the existing ones are loaded, the page bursts [#3013](https://github.com/wazuh/wazuh-kibana-app/pull/3013)
- Fix pagination in SCA checks table when expand some row [#3018](https://github.com/wazuh/wazuh-kibana-app/pull/3018)
- Fix manager is shown in suggestions in Agents section [#3025](https://github.com/wazuh/wazuh-kibana-app/pull/3025)
- Fix disabled loading on inventory when request fail [#3026](https://github.com/wazuh/wazuh-kibana-app/pull/3026)
- Fix restarting selected cluster instead of all of them [#3032](https://github.com/wazuh/wazuh-kibana-app/pull/3032)
- Fix pinned agents don't trigger a new filtered query [#3035](https://github.com/wazuh/wazuh-kibana-app/pull/3035)
- Overlay Wazuh menu when Kibana menu is opened or docked [#3038](https://github.com/wazuh/wazuh-kibana-app/pull/3038)
- Fix visualizations in PDF Reports with Dark mode [#2983](https://github.com/wazuh/wazuh-kibana-app/pull/2983)

## Wazuh v4.1.1 - Kibana 7.10.0 , 7.10.2 - Revision 4102

### Added

- Prompt to show the unsupported module for the selected agent [#2959](https://github.com/wazuh/wazuh-kibana-app/pull/2959)
- Added a X-Frame-Options header to the backend responses [#2977](https://github.com/wazuh/wazuh-kibana-app/pull/2977)

### Changed

- Added toast with refresh button when new fields are loaded [#2974](https://github.com/wazuh/wazuh-kibana-app/pull/2974)
- Migrated manager and cluster files endpoints and their corresponding RBAC [#2984](https://github.com/wazuh/wazuh-kibana-app/pull/2984)

### Fixed

- Fix login error when AWS Elasticsearch and ODFE is used [#2710](https://github.com/wazuh/wazuh-kibana-app/issues/2710)
- An error message is displayed when changing a group's configuration although the user has the right permissions [#2955](https://github.com/wazuh/wazuh-kibana-app/pull/2955)
- Fix Security events table is empty when switching the pinned agents [#2956](https://github.com/wazuh/wazuh-kibana-app/pull/2956)
- Fix disabled switch visual edit button when json content is empty [#2957](https://github.com/wazuh/wazuh-kibana-app/issues/2957)
- Fixed main and `More` menus for unsupported agents [#2959](https://github.com/wazuh/wazuh-kibana-app/pull/2959)
- Fixed forcing a non numeric filter value in a number type field [#2961](https://github.com/wazuh/wazuh-kibana-app/pull/2961)
- Fixed wrong number of alerts in Security Events [#2964](https://github.com/wazuh/wazuh-kibana-app/pull/2964)
- Fixed search with strange characters of agent in Management groups [#2970](https://github.com/wazuh/wazuh-kibana-app/pull/2970)
- Fix the statusCode error message [#2971](https://github.com/wazuh/wazuh-kibana-app/pull/2971)
- Fix the SCA policy stats didn't refresh [#2973](https://github.com/wazuh/wazuh-kibana-app/pull/2973)
- Fixed loading of AWS index fields even when no AWS alerts were found [#2974](https://github.com/wazuh/wazuh-kibana-app/pull/2974)
- Fix some date fields format in FIM and SCA modules [#2975](https://github.com/wazuh/wazuh-kibana-app/pull/2975)
- Fix a non-stop error in Manage agents when the user has no permissions [#2976](https://github.com/wazuh/wazuh-kibana-app/pull/2976)
- Can't edit empty rules and decoders files that already exist in the manager [#2978](https://github.com/wazuh/wazuh-kibana-app/pull/2978)
- Support for alerts index pattern with different ID and name [#2979](https://github.com/wazuh/wazuh-kibana-app/pull/2979)
- Fix the unpin agent in the selection modal [#2980](https://github.com/wazuh/wazuh-kibana-app/pull/2980)
- Fix properly logout of Wazuh API when logging out of the application (only for OpenDistro) [#2789](https://github.com/wazuh/wazuh-kibana-app/issues/2789)
- Fixed missing `&&` from macOS agent deployment command [#2989](https://github.com/wazuh/wazuh-kibana-app/issues/2989)
- Fix prompt permissions on Framework of Mitre and Inventory of Integrity monitoring. [#2967](https://github.com/wazuh/wazuh-kibana-app/issues/2967)
- Fix properly logout of Wazuh API when logging out of the application support x-pack [#2789](https://github.com/wazuh/wazuh-kibana-app/issues/2789)

## Wazuh v4.1.0 - Kibana 7.10.0 , 7.10.2 - Revision 4101

### Added

- Check the max buckets by default in healthcheck and increase them [#2901](https://github.com/wazuh/wazuh-kibana-app/pull/2901)
- Added a prompt wraning in role mapping if run_as is false or he is not allowed to use it by API [#2876](https://github.com/wazuh/wazuh-kibana-app/pull/2876)

### Changed

- Support new fields of Windows Registry at FIM inventory panel [#2679](https://github.com/wazuh/wazuh-kibana-app/issues/2679)
- Added on FIM Inventory Windows Registry registry_key and registry_value items from syscheck [#2908](https://github.com/wazuh/wazuh-kibana-app/issues/2908)
- Uncheck agents after an action in agents groups management [#2907](https://github.com/wazuh/wazuh-kibana-app/pull/2907)
- Unsave rule files when edit or create a rule with invalid content [#2944](https://github.com/wazuh/wazuh-kibana-app/pull/2944)
- Added vulnerabilities module for macos agents [#2969](https://github.com/wazuh/wazuh-kibana-app/pull/2969)

### Fixed

- Fix server error Invalid token specified: Cannot read property 'replace' of undefined [#2899](https://github.com/wazuh/wazuh-kibana-app/issues/2899)
- Fix show empty files rules and decoders: [#2923](https://github.com/wazuh/wazuh-kibana-app/issues/2923)
- Fixed wrong hover texts in CDB lists actions [#2929](https://github.com/wazuh/wazuh-kibana-app/pull/2929)
- Fixed access to forbidden agents information when exporting agents listt [2918](https://github.com/wazuh/wazuh-kibana-app/pull/2918)
- Fix the decoder detail view is not displayed [#2888](https://github.com/wazuh/wazuh-kibana-app/issues/2888)
- Fix the complex search using the Wazuh API query filter in search bars [#2930](https://github.com/wazuh/wazuh-kibana-app/issues/2930)
- Fixed validation to check userPermissions are not ready yet [#2931](https://github.com/wazuh/wazuh-kibana-app/issues/2931)
- Fixed clear visualizations manager list when switching tabs. Fixes PDF reports filters [#2932](https://github.com/wazuh/wazuh-kibana-app/pull/2932)
- Fix Strange box shadow in Export popup panel in Managment > Groups [#2886](https://github.com/wazuh/wazuh-kibana-app/issues/2886)
- Fixed wrong command on alert when data folder does not exist [#2938](https://github.com/wazuh/wazuh-kibana-app/pull/2938)
- Fix agents table OS field sorting: Changes agents table field `os_name` to `os.name,os.version` to make it sortable. [#2939](https://github.com/wazuh/wazuh-kibana-app/pull/2939)
- Fixed diff parsed datetime between agent detail and agents table [#2940](https://github.com/wazuh/wazuh-kibana-app/pull/2940)
- Allow access to Agents section with agent:group action permission [#2933](https://github.com/wazuh/wazuh-kibana-app/issues/2933)
- Fixed filters does not work on modals with search bar [#2935](https://github.com/wazuh/wazuh-kibana-app/pull/2935)
- Fix wrong package name in deploy new agent [#2942](https://github.com/wazuh/wazuh-kibana-app/issues/2942)
- Fixed number agents not show on pie onMouseEvent [#2890](https://github.com/wazuh/wazuh-kibana-app/issues/2890)
- Fixed off Kibana Query Language in search bar of Controls/Inventory modules. [#2945](https://github.com/wazuh/wazuh-kibana-app/pull/2945)
- Fixed number of agents do not show on the pie chart tooltip in agents preview [#2890](https://github.com/wazuh/wazuh-kibana-app/issues/2890)

## Wazuh v4.0.4 - Kibana 7.10.0 , 7.10.2 - Revision 4017

### Added

- Adapt the app to the new Kibana platform [#2475](https://github.com/wazuh/wazuh-kibana-app/issues/2475)
- Wazuh data directory moved from `optimize` to `data` Kibana directory [#2591](https://github.com/wazuh/wazuh-kibana-app/issues/2591)
- Show the wui_rules belong to wazuh-wui API user [#2702](https://github.com/wazuh/wazuh-kibana-app/issues/2702)

### Fixed

- Fixed Wazuh menu and agent menu for Solaris agents [#2773](https://github.com/wazuh/wazuh-kibana-app/issues/2773) [#2725](https://github.com/wazuh/wazuh-kibana-app/issues/2725)
- Fixed wrong shards and replicas for statistics indices and also fixed wrong prefix for monitoring indices [#2732](https://github.com/wazuh/wazuh-kibana-app/issues/2732)
- Report's creation dates set to 1970-01-01T00:00:00.000Z [#2772](https://github.com/wazuh/wazuh-kibana-app/issues/2772)
- Fixed bug for missing commands in ubuntu/debian and centos [#2786](https://github.com/wazuh/wazuh-kibana-app/issues/2786)
- Fixed bug that show an hour before in /security-events/dashboard [#2785](https://github.com/wazuh/wazuh-kibana-app/issues/2785)
- Fixed permissions to access agents [#2838](https://github.com/wazuh/wazuh-kibana-app/issues/2838)
- Fix searching in groups [#2825](https://github.com/wazuh/wazuh-kibana-app/issues/2825)
- Fix the pagination in SCA ckecks table [#2815](https://github.com/wazuh/wazuh-kibana-app/issues/2815)
- Fix the SCA table with a wrong behaviour using the refresh button [#2854](https://github.com/wazuh/wazuh-kibana-app/issues/2854)
- Fix sca permissions for agents views and dashboards [#2862](https://github.com/wazuh/wazuh-kibana-app/issues/2862)
- Solaris should not show vulnerabilities module [#2829](https://github.com/wazuh/wazuh-kibana-app/issues/2829)
- Fix the settings of statistics indices creation [#2858](https://github.com/wazuh/wazuh-kibana-app/issues/2858)
- Update agents' info in Management Status after changing cluster node selected [#2828](https://github.com/wazuh/wazuh-kibana-app/issues/2828)
- Fix error when applying filter in rules from events [#2877](https://github.com/wazuh/wazuh-kibana-app/issues/2877)

### Changed

- Replaced `wazuh` Wazuh API user by `wazuh-wui` in the default configuration [#2852](https://github.com/wazuh/wazuh-kibana-app/issues/2852)
- Add agent id to the reports name in Agent Inventory and Modules [#2817](https://github.com/wazuh/wazuh-kibana-app/issues/2817)

### Adapt for Kibana 7.10.0

- Fixed filter pinned crash returning from agents [#2864](https://github.com/wazuh/wazuh-kibana-app/issues/2864)
- Fixed style in sca and regulatory compliance tables and in wz menu [#2861](https://github.com/wazuh/wazuh-kibana-app/issues/2861)
- Fix body-payload of Sample Alerts POST endpoint [#2857](https://github.com/wazuh/wazuh-kibana-app/issues/2857)
- Fixed bug in the table on Agents->Table-> Actions->Config icon [#2853](https://github.com/wazuh/wazuh-kibana-app/issues/2853)
- Fixed tooltip in the icon of view decoder file [#2850](https://github.com/wazuh/wazuh-kibana-app/issues/2850)
- Fixed bug with agent filter when it is pinned [#2846](https://github.com/wazuh/wazuh-kibana-app/issues/2846)
- Fix discovery navigation [#2845](https://github.com/wazuh/wazuh-kibana-app/issues/2845)
- Search file editor gone [#2843](https://github.com/wazuh/wazuh-kibana-app/issues/2843)
- Fix Agent Search Bar - Regex Query Interpreter [#2834](https://github.com/wazuh/wazuh-kibana-app/issues/2834)
- Fixed accordion style breaking [#2833](https://github.com/wazuh/wazuh-kibana-app/issues/2833)
- Fix metrics are not updated after a bad request in search input [#2830](https://github.com/wazuh/wazuh-kibana-app/issues/2830)
- Fix mitre framework tab crash [#2821](https://github.com/wazuh/wazuh-kibana-app/issues/2821)
- Changed ping request to default request. Added delay and while to che… [#2820](https://github.com/wazuh/wazuh-kibana-app/issues/2820)
- Removed kibana alert for security [#2806](https://github.com/wazuh/wazuh-kibana-app/issues/2806)

## Wazuh v4.0.4 - Kibana 7.10.0 , 7.10.2 - Revision 4016

### Added

- Modified agent registration adding groups and architecture [#2666](https://github.com/wazuh/wazuh-kibana-app/issues/2666) [#2652](https://github.com/wazuh/wazuh-kibana-app/issues/2652)
- Each user can only view their own reports [#2686](https://github.com/wazuh/wazuh-kibana-app/issues/2686)

### Fixed

- Create index pattern even if there aren´t available indices [#2620](https://github.com/wazuh/wazuh-kibana-app/issues/2620)
- Top bar overlayed over expanded visualizations [#2667](https://github.com/wazuh/wazuh-kibana-app/issues/2667)
- Empty inventory data in Solaris agents [#2680](https://github.com/wazuh/wazuh-kibana-app/pull/2680)
- Wrong parameters in the dev-tools autocomplete section [#2675](https://github.com/wazuh/wazuh-kibana-app/issues/2675)
- Wrong permissions on edit CDB list [#2665](https://github.com/wazuh/wazuh-kibana-app/pull/2665)
- fix(frontend): add the metafields when refreshing the index pattern [#2681](https://github.com/wazuh/wazuh-kibana-app/pull/2681)
- Error toast is showing about Elasticsearch users for environments without security [#2713](https://github.com/wazuh/wazuh-kibana-app/issues/2713)
- Error about Handler.error in Role Mapping fixed [#2702](https://github.com/wazuh/wazuh-kibana-app/issues/2702)
- Fixed message in reserved users actions [#2702](https://github.com/wazuh/wazuh-kibana-app/issues/2702)
- Error 500 on Export formatted CDB list [#2692](https://github.com/wazuh/wazuh-kibana-app/pull/2692)
- Wui rules label should have only one tooltip [#2723](https://github.com/wazuh/wazuh-kibana-app/issues/2723)
- Move upper the Wazuh item in the Kibana menu and default index pattern [#2867](https://github.com/wazuh/wazuh-kibana-app/pull/2867)

## Wazuh v4.0.4 - Kibana v7.9.1, v7.9.3 - Revision 4015

### Added

- Support for Wazuh v4.0.4

## Wazuh v4.0.3 - Kibana v7.9.1, v7.9.2, v7.9.3 - Revision 4014

### Added

- Improved management of index-pattern fields [#2630](https://github.com/wazuh/wazuh-kibana-app/issues/2630)

### Fixed

- fix(fronted): fixed the check of API and APP version in health check [#2655](https://github.com/wazuh/wazuh-kibana-app/pull/2655)
- Replace user by username key in the monitoring logic [#2654](https://github.com/wazuh/wazuh-kibana-app/pull/2654)
- Security alerts and reporting issues when using private tenants [#2639](https://github.com/wazuh/wazuh-kibana-app/issues/2639)
- Manager restart in rule editor does not work with Wazuh cluster enabled [#2640](https://github.com/wazuh/wazuh-kibana-app/issues/2640)
- fix(frontend): Empty inventory data in Solaris agents [#2680](https://github.com/wazuh/wazuh-kibana-app/pull/2680)

## Wazuh v4.0.3 - Kibana v7.9.1, v7.9.2, v7.9.3 - Revision 4013

### Added

- Support for Wazuh v4.0.3.

## Wazuh v4.0.2 - Kibana v7.9.1, v7.9.3 - Revision 4012

### Added

- Sample data indices name should take index pattern in use [#2593](https://github.com/wazuh/wazuh-kibana-app/issues/2593)
- Added start option to macos Agents [#2653](https://github.com/wazuh/wazuh-kibana-app/pull/2653)

### Changed

- Statistics settings do not allow to configure primary shards and replicas [#2627](https://github.com/wazuh/wazuh-kibana-app/issues/2627)

## Wazuh v4.0.2 - Kibana v7.9.1, v7.9.3 - Revision 4011

### Added

- Support for Wazuh v4.0.2.

### Fixed

- The index pattern title is overwritten with its id after refreshing its fields [#2577](https://github.com/wazuh/wazuh-kibana-app/issues/2577)
- [RBAC] Issues detected when using RBAC [#2579](https://github.com/wazuh/wazuh-kibana-app/issues/2579)

## Wazuh v4.0.1 - Kibana v7.9.1, v7.9.3 - Revision 4010

### Changed

- Alerts summary table for PDF reports on all modules [#2632](https://github.com/wazuh/wazuh-kibana-app/issues/2632)
- [4.0-7.9] Run as with no wazuh-wui API user [#2576](https://github.com/wazuh/wazuh-kibana-app/issues/2576)
- Deploy a new agent interface as default interface [#2564](https://github.com/wazuh/wazuh-kibana-app/issues/2564)
- Problem in the visualization of new reserved resources of the Wazuh API [#2643](https://github.com/wazuh/wazuh-kibana-app/issues/2643)

### Fixed

- Restore the tables in the agents' reports [#2628](https://github.com/wazuh/wazuh-kibana-app/issues/2628)
- [RBAC] Issues detected when using RBAC [#2579](https://github.com/wazuh/wazuh-kibana-app/issues/2579)
- Changes done via a worker's API are overwritten [#2626](https://github.com/wazuh/wazuh-kibana-app/issues/2626)

### Fixed

- [BUGFIX] Default user field for current platform [#2633](https://github.com/wazuh/wazuh-kibana-app/pull/2633)

## Wazuh v4.0.1 - Kibana v7.9.1, v7.9.3 - Revision 4009

### Changed

- Hide empty columns of the processes table of the MacOS agents [#2570](https://github.com/wazuh/wazuh-kibana-app/pull/2570)
- Missing step in "Deploy a new agent" view [#2623](https://github.com/wazuh/wazuh-kibana-app/issues/2623)
- Implement wazuh users' CRUD [#2598](https://github.com/wazuh/wazuh-kibana-app/pull/2598)

### Fixed

- Inconsistent data in sample data alerts [#2618](https://github.com/wazuh/wazuh-kibana-app/pull/2618)

## Wazuh v4.0.1 - Kibana v7.9.1, v7.9.3 - Revision 4008

### Fixed

- Icons not align to the right in Modules > Events [#2607](https://github.com/wazuh/wazuh-kibana-app/pull/2607)
- Statistics visualizations do not show data [#2602](https://github.com/wazuh/wazuh-kibana-app/pull/2602)
- Error on loading css files [#2599](https://github.com/wazuh/wazuh-kibana-app/pull/2599)
- Fixed search filter in search bar in Module/SCA wasn't working [#2601](https://github.com/wazuh/wazuh-kibana-app/pull/2601)

## Wazuh v4.0.0 - Kibana v7.9.1, v7.9.2, v7.9.3 - Revision 4007

### Fixed

- updated macOS package URL [#2596](https://github.com/wazuh/wazuh-kibana-app/pull/2596)
- Revert "[4.0-7.9] [BUGFIX] Removed unnecessary function call" [#2597](https://github.com/wazuh/wazuh-kibana-app/pull/2597)

## Wazuh v4.0.0 - Kibana v7.9.1, v7.9.2, v7.9.3 - Revision 4006

### Fixed

- Undefined field in event view [#2588](https://github.com/wazuh/wazuh-kibana-app/issues/2588)
- Several calls to the same stats request (esAlerts) [#2586](https://github.com/wazuh/wazuh-kibana-app/issues/2586)
- The filter options popup doesn't open on click once the filter is pinned [#2581](https://github.com/wazuh/wazuh-kibana-app/issues/2581)
- The formatedFields are missing from the index-pattern of wazuh-alerts-\* [#2574](https://github.com/wazuh/wazuh-kibana-app/issues/2574)

## Wazuh v4.0.0 - Kibana v7.9.3 - Revision 4005

### Added

- Support for Kibana v7.9.3

## Wazuh v4.0.0 - Kibana v7.9.1, v7.9.2 - Revision 4002

### Added

- Support for Wazuh v4.0.0.
- Support for Kibana v7.9.1 and 7.9.2.
- Support for Open Distro 1.10.1.
- Added a RBAC security layer integrated with Open Distro and X-Pack.
- Added remoted and analysisd statistics.
- Expand supported deployment variables.
- Added new configuration view settings for GCP integration.
- Added logic to change the `metafields` configuration of Kibana [#2524](https://github.com/wazuh/wazuh-kibana-app/issues/2524)

### Changed

- Migrated the default index-pattern to `wazuh-alerts-*`.
- Removed the `known-fields` functionality.
- Security Events dashboard redesinged.
- Redesigned the app settings configuration with categories.
- Moved the wazuh-registry file to Kibana optimize folder.

### Fixed

- Format options in `wazuh-alerts` index-pattern are not overwritten now.
- Prevent blank page in detaill agent view.
- Navigable agents name in Events.
- Index pattern is not being refreshed.
- Reporting fails when agent is pinned and compliance controls are visited.
- Reload rule detail doesn't work properly with the related rules.
- Fix search bar filter in Manage agent of group [#2541](https://github.com/wazuh/wazuh-kibana-app/pull/2541)

# Wazuh v3.13.6 - Kibana v7.9.2 - Revision 890

### Added

- Support for Wazuh v3.13.6

## Wazuh v3.13.5 - Kibana 7.9.2 - Revision 889

- Sanitize report's inputs and usernames [#4336](https://github.com/wazuh/wazuh-kibana-app/pull/4336)

## Wazuh v3.13.2 - Kibana v7.9.1 - Revision 887

### Added

- Support for Wazuh v3.13.2

## Wazuh v3.13.2 - Kibana v7.8.0 - Revision 887

### Added

- Support for Wazuh v3.13.2

## Wazuh v3.13.1 - Kibana v7.9.1 - Revision 886

### Added

- Support for Kibana v7.9.1

## Wazuh v3.13.1 - Kibana v7.9.0 - Revision 885

### Added

- Support for Kibana v7.9.0

## Wazuh v3.13.1 - Kibana v7.8.1 - Revision 884

### Added

- Support for Kibana v7.8.1

## Wazuh v3.13.1 - Kibana v7.8.0 - Revision 883

### Added

- Support for Wazuh v3.13.1

## Wazuh v3.13.0 - Kibana v7.8.0 - Revision 881

### Added

- Support for Kibana v7.8.0

## Wazuh v3.13.0 - Kibana v7.7.0, v7.7.1 - Revision 880

### Added

- Support for Wazuh v3.13.0
- Support for Kibana v7.7.1
- Support for Open Distro 1.8
- New navigation experience with a global menu [#1965](https://github.com/wazuh/wazuh-kibana-app/issues/1965)
- Added a Breadcrumb in Kibana top nav [#2161](https://github.com/wazuh/wazuh-kibana-app/issues/2161)
- Added a new Agents Summary Screen [#1963](https://github.com/wazuh/wazuh-kibana-app/issues/1963)
- Added a new feature to add sample data to dashboards [#2115](https://github.com/wazuh/wazuh-kibana-app/issues/2115)
- Added MITRE integration [#1877](https://github.com/wazuh/wazuh-kibana-app/issues/1877)
- Added Google Cloud Platform integration [#1873](https://github.com/wazuh/wazuh-kibana-app/issues/1873)
- Added TSC integration [#2204](https://github.com/wazuh/wazuh-kibana-app/pull/2204)
- Added a new Integrity monitoring state view for agent [#2153](https://github.com/wazuh/wazuh-kibana-app/issues/2153)
- Added a new Integrity monitoring files detail view [#2156](https://github.com/wazuh/wazuh-kibana-app/issues/2156)
- Added a new component to explore Compliance requirements [#2156](https://github.com/wazuh/wazuh-kibana-app/issues/2261)

### Changed

- Code migration to React.js
- Global review of styles
- Unified Overview and Agent dashboards into new Modules [#2110](https://github.com/wazuh/wazuh-kibana-app/issues/2110)
- Changed Vulnerabilities dashboard visualizations [#2262](https://github.com/wazuh/wazuh-kibana-app/issues/2262)

### Fixed

- Open Distro tenants have been fixed and are functional now [#1890](https://github.com/wazuh/wazuh-kibana-app/issues/1890).
- Improved navigation performance [#2200](https://github.com/wazuh/wazuh-kibana-app/issues/2200).
- Avoid creating the wazuh-monitoring index pattern if it is disabled [#2100](https://github.com/wazuh/wazuh-kibana-app/issues/2100)
- SCA checks without compliance field can't be expanded [#2264](https://github.com/wazuh/wazuh-kibana-app/issues/2264)

## Wazuh v3.12.3 - Kibana v7.7.1 - Revision 876

### Added

- Support for Kibana v7.7.1

## Wazuh v3.12.3 - Kibana v7.7.0 - Revision 875

### Added

- Support for Kibana v7.7.0

## Wazuh v3.12.3 - Kibana v6.8.8, v7.6.1, v7.6.2 - Revision 874

### Added

- Support for Wazuh v3.12.3

## Wazuh v3.12.2 - Kibana v6.8.8, v7.6.1, v7.6.2 - Revision 873

### Added

- Support for Wazuh v3.12.2

## Wazuh v3.12.1 - Kibana v6.8.8, v7.6.1, v7.6.2 - Revision 872

### Added

- Support Wazuh 3.12.1
- Added new FIM settings on configuration on demand. [#2147](https://github.com/wazuh/wazuh-kibana-app/issues/2147)

### Changed

- Updated agent's variable names in deployment guides. [#2169](https://github.com/wazuh/wazuh-kibana-app/pull/2169)

### Fixed

- Pagination is now shown in table-type visualizations. [#2180](https://github.com/wazuh/wazuh-kibana-app/issues/2180)

## Wazuh v3.12.0 - Kibana v6.8.8, v7.6.2 - Revision 871

### Added

- Support for Kibana v6.8.8 and v7.6.2

## Wazuh v3.12.0 - Kibana v6.8.7, v7.4.2, v7.6.1 - Revision 870

### Added

- Support for Wazuh v3.12.0
- Added a new setting to hide manager alerts from dashboards. [#2102](https://github.com/wazuh/wazuh-kibana-app/pull/2102)
- Added a new setting to be able to change API from the top menu. [#2143](https://github.com/wazuh/wazuh-kibana-app/issues/2143)
- Added a new setting to enable/disable the known fields health check [#2037](https://github.com/wazuh/wazuh-kibana-app/pull/2037)
- Added suport for PCI 11.2.1 and 11.2.3 rules. [#2062](https://github.com/wazuh/wazuh-kibana-app/pull/2062)

### Changed

- Restructuring of the optimize/wazuh directory. Now the Wazuh configuration file (wazuh.yml) is placed on /usr/share/kibana/optimize/wazuh/config. [#2116](https://github.com/wazuh/wazuh-kibana-app/pull/2116)
- Improve performance of Dasboards reports generation. [1802344](https://github.com/wazuh/wazuh-kibana-app/commit/18023447c6279d385df84d7f4a5663ed2167fdb5)

### Fixed

- Discover time range selector is now displayed on the Cluster section. [08901df](https://github.com/wazuh/wazuh-kibana-app/commit/08901dfcbe509f17e4fab26877c8b7dae8a66bff)
- Added the win_auth_failure rule group to Authentication failure metrics. [#2099](https://github.com/wazuh/wazuh-kibana-app/pull/2099)
- Negative values in Syscheck attributes now have their correct value in reports. [7c3e84e](https://github.com/wazuh/wazuh-kibana-app/commit/7c3e84ec8f00760b4f650cfc00a885d868123f99)

## Wazuh v3.11.4 - Kibana v7.6.1 - Revision 858

### Added

- Support for Kibana v7.6.1

## Wazuh v3.11.4 - Kibana v6.8.6, v7.4.2, v7.6.0 - Revision 857

### Added

- Support for Wazuh v3.11.4

## Wazuh v3.11.3 - Kibana v7.6.0 - Revision 856

### Added

- Support for Kibana v7.6.0

## Wazuh v3.11.3 - Kibana v7.4.2 - Revision 855

### Added

- Support for Kibana v7.4.2

## Wazuh v3.11.3 - Kibana v7.5.2 - Revision 854

### Added

- Support for Wazuh v3.11.3

### Fixed

- Windows Updates table is now displayed in the Inventory Data report [#2028](https://github.com/wazuh/wazuh-kibana-app/pull/2028)

## Wazuh v3.11.2 - Kibana v7.5.2 - Revision 853

### Added

- Support for Kibana v7.5.2

## Wazuh v3.11.2 - Kibana v6.8.6, v7.3.2, v7.5.1 - Revision 852

### Added

- Support for Wazuh v3.11.2

### Changed

- Increased list filesize limit for the CDB-list [#1993](https://github.com/wazuh/wazuh-kibana-app/pull/1993)

### Fixed

- The xml validator now correctly handles the `--` string within comments [#1980](https://github.com/wazuh/wazuh-kibana-app/pull/1980)
- The AWS map visualization wasn't been loaded until the user interacts with it [dd31bd7](https://github.com/wazuh/wazuh-kibana-app/commit/dd31bd7a155354bc50fe0af22fca878607c8936a)

## Wazuh v3.11.1 - Kibana v6.8.6, v7.3.2, v7.5.1 - Revision 581

### Added

- Support for Wazuh v3.11.1.

## Wazuh v3.11.0 - Kibana v6.8.6, v7.3.2, v7.5.1 - Revision 580

### Added

- Support for Wazuh v3.11.0.
- Support for Kibana v7.5.1.
- The API credentials configuration has been moved from the .wazuh index to a wazuh.yml configuration file. Now the configuration of the API hosts is done from the file and not from the application. [#1465](https://github.com/wazuh/wazuh-kibana-app/issues/1465) [#1771](https://github.com/wazuh/wazuh-kibana-app/issues/1771).
- Upload ruleset files using a "drag and drop" component [#1770](https://github.com/wazuh/wazuh-kibana-app/issues/1770)
- Add logs for the reporting module [#1622](https://github.com/wazuh/wazuh-kibana-app/issues/1622).
- Extended the "Add new agent" guide [#1767](https://github.com/wazuh/wazuh-kibana-app/issues/1767).
- Add new table for windows hotfixes [#1932](https://github.com/wazuh/wazuh-kibana-app/pull/1932)

### Changed

- Removed Discover from top menu [#1699](https://github.com/wazuh/wazuh-kibana-app/issues/1699).
- Hide index pattern selector in case that only one exists [#1799](https://github.com/wazuh/wazuh-kibana-app/issues/1799).
- Remove visualizations legend [#1936](https://github.com/wazuh/wazuh-kibana-app/pull/1936)
- Normalize the field whodata in the group reporting [#1921](https://github.com/wazuh/wazuh-kibana-app/pull/1921)
- A message in the configuration view is ambiguous [#1870](https://github.com/wazuh/wazuh-kibana-app/issues/1870)
- Refactor syscheck table [#1941](https://github.com/wazuh/wazuh-kibana-app/pull/1941)

### Fixed

- Empty files now throws an error [#1806](https://github.com/wazuh/wazuh-kibana-app/issues/1806).
- Arguments for wazuh api requests are now validated [#1815](https://github.com/wazuh/wazuh-kibana-app/issues/1815).
- Fixed the way to check admin mode [#1838](https://github.com/wazuh/wazuh-kibana-app/issues/1838).
- Fixed error exporting as CSV the files into a group [#1833](https://github.com/wazuh/wazuh-kibana-app/issues/1833).
- Fixed XML validator false error for `<` [1882](https://github.com/wazuh/wazuh-kibana-app/issues/1882)
- Fixed "New file" editor doesn't allow saving twice [#1896](https://github.com/wazuh/wazuh-kibana-app/issues/1896)
- Fixed decoders files [#1929](https://github.com/wazuh/wazuh-kibana-app/pull/1929)
- Fixed registration guide [#1926](https://github.com/wazuh/wazuh-kibana-app/pull/1926)
- Fixed infinite load on Ciscat views [#1920](https://github.com/wazuh/wazuh-kibana-app/pull/1920), [#1916](https://github.com/wazuh/wazuh-kibana-app/pull/1916)
- Fixed missing fields in the Visualizations [#1913](https://github.com/wazuh/wazuh-kibana-app/pull/1913)
- Fixed Amazon S3 status is wrong in configuration section [#1864](https://github.com/wazuh/wazuh-kibana-app/issues/1864)
- Fixed hidden overflow in the fim configuration [#1887](https://github.com/wazuh/wazuh-kibana-app/pull/1887)
- Fixed Logo source fail after adding server.basePath [#1871](https://github.com/wazuh/wazuh-kibana-app/issues/1871)
- Fixed the documentation broken links [#1853](https://github.com/wazuh/wazuh-kibana-app/pull/1853)

## Wazuh v3.10.2 - Kibana v7.5.1 - Revision 556

### Added

- Support for Kibana v7.5.1

## Wazuh v3.10.2 - Kibana v7.5.0 - Revision 555

### Added

- Support for Kibana v7.5.0

## Wazuh v3.10.2 - Kibana v7.4.2 - Revision 549

### Added

- Support for Kibana v7.4.2

## Wazuh v3.10.2 - Kibana v7.4.1 - Revision 548

### Added

- Support for Kibana v7.4.1

## Wazuh v3.10.2 - Kibana v7.4.0 - Revision 547

### Added

- Support for Kibana v7.4.0
- Support for Wazuh v3.10.2.

## Wazuh v3.10.2 - Kibana v7.3.2 - Revision 546

### Added

- Support for Wazuh v3.10.2.

## Wazuh v3.10.1 - Kibana v7.3.2 - Revision 545

### Added

- Support for Wazuh v3.10.1.

## Wazuh v3.10.0 - Kibana v7.3.2 - Revision 543

### Added

- Support for Wazuh v3.10.0.
- Added an interactive guide for registering agents, things are now easier for the user, guiding it through the steps needed ending in a _copy & paste_ snippet for deploying his agent [#1468](https://github.com/wazuh/wazuh-kibana-app/issues/1468).
- Added new dashboards for the recently added regulatory compliance groups into the Wazuh core. They are HIPAA and NIST-800-53 [#1468](https://github.com/wazuh/wazuh-kibana-app/issues/1448), [#1638](https://github.com/wazuh/wazuh-kibana-app/issues/1638).
- Make the app work under a custom Kibana space [#1234](https://github.com/wazuh/wazuh-kibana-app/issues/1234), [#1450](https://github.com/wazuh/wazuh-kibana-app/issues/1450).
- Added the ability to manage the app as a native plugin when using Kibana spaces, now you can safely hide/show the app depending on the selected space [#1601](https://github.com/wazuh/wazuh-kibana-app/issues/1601).
- Adapt the app the for Kibana dark mode [#1562](https://github.com/wazuh/wazuh-kibana-app/issues/1562).
- Added an alerts summary in _Overview > FIM_ panel [#1527](https://github.com/wazuh/wazuh-kibana-app/issues/1527).
- Export all the information of a Wazuh group and its related agents in a PDF document [#1341](https://github.com/wazuh/wazuh-kibana-app/issues/1341).
- Export the configuration of a certain agent as a PDF document. Supports granularity for exporting just certain sections of the configuration [#1340](https://github.com/wazuh/wazuh-kibana-app/issues/1340).

### Changed

- Reduced _Agents preview_ load time using the new API endpoint `/summary/agents` [#1687](https://github.com/wazuh/wazuh-kibana-app/pull/1687).
- Replaced most of the _md-nav-bar_ Angular.js components with React components using EUI [#1705](https://github.com/wazuh/wazuh-kibana-app/pull/1705).
- Replaced the requirements slider component with a new styled component [#1708](https://github.com/wazuh/wazuh-kibana-app/pull/1708).
- Soft deprecated the _.wazuh-version_ internal index, now the app dumps its content if applicable to a registry file, then the app removes that index. Further versions will hard deprecate this index [#1467](https://github.com/wazuh/wazuh-kibana-app/issues/1467).
- Visualizations now don't fetch the documents _source_, also, they now use _size: 0_ for fetching [#1663](https://github.com/wazuh/wazuh-kibana-app/issues/1663).
- The app menu is now fixed on top of the view, it's not being hidden on every state change. Also, the Wazuh logo was placed in the top bar of Kibana UI [#1502](https://github.com/wazuh/wazuh-kibana-app/issues/1502).
- Improved _getTimestamp_ method not returning a promise object because it's no longer needed [014bc3a](https://github.com/wazuh/wazuh-kibana-app/commit/014b3aba0d2e9cda0c4d521f5f16faddc434a21e). Also improved main Discover listener for Wazuh not returning a promise object [bd82823](https://github.com/wazuh/wazuh-kibana-app/commit/bd8282391a402b8c567b32739cf914a0135d74bc).
- Replaced _Requirements over time_ visualizations in both PCI DSS and GDPR dashboards [35c539](https://github.com/wazuh/wazuh-kibana-app/commit/35c539eb328b3bded94aa7608f73f9cc51c235a6).
- Do not show a toaster when a visualization field was not known yet, instead, show it just in case the internal refreshing failed [19a2e7](https://github.com/wazuh/wazuh-kibana-app/commit/19a2e71006b38f6a64d3d1eb8a20b02b415d7e07).
- Minor optimizations for server logging [eb8e000](https://github.com/wazuh/wazuh-kibana-app/commit/eb8e00057dfea2dafef56319590ff832042c402d).

### Fixed

- Alerts search bar fixed for Kibana v7.3.1, queries were not being applied as expected [#1686](https://github.com/wazuh/wazuh-kibana-app/issues/1686).
- Hide attributes field from non-Windows agents in the FIM table [#1710](https://github.com/wazuh/wazuh-kibana-app/issues/1710).
- Fixed broken view in Management > Configuration > Amazon S3 > Buckets, some information was missing [#1675](https://github.com/wazuh/wazuh-kibana-app/issues/1675).
- Keep user's filters when switching from Discover to panel [#1685](https://github.com/wazuh/wazuh-kibana-app/issues/1685).
- Reduce load time and amount of data to be fetched in _Management > Cluster monitoring_ section avoiding possible timeouts [#1663](https://github.com/wazuh/wazuh-kibana-app/issues/1663).
- Restored _Remove column_ feature in Discover tabs [#1702](https://github.com/wazuh/wazuh-kibana-app/issues/1702).
- Apps using Kibana v7.3.1 had a bug once the user goes back from _Agent > FIM > Files_ to _Agent > FIM > dashboard_, filters disappear, now it's working properly [#1700](https://github.com/wazuh/wazuh-kibana-app/issues/1700).
- Fixed visual bug in _Management > Cluster monitoring_ and a button position [1e3b748](https://github.com/wazuh/wazuh-kibana-app/commit/1e3b748f11b43b2e7956b830269b6d046d74d12c).
- The app installation date was not being updated properly, now it's fixed [#1692](https://github.com/wazuh/wazuh-kibana-app/issues/1692).
- Fixed _Network interfaces_ table in Inventory section, the table was not paginating [#1474](https://github.com/wazuh/wazuh-kibana-app/issues/1474).
- Fixed APIs passwords are now obfuscated in server responses [adc3152](https://github.com/wazuh/wazuh-kibana-app/pull/1782/commits/adc31525e26b25e4cb62d81cbae70a8430728af5).

## Wazuh v3.9.5 - Kibana v6.8.2 / Kibana v7.2.1 / Kibana v7.3.0 - Revision 531

### Added

- Support for Wazuh v3.9.5

## Wazuh v3.9.4 - Kibana v6.8.1 / Kibana v6.8.2 / Kibana v7.2.0 / Kibana v7.2.1 / Kibana v7.3.0 - Revision 528

### Added

- Support for Wazuh v3.9.4
- Allow filtering by clicking a column in rules/decoders tables [0e2ddd7](https://github.com/wazuh/wazuh-kibana-app/pull/1615/commits/0e2ddd7b73f7f7975d02e97ed86ae8a0966472b4)
- Allow open file in rules table clicking on the file column [1af929d](https://github.com/wazuh/wazuh-kibana-app/pull/1615/commits/1af929d62f450f93c6733868bcb4057e16b7e279)

### Changed

- Improved app performance [#1640](https://github.com/wazuh/wazuh-kibana-app/pull/1640).
- Remove path filter from custom rules and decoders [895792e](https://github.com/wazuh/wazuh-kibana-app/pull/1615/commits/895792e6e6d9401b3293d5e16352b9abef515096)
- Show path column in rules and decoders [6f49816](https://github.com/wazuh/wazuh-kibana-app/pull/1615/commits/6f49816c71b5999d77bf9e3838443627c9be945d)
- Removed SCA overview dashboard [94ebbff](https://github.com/wazuh/wazuh-kibana-app/pull/1615/commits/94ebbff231cbfb6d793130e0b9ea855baa755a1c)
- Disabled last custom column removal [f1ef7de](https://github.com/wazuh/wazuh-kibana-app/pull/1615/commits/f1ef7de1a34bbe53a899596002e8153b95e7dc0e)
- Agents messages across sections unification [8fd7e36](https://github.com/wazuh/wazuh-kibana-app/pull/1615/commits/8fd7e36286fa9dfd03a797499af6ffbaa90b00e1)

### Fixed

- Fix check storeded apis [d6115d6](https://github.com/wazuh/wazuh-kibana-app/pull/1615/commits/d6115d6424c78f0cde2017b432a51b77186dd95a).
- Fix pci-dss console error [297080d](https://github.com/wazuh/wazuh-kibana-app/pull/1615/commits/297080d36efaea8f99b0cafd4c48845dad20495a)
- Fix error in reportingTable [85b7266](https://github.com/wazuh/wazuh-kibana-app/pull/1615/commits/85b72662cb4db44c443ed04f7c31fba57eefccaa)
- Fix filters budgets size [c7ac86a](https://github.com/wazuh/wazuh-kibana-app/pull/1615/commits/c7ac86acb3d5afaf1cf348fab09a2b8c5778a491)
- Fix missing permalink virustotal visualization [1b57529](https://github.com/wazuh/wazuh-kibana-app/pull/1615/commits/1b57529758fccdeb3ac0840e66a8aafbe4757a96)
- Improved wz-table performance [224bd6f](https://github.com/wazuh/wazuh-kibana-app/pull/1615/commits/224bd6f31235c81ba01755c3c1e120c3f86beafd)
- Fix inconsistent data between visualizations and tables in Overview Security Events [b12c600](https://github.com/wazuh/wazuh-kibana-app/pull/1615/commits/b12c600578d80d0715507dec4624a4ebc27ea573)
- Timezone applied in cluster status [a4f620d](https://github.com/wazuh/wazuh-kibana-app/pull/1615/commits/a4f620d398f5834a6d2945af892a462425ca3bec)
- Fixed Overview Security Events report when wazuh.monitoring is disabled [1c26da0](https://github.com/wazuh/wazuh-kibana-app/pull/1615/commits/1c26da05a0b6daf727e15c13b819111aa4e4e913)
- Fixes in APIs management [2143943](https://github.com/wazuh/wazuh-kibana-app/pull/1615/commits/2143943a5049cbb59bb8d6702b5a56cbe0d27a2a)
- Prevent duplicated visualization toast errors [786faf3](https://github.com/wazuh/wazuh-kibana-app/commit/786faf3e62d2cad13f512c0f873b36eca6e9787d)
- Fix not properly updated breadcrumb in ruleset section [9645903](https://github.com/wazuh/wazuh-kibana-app/commit/96459031cd4edbe047970bf0d22d0c099771879f)
- Fix badly dimensioned table in Integrity Monitoring section [9645903](https://github.com/wazuh/wazuh-kibana-app/commit/96459031cd4edbe047970bf0d22d0c099771879f)
- Fix implicit filters can be destroyed [9cf8578](https://github.com/wazuh/wazuh-kibana-app/commit/9cf85786f504f5d67edddeea6cfbf2ab577e799b)
- Windows agent dashboard doesn't show failure logon access. [d38d088](https://github.com/wazuh/wazuh-kibana-app/commit/d38d0881ac8e4294accde83d63108337b74cdd91)
- Number of agents is not properly updated. [f7cbbe5](https://github.com/wazuh/wazuh-kibana-app/commit/f7cbbe54394db825827715c3ad4370ac74317108)
- Missing scrollbar on Firefox file viewer. [df4e8f9](https://github.com/wazuh/wazuh-kibana-app/commit/df4e8f9305b35e9ee1473bed5f5d452dd3420567)
- Agent search filter by name, lost when refreshing. [71b5274](https://github.com/wazuh/wazuh-kibana-app/commit/71b5274ccc332d8961a158587152f7badab28a95)
- Alerts of level 12 cannot be displayed in the Summary table. [ec0e888](https://github.com/wazuh/wazuh-kibana-app/commit/ec0e8885d9f1306523afbc87de01a31f24e36309)
- Restored query from search bar in visualizations. [439128f](https://github.com/wazuh/wazuh-kibana-app/commit/439128f0a1f65b649a9dcb81ab5804ca20f65763)
- Fix Kibana filters loop in Firefox. [82f0f32](https://github.com/wazuh/wazuh-kibana-app/commit/82f0f32946d844ce96a28f0185f903e8e05c5589)

## Wazuh v3.9.3 - Kibana v6.8.1 / v7.1.1 / v7.2.0 - Revision 523

### Added

- Support for Wazuh v3.9.3
- Support for Kibana v7.2.0 [#1556](https://github.com/wazuh/wazuh-kibana-app/pull/1556).

### Changed

- New design and several UI/UX changes [#1525](https://github.com/wazuh/wazuh-kibana-app/pull/1525).
- Improved error checking + syscollector performance [94d0a83](https://github.com/wazuh/wazuh-kibana-app/commit/94d0a83e43aa1d2d84ef6f87cbb76b9aefa085b3).
- Adapt Syscollector for MacOS agents [a4bf7ef](https://github.com/wazuh/wazuh-kibana-app/commit/a4bf7efc693a99b7565b5afcaa372155f15a4db9).
- Show last scan for syscollector [73f2056](https://github.com/wazuh/wazuh-kibana-app/commit/73f2056673bb289d472663397ba7097e49b7b93b).
- Extendend information for syscollector [#1585](https://github.com/wazuh/wazuh-kibana-app/issues/1585).

### Fixed

- Corrected width for agent stats [a998955](https://github.com/wazuh/wazuh-kibana-app/commit/a99895565a8854c55932ec94cffb08e1d0aa3da1).
- Fix height for the menu directive with Dynamic height [427d0f3](https://github.com/wazuh/wazuh-kibana-app/commit/427d0f3e9fa6c34287aa9e8557da99a51e0db40f).
- Fix wazuh-db and clusterd check [cddcef6](https://github.com/wazuh/wazuh-kibana-app/commit/cddcef630c5234dd6f6a495715743dfcfd4e4001).
- Fix AlertsStats when value is "0", it was showing "-" [07a3e10](https://github.com/wazuh/wazuh-kibana-app/commit/07a3e10c7f1e626ba75a55452b6c295d11fd657d).
- Fix syscollector state value [f8d3d0e](https://github.com/wazuh/wazuh-kibana-app/commit/f8d3d0eca44e67e26f79bc574495b1f4c8f751f2).
- Fix time offset for reporting table [2ef500b](https://github.com/wazuh/wazuh-kibana-app/commit/2ef500bb112e68bd4811b8e87ce8581d7c04d20f).
- Fix call to obtain GDPR requirements for specific agent [ccda846](https://github.com/wazuh/wazuh-kibana-app/commit/ccda8464b50be05bc5b3642f25f4972c8a7a2c03).
- Restore "rule.id" as a clickable field in visualizations [#1546](https://github.com/wazuh/wazuh-kibana-app/pull/1546).
- Fix timepicker in cluster monitoring [f7533ce](https://github.com/wazuh/wazuh-kibana-app/pull/1560/commits/f7533cecb6862abfb5c1d2173ec3e70ffc59804a).
- Fix several bugs [#1569](https://github.com/wazuh/wazuh-kibana-app/pull/1569).
- Fully removed "rule.id" as URL field [#1584](https://github.com/wazuh/wazuh-kibana-app/issues/1584).
- Fix filters for dashboards [#1583](https://github.com/wazuh/wazuh-kibana-app/issues/1583).
- Fix missing dependency [#1591](https://github.com/wazuh/wazuh-kibana-app/issues/1591).

## Wazuh v3.9.2 - Kibana v7.1.1 - Revision 510

### Added

- Support for Wazuh v3.9.2

### Changed

- Avoid showing more than one toaster for the same error message [7937003](https://github.com/wazuh/wazuh-kibana-app/commit/793700382798033203091d160773363323e05bb9).
- Restored "Alerts evolution - Top 5 agents" in Overview > Security events [f9305c0](https://github.com/wazuh/wazuh-kibana-app/commit/f9305c0c6acf4a31c41b1cc9684b87f79b27524f).

### Fixed

- Fix missing parameters in Dev Tools request [#1496](https://github.com/wazuh/wazuh-kibana-app/pull/1496).
- Fix "Invalid Date" for Safari and Internet Explorer [#1505](https://github.com/wazuh/wazuh-kibana-app/pull/1505).

## Wazuh v3.9.1 - Kibana v7.1.1 - Revision 509

### Added

- Support for Kibana v7.1.1
- Added overall metrics for Agents > Overview [#1479](https://github.com/wazuh/wazuh-kibana-app/pull/1479).

### Fixed

- Fixed missing dependency for Discover [43f5dd5](https://github.com/wazuh/wazuh-kibana-app/commit/43f5dd5f64065c618ba930b2a4087f0a9e706c0e).
- Fixed visualization for Agents > Overview [#1477](https://github.com/wazuh/wazuh-kibana-app/pull/1477).
- Fixed SCA policy checks table [#1478](https://github.com/wazuh/wazuh-kibana-app/pull/1478).

## Wazuh v3.9.1 - Kibana v7.1.0 - Revision 508

### Added

- Support for Kibana v7.1.0

## Wazuh v3.9.1 - Kibana v6.8.0 - Revision 444

### Added

- Support for Wazuh v3.9.1
- Support for Kibana v6.8.0

### Fixed

- Fixed background color for some parts of the Discover directive [2dfc763](https://github.com/wazuh/wazuh-kibana-app/commit/2dfc763bfa1093fb419f118c2938f6b348562c69).
- Fixed cut values in non-resizable tables when the value is too large [cc4828f](https://github.com/wazuh/wazuh-kibana-app/commit/cc4828fbf50d4dab3dd4bb430617c1f2b13dac6a).
- Fixed handled but not shown error messages from rule editor [0aa0e17](https://github.com/wazuh/wazuh-kibana-app/commit/0aa0e17ac8678879e5066f8d83fd46f5d8edd86a).
- Minor typos corrected [fe11fb6](https://github.com/wazuh/wazuh-kibana-app/commit/fe11fb67e752368aedc89ec844ddf729eb8ad761).
- Minor fixes in agents configuration [1bc2175](https://github.com/wazuh/wazuh-kibana-app/commit/1bc217590438573e7267687655bb5939b5bb9fde).
- Fix Management > logs viewer scrolling [f458b2e](https://github.com/wazuh/wazuh-kibana-app/commit/f458b2e3294796f9cf00482b4da27984646c6398).

### Changed

- Kibana version shown in settings is now read from our package.json [c103d3e](https://github.com/wazuh/wazuh-kibana-app/commit/c103d3e782136106736c02039d28c4567b255aaa).
- Removed an old header from Settings [0197b8b](https://github.com/wazuh/wazuh-kibana-app/commit/0197b8b1abc195f275c8cd9893df84cd5569527b).
- Improved index pattern validation fields, replaced "full_log" with "rule.id" as part of the minimum required fields [dce0595](https://github.com/wazuh/wazuh-kibana-app/commit/dce059501cbd28f1294fd761da3e015e154747bc).
- Improve dynamic height for configuration editor [c318131](https://github.com/wazuh/wazuh-kibana-app/commit/c318131dfb6b5f01752593f2aa972b98c0655610).
- Add timezone for all dates shown in the app [4b8736f](https://github.com/wazuh/wazuh-kibana-app/commit/4b8736fb4e562c78505daaee042bcd798242c3f5).

## Wazuh v3.9.0 - Kibana v6.7.0 / v6.7.1 / v6.7.2 - Revision 441

### Added

- Support for Wazuh v3.9.0
- Support for Kibana v6.7.0 / v6.7.1 / v6.7.2
- Edit master and worker configuration ([#1215](https://github.com/wazuh/wazuh-kibana-app/pull/1215)).
- Edit local rules, local decoders and CDB lists ([#1212](https://github.com/wazuh/wazuh-kibana-app/pull/1212), [#1204](https://github.com/wazuh/wazuh-kibana-app/pull/1204), [#1196](https://github.com/wazuh/wazuh-kibana-app/pull/1196), [#1233](https://github.com/wazuh/wazuh-kibana-app/pull/1233), [#1304](https://github.com/wazuh/wazuh-kibana-app/pull/1304)).
- View no local rules/decoders XML files ([#1395](https://github.com/wazuh/wazuh-kibana-app/pull/1395))
- Dev Tools additions
  - Added hotkey `[shift] + [enter]` for sending query ([#1170](https://github.com/wazuh/wazuh-kibana-app/pull/1170)).
  - Added `Export JSON` button for the Dev Tools ([#1170](https://github.com/wazuh/wazuh-kibana-app/pull/1170)).
- Added refresh button for agents preview table ([#1169](https://github.com/wazuh/wazuh-kibana-app/pull/1169)).
- Added `configuration assessment` information in "Agent > Policy monitoring" ([#1227](https://github.com/wazuh/wazuh-kibana-app/pull/1227)).
- Added agents `configuration assessment` configuration section in "Agent > Configuration" ([1257](https://github.com/wazuh/wazuh-kibana-app/pull/1257))
- Restart master and worker nodes ([#1222](https://github.com/wazuh/wazuh-kibana-app/pull/1222)).
- Restart agents ([#1229](https://github.com/wazuh/wazuh-kibana-app/pull/1229)).
- Added support for more than one Wazuh monitoring pattern ([#1243](https://github.com/wazuh/wazuh-kibana-app/pull/1243))
- Added customizable interval for Wazuh monitoring indices creation ([#1243](https://github.com/wazuh/wazuh-kibana-app/pull/1243)).
- Expand visualizations ([#1246](https://github.com/wazuh/wazuh-kibana-app/pull/1246)).
- Added a dynamic table columns selector ([#1246](https://github.com/wazuh/wazuh-kibana-app/pull/1246)).
- Added resizable columns by dragging in tables ([d2bf8ee](https://github.com/wazuh/wazuh-kibana-app/commit/d2bf8ee9681ca5d6028325e165854b49214e86a3))
- Added a cron job for fetching missing fields of all valid index patterns, also merging dynamic fields every time an index pattern is refreshed by the app ([#1276](https://github.com/wazuh/wazuh-kibana-app/pull/1276)).
- Added auto-merging dynamic fields for Wazuh monitoring index patterns ([#1300](https://github.com/wazuh/wazuh-kibana-app/pull/1300))
- New server module, it's a job queue so we can add delayed jobs to be run in background, this iteration only accepts delayed Wazuh API calls ([#1283](https://github.com/wazuh/wazuh-kibana-app/pull/1283)).
- Added new way to view logs using a logs viewer ([#1292](https://github.com/wazuh/wazuh-kibana-app/pull/1292))
- Added new directive for registering agents from the UI, including instructions on "how to" ([#1321](https://github.com/wazuh/wazuh-kibana-app/pull/1321)).
- Added some Angular charts in Agents Preview and Agents SCA sections ([#1364](https://github.com/wazuh/wazuh-kibana-app/pull/1364))
- Added Docker listener settings in configuration views ([#1365](https://github.com/wazuh/wazuh-kibana-app/pull/1365))
- Added Docker dashboards for both Agents and Overview ([#1367](https://github.com/wazuh/wazuh-kibana-app/pull/1367))
- Improved app logger with debug level ([#1373](https://github.com/wazuh/wazuh-kibana-app/pull/1373))
- Introducing React components from the EUI framework

### Changed

- Escape XML special characters ([#1159](https://github.com/wazuh/wazuh-kibana-app/pull/1159)).
- Changed empty results message for Wazuh tables ([#1165](https://github.com/wazuh/wazuh-kibana-app/pull/1165)).
- Allowing the same query multiple times on the Dev Tools ([#1174](https://github.com/wazuh/wazuh-kibana-app/pull/1174))
- Refactor JSON/XML viewer for configuration tab ([#1173](https://github.com/wazuh/wazuh-kibana-app/pull/1173), [#1148](https://github.com/wazuh/wazuh-kibana-app/pull/1148)).
- Using full height for all containers when possible ([#1224](https://github.com/wazuh/wazuh-kibana-app/pull/1224)).
- Improved the way we are handling "back button" events ([#1207](https://github.com/wazuh/wazuh-kibana-app/pull/1207)).
- Changed some visualizations for FIM, GDPR, PCI, Vulnerability and Security Events ([#1206](https://github.com/wazuh/wazuh-kibana-app/pull/1206), [#1235](https://github.com/wazuh/wazuh-kibana-app/pull/1235), [#1293](https://github.com/wazuh/wazuh-kibana-app/pull/1293)).
- New design for agent header view ([#1186](https://github.com/wazuh/wazuh-kibana-app/pull/1186)).
- Not fetching data the very first time the Dev Tools are opened ([#1185](https://github.com/wazuh/wazuh-kibana-app/pull/1185)).
- Refresh all known fields for all valid index patterns if `kbn-vis` detects a broken index pattern ([ecd7c8f](https://github.com/wazuh/wazuh-kibana-app/commit/ecd7c8f98c187a350f81261d13b0d45dcec6dc5d)).
- Truncate texts and display a tooltip when they don't fit in a table cell ([7b56a87](https://github.com/wazuh/wazuh-kibana-app/commit/7b56a873f85dcba7e6838aeb2e40d9b4cf472576))
- Updated API autocomplete for Dev Tools ([#1218](https://github.com/wazuh/wazuh-kibana-app/pull/1218))
- Updated switches design to adapt it to Kibana's design ([#1253](https://github.com/wazuh/wazuh-kibana-app/pull/1253))
- Reduced the width of some table cells with little text, to give more space to the other columns ([#1263](https://github.com/wazuh/wazuh-kibana-app/pull/1263)).
- Redesign for Management > Status daemons list ([#1284](https://github.com/wazuh/wazuh-kibana-app/pull/1284)).
- Redesign for Management > Configuration, Agent > Configuration ([#1289](https://github.com/wazuh/wazuh-kibana-app/pull/1289)).
- Replaced Management > Logs table with a log viewer component ([#1292](https://github.com/wazuh/wazuh-kibana-app/pull/1292)).
- The agents list search bar now allows to switch between AND/OR operators ([#1291](https://github.com/wazuh/wazuh-kibana-app/pull/1291)).
- Improve audit dashboards ([#1374](https://github.com/wazuh/wazuh-kibana-app/pull/1374))
- Exclude agent "000" getting the last registered and the most active agents from the Wazuh API.([#1391](https://github.com/wazuh/wazuh-kibana-app/pull/1391))
- Reviewed Osquery dashboards ([#1394](https://github.com/wazuh/wazuh-kibana-app/pull/1394))
- Memory info is now a log ([#1400](https://github.com/wazuh/wazuh-kibana-app/pull/1400))
- Error toasters time is now 30000ms, warning/info are still 6000ms ([#1420](https://github.com/wazuh/wazuh-kibana-app/pull/1420))

### Fixed

- Properly handling long messages on notifier service, until now, they were using out of the card space, also we replaced some API messages with more meaningful messages ([#1168](https://github.com/wazuh/wazuh-kibana-app/pull/1168)).
- Adapted Wazuh icon for multiple browsers where it was gone ([#1208](https://github.com/wazuh/wazuh-kibana-app/pull/1208)).
- Do not fetch data from tables twice when resize window ([#1303](https://github.com/wazuh/wazuh-kibana-app/pull/1303)).
- Agent syncrhonization status is updated as we browse the configuration section ([#1305](https://github.com/wazuh/wazuh-kibana-app/pull/1305))
- Using the browser timezone for reporting documents ([#1311](https://github.com/wazuh/wazuh-kibana-app/pull/1311)).
- Wrong behaviors in the routing system when the basePath was set ([#1342](https://github.com/wazuh/wazuh-kibana-app/pull/1342))
- Do not show pagination for one-page tables ([196c5b7](https://github.com/wazuh/wazuh-kibana-app/pull/1362/commits/196c5b717583032798da7791fa4f90ec06397f68))
- Being redirected to Overview once a Kibana restart is performed ([#1378](https://github.com/wazuh/wazuh-kibana-app/pull/1378))
- Displaying the AWS services section of the aws-s3 wodle ([#1393](https://github.com/wazuh/wazuh-kibana-app/pull/1393))
- Show email configuration on the configuration on demand ([#1401](https://github.com/wazuh/wazuh-kibana-app/issues/1401))
- Show "Follow symbolic link" field in Integrity monitoring - Monitored configuration on demand ([0c9c9da](https://github.com/wazuh/wazuh-kibana-app/pull/1414/commits/0c9c9da3b951548761cd203db5ee5baa39afe26c))

## Wazuh v3.8.2 - Kibana v6.6.0 / v6.6.1 / v6.6.2 / v6.7.0 - Revision 419

### Added

- Support for Kibana v6.6.0 / v6.6.1 / v6.6.2 / v6.7.0

### Fixed

- Fixed AWS dashboard, newer JavaScript browser engines break the view due to Angular.js ([6e882fc](https://github.com/wazuh/wazuh-kibana-app/commit/6e882fc1d7efe6059e6140ff40b8a20d9c1fa51e)).
- Fixed AWS accounts visualization, using the right field now ([6e882fc](https://github.com/wazuh/wazuh-kibana-app/commit/6e882fc1d7efe6059e6140ff40b8a20d9c1fa51e)).

## Wazuh v3.8.2 - Kibana v6.5.4 - Revision 418

### Added

- Support for Wazuh v3.8.2

### Changed

- Close configuration editor only if it was successfully updated ([bc77c35](https://github.com/wazuh/wazuh-kibana-app/commit/bc77c35d8440a656d4704451ce857c9e1d36a438)).
- Replaced FIM Vega visualization with standard visualization ([554ee1c](https://github.com/wazuh/wazuh-kibana-app/commit/554ee1c4c4d75c76d82272075acf8bb62e7f9e27)).

## Wazuh v3.8.1 - Kibana v6.5.4 - Revision 417

### Added

- Support for Wazuh v3.8.1

### Changed

- Moved monitored/ignored Windows registry entries to "FIM > Monitored" and "FIM > Ignored" to avoid user confusion ([#1176](https://github.com/wazuh/wazuh-kibana-app/pull/1176)).
- Excluding managers from wazuh-monitoring indices ([#1177](https://github.com/wazuh/wazuh-kibana-app/pull/1177)).
- Escape `&` before sending group configuration ([d3aa56f](https://github.com/wazuh/wazuh-kibana-app/commit/d3aa56fa73478c60505e500db7d3a7df263081b5)).
- Improved `autoFormat` function before rendering group configuration ([f4f8144](https://github.com/wazuh/wazuh-kibana-app/commit/f4f8144eef8b93038fc897a9f16356e71029b844)).
- Now the group configuration editor doesn't exit after sending data to the Wazuh API ([5c1a3ef](https://github.com/wazuh/wazuh-kibana-app/commit/5c1a3ef9bd710a7befbed0709c4a7cf414f44f6b)).

### Fixed

- Fixed style for the error toaster for long URLs or long paths ([11b8084](https://github.com/wazuh/wazuh-kibana-app/commit/11b8084c75bbc5da36587ff31d1bc80a55fe4dfe)).

## Wazuh v3.8.0 - Kibana v6.5.4 - Revision 416

### Added

- Added group management features such as:
  - Edit the group configuration ([#1096](https://github.com/wazuh/wazuh-kibana-app/pull/1096)).
  - Add/remove groups to/from an agent ([#1096](https://github.com/wazuh/wazuh-kibana-app/pull/1096)).
  - Add/remove agents to/from a group ([#1096](https://github.com/wazuh/wazuh-kibana-app/pull/1096)).
  - Add/remove groups ([#1152](https://github.com/wazuh/wazuh-kibana-app/pull/1152)).
- New directive for tables that don't need external data sources ([#1067](https://github.com/wazuh/wazuh-kibana-app/pull/1067)).
- New search bar directive with interactive filters and suggestions ([#1058](https://github.com/wazuh/wazuh-kibana-app/pull/1058)).
- New server route `/elastic/alerts` for fetching alerts using custom parameters([#1056](https://github.com/wazuh/wazuh-kibana-app/pull/1056)).
- New table for an agent FIM monitored files, if the agent OS platform is Windows it will show two tables: files and registry ([#1032](https://github.com/wazuh/wazuh-kibana-app/pull/1032)).
- Added description to each setting under Settings > Configuration ([#1048](https://github.com/wazuh/wazuh-kibana-app/pull/1048)).
- Added a new setting to `config.yml` related to Wazuh monitoring and its index pattern ([#1095](https://github.com/wazuh/wazuh-kibana-app/pull/1095)).
- Resizable columns by dragging in Dev-tools ([#1102](https://github.com/wazuh/wazuh-kibana-app/pull/1102)).
- New feature to be able to edit config.yml file from the Settings > Configuration section view ([#1105](https://github.com/wazuh/wazuh-kibana-app/pull/1105)).
- Added a new table (network addresses) for agent inventory tab ([#1111](https://github.com/wazuh/wazuh-kibana-app/pull/1111)).
- Added `audit_key` (Who-data Audit keys) for configuration tab ([#1123](https://github.com/wazuh/wazuh-kibana-app/pull/1123)).
- Added new known fields for Kibana index pattern ([#1150](https://github.com/wazuh/wazuh-kibana-app/pull/1150)).

### Changed

- Changed Inventory tables. Now the app looks for the OS platform and it shows different tables depending on the OS platform. In addition the process state codes has been replaced to be more meaningful ([#1059](https://github.com/wazuh/wazuh-kibana-app/pull/1059)).
- Tiny rework for the AWS tab including.
- "Report" button is hidden on Discover panel ([#1047](https://github.com/wazuh/wazuh-kibana-app/pull/1047)).
- Visualizations, filters and Discover improved ([#1083](https://github.com/wazuh/wazuh-kibana-app/pull/1083)).
- Removed `popularizeField` function until https://github.com/elastic/kibana/issues/22426 is solved in order to avoid `Unable to write index pattern!` error on Discover tab ([#1085](https://github.com/wazuh/wazuh-kibana-app/pull/1085)).
- Improved Wazuh monitoring module ([#1094](https://github.com/wazuh/wazuh-kibana-app/pull/1094)).
- Added "Registered date" and "Last keep alive" in agents table allowing you to sort by these fields ([#1102](https://github.com/wazuh/wazuh-kibana-app/pull/1102)).
- Improved code quality in sections such as Ruleset > Rule and Decoder detail view simplify conditions ([#1102](https://github.com/wazuh/wazuh-kibana-app/pull/1102)).
- Replaced reporting success message ([#1102](https://github.com/wazuh/wazuh-kibana-app/pull/1102)).
- Reduced the default number of shards and the default number of replicas for the app indices ([#1113](https://github.com/wazuh/wazuh-kibana-app/pull/1113)).
- Refreshing index pattern known fields on health check controller ([#1119](https://github.com/wazuh/wazuh-kibana-app/pull/1119)).
- Less strict memory check ([786c764](https://github.com/wazuh/wazuh-kibana-app/commit/786c7642cd88083f9a77c57ed204488ecf5b710a)).
- Checking message origin in error handler ([dfec368](https://github.com/wazuh/wazuh-kibana-app/commit/dfec368d22a148b2e4437db92d71294900241961)).
- Dev tools is now showing the response as it is, like `curl` does ([#1137](https://github.com/wazuh/wazuh-kibana-app/pull/1137)).
- Removed `unknown` as valid node name ([#1149](https://github.com/wazuh/wazuh-kibana-app/pull/1149)).
- Removed `rule.id` direct filter from the rule set tables ([#1151](https://github.com/wazuh/wazuh-kibana-app/pull/1151))

### Fixed

- Restored X-Pack security logic for the .wazuh index, now it's not bypassing the X-Pack roles ([#1081](https://github.com/wazuh/wazuh-kibana-app/pull/1081))
- Avoid fetching twice the same data ([#1072](https://github.com/wazuh/wazuh-kibana-app/pull/1072), [#1061](https://github.com/wazuh/wazuh-kibana-app/pull/1061)).
- Wazuh logo adapted to low resolutions ([#1074](https://github.com/wazuh/wazuh-kibana-app/pull/1074)).
- Hide Audit, OpenSCAP tabs for non-linux agents. Fixed empty Windows events under Configuration > Log collection section. OSQuery logo has been standardized ([#1072](https://github.com/wazuh/wazuh-kibana-app/pull/1072), [#1076](https://github.com/wazuh/wazuh-kibana-app/pull/1076)).
- Fix empty values on _Overview > Security events_ when Wazuh monitoring is disabled ([#1091](https://github.com/wazuh/wazuh-kibana-app/pull/1091)).
- Fix overlapped play button in Dev-tools when the input box has a scrollbar ([#1102](https://github.com/wazuh/wazuh-kibana-app/pull/1102)).
- Fix Dev-tools behavior when parse json invalid blocks ([#1102](https://github.com/wazuh/wazuh-kibana-app/pull/1102)).
- Fixed Management > Monitoring tab frustration adding back buttons ([#1102](https://github.com/wazuh/wazuh-kibana-app/pull/1102)).
- Fix template checking when using more than one pattern ([#1104](https://github.com/wazuh/wazuh-kibana-app/pull/1104)).
- Fix infinite loop for Wazuh monitoring when the Wazuh API is not being able to give us all the agents ([5a26916](https://github.com/wazuh/wazuh-kibana-app/commit/5a2691642b40a34783d2eafb6ee24ae78b9af21a)), ([85005a1](https://github.com/wazuh/wazuh-kibana-app/commit/85005a184d4f1c3d339b7c895b5d2469f3b45171)).
- Fix rule details for `list` and `info` parameters ([#1149](https://github.com/wazuh/wazuh-kibana-app/pull/1149)).

## Wazuh v3.7.1 / v3.7.2 - Kibana v6.5.1 / v6.5.2 / v6.5.3 / v6.5.4 - Revision 415

### Added

- Support for Elastic stack v6.5.2 / v6.5.3 / v6.5.4.
- Support for Wazuh v3.7.1 / v3.7.2.
- Dev Tools module now autocompletes API endpoints ([#1030](https://github.com/wazuh/wazuh-kibana-app/pull/1030)).

### Changed

- Increased number of rows for syscollector tables ([#1033](https://github.com/wazuh/wazuh-kibana-app/pull/1033)).
- Modularized JSON/XML viewers for the configuration section ([#982](https://github.com/wazuh/wazuh-kibana-app/pull/982)).

### Fixed

- Added missing fields for syscollector network tables ([#1036](https://github.com/wazuh/wazuh-kibana-app/pull/1036)).
- Using the right API path when downloading CSV for decoders list ([#1045](https://github.com/wazuh/wazuh-kibana-app/pull/1045)).
- Including group field when downloading CSV for agents list ([#1044](https://github.com/wazuh/wazuh-kibana-app/pull/1044)).
- Preserve active tab in configuration section when refreshing the page ([#1037](https://github.com/wazuh/wazuh-kibana-app/pull/1037)).

## Wazuh v3.7.0 - Kibana v6.5.0 / v6.5.1 - Revision 414

### Added

- Support for Elastic Stack v6.5.0 / v6.5.1.
- Agent groups bar is now visible on the agent configuration section ([#1023](https://github.com/wazuh/wazuh-kibana-app/pull/1023)).
- Added a new setting for the `config.yml` file for enable/disable administrator mode ([#1019](https://github.com/wazuh/wazuh-kibana-app/pull/1019)).
  - This allows the user to perform PUT, POST, DELETE methods in our Dev Tools.

### Changed

- Refactored most front-end controllers ([#1023](https://github.com/wazuh/wazuh-kibana-app/pull/1023)).

## Wazuh v3.7.0 - Kibana v6.4.2 / v6.4.3 - Revision 413

### Added

- Support for Wazuh v3.7.0.
- Support for Elastic Stack v6.4.2 / v6.4.3.
- Brand-new interface for _Configuration_ (on both _Management_ and _Agents_ tabs) ([#914](https://github.com/wazuh/wazuh-kibana-app/pull/914)):
  - Now you can check current and real agent and manager configuration.
  - A new interface design, with more useful information and easy to understand descriptions.
  - New and more responsive JSON/XML viewers to show the configuration in raw mode.
- Brand-new extension - Osquery ([#938](https://github.com/wazuh/wazuh-kibana-app/pull/938)):
  - A new extension, disabled by default.
  - Check alerts from Wazuh's Osquery integration.
  - Check your current Osquery wodle configuration.
  - More improvements will come for this extension in the future.
- New option for Wazuh app configuration file - _Ignore index patterns_ ([#947](https://github.com/wazuh/wazuh-kibana-app/pull/947)):
  - Now the user can specify which index patterns can't be selected on the app using the new `ip.ignore` setting on the `config.yml` file.
  - The valid format is an array of strings which represents index patterns.
  - By default, this list is empty (all index patterns will be available if they use a compatible structure).
- Added a node selector for _Management > Status_ section when Wazuh cluster is enabled ([#976](https://github.com/wazuh/wazuh-kibana-app/pull/976)).
- Added quick access to _Configuration_ or _Discover_ panels for an agent on the agents list ([#939](https://github.com/wazuh/wazuh-kibana-app/pull/939)).
- Now you can click on an agent's ID on the _Discover_ panels to open its details page on the app ([#904](https://github.com/wazuh/wazuh-kibana-app/pull/904)).
- Redesigned the _Overview > Amazon AWS_ tab, using more meaningful visualizations for a better overall view of your agents' status ([#903](https://github.com/wazuh/wazuh-kibana-app/pull/903)).
- Redesigned the _Overview/Agents > Vulnerabilities_ tab, using more meaningful visualizations for a better overall view of your agents' status ([#954](https://github.com/wazuh/wazuh-kibana-app/pull/954)).
- Now everytime the user enters the _Settings_ tab, the API connection will be automatically checked ([#971](https://github.com/wazuh/wazuh-kibana-app/pull/971)).
- Added a node selector for _Management > Logs_ section when Wazuh cluster is enabled ([#980](https://github.com/wazuh/wazuh-kibana-app/pull/980)).
- Added a group selector for _Agents_ section ([#995](https://github.com/wazuh/wazuh-kibana-app/pull/995)).

### Changed

- Interface refactoring for the _Agents > Inventory data_ tab ([#924](https://github.com/wazuh/wazuh-kibana-app/pull/924)):
  - Now the tab won't be available if your agent doesn't have Syscollector enabled, and each card will be enabled or disabled depending on the current Syscollector scans configuration.
  - This will prevent situations where the user couldn't check the inventory although there was actual scan data to show on some sections.
- Added support for new multigroups feature ([#911](https://github.com/wazuh/wazuh-kibana-app/pull/911)):
  - Now the information bars on _Agents_ will show all the groups an agent belongs to.
- Now the result pane on the _Dev tools_ tab will show the error code coming from the Wazuh API ([#909](https://github.com/wazuh/wazuh-kibana-app/pull/909)).
- Changed some visualizations titles for _Overview/Agents > OpenSCAP_ tab ([#925](https://github.com/wazuh/wazuh-kibana-app/pull/925)).
- All backend routes have been renamed ([#932](https://github.com/wazuh/wazuh-kibana-app/pull/932)).
- Several improvements for Elasticsearch tests ([#933](https://github.com/wazuh/wazuh-kibana-app/pull/933)).
- Updated some strings and descriptions on the _Settings_ tab ([#934](https://github.com/wazuh/wazuh-kibana-app/pull/934)).
- Changed the date format on _Settings > Logs_ to make it more human-readable ([#944](https://github.com/wazuh/wazuh-kibana-app/pull/944)).
- Changed some labels to remove the "MD5 sum" expression, it will use "Checksum" instead ([#945](https://github.com/wazuh/wazuh-kibana-app/pull/945)).
- Added word wrapping class to group name in _Management > Groups > Group detail_ tab ([#945](https://github.com/wazuh/wazuh-kibana-app/pull/945)).
- The `wz-table` directive has been refactored ([#953](https://github.com/wazuh/wazuh-kibana-app/pull/953)).
- The `wz-table` directive now checks if a request is aborted ([#979](https://github.com/wazuh/wazuh-kibana-app/pull/979)).
- Several performance improvements ([#985](https://github.com/wazuh/wazuh-kibana-app/pull/985), [#997](https://github.com/wazuh/wazuh-kibana-app/pull/997), [#1000](https://github.com/wazuh/wazuh-kibana-app/pull/1000)).

### Fixed

- Several known fields for _Whodata_ functionality have been fixed ([#901](https://github.com/wazuh/wazuh-kibana-app/pull/901)).
- Fixed alignment bug with the _Add a filter +_ button on _Discover_ and _Agents_ tabs ([#912](https://github.com/wazuh/wazuh-kibana-app/pull/912)).
- Fixed a bug where the `Add API` form on _Settings_ didn't appear when pressing the button after editing an existing API entry ([#944](https://github.com/wazuh/wazuh-kibana-app/pull/944)).
- Fixed a bug on _Ruleset_ tab where the "Description" column was showing `0` if the rule doesn't have any description ([#948](https://github.com/wazuh/wazuh-kibana-app/pull/948)).
- Fixed wrong alignment on related Rules/Decoders tables from _Management > Ruleset_ tab ([#971](https://github.com/wazuh/wazuh-kibana-app/pull/971)).
- Fixed a bug where sometimes the error messages appeared duplicated ([#971](https://github.com/wazuh/wazuh-kibana-app/pull/971)).

### Removed

- On the _Management > Monitoring_ tab, the `Cluster enabled but not running` message won't appear as an error anymore ([#971](https://github.com/wazuh/wazuh-kibana-app/pull/971)).

## Wazuh v3.6.1 - Kibana v6.4.1 / v6.4.2 / v6.4.3 - Revision 412

### Added

- Support for Elastic Stack v6.4.1 / v6.4.2 / v6.4.3.

## Wazuh v3.6.1 - Kibana v6.4.0 - Revision 411

### Added

- Redesigned the _Overview > Integrity monitoring_ tab, using more meaningful visualizations for a better overall view of your agents' status ([#893](https://github.com/wazuh/wazuh-kibana-app/pull/893)).
- Added a new table for the _Inventory_ tab: _Processes_ ([#895](https://github.com/wazuh/wazuh-kibana-app/pull/895)).
- Improved error handling for tables. Now the table will show an error message if it wasn't able to fetch and load data ([#896](https://github.com/wazuh/wazuh-kibana-app/pull/896)).

### Changed

- The app source code has been improved, following best practices and coding guidelines ([#892](https://github.com/wazuh/wazuh-kibana-app/pull/892)).
- Included more app tests and prettifier for better code maintainability ([#883](https://github.com/wazuh/wazuh-kibana-app/pull/883) & [#885](https://github.com/wazuh/wazuh-kibana-app/pull/885)).

### Fixed

- Fixed minor visual errors on some _GDPR_, _PCI DSS_ and _Vulnerabilities_ visualizations ([#894](https://github.com/wazuh/wazuh-kibana-app/pull/894)).

## Wazuh v3.6.1 - Kibana v6.4.0 - Revision 410

### Added

- The _Inventory_ tab has been redesigned ([#873](https://github.com/wazuh/wazuh-kibana-app/pull/873)):
  - Added new network interfaces and port tables.
  - Improved design using metric information bars and intuitive status indicators.
- Added refresh functionality to the _Settings > Logs_ tab ([#852](https://github.com/wazuh/wazuh-kibana-app/pull/852)):
  - Now everytime the user opens the tab, the logs will be reloaded.
  - A new button to force the update has been added on the top left corner of the logs table.
- Added `tags` and `recursion_level` configuration options to _Management/Agent > Configuration_ tabs ([#850](https://github.com/wazuh/wazuh-kibana-app/pull/850)).
- The _Kuery_ search syntax has been added again to the app ([#851](https://github.com/wazuh/wazuh-kibana-app/pull/851)).
- Added a first batch of [_Mocha_](https://mochajs.org/) tests and other quality of code improvements to the app ([#859](https://github.com/wazuh/wazuh-kibana-app/pull/859)).
- Now you can open specific rule details (the _Management > Ruleset_ tab) when clicking on the `rule.id` value on the _Discover_ tab ([#862](https://github.com/wazuh/wazuh-kibana-app/pull/862)).
- Now you can click on the rule ID value on the _Management > Ruleset_ tab to search for related alerts on the _Discover_ tab ([#863](https://github.com/wazuh/wazuh-kibana-app/pull/863)).

### Changed

- The index pattern known fields have been updated up to 567 ([#872](https://github.com/wazuh/wazuh-kibana-app/pull/872)).
- Now the _Inventory_ tab will always be available for all agents, and a descriptive message will appear if the agent doesn't have `syscollector` enabled ([#879](https://github.com/wazuh/wazuh-kibana-app/pull/879)).

### Fixed

- Fixed a bug where the _Inventory_ tab was unavailable if the user reloads the page while on the _Agents > Configuration_ tab ([#845](https://github.com/wazuh/wazuh-kibana-app/pull/845)).
- Fixed some _Overview > VirusTotal_ visualizations ([#846](https://github.com/wazuh/wazuh-kibana-app/pull/846)).
- Fixed a bug where the _Settings > Extensions_ tab wasn't being properly hidden when there's no API entries inserted ([#847](https://github.com/wazuh/wazuh-kibana-app/pull/847)).
- Fixed a bug where the _Current API_ indicator on the top navbar wasn't being properly updated when the user deletes all the API entries ([#848](https://github.com/wazuh/wazuh-kibana-app/pull/848)).
- Fixed a bug where the _Agents coverage_ metric were not displaying a proper value when the manager has 0 registered agents ([#849](https://github.com/wazuh/wazuh-kibana-app/pull/849)).
- Fixed a bug where the `wazuh-basic` user role was able to update API entries (it should be forbidden) ([#853](https://github.com/wazuh/wazuh-kibana-app/pull/853)).
- Fixed a bug where the visualizations had scroll bars on the PDF reports ([#870](https://github.com/wazuh/wazuh-kibana-app/pull/870)).
- Fixed a bug on the _Dev tools_ tab where the user couldn't execute the first request block if there was blank lines above it ([#871](https://github.com/wazuh/wazuh-kibana-app/pull/871)).
- Fixed a bug on pinned filters when opening tabs where the implicit filter was the same, making them stuck and unremovable from other tabs ([#878](https://github.com/wazuh/wazuh-kibana-app/pull/878)).

## Wazuh v3.6.1 - Kibana v6.4.0 - Revision 409

### Added

- Support for Wazuh v3.6.1.

### Fixed

- Fixed a bug on the _Dev tools_ tab ([b7c79f4](https://github.com/wazuh/wazuh-kibana-app/commit/b7c79f48f06cb49b12883ec9e9337da23b49976b)).

## Wazuh v3.6.1 - Kibana v6.3.2 - Revision 408

### Added

- Support for Wazuh v3.6.1.

### Fixed

- Fixed a bug on the _Dev tools_ tab ([4ca9ed5](https://github.com/wazuh/wazuh-kibana-app/commit/4ca9ed54f1b18e5d499d950e6ff0741946701988)).

## Wazuh v3.6.0 - Kibana v6.4.0 - Revision 407

### Added

- Support for Wazuh v3.6.0.

## Wazuh v3.6.0 - Kibana v6.3.2 - Revision 406

### Added

- Support for Wazuh v3.6.0.

## Wazuh v3.5.0 - Kibana v6.4.0 - Revision 405

### Added

- Support for Elastic Stack v6.4.0 ([#813](https://github.com/wazuh/wazuh-kibana-app/pull/813)).

## Wazuh v3.5.0 - Kibana v6.3.2 - Revision 404

### Added

- Added new options to `config.yml` to change shards and replicas settings for `wazuh-monitoring` indices ([#809](https://github.com/wazuh/wazuh-kibana-app/pull/809)).
- Added more error messages for `wazuhapp.log` in case of failure when performing some crucial functions ([#812](https://github.com/wazuh/wazuh-kibana-app/pull/812)).
- Now it's possible to change replicas settings for existing `.wazuh`, `.wazuh-version` and `wazuh-monitoring` indices on the `config.yml` file ([#817](https://github.com/wazuh/wazuh-kibana-app/pull/817)).

### Changed

- App frontend code refactored and restructured ([#802](https://github.com/wazuh/wazuh-kibana-app/pull/802)).
- Now the _Overview > Security events_ tab won't show anything if the only visualization with data is _Agents status_ ([#811](https://github.com/wazuh/wazuh-kibana-app/pull/811)).

### Fixed

- Fixed a bug where the RAM status message appreared twice the first time you opened the app ([#807](https://github.com/wazuh/wazuh-kibana-app/pull/807)).
- Fixed the app UI to make the app usable on Internet Explorer 11 ([#808](https://github.com/wazuh/wazuh-kibana-app/pull/808)).

## Wazuh v3.5.0 - Kibana v6.3.2 - Revision 403

### Added

- The welcome tabs on _Overview_ and _Agents_ have been updated with a new name and description for the existing sections ([#788](https://github.com/wazuh/wazuh-kibana-app/pull/788)).
- Now the app tables will auto-resize depending on the screen height ([#792](https://github.com/wazuh/wazuh-kibana-app/pull/792)).

### Changed

- Now all the app filters on several tables will present the values in alphabetical order ([#787](https://github.com/wazuh/wazuh-kibana-app/pull/787)).

### Fixed

- Fixed a bug on _Decoders_ where clicking on the decoder wouldn't open the detail view if the `Parent decoders` filter was enabled ([#782](https://github.com/wazuh/wazuh-kibana-app/pull/782)).
- Fixed a bug on _Dev tools_ when the first line on the editor pane was empty or had a comment ([#790](https://github.com/wazuh/wazuh-kibana-app/pull/790)).
- Fixed a bug where the app was throwing multiple warning messages the first time you open it ([#791](https://github.com/wazuh/wazuh-kibana-app/pull/791)).
- Fixed a bug where clicking on a different tab from _Overview_ right after inserting the API credentials for the first time would always redirect to _Overview_ ([#791](https://github.com/wazuh/wazuh-kibana-app/pull/791)).
- Fixed a bug where the user could have a browser cookie with a reference to a non-existing API entry on Elasticsearch ([#794](https://github.com/wazuh/wazuh-kibana-app/pull/794) & [#795](https://github.com/wazuh/wazuh-kibana-app/pull/795)).

### Removed

- The cluster key has been removed from the API requests to `/manager/configuration` ([#796](https://github.com/wazuh/wazuh-kibana-app/pull/796)).

## Wazuh v3.5.0 - Kibana v6.3.1/v6.3.2 - Revision 402

### Added

- Support for Wazuh v3.5.0.
- Added new fields for _Vulnerability detector_ alerts ([#752](https://github.com/wazuh/wazuh-kibana-app/pull/752)).
- Added multi table search for `wz-table` directive. Added two new log levels for _Management > Logs_ section ([#753](https://github.com/wazuh/wazuh-kibana-app/pull/753)).

## Wazuh v3.4.0 - Kibana v6.3.1/v6.3.2 - Revision 401

### Added

- Added a few new fields for Kibana due to the new Wazuh _who-data_ feature ([#763](https://github.com/wazuh/wazuh-kibana-app/pull/763)).
- Added XML/JSON viewer for each card under _Management > Configuration_ ([#764](https://github.com/wazuh/wazuh-kibana-app/pull/764)).

### Changed

- Improved error handling for Dev tools. Also removed some unused dependencies from the _Dev tools_ tab ([#760](https://github.com/wazuh/wazuh-kibana-app/pull/760)).
- Unified origin for tab descriptions. Reviewed some grammar typos ([#765](https://github.com/wazuh/wazuh-kibana-app/pull/765)).
- Refactored agents autocomplete component. Removed unused/deprecated modules ([#766](https://github.com/wazuh/wazuh-kibana-app/pull/766)).
- Simplified route resolves section ([#768](https://github.com/wazuh/wazuh-kibana-app/pull/768)).

### Fixed

- Fixed missing cluster node filter for the visualization shown when looking for specific node under _Management > Monitoring_ section ([#758](https://github.com/wazuh/wazuh-kibana-app/pull/758)).
- Fixed missing dependency injection for `wzMisc` factory ([#768](https://github.com/wazuh/wazuh-kibana-app/pull/768)).

### Removed

- Removed `angular-aria`, `angular-md5`, `ansicolors`, `js-yaml`, `querystring` and `lodash` dependencies since Kibana includes all of them. Removed some unused images ([#768](https://github.com/wazuh/wazuh-kibana-app/pull/768)).

## Wazuh v3.4.0 - Kibana v6.3.1/v6.3.2 - Revision 400

### Added

- Support for Wazuh v3.4.0.
- Support for Elastic Stack v6.3.2.
- Support for Kuery as accepted query language ([#742](https://github.com/wazuh/wazuh-kibana-app/pull/742)).
  - This feature is experimental.
- Added new _Who data_ fields from file integrity monitoring features ([#746](https://github.com/wazuh/wazuh-kibana-app/pull/746)).
- Added tab in _Settings_ section where you can see the last logs from the Wazuh app server ([#723](https://github.com/wazuh/wazuh-kibana-app/pull/723)).

### Changed

- Fully redesigned of the welcome screen along the different app sections ([#751](https://github.com/wazuh/wazuh-kibana-app/pull/751)).
- Now any agent can go to the _Inventory_ tab regardless if it's enabled or not. The content will change properly according to the agent configuration ([#744](https://github.com/wazuh/wazuh-kibana-app/pull/744)).
- Updated the `angular-material` dependency to `1.1.10` ([#743](https://github.com/wazuh/wazuh-kibana-app/pull/743)).
- Any API entry is now removable regardless if it's the only one API entry ([#740](https://github.com/wazuh/wazuh-kibana-app/pull/740)).
- Performance has been improved regarding to agents status, they are now being fetched using _distinct_ routes from the Wazuh API ([#738](https://github.com/wazuh/wazuh-kibana-app/pull/738)).
- Improved the way we are parsing some Wazuh API errors regarding to version mismatching ([#735](https://github.com/wazuh/wazuh-kibana-app/pull/735)).

### Fixed

- Fixed wrong filters being applied in _Ruleset > Rules_ and _Ruleset > Decoders_ sections when using Lucene like filters plus path filters ([#736](https://github.com/wazuh/wazuh-kibana-app/pull/736)).
- Fixed the template checking from the healthcheck, now it allows to use custom index patterns ([#739](https://github.com/wazuh/wazuh-kibana-app/pull/739)).
- Fixed infinite white screen from _Management > Monitoring_ when the Wazuh cluster is enabled but not running ([#741](https://github.com/wazuh/wazuh-kibana-app/pull/741)).

## Wazuh v3.3.0/v3.3.1 - Kibana v6.3.1 - Revision 399

### Added

- Added a new Angular.js factory to store the Wazuh app configuration values. Also, this factory is being used by the pre-routes functions (resolves); this way we are sure about having the real configuration at any time. These pre-routes functions have been improved too ([#670](https://github.com/wazuh/wazuh-kibana-app/pull/670)).
- Added extended information for reports from _Reporting_ feature ([#701](https://github.com/wazuh/wazuh-kibana-app/pull/701)).

### Changed

- Tables have been improved. Now they are truncating long fields and adding a tooltip if needed ([#671](https://github.com/wazuh/wazuh-kibana-app/pull/671)).
- Services have been improved ([#715](https://github.com/wazuh/wazuh-kibana-app/pull/715)).
- CSV formatted files have been improved. Now they are showing a more human readable column names ([#717](https://github.com/wazuh/wazuh-kibana-app/pull/717), [#726](https://github.com/wazuh/wazuh-kibana-app/pull/726)).
- Added/Modified some visualization titles ([#728](https://github.com/wazuh/wazuh-kibana-app/pull/728)).
- Improved Discover perfomance when in background mode ([#719](https://github.com/wazuh/wazuh-kibana-app/pull/719)).
- Reports from the _Reporting_ feature have been fulyl redesigned ([#701](https://github.com/wazuh/wazuh-kibana-app/pull/701)).

### Fixed

- Fixed the top menu API indicator when checking the API connection and the manager/cluster information had been changed ([#668](https://github.com/wazuh/wazuh-kibana-app/pull/668)).
- Fixed our logger module which was not writting logs the very first time Kibana is started neither after a log rotation ([#667](https://github.com/wazuh/wazuh-kibana-app/pull/667)).
- Fixed a regular expression in the server side when parsing URLs before registering a new Wazuh API ([#690](https://github.com/wazuh/wazuh-kibana-app/pull/690)).
- Fixed filters from specific visualization regarding to _File integrity_ section ([#694](https://github.com/wazuh/wazuh-kibana-app/pull/694)).
- Fixed filters parsing when generating a report because it was not parsing negated filters as expected ([#696](https://github.com/wazuh/wazuh-kibana-app/pull/696)).
- Fixed visualization counter from _OSCAP_ tab ([#722](https://github.com/wazuh/wazuh-kibana-app/pull/722)).

### Removed

- Temporary removed CSV download from agent inventory section due to Wazuh API bug ([#727](https://github.com/wazuh/wazuh-kibana-app/pull/727)).

## Wazuh v3.3.0/v3.3.1 - Kibana v6.3.0 - Revision 398

### Added

- Improvements for latest app redesign ([#652](https://github.com/wazuh/wazuh-kibana-app/pull/652)):
  - The _Welcome_ tabs have been simplified, following a more Elastic design.
  - Added again the `md-nav-bar` component with refined styles and limited to specific sections.
  - The _Settings > Welcome_ tab has been removed. You can use the nav bar to switch tabs.
  - Minor CSS adjustments and reordering.
- Small app UI improvements ([#634](https://github.com/wazuh/wazuh-kibana-app/pull/634)):
  - Added link to _Agents Preview_ on the _Agents_ tab breadcrumbs.
  - Replaced the _Generate report_ button with a smaller one.
  - Redesigned _Management > Ruleset_ `md-chips` to look similar to Kibana filter pills.
  - Added agent information bar from _Agents > General_ to _Agents > Welcome_ too.
  - Refactored flex layout on _Welcome_ tabs to fix a height visual bug.
  - Removed duplicated loading rings on the _Agents_ tab.
- Improvements for app tables ([#627](https://github.com/wazuh/wazuh-kibana-app/pull/627)):
  - Now the current page will be highlighted.
  - The gap has been fixed to the items per page value.
  - If there are no more pages for _Next_ or _Prev_ buttons, they will be hidden.
- Improvements for app health check ([#637](https://github.com/wazuh/wazuh-kibana-app/pull/637)):
  - Improved design for the view.
  - The checks have been placed on a table, showing the current status of each one.
- Changes to our reporting feature ([#639](https://github.com/wazuh/wazuh-kibana-app/pull/639)):
  - Now the generated reports will include tables for each section.
  - Added a parser for getting Elasticsearch data table responses.
  - The reporting feature is now a separated module, and the code has been refactored.
- Improvements for app tables pagination ([#646](https://github.com/wazuh/wazuh-kibana-app/pull/646)).

### Changed

- Now the `pretty` parameter on the _Dev tools_ tab will be ignored to avoid `Unexpected error` messages ([#624](https://github.com/wazuh/wazuh-kibana-app/pull/624)).
- The `pdfkit` dependency has been replaced by `pdfmake` ([#639](https://github.com/wazuh/wazuh-kibana-app/pull/639)).
- Changed some Kibana tables for performance improvements on the reporting feature ([#644](https://github.com/wazuh/wazuh-kibana-app/pull/644)).
- Changed the method to refresh the list of known fields on the index pattern ([#650](https://github.com/wazuh/wazuh-kibana-app/pull/650)):
  - Now when restarting Kibana, the app will update the fieldset preserving the custom user fields.

### Fixed

- Fixed bug on _Agents CIS-CAT_ tab who wasn't loading the appropriate visualizations ([#626](https://github.com/wazuh/wazuh-kibana-app/pull/626)).
- Fixed a bug where sometimes the index pattern could be `undefined` during the health check process, leading into a false error message when loading the app ([#640](https://github.com/wazuh/wazuh-kibana-app/pull/640)).
- Fixed several bugs on the _Settings > API_ tab when removing, adding or editing new entries.

### Removed

- Removed the app login system ([#636](https://github.com/wazuh/wazuh-kibana-app/pull/636)):
  - This feature was unstable, experimental and untested for a long time. We'll provide much better RBAC capabilities in the future.
- Removed the new Kuery language option on Discover app search bars.
  - This feature will be restored in the future, after more Elastic v6.3.0 adaptations.

## Wazuh v3.3.0/v3.3.1 - Kibana v6.3.0 - Revision 397

### Added

- Support for Elastic Stack v6.3.0 ([#579](https://github.com/wazuh/wazuh-kibana-app/pull/579) & [#612](https://github.com/wazuh/wazuh-kibana-app/pull/612) & [#615](https://github.com/wazuh/wazuh-kibana-app/pull/615)).
- Brand-new Wazuh app redesign for the _Monitoring_ tab ([#581](https://github.com/wazuh/wazuh-kibana-app/pull/581)):
  - Refactored and optimized UI for these tabs, using a breadcrumbs-based navigability.
  - Used the same guidelines from the previous redesign for _Overview_ and _Agents_ tabs.
- New tab for _Agents_ - _Inventory_ ([#582](https://github.com/wazuh/wazuh-kibana-app/pull/582)):
  - Get information about the agent host, such as installed packages, motherboard, operating system, etc.
  - This tab will appear if the agent has the [`syscollector`](https://documentation.wazuh.com/current/user-manual/reference/ossec-conf/wodle-syscollector.html) wodle enabled.
- Brand-new extension - _CIS-CAT Alerts_ ([#601](https://github.com/wazuh/wazuh-kibana-app/pull/601)):
  - A new extension, disabled by default.
  - Visualize alerts related to the CIS-CAT benchmarks on the _Overview_ and _Agents_ tabs.
  - Get information about the last performed scan and its score.
- Several improvements for the _Dev tools_ tab ([#583](https://github.com/wazuh/wazuh-kibana-app/pull/583) & [#597](https://github.com/wazuh/wazuh-kibana-app/pull/597)):
  - Now you can insert queries using inline parameters, just like in a web browser.
  - You can combine inline parameters with JSON-like parameters.
  - If you use the same parameter on both methods with different values, the inline parameter has precedence over the other one.
  - The tab icon has been changed for a more appropriate one.
  - The `Execute query` button is now always placed on the first line of the query block.
- Refactoring for all app tables ([#582](https://github.com/wazuh/wazuh-kibana-app/pull/582)):
  - Replaced the old `wz-table` directive with a new one, along with a new data factory.
  - Now the tables are built with a pagination system.
  - Much easier method for building tables for the app.
  - Performance and stability improvements when fetching API data.
  - Now you can see the total amount of items and the elapsed time.

### Changed

- Moved some logic from the _Agents preview_ tab to the server, to avoid excessive client-side workload ([#586](https://github.com/wazuh/wazuh-kibana-app/pull/586)).
- Changed the UI to use the same loading ring across all the app tabs ([#593](https://github.com/wazuh/wazuh-kibana-app/pull/593) & [#599](https://github.com/wazuh/wazuh-kibana-app/pull/599)).
- Changed the _No results_ message across all the tabs with visualizations ([#599](https://github.com/wazuh/wazuh-kibana-app/pull/599)).

### Fixed

- Fixed a bug on the _Settings/Extensions_ tab where enabling/disabling some extensions could make other ones to be disabled ([#591](https://github.com/wazuh/wazuh-kibana-app/pull/591)).

## Wazuh v3.3.0/v3.3.1 - Kibana v6.2.4 - Revision 396

### Added

- Support for Wazuh v3.3.1.
- Brand-new Wazuh app redesign for the _Settings_ tab ([#570](https://github.com/wazuh/wazuh-kibana-app/pull/570)):
  - Refactored and optimized UI for these tabs, using a breadcrumbs-based navigability.
  - Used the same guidelines from the previous redesign for _Overview_ and _Agents_ tabs.
- Refactoring for _Overview_ and _Agents_ controllers ([#564](https://github.com/wazuh/wazuh-kibana-app/pull/564)):
  - Reduced duplicated code by splitting it into separate files.
  - Code optimization for a better performance and maintainability.
  - Added new services to provide similar functionality between different app tabs.
- Added `data.vulnerability.package.condition` to the list of known fields ([#566](https://github.com/wazuh/wazuh-kibana-app/pull/566)).

### Changed

- The `wazuh-logs` and `wazuh-monitoring` folders have been moved to the Kibana's `optimize` directory in order to avoid some error messages when using the `kibana-plugin list` command ([#563](https://github.com/wazuh/wazuh-kibana-app/pull/563)).

### Fixed

- Fixed a bug on the _Settings_ tab where updating an API entry with wrong credentials would corrupt the existing one ([#558](https://github.com/wazuh/wazuh-kibana-app/pull/558)).
- Fixed a bug on the _Settings_ tab where removing an API entry while its edit form is opened would hide the `Add API` button unless the user reloads the tab ([#558](https://github.com/wazuh/wazuh-kibana-app/pull/558)).
- Fixed some Audit visualizations on the _Overview_ and _Agents_ tabs that weren't using the same search query to show the results ([#572](https://github.com/wazuh/wazuh-kibana-app/pull/572)).
- Fixed undefined variable error on the `wz-menu` directive ([#575](https://github.com/wazuh/wazuh-kibana-app/pull/575)).

## Wazuh v3.3.0 - Kibana v6.2.4 - Revision 395

### Fixed

- Fixed a bug on the _Agent Configuration_ tab where the sync status was always `NOT SYNCHRONIZED` ([#569](https://github.com/wazuh/wazuh-kibana-app/pull/569)).

## Wazuh v3.3.0 - Kibana v6.2.4 - Revision 394

### Added

- Support for Wazuh v3.3.0.
- Updated some backend API calls to include the app version in the request header ([#560](https://github.com/wazuh/wazuh-kibana-app/pull/560)).

## Wazuh v3.2.4 - Kibana v6.2.4 - Revision 393

### Added

- Brand-new Wazuh app redesign for _Overview_ and _Agents_ tabs ([#543](https://github.com/wazuh/wazuh-kibana-app/pull/543)):
  - Updated UI for these tabs using breadcrumbs.
  - New _Welcome_ screen, presenting all the tabs to the user, with useful links to our documentation.
  - Overall design improved, adjusted font sizes and reduced HTML code.
  - This base will allow the app to increase its functionality in the future.
  - Removed the `md-nav-bar` component for a better user experience on small screens.
  - Improved app performance removing some CSS effects from some components, such as buttons.
- New filter for agent version on the _Agents Preview_ tab ([#537](https://github.com/wazuh/wazuh-kibana-app/pull/537)).
- New filter for cluster node on the _Agents Preview_ tab ([#538](https://github.com/wazuh/wazuh-kibana-app/pull/538)).

### Changed

- Now the report generation process will run in a parallel mode in the foreground ([#523](https://github.com/wazuh/wazuh-kibana-app/pull/523)).
- Replaced the usage of `$rootScope` with two new factories, along with more controller improvements ([#525](https://github.com/wazuh/wazuh-kibana-app/pull/525)).
- Now the _Extensions_ tab on _Settings_ won't edit the `.wazuh` index to modify the extensions configuration for all users ([#545](https://github.com/wazuh/wazuh-kibana-app/pull/545)).
  - This allows each new user to always start with the base extensions configuration, and modify it to its needs storing the settings on a browser cookie.
- Now the GDPR requirements description on its tab won't be loaded if the Wazuh API version is not v3.2.3 or higher ([#546](https://github.com/wazuh/wazuh-kibana-app/pull/546)).

### Fixed

- Fixed a bug where the app crashes when attempting to download huge amounts of data as CSV format ([#521](https://github.com/wazuh/wazuh-kibana-app/pull/521)).
- Fixed a bug on the Timelion visualizations from _Management/Monitoring_ which were not properly filtering and showing the cluster nodes information ([#530](https://github.com/wazuh/wazuh-kibana-app/pull/530)).
- Fixed several bugs on the loading process when switching between tabs with or without visualizations in the _Overview_ and _Agents_ tab ([#531](https://github.com/wazuh/wazuh-kibana-app/pull/531) & [#533](https://github.com/wazuh/wazuh-kibana-app/pull/533)).
- Fixed a bug on the `wazuh-monitoring` index feature when using multiple inserted APIs, along with several performance improvements ([#539](https://github.com/wazuh/wazuh-kibana-app/pull/539)).
- Fixed a bug where the OS filter on the _Agents Preview_ tab would exclude the rest of filters instead of combining them ([#552](https://github.com/wazuh/wazuh-kibana-app/pull/552)).
- Fixed a bug where the Extensions settings were restored every time the user opened the _Settings_ tab or pressed the _Set default manager_ button ([#555](https://github.com/wazuh/wazuh-kibana-app/pull/555) & [#556](https://github.com/wazuh/wazuh-kibana-app/pull/556)).

## Wazuh v3.2.3/v3.2.4 - Kibana v6.2.4 - Revision 392

### Added

- Support for Wazuh v3.2.4.
- New functionality - _Reporting_ ([#510](https://github.com/wazuh/wazuh-kibana-app/pull/510)):
  - Generate PDF logs on the _Overview_ and _Agents_ tabs, with the new button next to _Panels_ and _Discover_.
  - The report will contain the current visualizations from the tab where you generated it.
  - List all your generated reports, download or deleted them at the new _Management/Reporting_ tab.
  - **Warning:** If you leave the tab while generating a report, the process will be aborted.
- Added warning/error messages about the total RAM on the server side ([#502](https://github.com/wazuh/wazuh-kibana-app/pull/502)):
  - None of this messages will prevent the user from accessing the app, it's just a recommendation.
  - If your server has less than 2GB of RAM, you'll get an error message when opening the app.
  - If your server has between 2GB and 3GB of RAM, you'll get a warning message.
  - If your server has more than 3GB of RAM, you won't get any kind of message.
- Refactoring and added loading bar to _Manager Logs_ and _Groups_ tabs ([#505](https://github.com/wazuh/wazuh-kibana-app/pull/505)).
- Added more Syscheck options to _Management/Agents_ configuration tabs ([#509](https://github.com/wazuh/wazuh-kibana-app/pull/509)).

### Fixed

- Added more fields to the `known-fields.js` file to avoid warning messages on _Discover_ when using Filebeat for alerts forwarding ([#497](https://github.com/wazuh/wazuh-kibana-app/pull/497)).
- Fixed a bug where clicking on the _Check connection_ button on the _Settings_ tab threw an error message although the API connected successfully ([#504](https://github.com/wazuh/wazuh-kibana-app/pull/504)).
- Fixed a bug where the _Agents_ tab was not properly showing the total of agents due to the new Wazuh cluster implementation ([#517](https://github.com/wazuh/wazuh-kibana-app/pull/517)).

## Wazuh v3.2.3 - Kibana v6.2.4 - Revision 391

### Added

- Support for Wazuh v3.2.3.
- Brand-new extension - _GDPR Alerts_ ([#453](https://github.com/wazuh/wazuh-kibana-app/pull/453)):
  - A new extension, enabled by default.
  - Visualize alerts related to the GDPR compliance on the _Overview_ and _Agents_ tabs.
  - The _Ruleset_ tab has been updated to include GDPR filters on the _Rules_ subtab.
- Brand-new Management tab - _Monitoring_ ([#490](https://github.com/wazuh/wazuh-kibana-app/pull/490)):
  - Visualize your Wazuh cluster, both master and clients.
    - Get the current cluster configuration.
    - Nodes listing, sorting, searching, etc.
  - Get a more in-depth cluster status thanks to the newly added [_Timelion_](https://www.elastic.co/guide/en/kibana/current/timelion.html) visualizations.
  - The Detail view gives you a summary of the node's healthcheck.
- Brand-new tab - _Dev tools_ ([#449](https://github.com/wazuh/wazuh-kibana-app/pull/449)):
  - Find it on the top navbar, next to _Discover_.
  - Execute Wazuh API requests directly from the app.
  - This tab uses your currently selected API from _Settings_.
  - You can type different API requests on the input window, select one with the cursor, and click on the Play button to execute it.
  - You can also type comments on the input window.
- More improvements for the _Manager/Ruleset_ tab ([#446](https://github.com/wazuh/wazuh-kibana-app/pull/446)):
  - A new colour palette for regex, order and rule description arguments.
  - Added return to List view on Ruleset button while on Detail view.
  - Fixed line height on all table headers.
  - Removed unused, old code from Ruleset controllers.
- Added option on `config.yml` to enable/disable the `wazuh-monitoring` index ([#441](https://github.com/wazuh/wazuh-kibana-app/pull/441)):
  - Configure the frequency time to generate new indices.
  - The default frequency time has been increased to 1 hour.
  - When disabled, useful metrics will appear on _Overview/General_ replacing the _Agent status_ visualization.
- Added CSV exporting button to the app ([#431](https://github.com/wazuh/wazuh-kibana-app/pull/431)):
  - Implemented new logic to fetch data from the Wazuh API and download it in CSV format.
  - Currently available for the _Ruleset_, _Logs_ and _Groups_ sections on the _Manager_ tab and also the _Agents_ tab.
- More refactoring to the app backend ([#439](https://github.com/wazuh/wazuh-kibana-app/pull/439)):
  - Standardized error output from the server side.
  - Drastically reduced the error management logic on the client side.
  - Applied the _Facade_ pattern when importing/exporting modules.
  - Deleted unused/deprecated/useless methods both from server and client side.
  - Some optimizations to variable type usages.
- Refactoring to Kibana filters management ([#452](https://github.com/wazuh/wazuh-kibana-app/pull/452) & [#459](https://github.com/wazuh/wazuh-kibana-app/pull/459)):
  - Added new class to build queries from the base query.
  - The filter management is being done on controllers instead of the `discover` directive.
  - Now we are emitting specific events whenever we are fetching data or communicating to the `discover` directive.
  - The number of useless requests to fetch data has been reduced.
  - The synchronization actions are working as expected regardless the amount of data and/or the number of machine resources.
  - Fixed several bugs about filter usage and transition to different app tabs.
- Added confirmation message when the user deletes an API entry on _Settings/API_ ([#428](https://github.com/wazuh/wazuh-kibana-app/pull/428)).
- Added support for filters on the _Manager/Logs_ tab when realtime is enabled ([#433](https://github.com/wazuh/wazuh-kibana-app/pull/433)).
- Added more filter options to the Detail view on _Manager/Ruleset_ ([#434](https://github.com/wazuh/wazuh-kibana-app/pull/434)).

### Changed

- Changed OSCAP visualization to avoid clipping issues with large agent names ([#429](https://github.com/wazuh/wazuh-kibana-app/pull/429)).
- Now the related Rules or Decoders sections on _Manager/Ruleset_ will remain hidden if there isn't any data to show or while it's loading ([#434](https://github.com/wazuh/wazuh-kibana-app/pull/434)).
- Added a 200ms delay when fetching iterable data from the Wazuh API ([#445](https://github.com/wazuh/wazuh-kibana-app/pull/445) & [#450](https://github.com/wazuh/wazuh-kibana-app/pull/450)).
- Fixed several bugs related to Wazuh API timeout/cancelled requests ([#445](https://github.com/wazuh/wazuh-kibana-app/pull/445)).
- Added `ENOTFOUND`, `EHOSTUNREACH`, `EINVAL`, `EAI_AGAIN` options for API URL parameter checking ([#463](https://github.com/wazuh/wazuh-kibana-app/pull/463)).
- Now the _Settings/Extensions_ subtab won't appear unless there's at least one API inserted ([#465](https://github.com/wazuh/wazuh-kibana-app/pull/465)).
- Now the index pattern selector on _Settings/Pattern_ will also refresh the known fields when changing it ([#477](https://github.com/wazuh/wazuh-kibana-app/pull/477)).
- Changed the _Manager_ tab into _Management_ ([#490](https://github.com/wazuh/wazuh-kibana-app/pull/490)).

### Fixed

- Fixed a bug where toggling extensions after deleting an API entry could lead into an error message ([#465](https://github.com/wazuh/wazuh-kibana-app/pull/465)).
- Fixed some performance bugs on the `dataHandler` service ([#442](https://github.com/wazuh/wazuh-kibana-app/pull/442) & [#486](https://github.com/wazuh/wazuh-kibana-app/pull/442)).
- Fixed a bug when loading the _Agents preview_ tab on Safari web browser ([#447](https://github.com/wazuh/wazuh-kibana-app/pull/447)).
- Fixed a bug where a new extension (enabled by default) appears disabled when updating the app ([#456](https://github.com/wazuh/wazuh-kibana-app/pull/456)).
- Fixed a bug where pressing the Enter key on the _Discover's_ tab search bar wasn't working properly ([#488](https://github.com/wazuh/wazuh-kibana-app/pull/488)).

### Removed

- Removed the `rison` dependency from the `package.json` file ([#452](https://github.com/wazuh/wazuh-kibana-app/pull/452)).
- Removed unused Elasticsearch request to avoid problems when there's no API inserted ([#460](https://github.com/wazuh/wazuh-kibana-app/pull/460)).

## Wazuh v3.2.1/v3.2.2 - Kibana v6.2.4 - Revision 390

### Added

- Support for Wazuh v3.2.2.
- Refactoring on visualizations use and management ([#397](https://github.com/wazuh/wazuh-kibana-app/pull/397)):
  - Visualizations are no longer stored on an index, they're built and loaded on demand when needed to render the interface.
  - Refactoring on the whole app source code to use the _import/export_ paradigm.
  - Removed old functions and variables from the old visualization management logic.
  - Removed cron task to clean remaining visualizations since it's no longer needed.
  - Some Kibana functions and modules have been overridden in order to make this refactoring work.
    - This change is not intrusive in any case.
- New redesign for the _Manager/Ruleset_ tab ([#420](https://github.com/wazuh/wazuh-kibana-app/pull/420)):
  - Rules and decoders list now divided into two different sections: _List view_ and _Detail view_.
  - Removed old expandable tables to move the rule/decoder information into a new space.
  - Enable different filters on the detail view for a better search on the list view.
  - New table for related rules or decoders.
  - And finally, a bunch of minor design enhancements to the whole app.
- Added a copyright notice to the whole app source code ([#395](https://github.com/wazuh/wazuh-kibana-app/pull/395)).
- Updated `.gitignore` with the _Node_ template ([#395](https://github.com/wazuh/wazuh-kibana-app/pull/395)).
- Added new module to the `package.json` file, [`rison`](https://www.npmjs.com/package/rison) ([#404](https://github.com/wazuh/wazuh-kibana-app/pull/404)).
- Added the `errorHandler` service to the blank screen scenario ([#413](https://github.com/wazuh/wazuh-kibana-app/pull/413)):
  - Now the exact error message will be shown to the user, instead of raw JSON content.
- Added new option on the `config.yml` file to disable the new X-Pack RBAC capabilities to filter index-patterns ([#417](https://github.com/wazuh/wazuh-kibana-app/pull/417)).

### Changed

- Small minor enhancements to the user interface ([#396](https://github.com/wazuh/wazuh-kibana-app/pull/396)):
  - Reduced Wazuh app logo size.
  - Changed buttons text to not use all-capitalized letters.
  - Minor typos found in the HTML/CSS code have been fixed.
- Now the app log stores the package revision ([#417](https://github.com/wazuh/wazuh-kibana-app/pull/417)).

### Fixed

- Fixed bug where the _Agents_ tab didn't preserve the filters after reloading the page ([#404](https://github.com/wazuh/wazuh-kibana-app/pull/404)).
- Fixed a bug when using X-Pack that sometimes threw an error of false _"Not enough privileges"_ scenario ([#415](https://github.com/wazuh/wazuh-kibana-app/pull/415)).
- Fixed a bug where the Kibana Discover auto-refresh functionality was still working when viewing the _Agent configuration_ tab ([#419](https://github.com/wazuh/wazuh-kibana-app/pull/419)).

## Wazuh v3.2.1 - Kibana v6.2.4 - Revision 389

### Changed

- Changed severity and verbosity to some log messages ([#412](https://github.com/wazuh/wazuh-kibana-app/pull/412)).

### Fixed

- Fixed a bug when using the X-Pack plugin without security capabilities enabled ([#403](https://github.com/wazuh/wazuh-kibana-app/pull/403)).
- Fixed a bug when the app was trying to create `wazuh-monitoring` indices without checking the existence of the proper template ([#412](https://github.com/wazuh/wazuh-kibana-app/pull/412)).

## Wazuh v3.2.1 - Kibana v6.2.4 - Revision 388

### Added

- Support for Elastic Stack v6.2.4.
- App server fully refactored ([#360](https://github.com/wazuh/wazuh-kibana-app/pull/360)):
  - Added new classes, reduced the amount of code, removed unused functions, and several optimizations.
  - Now the app follows a more ES6 code style on multiple modules.
  - _Overview/Agents_ visualizations have been ordered into separated files and folders.
  - Now the app can use the default index defined on the `/ect/kibana/kibana.yml` file.
  - Better error handling for the visualizations directive.
  - Added a cron job to delete remaining visualizations on the `.kibana` index if so.
  - Also, we've added some changes when using the X-Pack plugin:
    - Better management of users and roles in order to use the app capabilities.
    - Prevents app loading if the currently logged user has no access to any index pattern.
- Added the `errorHandler` service to the `dataHandler` factory ([#340](https://github.com/wazuh/wazuh-kibana-app/pull/340)).
- Added Syscollector section to _Manager/Agents Configuration_ tabs ([#359](https://github.com/wazuh/wazuh-kibana-app/pull/359)).
- Added `cluster.name` field to the `wazuh-monitoring` index ([#377](https://github.com/wazuh/wazuh-kibana-app/pull/377)).

### Changed

- Increased the query size when fetching the index pattern list ([#339](https://github.com/wazuh/wazuh-kibana-app/pull/339)).
- Changed active colour for all app tables ([#347](https://github.com/wazuh/wazuh-kibana-app/pull/347)).
- Changed validation regex to accept URLs with non-numeric format ([#353](https://github.com/wazuh/wazuh-kibana-app/pull/353)).
- Changed visualization removal cron task to avoid excessive log messages when there weren't removed visualizations ([#361](https://github.com/wazuh/wazuh-kibana-app/pull/361)).
- Changed filters comparison for a safer access ([#383](https://github.com/wazuh/wazuh-kibana-app/pull/383)).
- Removed some `server.log` messages to avoid performance errors ([#384](https://github.com/wazuh/wazuh-kibana-app/pull/384)).
- Changed the way of handling the index patterns list ([#360](https://github.com/wazuh/wazuh-kibana-app/pull/360)).
- Rewritten some false error-level logs to just information-level ones ([#360](https://github.com/wazuh/wazuh-kibana-app/pull/360)).
- Changed some files from JSON to CommonJS for performance improvements ([#360](https://github.com/wazuh/wazuh-kibana-app/pull/360)).
- Replaced some code on the `kibana-discover` directive with a much cleaner statement to avoid issues on the _Agents_ tab ([#394](https://github.com/wazuh/wazuh-kibana-app/pull/394)).

### Fixed

- Fixed a bug where several `agent.id` filters were created at the same time when navigating between _Agents_ and _Groups_ with different selected agents ([#342](https://github.com/wazuh/wazuh-kibana-app/pull/342)).
- Fixed logic on the index-pattern selector which wasn't showing the currently selected pattern the very first time a user opened the app ([#345](https://github.com/wazuh/wazuh-kibana-app/pull/345)).
- Fixed a bug on the `errorHandler` service who was preventing a proper output of some Elastic-related backend error messages ([#346](https://github.com/wazuh/wazuh-kibana-app/pull/346)).
- Fixed panels flickering in the _Settings_ tab ([#348](https://github.com/wazuh/wazuh-kibana-app/pull/348)).
- Fixed a bug in the shards and replicas settings when the user sets the value to zero (0) ([#358](https://github.com/wazuh/wazuh-kibana-app/pull/358)).
- Fixed several bugs related to the upgrade process from Wazuh 2.x to the new refactored server ([#363](https://github.com/wazuh/wazuh-kibana-app/pull/363)).
- Fixed a bug in _Discover/Agents VirusTotal_ tabs to avoid conflicts with the `agent.name` field ([#379](https://github.com/wazuh/wazuh-kibana-app/pull/379)).
- Fixed a bug on the implicit filter in _Discover/Agents PCI_ tabs ([#393](https://github.com/wazuh/wazuh-kibana-app/pull/393)).

### Removed

- Removed clear API password on `checkPattern` response ([#339](https://github.com/wazuh/wazuh-kibana-app/pull/339)).
- Removed old dashboard visualizations to reduce loading times ([#360](https://github.com/wazuh/wazuh-kibana-app/pull/360)).
- Removed some unused dependencies due to the server refactoring ([#360](https://github.com/wazuh/wazuh-kibana-app/pull/360)).
- Removed completely `metricService` from the app ([#389](https://github.com/wazuh/wazuh-kibana-app/pull/389)).

## Wazuh v3.2.1 - Kibana v6.2.2/v6.2.3 - Revision 387

### Added

- New logging system ([#307](https://github.com/wazuh/wazuh-kibana-app/pull/307)):
  - New module implemented to write app logs.
  - Now a trace is stored every time the app is re/started.
  - Currently, the `initialize.js` and `monitoring.js` files work with this system.
  - Note: the logs will live under `/var/log/wazuh/wazuhapp.log` on Linux systems, on Windows systems they will live under `kibana/plugins/`. It rotates the log whenever it reaches 100MB.
- Better cookies handling ([#308](https://github.com/wazuh/wazuh-kibana-app/pull/308)):
  - New field on the `.wazuh-version` index to store the last time the Kibana server was restarted.
  - This is used to check if the cookies have consistency with the current server status.
  - Now the app is clever and takes decisions depending on new consistency checks.
- New design for the _Agents/Configuration_ tab ([#310](https://github.com/wazuh/wazuh-kibana-app/pull/310)):
  - The style is the same as the _Manager/Configuration_ tab.
  - Added two more sections: CIS-CAT and Commands ([#315](https://github.com/wazuh/wazuh-kibana-app/pull/315)).
  - Added a new card that will appear when there's no group configuration at all ([#323](https://github.com/wazuh/wazuh-kibana-app/pull/323)).
- Added _"group"_ column on the agents list in _Agents_ ([#312](https://github.com/wazuh/wazuh-kibana-app/pull/312)):
  - If you click on the group, it will redirect the user to the specified group in _Manager/Groups_.
- New option for the `config.yml` file, `ip.selector` ([#313](https://github.com/wazuh/wazuh-kibana-app/pull/313)):
  - Define if the app will show or not the index pattern selector on the top navbar.
  - This setting is set to `true` by default.
- More CSS cleanup and reordering ([#315](https://github.com/wazuh/wazuh-kibana-app/pull/315)):
  - New `typography.less` file.
  - New `layout.less` file.
  - Removed `cleaned.less` file.
  - Reordering and cleaning of existing CSS files, including removal of unused classes, renaming, and more.
  - The _Settings_ tab has been refactored to correct some visual errors with some card components.
  - Small refactoring to some components from _Manager/Ruleset_ ([#323](https://github.com/wazuh/wazuh-kibana-app/pull/323)).
- New design for the top navbar ([#326](https://github.com/wazuh/wazuh-kibana-app/pull/326)):
  - Cleaned and refactored code
  - Revamped design, smaller and with minor details to follow the rest of Wazuh app guidelines.
- New design for the wz-chip component to follow the new Wazuh app guidelines ([#323](https://github.com/wazuh/wazuh-kibana-app/pull/323)).
- Added more descriptive error messages when the user inserts bad credentials on the _Add new API_ form in the _Settings_ tab ([#331](https://github.com/wazuh/wazuh-kibana-app/pull/331)).
- Added a new CSS class to truncate overflowing text on tables and metric ribbons ([#332](https://github.com/wazuh/wazuh-kibana-app/pull/332)).
- Support for Elastic Stack v6.2.2/v6.2.3.

### Changed

- Improved the initialization system ([#317](https://github.com/wazuh/wazuh-kibana-app/pull/317)):
  - Now the app will re-create the index-pattern if the user deletes the currently used by the Wazuh app.
  - The fieldset is now automatically refreshed if the app detects mismatches.
  - Now every index-pattern is dynamically formatted (for example, to enable the URLs in the _Vulnerabilities_ tab).
  - Some code refactoring for a better handling of possible use cases.
  - And the best thing, it's no longer needed to insert the sample alert!
- Improvements and changes to index-patterns ([#320](https://github.com/wazuh/wazuh-kibana-app/pull/320) & [#333](https://github.com/wazuh/wazuh-kibana-app/pull/333)):
  - Added a new route, `/get-list`, to fetch the index pattern list.
  - Removed and changed several functions for a proper management of index-patterns.
  - Improved the compatibility with user-created index-patterns, known to have unpredictable IDs.
  - Now the app properly redirects to `/blank-screen` if the length of the index patterns list is 0.
  - Ignored custom index patterns with auto-generated ID on the initialization process.
    - Now it uses the value set on the `config.yml` file.
  - If the index pattern is no longer available, the cookie will be overwritten.
- Improvements to the monitoring module ([#322](https://github.com/wazuh/wazuh-kibana-app/pull/322)):
  - Minor refactoring to the whole module.
  - Now the `wazuh-monitoring` index pattern is regenerated if it's missing.
  - And the best thing, it's no longer needed to insert the monitoring template!
- Now the app health check system only checks if the API and app have the same `major.minor` version ([#311](https://github.com/wazuh/wazuh-kibana-app/pull/311)):
  - Previously, the API and app had to be on the same `major.minor.patch` version.
- Adjusted space between title and value in some cards showing Manager or Agent configurations ([#315](https://github.com/wazuh/wazuh-kibana-app/pull/315)).
- Changed red and green colours to more saturated ones, following Kibana style ([#315](https://github.com/wazuh/wazuh-kibana-app/pull/315)).

### Fixed

- Fixed bug in Firefox browser who was not properly showing the tables with the scroll pagination functionality ([#314](https://github.com/wazuh/wazuh-kibana-app/pull/314)).
- Fixed bug where visualizations weren't being destroyed due to ongoing renderization processes ([#316](https://github.com/wazuh/wazuh-kibana-app/pull/316)).
- Fixed several UI bugs for a better consistency and usability ([#318](https://github.com/wazuh/wazuh-kibana-app/pull/318)).
- Fixed an error where the initial index-pattern was not loaded properly the very first time you enter the app ([#328](https://github.com/wazuh/wazuh-kibana-app/pull/328)).
- Fixed an error message that appeared whenever the app was not able to found the `wazuh-monitoring` index pattern ([#328](https://github.com/wazuh/wazuh-kibana-app/pull/328)).

## Wazuh v3.2.1 - Kibana v6.2.2 - Revision 386

### Added

- New design for the _Manager/Groups_ tab ([#295](https://github.com/wazuh/wazuh-kibana-app/pull/295)).
- New design for the _Manager/Configuration_ tab ([#297](https://github.com/wazuh/wazuh-kibana-app/pull/297)).
- New design of agents statistics for the _Agents_ tab ([#299](https://github.com/wazuh/wazuh-kibana-app/pull/299)).
- Added information ribbon into _Overview/Agent SCAP_ tabs ([#303](https://github.com/wazuh/wazuh-kibana-app/pull/303)).
- Added information ribbon into _Overview/Agent VirusTotal_ tabs ([#306](https://github.com/wazuh/wazuh-kibana-app/pull/306)).
- Added information ribbon into _Overview AWS_ tab ([#306](https://github.com/wazuh/wazuh-kibana-app/pull/306)).

### Changed

- Refactoring of HTML and CSS code throughout the whole Wazuh app ([#294](https://github.com/wazuh/wazuh-kibana-app/pull/294), [#302](https://github.com/wazuh/wazuh-kibana-app/pull/302) & [#305](https://github.com/wazuh/wazuh-kibana-app/pull/305)):
  - A big milestone for the project was finally achieved with this refactoring.
  - We've removed the Bootstrap dependency from the `package.json` file.
  - We've removed and merged many duplicated rules.
  - We've removed HTML and `angular-md` overriding rules. Now we have more own-made classes to avoid undesired results on the UI.
  - Also, this update brings tons of minor bugfixes related to weird HTML code.
- Wazuh app visualizations reviewed ([#301](https://github.com/wazuh/wazuh-kibana-app/pull/301)):
  - The number of used buckets has been limited since most of the table visualizations were surpassing acceptable limits.
  - Some visualizations have been checked to see if they make complete sense on what they mean to show to the user.
- Modified some app components for better follow-up of Kibana guidelines ([#290](https://github.com/wazuh/wazuh-kibana-app/pull/290) & [#297](https://github.com/wazuh/wazuh-kibana-app/pull/297)).
  - Also, some elements were modified on the _Discover_ tab in order to correct some mismatches.

### Fixed

- Adjusted information ribbon in _Agents/General_ for large OS names ([#290](https://github.com/wazuh/wazuh-kibana-app/pull/290) & [#294](https://github.com/wazuh/wazuh-kibana-app/pull/294)).
- Fixed unsafe array access on the visualization directive when going directly into _Manager/Ruleset/Decoders_ ([#293](https://github.com/wazuh/wazuh-kibana-app/pull/293)).
- Fixed a bug where navigating between agents in the _Agents_ tab was generating duplicated `agent.id` implicit filters ([#296](https://github.com/wazuh/wazuh-kibana-app/pull/296)).
- Fixed a bug where navigating between different tabs from _Overview_ or _Agents_ while being on the _Discover_ sub-tab was causing data loss in metric watchers ([#298](https://github.com/wazuh/wazuh-kibana-app/pull/298)).
- Fixed incorrect visualization of the rule level on _Manager/Ruleset/Rules_ when the rule level is zero (0) ([#298](https://github.com/wazuh/wazuh-kibana-app/pull/298)).

### Removed

- Removed almost every `md-tooltip` component from the whole app ([#305](https://github.com/wazuh/wazuh-kibana-app/pull/305)).
- Removed unused images from the `img` folder ([#305](https://github.com/wazuh/wazuh-kibana-app/pull/305)).

## Wazuh v3.2.1 - Kibana v6.2.2 - Revision 385

### Added

- Support for Wazuh v3.2.1.
- Brand-new first redesign for the app user interface ([#278](https://github.com/wazuh/wazuh-kibana-app/pull/278)):
  - This is the very first iteration of a _work-in-progress_ UX redesign for the Wazuh app.
  - The overall interface has been refreshed, removing some unnecessary colours and shadow effects.
  - The metric visualizations have been replaced by an information ribbon under the filter search bar, reducing the amount of space they occupied.
    - A new service was implemented for a proper handling of the metric visualizations watchers ([#280](https://github.com/wazuh/wazuh-kibana-app/pull/280)).
  - The rest of the app visualizations now have a new, more detailed card design.
- New shards and replicas settings to the `config.yml` file ([#277](https://github.com/wazuh/wazuh-kibana-app/pull/277)):
  - Now you can apply custom values to the shards and replicas for the `.wazuh` and `.wazuh-version` indices.
  - This feature only works before the installation process. If you modify these settings after installing the app, they won't be applied at all.

### Changed

- Now clicking again on the _Groups_ tab on _Manager_ will properly reload the tab and redirect to the beginning ([#274](https://github.com/wazuh/wazuh-kibana-app/pull/274)).
- Now the visualizations only use the `vis-id` attribute for loading them ([#275](https://github.com/wazuh/wazuh-kibana-app/pull/275)).
- The colours from the toast messages have been replaced to follow the Elastic 6 guidelines ([#286](https://github.com/wazuh/wazuh-kibana-app/pull/286)).

### Fixed

- Fixed wrong data flow on _Agents/General_ when coming from and going to the _Groups_ tab ([#273](https://github.com/wazuh/wazuh-kibana-app/pull/273)).
- Fixed sorting on tables, now they use the sorting functionality provided by the Wazuh API ([#274](https://github.com/wazuh/wazuh-kibana-app/pull/274)).
- Fixed column width issues on some tables ([#274](https://github.com/wazuh/wazuh-kibana-app/pull/274)).
- Fixed bug in the _Agent configuration_ JSON viewer who didn't properly show the full group configuration ([#276](https://github.com/wazuh/wazuh-kibana-app/pull/276)).
- Fixed excessive loading time from some Audit visualizations ([#278](https://github.com/wazuh/wazuh-kibana-app/pull/278)).
- Fixed Play/Pause button in timepicker's auto-refresh ([#281](https://github.com/wazuh/wazuh-kibana-app/pull/281)).
- Fixed unusual scenario on visualization directive where sometimes there was duplicated implicit filters when doing a search ([#283](https://github.com/wazuh/wazuh-kibana-app/pull/283)).
- Fixed some _Overview Audit_ visualizations who were not working properly ([#285](https://github.com/wazuh/wazuh-kibana-app/pull/285)).

### Removed

- Deleted the `id` attribute from all the app visualizations ([#275](https://github.com/wazuh/wazuh-kibana-app/pull/275)).

## Wazuh v3.2.0 - Kibana v6.2.2 - Revision 384

### Added

- New directives for the Wazuh app: `wz-table`, `wz-table-header` and `wz-search-bar` ([#263](https://github.com/wazuh/wazuh-kibana-app/pull/263)):
  - Maintainable and reusable components for a better-structured app.
  - Several files have been changed, renamed and moved to new folders, following _best practices_.
  - The progress bar is now within its proper directive ([#266](https://github.com/wazuh/wazuh-kibana-app/pull/266)).
  - Minor typos and refactoring changes to the new directives.
- Support for Elastic Stack v6.2.2.

### Changed

- App buttons have been refactored. Unified CSS and HTML for buttons, providing the same structure for them ([#269](https://github.com/wazuh/wazuh-kibana-app/pull/269)).
- The API list on Settings now shows the latest inserted API at the beginning of the list ([#261](https://github.com/wazuh/wazuh-kibana-app/pull/261)).
- The check for the currently applied pattern has been improved, providing clever handling of Elasticsearch errors ([#271](https://github.com/wazuh/wazuh-kibana-app/pull/271)).
- Now on _Settings_, when the Add or Edit API form is active, if you press the other button, it will make the previous one disappear, getting a clearer interface ([#9df1e31](https://github.com/wazuh/wazuh-kibana-app/commit/9df1e317903edf01c81eba068da6d20a8a1ea7c2)).

### Fixed

- Fixed visualizations directive to properly load the _Manager/Ruleset_ visualizations ([#262](https://github.com/wazuh/wazuh-kibana-app/pull/262)).
- Fixed a bug where the classic extensions were not affected by the settings of the `config.yml` file ([#266](https://github.com/wazuh/wazuh-kibana-app/pull/266)).
- Fixed minor CSS bugs from the conversion to directives to some components ([#266](https://github.com/wazuh/wazuh-kibana-app/pull/266)).
- Fixed bug in the tables directive when accessing a member it doesn't exist ([#266](https://github.com/wazuh/wazuh-kibana-app/pull/266)).
- Fixed browser console log error when clicking the Wazuh logo on the app ([#6647fbc](https://github.com/wazuh/wazuh-kibana-app/commit/6647fbc051c2bf69df7df6e247b2b2f46963f194)).

### Removed

- Removed the `kbn-dis` directive from _Manager/Ruleset_ ([#262](https://github.com/wazuh/wazuh-kibana-app/pull/262)).
- Removed the `filters.js` and `kibana_fields_file.json` files ([#263](https://github.com/wazuh/wazuh-kibana-app/pull/263)).
- Removed the `implicitFilters` service ([#270](https://github.com/wazuh/wazuh-kibana-app/pull/270)).
- Removed visualizations loading status trace from controllers and visualization directive ([#270](https://github.com/wazuh/wazuh-kibana-app/pull/270)).

## Wazuh v3.2.0 - Kibana v6.2.1 - Revision 383

### Added

- Support for Wazuh 3.2.0.
- Compatibility with Kibana 6.1.0 to Kibana 6.2.1.
- New tab for vulnerability detector alerts.

### Changed

- The app now shows the index pattern selector only if the list length is greater than 1.
  - If it's exactly 1 shows the index pattern without a selector.
- Now the index pattern selector only shows the compatible ones.
  - It's no longer possible to select the `wazuh-monitoring` index pattern.
- Updated Bootstrap to 3.3.7.
- Improved filter propagation between Discover and the visualizations.
- Replaced the login route name from /login to /wlogin to avoid conflict with X-Pack own login route.

### Fixed

- Several CSS bugfixes for better compatibility with Kibana 6.2.1.
- Some variables changed for adapting new Wazuh API requests.
- Better error handling for some Elastic-related messages.
- Fixed browser console error from top-menu directive.
- Removed undesired md-divider from Manager/Logs.
- Adjusted the width of a column in Manager/Logs to avoid overflow issues with the text.
- Fixed a wrong situation with the visualizations when we refresh the Manager/Rules tab.

### Removed

- Removed the `travis.yml` file.

## Wazuh v3.1.0 - Kibana v6.1.3 - Revision 380

### Added

- Support for Wazuh 3.1.0.
- Compatibility with Kibana 6.1.3.
- New error handler for better app errors reporting.
- A new extension for Amazon Web Services alerts.
- A new extension for VirusTotal alerts.
- New agent configuration tab:
  - Visualize the current group configuration for the currently selected agent on the app.
  - Navigate through the different tabs to see which configuration is being used.
  - Check the synchronization status for the configuration.
  - View the current group of the agent and click on it to go to the Groups tab.
- New initial health check for checking some app components.
- New YAML config file:
  - Define the initial index pattern.
  - Define specific checks for the healthcheck.
  - Define the default extensions when adding new APIs.
- New index pattern selector dropdown on the top navbar.
  - The app will reload applying the new index pattern.
- Added new icons for some sections of the app.

### Changed

- New visualizations loader, with much better performance.
- Improved reindex process for the .wazuh index when upgrading from a 2.x-5.x version.
- Adding 365 days expiring time to the cookies.
- Change default behaviour for the config file. Now everything is commented with default values.
  - You need to edit the file, remove the comment mark and apply the desired value.
- Completely redesigned the manager configuration tab.
- Completely redesigned the groups tab.
- App tables have now unified CSS classes.

### Fixed

- Play real-time button has been fixed.
- Preventing duplicate APIs from feeding the wazuh-monitoring index.
- Fixing the check manager connection button.
- Fixing the extensions settings so they are preserved over time.
- Much more error handling messages in all the tabs.
- Fixed OS filters in agents list.
- Fixed autocomplete lists in the agents, rules and decoders list so they properly scroll.
- Many styles bugfixes for the different browsers.
- Reviewed and fixed some visualizations not showing accurate information.

### Removed

- Removed index pattern configuration from the `package.json` file.
- Removed unnecessary dependencies from the `package.json` file.

## Wazuh v3.0.0 - Kibana v6.1.0 - Revision 371

### Added

- You can configure the initial index-pattern used by the plugin in the initialPattern variable of the app's package.json.
- Auto `.wazuh` reindex from Wazuh 2.x - Kibana 5.x to Wazuh 3.x - Kibana 6.x.
  - The API credentials will be automatically migrated to the new installation.
- Dynamically changed the index-pattern used by going to the Settings -> Pattern tab.
  - Wazuh alerts compatibility auto detection.
- New loader for visualizations.
- Better performance: now the tabs use the same Discover tab, only changing the current filters.
- New Groups tab.
  - Now you can check your group configuration (search its agents and configuration files).
- The Logs tab has been improved.
  - You can sort by field and the view has been improved.
- Achieved a clearer interface with implicit filters per tab showed as unremovable chips.

### Changed

- Dynamically creating .kibana index if necessary.
- Better integration with Kibana Discover.
- Visualizations loaded at initialization time.
- New sync system to wait for Elasticsearch JS.
- Decoupling selected API and pattern from backend and moved to the client side.

## Wazuh v2.1.0 - Kibana v5.6.1 - Revision 345

### Added

- Loading icon while Wazuh loads the visualizations.
- Add/Delete/Restart agents.
- OS agent filter

### Changed

- Using genericReq when possible.

## Wazuh v2.0.1 - Kibana v5.5.1 - Revision 339

### Changed

- New index in Elasticsearch to save Wazuh set up configuration
- Short URL's is now supported
- A native base path from kibana.yml is now supported

### Fixed

- Search bar across panels now support parenthesis grouping
- Several CSS fixes for IE browser<|MERGE_RESOLUTION|>--- conflicted
+++ resolved
@@ -86,12 +86,8 @@
 - Fixed the module information button in Office365 and Github Panel tab to open the nav drawer. [#5167](https://github.com/wazuh/wazuh-kibana-app/pull/5167)
 - Fixed a UI crash due to `external_references` field could be missing in some vulnerability data [#5200](https://github.com/wazuh/wazuh-kibana-app/pull/5200)
 - Fixed Wazuh main menu not displayed when navigation menu is locked [#5273](https://github.com/wazuh/wazuh-kibana-app/pull/5273)
-<<<<<<< HEAD
 - Fixed Deploy Agent wrong use of connection secure property [#5285](https://github.com/wazuh/wazuh-kibana-app/pull/5285)
-
-=======
 - Fixed events view when search bar language is `lucene` [#5286](https://github.com/wazuh/wazuh-kibana-app/pull/5286)
->>>>>>> 7764709a
 
 ### Removed
 
