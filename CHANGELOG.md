# Change Log

All notable changes to the Wazuh app project will be documented in this file.

## Wazuh v4.2.0 - Kibana 7.10.0 , 7.10.2 - Revision 4201

<<<<<<< HEAD
### Added

- Add logtest PUT example on API Console [#3061](https://github.com/wazuh/wazuh-kibana-app/pull/3061)
=======
### Added 

- Add a message to restart cluster or manager after import a file in Rules, Decoders or CDB Lists [#3051](https://github.com/wazuh/wazuh-kibana-app/pull/3051)
>>>>>>> f730f089

## Wazuh v4.1.3 - Kibana 7.10.0 , 7.10.2 - Revision 4104

### Added

- Creation of index pattern after the default one is changes in Settings [#2985](https://github.com/wazuh/wazuh-kibana-app/pull/2985)
- Added node name of agent list and detail [#3039](https://github.com/wazuh/wazuh-kibana-app/pull/3039)
- Added loading view while the user is logging to prevent permissions prompts [#3041](https://github.com/wazuh/wazuh-kibana-app/pull/3041)
- Added custom message for each possible run_as setup [#3048](https://github.com/wazuh/wazuh-kibana-app/pull/3048)

### Changed 

- Change all dates labels to Kibana formatting time zone [#3047](https://github.com/wazuh/wazuh-kibana-app/pull/3047)
- Improve toast message when selecting a default API [#3049](https://github.com/wazuh/wazuh-kibana-app/pull/3049)
- Improve validation and prevention for caching bundles on the client-side [#3063](https://github.com/wazuh/wazuh-kibana-app/pull/3063) [#3091](https://github.com/wazuh/wazuh-kibana-app/pull/3091)

### Fixed

- Fixed unexpected behavior in Roles mapping [#3028](https://github.com/wazuh/wazuh-kibana-app/pull/3028)
- Fixed rule filter is no applied when you click on a rule id in another module.[#3057](https://github.com/wazuh/wazuh-kibana-app/pull/3057)
- Fixed bug changing master node configuration [#3062](https://github.com/wazuh/wazuh-kibana-app/pull/3062)
- Fixed wrong variable declaration for macOS agents [#3066](https://github.com/wazuh/wazuh-kibana-app/pull/3066)
- Fixed some errors in the Events table, action buttons style, and URLs disappeared [#3086](https://github.com/wazuh/wazuh-kibana-app/pull/3086)
- Fixed Rollback of invalid rule configuration file [#3084](https://github.com/wazuh/wazuh-kibana-app/pull/3084)

## Wazuh v4.1.2 - Kibana 7.10.0 , 7.10.2 - Revision 4103

- Add `run_as` setting to example host configuration in Add new API view [#3021](https://github.com/wazuh/wazuh-kibana-app/pull/3021)
- Refactor of some prompts [#3015](https://github.com/wazuh/wazuh-kibana-app/pull/3015)

### Fixed

- Fix SCA policy detail showing name and check results about another policy [#3007](https://github.com/wazuh/wazuh-kibana-app/pull/3007)
- Fixed that alerts table is empty when switching pinned agents [#3008](https://github.com/wazuh/wazuh-kibana-app/pull/3008)
- Creating a role mapping before the existing ones are loaded, the page bursts [#3013](https://github.com/wazuh/wazuh-kibana-app/pull/3013)
- Fix pagination in SCA checks table when expand some row [#3018](https://github.com/wazuh/wazuh-kibana-app/pull/3018)
- Fix manager is shown in suggestions in Agents section [#3025](https://github.com/wazuh/wazuh-kibana-app/pull/3025)
- Fix disabled loading on inventory when request fail [#3026](https://github.com/wazuh/wazuh-kibana-app/pull/3026)
- Fix restarting selected cluster instead of all of them [#3032](https://github.com/wazuh/wazuh-kibana-app/pull/3032)
- Fix pinned agents don't trigger a new filtered query [#3035](https://github.com/wazuh/wazuh-kibana-app/pull/3035)
- Overlay Wazuh menu when Kibana menu is opened or docked [#3038](https://github.com/wazuh/wazuh-kibana-app/pull/3038)
- Fix visualizations in PDF Reports with Dark mode [#2983](https://github.com/wazuh/wazuh-kibana-app/pull/2983)

## Wazuh v4.1.1 - Kibana 7.10.0 , 7.10.2 - Revision 4102

### Added

- Prompt to show the unsupported module for the selected agent [#2959](https://github.com/wazuh/wazuh-kibana-app/pull/2959)
- Added a X-Frame-Options header to the backend responses [#2977](https://github.com/wazuh/wazuh-kibana-app/pull/2977)

### Changed

- Added toast with refresh button when new fields are loaded [#2974](https://github.com/wazuh/wazuh-kibana-app/pull/2974)
- Migrated manager and cluster files endpoints and their corresponding RBAC [#2984](https://github.com/wazuh/wazuh-kibana-app/pull/2984)

### Fixed

- Fix login error when AWS Elasticsearch and ODFE is used [#2710](https://github.com/wazuh/wazuh-kibana-app/issues/2710)
- An error message is displayed when changing a group's configuration although the user has the right permissions [#2955](https://github.com/wazuh/wazuh-kibana-app/pull/2955)
- Fix Security events table is empty when switching the pinned agents [#2956](https://github.com/wazuh/wazuh-kibana-app/pull/2956)
- Fix disabled switch visual edit button when json content is empty [#2957](https://github.com/wazuh/wazuh-kibana-app/issues/2957)
- Fixed main and `More` menus for unsupported agents [#2959](https://github.com/wazuh/wazuh-kibana-app/pull/2959)
- Fixed forcing a non numeric filter value in a number type field [#2961](https://github.com/wazuh/wazuh-kibana-app/pull/2961)
- Fixed wrong number of alerts in Security Events [#2964](https://github.com/wazuh/wazuh-kibana-app/pull/2964)
- Fixed search with strange characters of agent in Management groups [#2970](https://github.com/wazuh/wazuh-kibana-app/pull/2970)
- Fix the statusCode error message [#2971](https://github.com/wazuh/wazuh-kibana-app/pull/2971)
- Fix the SCA policy stats didn't refresh [#2973](https://github.com/wazuh/wazuh-kibana-app/pull/2973)
- Fixed loading of AWS index fields even when no AWS alerts were found [#2974](https://github.com/wazuh/wazuh-kibana-app/pull/2974)
- Fix some date fields format in FIM and SCA modules [#2975](https://github.com/wazuh/wazuh-kibana-app/pull/2975)
- Fix a non-stop error in Manage agents when the user has no permissions [#2976](https://github.com/wazuh/wazuh-kibana-app/pull/2976)
- Can't edit empty rules and decoders files that already exist in the manager [#2978](https://github.com/wazuh/wazuh-kibana-app/pull/2978)
- Support for alerts index pattern with different ID and name [#2979](https://github.com/wazuh/wazuh-kibana-app/pull/2979)
- Fix the unpin agent in the selection modal [#2980](https://github.com/wazuh/wazuh-kibana-app/pull/2980)
- Fix properly logout of Wazuh API when logging out of the application (only for OpenDistro) [#2789](https://github.com/wazuh/wazuh-kibana-app/issues/2789)
- Fixed missing `&&` from macOS agent deployment command [#2989](https://github.com/wazuh/wazuh-kibana-app/issues/2989)
- Fix prompt permissions on Framework of Mitre and Inventory of Integrity monitoring. [#2967](https://github.com/wazuh/wazuh-kibana-app/issues/2967)
- Fix properly logout of Wazuh API when logging out of the application support x-pack [#2789](https://github.com/wazuh/wazuh-kibana-app/issues/2789)

## Wazuh v4.1.0 - Kibana 7.10.0 , 7.10.2 - Revision 4101

### Added

- Check the max buckets by default in healthcheck and increase them [#2901](https://github.com/wazuh/wazuh-kibana-app/pull/2901)
- Added a prompt wraning in role mapping if run_as is false or he is not allowed to use it by API [#2876](https://github.com/wazuh/wazuh-kibana-app/pull/2876)

### Changed

- Support new fields of Windows Registry at FIM inventory panel [#2679](https://github.com/wazuh/wazuh-kibana-app/issues/2679)
- Added on FIM Inventory Windows Registry registry_key and registry_value items from syscheck [#2908](https://github.com/wazuh/wazuh-kibana-app/issues/2908)
- Uncheck agents after an action in agents groups management [#2907](https://github.com/wazuh/wazuh-kibana-app/pull/2907)
- Unsave rule files when edit or create a rule with invalid content [#2944](https://github.com/wazuh/wazuh-kibana-app/pull/2944)
- Added vulnerabilities module for macos agents [#2969](https://github.com/wazuh/wazuh-kibana-app/pull/2969)

### Fixed

- Fix server error Invalid token specified: Cannot read property 'replace' of undefined [#2899](https://github.com/wazuh/wazuh-kibana-app/issues/2899)
- Fix show empty files rules and decoders: [#2923](https://github.com/wazuh/wazuh-kibana-app/issues/2923)
- Fixed wrong hover texts in CDB lists actions [#2929](https://github.com/wazuh/wazuh-kibana-app/pull/2929)
- Fixed access to forbidden agents information when exporting agents listt [2918](https://github.com/wazuh/wazuh-kibana-app/pull/2918)
- Fix the decoder detail view is not displayed [#2888](https://github.com/wazuh/wazuh-kibana-app/issues/2888)
- Fix the complex search using the Wazuh API query filter in search bars [#2930](https://github.com/wazuh/wazuh-kibana-app/issues/2930)
- Fixed validation to check userPermissions are not ready yet [#2931](https://github.com/wazuh/wazuh-kibana-app/issues/2931)
- Fixed clear visualizations manager list when switching tabs. Fixes PDF reports filters [#2932](https://github.com/wazuh/wazuh-kibana-app/pull/2932)
- Fix Strange box shadow in Export popup panel in Managment > Groups [#2886](https://github.com/wazuh/wazuh-kibana-app/issues/2886)
- Fixed wrong command on alert when data folder does not exist [#2938](https://github.com/wazuh/wazuh-kibana-app/pull/2938)
- Fix agents table OS field sorting: Changes agents table field `os_name` to `os.name,os.version` to make it sortable. [#2939](https://github.com/wazuh/wazuh-kibana-app/pull/2939)
- Fixed diff parsed datetime between agent detail and agents table [#2940](https://github.com/wazuh/wazuh-kibana-app/pull/2940)
- Allow access to Agents section with agent:group action permission [#2933](https://github.com/wazuh/wazuh-kibana-app/issues/2933)
- Fixed filters does not work on modals with search bar [#2935](https://github.com/wazuh/wazuh-kibana-app/pull/2935)
- Fix wrong package name in deploy new agent [#2942](https://github.com/wazuh/wazuh-kibana-app/issues/2942)
- Fixed number agents not show on pie onMouseEvent [#2890](https://github.com/wazuh/wazuh-kibana-app/issues/2890)
- Fixed off Kibana Query Language in search bar of Controls/Inventory modules. [#2945](https://github.com/wazuh/wazuh-kibana-app/pull/2945)
- Fixed number of agents do not show on the pie chart tooltip in agents preview [#2890](https://github.com/wazuh/wazuh-kibana-app/issues/2890)

## Wazuh v4.0.4 - Kibana 7.10.0 , 7.10.2 - Revision 4017

### Added
- Adapt the app to the new Kibana platform [#2475](https://github.com/wazuh/wazuh-kibana-app/issues/2475)
- Wazuh data directory moved from `optimize` to `data` Kibana directory [#2591](https://github.com/wazuh/wazuh-kibana-app/issues/2591)
- Show the wui_rules belong to wazuh-wui API user [#2702](https://github.com/wazuh/wazuh-kibana-app/issues/2702)

### Fixed

- Fixed Wazuh menu and agent menu for Solaris agents [#2773](https://github.com/wazuh/wazuh-kibana-app/issues/2773) [#2725](https://github.com/wazuh/wazuh-kibana-app/issues/2725)
- Fixed wrong shards and replicas for statistics indices and also fixed wrong prefix for monitoring indices [#2732](https://github.com/wazuh/wazuh-kibana-app/issues/2732)
- Report's creation dates set to 1970-01-01T00:00:00.000Z [#2772](https://github.com/wazuh/wazuh-kibana-app/issues/2772)
- Fixed bug for missing commands in ubuntu/debian and centos [#2786](https://github.com/wazuh/wazuh-kibana-app/issues/2786)
- Fixed bug that show an hour before in /security-events/dashboard [#2785](https://github.com/wazuh/wazuh-kibana-app/issues/2785) 
- Fixed permissions to access agents [#2838](https://github.com/wazuh/wazuh-kibana-app/issues/2838)
- Fix searching in groups [#2825](https://github.com/wazuh/wazuh-kibana-app/issues/2825)
- Fix the pagination in SCA ckecks table [#2815](https://github.com/wazuh/wazuh-kibana-app/issues/2815)
- Fix the SCA table with a wrong behaviour using the refresh button [#2854](https://github.com/wazuh/wazuh-kibana-app/issues/2854)
- Fix sca permissions for agents views and dashboards [#2862](https://github.com/wazuh/wazuh-kibana-app/issues/2862)
- Solaris should not show vulnerabilities module [#2829](https://github.com/wazuh/wazuh-kibana-app/issues/2829)
- Fix the settings of statistics indices creation [#2858](https://github.com/wazuh/wazuh-kibana-app/issues/2858)
- Update agents' info in Management Status after changing cluster node selected [#2828](https://github.com/wazuh/wazuh-kibana-app/issues/2828)
- Fix error when applying filter in rules from events [#2877](https://github.com/wazuh/wazuh-kibana-app/issues/2877)

### Changed

- Replaced `wazuh` Wazuh API user by `wazuh-wui` in the default configuration [#2852](https://github.com/wazuh/wazuh-kibana-app/issues/2852)
- Add agent id to the reports name in Agent Inventory and Modules [#2817](https://github.com/wazuh/wazuh-kibana-app/issues/2817)

### Adapt for Kibana 7.10.0

- Fixed filter pinned crash returning from agents [#2864](https://github.com/wazuh/wazuh-kibana-app/issues/2864)
- Fixed style in sca and regulatory compliance tables and in wz menu [#2861](https://github.com/wazuh/wazuh-kibana-app/issues/2861)
- Fix body-payload of Sample Alerts POST endpoint [#2857](https://github.com/wazuh/wazuh-kibana-app/issues/2857)
- Fixed bug in the table on Agents->Table-> Actions->Config icon [#2853](https://github.com/wazuh/wazuh-kibana-app/issues/2853)
- Fixed tooltip in the icon of view decoder file [#2850](https://github.com/wazuh/wazuh-kibana-app/issues/2850)
- Fixed bug with agent filter when it is pinned [#2846](https://github.com/wazuh/wazuh-kibana-app/issues/2846)
- Fix discovery navigation [#2845](https://github.com/wazuh/wazuh-kibana-app/issues/2845)
- Search file editor gone [#2843](https://github.com/wazuh/wazuh-kibana-app/issues/2843)
- Fix Agent Search Bar - Regex Query Interpreter [#2834](https://github.com/wazuh/wazuh-kibana-app/issues/2834)
- Fixed accordion style breaking [#2833](https://github.com/wazuh/wazuh-kibana-app/issues/2833)
- Fix metrics are not updated after a bad request in search input [#2830](https://github.com/wazuh/wazuh-kibana-app/issues/2830)
- Fix mitre framework tab crash [#2821](https://github.com/wazuh/wazuh-kibana-app/issues/2821)
- Changed ping request to default request. Added delay and while to che… [#2820](https://github.com/wazuh/wazuh-kibana-app/issues/2820)
- Removed kibana alert for security [#2806](https://github.com/wazuh/wazuh-kibana-app/issues/2806)

## Wazuh v4.0.4 - Kibana v7.9.1, v7.9.3 - Revision 4016

### Added

- Modified agent registration adding groups and architecture [#2666](https://github.com/wazuh/wazuh-kibana-app/issues/2666) [#2652](https://github.com/wazuh/wazuh-kibana-app/issues/2652)
- Each user can only view their own reports [#2686](https://github.com/wazuh/wazuh-kibana-app/issues/2686)

### Fixed

- Create index pattern even if there aren´t available indices [#2620](https://github.com/wazuh/wazuh-kibana-app/issues/2620)
- Top bar overlayed over expanded visualizations [#2667](https://github.com/wazuh/wazuh-kibana-app/issues/2667)
- Empty inventory data in Solaris agents [#2680](https://github.com/wazuh/wazuh-kibana-app/pull/2680)
- Wrong parameters in the dev-tools autocomplete section [#2675](https://github.com/wazuh/wazuh-kibana-app/issues/2675)
- Wrong permissions on edit CDB list [#2665](https://github.com/wazuh/wazuh-kibana-app/pull/2665)
- fix(frontend): add the metafields when refreshing the index pattern [#2681](https://github.com/wazuh/wazuh-kibana-app/pull/2681)
- Error toast is showing about Elasticsearch users for environments without security [#2713](https://github.com/wazuh/wazuh-kibana-app/issues/2713)
- Error about Handler.error in Role Mapping fixed [#2702](https://github.com/wazuh/wazuh-kibana-app/issues/2702)
- Fixed message in reserved users actions [#2702](https://github.com/wazuh/wazuh-kibana-app/issues/2702)
- Error 500 on Export formatted CDB list [#2692](https://github.com/wazuh/wazuh-kibana-app/pull/2692)
- Wui rules label should have only one tooltip [#2723](https://github.com/wazuh/wazuh-kibana-app/issues/2723)
- Move upper the Wazuh item in the Kibana menu and default index pattern [#2867](https://github.com/wazuh/wazuh-kibana-app/pull/2867)


## Wazuh v4.0.4 - Kibana v7.9.1, v7.9.3 - Revision 4015

### Added

- Support for Wazuh v4.0.4

## Wazuh v4.0.3 - Kibana v7.9.1, v7.9.2, v7.9.3 - Revision 4014

### Added

- Improved management of index-pattern fields [#2630](https://github.com/wazuh/wazuh-kibana-app/issues/2630)

### Fixed

- fix(fronted): fixed the check of API and APP version in health check [#2655](https://github.com/wazuh/wazuh-kibana-app/pull/2655)
- Replace user by username key in the monitoring logic [#2654](https://github.com/wazuh/wazuh-kibana-app/pull/2654)
- Security alerts and reporting issues when using private tenants [#2639](https://github.com/wazuh/wazuh-kibana-app/issues/2639)
- Manager restart in rule editor does not work with Wazuh cluster enabled [#2640](https://github.com/wazuh/wazuh-kibana-app/issues/2640)
- fix(frontend): Empty inventory data in Solaris agents [#2680](https://github.com/wazuh/wazuh-kibana-app/pull/2680)

## Wazuh v4.0.3 - Kibana v7.9.1, v7.9.2, v7.9.3 - Revision 4013

### Added

- Support for Wazuh v4.0.3.

## Wazuh v4.0.2 - Kibana v7.9.1, v7.9.3 - Revision 4012

### Added

- Sample data indices name should take index pattern in use [#2593](https://github.com/wazuh/wazuh-kibana-app/issues/2593) 
- Added start option to macos Agents [#2653](https://github.com/wazuh/wazuh-kibana-app/pull/2653)

### Changed

- Statistics settings do not allow to configure primary shards and replicas [#2627](https://github.com/wazuh/wazuh-kibana-app/issues/2627)

## Wazuh v4.0.2 - Kibana v7.9.1, v7.9.3 - Revision 4011

### Added

- Support for Wazuh v4.0.2.

### Fixed

- The index pattern title is overwritten with its id after refreshing its fields [#2577](https://github.com/wazuh/wazuh-kibana-app/issues/2577)
- [RBAC] Issues detected when using RBAC [#2579](https://github.com/wazuh/wazuh-kibana-app/issues/2579)

## Wazuh v4.0.1 - Kibana v7.9.1, v7.9.3 - Revision 4010

### Changed

- Alerts summary table for PDF reports on all modules [#2632](https://github.com/wazuh/wazuh-kibana-app/issues/2632)
- [4.0-7.9] Run as with no wazuh-wui API user [#2576](https://github.com/wazuh/wazuh-kibana-app/issues/2576)
- Deploy a new agent interface as default interface [#2564](https://github.com/wazuh/wazuh-kibana-app/issues/2564)
- Problem in the visualization of new reserved resources of the Wazuh API [#2643](https://github.com/wazuh/wazuh-kibana-app/issues/2643)

### Fixed

- Restore the tables in the agents' reports [#2628](https://github.com/wazuh/wazuh-kibana-app/issues/2628)
- [RBAC] Issues detected when using RBAC [#2579](https://github.com/wazuh/wazuh-kibana-app/issues/2579)
- Changes done via a worker's API are overwritten [#2626](https://github.com/wazuh/wazuh-kibana-app/issues/2626)

### Fixed

- [BUGFIX] Default user field for current platform [#2633](https://github.com/wazuh/wazuh-kibana-app/pull/2633)

## Wazuh v4.0.1 - Kibana v7.9.1, v7.9.3 - Revision 4009

### Changed

- Hide empty columns of the processes table of the MacOS agents [#2570](https://github.com/wazuh/wazuh-kibana-app/pull/2570)
- Missing step in "Deploy a new agent" view [#2623](https://github.com/wazuh/wazuh-kibana-app/issues/2623)
- Implement wazuh users' CRUD [#2598](https://github.com/wazuh/wazuh-kibana-app/pull/2598)

### Fixed

- Inconsistent data in sample data alerts [#2618](https://github.com/wazuh/wazuh-kibana-app/pull/2618)

## Wazuh v4.0.1 - Kibana v7.9.1, v7.9.3 - Revision 4008

### Fixed

- Icons not align to the right in Modules > Events [#2607](https://github.com/wazuh/wazuh-kibana-app/pull/2607)
- Statistics visualizations do not show data [#2602](https://github.com/wazuh/wazuh-kibana-app/pull/2602)
- Error on loading css files [#2599](https://github.com/wazuh/wazuh-kibana-app/pull/2599)
- Fixed search filter in search bar in Module/SCA wasn't working [#2601](https://github.com/wazuh/wazuh-kibana-app/pull/2601)

## Wazuh v4.0.0 - Kibana v7.9.1, v7.9.2, v7.9.3 - Revision 4007

### Fixed

- updated macOS package URL [#2596](https://github.com/wazuh/wazuh-kibana-app/pull/2596)
- Revert "[4.0-7.9] [BUGFIX] Removed unnecessary function call" [#2597](https://github.com/wazuh/wazuh-kibana-app/pull/2597)

## Wazuh v4.0.0 - Kibana v7.9.1, v7.9.2, v7.9.3 - Revision 4006

### Fixed

- Undefined field in event view [#2588](https://github.com/wazuh/wazuh-kibana-app/issues/2588)
- Several calls to the same stats request (esAlerts) [#2586](https://github.com/wazuh/wazuh-kibana-app/issues/2586)
- The filter options popup doesn't open on click once the filter is pinned [#2581](https://github.com/wazuh/wazuh-kibana-app/issues/2581)
- The formatedFields are missing from the index-pattern of wazuh-alerts-* [#2574](https://github.com/wazuh/wazuh-kibana-app/issues/2574)


## Wazuh v4.0.0 - Kibana v7.9.3 - Revision 4005

### Added

- Support for Kibana v7.9.3

## Wazuh v4.0.0 - Kibana v7.9.1, v7.9.2 - Revision 4002

### Added

- Support for Wazuh v4.0.0.
- Support for Kibana v7.9.1 and 7.9.2.
- Support for Open Distro 1.10.1.
- Added a RBAC security layer integrated with Open Distro and X-Pack.
- Added remoted and analysisd statistics.
- Expand supported deployment variables.
- Added new configuration view settings for GCP integration.
- Added logic to change the `metafields` configuration of Kibana [#2524](https://github.com/wazuh/wazuh-kibana-app/issues/2524)

### Changed

- Migrated the default index-pattern to `wazuh-alerts-*`.
- Removed the `known-fields` functionality.
- Security Events dashboard redesinged.
- Redesigned the app settings configuration with categories.
- Moved the wazuh-registry file to Kibana optimize folder.

### Fixed

- Format options in `wazuh-alerts` index-pattern are not overwritten now.
- Prevent blank page in detaill agent view.
- Navigable agents name in Events.
- Index pattern is not being refreshed.
- Reporting fails when agent is pinned and compliance controls are visited.
- Reload rule detail doesn't work properly with the related rules.
- Fix search bar filter in Manage agent of group [#2541](https://github.com/wazuh/wazuh-kibana-app/pull/2541)

## Wazuh v3.13.2 - Kibana v7.9.1 - Revision 887

### Added

- Support for Wazuh v3.13.2

## Wazuh v3.13.2 - Kibana v7.8.0 - Revision 887
### Added

- Support for Wazuh v3.13.2

## Wazuh v3.13.1 - Kibana v7.9.1 - Revision 886

### Added

- Support for Kibana v7.9.1

## Wazuh v3.13.1 - Kibana v7.9.0 - Revision 885

### Added

- Support for Kibana v7.9.0


## Wazuh v3.13.1 - Kibana v7.8.1 - Revision 884

### Added

- Support for Kibana v7.8.1


## Wazuh v3.13.1 - Kibana v7.8.0 - Revision 883

### Added

- Support for Wazuh v3.13.1


## Wazuh v3.13.0 - Kibana v7.8.0 - Revision 881

### Added

- Support for Kibana v7.8.0


## Wazuh v3.13.0 - Kibana v7.7.0, v7.7.1 - Revision 880

### Added

- Support for Wazuh v3.13.0
- Support for Kibana v7.7.1
- Support for Open Distro 1.8
- New navigation experience with a global menu [#1965](https://github.com/wazuh/wazuh-kibana-app/issues/1965)
- Added a Breadcrumb in Kibana top nav [#2161](https://github.com/wazuh/wazuh-kibana-app/issues/2161)
- Added a new Agents Summary Screen [#1963](https://github.com/wazuh/wazuh-kibana-app/issues/1963)
- Added a new feature to add sample data to dashboards [#2115](https://github.com/wazuh/wazuh-kibana-app/issues/2115)
- Added MITRE integration [#1877](https://github.com/wazuh/wazuh-kibana-app/issues/1877)
- Added Google Cloud Platform integration [#1873](https://github.com/wazuh/wazuh-kibana-app/issues/1873)
- Added TSC integration [#2204](https://github.com/wazuh/wazuh-kibana-app/pull/2204)
- Added a new Integrity monitoring state view for agent [#2153](https://github.com/wazuh/wazuh-kibana-app/issues/2153)
- Added a new Integrity monitoring files detail view [#2156](https://github.com/wazuh/wazuh-kibana-app/issues/2156)
- Added a new component to explore Compliance requirements [#2156](https://github.com/wazuh/wazuh-kibana-app/issues/2261)

### Changed

- Code migration to React.js
- Global review of styles
- Unified Overview and Agent dashboards into new Modules [#2110](https://github.com/wazuh/wazuh-kibana-app/issues/2110)
- Changed Vulnerabilities dashboard visualizations [#2262](https://github.com/wazuh/wazuh-kibana-app/issues/2262)

### Fixed

- Open Distro tenants have been fixed and are functional now [#1890](https://github.com/wazuh/wazuh-kibana-app/issues/1890).
- Improved navigation performance [#2200](https://github.com/wazuh/wazuh-kibana-app/issues/2200).
- Avoid creating the wazuh-monitoring index pattern if it is disabled [#2100](https://github.com/wazuh/wazuh-kibana-app/issues/2100)
- SCA checks without compliance field can't be expanded [#2264](https://github.com/wazuh/wazuh-kibana-app/issues/2264)


## Wazuh v3.12.3 - Kibana v7.7.1 - Revision 876

### Added

- Support for Kibana v7.7.1


## Wazuh v3.12.3 - Kibana v7.7.0 - Revision 875

### Added

- Support for Kibana v7.7.0


## Wazuh v3.12.3 - Kibana v6.8.8, v7.6.1, v7.6.2 - Revision 874

### Added

- Support for Wazuh v3.12.3


## Wazuh v3.12.2 - Kibana v6.8.8, v7.6.1, v7.6.2 - Revision 873

### Added

- Support for Wazuh v3.12.2


## Wazuh v3.12.1 - Kibana v6.8.8, v7.6.1, v7.6.2 - Revision 872

### Added

- Support Wazuh 3.12.1
- Added new FIM settings on configuration on demand. [#2147](https://github.com/wazuh/wazuh-kibana-app/issues/2147)

### Changed

- Updated agent's variable names in deployment guides. [#2169](https://github.com/wazuh/wazuh-kibana-app/pull/2169)

### Fixed

- Pagination is now shown in table-type visualizations. [#2180](https://github.com/wazuh/wazuh-kibana-app/issues/2180)


## Wazuh v3.12.0 - Kibana v6.8.8, v7.6.2 - Revision 871

### Added

- Support for Kibana v6.8.8 and v7.6.2

## Wazuh v3.12.0 - Kibana v6.8.7, v7.4.2, v7.6.1 - Revision 870

### Added

- Support for Wazuh v3.12.0
- Added a new setting to hide manager alerts from dashboards. [#2102](https://github.com/wazuh/wazuh-kibana-app/pull/2102)
- Added a new setting to be able to change API from the top menu. [#2143](https://github.com/wazuh/wazuh-kibana-app/issues/2143)
- Added a new setting to enable/disable the known fields health check [#2037](https://github.com/wazuh/wazuh-kibana-app/pull/2037)
- Added suport for PCI 11.2.1 and 11.2.3 rules. [#2062](https://github.com/wazuh/wazuh-kibana-app/pull/2062)

### Changed

- Restructuring of the optimize/wazuh directory. Now the Wazuh configuration file (wazuh.yml) is placed on /usr/share/kibana/optimize/wazuh/config. [#2116](https://github.com/wazuh/wazuh-kibana-app/pull/2116)
- Improve performance of Dasboards reports generation. [1802344](https://github.com/wazuh/wazuh-kibana-app/commit/18023447c6279d385df84d7f4a5663ed2167fdb5)

### Fixed

- Discover time range selector is now displayed on the Cluster section. [08901df](https://github.com/wazuh/wazuh-kibana-app/commit/08901dfcbe509f17e4fab26877c8b7dae8a66bff)
- Added the win_auth_failure rule group to Authentication failure metrics. [#2099](https://github.com/wazuh/wazuh-kibana-app/pull/2099)
- Negative values in Syscheck attributes now have their correct value in reports. [7c3e84e](https://github.com/wazuh/wazuh-kibana-app/commit/7c3e84ec8f00760b4f650cfc00a885d868123f99)


## Wazuh v3.11.4 - Kibana v7.6.1 - Revision 858

### Added

- Support for Kibana v7.6.1


## Wazuh v3.11.4 - Kibana v6.8.6, v7.4.2, v7.6.0 - Revision 857

### Added

- Support for Wazuh v3.11.4


## Wazuh v3.11.3 - Kibana v7.6.0 - Revision 856

### Added

- Support for Kibana v7.6.0


## Wazuh v3.11.3 - Kibana v7.4.2 - Revision 855

### Added

- Support for Kibana v7.4.2

## Wazuh v3.11.3 - Kibana v7.5.2 - Revision 854

### Added

- Support for Wazuh v3.11.3

### Fixed

- Windows Updates table is now displayed in the Inventory Data report [#2028](https://github.com/wazuh/wazuh-kibana-app/pull/2028)


## Wazuh v3.11.2 - Kibana v7.5.2 - Revision 853

### Added

- Support for Kibana v7.5.2


## Wazuh v3.11.2 - Kibana v6.8.6, v7.3.2, v7.5.1 - Revision 852

### Added

- Support for Wazuh v3.11.2

### Changed

- Increased list filesize limit for the CDB-list [#1993](https://github.com/wazuh/wazuh-kibana-app/pull/1993)

### Fixed

- The xml validator now correctly handles the `--` string within comments [#1980](https://github.com/wazuh/wazuh-kibana-app/pull/1980)
- The AWS map visualization wasn't been loaded until the user interacts with it [dd31bd7](https://github.com/wazuh/wazuh-kibana-app/commit/dd31bd7a155354bc50fe0af22fca878607c8936a)


## Wazuh v3.11.1 - Kibana v6.8.6, v7.3.2, v7.5.1 - Revision 581

### Added
- Support for Wazuh v3.11.1.


## Wazuh v3.11.0 - Kibana v6.8.6, v7.3.2, v7.5.1 - Revision 580

### Added

- Support for Wazuh v3.11.0.
- Support for Kibana v7.5.1.
- The API credentials configuration has been moved from the .wazuh index to a wazuh.yml configuration file. Now the configuration of the API hosts is done from the file and not from the application. [#1465](https://github.com/wazuh/wazuh-kibana-app/issues/1465) [#1771](https://github.com/wazuh/wazuh-kibana-app/issues/1771).
- Upload ruleset files using a "drag and drop" component [#1770](https://github.com/wazuh/wazuh-kibana-app/issues/1770)
- Add logs for the reporting module [#1622](https://github.com/wazuh/wazuh-kibana-app/issues/1622).
- Extended the "Add new agent" guide [#1767](https://github.com/wazuh/wazuh-kibana-app/issues/1767).
- Add new table for windows hotfixes [#1932](https://github.com/wazuh/wazuh-kibana-app/pull/1932)

### Changed

- Removed Discover from top menu [#1699](https://github.com/wazuh/wazuh-kibana-app/issues/1699).
- Hide index pattern selector in case that only one exists [#1799](https://github.com/wazuh/wazuh-kibana-app/issues/1799).
- Remove visualizations legend [#1936](https://github.com/wazuh/wazuh-kibana-app/pull/1936)
- Normalize the field whodata in the group reporting [#1921](https://github.com/wazuh/wazuh-kibana-app/pull/1921)
- A message in the configuration view is ambiguous [#1870](https://github.com/wazuh/wazuh-kibana-app/issues/1870)
- Refactor syscheck table [#1941](https://github.com/wazuh/wazuh-kibana-app/pull/1941)

### Fixed

- Empty files now throws an error [#1806](https://github.com/wazuh/wazuh-kibana-app/issues/1806).
- Arguments for wazuh api requests are now validated [#1815](https://github.com/wazuh/wazuh-kibana-app/issues/1815).
- Fixed the way to check admin mode [#1838](https://github.com/wazuh/wazuh-kibana-app/issues/1838).
- Fixed error exporting as CSV the files into a group [#1833](https://github.com/wazuh/wazuh-kibana-app/issues/1833).
- Fixed XML validator false error for `<` [1882](https://github.com/wazuh/wazuh-kibana-app/issues/1882)
- Fixed "New file" editor doesn't allow saving twice [#1896](https://github.com/wazuh/wazuh-kibana-app/issues/1896)
- Fixed decoders files [#1929](https://github.com/wazuh/wazuh-kibana-app/pull/1929)
- Fixed registration guide [#1926](https://github.com/wazuh/wazuh-kibana-app/pull/1926)
- Fixed infinite load on Ciscat views [#1920](https://github.com/wazuh/wazuh-kibana-app/pull/1920), [#1916](https://github.com/wazuh/wazuh-kibana-app/pull/1916)
- Fixed missing fields in the Visualizations [#1913](https://github.com/wazuh/wazuh-kibana-app/pull/1913)
- Fixed Amazon S3 status is wrong in configuration section [#1864](https://github.com/wazuh/wazuh-kibana-app/issues/1864)
- Fixed hidden overflow in the fim configuration [#1887](https://github.com/wazuh/wazuh-kibana-app/pull/1887)
- Fixed Logo source fail after adding server.basePath [#1871](https://github.com/wazuh/wazuh-kibana-app/issues/1871)
- Fixed the documentation broken links [#1853](https://github.com/wazuh/wazuh-kibana-app/pull/1853)

## Wazuh v3.10.2 - Kibana v7.5.1 - Revision 556

### Added

- Support for Kibana v7.5.1


## Wazuh v3.10.2 - Kibana v7.5.0 - Revision 555

### Added

- Support for Kibana v7.5.0


## Wazuh v3.10.2 - Kibana v7.4.2 - Revision 549

### Added

- Support for Kibana v7.4.2


## Wazuh v3.10.2 - Kibana v7.4.1 - Revision 548

### Added

- Support for Kibana v7.4.1


## Wazuh v3.10.2 - Kibana v7.4.0 - Revision 547

### Added

- Support for Kibana v7.4.0
- Support for Wazuh v3.10.2.


## Wazuh v3.10.2 - Kibana v7.3.2 - Revision 546

### Added

- Support for Wazuh v3.10.2.


## Wazuh v3.10.1 - Kibana v7.3.2 - Revision 545

### Added

- Support for Wazuh v3.10.1.


## Wazuh v3.10.0 - Kibana v7.3.2 - Revision 543

### Added

- Support for Wazuh v3.10.0.
- Added an interactive guide for registering agents, things are now easier for the user, guiding it through the steps needed ending in a _copy & paste_ snippet for deploying his agent [#1468](https://github.com/wazuh/wazuh-kibana-app/issues/1468).
- Added new dashboards for the recently added regulatory compliance groups into the Wazuh core. They are HIPAA and NIST-800-53 [#1468](https://github.com/wazuh/wazuh-kibana-app/issues/1448), [#1638]( https://github.com/wazuh/wazuh-kibana-app/issues/1638).
- Make the app work under a custom Kibana space [#1234](https://github.com/wazuh/wazuh-kibana-app/issues/1234), [#1450](https://github.com/wazuh/wazuh-kibana-app/issues/1450).
- Added the ability to manage the app as a native plugin when using Kibana spaces, now you can safely hide/show the app depending on the selected space [#1601](https://github.com/wazuh/wazuh-kibana-app/issues/1601).
- Adapt the app the for Kibana dark mode [#1562](https://github.com/wazuh/wazuh-kibana-app/issues/1562).
- Added an alerts summary in _Overview > FIM_ panel [#1527](https://github.com/wazuh/wazuh-kibana-app/issues/1527).
- Export all the information of a Wazuh group and its related agents in a PDF document [#1341](https://github.com/wazuh/wazuh-kibana-app/issues/1341).
- Export the configuration of a certain agent as a PDF document. Supports granularity for exporting just certain sections of the configuration [#1340](https://github.com/wazuh/wazuh-kibana-app/issues/1340).


### Changed

- Reduced _Agents preview_ load time using the new API endpoint `/summary/agents` [#1687](https://github.com/wazuh/wazuh-kibana-app/pull/1687).
- Replaced most of the _md-nav-bar_ Angular.js components with React components using EUI [#1705](https://github.com/wazuh/wazuh-kibana-app/pull/1705).
- Replaced the requirements slider component with a new styled component [#1708](https://github.com/wazuh/wazuh-kibana-app/pull/1708).
- Soft deprecated the _.wazuh-version_ internal index, now the app dumps its content if applicable to a registry file, then the app removes that index. Further versions will hard deprecate this index [#1467](https://github.com/wazuh/wazuh-kibana-app/issues/1467). 
- Visualizations now don't fetch the documents _source_, also, they now use _size: 0_ for fetching [#1663](https://github.com/wazuh/wazuh-kibana-app/issues/1663).
- The app menu is now fixed on top of the view, it's not being hidden on every state change. Also, the Wazuh logo was placed in the top bar of Kibana UI [#1502](https://github.com/wazuh/wazuh-kibana-app/issues/1502).
- Improved _getTimestamp_ method not returning a promise object because it's no longer needed [014bc3a](https://github.com/wazuh/wazuh-kibana-app/commit/014b3aba0d2e9cda0c4d521f5f16faddc434a21e). Also improved main Discover listener for Wazuh not returning a promise object [bd82823](https://github.com/wazuh/wazuh-kibana-app/commit/bd8282391a402b8c567b32739cf914a0135d74bc).
- Replaced _Requirements over time_ visualizations in both PCI DSS and GDPR dashboards [35c539](https://github.com/wazuh/wazuh-kibana-app/commit/35c539eb328b3bded94aa7608f73f9cc51c235a6).
- Do not show a toaster when a visualization field was not known yet, instead, show it just in case the internal refreshing failed [19a2e7](https://github.com/wazuh/wazuh-kibana-app/commit/19a2e71006b38f6a64d3d1eb8a20b02b415d7e07).
- Minor optimizations for server logging [eb8e000](https://github.com/wazuh/wazuh-kibana-app/commit/eb8e00057dfea2dafef56319590ff832042c402d).

### Fixed

- Alerts search bar fixed for Kibana v7.3.1, queries were not being applied as expected [#1686](https://github.com/wazuh/wazuh-kibana-app/issues/1686).
- Hide attributes field from non-Windows agents in the FIM table [#1710](https://github.com/wazuh/wazuh-kibana-app/issues/1710).
- Fixed broken view in Management > Configuration > Amazon S3 > Buckets, some information was missing [#1675](https://github.com/wazuh/wazuh-kibana-app/issues/1675).
- Keep user's filters when switching from Discover to panel [#1685](https://github.com/wazuh/wazuh-kibana-app/issues/1685).
- Reduce load time and amount of data to be fetched in _Management > Cluster monitoring_ section avoiding possible timeouts [#1663](https://github.com/wazuh/wazuh-kibana-app/issues/1663).
- Restored _Remove column_ feature in Discover tabs [#1702](https://github.com/wazuh/wazuh-kibana-app/issues/1702).
- Apps using Kibana v7.3.1 had a bug once the user goes back from _Agent > FIM > Files_ to _Agent > FIM > dashboard_, filters disappear, now it's working properly [#1700](https://github.com/wazuh/wazuh-kibana-app/issues/1700).
- Fixed visual bug in _Management > Cluster monitoring_ and a button position [1e3b748](https://github.com/wazuh/wazuh-kibana-app/commit/1e3b748f11b43b2e7956b830269b6d046d74d12c).
- The app installation date was not being updated properly, now it's fixed [#1692](https://github.com/wazuh/wazuh-kibana-app/issues/1692).
- Fixed _Network interfaces_ table in Inventory section, the table was not paginating [#1474](https://github.com/wazuh/wazuh-kibana-app/issues/1474).
- Fixed APIs passwords are now obfuscated in server responses [adc3152](https://github.com/wazuh/wazuh-kibana-app/pull/1782/commits/adc31525e26b25e4cb62d81cbae70a8430728af5).


## Wazuh v3.9.5 - Kibana v6.8.2 / Kibana v7.2.1 / Kibana v7.3.0 - Revision 531

### Added

- Support for Wazuh v3.9.5

## Wazuh v3.9.4 - Kibana v6.8.1 / Kibana v6.8.2 / Kibana v7.2.0 / Kibana v7.2.1 / Kibana v7.3.0 - Revision 528

### Added

- Support for Wazuh v3.9.4
- Allow filtering by clicking a column in rules/decoders tables [0e2ddd7](https://github.com/wazuh/wazuh-kibana-app/pull/1615/commits/0e2ddd7b73f7f7975d02e97ed86ae8a0966472b4)
- Allow open file in rules table clicking on the file column [1af929d](https://github.com/wazuh/wazuh-kibana-app/pull/1615/commits/1af929d62f450f93c6733868bcb4057e16b7e279)

### Changed

- Improved app performance [#1640](https://github.com/wazuh/wazuh-kibana-app/pull/1640).
- Remove path filter from custom rules and decoders [895792e](https://github.com/wazuh/wazuh-kibana-app/pull/1615/commits/895792e6e6d9401b3293d5e16352b9abef515096)
- Show path column in rules and decoders [6f49816](https://github.com/wazuh/wazuh-kibana-app/pull/1615/commits/6f49816c71b5999d77bf9e3838443627c9be945d)
- Removed SCA overview dashboard [94ebbff](https://github.com/wazuh/wazuh-kibana-app/pull/1615/commits/94ebbff231cbfb6d793130e0b9ea855baa755a1c)
- Disabled last custom column removal [f1ef7de](https://github.com/wazuh/wazuh-kibana-app/pull/1615/commits/f1ef7de1a34bbe53a899596002e8153b95e7dc0e)
- Agents messages across sections unification [8fd7e36](https://github.com/wazuh/wazuh-kibana-app/pull/1615/commits/8fd7e36286fa9dfd03a797499af6ffbaa90b00e1)

### Fixed

- Fix check storeded apis [d6115d6](https://github.com/wazuh/wazuh-kibana-app/pull/1615/commits/d6115d6424c78f0cde2017b432a51b77186dd95a).
- Fix pci-dss console error [297080d](https://github.com/wazuh/wazuh-kibana-app/pull/1615/commits/297080d36efaea8f99b0cafd4c48845dad20495a)
- Fix error in reportingTable [85b7266](https://github.com/wazuh/wazuh-kibana-app/pull/1615/commits/85b72662cb4db44c443ed04f7c31fba57eefccaa)
- Fix filters budgets size [c7ac86a](https://github.com/wazuh/wazuh-kibana-app/pull/1615/commits/c7ac86acb3d5afaf1cf348fab09a2b8c5778a491)
- Fix missing permalink virustotal visualization [1b57529](https://github.com/wazuh/wazuh-kibana-app/pull/1615/commits/1b57529758fccdeb3ac0840e66a8aafbe4757a96)
- Improved wz-table performance [224bd6f](https://github.com/wazuh/wazuh-kibana-app/pull/1615/commits/224bd6f31235c81ba01755c3c1e120c3f86beafd)
- Fix inconsistent data between visualizations and tables in Overview Security Events [b12c600](https://github.com/wazuh/wazuh-kibana-app/pull/1615/commits/b12c600578d80d0715507dec4624a4ebc27ea573)
- Timezone applied in cluster status [a4f620d](https://github.com/wazuh/wazuh-kibana-app/pull/1615/commits/a4f620d398f5834a6d2945af892a462425ca3bec)
- Fixed Overview Security Events report when wazuh.monitoring is disabled [1c26da0](https://github.com/wazuh/wazuh-kibana-app/pull/1615/commits/1c26da05a0b6daf727e15c13b819111aa4e4e913)
- Fixes in APIs management [2143943](https://github.com/wazuh/wazuh-kibana-app/pull/1615/commits/2143943a5049cbb59bb8d6702b5a56cbe0d27a2a)
- Prevent duplicated visualization toast errors [786faf3](https://github.com/wazuh/wazuh-kibana-app/commit/786faf3e62d2cad13f512c0f873b36eca6e9787d)
- Fix not properly updated breadcrumb in ruleset section [9645903](https://github.com/wazuh/wazuh-kibana-app/commit/96459031cd4edbe047970bf0d22d0c099771879f)
- Fix badly dimensioned table in Integrity Monitoring section [9645903](https://github.com/wazuh/wazuh-kibana-app/commit/96459031cd4edbe047970bf0d22d0c099771879f)
- Fix implicit filters can be destroyed [9cf8578](https://github.com/wazuh/wazuh-kibana-app/commit/9cf85786f504f5d67edddeea6cfbf2ab577e799b)
- Windows agent dashboard doesn't show failure logon access. [d38d088](https://github.com/wazuh/wazuh-kibana-app/commit/d38d0881ac8e4294accde83d63108337b74cdd91) 
- Number of agents is not properly updated.  [f7cbbe5](https://github.com/wazuh/wazuh-kibana-app/commit/f7cbbe54394db825827715c3ad4370ac74317108) 
- Missing scrollbar on Firefox file viewer.  [df4e8f9](https://github.com/wazuh/wazuh-kibana-app/commit/df4e8f9305b35e9ee1473bed5f5d452dd3420567) 
- Agent search filter by name, lost when refreshing. [71b5274](https://github.com/wazuh/wazuh-kibana-app/commit/71b5274ccc332d8961a158587152f7badab28a95) 
- Alerts of level 12 cannot be displayed in the Summary table. [ec0e888](https://github.com/wazuh/wazuh-kibana-app/commit/ec0e8885d9f1306523afbc87de01a31f24e36309) 
- Restored query from search bar in visualizations. [439128f](https://github.com/wazuh/wazuh-kibana-app/commit/439128f0a1f65b649a9dcb81ab5804ca20f65763) 
- Fix Kibana filters loop in Firefox. [82f0f32](https://github.com/wazuh/wazuh-kibana-app/commit/82f0f32946d844ce96a28f0185f903e8e05c5589) 

## Wazuh v3.9.3 - Kibana v6.8.1 / v7.1.1 / v7.2.0 - Revision 523

### Added

- Support for Wazuh v3.9.3
- Support for Kibana v7.2.0 [#1556](https://github.com/wazuh/wazuh-kibana-app/pull/1556).

### Changed

- New design and several UI/UX changes [#1525](https://github.com/wazuh/wazuh-kibana-app/pull/1525).
- Improved error checking + syscollector performance [94d0a83](https://github.com/wazuh/wazuh-kibana-app/commit/94d0a83e43aa1d2d84ef6f87cbb76b9aefa085b3).
- Adapt Syscollector for MacOS agents [a4bf7ef](https://github.com/wazuh/wazuh-kibana-app/commit/a4bf7efc693a99b7565b5afcaa372155f15a4db9).
- Show last scan for syscollector [73f2056](https://github.com/wazuh/wazuh-kibana-app/commit/73f2056673bb289d472663397ba7097e49b7b93b).
- Extendend information for syscollector [#1585](https://github.com/wazuh/wazuh-kibana-app/issues/1585).

### Fixed

- Corrected width for agent stats [a998955](https://github.com/wazuh/wazuh-kibana-app/commit/a99895565a8854c55932ec94cffb08e1d0aa3da1).
- Fix height for the menu directive with Dynamic height [427d0f3](https://github.com/wazuh/wazuh-kibana-app/commit/427d0f3e9fa6c34287aa9e8557da99a51e0db40f).
- Fix wazuh-db and clusterd check [cddcef6](https://github.com/wazuh/wazuh-kibana-app/commit/cddcef630c5234dd6f6a495715743dfcfd4e4001).
- Fix AlertsStats when value is "0", it was showing "-" [07a3e10](https://github.com/wazuh/wazuh-kibana-app/commit/07a3e10c7f1e626ba75a55452b6c295d11fd657d).
- Fix syscollector state value [f8d3d0e](https://github.com/wazuh/wazuh-kibana-app/commit/f8d3d0eca44e67e26f79bc574495b1f4c8f751f2).
- Fix time offset for reporting table [2ef500b](https://github.com/wazuh/wazuh-kibana-app/commit/2ef500bb112e68bd4811b8e87ce8581d7c04d20f).
- Fix call to obtain GDPR requirements for specific agent [ccda846](https://github.com/wazuh/wazuh-kibana-app/commit/ccda8464b50be05bc5b3642f25f4972c8a7a2c03).
- Restore "rule.id" as a clickable field in visualizations [#1546](https://github.com/wazuh/wazuh-kibana-app/pull/1546).
- Fix timepicker in cluster monitoring [f7533ce](https://github.com/wazuh/wazuh-kibana-app/pull/1560/commits/f7533cecb6862abfb5c1d2173ec3e70ffc59804a).
- Fix several bugs [#1569](https://github.com/wazuh/wazuh-kibana-app/pull/1569).
- Fully removed "rule.id" as URL field [#1584](https://github.com/wazuh/wazuh-kibana-app/issues/1584).
- Fix filters for dashboards [#1583](https://github.com/wazuh/wazuh-kibana-app/issues/1583).
- Fix missing dependency [#1591](https://github.com/wazuh/wazuh-kibana-app/issues/1591).

## Wazuh v3.9.2 - Kibana v7.1.1 - Revision 510

### Added

- Support for Wazuh v3.9.2

### Changed

- Avoid showing more than one toaster for the same error message [7937003](https://github.com/wazuh/wazuh-kibana-app/commit/793700382798033203091d160773363323e05bb9).
- Restored "Alerts evolution - Top 5 agents" in Overview > Security events [f9305c0](https://github.com/wazuh/wazuh-kibana-app/commit/f9305c0c6acf4a31c41b1cc9684b87f79b27524f).

### Fixed

- Fix missing parameters in Dev Tools request [#1496](https://github.com/wazuh/wazuh-kibana-app/pull/1496).
- Fix "Invalid Date" for Safari and Internet Explorer [#1505](https://github.com/wazuh/wazuh-kibana-app/pull/1505).

## Wazuh v3.9.1 - Kibana v7.1.1 - Revision 509

### Added

- Support for Kibana v7.1.1
- Added overall metrics for Agents > Overview [#1479](https://github.com/wazuh/wazuh-kibana-app/pull/1479).

### Fixed

- Fixed missing dependency for Discover [43f5dd5](https://github.com/wazuh/wazuh-kibana-app/commit/43f5dd5f64065c618ba930b2a4087f0a9e706c0e).
- Fixed visualization for Agents > Overview [#1477](https://github.com/wazuh/wazuh-kibana-app/pull/1477). 
- Fixed SCA policy checks table [#1478](https://github.com/wazuh/wazuh-kibana-app/pull/1478).

## Wazuh v3.9.1 - Kibana v7.1.0 - Revision 508

### Added

- Support for Kibana v7.1.0

## Wazuh v3.9.1 - Kibana v6.8.0 - Revision 444

### Added

- Support for Wazuh v3.9.1
- Support for Kibana v6.8.0

### Fixed

- Fixed background color for some parts of the Discover directive [2dfc763](https://github.com/wazuh/wazuh-kibana-app/commit/2dfc763bfa1093fb419f118c2938f6b348562c69).
- Fixed cut values in non-resizable tables when the value is too large [cc4828f](https://github.com/wazuh/wazuh-kibana-app/commit/cc4828fbf50d4dab3dd4bb430617c1f2b13dac6a).
- Fixed handled but not shown error messages from rule editor [0aa0e17](https://github.com/wazuh/wazuh-kibana-app/commit/0aa0e17ac8678879e5066f8d83fd46f5d8edd86a).
- Minor typos corrected [fe11fb6](https://github.com/wazuh/wazuh-kibana-app/commit/fe11fb67e752368aedc89ec844ddf729eb8ad761).
- Minor fixes in agents configuration [1bc2175](https://github.com/wazuh/wazuh-kibana-app/commit/1bc217590438573e7267687655bb5939b5bb9fde).
- Fix Management > logs viewer scrolling [f458b2e](https://github.com/wazuh/wazuh-kibana-app/commit/f458b2e3294796f9cf00482b4da27984646c6398).

### Changed

- Kibana version shown in settings is now read from our package.json [c103d3e](https://github.com/wazuh/wazuh-kibana-app/commit/c103d3e782136106736c02039d28c4567b255aaa).
- Removed an old header from Settings [0197b8b](https://github.com/wazuh/wazuh-kibana-app/commit/0197b8b1abc195f275c8cd9893df84cd5569527b).
- Improved index pattern validation fields, replaced "full_log" with "rule.id" as part of the minimum required fields [dce0595](https://github.com/wazuh/wazuh-kibana-app/commit/dce059501cbd28f1294fd761da3e015e154747bc).
- Improve dynamic height for configuration editor [c318131](https://github.com/wazuh/wazuh-kibana-app/commit/c318131dfb6b5f01752593f2aa972b98c0655610).
- Add timezone for all dates shown in the app [4b8736f](https://github.com/wazuh/wazuh-kibana-app/commit/4b8736fb4e562c78505daaee042bcd798242c3f5).

## Wazuh v3.9.0 - Kibana v6.7.0 / v6.7.1 / v6.7.2 - Revision 441

### Added

- Support for Wazuh v3.9.0
- Support for Kibana v6.7.0 / v6.7.1 / v6.7.2
- Edit master and worker configuration ([#1215](https://github.com/wazuh/wazuh-kibana-app/pull/1215)).
- Edit local rules, local decoders and CDB lists ([#1212](https://github.com/wazuh/wazuh-kibana-app/pull/1212), [#1204](https://github.com/wazuh/wazuh-kibana-app/pull/1204), [#1196](https://github.com/wazuh/wazuh-kibana-app/pull/1196), [#1233](https://github.com/wazuh/wazuh-kibana-app/pull/1233), [#1304](https://github.com/wazuh/wazuh-kibana-app/pull/1304)).
- View no local rules/decoders XML files ([#1395](https://github.com/wazuh/wazuh-kibana-app/pull/1395))
- Dev Tools additions
  - Added hotkey `[shift] + [enter]` for sending query ([#1170](https://github.com/wazuh/wazuh-kibana-app/pull/1170)).
  - Added `Export JSON` button for the Dev Tools ([#1170](https://github.com/wazuh/wazuh-kibana-app/pull/1170)).
- Added refresh button for agents preview table ([#1169](https://github.com/wazuh/wazuh-kibana-app/pull/1169)).
- Added `configuration assessment` information in "Agent > Policy monitoring" ([#1227](https://github.com/wazuh/wazuh-kibana-app/pull/1227)).
- Added agents `configuration assessment` configuration section in "Agent > Configuration" ([1257](https://github.com/wazuh/wazuh-kibana-app/pull/1257))
- Restart master and worker nodes ([#1222](https://github.com/wazuh/wazuh-kibana-app/pull/1222)).
- Restart agents ([#1229](https://github.com/wazuh/wazuh-kibana-app/pull/1229)).
- Added support for more than one Wazuh monitoring pattern ([#1243](https://github.com/wazuh/wazuh-kibana-app/pull/1243))
- Added customizable interval for Wazuh monitoring indices creation ([#1243](https://github.com/wazuh/wazuh-kibana-app/pull/1243)).
- Expand visualizations ([#1246](https://github.com/wazuh/wazuh-kibana-app/pull/1246)).
- Added a dynamic table columns selector ([#1246](https://github.com/wazuh/wazuh-kibana-app/pull/1246)).
- Added resizable columns by dragging in tables ([d2bf8ee](https://github.com/wazuh/wazuh-kibana-app/commit/d2bf8ee9681ca5d6028325e165854b49214e86a3))
- Added a cron job for fetching missing fields of all valid index patterns, also merging dynamic fields every time an index pattern is refreshed by the app ([#1276](https://github.com/wazuh/wazuh-kibana-app/pull/1276)).
- Added auto-merging dynamic fields for Wazuh monitoring index patterns ([#1300](https://github.com/wazuh/wazuh-kibana-app/pull/1300))
- New server module, it's a job queue so we can add delayed jobs to be run in background, this iteration only accepts delayed Wazuh API calls ([#1283](https://github.com/wazuh/wazuh-kibana-app/pull/1283)).
- Added new way to view logs using a logs viewer ([#1292](https://github.com/wazuh/wazuh-kibana-app/pull/1292))
- Added new directive for registering agents from the UI, including instructions on "how to" ([#1321](https://github.com/wazuh/wazuh-kibana-app/pull/1321)).
- Added some Angular charts in Agents Preview and Agents SCA sections ([#1364](https://github.com/wazuh/wazuh-kibana-app/pull/1364))
- Added Docker listener settings in configuration views ([#1365](https://github.com/wazuh/wazuh-kibana-app/pull/1365))
- Added Docker dashboards for both Agents and Overview ([#1367](https://github.com/wazuh/wazuh-kibana-app/pull/1367))
- Improved app logger with debug level ([#1373](https://github.com/wazuh/wazuh-kibana-app/pull/1373))
- Introducing React components from the EUI framework

### Changed

- Escape XML special characters ([#1159](https://github.com/wazuh/wazuh-kibana-app/pull/1159)).
- Changed empty results message for Wazuh tables ([#1165](https://github.com/wazuh/wazuh-kibana-app/pull/1165)).
- Allowing the same query multiple times on the Dev Tools ([#1174](https://github.com/wazuh/wazuh-kibana-app/pull/1174))
- Refactor JSON/XML viewer for configuration tab ([#1173](https://github.com/wazuh/wazuh-kibana-app/pull/1173), [#1148](https://github.com/wazuh/wazuh-kibana-app/pull/1148)).
- Using full height for all containers when possible ([#1224](https://github.com/wazuh/wazuh-kibana-app/pull/1224)).
- Improved the way we are handling "back button" events ([#1207](https://github.com/wazuh/wazuh-kibana-app/pull/1207)).
- Changed some visualizations for FIM, GDPR, PCI, Vulnerability and Security Events ([#1206](https://github.com/wazuh/wazuh-kibana-app/pull/1206), [#1235](https://github.com/wazuh/wazuh-kibana-app/pull/1235), [#1293](https://github.com/wazuh/wazuh-kibana-app/pull/1293)).
- New design for agent header view ([#1186](https://github.com/wazuh/wazuh-kibana-app/pull/1186)).
- Not fetching data the very first time the Dev Tools are opened ([#1185](https://github.com/wazuh/wazuh-kibana-app/pull/1185)).
- Refresh all known fields for all valid index patterns if `kbn-vis` detects a broken index pattern ([ecd7c8f](https://github.com/wazuh/wazuh-kibana-app/commit/ecd7c8f98c187a350f81261d13b0d45dcec6dc5d)).
- Truncate texts and display a tooltip when they don't fit in a table cell ([7b56a87](https://github.com/wazuh/wazuh-kibana-app/commit/7b56a873f85dcba7e6838aeb2e40d9b4cf472576))
- Updated API autocomplete for Dev Tools ([#1218](https://github.com/wazuh/wazuh-kibana-app/pull/1218))
- Updated switches design to adapt it to Kibana's design ([#1253](https://github.com/wazuh/wazuh-kibana-app/pull/1253))
- Reduced the width of some table cells with little text, to give more space to the other columns ([#1263](https://github.com/wazuh/wazuh-kibana-app/pull/1263)).
- Redesign for Management > Status daemons list ([#1284](https://github.com/wazuh/wazuh-kibana-app/pull/1284)).
- Redesign for Management > Configuration, Agent > Configuration ([#1289](https://github.com/wazuh/wazuh-kibana-app/pull/1289)).
- Replaced Management > Logs table with a log viewer component ([#1292](https://github.com/wazuh/wazuh-kibana-app/pull/1292)).
- The agents list search bar now allows to switch between AND/OR operators ([#1291](https://github.com/wazuh/wazuh-kibana-app/pull/1291)).
- Improve audit dashboards ([#1374](https://github.com/wazuh/wazuh-kibana-app/pull/1374))
- Exclude agent "000" getting the last registered and the most active agents from the Wazuh API.([#1391](https://github.com/wazuh/wazuh-kibana-app/pull/1391))
- Reviewed Osquery dashboards ([#1394](https://github.com/wazuh/wazuh-kibana-app/pull/1394))
- Memory info is now a log ([#1400](https://github.com/wazuh/wazuh-kibana-app/pull/1400))
- Error toasters time is now 30000ms, warning/info are still 6000ms ([#1420](https://github.com/wazuh/wazuh-kibana-app/pull/1420))

### Fixed

- Properly handling long messages on notifier service, until now, they were using out of the card space, also we replaced some API messages with more meaningful messages ([#1168](https://github.com/wazuh/wazuh-kibana-app/pull/1168)).
- Adapted Wazuh icon for multiple browsers where it was gone ([#1208](https://github.com/wazuh/wazuh-kibana-app/pull/1208)).
- Do not fetch data from tables twice when resize window ([#1303](https://github.com/wazuh/wazuh-kibana-app/pull/1303)).
- Agent syncrhonization status is updated as we browse the configuration section ([#1305](https://github.com/wazuh/wazuh-kibana-app/pull/1305))
- Using the browser timezone for reporting documents ([#1311](https://github.com/wazuh/wazuh-kibana-app/pull/1311)).
- Wrong behaviors in the routing system when the basePath was set ([#1342](https://github.com/wazuh/wazuh-kibana-app/pull/1342))
- Do not show pagination for one-page tables ([196c5b7](https://github.com/wazuh/wazuh-kibana-app/pull/1362/commits/196c5b717583032798da7791fa4f90ec06397f68))
- Being redirected to Overview once a Kibana restart is performed ([#1378](https://github.com/wazuh/wazuh-kibana-app/pull/1378))
- Displaying the AWS services section of the aws-s3 wodle ([#1393](https://github.com/wazuh/wazuh-kibana-app/pull/1393))
- Show email configuration on the configuration on demand ([#1401](https://github.com/wazuh/wazuh-kibana-app/issues/1401))
- Show "Follow symbolic link" field in Integrity monitoring - Monitored configuration on demand ([0c9c9da](https://github.com/wazuh/wazuh-kibana-app/pull/1414/commits/0c9c9da3b951548761cd203db5ee5baa39afe26c))

## Wazuh v3.8.2 - Kibana v6.6.0 / v6.6.1 / v6.6.2 / v6.7.0 - Revision 419

### Added

- Support for Kibana v6.6.0 / v6.6.1 / v6.6.2 / v6.7.0

### Fixed

- Fixed AWS dashboard, newer JavaScript browser engines break the view due to Angular.js ([6e882fc](https://github.com/wazuh/wazuh-kibana-app/commit/6e882fc1d7efe6059e6140ff40b8a20d9c1fa51e)).
- Fixed AWS accounts visualization, using the right field now ([6e882fc](https://github.com/wazuh/wazuh-kibana-app/commit/6e882fc1d7efe6059e6140ff40b8a20d9c1fa51e)).

## Wazuh v3.8.2 - Kibana v6.5.4 - Revision 418

### Added

- Support for Wazuh v3.8.2

### Changed

- Close configuration editor only if it was successfully updated ([bc77c35](https://github.com/wazuh/wazuh-kibana-app/commit/bc77c35d8440a656d4704451ce857c9e1d36a438)).
- Replaced FIM Vega visualization with standard visualization ([554ee1c](https://github.com/wazuh/wazuh-kibana-app/commit/554ee1c4c4d75c76d82272075acf8bb62e7f9e27)).

## Wazuh v3.8.1 - Kibana v6.5.4 - Revision 417

### Added

- Support for Wazuh v3.8.1

### Changed

- Moved monitored/ignored Windows registry entries to "FIM > Monitored" and "FIM > Ignored" to avoid user confusion ([#1176](https://github.com/wazuh/wazuh-kibana-app/pull/1176)).
- Excluding managers from wazuh-monitoring indices ([#1177](https://github.com/wazuh/wazuh-kibana-app/pull/1177)).
- Escape `&` before sending group configuration ([d3aa56f](https://github.com/wazuh/wazuh-kibana-app/commit/d3aa56fa73478c60505e500db7d3a7df263081b5)).
- Improved `autoFormat` function before rendering group configuration ([f4f8144](https://github.com/wazuh/wazuh-kibana-app/commit/f4f8144eef8b93038fc897a9f16356e71029b844)).
- Now the group configuration editor doesn't exit after sending data to the Wazuh API ([5c1a3ef](https://github.com/wazuh/wazuh-kibana-app/commit/5c1a3ef9bd710a7befbed0709c4a7cf414f44f6b)).

### Fixed

- Fixed style for the error toaster for long URLs or long paths ([11b8084](https://github.com/wazuh/wazuh-kibana-app/commit/11b8084c75bbc5da36587ff31d1bc80a55fe4dfe)).

## Wazuh v3.8.0 - Kibana v6.5.4 - Revision 416

### Added

- Added group management features such as:
  - Edit the group configuration ([#1096](https://github.com/wazuh/wazuh-kibana-app/pull/1096)).
  - Add/remove groups to/from an agent ([#1096](https://github.com/wazuh/wazuh-kibana-app/pull/1096)).
  - Add/remove agents to/from a group ([#1096](https://github.com/wazuh/wazuh-kibana-app/pull/1096)).
  - Add/remove groups ([#1152](https://github.com/wazuh/wazuh-kibana-app/pull/1152)).
- New directive for tables that don't need external data sources ([#1067](https://github.com/wazuh/wazuh-kibana-app/pull/1067)).
- New search bar directive with interactive filters and suggestions ([#1058](https://github.com/wazuh/wazuh-kibana-app/pull/1058)).
- New server route `/elastic/alerts` for fetching alerts using custom parameters([#1056](https://github.com/wazuh/wazuh-kibana-app/pull/1056)).
- New table for an agent FIM monitored files, if the agent OS platform is Windows it will show two tables: files and registry ([#1032](https://github.com/wazuh/wazuh-kibana-app/pull/1032)).
- Added description to each setting under Settings > Configuration ([#1048](https://github.com/wazuh/wazuh-kibana-app/pull/1048)).
- Added a new setting to `config.yml` related to Wazuh monitoring and its index pattern ([#1095](https://github.com/wazuh/wazuh-kibana-app/pull/1095)).
- Resizable columns by dragging in Dev-tools ([#1102](https://github.com/wazuh/wazuh-kibana-app/pull/1102)).
- New feature to be able to edit config.yml file from the Settings > Configuration section view ([#1105](https://github.com/wazuh/wazuh-kibana-app/pull/1105)).
- Added a new table (network addresses) for agent inventory tab ([#1111](https://github.com/wazuh/wazuh-kibana-app/pull/1111)).
- Added `audit_key` (Who-data Audit keys) for configuration tab ([#1123](https://github.com/wazuh/wazuh-kibana-app/pull/1123)).
- Added new known fields for Kibana index pattern ([#1150](https://github.com/wazuh/wazuh-kibana-app/pull/1150)).

### Changed

- Changed Inventory tables. Now the app looks for the OS platform and it shows different tables depending on the OS platform. In addition the process state codes has been replaced to be more meaningful ([#1059](https://github.com/wazuh/wazuh-kibana-app/pull/1059)).
- Tiny rework for the AWS tab including.
- "Report" button is hidden on Discover panel ([#1047](https://github.com/wazuh/wazuh-kibana-app/pull/1047)).
- Visualizations, filters and Discover improved ([#1083](https://github.com/wazuh/wazuh-kibana-app/pull/1083)).
- Removed `popularizeField` function until https://github.com/elastic/kibana/issues/22426 is solved in order to avoid `Unable to write index pattern!` error on Discover tab ([#1085](https://github.com/wazuh/wazuh-kibana-app/pull/1085)).
- Improved Wazuh monitoring module ([#1094](https://github.com/wazuh/wazuh-kibana-app/pull/1094)).
- Added "Registered date" and "Last keep alive" in agents table allowing you to sort by these fields ([#1102](https://github.com/wazuh/wazuh-kibana-app/pull/1102)).
- Improved code quality in sections such as Ruleset > Rule and Decoder detail view simplify conditions ([#1102](https://github.com/wazuh/wazuh-kibana-app/pull/1102)).
- Replaced reporting success message ([#1102](https://github.com/wazuh/wazuh-kibana-app/pull/1102)).
- Reduced the default number of shards and the default number of replicas for the app indices ([#1113](https://github.com/wazuh/wazuh-kibana-app/pull/1113)).
- Refreshing index pattern known fields on health check controller ([#1119](https://github.com/wazuh/wazuh-kibana-app/pull/1119)).
- Less strict memory check ([786c764](https://github.com/wazuh/wazuh-kibana-app/commit/786c7642cd88083f9a77c57ed204488ecf5b710a)).
- Checking message origin in error handler ([dfec368](https://github.com/wazuh/wazuh-kibana-app/commit/dfec368d22a148b2e4437db92d71294900241961)).
- Dev tools is now showing the response as it is, like `curl` does ([#1137](https://github.com/wazuh/wazuh-kibana-app/pull/1137)).
- Removed `unknown` as valid node name ([#1149](https://github.com/wazuh/wazuh-kibana-app/pull/1149)).
- Removed `rule.id` direct filter from the rule set tables ([#1151](https://github.com/wazuh/wazuh-kibana-app/pull/1151))

### Fixed

- Restored X-Pack security logic for the .wazuh index, now it's not bypassing the X-Pack roles ([#1081](https://github.com/wazuh/wazuh-kibana-app/pull/1081))
- Avoid fetching twice the same data ([#1072](https://github.com/wazuh/wazuh-kibana-app/pull/1072), [#1061](https://github.com/wazuh/wazuh-kibana-app/pull/1061)).
- Wazuh logo adapted to low resolutions ([#1074](https://github.com/wazuh/wazuh-kibana-app/pull/1074)).
- Hide Audit, OpenSCAP tabs for non-linux agents. Fixed empty Windows events under Configuration > Log collection section. OSQuery logo has been standardized ([#1072](https://github.com/wazuh/wazuh-kibana-app/pull/1072), [#1076](https://github.com/wazuh/wazuh-kibana-app/pull/1076)).
- Fix empty values on _Overview > Security events_ when Wazuh monitoring is disabled ([#1091](https://github.com/wazuh/wazuh-kibana-app/pull/1091)).
- Fix overlapped play button in Dev-tools when the input box has a scrollbar ([#1102](https://github.com/wazuh/wazuh-kibana-app/pull/1102)).
- Fix Dev-tools behavior when parse json invalid blocks ([#1102](https://github.com/wazuh/wazuh-kibana-app/pull/1102)).
- Fixed Management > Monitoring tab frustration adding back buttons ([#1102](https://github.com/wazuh/wazuh-kibana-app/pull/1102)).
- Fix template checking when using more than one pattern ([#1104](https://github.com/wazuh/wazuh-kibana-app/pull/1104)).
- Fix infinite loop for Wazuh monitoring when the Wazuh API is not being able to give us all the agents ([5a26916](https://github.com/wazuh/wazuh-kibana-app/commit/5a2691642b40a34783d2eafb6ee24ae78b9af21a)), ([85005a1](https://github.com/wazuh/wazuh-kibana-app/commit/85005a184d4f1c3d339b7c895b5d2469f3b45171)).
- Fix rule details for `list` and `info` parameters ([#1149](https://github.com/wazuh/wazuh-kibana-app/pull/1149)).

## Wazuh v3.7.1 / v3.7.2 - Kibana v6.5.1 / v6.5.2 / v6.5.3 / v6.5.4 - Revision 415

### Added

- Support for Elastic stack v6.5.2 / v6.5.3 / v6.5.4.
- Support for Wazuh v3.7.1 / v3.7.2.
- Dev Tools module now autocompletes API endpoints ([#1030](https://github.com/wazuh/wazuh-kibana-app/pull/1030)).

### Changed

- Increased number of rows for syscollector tables ([#1033](https://github.com/wazuh/wazuh-kibana-app/pull/1033)).
- Modularized JSON/XML viewers for the configuration section ([#982](https://github.com/wazuh/wazuh-kibana-app/pull/982)).

### Fixed

- Added missing fields for syscollector network tables ([#1036](https://github.com/wazuh/wazuh-kibana-app/pull/1036)).
- Using the right API path when downloading CSV for decoders list ([#1045](https://github.com/wazuh/wazuh-kibana-app/pull/1045)).
- Including group field when downloading CSV for agents list ([#1044](https://github.com/wazuh/wazuh-kibana-app/pull/1044)).
- Preserve active tab in configuration section when refreshing the page ([#1037](https://github.com/wazuh/wazuh-kibana-app/pull/1037)).

## Wazuh v3.7.0 - Kibana v6.5.0 / v6.5.1 - Revision 414

### Added

- Support for Elastic Stack v6.5.0 / v6.5.1.
- Agent groups bar is now visible on the agent configuration section ([#1023](https://github.com/wazuh/wazuh-kibana-app/pull/1023)).
- Added a new setting for the `config.yml` file for enable/disable administrator mode ([#1019](https://github.com/wazuh/wazuh-kibana-app/pull/1019)).
  - This allows the user to perform PUT, POST, DELETE methods in our Dev Tools.

### Changed

- Refactored most front-end controllers ([#1023](https://github.com/wazuh/wazuh-kibana-app/pull/1023)).

## Wazuh v3.7.0 - Kibana v6.4.2 / v6.4.3 - Revision 413

### Added

- Support for Wazuh v3.7.0.
- Support for Elastic Stack v6.4.2 / v6.4.3.
- Brand-new interface for _Configuration_ (on both _Management_ and _Agents_ tabs) ([#914](https://github.com/wazuh/wazuh-kibana-app/pull/914)):
  - Now you can check current and real agent and manager configuration.
  - A new interface design, with more useful information and easy to understand descriptions.
  - New and more responsive JSON/XML viewers to show the configuration in raw mode.
- Brand-new extension - Osquery ([#938](https://github.com/wazuh/wazuh-kibana-app/pull/938)):
  - A new extension, disabled by default.
  - Check alerts from Wazuh's Osquery integration.
  - Check your current Osquery wodle configuration.
  - More improvements will come for this extension in the future.
- New option for Wazuh app configuration file - _Ignore index patterns_ ([#947](https://github.com/wazuh/wazuh-kibana-app/pull/947)):
  - Now the user can specify which index patterns can't be selected on the app using the new `ip.ignore` setting on the `config.yml` file.
  - The valid format is an array of strings which represents index patterns.
  - By default, this list is empty (all index patterns will be available if they use a compatible structure).
- Added a node selector for _Management > Status_ section when Wazuh cluster is enabled ([#976](https://github.com/wazuh/wazuh-kibana-app/pull/976)).
- Added quick access to _Configuration_ or _Discover_ panels for an agent on the agents list ([#939](https://github.com/wazuh/wazuh-kibana-app/pull/939)).
- Now you can click on an agent's ID on the _Discover_ panels to open its details page on the app ([#904](https://github.com/wazuh/wazuh-kibana-app/pull/904)).
- Redesigned the _Overview > Amazon AWS_ tab, using more meaningful visualizations for a better overall view of your agents' status ([#903](https://github.com/wazuh/wazuh-kibana-app/pull/903)).
- Redesigned the _Overview/Agents > Vulnerabilities_ tab, using more meaningful visualizations for a better overall view of your agents' status ([#954](https://github.com/wazuh/wazuh-kibana-app/pull/954)).
- Now everytime the user enters the _Settings_ tab, the API connection will be automatically checked ([#971](https://github.com/wazuh/wazuh-kibana-app/pull/971)).
- Added a node selector for _Management > Logs_ section when Wazuh cluster is enabled ([#980](https://github.com/wazuh/wazuh-kibana-app/pull/980)).
- Added a group selector for _Agents_ section ([#995](https://github.com/wazuh/wazuh-kibana-app/pull/995)).

### Changed

- Interface refactoring for the _Agents > Inventory data_ tab ([#924](https://github.com/wazuh/wazuh-kibana-app/pull/924)):
  - Now the tab won't be available if your agent doesn't have Syscollector enabled, and each card will be enabled or disabled depending on the current Syscollector scans configuration.
  - This will prevent situations where the user couldn't check the inventory although there was actual scan data to show on some sections.
- Added support for new multigroups feature ([#911](https://github.com/wazuh/wazuh-kibana-app/pull/911)):
  - Now the information bars on _Agents_ will show all the groups an agent belongs to.
- Now the result pane on the _Dev tools_ tab will show the error code coming from the Wazuh API ([#909](https://github.com/wazuh/wazuh-kibana-app/pull/909)).
- Changed some visualizations titles for _Overview/Agents > OpenSCAP_ tab ([#925](https://github.com/wazuh/wazuh-kibana-app/pull/925)).
- All backend routes have been renamed ([#932](https://github.com/wazuh/wazuh-kibana-app/pull/932)).
- Several improvements for Elasticsearch tests ([#933](https://github.com/wazuh/wazuh-kibana-app/pull/933)).
- Updated some strings and descriptions on the _Settings_ tab ([#934](https://github.com/wazuh/wazuh-kibana-app/pull/934)).
- Changed the date format on _Settings > Logs_ to make it more human-readable ([#944](https://github.com/wazuh/wazuh-kibana-app/pull/944)).
- Changed some labels to remove the "MD5 sum" expression, it will use "Checksum" instead ([#945](https://github.com/wazuh/wazuh-kibana-app/pull/945)).
- Added word wrapping class to group name in _Management > Groups > Group detail_ tab ([#945](https://github.com/wazuh/wazuh-kibana-app/pull/945)).
- The `wz-table` directive has been refactored ([#953](https://github.com/wazuh/wazuh-kibana-app/pull/953)).
- The `wz-table` directive now checks if a request is aborted ([#979](https://github.com/wazuh/wazuh-kibana-app/pull/979)).
- Several performance improvements ([#985](https://github.com/wazuh/wazuh-kibana-app/pull/985), [#997](https://github.com/wazuh/wazuh-kibana-app/pull/997), [#1000](https://github.com/wazuh/wazuh-kibana-app/pull/1000)).

### Fixed

- Several known fields for _Whodata_ functionality have been fixed ([#901](https://github.com/wazuh/wazuh-kibana-app/pull/901)).
- Fixed alignment bug with the _Add a filter +_ button on _Discover_ and _Agents_ tabs ([#912](https://github.com/wazuh/wazuh-kibana-app/pull/912)).
- Fixed a bug where the `Add API` form on _Settings_ didn't appear when pressing the button after editing an existing API entry ([#944](https://github.com/wazuh/wazuh-kibana-app/pull/944)).
- Fixed a bug on _Ruleset_ tab where the "Description" column was showing `0` if the rule doesn't have any description ([#948](https://github.com/wazuh/wazuh-kibana-app/pull/948)).
- Fixed wrong alignment on related Rules/Decoders tables from _Management > Ruleset_ tab ([#971](https://github.com/wazuh/wazuh-kibana-app/pull/971)).
- Fixed a bug where sometimes the error messages appeared duplicated ([#971](https://github.com/wazuh/wazuh-kibana-app/pull/971)).

### Removed

- On the _Management > Monitoring_ tab, the `Cluster enabled but not running` message won't appear as an error anymore ([#971](https://github.com/wazuh/wazuh-kibana-app/pull/971)).

## Wazuh v3.6.1 - Kibana v6.4.1 / v6.4.2 / v6.4.3 - Revision 412

### Added

- Support for Elastic Stack v6.4.1 / v6.4.2 / v6.4.3.

## Wazuh v3.6.1 - Kibana v6.4.0 - Revision 411

### Added

- Redesigned the _Overview > Integrity monitoring_ tab, using more meaningful visualizations for a better overall view of your agents' status ([#893](https://github.com/wazuh/wazuh-kibana-app/pull/893)).
- Added a new table for the _Inventory_ tab: _Processes_ ([#895](https://github.com/wazuh/wazuh-kibana-app/pull/895)).
- Improved error handling for tables. Now the table will show an error message if it wasn't able to fetch and load data ([#896](https://github.com/wazuh/wazuh-kibana-app/pull/896)).

### Changed

- The app source code has been improved, following best practices and coding guidelines ([#892](https://github.com/wazuh/wazuh-kibana-app/pull/892)).
- Included more app tests and prettifier for better code maintainability ([#883](https://github.com/wazuh/wazuh-kibana-app/pull/883) & [#885](https://github.com/wazuh/wazuh-kibana-app/pull/885)).

### Fixed

- Fixed minor visual errors on some _GDPR_, _PCI DSS_ and _Vulnerabilities_ visualizations ([#894](https://github.com/wazuh/wazuh-kibana-app/pull/894)).

## Wazuh v3.6.1 - Kibana v6.4.0 - Revision 410

### Added

- The _Inventory_ tab has been redesigned ([#873](https://github.com/wazuh/wazuh-kibana-app/pull/873)):
  - Added new network interfaces and port tables.
  - Improved design using metric information bars and intuitive status indicators.
- Added refresh functionality to the _Settings > Logs_ tab ([#852](https://github.com/wazuh/wazuh-kibana-app/pull/852)):
  - Now everytime the user opens the tab, the logs will be reloaded.
  - A new button to force the update has been added on the top left corner of the logs table.
- Added `tags` and `recursion_level` configuration options to _Management/Agent > Configuration_ tabs ([#850](https://github.com/wazuh/wazuh-kibana-app/pull/850)).
- The _Kuery_ search syntax has been added again to the app ([#851](https://github.com/wazuh/wazuh-kibana-app/pull/851)).
- Added a first batch of [_Mocha_](https://mochajs.org/) tests and other quality of code improvements to the app ([#859](https://github.com/wazuh/wazuh-kibana-app/pull/859)).
- Now you can open specific rule details (the _Management > Ruleset_ tab) when clicking on the `rule.id` value on the _Discover_ tab ([#862](https://github.com/wazuh/wazuh-kibana-app/pull/862)).
- Now you can click on the rule ID value on the _Management > Ruleset_ tab to search for related alerts on the _Discover_ tab ([#863](https://github.com/wazuh/wazuh-kibana-app/pull/863)).

### Changed

- The index pattern known fields have been updated up to 567 ([#872](https://github.com/wazuh/wazuh-kibana-app/pull/872)).
- Now the _Inventory_ tab will always be available for all agents, and a descriptive message will appear if the agent doesn't have `syscollector` enabled ([#879](https://github.com/wazuh/wazuh-kibana-app/pull/879)).

### Fixed

- Fixed a bug where the _Inventory_ tab was unavailable if the user reloads the page while on the _Agents > Configuration_ tab ([#845](https://github.com/wazuh/wazuh-kibana-app/pull/845)).
- Fixed some _Overview > VirusTotal_ visualizations ([#846](https://github.com/wazuh/wazuh-kibana-app/pull/846)).
- Fixed a bug where the _Settings > Extensions_ tab wasn't being properly hidden when there's no API entries inserted ([#847](https://github.com/wazuh/wazuh-kibana-app/pull/847)).
- Fixed a bug where the _Current API_ indicator on the top navbar wasn't being properly updated when the user deletes all the API entries ([#848](https://github.com/wazuh/wazuh-kibana-app/pull/848)).
- Fixed a bug where the _Agents coverage_ metric were not displaying a proper value when the manager has 0 registered agents ([#849](https://github.com/wazuh/wazuh-kibana-app/pull/849)).
- Fixed a bug where the `wazuh-basic` user role was able to update API entries (it should be forbidden) ([#853](https://github.com/wazuh/wazuh-kibana-app/pull/853)).
- Fixed a bug where the visualizations had scroll bars on the PDF reports ([#870](https://github.com/wazuh/wazuh-kibana-app/pull/870)).
- Fixed a bug on the _Dev tools_ tab where the user couldn't execute the first request block if there was blank lines above it ([#871](https://github.com/wazuh/wazuh-kibana-app/pull/871)).
- Fixed a bug on pinned filters when opening tabs where the implicit filter was the same, making them stuck and unremovable from other tabs ([#878](https://github.com/wazuh/wazuh-kibana-app/pull/878)).

## Wazuh v3.6.1 - Kibana v6.4.0 - Revision 409

### Added

- Support for Wazuh v3.6.1.

### Fixed

- Fixed a bug on the _Dev tools_ tab ([b7c79f4](https://github.com/wazuh/wazuh-kibana-app/commit/b7c79f48f06cb49b12883ec9e9337da23b49976b)).

## Wazuh v3.6.1 - Kibana v6.3.2 - Revision 408

### Added

- Support for Wazuh v3.6.1.

### Fixed

- Fixed a bug on the _Dev tools_ tab ([4ca9ed5](https://github.com/wazuh/wazuh-kibana-app/commit/4ca9ed54f1b18e5d499d950e6ff0741946701988)).

## Wazuh v3.6.0 - Kibana v6.4.0 - Revision 407

### Added

- Support for Wazuh v3.6.0.

## Wazuh v3.6.0 - Kibana v6.3.2 - Revision 406

### Added

- Support for Wazuh v3.6.0.

## Wazuh v3.5.0 - Kibana v6.4.0 - Revision 405

### Added

- Support for Elastic Stack v6.4.0 ([#813](https://github.com/wazuh/wazuh-kibana-app/pull/813)).

## Wazuh v3.5.0 - Kibana v6.3.2 - Revision 404

### Added

- Added new options to `config.yml` to change shards and replicas settings for `wazuh-monitoring` indices ([#809](https://github.com/wazuh/wazuh-kibana-app/pull/809)).
- Added more error messages for `wazuhapp.log` in case of failure when performing some crucial functions ([#812](https://github.com/wazuh/wazuh-kibana-app/pull/812)).
- Now it's possible to change replicas settings for existing `.wazuh`, `.wazuh-version` and `wazuh-monitoring` indices on the `config.yml` file ([#817](https://github.com/wazuh/wazuh-kibana-app/pull/817)).

### Changed

- App frontend code refactored and restructured ([#802](https://github.com/wazuh/wazuh-kibana-app/pull/802)).
- Now the _Overview > Security events_ tab won't show anything if the only visualization with data is _Agents status_ ([#811](https://github.com/wazuh/wazuh-kibana-app/pull/811)).

### Fixed

- Fixed a bug where the RAM status message appreared twice the first time you opened the app ([#807](https://github.com/wazuh/wazuh-kibana-app/pull/807)).
- Fixed the app UI to make the app usable on Internet Explorer 11 ([#808](https://github.com/wazuh/wazuh-kibana-app/pull/808)).

## Wazuh v3.5.0 - Kibana v6.3.2 - Revision 403

### Added

- The welcome tabs on _Overview_ and _Agents_ have been updated with a new name and description for the existing sections ([#788](https://github.com/wazuh/wazuh-kibana-app/pull/788)).
- Now the app tables will auto-resize depending on the screen height ([#792](https://github.com/wazuh/wazuh-kibana-app/pull/792)).

### Changed

- Now all the app filters on several tables will present the values in alphabetical order ([#787](https://github.com/wazuh/wazuh-kibana-app/pull/787)).

### Fixed

- Fixed a bug on _Decoders_ where clicking on the decoder wouldn't open the detail view if the `Parent decoders` filter was enabled ([#782](https://github.com/wazuh/wazuh-kibana-app/pull/782)).
- Fixed a bug on _Dev tools_ when the first line on the editor pane was empty or had a comment ([#790](https://github.com/wazuh/wazuh-kibana-app/pull/790)).
- Fixed a bug where the app was throwing multiple warning messages the first time you open it ([#791](https://github.com/wazuh/wazuh-kibana-app/pull/791)).
- Fixed a bug where clicking on a different tab from _Overview_ right after inserting the API credentials for the first time would always redirect to _Overview_ ([#791](https://github.com/wazuh/wazuh-kibana-app/pull/791)).
- Fixed a bug where the user could have a browser cookie with a reference to a non-existing API entry on Elasticsearch ([#794](https://github.com/wazuh/wazuh-kibana-app/pull/794) & [#795](https://github.com/wazuh/wazuh-kibana-app/pull/795)).

### Removed

- The cluster key has been removed from the API requests to `/manager/configuration` ([#796](https://github.com/wazuh/wazuh-kibana-app/pull/796)).

## Wazuh v3.5.0 - Kibana v6.3.1/v6.3.2 - Revision 402

### Added

- Support for Wazuh v3.5.0.
- Added new fields for _Vulnerability detector_ alerts ([#752](https://github.com/wazuh/wazuh-kibana-app/pull/752)).
- Added multi table search for `wz-table` directive. Added two new log levels for _Management > Logs_ section ([#753](https://github.com/wazuh/wazuh-kibana-app/pull/753)).

## Wazuh v3.4.0 - Kibana v6.3.1/v6.3.2 - Revision 401

### Added

- Added a few new fields for Kibana due to the new Wazuh _who-data_ feature ([#763](https://github.com/wazuh/wazuh-kibana-app/pull/763)).
- Added XML/JSON viewer for each card under _Management > Configuration_ ([#764](https://github.com/wazuh/wazuh-kibana-app/pull/764)).

### Changed

- Improved error handling for Dev tools. Also removed some unused dependencies from the _Dev tools_ tab ([#760](https://github.com/wazuh/wazuh-kibana-app/pull/760)).
- Unified origin for tab descriptions. Reviewed some grammar typos ([#765](https://github.com/wazuh/wazuh-kibana-app/pull/765)).
- Refactored agents autocomplete component. Removed unused/deprecated modules ([#766](https://github.com/wazuh/wazuh-kibana-app/pull/766)).
- Simplified route resolves section ([#768](https://github.com/wazuh/wazuh-kibana-app/pull/768)).

### Fixed

- Fixed missing cluster node filter for the visualization shown when looking for specific node under _Management > Monitoring_ section ([#758](https://github.com/wazuh/wazuh-kibana-app/pull/758)).
- Fixed missing dependency injection for `wzMisc` factory ([#768](https://github.com/wazuh/wazuh-kibana-app/pull/768)).

### Removed

- Removed `angular-aria`, `angular-md5`, `ansicolors`, `js-yaml`, `querystring` and `lodash` dependencies since Kibana includes all of them. Removed some unused images ([#768](https://github.com/wazuh/wazuh-kibana-app/pull/768)).

## Wazuh v3.4.0 - Kibana v6.3.1/v6.3.2 - Revision 400

### Added

- Support for Wazuh v3.4.0.
- Support for Elastic Stack v6.3.2.
- Support for Kuery as accepted query language ([#742](https://github.com/wazuh/wazuh-kibana-app/pull/742)).
  - This feature is experimental.
- Added new _Who data_ fields from file integrity monitoring features ([#746](https://github.com/wazuh/wazuh-kibana-app/pull/746)).
- Added tab in _Settings_ section where you can see the last logs from the Wazuh app server ([#723](https://github.com/wazuh/wazuh-kibana-app/pull/723)).

### Changed

- Fully redesigned of the welcome screen along the different app sections ([#751](https://github.com/wazuh/wazuh-kibana-app/pull/751)).
- Now any agent can go to the _Inventory_ tab regardless if it's enabled or not. The content will change properly according to the agent configuration ([#744](https://github.com/wazuh/wazuh-kibana-app/pull/744)).
- Updated the `angular-material` dependency to `1.1.10` ([#743](https://github.com/wazuh/wazuh-kibana-app/pull/743)).
- Any API entry is now removable regardless if it's the only one API entry ([#740](https://github.com/wazuh/wazuh-kibana-app/pull/740)).
- Performance has been improved regarding to agents status, they are now being fetched using _distinct_ routes from the Wazuh API ([#738](https://github.com/wazuh/wazuh-kibana-app/pull/738)).
- Improved the way we are parsing some Wazuh API errors regarding to version mismatching ([#735](https://github.com/wazuh/wazuh-kibana-app/pull/735)).

### Fixed

- Fixed wrong filters being applied in _Ruleset > Rules_ and _Ruleset > Decoders_ sections when using Lucene like filters plus path filters ([#736](https://github.com/wazuh/wazuh-kibana-app/pull/736)).
- Fixed the template checking from the healthcheck, now it allows to use custom index patterns ([#739](https://github.com/wazuh/wazuh-kibana-app/pull/739)).
- Fixed infinite white screen from _Management > Monitoring_ when the Wazuh cluster is enabled but not running ([#741](https://github.com/wazuh/wazuh-kibana-app/pull/741)).

## Wazuh v3.3.0/v3.3.1 - Kibana v6.3.1 - Revision 399

### Added

- Added a new Angular.js factory to store the Wazuh app configuration values. Also, this factory is being used by the pre-routes functions (resolves); this way we are sure about having the real configuration at any time. These pre-routes functions have been improved too ([#670](https://github.com/wazuh/wazuh-kibana-app/pull/670)).
- Added extended information for reports from _Reporting_ feature ([#701](https://github.com/wazuh/wazuh-kibana-app/pull/701)).

### Changed

- Tables have been improved. Now they are truncating long fields and adding a tooltip if needed ([#671](https://github.com/wazuh/wazuh-kibana-app/pull/671)).
- Services have been improved ([#715](https://github.com/wazuh/wazuh-kibana-app/pull/715)).
- CSV formatted files have been improved. Now they are showing a more human readable column names ([#717](https://github.com/wazuh/wazuh-kibana-app/pull/717), [#726](https://github.com/wazuh/wazuh-kibana-app/pull/726)).
- Added/Modified some visualization titles ([#728](https://github.com/wazuh/wazuh-kibana-app/pull/728)).
- Improved Discover perfomance when in background mode ([#719](https://github.com/wazuh/wazuh-kibana-app/pull/719)).
- Reports from the _Reporting_ feature have been fulyl redesigned ([#701](https://github.com/wazuh/wazuh-kibana-app/pull/701)).

### Fixed

- Fixed the top menu API indicator when checking the API connection and the manager/cluster information had been changed ([#668](https://github.com/wazuh/wazuh-kibana-app/pull/668)).
- Fixed our logger module which was not writting logs the very first time Kibana is started neither after a log rotation ([#667](https://github.com/wazuh/wazuh-kibana-app/pull/667)).
- Fixed a regular expression in the server side when parsing URLs before registering a new Wazuh API ([#690](https://github.com/wazuh/wazuh-kibana-app/pull/690)).
- Fixed filters from specific visualization regarding to _File integrity_ section ([#694](https://github.com/wazuh/wazuh-kibana-app/pull/694)).
- Fixed filters parsing when generating a report because it was not parsing negated filters as expected ([#696](https://github.com/wazuh/wazuh-kibana-app/pull/696)).
- Fixed visualization counter from _OSCAP_ tab ([#722](https://github.com/wazuh/wazuh-kibana-app/pull/722)).

### Removed

- Temporary removed CSV download from agent inventory section due to Wazuh API bug ([#727](https://github.com/wazuh/wazuh-kibana-app/pull/727)).

## Wazuh v3.3.0/v3.3.1 - Kibana v6.3.0 - Revision 398

### Added

- Improvements for latest app redesign ([#652](https://github.com/wazuh/wazuh-kibana-app/pull/652)):
  - The _Welcome_ tabs have been simplified, following a more Elastic design.
  - Added again the `md-nav-bar` component with refined styles and limited to specific sections.
  - The _Settings > Welcome_ tab has been removed. You can use the nav bar to switch tabs.
  - Minor CSS adjustments and reordering.
- Small app UI improvements ([#634](https://github.com/wazuh/wazuh-kibana-app/pull/634)):
  - Added link to _Agents Preview_ on the _Agents_ tab breadcrumbs.
  - Replaced the _Generate report_ button with a smaller one.
  - Redesigned _Management > Ruleset_ `md-chips` to look similar to Kibana filter pills.
  - Added agent information bar from _Agents > General_ to _Agents > Welcome_ too.
  - Refactored flex layout on _Welcome_ tabs to fix a height visual bug.
  - Removed duplicated loading rings on the _Agents_ tab.
- Improvements for app tables ([#627](https://github.com/wazuh/wazuh-kibana-app/pull/627)):
  - Now the current page will be highlighted.
  - The gap has been fixed to the items per page value.
  - If there are no more pages for _Next_ or _Prev_ buttons, they will be hidden.
- Improvements for app health check ([#637](https://github.com/wazuh/wazuh-kibana-app/pull/637)):
  - Improved design for the view.
  - The checks have been placed on a table, showing the current status of each one.
- Changes to our reporting feature ([#639](https://github.com/wazuh/wazuh-kibana-app/pull/639)):
  - Now the generated reports will include tables for each section.
  - Added a parser for getting Elasticsearch data table responses.
  - The reporting feature is now a separated module, and the code has been refactored.
- Improvements for app tables pagination ([#646](https://github.com/wazuh/wazuh-kibana-app/pull/646)).

### Changed

- Now the `pretty` parameter on the _Dev tools_ tab will be ignored to avoid `Unexpected error` messages ([#624](https://github.com/wazuh/wazuh-kibana-app/pull/624)).
- The `pdfkit` dependency has been replaced by `pdfmake` ([#639](https://github.com/wazuh/wazuh-kibana-app/pull/639)).
- Changed some Kibana tables for performance improvements on the reporting feature ([#644](https://github.com/wazuh/wazuh-kibana-app/pull/644)).
- Changed the method to refresh the list of known fields on the index pattern ([#650](https://github.com/wazuh/wazuh-kibana-app/pull/650)):
  - Now when restarting Kibana, the app will update the fieldset preserving the custom user fields.

### Fixed

- Fixed bug on _Agents CIS-CAT_ tab who wasn't loading the appropriate visualizations ([#626](https://github.com/wazuh/wazuh-kibana-app/pull/626)).
- Fixed a bug where sometimes the index pattern could be `undefined` during the health check process, leading into a false error message when loading the app ([#640](https://github.com/wazuh/wazuh-kibana-app/pull/640)).
- Fixed several bugs on the _Settings > API_ tab when removing, adding or editing new entries.

### Removed

- Removed the app login system ([#636](https://github.com/wazuh/wazuh-kibana-app/pull/636)):
  - This feature was unstable, experimental and untested for a long time. We'll provide much better RBAC capabilities in the future.
- Removed the new Kuery language option on Discover app search bars.
  - This feature will be restored in the future, after more Elastic v6.3.0 adaptations.

## Wazuh v3.3.0/v3.3.1 - Kibana v6.3.0 - Revision 397

### Added

- Support for Elastic Stack v6.3.0 ([#579](https://github.com/wazuh/wazuh-kibana-app/pull/579) & [#612](https://github.com/wazuh/wazuh-kibana-app/pull/612) & [#615](https://github.com/wazuh/wazuh-kibana-app/pull/615)).
- Brand-new Wazuh app redesign for the _Monitoring_ tab ([#581](https://github.com/wazuh/wazuh-kibana-app/pull/581)):
  - Refactored and optimized UI for these tabs, using a breadcrumbs-based navigability.
  - Used the same guidelines from the previous redesign for _Overview_ and _Agents_ tabs.
- New tab for _Agents_ - _Inventory_ ([#582](https://github.com/wazuh/wazuh-kibana-app/pull/582)):
  - Get information about the agent host, such as installed packages, motherboard, operating system, etc.
  - This tab will appear if the agent has the [`syscollector`](https://documentation.wazuh.com/current/user-manual/reference/ossec-conf/wodle-syscollector.html) wodle enabled.
- Brand-new extension - _CIS-CAT Alerts_ ([#601](https://github.com/wazuh/wazuh-kibana-app/pull/601)):
  - A new extension, disabled by default.
  - Visualize alerts related to the CIS-CAT benchmarks on the _Overview_ and _Agents_ tabs.
  - Get information about the last performed scan and its score.
- Several improvements for the _Dev tools_ tab ([#583](https://github.com/wazuh/wazuh-kibana-app/pull/583) & [#597](https://github.com/wazuh/wazuh-kibana-app/pull/597)):
  - Now you can insert queries using inline parameters, just like in a web browser.
  - You can combine inline parameters with JSON-like parameters.
  - If you use the same parameter on both methods with different values, the inline parameter has precedence over the other one.
  - The tab icon has been changed for a more appropriate one.
  - The `Execute query` button is now always placed on the first line of the query block.
- Refactoring for all app tables ([#582](https://github.com/wazuh/wazuh-kibana-app/pull/582)):
  - Replaced the old `wz-table` directive with a new one, along with a new data factory.
  - Now the tables are built with a pagination system.
  - Much easier method for building tables for the app.
  - Performance and stability improvements when fetching API data.
  - Now you can see the total amount of items and the elapsed time.

### Changed

- Moved some logic from the _Agents preview_ tab to the server, to avoid excessive client-side workload ([#586](https://github.com/wazuh/wazuh-kibana-app/pull/586)).
- Changed the UI to use the same loading ring across all the app tabs ([#593](https://github.com/wazuh/wazuh-kibana-app/pull/593) & [#599](https://github.com/wazuh/wazuh-kibana-app/pull/599)).
- Changed the _No results_ message across all the tabs with visualizations ([#599](https://github.com/wazuh/wazuh-kibana-app/pull/599)).

### Fixed

- Fixed a bug on the _Settings/Extensions_ tab where enabling/disabling some extensions could make other ones to be disabled ([#591](https://github.com/wazuh/wazuh-kibana-app/pull/591)).

## Wazuh v3.3.0/v3.3.1 - Kibana v6.2.4 - Revision 396

### Added

- Support for Wazuh v3.3.1.
- Brand-new Wazuh app redesign for the _Settings_ tab ([#570](https://github.com/wazuh/wazuh-kibana-app/pull/570)):
  - Refactored and optimized UI for these tabs, using a breadcrumbs-based navigability.
  - Used the same guidelines from the previous redesign for _Overview_ and _Agents_ tabs.
- Refactoring for _Overview_ and _Agents_ controllers ([#564](https://github.com/wazuh/wazuh-kibana-app/pull/564)):
  - Reduced duplicated code by splitting it into separate files.
  - Code optimization for a better performance and maintainability.
  - Added new services to provide similar functionality between different app tabs.
- Added `data.vulnerability.package.condition` to the list of known fields ([#566](https://github.com/wazuh/wazuh-kibana-app/pull/566)).

### Changed

- The `wazuh-logs` and `wazuh-monitoring` folders have been moved to the Kibana's `optimize` directory in order to avoid some error messages when using the `kibana-plugin list` command ([#563](https://github.com/wazuh/wazuh-kibana-app/pull/563)).

### Fixed

- Fixed a bug on the _Settings_ tab where updating an API entry with wrong credentials would corrupt the existing one ([#558](https://github.com/wazuh/wazuh-kibana-app/pull/558)).
- Fixed a bug on the _Settings_ tab where removing an API entry while its edit form is opened would hide the `Add API` button unless the user reloads the tab ([#558](https://github.com/wazuh/wazuh-kibana-app/pull/558)).
- Fixed some Audit visualizations on the _Overview_ and _Agents_ tabs that weren't using the same search query to show the results ([#572](https://github.com/wazuh/wazuh-kibana-app/pull/572)).
- Fixed undefined variable error on the `wz-menu` directive ([#575](https://github.com/wazuh/wazuh-kibana-app/pull/575)).

## Wazuh v3.3.0 - Kibana v6.2.4 - Revision 395

### Fixed

- Fixed a bug on the _Agent Configuration_ tab where the sync status was always `NOT SYNCHRONIZED` ([#569](https://github.com/wazuh/wazuh-kibana-app/pull/569)).

## Wazuh v3.3.0 - Kibana v6.2.4 - Revision 394

### Added

- Support for Wazuh v3.3.0.
- Updated some backend API calls to include the app version in the request header ([#560](https://github.com/wazuh/wazuh-kibana-app/pull/560)).

## Wazuh v3.2.4 - Kibana v6.2.4 - Revision 393

### Added

- Brand-new Wazuh app redesign for _Overview_ and _Agents_ tabs ([#543](https://github.com/wazuh/wazuh-kibana-app/pull/543)):
  - Updated UI for these tabs using breadcrumbs.
  - New _Welcome_ screen, presenting all the tabs to the user, with useful links to our documentation.
  - Overall design improved, adjusted font sizes and reduced HTML code.
  - This base will allow the app to increase its functionality in the future.
  - Removed the `md-nav-bar` component for a better user experience on small screens.
  - Improved app performance removing some CSS effects from some components, such as buttons.
- New filter for agent version on the _Agents Preview_ tab ([#537](https://github.com/wazuh/wazuh-kibana-app/pull/537)).
- New filter for cluster node on the _Agents Preview_ tab ([#538](https://github.com/wazuh/wazuh-kibana-app/pull/538)).

### Changed

- Now the report generation process will run in a parallel mode in the foreground ([#523](https://github.com/wazuh/wazuh-kibana-app/pull/523)).
- Replaced the usage of `$rootScope` with two new factories, along with more controller improvements ([#525](https://github.com/wazuh/wazuh-kibana-app/pull/525)).
- Now the _Extensions_ tab on _Settings_ won't edit the `.wazuh` index to modify the extensions configuration for all users ([#545](https://github.com/wazuh/wazuh-kibana-app/pull/545)).
  - This allows each new user to always start with the base extensions configuration, and modify it to its needs storing the settings on a browser cookie.
- Now the GDPR requirements description on its tab won't be loaded if the Wazuh API version is not v3.2.3 or higher ([#546](https://github.com/wazuh/wazuh-kibana-app/pull/546)).

### Fixed

- Fixed a bug where the app crashes when attempting to download huge amounts of data as CSV format ([#521](https://github.com/wazuh/wazuh-kibana-app/pull/521)).
- Fixed a bug on the Timelion visualizations from _Management/Monitoring_ which were not properly filtering and showing the cluster nodes information ([#530](https://github.com/wazuh/wazuh-kibana-app/pull/530)).
- Fixed several bugs on the loading process when switching between tabs with or without visualizations in the _Overview_ and _Agents_ tab ([#531](https://github.com/wazuh/wazuh-kibana-app/pull/531) & [#533](https://github.com/wazuh/wazuh-kibana-app/pull/533)).
- Fixed a bug on the `wazuh-monitoring` index feature when using multiple inserted APIs, along with several performance improvements ([#539](https://github.com/wazuh/wazuh-kibana-app/pull/539)).
- Fixed a bug where the OS filter on the _Agents Preview_ tab would exclude the rest of filters instead of combining them ([#552](https://github.com/wazuh/wazuh-kibana-app/pull/552)).
- Fixed a bug where the Extensions settings were restored every time the user opened the _Settings_ tab or pressed the _Set default manager_ button ([#555](https://github.com/wazuh/wazuh-kibana-app/pull/555) & [#556](https://github.com/wazuh/wazuh-kibana-app/pull/556)).

## Wazuh v3.2.3/v3.2.4 - Kibana v6.2.4 - Revision 392

### Added

- Support for Wazuh v3.2.4.
- New functionality - _Reporting_ ([#510](https://github.com/wazuh/wazuh-kibana-app/pull/510)):
  - Generate PDF logs on the _Overview_ and _Agents_ tabs, with the new button next to _Panels_ and _Discover_.
  - The report will contain the current visualizations from the tab where you generated it.
  - List all your generated reports, download or deleted them at the new _Management/Reporting_ tab.
  - **Warning:** If you leave the tab while generating a report, the process will be aborted.
- Added warning/error messages about the total RAM on the server side ([#502](https://github.com/wazuh/wazuh-kibana-app/pull/502)):
  - None of this messages will prevent the user from accessing the app, it's just a recommendation.
  - If your server has less than 2GB of RAM, you'll get an error message when opening the app.
  - If your server has between 2GB and 3GB of RAM, you'll get a warning message.
  - If your server has more than 3GB of RAM, you won't get any kind of message.
- Refactoring and added loading bar to _Manager Logs_ and _Groups_ tabs ([#505](https://github.com/wazuh/wazuh-kibana-app/pull/505)).
- Added more Syscheck options to _Management/Agents_ configuration tabs ([#509](https://github.com/wazuh/wazuh-kibana-app/pull/509)).

### Fixed

- Added more fields to the `known-fields.js` file to avoid warning messages on _Discover_ when using Filebeat for alerts forwarding ([#497](https://github.com/wazuh/wazuh-kibana-app/pull/497)).
- Fixed a bug where clicking on the _Check connection_ button on the _Settings_ tab threw an error message although the API connected successfully ([#504](https://github.com/wazuh/wazuh-kibana-app/pull/504)).
- Fixed a bug where the _Agents_ tab was not properly showing the total of agents due to the new Wazuh cluster implementation ([#517](https://github.com/wazuh/wazuh-kibana-app/pull/517)).

## Wazuh v3.2.3 - Kibana v6.2.4 - Revision 391

### Added

- Support for Wazuh v3.2.3.
- Brand-new extension - _GDPR Alerts_ ([#453](https://github.com/wazuh/wazuh-kibana-app/pull/453)):
  - A new extension, enabled by default.
  - Visualize alerts related to the GDPR compliance on the _Overview_ and _Agents_ tabs.
  - The _Ruleset_ tab has been updated to include GDPR filters on the _Rules_ subtab.
- Brand-new Management tab - _Monitoring_ ([#490](https://github.com/wazuh/wazuh-kibana-app/pull/490)):
  - Visualize your Wazuh cluster, both master and clients.
    - Get the current cluster configuration.
    - Nodes listing, sorting, searching, etc.
  - Get a more in-depth cluster status thanks to the newly added [_Timelion_](https://www.elastic.co/guide/en/kibana/current/timelion.html) visualizations.
  - The Detail view gives you a summary of the node's healthcheck.
- Brand-new tab - _Dev tools_ ([#449](https://github.com/wazuh/wazuh-kibana-app/pull/449)):
  - Find it on the top navbar, next to _Discover_.
  - Execute Wazuh API requests directly from the app.
  - This tab uses your currently selected API from _Settings_.
  - You can type different API requests on the input window, select one with the cursor, and click on the Play button to execute it.
  - You can also type comments on the input window.
- More improvements for the _Manager/Ruleset_ tab ([#446](https://github.com/wazuh/wazuh-kibana-app/pull/446)):
  - A new colour palette for regex, order and rule description arguments.
  - Added return to List view on Ruleset button while on Detail view.
  - Fixed line height on all table headers.
  - Removed unused, old code from Ruleset controllers.
- Added option on `config.yml` to enable/disable the `wazuh-monitoring` index ([#441](https://github.com/wazuh/wazuh-kibana-app/pull/441)):
  - Configure the frequency time to generate new indices.
  - The default frequency time has been increased to 1 hour.
  - When disabled, useful metrics will appear on _Overview/General_ replacing the _Agent status_ visualization.
- Added CSV exporting button to the app ([#431](https://github.com/wazuh/wazuh-kibana-app/pull/431)):
  - Implemented new logic to fetch data from the Wazuh API and download it in CSV format.
  - Currently available for the _Ruleset_, _Logs_ and _Groups_ sections on the _Manager_ tab and also the _Agents_ tab.
- More refactoring to the app backend ([#439](https://github.com/wazuh/wazuh-kibana-app/pull/439)):
  - Standardized error output from the server side.
  - Drastically reduced the error management logic on the client side.
  - Applied the _Facade_ pattern when importing/exporting modules.
  - Deleted unused/deprecated/useless methods both from server and client side.
  - Some optimizations to variable type usages.
- Refactoring to Kibana filters management ([#452](https://github.com/wazuh/wazuh-kibana-app/pull/452) & [#459](https://github.com/wazuh/wazuh-kibana-app/pull/459)):
  - Added new class to build queries from the base query.
  - The filter management is being done on controllers instead of the `discover` directive.
  - Now we are emitting specific events whenever we are fetching data or communicating to the `discover` directive.
  - The number of useless requests to fetch data has been reduced.
  - The synchronization actions are working as expected regardless the amount of data and/or the number of machine resources.
  - Fixed several bugs about filter usage and transition to different app tabs.
- Added confirmation message when the user deletes an API entry on _Settings/API_ ([#428](https://github.com/wazuh/wazuh-kibana-app/pull/428)).
- Added support for filters on the _Manager/Logs_ tab when realtime is enabled ([#433](https://github.com/wazuh/wazuh-kibana-app/pull/433)).
- Added more filter options to the Detail view on _Manager/Ruleset_ ([#434](https://github.com/wazuh/wazuh-kibana-app/pull/434)).

### Changed

- Changed OSCAP visualization to avoid clipping issues with large agent names ([#429](https://github.com/wazuh/wazuh-kibana-app/pull/429)).
- Now the related Rules or Decoders sections on _Manager/Ruleset_ will remain hidden if there isn't any data to show or while it's loading ([#434](https://github.com/wazuh/wazuh-kibana-app/pull/434)).
- Added a 200ms delay when fetching iterable data from the Wazuh API ([#445](https://github.com/wazuh/wazuh-kibana-app/pull/445) & [#450](https://github.com/wazuh/wazuh-kibana-app/pull/450)).
- Fixed several bugs related to Wazuh API timeout/cancelled requests ([#445](https://github.com/wazuh/wazuh-kibana-app/pull/445)).
- Added `ENOTFOUND`, `EHOSTUNREACH`, `EINVAL`, `EAI_AGAIN` options for API URL parameter checking ([#463](https://github.com/wazuh/wazuh-kibana-app/pull/463)).
- Now the _Settings/Extensions_ subtab won't appear unless there's at least one API inserted ([#465](https://github.com/wazuh/wazuh-kibana-app/pull/465)).
- Now the index pattern selector on _Settings/Pattern_ will also refresh the known fields when changing it ([#477](https://github.com/wazuh/wazuh-kibana-app/pull/477)).
- Changed the _Manager_ tab into _Management_ ([#490](https://github.com/wazuh/wazuh-kibana-app/pull/490)).

### Fixed

- Fixed a bug where toggling extensions after deleting an API entry could lead into an error message ([#465](https://github.com/wazuh/wazuh-kibana-app/pull/465)).
- Fixed some performance bugs on the `dataHandler` service ([#442](https://github.com/wazuh/wazuh-kibana-app/pull/442) & [#486](https://github.com/wazuh/wazuh-kibana-app/pull/442)).
- Fixed a bug when loading the _Agents preview_ tab on Safari web browser ([#447](https://github.com/wazuh/wazuh-kibana-app/pull/447)).
- Fixed a bug where a new extension (enabled by default) appears disabled when updating the app ([#456](https://github.com/wazuh/wazuh-kibana-app/pull/456)).
- Fixed a bug where pressing the Enter key on the _Discover's_ tab search bar wasn't working properly ([#488](https://github.com/wazuh/wazuh-kibana-app/pull/488)).

### Removed

- Removed the `rison` dependency from the `package.json` file ([#452](https://github.com/wazuh/wazuh-kibana-app/pull/452)).
- Removed unused Elasticsearch request to avoid problems when there's no API inserted ([#460](https://github.com/wazuh/wazuh-kibana-app/pull/460)).

## Wazuh v3.2.1/v3.2.2 - Kibana v6.2.4 - Revision 390

### Added

- Support for Wazuh v3.2.2.
- Refactoring on visualizations use and management ([#397](https://github.com/wazuh/wazuh-kibana-app/pull/397)):
  - Visualizations are no longer stored on an index, they're built and loaded on demand when needed to render the interface.
  - Refactoring on the whole app source code to use the _import/export_ paradigm.
  - Removed old functions and variables from the old visualization management logic.
  - Removed cron task to clean remaining visualizations since it's no longer needed.
  - Some Kibana functions and modules have been overridden in order to make this refactoring work.
    - This change is not intrusive in any case.
- New redesign for the _Manager/Ruleset_ tab ([#420](https://github.com/wazuh/wazuh-kibana-app/pull/420)):
  - Rules and decoders list now divided into two different sections: _List view_ and _Detail view_.
  - Removed old expandable tables to move the rule/decoder information into a new space.
  - Enable different filters on the detail view for a better search on the list view.
  - New table for related rules or decoders.
  - And finally, a bunch of minor design enhancements to the whole app.
- Added a copyright notice to the whole app source code ([#395](https://github.com/wazuh/wazuh-kibana-app/pull/395)).
- Updated `.gitignore` with the _Node_ template ([#395](https://github.com/wazuh/wazuh-kibana-app/pull/395)).
- Added new module to the `package.json` file, [`rison`](https://www.npmjs.com/package/rison) ([#404](https://github.com/wazuh/wazuh-kibana-app/pull/404)).
- Added the `errorHandler` service to the blank screen scenario ([#413](https://github.com/wazuh/wazuh-kibana-app/pull/413)):
  - Now the exact error message will be shown to the user, instead of raw JSON content.
- Added new option on the `config.yml` file to disable the new X-Pack RBAC capabilities to filter index-patterns ([#417](https://github.com/wazuh/wazuh-kibana-app/pull/417)).

### Changed

- Small minor enhancements to the user interface ([#396](https://github.com/wazuh/wazuh-kibana-app/pull/396)):
  - Reduced Wazuh app logo size.
  - Changed buttons text to not use all-capitalized letters.
  - Minor typos found in the HTML/CSS code have been fixed.
- Now the app log stores the package revision ([#417](https://github.com/wazuh/wazuh-kibana-app/pull/417)).

### Fixed

- Fixed bug where the _Agents_ tab didn't preserve the filters after reloading the page ([#404](https://github.com/wazuh/wazuh-kibana-app/pull/404)).
- Fixed a bug when using X-Pack that sometimes threw an error of false _"Not enough privileges"_ scenario ([#415](https://github.com/wazuh/wazuh-kibana-app/pull/415)).
- Fixed a bug where the Kibana Discover auto-refresh functionality was still working when viewing the _Agent configuration_ tab ([#419](https://github.com/wazuh/wazuh-kibana-app/pull/419)).

## Wazuh v3.2.1 - Kibana v6.2.4 - Revision 389

### Changed

- Changed severity and verbosity to some log messages ([#412](https://github.com/wazuh/wazuh-kibana-app/pull/412)).

### Fixed

- Fixed a bug when using the X-Pack plugin without security capabilities enabled ([#403](https://github.com/wazuh/wazuh-kibana-app/pull/403)).
- Fixed a bug when the app was trying to create `wazuh-monitoring` indices without checking the existence of the proper template ([#412](https://github.com/wazuh/wazuh-kibana-app/pull/412)).

## Wazuh v3.2.1 - Kibana v6.2.4 - Revision 388

### Added

- Support for Elastic Stack v6.2.4.
- App server fully refactored ([#360](https://github.com/wazuh/wazuh-kibana-app/pull/360)):
  - Added new classes, reduced the amount of code, removed unused functions, and several optimizations.
  - Now the app follows a more ES6 code style on multiple modules.
  - _Overview/Agents_ visualizations have been ordered into separated files and folders.
  - Now the app can use the default index defined on the `/ect/kibana/kibana.yml` file.
  - Better error handling for the visualizations directive.
  - Added a cron job to delete remaining visualizations on the `.kibana` index if so.
  - Also, we've added some changes when using the X-Pack plugin:
    - Better management of users and roles in order to use the app capabilities.
    - Prevents app loading if the currently logged user has no access to any index pattern.
- Added the `errorHandler` service to the `dataHandler` factory ([#340](https://github.com/wazuh/wazuh-kibana-app/pull/340)).
- Added Syscollector section to _Manager/Agents Configuration_ tabs ([#359](https://github.com/wazuh/wazuh-kibana-app/pull/359)).
- Added `cluster.name` field to the `wazuh-monitoring` index ([#377](https://github.com/wazuh/wazuh-kibana-app/pull/377)).

### Changed

- Increased the query size when fetching the index pattern list ([#339](https://github.com/wazuh/wazuh-kibana-app/pull/339)).
- Changed active colour for all app tables ([#347](https://github.com/wazuh/wazuh-kibana-app/pull/347)).
- Changed validation regex to accept URLs with non-numeric format ([#353](https://github.com/wazuh/wazuh-kibana-app/pull/353)).
- Changed visualization removal cron task to avoid excessive log messages when there weren't removed visualizations ([#361](https://github.com/wazuh/wazuh-kibana-app/pull/361)).
- Changed filters comparison for a safer access ([#383](https://github.com/wazuh/wazuh-kibana-app/pull/383)).
- Removed some `server.log` messages to avoid performance errors ([#384](https://github.com/wazuh/wazuh-kibana-app/pull/384)).
- Changed the way of handling the index patterns list ([#360](https://github.com/wazuh/wazuh-kibana-app/pull/360)).
- Rewritten some false error-level logs to just information-level ones ([#360](https://github.com/wazuh/wazuh-kibana-app/pull/360)).
- Changed some files from JSON to CommonJS for performance improvements ([#360](https://github.com/wazuh/wazuh-kibana-app/pull/360)).
- Replaced some code on the `kibana-discover` directive with a much cleaner statement to avoid issues on the _Agents_ tab ([#394](https://github.com/wazuh/wazuh-kibana-app/pull/394)).

### Fixed

- Fixed a bug where several `agent.id` filters were created at the same time when navigating between _Agents_ and _Groups_ with different selected agents ([#342](https://github.com/wazuh/wazuh-kibana-app/pull/342)).
- Fixed logic on the index-pattern selector which wasn't showing the currently selected pattern the very first time a user opened the app ([#345](https://github.com/wazuh/wazuh-kibana-app/pull/345)).
- Fixed a bug on the `errorHandler` service who was preventing a proper output of some Elastic-related backend error messages ([#346](https://github.com/wazuh/wazuh-kibana-app/pull/346)).
- Fixed panels flickering in the _Settings_ tab ([#348](https://github.com/wazuh/wazuh-kibana-app/pull/348)).
- Fixed a bug in the shards and replicas settings when the user sets the value to zero (0) ([#358](https://github.com/wazuh/wazuh-kibana-app/pull/358)).
- Fixed several bugs related to the upgrade process from Wazuh 2.x to the new refactored server ([#363](https://github.com/wazuh/wazuh-kibana-app/pull/363)).
- Fixed a bug in _Discover/Agents VirusTotal_ tabs to avoid conflicts with the `agent.name` field ([#379](https://github.com/wazuh/wazuh-kibana-app/pull/379)).
- Fixed a bug on the implicit filter in _Discover/Agents PCI_ tabs ([#393](https://github.com/wazuh/wazuh-kibana-app/pull/393)).

### Removed

- Removed clear API password on `checkPattern` response ([#339](https://github.com/wazuh/wazuh-kibana-app/pull/339)).
- Removed old dashboard visualizations to reduce loading times ([#360](https://github.com/wazuh/wazuh-kibana-app/pull/360)).
- Removed some unused dependencies due to the server refactoring ([#360](https://github.com/wazuh/wazuh-kibana-app/pull/360)).
- Removed completely `metricService` from the app ([#389](https://github.com/wazuh/wazuh-kibana-app/pull/389)).

## Wazuh v3.2.1 - Kibana v6.2.2/v6.2.3 - Revision 387

### Added

- New logging system ([#307](https://github.com/wazuh/wazuh-kibana-app/pull/307)):
  - New module implemented to write app logs.
  - Now a trace is stored every time the app is re/started.
  - Currently, the `initialize.js` and `monitoring.js` files work with this system.
  - Note: the logs will live under `/var/log/wazuh/wazuhapp.log` on Linux systems, on Windows systems they will live under `kibana/plugins/`. It rotates the log whenever it reaches 100MB.
- Better cookies handling ([#308](https://github.com/wazuh/wazuh-kibana-app/pull/308)):
  - New field on the `.wazuh-version` index to store the last time the Kibana server was restarted.
  - This is used to check if the cookies have consistency with the current server status.
  - Now the app is clever and takes decisions depending on new consistency checks.
- New design for the _Agents/Configuration_ tab ([#310](https://github.com/wazuh/wazuh-kibana-app/pull/310)):
  - The style is the same as the _Manager/Configuration_ tab.
  - Added two more sections: CIS-CAT and Commands ([#315](https://github.com/wazuh/wazuh-kibana-app/pull/315)).
  - Added a new card that will appear when there's no group configuration at all ([#323](https://github.com/wazuh/wazuh-kibana-app/pull/323)).
- Added _"group"_ column on the agents list in _Agents_ ([#312](https://github.com/wazuh/wazuh-kibana-app/pull/312)):
  - If you click on the group, it will redirect the user to the specified group in _Manager/Groups_.
- New option for the `config.yml` file, `ip.selector` ([#313](https://github.com/wazuh/wazuh-kibana-app/pull/313)):
  - Define if the app will show or not the index pattern selector on the top navbar.
  - This setting is set to `true` by default.
- More CSS cleanup and reordering ([#315](https://github.com/wazuh/wazuh-kibana-app/pull/315)):
  - New `typography.less` file.
  - New `layout.less` file.
  - Removed `cleaned.less` file.
  - Reordering and cleaning of existing CSS files, including removal of unused classes, renaming, and more.
  - The _Settings_ tab has been refactored to correct some visual errors with some card components.
  - Small refactoring to some components from _Manager/Ruleset_ ([#323](https://github.com/wazuh/wazuh-kibana-app/pull/323)).
- New design for the top navbar ([#326](https://github.com/wazuh/wazuh-kibana-app/pull/326)):
  - Cleaned and refactored code
  - Revamped design, smaller and with minor details to follow the rest of Wazuh app guidelines.
- New design for the wz-chip component to follow the new Wazuh app guidelines ([#323](https://github.com/wazuh/wazuh-kibana-app/pull/323)).
- Added more descriptive error messages when the user inserts bad credentials on the _Add new API_ form in the _Settings_ tab ([#331](https://github.com/wazuh/wazuh-kibana-app/pull/331)).
- Added a new CSS class to truncate overflowing text on tables and metric ribbons ([#332](https://github.com/wazuh/wazuh-kibana-app/pull/332)).
- Support for Elastic Stack v6.2.2/v6.2.3.

### Changed

- Improved the initialization system ([#317](https://github.com/wazuh/wazuh-kibana-app/pull/317)):
  - Now the app will re-create the index-pattern if the user deletes the currently used by the Wazuh app.
  - The fieldset is now automatically refreshed if the app detects mismatches.
  - Now every index-pattern is dynamically formatted (for example, to enable the URLs in the _Vulnerabilities_ tab).
  - Some code refactoring for a better handling of possible use cases.
  - And the best thing, it's no longer needed to insert the sample alert!
- Improvements and changes to index-patterns ([#320](https://github.com/wazuh/wazuh-kibana-app/pull/320) & [#333](https://github.com/wazuh/wazuh-kibana-app/pull/333)):
  - Added a new route, `/get-list`, to fetch the index pattern list.
  - Removed and changed several functions for a proper management of index-patterns.
  - Improved the compatibility with user-created index-patterns, known to have unpredictable IDs.
  - Now the app properly redirects to `/blank-screen` if the length of the index patterns list is 0.
  - Ignored custom index patterns with auto-generated ID on the initialization process.
    - Now it uses the value set on the `config.yml` file.
  - If the index pattern is no longer available, the cookie will be overwritten.
- Improvements to the monitoring module ([#322](https://github.com/wazuh/wazuh-kibana-app/pull/322)):
  - Minor refactoring to the whole module.
  - Now the `wazuh-monitoring` index pattern is regenerated if it's missing.
  - And the best thing, it's no longer needed to insert the monitoring template!
- Now the app health check system only checks if the API and app have the same `major.minor` version ([#311](https://github.com/wazuh/wazuh-kibana-app/pull/311)):
  - Previously, the API and app had to be on the same `major.minor.patch` version.
- Adjusted space between title and value in some cards showing Manager or Agent configurations ([#315](https://github.com/wazuh/wazuh-kibana-app/pull/315)).
- Changed red and green colours to more saturated ones, following Kibana style ([#315](https://github.com/wazuh/wazuh-kibana-app/pull/315)).

### Fixed

- Fixed bug in Firefox browser who was not properly showing the tables with the scroll pagination functionality ([#314](https://github.com/wazuh/wazuh-kibana-app/pull/314)).
- Fixed bug where visualizations weren't being destroyed due to ongoing renderization processes ([#316](https://github.com/wazuh/wazuh-kibana-app/pull/316)).
- Fixed several UI bugs for a better consistency and usability ([#318](https://github.com/wazuh/wazuh-kibana-app/pull/318)).
- Fixed an error where the initial index-pattern was not loaded properly the very first time you enter the app ([#328](https://github.com/wazuh/wazuh-kibana-app/pull/328)).
- Fixed an error message that appeared whenever the app was not able to found the `wazuh-monitoring` index pattern ([#328](https://github.com/wazuh/wazuh-kibana-app/pull/328)).

## Wazuh v3.2.1 - Kibana v6.2.2 - Revision 386

### Added

- New design for the _Manager/Groups_ tab ([#295](https://github.com/wazuh/wazuh-kibana-app/pull/295)).
- New design for the _Manager/Configuration_ tab ([#297](https://github.com/wazuh/wazuh-kibana-app/pull/297)).
- New design of agents statistics for the _Agents_ tab ([#299](https://github.com/wazuh/wazuh-kibana-app/pull/299)).
- Added information ribbon into _Overview/Agent SCAP_ tabs ([#303](https://github.com/wazuh/wazuh-kibana-app/pull/303)).
- Added information ribbon into _Overview/Agent VirusTotal_ tabs ([#306](https://github.com/wazuh/wazuh-kibana-app/pull/306)).
- Added information ribbon into _Overview AWS_ tab ([#306](https://github.com/wazuh/wazuh-kibana-app/pull/306)).

### Changed

- Refactoring of HTML and CSS code throughout the whole Wazuh app ([#294](https://github.com/wazuh/wazuh-kibana-app/pull/294), [#302](https://github.com/wazuh/wazuh-kibana-app/pull/302) & [#305](https://github.com/wazuh/wazuh-kibana-app/pull/305)):
  - A big milestone for the project was finally achieved with this refactoring.
  - We've removed the Bootstrap dependency from the `package.json` file.
  - We've removed and merged many duplicated rules.
  - We've removed HTML and `angular-md` overriding rules. Now we have more own-made classes to avoid undesired results on the UI.
  - Also, this update brings tons of minor bugfixes related to weird HTML code.
- Wazuh app visualizations reviewed ([#301](https://github.com/wazuh/wazuh-kibana-app/pull/301)):
  - The number of used buckets has been limited since most of the table visualizations were surpassing acceptable limits.
  - Some visualizations have been checked to see if they make complete sense on what they mean to show to the user.
- Modified some app components for better follow-up of Kibana guidelines ([#290](https://github.com/wazuh/wazuh-kibana-app/pull/290) & [#297](https://github.com/wazuh/wazuh-kibana-app/pull/297)).
  - Also, some elements were modified on the _Discover_ tab in order to correct some mismatches.

### Fixed

- Adjusted information ribbon in _Agents/General_ for large OS names ([#290](https://github.com/wazuh/wazuh-kibana-app/pull/290) & [#294](https://github.com/wazuh/wazuh-kibana-app/pull/294)).
- Fixed unsafe array access on the visualization directive when going directly into _Manager/Ruleset/Decoders_ ([#293](https://github.com/wazuh/wazuh-kibana-app/pull/293)).
- Fixed a bug where navigating between agents in the _Agents_ tab was generating duplicated `agent.id` implicit filters ([#296](https://github.com/wazuh/wazuh-kibana-app/pull/296)).
- Fixed a bug where navigating between different tabs from _Overview_ or _Agents_ while being on the _Discover_ sub-tab was causing data loss in metric watchers ([#298](https://github.com/wazuh/wazuh-kibana-app/pull/298)).
- Fixed incorrect visualization of the rule level on _Manager/Ruleset/Rules_ when the rule level is zero (0) ([#298](https://github.com/wazuh/wazuh-kibana-app/pull/298)).

### Removed

- Removed almost every `md-tooltip` component from the whole app ([#305](https://github.com/wazuh/wazuh-kibana-app/pull/305)).
- Removed unused images from the `img` folder ([#305](https://github.com/wazuh/wazuh-kibana-app/pull/305)).

## Wazuh v3.2.1 - Kibana v6.2.2 - Revision 385

### Added

- Support for Wazuh v3.2.1.
- Brand-new first redesign for the app user interface ([#278](https://github.com/wazuh/wazuh-kibana-app/pull/278)):
  - This is the very first iteration of a _work-in-progress_ UX redesign for the Wazuh app.
  - The overall interface has been refreshed, removing some unnecessary colours and shadow effects.
  - The metric visualizations have been replaced by an information ribbon under the filter search bar, reducing the amount of space they occupied.
    - A new service was implemented for a proper handling of the metric visualizations watchers ([#280](https://github.com/wazuh/wazuh-kibana-app/pull/280)).
  - The rest of the app visualizations now have a new, more detailed card design.
- New shards and replicas settings to the `config.yml` file ([#277](https://github.com/wazuh/wazuh-kibana-app/pull/277)):
  - Now you can apply custom values to the shards and replicas for the `.wazuh` and `.wazuh-version` indices.
  - This feature only works before the installation process. If you modify these settings after installing the app, they won't be applied at all.

### Changed

- Now clicking again on the _Groups_ tab on _Manager_ will properly reload the tab and redirect to the beginning ([#274](https://github.com/wazuh/wazuh-kibana-app/pull/274)).
- Now the visualizations only use the `vis-id` attribute for loading them ([#275](https://github.com/wazuh/wazuh-kibana-app/pull/275)).
- The colours from the toast messages have been replaced to follow the Elastic 6 guidelines ([#286](https://github.com/wazuh/wazuh-kibana-app/pull/286)).

### Fixed

- Fixed wrong data flow on _Agents/General_ when coming from and going to the _Groups_ tab ([#273](https://github.com/wazuh/wazuh-kibana-app/pull/273)).
- Fixed sorting on tables, now they use the sorting functionality provided by the Wazuh API ([#274](https://github.com/wazuh/wazuh-kibana-app/pull/274)).
- Fixed column width issues on some tables ([#274](https://github.com/wazuh/wazuh-kibana-app/pull/274)).
- Fixed bug in the _Agent configuration_ JSON viewer who didn't properly show the full group configuration ([#276](https://github.com/wazuh/wazuh-kibana-app/pull/276)).
- Fixed excessive loading time from some Audit visualizations ([#278](https://github.com/wazuh/wazuh-kibana-app/pull/278)).
- Fixed Play/Pause button in timepicker's auto-refresh ([#281](https://github.com/wazuh/wazuh-kibana-app/pull/281)).
- Fixed unusual scenario on visualization directive where sometimes there was duplicated implicit filters when doing a search ([#283](https://github.com/wazuh/wazuh-kibana-app/pull/283)).
- Fixed some _Overview Audit_ visualizations who were not working properly ([#285](https://github.com/wazuh/wazuh-kibana-app/pull/285)).

### Removed

- Deleted the `id` attribute from all the app visualizations ([#275](https://github.com/wazuh/wazuh-kibana-app/pull/275)).

## Wazuh v3.2.0 - Kibana v6.2.2 - Revision 384

### Added

- New directives for the Wazuh app: `wz-table`, `wz-table-header` and `wz-search-bar` ([#263](https://github.com/wazuh/wazuh-kibana-app/pull/263)):
  - Maintainable and reusable components for a better-structured app.
  - Several files have been changed, renamed and moved to new folders, following _best practices_.
  - The progress bar is now within its proper directive ([#266](https://github.com/wazuh/wazuh-kibana-app/pull/266)).
  - Minor typos and refactoring changes to the new directives.
- Support for Elastic Stack v6.2.2.

### Changed

- App buttons have been refactored. Unified CSS and HTML for buttons, providing the same structure for them ([#269](https://github.com/wazuh/wazuh-kibana-app/pull/269)).
- The API list on Settings now shows the latest inserted API at the beginning of the list ([#261](https://github.com/wazuh/wazuh-kibana-app/pull/261)).
- The check for the currently applied pattern has been improved, providing clever handling of Elasticsearch errors ([#271](https://github.com/wazuh/wazuh-kibana-app/pull/271)).
- Now on _Settings_, when the Add or Edit API form is active, if you press the other button, it will make the previous one disappear, getting a clearer interface ([#9df1e31](https://github.com/wazuh/wazuh-kibana-app/commit/9df1e317903edf01c81eba068da6d20a8a1ea7c2)).

### Fixed

- Fixed visualizations directive to properly load the _Manager/Ruleset_ visualizations ([#262](https://github.com/wazuh/wazuh-kibana-app/pull/262)).
- Fixed a bug where the classic extensions were not affected by the settings of the `config.yml` file ([#266](https://github.com/wazuh/wazuh-kibana-app/pull/266)).
- Fixed minor CSS bugs from the conversion to directives to some components ([#266](https://github.com/wazuh/wazuh-kibana-app/pull/266)).
- Fixed bug in the tables directive when accessing a member it doesn't exist ([#266](https://github.com/wazuh/wazuh-kibana-app/pull/266)).
- Fixed browser console log error when clicking the Wazuh logo on the app ([#6647fbc](https://github.com/wazuh/wazuh-kibana-app/commit/6647fbc051c2bf69df7df6e247b2b2f46963f194)).

### Removed

- Removed the `kbn-dis` directive from _Manager/Ruleset_ ([#262](https://github.com/wazuh/wazuh-kibana-app/pull/262)).
- Removed the `filters.js` and `kibana_fields_file.json` files ([#263](https://github.com/wazuh/wazuh-kibana-app/pull/263)).
- Removed the `implicitFilters` service ([#270](https://github.com/wazuh/wazuh-kibana-app/pull/270)).
- Removed visualizations loading status trace from controllers and visualization directive ([#270](https://github.com/wazuh/wazuh-kibana-app/pull/270)).

## Wazuh v3.2.0 - Kibana v6.2.1 - Revision 383

### Added

- Support for Wazuh 3.2.0.
- Compatibility with Kibana 6.1.0 to Kibana 6.2.1.
- New tab for vulnerability detector alerts.

### Changed

- The app now shows the index pattern selector only if the list length is greater than 1.
  - If it's exactly 1 shows the index pattern without a selector.
- Now the index pattern selector only shows the compatible ones.
  - It's no longer possible to select the `wazuh-monitoring` index pattern.
- Updated Bootstrap to 3.3.7.
- Improved filter propagation between Discover and the visualizations.
- Replaced the login route name from /login to /wlogin to avoid conflict with X-Pack own login route.

### Fixed

- Several CSS bugfixes for better compatibility with Kibana 6.2.1.
- Some variables changed for adapting new Wazuh API requests.
- Better error handling for some Elastic-related messages.
- Fixed browser console error from top-menu directive.
- Removed undesired md-divider from Manager/Logs.
- Adjusted the width of a column in Manager/Logs to avoid overflow issues with the text.
- Fixed a wrong situation with the visualizations when we refresh the Manager/Rules tab.

### Removed

- Removed the `travis.yml` file.

## Wazuh v3.1.0 - Kibana v6.1.3 - Revision 380

### Added

- Support for Wazuh 3.1.0.
- Compatibility with Kibana 6.1.3.
- New error handler for better app errors reporting.
- A new extension for Amazon Web Services alerts.
- A new extension for VirusTotal alerts.
- New agent configuration tab:
  - Visualize the current group configuration for the currently selected agent on the app.
  - Navigate through the different tabs to see which configuration is being used.
  - Check the synchronization status for the configuration.
  - View the current group of the agent and click on it to go to the Groups tab.
- New initial health check for checking some app components.
- New YAML config file:
  - Define the initial index pattern.
  - Define specific checks for the healthcheck.
  - Define the default extensions when adding new APIs.
- New index pattern selector dropdown on the top navbar.
  - The app will reload applying the new index pattern.
- Added new icons for some sections of the app.

### Changed

- New visualizations loader, with much better performance.
- Improved reindex process for the .wazuh index when upgrading from a 2.x-5.x version.
- Adding 365 days expiring time to the cookies.
- Change default behaviour for the config file. Now everything is commented with default values.
  - You need to edit the file, remove the comment mark and apply the desired value.
- Completely redesigned the manager configuration tab.
- Completely redesigned the groups tab.
- App tables have now unified CSS classes.

### Fixed

- Play real-time button has been fixed.
- Preventing duplicate APIs from feeding the wazuh-monitoring index.
- Fixing the check manager connection button.
- Fixing the extensions settings so they are preserved over time.
- Much more error handling messages in all the tabs.
- Fixed OS filters in agents list.
- Fixed autocomplete lists in the agents, rules and decoders list so they properly scroll.
- Many styles bugfixes for the different browsers.
- Reviewed and fixed some visualizations not showing accurate information.

### Removed

- Removed index pattern configuration from the `package.json` file.
- Removed unnecessary dependencies from the `package.json` file.

## Wazuh v3.0.0 - Kibana v6.1.0 - Revision 371

### Added

- You can configure the initial index-pattern used by the plugin in the initialPattern variable of the app's package.json.
- Auto `.wazuh` reindex from Wazuh 2.x - Kibana 5.x to Wazuh 3.x - Kibana 6.x.
  - The API credentials will be automatically migrated to the new installation.
- Dynamically changed the index-pattern used by going to the Settings -> Pattern tab.
  - Wazuh alerts compatibility auto detection.
- New loader for visualizations.
- Better performance: now the tabs use the same Discover tab, only changing the current filters.
- New Groups tab.
  - Now you can check your group configuration (search its agents and configuration files).
- The Logs tab has been improved.
  - You can sort by field and the view has been improved.
- Achieved a clearer interface with implicit filters per tab showed as unremovable chips.

### Changed

- Dynamically creating .kibana index if necessary.
- Better integration with Kibana Discover.
- Visualizations loaded at initialization time.
- New sync system to wait for Elasticsearch JS.
- Decoupling selected API and pattern from backend and moved to the client side.

## Wazuh v2.1.0 - Kibana v5.6.1 - Revision 345

### Added

- Loading icon while Wazuh loads the visualizations.
- Add/Delete/Restart agents.
- OS agent filter

### Changed

- Using genericReq when possible.

## Wazuh v2.0.1 - Kibana v5.5.1 - Revision 339

### Changed

- New index in Elasticsearch to save Wazuh set up configuration
- Short URL's is now supported
- A native base path from kibana.yml is now supported

### Fixed

- Search bar across panels now support parenthesis grouping
- Several CSS fixes for IE browser<|MERGE_RESOLUTION|>--- conflicted
+++ resolved
@@ -4,15 +4,10 @@
 
 ## Wazuh v4.2.0 - Kibana 7.10.0 , 7.10.2 - Revision 4201
 
-<<<<<<< HEAD
-### Added
-
+### Added
+
+- Add a message to restart cluster or manager after import a file in Rules, Decoders or CDB Lists [#3051](https://github.com/wazuh/wazuh-kibana-app/pull/3051)
 - Add logtest PUT example on API Console [#3061](https://github.com/wazuh/wazuh-kibana-app/pull/3061)
-=======
-### Added 
-
-- Add a message to restart cluster or manager after import a file in Rules, Decoders or CDB Lists [#3051](https://github.com/wazuh/wazuh-kibana-app/pull/3051)
->>>>>>> f730f089
 
 ## Wazuh v4.1.3 - Kibana 7.10.0 , 7.10.2 - Revision 4104
 
