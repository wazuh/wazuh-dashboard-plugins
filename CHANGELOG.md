# Change Log

All notable changes to the Wazuh app project will be documented in this file.

## Wazuh v4.1.0 - Kibana 7.10.0 , 7.10.2 - Revision 4101

### Added

- Check the max buckets by default in healthcheck and increase them [#2901](https://github.com/wazuh/wazuh-kibana-app/pull/2901)
- Added a prompt wraning in role mapping if run_as is false or he is not allowed to use it by API [#2876](https://github.com/wazuh/wazuh-kibana-app/pull/2876)

### Changed

- Support new fields of Windows Registry at FIM inventory panel [#2679](https://github.com/wazuh/wazuh-kibana-app/issues/2679)
- Added on FIM Inventory Windows Registry registry_key and registry_value items from syscheck [#2908](https://github.com/wazuh/wazuh-kibana-app/issues/2908)
- Uncheck agents after an action in agents groups management [#2907](https://github.com/wazuh/wazuh-kibana-app/pull/2907)
- Unsave rule files when edit or create a rule with invalid content [#2944](https://github.com/wazuh/wazuh-kibana-app/pull/2944)

### Fixed

- Fix server error Invalid token specified: Cannot read property 'replace' of undefined [#2899](https://github.com/wazuh/wazuh-kibana-app/issues/2899)
- Fix show empty files rules and decoders: [#2923](https://github.com/wazuh/wazuh-kibana-app/issues/2923)
- Fixed wrong hover texts in CDB lists actions [#2929](https://github.com/wazuh/wazuh-kibana-app/pull/2929)
- Fixed access to forbidden agents information when exporting agents listt [2918](https://github.com/wazuh/wazuh-kibana-app/pull/2918)
- Fix the decoder detail view is not displayed [#2888](https://github.com/wazuh/wazuh-kibana-app/issues/2888)
- Fix the complex search using the Wazuh API query filter in search bars [#2930](https://github.com/wazuh/wazuh-kibana-app/issues/2930)
- Fixed validation to check userPermissions are not ready yet [#2931](https://github.com/wazuh/wazuh-kibana-app/issues/2931)
- Fixed clear visualizations manager list when switching tabs. Fixes PDF reports filters [#2932](https://github.com/wazuh/wazuh-kibana-app/pull/2932)
- Fix Strange box shadow in Export popup panel in Managment > Groups [#2886](https://github.com/wazuh/wazuh-kibana-app/issues/2886)
- Fixed wrong command on alert when data folder does not exist [#2938](https://github.com/wazuh/wazuh-kibana-app/pull/2938)
- Fix agents table OS field sorting: Changes agents table field `os_name` to `os.name,os.version` to make it sortable. [#2939](https://github.com/wazuh/wazuh-kibana-app/pull/2939)
- Fixed diff parsed datetime between agent detail and agents table [#2940](https://github.com/wazuh/wazuh-kibana-app/pull/2940)
- Allow access to Agents section with agent:group action permission [#2933](https://github.com/wazuh/wazuh-kibana-app/issues/2933)
- Fixed filters does not work on modals with search bar [#2935](https://github.com/wazuh/wazuh-kibana-app/pull/2935)
- Fix wrong package name in deploy new agent [#2942](https://github.com/wazuh/wazuh-kibana-app/issues/2942)
<<<<<<< HEAD
- Fixed number agents not show on pie onMouseEvent [#2890](https://github.com/wazuh/wazuh-kibana-app/issues/2890)
- Fixed off Kibana Query Language in search bar of Controls/Inventory modules. [#2945](https://github.com/wazuh/wazuh-kibana-app/pull/2945)
=======
- Fixed number of agents do not show on the pie chart tooltip in agents preview [#2890](https://github.com/wazuh/wazuh-kibana-app/issues/2890)
>>>>>>> dbb3e528

## Wazuh v4.0.4 - Kibana 7.10.0 , 7.10.2 - Revision 4017

### Added
- Adapt the app to the new Kibana platform [#2475](https://github.com/wazuh/wazuh-kibana-app/issues/2475)
- Wazuh data directory moved from `optimize` to `data` Kibana directory [#2591](https://github.com/wazuh/wazuh-kibana-app/issues/2591)
- Show the wui_rules belong to wazuh-wui API user [#2702](https://github.com/wazuh/wazuh-kibana-app/issues/2702)

### Fixed

- Fixed Wazuh menu and agent menu for Solaris agents [#2773](https://github.com/wazuh/wazuh-kibana-app/issues/2773) [#2725](https://github.com/wazuh/wazuh-kibana-app/issues/2725)
- Fixed wrong shards and replicas for statistics indices and also fixed wrong prefix for monitoring indices [#2732](https://github.com/wazuh/wazuh-kibana-app/issues/2732)
- Report's creation dates set to 1970-01-01T00:00:00.000Z [#2772](https://github.com/wazuh/wazuh-kibana-app/issues/2772)
- Fixed bug for missing commands in ubuntu/debian and centos [#2786](https://github.com/wazuh/wazuh-kibana-app/issues/2786)
- Fixed bug that show an hour before in /security-events/dashboard [#2785](https://github.com/wazuh/wazuh-kibana-app/issues/2785) 
- Fixed permissions to access agents [#2838](https://github.com/wazuh/wazuh-kibana-app/issues/2838)
- Fix searching in groups [#2825](https://github.com/wazuh/wazuh-kibana-app/issues/2825)
- Fix the pagination in SCA ckecks table [#2815](https://github.com/wazuh/wazuh-kibana-app/issues/2815)
- Fix the SCA table with a wrong behaviour using the refresh button [#2854](https://github.com/wazuh/wazuh-kibana-app/issues/2854)
- Fix sca permissions for agents views and dashboards [#2862](https://github.com/wazuh/wazuh-kibana-app/issues/2862)
- Solaris should not show vulnerabilities module [#2829](https://github.com/wazuh/wazuh-kibana-app/issues/2829)
- Fix the settings of statistics indices creation [#2858](https://github.com/wazuh/wazuh-kibana-app/issues/2858)
- Update agents' info in Management Status after changing cluster node selected [#2828](https://github.com/wazuh/wazuh-kibana-app/issues/2828)
- Fix error when applying filter in rules from events [#2877](https://github.com/wazuh/wazuh-kibana-app/issues/2877)

### Changed

- Replaced `wazuh` Wazuh API user by `wazuh-wui` in the default configuration [#2852](https://github.com/wazuh/wazuh-kibana-app/issues/2852)
- Add agent id to the reports name in Agent Inventory and Modules [#2817](https://github.com/wazuh/wazuh-kibana-app/issues/2817)

### Adapt for Kibana 7.10.0

- Fixed filter pinned crash returning from agents [#2864](https://github.com/wazuh/wazuh-kibana-app/issues/2864)
- Fixed style in sca and regulatory compliance tables and in wz menu [#2861](https://github.com/wazuh/wazuh-kibana-app/issues/2861)
- Fix body-payload of Sample Alerts POST endpoint [#2857](https://github.com/wazuh/wazuh-kibana-app/issues/2857)
- Fixed bug in the table on Agents->Table-> Actions->Config icon [#2853](https://github.com/wazuh/wazuh-kibana-app/issues/2853)
- Fixed tooltip in the icon of view decoder file [#2850](https://github.com/wazuh/wazuh-kibana-app/issues/2850)
- Fixed bug with agent filter when it is pinned [#2846](https://github.com/wazuh/wazuh-kibana-app/issues/2846)
- Fix discovery navigation [#2845](https://github.com/wazuh/wazuh-kibana-app/issues/2845)
- Search file editor gone [#2843](https://github.com/wazuh/wazuh-kibana-app/issues/2843)
- Fix Agent Search Bar - Regex Query Interpreter [#2834](https://github.com/wazuh/wazuh-kibana-app/issues/2834)
- Fixed accordion style breaking [#2833](https://github.com/wazuh/wazuh-kibana-app/issues/2833)
- Fix metrics are not updated after a bad request in search input [#2830](https://github.com/wazuh/wazuh-kibana-app/issues/2830)
- Fix mitre framework tab crash [#2821](https://github.com/wazuh/wazuh-kibana-app/issues/2821)
- Changed ping request to default request. Added delay and while to che… [#2820](https://github.com/wazuh/wazuh-kibana-app/issues/2820)
- Removed kibana alert for security [#2806](https://github.com/wazuh/wazuh-kibana-app/issues/2806)

## Wazuh v4.0.4 - Kibana 7.10.0 , 7.10.2 - Revision 4016

### Added

- Modified agent registration adding groups and architecture [#2666](https://github.com/wazuh/wazuh-kibana-app/issues/2666) [#2652](https://github.com/wazuh/wazuh-kibana-app/issues/2652)
- Each user can only view their own reports [#2686](https://github.com/wazuh/wazuh-kibana-app/issues/2686)

### Fixed

- Create index pattern even if there aren´t available indices [#2620](https://github.com/wazuh/wazuh-kibana-app/issues/2620)
- Top bar overlayed over expanded visualizations [#2667](https://github.com/wazuh/wazuh-kibana-app/issues/2667)
- Empty inventory data in Solaris agents [#2680](https://github.com/wazuh/wazuh-kibana-app/pull/2680)
- Wrong parameters in the dev-tools autocomplete section [#2675](https://github.com/wazuh/wazuh-kibana-app/issues/2675)
- Wrong permissions on edit CDB list [#2665](https://github.com/wazuh/wazuh-kibana-app/pull/2665)
- fix(frontend): add the metafields when refreshing the index pattern [#2681](https://github.com/wazuh/wazuh-kibana-app/pull/2681)
- Error toast is showing about Elasticsearch users for environments without security [#2713](https://github.com/wazuh/wazuh-kibana-app/issues/2713)
- Error about Handler.error in Role Mapping fixed [#2702](https://github.com/wazuh/wazuh-kibana-app/issues/2702)
- Fixed message in reserved users actions [#2702](https://github.com/wazuh/wazuh-kibana-app/issues/2702)
- Error 500 on Export formatted CDB list [#2692](https://github.com/wazuh/wazuh-kibana-app/pull/2692)
- Wui rules label should have only one tooltip [#2723](https://github.com/wazuh/wazuh-kibana-app/issues/2723)
- Move upper the Wazuh item in the Kibana menu and default index pattern [#2867](https://github.com/wazuh/wazuh-kibana-app/pull/2867)


## Wazuh v4.0.4 - Kibana v7.9.1, v7.9.3 - Revision 4015

### Added

- Support for Wazuh v4.0.4

## Wazuh v4.0.3 - Kibana v7.9.1, v7.9.2, v7.9.3 - Revision 4014

### Added

- Improved management of index-pattern fields [#2630](https://github.com/wazuh/wazuh-kibana-app/issues/2630)

### Fixed

- fix(fronted): fixed the check of API and APP version in health check [#2655](https://github.com/wazuh/wazuh-kibana-app/pull/2655)
- Replace user by username key in the monitoring logic [#2654](https://github.com/wazuh/wazuh-kibana-app/pull/2654)
- Security alerts and reporting issues when using private tenants [#2639](https://github.com/wazuh/wazuh-kibana-app/issues/2639)
- Manager restart in rule editor does not work with Wazuh cluster enabled [#2640](https://github.com/wazuh/wazuh-kibana-app/issues/2640)
- fix(frontend): Empty inventory data in Solaris agents [#2680](https://github.com/wazuh/wazuh-kibana-app/pull/2680)

## Wazuh v4.0.3 - Kibana v7.9.1, v7.9.2, v7.9.3 - Revision 4013

### Added

- Support for Wazuh v4.0.3.

## Wazuh v4.0.2 - Kibana v7.9.1, v7.9.3 - Revision 4012

### Added

- Sample data indices name should take index pattern in use [#2593](https://github.com/wazuh/wazuh-kibana-app/issues/2593) 
- Added start option to macos Agents [#2653](https://github.com/wazuh/wazuh-kibana-app/pull/2653)

### Changed

- Statistics settings do not allow to configure primary shards and replicas [#2627](https://github.com/wazuh/wazuh-kibana-app/issues/2627)

## Wazuh v4.0.2 - Kibana v7.9.1, v7.9.3 - Revision 4011

### Added

- Support for Wazuh v4.0.2.

### Fixed

- The index pattern title is overwritten with its id after refreshing its fields [#2577](https://github.com/wazuh/wazuh-kibana-app/issues/2577)
- [RBAC] Issues detected when using RBAC [#2579](https://github.com/wazuh/wazuh-kibana-app/issues/2579)

## Wazuh v4.0.1 - Kibana v7.9.1, v7.9.3 - Revision 4010

### Changed

- Alerts summary table for PDF reports on all modules [#2632](https://github.com/wazuh/wazuh-kibana-app/issues/2632)
- [4.0-7.9] Run as with no wazuh-wui API user [#2576](https://github.com/wazuh/wazuh-kibana-app/issues/2576)
- Deploy a new agent interface as default interface [#2564](https://github.com/wazuh/wazuh-kibana-app/issues/2564)
- Problem in the visualization of new reserved resources of the Wazuh API [#2643](https://github.com/wazuh/wazuh-kibana-app/issues/2643)

### Fixed

- Restore the tables in the agents' reports [#2628](https://github.com/wazuh/wazuh-kibana-app/issues/2628)
- [RBAC] Issues detected when using RBAC [#2579](https://github.com/wazuh/wazuh-kibana-app/issues/2579)
- Changes done via a worker's API are overwritten [#2626](https://github.com/wazuh/wazuh-kibana-app/issues/2626)

### Fixed

- [BUGFIX] Default user field for current platform [#2633](https://github.com/wazuh/wazuh-kibana-app/pull/2633)

## Wazuh v4.0.1 - Kibana v7.9.1, v7.9.3 - Revision 4009

### Changed

- Hide empty columns of the processes table of the MacOS agents [#2570](https://github.com/wazuh/wazuh-kibana-app/pull/2570)
- Missing step in "Deploy a new agent" view [#2623](https://github.com/wazuh/wazuh-kibana-app/issues/2623)
- Implement wazuh users' CRUD [#2598](https://github.com/wazuh/wazuh-kibana-app/pull/2598)

### Fixed

- Inconsistent data in sample data alerts [#2618](https://github.com/wazuh/wazuh-kibana-app/pull/2618)

## Wazuh v4.0.1 - Kibana v7.9.1, v7.9.3 - Revision 4008

### Fixed

- Icons not align to the right in Modules > Events [#2607](https://github.com/wazuh/wazuh-kibana-app/pull/2607)
- Statistics visualizations do not show data [#2602](https://github.com/wazuh/wazuh-kibana-app/pull/2602)
- Error on loading css files [#2599](https://github.com/wazuh/wazuh-kibana-app/pull/2599)
- Fixed search filter in search bar in Module/SCA wasn't working [#2601](https://github.com/wazuh/wazuh-kibana-app/pull/2601)

## Wazuh v4.0.0 - Kibana v7.9.1, v7.9.2, v7.9.3 - Revision 4007

### Fixed

- updated macOS package URL [#2596](https://github.com/wazuh/wazuh-kibana-app/pull/2596)
- Revert "[4.0-7.9] [BUGFIX] Removed unnecessary function call" [#2597](https://github.com/wazuh/wazuh-kibana-app/pull/2597)

## Wazuh v4.0.0 - Kibana v7.9.1, v7.9.2, v7.9.3 - Revision 4006

### Fixed

- Undefined field in event view [#2588](https://github.com/wazuh/wazuh-kibana-app/issues/2588)
- Several calls to the same stats request (esAlerts) [#2586](https://github.com/wazuh/wazuh-kibana-app/issues/2586)
- The filter options popup doesn't open on click once the filter is pinned [#2581](https://github.com/wazuh/wazuh-kibana-app/issues/2581)
- The formatedFields are missing from the index-pattern of wazuh-alerts-* [#2574](https://github.com/wazuh/wazuh-kibana-app/issues/2574)


## Wazuh v4.0.0 - Kibana v7.9.3 - Revision 4005

### Added

- Support for Kibana v7.9.3

## Wazuh v4.0.0 - Kibana v7.9.1, v7.9.2 - Revision 4002

### Added

- Support for Wazuh v4.0.0.
- Support for Kibana v7.9.1 and 7.9.2.
- Support for Open Distro 1.10.1.
- Added a RBAC security layer integrated with Open Distro and X-Pack.
- Added remoted and analysisd statistics.
- Expand supported deployment variables.
- Added new configuration view settings for GCP integration.
- Added logic to change the `metafields` configuration of Kibana [#2524](https://github.com/wazuh/wazuh-kibana-app/issues/2524)

### Changed

- Migrated the default index-pattern to `wazuh-alerts-*`.
- Removed the `known-fields` functionality.
- Security Events dashboard redesinged.
- Redesigned the app settings configuration with categories.
- Moved the wazuh-registry file to Kibana optimize folder.

### Fixed

- Format options in `wazuh-alerts` index-pattern are not overwritten now.
- Prevent blank page in detaill agent view.
- Navigable agents name in Events.
- Index pattern is not being refreshed.
- Reporting fails when agent is pinned and compliance controls are visited.
- Reload rule detail doesn't work properly with the related rules.
- Fix search bar filter in Manage agent of group [#2541](https://github.com/wazuh/wazuh-kibana-app/pull/2541)

## Wazuh v3.13.2 - Kibana v7.9.1 - Revision 887

### Added

- Support for Wazuh v3.13.2

## Wazuh v3.13.2 - Kibana v7.8.0 - Revision 887
### Added

- Support for Wazuh v3.13.2

## Wazuh v3.13.1 - Kibana v7.9.1 - Revision 886

### Added

- Support for Kibana v7.9.1

## Wazuh v3.13.1 - Kibana v7.9.0 - Revision 885

### Added

- Support for Kibana v7.9.0


## Wazuh v3.13.1 - Kibana v7.8.1 - Revision 884

### Added

- Support for Kibana v7.8.1


## Wazuh v3.13.1 - Kibana v7.8.0 - Revision 883

### Added

- Support for Wazuh v3.13.1


## Wazuh v3.13.0 - Kibana v7.8.0 - Revision 881

### Added

- Support for Kibana v7.8.0


## Wazuh v3.13.0 - Kibana v7.7.0, v7.7.1 - Revision 880

### Added

- Support for Wazuh v3.13.0
- Support for Kibana v7.7.1
- Support for Open Distro 1.8
- New navigation experience with a global menu [#1965](https://github.com/wazuh/wazuh-kibana-app/issues/1965)
- Added a Breadcrumb in Kibana top nav [#2161](https://github.com/wazuh/wazuh-kibana-app/issues/2161)
- Added a new Agents Summary Screen [#1963](https://github.com/wazuh/wazuh-kibana-app/issues/1963)
- Added a new feature to add sample data to dashboards [#2115](https://github.com/wazuh/wazuh-kibana-app/issues/2115)
- Added MITRE integration [#1877](https://github.com/wazuh/wazuh-kibana-app/issues/1877)
- Added Google Cloud Platform integration [#1873](https://github.com/wazuh/wazuh-kibana-app/issues/1873)
- Added TSC integration [#2204](https://github.com/wazuh/wazuh-kibana-app/pull/2204)
- Added a new Integrity monitoring state view for agent [#2153](https://github.com/wazuh/wazuh-kibana-app/issues/2153)
- Added a new Integrity monitoring files detail view [#2156](https://github.com/wazuh/wazuh-kibana-app/issues/2156)
- Added a new component to explore Compliance requirements [#2156](https://github.com/wazuh/wazuh-kibana-app/issues/2261)

### Changed

- Code migration to React.js
- Global review of styles
- Unified Overview and Agent dashboards into new Modules [#2110](https://github.com/wazuh/wazuh-kibana-app/issues/2110)
- Changed Vulnerabilities dashboard visualizations [#2262](https://github.com/wazuh/wazuh-kibana-app/issues/2262)

### Fixed

- Open Distro tenants have been fixed and are functional now [#1890](https://github.com/wazuh/wazuh-kibana-app/issues/1890).
- Improved navigation performance [#2200](https://github.com/wazuh/wazuh-kibana-app/issues/2200).
- Avoid creating the wazuh-monitoring index pattern if it is disabled [#2100](https://github.com/wazuh/wazuh-kibana-app/issues/2100)
- SCA checks without compliance field can't be expanded [#2264](https://github.com/wazuh/wazuh-kibana-app/issues/2264)


## Wazuh v3.12.3 - Kibana v7.7.1 - Revision 876

### Added

- Support for Kibana v7.7.1


## Wazuh v3.12.3 - Kibana v7.7.0 - Revision 875

### Added

- Support for Kibana v7.7.0


## Wazuh v3.12.3 - Kibana v6.8.8, v7.6.1, v7.6.2 - Revision 874

### Added

- Support for Wazuh v3.12.3


## Wazuh v3.12.2 - Kibana v6.8.8, v7.6.1, v7.6.2 - Revision 873

### Added

- Support for Wazuh v3.12.2


## Wazuh v3.12.1 - Kibana v6.8.8, v7.6.1, v7.6.2 - Revision 872

### Added

- Support Wazuh 3.12.1
- Added new FIM settings on configuration on demand. [#2147](https://github.com/wazuh/wazuh-kibana-app/issues/2147)

### Changed

- Updated agent's variable names in deployment guides. [#2169](https://github.com/wazuh/wazuh-kibana-app/pull/2169)

### Fixed

- Pagination is now shown in table-type visualizations. [#2180](https://github.com/wazuh/wazuh-kibana-app/issues/2180)


## Wazuh v3.12.0 - Kibana v6.8.8, v7.6.2 - Revision 871

### Added

- Support for Kibana v6.8.8 and v7.6.2

## Wazuh v3.12.0 - Kibana v6.8.7, v7.4.2, v7.6.1 - Revision 870

### Added

- Support for Wazuh v3.12.0
- Added a new setting to hide manager alerts from dashboards. [#2102](https://github.com/wazuh/wazuh-kibana-app/pull/2102)
- Added a new setting to be able to change API from the top menu. [#2143](https://github.com/wazuh/wazuh-kibana-app/issues/2143)
- Added a new setting to enable/disable the known fields health check [#2037](https://github.com/wazuh/wazuh-kibana-app/pull/2037)
- Added suport for PCI 11.2.1 and 11.2.3 rules. [#2062](https://github.com/wazuh/wazuh-kibana-app/pull/2062)

### Changed

- Restructuring of the optimize/wazuh directory. Now the Wazuh configuration file (wazuh.yml) is placed on /usr/share/kibana/optimize/wazuh/config. [#2116](https://github.com/wazuh/wazuh-kibana-app/pull/2116)
- Improve performance of Dasboards reports generation. [1802344](https://github.com/wazuh/wazuh-kibana-app/commit/18023447c6279d385df84d7f4a5663ed2167fdb5)

### Fixed

- Discover time range selector is now displayed on the Cluster section. [08901df](https://github.com/wazuh/wazuh-kibana-app/commit/08901dfcbe509f17e4fab26877c8b7dae8a66bff)
- Added the win_auth_failure rule group to Authentication failure metrics. [#2099](https://github.com/wazuh/wazuh-kibana-app/pull/2099)
- Negative values in Syscheck attributes now have their correct value in reports. [7c3e84e](https://github.com/wazuh/wazuh-kibana-app/commit/7c3e84ec8f00760b4f650cfc00a885d868123f99)


## Wazuh v3.11.4 - Kibana v7.6.1 - Revision 858

### Added

- Support for Kibana v7.6.1


## Wazuh v3.11.4 - Kibana v6.8.6, v7.4.2, v7.6.0 - Revision 857

### Added

- Support for Wazuh v3.11.4


## Wazuh v3.11.3 - Kibana v7.6.0 - Revision 856

### Added

- Support for Kibana v7.6.0


## Wazuh v3.11.3 - Kibana v7.4.2 - Revision 855

### Added

- Support for Kibana v7.4.2

## Wazuh v3.11.3 - Kibana v7.5.2 - Revision 854

### Added

- Support for Wazuh v3.11.3

### Fixed

- Windows Updates table is now displayed in the Inventory Data report [#2028](https://github.com/wazuh/wazuh-kibana-app/pull/2028)


## Wazuh v3.11.2 - Kibana v7.5.2 - Revision 853

### Added

- Support for Kibana v7.5.2


## Wazuh v3.11.2 - Kibana v6.8.6, v7.3.2, v7.5.1 - Revision 852

### Added

- Support for Wazuh v3.11.2

### Changed

- Increased list filesize limit for the CDB-list [#1993](https://github.com/wazuh/wazuh-kibana-app/pull/1993)

### Fixed

- The xml validator now correctly handles the `--` string within comments [#1980](https://github.com/wazuh/wazuh-kibana-app/pull/1980)
- The AWS map visualization wasn't been loaded until the user interacts with it [dd31bd7](https://github.com/wazuh/wazuh-kibana-app/commit/dd31bd7a155354bc50fe0af22fca878607c8936a)


## Wazuh v3.11.1 - Kibana v6.8.6, v7.3.2, v7.5.1 - Revision 581

### Added
- Support for Wazuh v3.11.1.


## Wazuh v3.11.0 - Kibana v6.8.6, v7.3.2, v7.5.1 - Revision 580

### Added

- Support for Wazuh v3.11.0.
- Support for Kibana v7.5.1.
- The API credentials configuration has been moved from the .wazuh index to a wazuh.yml configuration file. Now the configuration of the API hosts is done from the file and not from the application. [#1465](https://github.com/wazuh/wazuh-kibana-app/issues/1465) [#1771](https://github.com/wazuh/wazuh-kibana-app/issues/1771).
- Upload ruleset files using a "drag and drop" component [#1770](https://github.com/wazuh/wazuh-kibana-app/issues/1770)
- Add logs for the reporting module [#1622](https://github.com/wazuh/wazuh-kibana-app/issues/1622).
- Extended the "Add new agent" guide [#1767](https://github.com/wazuh/wazuh-kibana-app/issues/1767).
- Add new table for windows hotfixes [#1932](https://github.com/wazuh/wazuh-kibana-app/pull/1932)

### Changed

- Removed Discover from top menu [#1699](https://github.com/wazuh/wazuh-kibana-app/issues/1699).
- Hide index pattern selector in case that only one exists [#1799](https://github.com/wazuh/wazuh-kibana-app/issues/1799).
- Remove visualizations legend [#1936](https://github.com/wazuh/wazuh-kibana-app/pull/1936)
- Normalize the field whodata in the group reporting [#1921](https://github.com/wazuh/wazuh-kibana-app/pull/1921)
- A message in the configuration view is ambiguous [#1870](https://github.com/wazuh/wazuh-kibana-app/issues/1870)
- Refactor syscheck table [#1941](https://github.com/wazuh/wazuh-kibana-app/pull/1941)

### Fixed

- Empty files now throws an error [#1806](https://github.com/wazuh/wazuh-kibana-app/issues/1806).
- Arguments for wazuh api requests are now validated [#1815](https://github.com/wazuh/wazuh-kibana-app/issues/1815).
- Fixed the way to check admin mode [#1838](https://github.com/wazuh/wazuh-kibana-app/issues/1838).
- Fixed error exporting as CSV the files into a group [#1833](https://github.com/wazuh/wazuh-kibana-app/issues/1833).
- Fixed XML validator false error for `<` [1882](https://github.com/wazuh/wazuh-kibana-app/issues/1882)
- Fixed "New file" editor doesn't allow saving twice [#1896](https://github.com/wazuh/wazuh-kibana-app/issues/1896)
- Fixed decoders files [#1929](https://github.com/wazuh/wazuh-kibana-app/pull/1929)
- Fixed registration guide [#1926](https://github.com/wazuh/wazuh-kibana-app/pull/1926)
- Fixed infinite load on Ciscat views [#1920](https://github.com/wazuh/wazuh-kibana-app/pull/1920), [#1916](https://github.com/wazuh/wazuh-kibana-app/pull/1916)
- Fixed missing fields in the Visualizations [#1913](https://github.com/wazuh/wazuh-kibana-app/pull/1913)
- Fixed Amazon S3 status is wrong in configuration section [#1864](https://github.com/wazuh/wazuh-kibana-app/issues/1864)
- Fixed hidden overflow in the fim configuration [#1887](https://github.com/wazuh/wazuh-kibana-app/pull/1887)
- Fixed Logo source fail after adding server.basePath [#1871](https://github.com/wazuh/wazuh-kibana-app/issues/1871)
- Fixed the documentation broken links [#1853](https://github.com/wazuh/wazuh-kibana-app/pull/1853)

## Wazuh v3.10.2 - Kibana v7.5.1 - Revision 556

### Added

- Support for Kibana v7.5.1


## Wazuh v3.10.2 - Kibana v7.5.0 - Revision 555

### Added

- Support for Kibana v7.5.0


## Wazuh v3.10.2 - Kibana v7.4.2 - Revision 549

### Added

- Support for Kibana v7.4.2


## Wazuh v3.10.2 - Kibana v7.4.1 - Revision 548

### Added

- Support for Kibana v7.4.1


## Wazuh v3.10.2 - Kibana v7.4.0 - Revision 547

### Added

- Support for Kibana v7.4.0
- Support for Wazuh v3.10.2.


## Wazuh v3.10.2 - Kibana v7.3.2 - Revision 546

### Added

- Support for Wazuh v3.10.2.


## Wazuh v3.10.1 - Kibana v7.3.2 - Revision 545

### Added

- Support for Wazuh v3.10.1.


## Wazuh v3.10.0 - Kibana v7.3.2 - Revision 543

### Added

- Support for Wazuh v3.10.0.
- Added an interactive guide for registering agents, things are now easier for the user, guiding it through the steps needed ending in a _copy & paste_ snippet for deploying his agent [#1468](https://github.com/wazuh/wazuh-kibana-app/issues/1468).
- Added new dashboards for the recently added regulatory compliance groups into the Wazuh core. They are HIPAA and NIST-800-53 [#1468](https://github.com/wazuh/wazuh-kibana-app/issues/1448), [#1638]( https://github.com/wazuh/wazuh-kibana-app/issues/1638).
- Make the app work under a custom Kibana space [#1234](https://github.com/wazuh/wazuh-kibana-app/issues/1234), [#1450](https://github.com/wazuh/wazuh-kibana-app/issues/1450).
- Added the ability to manage the app as a native plugin when using Kibana spaces, now you can safely hide/show the app depending on the selected space [#1601](https://github.com/wazuh/wazuh-kibana-app/issues/1601).
- Adapt the app the for Kibana dark mode [#1562](https://github.com/wazuh/wazuh-kibana-app/issues/1562).
- Added an alerts summary in _Overview > FIM_ panel [#1527](https://github.com/wazuh/wazuh-kibana-app/issues/1527).
- Export all the information of a Wazuh group and its related agents in a PDF document [#1341](https://github.com/wazuh/wazuh-kibana-app/issues/1341).
- Export the configuration of a certain agent as a PDF document. Supports granularity for exporting just certain sections of the configuration [#1340](https://github.com/wazuh/wazuh-kibana-app/issues/1340).


### Changed

- Reduced _Agents preview_ load time using the new API endpoint `/summary/agents` [#1687](https://github.com/wazuh/wazuh-kibana-app/pull/1687).
- Replaced most of the _md-nav-bar_ Angular.js components with React components using EUI [#1705](https://github.com/wazuh/wazuh-kibana-app/pull/1705).
- Replaced the requirements slider component with a new styled component [#1708](https://github.com/wazuh/wazuh-kibana-app/pull/1708).
- Soft deprecated the _.wazuh-version_ internal index, now the app dumps its content if applicable to a registry file, then the app removes that index. Further versions will hard deprecate this index [#1467](https://github.com/wazuh/wazuh-kibana-app/issues/1467). 
- Visualizations now don't fetch the documents _source_, also, they now use _size: 0_ for fetching [#1663](https://github.com/wazuh/wazuh-kibana-app/issues/1663).
- The app menu is now fixed on top of the view, it's not being hidden on every state change. Also, the Wazuh logo was placed in the top bar of Kibana UI [#1502](https://github.com/wazuh/wazuh-kibana-app/issues/1502).
- Improved _getTimestamp_ method not returning a promise object because it's no longer needed [014bc3a](https://github.com/wazuh/wazuh-kibana-app/commit/014b3aba0d2e9cda0c4d521f5f16faddc434a21e). Also improved main Discover listener for Wazuh not returning a promise object [bd82823](https://github.com/wazuh/wazuh-kibana-app/commit/bd8282391a402b8c567b32739cf914a0135d74bc).
- Replaced _Requirements over time_ visualizations in both PCI DSS and GDPR dashboards [35c539](https://github.com/wazuh/wazuh-kibana-app/commit/35c539eb328b3bded94aa7608f73f9cc51c235a6).
- Do not show a toaster when a visualization field was not known yet, instead, show it just in case the internal refreshing failed [19a2e7](https://github.com/wazuh/wazuh-kibana-app/commit/19a2e71006b38f6a64d3d1eb8a20b02b415d7e07).
- Minor optimizations for server logging [eb8e000](https://github.com/wazuh/wazuh-kibana-app/commit/eb8e00057dfea2dafef56319590ff832042c402d).

### Fixed

- Alerts search bar fixed for Kibana v7.3.1, queries were not being applied as expected [#1686](https://github.com/wazuh/wazuh-kibana-app/issues/1686).
- Hide attributes field from non-Windows agents in the FIM table [#1710](https://github.com/wazuh/wazuh-kibana-app/issues/1710).
- Fixed broken view in Management > Configuration > Amazon S3 > Buckets, some information was missing [#1675](https://github.com/wazuh/wazuh-kibana-app/issues/1675).
- Keep user's filters when switching from Discover to panel [#1685](https://github.com/wazuh/wazuh-kibana-app/issues/1685).
- Reduce load time and amount of data to be fetched in _Management > Cluster monitoring_ section avoiding possible timeouts [#1663](https://github.com/wazuh/wazuh-kibana-app/issues/1663).
- Restored _Remove column_ feature in Discover tabs [#1702](https://github.com/wazuh/wazuh-kibana-app/issues/1702).
- Apps using Kibana v7.3.1 had a bug once the user goes back from _Agent > FIM > Files_ to _Agent > FIM > dashboard_, filters disappear, now it's working properly [#1700](https://github.com/wazuh/wazuh-kibana-app/issues/1700).
- Fixed visual bug in _Management > Cluster monitoring_ and a button position [1e3b748](https://github.com/wazuh/wazuh-kibana-app/commit/1e3b748f11b43b2e7956b830269b6d046d74d12c).
- The app installation date was not being updated properly, now it's fixed [#1692](https://github.com/wazuh/wazuh-kibana-app/issues/1692).
- Fixed _Network interfaces_ table in Inventory section, the table was not paginating [#1474](https://github.com/wazuh/wazuh-kibana-app/issues/1474).
- Fixed APIs passwords are now obfuscated in server responses [adc3152](https://github.com/wazuh/wazuh-kibana-app/pull/1782/commits/adc31525e26b25e4cb62d81cbae70a8430728af5).


## Wazuh v3.9.5 - Kibana v6.8.2 / Kibana v7.2.1 / Kibana v7.3.0 - Revision 531

### Added

- Support for Wazuh v3.9.5

## Wazuh v3.9.4 - Kibana v6.8.1 / Kibana v6.8.2 / Kibana v7.2.0 / Kibana v7.2.1 / Kibana v7.3.0 - Revision 528

### Added

- Support for Wazuh v3.9.4
- Allow filtering by clicking a column in rules/decoders tables [0e2ddd7](https://github.com/wazuh/wazuh-kibana-app/pull/1615/commits/0e2ddd7b73f7f7975d02e97ed86ae8a0966472b4)
- Allow open file in rules table clicking on the file column [1af929d](https://github.com/wazuh/wazuh-kibana-app/pull/1615/commits/1af929d62f450f93c6733868bcb4057e16b7e279)

### Changed

- Improved app performance [#1640](https://github.com/wazuh/wazuh-kibana-app/pull/1640).
- Remove path filter from custom rules and decoders [895792e](https://github.com/wazuh/wazuh-kibana-app/pull/1615/commits/895792e6e6d9401b3293d5e16352b9abef515096)
- Show path column in rules and decoders [6f49816](https://github.com/wazuh/wazuh-kibana-app/pull/1615/commits/6f49816c71b5999d77bf9e3838443627c9be945d)
- Removed SCA overview dashboard [94ebbff](https://github.com/wazuh/wazuh-kibana-app/pull/1615/commits/94ebbff231cbfb6d793130e0b9ea855baa755a1c)
- Disabled last custom column removal [f1ef7de](https://github.com/wazuh/wazuh-kibana-app/pull/1615/commits/f1ef7de1a34bbe53a899596002e8153b95e7dc0e)
- Agents messages across sections unification [8fd7e36](https://github.com/wazuh/wazuh-kibana-app/pull/1615/commits/8fd7e36286fa9dfd03a797499af6ffbaa90b00e1)

### Fixed

- Fix check storeded apis [d6115d6](https://github.com/wazuh/wazuh-kibana-app/pull/1615/commits/d6115d6424c78f0cde2017b432a51b77186dd95a).
- Fix pci-dss console error [297080d](https://github.com/wazuh/wazuh-kibana-app/pull/1615/commits/297080d36efaea8f99b0cafd4c48845dad20495a)
- Fix error in reportingTable [85b7266](https://github.com/wazuh/wazuh-kibana-app/pull/1615/commits/85b72662cb4db44c443ed04f7c31fba57eefccaa)
- Fix filters budgets size [c7ac86a](https://github.com/wazuh/wazuh-kibana-app/pull/1615/commits/c7ac86acb3d5afaf1cf348fab09a2b8c5778a491)
- Fix missing permalink virustotal visualization [1b57529](https://github.com/wazuh/wazuh-kibana-app/pull/1615/commits/1b57529758fccdeb3ac0840e66a8aafbe4757a96)
- Improved wz-table performance [224bd6f](https://github.com/wazuh/wazuh-kibana-app/pull/1615/commits/224bd6f31235c81ba01755c3c1e120c3f86beafd)
- Fix inconsistent data between visualizations and tables in Overview Security Events [b12c600](https://github.com/wazuh/wazuh-kibana-app/pull/1615/commits/b12c600578d80d0715507dec4624a4ebc27ea573)
- Timezone applied in cluster status [a4f620d](https://github.com/wazuh/wazuh-kibana-app/pull/1615/commits/a4f620d398f5834a6d2945af892a462425ca3bec)
- Fixed Overview Security Events report when wazuh.monitoring is disabled [1c26da0](https://github.com/wazuh/wazuh-kibana-app/pull/1615/commits/1c26da05a0b6daf727e15c13b819111aa4e4e913)
- Fixes in APIs management [2143943](https://github.com/wazuh/wazuh-kibana-app/pull/1615/commits/2143943a5049cbb59bb8d6702b5a56cbe0d27a2a)
- Prevent duplicated visualization toast errors [786faf3](https://github.com/wazuh/wazuh-kibana-app/commit/786faf3e62d2cad13f512c0f873b36eca6e9787d)
- Fix not properly updated breadcrumb in ruleset section [9645903](https://github.com/wazuh/wazuh-kibana-app/commit/96459031cd4edbe047970bf0d22d0c099771879f)
- Fix badly dimensioned table in Integrity Monitoring section [9645903](https://github.com/wazuh/wazuh-kibana-app/commit/96459031cd4edbe047970bf0d22d0c099771879f)
- Fix implicit filters can be destroyed [9cf8578](https://github.com/wazuh/wazuh-kibana-app/commit/9cf85786f504f5d67edddeea6cfbf2ab577e799b)
- Windows agent dashboard doesn't show failure logon access. [d38d088](https://github.com/wazuh/wazuh-kibana-app/commit/d38d0881ac8e4294accde83d63108337b74cdd91) 
- Number of agents is not properly updated.  [f7cbbe5](https://github.com/wazuh/wazuh-kibana-app/commit/f7cbbe54394db825827715c3ad4370ac74317108) 
- Missing scrollbar on Firefox file viewer.  [df4e8f9](https://github.com/wazuh/wazuh-kibana-app/commit/df4e8f9305b35e9ee1473bed5f5d452dd3420567) 
- Agent search filter by name, lost when refreshing. [71b5274](https://github.com/wazuh/wazuh-kibana-app/commit/71b5274ccc332d8961a158587152f7badab28a95) 
- Alerts of level 12 cannot be displayed in the Summary table. [ec0e888](https://github.com/wazuh/wazuh-kibana-app/commit/ec0e8885d9f1306523afbc87de01a31f24e36309) 
- Restored query from search bar in visualizations. [439128f](https://github.com/wazuh/wazuh-kibana-app/commit/439128f0a1f65b649a9dcb81ab5804ca20f65763) 
- Fix Kibana filters loop in Firefox. [82f0f32](https://github.com/wazuh/wazuh-kibana-app/commit/82f0f32946d844ce96a28f0185f903e8e05c5589) 

## Wazuh v3.9.3 - Kibana v6.8.1 / v7.1.1 / v7.2.0 - Revision 523

### Added

- Support for Wazuh v3.9.3
- Support for Kibana v7.2.0 [#1556](https://github.com/wazuh/wazuh-kibana-app/pull/1556).

### Changed

- New design and several UI/UX changes [#1525](https://github.com/wazuh/wazuh-kibana-app/pull/1525).
- Improved error checking + syscollector performance [94d0a83](https://github.com/wazuh/wazuh-kibana-app/commit/94d0a83e43aa1d2d84ef6f87cbb76b9aefa085b3).
- Adapt Syscollector for MacOS agents [a4bf7ef](https://github.com/wazuh/wazuh-kibana-app/commit/a4bf7efc693a99b7565b5afcaa372155f15a4db9).
- Show last scan for syscollector [73f2056](https://github.com/wazuh/wazuh-kibana-app/commit/73f2056673bb289d472663397ba7097e49b7b93b).
- Extendend information for syscollector [#1585](https://github.com/wazuh/wazuh-kibana-app/issues/1585).

### Fixed

- Corrected width for agent stats [a998955](https://github.com/wazuh/wazuh-kibana-app/commit/a99895565a8854c55932ec94cffb08e1d0aa3da1).
- Fix height for the menu directive with Dynamic height [427d0f3](https://github.com/wazuh/wazuh-kibana-app/commit/427d0f3e9fa6c34287aa9e8557da99a51e0db40f).
- Fix wazuh-db and clusterd check [cddcef6](https://github.com/wazuh/wazuh-kibana-app/commit/cddcef630c5234dd6f6a495715743dfcfd4e4001).
- Fix AlertsStats when value is "0", it was showing "-" [07a3e10](https://github.com/wazuh/wazuh-kibana-app/commit/07a3e10c7f1e626ba75a55452b6c295d11fd657d).
- Fix syscollector state value [f8d3d0e](https://github.com/wazuh/wazuh-kibana-app/commit/f8d3d0eca44e67e26f79bc574495b1f4c8f751f2).
- Fix time offset for reporting table [2ef500b](https://github.com/wazuh/wazuh-kibana-app/commit/2ef500bb112e68bd4811b8e87ce8581d7c04d20f).
- Fix call to obtain GDPR requirements for specific agent [ccda846](https://github.com/wazuh/wazuh-kibana-app/commit/ccda8464b50be05bc5b3642f25f4972c8a7a2c03).
- Restore "rule.id" as a clickable field in visualizations [#1546](https://github.com/wazuh/wazuh-kibana-app/pull/1546).
- Fix timepicker in cluster monitoring [f7533ce](https://github.com/wazuh/wazuh-kibana-app/pull/1560/commits/f7533cecb6862abfb5c1d2173ec3e70ffc59804a).
- Fix several bugs [#1569](https://github.com/wazuh/wazuh-kibana-app/pull/1569).
- Fully removed "rule.id" as URL field [#1584](https://github.com/wazuh/wazuh-kibana-app/issues/1584).
- Fix filters for dashboards [#1583](https://github.com/wazuh/wazuh-kibana-app/issues/1583).
- Fix missing dependency [#1591](https://github.com/wazuh/wazuh-kibana-app/issues/1591).

## Wazuh v3.9.2 - Kibana v7.1.1 - Revision 510

### Added

- Support for Wazuh v3.9.2

### Changed

- Avoid showing more than one toaster for the same error message [7937003](https://github.com/wazuh/wazuh-kibana-app/commit/793700382798033203091d160773363323e05bb9).
- Restored "Alerts evolution - Top 5 agents" in Overview > Security events [f9305c0](https://github.com/wazuh/wazuh-kibana-app/commit/f9305c0c6acf4a31c41b1cc9684b87f79b27524f).

### Fixed

- Fix missing parameters in Dev Tools request [#1496](https://github.com/wazuh/wazuh-kibana-app/pull/1496).
- Fix "Invalid Date" for Safari and Internet Explorer [#1505](https://github.com/wazuh/wazuh-kibana-app/pull/1505).

## Wazuh v3.9.1 - Kibana v7.1.1 - Revision 509

### Added

- Support for Kibana v7.1.1
- Added overall metrics for Agents > Overview [#1479](https://github.com/wazuh/wazuh-kibana-app/pull/1479).

### Fixed

- Fixed missing dependency for Discover [43f5dd5](https://github.com/wazuh/wazuh-kibana-app/commit/43f5dd5f64065c618ba930b2a4087f0a9e706c0e).
- Fixed visualization for Agents > Overview [#1477](https://github.com/wazuh/wazuh-kibana-app/pull/1477). 
- Fixed SCA policy checks table [#1478](https://github.com/wazuh/wazuh-kibana-app/pull/1478).

## Wazuh v3.9.1 - Kibana v7.1.0 - Revision 508

### Added

- Support for Kibana v7.1.0

## Wazuh v3.9.1 - Kibana v6.8.0 - Revision 444

### Added

- Support for Wazuh v3.9.1
- Support for Kibana v6.8.0

### Fixed

- Fixed background color for some parts of the Discover directive [2dfc763](https://github.com/wazuh/wazuh-kibana-app/commit/2dfc763bfa1093fb419f118c2938f6b348562c69).
- Fixed cut values in non-resizable tables when the value is too large [cc4828f](https://github.com/wazuh/wazuh-kibana-app/commit/cc4828fbf50d4dab3dd4bb430617c1f2b13dac6a).
- Fixed handled but not shown error messages from rule editor [0aa0e17](https://github.com/wazuh/wazuh-kibana-app/commit/0aa0e17ac8678879e5066f8d83fd46f5d8edd86a).
- Minor typos corrected [fe11fb6](https://github.com/wazuh/wazuh-kibana-app/commit/fe11fb67e752368aedc89ec844ddf729eb8ad761).
- Minor fixes in agents configuration [1bc2175](https://github.com/wazuh/wazuh-kibana-app/commit/1bc217590438573e7267687655bb5939b5bb9fde).
- Fix Management > logs viewer scrolling [f458b2e](https://github.com/wazuh/wazuh-kibana-app/commit/f458b2e3294796f9cf00482b4da27984646c6398).

### Changed

- Kibana version shown in settings is now read from our package.json [c103d3e](https://github.com/wazuh/wazuh-kibana-app/commit/c103d3e782136106736c02039d28c4567b255aaa).
- Removed an old header from Settings [0197b8b](https://github.com/wazuh/wazuh-kibana-app/commit/0197b8b1abc195f275c8cd9893df84cd5569527b).
- Improved index pattern validation fields, replaced "full_log" with "rule.id" as part of the minimum required fields [dce0595](https://github.com/wazuh/wazuh-kibana-app/commit/dce059501cbd28f1294fd761da3e015e154747bc).
- Improve dynamic height for configuration editor [c318131](https://github.com/wazuh/wazuh-kibana-app/commit/c318131dfb6b5f01752593f2aa972b98c0655610).
- Add timezone for all dates shown in the app [4b8736f](https://github.com/wazuh/wazuh-kibana-app/commit/4b8736fb4e562c78505daaee042bcd798242c3f5).

## Wazuh v3.9.0 - Kibana v6.7.0 / v6.7.1 / v6.7.2 - Revision 441

### Added

- Support for Wazuh v3.9.0
- Support for Kibana v6.7.0 / v6.7.1 / v6.7.2
- Edit master and worker configuration ([#1215](https://github.com/wazuh/wazuh-kibana-app/pull/1215)).
- Edit local rules, local decoders and CDB lists ([#1212](https://github.com/wazuh/wazuh-kibana-app/pull/1212), [#1204](https://github.com/wazuh/wazuh-kibana-app/pull/1204), [#1196](https://github.com/wazuh/wazuh-kibana-app/pull/1196), [#1233](https://github.com/wazuh/wazuh-kibana-app/pull/1233), [#1304](https://github.com/wazuh/wazuh-kibana-app/pull/1304)).
- View no local rules/decoders XML files ([#1395](https://github.com/wazuh/wazuh-kibana-app/pull/1395))
- Dev Tools additions
  - Added hotkey `[shift] + [enter]` for sending query ([#1170](https://github.com/wazuh/wazuh-kibana-app/pull/1170)).
  - Added `Export JSON` button for the Dev Tools ([#1170](https://github.com/wazuh/wazuh-kibana-app/pull/1170)).
- Added refresh button for agents preview table ([#1169](https://github.com/wazuh/wazuh-kibana-app/pull/1169)).
- Added `configuration assessment` information in "Agent > Policy monitoring" ([#1227](https://github.com/wazuh/wazuh-kibana-app/pull/1227)).
- Added agents `configuration assessment` configuration section in "Agent > Configuration" ([1257](https://github.com/wazuh/wazuh-kibana-app/pull/1257))
- Restart master and worker nodes ([#1222](https://github.com/wazuh/wazuh-kibana-app/pull/1222)).
- Restart agents ([#1229](https://github.com/wazuh/wazuh-kibana-app/pull/1229)).
- Added support for more than one Wazuh monitoring pattern ([#1243](https://github.com/wazuh/wazuh-kibana-app/pull/1243))
- Added customizable interval for Wazuh monitoring indices creation ([#1243](https://github.com/wazuh/wazuh-kibana-app/pull/1243)).
- Expand visualizations ([#1246](https://github.com/wazuh/wazuh-kibana-app/pull/1246)).
- Added a dynamic table columns selector ([#1246](https://github.com/wazuh/wazuh-kibana-app/pull/1246)).
- Added resizable columns by dragging in tables ([d2bf8ee](https://github.com/wazuh/wazuh-kibana-app/commit/d2bf8ee9681ca5d6028325e165854b49214e86a3))
- Added a cron job for fetching missing fields of all valid index patterns, also merging dynamic fields every time an index pattern is refreshed by the app ([#1276](https://github.com/wazuh/wazuh-kibana-app/pull/1276)).
- Added auto-merging dynamic fields for Wazuh monitoring index patterns ([#1300](https://github.com/wazuh/wazuh-kibana-app/pull/1300))
- New server module, it's a job queue so we can add delayed jobs to be run in background, this iteration only accepts delayed Wazuh API calls ([#1283](https://github.com/wazuh/wazuh-kibana-app/pull/1283)).
- Added new way to view logs using a logs viewer ([#1292](https://github.com/wazuh/wazuh-kibana-app/pull/1292))
- Added new directive for registering agents from the UI, including instructions on "how to" ([#1321](https://github.com/wazuh/wazuh-kibana-app/pull/1321)).
- Added some Angular charts in Agents Preview and Agents SCA sections ([#1364](https://github.com/wazuh/wazuh-kibana-app/pull/1364))
- Added Docker listener settings in configuration views ([#1365](https://github.com/wazuh/wazuh-kibana-app/pull/1365))
- Added Docker dashboards for both Agents and Overview ([#1367](https://github.com/wazuh/wazuh-kibana-app/pull/1367))
- Improved app logger with debug level ([#1373](https://github.com/wazuh/wazuh-kibana-app/pull/1373))
- Introducing React components from the EUI framework

### Changed

- Escape XML special characters ([#1159](https://github.com/wazuh/wazuh-kibana-app/pull/1159)).
- Changed empty results message for Wazuh tables ([#1165](https://github.com/wazuh/wazuh-kibana-app/pull/1165)).
- Allowing the same query multiple times on the Dev Tools ([#1174](https://github.com/wazuh/wazuh-kibana-app/pull/1174))
- Refactor JSON/XML viewer for configuration tab ([#1173](https://github.com/wazuh/wazuh-kibana-app/pull/1173), [#1148](https://github.com/wazuh/wazuh-kibana-app/pull/1148)).
- Using full height for all containers when possible ([#1224](https://github.com/wazuh/wazuh-kibana-app/pull/1224)).
- Improved the way we are handling "back button" events ([#1207](https://github.com/wazuh/wazuh-kibana-app/pull/1207)).
- Changed some visualizations for FIM, GDPR, PCI, Vulnerability and Security Events ([#1206](https://github.com/wazuh/wazuh-kibana-app/pull/1206), [#1235](https://github.com/wazuh/wazuh-kibana-app/pull/1235), [#1293](https://github.com/wazuh/wazuh-kibana-app/pull/1293)).
- New design for agent header view ([#1186](https://github.com/wazuh/wazuh-kibana-app/pull/1186)).
- Not fetching data the very first time the Dev Tools are opened ([#1185](https://github.com/wazuh/wazuh-kibana-app/pull/1185)).
- Refresh all known fields for all valid index patterns if `kbn-vis` detects a broken index pattern ([ecd7c8f](https://github.com/wazuh/wazuh-kibana-app/commit/ecd7c8f98c187a350f81261d13b0d45dcec6dc5d)).
- Truncate texts and display a tooltip when they don't fit in a table cell ([7b56a87](https://github.com/wazuh/wazuh-kibana-app/commit/7b56a873f85dcba7e6838aeb2e40d9b4cf472576))
- Updated API autocomplete for Dev Tools ([#1218](https://github.com/wazuh/wazuh-kibana-app/pull/1218))
- Updated switches design to adapt it to Kibana's design ([#1253](https://github.com/wazuh/wazuh-kibana-app/pull/1253))
- Reduced the width of some table cells with little text, to give more space to the other columns ([#1263](https://github.com/wazuh/wazuh-kibana-app/pull/1263)).
- Redesign for Management > Status daemons list ([#1284](https://github.com/wazuh/wazuh-kibana-app/pull/1284)).
- Redesign for Management > Configuration, Agent > Configuration ([#1289](https://github.com/wazuh/wazuh-kibana-app/pull/1289)).
- Replaced Management > Logs table with a log viewer component ([#1292](https://github.com/wazuh/wazuh-kibana-app/pull/1292)).
- The agents list search bar now allows to switch between AND/OR operators ([#1291](https://github.com/wazuh/wazuh-kibana-app/pull/1291)).
- Improve audit dashboards ([#1374](https://github.com/wazuh/wazuh-kibana-app/pull/1374))
- Exclude agent "000" getting the last registered and the most active agents from the Wazuh API.([#1391](https://github.com/wazuh/wazuh-kibana-app/pull/1391))
- Reviewed Osquery dashboards ([#1394](https://github.com/wazuh/wazuh-kibana-app/pull/1394))
- Memory info is now a log ([#1400](https://github.com/wazuh/wazuh-kibana-app/pull/1400))
- Error toasters time is now 30000ms, warning/info are still 6000ms ([#1420](https://github.com/wazuh/wazuh-kibana-app/pull/1420))

### Fixed

- Properly handling long messages on notifier service, until now, they were using out of the card space, also we replaced some API messages with more meaningful messages ([#1168](https://github.com/wazuh/wazuh-kibana-app/pull/1168)).
- Adapted Wazuh icon for multiple browsers where it was gone ([#1208](https://github.com/wazuh/wazuh-kibana-app/pull/1208)).
- Do not fetch data from tables twice when resize window ([#1303](https://github.com/wazuh/wazuh-kibana-app/pull/1303)).
- Agent syncrhonization status is updated as we browse the configuration section ([#1305](https://github.com/wazuh/wazuh-kibana-app/pull/1305))
- Using the browser timezone for reporting documents ([#1311](https://github.com/wazuh/wazuh-kibana-app/pull/1311)).
- Wrong behaviors in the routing system when the basePath was set ([#1342](https://github.com/wazuh/wazuh-kibana-app/pull/1342))
- Do not show pagination for one-page tables ([196c5b7](https://github.com/wazuh/wazuh-kibana-app/pull/1362/commits/196c5b717583032798da7791fa4f90ec06397f68))
- Being redirected to Overview once a Kibana restart is performed ([#1378](https://github.com/wazuh/wazuh-kibana-app/pull/1378))
- Displaying the AWS services section of the aws-s3 wodle ([#1393](https://github.com/wazuh/wazuh-kibana-app/pull/1393))
- Show email configuration on the configuration on demand ([#1401](https://github.com/wazuh/wazuh-kibana-app/issues/1401))
- Show "Follow symbolic link" field in Integrity monitoring - Monitored configuration on demand ([0c9c9da](https://github.com/wazuh/wazuh-kibana-app/pull/1414/commits/0c9c9da3b951548761cd203db5ee5baa39afe26c))

## Wazuh v3.8.2 - Kibana v6.6.0 / v6.6.1 / v6.6.2 / v6.7.0 - Revision 419

### Added

- Support for Kibana v6.6.0 / v6.6.1 / v6.6.2 / v6.7.0

### Fixed

- Fixed AWS dashboard, newer JavaScript browser engines break the view due to Angular.js ([6e882fc](https://github.com/wazuh/wazuh-kibana-app/commit/6e882fc1d7efe6059e6140ff40b8a20d9c1fa51e)).
- Fixed AWS accounts visualization, using the right field now ([6e882fc](https://github.com/wazuh/wazuh-kibana-app/commit/6e882fc1d7efe6059e6140ff40b8a20d9c1fa51e)).

## Wazuh v3.8.2 - Kibana v6.5.4 - Revision 418

### Added

- Support for Wazuh v3.8.2

### Changed

- Close configuration editor only if it was successfully updated ([bc77c35](https://github.com/wazuh/wazuh-kibana-app/commit/bc77c35d8440a656d4704451ce857c9e1d36a438)).
- Replaced FIM Vega visualization with standard visualization ([554ee1c](https://github.com/wazuh/wazuh-kibana-app/commit/554ee1c4c4d75c76d82272075acf8bb62e7f9e27)).

## Wazuh v3.8.1 - Kibana v6.5.4 - Revision 417

### Added

- Support for Wazuh v3.8.1

### Changed

- Moved monitored/ignored Windows registry entries to "FIM > Monitored" and "FIM > Ignored" to avoid user confusion ([#1176](https://github.com/wazuh/wazuh-kibana-app/pull/1176)).
- Excluding managers from wazuh-monitoring indices ([#1177](https://github.com/wazuh/wazuh-kibana-app/pull/1177)).
- Escape `&` before sending group configuration ([d3aa56f](https://github.com/wazuh/wazuh-kibana-app/commit/d3aa56fa73478c60505e500db7d3a7df263081b5)).
- Improved `autoFormat` function before rendering group configuration ([f4f8144](https://github.com/wazuh/wazuh-kibana-app/commit/f4f8144eef8b93038fc897a9f16356e71029b844)).
- Now the group configuration editor doesn't exit after sending data to the Wazuh API ([5c1a3ef](https://github.com/wazuh/wazuh-kibana-app/commit/5c1a3ef9bd710a7befbed0709c4a7cf414f44f6b)).

### Fixed

- Fixed style for the error toaster for long URLs or long paths ([11b8084](https://github.com/wazuh/wazuh-kibana-app/commit/11b8084c75bbc5da36587ff31d1bc80a55fe4dfe)).

## Wazuh v3.8.0 - Kibana v6.5.4 - Revision 416

### Added

- Added group management features such as:
  - Edit the group configuration ([#1096](https://github.com/wazuh/wazuh-kibana-app/pull/1096)).
  - Add/remove groups to/from an agent ([#1096](https://github.com/wazuh/wazuh-kibana-app/pull/1096)).
  - Add/remove agents to/from a group ([#1096](https://github.com/wazuh/wazuh-kibana-app/pull/1096)).
  - Add/remove groups ([#1152](https://github.com/wazuh/wazuh-kibana-app/pull/1152)).
- New directive for tables that don't need external data sources ([#1067](https://github.com/wazuh/wazuh-kibana-app/pull/1067)).
- New search bar directive with interactive filters and suggestions ([#1058](https://github.com/wazuh/wazuh-kibana-app/pull/1058)).
- New server route `/elastic/alerts` for fetching alerts using custom parameters([#1056](https://github.com/wazuh/wazuh-kibana-app/pull/1056)).
- New table for an agent FIM monitored files, if the agent OS platform is Windows it will show two tables: files and registry ([#1032](https://github.com/wazuh/wazuh-kibana-app/pull/1032)).
- Added description to each setting under Settings > Configuration ([#1048](https://github.com/wazuh/wazuh-kibana-app/pull/1048)).
- Added a new setting to `config.yml` related to Wazuh monitoring and its index pattern ([#1095](https://github.com/wazuh/wazuh-kibana-app/pull/1095)).
- Resizable columns by dragging in Dev-tools ([#1102](https://github.com/wazuh/wazuh-kibana-app/pull/1102)).
- New feature to be able to edit config.yml file from the Settings > Configuration section view ([#1105](https://github.com/wazuh/wazuh-kibana-app/pull/1105)).
- Added a new table (network addresses) for agent inventory tab ([#1111](https://github.com/wazuh/wazuh-kibana-app/pull/1111)).
- Added `audit_key` (Who-data Audit keys) for configuration tab ([#1123](https://github.com/wazuh/wazuh-kibana-app/pull/1123)).
- Added new known fields for Kibana index pattern ([#1150](https://github.com/wazuh/wazuh-kibana-app/pull/1150)).

### Changed

- Changed Inventory tables. Now the app looks for the OS platform and it shows different tables depending on the OS platform. In addition the process state codes has been replaced to be more meaningful ([#1059](https://github.com/wazuh/wazuh-kibana-app/pull/1059)).
- Tiny rework for the AWS tab including.
- "Report" button is hidden on Discover panel ([#1047](https://github.com/wazuh/wazuh-kibana-app/pull/1047)).
- Visualizations, filters and Discover improved ([#1083](https://github.com/wazuh/wazuh-kibana-app/pull/1083)).
- Removed `popularizeField` function until https://github.com/elastic/kibana/issues/22426 is solved in order to avoid `Unable to write index pattern!` error on Discover tab ([#1085](https://github.com/wazuh/wazuh-kibana-app/pull/1085)).
- Improved Wazuh monitoring module ([#1094](https://github.com/wazuh/wazuh-kibana-app/pull/1094)).
- Added "Registered date" and "Last keep alive" in agents table allowing you to sort by these fields ([#1102](https://github.com/wazuh/wazuh-kibana-app/pull/1102)).
- Improved code quality in sections such as Ruleset > Rule and Decoder detail view simplify conditions ([#1102](https://github.com/wazuh/wazuh-kibana-app/pull/1102)).
- Replaced reporting success message ([#1102](https://github.com/wazuh/wazuh-kibana-app/pull/1102)).
- Reduced the default number of shards and the default number of replicas for the app indices ([#1113](https://github.com/wazuh/wazuh-kibana-app/pull/1113)).
- Refreshing index pattern known fields on health check controller ([#1119](https://github.com/wazuh/wazuh-kibana-app/pull/1119)).
- Less strict memory check ([786c764](https://github.com/wazuh/wazuh-kibana-app/commit/786c7642cd88083f9a77c57ed204488ecf5b710a)).
- Checking message origin in error handler ([dfec368](https://github.com/wazuh/wazuh-kibana-app/commit/dfec368d22a148b2e4437db92d71294900241961)).
- Dev tools is now showing the response as it is, like `curl` does ([#1137](https://github.com/wazuh/wazuh-kibana-app/pull/1137)).
- Removed `unknown` as valid node name ([#1149](https://github.com/wazuh/wazuh-kibana-app/pull/1149)).
- Removed `rule.id` direct filter from the rule set tables ([#1151](https://github.com/wazuh/wazuh-kibana-app/pull/1151))

### Fixed

- Restored X-Pack security logic for the .wazuh index, now it's not bypassing the X-Pack roles ([#1081](https://github.com/wazuh/wazuh-kibana-app/pull/1081))
- Avoid fetching twice the same data ([#1072](https://github.com/wazuh/wazuh-kibana-app/pull/1072), [#1061](https://github.com/wazuh/wazuh-kibana-app/pull/1061)).
- Wazuh logo adapted to low resolutions ([#1074](https://github.com/wazuh/wazuh-kibana-app/pull/1074)).
- Hide Audit, OpenSCAP tabs for non-linux agents. Fixed empty Windows events under Configuration > Log collection section. OSQuery logo has been standardized ([#1072](https://github.com/wazuh/wazuh-kibana-app/pull/1072), [#1076](https://github.com/wazuh/wazuh-kibana-app/pull/1076)).
- Fix empty values on _Overview > Security events_ when Wazuh monitoring is disabled ([#1091](https://github.com/wazuh/wazuh-kibana-app/pull/1091)).
- Fix overlapped play button in Dev-tools when the input box has a scrollbar ([#1102](https://github.com/wazuh/wazuh-kibana-app/pull/1102)).
- Fix Dev-tools behavior when parse json invalid blocks ([#1102](https://github.com/wazuh/wazuh-kibana-app/pull/1102)).
- Fixed Management > Monitoring tab frustration adding back buttons ([#1102](https://github.com/wazuh/wazuh-kibana-app/pull/1102)).
- Fix template checking when using more than one pattern ([#1104](https://github.com/wazuh/wazuh-kibana-app/pull/1104)).
- Fix infinite loop for Wazuh monitoring when the Wazuh API is not being able to give us all the agents ([5a26916](https://github.com/wazuh/wazuh-kibana-app/commit/5a2691642b40a34783d2eafb6ee24ae78b9af21a)), ([85005a1](https://github.com/wazuh/wazuh-kibana-app/commit/85005a184d4f1c3d339b7c895b5d2469f3b45171)).
- Fix rule details for `list` and `info` parameters ([#1149](https://github.com/wazuh/wazuh-kibana-app/pull/1149)).

## Wazuh v3.7.1 / v3.7.2 - Kibana v6.5.1 / v6.5.2 / v6.5.3 / v6.5.4 - Revision 415

### Added

- Support for Elastic stack v6.5.2 / v6.5.3 / v6.5.4.
- Support for Wazuh v3.7.1 / v3.7.2.
- Dev Tools module now autocompletes API endpoints ([#1030](https://github.com/wazuh/wazuh-kibana-app/pull/1030)).

### Changed

- Increased number of rows for syscollector tables ([#1033](https://github.com/wazuh/wazuh-kibana-app/pull/1033)).
- Modularized JSON/XML viewers for the configuration section ([#982](https://github.com/wazuh/wazuh-kibana-app/pull/982)).

### Fixed

- Added missing fields for syscollector network tables ([#1036](https://github.com/wazuh/wazuh-kibana-app/pull/1036)).
- Using the right API path when downloading CSV for decoders list ([#1045](https://github.com/wazuh/wazuh-kibana-app/pull/1045)).
- Including group field when downloading CSV for agents list ([#1044](https://github.com/wazuh/wazuh-kibana-app/pull/1044)).
- Preserve active tab in configuration section when refreshing the page ([#1037](https://github.com/wazuh/wazuh-kibana-app/pull/1037)).

## Wazuh v3.7.0 - Kibana v6.5.0 / v6.5.1 - Revision 414

### Added

- Support for Elastic Stack v6.5.0 / v6.5.1.
- Agent groups bar is now visible on the agent configuration section ([#1023](https://github.com/wazuh/wazuh-kibana-app/pull/1023)).
- Added a new setting for the `config.yml` file for enable/disable administrator mode ([#1019](https://github.com/wazuh/wazuh-kibana-app/pull/1019)).
  - This allows the user to perform PUT, POST, DELETE methods in our Dev Tools.

### Changed

- Refactored most front-end controllers ([#1023](https://github.com/wazuh/wazuh-kibana-app/pull/1023)).

## Wazuh v3.7.0 - Kibana v6.4.2 / v6.4.3 - Revision 413

### Added

- Support for Wazuh v3.7.0.
- Support for Elastic Stack v6.4.2 / v6.4.3.
- Brand-new interface for _Configuration_ (on both _Management_ and _Agents_ tabs) ([#914](https://github.com/wazuh/wazuh-kibana-app/pull/914)):
  - Now you can check current and real agent and manager configuration.
  - A new interface design, with more useful information and easy to understand descriptions.
  - New and more responsive JSON/XML viewers to show the configuration in raw mode.
- Brand-new extension - Osquery ([#938](https://github.com/wazuh/wazuh-kibana-app/pull/938)):
  - A new extension, disabled by default.
  - Check alerts from Wazuh's Osquery integration.
  - Check your current Osquery wodle configuration.
  - More improvements will come for this extension in the future.
- New option for Wazuh app configuration file - _Ignore index patterns_ ([#947](https://github.com/wazuh/wazuh-kibana-app/pull/947)):
  - Now the user can specify which index patterns can't be selected on the app using the new `ip.ignore` setting on the `config.yml` file.
  - The valid format is an array of strings which represents index patterns.
  - By default, this list is empty (all index patterns will be available if they use a compatible structure).
- Added a node selector for _Management > Status_ section when Wazuh cluster is enabled ([#976](https://github.com/wazuh/wazuh-kibana-app/pull/976)).
- Added quick access to _Configuration_ or _Discover_ panels for an agent on the agents list ([#939](https://github.com/wazuh/wazuh-kibana-app/pull/939)).
- Now you can click on an agent's ID on the _Discover_ panels to open its details page on the app ([#904](https://github.com/wazuh/wazuh-kibana-app/pull/904)).
- Redesigned the _Overview > Amazon AWS_ tab, using more meaningful visualizations for a better overall view of your agents' status ([#903](https://github.com/wazuh/wazuh-kibana-app/pull/903)).
- Redesigned the _Overview/Agents > Vulnerabilities_ tab, using more meaningful visualizations for a better overall view of your agents' status ([#954](https://github.com/wazuh/wazuh-kibana-app/pull/954)).
- Now everytime the user enters the _Settings_ tab, the API connection will be automatically checked ([#971](https://github.com/wazuh/wazuh-kibana-app/pull/971)).
- Added a node selector for _Management > Logs_ section when Wazuh cluster is enabled ([#980](https://github.com/wazuh/wazuh-kibana-app/pull/980)).
- Added a group selector for _Agents_ section ([#995](https://github.com/wazuh/wazuh-kibana-app/pull/995)).

### Changed

- Interface refactoring for the _Agents > Inventory data_ tab ([#924](https://github.com/wazuh/wazuh-kibana-app/pull/924)):
  - Now the tab won't be available if your agent doesn't have Syscollector enabled, and each card will be enabled or disabled depending on the current Syscollector scans configuration.
  - This will prevent situations where the user couldn't check the inventory although there was actual scan data to show on some sections.
- Added support for new multigroups feature ([#911](https://github.com/wazuh/wazuh-kibana-app/pull/911)):
  - Now the information bars on _Agents_ will show all the groups an agent belongs to.
- Now the result pane on the _Dev tools_ tab will show the error code coming from the Wazuh API ([#909](https://github.com/wazuh/wazuh-kibana-app/pull/909)).
- Changed some visualizations titles for _Overview/Agents > OpenSCAP_ tab ([#925](https://github.com/wazuh/wazuh-kibana-app/pull/925)).
- All backend routes have been renamed ([#932](https://github.com/wazuh/wazuh-kibana-app/pull/932)).
- Several improvements for Elasticsearch tests ([#933](https://github.com/wazuh/wazuh-kibana-app/pull/933)).
- Updated some strings and descriptions on the _Settings_ tab ([#934](https://github.com/wazuh/wazuh-kibana-app/pull/934)).
- Changed the date format on _Settings > Logs_ to make it more human-readable ([#944](https://github.com/wazuh/wazuh-kibana-app/pull/944)).
- Changed some labels to remove the "MD5 sum" expression, it will use "Checksum" instead ([#945](https://github.com/wazuh/wazuh-kibana-app/pull/945)).
- Added word wrapping class to group name in _Management > Groups > Group detail_ tab ([#945](https://github.com/wazuh/wazuh-kibana-app/pull/945)).
- The `wz-table` directive has been refactored ([#953](https://github.com/wazuh/wazuh-kibana-app/pull/953)).
- The `wz-table` directive now checks if a request is aborted ([#979](https://github.com/wazuh/wazuh-kibana-app/pull/979)).
- Several performance improvements ([#985](https://github.com/wazuh/wazuh-kibana-app/pull/985), [#997](https://github.com/wazuh/wazuh-kibana-app/pull/997), [#1000](https://github.com/wazuh/wazuh-kibana-app/pull/1000)).

### Fixed

- Several known fields for _Whodata_ functionality have been fixed ([#901](https://github.com/wazuh/wazuh-kibana-app/pull/901)).
- Fixed alignment bug with the _Add a filter +_ button on _Discover_ and _Agents_ tabs ([#912](https://github.com/wazuh/wazuh-kibana-app/pull/912)).
- Fixed a bug where the `Add API` form on _Settings_ didn't appear when pressing the button after editing an existing API entry ([#944](https://github.com/wazuh/wazuh-kibana-app/pull/944)).
- Fixed a bug on _Ruleset_ tab where the "Description" column was showing `0` if the rule doesn't have any description ([#948](https://github.com/wazuh/wazuh-kibana-app/pull/948)).
- Fixed wrong alignment on related Rules/Decoders tables from _Management > Ruleset_ tab ([#971](https://github.com/wazuh/wazuh-kibana-app/pull/971)).
- Fixed a bug where sometimes the error messages appeared duplicated ([#971](https://github.com/wazuh/wazuh-kibana-app/pull/971)).

### Removed

- On the _Management > Monitoring_ tab, the `Cluster enabled but not running` message won't appear as an error anymore ([#971](https://github.com/wazuh/wazuh-kibana-app/pull/971)).

## Wazuh v3.6.1 - Kibana v6.4.1 / v6.4.2 / v6.4.3 - Revision 412

### Added

- Support for Elastic Stack v6.4.1 / v6.4.2 / v6.4.3.

## Wazuh v3.6.1 - Kibana v6.4.0 - Revision 411

### Added

- Redesigned the _Overview > Integrity monitoring_ tab, using more meaningful visualizations for a better overall view of your agents' status ([#893](https://github.com/wazuh/wazuh-kibana-app/pull/893)).
- Added a new table for the _Inventory_ tab: _Processes_ ([#895](https://github.com/wazuh/wazuh-kibana-app/pull/895)).
- Improved error handling for tables. Now the table will show an error message if it wasn't able to fetch and load data ([#896](https://github.com/wazuh/wazuh-kibana-app/pull/896)).

### Changed

- The app source code has been improved, following best practices and coding guidelines ([#892](https://github.com/wazuh/wazuh-kibana-app/pull/892)).
- Included more app tests and prettifier for better code maintainability ([#883](https://github.com/wazuh/wazuh-kibana-app/pull/883) & [#885](https://github.com/wazuh/wazuh-kibana-app/pull/885)).

### Fixed

- Fixed minor visual errors on some _GDPR_, _PCI DSS_ and _Vulnerabilities_ visualizations ([#894](https://github.com/wazuh/wazuh-kibana-app/pull/894)).

## Wazuh v3.6.1 - Kibana v6.4.0 - Revision 410

### Added

- The _Inventory_ tab has been redesigned ([#873](https://github.com/wazuh/wazuh-kibana-app/pull/873)):
  - Added new network interfaces and port tables.
  - Improved design using metric information bars and intuitive status indicators.
- Added refresh functionality to the _Settings > Logs_ tab ([#852](https://github.com/wazuh/wazuh-kibana-app/pull/852)):
  - Now everytime the user opens the tab, the logs will be reloaded.
  - A new button to force the update has been added on the top left corner of the logs table.
- Added `tags` and `recursion_level` configuration options to _Management/Agent > Configuration_ tabs ([#850](https://github.com/wazuh/wazuh-kibana-app/pull/850)).
- The _Kuery_ search syntax has been added again to the app ([#851](https://github.com/wazuh/wazuh-kibana-app/pull/851)).
- Added a first batch of [_Mocha_](https://mochajs.org/) tests and other quality of code improvements to the app ([#859](https://github.com/wazuh/wazuh-kibana-app/pull/859)).
- Now you can open specific rule details (the _Management > Ruleset_ tab) when clicking on the `rule.id` value on the _Discover_ tab ([#862](https://github.com/wazuh/wazuh-kibana-app/pull/862)).
- Now you can click on the rule ID value on the _Management > Ruleset_ tab to search for related alerts on the _Discover_ tab ([#863](https://github.com/wazuh/wazuh-kibana-app/pull/863)).

### Changed

- The index pattern known fields have been updated up to 567 ([#872](https://github.com/wazuh/wazuh-kibana-app/pull/872)).
- Now the _Inventory_ tab will always be available for all agents, and a descriptive message will appear if the agent doesn't have `syscollector` enabled ([#879](https://github.com/wazuh/wazuh-kibana-app/pull/879)).

### Fixed

- Fixed a bug where the _Inventory_ tab was unavailable if the user reloads the page while on the _Agents > Configuration_ tab ([#845](https://github.com/wazuh/wazuh-kibana-app/pull/845)).
- Fixed some _Overview > VirusTotal_ visualizations ([#846](https://github.com/wazuh/wazuh-kibana-app/pull/846)).
- Fixed a bug where the _Settings > Extensions_ tab wasn't being properly hidden when there's no API entries inserted ([#847](https://github.com/wazuh/wazuh-kibana-app/pull/847)).
- Fixed a bug where the _Current API_ indicator on the top navbar wasn't being properly updated when the user deletes all the API entries ([#848](https://github.com/wazuh/wazuh-kibana-app/pull/848)).
- Fixed a bug where the _Agents coverage_ metric were not displaying a proper value when the manager has 0 registered agents ([#849](https://github.com/wazuh/wazuh-kibana-app/pull/849)).
- Fixed a bug where the `wazuh-basic` user role was able to update API entries (it should be forbidden) ([#853](https://github.com/wazuh/wazuh-kibana-app/pull/853)).
- Fixed a bug where the visualizations had scroll bars on the PDF reports ([#870](https://github.com/wazuh/wazuh-kibana-app/pull/870)).
- Fixed a bug on the _Dev tools_ tab where the user couldn't execute the first request block if there was blank lines above it ([#871](https://github.com/wazuh/wazuh-kibana-app/pull/871)).
- Fixed a bug on pinned filters when opening tabs where the implicit filter was the same, making them stuck and unremovable from other tabs ([#878](https://github.com/wazuh/wazuh-kibana-app/pull/878)).

## Wazuh v3.6.1 - Kibana v6.4.0 - Revision 409

### Added

- Support for Wazuh v3.6.1.

### Fixed

- Fixed a bug on the _Dev tools_ tab ([b7c79f4](https://github.com/wazuh/wazuh-kibana-app/commit/b7c79f48f06cb49b12883ec9e9337da23b49976b)).

## Wazuh v3.6.1 - Kibana v6.3.2 - Revision 408

### Added

- Support for Wazuh v3.6.1.

### Fixed

- Fixed a bug on the _Dev tools_ tab ([4ca9ed5](https://github.com/wazuh/wazuh-kibana-app/commit/4ca9ed54f1b18e5d499d950e6ff0741946701988)).

## Wazuh v3.6.0 - Kibana v6.4.0 - Revision 407

### Added

- Support for Wazuh v3.6.0.

## Wazuh v3.6.0 - Kibana v6.3.2 - Revision 406

### Added

- Support for Wazuh v3.6.0.

## Wazuh v3.5.0 - Kibana v6.4.0 - Revision 405

### Added

- Support for Elastic Stack v6.4.0 ([#813](https://github.com/wazuh/wazuh-kibana-app/pull/813)).

## Wazuh v3.5.0 - Kibana v6.3.2 - Revision 404

### Added

- Added new options to `config.yml` to change shards and replicas settings for `wazuh-monitoring` indices ([#809](https://github.com/wazuh/wazuh-kibana-app/pull/809)).
- Added more error messages for `wazuhapp.log` in case of failure when performing some crucial functions ([#812](https://github.com/wazuh/wazuh-kibana-app/pull/812)).
- Now it's possible to change replicas settings for existing `.wazuh`, `.wazuh-version` and `wazuh-monitoring` indices on the `config.yml` file ([#817](https://github.com/wazuh/wazuh-kibana-app/pull/817)).

### Changed

- App frontend code refactored and restructured ([#802](https://github.com/wazuh/wazuh-kibana-app/pull/802)).
- Now the _Overview > Security events_ tab won't show anything if the only visualization with data is _Agents status_ ([#811](https://github.com/wazuh/wazuh-kibana-app/pull/811)).

### Fixed

- Fixed a bug where the RAM status message appreared twice the first time you opened the app ([#807](https://github.com/wazuh/wazuh-kibana-app/pull/807)).
- Fixed the app UI to make the app usable on Internet Explorer 11 ([#808](https://github.com/wazuh/wazuh-kibana-app/pull/808)).

## Wazuh v3.5.0 - Kibana v6.3.2 - Revision 403

### Added

- The welcome tabs on _Overview_ and _Agents_ have been updated with a new name and description for the existing sections ([#788](https://github.com/wazuh/wazuh-kibana-app/pull/788)).
- Now the app tables will auto-resize depending on the screen height ([#792](https://github.com/wazuh/wazuh-kibana-app/pull/792)).

### Changed

- Now all the app filters on several tables will present the values in alphabetical order ([#787](https://github.com/wazuh/wazuh-kibana-app/pull/787)).

### Fixed

- Fixed a bug on _Decoders_ where clicking on the decoder wouldn't open the detail view if the `Parent decoders` filter was enabled ([#782](https://github.com/wazuh/wazuh-kibana-app/pull/782)).
- Fixed a bug on _Dev tools_ when the first line on the editor pane was empty or had a comment ([#790](https://github.com/wazuh/wazuh-kibana-app/pull/790)).
- Fixed a bug where the app was throwing multiple warning messages the first time you open it ([#791](https://github.com/wazuh/wazuh-kibana-app/pull/791)).
- Fixed a bug where clicking on a different tab from _Overview_ right after inserting the API credentials for the first time would always redirect to _Overview_ ([#791](https://github.com/wazuh/wazuh-kibana-app/pull/791)).
- Fixed a bug where the user could have a browser cookie with a reference to a non-existing API entry on Elasticsearch ([#794](https://github.com/wazuh/wazuh-kibana-app/pull/794) & [#795](https://github.com/wazuh/wazuh-kibana-app/pull/795)).

### Removed

- The cluster key has been removed from the API requests to `/manager/configuration` ([#796](https://github.com/wazuh/wazuh-kibana-app/pull/796)).

## Wazuh v3.5.0 - Kibana v6.3.1/v6.3.2 - Revision 402

### Added

- Support for Wazuh v3.5.0.
- Added new fields for _Vulnerability detector_ alerts ([#752](https://github.com/wazuh/wazuh-kibana-app/pull/752)).
- Added multi table search for `wz-table` directive. Added two new log levels for _Management > Logs_ section ([#753](https://github.com/wazuh/wazuh-kibana-app/pull/753)).

## Wazuh v3.4.0 - Kibana v6.3.1/v6.3.2 - Revision 401

### Added

- Added a few new fields for Kibana due to the new Wazuh _who-data_ feature ([#763](https://github.com/wazuh/wazuh-kibana-app/pull/763)).
- Added XML/JSON viewer for each card under _Management > Configuration_ ([#764](https://github.com/wazuh/wazuh-kibana-app/pull/764)).

### Changed

- Improved error handling for Dev tools. Also removed some unused dependencies from the _Dev tools_ tab ([#760](https://github.com/wazuh/wazuh-kibana-app/pull/760)).
- Unified origin for tab descriptions. Reviewed some grammar typos ([#765](https://github.com/wazuh/wazuh-kibana-app/pull/765)).
- Refactored agents autocomplete component. Removed unused/deprecated modules ([#766](https://github.com/wazuh/wazuh-kibana-app/pull/766)).
- Simplified route resolves section ([#768](https://github.com/wazuh/wazuh-kibana-app/pull/768)).

### Fixed

- Fixed missing cluster node filter for the visualization shown when looking for specific node under _Management > Monitoring_ section ([#758](https://github.com/wazuh/wazuh-kibana-app/pull/758)).
- Fixed missing dependency injection for `wzMisc` factory ([#768](https://github.com/wazuh/wazuh-kibana-app/pull/768)).

### Removed

- Removed `angular-aria`, `angular-md5`, `ansicolors`, `js-yaml`, `querystring` and `lodash` dependencies since Kibana includes all of them. Removed some unused images ([#768](https://github.com/wazuh/wazuh-kibana-app/pull/768)).

## Wazuh v3.4.0 - Kibana v6.3.1/v6.3.2 - Revision 400

### Added

- Support for Wazuh v3.4.0.
- Support for Elastic Stack v6.3.2.
- Support for Kuery as accepted query language ([#742](https://github.com/wazuh/wazuh-kibana-app/pull/742)).
  - This feature is experimental.
- Added new _Who data_ fields from file integrity monitoring features ([#746](https://github.com/wazuh/wazuh-kibana-app/pull/746)).
- Added tab in _Settings_ section where you can see the last logs from the Wazuh app server ([#723](https://github.com/wazuh/wazuh-kibana-app/pull/723)).

### Changed

- Fully redesigned of the welcome screen along the different app sections ([#751](https://github.com/wazuh/wazuh-kibana-app/pull/751)).
- Now any agent can go to the _Inventory_ tab regardless if it's enabled or not. The content will change properly according to the agent configuration ([#744](https://github.com/wazuh/wazuh-kibana-app/pull/744)).
- Updated the `angular-material` dependency to `1.1.10` ([#743](https://github.com/wazuh/wazuh-kibana-app/pull/743)).
- Any API entry is now removable regardless if it's the only one API entry ([#740](https://github.com/wazuh/wazuh-kibana-app/pull/740)).
- Performance has been improved regarding to agents status, they are now being fetched using _distinct_ routes from the Wazuh API ([#738](https://github.com/wazuh/wazuh-kibana-app/pull/738)).
- Improved the way we are parsing some Wazuh API errors regarding to version mismatching ([#735](https://github.com/wazuh/wazuh-kibana-app/pull/735)).

### Fixed

- Fixed wrong filters being applied in _Ruleset > Rules_ and _Ruleset > Decoders_ sections when using Lucene like filters plus path filters ([#736](https://github.com/wazuh/wazuh-kibana-app/pull/736)).
- Fixed the template checking from the healthcheck, now it allows to use custom index patterns ([#739](https://github.com/wazuh/wazuh-kibana-app/pull/739)).
- Fixed infinite white screen from _Management > Monitoring_ when the Wazuh cluster is enabled but not running ([#741](https://github.com/wazuh/wazuh-kibana-app/pull/741)).

## Wazuh v3.3.0/v3.3.1 - Kibana v6.3.1 - Revision 399

### Added

- Added a new Angular.js factory to store the Wazuh app configuration values. Also, this factory is being used by the pre-routes functions (resolves); this way we are sure about having the real configuration at any time. These pre-routes functions have been improved too ([#670](https://github.com/wazuh/wazuh-kibana-app/pull/670)).
- Added extended information for reports from _Reporting_ feature ([#701](https://github.com/wazuh/wazuh-kibana-app/pull/701)).

### Changed

- Tables have been improved. Now they are truncating long fields and adding a tooltip if needed ([#671](https://github.com/wazuh/wazuh-kibana-app/pull/671)).
- Services have been improved ([#715](https://github.com/wazuh/wazuh-kibana-app/pull/715)).
- CSV formatted files have been improved. Now they are showing a more human readable column names ([#717](https://github.com/wazuh/wazuh-kibana-app/pull/717), [#726](https://github.com/wazuh/wazuh-kibana-app/pull/726)).
- Added/Modified some visualization titles ([#728](https://github.com/wazuh/wazuh-kibana-app/pull/728)).
- Improved Discover perfomance when in background mode ([#719](https://github.com/wazuh/wazuh-kibana-app/pull/719)).
- Reports from the _Reporting_ feature have been fulyl redesigned ([#701](https://github.com/wazuh/wazuh-kibana-app/pull/701)).

### Fixed

- Fixed the top menu API indicator when checking the API connection and the manager/cluster information had been changed ([#668](https://github.com/wazuh/wazuh-kibana-app/pull/668)).
- Fixed our logger module which was not writting logs the very first time Kibana is started neither after a log rotation ([#667](https://github.com/wazuh/wazuh-kibana-app/pull/667)).
- Fixed a regular expression in the server side when parsing URLs before registering a new Wazuh API ([#690](https://github.com/wazuh/wazuh-kibana-app/pull/690)).
- Fixed filters from specific visualization regarding to _File integrity_ section ([#694](https://github.com/wazuh/wazuh-kibana-app/pull/694)).
- Fixed filters parsing when generating a report because it was not parsing negated filters as expected ([#696](https://github.com/wazuh/wazuh-kibana-app/pull/696)).
- Fixed visualization counter from _OSCAP_ tab ([#722](https://github.com/wazuh/wazuh-kibana-app/pull/722)).

### Removed

- Temporary removed CSV download from agent inventory section due to Wazuh API bug ([#727](https://github.com/wazuh/wazuh-kibana-app/pull/727)).

## Wazuh v3.3.0/v3.3.1 - Kibana v6.3.0 - Revision 398

### Added

- Improvements for latest app redesign ([#652](https://github.com/wazuh/wazuh-kibana-app/pull/652)):
  - The _Welcome_ tabs have been simplified, following a more Elastic design.
  - Added again the `md-nav-bar` component with refined styles and limited to specific sections.
  - The _Settings > Welcome_ tab has been removed. You can use the nav bar to switch tabs.
  - Minor CSS adjustments and reordering.
- Small app UI improvements ([#634](https://github.com/wazuh/wazuh-kibana-app/pull/634)):
  - Added link to _Agents Preview_ on the _Agents_ tab breadcrumbs.
  - Replaced the _Generate report_ button with a smaller one.
  - Redesigned _Management > Ruleset_ `md-chips` to look similar to Kibana filter pills.
  - Added agent information bar from _Agents > General_ to _Agents > Welcome_ too.
  - Refactored flex layout on _Welcome_ tabs to fix a height visual bug.
  - Removed duplicated loading rings on the _Agents_ tab.
- Improvements for app tables ([#627](https://github.com/wazuh/wazuh-kibana-app/pull/627)):
  - Now the current page will be highlighted.
  - The gap has been fixed to the items per page value.
  - If there are no more pages for _Next_ or _Prev_ buttons, they will be hidden.
- Improvements for app health check ([#637](https://github.com/wazuh/wazuh-kibana-app/pull/637)):
  - Improved design for the view.
  - The checks have been placed on a table, showing the current status of each one.
- Changes to our reporting feature ([#639](https://github.com/wazuh/wazuh-kibana-app/pull/639)):
  - Now the generated reports will include tables for each section.
  - Added a parser for getting Elasticsearch data table responses.
  - The reporting feature is now a separated module, and the code has been refactored.
- Improvements for app tables pagination ([#646](https://github.com/wazuh/wazuh-kibana-app/pull/646)).

### Changed

- Now the `pretty` parameter on the _Dev tools_ tab will be ignored to avoid `Unexpected error` messages ([#624](https://github.com/wazuh/wazuh-kibana-app/pull/624)).
- The `pdfkit` dependency has been replaced by `pdfmake` ([#639](https://github.com/wazuh/wazuh-kibana-app/pull/639)).
- Changed some Kibana tables for performance improvements on the reporting feature ([#644](https://github.com/wazuh/wazuh-kibana-app/pull/644)).
- Changed the method to refresh the list of known fields on the index pattern ([#650](https://github.com/wazuh/wazuh-kibana-app/pull/650)):
  - Now when restarting Kibana, the app will update the fieldset preserving the custom user fields.

### Fixed

- Fixed bug on _Agents CIS-CAT_ tab who wasn't loading the appropriate visualizations ([#626](https://github.com/wazuh/wazuh-kibana-app/pull/626)).
- Fixed a bug where sometimes the index pattern could be `undefined` during the health check process, leading into a false error message when loading the app ([#640](https://github.com/wazuh/wazuh-kibana-app/pull/640)).
- Fixed several bugs on the _Settings > API_ tab when removing, adding or editing new entries.

### Removed

- Removed the app login system ([#636](https://github.com/wazuh/wazuh-kibana-app/pull/636)):
  - This feature was unstable, experimental and untested for a long time. We'll provide much better RBAC capabilities in the future.
- Removed the new Kuery language option on Discover app search bars.
  - This feature will be restored in the future, after more Elastic v6.3.0 adaptations.

## Wazuh v3.3.0/v3.3.1 - Kibana v6.3.0 - Revision 397

### Added

- Support for Elastic Stack v6.3.0 ([#579](https://github.com/wazuh/wazuh-kibana-app/pull/579) & [#612](https://github.com/wazuh/wazuh-kibana-app/pull/612) & [#615](https://github.com/wazuh/wazuh-kibana-app/pull/615)).
- Brand-new Wazuh app redesign for the _Monitoring_ tab ([#581](https://github.com/wazuh/wazuh-kibana-app/pull/581)):
  - Refactored and optimized UI for these tabs, using a breadcrumbs-based navigability.
  - Used the same guidelines from the previous redesign for _Overview_ and _Agents_ tabs.
- New tab for _Agents_ - _Inventory_ ([#582](https://github.com/wazuh/wazuh-kibana-app/pull/582)):
  - Get information about the agent host, such as installed packages, motherboard, operating system, etc.
  - This tab will appear if the agent has the [`syscollector`](https://documentation.wazuh.com/current/user-manual/reference/ossec-conf/wodle-syscollector.html) wodle enabled.
- Brand-new extension - _CIS-CAT Alerts_ ([#601](https://github.com/wazuh/wazuh-kibana-app/pull/601)):
  - A new extension, disabled by default.
  - Visualize alerts related to the CIS-CAT benchmarks on the _Overview_ and _Agents_ tabs.
  - Get information about the last performed scan and its score.
- Several improvements for the _Dev tools_ tab ([#583](https://github.com/wazuh/wazuh-kibana-app/pull/583) & [#597](https://github.com/wazuh/wazuh-kibana-app/pull/597)):
  - Now you can insert queries using inline parameters, just like in a web browser.
  - You can combine inline parameters with JSON-like parameters.
  - If you use the same parameter on both methods with different values, the inline parameter has precedence over the other one.
  - The tab icon has been changed for a more appropriate one.
  - The `Execute query` button is now always placed on the first line of the query block.
- Refactoring for all app tables ([#582](https://github.com/wazuh/wazuh-kibana-app/pull/582)):
  - Replaced the old `wz-table` directive with a new one, along with a new data factory.
  - Now the tables are built with a pagination system.
  - Much easier method for building tables for the app.
  - Performance and stability improvements when fetching API data.
  - Now you can see the total amount of items and the elapsed time.

### Changed

- Moved some logic from the _Agents preview_ tab to the server, to avoid excessive client-side workload ([#586](https://github.com/wazuh/wazuh-kibana-app/pull/586)).
- Changed the UI to use the same loading ring across all the app tabs ([#593](https://github.com/wazuh/wazuh-kibana-app/pull/593) & [#599](https://github.com/wazuh/wazuh-kibana-app/pull/599)).
- Changed the _No results_ message across all the tabs with visualizations ([#599](https://github.com/wazuh/wazuh-kibana-app/pull/599)).

### Fixed

- Fixed a bug on the _Settings/Extensions_ tab where enabling/disabling some extensions could make other ones to be disabled ([#591](https://github.com/wazuh/wazuh-kibana-app/pull/591)).

## Wazuh v3.3.0/v3.3.1 - Kibana v6.2.4 - Revision 396

### Added

- Support for Wazuh v3.3.1.
- Brand-new Wazuh app redesign for the _Settings_ tab ([#570](https://github.com/wazuh/wazuh-kibana-app/pull/570)):
  - Refactored and optimized UI for these tabs, using a breadcrumbs-based navigability.
  - Used the same guidelines from the previous redesign for _Overview_ and _Agents_ tabs.
- Refactoring for _Overview_ and _Agents_ controllers ([#564](https://github.com/wazuh/wazuh-kibana-app/pull/564)):
  - Reduced duplicated code by splitting it into separate files.
  - Code optimization for a better performance and maintainability.
  - Added new services to provide similar functionality between different app tabs.
- Added `data.vulnerability.package.condition` to the list of known fields ([#566](https://github.com/wazuh/wazuh-kibana-app/pull/566)).

### Changed

- The `wazuh-logs` and `wazuh-monitoring` folders have been moved to the Kibana's `optimize` directory in order to avoid some error messages when using the `kibana-plugin list` command ([#563](https://github.com/wazuh/wazuh-kibana-app/pull/563)).

### Fixed

- Fixed a bug on the _Settings_ tab where updating an API entry with wrong credentials would corrupt the existing one ([#558](https://github.com/wazuh/wazuh-kibana-app/pull/558)).
- Fixed a bug on the _Settings_ tab where removing an API entry while its edit form is opened would hide the `Add API` button unless the user reloads the tab ([#558](https://github.com/wazuh/wazuh-kibana-app/pull/558)).
- Fixed some Audit visualizations on the _Overview_ and _Agents_ tabs that weren't using the same search query to show the results ([#572](https://github.com/wazuh/wazuh-kibana-app/pull/572)).
- Fixed undefined variable error on the `wz-menu` directive ([#575](https://github.com/wazuh/wazuh-kibana-app/pull/575)).

## Wazuh v3.3.0 - Kibana v6.2.4 - Revision 395

### Fixed

- Fixed a bug on the _Agent Configuration_ tab where the sync status was always `NOT SYNCHRONIZED` ([#569](https://github.com/wazuh/wazuh-kibana-app/pull/569)).

## Wazuh v3.3.0 - Kibana v6.2.4 - Revision 394

### Added

- Support for Wazuh v3.3.0.
- Updated some backend API calls to include the app version in the request header ([#560](https://github.com/wazuh/wazuh-kibana-app/pull/560)).

## Wazuh v3.2.4 - Kibana v6.2.4 - Revision 393

### Added

- Brand-new Wazuh app redesign for _Overview_ and _Agents_ tabs ([#543](https://github.com/wazuh/wazuh-kibana-app/pull/543)):
  - Updated UI for these tabs using breadcrumbs.
  - New _Welcome_ screen, presenting all the tabs to the user, with useful links to our documentation.
  - Overall design improved, adjusted font sizes and reduced HTML code.
  - This base will allow the app to increase its functionality in the future.
  - Removed the `md-nav-bar` component for a better user experience on small screens.
  - Improved app performance removing some CSS effects from some components, such as buttons.
- New filter for agent version on the _Agents Preview_ tab ([#537](https://github.com/wazuh/wazuh-kibana-app/pull/537)).
- New filter for cluster node on the _Agents Preview_ tab ([#538](https://github.com/wazuh/wazuh-kibana-app/pull/538)).

### Changed

- Now the report generation process will run in a parallel mode in the foreground ([#523](https://github.com/wazuh/wazuh-kibana-app/pull/523)).
- Replaced the usage of `$rootScope` with two new factories, along with more controller improvements ([#525](https://github.com/wazuh/wazuh-kibana-app/pull/525)).
- Now the _Extensions_ tab on _Settings_ won't edit the `.wazuh` index to modify the extensions configuration for all users ([#545](https://github.com/wazuh/wazuh-kibana-app/pull/545)).
  - This allows each new user to always start with the base extensions configuration, and modify it to its needs storing the settings on a browser cookie.
- Now the GDPR requirements description on its tab won't be loaded if the Wazuh API version is not v3.2.3 or higher ([#546](https://github.com/wazuh/wazuh-kibana-app/pull/546)).

### Fixed

- Fixed a bug where the app crashes when attempting to download huge amounts of data as CSV format ([#521](https://github.com/wazuh/wazuh-kibana-app/pull/521)).
- Fixed a bug on the Timelion visualizations from _Management/Monitoring_ which were not properly filtering and showing the cluster nodes information ([#530](https://github.com/wazuh/wazuh-kibana-app/pull/530)).
- Fixed several bugs on the loading process when switching between tabs with or without visualizations in the _Overview_ and _Agents_ tab ([#531](https://github.com/wazuh/wazuh-kibana-app/pull/531) & [#533](https://github.com/wazuh/wazuh-kibana-app/pull/533)).
- Fixed a bug on the `wazuh-monitoring` index feature when using multiple inserted APIs, along with several performance improvements ([#539](https://github.com/wazuh/wazuh-kibana-app/pull/539)).
- Fixed a bug where the OS filter on the _Agents Preview_ tab would exclude the rest of filters instead of combining them ([#552](https://github.com/wazuh/wazuh-kibana-app/pull/552)).
- Fixed a bug where the Extensions settings were restored every time the user opened the _Settings_ tab or pressed the _Set default manager_ button ([#555](https://github.com/wazuh/wazuh-kibana-app/pull/555) & [#556](https://github.com/wazuh/wazuh-kibana-app/pull/556)).

## Wazuh v3.2.3/v3.2.4 - Kibana v6.2.4 - Revision 392

### Added

- Support for Wazuh v3.2.4.
- New functionality - _Reporting_ ([#510](https://github.com/wazuh/wazuh-kibana-app/pull/510)):
  - Generate PDF logs on the _Overview_ and _Agents_ tabs, with the new button next to _Panels_ and _Discover_.
  - The report will contain the current visualizations from the tab where you generated it.
  - List all your generated reports, download or deleted them at the new _Management/Reporting_ tab.
  - **Warning:** If you leave the tab while generating a report, the process will be aborted.
- Added warning/error messages about the total RAM on the server side ([#502](https://github.com/wazuh/wazuh-kibana-app/pull/502)):
  - None of this messages will prevent the user from accessing the app, it's just a recommendation.
  - If your server has less than 2GB of RAM, you'll get an error message when opening the app.
  - If your server has between 2GB and 3GB of RAM, you'll get a warning message.
  - If your server has more than 3GB of RAM, you won't get any kind of message.
- Refactoring and added loading bar to _Manager Logs_ and _Groups_ tabs ([#505](https://github.com/wazuh/wazuh-kibana-app/pull/505)).
- Added more Syscheck options to _Management/Agents_ configuration tabs ([#509](https://github.com/wazuh/wazuh-kibana-app/pull/509)).

### Fixed

- Added more fields to the `known-fields.js` file to avoid warning messages on _Discover_ when using Filebeat for alerts forwarding ([#497](https://github.com/wazuh/wazuh-kibana-app/pull/497)).
- Fixed a bug where clicking on the _Check connection_ button on the _Settings_ tab threw an error message although the API connected successfully ([#504](https://github.com/wazuh/wazuh-kibana-app/pull/504)).
- Fixed a bug where the _Agents_ tab was not properly showing the total of agents due to the new Wazuh cluster implementation ([#517](https://github.com/wazuh/wazuh-kibana-app/pull/517)).

## Wazuh v3.2.3 - Kibana v6.2.4 - Revision 391

### Added

- Support for Wazuh v3.2.3.
- Brand-new extension - _GDPR Alerts_ ([#453](https://github.com/wazuh/wazuh-kibana-app/pull/453)):
  - A new extension, enabled by default.
  - Visualize alerts related to the GDPR compliance on the _Overview_ and _Agents_ tabs.
  - The _Ruleset_ tab has been updated to include GDPR filters on the _Rules_ subtab.
- Brand-new Management tab - _Monitoring_ ([#490](https://github.com/wazuh/wazuh-kibana-app/pull/490)):
  - Visualize your Wazuh cluster, both master and clients.
    - Get the current cluster configuration.
    - Nodes listing, sorting, searching, etc.
  - Get a more in-depth cluster status thanks to the newly added [_Timelion_](https://www.elastic.co/guide/en/kibana/current/timelion.html) visualizations.
  - The Detail view gives you a summary of the node's healthcheck.
- Brand-new tab - _Dev tools_ ([#449](https://github.com/wazuh/wazuh-kibana-app/pull/449)):
  - Find it on the top navbar, next to _Discover_.
  - Execute Wazuh API requests directly from the app.
  - This tab uses your currently selected API from _Settings_.
  - You can type different API requests on the input window, select one with the cursor, and click on the Play button to execute it.
  - You can also type comments on the input window.
- More improvements for the _Manager/Ruleset_ tab ([#446](https://github.com/wazuh/wazuh-kibana-app/pull/446)):
  - A new colour palette for regex, order and rule description arguments.
  - Added return to List view on Ruleset button while on Detail view.
  - Fixed line height on all table headers.
  - Removed unused, old code from Ruleset controllers.
- Added option on `config.yml` to enable/disable the `wazuh-monitoring` index ([#441](https://github.com/wazuh/wazuh-kibana-app/pull/441)):
  - Configure the frequency time to generate new indices.
  - The default frequency time has been increased to 1 hour.
  - When disabled, useful metrics will appear on _Overview/General_ replacing the _Agent status_ visualization.
- Added CSV exporting button to the app ([#431](https://github.com/wazuh/wazuh-kibana-app/pull/431)):
  - Implemented new logic to fetch data from the Wazuh API and download it in CSV format.
  - Currently available for the _Ruleset_, _Logs_ and _Groups_ sections on the _Manager_ tab and also the _Agents_ tab.
- More refactoring to the app backend ([#439](https://github.com/wazuh/wazuh-kibana-app/pull/439)):
  - Standardized error output from the server side.
  - Drastically reduced the error management logic on the client side.
  - Applied the _Facade_ pattern when importing/exporting modules.
  - Deleted unused/deprecated/useless methods both from server and client side.
  - Some optimizations to variable type usages.
- Refactoring to Kibana filters management ([#452](https://github.com/wazuh/wazuh-kibana-app/pull/452) & [#459](https://github.com/wazuh/wazuh-kibana-app/pull/459)):
  - Added new class to build queries from the base query.
  - The filter management is being done on controllers instead of the `discover` directive.
  - Now we are emitting specific events whenever we are fetching data or communicating to the `discover` directive.
  - The number of useless requests to fetch data has been reduced.
  - The synchronization actions are working as expected regardless the amount of data and/or the number of machine resources.
  - Fixed several bugs about filter usage and transition to different app tabs.
- Added confirmation message when the user deletes an API entry on _Settings/API_ ([#428](https://github.com/wazuh/wazuh-kibana-app/pull/428)).
- Added support for filters on the _Manager/Logs_ tab when realtime is enabled ([#433](https://github.com/wazuh/wazuh-kibana-app/pull/433)).
- Added more filter options to the Detail view on _Manager/Ruleset_ ([#434](https://github.com/wazuh/wazuh-kibana-app/pull/434)).

### Changed

- Changed OSCAP visualization to avoid clipping issues with large agent names ([#429](https://github.com/wazuh/wazuh-kibana-app/pull/429)).
- Now the related Rules or Decoders sections on _Manager/Ruleset_ will remain hidden if there isn't any data to show or while it's loading ([#434](https://github.com/wazuh/wazuh-kibana-app/pull/434)).
- Added a 200ms delay when fetching iterable data from the Wazuh API ([#445](https://github.com/wazuh/wazuh-kibana-app/pull/445) & [#450](https://github.com/wazuh/wazuh-kibana-app/pull/450)).
- Fixed several bugs related to Wazuh API timeout/cancelled requests ([#445](https://github.com/wazuh/wazuh-kibana-app/pull/445)).
- Added `ENOTFOUND`, `EHOSTUNREACH`, `EINVAL`, `EAI_AGAIN` options for API URL parameter checking ([#463](https://github.com/wazuh/wazuh-kibana-app/pull/463)).
- Now the _Settings/Extensions_ subtab won't appear unless there's at least one API inserted ([#465](https://github.com/wazuh/wazuh-kibana-app/pull/465)).
- Now the index pattern selector on _Settings/Pattern_ will also refresh the known fields when changing it ([#477](https://github.com/wazuh/wazuh-kibana-app/pull/477)).
- Changed the _Manager_ tab into _Management_ ([#490](https://github.com/wazuh/wazuh-kibana-app/pull/490)).

### Fixed

- Fixed a bug where toggling extensions after deleting an API entry could lead into an error message ([#465](https://github.com/wazuh/wazuh-kibana-app/pull/465)).
- Fixed some performance bugs on the `dataHandler` service ([#442](https://github.com/wazuh/wazuh-kibana-app/pull/442) & [#486](https://github.com/wazuh/wazuh-kibana-app/pull/442)).
- Fixed a bug when loading the _Agents preview_ tab on Safari web browser ([#447](https://github.com/wazuh/wazuh-kibana-app/pull/447)).
- Fixed a bug where a new extension (enabled by default) appears disabled when updating the app ([#456](https://github.com/wazuh/wazuh-kibana-app/pull/456)).
- Fixed a bug where pressing the Enter key on the _Discover's_ tab search bar wasn't working properly ([#488](https://github.com/wazuh/wazuh-kibana-app/pull/488)).

### Removed

- Removed the `rison` dependency from the `package.json` file ([#452](https://github.com/wazuh/wazuh-kibana-app/pull/452)).
- Removed unused Elasticsearch request to avoid problems when there's no API inserted ([#460](https://github.com/wazuh/wazuh-kibana-app/pull/460)).

## Wazuh v3.2.1/v3.2.2 - Kibana v6.2.4 - Revision 390

### Added

- Support for Wazuh v3.2.2.
- Refactoring on visualizations use and management ([#397](https://github.com/wazuh/wazuh-kibana-app/pull/397)):
  - Visualizations are no longer stored on an index, they're built and loaded on demand when needed to render the interface.
  - Refactoring on the whole app source code to use the _import/export_ paradigm.
  - Removed old functions and variables from the old visualization management logic.
  - Removed cron task to clean remaining visualizations since it's no longer needed.
  - Some Kibana functions and modules have been overridden in order to make this refactoring work.
    - This change is not intrusive in any case.
- New redesign for the _Manager/Ruleset_ tab ([#420](https://github.com/wazuh/wazuh-kibana-app/pull/420)):
  - Rules and decoders list now divided into two different sections: _List view_ and _Detail view_.
  - Removed old expandable tables to move the rule/decoder information into a new space.
  - Enable different filters on the detail view for a better search on the list view.
  - New table for related rules or decoders.
  - And finally, a bunch of minor design enhancements to the whole app.
- Added a copyright notice to the whole app source code ([#395](https://github.com/wazuh/wazuh-kibana-app/pull/395)).
- Updated `.gitignore` with the _Node_ template ([#395](https://github.com/wazuh/wazuh-kibana-app/pull/395)).
- Added new module to the `package.json` file, [`rison`](https://www.npmjs.com/package/rison) ([#404](https://github.com/wazuh/wazuh-kibana-app/pull/404)).
- Added the `errorHandler` service to the blank screen scenario ([#413](https://github.com/wazuh/wazuh-kibana-app/pull/413)):
  - Now the exact error message will be shown to the user, instead of raw JSON content.
- Added new option on the `config.yml` file to disable the new X-Pack RBAC capabilities to filter index-patterns ([#417](https://github.com/wazuh/wazuh-kibana-app/pull/417)).

### Changed

- Small minor enhancements to the user interface ([#396](https://github.com/wazuh/wazuh-kibana-app/pull/396)):
  - Reduced Wazuh app logo size.
  - Changed buttons text to not use all-capitalized letters.
  - Minor typos found in the HTML/CSS code have been fixed.
- Now the app log stores the package revision ([#417](https://github.com/wazuh/wazuh-kibana-app/pull/417)).

### Fixed

- Fixed bug where the _Agents_ tab didn't preserve the filters after reloading the page ([#404](https://github.com/wazuh/wazuh-kibana-app/pull/404)).
- Fixed a bug when using X-Pack that sometimes threw an error of false _"Not enough privileges"_ scenario ([#415](https://github.com/wazuh/wazuh-kibana-app/pull/415)).
- Fixed a bug where the Kibana Discover auto-refresh functionality was still working when viewing the _Agent configuration_ tab ([#419](https://github.com/wazuh/wazuh-kibana-app/pull/419)).

## Wazuh v3.2.1 - Kibana v6.2.4 - Revision 389

### Changed

- Changed severity and verbosity to some log messages ([#412](https://github.com/wazuh/wazuh-kibana-app/pull/412)).

### Fixed

- Fixed a bug when using the X-Pack plugin without security capabilities enabled ([#403](https://github.com/wazuh/wazuh-kibana-app/pull/403)).
- Fixed a bug when the app was trying to create `wazuh-monitoring` indices without checking the existence of the proper template ([#412](https://github.com/wazuh/wazuh-kibana-app/pull/412)).

## Wazuh v3.2.1 - Kibana v6.2.4 - Revision 388

### Added

- Support for Elastic Stack v6.2.4.
- App server fully refactored ([#360](https://github.com/wazuh/wazuh-kibana-app/pull/360)):
  - Added new classes, reduced the amount of code, removed unused functions, and several optimizations.
  - Now the app follows a more ES6 code style on multiple modules.
  - _Overview/Agents_ visualizations have been ordered into separated files and folders.
  - Now the app can use the default index defined on the `/ect/kibana/kibana.yml` file.
  - Better error handling for the visualizations directive.
  - Added a cron job to delete remaining visualizations on the `.kibana` index if so.
  - Also, we've added some changes when using the X-Pack plugin:
    - Better management of users and roles in order to use the app capabilities.
    - Prevents app loading if the currently logged user has no access to any index pattern.
- Added the `errorHandler` service to the `dataHandler` factory ([#340](https://github.com/wazuh/wazuh-kibana-app/pull/340)).
- Added Syscollector section to _Manager/Agents Configuration_ tabs ([#359](https://github.com/wazuh/wazuh-kibana-app/pull/359)).
- Added `cluster.name` field to the `wazuh-monitoring` index ([#377](https://github.com/wazuh/wazuh-kibana-app/pull/377)).

### Changed

- Increased the query size when fetching the index pattern list ([#339](https://github.com/wazuh/wazuh-kibana-app/pull/339)).
- Changed active colour for all app tables ([#347](https://github.com/wazuh/wazuh-kibana-app/pull/347)).
- Changed validation regex to accept URLs with non-numeric format ([#353](https://github.com/wazuh/wazuh-kibana-app/pull/353)).
- Changed visualization removal cron task to avoid excessive log messages when there weren't removed visualizations ([#361](https://github.com/wazuh/wazuh-kibana-app/pull/361)).
- Changed filters comparison for a safer access ([#383](https://github.com/wazuh/wazuh-kibana-app/pull/383)).
- Removed some `server.log` messages to avoid performance errors ([#384](https://github.com/wazuh/wazuh-kibana-app/pull/384)).
- Changed the way of handling the index patterns list ([#360](https://github.com/wazuh/wazuh-kibana-app/pull/360)).
- Rewritten some false error-level logs to just information-level ones ([#360](https://github.com/wazuh/wazuh-kibana-app/pull/360)).
- Changed some files from JSON to CommonJS for performance improvements ([#360](https://github.com/wazuh/wazuh-kibana-app/pull/360)).
- Replaced some code on the `kibana-discover` directive with a much cleaner statement to avoid issues on the _Agents_ tab ([#394](https://github.com/wazuh/wazuh-kibana-app/pull/394)).

### Fixed

- Fixed a bug where several `agent.id` filters were created at the same time when navigating between _Agents_ and _Groups_ with different selected agents ([#342](https://github.com/wazuh/wazuh-kibana-app/pull/342)).
- Fixed logic on the index-pattern selector which wasn't showing the currently selected pattern the very first time a user opened the app ([#345](https://github.com/wazuh/wazuh-kibana-app/pull/345)).
- Fixed a bug on the `errorHandler` service who was preventing a proper output of some Elastic-related backend error messages ([#346](https://github.com/wazuh/wazuh-kibana-app/pull/346)).
- Fixed panels flickering in the _Settings_ tab ([#348](https://github.com/wazuh/wazuh-kibana-app/pull/348)).
- Fixed a bug in the shards and replicas settings when the user sets the value to zero (0) ([#358](https://github.com/wazuh/wazuh-kibana-app/pull/358)).
- Fixed several bugs related to the upgrade process from Wazuh 2.x to the new refactored server ([#363](https://github.com/wazuh/wazuh-kibana-app/pull/363)).
- Fixed a bug in _Discover/Agents VirusTotal_ tabs to avoid conflicts with the `agent.name` field ([#379](https://github.com/wazuh/wazuh-kibana-app/pull/379)).
- Fixed a bug on the implicit filter in _Discover/Agents PCI_ tabs ([#393](https://github.com/wazuh/wazuh-kibana-app/pull/393)).

### Removed

- Removed clear API password on `checkPattern` response ([#339](https://github.com/wazuh/wazuh-kibana-app/pull/339)).
- Removed old dashboard visualizations to reduce loading times ([#360](https://github.com/wazuh/wazuh-kibana-app/pull/360)).
- Removed some unused dependencies due to the server refactoring ([#360](https://github.com/wazuh/wazuh-kibana-app/pull/360)).
- Removed completely `metricService` from the app ([#389](https://github.com/wazuh/wazuh-kibana-app/pull/389)).

## Wazuh v3.2.1 - Kibana v6.2.2/v6.2.3 - Revision 387

### Added

- New logging system ([#307](https://github.com/wazuh/wazuh-kibana-app/pull/307)):
  - New module implemented to write app logs.
  - Now a trace is stored every time the app is re/started.
  - Currently, the `initialize.js` and `monitoring.js` files work with this system.
  - Note: the logs will live under `/var/log/wazuh/wazuhapp.log` on Linux systems, on Windows systems they will live under `kibana/plugins/`. It rotates the log whenever it reaches 100MB.
- Better cookies handling ([#308](https://github.com/wazuh/wazuh-kibana-app/pull/308)):
  - New field on the `.wazuh-version` index to store the last time the Kibana server was restarted.
  - This is used to check if the cookies have consistency with the current server status.
  - Now the app is clever and takes decisions depending on new consistency checks.
- New design for the _Agents/Configuration_ tab ([#310](https://github.com/wazuh/wazuh-kibana-app/pull/310)):
  - The style is the same as the _Manager/Configuration_ tab.
  - Added two more sections: CIS-CAT and Commands ([#315](https://github.com/wazuh/wazuh-kibana-app/pull/315)).
  - Added a new card that will appear when there's no group configuration at all ([#323](https://github.com/wazuh/wazuh-kibana-app/pull/323)).
- Added _"group"_ column on the agents list in _Agents_ ([#312](https://github.com/wazuh/wazuh-kibana-app/pull/312)):
  - If you click on the group, it will redirect the user to the specified group in _Manager/Groups_.
- New option for the `config.yml` file, `ip.selector` ([#313](https://github.com/wazuh/wazuh-kibana-app/pull/313)):
  - Define if the app will show or not the index pattern selector on the top navbar.
  - This setting is set to `true` by default.
- More CSS cleanup and reordering ([#315](https://github.com/wazuh/wazuh-kibana-app/pull/315)):
  - New `typography.less` file.
  - New `layout.less` file.
  - Removed `cleaned.less` file.
  - Reordering and cleaning of existing CSS files, including removal of unused classes, renaming, and more.
  - The _Settings_ tab has been refactored to correct some visual errors with some card components.
  - Small refactoring to some components from _Manager/Ruleset_ ([#323](https://github.com/wazuh/wazuh-kibana-app/pull/323)).
- New design for the top navbar ([#326](https://github.com/wazuh/wazuh-kibana-app/pull/326)):
  - Cleaned and refactored code
  - Revamped design, smaller and with minor details to follow the rest of Wazuh app guidelines.
- New design for the wz-chip component to follow the new Wazuh app guidelines ([#323](https://github.com/wazuh/wazuh-kibana-app/pull/323)).
- Added more descriptive error messages when the user inserts bad credentials on the _Add new API_ form in the _Settings_ tab ([#331](https://github.com/wazuh/wazuh-kibana-app/pull/331)).
- Added a new CSS class to truncate overflowing text on tables and metric ribbons ([#332](https://github.com/wazuh/wazuh-kibana-app/pull/332)).
- Support for Elastic Stack v6.2.2/v6.2.3.

### Changed

- Improved the initialization system ([#317](https://github.com/wazuh/wazuh-kibana-app/pull/317)):
  - Now the app will re-create the index-pattern if the user deletes the currently used by the Wazuh app.
  - The fieldset is now automatically refreshed if the app detects mismatches.
  - Now every index-pattern is dynamically formatted (for example, to enable the URLs in the _Vulnerabilities_ tab).
  - Some code refactoring for a better handling of possible use cases.
  - And the best thing, it's no longer needed to insert the sample alert!
- Improvements and changes to index-patterns ([#320](https://github.com/wazuh/wazuh-kibana-app/pull/320) & [#333](https://github.com/wazuh/wazuh-kibana-app/pull/333)):
  - Added a new route, `/get-list`, to fetch the index pattern list.
  - Removed and changed several functions for a proper management of index-patterns.
  - Improved the compatibility with user-created index-patterns, known to have unpredictable IDs.
  - Now the app properly redirects to `/blank-screen` if the length of the index patterns list is 0.
  - Ignored custom index patterns with auto-generated ID on the initialization process.
    - Now it uses the value set on the `config.yml` file.
  - If the index pattern is no longer available, the cookie will be overwritten.
- Improvements to the monitoring module ([#322](https://github.com/wazuh/wazuh-kibana-app/pull/322)):
  - Minor refactoring to the whole module.
  - Now the `wazuh-monitoring` index pattern is regenerated if it's missing.
  - And the best thing, it's no longer needed to insert the monitoring template!
- Now the app health check system only checks if the API and app have the same `major.minor` version ([#311](https://github.com/wazuh/wazuh-kibana-app/pull/311)):
  - Previously, the API and app had to be on the same `major.minor.patch` version.
- Adjusted space between title and value in some cards showing Manager or Agent configurations ([#315](https://github.com/wazuh/wazuh-kibana-app/pull/315)).
- Changed red and green colours to more saturated ones, following Kibana style ([#315](https://github.com/wazuh/wazuh-kibana-app/pull/315)).

### Fixed

- Fixed bug in Firefox browser who was not properly showing the tables with the scroll pagination functionality ([#314](https://github.com/wazuh/wazuh-kibana-app/pull/314)).
- Fixed bug where visualizations weren't being destroyed due to ongoing renderization processes ([#316](https://github.com/wazuh/wazuh-kibana-app/pull/316)).
- Fixed several UI bugs for a better consistency and usability ([#318](https://github.com/wazuh/wazuh-kibana-app/pull/318)).
- Fixed an error where the initial index-pattern was not loaded properly the very first time you enter the app ([#328](https://github.com/wazuh/wazuh-kibana-app/pull/328)).
- Fixed an error message that appeared whenever the app was not able to found the `wazuh-monitoring` index pattern ([#328](https://github.com/wazuh/wazuh-kibana-app/pull/328)).

## Wazuh v3.2.1 - Kibana v6.2.2 - Revision 386

### Added

- New design for the _Manager/Groups_ tab ([#295](https://github.com/wazuh/wazuh-kibana-app/pull/295)).
- New design for the _Manager/Configuration_ tab ([#297](https://github.com/wazuh/wazuh-kibana-app/pull/297)).
- New design of agents statistics for the _Agents_ tab ([#299](https://github.com/wazuh/wazuh-kibana-app/pull/299)).
- Added information ribbon into _Overview/Agent SCAP_ tabs ([#303](https://github.com/wazuh/wazuh-kibana-app/pull/303)).
- Added information ribbon into _Overview/Agent VirusTotal_ tabs ([#306](https://github.com/wazuh/wazuh-kibana-app/pull/306)).
- Added information ribbon into _Overview AWS_ tab ([#306](https://github.com/wazuh/wazuh-kibana-app/pull/306)).

### Changed

- Refactoring of HTML and CSS code throughout the whole Wazuh app ([#294](https://github.com/wazuh/wazuh-kibana-app/pull/294), [#302](https://github.com/wazuh/wazuh-kibana-app/pull/302) & [#305](https://github.com/wazuh/wazuh-kibana-app/pull/305)):
  - A big milestone for the project was finally achieved with this refactoring.
  - We've removed the Bootstrap dependency from the `package.json` file.
  - We've removed and merged many duplicated rules.
  - We've removed HTML and `angular-md` overriding rules. Now we have more own-made classes to avoid undesired results on the UI.
  - Also, this update brings tons of minor bugfixes related to weird HTML code.
- Wazuh app visualizations reviewed ([#301](https://github.com/wazuh/wazuh-kibana-app/pull/301)):
  - The number of used buckets has been limited since most of the table visualizations were surpassing acceptable limits.
  - Some visualizations have been checked to see if they make complete sense on what they mean to show to the user.
- Modified some app components for better follow-up of Kibana guidelines ([#290](https://github.com/wazuh/wazuh-kibana-app/pull/290) & [#297](https://github.com/wazuh/wazuh-kibana-app/pull/297)).
  - Also, some elements were modified on the _Discover_ tab in order to correct some mismatches.

### Fixed

- Adjusted information ribbon in _Agents/General_ for large OS names ([#290](https://github.com/wazuh/wazuh-kibana-app/pull/290) & [#294](https://github.com/wazuh/wazuh-kibana-app/pull/294)).
- Fixed unsafe array access on the visualization directive when going directly into _Manager/Ruleset/Decoders_ ([#293](https://github.com/wazuh/wazuh-kibana-app/pull/293)).
- Fixed a bug where navigating between agents in the _Agents_ tab was generating duplicated `agent.id` implicit filters ([#296](https://github.com/wazuh/wazuh-kibana-app/pull/296)).
- Fixed a bug where navigating between different tabs from _Overview_ or _Agents_ while being on the _Discover_ sub-tab was causing data loss in metric watchers ([#298](https://github.com/wazuh/wazuh-kibana-app/pull/298)).
- Fixed incorrect visualization of the rule level on _Manager/Ruleset/Rules_ when the rule level is zero (0) ([#298](https://github.com/wazuh/wazuh-kibana-app/pull/298)).

### Removed

- Removed almost every `md-tooltip` component from the whole app ([#305](https://github.com/wazuh/wazuh-kibana-app/pull/305)).
- Removed unused images from the `img` folder ([#305](https://github.com/wazuh/wazuh-kibana-app/pull/305)).

## Wazuh v3.2.1 - Kibana v6.2.2 - Revision 385

### Added

- Support for Wazuh v3.2.1.
- Brand-new first redesign for the app user interface ([#278](https://github.com/wazuh/wazuh-kibana-app/pull/278)):
  - This is the very first iteration of a _work-in-progress_ UX redesign for the Wazuh app.
  - The overall interface has been refreshed, removing some unnecessary colours and shadow effects.
  - The metric visualizations have been replaced by an information ribbon under the filter search bar, reducing the amount of space they occupied.
    - A new service was implemented for a proper handling of the metric visualizations watchers ([#280](https://github.com/wazuh/wazuh-kibana-app/pull/280)).
  - The rest of the app visualizations now have a new, more detailed card design.
- New shards and replicas settings to the `config.yml` file ([#277](https://github.com/wazuh/wazuh-kibana-app/pull/277)):
  - Now you can apply custom values to the shards and replicas for the `.wazuh` and `.wazuh-version` indices.
  - This feature only works before the installation process. If you modify these settings after installing the app, they won't be applied at all.

### Changed

- Now clicking again on the _Groups_ tab on _Manager_ will properly reload the tab and redirect to the beginning ([#274](https://github.com/wazuh/wazuh-kibana-app/pull/274)).
- Now the visualizations only use the `vis-id` attribute for loading them ([#275](https://github.com/wazuh/wazuh-kibana-app/pull/275)).
- The colours from the toast messages have been replaced to follow the Elastic 6 guidelines ([#286](https://github.com/wazuh/wazuh-kibana-app/pull/286)).

### Fixed

- Fixed wrong data flow on _Agents/General_ when coming from and going to the _Groups_ tab ([#273](https://github.com/wazuh/wazuh-kibana-app/pull/273)).
- Fixed sorting on tables, now they use the sorting functionality provided by the Wazuh API ([#274](https://github.com/wazuh/wazuh-kibana-app/pull/274)).
- Fixed column width issues on some tables ([#274](https://github.com/wazuh/wazuh-kibana-app/pull/274)).
- Fixed bug in the _Agent configuration_ JSON viewer who didn't properly show the full group configuration ([#276](https://github.com/wazuh/wazuh-kibana-app/pull/276)).
- Fixed excessive loading time from some Audit visualizations ([#278](https://github.com/wazuh/wazuh-kibana-app/pull/278)).
- Fixed Play/Pause button in timepicker's auto-refresh ([#281](https://github.com/wazuh/wazuh-kibana-app/pull/281)).
- Fixed unusual scenario on visualization directive where sometimes there was duplicated implicit filters when doing a search ([#283](https://github.com/wazuh/wazuh-kibana-app/pull/283)).
- Fixed some _Overview Audit_ visualizations who were not working properly ([#285](https://github.com/wazuh/wazuh-kibana-app/pull/285)).

### Removed

- Deleted the `id` attribute from all the app visualizations ([#275](https://github.com/wazuh/wazuh-kibana-app/pull/275)).

## Wazuh v3.2.0 - Kibana v6.2.2 - Revision 384

### Added

- New directives for the Wazuh app: `wz-table`, `wz-table-header` and `wz-search-bar` ([#263](https://github.com/wazuh/wazuh-kibana-app/pull/263)):
  - Maintainable and reusable components for a better-structured app.
  - Several files have been changed, renamed and moved to new folders, following _best practices_.
  - The progress bar is now within its proper directive ([#266](https://github.com/wazuh/wazuh-kibana-app/pull/266)).
  - Minor typos and refactoring changes to the new directives.
- Support for Elastic Stack v6.2.2.

### Changed

- App buttons have been refactored. Unified CSS and HTML for buttons, providing the same structure for them ([#269](https://github.com/wazuh/wazuh-kibana-app/pull/269)).
- The API list on Settings now shows the latest inserted API at the beginning of the list ([#261](https://github.com/wazuh/wazuh-kibana-app/pull/261)).
- The check for the currently applied pattern has been improved, providing clever handling of Elasticsearch errors ([#271](https://github.com/wazuh/wazuh-kibana-app/pull/271)).
- Now on _Settings_, when the Add or Edit API form is active, if you press the other button, it will make the previous one disappear, getting a clearer interface ([#9df1e31](https://github.com/wazuh/wazuh-kibana-app/commit/9df1e317903edf01c81eba068da6d20a8a1ea7c2)).

### Fixed

- Fixed visualizations directive to properly load the _Manager/Ruleset_ visualizations ([#262](https://github.com/wazuh/wazuh-kibana-app/pull/262)).
- Fixed a bug where the classic extensions were not affected by the settings of the `config.yml` file ([#266](https://github.com/wazuh/wazuh-kibana-app/pull/266)).
- Fixed minor CSS bugs from the conversion to directives to some components ([#266](https://github.com/wazuh/wazuh-kibana-app/pull/266)).
- Fixed bug in the tables directive when accessing a member it doesn't exist ([#266](https://github.com/wazuh/wazuh-kibana-app/pull/266)).
- Fixed browser console log error when clicking the Wazuh logo on the app ([#6647fbc](https://github.com/wazuh/wazuh-kibana-app/commit/6647fbc051c2bf69df7df6e247b2b2f46963f194)).

### Removed

- Removed the `kbn-dis` directive from _Manager/Ruleset_ ([#262](https://github.com/wazuh/wazuh-kibana-app/pull/262)).
- Removed the `filters.js` and `kibana_fields_file.json` files ([#263](https://github.com/wazuh/wazuh-kibana-app/pull/263)).
- Removed the `implicitFilters` service ([#270](https://github.com/wazuh/wazuh-kibana-app/pull/270)).
- Removed visualizations loading status trace from controllers and visualization directive ([#270](https://github.com/wazuh/wazuh-kibana-app/pull/270)).

## Wazuh v3.2.0 - Kibana v6.2.1 - Revision 383

### Added

- Support for Wazuh 3.2.0.
- Compatibility with Kibana 6.1.0 to Kibana 6.2.1.
- New tab for vulnerability detector alerts.

### Changed

- The app now shows the index pattern selector only if the list length is greater than 1.
  - If it's exactly 1 shows the index pattern without a selector.
- Now the index pattern selector only shows the compatible ones.
  - It's no longer possible to select the `wazuh-monitoring` index pattern.
- Updated Bootstrap to 3.3.7.
- Improved filter propagation between Discover and the visualizations.
- Replaced the login route name from /login to /wlogin to avoid conflict with X-Pack own login route.

### Fixed

- Several CSS bugfixes for better compatibility with Kibana 6.2.1.
- Some variables changed for adapting new Wazuh API requests.
- Better error handling for some Elastic-related messages.
- Fixed browser console error from top-menu directive.
- Removed undesired md-divider from Manager/Logs.
- Adjusted the width of a column in Manager/Logs to avoid overflow issues with the text.
- Fixed a wrong situation with the visualizations when we refresh the Manager/Rules tab.

### Removed

- Removed the `travis.yml` file.

## Wazuh v3.1.0 - Kibana v6.1.3 - Revision 380

### Added

- Support for Wazuh 3.1.0.
- Compatibility with Kibana 6.1.3.
- New error handler for better app errors reporting.
- A new extension for Amazon Web Services alerts.
- A new extension for VirusTotal alerts.
- New agent configuration tab:
  - Visualize the current group configuration for the currently selected agent on the app.
  - Navigate through the different tabs to see which configuration is being used.
  - Check the synchronization status for the configuration.
  - View the current group of the agent and click on it to go to the Groups tab.
- New initial health check for checking some app components.
- New YAML config file:
  - Define the initial index pattern.
  - Define specific checks for the healthcheck.
  - Define the default extensions when adding new APIs.
- New index pattern selector dropdown on the top navbar.
  - The app will reload applying the new index pattern.
- Added new icons for some sections of the app.

### Changed

- New visualizations loader, with much better performance.
- Improved reindex process for the .wazuh index when upgrading from a 2.x-5.x version.
- Adding 365 days expiring time to the cookies.
- Change default behaviour for the config file. Now everything is commented with default values.
  - You need to edit the file, remove the comment mark and apply the desired value.
- Completely redesigned the manager configuration tab.
- Completely redesigned the groups tab.
- App tables have now unified CSS classes.

### Fixed

- Play real-time button has been fixed.
- Preventing duplicate APIs from feeding the wazuh-monitoring index.
- Fixing the check manager connection button.
- Fixing the extensions settings so they are preserved over time.
- Much more error handling messages in all the tabs.
- Fixed OS filters in agents list.
- Fixed autocomplete lists in the agents, rules and decoders list so they properly scroll.
- Many styles bugfixes for the different browsers.
- Reviewed and fixed some visualizations not showing accurate information.

### Removed

- Removed index pattern configuration from the `package.json` file.
- Removed unnecessary dependencies from the `package.json` file.

## Wazuh v3.0.0 - Kibana v6.1.0 - Revision 371

### Added

- You can configure the initial index-pattern used by the plugin in the initialPattern variable of the app's package.json.
- Auto `.wazuh` reindex from Wazuh 2.x - Kibana 5.x to Wazuh 3.x - Kibana 6.x.
  - The API credentials will be automatically migrated to the new installation.
- Dynamically changed the index-pattern used by going to the Settings -> Pattern tab.
  - Wazuh alerts compatibility auto detection.
- New loader for visualizations.
- Better performance: now the tabs use the same Discover tab, only changing the current filters.
- New Groups tab.
  - Now you can check your group configuration (search its agents and configuration files).
- The Logs tab has been improved.
  - You can sort by field and the view has been improved.
- Achieved a clearer interface with implicit filters per tab showed as unremovable chips.

### Changed

- Dynamically creating .kibana index if necessary.
- Better integration with Kibana Discover.
- Visualizations loaded at initialization time.
- New sync system to wait for Elasticsearch JS.
- Decoupling selected API and pattern from backend and moved to the client side.

## Wazuh v2.1.0 - Kibana v5.6.1 - Revision 345

### Added

- Loading icon while Wazuh loads the visualizations.
- Add/Delete/Restart agents.
- OS agent filter

### Changed

- Using genericReq when possible.

## Wazuh v2.0.1 - Kibana v5.5.1 - Revision 339

### Changed

- New index in Elasticsearch to save Wazuh set up configuration
- Short URL's is now supported
- A native base path from kibana.yml is now supported

### Fixed

- Search bar across panels now support parenthesis grouping
- Several CSS fixes for IE browser<|MERGE_RESOLUTION|>--- conflicted
+++ resolved
@@ -33,12 +33,9 @@
 - Allow access to Agents section with agent:group action permission [#2933](https://github.com/wazuh/wazuh-kibana-app/issues/2933)
 - Fixed filters does not work on modals with search bar [#2935](https://github.com/wazuh/wazuh-kibana-app/pull/2935)
 - Fix wrong package name in deploy new agent [#2942](https://github.com/wazuh/wazuh-kibana-app/issues/2942)
-<<<<<<< HEAD
 - Fixed number agents not show on pie onMouseEvent [#2890](https://github.com/wazuh/wazuh-kibana-app/issues/2890)
 - Fixed off Kibana Query Language in search bar of Controls/Inventory modules. [#2945](https://github.com/wazuh/wazuh-kibana-app/pull/2945)
-=======
 - Fixed number of agents do not show on the pie chart tooltip in agents preview [#2890](https://github.com/wazuh/wazuh-kibana-app/issues/2890)
->>>>>>> dbb3e528
 
 ## Wazuh v4.0.4 - Kibana 7.10.0 , 7.10.2 - Revision 4017
 
