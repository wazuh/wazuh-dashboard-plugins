# Change Log

All notable changes to the Wazuh app project will be documented in this file.

<<<<<<< HEAD
## Wazuh v4.4.4 - OpenSearch Dashboards 2.6.0 - Revision 01

### Fixed

- Fixed the rendering of tables that contains IPs and agent overview [#5471](https://github.com/wazuh/wazuh-kibana-app/pull/5471)
=======
## Wazuh v4.4.4 - OpenSearch Dashboards 2.6.0 - Revision 00

### Added

- Support for Wazuh 4.4.4
- Added a title to the agent name input of the deploy a new agent section. [#5416](https://github.com/wazuh/wazuh-kibana-app/pull/5416)
- Added callout below the agent name entry of the deploy a new agent section. [#5416](https://github.com/wazuh/wazuh-kibana-app/pull/5416)

### Changed

- Changed the title of step 3 of the deploy a new agent section. [#5416](https://github.com/wazuh/wazuh-kibana-app/pull/5416)
- Changed the description of step 3 of the deploy a new agent section. [#5416](https://github.com/wazuh/wazuh-kibana-app/pull/5416)
- Changed the placeholder of the agent name input of the deploy a new agent section. [#5416](https://github.com/wazuh/wazuh-kibana-app/pull/5416)
>>>>>>> cb8a8bee

## Wazuh v4.4.3 - OpenSearch Dashboards 2.6.0 - Revision 01

### Added

- Support for Wazuh 4.4.3

### Fixed

- Fixed command to install the macOS agent on the agent wizard [#5481](https://github.com/wazuh/wazuh-kibana-app/pull/5481) [#5484](https://github.com/wazuh/wazuh-kibana-app/pull/5484)
- Fixed command to start the macOS agent on the agent wizard [#5470](https://github.com/wazuh/wazuh-kibana-app/pull/5470)

## Wazuh v4.4.2 - OpenSearch Dashboards 2.6.0 - Revision 01

### Added

- Support for Wazuh 4.4.2

### Fixed

- Fixed a problem in the backend service to get the plugin configuration [#5428](https://github.com/wazuh/wazuh-kibana-app/pull/5428) [#5432](https://github.com/wazuh/wazuh-kibana-app/pull/5432)

## Wazuh v4.4.1 - OpenSearch Dashboards 2.6.0 - Revision 00

### Fixed

- Fixed the search in the agent inventory data tables [#5196](https://github.com/wazuh/wazuh-kibana-app/pull/5196)
- Fixed `Top 5 users` table overflow in `FIM::Dashboard` [#5334](https://github.com/wazuh/wazuh-kibana-app/pull/5334)
- Fixed a visual error in the 'About' section. [#5337](https://github.com/wazuh/wazuh-kibana-app/pull/5337)
- Fixed the `Anomaly and malware detection` link. [#5329](https://github.com/wazuh/wazuh-kibana-app/pull/5329)
- Fixed the problem that did not allow closing the time picker when the button was clicked again in `Agents` and `Management/Statistics`. [#5341](https://github.com/wazuh/wazuh-kibana-app/pull/5341)

## Wazuh v4.4.0 - OpenSearch Dashboards 2.4.0 - Revision 06

### Added

- Added the option to sort by the agent's count in the group table. [#4323](https://github.com/wazuh/wazuh-kibana-app/pull/4323)
- Added agent synchronization status in the agent module. [#3874](https://github.com/wazuh/wazuh-kibana-app/pull/3874) [#5143](https://github.com/wazuh/wazuh-kibana-app/pull/5143) [#5177](https://github.com/wazuh/wazuh-kibana-app/pull/5177)
- Added the ability to set the agent name in the installation command. [#4739](https://github.com/wazuh/wazuh-kibana-app/pull/4739)
- Added validation to the plugin's settings [#4503](https://github.com/wazuh/wazuh-kibana-app/pull/4503)[#4785](https://github.com/wazuh/wazuh-kibana-app/pull/4785)
- Added new settings to customize the header and footer on the PDF reports [#4505](https://github.com/wazuh/wazuh-kibana-app/pull/4505)[#4798](https://github.com/wazuh/wazuh-kibana-app/pull/4798)[#4805](https://github.com/wazuh/wazuh-kibana-app/pull/4805)
- Added a new setting to enable or disable the customization [#4507](https://github.com/wazuh/wazuh-kibana-app/pull/4507)
- Added the ability to upload an image for the `customization.logo.*` settings in `Settings/Configuration` [#4504](https://github.com/wazuh/wazuh-kibana-app/pull/4504)
- Added macOS support to the 'Deploy new agent' section [#4867](https://github.com/wazuh/wazuh-kibana-app/pull/4867)
- Added PowerPC architecture support for redhat7, in the 'Deploy new agent' section. [#4833](https://github.com/wazuh/wazuh-kibana-app/pull/4833)
- Added a centralized service to handle the requests [#4831](https://github.com/wazuh/wazuh-kibana-app/pull/4831)
- Added data-test-subj property to the create-policy component [#4873](https://github.com/wazuh/wazuh-kibana-app/pull/4873)
- Added a link for additional steps to enroll agents on Alpine Linux in the 'Deploy new agent' section. [#4933](https://github.com/wazuh/wazuh-kibana-app/pull/4933)
- Added extra steps message and new command for Windows XP and Windows Server 2008, added alpine agent with all its steps. [#4933](https://github.com/wazuh/wazuh-kibana-app/pull/4933)
- Added file saving conditions in File Editor [#4970](https://github.com/wazuh/wazuh-kibana-app/pull/4970)
- Added character validation to avoid invalid agent names in the 'Deploy new agent' section. [#5021](https://github.com/wazuh/wazuh-kibana-app/pull/5021) [#5028](https://github.com/wazuh/wazuh-kibana-app/pull/5028)
- Added default selected options in the 'Deploy new agent' section [#5063](https://github.com/wazuh/wazuh-kibana-app/pull/5063)
- Added suggestions for cluster's node and protocol to use for agent enrollment in the 'Deploy new agent' section. [#4776](https://github.com/wazuh/wazuh-kibana-app/pull/4776) [#4954](https://github.com/wazuh/wazuh-kibana-app/pull/4954) [#5166](https://github.com/wazuh/wazuh-kibana-app/pull/5166)
- Redesign the SCA table of the agent's dashboard [#4512](https://github.com/wazuh/wazuh-kibana-app/pull/4512)

### Changed

- Changed the HTTP verb from `GET` to `POST` in the requests to log in to the Wazuh API [#4103](https://github.com/wazuh/wazuh-kibana-app/pull/4103)
- Changed the endpoint that updates the plugin configuration to support updating multiple settings at once. [#4501](https://github.com/wazuh/wazuh-kibana-app/pull/4501)
- Improved alerts summary performance [#4376](https://github.com/wazuh/wazuh-kibana-app/pull/4376) [#5071](https://github.com/wazuh/wazuh-kibana-app/pull/5071) [#5131](https://github.com/wazuh/wazuh-kibana-app/pull/5131)
- Improved the setting's description for the plugin displayed in the UI and the configuration file. [#4501](https://github.com/wazuh/wazuh-kibana-app/pull/4501)
- Improved `Agents Overview` performance [#4363](https://github.com/wazuh/wazuh-kibana-app/pull/4363) [#5076](https://github.com/wazuh/wazuh-kibana-app/pull/5076)
- Improved the message displayed when there is a versions mismatch between the Wazuh API and the Wazuh app [#4529](https://github.com/wazuh/wazuh-kibana-app/pull/4529) [#4964](https://github.com/wazuh/wazuh-kibana-app/pull/4964)
- Updated operating systems' information in the 'Deploy new agent' section. [#4851](https://github.com/wazuh/wazuh-kibana-app/pull/4851)
- Updated and unified the fetching and rendering of the SCA checks results due to changes in the Wazuh API [#5031](https://github.com/wazuh/wazuh-kibana-app/pull/5031)
- Updated the `Agent details` component to the changes in the Wazuh API response. [#3874](https://github.com/wazuh/wazuh-kibana-app/pull/3874)
- Updated the `Last vulnerability scan` component to the changes in the Wazuh API response [#4975](https://github.com/wazuh/wazuh-kibana-app/pull/4975)
- Updated the `winston` dependency to `3.5.1` [#4985](https://github.com/wazuh/wazuh-kibana-app/pull/4985)
- Updated the `mocha` dependency to `10.1.0` [#5062](https://github.com/wazuh/wazuh-kibana-app/pull/5062)
- Updated the `pdfmake` dependency to `0.2.7` [#5062](https://github.com/wazuh/wazuh-kibana-app/pull/5062)
- The button to export the app logs is now disabled when there are no results, instead of showing an error toast [#4992](https://github.com/wazuh/wazuh-kibana-app/pull/4992)
- Independently load each dashboard from the `Agents Overview` page [#4363](https://github.com/wazuh/wazuh-kibana-app/pull/4363)

### Fixed

- Fixed nested fields filtering in dashboards tables and KPIs [#4425](https://github.com/wazuh/wazuh-kibana-app/pull/4425)
- Fixed nested field rendering in security alerts table details [#4428](https://github.com/wazuh/wazuh-kibana-app/pull/4428)
- Fixed a bug where the Wazuh logo was used instead of the custom one [#4539](https://github.com/wazuh/wazuh-kibana-app/pull/4539)
- Fixed rendering problems of the `Agent Overview` section in low resolutions [#4516](https://github.com/wazuh/wazuh-kibana-app/pull/4516)
- Fixed issue when logging out from Wazuh when SAML is enabled [#4595](https://github.com/wazuh/wazuh-kibana-app/issues/4595)
- Fixed server errors with code 500 when the Wazuh API is not reachable / up. [#4710](https://github.com/wazuh/wazuh-kibana-app/pull/4710) [#4728](https://github.com/wazuh/wazuh-kibana-app/pull/4728) [#4971](https://github.com/wazuh/wazuh-kibana-app/pull/4971)
- Fixed pagination to SCA table [#4653](https://github.com/wazuh/wazuh-kibana-app/issues/4653) [#5010](https://github.com/wazuh/wazuh-kibana-app/pull/5010)
- Fixed `WAZUH_PROTOCOL` suggestion in the 'Deploy new agent' section. [#4849](https://github.com/wazuh/wazuh-kibana-app/pull/4849)
- Fixed agent deployment instructions for HP-UX and Solaris. [#4943](https://github.com/wazuh/wazuh-kibana-app/pull/4943)
- Fixed a bug that caused the flyouts to close when clicking inside them [#4638](https://github.com/wazuh/wazuh-kibana-app/pull/4638) [#5046](https://github.com/wazuh/wazuh-kibana-app/pull/5046)
- Fixed the manager option in the 'Deploy new agent' section [#4981](https://github.com/wazuh/wazuh-kibana-app/pull/4981)
- Fixed Inventory checks table filters by stats [#4999](https://github.com/wazuh/wazuh-kibana-app/pull/4999) [#5031](https://github.com/wazuh/wazuh-kibana-app/pull/5031)
- Fixed commands in the 'Deploy new agent' section (most of the commands are missing '-1') [#4962](https://github.com/wazuh/wazuh-kibana-app/pull/4962)
- Fixed agent installation command for macOS in the 'Deploy new agent' section. [#4968](https://github.com/wazuh/wazuh-kibana-app/pull/4968)
- Fixed agent evolution chart [#4942](https://github.com/wazuh/wazuh-kibana-app/pull/4942)
- Fixed Solaris command [#5035](https://github.com/wazuh/wazuh-kibana-app/pull/5035)
- Fixed commands: AIX, OpenSUSE, Alpine, Suse11, Fedora, HP, Oracle Linux 5, Amazon Linux 2, CentOS5. Changed the word 'or higher' in buttons to '+'. Fixed validations for HP, Solaris and Alpine. [#5045](https://github.com/wazuh/wazuh-kibana-app/pull/5045)
- Fixed error in GitHub module PDF report. [#5069](https://github.com/wazuh/wazuh-kibana-app/pull/5069)
- Fixed password input in 'Deploy new agent' section [#5098](https://github.com/wazuh/wazuh-kibana-app/pull/5098)
- Fixed error when clicking on the selectors of agents in the group agents management [#5094](https://github.com/wazuh/wazuh-kibana-app/pull/5094)
- Fixed menu content panel is displayed in the wrong place. [5092](https://github.com/wazuh/wazuh-kibana-app/pull/5092)
- Fixed greyed and disabled menu section names [#5101](https://github.com/wazuh/wazuh-kibana-app/pull/5101)
- Fixed misspelling in the NIST module [#5107](https://github.com/wazuh/wazuh-kibana-app/pull/5107)
- Fixed Statistic cronjob bulk document insert [#5150](https://github.com/wazuh/wazuh-kibana-app/pull/5150)
- Fixed the style of the buttons showing more event information in the event view table. [#5137](https://github.com/wazuh/wazuh-kibana-app/pull/5137)
- Fixed Inventory module for Solaris agents [#5144](https://github.com/wazuh/wazuh-kibana-app/pull/5144)
- Fixed the module information button in Office 365 and GitHub Panel tab to open the nav drawer. [#5167](https://github.com/wazuh/wazuh-kibana-app/pull/5167)
- Fixed a UI crash due to `external_references` field could be missing in some vulnerability data [#5200](https://github.com/wazuh/wazuh-kibana-app/pull/5200)
- Fixed Wazuh main menu not displayed when navigation menu is locked [#5273](https://github.com/wazuh/wazuh-kibana-app/pull/5273)
- Fixed 'Deploy new agent' section which used wrong secure connection property [#5285](https://github.com/wazuh/wazuh-kibana-app/pull/5285) [#5295](https://github.com/wazuh/wazuh-kibana-app/pull/5295)
- Fixed events view when search bar language is `lucene` [#5286](https://github.com/wazuh/wazuh-kibana-app/pull/5286)
- Disabled unmapped fields filter in `Security Events` alerts table [#4929](https://github.com/wazuh/wazuh-kibana-app/pull/4929)
- Raspbian OS, Ubuntu, Amazon Linux and Amazon Linux 2 commands in the 'Deploy new agent' section now change when a different architecture is selected [#4876](https://github.com/wazuh/wazuh-kibana-app/pull/4876) [#4880](https://github.com/wazuh/wazuh-kibana-app/pull/4880)

### Removed

- Removed custom styles for Kibana 7.9.0 [#4491](https://github.com/wazuh/wazuh-kibana-app/pull/4491)
- Removed the `angular-chart.js` dependency [#4985](https://github.com/wazuh/wazuh-kibana-app/pull/4985)
- Removed the `pug-loader` dependency [#5062](https://github.com/wazuh/wazuh-kibana-app/pull/5062) [#5089](https://github.com/wazuh/wazuh-kibana-app/pull/5089)

## Wazuh v4.3.11 - OpenSearch Dashboards 1.2.0 - Revision 4312

### Added

- Support for Wazuh 4.3.11

## Wazuh v4.3.10 - OpenSearch Dashboards 1.2.0 - Revision 4311

### Fixed

- Fixed issue when logging out from Wazuh when SAML is enabled [#4815](https://github.com/wazuh/wazuh-kibana-app/issues/4815)

## Wazuh v4.3.9 - OpenSearch Dashboards 1.2.0 - Revision 4310

### Added

- Support for Wazuh 4.3.9

## Wazuh v4.3.8 - OpenSearch Dashboards 1.2.0 - Revision 4309

### Added

- Support for Wazuh 4.3.8

## Wazuh v4.3.7 - OpenSearch Dashboards 1.2.0 - Revision 4308

### Fixed

- Wazuh.yml review: fixed link to web documentation, improved in-file documentation and fixed some grammatical errors. [#4378](https://github.com/wazuh/wazuh-kibana-app/pull/4378) [#4399](https://github.com/wazuh/wazuh-kibana-app/pull/4399)
- Fixed an error during the generation of a group's report, if the request to the Wazuh API fails [#4350](https://github.com/wazuh/wazuh-kibana-app/pull/4350)
- Fixed a problem with the group's report, when the group has no agents [#4350](https://github.com/wazuh/wazuh-kibana-app/pull/4350)
- Fixed path in logo customization section [#4352](https://github.com/wazuh/wazuh-kibana-app/pull/4352)
- Fixed a TypeError in Firefox. Change the Get request that was made with a Kibana core.http.get(/api/check-wazuh) resource to the WzRequest.genericReq resource and it no longer fails, also add a test capture to public/plugin.ts that wraps the request and in case of failure, the error is detected when the browser does not work with the V8 engine. [#4362](https://github.com/wazuh/wazuh-kibana-app/pull/4362)
- Fixed an error of an undefined username hash related to reporting when using Kibana with X-Pack and security was disabled [#4358](https://github.com/wazuh/wazuh-kibana-app/pull/4358)
- Fixed persistence of the plugin registry file between updates [#4359](https://github.com/wazuh/wazuh-kibana-app/pull/4359)
- Fixed searchbar error on SCA Inventory table [#4367](https://github.com/wazuh/wazuh-kibana-app/pull/4367)
- Fixed a routes loop when reinstalling Wazuh indexer [#4373](https://github.com/wazuh/wazuh-kibana-app/pull/4373)

### Removed

- Removed the use of `manager_host` field related to agent information of Wazuh API responses, which is obsolete [#4350](https://github.com/wazuh/wazuh-kibana-app/pull/4350)

## Wazuh v4.3.6 - OpenSearch Dashboards 1.2.0 - Revision 4307

### Fixed

- Fixed the search bar component to properly distinguish conjuntion operators (AND, OR) [#4326](https://github.com/wazuh/wazuh-kibana-app/pull/4326)
- Fixed documentation link titles to match the documentation sections to redirect to [#4301](https://github.com/wazuh/wazuh-kibana-app/pull/4301)
- Fixed missing documentation references to the Agent's overview, Agent's Integrity monitoring, and Agent's Inventory data sections, when the agent has never connected. [#4301](https://github.com/wazuh/wazuh-kibana-app/pull/4301)
- The references to the documentation site now links to the appropriate version [#4301](https://github.com/wazuh/wazuh-kibana-app/pull/4301)
- Fixed missing documentation link in the Docker Listener module [#4301](https://github.com/wazuh/wazuh-kibana-app/pull/4301)
- Fixed broken links to the documentation site [#4301](https://github.com/wazuh/wazuh-kibana-app/pull/4301)
- Fix Rules, Decoders and CDB lists uploaders to show errors appropriately [#4307](https://github.com/wazuh/wazuh-kibana-app/pull/4307)
- Sanitize report's inputs and usernames [#4330](https://github.com/wazuh/wazuh-kibana-app/pull/4330)

## Wazuh v4.3.5 - OpenSearch Dashboards 1.2.0 - Revision 4306

### Added

- Added to the interface API messages in the Ruleset test module [#4244](https://github.com/wazuh/wazuh-kibana-app/pull/4244)
- Added authorization prompt in Mitre > Intelligence [#4261](https://github.com/wazuh/wazuh-kibana-app/pull/4261)
- Added a more descriptive message when there is an error related to the user permissions when getting the list of index patterns in a route resolver [#4280](https://github.com/wazuh/wazuh-kibana-app/pull/4280)

### Changed

- Changed the reference from Manager to Wazuh server in the guide to deploy a new agent [#4239](https://github.com/wazuh/wazuh-kibana-app/pull/4239)
- Removed the filtered tags because they were not supported by the API endpoint [#4267](https://github.com/wazuh/wazuh-kibana-app/pull/4267)
- Changed styles in visualizations. [#4254](https://github.com/wazuh/wazuh-kibana-app/pull/4254)

### Fixed

- Fixed type error when changing screen size in agents section [#4233](https://github.com/wazuh/wazuh-kibana-app/pull/4233)
- Removed a logged error that appeared when the `statistics` tasks tried to create an index with the same name, causing the second task to fail on the creation of the index because it already exists [#4235](https://github.com/wazuh/wazuh-kibana-app/pull/4235)
- Fixed a UI crash due to a query with syntax errors in `Modules/Security events` [#4237](https://github.com/wazuh/wazuh-kibana-app/pull/4237)
- Fixed an error when generating a module report after changing the selected agent [#4240](https://github.com/wazuh/wazuh-kibana-app/pull/4240)
- Fixed an unhandled error when a Wazuh API request failed in the dev tools [#4266](https://github.com/wazuh/wazuh-kibana-app/pull/4266)
- Fixed an error related to `API not available` when saving the manager configuration and restarting the manager from `Management/Configuration/Edit configuration` on manager mode [#4264](https://github.com/wazuh/wazuh-kibana-app/pull/4264)
- Fixed a UI problem that required scrolling to see the logs in Management/Logs and Settings/Logs [#4253](https://github.com/wazuh/wazuh-kibana-app/pull/4253)

## Wazuh v4.3.4 - OpenSearch Dashboards 1.2.0 - Revision 4305

### Added

- Added the `pending` agent status to some sections that was missing
  [#4166](https://github.com/wazuh/wazuh-kibana-app/pull/4166)
  [#4188](https://github.com/wazuh/wazuh-kibana-app/pull/4188)

### Changed

- Replaced the visualization of `Status` panel in `Agents` [#4166](https://github.com/wazuh/wazuh-kibana-app/pull/4166)
- Replaced the visualization of policy in `Modules/Security configuration assessment/Inventory` [#4166](https://github.com/wazuh/wazuh-kibana-app/pull/4166)
- Consistency in the colors and labels used for the agent status [#4166](https://github.com/wazuh/wazuh-kibana-app/pull/4166) [#4199](https://github.com/wazuh/wazuh-kibana-app/issues/4199)
- Replaced how the full and partial scan dates are displayed in the `Details` panel of `Vulnerabilities/Inventory` [#4169](https://github.com/wazuh/wazuh-kibana-app/pull/4169)

### Fixed

- Fixed that the platform visualizations didn't use some definitions related to the UI on Kibana 7.10.2 [#4166](https://github.com/wazuh/wazuh-kibana-app/pull/4166)
- Fixed a toast message with a successful process appeared when removing an agent of a group in `Management/Groups` and the agent appears in the agent list after refreshing the table [#4167](https://github.com/wazuh/wazuh-kibana-app/pull/4167)
- Fixed import of an empty rule or decoder file [#4176](https://github.com/wazuh/wazuh-kibana-app/pull/4176)
- Fixed overwriting of rule and decoder imports [#4180](https://github.com/wazuh/wazuh-kibana-app/pull/4180)

## Wazuh v4.3.3 - OpenSearch Dashboards 1.2.0 - Revision 4304

### Fixed

- Fixed Wazuh Dashboard troubleshooting url [#4151](https://github.com/wazuh/wazuh-kibana-app/pull/4151)

## Wazuh v4.3.2 - OpenSearch Dashboards 1.2.0 - Revision 4303

### Added

- Support for Wazuh 4.3.2

## Wazuh v4.3.1 - OpenSearch Dashboards 1.2.0 - Revision 4302

### Added

- Added PowerShell version warning to Windows agent installation wizard [#4142](https://github.com/wazuh/wazuh-kibana-app/pull/4142)
- A new workflow is added to perform backports to specific branches [#4149](https://github.com/wazuh/wazuh-kibana-app/pull/4149)

### Fixed

- Fixed the falsy values are displayed as not defined and enhanced the output of `Ruleset Test` [#4141](https://github.com/wazuh/wazuh-kibana-app/pull/4141)

## Wazuh v4.3.0 - OpenSearch Dashboards 1.2.0 - Revision 4301

### Added

- Support for OpenSearch Dashboards 1.2.0
- Added GitHub and Office365 modules [#3557](https://github.com/wazuh/wazuh-kibana-app/pull/3557)
- Added a new `Panel` module tab for GitHub and Office365 modules
  [#3541](https://github.com/wazuh/wazuh-kibana-app/pull/3541)
  [#3945](https://github.com/wazuh/wazuh-kibana-app/pull/3945)
  [#3952](https://github.com/wazuh/wazuh-kibana-app/pull/3952)
- Added ability to filter the results fo the `Network Ports` table in the `Inventory data` section [#3639](https://github.com/wazuh/wazuh-kibana-app/pull/3639)
- Added new endpoint service to collect the frontend logs into a file [#3324](https://github.com/wazuh/wazuh-kibana-app/pull/3324)
- Improved the frontend handle errors strategy: UI, Toasts, console log and log in file
  [#3327](https://github.com/wazuh/wazuh-kibana-app/pull/3327)
  [#3321](https://github.com/wazuh/wazuh-kibana-app/pull/3321)
  [#3367](https://github.com/wazuh/wazuh-kibana-app/pull/3367)
  [#3373](https://github.com/wazuh/wazuh-kibana-app/pull/3373)
  [#3374](https://github.com/wazuh/wazuh-kibana-app/pull/3374)
  [#3390](https://github.com/wazuh/wazuh-kibana-app/pull/3390)  
  [#3410](https://github.com/wazuh/wazuh-kibana-app/pull/3410)
  [#3408](https://github.com/wazuh/wazuh-kibana-app/pull/3408)
  [#3429](https://github.com/wazuh/wazuh-kibana-app/pull/3429)
  [#3427](https://github.com/wazuh/wazuh-kibana-app/pull/3427)
  [#3417](https://github.com/wazuh/wazuh-kibana-app/pull/3417)
  [#3462](https://github.com/wazuh/wazuh-kibana-app/pull/3462)
  [#3451](https://github.com/wazuh/wazuh-kibana-app/pull/3451)
  [#3442](https://github.com/wazuh/wazuh-kibana-app/pull/3442)
  [#3480](https://github.com/wazuh/wazuh-kibana-app/pull/3480)
  [#3472](https://github.com/wazuh/wazuh-kibana-app/pull/3472)
  [#3434](https://github.com/wazuh/wazuh-kibana-app/pull/3434)
  [#3392](https://github.com/wazuh/wazuh-kibana-app/pull/3392)
  [#3404](https://github.com/wazuh/wazuh-kibana-app/pull/3404)
  [#3432](https://github.com/wazuh/wazuh-kibana-app/pull/3432)
  [#3415](https://github.com/wazuh/wazuh-kibana-app/pull/3415)
  [#3469](https://github.com/wazuh/wazuh-kibana-app/pull/3469)
  [#3448](https://github.com/wazuh/wazuh-kibana-app/pull/3448)
  [#3465](https://github.com/wazuh/wazuh-kibana-app/pull/3465)
  [#3464](https://github.com/wazuh/wazuh-kibana-app/pull/3464)
  [#3478](https://github.com/wazuh/wazuh-kibana-app/pull/3478)
  [#4116](https://github.com/wazuh/wazuh-kibana-app/pull/4116)
- Added Intelligence tab to Mitre Att&ck module [#3368](https://github.com/wazuh/wazuh-kibana-app/pull/3368) [#3344](https://github.com/wazuh/wazuh-kibana-app/pull/3344) [#3726](https://github.com/wazuh/wazuh-kibana-app/pull/3726)
- Added sample data for office365 events [#3424](https://github.com/wazuh/wazuh-kibana-app/pull/3424)
- Created a separate component to check for sample data [#3475](https://github.com/wazuh/wazuh-kibana-app/pull/3475)
- Added a new hook for getting value suggestions [#3506](https://github.com/wazuh/wazuh-kibana-app/pull/3506)
- Added dinamic simple filters and adding simple GitHub filters fields [3531](https://github.com/wazuh/wazuh-kibana-app/pull/3531)
- Added configuration viewer for Module Office365 on Management > Configuration [#3524](https://github.com/wazuh/wazuh-kibana-app/pull/3524)
- Added base Module Panel view with Office365 setup [#3518](https://github.com/wazuh/wazuh-kibana-app/pull/3518)
- Added specifics and custom filters for Office365 search bar [#3533](https://github.com/wazuh/wazuh-kibana-app/pull/3533)
- Adding Pagination and filter to drilldown tables at Office pannel [#3544](https://github.com/wazuh/wazuh-kibana-app/pull/3544).
- Simple filters change between panel and drilldown panel [#3568](https://github.com/wazuh/wazuh-kibana-app/pull/3568).
- Added new fields in Inventory table and Flyout Details [#3525](https://github.com/wazuh/wazuh-kibana-app/pull/3525)
- Added columns selector in agents table [#3691](https://github.com/wazuh/wazuh-kibana-app/pull/3691)
- Added a new workflow for create wazuh packages [#3742](https://github.com/wazuh/wazuh-kibana-app/pull/3742)
- Run `template` and `fields` checks in the health check depends on the app configuration [#3783](https://github.com/wazuh/wazuh-kibana-app/pull/3783)
- Added a toast message when there is an error creating a new group [#3804](https://github.com/wazuh/wazuh-kibana-app/pull/3804)
- Added a step to start the agent to the deploy new Windowns agent guide [#3846](https://github.com/wazuh/wazuh-kibana-app/pull/3846)
- Added agents windows events config tab [#3905](https://github.com/wazuh/wazuh-kibana-app/pull/3905)
- Added 3 new panels to `Vulnerabilities/Inventory` [#3893](https://github.com/wazuh/wazuh-kibana-app/pull/3893)
- Added new fields of `Vulnerabilities` to the details flyout [#3893](https://github.com/wazuh/wazuh-kibana-app/pull/3893) [#3908](https://github.com/wazuh/wazuh-kibana-app/pull/3908)
- Added missing fields used in visualizations to the known fiels related to alerts [#3924](https://github.com/wazuh/wazuh-kibana-app/pull/3924)
- Added troubleshooting link to "index pattern was refreshed" toast [#3946](https://github.com/wazuh/wazuh-kibana-app/pull/3946)
- Added more number options to the tables widget in Modules -> "Mitre" [#4041](https://github.com/wazuh/wazuh-kibana-app/pull/4066)
- Management -> groups -> agent: Selectors appear when there are more than 3 options [#4126](https://github.com/wazuh/wazuh-kibana-app/pull/4126)

### Changed

- Changed ossec to wazuh in sample-data [#3121](https://github.com/wazuh/wazuh-kibana-app/pull/3121)
- Changed empty fields in FIM tables and `syscheck.value_name` in discovery now show an empty tag for visual clarity [#3279](https://github.com/wazuh/wazuh-kibana-app/pull/3279)
- Adapted the Mitre tactics and techniques resources to use the API endpoints [#3346](https://github.com/wazuh/wazuh-kibana-app/pull/3346)
- Moved the filterManager subscription to the hook useFilterManager [#3517](https://github.com/wazuh/wazuh-kibana-app/pull/3517)
- Change filter from is to is one of in custom searchbar [#3529](https://github.com/wazuh/wazuh-kibana-app/pull/3529)
- Refactored as module tabs and buttons are rendered [#3494](https://github.com/wazuh/wazuh-kibana-app/pull/3494)
- Updated the deprecated and added new references authd [#3663](https://github.com/wazuh/wazuh-kibana-app/pull/3663) [#3806](https://github.com/wazuh/wazuh-kibana-app/pull/3806)
- Added time subscription to Discover component [#3549](https://github.com/wazuh/wazuh-kibana-app/pull/3549)
- Refactored as module tabs and buttons are rendered [#3494](https://github.com/wazuh/wazuh-kibana-app/pull/3494)
- Testing logs using the Ruletest Test don't display the rule information if not matching a rule. [#3446](https://github.com/wazuh/wazuh-kibana-app/pull/3446)
- Changed format permissions in FIM inventory [#3649](https://github.com/wazuh/wazuh-kibana-app/pull/3649)
- Changed of request for one that does not return data that is not necessary to optimize times. [#3686](https://github.com/wazuh/wazuh-kibana-app/pull/3686) [#3728](https://github.com/wazuh/wazuh-kibana-app/pull/3728)
- Rebranding. Replaced the brand logos, set module icons with brand colors [#3788](https://github.com/wazuh/wazuh-kibana-app/pull/3788)
- Changed user for sample data management [#3795](https://github.com/wazuh/wazuh-kibana-app/pull/3795)
- Changed agent install codeblock copy button and powershell terminal warning [#3792](https://github.com/wazuh/wazuh-kibana-app/pull/3792)
- Refactored as the plugin platform name and references is managed [#3811](https://github.com/wazuh/wazuh-kibana-app/pull/3811)
- Removed `Dashboard` tab for the `Vulnerabilities` modules [#3893](https://github.com/wazuh/wazuh-kibana-app/pull/3893)
- Display all fields in the `Table` tab when expading an alert row in the alerts tables of flyouts and the `Modules/Security Events/Dashboard` table [#3908](https://github.com/wazuh/wazuh-kibana-app/pull/3908)
- Refactored the table in `Vulnerabilities/Inventory` [#3196](https://github.com/wazuh/wazuh-kibana-app/pull/3196)
- Changed Google Groups app icons [#3949](https://github.com/wazuh/wazuh-kibana-app/pull/3949)
- Removed sorting for `Agents` or `Configuration checksum` column in the table of `Management/Groups` due to this is not supported by the API [#3857](https://github.com/wazuh/wazuh-kibana-app/pull/3857)
- Changed messages in the agent installation guide [#4040](https://github.com/wazuh/wazuh-kibana-app/pull/4040)
- Changed the default `wazuh.statistics.shards` setting from `2` to `1` [#4055](https://github.com/wazuh/wazuh-kibana-app/pull/4055)
- Removed the migration tasks in the `.wazuh` and `.wazuh-version` indices [#4098](https://github.com/wazuh/wazuh-kibana-app/pull/4098)
- Separated the actions of viewing and editing the `agent.conf` group file [#4114](https://github.com/wazuh/wazuh-kibana-app/pull/4114)

### Fixed

- Fixed creation of log files [#3384](https://github.com/wazuh/wazuh-kibana-app/pull/3384)
- Fixed double fetching alerts count when pinnin/unpinning the agent in Mitre Att&ck/Framework [#3484](https://github.com/wazuh/wazuh-kibana-app/pull/3484)
- Query config refactor [#3490](https://github.com/wazuh/wazuh-kibana-app/pull/3490)
- Fixed rules and decoders test flyout clickout event [#3412](https://github.com/wazuh/wazuh-kibana-app/pull/3412)
- Notify when you are registering an agent without permissions [#3430](https://github.com/wazuh/wazuh-kibana-app/pull/3430)
- Remove not used `redirectRule` query param when clicking the row table on CDB Lists/Decoders [#3438](https://github.com/wazuh/wazuh-kibana-app/pull/3438)
- Fixed the code overflows over the line numbers in the API Console editor [#3439](https://github.com/wazuh/wazuh-kibana-app/pull/3439)
- Don't open the main menu when changing the seleted API or index pattern [#3440](https://github.com/wazuh/wazuh-kibana-app/pull/3440)
- Fix error message in conf managment [#3443](https://github.com/wazuh/wazuh-kibana-app/pull/3443)
- Fix size api selector when name is too long [#3445](https://github.com/wazuh/wazuh-kibana-app/pull/3445)
- Fixed error when edit a rule or decoder [#3456](https://github.com/wazuh/wazuh-kibana-app/pull/3456)
- Fixed index pattern selector doesn't display the ignored index patterns [#3458](https://github.com/wazuh/wazuh-kibana-app/pull/3458)
- Fixed error in /Management/Configuration when cluster is disabled [#3553](https://github.com/wazuh/wazuh-kibana-app/pull/3553)
- Fix the pinned filters were removed when accessing to the `Panel` tab of a module [#3565](https://github.com/wazuh/wazuh-kibana-app/pull/3565)
- Fixed multi-select component searcher handler [#3645](https://github.com/wazuh/wazuh-kibana-app/pull/3645)
- Fixed order logs properly in Management/Logs [#3609](https://github.com/wazuh/wazuh-kibana-app/pull/3609)
- Fixed the Wazuh API requests to `GET //` [#3661](https://github.com/wazuh/wazuh-kibana-app/pull/3661)
- Fixed missing mitre tactics [#3675](https://github.com/wazuh/wazuh-kibana-app/pull/3675)
- Fix CDB list view not working with IPv6 [#3488](https://github.com/wazuh/wazuh-kibana-app/pull/3488)
- Fixed the bad requests using Console tool to `PUT /active-response` API endpoint [#3466](https://github.com/wazuh/wazuh-kibana-app/pull/3466)
- Fixed group agent management table does not update on error [#3605](https://github.com/wazuh/wazuh-kibana-app/pull/3605)
- Fixed not showing packages details in agent inventory for a freeBSD agent SO [#3651](https://github.com/wazuh/wazuh-kibana-app/pull/3651)
- Fixed wazuh token deleted twice [#3652](https://github.com/wazuh/wazuh-kibana-app/pull/3652)
- Fixed handler of error on dev-tools [#3687](https://github.com/wazuh/wazuh-kibana-app/pull/3687)
- Fixed compatibility wazuh 4.3 - kibana 7.13.4 [#3685](https://github.com/wazuh/wazuh-kibana-app/pull/3685)
- Fixed registry values without agent pinned in FIM>Events [#3689](https://github.com/wazuh/wazuh-kibana-app/pull/3689)
- Fixed breadcrumbs style compatibility for Kibana 7.14.2 [#3688](https://github.com/wazuh/wazuh-kibana-app/pull/3688)
- Fixed security alerts table when filters change [#3682](https://github.com/wazuh/wazuh-kibana-app/pull/3682)
- Fixed error that shows we're using X-Pack when we have Basic [#3692](https://github.com/wazuh/wazuh-kibana-app/pull/3692)
- Fixed blank screen in Kibana 7.10.2 [#3700](https://github.com/wazuh/wazuh-kibana-app/pull/3700)
- Fixed related decoder link undefined parameters error [#3704](https://github.com/wazuh/wazuh-kibana-app/pull/3704)
- Fixing Flyouts in Kibana 7.14.2 [#3708](https://github.com/wazuh/wazuh-kibana-app/pull/3708)
- Fixing the bug of index patterns in health-check due to bad copy of a PR [#3707](https://github.com/wazuh/wazuh-kibana-app/pull/3707)
- Fixed styles and behaviour of button filter in the flyout of `Inventory` section for `Integrity monitoring` and `Vulnerabilities` modules [#3733](https://github.com/wazuh/wazuh-kibana-app/pull/3733)
- Fixed height of `Evolution` card in the `Agents` section when has no data for the selected time range [#3733](https://github.com/wazuh/wazuh-kibana-app/pull/3733)
- Fix clearing the query filter doesn't update the data in Office 365 and GitHub Panel tab [#3722](https://github.com/wazuh/wazuh-kibana-app/pull/3722)
- Fix wrong deamons in filter list [#3710](https://github.com/wazuh/wazuh-kibana-app/pull/3710)
- Fixing bug when create filename with spaces and throws a bad error [#3724](https://github.com/wazuh/wazuh-kibana-app/pull/3724)
- Fixing bug in security User flyout nonexistant unsubmitted changes warning [#3731](https://github.com/wazuh/wazuh-kibana-app/pull/3731)
- Fixing redirect to new tab when click in a link [#3732](https://github.com/wazuh/wazuh-kibana-app/pull/3732)
- Fixed missing settings in `Management/Configuration/Global configuration/Global/Main settings` [#3737](https://github.com/wazuh/wazuh-kibana-app/pull/3737)
- Fixed `Maximum call stack size exceeded` error exporting key-value pairs of a CDB List [#3738](https://github.com/wazuh/wazuh-kibana-app/pull/3738)
- Fixed regex lookahead and lookbehind for safari [#3741](https://github.com/wazuh/wazuh-kibana-app/pull/3741)
- Fixed Vulnerabilities Inventory flyout details filters [#3744](https://github.com/wazuh/wazuh-kibana-app/pull/3744)
- Removed api selector toggle from settings menu since it performed no useful function [#3604](https://github.com/wazuh/wazuh-kibana-app/pull/3604)
- Fixed the requests get [#3661](https://github.com/wazuh/wazuh-kibana-app/pull/3661)
- Fixed Dashboard PDF report error when switching pinned agent state [#3748](https://github.com/wazuh/wazuh-kibana-app/pull/3748)
- Fixed the rendering of the command to deploy new Windows agent not working in some Kibana versions [#3753](https://github.com/wazuh/wazuh-kibana-app/pull/3753)
- Fixed action buttons overlaying to the request text in Tools/API Console [#3772](https://github.com/wazuh/wazuh-kibana-app/pull/3772)
- Fix `Rule ID` value in reporting tables related to top results [#3774](https://github.com/wazuh/wazuh-kibana-app/issues/3774)
- Fixed github/office365 multi-select filters suggested values [#3787](https://github.com/wazuh/wazuh-kibana-app/pull/3787)
- Fix updating the aggregation data of Panel section when changing the time filter [#3790](https://github.com/wazuh/wazuh-kibana-app/pull/3790)
- Removed the button to remove an agent for a group in the agents' table when it is the default group [#3804](https://github.com/wazuh/wazuh-kibana-app/pull/3804)
- Fixed internal user no longer needs permission to make x-pack detection request [#3831](https://github.com/wazuh/wazuh-kibana-app/pull/3831)
- Fixed agents details card style [#3845](https://github.com/wazuh/wazuh-kibana-app/pull/3845) [#3860](https://github.com/wazuh/wazuh-kibana-app/pull/3860)
- Fixed search bar query sanitizing in PDF report [#3861](https://github.com/wazuh/wazuh-kibana-app/pull/3861)
- Fixed routing redirection in events documents discover links [#3866](https://github.com/wazuh/wazuh-kibana-app/pull/3866)
- Fixed health-check [#3868](https://github.com/wazuh/wazuh-kibana-app/pull/3868)
- Fixed refreshing agents evolution visualization [#3894](https://github.com/wazuh/wazuh-kibana-app/pull/3894)
- Fixed an error when generating PDF reports due to Wazuh API token expiration [#3881](https://github.com/wazuh/wazuh-kibana-app/pull/3881)
- Fixed the table of Vulnerabilities/Inventory doesn't reload when changing the selected agent [#3901](https://github.com/wazuh/wazuh-kibana-app/pull/3901)
- Fixed backslash breaking exported JSON result [#3909](https://github.com/wazuh/wazuh-kibana-app/pull/3909)
- Fixed the Events view multiple "The index pattern was refreshed successfully" toast [#3937](https://github.com/wazuh/wazuh-kibana-app/pull/3937)
- Fixed a rendering problem in the map visualizations [#3942](https://github.com/wazuh/wazuh-kibana-app/pull/3942)
- Parse error when using `#` character not at the beginning of the line [#3877](https://github.com/wazuh/wazuh-kibana-app/pull/3877)
- Fixed the `rule.mitre.id` cell enhancement that doesn't support values with sub techniques [#3944](https://github.com/wazuh/wazuh-kibana-app/pull/3944)
- Fixed error not working the alerts displayed when changing the selected time in some flyouts [#3947](https://github.com/wazuh/wazuh-kibana-app/pull/3947) [#4115](https://github.com/wazuh/wazuh-kibana-app/pull/4115)
- Fixed the user can not logout when the Kibana server has a basepath configurated [#3957](https://github.com/wazuh/wazuh-kibana-app/pull/3957)
- Fixed fatal cron-job error when Wazuh API is down [#3991](https://github.com/wazuh/wazuh-kibana-app/pull/3991)
- Fixed circular re-directions when API errors are handled [#4079](https://github.com/wazuh/wazuh-kibana-app/pull/4079)
- Fixed agent breadcrumb routing minor error [#4101](https://github.com/wazuh/wazuh-kibana-app/pull/4101)
- Fixed selected text not visible in API Console [#4102](https://github.com/wazuh/wazuh-kibana-app/pull/4102)
- Fixed the 'missing parameters' error on the Manager Logs [#4110](https://github.com/wazuh/wazuh-kibana-app/pull/4110)
- Fixed undefined input reference when switching between rule set view and rule files view [#4125](https://github.com/wazuh/wazuh-kibana-app/pull/4125)
- Fixed not found FIM file toast error #4124 [#4124](https://github.com/wazuh/wazuh-kibana-app/pull/4124)
- Fixed "See full error" on error toast [#4119](https://github.com/wazuh/wazuh-kibana-app/pull/4119)
- Fixed not being able to remove custom filters. [#4112](https://github.com/wazuh/wazuh-kibana-app/pull/4112)
- Fixed spinner not showing when export button is clicked in management views [#4120](https://github.com/wazuh/wazuh-kibana-app/pull/4120)
- Correction of field and value in the section: last registered agent [#4127](https://github.com/wazuh/wazuh-kibana-app/pull/4127)
- Fixed the download agent installer command [#4132] (https://github.com/wazuh/wazuh-kibana-app/pull/4132)

## Wazuh v4.2.6 - Kibana 7.10.2, 7.11.2, 7.12.1, 7.13.0, 7.13.1, 7.13.2, 7.13.3, 7.13.4, 7.14.0, 7.14.1, 7.14.2 - Revision 4207

### Added

- Support for Kibana 7.13.4
- Support for Kibana 7.14.2
- Hide the `telemetry` banner [#3709](https://github.com/wazuh/wazuh-kibana-app/pull/3709)

### Fixed

- Fixed compatibility Wazuh 4.2 - Kibana 7.13.4 [#3653](https://github.com/wazuh/wazuh-kibana-app/pull/3653)
- Fixed interative register windows agent screen error [#3654](https://github.com/wazuh/wazuh-kibana-app/pull/3654)
- Fixed breadcrumbs style compatibility for Kibana 7.14.2 [#3668](https://github.com/wazuh/wazuh-kibana-app/pull/3668)
- Fixed Wazuh token is not removed after logout in Kibana 7.13 [#3670](https://github.com/wazuh/wazuh-kibana-app/pull/3670)
- Fixed Group Configuration and Management configuration error after trying to going back after you save [#3672](https://github.com/wazuh/wazuh-kibana-app/pull/3672)
- Fixing EuiPanels in Overview Sections and disabled text in WzMenu [#3674](https://github.com/wazuh/wazuh-kibana-app/pull/3674)
- Fixing double flyout clicking in a policy [#3676](https://github.com/wazuh/wazuh-kibana-app/pull/3676)
- Fixed error conflict setting kibana settings from the health check [#3678](https://github.com/wazuh/wazuh-kibana-app/pull/3678)
- Fixed compatibility to get the valid index patterns and refresh fields for Kibana 7.10.2-7.13.4 [3681](https://github.com/wazuh/wazuh-kibana-app/pull/3681)
- Fixed wrong redirect after login [3701](https://github.com/wazuh/wazuh-kibana-app/pull/3701)
- Fixed error getting the index pattern data when there is not `attributes.fields` in the saved object [3689](https://github.com/wazuh/wazuh-kibana-app/pull/3698)

## Wazuh v4.2.4 - Kibana 7.10.2, 7.11.2, 7.12.1 - Revision 4205

### Added

- Support for Wazuh 4.2.4

### Fixed

- Fixed a bug where the user's auth token was not deprecated on logout [#3638](https://github.com/wazuh/wazuh-kibana-app/pull/3638)

## Wazuh v4.2.3 - Kibana 7.10.2, 7.11.2, 7.12.1 - Revision 4204

### Added

- Support for Wazuh 4.2.3

## Wazuh v4.2.2 - Kibana 7.10.2 , 7.12.1 - Revision 4203

### Added

- Wazuh help links in the Kibana help menu [#3170](https://github.com/wazuh/wazuh-kibana-app/pull/3170)
- Redirect to group details using the `group` query param in the URL [#3184](https://github.com/wazuh/wazuh-kibana-app/pull/3184)
- Configuration to disable Wazuh App access from X-Pack/ODFE role [#3222](https://github.com/wazuh/wazuh-kibana-app/pull/3222) [#3292](https://github.com/wazuh/wazuh-kibana-app/pull/3292)
- Added confirmation message when closing a form [#3221](https://github.com/wazuh/wazuh-kibana-app/pull/3221)
- Improvement to hide navbar Wazuh label. [#3240](https://github.com/wazuh/wazuh-kibana-app/pull/3240)
- Add modal creating new rule/decoder [#3274](https://github.com/wazuh/wazuh-kibana-app/pull/3274)
- New functionality to change app logos [#3503](https://github.com/wazuh/wazuh-kibana-app/pull/3503)
- Added link to the upgrade guide when the Wazuh API version and the Wazuh App version mismatch [#3592](https://github.com/wazuh/wazuh-kibana-app/pull/3592)

### Changed

- Removed module titles [#3160](https://github.com/wazuh/wazuh-kibana-app/pull/3160)
- Changed default `wazuh.monitoring.creation` app setting from `d` to `w` [#3174](https://github.com/wazuh/wazuh-kibana-app/pull/3174)
- Changed default `wazuh.monitoring.shards` app setting from `2` to `1` [#3174](https://github.com/wazuh/wazuh-kibana-app/pull/3174)
- Removed Sha1 field from registry key detail [#3189](https://github.com/wazuh/wazuh-kibana-app/pull/3189)
- Removed tooltip in last breadcrumb in header breadcrumb [3250](https://github.com/wazuh/wazuh-kibana-app/pull/3250)
- Refactored the Health check component [#3197](https://github.com/wazuh/wazuh-kibana-app/pull/3197)
- Added version in package downloaded name in agent deploy command [#3210](https://github.com/wazuh/wazuh-kibana-app/issues/3210)
- Removed restriction to allow only current active agents from vulnerability inventory [#3243](https://github.com/wazuh/wazuh-kibana-app/pull/3243)
- Move API selector and Index Pattern Selector to the header bar [#3175](https://github.com/wazuh/wazuh-kibana-app/pull/3175)
- Health check actions notifications refactored and added debug mode [#3258](https://github.com/wazuh/wazuh-kibana-app/pull/3258)
- Improved visualizations object configuration readability [#3355](https://github.com/wazuh/wazuh-kibana-app/pull/3355)
- Changed the way kibana-vis hides the visualization while loading, this should prevent errors caused by having a 0 height visualization [#3349](https://github.com/wazuh/wazuh-kibana-app/pull/3349)

### Fixed

- Fixed screen flickers in Cluster visualization [#3159](https://github.com/wazuh/wazuh-kibana-app/pull/3159)
- Fixed the broken links when using `server.basePath` Kibana setting [#3161](https://github.com/wazuh/wazuh-kibana-app/pull/3161)
- Fixed filter in reports [#3173](https://github.com/wazuh/wazuh-kibana-app/pull/3173)
- Fixed typo error in Settings/Configuration [#3234](https://github.com/wazuh/wazuh-kibana-app/pull/3234)
- Fixed fields overlap in the agent summary screen [#3217](https://github.com/wazuh/wazuh-kibana-app/pull/3217)
- Fixed Ruleset Test, each request is made in a different session instead of all in the same session [#3257](https://github.com/wazuh/wazuh-kibana-app/pull/3257)
- Fixed the `Visualize` button is not displaying when expanding a field in the Events sidebar [#3237](https://github.com/wazuh/wazuh-kibana-app/pull/3237)
- Fix modules are missing in the agent menu [#3244](https://github.com/wazuh/wazuh-kibana-app/pull/3244)
- Fix improving and removing WUI error logs [#3260](https://github.com/wazuh/wazuh-kibana-app/pull/3260)
- Fix some errors of PDF reports [#3272](https://github.com/wazuh/wazuh-kibana-app/pull/3272)
- Fix TypeError when selecting macOS agent deployment in a Safari Browser [#3289](https://github.com/wazuh/wazuh-kibana-app/pull/3289)
- Fix error in how the SCA check's checks are displayed [#3297](https://github.com/wazuh/wazuh-kibana-app/pull/3297)
- Fixed message of error when add sample data fails [#3241](https://github.com/wazuh/wazuh-kibana-app/pull/3241)
- Fixed modules are missing in the agent menu [#3244](https://github.com/wazuh/wazuh-kibana-app/pull/3244)
- Fixed Alerts Summary of modules for reports [#3303](https://github.com/wazuh/wazuh-kibana-app/pull/3303)
- Fixed dark mode visualization background in pdf reports [#3315](https://github.com/wazuh/wazuh-kibana-app/pull/3315)
- Adapt Kibana integrations to Kibana 7.11 and 7.12 [#3309](https://github.com/wazuh/wazuh-kibana-app/pull/3309)
- Fixed error agent view does not render correctly [#3306](https://github.com/wazuh/wazuh-kibana-app/pull/3306)
- Fixed miscalculation in table column width in PDF reports [#3326](https://github.com/wazuh/wazuh-kibana-app/pull/3326)
- Normalized visData table property for 7.12 retro-compatibility [#3323](https://github.com/wazuh/wazuh-kibana-app/pull/3323)
- Fixed error that caused the labels in certain visualizations to overlap [#3355](https://github.com/wazuh/wazuh-kibana-app/pull/3355)
- Fixed export to csv button in dashboards tables [#3358](https://github.com/wazuh/wazuh-kibana-app/pull/3358)
- Fixed Elastic UI breaking changes in 7.12 [#3345](https://github.com/wazuh/wazuh-kibana-app/pull/3345)
- Fixed Wazuh main menu and breadcrumb render issues [#3347](https://github.com/wazuh/wazuh-kibana-app/pull/3347)
- Fixed generation of huge logs from backend errors [#3397](https://github.com/wazuh/wazuh-kibana-app/pull/3397)
- Fixed vulnerabilities flyout not showing alerts if the vulnerability had a field missing [#3593](https://github.com/wazuh/wazuh-kibana-app/pull/3593)

## Wazuh v4.2.1 - Kibana 7.10.2 , 7.11.2 - Revision 4202

### Added

- Support for Wazuh 4.2.1

## Wazuh v4.2.0 - Kibana 7.10.2 , 7.11.2 - Revision 4201

### Added

- Added `Ruleset Test` section under Tools menu, and on Edit Rules/Decoders as a tool. [#1434](https://github.com/wazuh/wazuh-kibana-app/pull/1434)
- Added page size options in Security events, explore agents table [#2925](https://github.com/wazuh/wazuh-kibana-app/pull/2925)
- Added a reminder to restart cluster or manager after import a file in Rules, Decoders or CDB Lists [#3051](https://github.com/wazuh/wazuh-kibana-app/pull/3051)
- Added Agent Stats section [#3056](https://github.com/wazuh/wazuh-kibana-app/pull/3056)
- Added `logtest` PUT example on API Console [#3061](https://github.com/wazuh/wazuh-kibana-app/pull/3061)
- Added vulnerabilities inventory that affect to an agent [#3069](https://github.com/wazuh/wazuh-kibana-app/pull/3069)
- Added retry button to check api again in health check [#3109](https://github.com/wazuh/wazuh-kibana-app/pull/3109)
- Added `wazuh-statistics` template and a new mapping for these indices [#3111](https://github.com/wazuh/wazuh-kibana-app/pull/3111)
- Added link to documentation "Checking connection with Manager" in deploy new agent [#3126](https://github.com/wazuh/wazuh-kibana-app/pull/3126)
- Fixed Agent Evolution graph showing agents from multiple APIs [#3256](https://github.com/wazuh/wazuh-kibana-app/pull/3256)
- Added Disabled index pattern checks in Health Check [#3311](https://github.com/wazuh/wazuh-kibana-app/pull/3311)

### Changed

- Moved Dev Tools inside of Tools menu as Api Console. [#1434](https://github.com/wazuh/wazuh-kibana-app/pull/1434)
- Changed position of Top users on Integrity Monitoring Top 5 user. [#2892](https://github.com/wazuh/wazuh-kibana-app/pull/2892)
- Changed user allow_run_as way of editing. [#3080](https://github.com/wazuh/wazuh-kibana-app/pull/3080)
- Rename some ossec references to Wazuh [#3046](https://github.com/wazuh/wazuh-kibana-app/pull/3046)

### Fixed

- Filter only authorized agents in Agents stats and Visualizations [#3088](https://github.com/wazuh/wazuh-kibana-app/pull/3088)
- Fixed missing `pending` status suggestion for agents [#3095](https://github.com/wazuh/wazuh-kibana-app/pull/3095)
- Index pattern setting not used for choosing from existing patterns [#3097](https://github.com/wazuh/wazuh-kibana-app/pull/3097)
- Fixed space character missing on deployment command if UDP is configured [#3108](https://github.com/wazuh/wazuh-kibana-app/pull/3108)
- Fixed statistics visualizations when a node is selected [#3110](https://github.com/wazuh/wazuh-kibana-app/pull/3110)
- Fixed Flyout date filter also changes main date filter [#3114](https://github.com/wazuh/wazuh-kibana-app/pull/3114)
- Fixed name for "TCP sessions" visualization and average metric is now a sum [#3118](https://github.com/wazuh/wazuh-kibana-app/pull/3118)
- Filter only authorized agents in Events and Security Alerts table [#3120](https://github.com/wazuh/wazuh-kibana-app/pull/3120)
- Fixed Last keep alive label is outside the panel [#3122](https://github.com/wazuh/wazuh-kibana-app/pull/3122)
- Fixed app redirect to Settings section after the health check [#3128](https://github.com/wazuh/wazuh-kibana-app/pull/3128)
- Fixed the plugin logo path in Kibana menu when use `server.basePath` setting [#3144](https://github.com/wazuh/wazuh-kibana-app/pull/3144)
- Fixed deprecated endpoint for create agent groups [3152](https://github.com/wazuh/wazuh-kibana-app/pull/3152)
- Fixed check for TCP protocol in deploy new agent [#3163](https://github.com/wazuh/wazuh-kibana-app/pull/3163)
- Fixed RBAC issue with agent group permissions [#3181](https://github.com/wazuh/wazuh-kibana-app/pull/3181)
- Fixed change index pattern from menu doesn't work [#3187](https://github.com/wazuh/wazuh-kibana-app/pull/3187)
- Conflict with the creation of the index pattern when performing the Health Check [#3232](https://github.com/wazuh/wazuh-kibana-app/pull/3232)
- Added Disabled index pattern checks in Health Check [#3311](https://github.com/wazuh/wazuh-kibana-app/pull/3311)
- Fixed windows update section in Linux Inventory PDF [#3569](https://github.com/wazuh/wazuh-kibana-app/pull/3569)
- Improving and removing unnecessary error logs [#3574](https://github.com/wazuh/wazuh-kibana-app/pull/3574)

## Wazuh v4.1.5 - Kibana 7.10.0 , 7.10.2, 7.11.2 - Revision 4108

### Fixed

- Unable to change selected index pattern from the Wazuh menu [#3330](https://github.com/wazuh/wazuh-kibana-app/pull/3330)

## Wazuh v4.1.5 - Kibana 7.10.0 , 7.10.2, 7.11.2 - Revision 4107

### Added

- Support for Kibana 7.11.2
- Added a warning message for the `Install and enroll the agent` step of `Deploy new agent` guide [#3238](https://github.com/wazuh/wazuh-kibana-app/pull/3238)

### Fixed

- Conflict with the creation of the index pattern when performing the Health Check [#3223](https://github.com/wazuh/wazuh-kibana-app/pull/3223)
- Fixing mac os agents add command [#3207](https://github.com/wazuh/wazuh-kibana-app/pull/3207)

## Wazuh v4.1.5 - Kibana 7.10.0 , 7.10.2 - Revision 4106

- Adapt for Wazuh 4.1.5

## Wazuh v4.1.4 - Kibana 7.10.0 , 7.10.2 - Revision 4105

- Adapt for Wazuh 4.1.4

## Wazuh v4.1.3 - Kibana 7.10.0 , 7.10.2 - Revision 4104

### Added

- Creation of index pattern after the default one is changes in Settings [#2985](https://github.com/wazuh/wazuh-kibana-app/pull/2985)
- Added node name of agent list and detail [#3039](https://github.com/wazuh/wazuh-kibana-app/pull/3039)
- Added loading view while the user is logging to prevent permissions prompts [#3041](https://github.com/wazuh/wazuh-kibana-app/pull/3041)
- Added custom message for each possible run_as setup [#3048](https://github.com/wazuh/wazuh-kibana-app/pull/3048)

### Changed

- Change all dates labels to Kibana formatting time zone [#3047](https://github.com/wazuh/wazuh-kibana-app/pull/3047)
- Improve toast message when selecting a default API [#3049](https://github.com/wazuh/wazuh-kibana-app/pull/3049)
- Improve validation and prevention for caching bundles on the client-side [#3063](https://github.com/wazuh/wazuh-kibana-app/pull/3063) [#3091](https://github.com/wazuh/wazuh-kibana-app/pull/3091)

### Fixed

- Fixed unexpected behavior in Roles mapping [#3028](https://github.com/wazuh/wazuh-kibana-app/pull/3028)
- Fixed rule filter is no applied when you click on a rule id in another module.[#3057](https://github.com/wazuh/wazuh-kibana-app/pull/3057)
- Fixed bug changing master node configuration [#3062](https://github.com/wazuh/wazuh-kibana-app/pull/3062)
- Fixed wrong variable declaration for macOS agents [#3066](https://github.com/wazuh/wazuh-kibana-app/pull/3066)
- Fixed some errors in the Events table, action buttons style, and URLs disappeared [#3086](https://github.com/wazuh/wazuh-kibana-app/pull/3086)
- Fixed Rollback of invalid rule configuration file [#3084](https://github.com/wazuh/wazuh-kibana-app/pull/3084)

## Wazuh v4.1.2 - Kibana 7.10.0 , 7.10.2 - Revision 4103

- Add `run_as` setting to example host configuration in Add new API view [#3021](https://github.com/wazuh/wazuh-kibana-app/pull/3021)
- Refactor of some prompts [#3015](https://github.com/wazuh/wazuh-kibana-app/pull/3015)

### Fixed

- Fix SCA policy detail showing name and check results about another policy [#3007](https://github.com/wazuh/wazuh-kibana-app/pull/3007)
- Fixed that alerts table is empty when switching pinned agents [#3008](https://github.com/wazuh/wazuh-kibana-app/pull/3008)
- Creating a role mapping before the existing ones are loaded, the page bursts [#3013](https://github.com/wazuh/wazuh-kibana-app/pull/3013)
- Fix pagination in SCA checks table when expand some row [#3018](https://github.com/wazuh/wazuh-kibana-app/pull/3018)
- Fix manager is shown in suggestions in Agents section [#3025](https://github.com/wazuh/wazuh-kibana-app/pull/3025)
- Fix disabled loading on inventory when request fail [#3026](https://github.com/wazuh/wazuh-kibana-app/pull/3026)
- Fix restarting selected cluster instead of all of them [#3032](https://github.com/wazuh/wazuh-kibana-app/pull/3032)
- Fix pinned agents don't trigger a new filtered query [#3035](https://github.com/wazuh/wazuh-kibana-app/pull/3035)
- Overlay Wazuh menu when Kibana menu is opened or docked [#3038](https://github.com/wazuh/wazuh-kibana-app/pull/3038)
- Fix visualizations in PDF Reports with Dark mode [#2983](https://github.com/wazuh/wazuh-kibana-app/pull/2983)

## Wazuh v4.1.1 - Kibana 7.10.0 , 7.10.2 - Revision 4102

### Added

- Prompt to show the unsupported module for the selected agent [#2959](https://github.com/wazuh/wazuh-kibana-app/pull/2959)
- Added a X-Frame-Options header to the backend responses [#2977](https://github.com/wazuh/wazuh-kibana-app/pull/2977)

### Changed

- Added toast with refresh button when new fields are loaded [#2974](https://github.com/wazuh/wazuh-kibana-app/pull/2974)
- Migrated manager and cluster files endpoints and their corresponding RBAC [#2984](https://github.com/wazuh/wazuh-kibana-app/pull/2984)

### Fixed

- Fix login error when AWS Elasticsearch and ODFE is used [#2710](https://github.com/wazuh/wazuh-kibana-app/issues/2710)
- An error message is displayed when changing a group's configuration although the user has the right permissions [#2955](https://github.com/wazuh/wazuh-kibana-app/pull/2955)
- Fix Security events table is empty when switching the pinned agents [#2956](https://github.com/wazuh/wazuh-kibana-app/pull/2956)
- Fix disabled switch visual edit button when json content is empty [#2957](https://github.com/wazuh/wazuh-kibana-app/issues/2957)
- Fixed main and `More` menus for unsupported agents [#2959](https://github.com/wazuh/wazuh-kibana-app/pull/2959)
- Fixed forcing a non numeric filter value in a number type field [#2961](https://github.com/wazuh/wazuh-kibana-app/pull/2961)
- Fixed wrong number of alerts in Security Events [#2964](https://github.com/wazuh/wazuh-kibana-app/pull/2964)
- Fixed search with strange characters of agent in Management groups [#2970](https://github.com/wazuh/wazuh-kibana-app/pull/2970)
- Fix the statusCode error message [#2971](https://github.com/wazuh/wazuh-kibana-app/pull/2971)
- Fix the SCA policy stats didn't refresh [#2973](https://github.com/wazuh/wazuh-kibana-app/pull/2973)
- Fixed loading of AWS index fields even when no AWS alerts were found [#2974](https://github.com/wazuh/wazuh-kibana-app/pull/2974)
- Fix some date fields format in FIM and SCA modules [#2975](https://github.com/wazuh/wazuh-kibana-app/pull/2975)
- Fix a non-stop error in Manage agents when the user has no permissions [#2976](https://github.com/wazuh/wazuh-kibana-app/pull/2976)
- Can't edit empty rules and decoders files that already exist in the manager [#2978](https://github.com/wazuh/wazuh-kibana-app/pull/2978)
- Support for alerts index pattern with different ID and name [#2979](https://github.com/wazuh/wazuh-kibana-app/pull/2979)
- Fix the unpin agent in the selection modal [#2980](https://github.com/wazuh/wazuh-kibana-app/pull/2980)
- Fix properly logout of Wazuh API when logging out of the application (only for OpenDistro) [#2789](https://github.com/wazuh/wazuh-kibana-app/issues/2789)
- Fixed missing `&&` from macOS agent deployment command [#2989](https://github.com/wazuh/wazuh-kibana-app/issues/2989)
- Fix prompt permissions on Framework of Mitre and Inventory of Integrity monitoring. [#2967](https://github.com/wazuh/wazuh-kibana-app/issues/2967)
- Fix properly logout of Wazuh API when logging out of the application support x-pack [#2789](https://github.com/wazuh/wazuh-kibana-app/issues/2789)

## Wazuh v4.1.0 - Kibana 7.10.0 , 7.10.2 - Revision 4101

### Added

- Check the max buckets by default in healthcheck and increase them [#2901](https://github.com/wazuh/wazuh-kibana-app/pull/2901)
- Added a prompt wraning in role mapping if run_as is false or he is not allowed to use it by API [#2876](https://github.com/wazuh/wazuh-kibana-app/pull/2876)

### Changed

- Support new fields of Windows Registry at FIM inventory panel [#2679](https://github.com/wazuh/wazuh-kibana-app/issues/2679)
- Added on FIM Inventory Windows Registry registry_key and registry_value items from syscheck [#2908](https://github.com/wazuh/wazuh-kibana-app/issues/2908)
- Uncheck agents after an action in agents groups management [#2907](https://github.com/wazuh/wazuh-kibana-app/pull/2907)
- Unsave rule files when edit or create a rule with invalid content [#2944](https://github.com/wazuh/wazuh-kibana-app/pull/2944)
- Added vulnerabilities module for macos agents [#2969](https://github.com/wazuh/wazuh-kibana-app/pull/2969)

### Fixed

- Fix server error Invalid token specified: Cannot read property 'replace' of undefined [#2899](https://github.com/wazuh/wazuh-kibana-app/issues/2899)
- Fix show empty files rules and decoders: [#2923](https://github.com/wazuh/wazuh-kibana-app/issues/2923)
- Fixed wrong hover texts in CDB lists actions [#2929](https://github.com/wazuh/wazuh-kibana-app/pull/2929)
- Fixed access to forbidden agents information when exporting agents listt [2918](https://github.com/wazuh/wazuh-kibana-app/pull/2918)
- Fix the decoder detail view is not displayed [#2888](https://github.com/wazuh/wazuh-kibana-app/issues/2888)
- Fix the complex search using the Wazuh API query filter in search bars [#2930](https://github.com/wazuh/wazuh-kibana-app/issues/2930)
- Fixed validation to check userPermissions are not ready yet [#2931](https://github.com/wazuh/wazuh-kibana-app/issues/2931)
- Fixed clear visualizations manager list when switching tabs. Fixes PDF reports filters [#2932](https://github.com/wazuh/wazuh-kibana-app/pull/2932)
- Fix Strange box shadow in Export popup panel in Managment > Groups [#2886](https://github.com/wazuh/wazuh-kibana-app/issues/2886)
- Fixed wrong command on alert when data folder does not exist [#2938](https://github.com/wazuh/wazuh-kibana-app/pull/2938)
- Fix agents table OS field sorting: Changes agents table field `os_name` to `os.name,os.version` to make it sortable. [#2939](https://github.com/wazuh/wazuh-kibana-app/pull/2939)
- Fixed diff parsed datetime between agent detail and agents table [#2940](https://github.com/wazuh/wazuh-kibana-app/pull/2940)
- Allow access to Agents section with agent:group action permission [#2933](https://github.com/wazuh/wazuh-kibana-app/issues/2933)
- Fixed filters does not work on modals with search bar [#2935](https://github.com/wazuh/wazuh-kibana-app/pull/2935)
- Fix wrong package name in deploy new agent [#2942](https://github.com/wazuh/wazuh-kibana-app/issues/2942)
- Fixed number agents not show on pie onMouseEvent [#2890](https://github.com/wazuh/wazuh-kibana-app/issues/2890)
- Fixed off Kibana Query Language in search bar of Controls/Inventory modules. [#2945](https://github.com/wazuh/wazuh-kibana-app/pull/2945)
- Fixed number of agents do not show on the pie chart tooltip in agents preview [#2890](https://github.com/wazuh/wazuh-kibana-app/issues/2890)

## Wazuh v4.0.4 - Kibana 7.10.0 , 7.10.2 - Revision 4017

### Added

- Adapt the app to the new Kibana platform [#2475](https://github.com/wazuh/wazuh-kibana-app/issues/2475)
- Wazuh data directory moved from `optimize` to `data` Kibana directory [#2591](https://github.com/wazuh/wazuh-kibana-app/issues/2591)
- Show the wui_rules belong to wazuh-wui API user [#2702](https://github.com/wazuh/wazuh-kibana-app/issues/2702)

### Fixed

- Fixed Wazuh menu and agent menu for Solaris agents [#2773](https://github.com/wazuh/wazuh-kibana-app/issues/2773) [#2725](https://github.com/wazuh/wazuh-kibana-app/issues/2725)
- Fixed wrong shards and replicas for statistics indices and also fixed wrong prefix for monitoring indices [#2732](https://github.com/wazuh/wazuh-kibana-app/issues/2732)
- Report's creation dates set to 1970-01-01T00:00:00.000Z [#2772](https://github.com/wazuh/wazuh-kibana-app/issues/2772)
- Fixed bug for missing commands in ubuntu/debian and centos [#2786](https://github.com/wazuh/wazuh-kibana-app/issues/2786)
- Fixed bug that show an hour before in /security-events/dashboard [#2785](https://github.com/wazuh/wazuh-kibana-app/issues/2785)
- Fixed permissions to access agents [#2838](https://github.com/wazuh/wazuh-kibana-app/issues/2838)
- Fix searching in groups [#2825](https://github.com/wazuh/wazuh-kibana-app/issues/2825)
- Fix the pagination in SCA ckecks table [#2815](https://github.com/wazuh/wazuh-kibana-app/issues/2815)
- Fix the SCA table with a wrong behaviour using the refresh button [#2854](https://github.com/wazuh/wazuh-kibana-app/issues/2854)
- Fix sca permissions for agents views and dashboards [#2862](https://github.com/wazuh/wazuh-kibana-app/issues/2862)
- Solaris should not show vulnerabilities module [#2829](https://github.com/wazuh/wazuh-kibana-app/issues/2829)
- Fix the settings of statistics indices creation [#2858](https://github.com/wazuh/wazuh-kibana-app/issues/2858)
- Update agents' info in Management Status after changing cluster node selected [#2828](https://github.com/wazuh/wazuh-kibana-app/issues/2828)
- Fix error when applying filter in rules from events [#2877](https://github.com/wazuh/wazuh-kibana-app/issues/2877)

### Changed

- Replaced `wazuh` Wazuh API user by `wazuh-wui` in the default configuration [#2852](https://github.com/wazuh/wazuh-kibana-app/issues/2852)
- Add agent id to the reports name in Agent Inventory and Modules [#2817](https://github.com/wazuh/wazuh-kibana-app/issues/2817)

### Adapt for Kibana 7.10.0

- Fixed filter pinned crash returning from agents [#2864](https://github.com/wazuh/wazuh-kibana-app/issues/2864)
- Fixed style in sca and regulatory compliance tables and in wz menu [#2861](https://github.com/wazuh/wazuh-kibana-app/issues/2861)
- Fix body-payload of Sample Alerts POST endpoint [#2857](https://github.com/wazuh/wazuh-kibana-app/issues/2857)
- Fixed bug in the table on Agents->Table-> Actions->Config icon [#2853](https://github.com/wazuh/wazuh-kibana-app/issues/2853)
- Fixed tooltip in the icon of view decoder file [#2850](https://github.com/wazuh/wazuh-kibana-app/issues/2850)
- Fixed bug with agent filter when it is pinned [#2846](https://github.com/wazuh/wazuh-kibana-app/issues/2846)
- Fix discovery navigation [#2845](https://github.com/wazuh/wazuh-kibana-app/issues/2845)
- Search file editor gone [#2843](https://github.com/wazuh/wazuh-kibana-app/issues/2843)
- Fix Agent Search Bar - Regex Query Interpreter [#2834](https://github.com/wazuh/wazuh-kibana-app/issues/2834)
- Fixed accordion style breaking [#2833](https://github.com/wazuh/wazuh-kibana-app/issues/2833)
- Fix metrics are not updated after a bad request in search input [#2830](https://github.com/wazuh/wazuh-kibana-app/issues/2830)
- Fix mitre framework tab crash [#2821](https://github.com/wazuh/wazuh-kibana-app/issues/2821)
- Changed ping request to default request. Added delay and while to che… [#2820](https://github.com/wazuh/wazuh-kibana-app/issues/2820)
- Removed kibana alert for security [#2806](https://github.com/wazuh/wazuh-kibana-app/issues/2806)

## Wazuh v4.0.4 - Kibana 7.10.0 , 7.10.2 - Revision 4016

### Added

- Modified agent registration adding groups and architecture [#2666](https://github.com/wazuh/wazuh-kibana-app/issues/2666) [#2652](https://github.com/wazuh/wazuh-kibana-app/issues/2652)
- Each user can only view their own reports [#2686](https://github.com/wazuh/wazuh-kibana-app/issues/2686)

### Fixed

- Create index pattern even if there aren´t available indices [#2620](https://github.com/wazuh/wazuh-kibana-app/issues/2620)
- Top bar overlayed over expanded visualizations [#2667](https://github.com/wazuh/wazuh-kibana-app/issues/2667)
- Empty inventory data in Solaris agents [#2680](https://github.com/wazuh/wazuh-kibana-app/pull/2680)
- Wrong parameters in the dev-tools autocomplete section [#2675](https://github.com/wazuh/wazuh-kibana-app/issues/2675)
- Wrong permissions on edit CDB list [#2665](https://github.com/wazuh/wazuh-kibana-app/pull/2665)
- fix(frontend): add the metafields when refreshing the index pattern [#2681](https://github.com/wazuh/wazuh-kibana-app/pull/2681)
- Error toast is showing about Elasticsearch users for environments without security [#2713](https://github.com/wazuh/wazuh-kibana-app/issues/2713)
- Error about Handler.error in Role Mapping fixed [#2702](https://github.com/wazuh/wazuh-kibana-app/issues/2702)
- Fixed message in reserved users actions [#2702](https://github.com/wazuh/wazuh-kibana-app/issues/2702)
- Error 500 on Export formatted CDB list [#2692](https://github.com/wazuh/wazuh-kibana-app/pull/2692)
- Wui rules label should have only one tooltip [#2723](https://github.com/wazuh/wazuh-kibana-app/issues/2723)
- Move upper the Wazuh item in the Kibana menu and default index pattern [#2867](https://github.com/wazuh/wazuh-kibana-app/pull/2867)

## Wazuh v4.0.4 - Kibana v7.9.1, v7.9.3 - Revision 4015

### Added

- Support for Wazuh v4.0.4

## Wazuh v4.0.3 - Kibana v7.9.1, v7.9.2, v7.9.3 - Revision 4014

### Added

- Improved management of index-pattern fields [#2630](https://github.com/wazuh/wazuh-kibana-app/issues/2630)

### Fixed

- fix(fronted): fixed the check of API and APP version in health check [#2655](https://github.com/wazuh/wazuh-kibana-app/pull/2655)
- Replace user by username key in the monitoring logic [#2654](https://github.com/wazuh/wazuh-kibana-app/pull/2654)
- Security alerts and reporting issues when using private tenants [#2639](https://github.com/wazuh/wazuh-kibana-app/issues/2639)
- Manager restart in rule editor does not work with Wazuh cluster enabled [#2640](https://github.com/wazuh/wazuh-kibana-app/issues/2640)
- fix(frontend): Empty inventory data in Solaris agents [#2680](https://github.com/wazuh/wazuh-kibana-app/pull/2680)

## Wazuh v4.0.3 - Kibana v7.9.1, v7.9.2, v7.9.3 - Revision 4013

### Added

- Support for Wazuh v4.0.3.

## Wazuh v4.0.2 - Kibana v7.9.1, v7.9.3 - Revision 4012

### Added

- Sample data indices name should take index pattern in use [#2593](https://github.com/wazuh/wazuh-kibana-app/issues/2593)
- Added start option to macos Agents [#2653](https://github.com/wazuh/wazuh-kibana-app/pull/2653)

### Changed

- Statistics settings do not allow to configure primary shards and replicas [#2627](https://github.com/wazuh/wazuh-kibana-app/issues/2627)

## Wazuh v4.0.2 - Kibana v7.9.1, v7.9.3 - Revision 4011

### Added

- Support for Wazuh v4.0.2.

### Fixed

- The index pattern title is overwritten with its id after refreshing its fields [#2577](https://github.com/wazuh/wazuh-kibana-app/issues/2577)
- [RBAC] Issues detected when using RBAC [#2579](https://github.com/wazuh/wazuh-kibana-app/issues/2579)

## Wazuh v4.0.1 - Kibana v7.9.1, v7.9.3 - Revision 4010

### Changed

- Alerts summary table for PDF reports on all modules [#2632](https://github.com/wazuh/wazuh-kibana-app/issues/2632)
- [4.0-7.9] Run as with no wazuh-wui API user [#2576](https://github.com/wazuh/wazuh-kibana-app/issues/2576)
- Deploy a new agent interface as default interface [#2564](https://github.com/wazuh/wazuh-kibana-app/issues/2564)
- Problem in the visualization of new reserved resources of the Wazuh API [#2643](https://github.com/wazuh/wazuh-kibana-app/issues/2643)

### Fixed

- Restore the tables in the agents' reports [#2628](https://github.com/wazuh/wazuh-kibana-app/issues/2628)
- [RBAC] Issues detected when using RBAC [#2579](https://github.com/wazuh/wazuh-kibana-app/issues/2579)
- Changes done via a worker's API are overwritten [#2626](https://github.com/wazuh/wazuh-kibana-app/issues/2626)

### Fixed

- [BUGFIX] Default user field for current platform [#2633](https://github.com/wazuh/wazuh-kibana-app/pull/2633)

## Wazuh v4.0.1 - Kibana v7.9.1, v7.9.3 - Revision 4009

### Changed

- Hide empty columns of the processes table of the MacOS agents [#2570](https://github.com/wazuh/wazuh-kibana-app/pull/2570)
- Missing step in "Deploy a new agent" view [#2623](https://github.com/wazuh/wazuh-kibana-app/issues/2623)
- Implement wazuh users' CRUD [#2598](https://github.com/wazuh/wazuh-kibana-app/pull/2598)

### Fixed

- Inconsistent data in sample data alerts [#2618](https://github.com/wazuh/wazuh-kibana-app/pull/2618)

## Wazuh v4.0.1 - Kibana v7.9.1, v7.9.3 - Revision 4008

### Fixed

- Icons not align to the right in Modules > Events [#2607](https://github.com/wazuh/wazuh-kibana-app/pull/2607)
- Statistics visualizations do not show data [#2602](https://github.com/wazuh/wazuh-kibana-app/pull/2602)
- Error on loading css files [#2599](https://github.com/wazuh/wazuh-kibana-app/pull/2599)
- Fixed search filter in search bar in Module/SCA wasn't working [#2601](https://github.com/wazuh/wazuh-kibana-app/pull/2601)

## Wazuh v4.0.0 - Kibana v7.9.1, v7.9.2, v7.9.3 - Revision 4007

### Fixed

- updated macOS package URL [#2596](https://github.com/wazuh/wazuh-kibana-app/pull/2596)
- Revert "[4.0-7.9] [BUGFIX] Removed unnecessary function call" [#2597](https://github.com/wazuh/wazuh-kibana-app/pull/2597)

## Wazuh v4.0.0 - Kibana v7.9.1, v7.9.2, v7.9.3 - Revision 4006

### Fixed

- Undefined field in event view [#2588](https://github.com/wazuh/wazuh-kibana-app/issues/2588)
- Several calls to the same stats request (esAlerts) [#2586](https://github.com/wazuh/wazuh-kibana-app/issues/2586)
- The filter options popup doesn't open on click once the filter is pinned [#2581](https://github.com/wazuh/wazuh-kibana-app/issues/2581)
- The formatedFields are missing from the index-pattern of wazuh-alerts-\* [#2574](https://github.com/wazuh/wazuh-kibana-app/issues/2574)

## Wazuh v4.0.0 - Kibana v7.9.3 - Revision 4005

### Added

- Support for Kibana v7.9.3

## Wazuh v4.0.0 - Kibana v7.9.1, v7.9.2 - Revision 4002

### Added

- Support for Wazuh v4.0.0.
- Support for Kibana v7.9.1 and 7.9.2.
- Support for Open Distro 1.10.1.
- Added a RBAC security layer integrated with Open Distro and X-Pack.
- Added remoted and analysisd statistics.
- Expand supported deployment variables.
- Added new configuration view settings for GCP integration.
- Added logic to change the `metafields` configuration of Kibana [#2524](https://github.com/wazuh/wazuh-kibana-app/issues/2524)

### Changed

- Migrated the default index-pattern to `wazuh-alerts-*`.
- Removed the `known-fields` functionality.
- Security Events dashboard redesinged.
- Redesigned the app settings configuration with categories.
- Moved the wazuh-registry file to Kibana optimize folder.

### Fixed

- Format options in `wazuh-alerts` index-pattern are not overwritten now.
- Prevent blank page in detaill agent view.
- Navigable agents name in Events.
- Index pattern is not being refreshed.
- Reporting fails when agent is pinned and compliance controls are visited.
- Reload rule detail doesn't work properly with the related rules.
- Fix search bar filter in Manage agent of group [#2541](https://github.com/wazuh/wazuh-kibana-app/pull/2541)

# Wazuh v3.13.6 - Kibana v7.9.2 - Revision 890

### Added

- Support for Wazuh v3.13.6

## Wazuh v3.13.5 - Kibana 7.9.2 - Revision 889

- Sanitize report's inputs and usernames [#4336](https://github.com/wazuh/wazuh-kibana-app/pull/4336)

## Wazuh v3.13.2 - Kibana v7.9.1 - Revision 887

### Added

- Support for Wazuh v3.13.2

## Wazuh v3.13.2 - Kibana v7.8.0 - Revision 887

### Added

- Support for Wazuh v3.13.2

## Wazuh v3.13.1 - Kibana v7.9.1 - Revision 886

### Added

- Support for Kibana v7.9.1

## Wazuh v3.13.1 - Kibana v7.9.0 - Revision 885

### Added

- Support for Kibana v7.9.0

## Wazuh v3.13.1 - Kibana v7.8.1 - Revision 884

### Added

- Support for Kibana v7.8.1

## Wazuh v3.13.1 - Kibana v7.8.0 - Revision 883

### Added

- Support for Wazuh v3.13.1

## Wazuh v3.13.0 - Kibana v7.8.0 - Revision 881

### Added

- Support for Kibana v7.8.0

## Wazuh v3.13.0 - Kibana v7.7.0, v7.7.1 - Revision 880

### Added

- Support for Wazuh v3.13.0
- Support for Kibana v7.7.1
- Support for Open Distro 1.8
- New navigation experience with a global menu [#1965](https://github.com/wazuh/wazuh-kibana-app/issues/1965)
- Added a Breadcrumb in Kibana top nav [#2161](https://github.com/wazuh/wazuh-kibana-app/issues/2161)
- Added a new Agents Summary Screen [#1963](https://github.com/wazuh/wazuh-kibana-app/issues/1963)
- Added a new feature to add sample data to dashboards [#2115](https://github.com/wazuh/wazuh-kibana-app/issues/2115)
- Added MITRE integration [#1877](https://github.com/wazuh/wazuh-kibana-app/issues/1877)
- Added Google Cloud Platform integration [#1873](https://github.com/wazuh/wazuh-kibana-app/issues/1873)
- Added TSC integration [#2204](https://github.com/wazuh/wazuh-kibana-app/pull/2204)
- Added a new Integrity monitoring state view for agent [#2153](https://github.com/wazuh/wazuh-kibana-app/issues/2153)
- Added a new Integrity monitoring files detail view [#2156](https://github.com/wazuh/wazuh-kibana-app/issues/2156)
- Added a new component to explore Compliance requirements [#2156](https://github.com/wazuh/wazuh-kibana-app/issues/2261)

### Changed

- Code migration to React.js
- Global review of styles
- Unified Overview and Agent dashboards into new Modules [#2110](https://github.com/wazuh/wazuh-kibana-app/issues/2110)
- Changed Vulnerabilities dashboard visualizations [#2262](https://github.com/wazuh/wazuh-kibana-app/issues/2262)

### Fixed

- Open Distro tenants have been fixed and are functional now [#1890](https://github.com/wazuh/wazuh-kibana-app/issues/1890).
- Improved navigation performance [#2200](https://github.com/wazuh/wazuh-kibana-app/issues/2200).
- Avoid creating the wazuh-monitoring index pattern if it is disabled [#2100](https://github.com/wazuh/wazuh-kibana-app/issues/2100)
- SCA checks without compliance field can't be expanded [#2264](https://github.com/wazuh/wazuh-kibana-app/issues/2264)

## Wazuh v3.12.3 - Kibana v7.7.1 - Revision 876

### Added

- Support for Kibana v7.7.1

## Wazuh v3.12.3 - Kibana v7.7.0 - Revision 875

### Added

- Support for Kibana v7.7.0

## Wazuh v3.12.3 - Kibana v6.8.8, v7.6.1, v7.6.2 - Revision 874

### Added

- Support for Wazuh v3.12.3

## Wazuh v3.12.2 - Kibana v6.8.8, v7.6.1, v7.6.2 - Revision 873

### Added

- Support for Wazuh v3.12.2

## Wazuh v3.12.1 - Kibana v6.8.8, v7.6.1, v7.6.2 - Revision 872

### Added

- Support Wazuh 3.12.1
- Added new FIM settings on configuration on demand. [#2147](https://github.com/wazuh/wazuh-kibana-app/issues/2147)

### Changed

- Updated agent's variable names in deployment guides. [#2169](https://github.com/wazuh/wazuh-kibana-app/pull/2169)

### Fixed

- Pagination is now shown in table-type visualizations. [#2180](https://github.com/wazuh/wazuh-kibana-app/issues/2180)

## Wazuh v3.12.0 - Kibana v6.8.8, v7.6.2 - Revision 871

### Added

- Support for Kibana v6.8.8 and v7.6.2

## Wazuh v3.12.0 - Kibana v6.8.7, v7.4.2, v7.6.1 - Revision 870

### Added

- Support for Wazuh v3.12.0
- Added a new setting to hide manager alerts from dashboards. [#2102](https://github.com/wazuh/wazuh-kibana-app/pull/2102)
- Added a new setting to be able to change API from the top menu. [#2143](https://github.com/wazuh/wazuh-kibana-app/issues/2143)
- Added a new setting to enable/disable the known fields health check [#2037](https://github.com/wazuh/wazuh-kibana-app/pull/2037)
- Added suport for PCI 11.2.1 and 11.2.3 rules. [#2062](https://github.com/wazuh/wazuh-kibana-app/pull/2062)

### Changed

- Restructuring of the optimize/wazuh directory. Now the Wazuh configuration file (wazuh.yml) is placed on /usr/share/kibana/optimize/wazuh/config. [#2116](https://github.com/wazuh/wazuh-kibana-app/pull/2116)
- Improve performance of Dasboards reports generation. [1802344](https://github.com/wazuh/wazuh-kibana-app/commit/18023447c6279d385df84d7f4a5663ed2167fdb5)

### Fixed

- Discover time range selector is now displayed on the Cluster section. [08901df](https://github.com/wazuh/wazuh-kibana-app/commit/08901dfcbe509f17e4fab26877c8b7dae8a66bff)
- Added the win_auth_failure rule group to Authentication failure metrics. [#2099](https://github.com/wazuh/wazuh-kibana-app/pull/2099)
- Negative values in Syscheck attributes now have their correct value in reports. [7c3e84e](https://github.com/wazuh/wazuh-kibana-app/commit/7c3e84ec8f00760b4f650cfc00a885d868123f99)

## Wazuh v3.11.4 - Kibana v7.6.1 - Revision 858

### Added

- Support for Kibana v7.6.1

## Wazuh v3.11.4 - Kibana v6.8.6, v7.4.2, v7.6.0 - Revision 857

### Added

- Support for Wazuh v3.11.4

## Wazuh v3.11.3 - Kibana v7.6.0 - Revision 856

### Added

- Support for Kibana v7.6.0

## Wazuh v3.11.3 - Kibana v7.4.2 - Revision 855

### Added

- Support for Kibana v7.4.2

## Wazuh v3.11.3 - Kibana v7.5.2 - Revision 854

### Added

- Support for Wazuh v3.11.3

### Fixed

- Windows Updates table is now displayed in the Inventory Data report [#2028](https://github.com/wazuh/wazuh-kibana-app/pull/2028)

## Wazuh v3.11.2 - Kibana v7.5.2 - Revision 853

### Added

- Support for Kibana v7.5.2

## Wazuh v3.11.2 - Kibana v6.8.6, v7.3.2, v7.5.1 - Revision 852

### Added

- Support for Wazuh v3.11.2

### Changed

- Increased list filesize limit for the CDB-list [#1993](https://github.com/wazuh/wazuh-kibana-app/pull/1993)

### Fixed

- The xml validator now correctly handles the `--` string within comments [#1980](https://github.com/wazuh/wazuh-kibana-app/pull/1980)
- The AWS map visualization wasn't been loaded until the user interacts with it [dd31bd7](https://github.com/wazuh/wazuh-kibana-app/commit/dd31bd7a155354bc50fe0af22fca878607c8936a)

## Wazuh v3.11.1 - Kibana v6.8.6, v7.3.2, v7.5.1 - Revision 581

### Added

- Support for Wazuh v3.11.1.

## Wazuh v3.11.0 - Kibana v6.8.6, v7.3.2, v7.5.1 - Revision 580

### Added

- Support for Wazuh v3.11.0.
- Support for Kibana v7.5.1.
- The API credentials configuration has been moved from the .wazuh index to a wazuh.yml configuration file. Now the configuration of the API hosts is done from the file and not from the application. [#1465](https://github.com/wazuh/wazuh-kibana-app/issues/1465) [#1771](https://github.com/wazuh/wazuh-kibana-app/issues/1771).
- Upload ruleset files using a "drag and drop" component [#1770](https://github.com/wazuh/wazuh-kibana-app/issues/1770)
- Add logs for the reporting module [#1622](https://github.com/wazuh/wazuh-kibana-app/issues/1622).
- Extended the "Add new agent" guide [#1767](https://github.com/wazuh/wazuh-kibana-app/issues/1767).
- Add new table for windows hotfixes [#1932](https://github.com/wazuh/wazuh-kibana-app/pull/1932)

### Changed

- Removed Discover from top menu [#1699](https://github.com/wazuh/wazuh-kibana-app/issues/1699).
- Hide index pattern selector in case that only one exists [#1799](https://github.com/wazuh/wazuh-kibana-app/issues/1799).
- Remove visualizations legend [#1936](https://github.com/wazuh/wazuh-kibana-app/pull/1936)
- Normalize the field whodata in the group reporting [#1921](https://github.com/wazuh/wazuh-kibana-app/pull/1921)
- A message in the configuration view is ambiguous [#1870](https://github.com/wazuh/wazuh-kibana-app/issues/1870)
- Refactor syscheck table [#1941](https://github.com/wazuh/wazuh-kibana-app/pull/1941)

### Fixed

- Empty files now throws an error [#1806](https://github.com/wazuh/wazuh-kibana-app/issues/1806).
- Arguments for wazuh api requests are now validated [#1815](https://github.com/wazuh/wazuh-kibana-app/issues/1815).
- Fixed the way to check admin mode [#1838](https://github.com/wazuh/wazuh-kibana-app/issues/1838).
- Fixed error exporting as CSV the files into a group [#1833](https://github.com/wazuh/wazuh-kibana-app/issues/1833).
- Fixed XML validator false error for `<` [1882](https://github.com/wazuh/wazuh-kibana-app/issues/1882)
- Fixed "New file" editor doesn't allow saving twice [#1896](https://github.com/wazuh/wazuh-kibana-app/issues/1896)
- Fixed decoders files [#1929](https://github.com/wazuh/wazuh-kibana-app/pull/1929)
- Fixed registration guide [#1926](https://github.com/wazuh/wazuh-kibana-app/pull/1926)
- Fixed infinite load on Ciscat views [#1920](https://github.com/wazuh/wazuh-kibana-app/pull/1920), [#1916](https://github.com/wazuh/wazuh-kibana-app/pull/1916)
- Fixed missing fields in the Visualizations [#1913](https://github.com/wazuh/wazuh-kibana-app/pull/1913)
- Fixed Amazon S3 status is wrong in configuration section [#1864](https://github.com/wazuh/wazuh-kibana-app/issues/1864)
- Fixed hidden overflow in the fim configuration [#1887](https://github.com/wazuh/wazuh-kibana-app/pull/1887)
- Fixed Logo source fail after adding server.basePath [#1871](https://github.com/wazuh/wazuh-kibana-app/issues/1871)
- Fixed the documentation broken links [#1853](https://github.com/wazuh/wazuh-kibana-app/pull/1853)

## Wazuh v3.10.2 - Kibana v7.5.1 - Revision 556

### Added

- Support for Kibana v7.5.1

## Wazuh v3.10.2 - Kibana v7.5.0 - Revision 555

### Added

- Support for Kibana v7.5.0

## Wazuh v3.10.2 - Kibana v7.4.2 - Revision 549

### Added

- Support for Kibana v7.4.2

## Wazuh v3.10.2 - Kibana v7.4.1 - Revision 548

### Added

- Support for Kibana v7.4.1

## Wazuh v3.10.2 - Kibana v7.4.0 - Revision 547

### Added

- Support for Kibana v7.4.0
- Support for Wazuh v3.10.2.

## Wazuh v3.10.2 - Kibana v7.3.2 - Revision 546

### Added

- Support for Wazuh v3.10.2.

## Wazuh v3.10.1 - Kibana v7.3.2 - Revision 545

### Added

- Support for Wazuh v3.10.1.

## Wazuh v3.10.0 - Kibana v7.3.2 - Revision 543

### Added

- Support for Wazuh v3.10.0.
- Added an interactive guide for registering agents, things are now easier for the user, guiding it through the steps needed ending in a _copy & paste_ snippet for deploying his agent [#1468](https://github.com/wazuh/wazuh-kibana-app/issues/1468).
- Added new dashboards for the recently added regulatory compliance groups into the Wazuh core. They are HIPAA and NIST-800-53 [#1468](https://github.com/wazuh/wazuh-kibana-app/issues/1448), [#1638](https://github.com/wazuh/wazuh-kibana-app/issues/1638).
- Make the app work under a custom Kibana space [#1234](https://github.com/wazuh/wazuh-kibana-app/issues/1234), [#1450](https://github.com/wazuh/wazuh-kibana-app/issues/1450).
- Added the ability to manage the app as a native plugin when using Kibana spaces, now you can safely hide/show the app depending on the selected space [#1601](https://github.com/wazuh/wazuh-kibana-app/issues/1601).
- Adapt the app the for Kibana dark mode [#1562](https://github.com/wazuh/wazuh-kibana-app/issues/1562).
- Added an alerts summary in _Overview > FIM_ panel [#1527](https://github.com/wazuh/wazuh-kibana-app/issues/1527).
- Export all the information of a Wazuh group and its related agents in a PDF document [#1341](https://github.com/wazuh/wazuh-kibana-app/issues/1341).
- Export the configuration of a certain agent as a PDF document. Supports granularity for exporting just certain sections of the configuration [#1340](https://github.com/wazuh/wazuh-kibana-app/issues/1340).

### Changed

- Reduced _Agents preview_ load time using the new API endpoint `/summary/agents` [#1687](https://github.com/wazuh/wazuh-kibana-app/pull/1687).
- Replaced most of the _md-nav-bar_ Angular.js components with React components using EUI [#1705](https://github.com/wazuh/wazuh-kibana-app/pull/1705).
- Replaced the requirements slider component with a new styled component [#1708](https://github.com/wazuh/wazuh-kibana-app/pull/1708).
- Soft deprecated the _.wazuh-version_ internal index, now the app dumps its content if applicable to a registry file, then the app removes that index. Further versions will hard deprecate this index [#1467](https://github.com/wazuh/wazuh-kibana-app/issues/1467).
- Visualizations now don't fetch the documents _source_, also, they now use _size: 0_ for fetching [#1663](https://github.com/wazuh/wazuh-kibana-app/issues/1663).
- The app menu is now fixed on top of the view, it's not being hidden on every state change. Also, the Wazuh logo was placed in the top bar of Kibana UI [#1502](https://github.com/wazuh/wazuh-kibana-app/issues/1502).
- Improved _getTimestamp_ method not returning a promise object because it's no longer needed [014bc3a](https://github.com/wazuh/wazuh-kibana-app/commit/014b3aba0d2e9cda0c4d521f5f16faddc434a21e). Also improved main Discover listener for Wazuh not returning a promise object [bd82823](https://github.com/wazuh/wazuh-kibana-app/commit/bd8282391a402b8c567b32739cf914a0135d74bc).
- Replaced _Requirements over time_ visualizations in both PCI DSS and GDPR dashboards [35c539](https://github.com/wazuh/wazuh-kibana-app/commit/35c539eb328b3bded94aa7608f73f9cc51c235a6).
- Do not show a toaster when a visualization field was not known yet, instead, show it just in case the internal refreshing failed [19a2e7](https://github.com/wazuh/wazuh-kibana-app/commit/19a2e71006b38f6a64d3d1eb8a20b02b415d7e07).
- Minor optimizations for server logging [eb8e000](https://github.com/wazuh/wazuh-kibana-app/commit/eb8e00057dfea2dafef56319590ff832042c402d).

### Fixed

- Alerts search bar fixed for Kibana v7.3.1, queries were not being applied as expected [#1686](https://github.com/wazuh/wazuh-kibana-app/issues/1686).
- Hide attributes field from non-Windows agents in the FIM table [#1710](https://github.com/wazuh/wazuh-kibana-app/issues/1710).
- Fixed broken view in Management > Configuration > Amazon S3 > Buckets, some information was missing [#1675](https://github.com/wazuh/wazuh-kibana-app/issues/1675).
- Keep user's filters when switching from Discover to panel [#1685](https://github.com/wazuh/wazuh-kibana-app/issues/1685).
- Reduce load time and amount of data to be fetched in _Management > Cluster monitoring_ section avoiding possible timeouts [#1663](https://github.com/wazuh/wazuh-kibana-app/issues/1663).
- Restored _Remove column_ feature in Discover tabs [#1702](https://github.com/wazuh/wazuh-kibana-app/issues/1702).
- Apps using Kibana v7.3.1 had a bug once the user goes back from _Agent > FIM > Files_ to _Agent > FIM > dashboard_, filters disappear, now it's working properly [#1700](https://github.com/wazuh/wazuh-kibana-app/issues/1700).
- Fixed visual bug in _Management > Cluster monitoring_ and a button position [1e3b748](https://github.com/wazuh/wazuh-kibana-app/commit/1e3b748f11b43b2e7956b830269b6d046d74d12c).
- The app installation date was not being updated properly, now it's fixed [#1692](https://github.com/wazuh/wazuh-kibana-app/issues/1692).
- Fixed _Network interfaces_ table in Inventory section, the table was not paginating [#1474](https://github.com/wazuh/wazuh-kibana-app/issues/1474).
- Fixed APIs passwords are now obfuscated in server responses [adc3152](https://github.com/wazuh/wazuh-kibana-app/pull/1782/commits/adc31525e26b25e4cb62d81cbae70a8430728af5).

## Wazuh v3.9.5 - Kibana v6.8.2 / Kibana v7.2.1 / Kibana v7.3.0 - Revision 531

### Added

- Support for Wazuh v3.9.5

## Wazuh v3.9.4 - Kibana v6.8.1 / Kibana v6.8.2 / Kibana v7.2.0 / Kibana v7.2.1 / Kibana v7.3.0 - Revision 528

### Added

- Support for Wazuh v3.9.4
- Allow filtering by clicking a column in rules/decoders tables [0e2ddd7](https://github.com/wazuh/wazuh-kibana-app/pull/1615/commits/0e2ddd7b73f7f7975d02e97ed86ae8a0966472b4)
- Allow open file in rules table clicking on the file column [1af929d](https://github.com/wazuh/wazuh-kibana-app/pull/1615/commits/1af929d62f450f93c6733868bcb4057e16b7e279)

### Changed

- Improved app performance [#1640](https://github.com/wazuh/wazuh-kibana-app/pull/1640).
- Remove path filter from custom rules and decoders [895792e](https://github.com/wazuh/wazuh-kibana-app/pull/1615/commits/895792e6e6d9401b3293d5e16352b9abef515096)
- Show path column in rules and decoders [6f49816](https://github.com/wazuh/wazuh-kibana-app/pull/1615/commits/6f49816c71b5999d77bf9e3838443627c9be945d)
- Removed SCA overview dashboard [94ebbff](https://github.com/wazuh/wazuh-kibana-app/pull/1615/commits/94ebbff231cbfb6d793130e0b9ea855baa755a1c)
- Disabled last custom column removal [f1ef7de](https://github.com/wazuh/wazuh-kibana-app/pull/1615/commits/f1ef7de1a34bbe53a899596002e8153b95e7dc0e)
- Agents messages across sections unification [8fd7e36](https://github.com/wazuh/wazuh-kibana-app/pull/1615/commits/8fd7e36286fa9dfd03a797499af6ffbaa90b00e1)

### Fixed

- Fix check storeded apis [d6115d6](https://github.com/wazuh/wazuh-kibana-app/pull/1615/commits/d6115d6424c78f0cde2017b432a51b77186dd95a).
- Fix pci-dss console error [297080d](https://github.com/wazuh/wazuh-kibana-app/pull/1615/commits/297080d36efaea8f99b0cafd4c48845dad20495a)
- Fix error in reportingTable [85b7266](https://github.com/wazuh/wazuh-kibana-app/pull/1615/commits/85b72662cb4db44c443ed04f7c31fba57eefccaa)
- Fix filters budgets size [c7ac86a](https://github.com/wazuh/wazuh-kibana-app/pull/1615/commits/c7ac86acb3d5afaf1cf348fab09a2b8c5778a491)
- Fix missing permalink virustotal visualization [1b57529](https://github.com/wazuh/wazuh-kibana-app/pull/1615/commits/1b57529758fccdeb3ac0840e66a8aafbe4757a96)
- Improved wz-table performance [224bd6f](https://github.com/wazuh/wazuh-kibana-app/pull/1615/commits/224bd6f31235c81ba01755c3c1e120c3f86beafd)
- Fix inconsistent data between visualizations and tables in Overview Security Events [b12c600](https://github.com/wazuh/wazuh-kibana-app/pull/1615/commits/b12c600578d80d0715507dec4624a4ebc27ea573)
- Timezone applied in cluster status [a4f620d](https://github.com/wazuh/wazuh-kibana-app/pull/1615/commits/a4f620d398f5834a6d2945af892a462425ca3bec)
- Fixed Overview Security Events report when wazuh.monitoring is disabled [1c26da0](https://github.com/wazuh/wazuh-kibana-app/pull/1615/commits/1c26da05a0b6daf727e15c13b819111aa4e4e913)
- Fixes in APIs management [2143943](https://github.com/wazuh/wazuh-kibana-app/pull/1615/commits/2143943a5049cbb59bb8d6702b5a56cbe0d27a2a)
- Prevent duplicated visualization toast errors [786faf3](https://github.com/wazuh/wazuh-kibana-app/commit/786faf3e62d2cad13f512c0f873b36eca6e9787d)
- Fix not properly updated breadcrumb in ruleset section [9645903](https://github.com/wazuh/wazuh-kibana-app/commit/96459031cd4edbe047970bf0d22d0c099771879f)
- Fix badly dimensioned table in Integrity Monitoring section [9645903](https://github.com/wazuh/wazuh-kibana-app/commit/96459031cd4edbe047970bf0d22d0c099771879f)
- Fix implicit filters can be destroyed [9cf8578](https://github.com/wazuh/wazuh-kibana-app/commit/9cf85786f504f5d67edddeea6cfbf2ab577e799b)
- Windows agent dashboard doesn't show failure logon access. [d38d088](https://github.com/wazuh/wazuh-kibana-app/commit/d38d0881ac8e4294accde83d63108337b74cdd91)
- Number of agents is not properly updated. [f7cbbe5](https://github.com/wazuh/wazuh-kibana-app/commit/f7cbbe54394db825827715c3ad4370ac74317108)
- Missing scrollbar on Firefox file viewer. [df4e8f9](https://github.com/wazuh/wazuh-kibana-app/commit/df4e8f9305b35e9ee1473bed5f5d452dd3420567)
- Agent search filter by name, lost when refreshing. [71b5274](https://github.com/wazuh/wazuh-kibana-app/commit/71b5274ccc332d8961a158587152f7badab28a95)
- Alerts of level 12 cannot be displayed in the Summary table. [ec0e888](https://github.com/wazuh/wazuh-kibana-app/commit/ec0e8885d9f1306523afbc87de01a31f24e36309)
- Restored query from search bar in visualizations. [439128f](https://github.com/wazuh/wazuh-kibana-app/commit/439128f0a1f65b649a9dcb81ab5804ca20f65763)
- Fix Kibana filters loop in Firefox. [82f0f32](https://github.com/wazuh/wazuh-kibana-app/commit/82f0f32946d844ce96a28f0185f903e8e05c5589)

## Wazuh v3.9.3 - Kibana v6.8.1 / v7.1.1 / v7.2.0 - Revision 523

### Added

- Support for Wazuh v3.9.3
- Support for Kibana v7.2.0 [#1556](https://github.com/wazuh/wazuh-kibana-app/pull/1556).

### Changed

- New design and several UI/UX changes [#1525](https://github.com/wazuh/wazuh-kibana-app/pull/1525).
- Improved error checking + syscollector performance [94d0a83](https://github.com/wazuh/wazuh-kibana-app/commit/94d0a83e43aa1d2d84ef6f87cbb76b9aefa085b3).
- Adapt Syscollector for MacOS agents [a4bf7ef](https://github.com/wazuh/wazuh-kibana-app/commit/a4bf7efc693a99b7565b5afcaa372155f15a4db9).
- Show last scan for syscollector [73f2056](https://github.com/wazuh/wazuh-kibana-app/commit/73f2056673bb289d472663397ba7097e49b7b93b).
- Extendend information for syscollector [#1585](https://github.com/wazuh/wazuh-kibana-app/issues/1585).

### Fixed

- Corrected width for agent stats [a998955](https://github.com/wazuh/wazuh-kibana-app/commit/a99895565a8854c55932ec94cffb08e1d0aa3da1).
- Fix height for the menu directive with Dynamic height [427d0f3](https://github.com/wazuh/wazuh-kibana-app/commit/427d0f3e9fa6c34287aa9e8557da99a51e0db40f).
- Fix wazuh-db and clusterd check [cddcef6](https://github.com/wazuh/wazuh-kibana-app/commit/cddcef630c5234dd6f6a495715743dfcfd4e4001).
- Fix AlertsStats when value is "0", it was showing "-" [07a3e10](https://github.com/wazuh/wazuh-kibana-app/commit/07a3e10c7f1e626ba75a55452b6c295d11fd657d).
- Fix syscollector state value [f8d3d0e](https://github.com/wazuh/wazuh-kibana-app/commit/f8d3d0eca44e67e26f79bc574495b1f4c8f751f2).
- Fix time offset for reporting table [2ef500b](https://github.com/wazuh/wazuh-kibana-app/commit/2ef500bb112e68bd4811b8e87ce8581d7c04d20f).
- Fix call to obtain GDPR requirements for specific agent [ccda846](https://github.com/wazuh/wazuh-kibana-app/commit/ccda8464b50be05bc5b3642f25f4972c8a7a2c03).
- Restore "rule.id" as a clickable field in visualizations [#1546](https://github.com/wazuh/wazuh-kibana-app/pull/1546).
- Fix timepicker in cluster monitoring [f7533ce](https://github.com/wazuh/wazuh-kibana-app/pull/1560/commits/f7533cecb6862abfb5c1d2173ec3e70ffc59804a).
- Fix several bugs [#1569](https://github.com/wazuh/wazuh-kibana-app/pull/1569).
- Fully removed "rule.id" as URL field [#1584](https://github.com/wazuh/wazuh-kibana-app/issues/1584).
- Fix filters for dashboards [#1583](https://github.com/wazuh/wazuh-kibana-app/issues/1583).
- Fix missing dependency [#1591](https://github.com/wazuh/wazuh-kibana-app/issues/1591).

## Wazuh v3.9.2 - Kibana v7.1.1 - Revision 510

### Added

- Support for Wazuh v3.9.2

### Changed

- Avoid showing more than one toaster for the same error message [7937003](https://github.com/wazuh/wazuh-kibana-app/commit/793700382798033203091d160773363323e05bb9).
- Restored "Alerts evolution - Top 5 agents" in Overview > Security events [f9305c0](https://github.com/wazuh/wazuh-kibana-app/commit/f9305c0c6acf4a31c41b1cc9684b87f79b27524f).

### Fixed

- Fix missing parameters in Dev Tools request [#1496](https://github.com/wazuh/wazuh-kibana-app/pull/1496).
- Fix "Invalid Date" for Safari and Internet Explorer [#1505](https://github.com/wazuh/wazuh-kibana-app/pull/1505).

## Wazuh v3.9.1 - Kibana v7.1.1 - Revision 509

### Added

- Support for Kibana v7.1.1
- Added overall metrics for Agents > Overview [#1479](https://github.com/wazuh/wazuh-kibana-app/pull/1479).

### Fixed

- Fixed missing dependency for Discover [43f5dd5](https://github.com/wazuh/wazuh-kibana-app/commit/43f5dd5f64065c618ba930b2a4087f0a9e706c0e).
- Fixed visualization for Agents > Overview [#1477](https://github.com/wazuh/wazuh-kibana-app/pull/1477).
- Fixed SCA policy checks table [#1478](https://github.com/wazuh/wazuh-kibana-app/pull/1478).

## Wazuh v3.9.1 - Kibana v7.1.0 - Revision 508

### Added

- Support for Kibana v7.1.0

## Wazuh v3.9.1 - Kibana v6.8.0 - Revision 444

### Added

- Support for Wazuh v3.9.1
- Support for Kibana v6.8.0

### Fixed

- Fixed background color for some parts of the Discover directive [2dfc763](https://github.com/wazuh/wazuh-kibana-app/commit/2dfc763bfa1093fb419f118c2938f6b348562c69).
- Fixed cut values in non-resizable tables when the value is too large [cc4828f](https://github.com/wazuh/wazuh-kibana-app/commit/cc4828fbf50d4dab3dd4bb430617c1f2b13dac6a).
- Fixed handled but not shown error messages from rule editor [0aa0e17](https://github.com/wazuh/wazuh-kibana-app/commit/0aa0e17ac8678879e5066f8d83fd46f5d8edd86a).
- Minor typos corrected [fe11fb6](https://github.com/wazuh/wazuh-kibana-app/commit/fe11fb67e752368aedc89ec844ddf729eb8ad761).
- Minor fixes in agents configuration [1bc2175](https://github.com/wazuh/wazuh-kibana-app/commit/1bc217590438573e7267687655bb5939b5bb9fde).
- Fix Management > logs viewer scrolling [f458b2e](https://github.com/wazuh/wazuh-kibana-app/commit/f458b2e3294796f9cf00482b4da27984646c6398).

### Changed

- Kibana version shown in settings is now read from our package.json [c103d3e](https://github.com/wazuh/wazuh-kibana-app/commit/c103d3e782136106736c02039d28c4567b255aaa).
- Removed an old header from Settings [0197b8b](https://github.com/wazuh/wazuh-kibana-app/commit/0197b8b1abc195f275c8cd9893df84cd5569527b).
- Improved index pattern validation fields, replaced "full_log" with "rule.id" as part of the minimum required fields [dce0595](https://github.com/wazuh/wazuh-kibana-app/commit/dce059501cbd28f1294fd761da3e015e154747bc).
- Improve dynamic height for configuration editor [c318131](https://github.com/wazuh/wazuh-kibana-app/commit/c318131dfb6b5f01752593f2aa972b98c0655610).
- Add timezone for all dates shown in the app [4b8736f](https://github.com/wazuh/wazuh-kibana-app/commit/4b8736fb4e562c78505daaee042bcd798242c3f5).

## Wazuh v3.9.0 - Kibana v6.7.0 / v6.7.1 / v6.7.2 - Revision 441

### Added

- Support for Wazuh v3.9.0
- Support for Kibana v6.7.0 / v6.7.1 / v6.7.2
- Edit master and worker configuration ([#1215](https://github.com/wazuh/wazuh-kibana-app/pull/1215)).
- Edit local rules, local decoders and CDB lists ([#1212](https://github.com/wazuh/wazuh-kibana-app/pull/1212), [#1204](https://github.com/wazuh/wazuh-kibana-app/pull/1204), [#1196](https://github.com/wazuh/wazuh-kibana-app/pull/1196), [#1233](https://github.com/wazuh/wazuh-kibana-app/pull/1233), [#1304](https://github.com/wazuh/wazuh-kibana-app/pull/1304)).
- View no local rules/decoders XML files ([#1395](https://github.com/wazuh/wazuh-kibana-app/pull/1395))
- Dev Tools additions
  - Added hotkey `[shift] + [enter]` for sending query ([#1170](https://github.com/wazuh/wazuh-kibana-app/pull/1170)).
  - Added `Export JSON` button for the Dev Tools ([#1170](https://github.com/wazuh/wazuh-kibana-app/pull/1170)).
- Added refresh button for agents preview table ([#1169](https://github.com/wazuh/wazuh-kibana-app/pull/1169)).
- Added `configuration assessment` information in "Agent > Policy monitoring" ([#1227](https://github.com/wazuh/wazuh-kibana-app/pull/1227)).
- Added agents `configuration assessment` configuration section in "Agent > Configuration" ([1257](https://github.com/wazuh/wazuh-kibana-app/pull/1257))
- Restart master and worker nodes ([#1222](https://github.com/wazuh/wazuh-kibana-app/pull/1222)).
- Restart agents ([#1229](https://github.com/wazuh/wazuh-kibana-app/pull/1229)).
- Added support for more than one Wazuh monitoring pattern ([#1243](https://github.com/wazuh/wazuh-kibana-app/pull/1243))
- Added customizable interval for Wazuh monitoring indices creation ([#1243](https://github.com/wazuh/wazuh-kibana-app/pull/1243)).
- Expand visualizations ([#1246](https://github.com/wazuh/wazuh-kibana-app/pull/1246)).
- Added a dynamic table columns selector ([#1246](https://github.com/wazuh/wazuh-kibana-app/pull/1246)).
- Added resizable columns by dragging in tables ([d2bf8ee](https://github.com/wazuh/wazuh-kibana-app/commit/d2bf8ee9681ca5d6028325e165854b49214e86a3))
- Added a cron job for fetching missing fields of all valid index patterns, also merging dynamic fields every time an index pattern is refreshed by the app ([#1276](https://github.com/wazuh/wazuh-kibana-app/pull/1276)).
- Added auto-merging dynamic fields for Wazuh monitoring index patterns ([#1300](https://github.com/wazuh/wazuh-kibana-app/pull/1300))
- New server module, it's a job queue so we can add delayed jobs to be run in background, this iteration only accepts delayed Wazuh API calls ([#1283](https://github.com/wazuh/wazuh-kibana-app/pull/1283)).
- Added new way to view logs using a logs viewer ([#1292](https://github.com/wazuh/wazuh-kibana-app/pull/1292))
- Added new directive for registering agents from the UI, including instructions on "how to" ([#1321](https://github.com/wazuh/wazuh-kibana-app/pull/1321)).
- Added some Angular charts in Agents Preview and Agents SCA sections ([#1364](https://github.com/wazuh/wazuh-kibana-app/pull/1364))
- Added Docker listener settings in configuration views ([#1365](https://github.com/wazuh/wazuh-kibana-app/pull/1365))
- Added Docker dashboards for both Agents and Overview ([#1367](https://github.com/wazuh/wazuh-kibana-app/pull/1367))
- Improved app logger with debug level ([#1373](https://github.com/wazuh/wazuh-kibana-app/pull/1373))
- Introducing React components from the EUI framework

### Changed

- Escape XML special characters ([#1159](https://github.com/wazuh/wazuh-kibana-app/pull/1159)).
- Changed empty results message for Wazuh tables ([#1165](https://github.com/wazuh/wazuh-kibana-app/pull/1165)).
- Allowing the same query multiple times on the Dev Tools ([#1174](https://github.com/wazuh/wazuh-kibana-app/pull/1174))
- Refactor JSON/XML viewer for configuration tab ([#1173](https://github.com/wazuh/wazuh-kibana-app/pull/1173), [#1148](https://github.com/wazuh/wazuh-kibana-app/pull/1148)).
- Using full height for all containers when possible ([#1224](https://github.com/wazuh/wazuh-kibana-app/pull/1224)).
- Improved the way we are handling "back button" events ([#1207](https://github.com/wazuh/wazuh-kibana-app/pull/1207)).
- Changed some visualizations for FIM, GDPR, PCI, Vulnerability and Security Events ([#1206](https://github.com/wazuh/wazuh-kibana-app/pull/1206), [#1235](https://github.com/wazuh/wazuh-kibana-app/pull/1235), [#1293](https://github.com/wazuh/wazuh-kibana-app/pull/1293)).
- New design for agent header view ([#1186](https://github.com/wazuh/wazuh-kibana-app/pull/1186)).
- Not fetching data the very first time the Dev Tools are opened ([#1185](https://github.com/wazuh/wazuh-kibana-app/pull/1185)).
- Refresh all known fields for all valid index patterns if `kbn-vis` detects a broken index pattern ([ecd7c8f](https://github.com/wazuh/wazuh-kibana-app/commit/ecd7c8f98c187a350f81261d13b0d45dcec6dc5d)).
- Truncate texts and display a tooltip when they don't fit in a table cell ([7b56a87](https://github.com/wazuh/wazuh-kibana-app/commit/7b56a873f85dcba7e6838aeb2e40d9b4cf472576))
- Updated API autocomplete for Dev Tools ([#1218](https://github.com/wazuh/wazuh-kibana-app/pull/1218))
- Updated switches design to adapt it to Kibana's design ([#1253](https://github.com/wazuh/wazuh-kibana-app/pull/1253))
- Reduced the width of some table cells with little text, to give more space to the other columns ([#1263](https://github.com/wazuh/wazuh-kibana-app/pull/1263)).
- Redesign for Management > Status daemons list ([#1284](https://github.com/wazuh/wazuh-kibana-app/pull/1284)).
- Redesign for Management > Configuration, Agent > Configuration ([#1289](https://github.com/wazuh/wazuh-kibana-app/pull/1289)).
- Replaced Management > Logs table with a log viewer component ([#1292](https://github.com/wazuh/wazuh-kibana-app/pull/1292)).
- The agents list search bar now allows to switch between AND/OR operators ([#1291](https://github.com/wazuh/wazuh-kibana-app/pull/1291)).
- Improve audit dashboards ([#1374](https://github.com/wazuh/wazuh-kibana-app/pull/1374))
- Exclude agent "000" getting the last registered and the most active agents from the Wazuh API.([#1391](https://github.com/wazuh/wazuh-kibana-app/pull/1391))
- Reviewed Osquery dashboards ([#1394](https://github.com/wazuh/wazuh-kibana-app/pull/1394))
- Memory info is now a log ([#1400](https://github.com/wazuh/wazuh-kibana-app/pull/1400))
- Error toasters time is now 30000ms, warning/info are still 6000ms ([#1420](https://github.com/wazuh/wazuh-kibana-app/pull/1420))

### Fixed

- Properly handling long messages on notifier service, until now, they were using out of the card space, also we replaced some API messages with more meaningful messages ([#1168](https://github.com/wazuh/wazuh-kibana-app/pull/1168)).
- Adapted Wazuh icon for multiple browsers where it was gone ([#1208](https://github.com/wazuh/wazuh-kibana-app/pull/1208)).
- Do not fetch data from tables twice when resize window ([#1303](https://github.com/wazuh/wazuh-kibana-app/pull/1303)).
- Agent syncrhonization status is updated as we browse the configuration section ([#1305](https://github.com/wazuh/wazuh-kibana-app/pull/1305))
- Using the browser timezone for reporting documents ([#1311](https://github.com/wazuh/wazuh-kibana-app/pull/1311)).
- Wrong behaviors in the routing system when the basePath was set ([#1342](https://github.com/wazuh/wazuh-kibana-app/pull/1342))
- Do not show pagination for one-page tables ([196c5b7](https://github.com/wazuh/wazuh-kibana-app/pull/1362/commits/196c5b717583032798da7791fa4f90ec06397f68))
- Being redirected to Overview once a Kibana restart is performed ([#1378](https://github.com/wazuh/wazuh-kibana-app/pull/1378))
- Displaying the AWS services section of the aws-s3 wodle ([#1393](https://github.com/wazuh/wazuh-kibana-app/pull/1393))
- Show email configuration on the configuration on demand ([#1401](https://github.com/wazuh/wazuh-kibana-app/issues/1401))
- Show "Follow symbolic link" field in Integrity monitoring - Monitored configuration on demand ([0c9c9da](https://github.com/wazuh/wazuh-kibana-app/pull/1414/commits/0c9c9da3b951548761cd203db5ee5baa39afe26c))

## Wazuh v3.8.2 - Kibana v6.6.0 / v6.6.1 / v6.6.2 / v6.7.0 - Revision 419

### Added

- Support for Kibana v6.6.0 / v6.6.1 / v6.6.2 / v6.7.0

### Fixed

- Fixed AWS dashboard, newer JavaScript browser engines break the view due to Angular.js ([6e882fc](https://github.com/wazuh/wazuh-kibana-app/commit/6e882fc1d7efe6059e6140ff40b8a20d9c1fa51e)).
- Fixed AWS accounts visualization, using the right field now ([6e882fc](https://github.com/wazuh/wazuh-kibana-app/commit/6e882fc1d7efe6059e6140ff40b8a20d9c1fa51e)).

## Wazuh v3.8.2 - Kibana v6.5.4 - Revision 418

### Added

- Support for Wazuh v3.8.2

### Changed

- Close configuration editor only if it was successfully updated ([bc77c35](https://github.com/wazuh/wazuh-kibana-app/commit/bc77c35d8440a656d4704451ce857c9e1d36a438)).
- Replaced FIM Vega visualization with standard visualization ([554ee1c](https://github.com/wazuh/wazuh-kibana-app/commit/554ee1c4c4d75c76d82272075acf8bb62e7f9e27)).

## Wazuh v3.8.1 - Kibana v6.5.4 - Revision 417

### Added

- Support for Wazuh v3.8.1

### Changed

- Moved monitored/ignored Windows registry entries to "FIM > Monitored" and "FIM > Ignored" to avoid user confusion ([#1176](https://github.com/wazuh/wazuh-kibana-app/pull/1176)).
- Excluding managers from wazuh-monitoring indices ([#1177](https://github.com/wazuh/wazuh-kibana-app/pull/1177)).
- Escape `&` before sending group configuration ([d3aa56f](https://github.com/wazuh/wazuh-kibana-app/commit/d3aa56fa73478c60505e500db7d3a7df263081b5)).
- Improved `autoFormat` function before rendering group configuration ([f4f8144](https://github.com/wazuh/wazuh-kibana-app/commit/f4f8144eef8b93038fc897a9f16356e71029b844)).
- Now the group configuration editor doesn't exit after sending data to the Wazuh API ([5c1a3ef](https://github.com/wazuh/wazuh-kibana-app/commit/5c1a3ef9bd710a7befbed0709c4a7cf414f44f6b)).

### Fixed

- Fixed style for the error toaster for long URLs or long paths ([11b8084](https://github.com/wazuh/wazuh-kibana-app/commit/11b8084c75bbc5da36587ff31d1bc80a55fe4dfe)).

## Wazuh v3.8.0 - Kibana v6.5.4 - Revision 416

### Added

- Added group management features such as:
  - Edit the group configuration ([#1096](https://github.com/wazuh/wazuh-kibana-app/pull/1096)).
  - Add/remove groups to/from an agent ([#1096](https://github.com/wazuh/wazuh-kibana-app/pull/1096)).
  - Add/remove agents to/from a group ([#1096](https://github.com/wazuh/wazuh-kibana-app/pull/1096)).
  - Add/remove groups ([#1152](https://github.com/wazuh/wazuh-kibana-app/pull/1152)).
- New directive for tables that don't need external data sources ([#1067](https://github.com/wazuh/wazuh-kibana-app/pull/1067)).
- New search bar directive with interactive filters and suggestions ([#1058](https://github.com/wazuh/wazuh-kibana-app/pull/1058)).
- New server route `/elastic/alerts` for fetching alerts using custom parameters([#1056](https://github.com/wazuh/wazuh-kibana-app/pull/1056)).
- New table for an agent FIM monitored files, if the agent OS platform is Windows it will show two tables: files and registry ([#1032](https://github.com/wazuh/wazuh-kibana-app/pull/1032)).
- Added description to each setting under Settings > Configuration ([#1048](https://github.com/wazuh/wazuh-kibana-app/pull/1048)).
- Added a new setting to `config.yml` related to Wazuh monitoring and its index pattern ([#1095](https://github.com/wazuh/wazuh-kibana-app/pull/1095)).
- Resizable columns by dragging in Dev-tools ([#1102](https://github.com/wazuh/wazuh-kibana-app/pull/1102)).
- New feature to be able to edit config.yml file from the Settings > Configuration section view ([#1105](https://github.com/wazuh/wazuh-kibana-app/pull/1105)).
- Added a new table (network addresses) for agent inventory tab ([#1111](https://github.com/wazuh/wazuh-kibana-app/pull/1111)).
- Added `audit_key` (Who-data Audit keys) for configuration tab ([#1123](https://github.com/wazuh/wazuh-kibana-app/pull/1123)).
- Added new known fields for Kibana index pattern ([#1150](https://github.com/wazuh/wazuh-kibana-app/pull/1150)).

### Changed

- Changed Inventory tables. Now the app looks for the OS platform and it shows different tables depending on the OS platform. In addition the process state codes has been replaced to be more meaningful ([#1059](https://github.com/wazuh/wazuh-kibana-app/pull/1059)).
- Tiny rework for the AWS tab including.
- "Report" button is hidden on Discover panel ([#1047](https://github.com/wazuh/wazuh-kibana-app/pull/1047)).
- Visualizations, filters and Discover improved ([#1083](https://github.com/wazuh/wazuh-kibana-app/pull/1083)).
- Removed `popularizeField` function until https://github.com/elastic/kibana/issues/22426 is solved in order to avoid `Unable to write index pattern!` error on Discover tab ([#1085](https://github.com/wazuh/wazuh-kibana-app/pull/1085)).
- Improved Wazuh monitoring module ([#1094](https://github.com/wazuh/wazuh-kibana-app/pull/1094)).
- Added "Registered date" and "Last keep alive" in agents table allowing you to sort by these fields ([#1102](https://github.com/wazuh/wazuh-kibana-app/pull/1102)).
- Improved code quality in sections such as Ruleset > Rule and Decoder detail view simplify conditions ([#1102](https://github.com/wazuh/wazuh-kibana-app/pull/1102)).
- Replaced reporting success message ([#1102](https://github.com/wazuh/wazuh-kibana-app/pull/1102)).
- Reduced the default number of shards and the default number of replicas for the app indices ([#1113](https://github.com/wazuh/wazuh-kibana-app/pull/1113)).
- Refreshing index pattern known fields on health check controller ([#1119](https://github.com/wazuh/wazuh-kibana-app/pull/1119)).
- Less strict memory check ([786c764](https://github.com/wazuh/wazuh-kibana-app/commit/786c7642cd88083f9a77c57ed204488ecf5b710a)).
- Checking message origin in error handler ([dfec368](https://github.com/wazuh/wazuh-kibana-app/commit/dfec368d22a148b2e4437db92d71294900241961)).
- Dev tools is now showing the response as it is, like `curl` does ([#1137](https://github.com/wazuh/wazuh-kibana-app/pull/1137)).
- Removed `unknown` as valid node name ([#1149](https://github.com/wazuh/wazuh-kibana-app/pull/1149)).
- Removed `rule.id` direct filter from the rule set tables ([#1151](https://github.com/wazuh/wazuh-kibana-app/pull/1151))

### Fixed

- Restored X-Pack security logic for the .wazuh index, now it's not bypassing the X-Pack roles ([#1081](https://github.com/wazuh/wazuh-kibana-app/pull/1081))
- Avoid fetching twice the same data ([#1072](https://github.com/wazuh/wazuh-kibana-app/pull/1072), [#1061](https://github.com/wazuh/wazuh-kibana-app/pull/1061)).
- Wazuh logo adapted to low resolutions ([#1074](https://github.com/wazuh/wazuh-kibana-app/pull/1074)).
- Hide Audit, OpenSCAP tabs for non-linux agents. Fixed empty Windows events under Configuration > Log collection section. OSQuery logo has been standardized ([#1072](https://github.com/wazuh/wazuh-kibana-app/pull/1072), [#1076](https://github.com/wazuh/wazuh-kibana-app/pull/1076)).
- Fix empty values on _Overview > Security events_ when Wazuh monitoring is disabled ([#1091](https://github.com/wazuh/wazuh-kibana-app/pull/1091)).
- Fix overlapped play button in Dev-tools when the input box has a scrollbar ([#1102](https://github.com/wazuh/wazuh-kibana-app/pull/1102)).
- Fix Dev-tools behavior when parse json invalid blocks ([#1102](https://github.com/wazuh/wazuh-kibana-app/pull/1102)).
- Fixed Management > Monitoring tab frustration adding back buttons ([#1102](https://github.com/wazuh/wazuh-kibana-app/pull/1102)).
- Fix template checking when using more than one pattern ([#1104](https://github.com/wazuh/wazuh-kibana-app/pull/1104)).
- Fix infinite loop for Wazuh monitoring when the Wazuh API is not being able to give us all the agents ([5a26916](https://github.com/wazuh/wazuh-kibana-app/commit/5a2691642b40a34783d2eafb6ee24ae78b9af21a)), ([85005a1](https://github.com/wazuh/wazuh-kibana-app/commit/85005a184d4f1c3d339b7c895b5d2469f3b45171)).
- Fix rule details for `list` and `info` parameters ([#1149](https://github.com/wazuh/wazuh-kibana-app/pull/1149)).

## Wazuh v3.7.1 / v3.7.2 - Kibana v6.5.1 / v6.5.2 / v6.5.3 / v6.5.4 - Revision 415

### Added

- Support for Elastic stack v6.5.2 / v6.5.3 / v6.5.4.
- Support for Wazuh v3.7.1 / v3.7.2.
- Dev Tools module now autocompletes API endpoints ([#1030](https://github.com/wazuh/wazuh-kibana-app/pull/1030)).

### Changed

- Increased number of rows for syscollector tables ([#1033](https://github.com/wazuh/wazuh-kibana-app/pull/1033)).
- Modularized JSON/XML viewers for the configuration section ([#982](https://github.com/wazuh/wazuh-kibana-app/pull/982)).

### Fixed

- Added missing fields for syscollector network tables ([#1036](https://github.com/wazuh/wazuh-kibana-app/pull/1036)).
- Using the right API path when downloading CSV for decoders list ([#1045](https://github.com/wazuh/wazuh-kibana-app/pull/1045)).
- Including group field when downloading CSV for agents list ([#1044](https://github.com/wazuh/wazuh-kibana-app/pull/1044)).
- Preserve active tab in configuration section when refreshing the page ([#1037](https://github.com/wazuh/wazuh-kibana-app/pull/1037)).

## Wazuh v3.7.0 - Kibana v6.5.0 / v6.5.1 - Revision 414

### Added

- Support for Elastic Stack v6.5.0 / v6.5.1.
- Agent groups bar is now visible on the agent configuration section ([#1023](https://github.com/wazuh/wazuh-kibana-app/pull/1023)).
- Added a new setting for the `config.yml` file for enable/disable administrator mode ([#1019](https://github.com/wazuh/wazuh-kibana-app/pull/1019)).
  - This allows the user to perform PUT, POST, DELETE methods in our Dev Tools.

### Changed

- Refactored most front-end controllers ([#1023](https://github.com/wazuh/wazuh-kibana-app/pull/1023)).

## Wazuh v3.7.0 - Kibana v6.4.2 / v6.4.3 - Revision 413

### Added

- Support for Wazuh v3.7.0.
- Support for Elastic Stack v6.4.2 / v6.4.3.
- Brand-new interface for _Configuration_ (on both _Management_ and _Agents_ tabs) ([#914](https://github.com/wazuh/wazuh-kibana-app/pull/914)):
  - Now you can check current and real agent and manager configuration.
  - A new interface design, with more useful information and easy to understand descriptions.
  - New and more responsive JSON/XML viewers to show the configuration in raw mode.
- Brand-new extension - Osquery ([#938](https://github.com/wazuh/wazuh-kibana-app/pull/938)):
  - A new extension, disabled by default.
  - Check alerts from Wazuh's Osquery integration.
  - Check your current Osquery wodle configuration.
  - More improvements will come for this extension in the future.
- New option for Wazuh app configuration file - _Ignore index patterns_ ([#947](https://github.com/wazuh/wazuh-kibana-app/pull/947)):
  - Now the user can specify which index patterns can't be selected on the app using the new `ip.ignore` setting on the `config.yml` file.
  - The valid format is an array of strings which represents index patterns.
  - By default, this list is empty (all index patterns will be available if they use a compatible structure).
- Added a node selector for _Management > Status_ section when Wazuh cluster is enabled ([#976](https://github.com/wazuh/wazuh-kibana-app/pull/976)).
- Added quick access to _Configuration_ or _Discover_ panels for an agent on the agents list ([#939](https://github.com/wazuh/wazuh-kibana-app/pull/939)).
- Now you can click on an agent's ID on the _Discover_ panels to open its details page on the app ([#904](https://github.com/wazuh/wazuh-kibana-app/pull/904)).
- Redesigned the _Overview > Amazon AWS_ tab, using more meaningful visualizations for a better overall view of your agents' status ([#903](https://github.com/wazuh/wazuh-kibana-app/pull/903)).
- Redesigned the _Overview/Agents > Vulnerabilities_ tab, using more meaningful visualizations for a better overall view of your agents' status ([#954](https://github.com/wazuh/wazuh-kibana-app/pull/954)).
- Now everytime the user enters the _Settings_ tab, the API connection will be automatically checked ([#971](https://github.com/wazuh/wazuh-kibana-app/pull/971)).
- Added a node selector for _Management > Logs_ section when Wazuh cluster is enabled ([#980](https://github.com/wazuh/wazuh-kibana-app/pull/980)).
- Added a group selector for _Agents_ section ([#995](https://github.com/wazuh/wazuh-kibana-app/pull/995)).

### Changed

- Interface refactoring for the _Agents > Inventory data_ tab ([#924](https://github.com/wazuh/wazuh-kibana-app/pull/924)):
  - Now the tab won't be available if your agent doesn't have Syscollector enabled, and each card will be enabled or disabled depending on the current Syscollector scans configuration.
  - This will prevent situations where the user couldn't check the inventory although there was actual scan data to show on some sections.
- Added support for new multigroups feature ([#911](https://github.com/wazuh/wazuh-kibana-app/pull/911)):
  - Now the information bars on _Agents_ will show all the groups an agent belongs to.
- Now the result pane on the _Dev tools_ tab will show the error code coming from the Wazuh API ([#909](https://github.com/wazuh/wazuh-kibana-app/pull/909)).
- Changed some visualizations titles for _Overview/Agents > OpenSCAP_ tab ([#925](https://github.com/wazuh/wazuh-kibana-app/pull/925)).
- All backend routes have been renamed ([#932](https://github.com/wazuh/wazuh-kibana-app/pull/932)).
- Several improvements for Elasticsearch tests ([#933](https://github.com/wazuh/wazuh-kibana-app/pull/933)).
- Updated some strings and descriptions on the _Settings_ tab ([#934](https://github.com/wazuh/wazuh-kibana-app/pull/934)).
- Changed the date format on _Settings > Logs_ to make it more human-readable ([#944](https://github.com/wazuh/wazuh-kibana-app/pull/944)).
- Changed some labels to remove the "MD5 sum" expression, it will use "Checksum" instead ([#945](https://github.com/wazuh/wazuh-kibana-app/pull/945)).
- Added word wrapping class to group name in _Management > Groups > Group detail_ tab ([#945](https://github.com/wazuh/wazuh-kibana-app/pull/945)).
- The `wz-table` directive has been refactored ([#953](https://github.com/wazuh/wazuh-kibana-app/pull/953)).
- The `wz-table` directive now checks if a request is aborted ([#979](https://github.com/wazuh/wazuh-kibana-app/pull/979)).
- Several performance improvements ([#985](https://github.com/wazuh/wazuh-kibana-app/pull/985), [#997](https://github.com/wazuh/wazuh-kibana-app/pull/997), [#1000](https://github.com/wazuh/wazuh-kibana-app/pull/1000)).

### Fixed

- Several known fields for _Whodata_ functionality have been fixed ([#901](https://github.com/wazuh/wazuh-kibana-app/pull/901)).
- Fixed alignment bug with the _Add a filter +_ button on _Discover_ and _Agents_ tabs ([#912](https://github.com/wazuh/wazuh-kibana-app/pull/912)).
- Fixed a bug where the `Add API` form on _Settings_ didn't appear when pressing the button after editing an existing API entry ([#944](https://github.com/wazuh/wazuh-kibana-app/pull/944)).
- Fixed a bug on _Ruleset_ tab where the "Description" column was showing `0` if the rule doesn't have any description ([#948](https://github.com/wazuh/wazuh-kibana-app/pull/948)).
- Fixed wrong alignment on related Rules/Decoders tables from _Management > Ruleset_ tab ([#971](https://github.com/wazuh/wazuh-kibana-app/pull/971)).
- Fixed a bug where sometimes the error messages appeared duplicated ([#971](https://github.com/wazuh/wazuh-kibana-app/pull/971)).

### Removed

- On the _Management > Monitoring_ tab, the `Cluster enabled but not running` message won't appear as an error anymore ([#971](https://github.com/wazuh/wazuh-kibana-app/pull/971)).

## Wazuh v3.6.1 - Kibana v6.4.1 / v6.4.2 / v6.4.3 - Revision 412

### Added

- Support for Elastic Stack v6.4.1 / v6.4.2 / v6.4.3.

## Wazuh v3.6.1 - Kibana v6.4.0 - Revision 411

### Added

- Redesigned the _Overview > Integrity monitoring_ tab, using more meaningful visualizations for a better overall view of your agents' status ([#893](https://github.com/wazuh/wazuh-kibana-app/pull/893)).
- Added a new table for the _Inventory_ tab: _Processes_ ([#895](https://github.com/wazuh/wazuh-kibana-app/pull/895)).
- Improved error handling for tables. Now the table will show an error message if it wasn't able to fetch and load data ([#896](https://github.com/wazuh/wazuh-kibana-app/pull/896)).

### Changed

- The app source code has been improved, following best practices and coding guidelines ([#892](https://github.com/wazuh/wazuh-kibana-app/pull/892)).
- Included more app tests and prettifier for better code maintainability ([#883](https://github.com/wazuh/wazuh-kibana-app/pull/883) & [#885](https://github.com/wazuh/wazuh-kibana-app/pull/885)).

### Fixed

- Fixed minor visual errors on some _GDPR_, _PCI DSS_ and _Vulnerabilities_ visualizations ([#894](https://github.com/wazuh/wazuh-kibana-app/pull/894)).

## Wazuh v3.6.1 - Kibana v6.4.0 - Revision 410

### Added

- The _Inventory_ tab has been redesigned ([#873](https://github.com/wazuh/wazuh-kibana-app/pull/873)):
  - Added new network interfaces and port tables.
  - Improved design using metric information bars and intuitive status indicators.
- Added refresh functionality to the _Settings > Logs_ tab ([#852](https://github.com/wazuh/wazuh-kibana-app/pull/852)):
  - Now everytime the user opens the tab, the logs will be reloaded.
  - A new button to force the update has been added on the top left corner of the logs table.
- Added `tags` and `recursion_level` configuration options to _Management/Agent > Configuration_ tabs ([#850](https://github.com/wazuh/wazuh-kibana-app/pull/850)).
- The _Kuery_ search syntax has been added again to the app ([#851](https://github.com/wazuh/wazuh-kibana-app/pull/851)).
- Added a first batch of [_Mocha_](https://mochajs.org/) tests and other quality of code improvements to the app ([#859](https://github.com/wazuh/wazuh-kibana-app/pull/859)).
- Now you can open specific rule details (the _Management > Ruleset_ tab) when clicking on the `rule.id` value on the _Discover_ tab ([#862](https://github.com/wazuh/wazuh-kibana-app/pull/862)).
- Now you can click on the rule ID value on the _Management > Ruleset_ tab to search for related alerts on the _Discover_ tab ([#863](https://github.com/wazuh/wazuh-kibana-app/pull/863)).

### Changed

- The index pattern known fields have been updated up to 567 ([#872](https://github.com/wazuh/wazuh-kibana-app/pull/872)).
- Now the _Inventory_ tab will always be available for all agents, and a descriptive message will appear if the agent doesn't have `syscollector` enabled ([#879](https://github.com/wazuh/wazuh-kibana-app/pull/879)).

### Fixed

- Fixed a bug where the _Inventory_ tab was unavailable if the user reloads the page while on the _Agents > Configuration_ tab ([#845](https://github.com/wazuh/wazuh-kibana-app/pull/845)).
- Fixed some _Overview > VirusTotal_ visualizations ([#846](https://github.com/wazuh/wazuh-kibana-app/pull/846)).
- Fixed a bug where the _Settings > Extensions_ tab wasn't being properly hidden when there's no API entries inserted ([#847](https://github.com/wazuh/wazuh-kibana-app/pull/847)).
- Fixed a bug where the _Current API_ indicator on the top navbar wasn't being properly updated when the user deletes all the API entries ([#848](https://github.com/wazuh/wazuh-kibana-app/pull/848)).
- Fixed a bug where the _Agents coverage_ metric were not displaying a proper value when the manager has 0 registered agents ([#849](https://github.com/wazuh/wazuh-kibana-app/pull/849)).
- Fixed a bug where the `wazuh-basic` user role was able to update API entries (it should be forbidden) ([#853](https://github.com/wazuh/wazuh-kibana-app/pull/853)).
- Fixed a bug where the visualizations had scroll bars on the PDF reports ([#870](https://github.com/wazuh/wazuh-kibana-app/pull/870)).
- Fixed a bug on the _Dev tools_ tab where the user couldn't execute the first request block if there was blank lines above it ([#871](https://github.com/wazuh/wazuh-kibana-app/pull/871)).
- Fixed a bug on pinned filters when opening tabs where the implicit filter was the same, making them stuck and unremovable from other tabs ([#878](https://github.com/wazuh/wazuh-kibana-app/pull/878)).

## Wazuh v3.6.1 - Kibana v6.4.0 - Revision 409

### Added

- Support for Wazuh v3.6.1.

### Fixed

- Fixed a bug on the _Dev tools_ tab ([b7c79f4](https://github.com/wazuh/wazuh-kibana-app/commit/b7c79f48f06cb49b12883ec9e9337da23b49976b)).

## Wazuh v3.6.1 - Kibana v6.3.2 - Revision 408

### Added

- Support for Wazuh v3.6.1.

### Fixed

- Fixed a bug on the _Dev tools_ tab ([4ca9ed5](https://github.com/wazuh/wazuh-kibana-app/commit/4ca9ed54f1b18e5d499d950e6ff0741946701988)).

## Wazuh v3.6.0 - Kibana v6.4.0 - Revision 407

### Added

- Support for Wazuh v3.6.0.

## Wazuh v3.6.0 - Kibana v6.3.2 - Revision 406

### Added

- Support for Wazuh v3.6.0.

## Wazuh v3.5.0 - Kibana v6.4.0 - Revision 405

### Added

- Support for Elastic Stack v6.4.0 ([#813](https://github.com/wazuh/wazuh-kibana-app/pull/813)).

## Wazuh v3.5.0 - Kibana v6.3.2 - Revision 404

### Added

- Added new options to `config.yml` to change shards and replicas settings for `wazuh-monitoring` indices ([#809](https://github.com/wazuh/wazuh-kibana-app/pull/809)).
- Added more error messages for `wazuhapp.log` in case of failure when performing some crucial functions ([#812](https://github.com/wazuh/wazuh-kibana-app/pull/812)).
- Now it's possible to change replicas settings for existing `.wazuh`, `.wazuh-version` and `wazuh-monitoring` indices on the `config.yml` file ([#817](https://github.com/wazuh/wazuh-kibana-app/pull/817)).

### Changed

- App frontend code refactored and restructured ([#802](https://github.com/wazuh/wazuh-kibana-app/pull/802)).
- Now the _Overview > Security events_ tab won't show anything if the only visualization with data is _Agents status_ ([#811](https://github.com/wazuh/wazuh-kibana-app/pull/811)).

### Fixed

- Fixed a bug where the RAM status message appreared twice the first time you opened the app ([#807](https://github.com/wazuh/wazuh-kibana-app/pull/807)).
- Fixed the app UI to make the app usable on Internet Explorer 11 ([#808](https://github.com/wazuh/wazuh-kibana-app/pull/808)).

## Wazuh v3.5.0 - Kibana v6.3.2 - Revision 403

### Added

- The welcome tabs on _Overview_ and _Agents_ have been updated with a new name and description for the existing sections ([#788](https://github.com/wazuh/wazuh-kibana-app/pull/788)).
- Now the app tables will auto-resize depending on the screen height ([#792](https://github.com/wazuh/wazuh-kibana-app/pull/792)).

### Changed

- Now all the app filters on several tables will present the values in alphabetical order ([#787](https://github.com/wazuh/wazuh-kibana-app/pull/787)).

### Fixed

- Fixed a bug on _Decoders_ where clicking on the decoder wouldn't open the detail view if the `Parent decoders` filter was enabled ([#782](https://github.com/wazuh/wazuh-kibana-app/pull/782)).
- Fixed a bug on _Dev tools_ when the first line on the editor pane was empty or had a comment ([#790](https://github.com/wazuh/wazuh-kibana-app/pull/790)).
- Fixed a bug where the app was throwing multiple warning messages the first time you open it ([#791](https://github.com/wazuh/wazuh-kibana-app/pull/791)).
- Fixed a bug where clicking on a different tab from _Overview_ right after inserting the API credentials for the first time would always redirect to _Overview_ ([#791](https://github.com/wazuh/wazuh-kibana-app/pull/791)).
- Fixed a bug where the user could have a browser cookie with a reference to a non-existing API entry on Elasticsearch ([#794](https://github.com/wazuh/wazuh-kibana-app/pull/794) & [#795](https://github.com/wazuh/wazuh-kibana-app/pull/795)).

### Removed

- The cluster key has been removed from the API requests to `/manager/configuration` ([#796](https://github.com/wazuh/wazuh-kibana-app/pull/796)).

## Wazuh v3.5.0 - Kibana v6.3.1/v6.3.2 - Revision 402

### Added

- Support for Wazuh v3.5.0.
- Added new fields for _Vulnerability detector_ alerts ([#752](https://github.com/wazuh/wazuh-kibana-app/pull/752)).
- Added multi table search for `wz-table` directive. Added two new log levels for _Management > Logs_ section ([#753](https://github.com/wazuh/wazuh-kibana-app/pull/753)).

## Wazuh v3.4.0 - Kibana v6.3.1/v6.3.2 - Revision 401

### Added

- Added a few new fields for Kibana due to the new Wazuh _who-data_ feature ([#763](https://github.com/wazuh/wazuh-kibana-app/pull/763)).
- Added XML/JSON viewer for each card under _Management > Configuration_ ([#764](https://github.com/wazuh/wazuh-kibana-app/pull/764)).

### Changed

- Improved error handling for Dev tools. Also removed some unused dependencies from the _Dev tools_ tab ([#760](https://github.com/wazuh/wazuh-kibana-app/pull/760)).
- Unified origin for tab descriptions. Reviewed some grammar typos ([#765](https://github.com/wazuh/wazuh-kibana-app/pull/765)).
- Refactored agents autocomplete component. Removed unused/deprecated modules ([#766](https://github.com/wazuh/wazuh-kibana-app/pull/766)).
- Simplified route resolves section ([#768](https://github.com/wazuh/wazuh-kibana-app/pull/768)).

### Fixed

- Fixed missing cluster node filter for the visualization shown when looking for specific node under _Management > Monitoring_ section ([#758](https://github.com/wazuh/wazuh-kibana-app/pull/758)).
- Fixed missing dependency injection for `wzMisc` factory ([#768](https://github.com/wazuh/wazuh-kibana-app/pull/768)).

### Removed

- Removed `angular-aria`, `angular-md5`, `ansicolors`, `js-yaml`, `querystring` and `lodash` dependencies since Kibana includes all of them. Removed some unused images ([#768](https://github.com/wazuh/wazuh-kibana-app/pull/768)).

## Wazuh v3.4.0 - Kibana v6.3.1/v6.3.2 - Revision 400

### Added

- Support for Wazuh v3.4.0.
- Support for Elastic Stack v6.3.2.
- Support for Kuery as accepted query language ([#742](https://github.com/wazuh/wazuh-kibana-app/pull/742)).
  - This feature is experimental.
- Added new _Who data_ fields from file integrity monitoring features ([#746](https://github.com/wazuh/wazuh-kibana-app/pull/746)).
- Added tab in _Settings_ section where you can see the last logs from the Wazuh app server ([#723](https://github.com/wazuh/wazuh-kibana-app/pull/723)).

### Changed

- Fully redesigned of the welcome screen along the different app sections ([#751](https://github.com/wazuh/wazuh-kibana-app/pull/751)).
- Now any agent can go to the _Inventory_ tab regardless if it's enabled or not. The content will change properly according to the agent configuration ([#744](https://github.com/wazuh/wazuh-kibana-app/pull/744)).
- Updated the `angular-material` dependency to `1.1.10` ([#743](https://github.com/wazuh/wazuh-kibana-app/pull/743)).
- Any API entry is now removable regardless if it's the only one API entry ([#740](https://github.com/wazuh/wazuh-kibana-app/pull/740)).
- Performance has been improved regarding to agents status, they are now being fetched using _distinct_ routes from the Wazuh API ([#738](https://github.com/wazuh/wazuh-kibana-app/pull/738)).
- Improved the way we are parsing some Wazuh API errors regarding to version mismatching ([#735](https://github.com/wazuh/wazuh-kibana-app/pull/735)).

### Fixed

- Fixed wrong filters being applied in _Ruleset > Rules_ and _Ruleset > Decoders_ sections when using Lucene like filters plus path filters ([#736](https://github.com/wazuh/wazuh-kibana-app/pull/736)).
- Fixed the template checking from the healthcheck, now it allows to use custom index patterns ([#739](https://github.com/wazuh/wazuh-kibana-app/pull/739)).
- Fixed infinite white screen from _Management > Monitoring_ when the Wazuh cluster is enabled but not running ([#741](https://github.com/wazuh/wazuh-kibana-app/pull/741)).

## Wazuh v3.3.0/v3.3.1 - Kibana v6.3.1 - Revision 399

### Added

- Added a new Angular.js factory to store the Wazuh app configuration values. Also, this factory is being used by the pre-routes functions (resolves); this way we are sure about having the real configuration at any time. These pre-routes functions have been improved too ([#670](https://github.com/wazuh/wazuh-kibana-app/pull/670)).
- Added extended information for reports from _Reporting_ feature ([#701](https://github.com/wazuh/wazuh-kibana-app/pull/701)).

### Changed

- Tables have been improved. Now they are truncating long fields and adding a tooltip if needed ([#671](https://github.com/wazuh/wazuh-kibana-app/pull/671)).
- Services have been improved ([#715](https://github.com/wazuh/wazuh-kibana-app/pull/715)).
- CSV formatted files have been improved. Now they are showing a more human readable column names ([#717](https://github.com/wazuh/wazuh-kibana-app/pull/717), [#726](https://github.com/wazuh/wazuh-kibana-app/pull/726)).
- Added/Modified some visualization titles ([#728](https://github.com/wazuh/wazuh-kibana-app/pull/728)).
- Improved Discover perfomance when in background mode ([#719](https://github.com/wazuh/wazuh-kibana-app/pull/719)).
- Reports from the _Reporting_ feature have been fulyl redesigned ([#701](https://github.com/wazuh/wazuh-kibana-app/pull/701)).

### Fixed

- Fixed the top menu API indicator when checking the API connection and the manager/cluster information had been changed ([#668](https://github.com/wazuh/wazuh-kibana-app/pull/668)).
- Fixed our logger module which was not writting logs the very first time Kibana is started neither after a log rotation ([#667](https://github.com/wazuh/wazuh-kibana-app/pull/667)).
- Fixed a regular expression in the server side when parsing URLs before registering a new Wazuh API ([#690](https://github.com/wazuh/wazuh-kibana-app/pull/690)).
- Fixed filters from specific visualization regarding to _File integrity_ section ([#694](https://github.com/wazuh/wazuh-kibana-app/pull/694)).
- Fixed filters parsing when generating a report because it was not parsing negated filters as expected ([#696](https://github.com/wazuh/wazuh-kibana-app/pull/696)).
- Fixed visualization counter from _OSCAP_ tab ([#722](https://github.com/wazuh/wazuh-kibana-app/pull/722)).

### Removed

- Temporary removed CSV download from agent inventory section due to Wazuh API bug ([#727](https://github.com/wazuh/wazuh-kibana-app/pull/727)).

## Wazuh v3.3.0/v3.3.1 - Kibana v6.3.0 - Revision 398

### Added

- Improvements for latest app redesign ([#652](https://github.com/wazuh/wazuh-kibana-app/pull/652)):
  - The _Welcome_ tabs have been simplified, following a more Elastic design.
  - Added again the `md-nav-bar` component with refined styles and limited to specific sections.
  - The _Settings > Welcome_ tab has been removed. You can use the nav bar to switch tabs.
  - Minor CSS adjustments and reordering.
- Small app UI improvements ([#634](https://github.com/wazuh/wazuh-kibana-app/pull/634)):
  - Added link to _Agents Preview_ on the _Agents_ tab breadcrumbs.
  - Replaced the _Generate report_ button with a smaller one.
  - Redesigned _Management > Ruleset_ `md-chips` to look similar to Kibana filter pills.
  - Added agent information bar from _Agents > General_ to _Agents > Welcome_ too.
  - Refactored flex layout on _Welcome_ tabs to fix a height visual bug.
  - Removed duplicated loading rings on the _Agents_ tab.
- Improvements for app tables ([#627](https://github.com/wazuh/wazuh-kibana-app/pull/627)):
  - Now the current page will be highlighted.
  - The gap has been fixed to the items per page value.
  - If there are no more pages for _Next_ or _Prev_ buttons, they will be hidden.
- Improvements for app health check ([#637](https://github.com/wazuh/wazuh-kibana-app/pull/637)):
  - Improved design for the view.
  - The checks have been placed on a table, showing the current status of each one.
- Changes to our reporting feature ([#639](https://github.com/wazuh/wazuh-kibana-app/pull/639)):
  - Now the generated reports will include tables for each section.
  - Added a parser for getting Elasticsearch data table responses.
  - The reporting feature is now a separated module, and the code has been refactored.
- Improvements for app tables pagination ([#646](https://github.com/wazuh/wazuh-kibana-app/pull/646)).

### Changed

- Now the `pretty` parameter on the _Dev tools_ tab will be ignored to avoid `Unexpected error` messages ([#624](https://github.com/wazuh/wazuh-kibana-app/pull/624)).
- The `pdfkit` dependency has been replaced by `pdfmake` ([#639](https://github.com/wazuh/wazuh-kibana-app/pull/639)).
- Changed some Kibana tables for performance improvements on the reporting feature ([#644](https://github.com/wazuh/wazuh-kibana-app/pull/644)).
- Changed the method to refresh the list of known fields on the index pattern ([#650](https://github.com/wazuh/wazuh-kibana-app/pull/650)):
  - Now when restarting Kibana, the app will update the fieldset preserving the custom user fields.

### Fixed

- Fixed bug on _Agents CIS-CAT_ tab who wasn't loading the appropriate visualizations ([#626](https://github.com/wazuh/wazuh-kibana-app/pull/626)).
- Fixed a bug where sometimes the index pattern could be `undefined` during the health check process, leading into a false error message when loading the app ([#640](https://github.com/wazuh/wazuh-kibana-app/pull/640)).
- Fixed several bugs on the _Settings > API_ tab when removing, adding or editing new entries.

### Removed

- Removed the app login system ([#636](https://github.com/wazuh/wazuh-kibana-app/pull/636)):
  - This feature was unstable, experimental and untested for a long time. We'll provide much better RBAC capabilities in the future.
- Removed the new Kuery language option on Discover app search bars.
  - This feature will be restored in the future, after more Elastic v6.3.0 adaptations.

## Wazuh v3.3.0/v3.3.1 - Kibana v6.3.0 - Revision 397

### Added

- Support for Elastic Stack v6.3.0 ([#579](https://github.com/wazuh/wazuh-kibana-app/pull/579) & [#612](https://github.com/wazuh/wazuh-kibana-app/pull/612) & [#615](https://github.com/wazuh/wazuh-kibana-app/pull/615)).
- Brand-new Wazuh app redesign for the _Monitoring_ tab ([#581](https://github.com/wazuh/wazuh-kibana-app/pull/581)):
  - Refactored and optimized UI for these tabs, using a breadcrumbs-based navigability.
  - Used the same guidelines from the previous redesign for _Overview_ and _Agents_ tabs.
- New tab for _Agents_ - _Inventory_ ([#582](https://github.com/wazuh/wazuh-kibana-app/pull/582)):
  - Get information about the agent host, such as installed packages, motherboard, operating system, etc.
  - This tab will appear if the agent has the [`syscollector`](https://documentation.wazuh.com/current/user-manual/reference/ossec-conf/wodle-syscollector.html) wodle enabled.
- Brand-new extension - _CIS-CAT Alerts_ ([#601](https://github.com/wazuh/wazuh-kibana-app/pull/601)):
  - A new extension, disabled by default.
  - Visualize alerts related to the CIS-CAT benchmarks on the _Overview_ and _Agents_ tabs.
  - Get information about the last performed scan and its score.
- Several improvements for the _Dev tools_ tab ([#583](https://github.com/wazuh/wazuh-kibana-app/pull/583) & [#597](https://github.com/wazuh/wazuh-kibana-app/pull/597)):
  - Now you can insert queries using inline parameters, just like in a web browser.
  - You can combine inline parameters with JSON-like parameters.
  - If you use the same parameter on both methods with different values, the inline parameter has precedence over the other one.
  - The tab icon has been changed for a more appropriate one.
  - The `Execute query` button is now always placed on the first line of the query block.
- Refactoring for all app tables ([#582](https://github.com/wazuh/wazuh-kibana-app/pull/582)):
  - Replaced the old `wz-table` directive with a new one, along with a new data factory.
  - Now the tables are built with a pagination system.
  - Much easier method for building tables for the app.
  - Performance and stability improvements when fetching API data.
  - Now you can see the total amount of items and the elapsed time.

### Changed

- Moved some logic from the _Agents preview_ tab to the server, to avoid excessive client-side workload ([#586](https://github.com/wazuh/wazuh-kibana-app/pull/586)).
- Changed the UI to use the same loading ring across all the app tabs ([#593](https://github.com/wazuh/wazuh-kibana-app/pull/593) & [#599](https://github.com/wazuh/wazuh-kibana-app/pull/599)).
- Changed the _No results_ message across all the tabs with visualizations ([#599](https://github.com/wazuh/wazuh-kibana-app/pull/599)).

### Fixed

- Fixed a bug on the _Settings/Extensions_ tab where enabling/disabling some extensions could make other ones to be disabled ([#591](https://github.com/wazuh/wazuh-kibana-app/pull/591)).

## Wazuh v3.3.0/v3.3.1 - Kibana v6.2.4 - Revision 396

### Added

- Support for Wazuh v3.3.1.
- Brand-new Wazuh app redesign for the _Settings_ tab ([#570](https://github.com/wazuh/wazuh-kibana-app/pull/570)):
  - Refactored and optimized UI for these tabs, using a breadcrumbs-based navigability.
  - Used the same guidelines from the previous redesign for _Overview_ and _Agents_ tabs.
- Refactoring for _Overview_ and _Agents_ controllers ([#564](https://github.com/wazuh/wazuh-kibana-app/pull/564)):
  - Reduced duplicated code by splitting it into separate files.
  - Code optimization for a better performance and maintainability.
  - Added new services to provide similar functionality between different app tabs.
- Added `data.vulnerability.package.condition` to the list of known fields ([#566](https://github.com/wazuh/wazuh-kibana-app/pull/566)).

### Changed

- The `wazuh-logs` and `wazuh-monitoring` folders have been moved to the Kibana's `optimize` directory in order to avoid some error messages when using the `kibana-plugin list` command ([#563](https://github.com/wazuh/wazuh-kibana-app/pull/563)).

### Fixed

- Fixed a bug on the _Settings_ tab where updating an API entry with wrong credentials would corrupt the existing one ([#558](https://github.com/wazuh/wazuh-kibana-app/pull/558)).
- Fixed a bug on the _Settings_ tab where removing an API entry while its edit form is opened would hide the `Add API` button unless the user reloads the tab ([#558](https://github.com/wazuh/wazuh-kibana-app/pull/558)).
- Fixed some Audit visualizations on the _Overview_ and _Agents_ tabs that weren't using the same search query to show the results ([#572](https://github.com/wazuh/wazuh-kibana-app/pull/572)).
- Fixed undefined variable error on the `wz-menu` directive ([#575](https://github.com/wazuh/wazuh-kibana-app/pull/575)).

## Wazuh v3.3.0 - Kibana v6.2.4 - Revision 395

### Fixed

- Fixed a bug on the _Agent Configuration_ tab where the sync status was always `NOT SYNCHRONIZED` ([#569](https://github.com/wazuh/wazuh-kibana-app/pull/569)).

## Wazuh v3.3.0 - Kibana v6.2.4 - Revision 394

### Added

- Support for Wazuh v3.3.0.
- Updated some backend API calls to include the app version in the request header ([#560](https://github.com/wazuh/wazuh-kibana-app/pull/560)).

## Wazuh v3.2.4 - Kibana v6.2.4 - Revision 393

### Added

- Brand-new Wazuh app redesign for _Overview_ and _Agents_ tabs ([#543](https://github.com/wazuh/wazuh-kibana-app/pull/543)):
  - Updated UI for these tabs using breadcrumbs.
  - New _Welcome_ screen, presenting all the tabs to the user, with useful links to our documentation.
  - Overall design improved, adjusted font sizes and reduced HTML code.
  - This base will allow the app to increase its functionality in the future.
  - Removed the `md-nav-bar` component for a better user experience on small screens.
  - Improved app performance removing some CSS effects from some components, such as buttons.
- New filter for agent version on the _Agents Preview_ tab ([#537](https://github.com/wazuh/wazuh-kibana-app/pull/537)).
- New filter for cluster node on the _Agents Preview_ tab ([#538](https://github.com/wazuh/wazuh-kibana-app/pull/538)).

### Changed

- Now the report generation process will run in a parallel mode in the foreground ([#523](https://github.com/wazuh/wazuh-kibana-app/pull/523)).
- Replaced the usage of `$rootScope` with two new factories, along with more controller improvements ([#525](https://github.com/wazuh/wazuh-kibana-app/pull/525)).
- Now the _Extensions_ tab on _Settings_ won't edit the `.wazuh` index to modify the extensions configuration for all users ([#545](https://github.com/wazuh/wazuh-kibana-app/pull/545)).
  - This allows each new user to always start with the base extensions configuration, and modify it to its needs storing the settings on a browser cookie.
- Now the GDPR requirements description on its tab won't be loaded if the Wazuh API version is not v3.2.3 or higher ([#546](https://github.com/wazuh/wazuh-kibana-app/pull/546)).

### Fixed

- Fixed a bug where the app crashes when attempting to download huge amounts of data as CSV format ([#521](https://github.com/wazuh/wazuh-kibana-app/pull/521)).
- Fixed a bug on the Timelion visualizations from _Management/Monitoring_ which were not properly filtering and showing the cluster nodes information ([#530](https://github.com/wazuh/wazuh-kibana-app/pull/530)).
- Fixed several bugs on the loading process when switching between tabs with or without visualizations in the _Overview_ and _Agents_ tab ([#531](https://github.com/wazuh/wazuh-kibana-app/pull/531) & [#533](https://github.com/wazuh/wazuh-kibana-app/pull/533)).
- Fixed a bug on the `wazuh-monitoring` index feature when using multiple inserted APIs, along with several performance improvements ([#539](https://github.com/wazuh/wazuh-kibana-app/pull/539)).
- Fixed a bug where the OS filter on the _Agents Preview_ tab would exclude the rest of filters instead of combining them ([#552](https://github.com/wazuh/wazuh-kibana-app/pull/552)).
- Fixed a bug where the Extensions settings were restored every time the user opened the _Settings_ tab or pressed the _Set default manager_ button ([#555](https://github.com/wazuh/wazuh-kibana-app/pull/555) & [#556](https://github.com/wazuh/wazuh-kibana-app/pull/556)).

## Wazuh v3.2.3/v3.2.4 - Kibana v6.2.4 - Revision 392

### Added

- Support for Wazuh v3.2.4.
- New functionality - _Reporting_ ([#510](https://github.com/wazuh/wazuh-kibana-app/pull/510)):
  - Generate PDF logs on the _Overview_ and _Agents_ tabs, with the new button next to _Panels_ and _Discover_.
  - The report will contain the current visualizations from the tab where you generated it.
  - List all your generated reports, download or deleted them at the new _Management/Reporting_ tab.
  - **Warning:** If you leave the tab while generating a report, the process will be aborted.
- Added warning/error messages about the total RAM on the server side ([#502](https://github.com/wazuh/wazuh-kibana-app/pull/502)):
  - None of this messages will prevent the user from accessing the app, it's just a recommendation.
  - If your server has less than 2GB of RAM, you'll get an error message when opening the app.
  - If your server has between 2GB and 3GB of RAM, you'll get a warning message.
  - If your server has more than 3GB of RAM, you won't get any kind of message.
- Refactoring and added loading bar to _Manager Logs_ and _Groups_ tabs ([#505](https://github.com/wazuh/wazuh-kibana-app/pull/505)).
- Added more Syscheck options to _Management/Agents_ configuration tabs ([#509](https://github.com/wazuh/wazuh-kibana-app/pull/509)).

### Fixed

- Added more fields to the `known-fields.js` file to avoid warning messages on _Discover_ when using Filebeat for alerts forwarding ([#497](https://github.com/wazuh/wazuh-kibana-app/pull/497)).
- Fixed a bug where clicking on the _Check connection_ button on the _Settings_ tab threw an error message although the API connected successfully ([#504](https://github.com/wazuh/wazuh-kibana-app/pull/504)).
- Fixed a bug where the _Agents_ tab was not properly showing the total of agents due to the new Wazuh cluster implementation ([#517](https://github.com/wazuh/wazuh-kibana-app/pull/517)).

## Wazuh v3.2.3 - Kibana v6.2.4 - Revision 391

### Added

- Support for Wazuh v3.2.3.
- Brand-new extension - _GDPR Alerts_ ([#453](https://github.com/wazuh/wazuh-kibana-app/pull/453)):
  - A new extension, enabled by default.
  - Visualize alerts related to the GDPR compliance on the _Overview_ and _Agents_ tabs.
  - The _Ruleset_ tab has been updated to include GDPR filters on the _Rules_ subtab.
- Brand-new Management tab - _Monitoring_ ([#490](https://github.com/wazuh/wazuh-kibana-app/pull/490)):
  - Visualize your Wazuh cluster, both master and clients.
    - Get the current cluster configuration.
    - Nodes listing, sorting, searching, etc.
  - Get a more in-depth cluster status thanks to the newly added [_Timelion_](https://www.elastic.co/guide/en/kibana/current/timelion.html) visualizations.
  - The Detail view gives you a summary of the node's healthcheck.
- Brand-new tab - _Dev tools_ ([#449](https://github.com/wazuh/wazuh-kibana-app/pull/449)):
  - Find it on the top navbar, next to _Discover_.
  - Execute Wazuh API requests directly from the app.
  - This tab uses your currently selected API from _Settings_.
  - You can type different API requests on the input window, select one with the cursor, and click on the Play button to execute it.
  - You can also type comments on the input window.
- More improvements for the _Manager/Ruleset_ tab ([#446](https://github.com/wazuh/wazuh-kibana-app/pull/446)):
  - A new colour palette for regex, order and rule description arguments.
  - Added return to List view on Ruleset button while on Detail view.
  - Fixed line height on all table headers.
  - Removed unused, old code from Ruleset controllers.
- Added option on `config.yml` to enable/disable the `wazuh-monitoring` index ([#441](https://github.com/wazuh/wazuh-kibana-app/pull/441)):
  - Configure the frequency time to generate new indices.
  - The default frequency time has been increased to 1 hour.
  - When disabled, useful metrics will appear on _Overview/General_ replacing the _Agent status_ visualization.
- Added CSV exporting button to the app ([#431](https://github.com/wazuh/wazuh-kibana-app/pull/431)):
  - Implemented new logic to fetch data from the Wazuh API and download it in CSV format.
  - Currently available for the _Ruleset_, _Logs_ and _Groups_ sections on the _Manager_ tab and also the _Agents_ tab.
- More refactoring to the app backend ([#439](https://github.com/wazuh/wazuh-kibana-app/pull/439)):
  - Standardized error output from the server side.
  - Drastically reduced the error management logic on the client side.
  - Applied the _Facade_ pattern when importing/exporting modules.
  - Deleted unused/deprecated/useless methods both from server and client side.
  - Some optimizations to variable type usages.
- Refactoring to Kibana filters management ([#452](https://github.com/wazuh/wazuh-kibana-app/pull/452) & [#459](https://github.com/wazuh/wazuh-kibana-app/pull/459)):
  - Added new class to build queries from the base query.
  - The filter management is being done on controllers instead of the `discover` directive.
  - Now we are emitting specific events whenever we are fetching data or communicating to the `discover` directive.
  - The number of useless requests to fetch data has been reduced.
  - The synchronization actions are working as expected regardless the amount of data and/or the number of machine resources.
  - Fixed several bugs about filter usage and transition to different app tabs.
- Added confirmation message when the user deletes an API entry on _Settings/API_ ([#428](https://github.com/wazuh/wazuh-kibana-app/pull/428)).
- Added support for filters on the _Manager/Logs_ tab when realtime is enabled ([#433](https://github.com/wazuh/wazuh-kibana-app/pull/433)).
- Added more filter options to the Detail view on _Manager/Ruleset_ ([#434](https://github.com/wazuh/wazuh-kibana-app/pull/434)).

### Changed

- Changed OSCAP visualization to avoid clipping issues with large agent names ([#429](https://github.com/wazuh/wazuh-kibana-app/pull/429)).
- Now the related Rules or Decoders sections on _Manager/Ruleset_ will remain hidden if there isn't any data to show or while it's loading ([#434](https://github.com/wazuh/wazuh-kibana-app/pull/434)).
- Added a 200ms delay when fetching iterable data from the Wazuh API ([#445](https://github.com/wazuh/wazuh-kibana-app/pull/445) & [#450](https://github.com/wazuh/wazuh-kibana-app/pull/450)).
- Fixed several bugs related to Wazuh API timeout/cancelled requests ([#445](https://github.com/wazuh/wazuh-kibana-app/pull/445)).
- Added `ENOTFOUND`, `EHOSTUNREACH`, `EINVAL`, `EAI_AGAIN` options for API URL parameter checking ([#463](https://github.com/wazuh/wazuh-kibana-app/pull/463)).
- Now the _Settings/Extensions_ subtab won't appear unless there's at least one API inserted ([#465](https://github.com/wazuh/wazuh-kibana-app/pull/465)).
- Now the index pattern selector on _Settings/Pattern_ will also refresh the known fields when changing it ([#477](https://github.com/wazuh/wazuh-kibana-app/pull/477)).
- Changed the _Manager_ tab into _Management_ ([#490](https://github.com/wazuh/wazuh-kibana-app/pull/490)).

### Fixed

- Fixed a bug where toggling extensions after deleting an API entry could lead into an error message ([#465](https://github.com/wazuh/wazuh-kibana-app/pull/465)).
- Fixed some performance bugs on the `dataHandler` service ([#442](https://github.com/wazuh/wazuh-kibana-app/pull/442) & [#486](https://github.com/wazuh/wazuh-kibana-app/pull/442)).
- Fixed a bug when loading the _Agents preview_ tab on Safari web browser ([#447](https://github.com/wazuh/wazuh-kibana-app/pull/447)).
- Fixed a bug where a new extension (enabled by default) appears disabled when updating the app ([#456](https://github.com/wazuh/wazuh-kibana-app/pull/456)).
- Fixed a bug where pressing the Enter key on the _Discover's_ tab search bar wasn't working properly ([#488](https://github.com/wazuh/wazuh-kibana-app/pull/488)).

### Removed

- Removed the `rison` dependency from the `package.json` file ([#452](https://github.com/wazuh/wazuh-kibana-app/pull/452)).
- Removed unused Elasticsearch request to avoid problems when there's no API inserted ([#460](https://github.com/wazuh/wazuh-kibana-app/pull/460)).

## Wazuh v3.2.1/v3.2.2 - Kibana v6.2.4 - Revision 390

### Added

- Support for Wazuh v3.2.2.
- Refactoring on visualizations use and management ([#397](https://github.com/wazuh/wazuh-kibana-app/pull/397)):
  - Visualizations are no longer stored on an index, they're built and loaded on demand when needed to render the interface.
  - Refactoring on the whole app source code to use the _import/export_ paradigm.
  - Removed old functions and variables from the old visualization management logic.
  - Removed cron task to clean remaining visualizations since it's no longer needed.
  - Some Kibana functions and modules have been overridden in order to make this refactoring work.
    - This change is not intrusive in any case.
- New redesign for the _Manager/Ruleset_ tab ([#420](https://github.com/wazuh/wazuh-kibana-app/pull/420)):
  - Rules and decoders list now divided into two different sections: _List view_ and _Detail view_.
  - Removed old expandable tables to move the rule/decoder information into a new space.
  - Enable different filters on the detail view for a better search on the list view.
  - New table for related rules or decoders.
  - And finally, a bunch of minor design enhancements to the whole app.
- Added a copyright notice to the whole app source code ([#395](https://github.com/wazuh/wazuh-kibana-app/pull/395)).
- Updated `.gitignore` with the _Node_ template ([#395](https://github.com/wazuh/wazuh-kibana-app/pull/395)).
- Added new module to the `package.json` file, [`rison`](https://www.npmjs.com/package/rison) ([#404](https://github.com/wazuh/wazuh-kibana-app/pull/404)).
- Added the `errorHandler` service to the blank screen scenario ([#413](https://github.com/wazuh/wazuh-kibana-app/pull/413)):
  - Now the exact error message will be shown to the user, instead of raw JSON content.
- Added new option on the `config.yml` file to disable the new X-Pack RBAC capabilities to filter index-patterns ([#417](https://github.com/wazuh/wazuh-kibana-app/pull/417)).

### Changed

- Small minor enhancements to the user interface ([#396](https://github.com/wazuh/wazuh-kibana-app/pull/396)):
  - Reduced Wazuh app logo size.
  - Changed buttons text to not use all-capitalized letters.
  - Minor typos found in the HTML/CSS code have been fixed.
- Now the app log stores the package revision ([#417](https://github.com/wazuh/wazuh-kibana-app/pull/417)).

### Fixed

- Fixed bug where the _Agents_ tab didn't preserve the filters after reloading the page ([#404](https://github.com/wazuh/wazuh-kibana-app/pull/404)).
- Fixed a bug when using X-Pack that sometimes threw an error of false _"Not enough privileges"_ scenario ([#415](https://github.com/wazuh/wazuh-kibana-app/pull/415)).
- Fixed a bug where the Kibana Discover auto-refresh functionality was still working when viewing the _Agent configuration_ tab ([#419](https://github.com/wazuh/wazuh-kibana-app/pull/419)).

## Wazuh v3.2.1 - Kibana v6.2.4 - Revision 389

### Changed

- Changed severity and verbosity to some log messages ([#412](https://github.com/wazuh/wazuh-kibana-app/pull/412)).

### Fixed

- Fixed a bug when using the X-Pack plugin without security capabilities enabled ([#403](https://github.com/wazuh/wazuh-kibana-app/pull/403)).
- Fixed a bug when the app was trying to create `wazuh-monitoring` indices without checking the existence of the proper template ([#412](https://github.com/wazuh/wazuh-kibana-app/pull/412)).

## Wazuh v3.2.1 - Kibana v6.2.4 - Revision 388

### Added

- Support for Elastic Stack v6.2.4.
- App server fully refactored ([#360](https://github.com/wazuh/wazuh-kibana-app/pull/360)):
  - Added new classes, reduced the amount of code, removed unused functions, and several optimizations.
  - Now the app follows a more ES6 code style on multiple modules.
  - _Overview/Agents_ visualizations have been ordered into separated files and folders.
  - Now the app can use the default index defined on the `/ect/kibana/kibana.yml` file.
  - Better error handling for the visualizations directive.
  - Added a cron job to delete remaining visualizations on the `.kibana` index if so.
  - Also, we've added some changes when using the X-Pack plugin:
    - Better management of users and roles in order to use the app capabilities.
    - Prevents app loading if the currently logged user has no access to any index pattern.
- Added the `errorHandler` service to the `dataHandler` factory ([#340](https://github.com/wazuh/wazuh-kibana-app/pull/340)).
- Added Syscollector section to _Manager/Agents Configuration_ tabs ([#359](https://github.com/wazuh/wazuh-kibana-app/pull/359)).
- Added `cluster.name` field to the `wazuh-monitoring` index ([#377](https://github.com/wazuh/wazuh-kibana-app/pull/377)).

### Changed

- Increased the query size when fetching the index pattern list ([#339](https://github.com/wazuh/wazuh-kibana-app/pull/339)).
- Changed active colour for all app tables ([#347](https://github.com/wazuh/wazuh-kibana-app/pull/347)).
- Changed validation regex to accept URLs with non-numeric format ([#353](https://github.com/wazuh/wazuh-kibana-app/pull/353)).
- Changed visualization removal cron task to avoid excessive log messages when there weren't removed visualizations ([#361](https://github.com/wazuh/wazuh-kibana-app/pull/361)).
- Changed filters comparison for a safer access ([#383](https://github.com/wazuh/wazuh-kibana-app/pull/383)).
- Removed some `server.log` messages to avoid performance errors ([#384](https://github.com/wazuh/wazuh-kibana-app/pull/384)).
- Changed the way of handling the index patterns list ([#360](https://github.com/wazuh/wazuh-kibana-app/pull/360)).
- Rewritten some false error-level logs to just information-level ones ([#360](https://github.com/wazuh/wazuh-kibana-app/pull/360)).
- Changed some files from JSON to CommonJS for performance improvements ([#360](https://github.com/wazuh/wazuh-kibana-app/pull/360)).
- Replaced some code on the `kibana-discover` directive with a much cleaner statement to avoid issues on the _Agents_ tab ([#394](https://github.com/wazuh/wazuh-kibana-app/pull/394)).

### Fixed

- Fixed a bug where several `agent.id` filters were created at the same time when navigating between _Agents_ and _Groups_ with different selected agents ([#342](https://github.com/wazuh/wazuh-kibana-app/pull/342)).
- Fixed logic on the index-pattern selector which wasn't showing the currently selected pattern the very first time a user opened the app ([#345](https://github.com/wazuh/wazuh-kibana-app/pull/345)).
- Fixed a bug on the `errorHandler` service who was preventing a proper output of some Elastic-related backend error messages ([#346](https://github.com/wazuh/wazuh-kibana-app/pull/346)).
- Fixed panels flickering in the _Settings_ tab ([#348](https://github.com/wazuh/wazuh-kibana-app/pull/348)).
- Fixed a bug in the shards and replicas settings when the user sets the value to zero (0) ([#358](https://github.com/wazuh/wazuh-kibana-app/pull/358)).
- Fixed several bugs related to the upgrade process from Wazuh 2.x to the new refactored server ([#363](https://github.com/wazuh/wazuh-kibana-app/pull/363)).
- Fixed a bug in _Discover/Agents VirusTotal_ tabs to avoid conflicts with the `agent.name` field ([#379](https://github.com/wazuh/wazuh-kibana-app/pull/379)).
- Fixed a bug on the implicit filter in _Discover/Agents PCI_ tabs ([#393](https://github.com/wazuh/wazuh-kibana-app/pull/393)).

### Removed

- Removed clear API password on `checkPattern` response ([#339](https://github.com/wazuh/wazuh-kibana-app/pull/339)).
- Removed old dashboard visualizations to reduce loading times ([#360](https://github.com/wazuh/wazuh-kibana-app/pull/360)).
- Removed some unused dependencies due to the server refactoring ([#360](https://github.com/wazuh/wazuh-kibana-app/pull/360)).
- Removed completely `metricService` from the app ([#389](https://github.com/wazuh/wazuh-kibana-app/pull/389)).

## Wazuh v3.2.1 - Kibana v6.2.2/v6.2.3 - Revision 387

### Added

- New logging system ([#307](https://github.com/wazuh/wazuh-kibana-app/pull/307)):
  - New module implemented to write app logs.
  - Now a trace is stored every time the app is re/started.
  - Currently, the `initialize.js` and `monitoring.js` files work with this system.
  - Note: the logs will live under `/var/log/wazuh/wazuhapp.log` on Linux systems, on Windows systems they will live under `kibana/plugins/`. It rotates the log whenever it reaches 100MB.
- Better cookies handling ([#308](https://github.com/wazuh/wazuh-kibana-app/pull/308)):
  - New field on the `.wazuh-version` index to store the last time the Kibana server was restarted.
  - This is used to check if the cookies have consistency with the current server status.
  - Now the app is clever and takes decisions depending on new consistency checks.
- New design for the _Agents/Configuration_ tab ([#310](https://github.com/wazuh/wazuh-kibana-app/pull/310)):
  - The style is the same as the _Manager/Configuration_ tab.
  - Added two more sections: CIS-CAT and Commands ([#315](https://github.com/wazuh/wazuh-kibana-app/pull/315)).
  - Added a new card that will appear when there's no group configuration at all ([#323](https://github.com/wazuh/wazuh-kibana-app/pull/323)).
- Added _"group"_ column on the agents list in _Agents_ ([#312](https://github.com/wazuh/wazuh-kibana-app/pull/312)):
  - If you click on the group, it will redirect the user to the specified group in _Manager/Groups_.
- New option for the `config.yml` file, `ip.selector` ([#313](https://github.com/wazuh/wazuh-kibana-app/pull/313)):
  - Define if the app will show or not the index pattern selector on the top navbar.
  - This setting is set to `true` by default.
- More CSS cleanup and reordering ([#315](https://github.com/wazuh/wazuh-kibana-app/pull/315)):
  - New `typography.less` file.
  - New `layout.less` file.
  - Removed `cleaned.less` file.
  - Reordering and cleaning of existing CSS files, including removal of unused classes, renaming, and more.
  - The _Settings_ tab has been refactored to correct some visual errors with some card components.
  - Small refactoring to some components from _Manager/Ruleset_ ([#323](https://github.com/wazuh/wazuh-kibana-app/pull/323)).
- New design for the top navbar ([#326](https://github.com/wazuh/wazuh-kibana-app/pull/326)):
  - Cleaned and refactored code
  - Revamped design, smaller and with minor details to follow the rest of Wazuh app guidelines.
- New design for the wz-chip component to follow the new Wazuh app guidelines ([#323](https://github.com/wazuh/wazuh-kibana-app/pull/323)).
- Added more descriptive error messages when the user inserts bad credentials on the _Add new API_ form in the _Settings_ tab ([#331](https://github.com/wazuh/wazuh-kibana-app/pull/331)).
- Added a new CSS class to truncate overflowing text on tables and metric ribbons ([#332](https://github.com/wazuh/wazuh-kibana-app/pull/332)).
- Support for Elastic Stack v6.2.2/v6.2.3.

### Changed

- Improved the initialization system ([#317](https://github.com/wazuh/wazuh-kibana-app/pull/317)):
  - Now the app will re-create the index-pattern if the user deletes the currently used by the Wazuh app.
  - The fieldset is now automatically refreshed if the app detects mismatches.
  - Now every index-pattern is dynamically formatted (for example, to enable the URLs in the _Vulnerabilities_ tab).
  - Some code refactoring for a better handling of possible use cases.
  - And the best thing, it's no longer needed to insert the sample alert!
- Improvements and changes to index-patterns ([#320](https://github.com/wazuh/wazuh-kibana-app/pull/320) & [#333](https://github.com/wazuh/wazuh-kibana-app/pull/333)):
  - Added a new route, `/get-list`, to fetch the index pattern list.
  - Removed and changed several functions for a proper management of index-patterns.
  - Improved the compatibility with user-created index-patterns, known to have unpredictable IDs.
  - Now the app properly redirects to `/blank-screen` if the length of the index patterns list is 0.
  - Ignored custom index patterns with auto-generated ID on the initialization process.
    - Now it uses the value set on the `config.yml` file.
  - If the index pattern is no longer available, the cookie will be overwritten.
- Improvements to the monitoring module ([#322](https://github.com/wazuh/wazuh-kibana-app/pull/322)):
  - Minor refactoring to the whole module.
  - Now the `wazuh-monitoring` index pattern is regenerated if it's missing.
  - And the best thing, it's no longer needed to insert the monitoring template!
- Now the app health check system only checks if the API and app have the same `major.minor` version ([#311](https://github.com/wazuh/wazuh-kibana-app/pull/311)):
  - Previously, the API and app had to be on the same `major.minor.patch` version.
- Adjusted space between title and value in some cards showing Manager or Agent configurations ([#315](https://github.com/wazuh/wazuh-kibana-app/pull/315)).
- Changed red and green colours to more saturated ones, following Kibana style ([#315](https://github.com/wazuh/wazuh-kibana-app/pull/315)).

### Fixed

- Fixed bug in Firefox browser who was not properly showing the tables with the scroll pagination functionality ([#314](https://github.com/wazuh/wazuh-kibana-app/pull/314)).
- Fixed bug where visualizations weren't being destroyed due to ongoing renderization processes ([#316](https://github.com/wazuh/wazuh-kibana-app/pull/316)).
- Fixed several UI bugs for a better consistency and usability ([#318](https://github.com/wazuh/wazuh-kibana-app/pull/318)).
- Fixed an error where the initial index-pattern was not loaded properly the very first time you enter the app ([#328](https://github.com/wazuh/wazuh-kibana-app/pull/328)).
- Fixed an error message that appeared whenever the app was not able to found the `wazuh-monitoring` index pattern ([#328](https://github.com/wazuh/wazuh-kibana-app/pull/328)).

## Wazuh v3.2.1 - Kibana v6.2.2 - Revision 386

### Added

- New design for the _Manager/Groups_ tab ([#295](https://github.com/wazuh/wazuh-kibana-app/pull/295)).
- New design for the _Manager/Configuration_ tab ([#297](https://github.com/wazuh/wazuh-kibana-app/pull/297)).
- New design of agents statistics for the _Agents_ tab ([#299](https://github.com/wazuh/wazuh-kibana-app/pull/299)).
- Added information ribbon into _Overview/Agent SCAP_ tabs ([#303](https://github.com/wazuh/wazuh-kibana-app/pull/303)).
- Added information ribbon into _Overview/Agent VirusTotal_ tabs ([#306](https://github.com/wazuh/wazuh-kibana-app/pull/306)).
- Added information ribbon into _Overview AWS_ tab ([#306](https://github.com/wazuh/wazuh-kibana-app/pull/306)).

### Changed

- Refactoring of HTML and CSS code throughout the whole Wazuh app ([#294](https://github.com/wazuh/wazuh-kibana-app/pull/294), [#302](https://github.com/wazuh/wazuh-kibana-app/pull/302) & [#305](https://github.com/wazuh/wazuh-kibana-app/pull/305)):
  - A big milestone for the project was finally achieved with this refactoring.
  - We've removed the Bootstrap dependency from the `package.json` file.
  - We've removed and merged many duplicated rules.
  - We've removed HTML and `angular-md` overriding rules. Now we have more own-made classes to avoid undesired results on the UI.
  - Also, this update brings tons of minor bugfixes related to weird HTML code.
- Wazuh app visualizations reviewed ([#301](https://github.com/wazuh/wazuh-kibana-app/pull/301)):
  - The number of used buckets has been limited since most of the table visualizations were surpassing acceptable limits.
  - Some visualizations have been checked to see if they make complete sense on what they mean to show to the user.
- Modified some app components for better follow-up of Kibana guidelines ([#290](https://github.com/wazuh/wazuh-kibana-app/pull/290) & [#297](https://github.com/wazuh/wazuh-kibana-app/pull/297)).
  - Also, some elements were modified on the _Discover_ tab in order to correct some mismatches.

### Fixed

- Adjusted information ribbon in _Agents/General_ for large OS names ([#290](https://github.com/wazuh/wazuh-kibana-app/pull/290) & [#294](https://github.com/wazuh/wazuh-kibana-app/pull/294)).
- Fixed unsafe array access on the visualization directive when going directly into _Manager/Ruleset/Decoders_ ([#293](https://github.com/wazuh/wazuh-kibana-app/pull/293)).
- Fixed a bug where navigating between agents in the _Agents_ tab was generating duplicated `agent.id` implicit filters ([#296](https://github.com/wazuh/wazuh-kibana-app/pull/296)).
- Fixed a bug where navigating between different tabs from _Overview_ or _Agents_ while being on the _Discover_ sub-tab was causing data loss in metric watchers ([#298](https://github.com/wazuh/wazuh-kibana-app/pull/298)).
- Fixed incorrect visualization of the rule level on _Manager/Ruleset/Rules_ when the rule level is zero (0) ([#298](https://github.com/wazuh/wazuh-kibana-app/pull/298)).

### Removed

- Removed almost every `md-tooltip` component from the whole app ([#305](https://github.com/wazuh/wazuh-kibana-app/pull/305)).
- Removed unused images from the `img` folder ([#305](https://github.com/wazuh/wazuh-kibana-app/pull/305)).

## Wazuh v3.2.1 - Kibana v6.2.2 - Revision 385

### Added

- Support for Wazuh v3.2.1.
- Brand-new first redesign for the app user interface ([#278](https://github.com/wazuh/wazuh-kibana-app/pull/278)):
  - This is the very first iteration of a _work-in-progress_ UX redesign for the Wazuh app.
  - The overall interface has been refreshed, removing some unnecessary colours and shadow effects.
  - The metric visualizations have been replaced by an information ribbon under the filter search bar, reducing the amount of space they occupied.
    - A new service was implemented for a proper handling of the metric visualizations watchers ([#280](https://github.com/wazuh/wazuh-kibana-app/pull/280)).
  - The rest of the app visualizations now have a new, more detailed card design.
- New shards and replicas settings to the `config.yml` file ([#277](https://github.com/wazuh/wazuh-kibana-app/pull/277)):
  - Now you can apply custom values to the shards and replicas for the `.wazuh` and `.wazuh-version` indices.
  - This feature only works before the installation process. If you modify these settings after installing the app, they won't be applied at all.

### Changed

- Now clicking again on the _Groups_ tab on _Manager_ will properly reload the tab and redirect to the beginning ([#274](https://github.com/wazuh/wazuh-kibana-app/pull/274)).
- Now the visualizations only use the `vis-id` attribute for loading them ([#275](https://github.com/wazuh/wazuh-kibana-app/pull/275)).
- The colours from the toast messages have been replaced to follow the Elastic 6 guidelines ([#286](https://github.com/wazuh/wazuh-kibana-app/pull/286)).

### Fixed

- Fixed wrong data flow on _Agents/General_ when coming from and going to the _Groups_ tab ([#273](https://github.com/wazuh/wazuh-kibana-app/pull/273)).
- Fixed sorting on tables, now they use the sorting functionality provided by the Wazuh API ([#274](https://github.com/wazuh/wazuh-kibana-app/pull/274)).
- Fixed column width issues on some tables ([#274](https://github.com/wazuh/wazuh-kibana-app/pull/274)).
- Fixed bug in the _Agent configuration_ JSON viewer who didn't properly show the full group configuration ([#276](https://github.com/wazuh/wazuh-kibana-app/pull/276)).
- Fixed excessive loading time from some Audit visualizations ([#278](https://github.com/wazuh/wazuh-kibana-app/pull/278)).
- Fixed Play/Pause button in timepicker's auto-refresh ([#281](https://github.com/wazuh/wazuh-kibana-app/pull/281)).
- Fixed unusual scenario on visualization directive where sometimes there was duplicated implicit filters when doing a search ([#283](https://github.com/wazuh/wazuh-kibana-app/pull/283)).
- Fixed some _Overview Audit_ visualizations who were not working properly ([#285](https://github.com/wazuh/wazuh-kibana-app/pull/285)).

### Removed

- Deleted the `id` attribute from all the app visualizations ([#275](https://github.com/wazuh/wazuh-kibana-app/pull/275)).

## Wazuh v3.2.0 - Kibana v6.2.2 - Revision 384

### Added

- New directives for the Wazuh app: `wz-table`, `wz-table-header` and `wz-search-bar` ([#263](https://github.com/wazuh/wazuh-kibana-app/pull/263)):
  - Maintainable and reusable components for a better-structured app.
  - Several files have been changed, renamed and moved to new folders, following _best practices_.
  - The progress bar is now within its proper directive ([#266](https://github.com/wazuh/wazuh-kibana-app/pull/266)).
  - Minor typos and refactoring changes to the new directives.
- Support for Elastic Stack v6.2.2.

### Changed

- App buttons have been refactored. Unified CSS and HTML for buttons, providing the same structure for them ([#269](https://github.com/wazuh/wazuh-kibana-app/pull/269)).
- The API list on Settings now shows the latest inserted API at the beginning of the list ([#261](https://github.com/wazuh/wazuh-kibana-app/pull/261)).
- The check for the currently applied pattern has been improved, providing clever handling of Elasticsearch errors ([#271](https://github.com/wazuh/wazuh-kibana-app/pull/271)).
- Now on _Settings_, when the Add or Edit API form is active, if you press the other button, it will make the previous one disappear, getting a clearer interface ([#9df1e31](https://github.com/wazuh/wazuh-kibana-app/commit/9df1e317903edf01c81eba068da6d20a8a1ea7c2)).

### Fixed

- Fixed visualizations directive to properly load the _Manager/Ruleset_ visualizations ([#262](https://github.com/wazuh/wazuh-kibana-app/pull/262)).
- Fixed a bug where the classic extensions were not affected by the settings of the `config.yml` file ([#266](https://github.com/wazuh/wazuh-kibana-app/pull/266)).
- Fixed minor CSS bugs from the conversion to directives to some components ([#266](https://github.com/wazuh/wazuh-kibana-app/pull/266)).
- Fixed bug in the tables directive when accessing a member it doesn't exist ([#266](https://github.com/wazuh/wazuh-kibana-app/pull/266)).
- Fixed browser console log error when clicking the Wazuh logo on the app ([#6647fbc](https://github.com/wazuh/wazuh-kibana-app/commit/6647fbc051c2bf69df7df6e247b2b2f46963f194)).

### Removed

- Removed the `kbn-dis` directive from _Manager/Ruleset_ ([#262](https://github.com/wazuh/wazuh-kibana-app/pull/262)).
- Removed the `filters.js` and `kibana_fields_file.json` files ([#263](https://github.com/wazuh/wazuh-kibana-app/pull/263)).
- Removed the `implicitFilters` service ([#270](https://github.com/wazuh/wazuh-kibana-app/pull/270)).
- Removed visualizations loading status trace from controllers and visualization directive ([#270](https://github.com/wazuh/wazuh-kibana-app/pull/270)).

## Wazuh v3.2.0 - Kibana v6.2.1 - Revision 383

### Added

- Support for Wazuh 3.2.0.
- Compatibility with Kibana 6.1.0 to Kibana 6.2.1.
- New tab for vulnerability detector alerts.

### Changed

- The app now shows the index pattern selector only if the list length is greater than 1.
  - If it's exactly 1 shows the index pattern without a selector.
- Now the index pattern selector only shows the compatible ones.
  - It's no longer possible to select the `wazuh-monitoring` index pattern.
- Updated Bootstrap to 3.3.7.
- Improved filter propagation between Discover and the visualizations.
- Replaced the login route name from /login to /wlogin to avoid conflict with X-Pack own login route.

### Fixed

- Several CSS bugfixes for better compatibility with Kibana 6.2.1.
- Some variables changed for adapting new Wazuh API requests.
- Better error handling for some Elastic-related messages.
- Fixed browser console error from top-menu directive.
- Removed undesired md-divider from Manager/Logs.
- Adjusted the width of a column in Manager/Logs to avoid overflow issues with the text.
- Fixed a wrong situation with the visualizations when we refresh the Manager/Rules tab.

### Removed

- Removed the `travis.yml` file.

## Wazuh v3.1.0 - Kibana v6.1.3 - Revision 380

### Added

- Support for Wazuh 3.1.0.
- Compatibility with Kibana 6.1.3.
- New error handler for better app errors reporting.
- A new extension for Amazon Web Services alerts.
- A new extension for VirusTotal alerts.
- New agent configuration tab:
  - Visualize the current group configuration for the currently selected agent on the app.
  - Navigate through the different tabs to see which configuration is being used.
  - Check the synchronization status for the configuration.
  - View the current group of the agent and click on it to go to the Groups tab.
- New initial health check for checking some app components.
- New YAML config file:
  - Define the initial index pattern.
  - Define specific checks for the healthcheck.
  - Define the default extensions when adding new APIs.
- New index pattern selector dropdown on the top navbar.
  - The app will reload applying the new index pattern.
- Added new icons for some sections of the app.

### Changed

- New visualizations loader, with much better performance.
- Improved reindex process for the .wazuh index when upgrading from a 2.x-5.x version.
- Adding 365 days expiring time to the cookies.
- Change default behaviour for the config file. Now everything is commented with default values.
  - You need to edit the file, remove the comment mark and apply the desired value.
- Completely redesigned the manager configuration tab.
- Completely redesigned the groups tab.
- App tables have now unified CSS classes.

### Fixed

- Play real-time button has been fixed.
- Preventing duplicate APIs from feeding the wazuh-monitoring index.
- Fixing the check manager connection button.
- Fixing the extensions settings so they are preserved over time.
- Much more error handling messages in all the tabs.
- Fixed OS filters in agents list.
- Fixed autocomplete lists in the agents, rules and decoders list so they properly scroll.
- Many styles bugfixes for the different browsers.
- Reviewed and fixed some visualizations not showing accurate information.

### Removed

- Removed index pattern configuration from the `package.json` file.
- Removed unnecessary dependencies from the `package.json` file.

## Wazuh v3.0.0 - Kibana v6.1.0 - Revision 371

### Added

- You can configure the initial index-pattern used by the plugin in the initialPattern variable of the app's package.json.
- Auto `.wazuh` reindex from Wazuh 2.x - Kibana 5.x to Wazuh 3.x - Kibana 6.x.
  - The API credentials will be automatically migrated to the new installation.
- Dynamically changed the index-pattern used by going to the Settings -> Pattern tab.
  - Wazuh alerts compatibility auto detection.
- New loader for visualizations.
- Better performance: now the tabs use the same Discover tab, only changing the current filters.
- New Groups tab.
  - Now you can check your group configuration (search its agents and configuration files).
- The Logs tab has been improved.
  - You can sort by field and the view has been improved.
- Achieved a clearer interface with implicit filters per tab showed as unremovable chips.

### Changed

- Dynamically creating .kibana index if necessary.
- Better integration with Kibana Discover.
- Visualizations loaded at initialization time.
- New sync system to wait for Elasticsearch JS.
- Decoupling selected API and pattern from backend and moved to the client side.

## Wazuh v2.1.0 - Kibana v5.6.1 - Revision 345

### Added

- Loading icon while Wazuh loads the visualizations.
- Add/Delete/Restart agents.
- OS agent filter

### Changed

- Using genericReq when possible.

## Wazuh v2.0.1 - Kibana v5.5.1 - Revision 339

### Changed

- New index in Elasticsearch to save Wazuh set up configuration
- Short URL's is now supported
- A native base path from kibana.yml is now supported

### Fixed

- Search bar across panels now support parenthesis grouping
- Several CSS fixes for IE browser<|MERGE_RESOLUTION|>--- conflicted
+++ resolved
@@ -2,13 +2,12 @@
 
 All notable changes to the Wazuh app project will be documented in this file.
 
-<<<<<<< HEAD
-## Wazuh v4.4.4 - OpenSearch Dashboards 2.6.0 - Revision 01
+## Wazuh v4.4.5 - OpenSearch Dashboards 2.6.0 - Revision 00
 
 ### Fixed
 
 - Fixed the rendering of tables that contains IPs and agent overview [#5471](https://github.com/wazuh/wazuh-kibana-app/pull/5471)
-=======
+
 ## Wazuh v4.4.4 - OpenSearch Dashboards 2.6.0 - Revision 00
 
 ### Added
@@ -22,7 +21,6 @@
 - Changed the title of step 3 of the deploy a new agent section. [#5416](https://github.com/wazuh/wazuh-kibana-app/pull/5416)
 - Changed the description of step 3 of the deploy a new agent section. [#5416](https://github.com/wazuh/wazuh-kibana-app/pull/5416)
 - Changed the placeholder of the agent name input of the deploy a new agent section. [#5416](https://github.com/wazuh/wazuh-kibana-app/pull/5416)
->>>>>>> cb8a8bee
 
 ## Wazuh v4.4.3 - OpenSearch Dashboards 2.6.0 - Revision 01
 
