--- conflicted
+++ resolved
@@ -2,7 +2,6 @@
 
 All notable changes to the Wazuh app project will be documented in this file.
 
-<<<<<<< HEAD
 ## Wazuh v4.5.0 - Kibana 7.10.2, 7.16.x, 7.17.x - Revision 4500
 
 ### Added
@@ -23,10 +22,7 @@
 - Handling endpoint response was done when there is no data to show [#4918]https://github.com/wazuh/wazuh-kibana-app/pull/4918
 - Fixed the 2 errors that appeared in console in Settings>Configuration section. [#5135](https://github.com/wazuh/wazuh-kibana-app/pull/5135)
 
-## Wazuh v4.4.0 - Kibana 7.10.2, 7.16.x, 7.17.x - Revision 4400
-=======
 ## Wazuh v4.4.0 - Kibana 7.10.2, 7.16.x, 7.17.x - Revision 06
->>>>>>> 9f9486bb
 
 ### Added
 
