# Change Log

All notable changes to the Wazuh app project will be documented in this file.

## Wazuh v4.4.0 - OpenSearch Dashboards 2.4.0 - Revision 4400

### Added

- Added the option to sort by the agents count in the group table. [#4323](https://github.com/wazuh/wazuh-kibana-app/pull/4323)
- Added agent synchronization status in the agent module. [#3874](https://github.com/wazuh/wazuh-kibana-app/pull/3874)
- The input name was added and when the user adds a value the variable WAZUH_AGENT_NAME with its value appears in the installation command. [#4739](https://github.com/wazuh/wazuh-kibana-app/pull/4739)
- Redesign the SCA table from agent's dashboard [#4512](https://github.com/wazuh/wazuh-kibana-app/pull/4512)
- Enhanced the plugin setting description displayed in the UI and the configuration file. [#4501](https://github.com/wazuh/wazuh-kibana-app/pull/4501)
- Added validation to the plugin settings in the form of `Settings/Configuration` and the endpoint to update the plugin configuration [#4503](https://github.com/wazuh/wazuh-kibana-app/pull/4503)[#4785](https://github.com/wazuh/wazuh-kibana-app/pull/4785)
- Added new plugin settings to customize the header and footer on the PDF reports [#4505](https://github.com/wazuh/wazuh-kibana-app/pull/4505)[#4798](https://github.com/wazuh/wazuh-kibana-app/pull/4798)[#4805](https://github.com/wazuh/wazuh-kibana-app/pull/4805)
- Added a new plugin setting to enable or disable the customization [#4507](https://github.com/wazuh/wazuh-kibana-app/pull/4507)
- Added the ability to upload an image for the `customization.logo.*` settings in `Settings/Configuration` [#4504](https://github.com/wazuh/wazuh-kibana-app/pull/4504)
- Added macOS version to wizard deploy agent [#4867](https://github.com/wazuh/wazuh-kibana-app/pull/4867)
- Added powerPC architecture in redhat7, in the section 'Deploy new agent'. [4833](https://github.com/wazuh/wazuh-kibana-app/pull/4833)
- Added a centralized service to handle the requests [#4831](https://github.com/wazuh/wazuh-kibana-app/pull/4831)
- Added data-test-subj create policy [#4873](https://github.com/wazuh/wazuh-kibana-app/pull/4873)
- Added file saving conditions in File Editor [#4970](https://github.com/wazuh/wazuh-kibana-app/pull/4970)

### Changed

- Changed the HTTP verb from `GET` to `POST` in the requests to login to the Wazuh API [#4103](https://github.com/wazuh/wazuh-kibana-app/pull/4103)
- Improved alerts summary performance [#4376](https://github.com/wazuh/wazuh-kibana-app/pull/4376)
- Improved Agents Overview performance [#4363](https://github.com/wazuh/wazuh-kibana-app/pull/4363)
- Improved the message displayed when there is a versions mismatch between the Wazuh API and the Wazuh APP [#4529](https://github.com/wazuh/wazuh-kibana-app/pull/4529)
- Independently load each dashboard from the `Agents Overview` page [#4363](https://github.com/wazuh/wazuh-kibana-app/pull/4363)
- The endpoint `/agents/summary/status` response was adapted. [#3874](https://github.com/wazuh/wazuh-kibana-app/pull/3874)
- Updated and added operating systems, versions, architectures commands of Install and enroll the agent and commands of Start the agent in the deploy new agent section [#4458](https://github.com/wazuh/wazuh-kibana-app/pull/4458)
- Added cluster's IP and protocol as suggestions in the agent deployment wizard. [#4776](https://github.com/wazuh/wazuh-kibana-app/pull/4776) [#4954](https://github.com/wazuh/wazuh-kibana-app/pull/4954)
- Show OS name and OS version in the agent installation wizard. [#4851](https://github.com/wazuh/wazuh-kibana-app/pull/4851)
- Changed the endpoint that updates the plugin configuration to support multiple settings. [#4501](https://github.com/wazuh/wazuh-kibana-app/pull/4501)
- The button to export the app logs is now disabled when there are no results, instead of showing an error toast [#4992](https://github.com/wazuh/wazuh-kibana-app/pull/4992)

### Fixed

- Fixed nested fields filtering in dashboards tables and KPIs [#4425](https://github.com/wazuh/wazuh-kibana-app/pull/4425)
- Fixed nested field rendering in security alerts table details [#4428](https://github.com/wazuh/wazuh-kibana-app/pull/4428)
- Fixed a bug where the Wazuh logo was used instead of the custom one [#4539](https://github.com/wazuh/wazuh-kibana-app/pull/4539)
- Fixed rendering problems of the `Agent Overview` section in low resolutions [#4516](https://github.com/wazuh/wazuh-kibana-app/pull/4516)
- Fixed issue when logging out from Wazuh when SAML is enabled [#4595](https://github.com/wazuh/wazuh-kibana-app/issues/4595)
- Fixed server errors with code 500 when the Wazuh API is not reachable / up. [#4710](https://github.com/wazuh/wazuh-kibana-app/pull/4710) [#4728](https://github.com/wazuh/wazuh-kibana-app/pull/4728) [#4971](https://github.com/wazuh/wazuh-kibana-app/pull/4971)
- Fixed pagination to SCA table [#4653](https://github.com/wazuh/wazuh-kibana-app/issues/4653)
- Fixed WAZUH_PROTOCOL param suggestion [#4849](https://github.com/wazuh/wazuh-kibana-app/pull/4849)
- Raspbian OS, Ubuntu, Amazon Linux and Amazon Linux 2 commands in the wizard deploy agent now change when a different architecture is selected [#4876](https://github.com/wazuh/wazuh-kibana-app/pull/4876) [#4880](https://github.com/wazuh/wazuh-kibana-app/pull/4880)
- Fixed a bug that caused the flyouts to close when clicking inside them [#4638](https://github.com/wazuh/wazuh-kibana-app/pull/4638)
<<<<<<< HEAD
- Fixed agent installation command for macOS in the deploy new agent section. [#4968](https://github.com/wazuh/wazuh-kibana-app/pull/4968)
=======
- Fixed commands in the deploy new agent section(most of the commands are missing '-1') [#4962](https://github.com/wazuh/wazuh-kibana-app/pull/4962)
>>>>>>> 79fb00cc
- Fixed vulnerabilities default last scan date formatter [#4975](https://github.com/wazuh/wazuh-kibana-app/pull/4975)
- Fixed commands in the deploy new agent section(most of the commands are missing '-1') [#4984](https://github.com/wazuh/wazuh-kibana-app/pull/4984)

### Removed

- Removed custom styles from kibana 7.9.0 [#4491](https://github.com/wazuh/wazuh-kibana-app/pull/4491)

## Wazuh v4.3.10 - OpenSearch Dashboards 1.2.0 - Revision 4311

### Fixed

- Fixed issue when logging out from Wazuh when SAML is enabled [#4815](https://github.com/wazuh/wazuh-kibana-app/issues/4815)

## Wazuh v4.3.9 - OpenSearch Dashboards 1.2.0 - Revision 4310

### Added

- Support for Wazuh 4.3.9

## Wazuh v4.3.8 - OpenSearch Dashboards 1.2.0 - Revision 4309

### Added

- Support for Wazuh 4.3.8

## Wazuh v4.3.7 - OpenSearch Dashboards 1.2.0 - Revision 4308

### Fixed

- Wazuh.yml review: fixed link to web documentation, improved in-file documentation and fixed some grammatical errors. [#4378](https://github.com/wazuh/wazuh-kibana-app/pull/4378)
- Fixed an error during the generation of a group's report, if the request to the Wazuh API fails [#4350](https://github.com/wazuh/wazuh-kibana-app/pull/4350)
- Fixed a problem with the group's report, when the group has no agents [#4350](https://github.com/wazuh/wazuh-kibana-app/pull/4350)
- Fixed path in logo customization section [#4352](https://github.com/wazuh/wazuh-kibana-app/pull/4352)
- Fixed a TypeError in Firefox. Change the Get request that was made with a Kibana core.http.get(/api/check-wazuh) resource to the WzRequest.genericReq resource and it no longer fails, also add a test capture to public/plugin.ts that wraps the request and in case of failure, the error is detected when the browser does not work with the V8 engine. [#4362](https://github.com/wazuh/wazuh-kibana-app/pull/4362)
- Fixed an error of an undefined username hash related to reporting when using Kibana with X-Pack and security was disabled [#4358](https://github.com/wazuh/wazuh-kibana-app/pull/4358)
- Fixed persistence of the plugin registry file between updates [#4359](https://github.com/wazuh/wazuh-kibana-app/pull/4359)
- Fixed searchbar error on SCA Inventory table [#4367](https://github.com/wazuh/wazuh-kibana-app/pull/4367)
- Fixed a routes loop when reinstalling Wazuh indexer [#4373](https://github.com/wazuh/wazuh-kibana-app/pull/4373)

### Removed

- Removed the use of `manager_host` field related to agent information of Wazuh API responses, which is obsolete [#4350](https://github.com/wazuh/wazuh-kibana-app/pull/4350)

## Wazuh v4.3.6 - OpenSearch Dashboards 1.2.0 - Revision 4307

### Fixed

- Fixed the search bar component to properly distinguish conjuntion operators (AND, OR) [#4326](https://github.com/wazuh/wazuh-kibana-app/pull/4326)
- Fixed documentation link titles to match the documentation sections to redirect to [#4301](https://github.com/wazuh/wazuh-kibana-app/pull/4301)
- Fixed missing documentation references to the Agent's overview, Agent's Integrity monitoring, and Agent's Inventory data sections, when the agent has never connected. [#4301](https://github.com/wazuh/wazuh-kibana-app/pull/4301)
- The references to the documentation site now links to the appropriate version [#4301](https://github.com/wazuh/wazuh-kibana-app/pull/4301)
- Fixed missing documentation link in the Docker Listener module [#4301](https://github.com/wazuh/wazuh-kibana-app/pull/4301)
- Fixed broken links to the documentation site [#4301](https://github.com/wazuh/wazuh-kibana-app/pull/4301)
- Fix Rules, Decoders and CDB lists uploaders to show errors appropriately [#4307](https://github.com/wazuh/wazuh-kibana-app/pull/4307)
- Sanitize report's inputs and usernames [#4330](https://github.com/wazuh/wazuh-kibana-app/pull/4330)

## Wazuh v4.3.5 - OpenSearch Dashboards 1.2.0 - Revision 4306

### Added

- Added to the interface API messages in the Ruleset test module [#4244](https://github.com/wazuh/wazuh-kibana-app/pull/4244)
- Added authorization prompt in Mitre > Intelligence [#4261](https://github.com/wazuh/wazuh-kibana-app/pull/4261)
- Added a more descriptive message when there is an error related to the user permissions when getting the list of index patterns in a route resolver [#4280](https://github.com/wazuh/wazuh-kibana-app/pull/4280)

### Changed

- Changed the reference from Manager to Wazuh server in the guide to deploy a new agent [#4239](https://github.com/wazuh/wazuh-kibana-app/pull/4239)
- Removed the filtered tags because they were not supported by the API endpoint [#4267](https://github.com/wazuh/wazuh-kibana-app/pull/4267)
- Changed styles in visualizations. [#4254](https://github.com/wazuh/wazuh-kibana-app/pull/4254)

### Fixed

- Fixed type error when changing screen size in agents section [#4233](https://github.com/wazuh/wazuh-kibana-app/pull/4233)
- Removed a logged error that appeared when the `statistics` tasks tried to create an index with the same name, causing the second task to fail on the creation of the index because it already exists [#4235](https://github.com/wazuh/wazuh-kibana-app/pull/4235)
- Fixed a UI crash due to a query with syntax errors in `Modules/Security events` [#4237](https://github.com/wazuh/wazuh-kibana-app/pull/4237)
- Fixed an error when generating a module report after changing the selected agent [#4240](https://github.com/wazuh/wazuh-kibana-app/pull/4240)
- Fixed an unhandled error when a Wazuh API request failed in the dev tools [#4266](https://github.com/wazuh/wazuh-kibana-app/pull/4266)
- Fixed an error related to `API not available` when saving the manager configuration and restarting the manager from `Management/Configuration/Edit configuration` on manager mode [#4264](https://github.com/wazuh/wazuh-kibana-app/pull/4264)
- Fixed a UI problem that required scrolling to see the logs in Management/Logs and Settings/Logs [#4253](https://github.com/wazuh/wazuh-kibana-app/pull/4253)

## Wazuh v4.3.4 - OpenSearch Dashboards 1.2.0 - Revision 4305

### Added

- Added the `pending` agent status to some sections that was missing
  [#4166](https://github.com/wazuh/wazuh-kibana-app/pull/4166)
  [#4188](https://github.com/wazuh/wazuh-kibana-app/pull/4188)

### Changed

- Replaced the visualization of `Status` panel in `Agents` [#4166](https://github.com/wazuh/wazuh-kibana-app/pull/4166)
- Replaced the visualization of policy in `Modules/Security configuration assessment/Inventory` [#4166](https://github.com/wazuh/wazuh-kibana-app/pull/4166)
- Consistency in the colors and labels used for the agent status [#4166](https://github.com/wazuh/wazuh-kibana-app/pull/4166) [#4199](https://github.com/wazuh/wazuh-kibana-app/issues/4199)
- Replaced how the full and partial scan dates are displayed in the `Details` panel of `Vulnerabilities/Inventory` [#4169](https://github.com/wazuh/wazuh-kibana-app/pull/4169)

### Fixed

- Fixed that the platform visualizations didn't use some definitions related to the UI on Kibana 7.10.2 [#4166](https://github.com/wazuh/wazuh-kibana-app/pull/4166)
- Fixed a toast message with a successful process appeared when removing an agent of a group in `Management/Groups` and the agent appears in the agent list after refreshing the table [#4167](https://github.com/wazuh/wazuh-kibana-app/pull/4167)
- Fixed import of an empty rule or decoder file [#4176](https://github.com/wazuh/wazuh-kibana-app/pull/4176)
- Fixed overwriting of rule and decoder imports [#4180](https://github.com/wazuh/wazuh-kibana-app/pull/4180)

## Wazuh v4.3.3 - OpenSearch Dashboards 1.2.0 - Revision 4304

### Fixed

- Fixed Wazuh Dashboard troubleshooting url [#4151](https://github.com/wazuh/wazuh-kibana-app/pull/4151)

## Wazuh v4.3.2 - OpenSearch Dashboards 1.2.0 - Revision 4303

### Added

- Support for Wazuh 4.3.2

## Wazuh v4.3.1 - OpenSearch Dashboards 1.2.0 - Revision 4302

### Added

- Added PowerShell version warning to Windows agent installation wizard [#4142](https://github.com/wazuh/wazuh-kibana-app/pull/4142)
- A new workflow is added to perform backports to specific branches [#4149](https://github.com/wazuh/wazuh-kibana-app/pull/4149)

### Fixed

- Fixed the falsy values are displayed as not defined and enhanced the output of `Ruleset Test` [#4141](https://github.com/wazuh/wazuh-kibana-app/pull/4141)

## Wazuh v4.3.0 - OpenSearch Dashboards 1.2.0 - Revision 4301

### Added

- Support for OpenSearch Dashboards 1.2.0
- Added GitHub and Office365 modules [#3557](https://github.com/wazuh/wazuh-kibana-app/pull/3557)
- Added a new `Panel` module tab for GitHub and Office365 modules
  [#3541](https://github.com/wazuh/wazuh-kibana-app/pull/3541)
  [#3945](https://github.com/wazuh/wazuh-kibana-app/pull/3945)
  [#3952](https://github.com/wazuh/wazuh-kibana-app/pull/3952)
- Added ability to filter the results fo the `Network Ports` table in the `Inventory data` section [#3639](https://github.com/wazuh/wazuh-kibana-app/pull/3639)
- Added new endpoint service to collect the frontend logs into a file [#3324](https://github.com/wazuh/wazuh-kibana-app/pull/3324)
- Improved the frontend handle errors strategy: UI, Toasts, console log and log in file
  [#3327](https://github.com/wazuh/wazuh-kibana-app/pull/3327)
  [#3321](https://github.com/wazuh/wazuh-kibana-app/pull/3321)
  [#3367](https://github.com/wazuh/wazuh-kibana-app/pull/3367)
  [#3373](https://github.com/wazuh/wazuh-kibana-app/pull/3373)
  [#3374](https://github.com/wazuh/wazuh-kibana-app/pull/3374)
  [#3390](https://github.com/wazuh/wazuh-kibana-app/pull/3390)  
  [#3410](https://github.com/wazuh/wazuh-kibana-app/pull/3410)
  [#3408](https://github.com/wazuh/wazuh-kibana-app/pull/3408)
  [#3429](https://github.com/wazuh/wazuh-kibana-app/pull/3429)
  [#3427](https://github.com/wazuh/wazuh-kibana-app/pull/3427)
  [#3417](https://github.com/wazuh/wazuh-kibana-app/pull/3417)
  [#3462](https://github.com/wazuh/wazuh-kibana-app/pull/3462)
  [#3451](https://github.com/wazuh/wazuh-kibana-app/pull/3451)
  [#3442](https://github.com/wazuh/wazuh-kibana-app/pull/3442)
  [#3480](https://github.com/wazuh/wazuh-kibana-app/pull/3480)
  [#3472](https://github.com/wazuh/wazuh-kibana-app/pull/3472)
  [#3434](https://github.com/wazuh/wazuh-kibana-app/pull/3434)
  [#3392](https://github.com/wazuh/wazuh-kibana-app/pull/3392)
  [#3404](https://github.com/wazuh/wazuh-kibana-app/pull/3404)
  [#3432](https://github.com/wazuh/wazuh-kibana-app/pull/3432)
  [#3415](https://github.com/wazuh/wazuh-kibana-app/pull/3415)
  [#3469](https://github.com/wazuh/wazuh-kibana-app/pull/3469)
  [#3448](https://github.com/wazuh/wazuh-kibana-app/pull/3448)
  [#3465](https://github.com/wazuh/wazuh-kibana-app/pull/3465)
  [#3464](https://github.com/wazuh/wazuh-kibana-app/pull/3464)
  [#3478](https://github.com/wazuh/wazuh-kibana-app/pull/3478)
  [#4116](https://github.com/wazuh/wazuh-kibana-app/pull/4116)
- Added Intelligence tab to Mitre Att&ck module [#3368](https://github.com/wazuh/wazuh-kibana-app/pull/3368) [#3344](https://github.com/wazuh/wazuh-kibana-app/pull/3344) [#3726](https://github.com/wazuh/wazuh-kibana-app/pull/3726)
- Added sample data for office365 events [#3424](https://github.com/wazuh/wazuh-kibana-app/pull/3424)
- Created a separate component to check for sample data [#3475](https://github.com/wazuh/wazuh-kibana-app/pull/3475)
- Added a new hook for getting value suggestions [#3506](https://github.com/wazuh/wazuh-kibana-app/pull/3506)
- Added dinamic simple filters and adding simple GitHub filters fields [3531](https://github.com/wazuh/wazuh-kibana-app/pull/3531)
- Added configuration viewer for Module Office365 on Management > Configuration [#3524](https://github.com/wazuh/wazuh-kibana-app/pull/3524)
- Added base Module Panel view with Office365 setup [#3518](https://github.com/wazuh/wazuh-kibana-app/pull/3518)
- Added specifics and custom filters for Office365 search bar [#3533](https://github.com/wazuh/wazuh-kibana-app/pull/3533)
- Adding Pagination and filter to drilldown tables at Office pannel [#3544](https://github.com/wazuh/wazuh-kibana-app/pull/3544).
- Simple filters change between panel and drilldown panel [#3568](https://github.com/wazuh/wazuh-kibana-app/pull/3568).
- Added new fields in Inventory table and Flyout Details [#3525](https://github.com/wazuh/wazuh-kibana-app/pull/3525)
- Added columns selector in agents table [#3691](https://github.com/wazuh/wazuh-kibana-app/pull/3691)
- Added a new workflow for create wazuh packages [#3742](https://github.com/wazuh/wazuh-kibana-app/pull/3742)
- Run `template` and `fields` checks in the health check depends on the app configuration [#3783](https://github.com/wazuh/wazuh-kibana-app/pull/3783)
- Added a toast message when there is an error creating a new group [#3804](https://github.com/wazuh/wazuh-kibana-app/pull/3804)
- Added a step to start the agent to the deploy new Windowns agent guide [#3846](https://github.com/wazuh/wazuh-kibana-app/pull/3846)
- Added agents windows events config tab [#3905](https://github.com/wazuh/wazuh-kibana-app/pull/3905)
- Added 3 new panels to `Vulnerabilities/Inventory` [#3893](https://github.com/wazuh/wazuh-kibana-app/pull/3893)
- Added new fields of `Vulnerabilities` to the details flyout [#3893](https://github.com/wazuh/wazuh-kibana-app/pull/3893) [#3908](https://github.com/wazuh/wazuh-kibana-app/pull/3908)
- Added missing fields used in visualizations to the known fiels related to alerts [#3924](https://github.com/wazuh/wazuh-kibana-app/pull/3924)
- Added troubleshooting link to "index pattern was refreshed" toast [#3946](https://github.com/wazuh/wazuh-kibana-app/pull/3946)
- Added more number options to the tables widget in Modules -> "Mitre" [#4041](https://github.com/wazuh/wazuh-kibana-app/pull/4066)
- Management -> groups -> agent: Selectors appear when there are more than 3 options [#4126](https://github.com/wazuh/wazuh-kibana-app/pull/4126)

### Changed

- Changed ossec to wazuh in sample-data [#3121](https://github.com/wazuh/wazuh-kibana-app/pull/3121)
- Changed empty fields in FIM tables and `syscheck.value_name` in discovery now show an empty tag for visual clarity [#3279](https://github.com/wazuh/wazuh-kibana-app/pull/3279)
- Adapted the Mitre tactics and techniques resources to use the API endpoints [#3346](https://github.com/wazuh/wazuh-kibana-app/pull/3346)
- Moved the filterManager subscription to the hook useFilterManager [#3517](https://github.com/wazuh/wazuh-kibana-app/pull/3517)
- Change filter from is to is one of in custom searchbar [#3529](https://github.com/wazuh/wazuh-kibana-app/pull/3529)
- Refactored as module tabs and buttons are rendered [#3494](https://github.com/wazuh/wazuh-kibana-app/pull/3494)
- Updated the deprecated and added new references authd [#3663](https://github.com/wazuh/wazuh-kibana-app/pull/3663) [#3806](https://github.com/wazuh/wazuh-kibana-app/pull/3806)
- Added time subscription to Discover component [#3549](https://github.com/wazuh/wazuh-kibana-app/pull/3549)
- Refactored as module tabs and buttons are rendered [#3494](https://github.com/wazuh/wazuh-kibana-app/pull/3494)
- Testing logs using the Ruletest Test don't display the rule information if not matching a rule. [#3446](https://github.com/wazuh/wazuh-kibana-app/pull/3446)
- Changed format permissions in FIM inventory [#3649](https://github.com/wazuh/wazuh-kibana-app/pull/3649)
- Changed of request for one that does not return data that is not necessary to optimize times. [#3686](https://github.com/wazuh/wazuh-kibana-app/pull/3686) [#3728](https://github.com/wazuh/wazuh-kibana-app/pull/3728)
- Rebranding. Replaced the brand logos, set module icons with brand colors [#3788](https://github.com/wazuh/wazuh-kibana-app/pull/3788)
- Changed user for sample data management [#3795](https://github.com/wazuh/wazuh-kibana-app/pull/3795)
- Changed agent install codeblock copy button and powershell terminal warning [#3792](https://github.com/wazuh/wazuh-kibana-app/pull/3792)
- Refactored as the plugin platform name and references is managed [#3811](https://github.com/wazuh/wazuh-kibana-app/pull/3811)
- Removed `Dashboard` tab for the `Vulnerabilities` modules [#3893](https://github.com/wazuh/wazuh-kibana-app/pull/3893)
- Display all fields in the `Table` tab when expading an alert row in the alerts tables of flyouts and the `Modules/Security Events/Dashboard` table [#3908](https://github.com/wazuh/wazuh-kibana-app/pull/3908)
- Refactored the table in `Vulnerabilities/Inventory` [#3196](https://github.com/wazuh/wazuh-kibana-app/pull/3196)
- Changed Google Groups app icons [#3949](https://github.com/wazuh/wazuh-kibana-app/pull/3949)
- Removed sorting for `Agents` or `Configuration checksum` column in the table of `Management/Groups` due to this is not supported by the API [#3857](https://github.com/wazuh/wazuh-kibana-app/pull/3857)
- Changed messages in the agent installation guide [#4040](https://github.com/wazuh/wazuh-kibana-app/pull/4040)
- Changed the default `wazuh.statistics.shards` setting from `2` to `1` [#4055](https://github.com/wazuh/wazuh-kibana-app/pull/4055)
- Removed the migration tasks in the `.wazuh` and `.wazuh-version` indices [#4098](https://github.com/wazuh/wazuh-kibana-app/pull/4098)
- Separated the actions of viewing and editing the `agent.conf` group file [#4114](https://github.com/wazuh/wazuh-kibana-app/pull/4114)

### Fixed

- Fixed creation of log files [#3384](https://github.com/wazuh/wazuh-kibana-app/pull/3384)
- Fixed double fetching alerts count when pinnin/unpinning the agent in Mitre Att&ck/Framework [#3484](https://github.com/wazuh/wazuh-kibana-app/pull/3484)
- Query config refactor [#3490](https://github.com/wazuh/wazuh-kibana-app/pull/3490)
- Fixed rules and decoders test flyout clickout event [#3412](https://github.com/wazuh/wazuh-kibana-app/pull/3412)
- Notify when you are registering an agent without permissions [#3430](https://github.com/wazuh/wazuh-kibana-app/pull/3430)
- Remove not used `redirectRule` query param when clicking the row table on CDB Lists/Decoders [#3438](https://github.com/wazuh/wazuh-kibana-app/pull/3438)
- Fixed the code overflows over the line numbers in the API Console editor [#3439](https://github.com/wazuh/wazuh-kibana-app/pull/3439)
- Don't open the main menu when changing the seleted API or index pattern [#3440](https://github.com/wazuh/wazuh-kibana-app/pull/3440)
- Fix error message in conf managment [#3443](https://github.com/wazuh/wazuh-kibana-app/pull/3443)
- Fix size api selector when name is too long [#3445](https://github.com/wazuh/wazuh-kibana-app/pull/3445)
- Fixed error when edit a rule or decoder [#3456](https://github.com/wazuh/wazuh-kibana-app/pull/3456)
- Fixed index pattern selector doesn't display the ignored index patterns [#3458](https://github.com/wazuh/wazuh-kibana-app/pull/3458)
- Fixed error in /Management/Configuration when cluster is disabled [#3553](https://github.com/wazuh/wazuh-kibana-app/pull/3553)
- Fix the pinned filters were removed when accessing to the `Panel` tab of a module [#3565](https://github.com/wazuh/wazuh-kibana-app/pull/3565)
- Fixed multi-select component searcher handler [#3645](https://github.com/wazuh/wazuh-kibana-app/pull/3645)
- Fixed order logs properly in Management/Logs [#3609](https://github.com/wazuh/wazuh-kibana-app/pull/3609)
- Fixed the Wazuh API requests to `GET //` [#3661](https://github.com/wazuh/wazuh-kibana-app/pull/3661)
- Fixed missing mitre tactics [#3675](https://github.com/wazuh/wazuh-kibana-app/pull/3675)
- Fix CDB list view not working with IPv6 [#3488](https://github.com/wazuh/wazuh-kibana-app/pull/3488)
- Fixed the bad requests using Console tool to `PUT /active-response` API endpoint [#3466](https://github.com/wazuh/wazuh-kibana-app/pull/3466)
- Fixed group agent management table does not update on error [#3605](https://github.com/wazuh/wazuh-kibana-app/pull/3605)
- Fixed not showing packages details in agent inventory for a freeBSD agent SO [#3651](https://github.com/wazuh/wazuh-kibana-app/pull/3651)
- Fixed wazuh token deleted twice [#3652](https://github.com/wazuh/wazuh-kibana-app/pull/3652)
- Fixed handler of error on dev-tools [#3687](https://github.com/wazuh/wazuh-kibana-app/pull/3687)
- Fixed compatibility wazuh 4.3 - kibana 7.13.4 [#3685](https://github.com/wazuh/wazuh-kibana-app/pull/3685)
- Fixed registry values without agent pinned in FIM>Events [#3689](https://github.com/wazuh/wazuh-kibana-app/pull/3689)
- Fixed breadcrumbs style compatibility for Kibana 7.14.2 [#3688](https://github.com/wazuh/wazuh-kibana-app/pull/3688)
- Fixed security alerts table when filters change [#3682](https://github.com/wazuh/wazuh-kibana-app/pull/3682)
- Fixed error that shows we're using X-Pack when we have Basic [#3692](https://github.com/wazuh/wazuh-kibana-app/pull/3692)
- Fixed blank screen in Kibana 7.10.2 [#3700](https://github.com/wazuh/wazuh-kibana-app/pull/3700)
- Fixed related decoder link undefined parameters error [#3704](https://github.com/wazuh/wazuh-kibana-app/pull/3704)
- Fixing Flyouts in Kibana 7.14.2 [#3708](https://github.com/wazuh/wazuh-kibana-app/pull/3708)
- Fixing the bug of index patterns in health-check due to bad copy of a PR [#3707](https://github.com/wazuh/wazuh-kibana-app/pull/3707)
- Fixed styles and behaviour of button filter in the flyout of `Inventory` section for `Integrity monitoring` and `Vulnerabilities` modules [#3733](https://github.com/wazuh/wazuh-kibana-app/pull/3733)
- Fixed height of `Evolution` card in the `Agents` section when has no data for the selected time range [#3733](https://github.com/wazuh/wazuh-kibana-app/pull/3733)
- Fix clearing the query filter doesn't update the data in Office 365 and GitHub Panel tab [#3722](https://github.com/wazuh/wazuh-kibana-app/pull/3722)
- Fix wrong deamons in filter list [#3710](https://github.com/wazuh/wazuh-kibana-app/pull/3710)
- Fixing bug when create filename with spaces and throws a bad error [#3724](https://github.com/wazuh/wazuh-kibana-app/pull/3724)
- Fixing bug in security User flyout nonexistant unsubmitted changes warning [#3731](https://github.com/wazuh/wazuh-kibana-app/pull/3731)
- Fixing redirect to new tab when click in a link [#3732](https://github.com/wazuh/wazuh-kibana-app/pull/3732)
- Fixed missing settings in `Management/Configuration/Global configuration/Global/Main settings` [#3737](https://github.com/wazuh/wazuh-kibana-app/pull/3737)
- Fixed `Maximum call stack size exceeded` error exporting key-value pairs of a CDB List [#3738](https://github.com/wazuh/wazuh-kibana-app/pull/3738)
- Fixed regex lookahead and lookbehind for safari [#3741](https://github.com/wazuh/wazuh-kibana-app/pull/3741)
- Fixed Vulnerabilities Inventory flyout details filters [#3744](https://github.com/wazuh/wazuh-kibana-app/pull/3744)
- Removed api selector toggle from settings menu since it performed no useful function [#3604](https://github.com/wazuh/wazuh-kibana-app/pull/3604)
- Fixed the requests get [#3661](https://github.com/wazuh/wazuh-kibana-app/pull/3661)
- Fixed Dashboard PDF report error when switching pinned agent state [#3748](https://github.com/wazuh/wazuh-kibana-app/pull/3748)
- Fixed the rendering of the command to deploy new Windows agent not working in some Kibana versions [#3753](https://github.com/wazuh/wazuh-kibana-app/pull/3753)
- Fixed action buttons overlaying to the request text in Tools/API Console [#3772](https://github.com/wazuh/wazuh-kibana-app/pull/3772)
- Fix `Rule ID` value in reporting tables related to top results [#3774](https://github.com/wazuh/wazuh-kibana-app/issues/3774)
- Fixed github/office365 multi-select filters suggested values [#3787](https://github.com/wazuh/wazuh-kibana-app/pull/3787)
- Fix updating the aggregation data of Panel section when changing the time filter [#3790](https://github.com/wazuh/wazuh-kibana-app/pull/3790)
- Removed the button to remove an agent for a group in the agents' table when it is the default group [#3804](https://github.com/wazuh/wazuh-kibana-app/pull/3804)
- Fixed internal user no longer needs permission to make x-pack detection request [#3831](https://github.com/wazuh/wazuh-kibana-app/pull/3831)
- Fixed agents details card style [#3845](https://github.com/wazuh/wazuh-kibana-app/pull/3845) [#3860](https://github.com/wazuh/wazuh-kibana-app/pull/3860)
- Fixed search bar query sanitizing in PDF report [#3861](https://github.com/wazuh/wazuh-kibana-app/pull/3861)
- Fixed routing redirection in events documents discover links [#3866](https://github.com/wazuh/wazuh-kibana-app/pull/3866)
- Fixed health-check [#3868](https://github.com/wazuh/wazuh-kibana-app/pull/3868)
- Fixed refreshing agents evolution visualization [#3894](https://github.com/wazuh/wazuh-kibana-app/pull/3894)
- Fixed an error when generating PDF reports due to Wazuh API token expiration [#3881](https://github.com/wazuh/wazuh-kibana-app/pull/3881)
- Fixed the table of Vulnerabilities/Inventory doesn't reload when changing the selected agent [#3901](https://github.com/wazuh/wazuh-kibana-app/pull/3901)
- Fixed backslash breaking exported JSON result [#3909](https://github.com/wazuh/wazuh-kibana-app/pull/3909)
- Fixed the Events view multiple "The index pattern was refreshed successfully" toast [#3937](https://github.com/wazuh/wazuh-kibana-app/pull/3937)
- Fixed a rendering problem in the map visualizations [#3942](https://github.com/wazuh/wazuh-kibana-app/pull/3942)
- Parse error when using `#` character not at the beginning of the line [#3877](https://github.com/wazuh/wazuh-kibana-app/pull/3877)
- Fixed the `rule.mitre.id` cell enhancement that doesn't support values with sub techniques [#3944](https://github.com/wazuh/wazuh-kibana-app/pull/3944)
- Fixed error not working the alerts displayed when changing the selected time in some flyouts [#3947](https://github.com/wazuh/wazuh-kibana-app/pull/3947) [#4115](https://github.com/wazuh/wazuh-kibana-app/pull/4115)
- Fixed the user can not logout when the Kibana server has a basepath configurated [#3957](https://github.com/wazuh/wazuh-kibana-app/pull/3957)
- Fixed fatal cron-job error when Wazuh API is down [#3991](https://github.com/wazuh/wazuh-kibana-app/pull/3991)
- Fixed circular re-directions when API errors are handled [#4079](https://github.com/wazuh/wazuh-kibana-app/pull/4079)
- Fixed agent breadcrumb routing minor error [#4101](https://github.com/wazuh/wazuh-kibana-app/pull/4101)
- Fixed selected text not visible in API Console [#4102](https://github.com/wazuh/wazuh-kibana-app/pull/4102)
- Fixed the 'missing parameters' error on the Manager Logs [#4110](https://github.com/wazuh/wazuh-kibana-app/pull/4110)
- Fixed undefined input reference when switching between rule set view and rule files view [#4125](https://github.com/wazuh/wazuh-kibana-app/pull/4125)
- Fixed not found FIM file toast error #4124 [#4124](https://github.com/wazuh/wazuh-kibana-app/pull/4124)
- Fixed "See full error" on error toast [#4119](https://github.com/wazuh/wazuh-kibana-app/pull/4119)
- Fixed not being able to remove custom filters. [#4112](https://github.com/wazuh/wazuh-kibana-app/pull/4112)
- Fixed spinner not showing when export button is clicked in management views [#4120](https://github.com/wazuh/wazuh-kibana-app/pull/4120)
- Correction of field and value in the section: last registered agent [#4127](https://github.com/wazuh/wazuh-kibana-app/pull/4127)
- Fixed the download agent installer command [#4132] (https://github.com/wazuh/wazuh-kibana-app/pull/4132)

## Wazuh v4.2.6 - Kibana 7.10.2, 7.11.2, 7.12.1, 7.13.0, 7.13.1, 7.13.2, 7.13.3, 7.13.4, 7.14.0, 7.14.1, 7.14.2 - Revision 4207

### Added

- Support for Kibana 7.13.4
- Support for Kibana 7.14.2
- Hide the `telemetry` banner [#3709](https://github.com/wazuh/wazuh-kibana-app/pull/3709)

### Fixed

- Fixed compatibility Wazuh 4.2 - Kibana 7.13.4 [#3653](https://github.com/wazuh/wazuh-kibana-app/pull/3653)
- Fixed interative register windows agent screen error [#3654](https://github.com/wazuh/wazuh-kibana-app/pull/3654)
- Fixed breadcrumbs style compatibility for Kibana 7.14.2 [#3668](https://github.com/wazuh/wazuh-kibana-app/pull/3668)
- Fixed Wazuh token is not removed after logout in Kibana 7.13 [#3670](https://github.com/wazuh/wazuh-kibana-app/pull/3670)
- Fixed Group Configuration and Management configuration error after trying to going back after you save [#3672](https://github.com/wazuh/wazuh-kibana-app/pull/3672)
- Fixing EuiPanels in Overview Sections and disabled text in WzMenu [#3674](https://github.com/wazuh/wazuh-kibana-app/pull/3674)
- Fixing double flyout clicking in a policy [#3676](https://github.com/wazuh/wazuh-kibana-app/pull/3676)
- Fixed error conflict setting kibana settings from the health check [#3678](https://github.com/wazuh/wazuh-kibana-app/pull/3678)
- Fixed compatibility to get the valid index patterns and refresh fields for Kibana 7.10.2-7.13.4 [3681](https://github.com/wazuh/wazuh-kibana-app/pull/3681)
- Fixed wrong redirect after login [3701](https://github.com/wazuh/wazuh-kibana-app/pull/3701)
- Fixed error getting the index pattern data when there is not `attributes.fields` in the saved object [3689](https://github.com/wazuh/wazuh-kibana-app/pull/3698)

## Wazuh v4.2.4 - Kibana 7.10.2, 7.11.2, 7.12.1 - Revision 4205

### Added

- Support for Wazuh 4.2.4

### Fixed

- Fixed a bug where the user's auth token was not deprecated on logout [#3638](https://github.com/wazuh/wazuh-kibana-app/pull/3638)

## Wazuh v4.2.3 - Kibana 7.10.2, 7.11.2, 7.12.1 - Revision 4204

### Added

- Support for Wazuh 4.2.3

## Wazuh v4.2.2 - Kibana 7.10.2 , 7.12.1 - Revision 4203

### Added

- Wazuh help links in the Kibana help menu [#3170](https://github.com/wazuh/wazuh-kibana-app/pull/3170)
- Redirect to group details using the `group` query param in the URL [#3184](https://github.com/wazuh/wazuh-kibana-app/pull/3184)
- Configuration to disable Wazuh App access from X-Pack/ODFE role [#3222](https://github.com/wazuh/wazuh-kibana-app/pull/3222) [#3292](https://github.com/wazuh/wazuh-kibana-app/pull/3292)
- Added confirmation message when closing a form [#3221](https://github.com/wazuh/wazuh-kibana-app/pull/3221)
- Improvement to hide navbar Wazuh label. [#3240](https://github.com/wazuh/wazuh-kibana-app/pull/3240)
- Add modal creating new rule/decoder [#3274](https://github.com/wazuh/wazuh-kibana-app/pull/3274)
- New functionality to change app logos [#3503](https://github.com/wazuh/wazuh-kibana-app/pull/3503)
- Added link to the upgrade guide when the Wazuh API version and the Wazuh App version mismatch [#3592](https://github.com/wazuh/wazuh-kibana-app/pull/3592)

### Changed

- Removed module titles [#3160](https://github.com/wazuh/wazuh-kibana-app/pull/3160)
- Changed default `wazuh.monitoring.creation` app setting from `d` to `w` [#3174](https://github.com/wazuh/wazuh-kibana-app/pull/3174)
- Changed default `wazuh.monitoring.shards` app setting from `2` to `1` [#3174](https://github.com/wazuh/wazuh-kibana-app/pull/3174)
- Removed Sha1 field from registry key detail [#3189](https://github.com/wazuh/wazuh-kibana-app/pull/3189)
- Removed tooltip in last breadcrumb in header breadcrumb [3250](https://github.com/wazuh/wazuh-kibana-app/pull/3250)
- Refactored the Health check component [#3197](https://github.com/wazuh/wazuh-kibana-app/pull/3197)
- Added version in package downloaded name in agent deploy command [#3210](https://github.com/wazuh/wazuh-kibana-app/issues/3210)
- Removed restriction to allow only current active agents from vulnerability inventory [#3243](https://github.com/wazuh/wazuh-kibana-app/pull/3243)
- Move API selector and Index Pattern Selector to the header bar [#3175](https://github.com/wazuh/wazuh-kibana-app/pull/3175)
- Health check actions notifications refactored and added debug mode [#3258](https://github.com/wazuh/wazuh-kibana-app/pull/3258)
- Improved visualizations object configuration readability [#3355](https://github.com/wazuh/wazuh-kibana-app/pull/3355)
- Changed the way kibana-vis hides the visualization while loading, this should prevent errors caused by having a 0 height visualization [#3349](https://github.com/wazuh/wazuh-kibana-app/pull/3349)

### Fixed

- Fixed screen flickers in Cluster visualization [#3159](https://github.com/wazuh/wazuh-kibana-app/pull/3159)
- Fixed the broken links when using `server.basePath` Kibana setting [#3161](https://github.com/wazuh/wazuh-kibana-app/pull/3161)
- Fixed filter in reports [#3173](https://github.com/wazuh/wazuh-kibana-app/pull/3173)
- Fixed typo error in Settings/Configuration [#3234](https://github.com/wazuh/wazuh-kibana-app/pull/3234)
- Fixed fields overlap in the agent summary screen [#3217](https://github.com/wazuh/wazuh-kibana-app/pull/3217)
- Fixed Ruleset Test, each request is made in a different session instead of all in the same session [#3257](https://github.com/wazuh/wazuh-kibana-app/pull/3257)
- Fixed the `Visualize` button is not displaying when expanding a field in the Events sidebar [#3237](https://github.com/wazuh/wazuh-kibana-app/pull/3237)
- Fix modules are missing in the agent menu [#3244](https://github.com/wazuh/wazuh-kibana-app/pull/3244)
- Fix improving and removing WUI error logs [#3260](https://github.com/wazuh/wazuh-kibana-app/pull/3260)
- Fix some errors of PDF reports [#3272](https://github.com/wazuh/wazuh-kibana-app/pull/3272)
- Fix TypeError when selecting macOS agent deployment in a Safari Browser [#3289](https://github.com/wazuh/wazuh-kibana-app/pull/3289)
- Fix error in how the SCA check's checks are displayed [#3297](https://github.com/wazuh/wazuh-kibana-app/pull/3297)
- Fixed message of error when add sample data fails [#3241](https://github.com/wazuh/wazuh-kibana-app/pull/3241)
- Fixed modules are missing in the agent menu [#3244](https://github.com/wazuh/wazuh-kibana-app/pull/3244)
- Fixed Alerts Summary of modules for reports [#3303](https://github.com/wazuh/wazuh-kibana-app/pull/3303)
- Fixed dark mode visualization background in pdf reports [#3315](https://github.com/wazuh/wazuh-kibana-app/pull/3315)
- Adapt Kibana integrations to Kibana 7.11 and 7.12 [#3309](https://github.com/wazuh/wazuh-kibana-app/pull/3309)
- Fixed error agent view does not render correctly [#3306](https://github.com/wazuh/wazuh-kibana-app/pull/3306)
- Fixed miscalculation in table column width in PDF reports [#3326](https://github.com/wazuh/wazuh-kibana-app/pull/3326)
- Normalized visData table property for 7.12 retro-compatibility [#3323](https://github.com/wazuh/wazuh-kibana-app/pull/3323)
- Fixed error that caused the labels in certain visualizations to overlap [#3355](https://github.com/wazuh/wazuh-kibana-app/pull/3355)
- Fixed export to csv button in dashboards tables [#3358](https://github.com/wazuh/wazuh-kibana-app/pull/3358)
- Fixed Elastic UI breaking changes in 7.12 [#3345](https://github.com/wazuh/wazuh-kibana-app/pull/3345)
- Fixed Wazuh main menu and breadcrumb render issues [#3347](https://github.com/wazuh/wazuh-kibana-app/pull/3347)
- Fixed generation of huge logs from backend errors [#3397](https://github.com/wazuh/wazuh-kibana-app/pull/3397)
- Fixed vulnerabilities flyout not showing alerts if the vulnerability had a field missing [#3593](https://github.com/wazuh/wazuh-kibana-app/pull/3593)

## Wazuh v4.2.1 - Kibana 7.10.2 , 7.11.2 - Revision 4202

### Added

- Support for Wazuh 4.2.1

## Wazuh v4.2.0 - Kibana 7.10.2 , 7.11.2 - Revision 4201

### Added

- Added `Ruleset Test` section under Tools menu, and on Edit Rules/Decoders as a tool. [#1434](https://github.com/wazuh/wazuh-kibana-app/pull/1434)
- Added page size options in Security events, explore agents table [#2925](https://github.com/wazuh/wazuh-kibana-app/pull/2925)
- Added a reminder to restart cluster or manager after import a file in Rules, Decoders or CDB Lists [#3051](https://github.com/wazuh/wazuh-kibana-app/pull/3051)
- Added Agent Stats section [#3056](https://github.com/wazuh/wazuh-kibana-app/pull/3056)
- Added `logtest` PUT example on API Console [#3061](https://github.com/wazuh/wazuh-kibana-app/pull/3061)
- Added vulnerabilities inventory that affect to an agent [#3069](https://github.com/wazuh/wazuh-kibana-app/pull/3069)
- Added retry button to check api again in health check [#3109](https://github.com/wazuh/wazuh-kibana-app/pull/3109)
- Added `wazuh-statistics` template and a new mapping for these indices [#3111](https://github.com/wazuh/wazuh-kibana-app/pull/3111)
- Added link to documentation "Checking connection with Manager" in deploy new agent [#3126](https://github.com/wazuh/wazuh-kibana-app/pull/3126)
- Fixed Agent Evolution graph showing agents from multiple APIs [#3256](https://github.com/wazuh/wazuh-kibana-app/pull/3256)
- Added Disabled index pattern checks in Health Check [#3311](https://github.com/wazuh/wazuh-kibana-app/pull/3311)

### Changed

- Moved Dev Tools inside of Tools menu as Api Console. [#1434](https://github.com/wazuh/wazuh-kibana-app/pull/1434)
- Changed position of Top users on Integrity Monitoring Top 5 user. [#2892](https://github.com/wazuh/wazuh-kibana-app/pull/2892)
- Changed user allow_run_as way of editing. [#3080](https://github.com/wazuh/wazuh-kibana-app/pull/3080)
- Rename some ossec references to Wazuh [#3046](https://github.com/wazuh/wazuh-kibana-app/pull/3046)

### Fixed

- Filter only authorized agents in Agents stats and Visualizations [#3088](https://github.com/wazuh/wazuh-kibana-app/pull/3088)
- Fixed missing `pending` status suggestion for agents [#3095](https://github.com/wazuh/wazuh-kibana-app/pull/3095)
- Index pattern setting not used for choosing from existing patterns [#3097](https://github.com/wazuh/wazuh-kibana-app/pull/3097)
- Fixed space character missing on deployment command if UDP is configured [#3108](https://github.com/wazuh/wazuh-kibana-app/pull/3108)
- Fixed statistics visualizations when a node is selected [#3110](https://github.com/wazuh/wazuh-kibana-app/pull/3110)
- Fixed Flyout date filter also changes main date filter [#3114](https://github.com/wazuh/wazuh-kibana-app/pull/3114)
- Fixed name for "TCP sessions" visualization and average metric is now a sum [#3118](https://github.com/wazuh/wazuh-kibana-app/pull/3118)
- Filter only authorized agents in Events and Security Alerts table [#3120](https://github.com/wazuh/wazuh-kibana-app/pull/3120)
- Fixed Last keep alive label is outside the panel [#3122](https://github.com/wazuh/wazuh-kibana-app/pull/3122)
- Fixed app redirect to Settings section after the health check [#3128](https://github.com/wazuh/wazuh-kibana-app/pull/3128)
- Fixed the plugin logo path in Kibana menu when use `server.basePath` setting [#3144](https://github.com/wazuh/wazuh-kibana-app/pull/3144)
- Fixed deprecated endpoint for create agent groups [3152](https://github.com/wazuh/wazuh-kibana-app/pull/3152)
- Fixed check for TCP protocol in deploy new agent [#3163](https://github.com/wazuh/wazuh-kibana-app/pull/3163)
- Fixed RBAC issue with agent group permissions [#3181](https://github.com/wazuh/wazuh-kibana-app/pull/3181)
- Fixed change index pattern from menu doesn't work [#3187](https://github.com/wazuh/wazuh-kibana-app/pull/3187)
- Conflict with the creation of the index pattern when performing the Health Check [#3232](https://github.com/wazuh/wazuh-kibana-app/pull/3232)
- Added Disabled index pattern checks in Health Check [#3311](https://github.com/wazuh/wazuh-kibana-app/pull/3311)
- Fixed windows update section in Linux Inventory PDF [#3569](https://github.com/wazuh/wazuh-kibana-app/pull/3569)
- Improving and removing unnecessary error logs [#3574](https://github.com/wazuh/wazuh-kibana-app/pull/3574)

## Wazuh v4.1.5 - Kibana 7.10.0 , 7.10.2, 7.11.2 - Revision 4108

### Fixed

- Unable to change selected index pattern from the Wazuh menu [#3330](https://github.com/wazuh/wazuh-kibana-app/pull/3330)

## Wazuh v4.1.5 - Kibana 7.10.0 , 7.10.2, 7.11.2 - Revision 4107

### Added

- Support for Kibana 7.11.2
- Added a warning message for the `Install and enroll the agent` step of `Deploy new agent` guide [#3238](https://github.com/wazuh/wazuh-kibana-app/pull/3238)

### Fixed

- Conflict with the creation of the index pattern when performing the Health Check [#3223](https://github.com/wazuh/wazuh-kibana-app/pull/3223)
- Fixing mac os agents add command [#3207](https://github.com/wazuh/wazuh-kibana-app/pull/3207)

## Wazuh v4.1.5 - Kibana 7.10.0 , 7.10.2 - Revision 4106

- Adapt for Wazuh 4.1.5

## Wazuh v4.1.4 - Kibana 7.10.0 , 7.10.2 - Revision 4105

- Adapt for Wazuh 4.1.4

## Wazuh v4.1.3 - Kibana 7.10.0 , 7.10.2 - Revision 4104

### Added

- Creation of index pattern after the default one is changes in Settings [#2985](https://github.com/wazuh/wazuh-kibana-app/pull/2985)
- Added node name of agent list and detail [#3039](https://github.com/wazuh/wazuh-kibana-app/pull/3039)
- Added loading view while the user is logging to prevent permissions prompts [#3041](https://github.com/wazuh/wazuh-kibana-app/pull/3041)
- Added custom message for each possible run_as setup [#3048](https://github.com/wazuh/wazuh-kibana-app/pull/3048)

### Changed

- Change all dates labels to Kibana formatting time zone [#3047](https://github.com/wazuh/wazuh-kibana-app/pull/3047)
- Improve toast message when selecting a default API [#3049](https://github.com/wazuh/wazuh-kibana-app/pull/3049)
- Improve validation and prevention for caching bundles on the client-side [#3063](https://github.com/wazuh/wazuh-kibana-app/pull/3063) [#3091](https://github.com/wazuh/wazuh-kibana-app/pull/3091)

### Fixed

- Fixed unexpected behavior in Roles mapping [#3028](https://github.com/wazuh/wazuh-kibana-app/pull/3028)
- Fixed rule filter is no applied when you click on a rule id in another module.[#3057](https://github.com/wazuh/wazuh-kibana-app/pull/3057)
- Fixed bug changing master node configuration [#3062](https://github.com/wazuh/wazuh-kibana-app/pull/3062)
- Fixed wrong variable declaration for macOS agents [#3066](https://github.com/wazuh/wazuh-kibana-app/pull/3066)
- Fixed some errors in the Events table, action buttons style, and URLs disappeared [#3086](https://github.com/wazuh/wazuh-kibana-app/pull/3086)
- Fixed Rollback of invalid rule configuration file [#3084](https://github.com/wazuh/wazuh-kibana-app/pull/3084)

## Wazuh v4.1.2 - Kibana 7.10.0 , 7.10.2 - Revision 4103

- Add `run_as` setting to example host configuration in Add new API view [#3021](https://github.com/wazuh/wazuh-kibana-app/pull/3021)
- Refactor of some prompts [#3015](https://github.com/wazuh/wazuh-kibana-app/pull/3015)

### Fixed

- Fix SCA policy detail showing name and check results about another policy [#3007](https://github.com/wazuh/wazuh-kibana-app/pull/3007)
- Fixed that alerts table is empty when switching pinned agents [#3008](https://github.com/wazuh/wazuh-kibana-app/pull/3008)
- Creating a role mapping before the existing ones are loaded, the page bursts [#3013](https://github.com/wazuh/wazuh-kibana-app/pull/3013)
- Fix pagination in SCA checks table when expand some row [#3018](https://github.com/wazuh/wazuh-kibana-app/pull/3018)
- Fix manager is shown in suggestions in Agents section [#3025](https://github.com/wazuh/wazuh-kibana-app/pull/3025)
- Fix disabled loading on inventory when request fail [#3026](https://github.com/wazuh/wazuh-kibana-app/pull/3026)
- Fix restarting selected cluster instead of all of them [#3032](https://github.com/wazuh/wazuh-kibana-app/pull/3032)
- Fix pinned agents don't trigger a new filtered query [#3035](https://github.com/wazuh/wazuh-kibana-app/pull/3035)
- Overlay Wazuh menu when Kibana menu is opened or docked [#3038](https://github.com/wazuh/wazuh-kibana-app/pull/3038)
- Fix visualizations in PDF Reports with Dark mode [#2983](https://github.com/wazuh/wazuh-kibana-app/pull/2983)

## Wazuh v4.1.1 - Kibana 7.10.0 , 7.10.2 - Revision 4102

### Added

- Prompt to show the unsupported module for the selected agent [#2959](https://github.com/wazuh/wazuh-kibana-app/pull/2959)
- Added a X-Frame-Options header to the backend responses [#2977](https://github.com/wazuh/wazuh-kibana-app/pull/2977)

### Changed

- Added toast with refresh button when new fields are loaded [#2974](https://github.com/wazuh/wazuh-kibana-app/pull/2974)
- Migrated manager and cluster files endpoints and their corresponding RBAC [#2984](https://github.com/wazuh/wazuh-kibana-app/pull/2984)

### Fixed

- Fix login error when AWS Elasticsearch and ODFE is used [#2710](https://github.com/wazuh/wazuh-kibana-app/issues/2710)
- An error message is displayed when changing a group's configuration although the user has the right permissions [#2955](https://github.com/wazuh/wazuh-kibana-app/pull/2955)
- Fix Security events table is empty when switching the pinned agents [#2956](https://github.com/wazuh/wazuh-kibana-app/pull/2956)
- Fix disabled switch visual edit button when json content is empty [#2957](https://github.com/wazuh/wazuh-kibana-app/issues/2957)
- Fixed main and `More` menus for unsupported agents [#2959](https://github.com/wazuh/wazuh-kibana-app/pull/2959)
- Fixed forcing a non numeric filter value in a number type field [#2961](https://github.com/wazuh/wazuh-kibana-app/pull/2961)
- Fixed wrong number of alerts in Security Events [#2964](https://github.com/wazuh/wazuh-kibana-app/pull/2964)
- Fixed search with strange characters of agent in Management groups [#2970](https://github.com/wazuh/wazuh-kibana-app/pull/2970)
- Fix the statusCode error message [#2971](https://github.com/wazuh/wazuh-kibana-app/pull/2971)
- Fix the SCA policy stats didn't refresh [#2973](https://github.com/wazuh/wazuh-kibana-app/pull/2973)
- Fixed loading of AWS index fields even when no AWS alerts were found [#2974](https://github.com/wazuh/wazuh-kibana-app/pull/2974)
- Fix some date fields format in FIM and SCA modules [#2975](https://github.com/wazuh/wazuh-kibana-app/pull/2975)
- Fix a non-stop error in Manage agents when the user has no permissions [#2976](https://github.com/wazuh/wazuh-kibana-app/pull/2976)
- Can't edit empty rules and decoders files that already exist in the manager [#2978](https://github.com/wazuh/wazuh-kibana-app/pull/2978)
- Support for alerts index pattern with different ID and name [#2979](https://github.com/wazuh/wazuh-kibana-app/pull/2979)
- Fix the unpin agent in the selection modal [#2980](https://github.com/wazuh/wazuh-kibana-app/pull/2980)
- Fix properly logout of Wazuh API when logging out of the application (only for OpenDistro) [#2789](https://github.com/wazuh/wazuh-kibana-app/issues/2789)
- Fixed missing `&&` from macOS agent deployment command [#2989](https://github.com/wazuh/wazuh-kibana-app/issues/2989)
- Fix prompt permissions on Framework of Mitre and Inventory of Integrity monitoring. [#2967](https://github.com/wazuh/wazuh-kibana-app/issues/2967)
- Fix properly logout of Wazuh API when logging out of the application support x-pack [#2789](https://github.com/wazuh/wazuh-kibana-app/issues/2789)

## Wazuh v4.1.0 - Kibana 7.10.0 , 7.10.2 - Revision 4101

### Added

- Check the max buckets by default in healthcheck and increase them [#2901](https://github.com/wazuh/wazuh-kibana-app/pull/2901)
- Added a prompt wraning in role mapping if run_as is false or he is not allowed to use it by API [#2876](https://github.com/wazuh/wazuh-kibana-app/pull/2876)

### Changed

- Support new fields of Windows Registry at FIM inventory panel [#2679](https://github.com/wazuh/wazuh-kibana-app/issues/2679)
- Added on FIM Inventory Windows Registry registry_key and registry_value items from syscheck [#2908](https://github.com/wazuh/wazuh-kibana-app/issues/2908)
- Uncheck agents after an action in agents groups management [#2907](https://github.com/wazuh/wazuh-kibana-app/pull/2907)
- Unsave rule files when edit or create a rule with invalid content [#2944](https://github.com/wazuh/wazuh-kibana-app/pull/2944)
- Added vulnerabilities module for macos agents [#2969](https://github.com/wazuh/wazuh-kibana-app/pull/2969)

### Fixed

- Fix server error Invalid token specified: Cannot read property 'replace' of undefined [#2899](https://github.com/wazuh/wazuh-kibana-app/issues/2899)
- Fix show empty files rules and decoders: [#2923](https://github.com/wazuh/wazuh-kibana-app/issues/2923)
- Fixed wrong hover texts in CDB lists actions [#2929](https://github.com/wazuh/wazuh-kibana-app/pull/2929)
- Fixed access to forbidden agents information when exporting agents listt [2918](https://github.com/wazuh/wazuh-kibana-app/pull/2918)
- Fix the decoder detail view is not displayed [#2888](https://github.com/wazuh/wazuh-kibana-app/issues/2888)
- Fix the complex search using the Wazuh API query filter in search bars [#2930](https://github.com/wazuh/wazuh-kibana-app/issues/2930)
- Fixed validation to check userPermissions are not ready yet [#2931](https://github.com/wazuh/wazuh-kibana-app/issues/2931)
- Fixed clear visualizations manager list when switching tabs. Fixes PDF reports filters [#2932](https://github.com/wazuh/wazuh-kibana-app/pull/2932)
- Fix Strange box shadow in Export popup panel in Managment > Groups [#2886](https://github.com/wazuh/wazuh-kibana-app/issues/2886)
- Fixed wrong command on alert when data folder does not exist [#2938](https://github.com/wazuh/wazuh-kibana-app/pull/2938)
- Fix agents table OS field sorting: Changes agents table field `os_name` to `os.name,os.version` to make it sortable. [#2939](https://github.com/wazuh/wazuh-kibana-app/pull/2939)
- Fixed diff parsed datetime between agent detail and agents table [#2940](https://github.com/wazuh/wazuh-kibana-app/pull/2940)
- Allow access to Agents section with agent:group action permission [#2933](https://github.com/wazuh/wazuh-kibana-app/issues/2933)
- Fixed filters does not work on modals with search bar [#2935](https://github.com/wazuh/wazuh-kibana-app/pull/2935)
- Fix wrong package name in deploy new agent [#2942](https://github.com/wazuh/wazuh-kibana-app/issues/2942)
- Fixed number agents not show on pie onMouseEvent [#2890](https://github.com/wazuh/wazuh-kibana-app/issues/2890)
- Fixed off Kibana Query Language in search bar of Controls/Inventory modules. [#2945](https://github.com/wazuh/wazuh-kibana-app/pull/2945)
- Fixed number of agents do not show on the pie chart tooltip in agents preview [#2890](https://github.com/wazuh/wazuh-kibana-app/issues/2890)

## Wazuh v4.0.4 - Kibana 7.10.0 , 7.10.2 - Revision 4017

### Added

- Adapt the app to the new Kibana platform [#2475](https://github.com/wazuh/wazuh-kibana-app/issues/2475)
- Wazuh data directory moved from `optimize` to `data` Kibana directory [#2591](https://github.com/wazuh/wazuh-kibana-app/issues/2591)
- Show the wui_rules belong to wazuh-wui API user [#2702](https://github.com/wazuh/wazuh-kibana-app/issues/2702)

### Fixed

- Fixed Wazuh menu and agent menu for Solaris agents [#2773](https://github.com/wazuh/wazuh-kibana-app/issues/2773) [#2725](https://github.com/wazuh/wazuh-kibana-app/issues/2725)
- Fixed wrong shards and replicas for statistics indices and also fixed wrong prefix for monitoring indices [#2732](https://github.com/wazuh/wazuh-kibana-app/issues/2732)
- Report's creation dates set to 1970-01-01T00:00:00.000Z [#2772](https://github.com/wazuh/wazuh-kibana-app/issues/2772)
- Fixed bug for missing commands in ubuntu/debian and centos [#2786](https://github.com/wazuh/wazuh-kibana-app/issues/2786)
- Fixed bug that show an hour before in /security-events/dashboard [#2785](https://github.com/wazuh/wazuh-kibana-app/issues/2785)
- Fixed permissions to access agents [#2838](https://github.com/wazuh/wazuh-kibana-app/issues/2838)
- Fix searching in groups [#2825](https://github.com/wazuh/wazuh-kibana-app/issues/2825)
- Fix the pagination in SCA ckecks table [#2815](https://github.com/wazuh/wazuh-kibana-app/issues/2815)
- Fix the SCA table with a wrong behaviour using the refresh button [#2854](https://github.com/wazuh/wazuh-kibana-app/issues/2854)
- Fix sca permissions for agents views and dashboards [#2862](https://github.com/wazuh/wazuh-kibana-app/issues/2862)
- Solaris should not show vulnerabilities module [#2829](https://github.com/wazuh/wazuh-kibana-app/issues/2829)
- Fix the settings of statistics indices creation [#2858](https://github.com/wazuh/wazuh-kibana-app/issues/2858)
- Update agents' info in Management Status after changing cluster node selected [#2828](https://github.com/wazuh/wazuh-kibana-app/issues/2828)
- Fix error when applying filter in rules from events [#2877](https://github.com/wazuh/wazuh-kibana-app/issues/2877)

### Changed

- Replaced `wazuh` Wazuh API user by `wazuh-wui` in the default configuration [#2852](https://github.com/wazuh/wazuh-kibana-app/issues/2852)
- Add agent id to the reports name in Agent Inventory and Modules [#2817](https://github.com/wazuh/wazuh-kibana-app/issues/2817)

### Adapt for Kibana 7.10.0

- Fixed filter pinned crash returning from agents [#2864](https://github.com/wazuh/wazuh-kibana-app/issues/2864)
- Fixed style in sca and regulatory compliance tables and in wz menu [#2861](https://github.com/wazuh/wazuh-kibana-app/issues/2861)
- Fix body-payload of Sample Alerts POST endpoint [#2857](https://github.com/wazuh/wazuh-kibana-app/issues/2857)
- Fixed bug in the table on Agents->Table-> Actions->Config icon [#2853](https://github.com/wazuh/wazuh-kibana-app/issues/2853)
- Fixed tooltip in the icon of view decoder file [#2850](https://github.com/wazuh/wazuh-kibana-app/issues/2850)
- Fixed bug with agent filter when it is pinned [#2846](https://github.com/wazuh/wazuh-kibana-app/issues/2846)
- Fix discovery navigation [#2845](https://github.com/wazuh/wazuh-kibana-app/issues/2845)
- Search file editor gone [#2843](https://github.com/wazuh/wazuh-kibana-app/issues/2843)
- Fix Agent Search Bar - Regex Query Interpreter [#2834](https://github.com/wazuh/wazuh-kibana-app/issues/2834)
- Fixed accordion style breaking [#2833](https://github.com/wazuh/wazuh-kibana-app/issues/2833)
- Fix metrics are not updated after a bad request in search input [#2830](https://github.com/wazuh/wazuh-kibana-app/issues/2830)
- Fix mitre framework tab crash [#2821](https://github.com/wazuh/wazuh-kibana-app/issues/2821)
- Changed ping request to default request. Added delay and while to che… [#2820](https://github.com/wazuh/wazuh-kibana-app/issues/2820)
- Removed kibana alert for security [#2806](https://github.com/wazuh/wazuh-kibana-app/issues/2806)

## Wazuh v4.0.4 - Kibana 7.10.0 , 7.10.2 - Revision 4016

### Added

- Modified agent registration adding groups and architecture [#2666](https://github.com/wazuh/wazuh-kibana-app/issues/2666) [#2652](https://github.com/wazuh/wazuh-kibana-app/issues/2652)
- Each user can only view their own reports [#2686](https://github.com/wazuh/wazuh-kibana-app/issues/2686)

### Fixed

- Create index pattern even if there aren´t available indices [#2620](https://github.com/wazuh/wazuh-kibana-app/issues/2620)
- Top bar overlayed over expanded visualizations [#2667](https://github.com/wazuh/wazuh-kibana-app/issues/2667)
- Empty inventory data in Solaris agents [#2680](https://github.com/wazuh/wazuh-kibana-app/pull/2680)
- Wrong parameters in the dev-tools autocomplete section [#2675](https://github.com/wazuh/wazuh-kibana-app/issues/2675)
- Wrong permissions on edit CDB list [#2665](https://github.com/wazuh/wazuh-kibana-app/pull/2665)
- fix(frontend): add the metafields when refreshing the index pattern [#2681](https://github.com/wazuh/wazuh-kibana-app/pull/2681)
- Error toast is showing about Elasticsearch users for environments without security [#2713](https://github.com/wazuh/wazuh-kibana-app/issues/2713)
- Error about Handler.error in Role Mapping fixed [#2702](https://github.com/wazuh/wazuh-kibana-app/issues/2702)
- Fixed message in reserved users actions [#2702](https://github.com/wazuh/wazuh-kibana-app/issues/2702)
- Error 500 on Export formatted CDB list [#2692](https://github.com/wazuh/wazuh-kibana-app/pull/2692)
- Wui rules label should have only one tooltip [#2723](https://github.com/wazuh/wazuh-kibana-app/issues/2723)
- Move upper the Wazuh item in the Kibana menu and default index pattern [#2867](https://github.com/wazuh/wazuh-kibana-app/pull/2867)

## Wazuh v4.0.4 - Kibana v7.9.1, v7.9.3 - Revision 4015

### Added

- Support for Wazuh v4.0.4

## Wazuh v4.0.3 - Kibana v7.9.1, v7.9.2, v7.9.3 - Revision 4014

### Added

- Improved management of index-pattern fields [#2630](https://github.com/wazuh/wazuh-kibana-app/issues/2630)

### Fixed

- fix(fronted): fixed the check of API and APP version in health check [#2655](https://github.com/wazuh/wazuh-kibana-app/pull/2655)
- Replace user by username key in the monitoring logic [#2654](https://github.com/wazuh/wazuh-kibana-app/pull/2654)
- Security alerts and reporting issues when using private tenants [#2639](https://github.com/wazuh/wazuh-kibana-app/issues/2639)
- Manager restart in rule editor does not work with Wazuh cluster enabled [#2640](https://github.com/wazuh/wazuh-kibana-app/issues/2640)
- fix(frontend): Empty inventory data in Solaris agents [#2680](https://github.com/wazuh/wazuh-kibana-app/pull/2680)

## Wazuh v4.0.3 - Kibana v7.9.1, v7.9.2, v7.9.3 - Revision 4013

### Added

- Support for Wazuh v4.0.3.

## Wazuh v4.0.2 - Kibana v7.9.1, v7.9.3 - Revision 4012

### Added

- Sample data indices name should take index pattern in use [#2593](https://github.com/wazuh/wazuh-kibana-app/issues/2593)
- Added start option to macos Agents [#2653](https://github.com/wazuh/wazuh-kibana-app/pull/2653)

### Changed

- Statistics settings do not allow to configure primary shards and replicas [#2627](https://github.com/wazuh/wazuh-kibana-app/issues/2627)

## Wazuh v4.0.2 - Kibana v7.9.1, v7.9.3 - Revision 4011

### Added

- Support for Wazuh v4.0.2.

### Fixed

- The index pattern title is overwritten with its id after refreshing its fields [#2577](https://github.com/wazuh/wazuh-kibana-app/issues/2577)
- [RBAC] Issues detected when using RBAC [#2579](https://github.com/wazuh/wazuh-kibana-app/issues/2579)

## Wazuh v4.0.1 - Kibana v7.9.1, v7.9.3 - Revision 4010

### Changed

- Alerts summary table for PDF reports on all modules [#2632](https://github.com/wazuh/wazuh-kibana-app/issues/2632)
- [4.0-7.9] Run as with no wazuh-wui API user [#2576](https://github.com/wazuh/wazuh-kibana-app/issues/2576)
- Deploy a new agent interface as default interface [#2564](https://github.com/wazuh/wazuh-kibana-app/issues/2564)
- Problem in the visualization of new reserved resources of the Wazuh API [#2643](https://github.com/wazuh/wazuh-kibana-app/issues/2643)

### Fixed

- Restore the tables in the agents' reports [#2628](https://github.com/wazuh/wazuh-kibana-app/issues/2628)
- [RBAC] Issues detected when using RBAC [#2579](https://github.com/wazuh/wazuh-kibana-app/issues/2579)
- Changes done via a worker's API are overwritten [#2626](https://github.com/wazuh/wazuh-kibana-app/issues/2626)

### Fixed

- [BUGFIX] Default user field for current platform [#2633](https://github.com/wazuh/wazuh-kibana-app/pull/2633)

## Wazuh v4.0.1 - Kibana v7.9.1, v7.9.3 - Revision 4009

### Changed

- Hide empty columns of the processes table of the MacOS agents [#2570](https://github.com/wazuh/wazuh-kibana-app/pull/2570)
- Missing step in "Deploy a new agent" view [#2623](https://github.com/wazuh/wazuh-kibana-app/issues/2623)
- Implement wazuh users' CRUD [#2598](https://github.com/wazuh/wazuh-kibana-app/pull/2598)

### Fixed

- Inconsistent data in sample data alerts [#2618](https://github.com/wazuh/wazuh-kibana-app/pull/2618)

## Wazuh v4.0.1 - Kibana v7.9.1, v7.9.3 - Revision 4008

### Fixed

- Icons not align to the right in Modules > Events [#2607](https://github.com/wazuh/wazuh-kibana-app/pull/2607)
- Statistics visualizations do not show data [#2602](https://github.com/wazuh/wazuh-kibana-app/pull/2602)
- Error on loading css files [#2599](https://github.com/wazuh/wazuh-kibana-app/pull/2599)
- Fixed search filter in search bar in Module/SCA wasn't working [#2601](https://github.com/wazuh/wazuh-kibana-app/pull/2601)

## Wazuh v4.0.0 - Kibana v7.9.1, v7.9.2, v7.9.3 - Revision 4007

### Fixed

- updated macOS package URL [#2596](https://github.com/wazuh/wazuh-kibana-app/pull/2596)
- Revert "[4.0-7.9] [BUGFIX] Removed unnecessary function call" [#2597](https://github.com/wazuh/wazuh-kibana-app/pull/2597)

## Wazuh v4.0.0 - Kibana v7.9.1, v7.9.2, v7.9.3 - Revision 4006

### Fixed

- Undefined field in event view [#2588](https://github.com/wazuh/wazuh-kibana-app/issues/2588)
- Several calls to the same stats request (esAlerts) [#2586](https://github.com/wazuh/wazuh-kibana-app/issues/2586)
- The filter options popup doesn't open on click once the filter is pinned [#2581](https://github.com/wazuh/wazuh-kibana-app/issues/2581)
- The formatedFields are missing from the index-pattern of wazuh-alerts-\* [#2574](https://github.com/wazuh/wazuh-kibana-app/issues/2574)

## Wazuh v4.0.0 - Kibana v7.9.3 - Revision 4005

### Added

- Support for Kibana v7.9.3

## Wazuh v4.0.0 - Kibana v7.9.1, v7.9.2 - Revision 4002

### Added

- Support for Wazuh v4.0.0.
- Support for Kibana v7.9.1 and 7.9.2.
- Support for Open Distro 1.10.1.
- Added a RBAC security layer integrated with Open Distro and X-Pack.
- Added remoted and analysisd statistics.
- Expand supported deployment variables.
- Added new configuration view settings for GCP integration.
- Added logic to change the `metafields` configuration of Kibana [#2524](https://github.com/wazuh/wazuh-kibana-app/issues/2524)

### Changed

- Migrated the default index-pattern to `wazuh-alerts-*`.
- Removed the `known-fields` functionality.
- Security Events dashboard redesinged.
- Redesigned the app settings configuration with categories.
- Moved the wazuh-registry file to Kibana optimize folder.

### Fixed

- Format options in `wazuh-alerts` index-pattern are not overwritten now.
- Prevent blank page in detaill agent view.
- Navigable agents name in Events.
- Index pattern is not being refreshed.
- Reporting fails when agent is pinned and compliance controls are visited.
- Reload rule detail doesn't work properly with the related rules.
- Fix search bar filter in Manage agent of group [#2541](https://github.com/wazuh/wazuh-kibana-app/pull/2541)

# Wazuh v3.13.6 - Kibana v7.9.2 - Revision 890

### Added

- Support for Wazuh v3.13.6

## Wazuh v3.13.5 - Kibana 7.9.2 - Revision 889

- Sanitize report's inputs and usernames [#4336](https://github.com/wazuh/wazuh-kibana-app/pull/4336)

## Wazuh v3.13.2 - Kibana v7.9.1 - Revision 887

### Added

- Support for Wazuh v3.13.2

## Wazuh v3.13.2 - Kibana v7.8.0 - Revision 887

### Added

- Support for Wazuh v3.13.2

## Wazuh v3.13.1 - Kibana v7.9.1 - Revision 886

### Added

- Support for Kibana v7.9.1

## Wazuh v3.13.1 - Kibana v7.9.0 - Revision 885

### Added

- Support for Kibana v7.9.0

## Wazuh v3.13.1 - Kibana v7.8.1 - Revision 884

### Added

- Support for Kibana v7.8.1

## Wazuh v3.13.1 - Kibana v7.8.0 - Revision 883

### Added

- Support for Wazuh v3.13.1

## Wazuh v3.13.0 - Kibana v7.8.0 - Revision 881

### Added

- Support for Kibana v7.8.0

## Wazuh v3.13.0 - Kibana v7.7.0, v7.7.1 - Revision 880

### Added

- Support for Wazuh v3.13.0
- Support for Kibana v7.7.1
- Support for Open Distro 1.8
- New navigation experience with a global menu [#1965](https://github.com/wazuh/wazuh-kibana-app/issues/1965)
- Added a Breadcrumb in Kibana top nav [#2161](https://github.com/wazuh/wazuh-kibana-app/issues/2161)
- Added a new Agents Summary Screen [#1963](https://github.com/wazuh/wazuh-kibana-app/issues/1963)
- Added a new feature to add sample data to dashboards [#2115](https://github.com/wazuh/wazuh-kibana-app/issues/2115)
- Added MITRE integration [#1877](https://github.com/wazuh/wazuh-kibana-app/issues/1877)
- Added Google Cloud Platform integration [#1873](https://github.com/wazuh/wazuh-kibana-app/issues/1873)
- Added TSC integration [#2204](https://github.com/wazuh/wazuh-kibana-app/pull/2204)
- Added a new Integrity monitoring state view for agent [#2153](https://github.com/wazuh/wazuh-kibana-app/issues/2153)
- Added a new Integrity monitoring files detail view [#2156](https://github.com/wazuh/wazuh-kibana-app/issues/2156)
- Added a new component to explore Compliance requirements [#2156](https://github.com/wazuh/wazuh-kibana-app/issues/2261)

### Changed

- Code migration to React.js
- Global review of styles
- Unified Overview and Agent dashboards into new Modules [#2110](https://github.com/wazuh/wazuh-kibana-app/issues/2110)
- Changed Vulnerabilities dashboard visualizations [#2262](https://github.com/wazuh/wazuh-kibana-app/issues/2262)

### Fixed

- Open Distro tenants have been fixed and are functional now [#1890](https://github.com/wazuh/wazuh-kibana-app/issues/1890).
- Improved navigation performance [#2200](https://github.com/wazuh/wazuh-kibana-app/issues/2200).
- Avoid creating the wazuh-monitoring index pattern if it is disabled [#2100](https://github.com/wazuh/wazuh-kibana-app/issues/2100)
- SCA checks without compliance field can't be expanded [#2264](https://github.com/wazuh/wazuh-kibana-app/issues/2264)

## Wazuh v3.12.3 - Kibana v7.7.1 - Revision 876

### Added

- Support for Kibana v7.7.1

## Wazuh v3.12.3 - Kibana v7.7.0 - Revision 875

### Added

- Support for Kibana v7.7.0

## Wazuh v3.12.3 - Kibana v6.8.8, v7.6.1, v7.6.2 - Revision 874

### Added

- Support for Wazuh v3.12.3

## Wazuh v3.12.2 - Kibana v6.8.8, v7.6.1, v7.6.2 - Revision 873

### Added

- Support for Wazuh v3.12.2

## Wazuh v3.12.1 - Kibana v6.8.8, v7.6.1, v7.6.2 - Revision 872

### Added

- Support Wazuh 3.12.1
- Added new FIM settings on configuration on demand. [#2147](https://github.com/wazuh/wazuh-kibana-app/issues/2147)

### Changed

- Updated agent's variable names in deployment guides. [#2169](https://github.com/wazuh/wazuh-kibana-app/pull/2169)

### Fixed

- Pagination is now shown in table-type visualizations. [#2180](https://github.com/wazuh/wazuh-kibana-app/issues/2180)

## Wazuh v3.12.0 - Kibana v6.8.8, v7.6.2 - Revision 871

### Added

- Support for Kibana v6.8.8 and v7.6.2

## Wazuh v3.12.0 - Kibana v6.8.7, v7.4.2, v7.6.1 - Revision 870

### Added

- Support for Wazuh v3.12.0
- Added a new setting to hide manager alerts from dashboards. [#2102](https://github.com/wazuh/wazuh-kibana-app/pull/2102)
- Added a new setting to be able to change API from the top menu. [#2143](https://github.com/wazuh/wazuh-kibana-app/issues/2143)
- Added a new setting to enable/disable the known fields health check [#2037](https://github.com/wazuh/wazuh-kibana-app/pull/2037)
- Added suport for PCI 11.2.1 and 11.2.3 rules. [#2062](https://github.com/wazuh/wazuh-kibana-app/pull/2062)

### Changed

- Restructuring of the optimize/wazuh directory. Now the Wazuh configuration file (wazuh.yml) is placed on /usr/share/kibana/optimize/wazuh/config. [#2116](https://github.com/wazuh/wazuh-kibana-app/pull/2116)
- Improve performance of Dasboards reports generation. [1802344](https://github.com/wazuh/wazuh-kibana-app/commit/18023447c6279d385df84d7f4a5663ed2167fdb5)

### Fixed

- Discover time range selector is now displayed on the Cluster section. [08901df](https://github.com/wazuh/wazuh-kibana-app/commit/08901dfcbe509f17e4fab26877c8b7dae8a66bff)
- Added the win_auth_failure rule group to Authentication failure metrics. [#2099](https://github.com/wazuh/wazuh-kibana-app/pull/2099)
- Negative values in Syscheck attributes now have their correct value in reports. [7c3e84e](https://github.com/wazuh/wazuh-kibana-app/commit/7c3e84ec8f00760b4f650cfc00a885d868123f99)

## Wazuh v3.11.4 - Kibana v7.6.1 - Revision 858

### Added

- Support for Kibana v7.6.1

## Wazuh v3.11.4 - Kibana v6.8.6, v7.4.2, v7.6.0 - Revision 857

### Added

- Support for Wazuh v3.11.4

## Wazuh v3.11.3 - Kibana v7.6.0 - Revision 856

### Added

- Support for Kibana v7.6.0

## Wazuh v3.11.3 - Kibana v7.4.2 - Revision 855

### Added

- Support for Kibana v7.4.2

## Wazuh v3.11.3 - Kibana v7.5.2 - Revision 854

### Added

- Support for Wazuh v3.11.3

### Fixed

- Windows Updates table is now displayed in the Inventory Data report [#2028](https://github.com/wazuh/wazuh-kibana-app/pull/2028)

## Wazuh v3.11.2 - Kibana v7.5.2 - Revision 853

### Added

- Support for Kibana v7.5.2

## Wazuh v3.11.2 - Kibana v6.8.6, v7.3.2, v7.5.1 - Revision 852

### Added

- Support for Wazuh v3.11.2

### Changed

- Increased list filesize limit for the CDB-list [#1993](https://github.com/wazuh/wazuh-kibana-app/pull/1993)

### Fixed

- The xml validator now correctly handles the `--` string within comments [#1980](https://github.com/wazuh/wazuh-kibana-app/pull/1980)
- The AWS map visualization wasn't been loaded until the user interacts with it [dd31bd7](https://github.com/wazuh/wazuh-kibana-app/commit/dd31bd7a155354bc50fe0af22fca878607c8936a)

## Wazuh v3.11.1 - Kibana v6.8.6, v7.3.2, v7.5.1 - Revision 581

### Added

- Support for Wazuh v3.11.1.

## Wazuh v3.11.0 - Kibana v6.8.6, v7.3.2, v7.5.1 - Revision 580

### Added

- Support for Wazuh v3.11.0.
- Support for Kibana v7.5.1.
- The API credentials configuration has been moved from the .wazuh index to a wazuh.yml configuration file. Now the configuration of the API hosts is done from the file and not from the application. [#1465](https://github.com/wazuh/wazuh-kibana-app/issues/1465) [#1771](https://github.com/wazuh/wazuh-kibana-app/issues/1771).
- Upload ruleset files using a "drag and drop" component [#1770](https://github.com/wazuh/wazuh-kibana-app/issues/1770)
- Add logs for the reporting module [#1622](https://github.com/wazuh/wazuh-kibana-app/issues/1622).
- Extended the "Add new agent" guide [#1767](https://github.com/wazuh/wazuh-kibana-app/issues/1767).
- Add new table for windows hotfixes [#1932](https://github.com/wazuh/wazuh-kibana-app/pull/1932)

### Changed

- Removed Discover from top menu [#1699](https://github.com/wazuh/wazuh-kibana-app/issues/1699).
- Hide index pattern selector in case that only one exists [#1799](https://github.com/wazuh/wazuh-kibana-app/issues/1799).
- Remove visualizations legend [#1936](https://github.com/wazuh/wazuh-kibana-app/pull/1936)
- Normalize the field whodata in the group reporting [#1921](https://github.com/wazuh/wazuh-kibana-app/pull/1921)
- A message in the configuration view is ambiguous [#1870](https://github.com/wazuh/wazuh-kibana-app/issues/1870)
- Refactor syscheck table [#1941](https://github.com/wazuh/wazuh-kibana-app/pull/1941)

### Fixed

- Empty files now throws an error [#1806](https://github.com/wazuh/wazuh-kibana-app/issues/1806).
- Arguments for wazuh api requests are now validated [#1815](https://github.com/wazuh/wazuh-kibana-app/issues/1815).
- Fixed the way to check admin mode [#1838](https://github.com/wazuh/wazuh-kibana-app/issues/1838).
- Fixed error exporting as CSV the files into a group [#1833](https://github.com/wazuh/wazuh-kibana-app/issues/1833).
- Fixed XML validator false error for `<` [1882](https://github.com/wazuh/wazuh-kibana-app/issues/1882)
- Fixed "New file" editor doesn't allow saving twice [#1896](https://github.com/wazuh/wazuh-kibana-app/issues/1896)
- Fixed decoders files [#1929](https://github.com/wazuh/wazuh-kibana-app/pull/1929)
- Fixed registration guide [#1926](https://github.com/wazuh/wazuh-kibana-app/pull/1926)
- Fixed infinite load on Ciscat views [#1920](https://github.com/wazuh/wazuh-kibana-app/pull/1920), [#1916](https://github.com/wazuh/wazuh-kibana-app/pull/1916)
- Fixed missing fields in the Visualizations [#1913](https://github.com/wazuh/wazuh-kibana-app/pull/1913)
- Fixed Amazon S3 status is wrong in configuration section [#1864](https://github.com/wazuh/wazuh-kibana-app/issues/1864)
- Fixed hidden overflow in the fim configuration [#1887](https://github.com/wazuh/wazuh-kibana-app/pull/1887)
- Fixed Logo source fail after adding server.basePath [#1871](https://github.com/wazuh/wazuh-kibana-app/issues/1871)
- Fixed the documentation broken links [#1853](https://github.com/wazuh/wazuh-kibana-app/pull/1853)

## Wazuh v3.10.2 - Kibana v7.5.1 - Revision 556

### Added

- Support for Kibana v7.5.1

## Wazuh v3.10.2 - Kibana v7.5.0 - Revision 555

### Added

- Support for Kibana v7.5.0

## Wazuh v3.10.2 - Kibana v7.4.2 - Revision 549

### Added

- Support for Kibana v7.4.2

## Wazuh v3.10.2 - Kibana v7.4.1 - Revision 548

### Added

- Support for Kibana v7.4.1

## Wazuh v3.10.2 - Kibana v7.4.0 - Revision 547

### Added

- Support for Kibana v7.4.0
- Support for Wazuh v3.10.2.

## Wazuh v3.10.2 - Kibana v7.3.2 - Revision 546

### Added

- Support for Wazuh v3.10.2.

## Wazuh v3.10.1 - Kibana v7.3.2 - Revision 545

### Added

- Support for Wazuh v3.10.1.

## Wazuh v3.10.0 - Kibana v7.3.2 - Revision 543

### Added

- Support for Wazuh v3.10.0.
- Added an interactive guide for registering agents, things are now easier for the user, guiding it through the steps needed ending in a _copy & paste_ snippet for deploying his agent [#1468](https://github.com/wazuh/wazuh-kibana-app/issues/1468).
- Added new dashboards for the recently added regulatory compliance groups into the Wazuh core. They are HIPAA and NIST-800-53 [#1468](https://github.com/wazuh/wazuh-kibana-app/issues/1448), [#1638](https://github.com/wazuh/wazuh-kibana-app/issues/1638).
- Make the app work under a custom Kibana space [#1234](https://github.com/wazuh/wazuh-kibana-app/issues/1234), [#1450](https://github.com/wazuh/wazuh-kibana-app/issues/1450).
- Added the ability to manage the app as a native plugin when using Kibana spaces, now you can safely hide/show the app depending on the selected space [#1601](https://github.com/wazuh/wazuh-kibana-app/issues/1601).
- Adapt the app the for Kibana dark mode [#1562](https://github.com/wazuh/wazuh-kibana-app/issues/1562).
- Added an alerts summary in _Overview > FIM_ panel [#1527](https://github.com/wazuh/wazuh-kibana-app/issues/1527).
- Export all the information of a Wazuh group and its related agents in a PDF document [#1341](https://github.com/wazuh/wazuh-kibana-app/issues/1341).
- Export the configuration of a certain agent as a PDF document. Supports granularity for exporting just certain sections of the configuration [#1340](https://github.com/wazuh/wazuh-kibana-app/issues/1340).

### Changed

- Reduced _Agents preview_ load time using the new API endpoint `/summary/agents` [#1687](https://github.com/wazuh/wazuh-kibana-app/pull/1687).
- Replaced most of the _md-nav-bar_ Angular.js components with React components using EUI [#1705](https://github.com/wazuh/wazuh-kibana-app/pull/1705).
- Replaced the requirements slider component with a new styled component [#1708](https://github.com/wazuh/wazuh-kibana-app/pull/1708).
- Soft deprecated the _.wazuh-version_ internal index, now the app dumps its content if applicable to a registry file, then the app removes that index. Further versions will hard deprecate this index [#1467](https://github.com/wazuh/wazuh-kibana-app/issues/1467).
- Visualizations now don't fetch the documents _source_, also, they now use _size: 0_ for fetching [#1663](https://github.com/wazuh/wazuh-kibana-app/issues/1663).
- The app menu is now fixed on top of the view, it's not being hidden on every state change. Also, the Wazuh logo was placed in the top bar of Kibana UI [#1502](https://github.com/wazuh/wazuh-kibana-app/issues/1502).
- Improved _getTimestamp_ method not returning a promise object because it's no longer needed [014bc3a](https://github.com/wazuh/wazuh-kibana-app/commit/014b3aba0d2e9cda0c4d521f5f16faddc434a21e). Also improved main Discover listener for Wazuh not returning a promise object [bd82823](https://github.com/wazuh/wazuh-kibana-app/commit/bd8282391a402b8c567b32739cf914a0135d74bc).
- Replaced _Requirements over time_ visualizations in both PCI DSS and GDPR dashboards [35c539](https://github.com/wazuh/wazuh-kibana-app/commit/35c539eb328b3bded94aa7608f73f9cc51c235a6).
- Do not show a toaster when a visualization field was not known yet, instead, show it just in case the internal refreshing failed [19a2e7](https://github.com/wazuh/wazuh-kibana-app/commit/19a2e71006b38f6a64d3d1eb8a20b02b415d7e07).
- Minor optimizations for server logging [eb8e000](https://github.com/wazuh/wazuh-kibana-app/commit/eb8e00057dfea2dafef56319590ff832042c402d).

### Fixed

- Alerts search bar fixed for Kibana v7.3.1, queries were not being applied as expected [#1686](https://github.com/wazuh/wazuh-kibana-app/issues/1686).
- Hide attributes field from non-Windows agents in the FIM table [#1710](https://github.com/wazuh/wazuh-kibana-app/issues/1710).
- Fixed broken view in Management > Configuration > Amazon S3 > Buckets, some information was missing [#1675](https://github.com/wazuh/wazuh-kibana-app/issues/1675).
- Keep user's filters when switching from Discover to panel [#1685](https://github.com/wazuh/wazuh-kibana-app/issues/1685).
- Reduce load time and amount of data to be fetched in _Management > Cluster monitoring_ section avoiding possible timeouts [#1663](https://github.com/wazuh/wazuh-kibana-app/issues/1663).
- Restored _Remove column_ feature in Discover tabs [#1702](https://github.com/wazuh/wazuh-kibana-app/issues/1702).
- Apps using Kibana v7.3.1 had a bug once the user goes back from _Agent > FIM > Files_ to _Agent > FIM > dashboard_, filters disappear, now it's working properly [#1700](https://github.com/wazuh/wazuh-kibana-app/issues/1700).
- Fixed visual bug in _Management > Cluster monitoring_ and a button position [1e3b748](https://github.com/wazuh/wazuh-kibana-app/commit/1e3b748f11b43b2e7956b830269b6d046d74d12c).
- The app installation date was not being updated properly, now it's fixed [#1692](https://github.com/wazuh/wazuh-kibana-app/issues/1692).
- Fixed _Network interfaces_ table in Inventory section, the table was not paginating [#1474](https://github.com/wazuh/wazuh-kibana-app/issues/1474).
- Fixed APIs passwords are now obfuscated in server responses [adc3152](https://github.com/wazuh/wazuh-kibana-app/pull/1782/commits/adc31525e26b25e4cb62d81cbae70a8430728af5).

## Wazuh v3.9.5 - Kibana v6.8.2 / Kibana v7.2.1 / Kibana v7.3.0 - Revision 531

### Added

- Support for Wazuh v3.9.5

## Wazuh v3.9.4 - Kibana v6.8.1 / Kibana v6.8.2 / Kibana v7.2.0 / Kibana v7.2.1 / Kibana v7.3.0 - Revision 528

### Added

- Support for Wazuh v3.9.4
- Allow filtering by clicking a column in rules/decoders tables [0e2ddd7](https://github.com/wazuh/wazuh-kibana-app/pull/1615/commits/0e2ddd7b73f7f7975d02e97ed86ae8a0966472b4)
- Allow open file in rules table clicking on the file column [1af929d](https://github.com/wazuh/wazuh-kibana-app/pull/1615/commits/1af929d62f450f93c6733868bcb4057e16b7e279)

### Changed

- Improved app performance [#1640](https://github.com/wazuh/wazuh-kibana-app/pull/1640).
- Remove path filter from custom rules and decoders [895792e](https://github.com/wazuh/wazuh-kibana-app/pull/1615/commits/895792e6e6d9401b3293d5e16352b9abef515096)
- Show path column in rules and decoders [6f49816](https://github.com/wazuh/wazuh-kibana-app/pull/1615/commits/6f49816c71b5999d77bf9e3838443627c9be945d)
- Removed SCA overview dashboard [94ebbff](https://github.com/wazuh/wazuh-kibana-app/pull/1615/commits/94ebbff231cbfb6d793130e0b9ea855baa755a1c)
- Disabled last custom column removal [f1ef7de](https://github.com/wazuh/wazuh-kibana-app/pull/1615/commits/f1ef7de1a34bbe53a899596002e8153b95e7dc0e)
- Agents messages across sections unification [8fd7e36](https://github.com/wazuh/wazuh-kibana-app/pull/1615/commits/8fd7e36286fa9dfd03a797499af6ffbaa90b00e1)

### Fixed

- Fix check storeded apis [d6115d6](https://github.com/wazuh/wazuh-kibana-app/pull/1615/commits/d6115d6424c78f0cde2017b432a51b77186dd95a).
- Fix pci-dss console error [297080d](https://github.com/wazuh/wazuh-kibana-app/pull/1615/commits/297080d36efaea8f99b0cafd4c48845dad20495a)
- Fix error in reportingTable [85b7266](https://github.com/wazuh/wazuh-kibana-app/pull/1615/commits/85b72662cb4db44c443ed04f7c31fba57eefccaa)
- Fix filters budgets size [c7ac86a](https://github.com/wazuh/wazuh-kibana-app/pull/1615/commits/c7ac86acb3d5afaf1cf348fab09a2b8c5778a491)
- Fix missing permalink virustotal visualization [1b57529](https://github.com/wazuh/wazuh-kibana-app/pull/1615/commits/1b57529758fccdeb3ac0840e66a8aafbe4757a96)
- Improved wz-table performance [224bd6f](https://github.com/wazuh/wazuh-kibana-app/pull/1615/commits/224bd6f31235c81ba01755c3c1e120c3f86beafd)
- Fix inconsistent data between visualizations and tables in Overview Security Events [b12c600](https://github.com/wazuh/wazuh-kibana-app/pull/1615/commits/b12c600578d80d0715507dec4624a4ebc27ea573)
- Timezone applied in cluster status [a4f620d](https://github.com/wazuh/wazuh-kibana-app/pull/1615/commits/a4f620d398f5834a6d2945af892a462425ca3bec)
- Fixed Overview Security Events report when wazuh.monitoring is disabled [1c26da0](https://github.com/wazuh/wazuh-kibana-app/pull/1615/commits/1c26da05a0b6daf727e15c13b819111aa4e4e913)
- Fixes in APIs management [2143943](https://github.com/wazuh/wazuh-kibana-app/pull/1615/commits/2143943a5049cbb59bb8d6702b5a56cbe0d27a2a)
- Prevent duplicated visualization toast errors [786faf3](https://github.com/wazuh/wazuh-kibana-app/commit/786faf3e62d2cad13f512c0f873b36eca6e9787d)
- Fix not properly updated breadcrumb in ruleset section [9645903](https://github.com/wazuh/wazuh-kibana-app/commit/96459031cd4edbe047970bf0d22d0c099771879f)
- Fix badly dimensioned table in Integrity Monitoring section [9645903](https://github.com/wazuh/wazuh-kibana-app/commit/96459031cd4edbe047970bf0d22d0c099771879f)
- Fix implicit filters can be destroyed [9cf8578](https://github.com/wazuh/wazuh-kibana-app/commit/9cf85786f504f5d67edddeea6cfbf2ab577e799b)
- Windows agent dashboard doesn't show failure logon access. [d38d088](https://github.com/wazuh/wazuh-kibana-app/commit/d38d0881ac8e4294accde83d63108337b74cdd91)
- Number of agents is not properly updated. [f7cbbe5](https://github.com/wazuh/wazuh-kibana-app/commit/f7cbbe54394db825827715c3ad4370ac74317108)
- Missing scrollbar on Firefox file viewer. [df4e8f9](https://github.com/wazuh/wazuh-kibana-app/commit/df4e8f9305b35e9ee1473bed5f5d452dd3420567)
- Agent search filter by name, lost when refreshing. [71b5274](https://github.com/wazuh/wazuh-kibana-app/commit/71b5274ccc332d8961a158587152f7badab28a95)
- Alerts of level 12 cannot be displayed in the Summary table. [ec0e888](https://github.com/wazuh/wazuh-kibana-app/commit/ec0e8885d9f1306523afbc87de01a31f24e36309)
- Restored query from search bar in visualizations. [439128f](https://github.com/wazuh/wazuh-kibana-app/commit/439128f0a1f65b649a9dcb81ab5804ca20f65763)
- Fix Kibana filters loop in Firefox. [82f0f32](https://github.com/wazuh/wazuh-kibana-app/commit/82f0f32946d844ce96a28f0185f903e8e05c5589)

## Wazuh v3.9.3 - Kibana v6.8.1 / v7.1.1 / v7.2.0 - Revision 523

### Added

- Support for Wazuh v3.9.3
- Support for Kibana v7.2.0 [#1556](https://github.com/wazuh/wazuh-kibana-app/pull/1556).

### Changed

- New design and several UI/UX changes [#1525](https://github.com/wazuh/wazuh-kibana-app/pull/1525).
- Improved error checking + syscollector performance [94d0a83](https://github.com/wazuh/wazuh-kibana-app/commit/94d0a83e43aa1d2d84ef6f87cbb76b9aefa085b3).
- Adapt Syscollector for MacOS agents [a4bf7ef](https://github.com/wazuh/wazuh-kibana-app/commit/a4bf7efc693a99b7565b5afcaa372155f15a4db9).
- Show last scan for syscollector [73f2056](https://github.com/wazuh/wazuh-kibana-app/commit/73f2056673bb289d472663397ba7097e49b7b93b).
- Extendend information for syscollector [#1585](https://github.com/wazuh/wazuh-kibana-app/issues/1585).

### Fixed

- Corrected width for agent stats [a998955](https://github.com/wazuh/wazuh-kibana-app/commit/a99895565a8854c55932ec94cffb08e1d0aa3da1).
- Fix height for the menu directive with Dynamic height [427d0f3](https://github.com/wazuh/wazuh-kibana-app/commit/427d0f3e9fa6c34287aa9e8557da99a51e0db40f).
- Fix wazuh-db and clusterd check [cddcef6](https://github.com/wazuh/wazuh-kibana-app/commit/cddcef630c5234dd6f6a495715743dfcfd4e4001).
- Fix AlertsStats when value is "0", it was showing "-" [07a3e10](https://github.com/wazuh/wazuh-kibana-app/commit/07a3e10c7f1e626ba75a55452b6c295d11fd657d).
- Fix syscollector state value [f8d3d0e](https://github.com/wazuh/wazuh-kibana-app/commit/f8d3d0eca44e67e26f79bc574495b1f4c8f751f2).
- Fix time offset for reporting table [2ef500b](https://github.com/wazuh/wazuh-kibana-app/commit/2ef500bb112e68bd4811b8e87ce8581d7c04d20f).
- Fix call to obtain GDPR requirements for specific agent [ccda846](https://github.com/wazuh/wazuh-kibana-app/commit/ccda8464b50be05bc5b3642f25f4972c8a7a2c03).
- Restore "rule.id" as a clickable field in visualizations [#1546](https://github.com/wazuh/wazuh-kibana-app/pull/1546).
- Fix timepicker in cluster monitoring [f7533ce](https://github.com/wazuh/wazuh-kibana-app/pull/1560/commits/f7533cecb6862abfb5c1d2173ec3e70ffc59804a).
- Fix several bugs [#1569](https://github.com/wazuh/wazuh-kibana-app/pull/1569).
- Fully removed "rule.id" as URL field [#1584](https://github.com/wazuh/wazuh-kibana-app/issues/1584).
- Fix filters for dashboards [#1583](https://github.com/wazuh/wazuh-kibana-app/issues/1583).
- Fix missing dependency [#1591](https://github.com/wazuh/wazuh-kibana-app/issues/1591).

## Wazuh v3.9.2 - Kibana v7.1.1 - Revision 510

### Added

- Support for Wazuh v3.9.2

### Changed

- Avoid showing more than one toaster for the same error message [7937003](https://github.com/wazuh/wazuh-kibana-app/commit/793700382798033203091d160773363323e05bb9).
- Restored "Alerts evolution - Top 5 agents" in Overview > Security events [f9305c0](https://github.com/wazuh/wazuh-kibana-app/commit/f9305c0c6acf4a31c41b1cc9684b87f79b27524f).

### Fixed

- Fix missing parameters in Dev Tools request [#1496](https://github.com/wazuh/wazuh-kibana-app/pull/1496).
- Fix "Invalid Date" for Safari and Internet Explorer [#1505](https://github.com/wazuh/wazuh-kibana-app/pull/1505).

## Wazuh v3.9.1 - Kibana v7.1.1 - Revision 509

### Added

- Support for Kibana v7.1.1
- Added overall metrics for Agents > Overview [#1479](https://github.com/wazuh/wazuh-kibana-app/pull/1479).

### Fixed

- Fixed missing dependency for Discover [43f5dd5](https://github.com/wazuh/wazuh-kibana-app/commit/43f5dd5f64065c618ba930b2a4087f0a9e706c0e).
- Fixed visualization for Agents > Overview [#1477](https://github.com/wazuh/wazuh-kibana-app/pull/1477).
- Fixed SCA policy checks table [#1478](https://github.com/wazuh/wazuh-kibana-app/pull/1478).

## Wazuh v3.9.1 - Kibana v7.1.0 - Revision 508

### Added

- Support for Kibana v7.1.0

## Wazuh v3.9.1 - Kibana v6.8.0 - Revision 444

### Added

- Support for Wazuh v3.9.1
- Support for Kibana v6.8.0

### Fixed

- Fixed background color for some parts of the Discover directive [2dfc763](https://github.com/wazuh/wazuh-kibana-app/commit/2dfc763bfa1093fb419f118c2938f6b348562c69).
- Fixed cut values in non-resizable tables when the value is too large [cc4828f](https://github.com/wazuh/wazuh-kibana-app/commit/cc4828fbf50d4dab3dd4bb430617c1f2b13dac6a).
- Fixed handled but not shown error messages from rule editor [0aa0e17](https://github.com/wazuh/wazuh-kibana-app/commit/0aa0e17ac8678879e5066f8d83fd46f5d8edd86a).
- Minor typos corrected [fe11fb6](https://github.com/wazuh/wazuh-kibana-app/commit/fe11fb67e752368aedc89ec844ddf729eb8ad761).
- Minor fixes in agents configuration [1bc2175](https://github.com/wazuh/wazuh-kibana-app/commit/1bc217590438573e7267687655bb5939b5bb9fde).
- Fix Management > logs viewer scrolling [f458b2e](https://github.com/wazuh/wazuh-kibana-app/commit/f458b2e3294796f9cf00482b4da27984646c6398).

### Changed

- Kibana version shown in settings is now read from our package.json [c103d3e](https://github.com/wazuh/wazuh-kibana-app/commit/c103d3e782136106736c02039d28c4567b255aaa).
- Removed an old header from Settings [0197b8b](https://github.com/wazuh/wazuh-kibana-app/commit/0197b8b1abc195f275c8cd9893df84cd5569527b).
- Improved index pattern validation fields, replaced "full_log" with "rule.id" as part of the minimum required fields [dce0595](https://github.com/wazuh/wazuh-kibana-app/commit/dce059501cbd28f1294fd761da3e015e154747bc).
- Improve dynamic height for configuration editor [c318131](https://github.com/wazuh/wazuh-kibana-app/commit/c318131dfb6b5f01752593f2aa972b98c0655610).
- Add timezone for all dates shown in the app [4b8736f](https://github.com/wazuh/wazuh-kibana-app/commit/4b8736fb4e562c78505daaee042bcd798242c3f5).

## Wazuh v3.9.0 - Kibana v6.7.0 / v6.7.1 / v6.7.2 - Revision 441

### Added

- Support for Wazuh v3.9.0
- Support for Kibana v6.7.0 / v6.7.1 / v6.7.2
- Edit master and worker configuration ([#1215](https://github.com/wazuh/wazuh-kibana-app/pull/1215)).
- Edit local rules, local decoders and CDB lists ([#1212](https://github.com/wazuh/wazuh-kibana-app/pull/1212), [#1204](https://github.com/wazuh/wazuh-kibana-app/pull/1204), [#1196](https://github.com/wazuh/wazuh-kibana-app/pull/1196), [#1233](https://github.com/wazuh/wazuh-kibana-app/pull/1233), [#1304](https://github.com/wazuh/wazuh-kibana-app/pull/1304)).
- View no local rules/decoders XML files ([#1395](https://github.com/wazuh/wazuh-kibana-app/pull/1395))
- Dev Tools additions
  - Added hotkey `[shift] + [enter]` for sending query ([#1170](https://github.com/wazuh/wazuh-kibana-app/pull/1170)).
  - Added `Export JSON` button for the Dev Tools ([#1170](https://github.com/wazuh/wazuh-kibana-app/pull/1170)).
- Added refresh button for agents preview table ([#1169](https://github.com/wazuh/wazuh-kibana-app/pull/1169)).
- Added `configuration assessment` information in "Agent > Policy monitoring" ([#1227](https://github.com/wazuh/wazuh-kibana-app/pull/1227)).
- Added agents `configuration assessment` configuration section in "Agent > Configuration" ([1257](https://github.com/wazuh/wazuh-kibana-app/pull/1257))
- Restart master and worker nodes ([#1222](https://github.com/wazuh/wazuh-kibana-app/pull/1222)).
- Restart agents ([#1229](https://github.com/wazuh/wazuh-kibana-app/pull/1229)).
- Added support for more than one Wazuh monitoring pattern ([#1243](https://github.com/wazuh/wazuh-kibana-app/pull/1243))
- Added customizable interval for Wazuh monitoring indices creation ([#1243](https://github.com/wazuh/wazuh-kibana-app/pull/1243)).
- Expand visualizations ([#1246](https://github.com/wazuh/wazuh-kibana-app/pull/1246)).
- Added a dynamic table columns selector ([#1246](https://github.com/wazuh/wazuh-kibana-app/pull/1246)).
- Added resizable columns by dragging in tables ([d2bf8ee](https://github.com/wazuh/wazuh-kibana-app/commit/d2bf8ee9681ca5d6028325e165854b49214e86a3))
- Added a cron job for fetching missing fields of all valid index patterns, also merging dynamic fields every time an index pattern is refreshed by the app ([#1276](https://github.com/wazuh/wazuh-kibana-app/pull/1276)).
- Added auto-merging dynamic fields for Wazuh monitoring index patterns ([#1300](https://github.com/wazuh/wazuh-kibana-app/pull/1300))
- New server module, it's a job queue so we can add delayed jobs to be run in background, this iteration only accepts delayed Wazuh API calls ([#1283](https://github.com/wazuh/wazuh-kibana-app/pull/1283)).
- Added new way to view logs using a logs viewer ([#1292](https://github.com/wazuh/wazuh-kibana-app/pull/1292))
- Added new directive for registering agents from the UI, including instructions on "how to" ([#1321](https://github.com/wazuh/wazuh-kibana-app/pull/1321)).
- Added some Angular charts in Agents Preview and Agents SCA sections ([#1364](https://github.com/wazuh/wazuh-kibana-app/pull/1364))
- Added Docker listener settings in configuration views ([#1365](https://github.com/wazuh/wazuh-kibana-app/pull/1365))
- Added Docker dashboards for both Agents and Overview ([#1367](https://github.com/wazuh/wazuh-kibana-app/pull/1367))
- Improved app logger with debug level ([#1373](https://github.com/wazuh/wazuh-kibana-app/pull/1373))
- Introducing React components from the EUI framework

### Changed

- Escape XML special characters ([#1159](https://github.com/wazuh/wazuh-kibana-app/pull/1159)).
- Changed empty results message for Wazuh tables ([#1165](https://github.com/wazuh/wazuh-kibana-app/pull/1165)).
- Allowing the same query multiple times on the Dev Tools ([#1174](https://github.com/wazuh/wazuh-kibana-app/pull/1174))
- Refactor JSON/XML viewer for configuration tab ([#1173](https://github.com/wazuh/wazuh-kibana-app/pull/1173), [#1148](https://github.com/wazuh/wazuh-kibana-app/pull/1148)).
- Using full height for all containers when possible ([#1224](https://github.com/wazuh/wazuh-kibana-app/pull/1224)).
- Improved the way we are handling "back button" events ([#1207](https://github.com/wazuh/wazuh-kibana-app/pull/1207)).
- Changed some visualizations for FIM, GDPR, PCI, Vulnerability and Security Events ([#1206](https://github.com/wazuh/wazuh-kibana-app/pull/1206), [#1235](https://github.com/wazuh/wazuh-kibana-app/pull/1235), [#1293](https://github.com/wazuh/wazuh-kibana-app/pull/1293)).
- New design for agent header view ([#1186](https://github.com/wazuh/wazuh-kibana-app/pull/1186)).
- Not fetching data the very first time the Dev Tools are opened ([#1185](https://github.com/wazuh/wazuh-kibana-app/pull/1185)).
- Refresh all known fields for all valid index patterns if `kbn-vis` detects a broken index pattern ([ecd7c8f](https://github.com/wazuh/wazuh-kibana-app/commit/ecd7c8f98c187a350f81261d13b0d45dcec6dc5d)).
- Truncate texts and display a tooltip when they don't fit in a table cell ([7b56a87](https://github.com/wazuh/wazuh-kibana-app/commit/7b56a873f85dcba7e6838aeb2e40d9b4cf472576))
- Updated API autocomplete for Dev Tools ([#1218](https://github.com/wazuh/wazuh-kibana-app/pull/1218))
- Updated switches design to adapt it to Kibana's design ([#1253](https://github.com/wazuh/wazuh-kibana-app/pull/1253))
- Reduced the width of some table cells with little text, to give more space to the other columns ([#1263](https://github.com/wazuh/wazuh-kibana-app/pull/1263)).
- Redesign for Management > Status daemons list ([#1284](https://github.com/wazuh/wazuh-kibana-app/pull/1284)).
- Redesign for Management > Configuration, Agent > Configuration ([#1289](https://github.com/wazuh/wazuh-kibana-app/pull/1289)).
- Replaced Management > Logs table with a log viewer component ([#1292](https://github.com/wazuh/wazuh-kibana-app/pull/1292)).
- The agents list search bar now allows to switch between AND/OR operators ([#1291](https://github.com/wazuh/wazuh-kibana-app/pull/1291)).
- Improve audit dashboards ([#1374](https://github.com/wazuh/wazuh-kibana-app/pull/1374))
- Exclude agent "000" getting the last registered and the most active agents from the Wazuh API.([#1391](https://github.com/wazuh/wazuh-kibana-app/pull/1391))
- Reviewed Osquery dashboards ([#1394](https://github.com/wazuh/wazuh-kibana-app/pull/1394))
- Memory info is now a log ([#1400](https://github.com/wazuh/wazuh-kibana-app/pull/1400))
- Error toasters time is now 30000ms, warning/info are still 6000ms ([#1420](https://github.com/wazuh/wazuh-kibana-app/pull/1420))

### Fixed

- Properly handling long messages on notifier service, until now, they were using out of the card space, also we replaced some API messages with more meaningful messages ([#1168](https://github.com/wazuh/wazuh-kibana-app/pull/1168)).
- Adapted Wazuh icon for multiple browsers where it was gone ([#1208](https://github.com/wazuh/wazuh-kibana-app/pull/1208)).
- Do not fetch data from tables twice when resize window ([#1303](https://github.com/wazuh/wazuh-kibana-app/pull/1303)).
- Agent syncrhonization status is updated as we browse the configuration section ([#1305](https://github.com/wazuh/wazuh-kibana-app/pull/1305))
- Using the browser timezone for reporting documents ([#1311](https://github.com/wazuh/wazuh-kibana-app/pull/1311)).
- Wrong behaviors in the routing system when the basePath was set ([#1342](https://github.com/wazuh/wazuh-kibana-app/pull/1342))
- Do not show pagination for one-page tables ([196c5b7](https://github.com/wazuh/wazuh-kibana-app/pull/1362/commits/196c5b717583032798da7791fa4f90ec06397f68))
- Being redirected to Overview once a Kibana restart is performed ([#1378](https://github.com/wazuh/wazuh-kibana-app/pull/1378))
- Displaying the AWS services section of the aws-s3 wodle ([#1393](https://github.com/wazuh/wazuh-kibana-app/pull/1393))
- Show email configuration on the configuration on demand ([#1401](https://github.com/wazuh/wazuh-kibana-app/issues/1401))
- Show "Follow symbolic link" field in Integrity monitoring - Monitored configuration on demand ([0c9c9da](https://github.com/wazuh/wazuh-kibana-app/pull/1414/commits/0c9c9da3b951548761cd203db5ee5baa39afe26c))

## Wazuh v3.8.2 - Kibana v6.6.0 / v6.6.1 / v6.6.2 / v6.7.0 - Revision 419

### Added

- Support for Kibana v6.6.0 / v6.6.1 / v6.6.2 / v6.7.0

### Fixed

- Fixed AWS dashboard, newer JavaScript browser engines break the view due to Angular.js ([6e882fc](https://github.com/wazuh/wazuh-kibana-app/commit/6e882fc1d7efe6059e6140ff40b8a20d9c1fa51e)).
- Fixed AWS accounts visualization, using the right field now ([6e882fc](https://github.com/wazuh/wazuh-kibana-app/commit/6e882fc1d7efe6059e6140ff40b8a20d9c1fa51e)).

## Wazuh v3.8.2 - Kibana v6.5.4 - Revision 418

### Added

- Support for Wazuh v3.8.2

### Changed

- Close configuration editor only if it was successfully updated ([bc77c35](https://github.com/wazuh/wazuh-kibana-app/commit/bc77c35d8440a656d4704451ce857c9e1d36a438)).
- Replaced FIM Vega visualization with standard visualization ([554ee1c](https://github.com/wazuh/wazuh-kibana-app/commit/554ee1c4c4d75c76d82272075acf8bb62e7f9e27)).

## Wazuh v3.8.1 - Kibana v6.5.4 - Revision 417

### Added

- Support for Wazuh v3.8.1

### Changed

- Moved monitored/ignored Windows registry entries to "FIM > Monitored" and "FIM > Ignored" to avoid user confusion ([#1176](https://github.com/wazuh/wazuh-kibana-app/pull/1176)).
- Excluding managers from wazuh-monitoring indices ([#1177](https://github.com/wazuh/wazuh-kibana-app/pull/1177)).
- Escape `&` before sending group configuration ([d3aa56f](https://github.com/wazuh/wazuh-kibana-app/commit/d3aa56fa73478c60505e500db7d3a7df263081b5)).
- Improved `autoFormat` function before rendering group configuration ([f4f8144](https://github.com/wazuh/wazuh-kibana-app/commit/f4f8144eef8b93038fc897a9f16356e71029b844)).
- Now the group configuration editor doesn't exit after sending data to the Wazuh API ([5c1a3ef](https://github.com/wazuh/wazuh-kibana-app/commit/5c1a3ef9bd710a7befbed0709c4a7cf414f44f6b)).

### Fixed

- Fixed style for the error toaster for long URLs or long paths ([11b8084](https://github.com/wazuh/wazuh-kibana-app/commit/11b8084c75bbc5da36587ff31d1bc80a55fe4dfe)).

## Wazuh v3.8.0 - Kibana v6.5.4 - Revision 416

### Added

- Added group management features such as:
  - Edit the group configuration ([#1096](https://github.com/wazuh/wazuh-kibana-app/pull/1096)).
  - Add/remove groups to/from an agent ([#1096](https://github.com/wazuh/wazuh-kibana-app/pull/1096)).
  - Add/remove agents to/from a group ([#1096](https://github.com/wazuh/wazuh-kibana-app/pull/1096)).
  - Add/remove groups ([#1152](https://github.com/wazuh/wazuh-kibana-app/pull/1152)).
- New directive for tables that don't need external data sources ([#1067](https://github.com/wazuh/wazuh-kibana-app/pull/1067)).
- New search bar directive with interactive filters and suggestions ([#1058](https://github.com/wazuh/wazuh-kibana-app/pull/1058)).
- New server route `/elastic/alerts` for fetching alerts using custom parameters([#1056](https://github.com/wazuh/wazuh-kibana-app/pull/1056)).
- New table for an agent FIM monitored files, if the agent OS platform is Windows it will show two tables: files and registry ([#1032](https://github.com/wazuh/wazuh-kibana-app/pull/1032)).
- Added description to each setting under Settings > Configuration ([#1048](https://github.com/wazuh/wazuh-kibana-app/pull/1048)).
- Added a new setting to `config.yml` related to Wazuh monitoring and its index pattern ([#1095](https://github.com/wazuh/wazuh-kibana-app/pull/1095)).
- Resizable columns by dragging in Dev-tools ([#1102](https://github.com/wazuh/wazuh-kibana-app/pull/1102)).
- New feature to be able to edit config.yml file from the Settings > Configuration section view ([#1105](https://github.com/wazuh/wazuh-kibana-app/pull/1105)).
- Added a new table (network addresses) for agent inventory tab ([#1111](https://github.com/wazuh/wazuh-kibana-app/pull/1111)).
- Added `audit_key` (Who-data Audit keys) for configuration tab ([#1123](https://github.com/wazuh/wazuh-kibana-app/pull/1123)).
- Added new known fields for Kibana index pattern ([#1150](https://github.com/wazuh/wazuh-kibana-app/pull/1150)).

### Changed

- Changed Inventory tables. Now the app looks for the OS platform and it shows different tables depending on the OS platform. In addition the process state codes has been replaced to be more meaningful ([#1059](https://github.com/wazuh/wazuh-kibana-app/pull/1059)).
- Tiny rework for the AWS tab including.
- "Report" button is hidden on Discover panel ([#1047](https://github.com/wazuh/wazuh-kibana-app/pull/1047)).
- Visualizations, filters and Discover improved ([#1083](https://github.com/wazuh/wazuh-kibana-app/pull/1083)).
- Removed `popularizeField` function until https://github.com/elastic/kibana/issues/22426 is solved in order to avoid `Unable to write index pattern!` error on Discover tab ([#1085](https://github.com/wazuh/wazuh-kibana-app/pull/1085)).
- Improved Wazuh monitoring module ([#1094](https://github.com/wazuh/wazuh-kibana-app/pull/1094)).
- Added "Registered date" and "Last keep alive" in agents table allowing you to sort by these fields ([#1102](https://github.com/wazuh/wazuh-kibana-app/pull/1102)).
- Improved code quality in sections such as Ruleset > Rule and Decoder detail view simplify conditions ([#1102](https://github.com/wazuh/wazuh-kibana-app/pull/1102)).
- Replaced reporting success message ([#1102](https://github.com/wazuh/wazuh-kibana-app/pull/1102)).
- Reduced the default number of shards and the default number of replicas for the app indices ([#1113](https://github.com/wazuh/wazuh-kibana-app/pull/1113)).
- Refreshing index pattern known fields on health check controller ([#1119](https://github.com/wazuh/wazuh-kibana-app/pull/1119)).
- Less strict memory check ([786c764](https://github.com/wazuh/wazuh-kibana-app/commit/786c7642cd88083f9a77c57ed204488ecf5b710a)).
- Checking message origin in error handler ([dfec368](https://github.com/wazuh/wazuh-kibana-app/commit/dfec368d22a148b2e4437db92d71294900241961)).
- Dev tools is now showing the response as it is, like `curl` does ([#1137](https://github.com/wazuh/wazuh-kibana-app/pull/1137)).
- Removed `unknown` as valid node name ([#1149](https://github.com/wazuh/wazuh-kibana-app/pull/1149)).
- Removed `rule.id` direct filter from the rule set tables ([#1151](https://github.com/wazuh/wazuh-kibana-app/pull/1151))

### Fixed

- Restored X-Pack security logic for the .wazuh index, now it's not bypassing the X-Pack roles ([#1081](https://github.com/wazuh/wazuh-kibana-app/pull/1081))
- Avoid fetching twice the same data ([#1072](https://github.com/wazuh/wazuh-kibana-app/pull/1072), [#1061](https://github.com/wazuh/wazuh-kibana-app/pull/1061)).
- Wazuh logo adapted to low resolutions ([#1074](https://github.com/wazuh/wazuh-kibana-app/pull/1074)).
- Hide Audit, OpenSCAP tabs for non-linux agents. Fixed empty Windows events under Configuration > Log collection section. OSQuery logo has been standardized ([#1072](https://github.com/wazuh/wazuh-kibana-app/pull/1072), [#1076](https://github.com/wazuh/wazuh-kibana-app/pull/1076)).
- Fix empty values on _Overview > Security events_ when Wazuh monitoring is disabled ([#1091](https://github.com/wazuh/wazuh-kibana-app/pull/1091)).
- Fix overlapped play button in Dev-tools when the input box has a scrollbar ([#1102](https://github.com/wazuh/wazuh-kibana-app/pull/1102)).
- Fix Dev-tools behavior when parse json invalid blocks ([#1102](https://github.com/wazuh/wazuh-kibana-app/pull/1102)).
- Fixed Management > Monitoring tab frustration adding back buttons ([#1102](https://github.com/wazuh/wazuh-kibana-app/pull/1102)).
- Fix template checking when using more than one pattern ([#1104](https://github.com/wazuh/wazuh-kibana-app/pull/1104)).
- Fix infinite loop for Wazuh monitoring when the Wazuh API is not being able to give us all the agents ([5a26916](https://github.com/wazuh/wazuh-kibana-app/commit/5a2691642b40a34783d2eafb6ee24ae78b9af21a)), ([85005a1](https://github.com/wazuh/wazuh-kibana-app/commit/85005a184d4f1c3d339b7c895b5d2469f3b45171)).
- Fix rule details for `list` and `info` parameters ([#1149](https://github.com/wazuh/wazuh-kibana-app/pull/1149)).

## Wazuh v3.7.1 / v3.7.2 - Kibana v6.5.1 / v6.5.2 / v6.5.3 / v6.5.4 - Revision 415

### Added

- Support for Elastic stack v6.5.2 / v6.5.3 / v6.5.4.
- Support for Wazuh v3.7.1 / v3.7.2.
- Dev Tools module now autocompletes API endpoints ([#1030](https://github.com/wazuh/wazuh-kibana-app/pull/1030)).

### Changed

- Increased number of rows for syscollector tables ([#1033](https://github.com/wazuh/wazuh-kibana-app/pull/1033)).
- Modularized JSON/XML viewers for the configuration section ([#982](https://github.com/wazuh/wazuh-kibana-app/pull/982)).

### Fixed

- Added missing fields for syscollector network tables ([#1036](https://github.com/wazuh/wazuh-kibana-app/pull/1036)).
- Using the right API path when downloading CSV for decoders list ([#1045](https://github.com/wazuh/wazuh-kibana-app/pull/1045)).
- Including group field when downloading CSV for agents list ([#1044](https://github.com/wazuh/wazuh-kibana-app/pull/1044)).
- Preserve active tab in configuration section when refreshing the page ([#1037](https://github.com/wazuh/wazuh-kibana-app/pull/1037)).

## Wazuh v3.7.0 - Kibana v6.5.0 / v6.5.1 - Revision 414

### Added

- Support for Elastic Stack v6.5.0 / v6.5.1.
- Agent groups bar is now visible on the agent configuration section ([#1023](https://github.com/wazuh/wazuh-kibana-app/pull/1023)).
- Added a new setting for the `config.yml` file for enable/disable administrator mode ([#1019](https://github.com/wazuh/wazuh-kibana-app/pull/1019)).
  - This allows the user to perform PUT, POST, DELETE methods in our Dev Tools.

### Changed

- Refactored most front-end controllers ([#1023](https://github.com/wazuh/wazuh-kibana-app/pull/1023)).

## Wazuh v3.7.0 - Kibana v6.4.2 / v6.4.3 - Revision 413

### Added

- Support for Wazuh v3.7.0.
- Support for Elastic Stack v6.4.2 / v6.4.3.
- Brand-new interface for _Configuration_ (on both _Management_ and _Agents_ tabs) ([#914](https://github.com/wazuh/wazuh-kibana-app/pull/914)):
  - Now you can check current and real agent and manager configuration.
  - A new interface design, with more useful information and easy to understand descriptions.
  - New and more responsive JSON/XML viewers to show the configuration in raw mode.
- Brand-new extension - Osquery ([#938](https://github.com/wazuh/wazuh-kibana-app/pull/938)):
  - A new extension, disabled by default.
  - Check alerts from Wazuh's Osquery integration.
  - Check your current Osquery wodle configuration.
  - More improvements will come for this extension in the future.
- New option for Wazuh app configuration file - _Ignore index patterns_ ([#947](https://github.com/wazuh/wazuh-kibana-app/pull/947)):
  - Now the user can specify which index patterns can't be selected on the app using the new `ip.ignore` setting on the `config.yml` file.
  - The valid format is an array of strings which represents index patterns.
  - By default, this list is empty (all index patterns will be available if they use a compatible structure).
- Added a node selector for _Management > Status_ section when Wazuh cluster is enabled ([#976](https://github.com/wazuh/wazuh-kibana-app/pull/976)).
- Added quick access to _Configuration_ or _Discover_ panels for an agent on the agents list ([#939](https://github.com/wazuh/wazuh-kibana-app/pull/939)).
- Now you can click on an agent's ID on the _Discover_ panels to open its details page on the app ([#904](https://github.com/wazuh/wazuh-kibana-app/pull/904)).
- Redesigned the _Overview > Amazon AWS_ tab, using more meaningful visualizations for a better overall view of your agents' status ([#903](https://github.com/wazuh/wazuh-kibana-app/pull/903)).
- Redesigned the _Overview/Agents > Vulnerabilities_ tab, using more meaningful visualizations for a better overall view of your agents' status ([#954](https://github.com/wazuh/wazuh-kibana-app/pull/954)).
- Now everytime the user enters the _Settings_ tab, the API connection will be automatically checked ([#971](https://github.com/wazuh/wazuh-kibana-app/pull/971)).
- Added a node selector for _Management > Logs_ section when Wazuh cluster is enabled ([#980](https://github.com/wazuh/wazuh-kibana-app/pull/980)).
- Added a group selector for _Agents_ section ([#995](https://github.com/wazuh/wazuh-kibana-app/pull/995)).

### Changed

- Interface refactoring for the _Agents > Inventory data_ tab ([#924](https://github.com/wazuh/wazuh-kibana-app/pull/924)):
  - Now the tab won't be available if your agent doesn't have Syscollector enabled, and each card will be enabled or disabled depending on the current Syscollector scans configuration.
  - This will prevent situations where the user couldn't check the inventory although there was actual scan data to show on some sections.
- Added support for new multigroups feature ([#911](https://github.com/wazuh/wazuh-kibana-app/pull/911)):
  - Now the information bars on _Agents_ will show all the groups an agent belongs to.
- Now the result pane on the _Dev tools_ tab will show the error code coming from the Wazuh API ([#909](https://github.com/wazuh/wazuh-kibana-app/pull/909)).
- Changed some visualizations titles for _Overview/Agents > OpenSCAP_ tab ([#925](https://github.com/wazuh/wazuh-kibana-app/pull/925)).
- All backend routes have been renamed ([#932](https://github.com/wazuh/wazuh-kibana-app/pull/932)).
- Several improvements for Elasticsearch tests ([#933](https://github.com/wazuh/wazuh-kibana-app/pull/933)).
- Updated some strings and descriptions on the _Settings_ tab ([#934](https://github.com/wazuh/wazuh-kibana-app/pull/934)).
- Changed the date format on _Settings > Logs_ to make it more human-readable ([#944](https://github.com/wazuh/wazuh-kibana-app/pull/944)).
- Changed some labels to remove the "MD5 sum" expression, it will use "Checksum" instead ([#945](https://github.com/wazuh/wazuh-kibana-app/pull/945)).
- Added word wrapping class to group name in _Management > Groups > Group detail_ tab ([#945](https://github.com/wazuh/wazuh-kibana-app/pull/945)).
- The `wz-table` directive has been refactored ([#953](https://github.com/wazuh/wazuh-kibana-app/pull/953)).
- The `wz-table` directive now checks if a request is aborted ([#979](https://github.com/wazuh/wazuh-kibana-app/pull/979)).
- Several performance improvements ([#985](https://github.com/wazuh/wazuh-kibana-app/pull/985), [#997](https://github.com/wazuh/wazuh-kibana-app/pull/997), [#1000](https://github.com/wazuh/wazuh-kibana-app/pull/1000)).

### Fixed

- Several known fields for _Whodata_ functionality have been fixed ([#901](https://github.com/wazuh/wazuh-kibana-app/pull/901)).
- Fixed alignment bug with the _Add a filter +_ button on _Discover_ and _Agents_ tabs ([#912](https://github.com/wazuh/wazuh-kibana-app/pull/912)).
- Fixed a bug where the `Add API` form on _Settings_ didn't appear when pressing the button after editing an existing API entry ([#944](https://github.com/wazuh/wazuh-kibana-app/pull/944)).
- Fixed a bug on _Ruleset_ tab where the "Description" column was showing `0` if the rule doesn't have any description ([#948](https://github.com/wazuh/wazuh-kibana-app/pull/948)).
- Fixed wrong alignment on related Rules/Decoders tables from _Management > Ruleset_ tab ([#971](https://github.com/wazuh/wazuh-kibana-app/pull/971)).
- Fixed a bug where sometimes the error messages appeared duplicated ([#971](https://github.com/wazuh/wazuh-kibana-app/pull/971)).

### Removed

- On the _Management > Monitoring_ tab, the `Cluster enabled but not running` message won't appear as an error anymore ([#971](https://github.com/wazuh/wazuh-kibana-app/pull/971)).

## Wazuh v3.6.1 - Kibana v6.4.1 / v6.4.2 / v6.4.3 - Revision 412

### Added

- Support for Elastic Stack v6.4.1 / v6.4.2 / v6.4.3.

## Wazuh v3.6.1 - Kibana v6.4.0 - Revision 411

### Added

- Redesigned the _Overview > Integrity monitoring_ tab, using more meaningful visualizations for a better overall view of your agents' status ([#893](https://github.com/wazuh/wazuh-kibana-app/pull/893)).
- Added a new table for the _Inventory_ tab: _Processes_ ([#895](https://github.com/wazuh/wazuh-kibana-app/pull/895)).
- Improved error handling for tables. Now the table will show an error message if it wasn't able to fetch and load data ([#896](https://github.com/wazuh/wazuh-kibana-app/pull/896)).

### Changed

- The app source code has been improved, following best practices and coding guidelines ([#892](https://github.com/wazuh/wazuh-kibana-app/pull/892)).
- Included more app tests and prettifier for better code maintainability ([#883](https://github.com/wazuh/wazuh-kibana-app/pull/883) & [#885](https://github.com/wazuh/wazuh-kibana-app/pull/885)).

### Fixed

- Fixed minor visual errors on some _GDPR_, _PCI DSS_ and _Vulnerabilities_ visualizations ([#894](https://github.com/wazuh/wazuh-kibana-app/pull/894)).

## Wazuh v3.6.1 - Kibana v6.4.0 - Revision 410

### Added

- The _Inventory_ tab has been redesigned ([#873](https://github.com/wazuh/wazuh-kibana-app/pull/873)):
  - Added new network interfaces and port tables.
  - Improved design using metric information bars and intuitive status indicators.
- Added refresh functionality to the _Settings > Logs_ tab ([#852](https://github.com/wazuh/wazuh-kibana-app/pull/852)):
  - Now everytime the user opens the tab, the logs will be reloaded.
  - A new button to force the update has been added on the top left corner of the logs table.
- Added `tags` and `recursion_level` configuration options to _Management/Agent > Configuration_ tabs ([#850](https://github.com/wazuh/wazuh-kibana-app/pull/850)).
- The _Kuery_ search syntax has been added again to the app ([#851](https://github.com/wazuh/wazuh-kibana-app/pull/851)).
- Added a first batch of [_Mocha_](https://mochajs.org/) tests and other quality of code improvements to the app ([#859](https://github.com/wazuh/wazuh-kibana-app/pull/859)).
- Now you can open specific rule details (the _Management > Ruleset_ tab) when clicking on the `rule.id` value on the _Discover_ tab ([#862](https://github.com/wazuh/wazuh-kibana-app/pull/862)).
- Now you can click on the rule ID value on the _Management > Ruleset_ tab to search for related alerts on the _Discover_ tab ([#863](https://github.com/wazuh/wazuh-kibana-app/pull/863)).

### Changed

- The index pattern known fields have been updated up to 567 ([#872](https://github.com/wazuh/wazuh-kibana-app/pull/872)).
- Now the _Inventory_ tab will always be available for all agents, and a descriptive message will appear if the agent doesn't have `syscollector` enabled ([#879](https://github.com/wazuh/wazuh-kibana-app/pull/879)).

### Fixed

- Fixed a bug where the _Inventory_ tab was unavailable if the user reloads the page while on the _Agents > Configuration_ tab ([#845](https://github.com/wazuh/wazuh-kibana-app/pull/845)).
- Fixed some _Overview > VirusTotal_ visualizations ([#846](https://github.com/wazuh/wazuh-kibana-app/pull/846)).
- Fixed a bug where the _Settings > Extensions_ tab wasn't being properly hidden when there's no API entries inserted ([#847](https://github.com/wazuh/wazuh-kibana-app/pull/847)).
- Fixed a bug where the _Current API_ indicator on the top navbar wasn't being properly updated when the user deletes all the API entries ([#848](https://github.com/wazuh/wazuh-kibana-app/pull/848)).
- Fixed a bug where the _Agents coverage_ metric were not displaying a proper value when the manager has 0 registered agents ([#849](https://github.com/wazuh/wazuh-kibana-app/pull/849)).
- Fixed a bug where the `wazuh-basic` user role was able to update API entries (it should be forbidden) ([#853](https://github.com/wazuh/wazuh-kibana-app/pull/853)).
- Fixed a bug where the visualizations had scroll bars on the PDF reports ([#870](https://github.com/wazuh/wazuh-kibana-app/pull/870)).
- Fixed a bug on the _Dev tools_ tab where the user couldn't execute the first request block if there was blank lines above it ([#871](https://github.com/wazuh/wazuh-kibana-app/pull/871)).
- Fixed a bug on pinned filters when opening tabs where the implicit filter was the same, making them stuck and unremovable from other tabs ([#878](https://github.com/wazuh/wazuh-kibana-app/pull/878)).

## Wazuh v3.6.1 - Kibana v6.4.0 - Revision 409

### Added

- Support for Wazuh v3.6.1.

### Fixed

- Fixed a bug on the _Dev tools_ tab ([b7c79f4](https://github.com/wazuh/wazuh-kibana-app/commit/b7c79f48f06cb49b12883ec9e9337da23b49976b)).

## Wazuh v3.6.1 - Kibana v6.3.2 - Revision 408

### Added

- Support for Wazuh v3.6.1.

### Fixed

- Fixed a bug on the _Dev tools_ tab ([4ca9ed5](https://github.com/wazuh/wazuh-kibana-app/commit/4ca9ed54f1b18e5d499d950e6ff0741946701988)).

## Wazuh v3.6.0 - Kibana v6.4.0 - Revision 407

### Added

- Support for Wazuh v3.6.0.

## Wazuh v3.6.0 - Kibana v6.3.2 - Revision 406

### Added

- Support for Wazuh v3.6.0.

## Wazuh v3.5.0 - Kibana v6.4.0 - Revision 405

### Added

- Support for Elastic Stack v6.4.0 ([#813](https://github.com/wazuh/wazuh-kibana-app/pull/813)).

## Wazuh v3.5.0 - Kibana v6.3.2 - Revision 404

### Added

- Added new options to `config.yml` to change shards and replicas settings for `wazuh-monitoring` indices ([#809](https://github.com/wazuh/wazuh-kibana-app/pull/809)).
- Added more error messages for `wazuhapp.log` in case of failure when performing some crucial functions ([#812](https://github.com/wazuh/wazuh-kibana-app/pull/812)).
- Now it's possible to change replicas settings for existing `.wazuh`, `.wazuh-version` and `wazuh-monitoring` indices on the `config.yml` file ([#817](https://github.com/wazuh/wazuh-kibana-app/pull/817)).

### Changed

- App frontend code refactored and restructured ([#802](https://github.com/wazuh/wazuh-kibana-app/pull/802)).
- Now the _Overview > Security events_ tab won't show anything if the only visualization with data is _Agents status_ ([#811](https://github.com/wazuh/wazuh-kibana-app/pull/811)).

### Fixed

- Fixed a bug where the RAM status message appreared twice the first time you opened the app ([#807](https://github.com/wazuh/wazuh-kibana-app/pull/807)).
- Fixed the app UI to make the app usable on Internet Explorer 11 ([#808](https://github.com/wazuh/wazuh-kibana-app/pull/808)).

## Wazuh v3.5.0 - Kibana v6.3.2 - Revision 403

### Added

- The welcome tabs on _Overview_ and _Agents_ have been updated with a new name and description for the existing sections ([#788](https://github.com/wazuh/wazuh-kibana-app/pull/788)).
- Now the app tables will auto-resize depending on the screen height ([#792](https://github.com/wazuh/wazuh-kibana-app/pull/792)).

### Changed

- Now all the app filters on several tables will present the values in alphabetical order ([#787](https://github.com/wazuh/wazuh-kibana-app/pull/787)).

### Fixed

- Fixed a bug on _Decoders_ where clicking on the decoder wouldn't open the detail view if the `Parent decoders` filter was enabled ([#782](https://github.com/wazuh/wazuh-kibana-app/pull/782)).
- Fixed a bug on _Dev tools_ when the first line on the editor pane was empty or had a comment ([#790](https://github.com/wazuh/wazuh-kibana-app/pull/790)).
- Fixed a bug where the app was throwing multiple warning messages the first time you open it ([#791](https://github.com/wazuh/wazuh-kibana-app/pull/791)).
- Fixed a bug where clicking on a different tab from _Overview_ right after inserting the API credentials for the first time would always redirect to _Overview_ ([#791](https://github.com/wazuh/wazuh-kibana-app/pull/791)).
- Fixed a bug where the user could have a browser cookie with a reference to a non-existing API entry on Elasticsearch ([#794](https://github.com/wazuh/wazuh-kibana-app/pull/794) & [#795](https://github.com/wazuh/wazuh-kibana-app/pull/795)).

### Removed

- The cluster key has been removed from the API requests to `/manager/configuration` ([#796](https://github.com/wazuh/wazuh-kibana-app/pull/796)).

## Wazuh v3.5.0 - Kibana v6.3.1/v6.3.2 - Revision 402

### Added

- Support for Wazuh v3.5.0.
- Added new fields for _Vulnerability detector_ alerts ([#752](https://github.com/wazuh/wazuh-kibana-app/pull/752)).
- Added multi table search for `wz-table` directive. Added two new log levels for _Management > Logs_ section ([#753](https://github.com/wazuh/wazuh-kibana-app/pull/753)).

## Wazuh v3.4.0 - Kibana v6.3.1/v6.3.2 - Revision 401

### Added

- Added a few new fields for Kibana due to the new Wazuh _who-data_ feature ([#763](https://github.com/wazuh/wazuh-kibana-app/pull/763)).
- Added XML/JSON viewer for each card under _Management > Configuration_ ([#764](https://github.com/wazuh/wazuh-kibana-app/pull/764)).

### Changed

- Improved error handling for Dev tools. Also removed some unused dependencies from the _Dev tools_ tab ([#760](https://github.com/wazuh/wazuh-kibana-app/pull/760)).
- Unified origin for tab descriptions. Reviewed some grammar typos ([#765](https://github.com/wazuh/wazuh-kibana-app/pull/765)).
- Refactored agents autocomplete component. Removed unused/deprecated modules ([#766](https://github.com/wazuh/wazuh-kibana-app/pull/766)).
- Simplified route resolves section ([#768](https://github.com/wazuh/wazuh-kibana-app/pull/768)).

### Fixed

- Fixed missing cluster node filter for the visualization shown when looking for specific node under _Management > Monitoring_ section ([#758](https://github.com/wazuh/wazuh-kibana-app/pull/758)).
- Fixed missing dependency injection for `wzMisc` factory ([#768](https://github.com/wazuh/wazuh-kibana-app/pull/768)).

### Removed

- Removed `angular-aria`, `angular-md5`, `ansicolors`, `js-yaml`, `querystring` and `lodash` dependencies since Kibana includes all of them. Removed some unused images ([#768](https://github.com/wazuh/wazuh-kibana-app/pull/768)).

## Wazuh v3.4.0 - Kibana v6.3.1/v6.3.2 - Revision 400

### Added

- Support for Wazuh v3.4.0.
- Support for Elastic Stack v6.3.2.
- Support for Kuery as accepted query language ([#742](https://github.com/wazuh/wazuh-kibana-app/pull/742)).
  - This feature is experimental.
- Added new _Who data_ fields from file integrity monitoring features ([#746](https://github.com/wazuh/wazuh-kibana-app/pull/746)).
- Added tab in _Settings_ section where you can see the last logs from the Wazuh app server ([#723](https://github.com/wazuh/wazuh-kibana-app/pull/723)).

### Changed

- Fully redesigned of the welcome screen along the different app sections ([#751](https://github.com/wazuh/wazuh-kibana-app/pull/751)).
- Now any agent can go to the _Inventory_ tab regardless if it's enabled or not. The content will change properly according to the agent configuration ([#744](https://github.com/wazuh/wazuh-kibana-app/pull/744)).
- Updated the `angular-material` dependency to `1.1.10` ([#743](https://github.com/wazuh/wazuh-kibana-app/pull/743)).
- Any API entry is now removable regardless if it's the only one API entry ([#740](https://github.com/wazuh/wazuh-kibana-app/pull/740)).
- Performance has been improved regarding to agents status, they are now being fetched using _distinct_ routes from the Wazuh API ([#738](https://github.com/wazuh/wazuh-kibana-app/pull/738)).
- Improved the way we are parsing some Wazuh API errors regarding to version mismatching ([#735](https://github.com/wazuh/wazuh-kibana-app/pull/735)).

### Fixed

- Fixed wrong filters being applied in _Ruleset > Rules_ and _Ruleset > Decoders_ sections when using Lucene like filters plus path filters ([#736](https://github.com/wazuh/wazuh-kibana-app/pull/736)).
- Fixed the template checking from the healthcheck, now it allows to use custom index patterns ([#739](https://github.com/wazuh/wazuh-kibana-app/pull/739)).
- Fixed infinite white screen from _Management > Monitoring_ when the Wazuh cluster is enabled but not running ([#741](https://github.com/wazuh/wazuh-kibana-app/pull/741)).

## Wazuh v3.3.0/v3.3.1 - Kibana v6.3.1 - Revision 399

### Added

- Added a new Angular.js factory to store the Wazuh app configuration values. Also, this factory is being used by the pre-routes functions (resolves); this way we are sure about having the real configuration at any time. These pre-routes functions have been improved too ([#670](https://github.com/wazuh/wazuh-kibana-app/pull/670)).
- Added extended information for reports from _Reporting_ feature ([#701](https://github.com/wazuh/wazuh-kibana-app/pull/701)).

### Changed

- Tables have been improved. Now they are truncating long fields and adding a tooltip if needed ([#671](https://github.com/wazuh/wazuh-kibana-app/pull/671)).
- Services have been improved ([#715](https://github.com/wazuh/wazuh-kibana-app/pull/715)).
- CSV formatted files have been improved. Now they are showing a more human readable column names ([#717](https://github.com/wazuh/wazuh-kibana-app/pull/717), [#726](https://github.com/wazuh/wazuh-kibana-app/pull/726)).
- Added/Modified some visualization titles ([#728](https://github.com/wazuh/wazuh-kibana-app/pull/728)).
- Improved Discover perfomance when in background mode ([#719](https://github.com/wazuh/wazuh-kibana-app/pull/719)).
- Reports from the _Reporting_ feature have been fulyl redesigned ([#701](https://github.com/wazuh/wazuh-kibana-app/pull/701)).

### Fixed

- Fixed the top menu API indicator when checking the API connection and the manager/cluster information had been changed ([#668](https://github.com/wazuh/wazuh-kibana-app/pull/668)).
- Fixed our logger module which was not writting logs the very first time Kibana is started neither after a log rotation ([#667](https://github.com/wazuh/wazuh-kibana-app/pull/667)).
- Fixed a regular expression in the server side when parsing URLs before registering a new Wazuh API ([#690](https://github.com/wazuh/wazuh-kibana-app/pull/690)).
- Fixed filters from specific visualization regarding to _File integrity_ section ([#694](https://github.com/wazuh/wazuh-kibana-app/pull/694)).
- Fixed filters parsing when generating a report because it was not parsing negated filters as expected ([#696](https://github.com/wazuh/wazuh-kibana-app/pull/696)).
- Fixed visualization counter from _OSCAP_ tab ([#722](https://github.com/wazuh/wazuh-kibana-app/pull/722)).

### Removed

- Temporary removed CSV download from agent inventory section due to Wazuh API bug ([#727](https://github.com/wazuh/wazuh-kibana-app/pull/727)).

## Wazuh v3.3.0/v3.3.1 - Kibana v6.3.0 - Revision 398

### Added

- Improvements for latest app redesign ([#652](https://github.com/wazuh/wazuh-kibana-app/pull/652)):
  - The _Welcome_ tabs have been simplified, following a more Elastic design.
  - Added again the `md-nav-bar` component with refined styles and limited to specific sections.
  - The _Settings > Welcome_ tab has been removed. You can use the nav bar to switch tabs.
  - Minor CSS adjustments and reordering.
- Small app UI improvements ([#634](https://github.com/wazuh/wazuh-kibana-app/pull/634)):
  - Added link to _Agents Preview_ on the _Agents_ tab breadcrumbs.
  - Replaced the _Generate report_ button with a smaller one.
  - Redesigned _Management > Ruleset_ `md-chips` to look similar to Kibana filter pills.
  - Added agent information bar from _Agents > General_ to _Agents > Welcome_ too.
  - Refactored flex layout on _Welcome_ tabs to fix a height visual bug.
  - Removed duplicated loading rings on the _Agents_ tab.
- Improvements for app tables ([#627](https://github.com/wazuh/wazuh-kibana-app/pull/627)):
  - Now the current page will be highlighted.
  - The gap has been fixed to the items per page value.
  - If there are no more pages for _Next_ or _Prev_ buttons, they will be hidden.
- Improvements for app health check ([#637](https://github.com/wazuh/wazuh-kibana-app/pull/637)):
  - Improved design for the view.
  - The checks have been placed on a table, showing the current status of each one.
- Changes to our reporting feature ([#639](https://github.com/wazuh/wazuh-kibana-app/pull/639)):
  - Now the generated reports will include tables for each section.
  - Added a parser for getting Elasticsearch data table responses.
  - The reporting feature is now a separated module, and the code has been refactored.
- Improvements for app tables pagination ([#646](https://github.com/wazuh/wazuh-kibana-app/pull/646)).

### Changed

- Now the `pretty` parameter on the _Dev tools_ tab will be ignored to avoid `Unexpected error` messages ([#624](https://github.com/wazuh/wazuh-kibana-app/pull/624)).
- The `pdfkit` dependency has been replaced by `pdfmake` ([#639](https://github.com/wazuh/wazuh-kibana-app/pull/639)).
- Changed some Kibana tables for performance improvements on the reporting feature ([#644](https://github.com/wazuh/wazuh-kibana-app/pull/644)).
- Changed the method to refresh the list of known fields on the index pattern ([#650](https://github.com/wazuh/wazuh-kibana-app/pull/650)):
  - Now when restarting Kibana, the app will update the fieldset preserving the custom user fields.

### Fixed

- Fixed bug on _Agents CIS-CAT_ tab who wasn't loading the appropriate visualizations ([#626](https://github.com/wazuh/wazuh-kibana-app/pull/626)).
- Fixed a bug where sometimes the index pattern could be `undefined` during the health check process, leading into a false error message when loading the app ([#640](https://github.com/wazuh/wazuh-kibana-app/pull/640)).
- Fixed several bugs on the _Settings > API_ tab when removing, adding or editing new entries.

### Removed

- Removed the app login system ([#636](https://github.com/wazuh/wazuh-kibana-app/pull/636)):
  - This feature was unstable, experimental and untested for a long time. We'll provide much better RBAC capabilities in the future.
- Removed the new Kuery language option on Discover app search bars.
  - This feature will be restored in the future, after more Elastic v6.3.0 adaptations.

## Wazuh v3.3.0/v3.3.1 - Kibana v6.3.0 - Revision 397

### Added

- Support for Elastic Stack v6.3.0 ([#579](https://github.com/wazuh/wazuh-kibana-app/pull/579) & [#612](https://github.com/wazuh/wazuh-kibana-app/pull/612) & [#615](https://github.com/wazuh/wazuh-kibana-app/pull/615)).
- Brand-new Wazuh app redesign for the _Monitoring_ tab ([#581](https://github.com/wazuh/wazuh-kibana-app/pull/581)):
  - Refactored and optimized UI for these tabs, using a breadcrumbs-based navigability.
  - Used the same guidelines from the previous redesign for _Overview_ and _Agents_ tabs.
- New tab for _Agents_ - _Inventory_ ([#582](https://github.com/wazuh/wazuh-kibana-app/pull/582)):
  - Get information about the agent host, such as installed packages, motherboard, operating system, etc.
  - This tab will appear if the agent has the [`syscollector`](https://documentation.wazuh.com/current/user-manual/reference/ossec-conf/wodle-syscollector.html) wodle enabled.
- Brand-new extension - _CIS-CAT Alerts_ ([#601](https://github.com/wazuh/wazuh-kibana-app/pull/601)):
  - A new extension, disabled by default.
  - Visualize alerts related to the CIS-CAT benchmarks on the _Overview_ and _Agents_ tabs.
  - Get information about the last performed scan and its score.
- Several improvements for the _Dev tools_ tab ([#583](https://github.com/wazuh/wazuh-kibana-app/pull/583) & [#597](https://github.com/wazuh/wazuh-kibana-app/pull/597)):
  - Now you can insert queries using inline parameters, just like in a web browser.
  - You can combine inline parameters with JSON-like parameters.
  - If you use the same parameter on both methods with different values, the inline parameter has precedence over the other one.
  - The tab icon has been changed for a more appropriate one.
  - The `Execute query` button is now always placed on the first line of the query block.
- Refactoring for all app tables ([#582](https://github.com/wazuh/wazuh-kibana-app/pull/582)):
  - Replaced the old `wz-table` directive with a new one, along with a new data factory.
  - Now the tables are built with a pagination system.
  - Much easier method for building tables for the app.
  - Performance and stability improvements when fetching API data.
  - Now you can see the total amount of items and the elapsed time.

### Changed

- Moved some logic from the _Agents preview_ tab to the server, to avoid excessive client-side workload ([#586](https://github.com/wazuh/wazuh-kibana-app/pull/586)).
- Changed the UI to use the same loading ring across all the app tabs ([#593](https://github.com/wazuh/wazuh-kibana-app/pull/593) & [#599](https://github.com/wazuh/wazuh-kibana-app/pull/599)).
- Changed the _No results_ message across all the tabs with visualizations ([#599](https://github.com/wazuh/wazuh-kibana-app/pull/599)).

### Fixed

- Fixed a bug on the _Settings/Extensions_ tab where enabling/disabling some extensions could make other ones to be disabled ([#591](https://github.com/wazuh/wazuh-kibana-app/pull/591)).

## Wazuh v3.3.0/v3.3.1 - Kibana v6.2.4 - Revision 396

### Added

- Support for Wazuh v3.3.1.
- Brand-new Wazuh app redesign for the _Settings_ tab ([#570](https://github.com/wazuh/wazuh-kibana-app/pull/570)):
  - Refactored and optimized UI for these tabs, using a breadcrumbs-based navigability.
  - Used the same guidelines from the previous redesign for _Overview_ and _Agents_ tabs.
- Refactoring for _Overview_ and _Agents_ controllers ([#564](https://github.com/wazuh/wazuh-kibana-app/pull/564)):
  - Reduced duplicated code by splitting it into separate files.
  - Code optimization for a better performance and maintainability.
  - Added new services to provide similar functionality between different app tabs.
- Added `data.vulnerability.package.condition` to the list of known fields ([#566](https://github.com/wazuh/wazuh-kibana-app/pull/566)).

### Changed

- The `wazuh-logs` and `wazuh-monitoring` folders have been moved to the Kibana's `optimize` directory in order to avoid some error messages when using the `kibana-plugin list` command ([#563](https://github.com/wazuh/wazuh-kibana-app/pull/563)).

### Fixed

- Fixed a bug on the _Settings_ tab where updating an API entry with wrong credentials would corrupt the existing one ([#558](https://github.com/wazuh/wazuh-kibana-app/pull/558)).
- Fixed a bug on the _Settings_ tab where removing an API entry while its edit form is opened would hide the `Add API` button unless the user reloads the tab ([#558](https://github.com/wazuh/wazuh-kibana-app/pull/558)).
- Fixed some Audit visualizations on the _Overview_ and _Agents_ tabs that weren't using the same search query to show the results ([#572](https://github.com/wazuh/wazuh-kibana-app/pull/572)).
- Fixed undefined variable error on the `wz-menu` directive ([#575](https://github.com/wazuh/wazuh-kibana-app/pull/575)).

## Wazuh v3.3.0 - Kibana v6.2.4 - Revision 395

### Fixed

- Fixed a bug on the _Agent Configuration_ tab where the sync status was always `NOT SYNCHRONIZED` ([#569](https://github.com/wazuh/wazuh-kibana-app/pull/569)).

## Wazuh v3.3.0 - Kibana v6.2.4 - Revision 394

### Added

- Support for Wazuh v3.3.0.
- Updated some backend API calls to include the app version in the request header ([#560](https://github.com/wazuh/wazuh-kibana-app/pull/560)).

## Wazuh v3.2.4 - Kibana v6.2.4 - Revision 393

### Added

- Brand-new Wazuh app redesign for _Overview_ and _Agents_ tabs ([#543](https://github.com/wazuh/wazuh-kibana-app/pull/543)):
  - Updated UI for these tabs using breadcrumbs.
  - New _Welcome_ screen, presenting all the tabs to the user, with useful links to our documentation.
  - Overall design improved, adjusted font sizes and reduced HTML code.
  - This base will allow the app to increase its functionality in the future.
  - Removed the `md-nav-bar` component for a better user experience on small screens.
  - Improved app performance removing some CSS effects from some components, such as buttons.
- New filter for agent version on the _Agents Preview_ tab ([#537](https://github.com/wazuh/wazuh-kibana-app/pull/537)).
- New filter for cluster node on the _Agents Preview_ tab ([#538](https://github.com/wazuh/wazuh-kibana-app/pull/538)).

### Changed

- Now the report generation process will run in a parallel mode in the foreground ([#523](https://github.com/wazuh/wazuh-kibana-app/pull/523)).
- Replaced the usage of `$rootScope` with two new factories, along with more controller improvements ([#525](https://github.com/wazuh/wazuh-kibana-app/pull/525)).
- Now the _Extensions_ tab on _Settings_ won't edit the `.wazuh` index to modify the extensions configuration for all users ([#545](https://github.com/wazuh/wazuh-kibana-app/pull/545)).
  - This allows each new user to always start with the base extensions configuration, and modify it to its needs storing the settings on a browser cookie.
- Now the GDPR requirements description on its tab won't be loaded if the Wazuh API version is not v3.2.3 or higher ([#546](https://github.com/wazuh/wazuh-kibana-app/pull/546)).

### Fixed

- Fixed a bug where the app crashes when attempting to download huge amounts of data as CSV format ([#521](https://github.com/wazuh/wazuh-kibana-app/pull/521)).
- Fixed a bug on the Timelion visualizations from _Management/Monitoring_ which were not properly filtering and showing the cluster nodes information ([#530](https://github.com/wazuh/wazuh-kibana-app/pull/530)).
- Fixed several bugs on the loading process when switching between tabs with or without visualizations in the _Overview_ and _Agents_ tab ([#531](https://github.com/wazuh/wazuh-kibana-app/pull/531) & [#533](https://github.com/wazuh/wazuh-kibana-app/pull/533)).
- Fixed a bug on the `wazuh-monitoring` index feature when using multiple inserted APIs, along with several performance improvements ([#539](https://github.com/wazuh/wazuh-kibana-app/pull/539)).
- Fixed a bug where the OS filter on the _Agents Preview_ tab would exclude the rest of filters instead of combining them ([#552](https://github.com/wazuh/wazuh-kibana-app/pull/552)).
- Fixed a bug where the Extensions settings were restored every time the user opened the _Settings_ tab or pressed the _Set default manager_ button ([#555](https://github.com/wazuh/wazuh-kibana-app/pull/555) & [#556](https://github.com/wazuh/wazuh-kibana-app/pull/556)).

## Wazuh v3.2.3/v3.2.4 - Kibana v6.2.4 - Revision 392

### Added

- Support for Wazuh v3.2.4.
- New functionality - _Reporting_ ([#510](https://github.com/wazuh/wazuh-kibana-app/pull/510)):
  - Generate PDF logs on the _Overview_ and _Agents_ tabs, with the new button next to _Panels_ and _Discover_.
  - The report will contain the current visualizations from the tab where you generated it.
  - List all your generated reports, download or deleted them at the new _Management/Reporting_ tab.
  - **Warning:** If you leave the tab while generating a report, the process will be aborted.
- Added warning/error messages about the total RAM on the server side ([#502](https://github.com/wazuh/wazuh-kibana-app/pull/502)):
  - None of this messages will prevent the user from accessing the app, it's just a recommendation.
  - If your server has less than 2GB of RAM, you'll get an error message when opening the app.
  - If your server has between 2GB and 3GB of RAM, you'll get a warning message.
  - If your server has more than 3GB of RAM, you won't get any kind of message.
- Refactoring and added loading bar to _Manager Logs_ and _Groups_ tabs ([#505](https://github.com/wazuh/wazuh-kibana-app/pull/505)).
- Added more Syscheck options to _Management/Agents_ configuration tabs ([#509](https://github.com/wazuh/wazuh-kibana-app/pull/509)).

### Fixed

- Added more fields to the `known-fields.js` file to avoid warning messages on _Discover_ when using Filebeat for alerts forwarding ([#497](https://github.com/wazuh/wazuh-kibana-app/pull/497)).
- Fixed a bug where clicking on the _Check connection_ button on the _Settings_ tab threw an error message although the API connected successfully ([#504](https://github.com/wazuh/wazuh-kibana-app/pull/504)).
- Fixed a bug where the _Agents_ tab was not properly showing the total of agents due to the new Wazuh cluster implementation ([#517](https://github.com/wazuh/wazuh-kibana-app/pull/517)).

## Wazuh v3.2.3 - Kibana v6.2.4 - Revision 391

### Added

- Support for Wazuh v3.2.3.
- Brand-new extension - _GDPR Alerts_ ([#453](https://github.com/wazuh/wazuh-kibana-app/pull/453)):
  - A new extension, enabled by default.
  - Visualize alerts related to the GDPR compliance on the _Overview_ and _Agents_ tabs.
  - The _Ruleset_ tab has been updated to include GDPR filters on the _Rules_ subtab.
- Brand-new Management tab - _Monitoring_ ([#490](https://github.com/wazuh/wazuh-kibana-app/pull/490)):
  - Visualize your Wazuh cluster, both master and clients.
    - Get the current cluster configuration.
    - Nodes listing, sorting, searching, etc.
  - Get a more in-depth cluster status thanks to the newly added [_Timelion_](https://www.elastic.co/guide/en/kibana/current/timelion.html) visualizations.
  - The Detail view gives you a summary of the node's healthcheck.
- Brand-new tab - _Dev tools_ ([#449](https://github.com/wazuh/wazuh-kibana-app/pull/449)):
  - Find it on the top navbar, next to _Discover_.
  - Execute Wazuh API requests directly from the app.
  - This tab uses your currently selected API from _Settings_.
  - You can type different API requests on the input window, select one with the cursor, and click on the Play button to execute it.
  - You can also type comments on the input window.
- More improvements for the _Manager/Ruleset_ tab ([#446](https://github.com/wazuh/wazuh-kibana-app/pull/446)):
  - A new colour palette for regex, order and rule description arguments.
  - Added return to List view on Ruleset button while on Detail view.
  - Fixed line height on all table headers.
  - Removed unused, old code from Ruleset controllers.
- Added option on `config.yml` to enable/disable the `wazuh-monitoring` index ([#441](https://github.com/wazuh/wazuh-kibana-app/pull/441)):
  - Configure the frequency time to generate new indices.
  - The default frequency time has been increased to 1 hour.
  - When disabled, useful metrics will appear on _Overview/General_ replacing the _Agent status_ visualization.
- Added CSV exporting button to the app ([#431](https://github.com/wazuh/wazuh-kibana-app/pull/431)):
  - Implemented new logic to fetch data from the Wazuh API and download it in CSV format.
  - Currently available for the _Ruleset_, _Logs_ and _Groups_ sections on the _Manager_ tab and also the _Agents_ tab.
- More refactoring to the app backend ([#439](https://github.com/wazuh/wazuh-kibana-app/pull/439)):
  - Standardized error output from the server side.
  - Drastically reduced the error management logic on the client side.
  - Applied the _Facade_ pattern when importing/exporting modules.
  - Deleted unused/deprecated/useless methods both from server and client side.
  - Some optimizations to variable type usages.
- Refactoring to Kibana filters management ([#452](https://github.com/wazuh/wazuh-kibana-app/pull/452) & [#459](https://github.com/wazuh/wazuh-kibana-app/pull/459)):
  - Added new class to build queries from the base query.
  - The filter management is being done on controllers instead of the `discover` directive.
  - Now we are emitting specific events whenever we are fetching data or communicating to the `discover` directive.
  - The number of useless requests to fetch data has been reduced.
  - The synchronization actions are working as expected regardless the amount of data and/or the number of machine resources.
  - Fixed several bugs about filter usage and transition to different app tabs.
- Added confirmation message when the user deletes an API entry on _Settings/API_ ([#428](https://github.com/wazuh/wazuh-kibana-app/pull/428)).
- Added support for filters on the _Manager/Logs_ tab when realtime is enabled ([#433](https://github.com/wazuh/wazuh-kibana-app/pull/433)).
- Added more filter options to the Detail view on _Manager/Ruleset_ ([#434](https://github.com/wazuh/wazuh-kibana-app/pull/434)).

### Changed

- Changed OSCAP visualization to avoid clipping issues with large agent names ([#429](https://github.com/wazuh/wazuh-kibana-app/pull/429)).
- Now the related Rules or Decoders sections on _Manager/Ruleset_ will remain hidden if there isn't any data to show or while it's loading ([#434](https://github.com/wazuh/wazuh-kibana-app/pull/434)).
- Added a 200ms delay when fetching iterable data from the Wazuh API ([#445](https://github.com/wazuh/wazuh-kibana-app/pull/445) & [#450](https://github.com/wazuh/wazuh-kibana-app/pull/450)).
- Fixed several bugs related to Wazuh API timeout/cancelled requests ([#445](https://github.com/wazuh/wazuh-kibana-app/pull/445)).
- Added `ENOTFOUND`, `EHOSTUNREACH`, `EINVAL`, `EAI_AGAIN` options for API URL parameter checking ([#463](https://github.com/wazuh/wazuh-kibana-app/pull/463)).
- Now the _Settings/Extensions_ subtab won't appear unless there's at least one API inserted ([#465](https://github.com/wazuh/wazuh-kibana-app/pull/465)).
- Now the index pattern selector on _Settings/Pattern_ will also refresh the known fields when changing it ([#477](https://github.com/wazuh/wazuh-kibana-app/pull/477)).
- Changed the _Manager_ tab into _Management_ ([#490](https://github.com/wazuh/wazuh-kibana-app/pull/490)).

### Fixed

- Fixed a bug where toggling extensions after deleting an API entry could lead into an error message ([#465](https://github.com/wazuh/wazuh-kibana-app/pull/465)).
- Fixed some performance bugs on the `dataHandler` service ([#442](https://github.com/wazuh/wazuh-kibana-app/pull/442) & [#486](https://github.com/wazuh/wazuh-kibana-app/pull/442)).
- Fixed a bug when loading the _Agents preview_ tab on Safari web browser ([#447](https://github.com/wazuh/wazuh-kibana-app/pull/447)).
- Fixed a bug where a new extension (enabled by default) appears disabled when updating the app ([#456](https://github.com/wazuh/wazuh-kibana-app/pull/456)).
- Fixed a bug where pressing the Enter key on the _Discover's_ tab search bar wasn't working properly ([#488](https://github.com/wazuh/wazuh-kibana-app/pull/488)).

### Removed

- Removed the `rison` dependency from the `package.json` file ([#452](https://github.com/wazuh/wazuh-kibana-app/pull/452)).
- Removed unused Elasticsearch request to avoid problems when there's no API inserted ([#460](https://github.com/wazuh/wazuh-kibana-app/pull/460)).

## Wazuh v3.2.1/v3.2.2 - Kibana v6.2.4 - Revision 390

### Added

- Support for Wazuh v3.2.2.
- Refactoring on visualizations use and management ([#397](https://github.com/wazuh/wazuh-kibana-app/pull/397)):
  - Visualizations are no longer stored on an index, they're built and loaded on demand when needed to render the interface.
  - Refactoring on the whole app source code to use the _import/export_ paradigm.
  - Removed old functions and variables from the old visualization management logic.
  - Removed cron task to clean remaining visualizations since it's no longer needed.
  - Some Kibana functions and modules have been overridden in order to make this refactoring work.
    - This change is not intrusive in any case.
- New redesign for the _Manager/Ruleset_ tab ([#420](https://github.com/wazuh/wazuh-kibana-app/pull/420)):
  - Rules and decoders list now divided into two different sections: _List view_ and _Detail view_.
  - Removed old expandable tables to move the rule/decoder information into a new space.
  - Enable different filters on the detail view for a better search on the list view.
  - New table for related rules or decoders.
  - And finally, a bunch of minor design enhancements to the whole app.
- Added a copyright notice to the whole app source code ([#395](https://github.com/wazuh/wazuh-kibana-app/pull/395)).
- Updated `.gitignore` with the _Node_ template ([#395](https://github.com/wazuh/wazuh-kibana-app/pull/395)).
- Added new module to the `package.json` file, [`rison`](https://www.npmjs.com/package/rison) ([#404](https://github.com/wazuh/wazuh-kibana-app/pull/404)).
- Added the `errorHandler` service to the blank screen scenario ([#413](https://github.com/wazuh/wazuh-kibana-app/pull/413)):
  - Now the exact error message will be shown to the user, instead of raw JSON content.
- Added new option on the `config.yml` file to disable the new X-Pack RBAC capabilities to filter index-patterns ([#417](https://github.com/wazuh/wazuh-kibana-app/pull/417)).

### Changed

- Small minor enhancements to the user interface ([#396](https://github.com/wazuh/wazuh-kibana-app/pull/396)):
  - Reduced Wazuh app logo size.
  - Changed buttons text to not use all-capitalized letters.
  - Minor typos found in the HTML/CSS code have been fixed.
- Now the app log stores the package revision ([#417](https://github.com/wazuh/wazuh-kibana-app/pull/417)).

### Fixed

- Fixed bug where the _Agents_ tab didn't preserve the filters after reloading the page ([#404](https://github.com/wazuh/wazuh-kibana-app/pull/404)).
- Fixed a bug when using X-Pack that sometimes threw an error of false _"Not enough privileges"_ scenario ([#415](https://github.com/wazuh/wazuh-kibana-app/pull/415)).
- Fixed a bug where the Kibana Discover auto-refresh functionality was still working when viewing the _Agent configuration_ tab ([#419](https://github.com/wazuh/wazuh-kibana-app/pull/419)).

## Wazuh v3.2.1 - Kibana v6.2.4 - Revision 389

### Changed

- Changed severity and verbosity to some log messages ([#412](https://github.com/wazuh/wazuh-kibana-app/pull/412)).

### Fixed

- Fixed a bug when using the X-Pack plugin without security capabilities enabled ([#403](https://github.com/wazuh/wazuh-kibana-app/pull/403)).
- Fixed a bug when the app was trying to create `wazuh-monitoring` indices without checking the existence of the proper template ([#412](https://github.com/wazuh/wazuh-kibana-app/pull/412)).

## Wazuh v3.2.1 - Kibana v6.2.4 - Revision 388

### Added

- Support for Elastic Stack v6.2.4.
- App server fully refactored ([#360](https://github.com/wazuh/wazuh-kibana-app/pull/360)):
  - Added new classes, reduced the amount of code, removed unused functions, and several optimizations.
  - Now the app follows a more ES6 code style on multiple modules.
  - _Overview/Agents_ visualizations have been ordered into separated files and folders.
  - Now the app can use the default index defined on the `/ect/kibana/kibana.yml` file.
  - Better error handling for the visualizations directive.
  - Added a cron job to delete remaining visualizations on the `.kibana` index if so.
  - Also, we've added some changes when using the X-Pack plugin:
    - Better management of users and roles in order to use the app capabilities.
    - Prevents app loading if the currently logged user has no access to any index pattern.
- Added the `errorHandler` service to the `dataHandler` factory ([#340](https://github.com/wazuh/wazuh-kibana-app/pull/340)).
- Added Syscollector section to _Manager/Agents Configuration_ tabs ([#359](https://github.com/wazuh/wazuh-kibana-app/pull/359)).
- Added `cluster.name` field to the `wazuh-monitoring` index ([#377](https://github.com/wazuh/wazuh-kibana-app/pull/377)).

### Changed

- Increased the query size when fetching the index pattern list ([#339](https://github.com/wazuh/wazuh-kibana-app/pull/339)).
- Changed active colour for all app tables ([#347](https://github.com/wazuh/wazuh-kibana-app/pull/347)).
- Changed validation regex to accept URLs with non-numeric format ([#353](https://github.com/wazuh/wazuh-kibana-app/pull/353)).
- Changed visualization removal cron task to avoid excessive log messages when there weren't removed visualizations ([#361](https://github.com/wazuh/wazuh-kibana-app/pull/361)).
- Changed filters comparison for a safer access ([#383](https://github.com/wazuh/wazuh-kibana-app/pull/383)).
- Removed some `server.log` messages to avoid performance errors ([#384](https://github.com/wazuh/wazuh-kibana-app/pull/384)).
- Changed the way of handling the index patterns list ([#360](https://github.com/wazuh/wazuh-kibana-app/pull/360)).
- Rewritten some false error-level logs to just information-level ones ([#360](https://github.com/wazuh/wazuh-kibana-app/pull/360)).
- Changed some files from JSON to CommonJS for performance improvements ([#360](https://github.com/wazuh/wazuh-kibana-app/pull/360)).
- Replaced some code on the `kibana-discover` directive with a much cleaner statement to avoid issues on the _Agents_ tab ([#394](https://github.com/wazuh/wazuh-kibana-app/pull/394)).

### Fixed

- Fixed a bug where several `agent.id` filters were created at the same time when navigating between _Agents_ and _Groups_ with different selected agents ([#342](https://github.com/wazuh/wazuh-kibana-app/pull/342)).
- Fixed logic on the index-pattern selector which wasn't showing the currently selected pattern the very first time a user opened the app ([#345](https://github.com/wazuh/wazuh-kibana-app/pull/345)).
- Fixed a bug on the `errorHandler` service who was preventing a proper output of some Elastic-related backend error messages ([#346](https://github.com/wazuh/wazuh-kibana-app/pull/346)).
- Fixed panels flickering in the _Settings_ tab ([#348](https://github.com/wazuh/wazuh-kibana-app/pull/348)).
- Fixed a bug in the shards and replicas settings when the user sets the value to zero (0) ([#358](https://github.com/wazuh/wazuh-kibana-app/pull/358)).
- Fixed several bugs related to the upgrade process from Wazuh 2.x to the new refactored server ([#363](https://github.com/wazuh/wazuh-kibana-app/pull/363)).
- Fixed a bug in _Discover/Agents VirusTotal_ tabs to avoid conflicts with the `agent.name` field ([#379](https://github.com/wazuh/wazuh-kibana-app/pull/379)).
- Fixed a bug on the implicit filter in _Discover/Agents PCI_ tabs ([#393](https://github.com/wazuh/wazuh-kibana-app/pull/393)).

### Removed

- Removed clear API password on `checkPattern` response ([#339](https://github.com/wazuh/wazuh-kibana-app/pull/339)).
- Removed old dashboard visualizations to reduce loading times ([#360](https://github.com/wazuh/wazuh-kibana-app/pull/360)).
- Removed some unused dependencies due to the server refactoring ([#360](https://github.com/wazuh/wazuh-kibana-app/pull/360)).
- Removed completely `metricService` from the app ([#389](https://github.com/wazuh/wazuh-kibana-app/pull/389)).

## Wazuh v3.2.1 - Kibana v6.2.2/v6.2.3 - Revision 387

### Added

- New logging system ([#307](https://github.com/wazuh/wazuh-kibana-app/pull/307)):
  - New module implemented to write app logs.
  - Now a trace is stored every time the app is re/started.
  - Currently, the `initialize.js` and `monitoring.js` files work with this system.
  - Note: the logs will live under `/var/log/wazuh/wazuhapp.log` on Linux systems, on Windows systems they will live under `kibana/plugins/`. It rotates the log whenever it reaches 100MB.
- Better cookies handling ([#308](https://github.com/wazuh/wazuh-kibana-app/pull/308)):
  - New field on the `.wazuh-version` index to store the last time the Kibana server was restarted.
  - This is used to check if the cookies have consistency with the current server status.
  - Now the app is clever and takes decisions depending on new consistency checks.
- New design for the _Agents/Configuration_ tab ([#310](https://github.com/wazuh/wazuh-kibana-app/pull/310)):
  - The style is the same as the _Manager/Configuration_ tab.
  - Added two more sections: CIS-CAT and Commands ([#315](https://github.com/wazuh/wazuh-kibana-app/pull/315)).
  - Added a new card that will appear when there's no group configuration at all ([#323](https://github.com/wazuh/wazuh-kibana-app/pull/323)).
- Added _"group"_ column on the agents list in _Agents_ ([#312](https://github.com/wazuh/wazuh-kibana-app/pull/312)):
  - If you click on the group, it will redirect the user to the specified group in _Manager/Groups_.
- New option for the `config.yml` file, `ip.selector` ([#313](https://github.com/wazuh/wazuh-kibana-app/pull/313)):
  - Define if the app will show or not the index pattern selector on the top navbar.
  - This setting is set to `true` by default.
- More CSS cleanup and reordering ([#315](https://github.com/wazuh/wazuh-kibana-app/pull/315)):
  - New `typography.less` file.
  - New `layout.less` file.
  - Removed `cleaned.less` file.
  - Reordering and cleaning of existing CSS files, including removal of unused classes, renaming, and more.
  - The _Settings_ tab has been refactored to correct some visual errors with some card components.
  - Small refactoring to some components from _Manager/Ruleset_ ([#323](https://github.com/wazuh/wazuh-kibana-app/pull/323)).
- New design for the top navbar ([#326](https://github.com/wazuh/wazuh-kibana-app/pull/326)):
  - Cleaned and refactored code
  - Revamped design, smaller and with minor details to follow the rest of Wazuh app guidelines.
- New design for the wz-chip component to follow the new Wazuh app guidelines ([#323](https://github.com/wazuh/wazuh-kibana-app/pull/323)).
- Added more descriptive error messages when the user inserts bad credentials on the _Add new API_ form in the _Settings_ tab ([#331](https://github.com/wazuh/wazuh-kibana-app/pull/331)).
- Added a new CSS class to truncate overflowing text on tables and metric ribbons ([#332](https://github.com/wazuh/wazuh-kibana-app/pull/332)).
- Support for Elastic Stack v6.2.2/v6.2.3.

### Changed

- Improved the initialization system ([#317](https://github.com/wazuh/wazuh-kibana-app/pull/317)):
  - Now the app will re-create the index-pattern if the user deletes the currently used by the Wazuh app.
  - The fieldset is now automatically refreshed if the app detects mismatches.
  - Now every index-pattern is dynamically formatted (for example, to enable the URLs in the _Vulnerabilities_ tab).
  - Some code refactoring for a better handling of possible use cases.
  - And the best thing, it's no longer needed to insert the sample alert!
- Improvements and changes to index-patterns ([#320](https://github.com/wazuh/wazuh-kibana-app/pull/320) & [#333](https://github.com/wazuh/wazuh-kibana-app/pull/333)):
  - Added a new route, `/get-list`, to fetch the index pattern list.
  - Removed and changed several functions for a proper management of index-patterns.
  - Improved the compatibility with user-created index-patterns, known to have unpredictable IDs.
  - Now the app properly redirects to `/blank-screen` if the length of the index patterns list is 0.
  - Ignored custom index patterns with auto-generated ID on the initialization process.
    - Now it uses the value set on the `config.yml` file.
  - If the index pattern is no longer available, the cookie will be overwritten.
- Improvements to the monitoring module ([#322](https://github.com/wazuh/wazuh-kibana-app/pull/322)):
  - Minor refactoring to the whole module.
  - Now the `wazuh-monitoring` index pattern is regenerated if it's missing.
  - And the best thing, it's no longer needed to insert the monitoring template!
- Now the app health check system only checks if the API and app have the same `major.minor` version ([#311](https://github.com/wazuh/wazuh-kibana-app/pull/311)):
  - Previously, the API and app had to be on the same `major.minor.patch` version.
- Adjusted space between title and value in some cards showing Manager or Agent configurations ([#315](https://github.com/wazuh/wazuh-kibana-app/pull/315)).
- Changed red and green colours to more saturated ones, following Kibana style ([#315](https://github.com/wazuh/wazuh-kibana-app/pull/315)).

### Fixed

- Fixed bug in Firefox browser who was not properly showing the tables with the scroll pagination functionality ([#314](https://github.com/wazuh/wazuh-kibana-app/pull/314)).
- Fixed bug where visualizations weren't being destroyed due to ongoing renderization processes ([#316](https://github.com/wazuh/wazuh-kibana-app/pull/316)).
- Fixed several UI bugs for a better consistency and usability ([#318](https://github.com/wazuh/wazuh-kibana-app/pull/318)).
- Fixed an error where the initial index-pattern was not loaded properly the very first time you enter the app ([#328](https://github.com/wazuh/wazuh-kibana-app/pull/328)).
- Fixed an error message that appeared whenever the app was not able to found the `wazuh-monitoring` index pattern ([#328](https://github.com/wazuh/wazuh-kibana-app/pull/328)).

## Wazuh v3.2.1 - Kibana v6.2.2 - Revision 386

### Added

- New design for the _Manager/Groups_ tab ([#295](https://github.com/wazuh/wazuh-kibana-app/pull/295)).
- New design for the _Manager/Configuration_ tab ([#297](https://github.com/wazuh/wazuh-kibana-app/pull/297)).
- New design of agents statistics for the _Agents_ tab ([#299](https://github.com/wazuh/wazuh-kibana-app/pull/299)).
- Added information ribbon into _Overview/Agent SCAP_ tabs ([#303](https://github.com/wazuh/wazuh-kibana-app/pull/303)).
- Added information ribbon into _Overview/Agent VirusTotal_ tabs ([#306](https://github.com/wazuh/wazuh-kibana-app/pull/306)).
- Added information ribbon into _Overview AWS_ tab ([#306](https://github.com/wazuh/wazuh-kibana-app/pull/306)).

### Changed

- Refactoring of HTML and CSS code throughout the whole Wazuh app ([#294](https://github.com/wazuh/wazuh-kibana-app/pull/294), [#302](https://github.com/wazuh/wazuh-kibana-app/pull/302) & [#305](https://github.com/wazuh/wazuh-kibana-app/pull/305)):
  - A big milestone for the project was finally achieved with this refactoring.
  - We've removed the Bootstrap dependency from the `package.json` file.
  - We've removed and merged many duplicated rules.
  - We've removed HTML and `angular-md` overriding rules. Now we have more own-made classes to avoid undesired results on the UI.
  - Also, this update brings tons of minor bugfixes related to weird HTML code.
- Wazuh app visualizations reviewed ([#301](https://github.com/wazuh/wazuh-kibana-app/pull/301)):
  - The number of used buckets has been limited since most of the table visualizations were surpassing acceptable limits.
  - Some visualizations have been checked to see if they make complete sense on what they mean to show to the user.
- Modified some app components for better follow-up of Kibana guidelines ([#290](https://github.com/wazuh/wazuh-kibana-app/pull/290) & [#297](https://github.com/wazuh/wazuh-kibana-app/pull/297)).
  - Also, some elements were modified on the _Discover_ tab in order to correct some mismatches.

### Fixed

- Adjusted information ribbon in _Agents/General_ for large OS names ([#290](https://github.com/wazuh/wazuh-kibana-app/pull/290) & [#294](https://github.com/wazuh/wazuh-kibana-app/pull/294)).
- Fixed unsafe array access on the visualization directive when going directly into _Manager/Ruleset/Decoders_ ([#293](https://github.com/wazuh/wazuh-kibana-app/pull/293)).
- Fixed a bug where navigating between agents in the _Agents_ tab was generating duplicated `agent.id` implicit filters ([#296](https://github.com/wazuh/wazuh-kibana-app/pull/296)).
- Fixed a bug where navigating between different tabs from _Overview_ or _Agents_ while being on the _Discover_ sub-tab was causing data loss in metric watchers ([#298](https://github.com/wazuh/wazuh-kibana-app/pull/298)).
- Fixed incorrect visualization of the rule level on _Manager/Ruleset/Rules_ when the rule level is zero (0) ([#298](https://github.com/wazuh/wazuh-kibana-app/pull/298)).

### Removed

- Removed almost every `md-tooltip` component from the whole app ([#305](https://github.com/wazuh/wazuh-kibana-app/pull/305)).
- Removed unused images from the `img` folder ([#305](https://github.com/wazuh/wazuh-kibana-app/pull/305)).

## Wazuh v3.2.1 - Kibana v6.2.2 - Revision 385

### Added

- Support for Wazuh v3.2.1.
- Brand-new first redesign for the app user interface ([#278](https://github.com/wazuh/wazuh-kibana-app/pull/278)):
  - This is the very first iteration of a _work-in-progress_ UX redesign for the Wazuh app.
  - The overall interface has been refreshed, removing some unnecessary colours and shadow effects.
  - The metric visualizations have been replaced by an information ribbon under the filter search bar, reducing the amount of space they occupied.
    - A new service was implemented for a proper handling of the metric visualizations watchers ([#280](https://github.com/wazuh/wazuh-kibana-app/pull/280)).
  - The rest of the app visualizations now have a new, more detailed card design.
- New shards and replicas settings to the `config.yml` file ([#277](https://github.com/wazuh/wazuh-kibana-app/pull/277)):
  - Now you can apply custom values to the shards and replicas for the `.wazuh` and `.wazuh-version` indices.
  - This feature only works before the installation process. If you modify these settings after installing the app, they won't be applied at all.

### Changed

- Now clicking again on the _Groups_ tab on _Manager_ will properly reload the tab and redirect to the beginning ([#274](https://github.com/wazuh/wazuh-kibana-app/pull/274)).
- Now the visualizations only use the `vis-id` attribute for loading them ([#275](https://github.com/wazuh/wazuh-kibana-app/pull/275)).
- The colours from the toast messages have been replaced to follow the Elastic 6 guidelines ([#286](https://github.com/wazuh/wazuh-kibana-app/pull/286)).

### Fixed

- Fixed wrong data flow on _Agents/General_ when coming from and going to the _Groups_ tab ([#273](https://github.com/wazuh/wazuh-kibana-app/pull/273)).
- Fixed sorting on tables, now they use the sorting functionality provided by the Wazuh API ([#274](https://github.com/wazuh/wazuh-kibana-app/pull/274)).
- Fixed column width issues on some tables ([#274](https://github.com/wazuh/wazuh-kibana-app/pull/274)).
- Fixed bug in the _Agent configuration_ JSON viewer who didn't properly show the full group configuration ([#276](https://github.com/wazuh/wazuh-kibana-app/pull/276)).
- Fixed excessive loading time from some Audit visualizations ([#278](https://github.com/wazuh/wazuh-kibana-app/pull/278)).
- Fixed Play/Pause button in timepicker's auto-refresh ([#281](https://github.com/wazuh/wazuh-kibana-app/pull/281)).
- Fixed unusual scenario on visualization directive where sometimes there was duplicated implicit filters when doing a search ([#283](https://github.com/wazuh/wazuh-kibana-app/pull/283)).
- Fixed some _Overview Audit_ visualizations who were not working properly ([#285](https://github.com/wazuh/wazuh-kibana-app/pull/285)).

### Removed

- Deleted the `id` attribute from all the app visualizations ([#275](https://github.com/wazuh/wazuh-kibana-app/pull/275)).

## Wazuh v3.2.0 - Kibana v6.2.2 - Revision 384

### Added

- New directives for the Wazuh app: `wz-table`, `wz-table-header` and `wz-search-bar` ([#263](https://github.com/wazuh/wazuh-kibana-app/pull/263)):
  - Maintainable and reusable components for a better-structured app.
  - Several files have been changed, renamed and moved to new folders, following _best practices_.
  - The progress bar is now within its proper directive ([#266](https://github.com/wazuh/wazuh-kibana-app/pull/266)).
  - Minor typos and refactoring changes to the new directives.
- Support for Elastic Stack v6.2.2.

### Changed

- App buttons have been refactored. Unified CSS and HTML for buttons, providing the same structure for them ([#269](https://github.com/wazuh/wazuh-kibana-app/pull/269)).
- The API list on Settings now shows the latest inserted API at the beginning of the list ([#261](https://github.com/wazuh/wazuh-kibana-app/pull/261)).
- The check for the currently applied pattern has been improved, providing clever handling of Elasticsearch errors ([#271](https://github.com/wazuh/wazuh-kibana-app/pull/271)).
- Now on _Settings_, when the Add or Edit API form is active, if you press the other button, it will make the previous one disappear, getting a clearer interface ([#9df1e31](https://github.com/wazuh/wazuh-kibana-app/commit/9df1e317903edf01c81eba068da6d20a8a1ea7c2)).

### Fixed

- Fixed visualizations directive to properly load the _Manager/Ruleset_ visualizations ([#262](https://github.com/wazuh/wazuh-kibana-app/pull/262)).
- Fixed a bug where the classic extensions were not affected by the settings of the `config.yml` file ([#266](https://github.com/wazuh/wazuh-kibana-app/pull/266)).
- Fixed minor CSS bugs from the conversion to directives to some components ([#266](https://github.com/wazuh/wazuh-kibana-app/pull/266)).
- Fixed bug in the tables directive when accessing a member it doesn't exist ([#266](https://github.com/wazuh/wazuh-kibana-app/pull/266)).
- Fixed browser console log error when clicking the Wazuh logo on the app ([#6647fbc](https://github.com/wazuh/wazuh-kibana-app/commit/6647fbc051c2bf69df7df6e247b2b2f46963f194)).

### Removed

- Removed the `kbn-dis` directive from _Manager/Ruleset_ ([#262](https://github.com/wazuh/wazuh-kibana-app/pull/262)).
- Removed the `filters.js` and `kibana_fields_file.json` files ([#263](https://github.com/wazuh/wazuh-kibana-app/pull/263)).
- Removed the `implicitFilters` service ([#270](https://github.com/wazuh/wazuh-kibana-app/pull/270)).
- Removed visualizations loading status trace from controllers and visualization directive ([#270](https://github.com/wazuh/wazuh-kibana-app/pull/270)).

## Wazuh v3.2.0 - Kibana v6.2.1 - Revision 383

### Added

- Support for Wazuh 3.2.0.
- Compatibility with Kibana 6.1.0 to Kibana 6.2.1.
- New tab for vulnerability detector alerts.

### Changed

- The app now shows the index pattern selector only if the list length is greater than 1.
  - If it's exactly 1 shows the index pattern without a selector.
- Now the index pattern selector only shows the compatible ones.
  - It's no longer possible to select the `wazuh-monitoring` index pattern.
- Updated Bootstrap to 3.3.7.
- Improved filter propagation between Discover and the visualizations.
- Replaced the login route name from /login to /wlogin to avoid conflict with X-Pack own login route.

### Fixed

- Several CSS bugfixes for better compatibility with Kibana 6.2.1.
- Some variables changed for adapting new Wazuh API requests.
- Better error handling for some Elastic-related messages.
- Fixed browser console error from top-menu directive.
- Removed undesired md-divider from Manager/Logs.
- Adjusted the width of a column in Manager/Logs to avoid overflow issues with the text.
- Fixed a wrong situation with the visualizations when we refresh the Manager/Rules tab.

### Removed

- Removed the `travis.yml` file.

## Wazuh v3.1.0 - Kibana v6.1.3 - Revision 380

### Added

- Support for Wazuh 3.1.0.
- Compatibility with Kibana 6.1.3.
- New error handler for better app errors reporting.
- A new extension for Amazon Web Services alerts.
- A new extension for VirusTotal alerts.
- New agent configuration tab:
  - Visualize the current group configuration for the currently selected agent on the app.
  - Navigate through the different tabs to see which configuration is being used.
  - Check the synchronization status for the configuration.
  - View the current group of the agent and click on it to go to the Groups tab.
- New initial health check for checking some app components.
- New YAML config file:
  - Define the initial index pattern.
  - Define specific checks for the healthcheck.
  - Define the default extensions when adding new APIs.
- New index pattern selector dropdown on the top navbar.
  - The app will reload applying the new index pattern.
- Added new icons for some sections of the app.

### Changed

- New visualizations loader, with much better performance.
- Improved reindex process for the .wazuh index when upgrading from a 2.x-5.x version.
- Adding 365 days expiring time to the cookies.
- Change default behaviour for the config file. Now everything is commented with default values.
  - You need to edit the file, remove the comment mark and apply the desired value.
- Completely redesigned the manager configuration tab.
- Completely redesigned the groups tab.
- App tables have now unified CSS classes.

### Fixed

- Play real-time button has been fixed.
- Preventing duplicate APIs from feeding the wazuh-monitoring index.
- Fixing the check manager connection button.
- Fixing the extensions settings so they are preserved over time.
- Much more error handling messages in all the tabs.
- Fixed OS filters in agents list.
- Fixed autocomplete lists in the agents, rules and decoders list so they properly scroll.
- Many styles bugfixes for the different browsers.
- Reviewed and fixed some visualizations not showing accurate information.

### Removed

- Removed index pattern configuration from the `package.json` file.
- Removed unnecessary dependencies from the `package.json` file.

## Wazuh v3.0.0 - Kibana v6.1.0 - Revision 371

### Added

- You can configure the initial index-pattern used by the plugin in the initialPattern variable of the app's package.json.
- Auto `.wazuh` reindex from Wazuh 2.x - Kibana 5.x to Wazuh 3.x - Kibana 6.x.
  - The API credentials will be automatically migrated to the new installation.
- Dynamically changed the index-pattern used by going to the Settings -> Pattern tab.
  - Wazuh alerts compatibility auto detection.
- New loader for visualizations.
- Better performance: now the tabs use the same Discover tab, only changing the current filters.
- New Groups tab.
  - Now you can check your group configuration (search its agents and configuration files).
- The Logs tab has been improved.
  - You can sort by field and the view has been improved.
- Achieved a clearer interface with implicit filters per tab showed as unremovable chips.

### Changed

- Dynamically creating .kibana index if necessary.
- Better integration with Kibana Discover.
- Visualizations loaded at initialization time.
- New sync system to wait for Elasticsearch JS.
- Decoupling selected API and pattern from backend and moved to the client side.

## Wazuh v2.1.0 - Kibana v5.6.1 - Revision 345

### Added

- Loading icon while Wazuh loads the visualizations.
- Add/Delete/Restart agents.
- OS agent filter

### Changed

- Using genericReq when possible.

## Wazuh v2.0.1 - Kibana v5.5.1 - Revision 339

### Changed

- New index in Elasticsearch to save Wazuh set up configuration
- Short URL's is now supported
- A native base path from kibana.yml is now supported

### Fixed

- Search bar across panels now support parenthesis grouping
- Several CSS fixes for IE browser<|MERGE_RESOLUTION|>--- conflicted
+++ resolved
@@ -47,13 +47,10 @@
 - Fixed WAZUH_PROTOCOL param suggestion [#4849](https://github.com/wazuh/wazuh-kibana-app/pull/4849)
 - Raspbian OS, Ubuntu, Amazon Linux and Amazon Linux 2 commands in the wizard deploy agent now change when a different architecture is selected [#4876](https://github.com/wazuh/wazuh-kibana-app/pull/4876) [#4880](https://github.com/wazuh/wazuh-kibana-app/pull/4880)
 - Fixed a bug that caused the flyouts to close when clicking inside them [#4638](https://github.com/wazuh/wazuh-kibana-app/pull/4638)
-<<<<<<< HEAD
+- Fixed commands in the deploy new agent section(most of the commands are missing '-1') [#4962](https://github.com/wazuh/wazuh-kibana-app/pull/4962)
 - Fixed agent installation command for macOS in the deploy new agent section. [#4968](https://github.com/wazuh/wazuh-kibana-app/pull/4968)
-=======
-- Fixed commands in the deploy new agent section(most of the commands are missing '-1') [#4962](https://github.com/wazuh/wazuh-kibana-app/pull/4962)
->>>>>>> 79fb00cc
+- Fixed commands in the deploy new agent section(most of the commands are missing '-1') [#4984](https://github.com/wazuh/wazuh-kibana-app/pull/4984)
 - Fixed vulnerabilities default last scan date formatter [#4975](https://github.com/wazuh/wazuh-kibana-app/pull/4975)
-- Fixed commands in the deploy new agent section(most of the commands are missing '-1') [#4984](https://github.com/wazuh/wazuh-kibana-app/pull/4984)
 
 ### Removed
 
