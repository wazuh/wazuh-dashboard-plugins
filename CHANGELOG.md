# Change Log

All notable changes to the Wazuh app project will be documented in this file.

## Wazuh v4.4.0 - OpenSearch Dashboards 2.4.0 - Revision 4400

### Added

- Added the option to sort by the agents count in the group table. [#4323](https://github.com/wazuh/wazuh-kibana-app/pull/4323)
- Added agent synchronization status in the agent module. [#3874](https://github.com/wazuh/wazuh-kibana-app/pull/3874)
- The input name was added and when the user adds a value the variable WAZUH_AGENT_NAME with its value appears in the installation command. [#4739](https://github.com/wazuh/wazuh-kibana-app/pull/4739)
- Redesign the SCA table from agent's dashboard [#4512](https://github.com/wazuh/wazuh-kibana-app/pull/4512)
- Enhanced the plugin setting description displayed in the UI and the configuration file. [#4501](https://github.com/wazuh/wazuh-kibana-app/pull/4501)
- Added validation to the plugin settings in the form of `Settings/Configuration` and the endpoint to update the plugin configuration [#4503](https://github.com/wazuh/wazuh-kibana-app/pull/4503)[#4785](https://github.com/wazuh/wazuh-kibana-app/pull/4785)
- Added new plugin settings to customize the header and footer on the PDF reports [#4505](https://github.com/wazuh/wazuh-kibana-app/pull/4505)[#4798](https://github.com/wazuh/wazuh-kibana-app/pull/4798)[#4805](https://github.com/wazuh/wazuh-kibana-app/pull/4805)
- Added a new plugin setting to enable or disable the customization [#4507](https://github.com/wazuh/wazuh-kibana-app/pull/4507)
- Added the ability to upload an image for the `customization.logo.*` settings in `Settings/Configuration` [#4504](https://github.com/wazuh/wazuh-kibana-app/pull/4504)
- Added macOS version to wizard deploy agent [#4867](https://github.com/wazuh/wazuh-kibana-app/pull/4867)
- Added powerPC architecture in redhat7, in the section 'Deploy new agent'. [4833](https://github.com/wazuh/wazuh-kibana-app/pull/4833)
- Added a centralized service to handle the requests [#4831](https://github.com/wazuh/wazuh-kibana-app/pull/4831)
- Added data-test-subj create policy [#4873](https://github.com/wazuh/wazuh-kibana-app/pull/4873)
<<<<<<< HEAD
- Deploy new agent section: Added extra steps message and new command for windows xp and windows server 2008, added alpine agent with all its steps. [#4933](https://github.com/wazuh/wazuh-kibana-app/pull/4933)
=======
- Added file saving conditions in File Editor [#4970](https://github.com/wazuh/wazuh-kibana-app/pull/4970)
>>>>>>> 00ac0032

### Changed

- Changed the HTTP verb from `GET` to `POST` in the requests to login to the Wazuh API [#4103](https://github.com/wazuh/wazuh-kibana-app/pull/4103)
- Improved alerts summary performance [#4376](https://github.com/wazuh/wazuh-kibana-app/pull/4376)
- Improved Agents Overview performance [#4363](https://github.com/wazuh/wazuh-kibana-app/pull/4363)
- Improved the message displayed when there is a versions mismatch between the Wazuh API and the Wazuh APP [#4529](https://github.com/wazuh/wazuh-kibana-app/pull/4529)
- Independently load each dashboard from the `Agents Overview` page [#4363](https://github.com/wazuh/wazuh-kibana-app/pull/4363)
- The endpoint `/agents/summary/status` response was adapted. [#3874](https://github.com/wazuh/wazuh-kibana-app/pull/3874)
- Updated and added operating systems, versions, architectures commands of Install and enroll the agent and commands of Start the agent in the deploy new agent section [#4458](https://github.com/wazuh/wazuh-kibana-app/pull/4458)
- Added cluster's IP and protocol as suggestions in the agent deployment wizard. [#4776](https://github.com/wazuh/wazuh-kibana-app/pull/4776)
- Show OS name and OS version in the agent installation wizard. [#4851](https://github.com/wazuh/wazuh-kibana-app/pull/4851)
- Changed the endpoint that updates the plugin configuration to support multiple settings. [#4501](https://github.com/wazuh/wazuh-kibana-app/pull/4501)
- The button to export the app logs is now disabled when there are no results, instead of showing an error toast [#4992](https://github.com/wazuh/wazuh-kibana-app/pull/4992)

### Fixed

- Fixed nested fields filtering in dashboards tables and KPIs [#4425](https://github.com/wazuh/wazuh-kibana-app/pull/4425)
- Fixed nested field rendering in security alerts table details [#4428](https://github.com/wazuh/wazuh-kibana-app/pull/4428)
- Fixed a bug where the Wazuh logo was used instead of the custom one [#4539](https://github.com/wazuh/wazuh-kibana-app/pull/4539)
- Fixed rendering problems of the `Agent Overview` section in low resolutions [#4516](https://github.com/wazuh/wazuh-kibana-app/pull/4516)
- Fixed issue when logging out from Wazuh when SAML is enabled [#4595](https://github.com/wazuh/wazuh-kibana-app/issues/4595)
- Fixed server errors with code 500 when the Wazuh API is not reachable / up. [#4710](https://github.com/wazuh/wazuh-kibana-app/pull/4710) [#4728](https://github.com/wazuh/wazuh-kibana-app/pull/4728) [#4971](https://github.com/wazuh/wazuh-kibana-app/pull/4971)
- Fixed pagination to SCA table [#4653](https://github.com/wazuh/wazuh-kibana-app/issues/4653)
- Fixed WAZUH_PROTOCOL param suggestion [#4849](https://github.com/wazuh/wazuh-kibana-app/pull/4849)
- Raspbian OS, Ubuntu, Amazon Linux and Amazon Linux 2 commands in the wizard deploy agent now change when a different architecture is selected [#4876](https://github.com/wazuh/wazuh-kibana-app/pull/4876) [#4880](https://github.com/wazuh/wazuh-kibana-app/pull/4880)
- Fixed a bug that caused the flyouts to close when clicking inside them [#4638](https://github.com/wazuh/wazuh-kibana-app/pull/4638)
<<<<<<< HEAD
- Deploy new agent section: Fixed the way macos versions and architectures were displayed, fixed the way agents were displayed, fixed the way ubuntu versions were displayed. [#4933](https://github.com/wazuh/wazuh-kibana-app/pull/4933)
=======
- Fixed vulnerabilities default last scan date formatter [#4975](https://github.com/wazuh/wazuh-kibana-app/pull/4975)
>>>>>>> 00ac0032

### Removed

- Removed custom styles from kibana 7.9.0 [#4491](https://github.com/wazuh/wazuh-kibana-app/pull/4491)

## Wazuh v4.3.10 - OpenSearch Dashboards 1.2.0 - Revision 4311

### Fixed

- Fixed issue when logging out from Wazuh when SAML is enabled [#4815](https://github.com/wazuh/wazuh-kibana-app/issues/4815)

## Wazuh v4.3.9 - OpenSearch Dashboards 1.2.0 - Revision 4310

### Added

- Support for Wazuh 4.3.9

## Wazuh v4.3.8 - OpenSearch Dashboards 1.2.0 - Revision 4309

### Added

- Support for Wazuh 4.3.8

## Wazuh v4.3.7 - OpenSearch Dashboards 1.2.0 - Revision 4308

### Fixed

- Wazuh.yml review: fixed link to web documentation, improved in-file documentation and fixed some grammatical errors. [#4378](https://github.com/wazuh/wazuh-kibana-app/pull/4378)
- Fixed an error during the generation of a group's report, if the request to the Wazuh API fails [#4350](https://github.com/wazuh/wazuh-kibana-app/pull/4350)
- Fixed a problem with the group's report, when the group has no agents [#4350](https://github.com/wazuh/wazuh-kibana-app/pull/4350)
- Fixed path in logo customization section [#4352](https://github.com/wazuh/wazuh-kibana-app/pull/4352)
- Fixed a TypeError in Firefox. Change the Get request that was made with a Kibana core.http.get(/api/check-wazuh) resource to the WzRequest.genericReq resource and it no longer fails, also add a test capture to public/plugin.ts that wraps the request and in case of failure, the error is detected when the browser does not work with the V8 engine. [#4362](https://github.com/wazuh/wazuh-kibana-app/pull/4362)
- Fixed an error of an undefined username hash related to reporting when using Kibana with X-Pack and security was disabled [#4358](https://github.com/wazuh/wazuh-kibana-app/pull/4358)
- Fixed persistence of the plugin registry file between updates [#4359](https://github.com/wazuh/wazuh-kibana-app/pull/4359)
- Fixed searchbar error on SCA Inventory table [#4367](https://github.com/wazuh/wazuh-kibana-app/pull/4367)
- Fixed a routes loop when reinstalling Wazuh indexer [#4373](https://github.com/wazuh/wazuh-kibana-app/pull/4373)

### Removed

- Removed the use of `manager_host` field related to agent information of Wazuh API responses, which is obsolete [#4350](https://github.com/wazuh/wazuh-kibana-app/pull/4350)

## Wazuh v4.3.6 - OpenSearch Dashboards 1.2.0 - Revision 4307

### Fixed

- Fixed the search bar component to properly distinguish conjuntion operators (AND, OR) [#4326](https://github.com/wazuh/wazuh-kibana-app/pull/4326)
- Fixed documentation link titles to match the documentation sections to redirect to [#4301](https://github.com/wazuh/wazuh-kibana-app/pull/4301)
- Fixed missing documentation references to the Agent's overview, Agent's Integrity monitoring, and Agent's Inventory data sections, when the agent has never connected. [#4301](https://github.com/wazuh/wazuh-kibana-app/pull/4301)
- The references to the documentation site now links to the appropriate version [#4301](https://github.com/wazuh/wazuh-kibana-app/pull/4301)
- Fixed missing documentation link in the Docker Listener module [#4301](https://github.com/wazuh/wazuh-kibana-app/pull/4301)
- Fixed broken links to the documentation site [#4301](https://github.com/wazuh/wazuh-kibana-app/pull/4301)
- Fix Rules, Decoders and CDB lists uploaders to show errors appropriately [#4307](https://github.com/wazuh/wazuh-kibana-app/pull/4307)
- Sanitize report's inputs and usernames [#4330](https://github.com/wazuh/wazuh-kibana-app/pull/4330)

## Wazuh v4.3.5 - OpenSearch Dashboards 1.2.0 - Revision 4306

### Added

- Added to the interface API messages in the Ruleset test module [#4244](https://github.com/wazuh/wazuh-kibana-app/pull/4244)
- Added authorization prompt in Mitre > Intelligence [#4261](https://github.com/wazuh/wazuh-kibana-app/pull/4261)
- Added a more descriptive message when there is an error related to the user permissions when getting the list of index patterns in a route resolver [#4280](https://github.com/wazuh/wazuh-kibana-app/pull/4280)

### Changed

- Changed the reference from Manager to Wazuh server in the guide to deploy a new agent [#4239](https://github.com/wazuh/wazuh-kibana-app/pull/4239)
- Removed the filtered tags because they were not supported by the API endpoint [#4267](https://github.com/wazuh/wazuh-kibana-app/pull/4267)
- Changed styles in visualizations. [#4254](https://github.com/wazuh/wazuh-kibana-app/pull/4254)

### Fixed

- Fixed type error when changing screen size in agents section [#4233](https://github.com/wazuh/wazuh-kibana-app/pull/4233)
- Removed a logged error that appeared when the `statistics` tasks tried to create an index with the same name, causing the second task to fail on the creation of the index because it already exists [#4235](https://github.com/wazuh/wazuh-kibana-app/pull/4235)
- Fixed a UI crash due to a query with syntax errors in `Modules/Security events` [#4237](https://github.com/wazuh/wazuh-kibana-app/pull/4237)
- Fixed an error when generating a module report after changing the selected agent [#4240](https://github.com/wazuh/wazuh-kibana-app/pull/4240)
- Fixed an unhandled error when a Wazuh API request failed in the dev tools [#4266](https://github.com/wazuh/wazuh-kibana-app/pull/4266)
- Fixed an error related to `API not available` when saving the manager configuration and restarting the manager from `Management/Configuration/Edit configuration` on manager mode [#4264](https://github.com/wazuh/wazuh-kibana-app/pull/4264)
- Fixed a UI problem that required scrolling to see the logs in Management/Logs and Settings/Logs [#4253](https://github.com/wazuh/wazuh-kibana-app/pull/4253)

## Wazuh v4.3.4 - OpenSearch Dashboards 1.2.0 - Revision 4305

### Added

- Added the `pending` agent status to some sections that was missing
  [#4166](https://github.com/wazuh/wazuh-kibana-app/pull/4166)
  [#4188](https://github.com/wazuh/wazuh-kibana-app/pull/4188)

### Changed

- Replaced the visualization of `Status` panel in `Agents` [#4166](https://github.com/wazuh/wazuh-kibana-app/pull/4166)
- Replaced the visualization of policy in `Modules/Security configuration assessment/Inventory` [#4166](https://github.com/wazuh/wazuh-kibana-app/pull/4166)
- Consistency in the colors and labels used for the agent status [#4166](https://github.com/wazuh/wazuh-kibana-app/pull/4166) [#4199](https://github.com/wazuh/wazuh-kibana-app/issues/4199)
- Replaced how the full and partial scan dates are displayed in the `Details` panel of `Vulnerabilities/Inventory` [#4169](https://github.com/wazuh/wazuh-kibana-app/pull/4169)

### Fixed

- Fixed that the platform visualizations didn't use some definitions related to the UI on Kibana 7.10.2 [#4166](https://github.com/wazuh/wazuh-kibana-app/pull/4166)
- Fixed a toast message with a successful process appeared when removing an agent of a group in `Management/Groups` and the agent appears in the agent list after refreshing the table [#4167](https://github.com/wazuh/wazuh-kibana-app/pull/4167)
- Fixed import of an empty rule or decoder file [#4176](https://github.com/wazuh/wazuh-kibana-app/pull/4176)
- Fixed overwriting of rule and decoder imports [#4180](https://github.com/wazuh/wazuh-kibana-app/pull/4180)

## Wazuh v4.3.3 - OpenSearch Dashboards 1.2.0 - Revision 4304

### Fixed

- Fixed Wazuh Dashboard troubleshooting url [#4151](https://github.com/wazuh/wazuh-kibana-app/pull/4151)

## Wazuh v4.3.2 - OpenSearch Dashboards 1.2.0 - Revision 4303

### Added

- Support for Wazuh 4.3.2

## Wazuh v4.3.1 - OpenSearch Dashboards 1.2.0 - Revision 4302

### Added

- Added PowerShell version warning to Windows agent installation wizard [#4142](https://github.com/wazuh/wazuh-kibana-app/pull/4142)
- A new workflow is added to perform backports to specific branches [#4149](https://github.com/wazuh/wazuh-kibana-app/pull/4149)

### Fixed

- Fixed the falsy values are displayed as not defined and enhanced the output of `Ruleset Test` [#4141](https://github.com/wazuh/wazuh-kibana-app/pull/4141)

## Wazuh v4.3.0 - OpenSearch Dashboards 1.2.0 - Revision 4301

### Added

- Support for OpenSearch Dashboards 1.2.0
- Added GitHub and Office365 modules [#3557](https://github.com/wazuh/wazuh-kibana-app/pull/3557)
- Added a new `Panel` module tab for GitHub and Office365 modules
  [#3541](https://github.com/wazuh/wazuh-kibana-app/pull/3541)
  [#3945](https://github.com/wazuh/wazuh-kibana-app/pull/3945)
  [#3952](https://github.com/wazuh/wazuh-kibana-app/pull/3952)
- Added ability to filter the results fo the `Network Ports` table in the `Inventory data` section [#3639](https://github.com/wazuh/wazuh-kibana-app/pull/3639)
- Added new endpoint service to collect the frontend logs into a file [#3324](https://github.com/wazuh/wazuh-kibana-app/pull/3324)
- Improved the frontend handle errors strategy: UI, Toasts, console log and log in file
  [#3327](https://github.com/wazuh/wazuh-kibana-app/pull/3327)
  [#3321](https://github.com/wazuh/wazuh-kibana-app/pull/3321)
  [#3367](https://github.com/wazuh/wazuh-kibana-app/pull/3367)
  [#3373](https://github.com/wazuh/wazuh-kibana-app/pull/3373)
  [#3374](https://github.com/wazuh/wazuh-kibana-app/pull/3374)
  [#3390](https://github.com/wazuh/wazuh-kibana-app/pull/3390)  
  [#3410](https://github.com/wazuh/wazuh-kibana-app/pull/3410)
  [#3408](https://github.com/wazuh/wazuh-kibana-app/pull/3408)
  [#3429](https://github.com/wazuh/wazuh-kibana-app/pull/3429)
  [#3427](https://github.com/wazuh/wazuh-kibana-app/pull/3427)
  [#3417](https://github.com/wazuh/wazuh-kibana-app/pull/3417)
  [#3462](https://github.com/wazuh/wazuh-kibana-app/pull/3462)
  [#3451](https://github.com/wazuh/wazuh-kibana-app/pull/3451)
  [#3442](https://github.com/wazuh/wazuh-kibana-app/pull/3442)
  [#3480](https://github.com/wazuh/wazuh-kibana-app/pull/3480)
  [#3472](https://github.com/wazuh/wazuh-kibana-app/pull/3472)
  [#3434](https://github.com/wazuh/wazuh-kibana-app/pull/3434)
  [#3392](https://github.com/wazuh/wazuh-kibana-app/pull/3392)
  [#3404](https://github.com/wazuh/wazuh-kibana-app/pull/3404)
  [#3432](https://github.com/wazuh/wazuh-kibana-app/pull/3432)
  [#3415](https://github.com/wazuh/wazuh-kibana-app/pull/3415)
  [#3469](https://github.com/wazuh/wazuh-kibana-app/pull/3469)
  [#3448](https://github.com/wazuh/wazuh-kibana-app/pull/3448)
  [#3465](https://github.com/wazuh/wazuh-kibana-app/pull/3465)
  [#3464](https://github.com/wazuh/wazuh-kibana-app/pull/3464)
  [#3478](https://github.com/wazuh/wazuh-kibana-app/pull/3478)
  [#4116](https://github.com/wazuh/wazuh-kibana-app/pull/4116)
- Added Intelligence tab to Mitre Att&ck module [#3368](https://github.com/wazuh/wazuh-kibana-app/pull/3368) [#3344](https://github.com/wazuh/wazuh-kibana-app/pull/3344) [#3726](https://github.com/wazuh/wazuh-kibana-app/pull/3726)
- Added sample data for office365 events [#3424](https://github.com/wazuh/wazuh-kibana-app/pull/3424)
- Created a separate component to check for sample data [#3475](https://github.com/wazuh/wazuh-kibana-app/pull/3475)
- Added a new hook for getting value suggestions [#3506](https://github.com/wazuh/wazuh-kibana-app/pull/3506)
- Added dinamic simple filters and adding simple GitHub filters fields [3531](https://github.com/wazuh/wazuh-kibana-app/pull/3531)
- Added configuration viewer for Module Office365 on Management > Configuration [#3524](https://github.com/wazuh/wazuh-kibana-app/pull/3524)
- Added base Module Panel view with Office365 setup [#3518](https://github.com/wazuh/wazuh-kibana-app/pull/3518)
- Added specifics and custom filters for Office365 search bar [#3533](https://github.com/wazuh/wazuh-kibana-app/pull/3533)
- Adding Pagination and filter to drilldown tables at Office pannel [#3544](https://github.com/wazuh/wazuh-kibana-app/pull/3544).
- Simple filters change between panel and drilldown panel [#3568](https://github.com/wazuh/wazuh-kibana-app/pull/3568).
- Added new fields in Inventory table and Flyout Details [#3525](https://github.com/wazuh/wazuh-kibana-app/pull/3525)
- Added columns selector in agents table [#3691](https://github.com/wazuh/wazuh-kibana-app/pull/3691)
- Added a new workflow for create wazuh packages [#3742](https://github.com/wazuh/wazuh-kibana-app/pull/3742)
- Run `template` and `fields` checks in the health check depends on the app configuration [#3783](https://github.com/wazuh/wazuh-kibana-app/pull/3783)
- Added a toast message when there is an error creating a new group [#3804](https://github.com/wazuh/wazuh-kibana-app/pull/3804)
- Added a step to start the agent to the deploy new Windowns agent guide [#3846](https://github.com/wazuh/wazuh-kibana-app/pull/3846)
- Added agents windows events config tab [#3905](https://github.com/wazuh/wazuh-kibana-app/pull/3905)
- Added 3 new panels to `Vulnerabilities/Inventory` [#3893](https://github.com/wazuh/wazuh-kibana-app/pull/3893)
- Added new fields of `Vulnerabilities` to the details flyout [#3893](https://github.com/wazuh/wazuh-kibana-app/pull/3893) [#3908](https://github.com/wazuh/wazuh-kibana-app/pull/3908)
- Added missing fields used in visualizations to the known fiels related to alerts [#3924](https://github.com/wazuh/wazuh-kibana-app/pull/3924)
- Added troubleshooting link to "index pattern was refreshed" toast [#3946](https://github.com/wazuh/wazuh-kibana-app/pull/3946)
- Added more number options to the tables widget in Modules -> "Mitre" [#4041](https://github.com/wazuh/wazuh-kibana-app/pull/4066)
- Management -> groups -> agent: Selectors appear when there are more than 3 options [#4126](https://github.com/wazuh/wazuh-kibana-app/pull/4126)

### Changed

- Changed ossec to wazuh in sample-data [#3121](https://github.com/wazuh/wazuh-kibana-app/pull/3121)
- Changed empty fields in FIM tables and `syscheck.value_name` in discovery now show an empty tag for visual clarity [#3279](https://github.com/wazuh/wazuh-kibana-app/pull/3279)
- Adapted the Mitre tactics and techniques resources to use the API endpoints [#3346](https://github.com/wazuh/wazuh-kibana-app/pull/3346)
- Moved the filterManager subscription to the hook useFilterManager [#3517](https://github.com/wazuh/wazuh-kibana-app/pull/3517)
- Change filter from is to is one of in custom searchbar [#3529](https://github.com/wazuh/wazuh-kibana-app/pull/3529)
- Refactored as module tabs and buttons are rendered [#3494](https://github.com/wazuh/wazuh-kibana-app/pull/3494)
- Updated the deprecated and added new references authd [#3663](https://github.com/wazuh/wazuh-kibana-app/pull/3663) [#3806](https://github.com/wazuh/wazuh-kibana-app/pull/3806)
- Added time subscription to Discover component [#3549](https://github.com/wazuh/wazuh-kibana-app/pull/3549)
- Refactored as module tabs and buttons are rendered [#3494](https://github.com/wazuh/wazuh-kibana-app/pull/3494)
- Testing logs using the Ruletest Test don't display the rule information if not matching a rule. [#3446](https://github.com/wazuh/wazuh-kibana-app/pull/3446)
- Changed format permissions in FIM inventory [#3649](https://github.com/wazuh/wazuh-kibana-app/pull/3649)
- Changed of request for one that does not return data that is not necessary to optimize times. [#3686](https://github.com/wazuh/wazuh-kibana-app/pull/3686) [#3728](https://github.com/wazuh/wazuh-kibana-app/pull/3728)
- Rebranding. Replaced the brand logos, set module icons with brand colors [#3788](https://github.com/wazuh/wazuh-kibana-app/pull/3788)
- Changed user for sample data management [#3795](https://github.com/wazuh/wazuh-kibana-app/pull/3795)
- Changed agent install codeblock copy button and powershell terminal warning [#3792](https://github.com/wazuh/wazuh-kibana-app/pull/3792)
- Refactored as the plugin platform name and references is managed [#3811](https://github.com/wazuh/wazuh-kibana-app/pull/3811)
- Removed `Dashboard` tab for the `Vulnerabilities` modules [#3893](https://github.com/wazuh/wazuh-kibana-app/pull/3893)
- Display all fields in the `Table` tab when expading an alert row in the alerts tables of flyouts and the `Modules/Security Events/Dashboard` table [#3908](https://github.com/wazuh/wazuh-kibana-app/pull/3908)
- Refactored the table in `Vulnerabilities/Inventory` [#3196](https://github.com/wazuh/wazuh-kibana-app/pull/3196)
- Changed Google Groups app icons [#3949](https://github.com/wazuh/wazuh-kibana-app/pull/3949)
- Removed sorting for `Agents` or `Configuration checksum` column in the table of `Management/Groups` due to this is not supported by the API [#3857](https://github.com/wazuh/wazuh-kibana-app/pull/3857)
- Changed messages in the agent installation guide [#4040](https://github.com/wazuh/wazuh-kibana-app/pull/4040)
- Changed the default `wazuh.statistics.shards` setting from `2` to `1` [#4055](https://github.com/wazuh/wazuh-kibana-app/pull/4055)
- Removed the migration tasks in the `.wazuh` and `.wazuh-version` indices [#4098](https://github.com/wazuh/wazuh-kibana-app/pull/4098)
- Separated the actions of viewing and editing the `agent.conf` group file [#4114](https://github.com/wazuh/wazuh-kibana-app/pull/4114)

### Fixed

- Fixed creation of log files [#3384](https://github.com/wazuh/wazuh-kibana-app/pull/3384)
- Fixed double fetching alerts count when pinnin/unpinning the agent in Mitre Att&ck/Framework [#3484](https://github.com/wazuh/wazuh-kibana-app/pull/3484)
- Query config refactor [#3490](https://github.com/wazuh/wazuh-kibana-app/pull/3490)
- Fixed rules and decoders test flyout clickout event [#3412](https://github.com/wazuh/wazuh-kibana-app/pull/3412)
- Notify when you are registering an agent without permissions [#3430](https://github.com/wazuh/wazuh-kibana-app/pull/3430)
- Remove not used `redirectRule` query param when clicking the row table on CDB Lists/Decoders [#3438](https://github.com/wazuh/wazuh-kibana-app/pull/3438)
- Fixed the code overflows over the line numbers in the API Console editor [#3439](https://github.com/wazuh/wazuh-kibana-app/pull/3439)
- Don't open the main menu when changing the seleted API or index pattern [#3440](https://github.com/wazuh/wazuh-kibana-app/pull/3440)
- Fix error message in conf managment [#3443](https://github.com/wazuh/wazuh-kibana-app/pull/3443)
- Fix size api selector when name is too long [#3445](https://github.com/wazuh/wazuh-kibana-app/pull/3445)
- Fixed error when edit a rule or decoder [#3456](https://github.com/wazuh/wazuh-kibana-app/pull/3456)
- Fixed index pattern selector doesn't display the ignored index patterns [#3458](https://github.com/wazuh/wazuh-kibana-app/pull/3458)
- Fixed error in /Management/Configuration when cluster is disabled [#3553](https://github.com/wazuh/wazuh-kibana-app/pull/3553)
- Fix the pinned filters were removed when accessing to the `Panel` tab of a module [#3565](https://github.com/wazuh/wazuh-kibana-app/pull/3565)
- Fixed multi-select component searcher handler [#3645](https://github.com/wazuh/wazuh-kibana-app/pull/3645)
- Fixed order logs properly in Management/Logs [#3609](https://github.com/wazuh/wazuh-kibana-app/pull/3609)
- Fixed the Wazuh API requests to `GET //` [#3661](https://github.com/wazuh/wazuh-kibana-app/pull/3661)
- Fixed missing mitre tactics [#3675](https://github.com/wazuh/wazuh-kibana-app/pull/3675)
- Fix CDB list view not working with IPv6 [#3488](https://github.com/wazuh/wazuh-kibana-app/pull/3488)
- Fixed the bad requests using Console tool to `PUT /active-response` API endpoint [#3466](https://github.com/wazuh/wazuh-kibana-app/pull/3466)
- Fixed group agent management table does not update on error [#3605](https://github.com/wazuh/wazuh-kibana-app/pull/3605)
- Fixed not showing packages details in agent inventory for a freeBSD agent SO [#3651](https://github.com/wazuh/wazuh-kibana-app/pull/3651)
- Fixed wazuh token deleted twice [#3652](https://github.com/wazuh/wazuh-kibana-app/pull/3652)
- Fixed handler of error on dev-tools [#3687](https://github.com/wazuh/wazuh-kibana-app/pull/3687)
- Fixed compatibility wazuh 4.3 - kibana 7.13.4 [#3685](https://github.com/wazuh/wazuh-kibana-app/pull/3685)
- Fixed registry values without agent pinned in FIM>Events [#3689](https://github.com/wazuh/wazuh-kibana-app/pull/3689)
- Fixed breadcrumbs style compatibility for Kibana 7.14.2 [#3688](https://github.com/wazuh/wazuh-kibana-app/pull/3688)
- Fixed security alerts table when filters change [#3682](https://github.com/wazuh/wazuh-kibana-app/pull/3682)
- Fixed error that shows we're using X-Pack when we have Basic [#3692](https://github.com/wazuh/wazuh-kibana-app/pull/3692)
- Fixed blank screen in Kibana 7.10.2 [#3700](https://github.com/wazuh/wazuh-kibana-app/pull/3700)
- Fixed related decoder link undefined parameters error [#3704](https://github.com/wazuh/wazuh-kibana-app/pull/3704)
- Fixing Flyouts in Kibana 7.14.2 [#3708](https://github.com/wazuh/wazuh-kibana-app/pull/3708)
- Fixing the bug of index patterns in health-check due to bad copy of a PR [#3707](https://github.com/wazuh/wazuh-kibana-app/pull/3707)
- Fixed styles and behaviour of button filter in the flyout of `Inventory` section for `Integrity monitoring` and `Vulnerabilities` modules [#3733](https://github.com/wazuh/wazuh-kibana-app/pull/3733)
- Fixed height of `Evolution` card in the `Agents` section when has no data for the selected time range [#3733](https://github.com/wazuh/wazuh-kibana-app/pull/3733)
- Fix clearing the query filter doesn't update the data in Office 365 and GitHub Panel tab [#3722](https://github.com/wazuh/wazuh-kibana-app/pull/3722)
- Fix wrong deamons in filter list [#3710](https://github.com/wazuh/wazuh-kibana-app/pull/3710)
- Fixing bug when create filename with spaces and throws a bad error [#3724](https://github.com/wazuh/wazuh-kibana-app/pull/3724)
- Fixing bug in security User flyout nonexistant unsubmitted changes warning [#3731](https://github.com/wazuh/wazuh-kibana-app/pull/3731)
- Fixing redirect to new tab when click in a link [#3732](https://github.com/wazuh/wazuh-kibana-app/pull/3732)
- Fixed missing settings in `Management/Configuration/Global configuration/Global/Main settings` [#3737](https://github.com/wazuh/wazuh-kibana-app/pull/3737)
- Fixed `Maximum call stack size exceeded` error exporting key-value pairs of a CDB List [#3738](https://github.com/wazuh/wazuh-kibana-app/pull/3738)
- Fixed regex lookahead and lookbehind for safari [#3741](https://github.com/wazuh/wazuh-kibana-app/pull/3741)
- Fixed Vulnerabilities Inventory flyout details filters [#3744](https://github.com/wazuh/wazuh-kibana-app/pull/3744)
- Removed api selector toggle from settings menu since it performed no useful function [#3604](https://github.com/wazuh/wazuh-kibana-app/pull/3604)
- Fixed the requests get [#3661](https://github.com/wazuh/wazuh-kibana-app/pull/3661)
- Fixed Dashboard PDF report error when switching pinned agent state [#3748](https://github.com/wazuh/wazuh-kibana-app/pull/3748)
- Fixed the rendering of the command to deploy new Windows agent not working in some Kibana versions [#3753](https://github.com/wazuh/wazuh-kibana-app/pull/3753)
- Fixed action buttons overlaying to the request text in Tools/API Console [#3772](https://github.com/wazuh/wazuh-kibana-app/pull/3772)
- Fix `Rule ID` value in reporting tables related to top results [#3774](https://github.com/wazuh/wazuh-kibana-app/issues/3774)
- Fixed github/office365 multi-select filters suggested values [#3787](https://github.com/wazuh/wazuh-kibana-app/pull/3787)
- Fix updating the aggregation data of Panel section when changing the time filter [#3790](https://github.com/wazuh/wazuh-kibana-app/pull/3790)
- Removed the button to remove an agent for a group in the agents' table when it is the default group [#3804](https://github.com/wazuh/wazuh-kibana-app/pull/3804)
- Fixed internal user no longer needs permission to make x-pack detection request [#3831](https://github.com/wazuh/wazuh-kibana-app/pull/3831)
- Fixed agents details card style [#3845](https://github.com/wazuh/wazuh-kibana-app/pull/3845) [#3860](https://github.com/wazuh/wazuh-kibana-app/pull/3860)
- Fixed search bar query sanitizing in PDF report [#3861](https://github.com/wazuh/wazuh-kibana-app/pull/3861)
- Fixed routing redirection in events documents discover links [#3866](https://github.com/wazuh/wazuh-kibana-app/pull/3866)
- Fixed health-check [#3868](https://github.com/wazuh/wazuh-kibana-app/pull/3868)
- Fixed refreshing agents evolution visualization [#3894](https://github.com/wazuh/wazuh-kibana-app/pull/3894)
- Fixed an error when generating PDF reports due to Wazuh API token expiration [#3881](https://github.com/wazuh/wazuh-kibana-app/pull/3881)
- Fixed the table of Vulnerabilities/Inventory doesn't reload when changing the selected agent [#3901](https://github.com/wazuh/wazuh-kibana-app/pull/3901)
- Fixed backslash breaking exported JSON result [#3909](https://github.com/wazuh/wazuh-kibana-app/pull/3909)
- Fixed the Events view multiple "The index pattern was refreshed successfully" toast [#3937](https://github.com/wazuh/wazuh-kibana-app/pull/3937)
- Fixed a rendering problem in the map visualizations [#3942](https://github.com/wazuh/wazuh-kibana-app/pull/3942)
- Parse error when using `#` character not at the beginning of the line [#3877](https://github.com/wazuh/wazuh-kibana-app/pull/3877)
- Fixed the `rule.mitre.id` cell enhancement that doesn't support values with sub techniques [#3944](https://github.com/wazuh/wazuh-kibana-app/pull/3944)
- Fixed error not working the alerts displayed when changing the selected time in some flyouts [#3947](https://github.com/wazuh/wazuh-kibana-app/pull/3947) [#4115](https://github.com/wazuh/wazuh-kibana-app/pull/4115)
- Fixed the user can not logout when the Kibana server has a basepath configurated [#3957](https://github.com/wazuh/wazuh-kibana-app/pull/3957)
- Fixed fatal cron-job error when Wazuh API is down [#3991](https://github.com/wazuh/wazuh-kibana-app/pull/3991)
- Fixed circular re-directions when API errors are handled [#4079](https://github.com/wazuh/wazuh-kibana-app/pull/4079)
- Fixed agent breadcrumb routing minor error [#4101](https://github.com/wazuh/wazuh-kibana-app/pull/4101)
- Fixed selected text not visible in API Console [#4102](https://github.com/wazuh/wazuh-kibana-app/pull/4102)
- Fixed the 'missing parameters' error on the Manager Logs [#4110](https://github.com/wazuh/wazuh-kibana-app/pull/4110)
- Fixed undefined input reference when switching between rule set view and rule files view [#4125](https://github.com/wazuh/wazuh-kibana-app/pull/4125)
- Fixed not found FIM file toast error #4124 [#4124](https://github.com/wazuh/wazuh-kibana-app/pull/4124)
- Fixed "See full error" on error toast [#4119](https://github.com/wazuh/wazuh-kibana-app/pull/4119)
- Fixed not being able to remove custom filters. [#4112](https://github.com/wazuh/wazuh-kibana-app/pull/4112)
- Fixed spinner not showing when export button is clicked in management views [#4120](https://github.com/wazuh/wazuh-kibana-app/pull/4120)
- Correction of field and value in the section: last registered agent [#4127](https://github.com/wazuh/wazuh-kibana-app/pull/4127)
- Fixed the download agent installer command [#4132] (https://github.com/wazuh/wazuh-kibana-app/pull/4132)

## Wazuh v4.2.6 - Kibana 7.10.2, 7.11.2, 7.12.1, 7.13.0, 7.13.1, 7.13.2, 7.13.3, 7.13.4, 7.14.0, 7.14.1, 7.14.2 - Revision 4207

### Added

- Support for Kibana 7.13.4
- Support for Kibana 7.14.2
- Hide the `telemetry` banner [#3709](https://github.com/wazuh/wazuh-kibana-app/pull/3709)

### Fixed

- Fixed compatibility Wazuh 4.2 - Kibana 7.13.4 [#3653](https://github.com/wazuh/wazuh-kibana-app/pull/3653)
- Fixed interative register windows agent screen error [#3654](https://github.com/wazuh/wazuh-kibana-app/pull/3654)
- Fixed breadcrumbs style compatibility for Kibana 7.14.2 [#3668](https://github.com/wazuh/wazuh-kibana-app/pull/3668)
- Fixed Wazuh token is not removed after logout in Kibana 7.13 [#3670](https://github.com/wazuh/wazuh-kibana-app/pull/3670)
- Fixed Group Configuration and Management configuration error after trying to going back after you save [#3672](https://github.com/wazuh/wazuh-kibana-app/pull/3672)
- Fixing EuiPanels in Overview Sections and disabled text in WzMenu [#3674](https://github.com/wazuh/wazuh-kibana-app/pull/3674)
- Fixing double flyout clicking in a policy [#3676](https://github.com/wazuh/wazuh-kibana-app/pull/3676)
- Fixed error conflict setting kibana settings from the health check [#3678](https://github.com/wazuh/wazuh-kibana-app/pull/3678)
- Fixed compatibility to get the valid index patterns and refresh fields for Kibana 7.10.2-7.13.4 [3681](https://github.com/wazuh/wazuh-kibana-app/pull/3681)
- Fixed wrong redirect after login [3701](https://github.com/wazuh/wazuh-kibana-app/pull/3701)
- Fixed error getting the index pattern data when there is not `attributes.fields` in the saved object [3689](https://github.com/wazuh/wazuh-kibana-app/pull/3698)

## Wazuh v4.2.4 - Kibana 7.10.2, 7.11.2, 7.12.1 - Revision 4205

### Added

- Support for Wazuh 4.2.4

### Fixed

- Fixed a bug where the user's auth token was not deprecated on logout [#3638](https://github.com/wazuh/wazuh-kibana-app/pull/3638)

## Wazuh v4.2.3 - Kibana 7.10.2, 7.11.2, 7.12.1 - Revision 4204

### Added

- Support for Wazuh 4.2.3

## Wazuh v4.2.2 - Kibana 7.10.2 , 7.12.1 - Revision 4203

### Added

- Wazuh help links in the Kibana help menu [#3170](https://github.com/wazuh/wazuh-kibana-app/pull/3170)
- Redirect to group details using the `group` query param in the URL [#3184](https://github.com/wazuh/wazuh-kibana-app/pull/3184)
- Configuration to disable Wazuh App access from X-Pack/ODFE role [#3222](https://github.com/wazuh/wazuh-kibana-app/pull/3222) [#3292](https://github.com/wazuh/wazuh-kibana-app/pull/3292)
- Added confirmation message when closing a form [#3221](https://github.com/wazuh/wazuh-kibana-app/pull/3221)
- Improvement to hide navbar Wazuh label. [#3240](https://github.com/wazuh/wazuh-kibana-app/pull/3240)
- Add modal creating new rule/decoder [#3274](https://github.com/wazuh/wazuh-kibana-app/pull/3274)
- New functionality to change app logos [#3503](https://github.com/wazuh/wazuh-kibana-app/pull/3503)
- Added link to the upgrade guide when the Wazuh API version and the Wazuh App version mismatch [#3592](https://github.com/wazuh/wazuh-kibana-app/pull/3592)

### Changed

- Removed module titles [#3160](https://github.com/wazuh/wazuh-kibana-app/pull/3160)
- Changed default `wazuh.monitoring.creation` app setting from `d` to `w` [#3174](https://github.com/wazuh/wazuh-kibana-app/pull/3174)
- Changed default `wazuh.monitoring.shards` app setting from `2` to `1` [#3174](https://github.com/wazuh/wazuh-kibana-app/pull/3174)
- Removed Sha1 field from registry key detail [#3189](https://github.com/wazuh/wazuh-kibana-app/pull/3189)
- Removed tooltip in last breadcrumb in header breadcrumb [3250](https://github.com/wazuh/wazuh-kibana-app/pull/3250)
- Refactored the Health check component [#3197](https://github.com/wazuh/wazuh-kibana-app/pull/3197)
- Added version in package downloaded name in agent deploy command [#3210](https://github.com/wazuh/wazuh-kibana-app/issues/3210)
- Removed restriction to allow only current active agents from vulnerability inventory [#3243](https://github.com/wazuh/wazuh-kibana-app/pull/3243)
- Move API selector and Index Pattern Selector to the header bar [#3175](https://github.com/wazuh/wazuh-kibana-app/pull/3175)
- Health check actions notifications refactored and added debug mode [#3258](https://github.com/wazuh/wazuh-kibana-app/pull/3258)
- Improved visualizations object configuration readability [#3355](https://github.com/wazuh/wazuh-kibana-app/pull/3355)
- Changed the way kibana-vis hides the visualization while loading, this should prevent errors caused by having a 0 height visualization [#3349](https://github.com/wazuh/wazuh-kibana-app/pull/3349)

### Fixed

- Fixed screen flickers in Cluster visualization [#3159](https://github.com/wazuh/wazuh-kibana-app/pull/3159)
- Fixed the broken links when using `server.basePath` Kibana setting [#3161](https://github.com/wazuh/wazuh-kibana-app/pull/3161)
- Fixed filter in reports [#3173](https://github.com/wazuh/wazuh-kibana-app/pull/3173)
- Fixed typo error in Settings/Configuration [#3234](https://github.com/wazuh/wazuh-kibana-app/pull/3234)
- Fixed fields overlap in the agent summary screen [#3217](https://github.com/wazuh/wazuh-kibana-app/pull/3217)
- Fixed Ruleset Test, each request is made in a different session instead of all in the same session [#3257](https://github.com/wazuh/wazuh-kibana-app/pull/3257)
- Fixed the `Visualize` button is not displaying when expanding a field in the Events sidebar [#3237](https://github.com/wazuh/wazuh-kibana-app/pull/3237)
- Fix modules are missing in the agent menu [#3244](https://github.com/wazuh/wazuh-kibana-app/pull/3244)
- Fix improving and removing WUI error logs [#3260](https://github.com/wazuh/wazuh-kibana-app/pull/3260)
- Fix some errors of PDF reports [#3272](https://github.com/wazuh/wazuh-kibana-app/pull/3272)
- Fix TypeError when selecting macOS agent deployment in a Safari Browser [#3289](https://github.com/wazuh/wazuh-kibana-app/pull/3289)
- Fix error in how the SCA check's checks are displayed [#3297](https://github.com/wazuh/wazuh-kibana-app/pull/3297)
- Fixed message of error when add sample data fails [#3241](https://github.com/wazuh/wazuh-kibana-app/pull/3241)
- Fixed modules are missing in the agent menu [#3244](https://github.com/wazuh/wazuh-kibana-app/pull/3244)
- Fixed Alerts Summary of modules for reports [#3303](https://github.com/wazuh/wazuh-kibana-app/pull/3303)
- Fixed dark mode visualization background in pdf reports [#3315](https://github.com/wazuh/wazuh-kibana-app/pull/3315)
- Adapt Kibana integrations to Kibana 7.11 and 7.12 [#3309](https://github.com/wazuh/wazuh-kibana-app/pull/3309)
- Fixed error agent view does not render correctly [#3306](https://github.com/wazuh/wazuh-kibana-app/pull/3306)
- Fixed miscalculation in table column width in PDF reports [#3326](https://github.com/wazuh/wazuh-kibana-app/pull/3326)
- Normalized visData table property for 7.12 retro-compatibility [#3323](https://github.com/wazuh/wazuh-kibana-app/pull/3323)
- Fixed error that caused the labels in certain visualizations to overlap [#3355](https://github.com/wazuh/wazuh-kibana-app/pull/3355)
- Fixed export to csv button in dashboards tables [#3358](https://github.com/wazuh/wazuh-kibana-app/pull/3358)
- Fixed Elastic UI breaking changes in 7.12 [#3345](https://github.com/wazuh/wazuh-kibana-app/pull/3345)
- Fixed Wazuh main menu and breadcrumb render issues [#3347](https://github.com/wazuh/wazuh-kibana-app/pull/3347)
- Fixed generation of huge logs from backend errors [#3397](https://github.com/wazuh/wazuh-kibana-app/pull/3397)
- Fixed vulnerabilities flyout not showing alerts if the vulnerability had a field missing [#3593](https://github.com/wazuh/wazuh-kibana-app/pull/3593)

## Wazuh v4.2.1 - Kibana 7.10.2 , 7.11.2 - Revision 4202

### Added

- Support for Wazuh 4.2.1

## Wazuh v4.2.0 - Kibana 7.10.2 , 7.11.2 - Revision 4201

### Added

- Added `Ruleset Test` section under Tools menu, and on Edit Rules/Decoders as a tool. [#1434](https://github.com/wazuh/wazuh-kibana-app/pull/1434)
- Added page size options in Security events, explore agents table [#2925](https://github.com/wazuh/wazuh-kibana-app/pull/2925)
- Added a reminder to restart cluster or manager after import a file in Rules, Decoders or CDB Lists [#3051](https://github.com/wazuh/wazuh-kibana-app/pull/3051)
- Added Agent Stats section [#3056](https://github.com/wazuh/wazuh-kibana-app/pull/3056)
- Added `logtest` PUT example on API Console [#3061](https://github.com/wazuh/wazuh-kibana-app/pull/3061)
- Added vulnerabilities inventory that affect to an agent [#3069](https://github.com/wazuh/wazuh-kibana-app/pull/3069)
- Added retry button to check api again in health check [#3109](https://github.com/wazuh/wazuh-kibana-app/pull/3109)
- Added `wazuh-statistics` template and a new mapping for these indices [#3111](https://github.com/wazuh/wazuh-kibana-app/pull/3111)
- Added link to documentation "Checking connection with Manager" in deploy new agent [#3126](https://github.com/wazuh/wazuh-kibana-app/pull/3126)
- Fixed Agent Evolution graph showing agents from multiple APIs [#3256](https://github.com/wazuh/wazuh-kibana-app/pull/3256)
- Added Disabled index pattern checks in Health Check [#3311](https://github.com/wazuh/wazuh-kibana-app/pull/3311)

### Changed

- Moved Dev Tools inside of Tools menu as Api Console. [#1434](https://github.com/wazuh/wazuh-kibana-app/pull/1434)
- Changed position of Top users on Integrity Monitoring Top 5 user. [#2892](https://github.com/wazuh/wazuh-kibana-app/pull/2892)
- Changed user allow_run_as way of editing. [#3080](https://github.com/wazuh/wazuh-kibana-app/pull/3080)
- Rename some ossec references to Wazuh [#3046](https://github.com/wazuh/wazuh-kibana-app/pull/3046)

### Fixed

- Filter only authorized agents in Agents stats and Visualizations [#3088](https://github.com/wazuh/wazuh-kibana-app/pull/3088)
- Fixed missing `pending` status suggestion for agents [#3095](https://github.com/wazuh/wazuh-kibana-app/pull/3095)
- Index pattern setting not used for choosing from existing patterns [#3097](https://github.com/wazuh/wazuh-kibana-app/pull/3097)
- Fixed space character missing on deployment command if UDP is configured [#3108](https://github.com/wazuh/wazuh-kibana-app/pull/3108)
- Fixed statistics visualizations when a node is selected [#3110](https://github.com/wazuh/wazuh-kibana-app/pull/3110)
- Fixed Flyout date filter also changes main date filter [#3114](https://github.com/wazuh/wazuh-kibana-app/pull/3114)
- Fixed name for "TCP sessions" visualization and average metric is now a sum [#3118](https://github.com/wazuh/wazuh-kibana-app/pull/3118)
- Filter only authorized agents in Events and Security Alerts table [#3120](https://github.com/wazuh/wazuh-kibana-app/pull/3120)
- Fixed Last keep alive label is outside the panel [#3122](https://github.com/wazuh/wazuh-kibana-app/pull/3122)
- Fixed app redirect to Settings section after the health check [#3128](https://github.com/wazuh/wazuh-kibana-app/pull/3128)
- Fixed the plugin logo path in Kibana menu when use `server.basePath` setting [#3144](https://github.com/wazuh/wazuh-kibana-app/pull/3144)
- Fixed deprecated endpoint for create agent groups [3152](https://github.com/wazuh/wazuh-kibana-app/pull/3152)
- Fixed check for TCP protocol in deploy new agent [#3163](https://github.com/wazuh/wazuh-kibana-app/pull/3163)
- Fixed RBAC issue with agent group permissions [#3181](https://github.com/wazuh/wazuh-kibana-app/pull/3181)
- Fixed change index pattern from menu doesn't work [#3187](https://github.com/wazuh/wazuh-kibana-app/pull/3187)
- Conflict with the creation of the index pattern when performing the Health Check [#3232](https://github.com/wazuh/wazuh-kibana-app/pull/3232)
- Added Disabled index pattern checks in Health Check [#3311](https://github.com/wazuh/wazuh-kibana-app/pull/3311)
- Fixed windows update section in Linux Inventory PDF [#3569](https://github.com/wazuh/wazuh-kibana-app/pull/3569)
- Improving and removing unnecessary error logs [#3574](https://github.com/wazuh/wazuh-kibana-app/pull/3574)

## Wazuh v4.1.5 - Kibana 7.10.0 , 7.10.2, 7.11.2 - Revision 4108

### Fixed

- Unable to change selected index pattern from the Wazuh menu [#3330](https://github.com/wazuh/wazuh-kibana-app/pull/3330)

## Wazuh v4.1.5 - Kibana 7.10.0 , 7.10.2, 7.11.2 - Revision 4107

### Added

- Support for Kibana 7.11.2
- Added a warning message for the `Install and enroll the agent` step of `Deploy new agent` guide [#3238](https://github.com/wazuh/wazuh-kibana-app/pull/3238)

### Fixed

- Conflict with the creation of the index pattern when performing the Health Check [#3223](https://github.com/wazuh/wazuh-kibana-app/pull/3223)
- Fixing mac os agents add command [#3207](https://github.com/wazuh/wazuh-kibana-app/pull/3207)

## Wazuh v4.1.5 - Kibana 7.10.0 , 7.10.2 - Revision 4106

- Adapt for Wazuh 4.1.5

## Wazuh v4.1.4 - Kibana 7.10.0 , 7.10.2 - Revision 4105

- Adapt for Wazuh 4.1.4

## Wazuh v4.1.3 - Kibana 7.10.0 , 7.10.2 - Revision 4104

### Added

- Creation of index pattern after the default one is changes in Settings [#2985](https://github.com/wazuh/wazuh-kibana-app/pull/2985)
- Added node name of agent list and detail [#3039](https://github.com/wazuh/wazuh-kibana-app/pull/3039)
- Added loading view while the user is logging to prevent permissions prompts [#3041](https://github.com/wazuh/wazuh-kibana-app/pull/3041)
- Added custom message for each possible run_as setup [#3048](https://github.com/wazuh/wazuh-kibana-app/pull/3048)

### Changed

- Change all dates labels to Kibana formatting time zone [#3047](https://github.com/wazuh/wazuh-kibana-app/pull/3047)
- Improve toast message when selecting a default API [#3049](https://github.com/wazuh/wazuh-kibana-app/pull/3049)
- Improve validation and prevention for caching bundles on the client-side [#3063](https://github.com/wazuh/wazuh-kibana-app/pull/3063) [#3091](https://github.com/wazuh/wazuh-kibana-app/pull/3091)

### Fixed

- Fixed unexpected behavior in Roles mapping [#3028](https://github.com/wazuh/wazuh-kibana-app/pull/3028)
- Fixed rule filter is no applied when you click on a rule id in another module.[#3057](https://github.com/wazuh/wazuh-kibana-app/pull/3057)
- Fixed bug changing master node configuration [#3062](https://github.com/wazuh/wazuh-kibana-app/pull/3062)
- Fixed wrong variable declaration for macOS agents [#3066](https://github.com/wazuh/wazuh-kibana-app/pull/3066)
- Fixed some errors in the Events table, action buttons style, and URLs disappeared [#3086](https://github.com/wazuh/wazuh-kibana-app/pull/3086)
- Fixed Rollback of invalid rule configuration file [#3084](https://github.com/wazuh/wazuh-kibana-app/pull/3084)

## Wazuh v4.1.2 - Kibana 7.10.0 , 7.10.2 - Revision 4103

- Add `run_as` setting to example host configuration in Add new API view [#3021](https://github.com/wazuh/wazuh-kibana-app/pull/3021)
- Refactor of some prompts [#3015](https://github.com/wazuh/wazuh-kibana-app/pull/3015)

### Fixed

- Fix SCA policy detail showing name and check results about another policy [#3007](https://github.com/wazuh/wazuh-kibana-app/pull/3007)
- Fixed that alerts table is empty when switching pinned agents [#3008](https://github.com/wazuh/wazuh-kibana-app/pull/3008)
- Creating a role mapping before the existing ones are loaded, the page bursts [#3013](https://github.com/wazuh/wazuh-kibana-app/pull/3013)
- Fix pagination in SCA checks table when expand some row [#3018](https://github.com/wazuh/wazuh-kibana-app/pull/3018)
- Fix manager is shown in suggestions in Agents section [#3025](https://github.com/wazuh/wazuh-kibana-app/pull/3025)
- Fix disabled loading on inventory when request fail [#3026](https://github.com/wazuh/wazuh-kibana-app/pull/3026)
- Fix restarting selected cluster instead of all of them [#3032](https://github.com/wazuh/wazuh-kibana-app/pull/3032)
- Fix pinned agents don't trigger a new filtered query [#3035](https://github.com/wazuh/wazuh-kibana-app/pull/3035)
- Overlay Wazuh menu when Kibana menu is opened or docked [#3038](https://github.com/wazuh/wazuh-kibana-app/pull/3038)
- Fix visualizations in PDF Reports with Dark mode [#2983](https://github.com/wazuh/wazuh-kibana-app/pull/2983)

## Wazuh v4.1.1 - Kibana 7.10.0 , 7.10.2 - Revision 4102

### Added

- Prompt to show the unsupported module for the selected agent [#2959](https://github.com/wazuh/wazuh-kibana-app/pull/2959)
- Added a X-Frame-Options header to the backend responses [#2977](https://github.com/wazuh/wazuh-kibana-app/pull/2977)

### Changed

- Added toast with refresh button when new fields are loaded [#2974](https://github.com/wazuh/wazuh-kibana-app/pull/2974)
- Migrated manager and cluster files endpoints and their corresponding RBAC [#2984](https://github.com/wazuh/wazuh-kibana-app/pull/2984)

### Fixed

- Fix login error when AWS Elasticsearch and ODFE is used [#2710](https://github.com/wazuh/wazuh-kibana-app/issues/2710)
- An error message is displayed when changing a group's configuration although the user has the right permissions [#2955](https://github.com/wazuh/wazuh-kibana-app/pull/2955)
- Fix Security events table is empty when switching the pinned agents [#2956](https://github.com/wazuh/wazuh-kibana-app/pull/2956)
- Fix disabled switch visual edit button when json content is empty [#2957](https://github.com/wazuh/wazuh-kibana-app/issues/2957)
- Fixed main and `More` menus for unsupported agents [#2959](https://github.com/wazuh/wazuh-kibana-app/pull/2959)
- Fixed forcing a non numeric filter value in a number type field [#2961](https://github.com/wazuh/wazuh-kibana-app/pull/2961)
- Fixed wrong number of alerts in Security Events [#2964](https://github.com/wazuh/wazuh-kibana-app/pull/2964)
- Fixed search with strange characters of agent in Management groups [#2970](https://github.com/wazuh/wazuh-kibana-app/pull/2970)
- Fix the statusCode error message [#2971](https://github.com/wazuh/wazuh-kibana-app/pull/2971)
- Fix the SCA policy stats didn't refresh [#2973](https://github.com/wazuh/wazuh-kibana-app/pull/2973)
- Fixed loading of AWS index fields even when no AWS alerts were found [#2974](https://github.com/wazuh/wazuh-kibana-app/pull/2974)
- Fix some date fields format in FIM and SCA modules [#2975](https://github.com/wazuh/wazuh-kibana-app/pull/2975)
- Fix a non-stop error in Manage agents when the user has no permissions [#2976](https://github.com/wazuh/wazuh-kibana-app/pull/2976)
- Can't edit empty rules and decoders files that already exist in the manager [#2978](https://github.com/wazuh/wazuh-kibana-app/pull/2978)
- Support for alerts index pattern with different ID and name [#2979](https://github.com/wazuh/wazuh-kibana-app/pull/2979)
- Fix the unpin agent in the selection modal [#2980](https://github.com/wazuh/wazuh-kibana-app/pull/2980)
- Fix properly logout of Wazuh API when logging out of the application (only for OpenDistro) [#2789](https://github.com/wazuh/wazuh-kibana-app/issues/2789)
- Fixed missing `&&` from macOS agent deployment command [#2989](https://github.com/wazuh/wazuh-kibana-app/issues/2989)
- Fix prompt permissions on Framework of Mitre and Inventory of Integrity monitoring. [#2967](https://github.com/wazuh/wazuh-kibana-app/issues/2967)
- Fix properly logout of Wazuh API when logging out of the application support x-pack [#2789](https://github.com/wazuh/wazuh-kibana-app/issues/2789)

## Wazuh v4.1.0 - Kibana 7.10.0 , 7.10.2 - Revision 4101

### Added

- Check the max buckets by default in healthcheck and increase them [#2901](https://github.com/wazuh/wazuh-kibana-app/pull/2901)
- Added a prompt wraning in role mapping if run_as is false or he is not allowed to use it by API [#2876](https://github.com/wazuh/wazuh-kibana-app/pull/2876)

### Changed

- Support new fields of Windows Registry at FIM inventory panel [#2679](https://github.com/wazuh/wazuh-kibana-app/issues/2679)
- Added on FIM Inventory Windows Registry registry_key and registry_value items from syscheck [#2908](https://github.com/wazuh/wazuh-kibana-app/issues/2908)
- Uncheck agents after an action in agents groups management [#2907](https://github.com/wazuh/wazuh-kibana-app/pull/2907)
- Unsave rule files when edit or create a rule with invalid content [#2944](https://github.com/wazuh/wazuh-kibana-app/pull/2944)
- Added vulnerabilities module for macos agents [#2969](https://github.com/wazuh/wazuh-kibana-app/pull/2969)

### Fixed

- Fix server error Invalid token specified: Cannot read property 'replace' of undefined [#2899](https://github.com/wazuh/wazuh-kibana-app/issues/2899)
- Fix show empty files rules and decoders: [#2923](https://github.com/wazuh/wazuh-kibana-app/issues/2923)
- Fixed wrong hover texts in CDB lists actions [#2929](https://github.com/wazuh/wazuh-kibana-app/pull/2929)
- Fixed access to forbidden agents information when exporting agents listt [2918](https://github.com/wazuh/wazuh-kibana-app/pull/2918)
- Fix the decoder detail view is not displayed [#2888](https://github.com/wazuh/wazuh-kibana-app/issues/2888)
- Fix the complex search using the Wazuh API query filter in search bars [#2930](https://github.com/wazuh/wazuh-kibana-app/issues/2930)
- Fixed validation to check userPermissions are not ready yet [#2931](https://github.com/wazuh/wazuh-kibana-app/issues/2931)
- Fixed clear visualizations manager list when switching tabs. Fixes PDF reports filters [#2932](https://github.com/wazuh/wazuh-kibana-app/pull/2932)
- Fix Strange box shadow in Export popup panel in Managment > Groups [#2886](https://github.com/wazuh/wazuh-kibana-app/issues/2886)
- Fixed wrong command on alert when data folder does not exist [#2938](https://github.com/wazuh/wazuh-kibana-app/pull/2938)
- Fix agents table OS field sorting: Changes agents table field `os_name` to `os.name,os.version` to make it sortable. [#2939](https://github.com/wazuh/wazuh-kibana-app/pull/2939)
- Fixed diff parsed datetime between agent detail and agents table [#2940](https://github.com/wazuh/wazuh-kibana-app/pull/2940)
- Allow access to Agents section with agent:group action permission [#2933](https://github.com/wazuh/wazuh-kibana-app/issues/2933)
- Fixed filters does not work on modals with search bar [#2935](https://github.com/wazuh/wazuh-kibana-app/pull/2935)
- Fix wrong package name in deploy new agent [#2942](https://github.com/wazuh/wazuh-kibana-app/issues/2942)
- Fixed number agents not show on pie onMouseEvent [#2890](https://github.com/wazuh/wazuh-kibana-app/issues/2890)
- Fixed off Kibana Query Language in search bar of Controls/Inventory modules. [#2945](https://github.com/wazuh/wazuh-kibana-app/pull/2945)
- Fixed number of agents do not show on the pie chart tooltip in agents preview [#2890](https://github.com/wazuh/wazuh-kibana-app/issues/2890)

## Wazuh v4.0.4 - Kibana 7.10.0 , 7.10.2 - Revision 4017

### Added

- Adapt the app to the new Kibana platform [#2475](https://github.com/wazuh/wazuh-kibana-app/issues/2475)
- Wazuh data directory moved from `optimize` to `data` Kibana directory [#2591](https://github.com/wazuh/wazuh-kibana-app/issues/2591)
- Show the wui_rules belong to wazuh-wui API user [#2702](https://github.com/wazuh/wazuh-kibana-app/issues/2702)

### Fixed

- Fixed Wazuh menu and agent menu for Solaris agents [#2773](https://github.com/wazuh/wazuh-kibana-app/issues/2773) [#2725](https://github.com/wazuh/wazuh-kibana-app/issues/2725)
- Fixed wrong shards and replicas for statistics indices and also fixed wrong prefix for monitoring indices [#2732](https://github.com/wazuh/wazuh-kibana-app/issues/2732)
- Report's creation dates set to 1970-01-01T00:00:00.000Z [#2772](https://github.com/wazuh/wazuh-kibana-app/issues/2772)
- Fixed bug for missing commands in ubuntu/debian and centos [#2786](https://github.com/wazuh/wazuh-kibana-app/issues/2786)
- Fixed bug that show an hour before in /security-events/dashboard [#2785](https://github.com/wazuh/wazuh-kibana-app/issues/2785)
- Fixed permissions to access agents [#2838](https://github.com/wazuh/wazuh-kibana-app/issues/2838)
- Fix searching in groups [#2825](https://github.com/wazuh/wazuh-kibana-app/issues/2825)
- Fix the pagination in SCA ckecks table [#2815](https://github.com/wazuh/wazuh-kibana-app/issues/2815)
- Fix the SCA table with a wrong behaviour using the refresh button [#2854](https://github.com/wazuh/wazuh-kibana-app/issues/2854)
- Fix sca permissions for agents views and dashboards [#2862](https://github.com/wazuh/wazuh-kibana-app/issues/2862)
- Solaris should not show vulnerabilities module [#2829](https://github.com/wazuh/wazuh-kibana-app/issues/2829)
- Fix the settings of statistics indices creation [#2858](https://github.com/wazuh/wazuh-kibana-app/issues/2858)
- Update agents' info in Management Status after changing cluster node selected [#2828](https://github.com/wazuh/wazuh-kibana-app/issues/2828)
- Fix error when applying filter in rules from events [#2877](https://github.com/wazuh/wazuh-kibana-app/issues/2877)

### Changed

- Replaced `wazuh` Wazuh API user by `wazuh-wui` in the default configuration [#2852](https://github.com/wazuh/wazuh-kibana-app/issues/2852)
- Add agent id to the reports name in Agent Inventory and Modules [#2817](https://github.com/wazuh/wazuh-kibana-app/issues/2817)

### Adapt for Kibana 7.10.0

- Fixed filter pinned crash returning from agents [#2864](https://github.com/wazuh/wazuh-kibana-app/issues/2864)
- Fixed style in sca and regulatory compliance tables and in wz menu [#2861](https://github.com/wazuh/wazuh-kibana-app/issues/2861)
- Fix body-payload of Sample Alerts POST endpoint [#2857](https://github.com/wazuh/wazuh-kibana-app/issues/2857)
- Fixed bug in the table on Agents->Table-> Actions->Config icon [#2853](https://github.com/wazuh/wazuh-kibana-app/issues/2853)
- Fixed tooltip in the icon of view decoder file [#2850](https://github.com/wazuh/wazuh-kibana-app/issues/2850)
- Fixed bug with agent filter when it is pinned [#2846](https://github.com/wazuh/wazuh-kibana-app/issues/2846)
- Fix discovery navigation [#2845](https://github.com/wazuh/wazuh-kibana-app/issues/2845)
- Search file editor gone [#2843](https://github.com/wazuh/wazuh-kibana-app/issues/2843)
- Fix Agent Search Bar - Regex Query Interpreter [#2834](https://github.com/wazuh/wazuh-kibana-app/issues/2834)
- Fixed accordion style breaking [#2833](https://github.com/wazuh/wazuh-kibana-app/issues/2833)
- Fix metrics are not updated after a bad request in search input [#2830](https://github.com/wazuh/wazuh-kibana-app/issues/2830)
- Fix mitre framework tab crash [#2821](https://github.com/wazuh/wazuh-kibana-app/issues/2821)
- Changed ping request to default request. Added delay and while to che… [#2820](https://github.com/wazuh/wazuh-kibana-app/issues/2820)
- Removed kibana alert for security [#2806](https://github.com/wazuh/wazuh-kibana-app/issues/2806)

## Wazuh v4.0.4 - Kibana 7.10.0 , 7.10.2 - Revision 4016

### Added

- Modified agent registration adding groups and architecture [#2666](https://github.com/wazuh/wazuh-kibana-app/issues/2666) [#2652](https://github.com/wazuh/wazuh-kibana-app/issues/2652)
- Each user can only view their own reports [#2686](https://github.com/wazuh/wazuh-kibana-app/issues/2686)

### Fixed

- Create index pattern even if there aren´t available indices [#2620](https://github.com/wazuh/wazuh-kibana-app/issues/2620)
- Top bar overlayed over expanded visualizations [#2667](https://github.com/wazuh/wazuh-kibana-app/issues/2667)
- Empty inventory data in Solaris agents [#2680](https://github.com/wazuh/wazuh-kibana-app/pull/2680)
- Wrong parameters in the dev-tools autocomplete section [#2675](https://github.com/wazuh/wazuh-kibana-app/issues/2675)
- Wrong permissions on edit CDB list [#2665](https://github.com/wazuh/wazuh-kibana-app/pull/2665)
- fix(frontend): add the metafields when refreshing the index pattern [#2681](https://github.com/wazuh/wazuh-kibana-app/pull/2681)
- Error toast is showing about Elasticsearch users for environments without security [#2713](https://github.com/wazuh/wazuh-kibana-app/issues/2713)
- Error about Handler.error in Role Mapping fixed [#2702](https://github.com/wazuh/wazuh-kibana-app/issues/2702)
- Fixed message in reserved users actions [#2702](https://github.com/wazuh/wazuh-kibana-app/issues/2702)
- Error 500 on Export formatted CDB list [#2692](https://github.com/wazuh/wazuh-kibana-app/pull/2692)
- Wui rules label should have only one tooltip [#2723](https://github.com/wazuh/wazuh-kibana-app/issues/2723)
- Move upper the Wazuh item in the Kibana menu and default index pattern [#2867](https://github.com/wazuh/wazuh-kibana-app/pull/2867)

## Wazuh v4.0.4 - Kibana v7.9.1, v7.9.3 - Revision 4015

### Added

- Support for Wazuh v4.0.4

## Wazuh v4.0.3 - Kibana v7.9.1, v7.9.2, v7.9.3 - Revision 4014

### Added

- Improved management of index-pattern fields [#2630](https://github.com/wazuh/wazuh-kibana-app/issues/2630)

### Fixed

- fix(fronted): fixed the check of API and APP version in health check [#2655](https://github.com/wazuh/wazuh-kibana-app/pull/2655)
- Replace user by username key in the monitoring logic [#2654](https://github.com/wazuh/wazuh-kibana-app/pull/2654)
- Security alerts and reporting issues when using private tenants [#2639](https://github.com/wazuh/wazuh-kibana-app/issues/2639)
- Manager restart in rule editor does not work with Wazuh cluster enabled [#2640](https://github.com/wazuh/wazuh-kibana-app/issues/2640)
- fix(frontend): Empty inventory data in Solaris agents [#2680](https://github.com/wazuh/wazuh-kibana-app/pull/2680)

## Wazuh v4.0.3 - Kibana v7.9.1, v7.9.2, v7.9.3 - Revision 4013

### Added

- Support for Wazuh v4.0.3.

## Wazuh v4.0.2 - Kibana v7.9.1, v7.9.3 - Revision 4012

### Added

- Sample data indices name should take index pattern in use [#2593](https://github.com/wazuh/wazuh-kibana-app/issues/2593)
- Added start option to macos Agents [#2653](https://github.com/wazuh/wazuh-kibana-app/pull/2653)

### Changed

- Statistics settings do not allow to configure primary shards and replicas [#2627](https://github.com/wazuh/wazuh-kibana-app/issues/2627)

## Wazuh v4.0.2 - Kibana v7.9.1, v7.9.3 - Revision 4011

### Added

- Support for Wazuh v4.0.2.

### Fixed

- The index pattern title is overwritten with its id after refreshing its fields [#2577](https://github.com/wazuh/wazuh-kibana-app/issues/2577)
- [RBAC] Issues detected when using RBAC [#2579](https://github.com/wazuh/wazuh-kibana-app/issues/2579)

## Wazuh v4.0.1 - Kibana v7.9.1, v7.9.3 - Revision 4010

### Changed

- Alerts summary table for PDF reports on all modules [#2632](https://github.com/wazuh/wazuh-kibana-app/issues/2632)
- [4.0-7.9] Run as with no wazuh-wui API user [#2576](https://github.com/wazuh/wazuh-kibana-app/issues/2576)
- Deploy a new agent interface as default interface [#2564](https://github.com/wazuh/wazuh-kibana-app/issues/2564)
- Problem in the visualization of new reserved resources of the Wazuh API [#2643](https://github.com/wazuh/wazuh-kibana-app/issues/2643)

### Fixed

- Restore the tables in the agents' reports [#2628](https://github.com/wazuh/wazuh-kibana-app/issues/2628)
- [RBAC] Issues detected when using RBAC [#2579](https://github.com/wazuh/wazuh-kibana-app/issues/2579)
- Changes done via a worker's API are overwritten [#2626](https://github.com/wazuh/wazuh-kibana-app/issues/2626)

### Fixed

- [BUGFIX] Default user field for current platform [#2633](https://github.com/wazuh/wazuh-kibana-app/pull/2633)

## Wazuh v4.0.1 - Kibana v7.9.1, v7.9.3 - Revision 4009

### Changed

- Hide empty columns of the processes table of the MacOS agents [#2570](https://github.com/wazuh/wazuh-kibana-app/pull/2570)
- Missing step in "Deploy a new agent" view [#2623](https://github.com/wazuh/wazuh-kibana-app/issues/2623)
- Implement wazuh users' CRUD [#2598](https://github.com/wazuh/wazuh-kibana-app/pull/2598)

### Fixed

- Inconsistent data in sample data alerts [#2618](https://github.com/wazuh/wazuh-kibana-app/pull/2618)

## Wazuh v4.0.1 - Kibana v7.9.1, v7.9.3 - Revision 4008

### Fixed

- Icons not align to the right in Modules > Events [#2607](https://github.com/wazuh/wazuh-kibana-app/pull/2607)
- Statistics visualizations do not show data [#2602](https://github.com/wazuh/wazuh-kibana-app/pull/2602)
- Error on loading css files [#2599](https://github.com/wazuh/wazuh-kibana-app/pull/2599)
- Fixed search filter in search bar in Module/SCA wasn't working [#2601](https://github.com/wazuh/wazuh-kibana-app/pull/2601)

## Wazuh v4.0.0 - Kibana v7.9.1, v7.9.2, v7.9.3 - Revision 4007

### Fixed

- updated macOS package URL [#2596](https://github.com/wazuh/wazuh-kibana-app/pull/2596)
- Revert "[4.0-7.9] [BUGFIX] Removed unnecessary function call" [#2597](https://github.com/wazuh/wazuh-kibana-app/pull/2597)

## Wazuh v4.0.0 - Kibana v7.9.1, v7.9.2, v7.9.3 - Revision 4006

### Fixed

- Undefined field in event view [#2588](https://github.com/wazuh/wazuh-kibana-app/issues/2588)
- Several calls to the same stats request (esAlerts) [#2586](https://github.com/wazuh/wazuh-kibana-app/issues/2586)
- The filter options popup doesn't open on click once the filter is pinned [#2581](https://github.com/wazuh/wazuh-kibana-app/issues/2581)
- The formatedFields are missing from the index-pattern of wazuh-alerts-\* [#2574](https://github.com/wazuh/wazuh-kibana-app/issues/2574)

## Wazuh v4.0.0 - Kibana v7.9.3 - Revision 4005

### Added

- Support for Kibana v7.9.3

## Wazuh v4.0.0 - Kibana v7.9.1, v7.9.2 - Revision 4002

### Added

- Support for Wazuh v4.0.0.
- Support for Kibana v7.9.1 and 7.9.2.
- Support for Open Distro 1.10.1.
- Added a RBAC security layer integrated with Open Distro and X-Pack.
- Added remoted and analysisd statistics.
- Expand supported deployment variables.
- Added new configuration view settings for GCP integration.
- Added logic to change the `metafields` configuration of Kibana [#2524](https://github.com/wazuh/wazuh-kibana-app/issues/2524)

### Changed

- Migrated the default index-pattern to `wazuh-alerts-*`.
- Removed the `known-fields` functionality.
- Security Events dashboard redesinged.
- Redesigned the app settings configuration with categories.
- Moved the wazuh-registry file to Kibana optimize folder.

### Fixed

- Format options in `wazuh-alerts` index-pattern are not overwritten now.
- Prevent blank page in detaill agent view.
- Navigable agents name in Events.
- Index pattern is not being refreshed.
- Reporting fails when agent is pinned and compliance controls are visited.
- Reload rule detail doesn't work properly with the related rules.
- Fix search bar filter in Manage agent of group [#2541](https://github.com/wazuh/wazuh-kibana-app/pull/2541)

# Wazuh v3.13.6 - Kibana v7.9.2 - Revision 890

### Added

- Support for Wazuh v3.13.6

## Wazuh v3.13.5 - Kibana 7.9.2 - Revision 889

- Sanitize report's inputs and usernames [#4336](https://github.com/wazuh/wazuh-kibana-app/pull/4336)

## Wazuh v3.13.2 - Kibana v7.9.1 - Revision 887

### Added

- Support for Wazuh v3.13.2

## Wazuh v3.13.2 - Kibana v7.8.0 - Revision 887

### Added

- Support for Wazuh v3.13.2

## Wazuh v3.13.1 - Kibana v7.9.1 - Revision 886

### Added

- Support for Kibana v7.9.1

## Wazuh v3.13.1 - Kibana v7.9.0 - Revision 885

### Added

- Support for Kibana v7.9.0

## Wazuh v3.13.1 - Kibana v7.8.1 - Revision 884

### Added

- Support for Kibana v7.8.1

## Wazuh v3.13.1 - Kibana v7.8.0 - Revision 883

### Added

- Support for Wazuh v3.13.1

## Wazuh v3.13.0 - Kibana v7.8.0 - Revision 881

### Added

- Support for Kibana v7.8.0

## Wazuh v3.13.0 - Kibana v7.7.0, v7.7.1 - Revision 880

### Added

- Support for Wazuh v3.13.0
- Support for Kibana v7.7.1
- Support for Open Distro 1.8
- New navigation experience with a global menu [#1965](https://github.com/wazuh/wazuh-kibana-app/issues/1965)
- Added a Breadcrumb in Kibana top nav [#2161](https://github.com/wazuh/wazuh-kibana-app/issues/2161)
- Added a new Agents Summary Screen [#1963](https://github.com/wazuh/wazuh-kibana-app/issues/1963)
- Added a new feature to add sample data to dashboards [#2115](https://github.com/wazuh/wazuh-kibana-app/issues/2115)
- Added MITRE integration [#1877](https://github.com/wazuh/wazuh-kibana-app/issues/1877)
- Added Google Cloud Platform integration [#1873](https://github.com/wazuh/wazuh-kibana-app/issues/1873)
- Added TSC integration [#2204](https://github.com/wazuh/wazuh-kibana-app/pull/2204)
- Added a new Integrity monitoring state view for agent [#2153](https://github.com/wazuh/wazuh-kibana-app/issues/2153)
- Added a new Integrity monitoring files detail view [#2156](https://github.com/wazuh/wazuh-kibana-app/issues/2156)
- Added a new component to explore Compliance requirements [#2156](https://github.com/wazuh/wazuh-kibana-app/issues/2261)

### Changed

- Code migration to React.js
- Global review of styles
- Unified Overview and Agent dashboards into new Modules [#2110](https://github.com/wazuh/wazuh-kibana-app/issues/2110)
- Changed Vulnerabilities dashboard visualizations [#2262](https://github.com/wazuh/wazuh-kibana-app/issues/2262)

### Fixed

- Open Distro tenants have been fixed and are functional now [#1890](https://github.com/wazuh/wazuh-kibana-app/issues/1890).
- Improved navigation performance [#2200](https://github.com/wazuh/wazuh-kibana-app/issues/2200).
- Avoid creating the wazuh-monitoring index pattern if it is disabled [#2100](https://github.com/wazuh/wazuh-kibana-app/issues/2100)
- SCA checks without compliance field can't be expanded [#2264](https://github.com/wazuh/wazuh-kibana-app/issues/2264)

## Wazuh v3.12.3 - Kibana v7.7.1 - Revision 876

### Added

- Support for Kibana v7.7.1

## Wazuh v3.12.3 - Kibana v7.7.0 - Revision 875

### Added

- Support for Kibana v7.7.0

## Wazuh v3.12.3 - Kibana v6.8.8, v7.6.1, v7.6.2 - Revision 874

### Added

- Support for Wazuh v3.12.3

## Wazuh v3.12.2 - Kibana v6.8.8, v7.6.1, v7.6.2 - Revision 873

### Added

- Support for Wazuh v3.12.2

## Wazuh v3.12.1 - Kibana v6.8.8, v7.6.1, v7.6.2 - Revision 872

### Added

- Support Wazuh 3.12.1
- Added new FIM settings on configuration on demand. [#2147](https://github.com/wazuh/wazuh-kibana-app/issues/2147)

### Changed

- Updated agent's variable names in deployment guides. [#2169](https://github.com/wazuh/wazuh-kibana-app/pull/2169)

### Fixed

- Pagination is now shown in table-type visualizations. [#2180](https://github.com/wazuh/wazuh-kibana-app/issues/2180)

## Wazuh v3.12.0 - Kibana v6.8.8, v7.6.2 - Revision 871

### Added

- Support for Kibana v6.8.8 and v7.6.2

## Wazuh v3.12.0 - Kibana v6.8.7, v7.4.2, v7.6.1 - Revision 870

### Added

- Support for Wazuh v3.12.0
- Added a new setting to hide manager alerts from dashboards. [#2102](https://github.com/wazuh/wazuh-kibana-app/pull/2102)
- Added a new setting to be able to change API from the top menu. [#2143](https://github.com/wazuh/wazuh-kibana-app/issues/2143)
- Added a new setting to enable/disable the known fields health check [#2037](https://github.com/wazuh/wazuh-kibana-app/pull/2037)
- Added suport for PCI 11.2.1 and 11.2.3 rules. [#2062](https://github.com/wazuh/wazuh-kibana-app/pull/2062)

### Changed

- Restructuring of the optimize/wazuh directory. Now the Wazuh configuration file (wazuh.yml) is placed on /usr/share/kibana/optimize/wazuh/config. [#2116](https://github.com/wazuh/wazuh-kibana-app/pull/2116)
- Improve performance of Dasboards reports generation. [1802344](https://github.com/wazuh/wazuh-kibana-app/commit/18023447c6279d385df84d7f4a5663ed2167fdb5)

### Fixed

- Discover time range selector is now displayed on the Cluster section. [08901df](https://github.com/wazuh/wazuh-kibana-app/commit/08901dfcbe509f17e4fab26877c8b7dae8a66bff)
- Added the win_auth_failure rule group to Authentication failure metrics. [#2099](https://github.com/wazuh/wazuh-kibana-app/pull/2099)
- Negative values in Syscheck attributes now have their correct value in reports. [7c3e84e](https://github.com/wazuh/wazuh-kibana-app/commit/7c3e84ec8f00760b4f650cfc00a885d868123f99)

## Wazuh v3.11.4 - Kibana v7.6.1 - Revision 858

### Added

- Support for Kibana v7.6.1

## Wazuh v3.11.4 - Kibana v6.8.6, v7.4.2, v7.6.0 - Revision 857

### Added

- Support for Wazuh v3.11.4

## Wazuh v3.11.3 - Kibana v7.6.0 - Revision 856

### Added

- Support for Kibana v7.6.0

## Wazuh v3.11.3 - Kibana v7.4.2 - Revision 855

### Added

- Support for Kibana v7.4.2

## Wazuh v3.11.3 - Kibana v7.5.2 - Revision 854

### Added

- Support for Wazuh v3.11.3

### Fixed

- Windows Updates table is now displayed in the Inventory Data report [#2028](https://github.com/wazuh/wazuh-kibana-app/pull/2028)

## Wazuh v3.11.2 - Kibana v7.5.2 - Revision 853

### Added

- Support for Kibana v7.5.2

## Wazuh v3.11.2 - Kibana v6.8.6, v7.3.2, v7.5.1 - Revision 852

### Added

- Support for Wazuh v3.11.2

### Changed

- Increased list filesize limit for the CDB-list [#1993](https://github.com/wazuh/wazuh-kibana-app/pull/1993)

### Fixed

- The xml validator now correctly handles the `--` string within comments [#1980](https://github.com/wazuh/wazuh-kibana-app/pull/1980)
- The AWS map visualization wasn't been loaded until the user interacts with it [dd31bd7](https://github.com/wazuh/wazuh-kibana-app/commit/dd31bd7a155354bc50fe0af22fca878607c8936a)

## Wazuh v3.11.1 - Kibana v6.8.6, v7.3.2, v7.5.1 - Revision 581

### Added

- Support for Wazuh v3.11.1.

## Wazuh v3.11.0 - Kibana v6.8.6, v7.3.2, v7.5.1 - Revision 580

### Added

- Support for Wazuh v3.11.0.
- Support for Kibana v7.5.1.
- The API credentials configuration has been moved from the .wazuh index to a wazuh.yml configuration file. Now the configuration of the API hosts is done from the file and not from the application. [#1465](https://github.com/wazuh/wazuh-kibana-app/issues/1465) [#1771](https://github.com/wazuh/wazuh-kibana-app/issues/1771).
- Upload ruleset files using a "drag and drop" component [#1770](https://github.com/wazuh/wazuh-kibana-app/issues/1770)
- Add logs for the reporting module [#1622](https://github.com/wazuh/wazuh-kibana-app/issues/1622).
- Extended the "Add new agent" guide [#1767](https://github.com/wazuh/wazuh-kibana-app/issues/1767).
- Add new table for windows hotfixes [#1932](https://github.com/wazuh/wazuh-kibana-app/pull/1932)

### Changed

- Removed Discover from top menu [#1699](https://github.com/wazuh/wazuh-kibana-app/issues/1699).
- Hide index pattern selector in case that only one exists [#1799](https://github.com/wazuh/wazuh-kibana-app/issues/1799).
- Remove visualizations legend [#1936](https://github.com/wazuh/wazuh-kibana-app/pull/1936)
- Normalize the field whodata in the group reporting [#1921](https://github.com/wazuh/wazuh-kibana-app/pull/1921)
- A message in the configuration view is ambiguous [#1870](https://github.com/wazuh/wazuh-kibana-app/issues/1870)
- Refactor syscheck table [#1941](https://github.com/wazuh/wazuh-kibana-app/pull/1941)

### Fixed

- Empty files now throws an error [#1806](https://github.com/wazuh/wazuh-kibana-app/issues/1806).
- Arguments for wazuh api requests are now validated [#1815](https://github.com/wazuh/wazuh-kibana-app/issues/1815).
- Fixed the way to check admin mode [#1838](https://github.com/wazuh/wazuh-kibana-app/issues/1838).
- Fixed error exporting as CSV the files into a group [#1833](https://github.com/wazuh/wazuh-kibana-app/issues/1833).
- Fixed XML validator false error for `<` [1882](https://github.com/wazuh/wazuh-kibana-app/issues/1882)
- Fixed "New file" editor doesn't allow saving twice [#1896](https://github.com/wazuh/wazuh-kibana-app/issues/1896)
- Fixed decoders files [#1929](https://github.com/wazuh/wazuh-kibana-app/pull/1929)
- Fixed registration guide [#1926](https://github.com/wazuh/wazuh-kibana-app/pull/1926)
- Fixed infinite load on Ciscat views [#1920](https://github.com/wazuh/wazuh-kibana-app/pull/1920), [#1916](https://github.com/wazuh/wazuh-kibana-app/pull/1916)
- Fixed missing fields in the Visualizations [#1913](https://github.com/wazuh/wazuh-kibana-app/pull/1913)
- Fixed Amazon S3 status is wrong in configuration section [#1864](https://github.com/wazuh/wazuh-kibana-app/issues/1864)
- Fixed hidden overflow in the fim configuration [#1887](https://github.com/wazuh/wazuh-kibana-app/pull/1887)
- Fixed Logo source fail after adding server.basePath [#1871](https://github.com/wazuh/wazuh-kibana-app/issues/1871)
- Fixed the documentation broken links [#1853](https://github.com/wazuh/wazuh-kibana-app/pull/1853)

## Wazuh v3.10.2 - Kibana v7.5.1 - Revision 556

### Added

- Support for Kibana v7.5.1

## Wazuh v3.10.2 - Kibana v7.5.0 - Revision 555

### Added

- Support for Kibana v7.5.0

## Wazuh v3.10.2 - Kibana v7.4.2 - Revision 549

### Added

- Support for Kibana v7.4.2

## Wazuh v3.10.2 - Kibana v7.4.1 - Revision 548

### Added

- Support for Kibana v7.4.1

## Wazuh v3.10.2 - Kibana v7.4.0 - Revision 547

### Added

- Support for Kibana v7.4.0
- Support for Wazuh v3.10.2.

## Wazuh v3.10.2 - Kibana v7.3.2 - Revision 546

### Added

- Support for Wazuh v3.10.2.

## Wazuh v3.10.1 - Kibana v7.3.2 - Revision 545

### Added

- Support for Wazuh v3.10.1.

## Wazuh v3.10.0 - Kibana v7.3.2 - Revision 543

### Added

- Support for Wazuh v3.10.0.
- Added an interactive guide for registering agents, things are now easier for the user, guiding it through the steps needed ending in a _copy & paste_ snippet for deploying his agent [#1468](https://github.com/wazuh/wazuh-kibana-app/issues/1468).
- Added new dashboards for the recently added regulatory compliance groups into the Wazuh core. They are HIPAA and NIST-800-53 [#1468](https://github.com/wazuh/wazuh-kibana-app/issues/1448), [#1638](https://github.com/wazuh/wazuh-kibana-app/issues/1638).
- Make the app work under a custom Kibana space [#1234](https://github.com/wazuh/wazuh-kibana-app/issues/1234), [#1450](https://github.com/wazuh/wazuh-kibana-app/issues/1450).
- Added the ability to manage the app as a native plugin when using Kibana spaces, now you can safely hide/show the app depending on the selected space [#1601](https://github.com/wazuh/wazuh-kibana-app/issues/1601).
- Adapt the app the for Kibana dark mode [#1562](https://github.com/wazuh/wazuh-kibana-app/issues/1562).
- Added an alerts summary in _Overview > FIM_ panel [#1527](https://github.com/wazuh/wazuh-kibana-app/issues/1527).
- Export all the information of a Wazuh group and its related agents in a PDF document [#1341](https://github.com/wazuh/wazuh-kibana-app/issues/1341).
- Export the configuration of a certain agent as a PDF document. Supports granularity for exporting just certain sections of the configuration [#1340](https://github.com/wazuh/wazuh-kibana-app/issues/1340).

### Changed

- Reduced _Agents preview_ load time using the new API endpoint `/summary/agents` [#1687](https://github.com/wazuh/wazuh-kibana-app/pull/1687).
- Replaced most of the _md-nav-bar_ Angular.js components with React components using EUI [#1705](https://github.com/wazuh/wazuh-kibana-app/pull/1705).
- Replaced the requirements slider component with a new styled component [#1708](https://github.com/wazuh/wazuh-kibana-app/pull/1708).
- Soft deprecated the _.wazuh-version_ internal index, now the app dumps its content if applicable to a registry file, then the app removes that index. Further versions will hard deprecate this index [#1467](https://github.com/wazuh/wazuh-kibana-app/issues/1467).
- Visualizations now don't fetch the documents _source_, also, they now use _size: 0_ for fetching [#1663](https://github.com/wazuh/wazuh-kibana-app/issues/1663).
- The app menu is now fixed on top of the view, it's not being hidden on every state change. Also, the Wazuh logo was placed in the top bar of Kibana UI [#1502](https://github.com/wazuh/wazuh-kibana-app/issues/1502).
- Improved _getTimestamp_ method not returning a promise object because it's no longer needed [014bc3a](https://github.com/wazuh/wazuh-kibana-app/commit/014b3aba0d2e9cda0c4d521f5f16faddc434a21e). Also improved main Discover listener for Wazuh not returning a promise object [bd82823](https://github.com/wazuh/wazuh-kibana-app/commit/bd8282391a402b8c567b32739cf914a0135d74bc).
- Replaced _Requirements over time_ visualizations in both PCI DSS and GDPR dashboards [35c539](https://github.com/wazuh/wazuh-kibana-app/commit/35c539eb328b3bded94aa7608f73f9cc51c235a6).
- Do not show a toaster when a visualization field was not known yet, instead, show it just in case the internal refreshing failed [19a2e7](https://github.com/wazuh/wazuh-kibana-app/commit/19a2e71006b38f6a64d3d1eb8a20b02b415d7e07).
- Minor optimizations for server logging [eb8e000](https://github.com/wazuh/wazuh-kibana-app/commit/eb8e00057dfea2dafef56319590ff832042c402d).

### Fixed

- Alerts search bar fixed for Kibana v7.3.1, queries were not being applied as expected [#1686](https://github.com/wazuh/wazuh-kibana-app/issues/1686).
- Hide attributes field from non-Windows agents in the FIM table [#1710](https://github.com/wazuh/wazuh-kibana-app/issues/1710).
- Fixed broken view in Management > Configuration > Amazon S3 > Buckets, some information was missing [#1675](https://github.com/wazuh/wazuh-kibana-app/issues/1675).
- Keep user's filters when switching from Discover to panel [#1685](https://github.com/wazuh/wazuh-kibana-app/issues/1685).
- Reduce load time and amount of data to be fetched in _Management > Cluster monitoring_ section avoiding possible timeouts [#1663](https://github.com/wazuh/wazuh-kibana-app/issues/1663).
- Restored _Remove column_ feature in Discover tabs [#1702](https://github.com/wazuh/wazuh-kibana-app/issues/1702).
- Apps using Kibana v7.3.1 had a bug once the user goes back from _Agent > FIM > Files_ to _Agent > FIM > dashboard_, filters disappear, now it's working properly [#1700](https://github.com/wazuh/wazuh-kibana-app/issues/1700).
- Fixed visual bug in _Management > Cluster monitoring_ and a button position [1e3b748](https://github.com/wazuh/wazuh-kibana-app/commit/1e3b748f11b43b2e7956b830269b6d046d74d12c).
- The app installation date was not being updated properly, now it's fixed [#1692](https://github.com/wazuh/wazuh-kibana-app/issues/1692).
- Fixed _Network interfaces_ table in Inventory section, the table was not paginating [#1474](https://github.com/wazuh/wazuh-kibana-app/issues/1474).
- Fixed APIs passwords are now obfuscated in server responses [adc3152](https://github.com/wazuh/wazuh-kibana-app/pull/1782/commits/adc31525e26b25e4cb62d81cbae70a8430728af5).

## Wazuh v3.9.5 - Kibana v6.8.2 / Kibana v7.2.1 / Kibana v7.3.0 - Revision 531

### Added

- Support for Wazuh v3.9.5

## Wazuh v3.9.4 - Kibana v6.8.1 / Kibana v6.8.2 / Kibana v7.2.0 / Kibana v7.2.1 / Kibana v7.3.0 - Revision 528

### Added

- Support for Wazuh v3.9.4
- Allow filtering by clicking a column in rules/decoders tables [0e2ddd7](https://github.com/wazuh/wazuh-kibana-app/pull/1615/commits/0e2ddd7b73f7f7975d02e97ed86ae8a0966472b4)
- Allow open file in rules table clicking on the file column [1af929d](https://github.com/wazuh/wazuh-kibana-app/pull/1615/commits/1af929d62f450f93c6733868bcb4057e16b7e279)

### Changed

- Improved app performance [#1640](https://github.com/wazuh/wazuh-kibana-app/pull/1640).
- Remove path filter from custom rules and decoders [895792e](https://github.com/wazuh/wazuh-kibana-app/pull/1615/commits/895792e6e6d9401b3293d5e16352b9abef515096)
- Show path column in rules and decoders [6f49816](https://github.com/wazuh/wazuh-kibana-app/pull/1615/commits/6f49816c71b5999d77bf9e3838443627c9be945d)
- Removed SCA overview dashboard [94ebbff](https://github.com/wazuh/wazuh-kibana-app/pull/1615/commits/94ebbff231cbfb6d793130e0b9ea855baa755a1c)
- Disabled last custom column removal [f1ef7de](https://github.com/wazuh/wazuh-kibana-app/pull/1615/commits/f1ef7de1a34bbe53a899596002e8153b95e7dc0e)
- Agents messages across sections unification [8fd7e36](https://github.com/wazuh/wazuh-kibana-app/pull/1615/commits/8fd7e36286fa9dfd03a797499af6ffbaa90b00e1)

### Fixed

- Fix check storeded apis [d6115d6](https://github.com/wazuh/wazuh-kibana-app/pull/1615/commits/d6115d6424c78f0cde2017b432a51b77186dd95a).
- Fix pci-dss console error [297080d](https://github.com/wazuh/wazuh-kibana-app/pull/1615/commits/297080d36efaea8f99b0cafd4c48845dad20495a)
- Fix error in reportingTable [85b7266](https://github.com/wazuh/wazuh-kibana-app/pull/1615/commits/85b72662cb4db44c443ed04f7c31fba57eefccaa)
- Fix filters budgets size [c7ac86a](https://github.com/wazuh/wazuh-kibana-app/pull/1615/commits/c7ac86acb3d5afaf1cf348fab09a2b8c5778a491)
- Fix missing permalink virustotal visualization [1b57529](https://github.com/wazuh/wazuh-kibana-app/pull/1615/commits/1b57529758fccdeb3ac0840e66a8aafbe4757a96)
- Improved wz-table performance [224bd6f](https://github.com/wazuh/wazuh-kibana-app/pull/1615/commits/224bd6f31235c81ba01755c3c1e120c3f86beafd)
- Fix inconsistent data between visualizations and tables in Overview Security Events [b12c600](https://github.com/wazuh/wazuh-kibana-app/pull/1615/commits/b12c600578d80d0715507dec4624a4ebc27ea573)
- Timezone applied in cluster status [a4f620d](https://github.com/wazuh/wazuh-kibana-app/pull/1615/commits/a4f620d398f5834a6d2945af892a462425ca3bec)
- Fixed Overview Security Events report when wazuh.monitoring is disabled [1c26da0](https://github.com/wazuh/wazuh-kibana-app/pull/1615/commits/1c26da05a0b6daf727e15c13b819111aa4e4e913)
- Fixes in APIs management [2143943](https://github.com/wazuh/wazuh-kibana-app/pull/1615/commits/2143943a5049cbb59bb8d6702b5a56cbe0d27a2a)
- Prevent duplicated visualization toast errors [786faf3](https://github.com/wazuh/wazuh-kibana-app/commit/786faf3e62d2cad13f512c0f873b36eca6e9787d)
- Fix not properly updated breadcrumb in ruleset section [9645903](https://github.com/wazuh/wazuh-kibana-app/commit/96459031cd4edbe047970bf0d22d0c099771879f)
- Fix badly dimensioned table in Integrity Monitoring section [9645903](https://github.com/wazuh/wazuh-kibana-app/commit/96459031cd4edbe047970bf0d22d0c099771879f)
- Fix implicit filters can be destroyed [9cf8578](https://github.com/wazuh/wazuh-kibana-app/commit/9cf85786f504f5d67edddeea6cfbf2ab577e799b)
- Windows agent dashboard doesn't show failure logon access. [d38d088](https://github.com/wazuh/wazuh-kibana-app/commit/d38d0881ac8e4294accde83d63108337b74cdd91)
- Number of agents is not properly updated. [f7cbbe5](https://github.com/wazuh/wazuh-kibana-app/commit/f7cbbe54394db825827715c3ad4370ac74317108)
- Missing scrollbar on Firefox file viewer. [df4e8f9](https://github.com/wazuh/wazuh-kibana-app/commit/df4e8f9305b35e9ee1473bed5f5d452dd3420567)
- Agent search filter by name, lost when refreshing. [71b5274](https://github.com/wazuh/wazuh-kibana-app/commit/71b5274ccc332d8961a158587152f7badab28a95)
- Alerts of level 12 cannot be displayed in the Summary table. [ec0e888](https://github.com/wazuh/wazuh-kibana-app/commit/ec0e8885d9f1306523afbc87de01a31f24e36309)
- Restored query from search bar in visualizations. [439128f](https://github.com/wazuh/wazuh-kibana-app/commit/439128f0a1f65b649a9dcb81ab5804ca20f65763)
- Fix Kibana filters loop in Firefox. [82f0f32](https://github.com/wazuh/wazuh-kibana-app/commit/82f0f32946d844ce96a28f0185f903e8e05c5589)

## Wazuh v3.9.3 - Kibana v6.8.1 / v7.1.1 / v7.2.0 - Revision 523

### Added

- Support for Wazuh v3.9.3
- Support for Kibana v7.2.0 [#1556](https://github.com/wazuh/wazuh-kibana-app/pull/1556).

### Changed

- New design and several UI/UX changes [#1525](https://github.com/wazuh/wazuh-kibana-app/pull/1525).
- Improved error checking + syscollector performance [94d0a83](https://github.com/wazuh/wazuh-kibana-app/commit/94d0a83e43aa1d2d84ef6f87cbb76b9aefa085b3).
- Adapt Syscollector for MacOS agents [a4bf7ef](https://github.com/wazuh/wazuh-kibana-app/commit/a4bf7efc693a99b7565b5afcaa372155f15a4db9).
- Show last scan for syscollector [73f2056](https://github.com/wazuh/wazuh-kibana-app/commit/73f2056673bb289d472663397ba7097e49b7b93b).
- Extendend information for syscollector [#1585](https://github.com/wazuh/wazuh-kibana-app/issues/1585).

### Fixed

- Corrected width for agent stats [a998955](https://github.com/wazuh/wazuh-kibana-app/commit/a99895565a8854c55932ec94cffb08e1d0aa3da1).
- Fix height for the menu directive with Dynamic height [427d0f3](https://github.com/wazuh/wazuh-kibana-app/commit/427d0f3e9fa6c34287aa9e8557da99a51e0db40f).
- Fix wazuh-db and clusterd check [cddcef6](https://github.com/wazuh/wazuh-kibana-app/commit/cddcef630c5234dd6f6a495715743dfcfd4e4001).
- Fix AlertsStats when value is "0", it was showing "-" [07a3e10](https://github.com/wazuh/wazuh-kibana-app/commit/07a3e10c7f1e626ba75a55452b6c295d11fd657d).
- Fix syscollector state value [f8d3d0e](https://github.com/wazuh/wazuh-kibana-app/commit/f8d3d0eca44e67e26f79bc574495b1f4c8f751f2).
- Fix time offset for reporting table [2ef500b](https://github.com/wazuh/wazuh-kibana-app/commit/2ef500bb112e68bd4811b8e87ce8581d7c04d20f).
- Fix call to obtain GDPR requirements for specific agent [ccda846](https://github.com/wazuh/wazuh-kibana-app/commit/ccda8464b50be05bc5b3642f25f4972c8a7a2c03).
- Restore "rule.id" as a clickable field in visualizations [#1546](https://github.com/wazuh/wazuh-kibana-app/pull/1546).
- Fix timepicker in cluster monitoring [f7533ce](https://github.com/wazuh/wazuh-kibana-app/pull/1560/commits/f7533cecb6862abfb5c1d2173ec3e70ffc59804a).
- Fix several bugs [#1569](https://github.com/wazuh/wazuh-kibana-app/pull/1569).
- Fully removed "rule.id" as URL field [#1584](https://github.com/wazuh/wazuh-kibana-app/issues/1584).
- Fix filters for dashboards [#1583](https://github.com/wazuh/wazuh-kibana-app/issues/1583).
- Fix missing dependency [#1591](https://github.com/wazuh/wazuh-kibana-app/issues/1591).

## Wazuh v3.9.2 - Kibana v7.1.1 - Revision 510

### Added

- Support for Wazuh v3.9.2

### Changed

- Avoid showing more than one toaster for the same error message [7937003](https://github.com/wazuh/wazuh-kibana-app/commit/793700382798033203091d160773363323e05bb9).
- Restored "Alerts evolution - Top 5 agents" in Overview > Security events [f9305c0](https://github.com/wazuh/wazuh-kibana-app/commit/f9305c0c6acf4a31c41b1cc9684b87f79b27524f).

### Fixed

- Fix missing parameters in Dev Tools request [#1496](https://github.com/wazuh/wazuh-kibana-app/pull/1496).
- Fix "Invalid Date" for Safari and Internet Explorer [#1505](https://github.com/wazuh/wazuh-kibana-app/pull/1505).

## Wazuh v3.9.1 - Kibana v7.1.1 - Revision 509

### Added

- Support for Kibana v7.1.1
- Added overall metrics for Agents > Overview [#1479](https://github.com/wazuh/wazuh-kibana-app/pull/1479).

### Fixed

- Fixed missing dependency for Discover [43f5dd5](https://github.com/wazuh/wazuh-kibana-app/commit/43f5dd5f64065c618ba930b2a4087f0a9e706c0e).
- Fixed visualization for Agents > Overview [#1477](https://github.com/wazuh/wazuh-kibana-app/pull/1477).
- Fixed SCA policy checks table [#1478](https://github.com/wazuh/wazuh-kibana-app/pull/1478).

## Wazuh v3.9.1 - Kibana v7.1.0 - Revision 508

### Added

- Support for Kibana v7.1.0

## Wazuh v3.9.1 - Kibana v6.8.0 - Revision 444

### Added

- Support for Wazuh v3.9.1
- Support for Kibana v6.8.0

### Fixed

- Fixed background color for some parts of the Discover directive [2dfc763](https://github.com/wazuh/wazuh-kibana-app/commit/2dfc763bfa1093fb419f118c2938f6b348562c69).
- Fixed cut values in non-resizable tables when the value is too large [cc4828f](https://github.com/wazuh/wazuh-kibana-app/commit/cc4828fbf50d4dab3dd4bb430617c1f2b13dac6a).
- Fixed handled but not shown error messages from rule editor [0aa0e17](https://github.com/wazuh/wazuh-kibana-app/commit/0aa0e17ac8678879e5066f8d83fd46f5d8edd86a).
- Minor typos corrected [fe11fb6](https://github.com/wazuh/wazuh-kibana-app/commit/fe11fb67e752368aedc89ec844ddf729eb8ad761).
- Minor fixes in agents configuration [1bc2175](https://github.com/wazuh/wazuh-kibana-app/commit/1bc217590438573e7267687655bb5939b5bb9fde).
- Fix Management > logs viewer scrolling [f458b2e](https://github.com/wazuh/wazuh-kibana-app/commit/f458b2e3294796f9cf00482b4da27984646c6398).

### Changed

- Kibana version shown in settings is now read from our package.json [c103d3e](https://github.com/wazuh/wazuh-kibana-app/commit/c103d3e782136106736c02039d28c4567b255aaa).
- Removed an old header from Settings [0197b8b](https://github.com/wazuh/wazuh-kibana-app/commit/0197b8b1abc195f275c8cd9893df84cd5569527b).
- Improved index pattern validation fields, replaced "full_log" with "rule.id" as part of the minimum required fields [dce0595](https://github.com/wazuh/wazuh-kibana-app/commit/dce059501cbd28f1294fd761da3e015e154747bc).
- Improve dynamic height for configuration editor [c318131](https://github.com/wazuh/wazuh-kibana-app/commit/c318131dfb6b5f01752593f2aa972b98c0655610).
- Add timezone for all dates shown in the app [4b8736f](https://github.com/wazuh/wazuh-kibana-app/commit/4b8736fb4e562c78505daaee042bcd798242c3f5).

## Wazuh v3.9.0 - Kibana v6.7.0 / v6.7.1 / v6.7.2 - Revision 441

### Added

- Support for Wazuh v3.9.0
- Support for Kibana v6.7.0 / v6.7.1 / v6.7.2
- Edit master and worker configuration ([#1215](https://github.com/wazuh/wazuh-kibana-app/pull/1215)).
- Edit local rules, local decoders and CDB lists ([#1212](https://github.com/wazuh/wazuh-kibana-app/pull/1212), [#1204](https://github.com/wazuh/wazuh-kibana-app/pull/1204), [#1196](https://github.com/wazuh/wazuh-kibana-app/pull/1196), [#1233](https://github.com/wazuh/wazuh-kibana-app/pull/1233), [#1304](https://github.com/wazuh/wazuh-kibana-app/pull/1304)).
- View no local rules/decoders XML files ([#1395](https://github.com/wazuh/wazuh-kibana-app/pull/1395))
- Dev Tools additions
  - Added hotkey `[shift] + [enter]` for sending query ([#1170](https://github.com/wazuh/wazuh-kibana-app/pull/1170)).
  - Added `Export JSON` button for the Dev Tools ([#1170](https://github.com/wazuh/wazuh-kibana-app/pull/1170)).
- Added refresh button for agents preview table ([#1169](https://github.com/wazuh/wazuh-kibana-app/pull/1169)).
- Added `configuration assessment` information in "Agent > Policy monitoring" ([#1227](https://github.com/wazuh/wazuh-kibana-app/pull/1227)).
- Added agents `configuration assessment` configuration section in "Agent > Configuration" ([1257](https://github.com/wazuh/wazuh-kibana-app/pull/1257))
- Restart master and worker nodes ([#1222](https://github.com/wazuh/wazuh-kibana-app/pull/1222)).
- Restart agents ([#1229](https://github.com/wazuh/wazuh-kibana-app/pull/1229)).
- Added support for more than one Wazuh monitoring pattern ([#1243](https://github.com/wazuh/wazuh-kibana-app/pull/1243))
- Added customizable interval for Wazuh monitoring indices creation ([#1243](https://github.com/wazuh/wazuh-kibana-app/pull/1243)).
- Expand visualizations ([#1246](https://github.com/wazuh/wazuh-kibana-app/pull/1246)).
- Added a dynamic table columns selector ([#1246](https://github.com/wazuh/wazuh-kibana-app/pull/1246)).
- Added resizable columns by dragging in tables ([d2bf8ee](https://github.com/wazuh/wazuh-kibana-app/commit/d2bf8ee9681ca5d6028325e165854b49214e86a3))
- Added a cron job for fetching missing fields of all valid index patterns, also merging dynamic fields every time an index pattern is refreshed by the app ([#1276](https://github.com/wazuh/wazuh-kibana-app/pull/1276)).
- Added auto-merging dynamic fields for Wazuh monitoring index patterns ([#1300](https://github.com/wazuh/wazuh-kibana-app/pull/1300))
- New server module, it's a job queue so we can add delayed jobs to be run in background, this iteration only accepts delayed Wazuh API calls ([#1283](https://github.com/wazuh/wazuh-kibana-app/pull/1283)).
- Added new way to view logs using a logs viewer ([#1292](https://github.com/wazuh/wazuh-kibana-app/pull/1292))
- Added new directive for registering agents from the UI, including instructions on "how to" ([#1321](https://github.com/wazuh/wazuh-kibana-app/pull/1321)).
- Added some Angular charts in Agents Preview and Agents SCA sections ([#1364](https://github.com/wazuh/wazuh-kibana-app/pull/1364))
- Added Docker listener settings in configuration views ([#1365](https://github.com/wazuh/wazuh-kibana-app/pull/1365))
- Added Docker dashboards for both Agents and Overview ([#1367](https://github.com/wazuh/wazuh-kibana-app/pull/1367))
- Improved app logger with debug level ([#1373](https://github.com/wazuh/wazuh-kibana-app/pull/1373))
- Introducing React components from the EUI framework

### Changed

- Escape XML special characters ([#1159](https://github.com/wazuh/wazuh-kibana-app/pull/1159)).
- Changed empty results message for Wazuh tables ([#1165](https://github.com/wazuh/wazuh-kibana-app/pull/1165)).
- Allowing the same query multiple times on the Dev Tools ([#1174](https://github.com/wazuh/wazuh-kibana-app/pull/1174))
- Refactor JSON/XML viewer for configuration tab ([#1173](https://github.com/wazuh/wazuh-kibana-app/pull/1173), [#1148](https://github.com/wazuh/wazuh-kibana-app/pull/1148)).
- Using full height for all containers when possible ([#1224](https://github.com/wazuh/wazuh-kibana-app/pull/1224)).
- Improved the way we are handling "back button" events ([#1207](https://github.com/wazuh/wazuh-kibana-app/pull/1207)).
- Changed some visualizations for FIM, GDPR, PCI, Vulnerability and Security Events ([#1206](https://github.com/wazuh/wazuh-kibana-app/pull/1206), [#1235](https://github.com/wazuh/wazuh-kibana-app/pull/1235), [#1293](https://github.com/wazuh/wazuh-kibana-app/pull/1293)).
- New design for agent header view ([#1186](https://github.com/wazuh/wazuh-kibana-app/pull/1186)).
- Not fetching data the very first time the Dev Tools are opened ([#1185](https://github.com/wazuh/wazuh-kibana-app/pull/1185)).
- Refresh all known fields for all valid index patterns if `kbn-vis` detects a broken index pattern ([ecd7c8f](https://github.com/wazuh/wazuh-kibana-app/commit/ecd7c8f98c187a350f81261d13b0d45dcec6dc5d)).
- Truncate texts and display a tooltip when they don't fit in a table cell ([7b56a87](https://github.com/wazuh/wazuh-kibana-app/commit/7b56a873f85dcba7e6838aeb2e40d9b4cf472576))
- Updated API autocomplete for Dev Tools ([#1218](https://github.com/wazuh/wazuh-kibana-app/pull/1218))
- Updated switches design to adapt it to Kibana's design ([#1253](https://github.com/wazuh/wazuh-kibana-app/pull/1253))
- Reduced the width of some table cells with little text, to give more space to the other columns ([#1263](https://github.com/wazuh/wazuh-kibana-app/pull/1263)).
- Redesign for Management > Status daemons list ([#1284](https://github.com/wazuh/wazuh-kibana-app/pull/1284)).
- Redesign for Management > Configuration, Agent > Configuration ([#1289](https://github.com/wazuh/wazuh-kibana-app/pull/1289)).
- Replaced Management > Logs table with a log viewer component ([#1292](https://github.com/wazuh/wazuh-kibana-app/pull/1292)).
- The agents list search bar now allows to switch between AND/OR operators ([#1291](https://github.com/wazuh/wazuh-kibana-app/pull/1291)).
- Improve audit dashboards ([#1374](https://github.com/wazuh/wazuh-kibana-app/pull/1374))
- Exclude agent "000" getting the last registered and the most active agents from the Wazuh API.([#1391](https://github.com/wazuh/wazuh-kibana-app/pull/1391))
- Reviewed Osquery dashboards ([#1394](https://github.com/wazuh/wazuh-kibana-app/pull/1394))
- Memory info is now a log ([#1400](https://github.com/wazuh/wazuh-kibana-app/pull/1400))
- Error toasters time is now 30000ms, warning/info are still 6000ms ([#1420](https://github.com/wazuh/wazuh-kibana-app/pull/1420))

### Fixed

- Properly handling long messages on notifier service, until now, they were using out of the card space, also we replaced some API messages with more meaningful messages ([#1168](https://github.com/wazuh/wazuh-kibana-app/pull/1168)).
- Adapted Wazuh icon for multiple browsers where it was gone ([#1208](https://github.com/wazuh/wazuh-kibana-app/pull/1208)).
- Do not fetch data from tables twice when resize window ([#1303](https://github.com/wazuh/wazuh-kibana-app/pull/1303)).
- Agent syncrhonization status is updated as we browse the configuration section ([#1305](https://github.com/wazuh/wazuh-kibana-app/pull/1305))
- Using the browser timezone for reporting documents ([#1311](https://github.com/wazuh/wazuh-kibana-app/pull/1311)).
- Wrong behaviors in the routing system when the basePath was set ([#1342](https://github.com/wazuh/wazuh-kibana-app/pull/1342))
- Do not show pagination for one-page tables ([196c5b7](https://github.com/wazuh/wazuh-kibana-app/pull/1362/commits/196c5b717583032798da7791fa4f90ec06397f68))
- Being redirected to Overview once a Kibana restart is performed ([#1378](https://github.com/wazuh/wazuh-kibana-app/pull/1378))
- Displaying the AWS services section of the aws-s3 wodle ([#1393](https://github.com/wazuh/wazuh-kibana-app/pull/1393))
- Show email configuration on the configuration on demand ([#1401](https://github.com/wazuh/wazuh-kibana-app/issues/1401))
- Show "Follow symbolic link" field in Integrity monitoring - Monitored configuration on demand ([0c9c9da](https://github.com/wazuh/wazuh-kibana-app/pull/1414/commits/0c9c9da3b951548761cd203db5ee5baa39afe26c))

## Wazuh v3.8.2 - Kibana v6.6.0 / v6.6.1 / v6.6.2 / v6.7.0 - Revision 419

### Added

- Support for Kibana v6.6.0 / v6.6.1 / v6.6.2 / v6.7.0

### Fixed

- Fixed AWS dashboard, newer JavaScript browser engines break the view due to Angular.js ([6e882fc](https://github.com/wazuh/wazuh-kibana-app/commit/6e882fc1d7efe6059e6140ff40b8a20d9c1fa51e)).
- Fixed AWS accounts visualization, using the right field now ([6e882fc](https://github.com/wazuh/wazuh-kibana-app/commit/6e882fc1d7efe6059e6140ff40b8a20d9c1fa51e)).

## Wazuh v3.8.2 - Kibana v6.5.4 - Revision 418

### Added

- Support for Wazuh v3.8.2

### Changed

- Close configuration editor only if it was successfully updated ([bc77c35](https://github.com/wazuh/wazuh-kibana-app/commit/bc77c35d8440a656d4704451ce857c9e1d36a438)).
- Replaced FIM Vega visualization with standard visualization ([554ee1c](https://github.com/wazuh/wazuh-kibana-app/commit/554ee1c4c4d75c76d82272075acf8bb62e7f9e27)).

## Wazuh v3.8.1 - Kibana v6.5.4 - Revision 417

### Added

- Support for Wazuh v3.8.1

### Changed

- Moved monitored/ignored Windows registry entries to "FIM > Monitored" and "FIM > Ignored" to avoid user confusion ([#1176](https://github.com/wazuh/wazuh-kibana-app/pull/1176)).
- Excluding managers from wazuh-monitoring indices ([#1177](https://github.com/wazuh/wazuh-kibana-app/pull/1177)).
- Escape `&` before sending group configuration ([d3aa56f](https://github.com/wazuh/wazuh-kibana-app/commit/d3aa56fa73478c60505e500db7d3a7df263081b5)).
- Improved `autoFormat` function before rendering group configuration ([f4f8144](https://github.com/wazuh/wazuh-kibana-app/commit/f4f8144eef8b93038fc897a9f16356e71029b844)).
- Now the group configuration editor doesn't exit after sending data to the Wazuh API ([5c1a3ef](https://github.com/wazuh/wazuh-kibana-app/commit/5c1a3ef9bd710a7befbed0709c4a7cf414f44f6b)).

### Fixed

- Fixed style for the error toaster for long URLs or long paths ([11b8084](https://github.com/wazuh/wazuh-kibana-app/commit/11b8084c75bbc5da36587ff31d1bc80a55fe4dfe)).

## Wazuh v3.8.0 - Kibana v6.5.4 - Revision 416

### Added

- Added group management features such as:
  - Edit the group configuration ([#1096](https://github.com/wazuh/wazuh-kibana-app/pull/1096)).
  - Add/remove groups to/from an agent ([#1096](https://github.com/wazuh/wazuh-kibana-app/pull/1096)).
  - Add/remove agents to/from a group ([#1096](https://github.com/wazuh/wazuh-kibana-app/pull/1096)).
  - Add/remove groups ([#1152](https://github.com/wazuh/wazuh-kibana-app/pull/1152)).
- New directive for tables that don't need external data sources ([#1067](https://github.com/wazuh/wazuh-kibana-app/pull/1067)).
- New search bar directive with interactive filters and suggestions ([#1058](https://github.com/wazuh/wazuh-kibana-app/pull/1058)).
- New server route `/elastic/alerts` for fetching alerts using custom parameters([#1056](https://github.com/wazuh/wazuh-kibana-app/pull/1056)).
- New table for an agent FIM monitored files, if the agent OS platform is Windows it will show two tables: files and registry ([#1032](https://github.com/wazuh/wazuh-kibana-app/pull/1032)).
- Added description to each setting under Settings > Configuration ([#1048](https://github.com/wazuh/wazuh-kibana-app/pull/1048)).
- Added a new setting to `config.yml` related to Wazuh monitoring and its index pattern ([#1095](https://github.com/wazuh/wazuh-kibana-app/pull/1095)).
- Resizable columns by dragging in Dev-tools ([#1102](https://github.com/wazuh/wazuh-kibana-app/pull/1102)).
- New feature to be able to edit config.yml file from the Settings > Configuration section view ([#1105](https://github.com/wazuh/wazuh-kibana-app/pull/1105)).
- Added a new table (network addresses) for agent inventory tab ([#1111](https://github.com/wazuh/wazuh-kibana-app/pull/1111)).
- Added `audit_key` (Who-data Audit keys) for configuration tab ([#1123](https://github.com/wazuh/wazuh-kibana-app/pull/1123)).
- Added new known fields for Kibana index pattern ([#1150](https://github.com/wazuh/wazuh-kibana-app/pull/1150)).

### Changed

- Changed Inventory tables. Now the app looks for the OS platform and it shows different tables depending on the OS platform. In addition the process state codes has been replaced to be more meaningful ([#1059](https://github.com/wazuh/wazuh-kibana-app/pull/1059)).
- Tiny rework for the AWS tab including.
- "Report" button is hidden on Discover panel ([#1047](https://github.com/wazuh/wazuh-kibana-app/pull/1047)).
- Visualizations, filters and Discover improved ([#1083](https://github.com/wazuh/wazuh-kibana-app/pull/1083)).
- Removed `popularizeField` function until https://github.com/elastic/kibana/issues/22426 is solved in order to avoid `Unable to write index pattern!` error on Discover tab ([#1085](https://github.com/wazuh/wazuh-kibana-app/pull/1085)).
- Improved Wazuh monitoring module ([#1094](https://github.com/wazuh/wazuh-kibana-app/pull/1094)).
- Added "Registered date" and "Last keep alive" in agents table allowing you to sort by these fields ([#1102](https://github.com/wazuh/wazuh-kibana-app/pull/1102)).
- Improved code quality in sections such as Ruleset > Rule and Decoder detail view simplify conditions ([#1102](https://github.com/wazuh/wazuh-kibana-app/pull/1102)).
- Replaced reporting success message ([#1102](https://github.com/wazuh/wazuh-kibana-app/pull/1102)).
- Reduced the default number of shards and the default number of replicas for the app indices ([#1113](https://github.com/wazuh/wazuh-kibana-app/pull/1113)).
- Refreshing index pattern known fields on health check controller ([#1119](https://github.com/wazuh/wazuh-kibana-app/pull/1119)).
- Less strict memory check ([786c764](https://github.com/wazuh/wazuh-kibana-app/commit/786c7642cd88083f9a77c57ed204488ecf5b710a)).
- Checking message origin in error handler ([dfec368](https://github.com/wazuh/wazuh-kibana-app/commit/dfec368d22a148b2e4437db92d71294900241961)).
- Dev tools is now showing the response as it is, like `curl` does ([#1137](https://github.com/wazuh/wazuh-kibana-app/pull/1137)).
- Removed `unknown` as valid node name ([#1149](https://github.com/wazuh/wazuh-kibana-app/pull/1149)).
- Removed `rule.id` direct filter from the rule set tables ([#1151](https://github.com/wazuh/wazuh-kibana-app/pull/1151))

### Fixed

- Restored X-Pack security logic for the .wazuh index, now it's not bypassing the X-Pack roles ([#1081](https://github.com/wazuh/wazuh-kibana-app/pull/1081))
- Avoid fetching twice the same data ([#1072](https://github.com/wazuh/wazuh-kibana-app/pull/1072), [#1061](https://github.com/wazuh/wazuh-kibana-app/pull/1061)).
- Wazuh logo adapted to low resolutions ([#1074](https://github.com/wazuh/wazuh-kibana-app/pull/1074)).
- Hide Audit, OpenSCAP tabs for non-linux agents. Fixed empty Windows events under Configuration > Log collection section. OSQuery logo has been standardized ([#1072](https://github.com/wazuh/wazuh-kibana-app/pull/1072), [#1076](https://github.com/wazuh/wazuh-kibana-app/pull/1076)).
- Fix empty values on _Overview > Security events_ when Wazuh monitoring is disabled ([#1091](https://github.com/wazuh/wazuh-kibana-app/pull/1091)).
- Fix overlapped play button in Dev-tools when the input box has a scrollbar ([#1102](https://github.com/wazuh/wazuh-kibana-app/pull/1102)).
- Fix Dev-tools behavior when parse json invalid blocks ([#1102](https://github.com/wazuh/wazuh-kibana-app/pull/1102)).
- Fixed Management > Monitoring tab frustration adding back buttons ([#1102](https://github.com/wazuh/wazuh-kibana-app/pull/1102)).
- Fix template checking when using more than one pattern ([#1104](https://github.com/wazuh/wazuh-kibana-app/pull/1104)).
- Fix infinite loop for Wazuh monitoring when the Wazuh API is not being able to give us all the agents ([5a26916](https://github.com/wazuh/wazuh-kibana-app/commit/5a2691642b40a34783d2eafb6ee24ae78b9af21a)), ([85005a1](https://github.com/wazuh/wazuh-kibana-app/commit/85005a184d4f1c3d339b7c895b5d2469f3b45171)).
- Fix rule details for `list` and `info` parameters ([#1149](https://github.com/wazuh/wazuh-kibana-app/pull/1149)).

## Wazuh v3.7.1 / v3.7.2 - Kibana v6.5.1 / v6.5.2 / v6.5.3 / v6.5.4 - Revision 415

### Added

- Support for Elastic stack v6.5.2 / v6.5.3 / v6.5.4.
- Support for Wazuh v3.7.1 / v3.7.2.
- Dev Tools module now autocompletes API endpoints ([#1030](https://github.com/wazuh/wazuh-kibana-app/pull/1030)).

### Changed

- Increased number of rows for syscollector tables ([#1033](https://github.com/wazuh/wazuh-kibana-app/pull/1033)).
- Modularized JSON/XML viewers for the configuration section ([#982](https://github.com/wazuh/wazuh-kibana-app/pull/982)).

### Fixed

- Added missing fields for syscollector network tables ([#1036](https://github.com/wazuh/wazuh-kibana-app/pull/1036)).
- Using the right API path when downloading CSV for decoders list ([#1045](https://github.com/wazuh/wazuh-kibana-app/pull/1045)).
- Including group field when downloading CSV for agents list ([#1044](https://github.com/wazuh/wazuh-kibana-app/pull/1044)).
- Preserve active tab in configuration section when refreshing the page ([#1037](https://github.com/wazuh/wazuh-kibana-app/pull/1037)).

## Wazuh v3.7.0 - Kibana v6.5.0 / v6.5.1 - Revision 414

### Added

- Support for Elastic Stack v6.5.0 / v6.5.1.
- Agent groups bar is now visible on the agent configuration section ([#1023](https://github.com/wazuh/wazuh-kibana-app/pull/1023)).
- Added a new setting for the `config.yml` file for enable/disable administrator mode ([#1019](https://github.com/wazuh/wazuh-kibana-app/pull/1019)).
  - This allows the user to perform PUT, POST, DELETE methods in our Dev Tools.

### Changed

- Refactored most front-end controllers ([#1023](https://github.com/wazuh/wazuh-kibana-app/pull/1023)).

## Wazuh v3.7.0 - Kibana v6.4.2 / v6.4.3 - Revision 413

### Added

- Support for Wazuh v3.7.0.
- Support for Elastic Stack v6.4.2 / v6.4.3.
- Brand-new interface for _Configuration_ (on both _Management_ and _Agents_ tabs) ([#914](https://github.com/wazuh/wazuh-kibana-app/pull/914)):
  - Now you can check current and real agent and manager configuration.
  - A new interface design, with more useful information and easy to understand descriptions.
  - New and more responsive JSON/XML viewers to show the configuration in raw mode.
- Brand-new extension - Osquery ([#938](https://github.com/wazuh/wazuh-kibana-app/pull/938)):
  - A new extension, disabled by default.
  - Check alerts from Wazuh's Osquery integration.
  - Check your current Osquery wodle configuration.
  - More improvements will come for this extension in the future.
- New option for Wazuh app configuration file - _Ignore index patterns_ ([#947](https://github.com/wazuh/wazuh-kibana-app/pull/947)):
  - Now the user can specify which index patterns can't be selected on the app using the new `ip.ignore` setting on the `config.yml` file.
  - The valid format is an array of strings which represents index patterns.
  - By default, this list is empty (all index patterns will be available if they use a compatible structure).
- Added a node selector for _Management > Status_ section when Wazuh cluster is enabled ([#976](https://github.com/wazuh/wazuh-kibana-app/pull/976)).
- Added quick access to _Configuration_ or _Discover_ panels for an agent on the agents list ([#939](https://github.com/wazuh/wazuh-kibana-app/pull/939)).
- Now you can click on an agent's ID on the _Discover_ panels to open its details page on the app ([#904](https://github.com/wazuh/wazuh-kibana-app/pull/904)).
- Redesigned the _Overview > Amazon AWS_ tab, using more meaningful visualizations for a better overall view of your agents' status ([#903](https://github.com/wazuh/wazuh-kibana-app/pull/903)).
- Redesigned the _Overview/Agents > Vulnerabilities_ tab, using more meaningful visualizations for a better overall view of your agents' status ([#954](https://github.com/wazuh/wazuh-kibana-app/pull/954)).
- Now everytime the user enters the _Settings_ tab, the API connection will be automatically checked ([#971](https://github.com/wazuh/wazuh-kibana-app/pull/971)).
- Added a node selector for _Management > Logs_ section when Wazuh cluster is enabled ([#980](https://github.com/wazuh/wazuh-kibana-app/pull/980)).
- Added a group selector for _Agents_ section ([#995](https://github.com/wazuh/wazuh-kibana-app/pull/995)).

### Changed

- Interface refactoring for the _Agents > Inventory data_ tab ([#924](https://github.com/wazuh/wazuh-kibana-app/pull/924)):
  - Now the tab won't be available if your agent doesn't have Syscollector enabled, and each card will be enabled or disabled depending on the current Syscollector scans configuration.
  - This will prevent situations where the user couldn't check the inventory although there was actual scan data to show on some sections.
- Added support for new multigroups feature ([#911](https://github.com/wazuh/wazuh-kibana-app/pull/911)):
  - Now the information bars on _Agents_ will show all the groups an agent belongs to.
- Now the result pane on the _Dev tools_ tab will show the error code coming from the Wazuh API ([#909](https://github.com/wazuh/wazuh-kibana-app/pull/909)).
- Changed some visualizations titles for _Overview/Agents > OpenSCAP_ tab ([#925](https://github.com/wazuh/wazuh-kibana-app/pull/925)).
- All backend routes have been renamed ([#932](https://github.com/wazuh/wazuh-kibana-app/pull/932)).
- Several improvements for Elasticsearch tests ([#933](https://github.com/wazuh/wazuh-kibana-app/pull/933)).
- Updated some strings and descriptions on the _Settings_ tab ([#934](https://github.com/wazuh/wazuh-kibana-app/pull/934)).
- Changed the date format on _Settings > Logs_ to make it more human-readable ([#944](https://github.com/wazuh/wazuh-kibana-app/pull/944)).
- Changed some labels to remove the "MD5 sum" expression, it will use "Checksum" instead ([#945](https://github.com/wazuh/wazuh-kibana-app/pull/945)).
- Added word wrapping class to group name in _Management > Groups > Group detail_ tab ([#945](https://github.com/wazuh/wazuh-kibana-app/pull/945)).
- The `wz-table` directive has been refactored ([#953](https://github.com/wazuh/wazuh-kibana-app/pull/953)).
- The `wz-table` directive now checks if a request is aborted ([#979](https://github.com/wazuh/wazuh-kibana-app/pull/979)).
- Several performance improvements ([#985](https://github.com/wazuh/wazuh-kibana-app/pull/985), [#997](https://github.com/wazuh/wazuh-kibana-app/pull/997), [#1000](https://github.com/wazuh/wazuh-kibana-app/pull/1000)).

### Fixed

- Several known fields for _Whodata_ functionality have been fixed ([#901](https://github.com/wazuh/wazuh-kibana-app/pull/901)).
- Fixed alignment bug with the _Add a filter +_ button on _Discover_ and _Agents_ tabs ([#912](https://github.com/wazuh/wazuh-kibana-app/pull/912)).
- Fixed a bug where the `Add API` form on _Settings_ didn't appear when pressing the button after editing an existing API entry ([#944](https://github.com/wazuh/wazuh-kibana-app/pull/944)).
- Fixed a bug on _Ruleset_ tab where the "Description" column was showing `0` if the rule doesn't have any description ([#948](https://github.com/wazuh/wazuh-kibana-app/pull/948)).
- Fixed wrong alignment on related Rules/Decoders tables from _Management > Ruleset_ tab ([#971](https://github.com/wazuh/wazuh-kibana-app/pull/971)).
- Fixed a bug where sometimes the error messages appeared duplicated ([#971](https://github.com/wazuh/wazuh-kibana-app/pull/971)).

### Removed

- On the _Management > Monitoring_ tab, the `Cluster enabled but not running` message won't appear as an error anymore ([#971](https://github.com/wazuh/wazuh-kibana-app/pull/971)).

## Wazuh v3.6.1 - Kibana v6.4.1 / v6.4.2 / v6.4.3 - Revision 412

### Added

- Support for Elastic Stack v6.4.1 / v6.4.2 / v6.4.3.

## Wazuh v3.6.1 - Kibana v6.4.0 - Revision 411

### Added

- Redesigned the _Overview > Integrity monitoring_ tab, using more meaningful visualizations for a better overall view of your agents' status ([#893](https://github.com/wazuh/wazuh-kibana-app/pull/893)).
- Added a new table for the _Inventory_ tab: _Processes_ ([#895](https://github.com/wazuh/wazuh-kibana-app/pull/895)).
- Improved error handling for tables. Now the table will show an error message if it wasn't able to fetch and load data ([#896](https://github.com/wazuh/wazuh-kibana-app/pull/896)).

### Changed

- The app source code has been improved, following best practices and coding guidelines ([#892](https://github.com/wazuh/wazuh-kibana-app/pull/892)).
- Included more app tests and prettifier for better code maintainability ([#883](https://github.com/wazuh/wazuh-kibana-app/pull/883) & [#885](https://github.com/wazuh/wazuh-kibana-app/pull/885)).

### Fixed

- Fixed minor visual errors on some _GDPR_, _PCI DSS_ and _Vulnerabilities_ visualizations ([#894](https://github.com/wazuh/wazuh-kibana-app/pull/894)).

## Wazuh v3.6.1 - Kibana v6.4.0 - Revision 410

### Added

- The _Inventory_ tab has been redesigned ([#873](https://github.com/wazuh/wazuh-kibana-app/pull/873)):
  - Added new network interfaces and port tables.
  - Improved design using metric information bars and intuitive status indicators.
- Added refresh functionality to the _Settings > Logs_ tab ([#852](https://github.com/wazuh/wazuh-kibana-app/pull/852)):
  - Now everytime the user opens the tab, the logs will be reloaded.
  - A new button to force the update has been added on the top left corner of the logs table.
- Added `tags` and `recursion_level` configuration options to _Management/Agent > Configuration_ tabs ([#850](https://github.com/wazuh/wazuh-kibana-app/pull/850)).
- The _Kuery_ search syntax has been added again to the app ([#851](https://github.com/wazuh/wazuh-kibana-app/pull/851)).
- Added a first batch of [_Mocha_](https://mochajs.org/) tests and other quality of code improvements to the app ([#859](https://github.com/wazuh/wazuh-kibana-app/pull/859)).
- Now you can open specific rule details (the _Management > Ruleset_ tab) when clicking on the `rule.id` value on the _Discover_ tab ([#862](https://github.com/wazuh/wazuh-kibana-app/pull/862)).
- Now you can click on the rule ID value on the _Management > Ruleset_ tab to search for related alerts on the _Discover_ tab ([#863](https://github.com/wazuh/wazuh-kibana-app/pull/863)).

### Changed

- The index pattern known fields have been updated up to 567 ([#872](https://github.com/wazuh/wazuh-kibana-app/pull/872)).
- Now the _Inventory_ tab will always be available for all agents, and a descriptive message will appear if the agent doesn't have `syscollector` enabled ([#879](https://github.com/wazuh/wazuh-kibana-app/pull/879)).

### Fixed

- Fixed a bug where the _Inventory_ tab was unavailable if the user reloads the page while on the _Agents > Configuration_ tab ([#845](https://github.com/wazuh/wazuh-kibana-app/pull/845)).
- Fixed some _Overview > VirusTotal_ visualizations ([#846](https://github.com/wazuh/wazuh-kibana-app/pull/846)).
- Fixed a bug where the _Settings > Extensions_ tab wasn't being properly hidden when there's no API entries inserted ([#847](https://github.com/wazuh/wazuh-kibana-app/pull/847)).
- Fixed a bug where the _Current API_ indicator on the top navbar wasn't being properly updated when the user deletes all the API entries ([#848](https://github.com/wazuh/wazuh-kibana-app/pull/848)).
- Fixed a bug where the _Agents coverage_ metric were not displaying a proper value when the manager has 0 registered agents ([#849](https://github.com/wazuh/wazuh-kibana-app/pull/849)).
- Fixed a bug where the `wazuh-basic` user role was able to update API entries (it should be forbidden) ([#853](https://github.com/wazuh/wazuh-kibana-app/pull/853)).
- Fixed a bug where the visualizations had scroll bars on the PDF reports ([#870](https://github.com/wazuh/wazuh-kibana-app/pull/870)).
- Fixed a bug on the _Dev tools_ tab where the user couldn't execute the first request block if there was blank lines above it ([#871](https://github.com/wazuh/wazuh-kibana-app/pull/871)).
- Fixed a bug on pinned filters when opening tabs where the implicit filter was the same, making them stuck and unremovable from other tabs ([#878](https://github.com/wazuh/wazuh-kibana-app/pull/878)).

## Wazuh v3.6.1 - Kibana v6.4.0 - Revision 409

### Added

- Support for Wazuh v3.6.1.

### Fixed

- Fixed a bug on the _Dev tools_ tab ([b7c79f4](https://github.com/wazuh/wazuh-kibana-app/commit/b7c79f48f06cb49b12883ec9e9337da23b49976b)).

## Wazuh v3.6.1 - Kibana v6.3.2 - Revision 408

### Added

- Support for Wazuh v3.6.1.

### Fixed

- Fixed a bug on the _Dev tools_ tab ([4ca9ed5](https://github.com/wazuh/wazuh-kibana-app/commit/4ca9ed54f1b18e5d499d950e6ff0741946701988)).

## Wazuh v3.6.0 - Kibana v6.4.0 - Revision 407

### Added

- Support for Wazuh v3.6.0.

## Wazuh v3.6.0 - Kibana v6.3.2 - Revision 406

### Added

- Support for Wazuh v3.6.0.

## Wazuh v3.5.0 - Kibana v6.4.0 - Revision 405

### Added

- Support for Elastic Stack v6.4.0 ([#813](https://github.com/wazuh/wazuh-kibana-app/pull/813)).

## Wazuh v3.5.0 - Kibana v6.3.2 - Revision 404

### Added

- Added new options to `config.yml` to change shards and replicas settings for `wazuh-monitoring` indices ([#809](https://github.com/wazuh/wazuh-kibana-app/pull/809)).
- Added more error messages for `wazuhapp.log` in case of failure when performing some crucial functions ([#812](https://github.com/wazuh/wazuh-kibana-app/pull/812)).
- Now it's possible to change replicas settings for existing `.wazuh`, `.wazuh-version` and `wazuh-monitoring` indices on the `config.yml` file ([#817](https://github.com/wazuh/wazuh-kibana-app/pull/817)).

### Changed

- App frontend code refactored and restructured ([#802](https://github.com/wazuh/wazuh-kibana-app/pull/802)).
- Now the _Overview > Security events_ tab won't show anything if the only visualization with data is _Agents status_ ([#811](https://github.com/wazuh/wazuh-kibana-app/pull/811)).

### Fixed

- Fixed a bug where the RAM status message appreared twice the first time you opened the app ([#807](https://github.com/wazuh/wazuh-kibana-app/pull/807)).
- Fixed the app UI to make the app usable on Internet Explorer 11 ([#808](https://github.com/wazuh/wazuh-kibana-app/pull/808)).

## Wazuh v3.5.0 - Kibana v6.3.2 - Revision 403

### Added

- The welcome tabs on _Overview_ and _Agents_ have been updated with a new name and description for the existing sections ([#788](https://github.com/wazuh/wazuh-kibana-app/pull/788)).
- Now the app tables will auto-resize depending on the screen height ([#792](https://github.com/wazuh/wazuh-kibana-app/pull/792)).

### Changed

- Now all the app filters on several tables will present the values in alphabetical order ([#787](https://github.com/wazuh/wazuh-kibana-app/pull/787)).

### Fixed

- Fixed a bug on _Decoders_ where clicking on the decoder wouldn't open the detail view if the `Parent decoders` filter was enabled ([#782](https://github.com/wazuh/wazuh-kibana-app/pull/782)).
- Fixed a bug on _Dev tools_ when the first line on the editor pane was empty or had a comment ([#790](https://github.com/wazuh/wazuh-kibana-app/pull/790)).
- Fixed a bug where the app was throwing multiple warning messages the first time you open it ([#791](https://github.com/wazuh/wazuh-kibana-app/pull/791)).
- Fixed a bug where clicking on a different tab from _Overview_ right after inserting the API credentials for the first time would always redirect to _Overview_ ([#791](https://github.com/wazuh/wazuh-kibana-app/pull/791)).
- Fixed a bug where the user could have a browser cookie with a reference to a non-existing API entry on Elasticsearch ([#794](https://github.com/wazuh/wazuh-kibana-app/pull/794) & [#795](https://github.com/wazuh/wazuh-kibana-app/pull/795)).

### Removed

- The cluster key has been removed from the API requests to `/manager/configuration` ([#796](https://github.com/wazuh/wazuh-kibana-app/pull/796)).

## Wazuh v3.5.0 - Kibana v6.3.1/v6.3.2 - Revision 402

### Added

- Support for Wazuh v3.5.0.
- Added new fields for _Vulnerability detector_ alerts ([#752](https://github.com/wazuh/wazuh-kibana-app/pull/752)).
- Added multi table search for `wz-table` directive. Added two new log levels for _Management > Logs_ section ([#753](https://github.com/wazuh/wazuh-kibana-app/pull/753)).

## Wazuh v3.4.0 - Kibana v6.3.1/v6.3.2 - Revision 401

### Added

- Added a few new fields for Kibana due to the new Wazuh _who-data_ feature ([#763](https://github.com/wazuh/wazuh-kibana-app/pull/763)).
- Added XML/JSON viewer for each card under _Management > Configuration_ ([#764](https://github.com/wazuh/wazuh-kibana-app/pull/764)).

### Changed

- Improved error handling for Dev tools. Also removed some unused dependencies from the _Dev tools_ tab ([#760](https://github.com/wazuh/wazuh-kibana-app/pull/760)).
- Unified origin for tab descriptions. Reviewed some grammar typos ([#765](https://github.com/wazuh/wazuh-kibana-app/pull/765)).
- Refactored agents autocomplete component. Removed unused/deprecated modules ([#766](https://github.com/wazuh/wazuh-kibana-app/pull/766)).
- Simplified route resolves section ([#768](https://github.com/wazuh/wazuh-kibana-app/pull/768)).

### Fixed

- Fixed missing cluster node filter for the visualization shown when looking for specific node under _Management > Monitoring_ section ([#758](https://github.com/wazuh/wazuh-kibana-app/pull/758)).
- Fixed missing dependency injection for `wzMisc` factory ([#768](https://github.com/wazuh/wazuh-kibana-app/pull/768)).

### Removed

- Removed `angular-aria`, `angular-md5`, `ansicolors`, `js-yaml`, `querystring` and `lodash` dependencies since Kibana includes all of them. Removed some unused images ([#768](https://github.com/wazuh/wazuh-kibana-app/pull/768)).

## Wazuh v3.4.0 - Kibana v6.3.1/v6.3.2 - Revision 400

### Added

- Support for Wazuh v3.4.0.
- Support for Elastic Stack v6.3.2.
- Support for Kuery as accepted query language ([#742](https://github.com/wazuh/wazuh-kibana-app/pull/742)).
  - This feature is experimental.
- Added new _Who data_ fields from file integrity monitoring features ([#746](https://github.com/wazuh/wazuh-kibana-app/pull/746)).
- Added tab in _Settings_ section where you can see the last logs from the Wazuh app server ([#723](https://github.com/wazuh/wazuh-kibana-app/pull/723)).

### Changed

- Fully redesigned of the welcome screen along the different app sections ([#751](https://github.com/wazuh/wazuh-kibana-app/pull/751)).
- Now any agent can go to the _Inventory_ tab regardless if it's enabled or not. The content will change properly according to the agent configuration ([#744](https://github.com/wazuh/wazuh-kibana-app/pull/744)).
- Updated the `angular-material` dependency to `1.1.10` ([#743](https://github.com/wazuh/wazuh-kibana-app/pull/743)).
- Any API entry is now removable regardless if it's the only one API entry ([#740](https://github.com/wazuh/wazuh-kibana-app/pull/740)).
- Performance has been improved regarding to agents status, they are now being fetched using _distinct_ routes from the Wazuh API ([#738](https://github.com/wazuh/wazuh-kibana-app/pull/738)).
- Improved the way we are parsing some Wazuh API errors regarding to version mismatching ([#735](https://github.com/wazuh/wazuh-kibana-app/pull/735)).

### Fixed

- Fixed wrong filters being applied in _Ruleset > Rules_ and _Ruleset > Decoders_ sections when using Lucene like filters plus path filters ([#736](https://github.com/wazuh/wazuh-kibana-app/pull/736)).
- Fixed the template checking from the healthcheck, now it allows to use custom index patterns ([#739](https://github.com/wazuh/wazuh-kibana-app/pull/739)).
- Fixed infinite white screen from _Management > Monitoring_ when the Wazuh cluster is enabled but not running ([#741](https://github.com/wazuh/wazuh-kibana-app/pull/741)).

## Wazuh v3.3.0/v3.3.1 - Kibana v6.3.1 - Revision 399

### Added

- Added a new Angular.js factory to store the Wazuh app configuration values. Also, this factory is being used by the pre-routes functions (resolves); this way we are sure about having the real configuration at any time. These pre-routes functions have been improved too ([#670](https://github.com/wazuh/wazuh-kibana-app/pull/670)).
- Added extended information for reports from _Reporting_ feature ([#701](https://github.com/wazuh/wazuh-kibana-app/pull/701)).

### Changed

- Tables have been improved. Now they are truncating long fields and adding a tooltip if needed ([#671](https://github.com/wazuh/wazuh-kibana-app/pull/671)).
- Services have been improved ([#715](https://github.com/wazuh/wazuh-kibana-app/pull/715)).
- CSV formatted files have been improved. Now they are showing a more human readable column names ([#717](https://github.com/wazuh/wazuh-kibana-app/pull/717), [#726](https://github.com/wazuh/wazuh-kibana-app/pull/726)).
- Added/Modified some visualization titles ([#728](https://github.com/wazuh/wazuh-kibana-app/pull/728)).
- Improved Discover perfomance when in background mode ([#719](https://github.com/wazuh/wazuh-kibana-app/pull/719)).
- Reports from the _Reporting_ feature have been fulyl redesigned ([#701](https://github.com/wazuh/wazuh-kibana-app/pull/701)).

### Fixed

- Fixed the top menu API indicator when checking the API connection and the manager/cluster information had been changed ([#668](https://github.com/wazuh/wazuh-kibana-app/pull/668)).
- Fixed our logger module which was not writting logs the very first time Kibana is started neither after a log rotation ([#667](https://github.com/wazuh/wazuh-kibana-app/pull/667)).
- Fixed a regular expression in the server side when parsing URLs before registering a new Wazuh API ([#690](https://github.com/wazuh/wazuh-kibana-app/pull/690)).
- Fixed filters from specific visualization regarding to _File integrity_ section ([#694](https://github.com/wazuh/wazuh-kibana-app/pull/694)).
- Fixed filters parsing when generating a report because it was not parsing negated filters as expected ([#696](https://github.com/wazuh/wazuh-kibana-app/pull/696)).
- Fixed visualization counter from _OSCAP_ tab ([#722](https://github.com/wazuh/wazuh-kibana-app/pull/722)).

### Removed

- Temporary removed CSV download from agent inventory section due to Wazuh API bug ([#727](https://github.com/wazuh/wazuh-kibana-app/pull/727)).

## Wazuh v3.3.0/v3.3.1 - Kibana v6.3.0 - Revision 398

### Added

- Improvements for latest app redesign ([#652](https://github.com/wazuh/wazuh-kibana-app/pull/652)):
  - The _Welcome_ tabs have been simplified, following a more Elastic design.
  - Added again the `md-nav-bar` component with refined styles and limited to specific sections.
  - The _Settings > Welcome_ tab has been removed. You can use the nav bar to switch tabs.
  - Minor CSS adjustments and reordering.
- Small app UI improvements ([#634](https://github.com/wazuh/wazuh-kibana-app/pull/634)):
  - Added link to _Agents Preview_ on the _Agents_ tab breadcrumbs.
  - Replaced the _Generate report_ button with a smaller one.
  - Redesigned _Management > Ruleset_ `md-chips` to look similar to Kibana filter pills.
  - Added agent information bar from _Agents > General_ to _Agents > Welcome_ too.
  - Refactored flex layout on _Welcome_ tabs to fix a height visual bug.
  - Removed duplicated loading rings on the _Agents_ tab.
- Improvements for app tables ([#627](https://github.com/wazuh/wazuh-kibana-app/pull/627)):
  - Now the current page will be highlighted.
  - The gap has been fixed to the items per page value.
  - If there are no more pages for _Next_ or _Prev_ buttons, they will be hidden.
- Improvements for app health check ([#637](https://github.com/wazuh/wazuh-kibana-app/pull/637)):
  - Improved design for the view.
  - The checks have been placed on a table, showing the current status of each one.
- Changes to our reporting feature ([#639](https://github.com/wazuh/wazuh-kibana-app/pull/639)):
  - Now the generated reports will include tables for each section.
  - Added a parser for getting Elasticsearch data table responses.
  - The reporting feature is now a separated module, and the code has been refactored.
- Improvements for app tables pagination ([#646](https://github.com/wazuh/wazuh-kibana-app/pull/646)).

### Changed

- Now the `pretty` parameter on the _Dev tools_ tab will be ignored to avoid `Unexpected error` messages ([#624](https://github.com/wazuh/wazuh-kibana-app/pull/624)).
- The `pdfkit` dependency has been replaced by `pdfmake` ([#639](https://github.com/wazuh/wazuh-kibana-app/pull/639)).
- Changed some Kibana tables for performance improvements on the reporting feature ([#644](https://github.com/wazuh/wazuh-kibana-app/pull/644)).
- Changed the method to refresh the list of known fields on the index pattern ([#650](https://github.com/wazuh/wazuh-kibana-app/pull/650)):
  - Now when restarting Kibana, the app will update the fieldset preserving the custom user fields.

### Fixed

- Fixed bug on _Agents CIS-CAT_ tab who wasn't loading the appropriate visualizations ([#626](https://github.com/wazuh/wazuh-kibana-app/pull/626)).
- Fixed a bug where sometimes the index pattern could be `undefined` during the health check process, leading into a false error message when loading the app ([#640](https://github.com/wazuh/wazuh-kibana-app/pull/640)).
- Fixed several bugs on the _Settings > API_ tab when removing, adding or editing new entries.

### Removed

- Removed the app login system ([#636](https://github.com/wazuh/wazuh-kibana-app/pull/636)):
  - This feature was unstable, experimental and untested for a long time. We'll provide much better RBAC capabilities in the future.
- Removed the new Kuery language option on Discover app search bars.
  - This feature will be restored in the future, after more Elastic v6.3.0 adaptations.

## Wazuh v3.3.0/v3.3.1 - Kibana v6.3.0 - Revision 397

### Added

- Support for Elastic Stack v6.3.0 ([#579](https://github.com/wazuh/wazuh-kibana-app/pull/579) & [#612](https://github.com/wazuh/wazuh-kibana-app/pull/612) & [#615](https://github.com/wazuh/wazuh-kibana-app/pull/615)).
- Brand-new Wazuh app redesign for the _Monitoring_ tab ([#581](https://github.com/wazuh/wazuh-kibana-app/pull/581)):
  - Refactored and optimized UI for these tabs, using a breadcrumbs-based navigability.
  - Used the same guidelines from the previous redesign for _Overview_ and _Agents_ tabs.
- New tab for _Agents_ - _Inventory_ ([#582](https://github.com/wazuh/wazuh-kibana-app/pull/582)):
  - Get information about the agent host, such as installed packages, motherboard, operating system, etc.
  - This tab will appear if the agent has the [`syscollector`](https://documentation.wazuh.com/current/user-manual/reference/ossec-conf/wodle-syscollector.html) wodle enabled.
- Brand-new extension - _CIS-CAT Alerts_ ([#601](https://github.com/wazuh/wazuh-kibana-app/pull/601)):
  - A new extension, disabled by default.
  - Visualize alerts related to the CIS-CAT benchmarks on the _Overview_ and _Agents_ tabs.
  - Get information about the last performed scan and its score.
- Several improvements for the _Dev tools_ tab ([#583](https://github.com/wazuh/wazuh-kibana-app/pull/583) & [#597](https://github.com/wazuh/wazuh-kibana-app/pull/597)):
  - Now you can insert queries using inline parameters, just like in a web browser.
  - You can combine inline parameters with JSON-like parameters.
  - If you use the same parameter on both methods with different values, the inline parameter has precedence over the other one.
  - The tab icon has been changed for a more appropriate one.
  - The `Execute query` button is now always placed on the first line of the query block.
- Refactoring for all app tables ([#582](https://github.com/wazuh/wazuh-kibana-app/pull/582)):
  - Replaced the old `wz-table` directive with a new one, along with a new data factory.
  - Now the tables are built with a pagination system.
  - Much easier method for building tables for the app.
  - Performance and stability improvements when fetching API data.
  - Now you can see the total amount of items and the elapsed time.

### Changed

- Moved some logic from the _Agents preview_ tab to the server, to avoid excessive client-side workload ([#586](https://github.com/wazuh/wazuh-kibana-app/pull/586)).
- Changed the UI to use the same loading ring across all the app tabs ([#593](https://github.com/wazuh/wazuh-kibana-app/pull/593) & [#599](https://github.com/wazuh/wazuh-kibana-app/pull/599)).
- Changed the _No results_ message across all the tabs with visualizations ([#599](https://github.com/wazuh/wazuh-kibana-app/pull/599)).

### Fixed

- Fixed a bug on the _Settings/Extensions_ tab where enabling/disabling some extensions could make other ones to be disabled ([#591](https://github.com/wazuh/wazuh-kibana-app/pull/591)).

## Wazuh v3.3.0/v3.3.1 - Kibana v6.2.4 - Revision 396

### Added

- Support for Wazuh v3.3.1.
- Brand-new Wazuh app redesign for the _Settings_ tab ([#570](https://github.com/wazuh/wazuh-kibana-app/pull/570)):
  - Refactored and optimized UI for these tabs, using a breadcrumbs-based navigability.
  - Used the same guidelines from the previous redesign for _Overview_ and _Agents_ tabs.
- Refactoring for _Overview_ and _Agents_ controllers ([#564](https://github.com/wazuh/wazuh-kibana-app/pull/564)):
  - Reduced duplicated code by splitting it into separate files.
  - Code optimization for a better performance and maintainability.
  - Added new services to provide similar functionality between different app tabs.
- Added `data.vulnerability.package.condition` to the list of known fields ([#566](https://github.com/wazuh/wazuh-kibana-app/pull/566)).

### Changed

- The `wazuh-logs` and `wazuh-monitoring` folders have been moved to the Kibana's `optimize` directory in order to avoid some error messages when using the `kibana-plugin list` command ([#563](https://github.com/wazuh/wazuh-kibana-app/pull/563)).

### Fixed

- Fixed a bug on the _Settings_ tab where updating an API entry with wrong credentials would corrupt the existing one ([#558](https://github.com/wazuh/wazuh-kibana-app/pull/558)).
- Fixed a bug on the _Settings_ tab where removing an API entry while its edit form is opened would hide the `Add API` button unless the user reloads the tab ([#558](https://github.com/wazuh/wazuh-kibana-app/pull/558)).
- Fixed some Audit visualizations on the _Overview_ and _Agents_ tabs that weren't using the same search query to show the results ([#572](https://github.com/wazuh/wazuh-kibana-app/pull/572)).
- Fixed undefined variable error on the `wz-menu` directive ([#575](https://github.com/wazuh/wazuh-kibana-app/pull/575)).

## Wazuh v3.3.0 - Kibana v6.2.4 - Revision 395

### Fixed

- Fixed a bug on the _Agent Configuration_ tab where the sync status was always `NOT SYNCHRONIZED` ([#569](https://github.com/wazuh/wazuh-kibana-app/pull/569)).

## Wazuh v3.3.0 - Kibana v6.2.4 - Revision 394

### Added

- Support for Wazuh v3.3.0.
- Updated some backend API calls to include the app version in the request header ([#560](https://github.com/wazuh/wazuh-kibana-app/pull/560)).

## Wazuh v3.2.4 - Kibana v6.2.4 - Revision 393

### Added

- Brand-new Wazuh app redesign for _Overview_ and _Agents_ tabs ([#543](https://github.com/wazuh/wazuh-kibana-app/pull/543)):
  - Updated UI for these tabs using breadcrumbs.
  - New _Welcome_ screen, presenting all the tabs to the user, with useful links to our documentation.
  - Overall design improved, adjusted font sizes and reduced HTML code.
  - This base will allow the app to increase its functionality in the future.
  - Removed the `md-nav-bar` component for a better user experience on small screens.
  - Improved app performance removing some CSS effects from some components, such as buttons.
- New filter for agent version on the _Agents Preview_ tab ([#537](https://github.com/wazuh/wazuh-kibana-app/pull/537)).
- New filter for cluster node on the _Agents Preview_ tab ([#538](https://github.com/wazuh/wazuh-kibana-app/pull/538)).

### Changed

- Now the report generation process will run in a parallel mode in the foreground ([#523](https://github.com/wazuh/wazuh-kibana-app/pull/523)).
- Replaced the usage of `$rootScope` with two new factories, along with more controller improvements ([#525](https://github.com/wazuh/wazuh-kibana-app/pull/525)).
- Now the _Extensions_ tab on _Settings_ won't edit the `.wazuh` index to modify the extensions configuration for all users ([#545](https://github.com/wazuh/wazuh-kibana-app/pull/545)).
  - This allows each new user to always start with the base extensions configuration, and modify it to its needs storing the settings on a browser cookie.
- Now the GDPR requirements description on its tab won't be loaded if the Wazuh API version is not v3.2.3 or higher ([#546](https://github.com/wazuh/wazuh-kibana-app/pull/546)).

### Fixed

- Fixed a bug where the app crashes when attempting to download huge amounts of data as CSV format ([#521](https://github.com/wazuh/wazuh-kibana-app/pull/521)).
- Fixed a bug on the Timelion visualizations from _Management/Monitoring_ which were not properly filtering and showing the cluster nodes information ([#530](https://github.com/wazuh/wazuh-kibana-app/pull/530)).
- Fixed several bugs on the loading process when switching between tabs with or without visualizations in the _Overview_ and _Agents_ tab ([#531](https://github.com/wazuh/wazuh-kibana-app/pull/531) & [#533](https://github.com/wazuh/wazuh-kibana-app/pull/533)).
- Fixed a bug on the `wazuh-monitoring` index feature when using multiple inserted APIs, along with several performance improvements ([#539](https://github.com/wazuh/wazuh-kibana-app/pull/539)).
- Fixed a bug where the OS filter on the _Agents Preview_ tab would exclude the rest of filters instead of combining them ([#552](https://github.com/wazuh/wazuh-kibana-app/pull/552)).
- Fixed a bug where the Extensions settings were restored every time the user opened the _Settings_ tab or pressed the _Set default manager_ button ([#555](https://github.com/wazuh/wazuh-kibana-app/pull/555) & [#556](https://github.com/wazuh/wazuh-kibana-app/pull/556)).

## Wazuh v3.2.3/v3.2.4 - Kibana v6.2.4 - Revision 392

### Added

- Support for Wazuh v3.2.4.
- New functionality - _Reporting_ ([#510](https://github.com/wazuh/wazuh-kibana-app/pull/510)):
  - Generate PDF logs on the _Overview_ and _Agents_ tabs, with the new button next to _Panels_ and _Discover_.
  - The report will contain the current visualizations from the tab where you generated it.
  - List all your generated reports, download or deleted them at the new _Management/Reporting_ tab.
  - **Warning:** If you leave the tab while generating a report, the process will be aborted.
- Added warning/error messages about the total RAM on the server side ([#502](https://github.com/wazuh/wazuh-kibana-app/pull/502)):
  - None of this messages will prevent the user from accessing the app, it's just a recommendation.
  - If your server has less than 2GB of RAM, you'll get an error message when opening the app.
  - If your server has between 2GB and 3GB of RAM, you'll get a warning message.
  - If your server has more than 3GB of RAM, you won't get any kind of message.
- Refactoring and added loading bar to _Manager Logs_ and _Groups_ tabs ([#505](https://github.com/wazuh/wazuh-kibana-app/pull/505)).
- Added more Syscheck options to _Management/Agents_ configuration tabs ([#509](https://github.com/wazuh/wazuh-kibana-app/pull/509)).

### Fixed

- Added more fields to the `known-fields.js` file to avoid warning messages on _Discover_ when using Filebeat for alerts forwarding ([#497](https://github.com/wazuh/wazuh-kibana-app/pull/497)).
- Fixed a bug where clicking on the _Check connection_ button on the _Settings_ tab threw an error message although the API connected successfully ([#504](https://github.com/wazuh/wazuh-kibana-app/pull/504)).
- Fixed a bug where the _Agents_ tab was not properly showing the total of agents due to the new Wazuh cluster implementation ([#517](https://github.com/wazuh/wazuh-kibana-app/pull/517)).

## Wazuh v3.2.3 - Kibana v6.2.4 - Revision 391

### Added

- Support for Wazuh v3.2.3.
- Brand-new extension - _GDPR Alerts_ ([#453](https://github.com/wazuh/wazuh-kibana-app/pull/453)):
  - A new extension, enabled by default.
  - Visualize alerts related to the GDPR compliance on the _Overview_ and _Agents_ tabs.
  - The _Ruleset_ tab has been updated to include GDPR filters on the _Rules_ subtab.
- Brand-new Management tab - _Monitoring_ ([#490](https://github.com/wazuh/wazuh-kibana-app/pull/490)):
  - Visualize your Wazuh cluster, both master and clients.
    - Get the current cluster configuration.
    - Nodes listing, sorting, searching, etc.
  - Get a more in-depth cluster status thanks to the newly added [_Timelion_](https://www.elastic.co/guide/en/kibana/current/timelion.html) visualizations.
  - The Detail view gives you a summary of the node's healthcheck.
- Brand-new tab - _Dev tools_ ([#449](https://github.com/wazuh/wazuh-kibana-app/pull/449)):
  - Find it on the top navbar, next to _Discover_.
  - Execute Wazuh API requests directly from the app.
  - This tab uses your currently selected API from _Settings_.
  - You can type different API requests on the input window, select one with the cursor, and click on the Play button to execute it.
  - You can also type comments on the input window.
- More improvements for the _Manager/Ruleset_ tab ([#446](https://github.com/wazuh/wazuh-kibana-app/pull/446)):
  - A new colour palette for regex, order and rule description arguments.
  - Added return to List view on Ruleset button while on Detail view.
  - Fixed line height on all table headers.
  - Removed unused, old code from Ruleset controllers.
- Added option on `config.yml` to enable/disable the `wazuh-monitoring` index ([#441](https://github.com/wazuh/wazuh-kibana-app/pull/441)):
  - Configure the frequency time to generate new indices.
  - The default frequency time has been increased to 1 hour.
  - When disabled, useful metrics will appear on _Overview/General_ replacing the _Agent status_ visualization.
- Added CSV exporting button to the app ([#431](https://github.com/wazuh/wazuh-kibana-app/pull/431)):
  - Implemented new logic to fetch data from the Wazuh API and download it in CSV format.
  - Currently available for the _Ruleset_, _Logs_ and _Groups_ sections on the _Manager_ tab and also the _Agents_ tab.
- More refactoring to the app backend ([#439](https://github.com/wazuh/wazuh-kibana-app/pull/439)):
  - Standardized error output from the server side.
  - Drastically reduced the error management logic on the client side.
  - Applied the _Facade_ pattern when importing/exporting modules.
  - Deleted unused/deprecated/useless methods both from server and client side.
  - Some optimizations to variable type usages.
- Refactoring to Kibana filters management ([#452](https://github.com/wazuh/wazuh-kibana-app/pull/452) & [#459](https://github.com/wazuh/wazuh-kibana-app/pull/459)):
  - Added new class to build queries from the base query.
  - The filter management is being done on controllers instead of the `discover` directive.
  - Now we are emitting specific events whenever we are fetching data or communicating to the `discover` directive.
  - The number of useless requests to fetch data has been reduced.
  - The synchronization actions are working as expected regardless the amount of data and/or the number of machine resources.
  - Fixed several bugs about filter usage and transition to different app tabs.
- Added confirmation message when the user deletes an API entry on _Settings/API_ ([#428](https://github.com/wazuh/wazuh-kibana-app/pull/428)).
- Added support for filters on the _Manager/Logs_ tab when realtime is enabled ([#433](https://github.com/wazuh/wazuh-kibana-app/pull/433)).
- Added more filter options to the Detail view on _Manager/Ruleset_ ([#434](https://github.com/wazuh/wazuh-kibana-app/pull/434)).

### Changed

- Changed OSCAP visualization to avoid clipping issues with large agent names ([#429](https://github.com/wazuh/wazuh-kibana-app/pull/429)).
- Now the related Rules or Decoders sections on _Manager/Ruleset_ will remain hidden if there isn't any data to show or while it's loading ([#434](https://github.com/wazuh/wazuh-kibana-app/pull/434)).
- Added a 200ms delay when fetching iterable data from the Wazuh API ([#445](https://github.com/wazuh/wazuh-kibana-app/pull/445) & [#450](https://github.com/wazuh/wazuh-kibana-app/pull/450)).
- Fixed several bugs related to Wazuh API timeout/cancelled requests ([#445](https://github.com/wazuh/wazuh-kibana-app/pull/445)).
- Added `ENOTFOUND`, `EHOSTUNREACH`, `EINVAL`, `EAI_AGAIN` options for API URL parameter checking ([#463](https://github.com/wazuh/wazuh-kibana-app/pull/463)).
- Now the _Settings/Extensions_ subtab won't appear unless there's at least one API inserted ([#465](https://github.com/wazuh/wazuh-kibana-app/pull/465)).
- Now the index pattern selector on _Settings/Pattern_ will also refresh the known fields when changing it ([#477](https://github.com/wazuh/wazuh-kibana-app/pull/477)).
- Changed the _Manager_ tab into _Management_ ([#490](https://github.com/wazuh/wazuh-kibana-app/pull/490)).

### Fixed

- Fixed a bug where toggling extensions after deleting an API entry could lead into an error message ([#465](https://github.com/wazuh/wazuh-kibana-app/pull/465)).
- Fixed some performance bugs on the `dataHandler` service ([#442](https://github.com/wazuh/wazuh-kibana-app/pull/442) & [#486](https://github.com/wazuh/wazuh-kibana-app/pull/442)).
- Fixed a bug when loading the _Agents preview_ tab on Safari web browser ([#447](https://github.com/wazuh/wazuh-kibana-app/pull/447)).
- Fixed a bug where a new extension (enabled by default) appears disabled when updating the app ([#456](https://github.com/wazuh/wazuh-kibana-app/pull/456)).
- Fixed a bug where pressing the Enter key on the _Discover's_ tab search bar wasn't working properly ([#488](https://github.com/wazuh/wazuh-kibana-app/pull/488)).

### Removed

- Removed the `rison` dependency from the `package.json` file ([#452](https://github.com/wazuh/wazuh-kibana-app/pull/452)).
- Removed unused Elasticsearch request to avoid problems when there's no API inserted ([#460](https://github.com/wazuh/wazuh-kibana-app/pull/460)).

## Wazuh v3.2.1/v3.2.2 - Kibana v6.2.4 - Revision 390

### Added

- Support for Wazuh v3.2.2.
- Refactoring on visualizations use and management ([#397](https://github.com/wazuh/wazuh-kibana-app/pull/397)):
  - Visualizations are no longer stored on an index, they're built and loaded on demand when needed to render the interface.
  - Refactoring on the whole app source code to use the _import/export_ paradigm.
  - Removed old functions and variables from the old visualization management logic.
  - Removed cron task to clean remaining visualizations since it's no longer needed.
  - Some Kibana functions and modules have been overridden in order to make this refactoring work.
    - This change is not intrusive in any case.
- New redesign for the _Manager/Ruleset_ tab ([#420](https://github.com/wazuh/wazuh-kibana-app/pull/420)):
  - Rules and decoders list now divided into two different sections: _List view_ and _Detail view_.
  - Removed old expandable tables to move the rule/decoder information into a new space.
  - Enable different filters on the detail view for a better search on the list view.
  - New table for related rules or decoders.
  - And finally, a bunch of minor design enhancements to the whole app.
- Added a copyright notice to the whole app source code ([#395](https://github.com/wazuh/wazuh-kibana-app/pull/395)).
- Updated `.gitignore` with the _Node_ template ([#395](https://github.com/wazuh/wazuh-kibana-app/pull/395)).
- Added new module to the `package.json` file, [`rison`](https://www.npmjs.com/package/rison) ([#404](https://github.com/wazuh/wazuh-kibana-app/pull/404)).
- Added the `errorHandler` service to the blank screen scenario ([#413](https://github.com/wazuh/wazuh-kibana-app/pull/413)):
  - Now the exact error message will be shown to the user, instead of raw JSON content.
- Added new option on the `config.yml` file to disable the new X-Pack RBAC capabilities to filter index-patterns ([#417](https://github.com/wazuh/wazuh-kibana-app/pull/417)).

### Changed

- Small minor enhancements to the user interface ([#396](https://github.com/wazuh/wazuh-kibana-app/pull/396)):
  - Reduced Wazuh app logo size.
  - Changed buttons text to not use all-capitalized letters.
  - Minor typos found in the HTML/CSS code have been fixed.
- Now the app log stores the package revision ([#417](https://github.com/wazuh/wazuh-kibana-app/pull/417)).

### Fixed

- Fixed bug where the _Agents_ tab didn't preserve the filters after reloading the page ([#404](https://github.com/wazuh/wazuh-kibana-app/pull/404)).
- Fixed a bug when using X-Pack that sometimes threw an error of false _"Not enough privileges"_ scenario ([#415](https://github.com/wazuh/wazuh-kibana-app/pull/415)).
- Fixed a bug where the Kibana Discover auto-refresh functionality was still working when viewing the _Agent configuration_ tab ([#419](https://github.com/wazuh/wazuh-kibana-app/pull/419)).

## Wazuh v3.2.1 - Kibana v6.2.4 - Revision 389

### Changed

- Changed severity and verbosity to some log messages ([#412](https://github.com/wazuh/wazuh-kibana-app/pull/412)).

### Fixed

- Fixed a bug when using the X-Pack plugin without security capabilities enabled ([#403](https://github.com/wazuh/wazuh-kibana-app/pull/403)).
- Fixed a bug when the app was trying to create `wazuh-monitoring` indices without checking the existence of the proper template ([#412](https://github.com/wazuh/wazuh-kibana-app/pull/412)).

## Wazuh v3.2.1 - Kibana v6.2.4 - Revision 388

### Added

- Support for Elastic Stack v6.2.4.
- App server fully refactored ([#360](https://github.com/wazuh/wazuh-kibana-app/pull/360)):
  - Added new classes, reduced the amount of code, removed unused functions, and several optimizations.
  - Now the app follows a more ES6 code style on multiple modules.
  - _Overview/Agents_ visualizations have been ordered into separated files and folders.
  - Now the app can use the default index defined on the `/ect/kibana/kibana.yml` file.
  - Better error handling for the visualizations directive.
  - Added a cron job to delete remaining visualizations on the `.kibana` index if so.
  - Also, we've added some changes when using the X-Pack plugin:
    - Better management of users and roles in order to use the app capabilities.
    - Prevents app loading if the currently logged user has no access to any index pattern.
- Added the `errorHandler` service to the `dataHandler` factory ([#340](https://github.com/wazuh/wazuh-kibana-app/pull/340)).
- Added Syscollector section to _Manager/Agents Configuration_ tabs ([#359](https://github.com/wazuh/wazuh-kibana-app/pull/359)).
- Added `cluster.name` field to the `wazuh-monitoring` index ([#377](https://github.com/wazuh/wazuh-kibana-app/pull/377)).

### Changed

- Increased the query size when fetching the index pattern list ([#339](https://github.com/wazuh/wazuh-kibana-app/pull/339)).
- Changed active colour for all app tables ([#347](https://github.com/wazuh/wazuh-kibana-app/pull/347)).
- Changed validation regex to accept URLs with non-numeric format ([#353](https://github.com/wazuh/wazuh-kibana-app/pull/353)).
- Changed visualization removal cron task to avoid excessive log messages when there weren't removed visualizations ([#361](https://github.com/wazuh/wazuh-kibana-app/pull/361)).
- Changed filters comparison for a safer access ([#383](https://github.com/wazuh/wazuh-kibana-app/pull/383)).
- Removed some `server.log` messages to avoid performance errors ([#384](https://github.com/wazuh/wazuh-kibana-app/pull/384)).
- Changed the way of handling the index patterns list ([#360](https://github.com/wazuh/wazuh-kibana-app/pull/360)).
- Rewritten some false error-level logs to just information-level ones ([#360](https://github.com/wazuh/wazuh-kibana-app/pull/360)).
- Changed some files from JSON to CommonJS for performance improvements ([#360](https://github.com/wazuh/wazuh-kibana-app/pull/360)).
- Replaced some code on the `kibana-discover` directive with a much cleaner statement to avoid issues on the _Agents_ tab ([#394](https://github.com/wazuh/wazuh-kibana-app/pull/394)).

### Fixed

- Fixed a bug where several `agent.id` filters were created at the same time when navigating between _Agents_ and _Groups_ with different selected agents ([#342](https://github.com/wazuh/wazuh-kibana-app/pull/342)).
- Fixed logic on the index-pattern selector which wasn't showing the currently selected pattern the very first time a user opened the app ([#345](https://github.com/wazuh/wazuh-kibana-app/pull/345)).
- Fixed a bug on the `errorHandler` service who was preventing a proper output of some Elastic-related backend error messages ([#346](https://github.com/wazuh/wazuh-kibana-app/pull/346)).
- Fixed panels flickering in the _Settings_ tab ([#348](https://github.com/wazuh/wazuh-kibana-app/pull/348)).
- Fixed a bug in the shards and replicas settings when the user sets the value to zero (0) ([#358](https://github.com/wazuh/wazuh-kibana-app/pull/358)).
- Fixed several bugs related to the upgrade process from Wazuh 2.x to the new refactored server ([#363](https://github.com/wazuh/wazuh-kibana-app/pull/363)).
- Fixed a bug in _Discover/Agents VirusTotal_ tabs to avoid conflicts with the `agent.name` field ([#379](https://github.com/wazuh/wazuh-kibana-app/pull/379)).
- Fixed a bug on the implicit filter in _Discover/Agents PCI_ tabs ([#393](https://github.com/wazuh/wazuh-kibana-app/pull/393)).

### Removed

- Removed clear API password on `checkPattern` response ([#339](https://github.com/wazuh/wazuh-kibana-app/pull/339)).
- Removed old dashboard visualizations to reduce loading times ([#360](https://github.com/wazuh/wazuh-kibana-app/pull/360)).
- Removed some unused dependencies due to the server refactoring ([#360](https://github.com/wazuh/wazuh-kibana-app/pull/360)).
- Removed completely `metricService` from the app ([#389](https://github.com/wazuh/wazuh-kibana-app/pull/389)).

## Wazuh v3.2.1 - Kibana v6.2.2/v6.2.3 - Revision 387

### Added

- New logging system ([#307](https://github.com/wazuh/wazuh-kibana-app/pull/307)):
  - New module implemented to write app logs.
  - Now a trace is stored every time the app is re/started.
  - Currently, the `initialize.js` and `monitoring.js` files work with this system.
  - Note: the logs will live under `/var/log/wazuh/wazuhapp.log` on Linux systems, on Windows systems they will live under `kibana/plugins/`. It rotates the log whenever it reaches 100MB.
- Better cookies handling ([#308](https://github.com/wazuh/wazuh-kibana-app/pull/308)):
  - New field on the `.wazuh-version` index to store the last time the Kibana server was restarted.
  - This is used to check if the cookies have consistency with the current server status.
  - Now the app is clever and takes decisions depending on new consistency checks.
- New design for the _Agents/Configuration_ tab ([#310](https://github.com/wazuh/wazuh-kibana-app/pull/310)):
  - The style is the same as the _Manager/Configuration_ tab.
  - Added two more sections: CIS-CAT and Commands ([#315](https://github.com/wazuh/wazuh-kibana-app/pull/315)).
  - Added a new card that will appear when there's no group configuration at all ([#323](https://github.com/wazuh/wazuh-kibana-app/pull/323)).
- Added _"group"_ column on the agents list in _Agents_ ([#312](https://github.com/wazuh/wazuh-kibana-app/pull/312)):
  - If you click on the group, it will redirect the user to the specified group in _Manager/Groups_.
- New option for the `config.yml` file, `ip.selector` ([#313](https://github.com/wazuh/wazuh-kibana-app/pull/313)):
  - Define if the app will show or not the index pattern selector on the top navbar.
  - This setting is set to `true` by default.
- More CSS cleanup and reordering ([#315](https://github.com/wazuh/wazuh-kibana-app/pull/315)):
  - New `typography.less` file.
  - New `layout.less` file.
  - Removed `cleaned.less` file.
  - Reordering and cleaning of existing CSS files, including removal of unused classes, renaming, and more.
  - The _Settings_ tab has been refactored to correct some visual errors with some card components.
  - Small refactoring to some components from _Manager/Ruleset_ ([#323](https://github.com/wazuh/wazuh-kibana-app/pull/323)).
- New design for the top navbar ([#326](https://github.com/wazuh/wazuh-kibana-app/pull/326)):
  - Cleaned and refactored code
  - Revamped design, smaller and with minor details to follow the rest of Wazuh app guidelines.
- New design for the wz-chip component to follow the new Wazuh app guidelines ([#323](https://github.com/wazuh/wazuh-kibana-app/pull/323)).
- Added more descriptive error messages when the user inserts bad credentials on the _Add new API_ form in the _Settings_ tab ([#331](https://github.com/wazuh/wazuh-kibana-app/pull/331)).
- Added a new CSS class to truncate overflowing text on tables and metric ribbons ([#332](https://github.com/wazuh/wazuh-kibana-app/pull/332)).
- Support for Elastic Stack v6.2.2/v6.2.3.

### Changed

- Improved the initialization system ([#317](https://github.com/wazuh/wazuh-kibana-app/pull/317)):
  - Now the app will re-create the index-pattern if the user deletes the currently used by the Wazuh app.
  - The fieldset is now automatically refreshed if the app detects mismatches.
  - Now every index-pattern is dynamically formatted (for example, to enable the URLs in the _Vulnerabilities_ tab).
  - Some code refactoring for a better handling of possible use cases.
  - And the best thing, it's no longer needed to insert the sample alert!
- Improvements and changes to index-patterns ([#320](https://github.com/wazuh/wazuh-kibana-app/pull/320) & [#333](https://github.com/wazuh/wazuh-kibana-app/pull/333)):
  - Added a new route, `/get-list`, to fetch the index pattern list.
  - Removed and changed several functions for a proper management of index-patterns.
  - Improved the compatibility with user-created index-patterns, known to have unpredictable IDs.
  - Now the app properly redirects to `/blank-screen` if the length of the index patterns list is 0.
  - Ignored custom index patterns with auto-generated ID on the initialization process.
    - Now it uses the value set on the `config.yml` file.
  - If the index pattern is no longer available, the cookie will be overwritten.
- Improvements to the monitoring module ([#322](https://github.com/wazuh/wazuh-kibana-app/pull/322)):
  - Minor refactoring to the whole module.
  - Now the `wazuh-monitoring` index pattern is regenerated if it's missing.
  - And the best thing, it's no longer needed to insert the monitoring template!
- Now the app health check system only checks if the API and app have the same `major.minor` version ([#311](https://github.com/wazuh/wazuh-kibana-app/pull/311)):
  - Previously, the API and app had to be on the same `major.minor.patch` version.
- Adjusted space between title and value in some cards showing Manager or Agent configurations ([#315](https://github.com/wazuh/wazuh-kibana-app/pull/315)).
- Changed red and green colours to more saturated ones, following Kibana style ([#315](https://github.com/wazuh/wazuh-kibana-app/pull/315)).

### Fixed

- Fixed bug in Firefox browser who was not properly showing the tables with the scroll pagination functionality ([#314](https://github.com/wazuh/wazuh-kibana-app/pull/314)).
- Fixed bug where visualizations weren't being destroyed due to ongoing renderization processes ([#316](https://github.com/wazuh/wazuh-kibana-app/pull/316)).
- Fixed several UI bugs for a better consistency and usability ([#318](https://github.com/wazuh/wazuh-kibana-app/pull/318)).
- Fixed an error where the initial index-pattern was not loaded properly the very first time you enter the app ([#328](https://github.com/wazuh/wazuh-kibana-app/pull/328)).
- Fixed an error message that appeared whenever the app was not able to found the `wazuh-monitoring` index pattern ([#328](https://github.com/wazuh/wazuh-kibana-app/pull/328)).

## Wazuh v3.2.1 - Kibana v6.2.2 - Revision 386

### Added

- New design for the _Manager/Groups_ tab ([#295](https://github.com/wazuh/wazuh-kibana-app/pull/295)).
- New design for the _Manager/Configuration_ tab ([#297](https://github.com/wazuh/wazuh-kibana-app/pull/297)).
- New design of agents statistics for the _Agents_ tab ([#299](https://github.com/wazuh/wazuh-kibana-app/pull/299)).
- Added information ribbon into _Overview/Agent SCAP_ tabs ([#303](https://github.com/wazuh/wazuh-kibana-app/pull/303)).
- Added information ribbon into _Overview/Agent VirusTotal_ tabs ([#306](https://github.com/wazuh/wazuh-kibana-app/pull/306)).
- Added information ribbon into _Overview AWS_ tab ([#306](https://github.com/wazuh/wazuh-kibana-app/pull/306)).

### Changed

- Refactoring of HTML and CSS code throughout the whole Wazuh app ([#294](https://github.com/wazuh/wazuh-kibana-app/pull/294), [#302](https://github.com/wazuh/wazuh-kibana-app/pull/302) & [#305](https://github.com/wazuh/wazuh-kibana-app/pull/305)):
  - A big milestone for the project was finally achieved with this refactoring.
  - We've removed the Bootstrap dependency from the `package.json` file.
  - We've removed and merged many duplicated rules.
  - We've removed HTML and `angular-md` overriding rules. Now we have more own-made classes to avoid undesired results on the UI.
  - Also, this update brings tons of minor bugfixes related to weird HTML code.
- Wazuh app visualizations reviewed ([#301](https://github.com/wazuh/wazuh-kibana-app/pull/301)):
  - The number of used buckets has been limited since most of the table visualizations were surpassing acceptable limits.
  - Some visualizations have been checked to see if they make complete sense on what they mean to show to the user.
- Modified some app components for better follow-up of Kibana guidelines ([#290](https://github.com/wazuh/wazuh-kibana-app/pull/290) & [#297](https://github.com/wazuh/wazuh-kibana-app/pull/297)).
  - Also, some elements were modified on the _Discover_ tab in order to correct some mismatches.

### Fixed

- Adjusted information ribbon in _Agents/General_ for large OS names ([#290](https://github.com/wazuh/wazuh-kibana-app/pull/290) & [#294](https://github.com/wazuh/wazuh-kibana-app/pull/294)).
- Fixed unsafe array access on the visualization directive when going directly into _Manager/Ruleset/Decoders_ ([#293](https://github.com/wazuh/wazuh-kibana-app/pull/293)).
- Fixed a bug where navigating between agents in the _Agents_ tab was generating duplicated `agent.id` implicit filters ([#296](https://github.com/wazuh/wazuh-kibana-app/pull/296)).
- Fixed a bug where navigating between different tabs from _Overview_ or _Agents_ while being on the _Discover_ sub-tab was causing data loss in metric watchers ([#298](https://github.com/wazuh/wazuh-kibana-app/pull/298)).
- Fixed incorrect visualization of the rule level on _Manager/Ruleset/Rules_ when the rule level is zero (0) ([#298](https://github.com/wazuh/wazuh-kibana-app/pull/298)).

### Removed

- Removed almost every `md-tooltip` component from the whole app ([#305](https://github.com/wazuh/wazuh-kibana-app/pull/305)).
- Removed unused images from the `img` folder ([#305](https://github.com/wazuh/wazuh-kibana-app/pull/305)).

## Wazuh v3.2.1 - Kibana v6.2.2 - Revision 385

### Added

- Support for Wazuh v3.2.1.
- Brand-new first redesign for the app user interface ([#278](https://github.com/wazuh/wazuh-kibana-app/pull/278)):
  - This is the very first iteration of a _work-in-progress_ UX redesign for the Wazuh app.
  - The overall interface has been refreshed, removing some unnecessary colours and shadow effects.
  - The metric visualizations have been replaced by an information ribbon under the filter search bar, reducing the amount of space they occupied.
    - A new service was implemented for a proper handling of the metric visualizations watchers ([#280](https://github.com/wazuh/wazuh-kibana-app/pull/280)).
  - The rest of the app visualizations now have a new, more detailed card design.
- New shards and replicas settings to the `config.yml` file ([#277](https://github.com/wazuh/wazuh-kibana-app/pull/277)):
  - Now you can apply custom values to the shards and replicas for the `.wazuh` and `.wazuh-version` indices.
  - This feature only works before the installation process. If you modify these settings after installing the app, they won't be applied at all.

### Changed

- Now clicking again on the _Groups_ tab on _Manager_ will properly reload the tab and redirect to the beginning ([#274](https://github.com/wazuh/wazuh-kibana-app/pull/274)).
- Now the visualizations only use the `vis-id` attribute for loading them ([#275](https://github.com/wazuh/wazuh-kibana-app/pull/275)).
- The colours from the toast messages have been replaced to follow the Elastic 6 guidelines ([#286](https://github.com/wazuh/wazuh-kibana-app/pull/286)).

### Fixed

- Fixed wrong data flow on _Agents/General_ when coming from and going to the _Groups_ tab ([#273](https://github.com/wazuh/wazuh-kibana-app/pull/273)).
- Fixed sorting on tables, now they use the sorting functionality provided by the Wazuh API ([#274](https://github.com/wazuh/wazuh-kibana-app/pull/274)).
- Fixed column width issues on some tables ([#274](https://github.com/wazuh/wazuh-kibana-app/pull/274)).
- Fixed bug in the _Agent configuration_ JSON viewer who didn't properly show the full group configuration ([#276](https://github.com/wazuh/wazuh-kibana-app/pull/276)).
- Fixed excessive loading time from some Audit visualizations ([#278](https://github.com/wazuh/wazuh-kibana-app/pull/278)).
- Fixed Play/Pause button in timepicker's auto-refresh ([#281](https://github.com/wazuh/wazuh-kibana-app/pull/281)).
- Fixed unusual scenario on visualization directive where sometimes there was duplicated implicit filters when doing a search ([#283](https://github.com/wazuh/wazuh-kibana-app/pull/283)).
- Fixed some _Overview Audit_ visualizations who were not working properly ([#285](https://github.com/wazuh/wazuh-kibana-app/pull/285)).

### Removed

- Deleted the `id` attribute from all the app visualizations ([#275](https://github.com/wazuh/wazuh-kibana-app/pull/275)).

## Wazuh v3.2.0 - Kibana v6.2.2 - Revision 384

### Added

- New directives for the Wazuh app: `wz-table`, `wz-table-header` and `wz-search-bar` ([#263](https://github.com/wazuh/wazuh-kibana-app/pull/263)):
  - Maintainable and reusable components for a better-structured app.
  - Several files have been changed, renamed and moved to new folders, following _best practices_.
  - The progress bar is now within its proper directive ([#266](https://github.com/wazuh/wazuh-kibana-app/pull/266)).
  - Minor typos and refactoring changes to the new directives.
- Support for Elastic Stack v6.2.2.

### Changed

- App buttons have been refactored. Unified CSS and HTML for buttons, providing the same structure for them ([#269](https://github.com/wazuh/wazuh-kibana-app/pull/269)).
- The API list on Settings now shows the latest inserted API at the beginning of the list ([#261](https://github.com/wazuh/wazuh-kibana-app/pull/261)).
- The check for the currently applied pattern has been improved, providing clever handling of Elasticsearch errors ([#271](https://github.com/wazuh/wazuh-kibana-app/pull/271)).
- Now on _Settings_, when the Add or Edit API form is active, if you press the other button, it will make the previous one disappear, getting a clearer interface ([#9df1e31](https://github.com/wazuh/wazuh-kibana-app/commit/9df1e317903edf01c81eba068da6d20a8a1ea7c2)).

### Fixed

- Fixed visualizations directive to properly load the _Manager/Ruleset_ visualizations ([#262](https://github.com/wazuh/wazuh-kibana-app/pull/262)).
- Fixed a bug where the classic extensions were not affected by the settings of the `config.yml` file ([#266](https://github.com/wazuh/wazuh-kibana-app/pull/266)).
- Fixed minor CSS bugs from the conversion to directives to some components ([#266](https://github.com/wazuh/wazuh-kibana-app/pull/266)).
- Fixed bug in the tables directive when accessing a member it doesn't exist ([#266](https://github.com/wazuh/wazuh-kibana-app/pull/266)).
- Fixed browser console log error when clicking the Wazuh logo on the app ([#6647fbc](https://github.com/wazuh/wazuh-kibana-app/commit/6647fbc051c2bf69df7df6e247b2b2f46963f194)).

### Removed

- Removed the `kbn-dis` directive from _Manager/Ruleset_ ([#262](https://github.com/wazuh/wazuh-kibana-app/pull/262)).
- Removed the `filters.js` and `kibana_fields_file.json` files ([#263](https://github.com/wazuh/wazuh-kibana-app/pull/263)).
- Removed the `implicitFilters` service ([#270](https://github.com/wazuh/wazuh-kibana-app/pull/270)).
- Removed visualizations loading status trace from controllers and visualization directive ([#270](https://github.com/wazuh/wazuh-kibana-app/pull/270)).

## Wazuh v3.2.0 - Kibana v6.2.1 - Revision 383

### Added

- Support for Wazuh 3.2.0.
- Compatibility with Kibana 6.1.0 to Kibana 6.2.1.
- New tab for vulnerability detector alerts.

### Changed

- The app now shows the index pattern selector only if the list length is greater than 1.
  - If it's exactly 1 shows the index pattern without a selector.
- Now the index pattern selector only shows the compatible ones.
  - It's no longer possible to select the `wazuh-monitoring` index pattern.
- Updated Bootstrap to 3.3.7.
- Improved filter propagation between Discover and the visualizations.
- Replaced the login route name from /login to /wlogin to avoid conflict with X-Pack own login route.

### Fixed

- Several CSS bugfixes for better compatibility with Kibana 6.2.1.
- Some variables changed for adapting new Wazuh API requests.
- Better error handling for some Elastic-related messages.
- Fixed browser console error from top-menu directive.
- Removed undesired md-divider from Manager/Logs.
- Adjusted the width of a column in Manager/Logs to avoid overflow issues with the text.
- Fixed a wrong situation with the visualizations when we refresh the Manager/Rules tab.

### Removed

- Removed the `travis.yml` file.

## Wazuh v3.1.0 - Kibana v6.1.3 - Revision 380

### Added

- Support for Wazuh 3.1.0.
- Compatibility with Kibana 6.1.3.
- New error handler for better app errors reporting.
- A new extension for Amazon Web Services alerts.
- A new extension for VirusTotal alerts.
- New agent configuration tab:
  - Visualize the current group configuration for the currently selected agent on the app.
  - Navigate through the different tabs to see which configuration is being used.
  - Check the synchronization status for the configuration.
  - View the current group of the agent and click on it to go to the Groups tab.
- New initial health check for checking some app components.
- New YAML config file:
  - Define the initial index pattern.
  - Define specific checks for the healthcheck.
  - Define the default extensions when adding new APIs.
- New index pattern selector dropdown on the top navbar.
  - The app will reload applying the new index pattern.
- Added new icons for some sections of the app.

### Changed

- New visualizations loader, with much better performance.
- Improved reindex process for the .wazuh index when upgrading from a 2.x-5.x version.
- Adding 365 days expiring time to the cookies.
- Change default behaviour for the config file. Now everything is commented with default values.
  - You need to edit the file, remove the comment mark and apply the desired value.
- Completely redesigned the manager configuration tab.
- Completely redesigned the groups tab.
- App tables have now unified CSS classes.

### Fixed

- Play real-time button has been fixed.
- Preventing duplicate APIs from feeding the wazuh-monitoring index.
- Fixing the check manager connection button.
- Fixing the extensions settings so they are preserved over time.
- Much more error handling messages in all the tabs.
- Fixed OS filters in agents list.
- Fixed autocomplete lists in the agents, rules and decoders list so they properly scroll.
- Many styles bugfixes for the different browsers.
- Reviewed and fixed some visualizations not showing accurate information.

### Removed

- Removed index pattern configuration from the `package.json` file.
- Removed unnecessary dependencies from the `package.json` file.

## Wazuh v3.0.0 - Kibana v6.1.0 - Revision 371

### Added

- You can configure the initial index-pattern used by the plugin in the initialPattern variable of the app's package.json.
- Auto `.wazuh` reindex from Wazuh 2.x - Kibana 5.x to Wazuh 3.x - Kibana 6.x.
  - The API credentials will be automatically migrated to the new installation.
- Dynamically changed the index-pattern used by going to the Settings -> Pattern tab.
  - Wazuh alerts compatibility auto detection.
- New loader for visualizations.
- Better performance: now the tabs use the same Discover tab, only changing the current filters.
- New Groups tab.
  - Now you can check your group configuration (search its agents and configuration files).
- The Logs tab has been improved.
  - You can sort by field and the view has been improved.
- Achieved a clearer interface with implicit filters per tab showed as unremovable chips.

### Changed

- Dynamically creating .kibana index if necessary.
- Better integration with Kibana Discover.
- Visualizations loaded at initialization time.
- New sync system to wait for Elasticsearch JS.
- Decoupling selected API and pattern from backend and moved to the client side.

## Wazuh v2.1.0 - Kibana v5.6.1 - Revision 345

### Added

- Loading icon while Wazuh loads the visualizations.
- Add/Delete/Restart agents.
- OS agent filter

### Changed

- Using genericReq when possible.

## Wazuh v2.0.1 - Kibana v5.5.1 - Revision 339

### Changed

- New index in Elasticsearch to save Wazuh set up configuration
- Short URL's is now supported
- A native base path from kibana.yml is now supported

### Fixed

- Search bar across panels now support parenthesis grouping
- Several CSS fixes for IE browser<|MERGE_RESOLUTION|>--- conflicted
+++ resolved
@@ -19,11 +19,8 @@
 - Added powerPC architecture in redhat7, in the section 'Deploy new agent'. [4833](https://github.com/wazuh/wazuh-kibana-app/pull/4833)
 - Added a centralized service to handle the requests [#4831](https://github.com/wazuh/wazuh-kibana-app/pull/4831)
 - Added data-test-subj create policy [#4873](https://github.com/wazuh/wazuh-kibana-app/pull/4873)
-<<<<<<< HEAD
 - Deploy new agent section: Added extra steps message and new command for windows xp and windows server 2008, added alpine agent with all its steps. [#4933](https://github.com/wazuh/wazuh-kibana-app/pull/4933)
-=======
 - Added file saving conditions in File Editor [#4970](https://github.com/wazuh/wazuh-kibana-app/pull/4970)
->>>>>>> 00ac0032
 
 ### Changed
 
@@ -51,11 +48,8 @@
 - Fixed WAZUH_PROTOCOL param suggestion [#4849](https://github.com/wazuh/wazuh-kibana-app/pull/4849)
 - Raspbian OS, Ubuntu, Amazon Linux and Amazon Linux 2 commands in the wizard deploy agent now change when a different architecture is selected [#4876](https://github.com/wazuh/wazuh-kibana-app/pull/4876) [#4880](https://github.com/wazuh/wazuh-kibana-app/pull/4880)
 - Fixed a bug that caused the flyouts to close when clicking inside them [#4638](https://github.com/wazuh/wazuh-kibana-app/pull/4638)
-<<<<<<< HEAD
 - Deploy new agent section: Fixed the way macos versions and architectures were displayed, fixed the way agents were displayed, fixed the way ubuntu versions were displayed. [#4933](https://github.com/wazuh/wazuh-kibana-app/pull/4933)
-=======
 - Fixed vulnerabilities default last scan date formatter [#4975](https://github.com/wazuh/wazuh-kibana-app/pull/4975)
->>>>>>> 00ac0032
 
 ### Removed
 
