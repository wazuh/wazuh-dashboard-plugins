# Change Log

All notable changes to the Wazuh app project will be documented in this file.

## Wazuh v4.4.0 - OpenSearch Dashboards 2.4.0 - Revision 4400

### Added

- Added the option to sort by the agents count in the group table. [#4323](https://github.com/wazuh/wazuh-kibana-app/pull/4323)
- Added agent synchronization status in the agent module. [#3874](https://github.com/wazuh/wazuh-kibana-app/pull/3874)
- The input name was added and when the user adds a value the variable WAZUH_AGENT_NAME with its value appears in the installation command. [#4739](https://github.com/wazuh/wazuh-kibana-app/pull/4739)
- Redesign the SCA table from agent's dashboard [#4512](https://github.com/wazuh/wazuh-kibana-app/pull/4512)
- Enhanced the plugin setting description displayed in the UI and the configuration file. [#4501](https://github.com/wazuh/wazuh-kibana-app/pull/4501)
- Added validation to the plugin settings in the form of `Settings/Configuration` and the endpoint to update the plugin configuration [#4503](https://github.com/wazuh/wazuh-kibana-app/pull/4503)[#4785](https://github.com/wazuh/wazuh-kibana-app/pull/4785)
- Added new plugin settings to customize the header and footer on the PDF reports [#4505](https://github.com/wazuh/wazuh-kibana-app/pull/4505)[#4798](https://github.com/wazuh/wazuh-kibana-app/pull/4798)[#4805](https://github.com/wazuh/wazuh-kibana-app/pull/4805)
- Added a new plugin setting to enable or disable the customization [#4507](https://github.com/wazuh/wazuh-kibana-app/pull/4507)
- Added the ability to upload an image for the `customization.logo.*` settings in `Settings/Configuration` [#4504](https://github.com/wazuh/wazuh-kibana-app/pull/4504)
- Added macOS version to wizard deploy agent [#4867](https://github.com/wazuh/wazuh-kibana-app/pull/4867)
- Added powerPC architecture in redhat7, in the section 'Deploy new agent'. [4833](https://github.com/wazuh/wazuh-kibana-app/pull/4833)
- Added a centralized service to handle the requests [#4831](https://github.com/wazuh/wazuh-kibana-app/pull/4831)
- Added data-test-subj create policy [#4873](https://github.com/wazuh/wazuh-kibana-app/pull/4873)
- Deploy new agent section: Added extra steps message and new command for windows xp and windows server 2008, added alpine agent with all its steps. [#4933](https://github.com/wazuh/wazuh-kibana-app/pull/4933)
- Added file saving conditions in File Editor [#4970](https://github.com/wazuh/wazuh-kibana-app/pull/4970)

### Changed

- Changed the HTTP verb from `GET` to `POST` in the requests to login to the Wazuh API [#4103](https://github.com/wazuh/wazuh-kibana-app/pull/4103)
- Improved alerts summary performance [#4376](https://github.com/wazuh/wazuh-kibana-app/pull/4376)
- Improved Agents Overview performance [#4363](https://github.com/wazuh/wazuh-kibana-app/pull/4363)
- Improved the message displayed when there is a versions mismatch between the Wazuh API and the Wazuh APP [#4529](https://github.com/wazuh/wazuh-kibana-app/pull/4529)
- Independently load each dashboard from the `Agents Overview` page [#4363](https://github.com/wazuh/wazuh-kibana-app/pull/4363)
- The endpoint `/agents/summary/status` response was adapted. [#3874](https://github.com/wazuh/wazuh-kibana-app/pull/3874)
- Updated and added operating systems, versions, architectures commands of Install and enroll the agent and commands of Start the agent in the deploy new agent section [#4458](https://github.com/wazuh/wazuh-kibana-app/pull/4458)
- Added cluster's IP and protocol as suggestions in the agent deployment wizard. [#4776](https://github.com/wazuh/wazuh-kibana-app/pull/4776) [#4954](https://github.com/wazuh/wazuh-kibana-app/pull/4954)
- Show OS name and OS version in the agent installation wizard. [#4851](https://github.com/wazuh/wazuh-kibana-app/pull/4851)
- Changed the endpoint that updates the plugin configuration to support multiple settings. [#4501](https://github.com/wazuh/wazuh-kibana-app/pull/4501)
- The button to export the app logs is now disabled when there are no results, instead of showing an error toast [#4992](https://github.com/wazuh/wazuh-kibana-app/pull/4992)

### Fixed

- Fixed nested fields filtering in dashboards tables and KPIs [#4425](https://github.com/wazuh/wazuh-kibana-app/pull/4425)
- Fixed nested field rendering in security alerts table details [#4428](https://github.com/wazuh/wazuh-kibana-app/pull/4428)
- Fixed a bug where the Wazuh logo was used instead of the custom one [#4539](https://github.com/wazuh/wazuh-kibana-app/pull/4539)
- Fixed rendering problems of the `Agent Overview` section in low resolutions [#4516](https://github.com/wazuh/wazuh-kibana-app/pull/4516)
- Fixed issue when logging out from Wazuh when SAML is enabled [#4595](https://github.com/wazuh/wazuh-kibana-app/issues/4595)
- Fixed server errors with code 500 when the Wazuh API is not reachable / up. [#4710](https://github.com/wazuh/wazuh-kibana-app/pull/4710) [#4728](https://github.com/wazuh/wazuh-kibana-app/pull/4728) [#4971](https://github.com/wazuh/wazuh-kibana-app/pull/4971)
- Fixed pagination to SCA table [#4653](https://github.com/wazuh/wazuh-kibana-app/issues/4653)
- Fixed WAZUH_PROTOCOL param suggestion [#4849](https://github.com/wazuh/wazuh-kibana-app/pull/4849)
- Raspbian OS, Ubuntu, Amazon Linux and Amazon Linux 2 commands in the wizard deploy agent now change when a different architecture is selected [#4876](https://github.com/wazuh/wazuh-kibana-app/pull/4876) [#4880](https://github.com/wazuh/wazuh-kibana-app/pull/4880)
- Fixed a bug that caused the flyouts to close when clicking inside them [#4638](https://github.com/wazuh/wazuh-kibana-app/pull/4638)
<<<<<<< HEAD
- Deploy new agent section: Fixed the way macos versions and architectures were displayed, fixed the way agents were displayed, fixed the way ubuntu versions were displayed. [#4933](https://github.com/wazuh/wazuh-kibana-app/pull/4933)
=======
- Fixed agent installation command for macOS in the deploy new agent section. [#4968](https://github.com/wazuh/wazuh-kibana-app/pull/4968)
>>>>>>> 35cc6c23
- Fixed vulnerabilities default last scan date formatter [#4975](https://github.com/wazuh/wazuh-kibana-app/pull/4975)

### Removed

- Removed custom styles from kibana 7.9.0 [#4491](https://github.com/wazuh/wazuh-kibana-app/pull/4491)

## Wazuh v4.3.10 - OpenSearch Dashboards 1.2.0 - Revision 4311

### Fixed

- Fixed issue when logging out from Wazuh when SAML is enabled [#4815](https://github.com/wazuh/wazuh-kibana-app/issues/4815)

## Wazuh v4.3.9 - OpenSearch Dashboards 1.2.0 - Revision 4310

### Added

- Support for Wazuh 4.3.9

## Wazuh v4.3.8 - OpenSearch Dashboards 1.2.0 - Revision 4309

### Added

- Support for Wazuh 4.3.8

## Wazuh v4.3.7 - OpenSearch Dashboards 1.2.0 - Revision 4308

### Fixed

- Wazuh.yml review: fixed link to web documentation, improved in-file documentation and fixed some grammatical errors. [#4378](https://github.com/wazuh/wazuh-kibana-app/pull/4378)
- Fixed an error during the generation of a group's report, if the request to the Wazuh API fails [#4350](https://github.com/wazuh/wazuh-kibana-app/pull/4350)
- Fixed a problem with the group's report, when the group has no agents [#4350](https://github.com/wazuh/wazuh-kibana-app/pull/4350)
- Fixed path in logo customization section [#4352](https://github.com/wazuh/wazuh-kibana-app/pull/4352)
- Fixed a TypeError in Firefox. Change the Get request that was made with a Kibana core.http.get(/api/check-wazuh) resource to the WzRequest.genericReq resource and it no longer fails, also add a test capture to public/plugin.ts that wraps the request and in case of failure, the error is detected when the browser does not work with the V8 engine. [#4362](https://github.com/wazuh/wazuh-kibana-app/pull/4362)
- Fixed an error of an undefined username hash related to reporting when using Kibana with X-Pack and security was disabled [#4358](https://github.com/wazuh/wazuh-kibana-app/pull/4358)
- Fixed persistence of the plugin registry file between updates [#4359](https://github.com/wazuh/wazuh-kibana-app/pull/4359)
- Fixed searchbar error on SCA Inventory table [#4367](https://github.com/wazuh/wazuh-kibana-app/pull/4367)
- Fixed a routes loop when reinstalling Wazuh indexer [#4373](https://github.com/wazuh/wazuh-kibana-app/pull/4373)

### Removed

- Removed the use of `manager_host` field related to agent information of Wazuh API responses, which is obsolete [#4350](https://github.com/wazuh/wazuh-kibana-app/pull/4350)

## Wazuh v4.3.6 - OpenSearch Dashboards 1.2.0 - Revision 4307

### Fixed

- Fixed the search bar component to properly distinguish conjuntion operators (AND, OR) [#4326](https://github.com/wazuh/wazuh-kibana-app/pull/4326)
- Fixed documentation link titles to match the documentation sections to redirect to [#4301](https://github.com/wazuh/wazuh-kibana-app/pull/4301)
- Fixed missing documentation references to the Agent's overview, Agent's Integrity monitoring, and Agent's Inventory data sections, when the agent has never connected. [#4301](https://github.com/wazuh/wazuh-kibana-app/pull/4301)
- The references to the documentation site now links to the appropriate version [#4301](https://github.com/wazuh/wazuh-kibana-app/pull/4301)
- Fixed missing documentation link in the Docker Listener module [#4301](https://github.com/wazuh/wazuh-kibana-app/pull/4301)
- Fixed broken links to the documentation site [#4301](https://github.com/wazuh/wazuh-kibana-app/pull/4301)
- Fix Rules, Decoders and CDB lists uploaders to show errors appropriately [#4307](https://github.com/wazuh/wazuh-kibana-app/pull/4307)
- Sanitize report's inputs and usernames [#4330](https://github.com/wazuh/wazuh-kibana-app/pull/4330)

## Wazuh v4.3.5 - OpenSearch Dashboards 1.2.0 - Revision 4306

### Added

- Added to the interface API messages in the Ruleset test module [#4244](https://github.com/wazuh/wazuh-kibana-app/pull/4244)
- Added authorization prompt in Mitre > Intelligence [#4261](https://github.com/wazuh/wazuh-kibana-app/pull/4261)
- Added a more descriptive message when there is an error related to the user permissions when getting the list of index patterns in a route resolver [#4280](https://github.com/wazuh/wazuh-kibana-app/pull/4280)

### Changed

- Changed the reference from Manager to Wazuh server in the guide to deploy a new agent [#4239](https://github.com/wazuh/wazuh-kibana-app/pull/4239)
- Removed the filtered tags because they were not supported by the API endpoint [#4267](https://github.com/wazuh/wazuh-kibana-app/pull/4267)
- Changed styles in visualizations. [#4254](https://github.com/wazuh/wazuh-kibana-app/pull/4254)

### Fixed

- Fixed type error when changing screen size in agents section [#4233](https://github.com/wazuh/wazuh-kibana-app/pull/4233)
- Removed a logged error that appeared when the `statistics` tasks tried to create an index with the same name, causing the second task to fail on the creation of the index because it already exists [#4235](https://github.com/wazuh/wazuh-kibana-app/pull/4235)
- Fixed a UI crash due to a query with syntax errors in `Modules/Security events` [#4237](https://github.com/wazuh/wazuh-kibana-app/pull/4237)
- Fixed an error when generating a module report after changing the selected agent [#4240](https://github.com/wazuh/wazuh-kibana-app/pull/4240)
- Fixed an unhandled error when a Wazuh API request failed in the dev tools [#4266](https://github.com/wazuh/wazuh-kibana-app/pull/4266)
- Fixed an error related to `API not available` when saving the manager configuration and restarting the manager from `Management/Configuration/Edit configuration` on manager mode [#4264](https://github.com/wazuh/wazuh-kibana-app/pull/4264)
- Fixed a UI problem that required scrolling to see the logs in Management/Logs and Settings/Logs [#4253](https://github.com/wazuh/wazuh-kibana-app/pull/4253)

## Wazuh v4.3.4 - OpenSearch Dashboards 1.2.0 - Revision 4305

### Added

- Added the `pending` agent status to some sections that was missing
  [#4166](https://github.com/wazuh/wazuh-kibana-app/pull/4166)
  [#4188](https://github.com/wazuh/wazuh-kibana-app/pull/4188)

### Changed

- Replaced the visualization of `Status` panel in `Agents` [#4166](https://github.com/wazuh/wazuh-kibana-app/pull/4166)
- Replaced the visualization of policy in `Modules/Security configuration assessment/Inventory` [#4166](https://github.com/wazuh/wazuh-kibana-app/pull/4166)
- Consistency in the colors and labels used for the agent status [#4166](https://github.com/wazuh/wazuh-kibana-app/pull/4166) [#4199](https://github.com/wazuh/wazuh-kibana-app/issues/4199)
- Replaced how the full and partial scan dates are displayed in the `Details` panel of `Vulnerabilities/Inventory` [#4169](https://github.com/wazuh/wazuh-kibana-app/pull/4169)

### Fixed

- Fixed that the platform visualizations didn't use some definitions related to the UI on Kibana 7.10.2 [#4166](https://github.com/wazuh/wazuh-kibana-app/pull/4166)
- Fixed a toast message with a successful process appeared when removing an agent of a group in `Management/Groups` and the agent appears in the agent list after refreshing the table [#4167](https://github.com/wazuh/wazuh-kibana-app/pull/4167)
- Fixed import of an empty rule or decoder file [#4176](https://github.com/wazuh/wazuh-kibana-app/pull/4176)
- Fixed overwriting of rule and decoder imports [#4180](https://github.com/wazuh/wazuh-kibana-app/pull/4180)

## Wazuh v4.3.3 - OpenSearch Dashboards 1.2.0 - Revision 4304

### Fixed

- Fixed Wazuh Dashboard troubleshooting url [#4151](https://github.com/wazuh/wazuh-kibana-app/pull/4151)

## Wazuh v4.3.2 - OpenSearch Dashboards 1.2.0 - Revision 4303

### Added

- Support for Wazuh 4.3.2

## Wazuh v4.3.1 - OpenSearch Dashboards 1.2.0 - Revision 4302

### Added

- Added PowerShell version warning to Windows agent installation wizard [#4142](https://github.com/wazuh/wazuh-kibana-app/pull/4142)
- A new workflow is added to perform backports to specific branches [#4149](https://github.com/wazuh/wazuh-kibana-app/pull/4149)

### Fixed

- Fixed the falsy values are displayed as not defined and enhanced the output of `Ruleset Test` [#4141](https://github.com/wazuh/wazuh-kibana-app/pull/4141)

## Wazuh v4.3.0 - OpenSearch Dashboards 1.2.0 - Revision 4301

### Added

- Support for OpenSearch Dashboards 1.2.0
- Added GitHub and Office365 modules [#3557](https://github.com/wazuh/wazuh-kibana-app/pull/3557)
- Added a new `Panel` module tab for GitHub and Office365 modules
  [#3541](https://github.com/wazuh/wazuh-kibana-app/pull/3541)
  [#3945](https://github.com/wazuh/wazuh-kibana-app/pull/3945)
  [#3952](https://github.com/wazuh/wazuh-kibana-app/pull/3952)
- Added ability to filter the results fo the `Network Ports` table in the `Inventory data` section [#3639](https://github.com/wazuh/wazuh-kibana-app/pull/3639)
- Added new endpoint service to collect the frontend logs into a file [#3324](https://github.com/wazuh/wazuh-kibana-app/pull/3324)
- Improved the frontend handle errors strategy: UI, Toasts, console log and log in file
  [#3327](https://github.com/wazuh/wazuh-kibana-app/pull/3327)
  [#3321](https://github.com/wazuh/wazuh-kibana-app/pull/3321)
  [#3367](https://github.com/wazuh/wazuh-kibana-app/pull/3367)
  [#3373](https://github.com/wazuh/wazuh-kibana-app/pull/3373)
  [#3374](https://github.com/wazuh/wazuh-kibana-app/pull/3374)
  [#3390](https://github.com/wazuh/wazuh-kibana-app/pull/3390)  
  [#3410](https://github.com/wazuh/wazuh-kibana-app/pull/3410)
  [#3408](https://github.com/wazuh/wazuh-kibana-app/pull/3408)
  [#3429](https://github.com/wazuh/wazuh-kibana-app/pull/3429)
  [#3427](https://github.com/wazuh/wazuh-kibana-app/pull/3427)
  [#3417](https://github.com/wazuh/wazuh-kibana-app/pull/3417)
  [#3462](https://github.com/wazuh/wazuh-kibana-app/pull/3462)
  [#3451](https://github.com/wazuh/wazuh-kibana-app/pull/3451)
  [#3442](https://github.com/wazuh/wazuh-kibana-app/pull/3442)
  [#3480](https://github.com/wazuh/wazuh-kibana-app/pull/3480)
  [#3472](https://github.com/wazuh/wazuh-kibana-app/pull/3472)
  [#3434](https://github.com/wazuh/wazuh-kibana-app/pull/3434)
  [#3392](https://github.com/wazuh/wazuh-kibana-app/pull/3392)
  [#3404](https://github.com/wazuh/wazuh-kibana-app/pull/3404)
  [#3432](https://github.com/wazuh/wazuh-kibana-app/pull/3432)
  [#3415](https://github.com/wazuh/wazuh-kibana-app/pull/3415)
  [#3469](https://github.com/wazuh/wazuh-kibana-app/pull/3469)
  [#3448](https://github.com/wazuh/wazuh-kibana-app/pull/3448)
  [#3465](https://github.com/wazuh/wazuh-kibana-app/pull/3465)
  [#3464](https://github.com/wazuh/wazuh-kibana-app/pull/3464)
  [#3478](https://github.com/wazuh/wazuh-kibana-app/pull/3478)
  [#4116](https://github.com/wazuh/wazuh-kibana-app/pull/4116)
- Added Intelligence tab to Mitre Att&ck module [#3368](https://github.com/wazuh/wazuh-kibana-app/pull/3368) [#3344](https://github.com/wazuh/wazuh-kibana-app/pull/3344) [#3726](https://github.com/wazuh/wazuh-kibana-app/pull/3726)
- Added sample data for office365 events [#3424](https://github.com/wazuh/wazuh-kibana-app/pull/3424)
- Created a separate component to check for sample data [#3475](https://github.com/wazuh/wazuh-kibana-app/pull/3475)
- Added a new hook for getting value suggestions [#3506](https://github.com/wazuh/wazuh-kibana-app/pull/3506)
- Added dinamic simple filters and adding simple GitHub filters fields [3531](https://github.com/wazuh/wazuh-kibana-app/pull/3531)
- Added configuration viewer for Module Office365 on Management > Configuration [#3524](https://github.com/wazuh/wazuh-kibana-app/pull/3524)
- Added base Module Panel view with Office365 setup [#3518](https://github.com/wazuh/wazuh-kibana-app/pull/3518)
- Added specifics and custom filters for Office365 search bar [#3533](https://github.com/wazuh/wazuh-kibana-app/pull/3533)
- Adding Pagination and filter to drilldown tables at Office pannel [#3544](https://github.com/wazuh/wazuh-kibana-app/pull/3544).
- Simple filters change between panel and drilldown panel [#3568](https://github.com/wazuh/wazuh-kibana-app/pull/3568).
- Added new fields in Inventory table and Flyout Details [#3525](https://github.com/wazuh/wazuh-kibana-app/pull/3525)
- Added columns selector in agents table [#3691](https://github.com/wazuh/wazuh-kibana-app/pull/3691)
- Added a new workflow for create wazuh packages [#3742](https://github.com/wazuh/wazuh-kibana-app/pull/3742)
- Run `template` and `fields` checks in the health check depends on the app configuration [#3783](https://github.com/wazuh/wazuh-kibana-app/pull/3783)
- Added a toast message when there is an error creating a new group [#3804](https://github.com/wazuh/wazuh-kibana-app/pull/3804)
- Added a step to start the agent to the deploy new Windowns agent guide [#3846](https://github.com/wazuh/wazuh-kibana-app/pull/3846)
- Added agents windows events config tab [#3905](https://github.com/wazuh/wazuh-kibana-app/pull/3905)
- Added 3 new panels to `Vulnerabilities/Inventory` [#3893](https://github.com/wazuh/wazuh-kibana-app/pull/3893)
- Added new fields of `Vulnerabilities` to the details flyout [#3893](https://github.com/wazuh/wazuh-kibana-app/pull/3893) [#3908](https://github.com/wazuh/wazuh-kibana-app/pull/3908)
- Added missing fields used in visualizations to the known fiels related to alerts [#3924](https://github.com/wazuh/wazuh-kibana-app/pull/3924)
- Added troubleshooting link to "index pattern was refreshed" toast [#3946](https://github.com/wazuh/wazuh-kibana-app/pull/3946)
- Added more number options to the tables widget in Modules -> "Mitre" [#4041](https://github.com/wazuh/wazuh-kibana-app/pull/4066)
- Management -> groups -> agent: Selectors appear when there are more than 3 options [#4126](https://github.com/wazuh/wazuh-kibana-app/pull/4126)

### Changed

- Changed ossec to wazuh in sample-data [#3121](https://github.com/wazuh/wazuh-kibana-app/pull/3121)
- Changed empty fields in FIM tables and `syscheck.value_name` in discovery now show an empty tag for visual clarity [#3279](https://github.com/wazuh/wazuh-kibana-app/pull/3279)
- Adapted the Mitre tactics and techniques resources to use the API endpoints [#3346](https://github.com/wazuh/wazuh-kibana-app/pull/3346)
- Moved the filterManager subscription to the hook useFilterManager [#3517](https://github.com/wazuh/wazuh-kibana-app/pull/3517)
- Change filter from is to is one of in custom searchbar [#3529](https://github.com/wazuh/wazuh-kibana-app/pull/3529)
- Refactored as module tabs and buttons are rendered [#3494](https://github.com/wazuh/wazuh-kibana-app/pull/3494)
- Updated the deprecated and added new references authd [#3663](https://github.com/wazuh/wazuh-kibana-app/pull/3663) [#3806](https://github.com/wazuh/wazuh-kibana-app/pull/3806)
- Added time subscription to Discover component [#3549](https://github.com/wazuh/wazuh-kibana-app/pull/3549)
- Refactored as module tabs and buttons are rendered [#3494](https://github.com/wazuh/wazuh-kibana-app/pull/3494)
- Testing logs using the Ruletest Test don't display the rule information if not matching a rule. [#3446](https://github.com/wazuh/wazuh-kibana-app/pull/3446)
- Changed format permissions in FIM inventory [#3649](https://github.com/wazuh/wazuh-kibana-app/pull/3649)
- Changed of request for one that does not return data that is not necessary to optimize times. [#3686](https://github.com/wazuh/wazuh-kibana-app/pull/3686) [#3728](https://github.com/wazuh/wazuh-kibana-app/pull/3728)
- Rebranding. Replaced the brand logos, set module icons with brand colors [#3788](https://github.com/wazuh/wazuh-kibana-app/pull/3788)
- Changed user for sample data management [#3795](https://github.com/wazuh/wazuh-kibana-app/pull/3795)
- Changed agent install codeblock copy button and powershell terminal warning [#3792](https://github.com/wazuh/wazuh-kibana-app/pull/3792)
- Refactored as the plugin platform name and references is managed [#3811](https://github.com/wazuh/wazuh-kibana-app/pull/3811)
- Removed `Dashboard` tab for the `Vulnerabilities` modules [#3893](https://github.com/wazuh/wazuh-kibana-app/pull/3893)
- Display all fields in the `Table` tab when expading an alert row in the alerts tables of flyouts and the `Modules/Security Events/Dashboard` table [#3908](https://github.com/wazuh/wazuh-kibana-app/pull/3908)
- Refactored the table in `Vulnerabilities/Inventory` [#3196](https://github.com/wazuh/wazuh-kibana-app/pull/3196)
- Changed Google Groups app icons [#3949](https://github.com/wazuh/wazuh-kibana-app/pull/3949)
- Removed sorting for `Agents` or `Configuration checksum` column in the table of `Management/Groups` due to this is not supported by the API [#3857](https://github.com/wazuh/wazuh-kibana-app/pull/3857)
- Changed messages in the agent installation guide [#4040](https://github.com/wazuh/wazuh-kibana-app/pull/4040)
- Changed the default `wazuh.statistics.shards` setting from `2` to `1` [#4055](https://github.com/wazuh/wazuh-kibana-app/pull/4055)
- Removed the migration tasks in the `.wazuh` and `.wazuh-version` indices [#4098](https://github.com/wazuh/wazuh-kibana-app/pull/4098)
- Separated the actions of viewing and editing the `agent.conf` group file [#4114](https://github.com/wazuh/wazuh-kibana-app/pull/4114)

### Fixed

- Fixed creation of log files [#3384](https://github.com/wazuh/wazuh-kibana-app/pull/3384)
- Fixed double fetching alerts count when pinnin/unpinning the agent in Mitre Att&ck/Framework [#3484](https://github.com/wazuh/wazuh-kibana-app/pull/3484)
- Query config refactor [#3490](https://github.com/wazuh/wazuh-kibana-app/pull/3490)
- Fixed rules and decoders test flyout clickout event [#3412](https://github.com/wazuh/wazuh-kibana-app/pull/3412)
- Notify when you are registering an agent without permissions [#3430](https://github.com/wazuh/wazuh-kibana-app/pull/3430)
- Remove not used `redirectRule` query param when clicking the row table on CDB Lists/Decoders [#3438](https://github.com/wazuh/wazuh-kibana-app/pull/3438)
- Fixed the code overflows over the line numbers in the API Console editor [#3439](https://github.com/wazuh/wazuh-kibana-app/pull/3439)
- Don't open the main menu when changing the seleted API or index pattern [#3440](https://github.com/wazuh/wazuh-kibana-app/pull/3440)
- Fix error message in conf managment [#3443](https://github.com/wazuh/wazuh-kibana-app/pull/3443)
- Fix size api selector when name is too long [#3445](https://github.com/wazuh/wazuh-kibana-app/pull/3445)
- Fixed error when edit a rule or decoder [#3456](https://github.com/wazuh/wazuh-kibana-app/pull/3456)
- Fixed index pattern selector doesn't display the ignored index patterns [#3458](https://github.com/wazuh/wazuh-kibana-app/pull/3458)
- Fixed error in /Management/Configuration when cluster is disabled [#3553](https://github.com/wazuh/wazuh-kibana-app/pull/3553)
- Fix the pinned filters were removed when accessing to the `Panel` tab of a module [#3565](https://github.com/wazuh/wazuh-kibana-app/pull/3565)
- Fixed multi-select component searcher handler [#3645](https://github.com/wazuh/wazuh-kibana-app/pull/3645)
- Fixed order logs properly in Management/Logs [#3609](https://github.com/wazuh/wazuh-kibana-app/pull/3609)
- Fixed the Wazuh API requests to `GET //` [#3661](https://github.com/wazuh/wazuh-kibana-app/pull/3661)
- Fixed missing mitre tactics [#3675](https://github.com/wazuh/wazuh-kibana-app/pull/3675)
- Fix CDB list view not working with IPv6 [#3488](https://github.com/wazuh/wazuh-kibana-app/pull/3488)
- Fixed the bad requests using Console tool to `PUT /active-response` API endpoint [#3466](https://github.com/wazuh/wazuh-kibana-app/pull/3466)
- Fixed group agent management table does not update on error [#3605](https://github.com/wazuh/wazuh-kibana-app/pull/3605)
- Fixed not showing packages details in agent inventory for a freeBSD agent SO [#3651](https://github.com/wazuh/wazuh-kibana-app/pull/3651)
- Fixed wazuh token deleted twice [#3652](https://github.com/wazuh/wazuh-kibana-app/pull/3652)
- Fixed handler of error on dev-tools [#3687](https://github.com/wazuh/wazuh-kibana-app/pull/3687)
- Fixed compatibility wazuh 4.3 - kibana 7.13.4 [#3685](https://github.com/wazuh/wazuh-kibana-app/pull/3685)
- Fixed registry values without agent pinned in FIM>Events [#3689](https://github.com/wazuh/wazuh-kibana-app/pull/3689)
- Fixed breadcrumbs style compatibility for Kibana 7.14.2 [#3688](https://github.com/wazuh/wazuh-kibana-app/pull/3688)
- Fixed security alerts table when filters change [#3682](https://github.com/wazuh/wazuh-kibana-app/pull/3682)
- Fixed error that shows we're using X-Pack when we have Basic [#3692](https://github.com/wazuh/wazuh-kibana-app/pull/3692)
- Fixed blank screen in Kibana 7.10.2 [#3700](https://github.com/wazuh/wazuh-kibana-app/pull/3700)
- Fixed related decoder link undefined parameters error [#3704](https://github.com/wazuh/wazuh-kibana-app/pull/3704)
- Fixing Flyouts in Kibana 7.14.2 [#3708](https://github.com/wazuh/wazuh-kibana-app/pull/3708)
- Fixing the bug of index patterns in health-check due to bad copy of a PR [#3707](https://github.com/wazuh/wazuh-kibana-app/pull/3707)
- Fixed styles and behaviour of button filter in the flyout of `Inventory` section for `Integrity monitoring` and `Vulnerabilities` modules [#3733](https://github.com/wazuh/wazuh-kibana-app/pull/3733)
- Fixed height of `Evolution` card in the `Agents` section when has no data for the selected time range [#3733](https://github.com/wazuh/wazuh-kibana-app/pull/3733)
- Fix clearing the query filter doesn't update the data in Office 365 and GitHub Panel tab [#3722](https://github.com/wazuh/wazuh-kibana-app/pull/3722)
- Fix wrong deamons in filter list [#3710](https://github.com/wazuh/wazuh-kibana-app/pull/3710)
- Fixing bug when create filename with spaces and throws a bad error [#3724](https://github.com/wazuh/wazuh-kibana-app/pull/3724)
- Fixing bug in security User flyout nonexistant unsubmitted changes warning [#3731](https://github.com/wazuh/wazuh-kibana-app/pull/3731)
- Fixing redirect to new tab when click in a link [#3732](https://github.com/wazuh/wazuh-kibana-app/pull/3732)
- Fixed missing settings in `Management/Configuration/Global configuration/Global/Main settings` [#3737](https://github.com/wazuh/wazuh-kibana-app/pull/3737)
- Fixed `Maximum call stack size exceeded` error exporting key-value pairs of a CDB List [#3738](https://github.com/wazuh/wazuh-kibana-app/pull/3738)
- Fixed regex lookahead and lookbehind for safari [#3741](https://github.com/wazuh/wazuh-kibana-app/pull/3741)
- Fixed Vulnerabilities Inventory flyout details filters [#3744](https://github.com/wazuh/wazuh-kibana-app/pull/3744)
- Removed api selector toggle from settings menu since it performed no useful function [#3604](https://github.com/wazuh/wazuh-kibana-app/pull/3604)
- Fixed the requests get [#3661](https://github.com/wazuh/wazuh-kibana-app/pull/3661)
- Fixed Dashboard PDF report error when switching pinned agent state [#3748](https://github.com/wazuh/wazuh-kibana-app/pull/3748)
- Fixed the rendering of the command to deploy new Windows agent not working in some Kibana versions [#3753](https://github.com/wazuh/wazuh-kibana-app/pull/3753)
- Fixed action buttons overlaying to the request text in Tools/API Console [#3772](https://github.com/wazuh/wazuh-kibana-app/pull/3772)
- Fix `Rule ID` value in reporting tables related to top results [#3774](https://github.com/wazuh/wazuh-kibana-app/issues/3774)
- Fixed github/office365 multi-select filters suggested values [#3787](https://github.com/wazuh/wazuh-kibana-app/pull/3787)
- Fix updating the aggregation data of Panel section when changing the time filter [#3790](https://github.com/wazuh/wazuh-kibana-app/pull/3790)
- Removed the button to remove an agent for a group in the agents' table when it is the default group [#3804](https://github.com/wazuh/wazuh-kibana-app/pull/3804)
- Fixed internal user no longer needs permission to make x-pack detection request [#3831](https://github.com/wazuh/wazuh-kibana-app/pull/3831)
- Fixed agents details card style [#3845](https://github.com/wazuh/wazuh-kibana-app/pull/3845) [#3860](https://github.com/wazuh/wazuh-kibana-app/pull/3860)
- Fixed search bar query sanitizing in PDF report [#3861](https://github.com/wazuh/wazuh-kibana-app/pull/3861)
- Fixed routing redirection in events documents discover links [#3866](https://github.com/wazuh/wazuh-kibana-app/pull/3866)
- Fixed health-check [#3868](https://github.com/wazuh/wazuh-kibana-app/pull/3868)
- Fixed refreshing agents evolution visualization [#3894](https://github.com/wazuh/wazuh-kibana-app/pull/3894)
- Fixed an error when generating PDF reports due to Wazuh API token expiration [#3881](https://github.com/wazuh/wazuh-kibana-app/pull/3881)
- Fixed the table of Vulnerabilities/Inventory doesn't reload when changing the selected agent [#3901](https://github.com/wazuh/wazuh-kibana-app/pull/3901)
- Fixed backslash breaking exported JSON result [#3909](https://github.com/wazuh/wazuh-kibana-app/pull/3909)
- Fixed the Events view multiple "The index pattern was refreshed successfully" toast [#3937](https://github.com/wazuh/wazuh-kibana-app/pull/3937)
- Fixed a rendering problem in the map visualizations [#3942](https://github.com/wazuh/wazuh-kibana-app/pull/3942)
- Parse error when using `#` character not at the beginning of the line [#3877](https://github.com/wazuh/wazuh-kibana-app/pull/3877)
- Fixed the `rule.mitre.id` cell enhancement that doesn't support values with sub techniques [#3944](https://github.com/wazuh/wazuh-kibana-app/pull/3944)
- Fixed error not working the alerts displayed when changing the selected time in some flyouts [#3947](https://github.com/wazuh/wazuh-kibana-app/pull/3947) [#4115](https://github.com/wazuh/wazuh-kibana-app/pull/4115)
- Fixed the user can not logout when the Kibana server has a basepath configurated [#3957](https://github.com/wazuh/wazuh-kibana-app/pull/3957)
- Fixed fatal cron-job error when Wazuh API is down [#3991](https://github.com/wazuh/wazuh-kibana-app/pull/3991)
- Fixed circular re-directions when API errors are handled [#4079](https://github.com/wazuh/wazuh-kibana-app/pull/4079)
- Fixed agent breadcrumb routing minor error [#4101](https://github.com/wazuh/wazuh-kibana-app/pull/4101)
- Fixed selected text not visible in API Console [#4102](https://github.com/wazuh/wazuh-kibana-app/pull/4102)
- Fixed the 'missing parameters' error on the Manager Logs [#4110](https://github.com/wazuh/wazuh-kibana-app/pull/4110)
- Fixed undefined input reference when switching between rule set view and rule files view [#4125](https://github.com/wazuh/wazuh-kibana-app/pull/4125)
- Fixed not found FIM file toast error #4124 [#4124](https://github.com/wazuh/wazuh-kibana-app/pull/4124)
- Fixed "See full error" on error toast [#4119](https://github.com/wazuh/wazuh-kibana-app/pull/4119)
- Fixed not being able to remove custom filters. [#4112](https://github.com/wazuh/wazuh-kibana-app/pull/4112)
- Fixed spinner not showing when export button is clicked in management views [#4120](https://github.com/wazuh/wazuh-kibana-app/pull/4120)
- Correction of field and value in the section: last registered agent [#4127](https://github.com/wazuh/wazuh-kibana-app/pull/4127)
- Fixed the download agent installer command [#4132] (https://github.com/wazuh/wazuh-kibana-app/pull/4132)

## Wazuh v4.2.6 - Kibana 7.10.2, 7.11.2, 7.12.1, 7.13.0, 7.13.1, 7.13.2, 7.13.3, 7.13.4, 7.14.0, 7.14.1, 7.14.2 - Revision 4207

### Added

- Support for Kibana 7.13.4
- Support for Kibana 7.14.2
- Hide the `telemetry` banner [#3709](https://github.com/wazuh/wazuh-kibana-app/pull/3709)

### Fixed

- Fixed compatibility Wazuh 4.2 - Kibana 7.13.4 [#3653](https://github.com/wazuh/wazuh-kibana-app/pull/3653)
- Fixed interative register windows agent screen error [#3654](https://github.com/wazuh/wazuh-kibana-app/pull/3654)
- Fixed breadcrumbs style compatibility for Kibana 7.14.2 [#3668](https://github.com/wazuh/wazuh-kibana-app/pull/3668)
- Fixed Wazuh token is not removed after logout in Kibana 7.13 [#3670](https://github.com/wazuh/wazuh-kibana-app/pull/3670)
- Fixed Group Configuration and Management configuration error after trying to going back after you save [#3672](https://github.com/wazuh/wazuh-kibana-app/pull/3672)
- Fixing EuiPanels in Overview Sections and disabled text in WzMenu [#3674](https://github.com/wazuh/wazuh-kibana-app/pull/3674)
- Fixing double flyout clicking in a policy [#3676](https://github.com/wazuh/wazuh-kibana-app/pull/3676)
- Fixed error conflict setting kibana settings from the health check [#3678](https://github.com/wazuh/wazuh-kibana-app/pull/3678)
- Fixed compatibility to get the valid index patterns and refresh fields for Kibana 7.10.2-7.13.4 [3681](https://github.com/wazuh/wazuh-kibana-app/pull/3681)
- Fixed wrong redirect after login [3701](https://github.com/wazuh/wazuh-kibana-app/pull/3701)
- Fixed error getting the index pattern data when there is not `attributes.fields` in the saved object [3689](https://github.com/wazuh/wazuh-kibana-app/pull/3698)

## Wazuh v4.2.4 - Kibana 7.10.2, 7.11.2, 7.12.1 - Revision 4205

### Added

- Support for Wazuh 4.2.4

### Fixed

- Fixed a bug where the user's auth token was not deprecated on logout [#3638](https://github.com/wazuh/wazuh-kibana-app/pull/3638)

## Wazuh v4.2.3 - Kibana 7.10.2, 7.11.2, 7.12.1 - Revision 4204

### Added

- Support for Wazuh 4.2.3

## Wazuh v4.2.2 - Kibana 7.10.2 , 7.12.1 - Revision 4203

### Added

- Wazuh help links in the Kibana help menu [#3170](https://github.com/wazuh/wazuh-kibana-app/pull/3170)
- Redirect to group details using the `group` query param in the URL [#3184](https://github.com/wazuh/wazuh-kibana-app/pull/3184)
- Configuration to disable Wazuh App access from X-Pack/ODFE role [#3222](https://github.com/wazuh/wazuh-kibana-app/pull/3222) [#3292](https://github.com/wazuh/wazuh-kibana-app/pull/3292)
- Added confirmation message when closing a form [#3221](https://github.com/wazuh/wazuh-kibana-app/pull/3221)
- Improvement to hide navbar Wazuh label. [#3240](https://github.com/wazuh/wazuh-kibana-app/pull/3240)
- Add modal creating new rule/decoder [#3274](https://github.com/wazuh/wazuh-kibana-app/pull/3274)
- New functionality to change app logos [#3503](https://github.com/wazuh/wazuh-kibana-app/pull/3503)
- Added link to the upgrade guide when the Wazuh API version and the Wazuh App version mismatch [#3592](https://github.com/wazuh/wazuh-kibana-app/pull/3592)

### Changed

- Removed module titles [#3160](https://github.com/wazuh/wazuh-kibana-app/pull/3160)
- Changed default `wazuh.monitoring.creation` app setting from `d` to `w` [#3174](https://github.com/wazuh/wazuh-kibana-app/pull/3174)
- Changed default `wazuh.monitoring.shards` app setting from `2` to `1` [#3174](https://github.com/wazuh/wazuh-kibana-app/pull/3174)
- Removed Sha1 field from registry key detail [#3189](https://github.com/wazuh/wazuh-kibana-app/pull/3189)
- Removed tooltip in last breadcrumb in header breadcrumb [3250](https://github.com/wazuh/wazuh-kibana-app/pull/3250)
- Refactored the Health check component [#3197](https://github.com/wazuh/wazuh-kibana-app/pull/3197)
- Added version in package downloaded name in agent deploy command [#3210](https://github.com/wazuh/wazuh-kibana-app/issues/3210)
- Removed restriction to allow only current active agents from vulnerability inventory [#3243](https://github.com/wazuh/wazuh-kibana-app/pull/3243)
- Move API selector and Index Pattern Selector to the header bar [#3175](https://github.com/wazuh/wazuh-kibana-app/pull/3175)
- Health check actions notifications refactored and added debug mode [#3258](https://github.com/wazuh/wazuh-kibana-app/pull/3258)
- Improved visualizations object configuration readability [#3355](https://github.com/wazuh/wazuh-kibana-app/pull/3355)
- Changed the way kibana-vis hides the visualization while loading, this should prevent errors caused by having a 0 height visualization [#3349](https://github.com/wazuh/wazuh-kibana-app/pull/3349)

### Fixed

- Fixed screen flickers in Cluster visualization [#3159](https://github.com/wazuh/wazuh-kibana-app/pull/3159)
- Fixed the broken links when using `server.basePath` Kibana setting [#3161](https://github.com/wazuh/wazuh-kibana-app/pull/3161)
- Fixed filter in reports [#3173](https://github.com/wazuh/wazuh-kibana-app/pull/3173)
- Fixed typo error in Settings/Configuration [#3234](https://github.com/wazuh/wazuh-kibana-app/pull/3234)
- Fixed fields overlap in the agent summary screen [#3217](https://github.com/wazuh/wazuh-kibana-app/pull/3217)
- Fixed Ruleset Test, each request is made in a different session instead of all in the same session [#3257](https://github.com/wazuh/wazuh-kibana-app/pull/3257)
- Fixed the `Visualize` button is not displaying when expanding a field in the Events sidebar [#3237](https://github.com/wazuh/wazuh-kibana-app/pull/3237)
- Fix modules are missing in the agent menu [#3244](https://github.com/wazuh/wazuh-kibana-app/pull/3244)
- Fix improving and removing WUI error logs [#3260](https://github.com/wazuh/wazuh-kibana-app/pull/3260)
- Fix some errors of PDF reports [#3272](https://github.com/wazuh/wazuh-kibana-app/pull/3272)
- Fix TypeError when selecting macOS agent deployment in a Safari Browser [#3289](https://github.com/wazuh/wazuh-kibana-app/pull/3289)
- Fix error in how the SCA check's checks are displayed [#3297](https://github.com/wazuh/wazuh-kibana-app/pull/3297)
- Fixed message of error when add sample data fails [#3241](https://github.com/wazuh/wazuh-kibana-app/pull/3241)
- Fixed modules are missing in the agent menu [#3244](https://github.com/wazuh/wazuh-kibana-app/pull/3244)
- Fixed Alerts Summary of modules for reports [#3303](https://github.com/wazuh/wazuh-kibana-app/pull/3303)
- Fixed dark mode visualization background in pdf reports [#3315](https://github.com/wazuh/wazuh-kibana-app/pull/3315)
- Adapt Kibana integrations to Kibana 7.11 and 7.12 [#3309](https://github.com/wazuh/wazuh-kibana-app/pull/3309)
- Fixed error agent view does not render correctly [#3306](https://github.com/wazuh/wazuh-kibana-app/pull/3306)
- Fixed miscalculation in table column width in PDF reports [#3326](https://github.com/wazuh/wazuh-kibana-app/pull/3326)
- Normalized visData table property for 7.12 retro-compatibility [#3323](https://github.com/wazuh/wazuh-kibana-app/pull/3323)
- Fixed error that caused the labels in certain visualizations to overlap [#3355](https://github.com/wazuh/wazuh-kibana-app/pull/3355)
- Fixed export to csv button in dashboards tables [#3358](https://github.com/wazuh/wazuh-kibana-app/pull/3358)
- Fixed Elastic UI breaking changes in 7.12 [#3345](https://github.com/wazuh/wazuh-kibana-app/pull/3345)
- Fixed Wazuh main menu and breadcrumb render issues [#3347](https://github.com/wazuh/wazuh-kibana-app/pull/3347)
- Fixed generation of huge logs from backend errors [#3397](https://github.com/wazuh/wazuh-kibana-app/pull/3397)
- Fixed vulnerabilities flyout not showing alerts if the vulnerability had a field missing [#3593](https://github.com/wazuh/wazuh-kibana-app/pull/3593)

## Wazuh v4.2.1 - Kibana 7.10.2 , 7.11.2 - Revision 4202

### Added

- Support for Wazuh 4.2.1

## Wazuh v4.2.0 - Kibana 7.10.2 , 7.11.2 - Revision 4201

### Added

- Added `Ruleset Test` section under Tools menu, and on Edit Rules/Decoders as a tool. [#1434](https://github.com/wazuh/wazuh-kibana-app/pull/1434)
- Added page size options in Security events, explore agents table [#2925](https://github.com/wazuh/wazuh-kibana-app/pull/2925)
- Added a reminder to restart cluster or manager after import a file in Rules, Decoders or CDB Lists [#3051](https://github.com/wazuh/wazuh-kibana-app/pull/3051)
- Added Agent Stats section [#3056](https://github.com/wazuh/wazuh-kibana-app/pull/3056)
- Added `logtest` PUT example on API Console [#3061](https://github.com/wazuh/wazuh-kibana-app/pull/3061)
- Added vulnerabilities inventory that affect to an agent [#3069](https://github.com/wazuh/wazuh-kibana-app/pull/3069)
- Added retry button to check api again in health check [#3109](https://github.com/wazuh/wazuh-kibana-app/pull/3109)
- Added `wazuh-statistics` template and a new mapping for these indices [#3111](https://github.com/wazuh/wazuh-kibana-app/pull/3111)
- Added link to documentation "Checking connection with Manager" in deploy new agent [#3126](https://github.com/wazuh/wazuh-kibana-app/pull/3126)
- Fixed Agent Evolution graph showing agents from multiple APIs [#3256](https://github.com/wazuh/wazuh-kibana-app/pull/3256)
- Added Disabled index pattern checks in Health Check [#3311](https://github.com/wazuh/wazuh-kibana-app/pull/3311)

### Changed

- Moved Dev Tools inside of Tools menu as Api Console. [#1434](https://github.com/wazuh/wazuh-kibana-app/pull/1434)
- Changed position of Top users on Integrity Monitoring Top 5 user. [#2892](https://github.com/wazuh/wazuh-kibana-app/pull/2892)
- Changed user allow_run_as way of editing. [#3080](https://github.com/wazuh/wazuh-kibana-app/pull/3080)
- Rename some ossec references to Wazuh [#3046](https://github.com/wazuh/wazuh-kibana-app/pull/3046)

### Fixed

- Filter only authorized agents in Agents stats and Visualizations [#3088](https://github.com/wazuh/wazuh-kibana-app/pull/3088)
- Fixed missing `pending` status suggestion for agents [#3095](https://github.com/wazuh/wazuh-kibana-app/pull/3095)
- Index pattern setting not used for choosing from existing patterns [#3097](https://github.com/wazuh/wazuh-kibana-app/pull/3097)
- Fixed space character missing on deployment command if UDP is configured [#3108](https://github.com/wazuh/wazuh-kibana-app/pull/3108)
- Fixed statistics visualizations when a node is selected [#3110](https://github.com/wazuh/wazuh-kibana-app/pull/3110)
- Fixed Flyout date filter also changes main date filter [#3114](https://github.com/wazuh/wazuh-kibana-app/pull/3114)
- Fixed name for "TCP sessions" visualization and average metric is now a sum [#3118](https://github.com/wazuh/wazuh-kibana-app/pull/3118)
- Filter only authorized agents in Events and Security Alerts table [#3120](https://github.com/wazuh/wazuh-kibana-app/pull/3120)
- Fixed Last keep alive label is outside the panel [#3122](https://github.com/wazuh/wazuh-kibana-app/pull/3122)
- Fixed app redirect to Settings section after the health check [#3128](https://github.com/wazuh/wazuh-kibana-app/pull/3128)
- Fixed the plugin logo path in Kibana menu when use `server.basePath` setting [#3144](https://github.com/wazuh/wazuh-kibana-app/pull/3144)
- Fixed deprecated endpoint for create agent groups [3152](https://github.com/wazuh/wazuh-kibana-app/pull/3152)
- Fixed check for TCP protocol in deploy new agent [#3163](https://github.com/wazuh/wazuh-kibana-app/pull/3163)
- Fixed RBAC issue with agent group permissions [#3181](https://github.com/wazuh/wazuh-kibana-app/pull/3181)
- Fixed change index pattern from menu doesn't work [#3187](https://github.com/wazuh/wazuh-kibana-app/pull/3187)
- Conflict with the creation of the index pattern when performing the Health Check [#3232](https://github.com/wazuh/wazuh-kibana-app/pull/3232)
- Added Disabled index pattern checks in Health Check [#3311](https://github.com/wazuh/wazuh-kibana-app/pull/3311)
- Fixed windows update section in Linux Inventory PDF [#3569](https://github.com/wazuh/wazuh-kibana-app/pull/3569)
- Improving and removing unnecessary error logs [#3574](https://github.com/wazuh/wazuh-kibana-app/pull/3574)

## Wazuh v4.1.5 - Kibana 7.10.0 , 7.10.2, 7.11.2 - Revision 4108

### Fixed

- Unable to change selected index pattern from the Wazuh menu [#3330](https://github.com/wazuh/wazuh-kibana-app/pull/3330)

## Wazuh v4.1.5 - Kibana 7.10.0 , 7.10.2, 7.11.2 - Revision 4107

### Added

- Support for Kibana 7.11.2
- Added a warning message for the `Install and enroll the agent` step of `Deploy new agent` guide [#3238](https://github.com/wazuh/wazuh-kibana-app/pull/3238)

### Fixed

- Conflict with the creation of the index pattern when performing the Health Check [#3223](https://github.com/wazuh/wazuh-kibana-app/pull/3223)
- Fixing mac os agents add command [#3207](https://github.com/wazuh/wazuh-kibana-app/pull/3207)

## Wazuh v4.1.5 - Kibana 7.10.0 , 7.10.2 - Revision 4106

- Adapt for Wazuh 4.1.5

## Wazuh v4.1.4 - Kibana 7.10.0 , 7.10.2 - Revision 4105

- Adapt for Wazuh 4.1.4

## Wazuh v4.1.3 - Kibana 7.10.0 , 7.10.2 - Revision 4104

### Added

- Creation of index pattern after the default one is changes in Settings [#2985](https://github.com/wazuh/wazuh-kibana-app/pull/2985)
- Added node name of agent list and detail [#3039](https://github.com/wazuh/wazuh-kibana-app/pull/3039)
- Added loading view while the user is logging to prevent permissions prompts [#3041](https://github.com/wazuh/wazuh-kibana-app/pull/3041)
- Added custom message for each possible run_as setup [#3048](https://github.com/wazuh/wazuh-kibana-app/pull/3048)

### Changed

- Change all dates labels to Kibana formatting time zone [#3047](https://github.com/wazuh/wazuh-kibana-app/pull/3047)
- Improve toast message when selecting a default API [#3049](https://github.com/wazuh/wazuh-kibana-app/pull/3049)
- Improve validation and prevention for caching bundles on the client-side [#3063](https://github.com/wazuh/wazuh-kibana-app/pull/3063) [#3091](https://github.com/wazuh/wazuh-kibana-app/pull/3091)

### Fixed

- Fixed unexpected behavior in Roles mapping [#3028](https://github.com/wazuh/wazuh-kibana-app/pull/3028)
- Fixed rule filter is no applied when you click on a rule id in another module.[#3057](https://github.com/wazuh/wazuh-kibana-app/pull/3057)
- Fixed bug changing master node configuration [#3062](https://github.com/wazuh/wazuh-kibana-app/pull/3062)
- Fixed wrong variable declaration for macOS agents [#3066](https://github.com/wazuh/wazuh-kibana-app/pull/3066)
- Fixed some errors in the Events table, action buttons style, and URLs disappeared [#3086](https://github.com/wazuh/wazuh-kibana-app/pull/3086)
- Fixed Rollback of invalid rule configuration file [#3084](https://github.com/wazuh/wazuh-kibana-app/pull/3084)

## Wazuh v4.1.2 - Kibana 7.10.0 , 7.10.2 - Revision 4103

- Add `run_as` setting to example host configuration in Add new API view [#3021](https://github.com/wazuh/wazuh-kibana-app/pull/3021)
- Refactor of some prompts [#3015](https://github.com/wazuh/wazuh-kibana-app/pull/3015)

### Fixed

- Fix SCA policy detail showing name and check results about another policy [#3007](https://github.com/wazuh/wazuh-kibana-app/pull/3007)
- Fixed that alerts table is empty when switching pinned agents [#3008](https://github.com/wazuh/wazuh-kibana-app/pull/3008)
- Creating a role mapping before the existing ones are loaded, the page bursts [#3013](https://github.com/wazuh/wazuh-kibana-app/pull/3013)
- Fix pagination in SCA checks table when expand some row [#3018](https://github.com/wazuh/wazuh-kibana-app/pull/3018)
- Fix manager is shown in suggestions in Agents section [#3025](https://github.com/wazuh/wazuh-kibana-app/pull/3025)
- Fix disabled loading on inventory when request fail [#3026](https://github.com/wazuh/wazuh-kibana-app/pull/3026)
- Fix restarting selected cluster instead of all of them [#3032](https://github.com/wazuh/wazuh-kibana-app/pull/3032)
- Fix pinned agents don't trigger a new filtered query [#3035](https://github.com/wazuh/wazuh-kibana-app/pull/3035)
- Overlay Wazuh menu when Kibana menu is opened or docked [#3038](https://github.com/wazuh/wazuh-kibana-app/pull/3038)
- Fix visualizations in PDF Reports with Dark mode [#2983](https://github.com/wazuh/wazuh-kibana-app/pull/2983)

## Wazuh v4.1.1 - Kibana 7.10.0 , 7.10.2 - Revision 4102

### Added

- Prompt to show the unsupported module for the selected agent [#2959](https://github.com/wazuh/wazuh-kibana-app/pull/2959)
- Added a X-Frame-Options header to the backend responses [#2977](https://github.com/wazuh/wazuh-kibana-app/pull/2977)

### Changed

- Added toast with refresh button when new fields are loaded [#2974](https://github.com/wazuh/wazuh-kibana-app/pull/2974)
- Migrated manager and cluster files endpoints and their corresponding RBAC [#2984](https://github.com/wazuh/wazuh-kibana-app/pull/2984)

### Fixed

- Fix login error when AWS Elasticsearch and ODFE is used [#2710](https://github.com/wazuh/wazuh-kibana-app/issues/2710)
- An error message is displayed when changing a group's configuration although the user has the right permissions [#2955](https://github.com/wazuh/wazuh-kibana-app/pull/2955)
- Fix Security events table is empty when switching the pinned agents [#2956](https://github.com/wazuh/wazuh-kibana-app/pull/2956)
- Fix disabled switch visual edit button when json content is empty [#2957](https://github.com/wazuh/wazuh-kibana-app/issues/2957)
- Fixed main and `More` menus for unsupported agents [#2959](https://github.com/wazuh/wazuh-kibana-app/pull/2959)
- Fixed forcing a non numeric filter value in a number type field [#2961](https://github.com/wazuh/wazuh-kibana-app/pull/2961)
- Fixed wrong number of alerts in Security Events [#2964](https://github.com/wazuh/wazuh-kibana-app/pull/2964)
- Fixed search with strange characters of agent in Management groups [#2970](https://github.com/wazuh/wazuh-kibana-app/pull/2970)
- Fix the statusCode error message [#2971](https://github.com/wazuh/wazuh-kibana-app/pull/2971)
- Fix the SCA policy stats didn't refresh [#2973](https://github.com/wazuh/wazuh-kibana-app/pull/2973)
- Fixed loading of AWS index fields even when no AWS alerts were found [#2974](https://github.com/wazuh/wazuh-kibana-app/pull/2974)
- Fix some date fields format in FIM and SCA modules [#2975](https://github.com/wazuh/wazuh-kibana-app/pull/2975)
- Fix a non-stop error in Manage agents when the user has no permissions [#2976](https://github.com/wazuh/wazuh-kibana-app/pull/2976)
- Can't edit empty rules and decoders files that already exist in the manager [#2978](https://github.com/wazuh/wazuh-kibana-app/pull/2978)
- Support for alerts index pattern with different ID and name [#2979](https://github.com/wazuh/wazuh-kibana-app/pull/2979)
- Fix the unpin agent in the selection modal [#2980](https://github.com/wazuh/wazuh-kibana-app/pull/2980)
- Fix properly logout of Wazuh API when logging out of the application (only for OpenDistro) [#2789](https://github.com/wazuh/wazuh-kibana-app/issues/2789)
- Fixed missing `&&` from macOS agent deployment command [#2989](https://github.com/wazuh/wazuh-kibana-app/issues/2989)
- Fix prompt permissions on Framework of Mitre and Inventory of Integrity monitoring. [#2967](https://github.com/wazuh/wazuh-kibana-app/issues/2967)
- Fix properly logout of Wazuh API when logging out of the application support x-pack [#2789](https://github.com/wazuh/wazuh-kibana-app/issues/2789)

## Wazuh v4.1.0 - Kibana 7.10.0 , 7.10.2 - Revision 4101

### Added

- Check the max buckets by default in healthcheck and increase them [#2901](https://github.com/wazuh/wazuh-kibana-app/pull/2901)
- Added a prompt wraning in role mapping if run_as is false or he is not allowed to use it by API [#2876](https://github.com/wazuh/wazuh-kibana-app/pull/2876)

### Changed

- Support new fields of Windows Registry at FIM inventory panel [#2679](https://github.com/wazuh/wazuh-kibana-app/issues/2679)
- Added on FIM Inventory Windows Registry registry_key and registry_value items from syscheck [#2908](https://github.com/wazuh/wazuh-kibana-app/issues/2908)
- Uncheck agents after an action in agents groups management [#2907](https://github.com/wazuh/wazuh-kibana-app/pull/2907)
- Unsave rule files when edit or create a rule with invalid content [#2944](https://github.com/wazuh/wazuh-kibana-app/pull/2944)
- Added vulnerabilities module for macos agents [#2969](https://github.com/wazuh/wazuh-kibana-app/pull/2969)

### Fixed

- Fix server error Invalid token specified: Cannot read property 'replace' of undefined [#2899](https://github.com/wazuh/wazuh-kibana-app/issues/2899)
- Fix show empty files rules and decoders: [#2923](https://github.com/wazuh/wazuh-kibana-app/issues/2923)
- Fixed wrong hover texts in CDB lists actions [#2929](https://github.com/wazuh/wazuh-kibana-app/pull/2929)
- Fixed access to forbidden agents information when exporting agents listt [2918](https://github.com/wazuh/wazuh-kibana-app/pull/2918)
- Fix the decoder detail view is not displayed [#2888](https://github.com/wazuh/wazuh-kibana-app/issues/2888)
- Fix the complex search using the Wazuh API query filter in search bars [#2930](https://github.com/wazuh/wazuh-kibana-app/issues/2930)
- Fixed validation to check userPermissions are not ready yet [#2931](https://github.com/wazuh/wazuh-kibana-app/issues/2931)
- Fixed clear visualizations manager list when switching tabs. Fixes PDF reports filters [#2932](https://github.com/wazuh/wazuh-kibana-app/pull/2932)
- Fix Strange box shadow in Export popup panel in Managment > Groups [#2886](https://github.com/wazuh/wazuh-kibana-app/issues/2886)
- Fixed wrong command on alert when data folder does not exist [#2938](https://github.com/wazuh/wazuh-kibana-app/pull/2938)
- Fix agents table OS field sorting: Changes agents table field `os_name` to `os.name,os.version` to make it sortable. [#2939](https://github.com/wazuh/wazuh-kibana-app/pull/2939)
- Fixed diff parsed datetime between agent detail and agents table [#2940](https://github.com/wazuh/wazuh-kibana-app/pull/2940)
- Allow access to Agents section with agent:group action permission [#2933](https://github.com/wazuh/wazuh-kibana-app/issues/2933)
- Fixed filters does not work on modals with search bar [#2935](https://github.com/wazuh/wazuh-kibana-app/pull/2935)
- Fix wrong package name in deploy new agent [#2942](https://github.com/wazuh/wazuh-kibana-app/issues/2942)
- Fixed number agents not show on pie onMouseEvent [#2890](https://github.com/wazuh/wazuh-kibana-app/issues/2890)
- Fixed off Kibana Query Language in search bar of Controls/Inventory modules. [#2945](https://github.com/wazuh/wazuh-kibana-app/pull/2945)
- Fixed number of agents do not show on the pie chart tooltip in agents preview [#2890](https://github.com/wazuh/wazuh-kibana-app/issues/2890)

## Wazuh v4.0.4 - Kibana 7.10.0 , 7.10.2 - Revision 4017

### Added

- Adapt the app to the new Kibana platform [#2475](https://github.com/wazuh/wazuh-kibana-app/issues/2475)
- Wazuh data directory moved from `optimize` to `data` Kibana directory [#2591](https://github.com/wazuh/wazuh-kibana-app/issues/2591)
- Show the wui_rules belong to wazuh-wui API user [#2702](https://github.com/wazuh/wazuh-kibana-app/issues/2702)

### Fixed

- Fixed Wazuh menu and agent menu for Solaris agents [#2773](https://github.com/wazuh/wazuh-kibana-app/issues/2773) [#2725](https://github.com/wazuh/wazuh-kibana-app/issues/2725)
- Fixed wrong shards and replicas for statistics indices and also fixed wrong prefix for monitoring indices [#2732](https://github.com/wazuh/wazuh-kibana-app/issues/2732)
- Report's creation dates set to 1970-01-01T00:00:00.000Z [#2772](https://github.com/wazuh/wazuh-kibana-app/issues/2772)
- Fixed bug for missing commands in ubuntu/debian and centos [#2786](https://github.com/wazuh/wazuh-kibana-app/issues/2786)
- Fixed bug that show an hour before in /security-events/dashboard [#2785](https://github.com/wazuh/wazuh-kibana-app/issues/2785)
- Fixed permissions to access agents [#2838](https://github.com/wazuh/wazuh-kibana-app/issues/2838)
- Fix searching in groups [#2825](https://github.com/wazuh/wazuh-kibana-app/issues/2825)
- Fix the pagination in SCA ckecks table [#2815](https://github.com/wazuh/wazuh-kibana-app/issues/2815)
- Fix the SCA table with a wrong behaviour using the refresh button [#2854](https://github.com/wazuh/wazuh-kibana-app/issues/2854)
- Fix sca permissions for agents views and dashboards [#2862](https://github.com/wazuh/wazuh-kibana-app/issues/2862)
- Solaris should not show vulnerabilities module [#2829](https://github.com/wazuh/wazuh-kibana-app/issues/2829)
- Fix the settings of statistics indices creation [#2858](https://github.com/wazuh/wazuh-kibana-app/issues/2858)
- Update agents' info in Management Status after changing cluster node selected [#2828](https://github.com/wazuh/wazuh-kibana-app/issues/2828)
- Fix error when applying filter in rules from events [#2877](https://github.com/wazuh/wazuh-kibana-app/issues/2877)

### Changed

- Replaced `wazuh` Wazuh API user by `wazuh-wui` in the default configuration [#2852](https://github.com/wazuh/wazuh-kibana-app/issues/2852)
- Add agent id to the reports name in Agent Inventory and Modules [#2817](https://github.com/wazuh/wazuh-kibana-app/issues/2817)

### Adapt for Kibana 7.10.0

- Fixed filter pinned crash returning from agents [#2864](https://github.com/wazuh/wazuh-kibana-app/issues/2864)
- Fixed style in sca and regulatory compliance tables and in wz menu [#2861](https://github.com/wazuh/wazuh-kibana-app/issues/2861)
- Fix body-payload of Sample Alerts POST endpoint [#2857](https://github.com/wazuh/wazuh-kibana-app/issues/2857)
- Fixed bug in the table on Agents->Table-> Actions->Config icon [#2853](https://github.com/wazuh/wazuh-kibana-app/issues/2853)
- Fixed tooltip in the icon of view decoder file [#2850](https://github.com/wazuh/wazuh-kibana-app/issues/2850)
- Fixed bug with agent filter when it is pinned [#2846](https://github.com/wazuh/wazuh-kibana-app/issues/2846)
- Fix discovery navigation [#2845](https://github.com/wazuh/wazuh-kibana-app/issues/2845)
- Search file editor gone [#2843](https://github.com/wazuh/wazuh-kibana-app/issues/2843)
- Fix Agent Search Bar - Regex Query Interpreter [#2834](https://github.com/wazuh/wazuh-kibana-app/issues/2834)
- Fixed accordion style breaking [#2833](https://github.com/wazuh/wazuh-kibana-app/issues/2833)
- Fix metrics are not updated after a bad request in search input [#2830](https://github.com/wazuh/wazuh-kibana-app/issues/2830)
- Fix mitre framework tab crash [#2821](https://github.com/wazuh/wazuh-kibana-app/issues/2821)
- Changed ping request to default request. Added delay and while to che… [#2820](https://github.com/wazuh/wazuh-kibana-app/issues/2820)
- Removed kibana alert for security [#2806](https://github.com/wazuh/wazuh-kibana-app/issues/2806)

## Wazuh v4.0.4 - Kibana 7.10.0 , 7.10.2 - Revision 4016

### Added

- Modified agent registration adding groups and architecture [#2666](https://github.com/wazuh/wazuh-kibana-app/issues/2666) [#2652](https://github.com/wazuh/wazuh-kibana-app/issues/2652)
- Each user can only view their own reports [#2686](https://github.com/wazuh/wazuh-kibana-app/issues/2686)

### Fixed

- Create index pattern even if there aren´t available indices [#2620](https://github.com/wazuh/wazuh-kibana-app/issues/2620)
- Top bar overlayed over expanded visualizations [#2667](https://github.com/wazuh/wazuh-kibana-app/issues/2667)
- Empty inventory data in Solaris agents [#2680](https://github.com/wazuh/wazuh-kibana-app/pull/2680)
- Wrong parameters in the dev-tools autocomplete section [#2675](https://github.com/wazuh/wazuh-kibana-app/issues/2675)
- Wrong permissions on edit CDB list [#2665](https://github.com/wazuh/wazuh-kibana-app/pull/2665)
- fix(frontend): add the metafields when refreshing the index pattern [#2681](https://github.com/wazuh/wazuh-kibana-app/pull/2681)
- Error toast is showing about Elasticsearch users for environments without security [#2713](https://github.com/wazuh/wazuh-kibana-app/issues/2713)
- Error about Handler.error in Role Mapping fixed [#2702](https://github.com/wazuh/wazuh-kibana-app/issues/2702)
- Fixed message in reserved users actions [#2702](https://github.com/wazuh/wazuh-kibana-app/issues/2702)
- Error 500 on Export formatted CDB list [#2692](https://github.com/wazuh/wazuh-kibana-app/pull/2692)
- Wui rules label should have only one tooltip [#2723](https://github.com/wazuh/wazuh-kibana-app/issues/2723)
- Move upper the Wazuh item in the Kibana menu and default index pattern [#2867](https://github.com/wazuh/wazuh-kibana-app/pull/2867)

## Wazuh v4.0.4 - Kibana v7.9.1, v7.9.3 - Revision 4015

### Added

- Support for Wazuh v4.0.4

## Wazuh v4.0.3 - Kibana v7.9.1, v7.9.2, v7.9.3 - Revision 4014

### Added

- Improved management of index-pattern fields [#2630](https://github.com/wazuh/wazuh-kibana-app/issues/2630)

### Fixed

- fix(fronted): fixed the check of API and APP version in health check [#2655](https://github.com/wazuh/wazuh-kibana-app/pull/2655)
- Replace user by username key in the monitoring logic [#2654](https://github.com/wazuh/wazuh-kibana-app/pull/2654)
- Security alerts and reporting issues when using private tenants [#2639](https://github.com/wazuh/wazuh-kibana-app/issues/2639)
- Manager restart in rule editor does not work with Wazuh cluster enabled [#2640](https://github.com/wazuh/wazuh-kibana-app/issues/2640)
- fix(frontend): Empty inventory data in Solaris agents [#2680](https://github.com/wazuh/wazuh-kibana-app/pull/2680)

## Wazuh v4.0.3 - Kibana v7.9.1, v7.9.2, v7.9.3 - Revision 4013

### Added

- Support for Wazuh v4.0.3.

## Wazuh v4.0.2 - Kibana v7.9.1, v7.9.3 - Revision 4012

### Added

- Sample data indices name should take index pattern in use [#2593](https://github.com/wazuh/wazuh-kibana-app/issues/2593)
- Added start option to macos Agents [#2653](https://github.com/wazuh/wazuh-kibana-app/pull/2653)

### Changed

- Statistics settings do not allow to configure primary shards and replicas [#2627](https://github.com/wazuh/wazuh-kibana-app/issues/2627)

## Wazuh v4.0.2 - Kibana v7.9.1, v7.9.3 - Revision 4011

### Added

- Support for Wazuh v4.0.2.

### Fixed

- The index pattern title is overwritten with its id after refreshing its fields [#2577](https://github.com/wazuh/wazuh-kibana-app/issues/2577)
- [RBAC] Issues detected when using RBAC [#2579](https://github.com/wazuh/wazuh-kibana-app/issues/2579)

## Wazuh v4.0.1 - Kibana v7.9.1, v7.9.3 - Revision 4010

### Changed

- Alerts summary table for PDF reports on all modules [#2632](https://github.com/wazuh/wazuh-kibana-app/issues/2632)
- [4.0-7.9] Run as with no wazuh-wui API user [#2576](https://github.com/wazuh/wazuh-kibana-app/issues/2576)
- Deploy a new agent interface as default interface [#2564](https://github.com/wazuh/wazuh-kibana-app/issues/2564)
- Problem in the visualization of new reserved resources of the Wazuh API [#2643](https://github.com/wazuh/wazuh-kibana-app/issues/2643)

### Fixed

- Restore the tables in the agents' reports [#2628](https://github.com/wazuh/wazuh-kibana-app/issues/2628)
- [RBAC] Issues detected when using RBAC [#2579](https://github.com/wazuh/wazuh-kibana-app/issues/2579)
- Changes done via a worker's API are overwritten [#2626](https://github.com/wazuh/wazuh-kibana-app/issues/2626)

### Fixed

- [BUGFIX] Default user field for current platform [#2633](https://github.com/wazuh/wazuh-kibana-app/pull/2633)

## Wazuh v4.0.1 - Kibana v7.9.1, v7.9.3 - Revision 4009

### Changed

- Hide empty columns of the processes table of the MacOS agents [#2570](https://github.com/wazuh/wazuh-kibana-app/pull/2570)
- Missing step in "Deploy a new agent" view [#2623](https://github.com/wazuh/wazuh-kibana-app/issues/2623)
- Implement wazuh users' CRUD [#2598](https://github.com/wazuh/wazuh-kibana-app/pull/2598)

### Fixed

- Inconsistent data in sample data alerts [#2618](https://github.com/wazuh/wazuh-kibana-app/pull/2618)

## Wazuh v4.0.1 - Kibana v7.9.1, v7.9.3 - Revision 4008

### Fixed

- Icons not align to the right in Modules > Events [#2607](https://github.com/wazuh/wazuh-kibana-app/pull/2607)
- Statistics visualizations do not show data [#2602](https://github.com/wazuh/wazuh-kibana-app/pull/2602)
- Error on loading css files [#2599](https://github.com/wazuh/wazuh-kibana-app/pull/2599)
- Fixed search filter in search bar in Module/SCA wasn't working [#2601](https://github.com/wazuh/wazuh-kibana-app/pull/2601)

## Wazuh v4.0.0 - Kibana v7.9.1, v7.9.2, v7.9.3 - Revision 4007

### Fixed

- updated macOS package URL [#2596](https://github.com/wazuh/wazuh-kibana-app/pull/2596)
- Revert "[4.0-7.9] [BUGFIX] Removed unnecessary function call" [#2597](https://github.com/wazuh/wazuh-kibana-app/pull/2597)

## Wazuh v4.0.0 - Kibana v7.9.1, v7.9.2, v7.9.3 - Revision 4006

### Fixed

- Undefined field in event view [#2588](https://github.com/wazuh/wazuh-kibana-app/issues/2588)
- Several calls to the same stats request (esAlerts) [#2586](https://github.com/wazuh/wazuh-kibana-app/issues/2586)
- The filter options popup doesn't open on click once the filter is pinned [#2581](https://github.com/wazuh/wazuh-kibana-app/issues/2581)
- The formatedFields are missing from the index-pattern of wazuh-alerts-\* [#2574](https://github.com/wazuh/wazuh-kibana-app/issues/2574)

## Wazuh v4.0.0 - Kibana v7.9.3 - Revision 4005

### Added

- Support for Kibana v7.9.3

## Wazuh v4.0.0 - Kibana v7.9.1, v7.9.2 - Revision 4002

### Added

- Support for Wazuh v4.0.0.
- Support for Kibana v7.9.1 and 7.9.2.
- Support for Open Distro 1.10.1.
- Added a RBAC security layer integrated with Open Distro and X-Pack.
- Added remoted and analysisd statistics.
- Expand supported deployment variables.
- Added new configuration view settings for GCP integration.
- Added logic to change the `metafields` configuration of Kibana [#2524](https://github.com/wazuh/wazuh-kibana-app/issues/2524)

### Changed

- Migrated the default index-pattern to `wazuh-alerts-*`.
- Removed the `known-fields` functionality.
- Security Events dashboard redesinged.
- Redesigned the app settings configuration with categories.
- Moved the wazuh-registry file to Kibana optimize folder.

### Fixed

- Format options in `wazuh-alerts` index-pattern are not overwritten now.
- Prevent blank page in detaill agent view.
- Navigable agents name in Events.
- Index pattern is not being refreshed.
- Reporting fails when agent is pinned and compliance controls are visited.
- Reload rule detail doesn't work properly with the related rules.
- Fix search bar filter in Manage agent of group [#2541](https://github.com/wazuh/wazuh-kibana-app/pull/2541)

# Wazuh v3.13.6 - Kibana v7.9.2 - Revision 890

### Added

- Support for Wazuh v3.13.6

## Wazuh v3.13.5 - Kibana 7.9.2 - Revision 889

- Sanitize report's inputs and usernames [#4336](https://github.com/wazuh/wazuh-kibana-app/pull/4336)

## Wazuh v3.13.2 - Kibana v7.9.1 - Revision 887

### Added

- Support for Wazuh v3.13.2

## Wazuh v3.13.2 - Kibana v7.8.0 - Revision 887

### Added

- Support for Wazuh v3.13.2

## Wazuh v3.13.1 - Kibana v7.9.1 - Revision 886

### Added

- Support for Kibana v7.9.1

## Wazuh v3.13.1 - Kibana v7.9.0 - Revision 885

### Added

- Support for Kibana v7.9.0

## Wazuh v3.13.1 - Kibana v7.8.1 - Revision 884

### Added

- Support for Kibana v7.8.1

## Wazuh v3.13.1 - Kibana v7.8.0 - Revision 883

### Added

- Support for Wazuh v3.13.1

## Wazuh v3.13.0 - Kibana v7.8.0 - Revision 881

### Added

- Support for Kibana v7.8.0

## Wazuh v3.13.0 - Kibana v7.7.0, v7.7.1 - Revision 880

### Added

- Support for Wazuh v3.13.0
- Support for Kibana v7.7.1
- Support for Open Distro 1.8
- New navigation experience with a global menu [#1965](https://github.com/wazuh/wazuh-kibana-app/issues/1965)
- Added a Breadcrumb in Kibana top nav [#2161](https://github.com/wazuh/wazuh-kibana-app/issues/2161)
- Added a new Agents Summary Screen [#1963](https://github.com/wazuh/wazuh-kibana-app/issues/1963)
- Added a new feature to add sample data to dashboards [#2115](https://github.com/wazuh/wazuh-kibana-app/issues/2115)
- Added MITRE integration [#1877](https://github.com/wazuh/wazuh-kibana-app/issues/1877)
- Added Google Cloud Platform integration [#1873](https://github.com/wazuh/wazuh-kibana-app/issues/1873)
- Added TSC integration [#2204](https://github.com/wazuh/wazuh-kibana-app/pull/2204)
- Added a new Integrity monitoring state view for agent [#2153](https://github.com/wazuh/wazuh-kibana-app/issues/2153)
- Added a new Integrity monitoring files detail view [#2156](https://github.com/wazuh/wazuh-kibana-app/issues/2156)
- Added a new component to explore Compliance requirements [#2156](https://github.com/wazuh/wazuh-kibana-app/issues/2261)

### Changed

- Code migration to React.js
- Global review of styles
- Unified Overview and Agent dashboards into new Modules [#2110](https://github.com/wazuh/wazuh-kibana-app/issues/2110)
- Changed Vulnerabilities dashboard visualizations [#2262](https://github.com/wazuh/wazuh-kibana-app/issues/2262)

### Fixed

- Open Distro tenants have been fixed and are functional now [#1890](https://github.com/wazuh/wazuh-kibana-app/issues/1890).
- Improved navigation performance [#2200](https://github.com/wazuh/wazuh-kibana-app/issues/2200).
- Avoid creating the wazuh-monitoring index pattern if it is disabled [#2100](https://github.com/wazuh/wazuh-kibana-app/issues/2100)
- SCA checks without compliance field can't be expanded [#2264](https://github.com/wazuh/wazuh-kibana-app/issues/2264)

## Wazuh v3.12.3 - Kibana v7.7.1 - Revision 876

### Added

- Support for Kibana v7.7.1

## Wazuh v3.12.3 - Kibana v7.7.0 - Revision 875

### Added

- Support for Kibana v7.7.0

## Wazuh v3.12.3 - Kibana v6.8.8, v7.6.1, v7.6.2 - Revision 874

### Added

- Support for Wazuh v3.12.3

## Wazuh v3.12.2 - Kibana v6.8.8, v7.6.1, v7.6.2 - Revision 873

### Added

- Support for Wazuh v3.12.2

## Wazuh v3.12.1 - Kibana v6.8.8, v7.6.1, v7.6.2 - Revision 872

### Added

- Support Wazuh 3.12.1
- Added new FIM settings on configuration on demand. [#2147](https://github.com/wazuh/wazuh-kibana-app/issues/2147)

### Changed

- Updated agent's variable names in deployment guides. [#2169](https://github.com/wazuh/wazuh-kibana-app/pull/2169)

### Fixed

- Pagination is now shown in table-type visualizations. [#2180](https://github.com/wazuh/wazuh-kibana-app/issues/2180)

## Wazuh v3.12.0 - Kibana v6.8.8, v7.6.2 - Revision 871

### Added

- Support for Kibana v6.8.8 and v7.6.2

## Wazuh v3.12.0 - Kibana v6.8.7, v7.4.2, v7.6.1 - Revision 870

### Added

- Support for Wazuh v3.12.0
- Added a new setting to hide manager alerts from dashboards. [#2102](https://github.com/wazuh/wazuh-kibana-app/pull/2102)
- Added a new setting to be able to change API from the top menu. [#2143](https://github.com/wazuh/wazuh-kibana-app/issues/2143)
- Added a new setting to enable/disable the known fields health check [#2037](https://github.com/wazuh/wazuh-kibana-app/pull/2037)
- Added suport for PCI 11.2.1 and 11.2.3 rules. [#2062](https://github.com/wazuh/wazuh-kibana-app/pull/2062)

### Changed

- Restructuring of the optimize/wazuh directory. Now the Wazuh configuration file (wazuh.yml) is placed on /usr/share/kibana/optimize/wazuh/config. [#2116](https://github.com/wazuh/wazuh-kibana-app/pull/2116)
- Improve performance of Dasboards reports generation. [1802344](https://github.com/wazuh/wazuh-kibana-app/commit/18023447c6279d385df84d7f4a5663ed2167fdb5)

### Fixed

- Discover time range selector is now displayed on the Cluster section. [08901df](https://github.com/wazuh/wazuh-kibana-app/commit/08901dfcbe509f17e4fab26877c8b7dae8a66bff)
- Added the win_auth_failure rule group to Authentication failure metrics. [#2099](https://github.com/wazuh/wazuh-kibana-app/pull/2099)
- Negative values in Syscheck attributes now have their correct value in reports. [7c3e84e](https://github.com/wazuh/wazuh-kibana-app/commit/7c3e84ec8f00760b4f650cfc00a885d868123f99)

## Wazuh v3.11.4 - Kibana v7.6.1 - Revision 858

### Added

- Support for Kibana v7.6.1

## Wazuh v3.11.4 - Kibana v6.8.6, v7.4.2, v7.6.0 - Revision 857

### Added

- Support for Wazuh v3.11.4

## Wazuh v3.11.3 - Kibana v7.6.0 - Revision 856

### Added

- Support for Kibana v7.6.0

## Wazuh v3.11.3 - Kibana v7.4.2 - Revision 855

### Added

- Support for Kibana v7.4.2

## Wazuh v3.11.3 - Kibana v7.5.2 - Revision 854

### Added

- Support for Wazuh v3.11.3

### Fixed

- Windows Updates table is now displayed in the Inventory Data report [#2028](https://github.com/wazuh/wazuh-kibana-app/pull/2028)

## Wazuh v3.11.2 - Kibana v7.5.2 - Revision 853

### Added

- Support for Kibana v7.5.2

## Wazuh v3.11.2 - Kibana v6.8.6, v7.3.2, v7.5.1 - Revision 852

### Added

- Support for Wazuh v3.11.2

### Changed

- Increased list filesize limit for the CDB-list [#1993](https://github.com/wazuh/wazuh-kibana-app/pull/1993)

### Fixed

- The xml validator now correctly handles the `--` string within comments [#1980](https://github.com/wazuh/wazuh-kibana-app/pull/1980)
- The AWS map visualization wasn't been loaded until the user interacts with it [dd31bd7](https://github.com/wazuh/wazuh-kibana-app/commit/dd31bd7a155354bc50fe0af22fca878607c8936a)

## Wazuh v3.11.1 - Kibana v6.8.6, v7.3.2, v7.5.1 - Revision 581

### Added

- Support for Wazuh v3.11.1.

## Wazuh v3.11.0 - Kibana v6.8.6, v7.3.2, v7.5.1 - Revision 580

### Added

- Support for Wazuh v3.11.0.
- Support for Kibana v7.5.1.
- The API credentials configuration has been moved from the .wazuh index to a wazuh.yml configuration file. Now the configuration of the API hosts is done from the file and not from the application. [#1465](https://github.com/wazuh/wazuh-kibana-app/issues/1465) [#1771](https://github.com/wazuh/wazuh-kibana-app/issues/1771).
- Upload ruleset files using a "drag and drop" component [#1770](https://github.com/wazuh/wazuh-kibana-app/issues/1770)
- Add logs for the reporting module [#1622](https://github.com/wazuh/wazuh-kibana-app/issues/1622).
- Extended the "Add new agent" guide [#1767](https://github.com/wazuh/wazuh-kibana-app/issues/1767).
- Add new table for windows hotfixes [#1932](https://github.com/wazuh/wazuh-kibana-app/pull/1932)

### Changed

- Removed Discover from top menu [#1699](https://github.com/wazuh/wazuh-kibana-app/issues/1699).
- Hide index pattern selector in case that only one exists [#1799](https://github.com/wazuh/wazuh-kibana-app/issues/1799).
- Remove visualizations legend [#1936](https://github.com/wazuh/wazuh-kibana-app/pull/1936)
- Normalize the field whodata in the group reporting [#1921](https://github.com/wazuh/wazuh-kibana-app/pull/1921)
- A message in the configuration view is ambiguous [#1870](https://github.com/wazuh/wazuh-kibana-app/issues/1870)
- Refactor syscheck table [#1941](https://github.com/wazuh/wazuh-kibana-app/pull/1941)

### Fixed

- Empty files now throws an error [#1806](https://github.com/wazuh/wazuh-kibana-app/issues/1806).
- Arguments for wazuh api requests are now validated [#1815](https://github.com/wazuh/wazuh-kibana-app/issues/1815).
- Fixed the way to check admin mode [#1838](https://github.com/wazuh/wazuh-kibana-app/issues/1838).
- Fixed error exporting as CSV the files into a group [#1833](https://github.com/wazuh/wazuh-kibana-app/issues/1833).
- Fixed XML validator false error for `<` [1882](https://github.com/wazuh/wazuh-kibana-app/issues/1882)
- Fixed "New file" editor doesn't allow saving twice [#1896](https://github.com/wazuh/wazuh-kibana-app/issues/1896)
- Fixed decoders files [#1929](https://github.com/wazuh/wazuh-kibana-app/pull/1929)
- Fixed registration guide [#1926](https://github.com/wazuh/wazuh-kibana-app/pull/1926)
- Fixed infinite load on Ciscat views [#1920](https://github.com/wazuh/wazuh-kibana-app/pull/1920), [#1916](https://github.com/wazuh/wazuh-kibana-app/pull/1916)
- Fixed missing fields in the Visualizations [#1913](https://github.com/wazuh/wazuh-kibana-app/pull/1913)
- Fixed Amazon S3 status is wrong in configuration section [#1864](https://github.com/wazuh/wazuh-kibana-app/issues/1864)
- Fixed hidden overflow in the fim configuration [#1887](https://github.com/wazuh/wazuh-kibana-app/pull/1887)
- Fixed Logo source fail after adding server.basePath [#1871](https://github.com/wazuh/wazuh-kibana-app/issues/1871)
- Fixed the documentation broken links [#1853](https://github.com/wazuh/wazuh-kibana-app/pull/1853)

## Wazuh v3.10.2 - Kibana v7.5.1 - Revision 556

### Added

- Support for Kibana v7.5.1

## Wazuh v3.10.2 - Kibana v7.5.0 - Revision 555

### Added

- Support for Kibana v7.5.0

## Wazuh v3.10.2 - Kibana v7.4.2 - Revision 549

### Added

- Support for Kibana v7.4.2

## Wazuh v3.10.2 - Kibana v7.4.1 - Revision 548

### Added

- Support for Kibana v7.4.1

## Wazuh v3.10.2 - Kibana v7.4.0 - Revision 547

### Added

- Support for Kibana v7.4.0
- Support for Wazuh v3.10.2.

## Wazuh v3.10.2 - Kibana v7.3.2 - Revision 546

### Added

- Support for Wazuh v3.10.2.

## Wazuh v3.10.1 - Kibana v7.3.2 - Revision 545

### Added

- Support for Wazuh v3.10.1.

## Wazuh v3.10.0 - Kibana v7.3.2 - Revision 543

### Added

- Support for Wazuh v3.10.0.
- Added an interactive guide for registering agents, things are now easier for the user, guiding it through the steps needed ending in a _copy & paste_ snippet for deploying his agent [#1468](https://github.com/wazuh/wazuh-kibana-app/issues/1468).
- Added new dashboards for the recently added regulatory compliance groups into the Wazuh core. They are HIPAA and NIST-800-53 [#1468](https://github.com/wazuh/wazuh-kibana-app/issues/1448), [#1638](https://github.com/wazuh/wazuh-kibana-app/issues/1638).
- Make the app work under a custom Kibana space [#1234](https://github.com/wazuh/wazuh-kibana-app/issues/1234), [#1450](https://github.com/wazuh/wazuh-kibana-app/issues/1450).
- Added the ability to manage the app as a native plugin when using Kibana spaces, now you can safely hide/show the app depending on the selected space [#1601](https://github.com/wazuh/wazuh-kibana-app/issues/1601).
- Adapt the app the for Kibana dark mode [#1562](https://github.com/wazuh/wazuh-kibana-app/issues/1562).
- Added an alerts summary in _Overview > FIM_ panel [#1527](https://github.com/wazuh/wazuh-kibana-app/issues/1527).
- Export all the information of a Wazuh group and its related agents in a PDF document [#1341](https://github.com/wazuh/wazuh-kibana-app/issues/1341).
- Export the configuration of a certain agent as a PDF document. Supports granularity for exporting just certain sections of the configuration [#1340](https://github.com/wazuh/wazuh-kibana-app/issues/1340).

### Changed

- Reduced _Agents preview_ load time using the new API endpoint `/summary/agents` [#1687](https://github.com/wazuh/wazuh-kibana-app/pull/1687).
- Replaced most of the _md-nav-bar_ Angular.js components with React components using EUI [#1705](https://github.com/wazuh/wazuh-kibana-app/pull/1705).
- Replaced the requirements slider component with a new styled component [#1708](https://github.com/wazuh/wazuh-kibana-app/pull/1708).
- Soft deprecated the _.wazuh-version_ internal index, now the app dumps its content if applicable to a registry file, then the app removes that index. Further versions will hard deprecate this index [#1467](https://github.com/wazuh/wazuh-kibana-app/issues/1467).
- Visualizations now don't fetch the documents _source_, also, they now use _size: 0_ for fetching [#1663](https://github.com/wazuh/wazuh-kibana-app/issues/1663).
- The app menu is now fixed on top of the view, it's not being hidden on every state change. Also, the Wazuh logo was placed in the top bar of Kibana UI [#1502](https://github.com/wazuh/wazuh-kibana-app/issues/1502).
- Improved _getTimestamp_ method not returning a promise object because it's no longer needed [014bc3a](https://github.com/wazuh/wazuh-kibana-app/commit/014b3aba0d2e9cda0c4d521f5f16faddc434a21e). Also improved main Discover listener for Wazuh not returning a promise object [bd82823](https://github.com/wazuh/wazuh-kibana-app/commit/bd8282391a402b8c567b32739cf914a0135d74bc).
- Replaced _Requirements over time_ visualizations in both PCI DSS and GDPR dashboards [35c539](https://github.com/wazuh/wazuh-kibana-app/commit/35c539eb328b3bded94aa7608f73f9cc51c235a6).
- Do not show a toaster when a visualization field was not known yet, instead, show it just in case the internal refreshing failed [19a2e7](https://github.com/wazuh/wazuh-kibana-app/commit/19a2e71006b38f6a64d3d1eb8a20b02b415d7e07).
- Minor optimizations for server logging [eb8e000](https://github.com/wazuh/wazuh-kibana-app/commit/eb8e00057dfea2dafef56319590ff832042c402d).

### Fixed

- Alerts search bar fixed for Kibana v7.3.1, queries were not being applied as expected [#1686](https://github.com/wazuh/wazuh-kibana-app/issues/1686).
- Hide attributes field from non-Windows agents in the FIM table [#1710](https://github.com/wazuh/wazuh-kibana-app/issues/1710).
- Fixed broken view in Management > Configuration > Amazon S3 > Buckets, some information was missing [#1675](https://github.com/wazuh/wazuh-kibana-app/issues/1675).
- Keep user's filters when switching from Discover to panel [#1685](https://github.com/wazuh/wazuh-kibana-app/issues/1685).
- Reduce load time and amount of data to be fetched in _Management > Cluster monitoring_ section avoiding possible timeouts [#1663](https://github.com/wazuh/wazuh-kibana-app/issues/1663).
- Restored _Remove column_ feature in Discover tabs [#1702](https://github.com/wazuh/wazuh-kibana-app/issues/1702).
- Apps using Kibana v7.3.1 had a bug once the user goes back from _Agent > FIM > Files_ to _Agent > FIM > dashboard_, filters disappear, now it's working properly [#1700](https://github.com/wazuh/wazuh-kibana-app/issues/1700).
- Fixed visual bug in _Management > Cluster monitoring_ and a button position [1e3b748](https://github.com/wazuh/wazuh-kibana-app/commit/1e3b748f11b43b2e7956b830269b6d046d74d12c).
- The app installation date was not being updated properly, now it's fixed [#1692](https://github.com/wazuh/wazuh-kibana-app/issues/1692).
- Fixed _Network interfaces_ table in Inventory section, the table was not paginating [#1474](https://github.com/wazuh/wazuh-kibana-app/issues/1474).
- Fixed APIs passwords are now obfuscated in server responses [adc3152](https://github.com/wazuh/wazuh-kibana-app/pull/1782/commits/adc31525e26b25e4cb62d81cbae70a8430728af5).

## Wazuh v3.9.5 - Kibana v6.8.2 / Kibana v7.2.1 / Kibana v7.3.0 - Revision 531

### Added

- Support for Wazuh v3.9.5

## Wazuh v3.9.4 - Kibana v6.8.1 / Kibana v6.8.2 / Kibana v7.2.0 / Kibana v7.2.1 / Kibana v7.3.0 - Revision 528

### Added

- Support for Wazuh v3.9.4
- Allow filtering by clicking a column in rules/decoders tables [0e2ddd7](https://github.com/wazuh/wazuh-kibana-app/pull/1615/commits/0e2ddd7b73f7f7975d02e97ed86ae8a0966472b4)
- Allow open file in rules table clicking on the file column [1af929d](https://github.com/wazuh/wazuh-kibana-app/pull/1615/commits/1af929d62f450f93c6733868bcb4057e16b7e279)

### Changed

- Improved app performance [#1640](https://github.com/wazuh/wazuh-kibana-app/pull/1640).
- Remove path filter from custom rules and decoders [895792e](https://github.com/wazuh/wazuh-kibana-app/pull/1615/commits/895792e6e6d9401b3293d5e16352b9abef515096)
- Show path column in rules and decoders [6f49816](https://github.com/wazuh/wazuh-kibana-app/pull/1615/commits/6f49816c71b5999d77bf9e3838443627c9be945d)
- Removed SCA overview dashboard [94ebbff](https://github.com/wazuh/wazuh-kibana-app/pull/1615/commits/94ebbff231cbfb6d793130e0b9ea855baa755a1c)
- Disabled last custom column removal [f1ef7de](https://github.com/wazuh/wazuh-kibana-app/pull/1615/commits/f1ef7de1a34bbe53a899596002e8153b95e7dc0e)
- Agents messages across sections unification [8fd7e36](https://github.com/wazuh/wazuh-kibana-app/pull/1615/commits/8fd7e36286fa9dfd03a797499af6ffbaa90b00e1)

### Fixed

- Fix check storeded apis [d6115d6](https://github.com/wazuh/wazuh-kibana-app/pull/1615/commits/d6115d6424c78f0cde2017b432a51b77186dd95a).
- Fix pci-dss console error [297080d](https://github.com/wazuh/wazuh-kibana-app/pull/1615/commits/297080d36efaea8f99b0cafd4c48845dad20495a)
- Fix error in reportingTable [85b7266](https://github.com/wazuh/wazuh-kibana-app/pull/1615/commits/85b72662cb4db44c443ed04f7c31fba57eefccaa)
- Fix filters budgets size [c7ac86a](https://github.com/wazuh/wazuh-kibana-app/pull/1615/commits/c7ac86acb3d5afaf1cf348fab09a2b8c5778a491)
- Fix missing permalink virustotal visualization [1b57529](https://github.com/wazuh/wazuh-kibana-app/pull/1615/commits/1b57529758fccdeb3ac0840e66a8aafbe4757a96)
- Improved wz-table performance [224bd6f](https://github.com/wazuh/wazuh-kibana-app/pull/1615/commits/224bd6f31235c81ba01755c3c1e120c3f86beafd)
- Fix inconsistent data between visualizations and tables in Overview Security Events [b12c600](https://github.com/wazuh/wazuh-kibana-app/pull/1615/commits/b12c600578d80d0715507dec4624a4ebc27ea573)
- Timezone applied in cluster status [a4f620d](https://github.com/wazuh/wazuh-kibana-app/pull/1615/commits/a4f620d398f5834a6d2945af892a462425ca3bec)
- Fixed Overview Security Events report when wazuh.monitoring is disabled [1c26da0](https://github.com/wazuh/wazuh-kibana-app/pull/1615/commits/1c26da05a0b6daf727e15c13b819111aa4e4e913)
- Fixes in APIs management [2143943](https://github.com/wazuh/wazuh-kibana-app/pull/1615/commits/2143943a5049cbb59bb8d6702b5a56cbe0d27a2a)
- Prevent duplicated visualization toast errors [786faf3](https://github.com/wazuh/wazuh-kibana-app/commit/786faf3e62d2cad13f512c0f873b36eca6e9787d)
- Fix not properly updated breadcrumb in ruleset section [9645903](https://github.com/wazuh/wazuh-kibana-app/commit/96459031cd4edbe047970bf0d22d0c099771879f)
- Fix badly dimensioned table in Integrity Monitoring section [9645903](https://github.com/wazuh/wazuh-kibana-app/commit/96459031cd4edbe047970bf0d22d0c099771879f)
- Fix implicit filters can be destroyed [9cf8578](https://github.com/wazuh/wazuh-kibana-app/commit/9cf85786f504f5d67edddeea6cfbf2ab577e799b)
- Windows agent dashboard doesn't show failure logon access. [d38d088](https://github.com/wazuh/wazuh-kibana-app/commit/d38d0881ac8e4294accde83d63108337b74cdd91)
- Number of agents is not properly updated. [f7cbbe5](https://github.com/wazuh/wazuh-kibana-app/commit/f7cbbe54394db825827715c3ad4370ac74317108)
- Missing scrollbar on Firefox file viewer. [df4e8f9](https://github.com/wazuh/wazuh-kibana-app/commit/df4e8f9305b35e9ee1473bed5f5d452dd3420567)
- Agent search filter by name, lost when refreshing. [71b5274](https://github.com/wazuh/wazuh-kibana-app/commit/71b5274ccc332d8961a158587152f7badab28a95)
- Alerts of level 12 cannot be displayed in the Summary table. [ec0e888](https://github.com/wazuh/wazuh-kibana-app/commit/ec0e8885d9f1306523afbc87de01a31f24e36309)
- Restored query from search bar in visualizations. [439128f](https://github.com/wazuh/wazuh-kibana-app/commit/439128f0a1f65b649a9dcb81ab5804ca20f65763)
- Fix Kibana filters loop in Firefox. [82f0f32](https://github.com/wazuh/wazuh-kibana-app/commit/82f0f32946d844ce96a28f0185f903e8e05c5589)

## Wazuh v3.9.3 - Kibana v6.8.1 / v7.1.1 / v7.2.0 - Revision 523

### Added

- Support for Wazuh v3.9.3
- Support for Kibana v7.2.0 [#1556](https://github.com/wazuh/wazuh-kibana-app/pull/1556).

### Changed

- New design and several UI/UX changes [#1525](https://github.com/wazuh/wazuh-kibana-app/pull/1525).
- Improved error checking + syscollector performance [94d0a83](https://github.com/wazuh/wazuh-kibana-app/commit/94d0a83e43aa1d2d84ef6f87cbb76b9aefa085b3).
- Adapt Syscollector for MacOS agents [a4bf7ef](https://github.com/wazuh/wazuh-kibana-app/commit/a4bf7efc693a99b7565b5afcaa372155f15a4db9).
- Show last scan for syscollector [73f2056](https://github.com/wazuh/wazuh-kibana-app/commit/73f2056673bb289d472663397ba7097e49b7b93b).
- Extendend information for syscollector [#1585](https://github.com/wazuh/wazuh-kibana-app/issues/1585).

### Fixed

- Corrected width for agent stats [a998955](https://github.com/wazuh/wazuh-kibana-app/commit/a99895565a8854c55932ec94cffb08e1d0aa3da1).
- Fix height for the menu directive with Dynamic height [427d0f3](https://github.com/wazuh/wazuh-kibana-app/commit/427d0f3e9fa6c34287aa9e8557da99a51e0db40f).
- Fix wazuh-db and clusterd check [cddcef6](https://github.com/wazuh/wazuh-kibana-app/commit/cddcef630c5234dd6f6a495715743dfcfd4e4001).
- Fix AlertsStats when value is "0", it was showing "-" [07a3e10](https://github.com/wazuh/wazuh-kibana-app/commit/07a3e10c7f1e626ba75a55452b6c295d11fd657d).
- Fix syscollector state value [f8d3d0e](https://github.com/wazuh/wazuh-kibana-app/commit/f8d3d0eca44e67e26f79bc574495b1f4c8f751f2).
- Fix time offset for reporting table [2ef500b](https://github.com/wazuh/wazuh-kibana-app/commit/2ef500bb112e68bd4811b8e87ce8581d7c04d20f).
- Fix call to obtain GDPR requirements for specific agent [ccda846](https://github.com/wazuh/wazuh-kibana-app/commit/ccda8464b50be05bc5b3642f25f4972c8a7a2c03).
- Restore "rule.id" as a clickable field in visualizations [#1546](https://github.com/wazuh/wazuh-kibana-app/pull/1546).
- Fix timepicker in cluster monitoring [f7533ce](https://github.com/wazuh/wazuh-kibana-app/pull/1560/commits/f7533cecb6862abfb5c1d2173ec3e70ffc59804a).
- Fix several bugs [#1569](https://github.com/wazuh/wazuh-kibana-app/pull/1569).
- Fully removed "rule.id" as URL field [#1584](https://github.com/wazuh/wazuh-kibana-app/issues/1584).
- Fix filters for dashboards [#1583](https://github.com/wazuh/wazuh-kibana-app/issues/1583).
- Fix missing dependency [#1591](https://github.com/wazuh/wazuh-kibana-app/issues/1591).

## Wazuh v3.9.2 - Kibana v7.1.1 - Revision 510

### Added

- Support for Wazuh v3.9.2

### Changed

- Avoid showing more than one toaster for the same error message [7937003](https://github.com/wazuh/wazuh-kibana-app/commit/793700382798033203091d160773363323e05bb9).
- Restored "Alerts evolution - Top 5 agents" in Overview > Security events [f9305c0](https://github.com/wazuh/wazuh-kibana-app/commit/f9305c0c6acf4a31c41b1cc9684b87f79b27524f).

### Fixed

- Fix missing parameters in Dev Tools request [#1496](https://github.com/wazuh/wazuh-kibana-app/pull/1496).
- Fix "Invalid Date" for Safari and Internet Explorer [#1505](https://github.com/wazuh/wazuh-kibana-app/pull/1505).

## Wazuh v3.9.1 - Kibana v7.1.1 - Revision 509

### Added

- Support for Kibana v7.1.1
- Added overall metrics for Agents > Overview [#1479](https://github.com/wazuh/wazuh-kibana-app/pull/1479).

### Fixed

- Fixed missing dependency for Discover [43f5dd5](https://github.com/wazuh/wazuh-kibana-app/commit/43f5dd5f64065c618ba930b2a4087f0a9e706c0e).
- Fixed visualization for Agents > Overview [#1477](https://github.com/wazuh/wazuh-kibana-app/pull/1477).
- Fixed SCA policy checks table [#1478](https://github.com/wazuh/wazuh-kibana-app/pull/1478).

## Wazuh v3.9.1 - Kibana v7.1.0 - Revision 508

### Added

- Support for Kibana v7.1.0

## Wazuh v3.9.1 - Kibana v6.8.0 - Revision 444

### Added

- Support for Wazuh v3.9.1
- Support for Kibana v6.8.0

### Fixed

- Fixed background color for some parts of the Discover directive [2dfc763](https://github.com/wazuh/wazuh-kibana-app/commit/2dfc763bfa1093fb419f118c2938f6b348562c69).
- Fixed cut values in non-resizable tables when the value is too large [cc4828f](https://github.com/wazuh/wazuh-kibana-app/commit/cc4828fbf50d4dab3dd4bb430617c1f2b13dac6a).
- Fixed handled but not shown error messages from rule editor [0aa0e17](https://github.com/wazuh/wazuh-kibana-app/commit/0aa0e17ac8678879e5066f8d83fd46f5d8edd86a).
- Minor typos corrected [fe11fb6](https://github.com/wazuh/wazuh-kibana-app/commit/fe11fb67e752368aedc89ec844ddf729eb8ad761).
- Minor fixes in agents configuration [1bc2175](https://github.com/wazuh/wazuh-kibana-app/commit/1bc217590438573e7267687655bb5939b5bb9fde).
- Fix Management > logs viewer scrolling [f458b2e](https://github.com/wazuh/wazuh-kibana-app/commit/f458b2e3294796f9cf00482b4da27984646c6398).

### Changed

- Kibana version shown in settings is now read from our package.json [c103d3e](https://github.com/wazuh/wazuh-kibana-app/commit/c103d3e782136106736c02039d28c4567b255aaa).
- Removed an old header from Settings [0197b8b](https://github.com/wazuh/wazuh-kibana-app/commit/0197b8b1abc195f275c8cd9893df84cd5569527b).
- Improved index pattern validation fields, replaced "full_log" with "rule.id" as part of the minimum required fields [dce0595](https://github.com/wazuh/wazuh-kibana-app/commit/dce059501cbd28f1294fd761da3e015e154747bc).
- Improve dynamic height for configuration editor [c318131](https://github.com/wazuh/wazuh-kibana-app/commit/c318131dfb6b5f01752593f2aa972b98c0655610).
- Add timezone for all dates shown in the app [4b8736f](https://github.com/wazuh/wazuh-kibana-app/commit/4b8736fb4e562c78505daaee042bcd798242c3f5).

## Wazuh v3.9.0 - Kibana v6.7.0 / v6.7.1 / v6.7.2 - Revision 441

### Added

- Support for Wazuh v3.9.0
- Support for Kibana v6.7.0 / v6.7.1 / v6.7.2
- Edit master and worker configuration ([#1215](https://github.com/wazuh/wazuh-kibana-app/pull/1215)).
- Edit local rules, local decoders and CDB lists ([#1212](https://github.com/wazuh/wazuh-kibana-app/pull/1212), [#1204](https://github.com/wazuh/wazuh-kibana-app/pull/1204), [#1196](https://github.com/wazuh/wazuh-kibana-app/pull/1196), [#1233](https://github.com/wazuh/wazuh-kibana-app/pull/1233), [#1304](https://github.com/wazuh/wazuh-kibana-app/pull/1304)).
- View no local rules/decoders XML files ([#1395](https://github.com/wazuh/wazuh-kibana-app/pull/1395))
- Dev Tools additions
  - Added hotkey `[shift] + [enter]` for sending query ([#1170](https://github.com/wazuh/wazuh-kibana-app/pull/1170)).
  - Added `Export JSON` button for the Dev Tools ([#1170](https://github.com/wazuh/wazuh-kibana-app/pull/1170)).
- Added refresh button for agents preview table ([#1169](https://github.com/wazuh/wazuh-kibana-app/pull/1169)).
- Added `configuration assessment` information in "Agent > Policy monitoring" ([#1227](https://github.com/wazuh/wazuh-kibana-app/pull/1227)).
- Added agents `configuration assessment` configuration section in "Agent > Configuration" ([1257](https://github.com/wazuh/wazuh-kibana-app/pull/1257))
- Restart master and worker nodes ([#1222](https://github.com/wazuh/wazuh-kibana-app/pull/1222)).
- Restart agents ([#1229](https://github.com/wazuh/wazuh-kibana-app/pull/1229)).
- Added support for more than one Wazuh monitoring pattern ([#1243](https://github.com/wazuh/wazuh-kibana-app/pull/1243))
- Added customizable interval for Wazuh monitoring indices creation ([#1243](https://github.com/wazuh/wazuh-kibana-app/pull/1243)).
- Expand visualizations ([#1246](https://github.com/wazuh/wazuh-kibana-app/pull/1246)).
- Added a dynamic table columns selector ([#1246](https://github.com/wazuh/wazuh-kibana-app/pull/1246)).
- Added resizable columns by dragging in tables ([d2bf8ee](https://github.com/wazuh/wazuh-kibana-app/commit/d2bf8ee9681ca5d6028325e165854b49214e86a3))
- Added a cron job for fetching missing fields of all valid index patterns, also merging dynamic fields every time an index pattern is refreshed by the app ([#1276](https://github.com/wazuh/wazuh-kibana-app/pull/1276)).
- Added auto-merging dynamic fields for Wazuh monitoring index patterns ([#1300](https://github.com/wazuh/wazuh-kibana-app/pull/1300))
- New server module, it's a job queue so we can add delayed jobs to be run in background, this iteration only accepts delayed Wazuh API calls ([#1283](https://github.com/wazuh/wazuh-kibana-app/pull/1283)).
- Added new way to view logs using a logs viewer ([#1292](https://github.com/wazuh/wazuh-kibana-app/pull/1292))
- Added new directive for registering agents from the UI, including instructions on "how to" ([#1321](https://github.com/wazuh/wazuh-kibana-app/pull/1321)).
- Added some Angular charts in Agents Preview and Agents SCA sections ([#1364](https://github.com/wazuh/wazuh-kibana-app/pull/1364))
- Added Docker listener settings in configuration views ([#1365](https://github.com/wazuh/wazuh-kibana-app/pull/1365))
- Added Docker dashboards for both Agents and Overview ([#1367](https://github.com/wazuh/wazuh-kibana-app/pull/1367))
- Improved app logger with debug level ([#1373](https://github.com/wazuh/wazuh-kibana-app/pull/1373))
- Introducing React components from the EUI framework

### Changed

- Escape XML special characters ([#1159](https://github.com/wazuh/wazuh-kibana-app/pull/1159)).
- Changed empty results message for Wazuh tables ([#1165](https://github.com/wazuh/wazuh-kibana-app/pull/1165)).
- Allowing the same query multiple times on the Dev Tools ([#1174](https://github.com/wazuh/wazuh-kibana-app/pull/1174))
- Refactor JSON/XML viewer for configuration tab ([#1173](https://github.com/wazuh/wazuh-kibana-app/pull/1173), [#1148](https://github.com/wazuh/wazuh-kibana-app/pull/1148)).
- Using full height for all containers when possible ([#1224](https://github.com/wazuh/wazuh-kibana-app/pull/1224)).
- Improved the way we are handling "back button" events ([#1207](https://github.com/wazuh/wazuh-kibana-app/pull/1207)).
- Changed some visualizations for FIM, GDPR, PCI, Vulnerability and Security Events ([#1206](https://github.com/wazuh/wazuh-kibana-app/pull/1206), [#1235](https://github.com/wazuh/wazuh-kibana-app/pull/1235), [#1293](https://github.com/wazuh/wazuh-kibana-app/pull/1293)).
- New design for agent header view ([#1186](https://github.com/wazuh/wazuh-kibana-app/pull/1186)).
- Not fetching data the very first time the Dev Tools are opened ([#1185](https://github.com/wazuh/wazuh-kibana-app/pull/1185)).
- Refresh all known fields for all valid index patterns if `kbn-vis` detects a broken index pattern ([ecd7c8f](https://github.com/wazuh/wazuh-kibana-app/commit/ecd7c8f98c187a350f81261d13b0d45dcec6dc5d)).
- Truncate texts and display a tooltip when they don't fit in a table cell ([7b56a87](https://github.com/wazuh/wazuh-kibana-app/commit/7b56a873f85dcba7e6838aeb2e40d9b4cf472576))
- Updated API autocomplete for Dev Tools ([#1218](https://github.com/wazuh/wazuh-kibana-app/pull/1218))
- Updated switches design to adapt it to Kibana's design ([#1253](https://github.com/wazuh/wazuh-kibana-app/pull/1253))
- Reduced the width of some table cells with little text, to give more space to the other columns ([#1263](https://github.com/wazuh/wazuh-kibana-app/pull/1263)).
- Redesign for Management > Status daemons list ([#1284](https://github.com/wazuh/wazuh-kibana-app/pull/1284)).
- Redesign for Management > Configuration, Agent > Configuration ([#1289](https://github.com/wazuh/wazuh-kibana-app/pull/1289)).
- Replaced Management > Logs table with a log viewer component ([#1292](https://github.com/wazuh/wazuh-kibana-app/pull/1292)).
- The agents list search bar now allows to switch between AND/OR operators ([#1291](https://github.com/wazuh/wazuh-kibana-app/pull/1291)).
- Improve audit dashboards ([#1374](https://github.com/wazuh/wazuh-kibana-app/pull/1374))
- Exclude agent "000" getting the last registered and the most active agents from the Wazuh API.([#1391](https://github.com/wazuh/wazuh-kibana-app/pull/1391))
- Reviewed Osquery dashboards ([#1394](https://github.com/wazuh/wazuh-kibana-app/pull/1394))
- Memory info is now a log ([#1400](https://github.com/wazuh/wazuh-kibana-app/pull/1400))
- Error toasters time is now 30000ms, warning/info are still 6000ms ([#1420](https://github.com/wazuh/wazuh-kibana-app/pull/1420))

### Fixed

- Properly handling long messages on notifier service, until now, they were using out of the card space, also we replaced some API messages with more meaningful messages ([#1168](https://github.com/wazuh/wazuh-kibana-app/pull/1168)).
- Adapted Wazuh icon for multiple browsers where it was gone ([#1208](https://github.com/wazuh/wazuh-kibana-app/pull/1208)).
- Do not fetch data from tables twice when resize window ([#1303](https://github.com/wazuh/wazuh-kibana-app/pull/1303)).
- Agent syncrhonization status is updated as we browse the configuration section ([#1305](https://github.com/wazuh/wazuh-kibana-app/pull/1305))
- Using the browser timezone for reporting documents ([#1311](https://github.com/wazuh/wazuh-kibana-app/pull/1311)).
- Wrong behaviors in the routing system when the basePath was set ([#1342](https://github.com/wazuh/wazuh-kibana-app/pull/1342))
- Do not show pagination for one-page tables ([196c5b7](https://github.com/wazuh/wazuh-kibana-app/pull/1362/commits/196c5b717583032798da7791fa4f90ec06397f68))
- Being redirected to Overview once a Kibana restart is performed ([#1378](https://github.com/wazuh/wazuh-kibana-app/pull/1378))
- Displaying the AWS services section of the aws-s3 wodle ([#1393](https://github.com/wazuh/wazuh-kibana-app/pull/1393))
- Show email configuration on the configuration on demand ([#1401](https://github.com/wazuh/wazuh-kibana-app/issues/1401))
- Show "Follow symbolic link" field in Integrity monitoring - Monitored configuration on demand ([0c9c9da](https://github.com/wazuh/wazuh-kibana-app/pull/1414/commits/0c9c9da3b951548761cd203db5ee5baa39afe26c))

## Wazuh v3.8.2 - Kibana v6.6.0 / v6.6.1 / v6.6.2 / v6.7.0 - Revision 419

### Added

- Support for Kibana v6.6.0 / v6.6.1 / v6.6.2 / v6.7.0

### Fixed

- Fixed AWS dashboard, newer JavaScript browser engines break the view due to Angular.js ([6e882fc](https://github.com/wazuh/wazuh-kibana-app/commit/6e882fc1d7efe6059e6140ff40b8a20d9c1fa51e)).
- Fixed AWS accounts visualization, using the right field now ([6e882fc](https://github.com/wazuh/wazuh-kibana-app/commit/6e882fc1d7efe6059e6140ff40b8a20d9c1fa51e)).

## Wazuh v3.8.2 - Kibana v6.5.4 - Revision 418

### Added

- Support for Wazuh v3.8.2

### Changed

- Close configuration editor only if it was successfully updated ([bc77c35](https://github.com/wazuh/wazuh-kibana-app/commit/bc77c35d8440a656d4704451ce857c9e1d36a438)).
- Replaced FIM Vega visualization with standard visualization ([554ee1c](https://github.com/wazuh/wazuh-kibana-app/commit/554ee1c4c4d75c76d82272075acf8bb62e7f9e27)).

## Wazuh v3.8.1 - Kibana v6.5.4 - Revision 417

### Added

- Support for Wazuh v3.8.1

### Changed

- Moved monitored/ignored Windows registry entries to "FIM > Monitored" and "FIM > Ignored" to avoid user confusion ([#1176](https://github.com/wazuh/wazuh-kibana-app/pull/1176)).
- Excluding managers from wazuh-monitoring indices ([#1177](https://github.com/wazuh/wazuh-kibana-app/pull/1177)).
- Escape `&` before sending group configuration ([d3aa56f](https://github.com/wazuh/wazuh-kibana-app/commit/d3aa56fa73478c60505e500db7d3a7df263081b5)).
- Improved `autoFormat` function before rendering group configuration ([f4f8144](https://github.com/wazuh/wazuh-kibana-app/commit/f4f8144eef8b93038fc897a9f16356e71029b844)).
- Now the group configuration editor doesn't exit after sending data to the Wazuh API ([5c1a3ef](https://github.com/wazuh/wazuh-kibana-app/commit/5c1a3ef9bd710a7befbed0709c4a7cf414f44f6b)).

### Fixed

- Fixed style for the error toaster for long URLs or long paths ([11b8084](https://github.com/wazuh/wazuh-kibana-app/commit/11b8084c75bbc5da36587ff31d1bc80a55fe4dfe)).

## Wazuh v3.8.0 - Kibana v6.5.4 - Revision 416

### Added

- Added group management features such as:
  - Edit the group configuration ([#1096](https://github.com/wazuh/wazuh-kibana-app/pull/1096)).
  - Add/remove groups to/from an agent ([#1096](https://github.com/wazuh/wazuh-kibana-app/pull/1096)).
  - Add/remove agents to/from a group ([#1096](https://github.com/wazuh/wazuh-kibana-app/pull/1096)).
  - Add/remove groups ([#1152](https://github.com/wazuh/wazuh-kibana-app/pull/1152)).
- New directive for tables that don't need external data sources ([#1067](https://github.com/wazuh/wazuh-kibana-app/pull/1067)).
- New search bar directive with interactive filters and suggestions ([#1058](https://github.com/wazuh/wazuh-kibana-app/pull/1058)).
- New server route `/elastic/alerts` for fetching alerts using custom parameters([#1056](https://github.com/wazuh/wazuh-kibana-app/pull/1056)).
- New table for an agent FIM monitored files, if the agent OS platform is Windows it will show two tables: files and registry ([#1032](https://github.com/wazuh/wazuh-kibana-app/pull/1032)).
- Added description to each setting under Settings > Configuration ([#1048](https://github.com/wazuh/wazuh-kibana-app/pull/1048)).
- Added a new setting to `config.yml` related to Wazuh monitoring and its index pattern ([#1095](https://github.com/wazuh/wazuh-kibana-app/pull/1095)).
- Resizable columns by dragging in Dev-tools ([#1102](https://github.com/wazuh/wazuh-kibana-app/pull/1102)).
- New feature to be able to edit config.yml file from the Settings > Configuration section view ([#1105](https://github.com/wazuh/wazuh-kibana-app/pull/1105)).
- Added a new table (network addresses) for agent inventory tab ([#1111](https://github.com/wazuh/wazuh-kibana-app/pull/1111)).
- Added `audit_key` (Who-data Audit keys) for configuration tab ([#1123](https://github.com/wazuh/wazuh-kibana-app/pull/1123)).
- Added new known fields for Kibana index pattern ([#1150](https://github.com/wazuh/wazuh-kibana-app/pull/1150)).

### Changed

- Changed Inventory tables. Now the app looks for the OS platform and it shows different tables depending on the OS platform. In addition the process state codes has been replaced to be more meaningful ([#1059](https://github.com/wazuh/wazuh-kibana-app/pull/1059)).
- Tiny rework for the AWS tab including.
- "Report" button is hidden on Discover panel ([#1047](https://github.com/wazuh/wazuh-kibana-app/pull/1047)).
- Visualizations, filters and Discover improved ([#1083](https://github.com/wazuh/wazuh-kibana-app/pull/1083)).
- Removed `popularizeField` function until https://github.com/elastic/kibana/issues/22426 is solved in order to avoid `Unable to write index pattern!` error on Discover tab ([#1085](https://github.com/wazuh/wazuh-kibana-app/pull/1085)).
- Improved Wazuh monitoring module ([#1094](https://github.com/wazuh/wazuh-kibana-app/pull/1094)).
- Added "Registered date" and "Last keep alive" in agents table allowing you to sort by these fields ([#1102](https://github.com/wazuh/wazuh-kibana-app/pull/1102)).
- Improved code quality in sections such as Ruleset > Rule and Decoder detail view simplify conditions ([#1102](https://github.com/wazuh/wazuh-kibana-app/pull/1102)).
- Replaced reporting success message ([#1102](https://github.com/wazuh/wazuh-kibana-app/pull/1102)).
- Reduced the default number of shards and the default number of replicas for the app indices ([#1113](https://github.com/wazuh/wazuh-kibana-app/pull/1113)).
- Refreshing index pattern known fields on health check controller ([#1119](https://github.com/wazuh/wazuh-kibana-app/pull/1119)).
- Less strict memory check ([786c764](https://github.com/wazuh/wazuh-kibana-app/commit/786c7642cd88083f9a77c57ed204488ecf5b710a)).
- Checking message origin in error handler ([dfec368](https://github.com/wazuh/wazuh-kibana-app/commit/dfec368d22a148b2e4437db92d71294900241961)).
- Dev tools is now showing the response as it is, like `curl` does ([#1137](https://github.com/wazuh/wazuh-kibana-app/pull/1137)).
- Removed `unknown` as valid node name ([#1149](https://github.com/wazuh/wazuh-kibana-app/pull/1149)).
- Removed `rule.id` direct filter from the rule set tables ([#1151](https://github.com/wazuh/wazuh-kibana-app/pull/1151))

### Fixed

- Restored X-Pack security logic for the .wazuh index, now it's not bypassing the X-Pack roles ([#1081](https://github.com/wazuh/wazuh-kibana-app/pull/1081))
- Avoid fetching twice the same data ([#1072](https://github.com/wazuh/wazuh-kibana-app/pull/1072), [#1061](https://github.com/wazuh/wazuh-kibana-app/pull/1061)).
- Wazuh logo adapted to low resolutions ([#1074](https://github.com/wazuh/wazuh-kibana-app/pull/1074)).
- Hide Audit, OpenSCAP tabs for non-linux agents. Fixed empty Windows events under Configuration > Log collection section. OSQuery logo has been standardized ([#1072](https://github.com/wazuh/wazuh-kibana-app/pull/1072), [#1076](https://github.com/wazuh/wazuh-kibana-app/pull/1076)).
- Fix empty values on _Overview > Security events_ when Wazuh monitoring is disabled ([#1091](https://github.com/wazuh/wazuh-kibana-app/pull/1091)).
- Fix overlapped play button in Dev-tools when the input box has a scrollbar ([#1102](https://github.com/wazuh/wazuh-kibana-app/pull/1102)).
- Fix Dev-tools behavior when parse json invalid blocks ([#1102](https://github.com/wazuh/wazuh-kibana-app/pull/1102)).
- Fixed Management > Monitoring tab frustration adding back buttons ([#1102](https://github.com/wazuh/wazuh-kibana-app/pull/1102)).
- Fix template checking when using more than one pattern ([#1104](https://github.com/wazuh/wazuh-kibana-app/pull/1104)).
- Fix infinite loop for Wazuh monitoring when the Wazuh API is not being able to give us all the agents ([5a26916](https://github.com/wazuh/wazuh-kibana-app/commit/5a2691642b40a34783d2eafb6ee24ae78b9af21a)), ([85005a1](https://github.com/wazuh/wazuh-kibana-app/commit/85005a184d4f1c3d339b7c895b5d2469f3b45171)).
- Fix rule details for `list` and `info` parameters ([#1149](https://github.com/wazuh/wazuh-kibana-app/pull/1149)).

## Wazuh v3.7.1 / v3.7.2 - Kibana v6.5.1 / v6.5.2 / v6.5.3 / v6.5.4 - Revision 415

### Added

- Support for Elastic stack v6.5.2 / v6.5.3 / v6.5.4.
- Support for Wazuh v3.7.1 / v3.7.2.
- Dev Tools module now autocompletes API endpoints ([#1030](https://github.com/wazuh/wazuh-kibana-app/pull/1030)).

### Changed

- Increased number of rows for syscollector tables ([#1033](https://github.com/wazuh/wazuh-kibana-app/pull/1033)).
- Modularized JSON/XML viewers for the configuration section ([#982](https://github.com/wazuh/wazuh-kibana-app/pull/982)).

### Fixed

- Added missing fields for syscollector network tables ([#1036](https://github.com/wazuh/wazuh-kibana-app/pull/1036)).
- Using the right API path when downloading CSV for decoders list ([#1045](https://github.com/wazuh/wazuh-kibana-app/pull/1045)).
- Including group field when downloading CSV for agents list ([#1044](https://github.com/wazuh/wazuh-kibana-app/pull/1044)).
- Preserve active tab in configuration section when refreshing the page ([#1037](https://github.com/wazuh/wazuh-kibana-app/pull/1037)).

## Wazuh v3.7.0 - Kibana v6.5.0 / v6.5.1 - Revision 414

### Added

- Support for Elastic Stack v6.5.0 / v6.5.1.
- Agent groups bar is now visible on the agent configuration section ([#1023](https://github.com/wazuh/wazuh-kibana-app/pull/1023)).
- Added a new setting for the `config.yml` file for enable/disable administrator mode ([#1019](https://github.com/wazuh/wazuh-kibana-app/pull/1019)).
  - This allows the user to perform PUT, POST, DELETE methods in our Dev Tools.

### Changed

- Refactored most front-end controllers ([#1023](https://github.com/wazuh/wazuh-kibana-app/pull/1023)).

## Wazuh v3.7.0 - Kibana v6.4.2 / v6.4.3 - Revision 413

### Added

- Support for Wazuh v3.7.0.
- Support for Elastic Stack v6.4.2 / v6.4.3.
- Brand-new interface for _Configuration_ (on both _Management_ and _Agents_ tabs) ([#914](https://github.com/wazuh/wazuh-kibana-app/pull/914)):
  - Now you can check current and real agent and manager configuration.
  - A new interface design, with more useful information and easy to understand descriptions.
  - New and more responsive JSON/XML viewers to show the configuration in raw mode.
- Brand-new extension - Osquery ([#938](https://github.com/wazuh/wazuh-kibana-app/pull/938)):
  - A new extension, disabled by default.
  - Check alerts from Wazuh's Osquery integration.
  - Check your current Osquery wodle configuration.
  - More improvements will come for this extension in the future.
- New option for Wazuh app configuration file - _Ignore index patterns_ ([#947](https://github.com/wazuh/wazuh-kibana-app/pull/947)):
  - Now the user can specify which index patterns can't be selected on the app using the new `ip.ignore` setting on the `config.yml` file.
  - The valid format is an array of strings which represents index patterns.
  - By default, this list is empty (all index patterns will be available if they use a compatible structure).
- Added a node selector for _Management > Status_ section when Wazuh cluster is enabled ([#976](https://github.com/wazuh/wazuh-kibana-app/pull/976)).
- Added quick access to _Configuration_ or _Discover_ panels for an agent on the agents list ([#939](https://github.com/wazuh/wazuh-kibana-app/pull/939)).
- Now you can click on an agent's ID on the _Discover_ panels to open its details page on the app ([#904](https://github.com/wazuh/wazuh-kibana-app/pull/904)).
- Redesigned the _Overview > Amazon AWS_ tab, using more meaningful visualizations for a better overall view of your agents' status ([#903](https://github.com/wazuh/wazuh-kibana-app/pull/903)).
- Redesigned the _Overview/Agents > Vulnerabilities_ tab, using more meaningful visualizations for a better overall view of your agents' status ([#954](https://github.com/wazuh/wazuh-kibana-app/pull/954)).
- Now everytime the user enters the _Settings_ tab, the API connection will be automatically checked ([#971](https://github.com/wazuh/wazuh-kibana-app/pull/971)).
- Added a node selector for _Management > Logs_ section when Wazuh cluster is enabled ([#980](https://github.com/wazuh/wazuh-kibana-app/pull/980)).
- Added a group selector for _Agents_ section ([#995](https://github.com/wazuh/wazuh-kibana-app/pull/995)).

### Changed

- Interface refactoring for the _Agents > Inventory data_ tab ([#924](https://github.com/wazuh/wazuh-kibana-app/pull/924)):
  - Now the tab won't be available if your agent doesn't have Syscollector enabled, and each card will be enabled or disabled depending on the current Syscollector scans configuration.
  - This will prevent situations where the user couldn't check the inventory although there was actual scan data to show on some sections.
- Added support for new multigroups feature ([#911](https://github.com/wazuh/wazuh-kibana-app/pull/911)):
  - Now the information bars on _Agents_ will show all the groups an agent belongs to.
- Now the result pane on the _Dev tools_ tab will show the error code coming from the Wazuh API ([#909](https://github.com/wazuh/wazuh-kibana-app/pull/909)).
- Changed some visualizations titles for _Overview/Agents > OpenSCAP_ tab ([#925](https://github.com/wazuh/wazuh-kibana-app/pull/925)).
- All backend routes have been renamed ([#932](https://github.com/wazuh/wazuh-kibana-app/pull/932)).
- Several improvements for Elasticsearch tests ([#933](https://github.com/wazuh/wazuh-kibana-app/pull/933)).
- Updated some strings and descriptions on the _Settings_ tab ([#934](https://github.com/wazuh/wazuh-kibana-app/pull/934)).
- Changed the date format on _Settings > Logs_ to make it more human-readable ([#944](https://github.com/wazuh/wazuh-kibana-app/pull/944)).
- Changed some labels to remove the "MD5 sum" expression, it will use "Checksum" instead ([#945](https://github.com/wazuh/wazuh-kibana-app/pull/945)).
- Added word wrapping class to group name in _Management > Groups > Group detail_ tab ([#945](https://github.com/wazuh/wazuh-kibana-app/pull/945)).
- The `wz-table` directive has been refactored ([#953](https://github.com/wazuh/wazuh-kibana-app/pull/953)).
- The `wz-table` directive now checks if a request is aborted ([#979](https://github.com/wazuh/wazuh-kibana-app/pull/979)).
- Several performance improvements ([#985](https://github.com/wazuh/wazuh-kibana-app/pull/985), [#997](https://github.com/wazuh/wazuh-kibana-app/pull/997), [#1000](https://github.com/wazuh/wazuh-kibana-app/pull/1000)).

### Fixed

- Several known fields for _Whodata_ functionality have been fixed ([#901](https://github.com/wazuh/wazuh-kibana-app/pull/901)).
- Fixed alignment bug with the _Add a filter +_ button on _Discover_ and _Agents_ tabs ([#912](https://github.com/wazuh/wazuh-kibana-app/pull/912)).
- Fixed a bug where the `Add API` form on _Settings_ didn't appear when pressing the button after editing an existing API entry ([#944](https://github.com/wazuh/wazuh-kibana-app/pull/944)).
- Fixed a bug on _Ruleset_ tab where the "Description" column was showing `0` if the rule doesn't have any description ([#948](https://github.com/wazuh/wazuh-kibana-app/pull/948)).
- Fixed wrong alignment on related Rules/Decoders tables from _Management > Ruleset_ tab ([#971](https://github.com/wazuh/wazuh-kibana-app/pull/971)).
- Fixed a bug where sometimes the error messages appeared duplicated ([#971](https://github.com/wazuh/wazuh-kibana-app/pull/971)).

### Removed

- On the _Management > Monitoring_ tab, the `Cluster enabled but not running` message won't appear as an error anymore ([#971](https://github.com/wazuh/wazuh-kibana-app/pull/971)).

## Wazuh v3.6.1 - Kibana v6.4.1 / v6.4.2 / v6.4.3 - Revision 412

### Added

- Support for Elastic Stack v6.4.1 / v6.4.2 / v6.4.3.

## Wazuh v3.6.1 - Kibana v6.4.0 - Revision 411

### Added

- Redesigned the _Overview > Integrity monitoring_ tab, using more meaningful visualizations for a better overall view of your agents' status ([#893](https://github.com/wazuh/wazuh-kibana-app/pull/893)).
- Added a new table for the _Inventory_ tab: _Processes_ ([#895](https://github.com/wazuh/wazuh-kibana-app/pull/895)).
- Improved error handling for tables. Now the table will show an error message if it wasn't able to fetch and load data ([#896](https://github.com/wazuh/wazuh-kibana-app/pull/896)).

### Changed

- The app source code has been improved, following best practices and coding guidelines ([#892](https://github.com/wazuh/wazuh-kibana-app/pull/892)).
- Included more app tests and prettifier for better code maintainability ([#883](https://github.com/wazuh/wazuh-kibana-app/pull/883) & [#885](https://github.com/wazuh/wazuh-kibana-app/pull/885)).

### Fixed

- Fixed minor visual errors on some _GDPR_, _PCI DSS_ and _Vulnerabilities_ visualizations ([#894](https://github.com/wazuh/wazuh-kibana-app/pull/894)).

## Wazuh v3.6.1 - Kibana v6.4.0 - Revision 410

### Added

- The _Inventory_ tab has been redesigned ([#873](https://github.com/wazuh/wazuh-kibana-app/pull/873)):
  - Added new network interfaces and port tables.
  - Improved design using metric information bars and intuitive status indicators.
- Added refresh functionality to the _Settings > Logs_ tab ([#852](https://github.com/wazuh/wazuh-kibana-app/pull/852)):
  - Now everytime the user opens the tab, the logs will be reloaded.
  - A new button to force the update has been added on the top left corner of the logs table.
- Added `tags` and `recursion_level` configuration options to _Management/Agent > Configuration_ tabs ([#850](https://github.com/wazuh/wazuh-kibana-app/pull/850)).
- The _Kuery_ search syntax has been added again to the app ([#851](https://github.com/wazuh/wazuh-kibana-app/pull/851)).
- Added a first batch of [_Mocha_](https://mochajs.org/) tests and other quality of code improvements to the app ([#859](https://github.com/wazuh/wazuh-kibana-app/pull/859)).
- Now you can open specific rule details (the _Management > Ruleset_ tab) when clicking on the `rule.id` value on the _Discover_ tab ([#862](https://github.com/wazuh/wazuh-kibana-app/pull/862)).
- Now you can click on the rule ID value on the _Management > Ruleset_ tab to search for related alerts on the _Discover_ tab ([#863](https://github.com/wazuh/wazuh-kibana-app/pull/863)).

### Changed

- The index pattern known fields have been updated up to 567 ([#872](https://github.com/wazuh/wazuh-kibana-app/pull/872)).
- Now the _Inventory_ tab will always be available for all agents, and a descriptive message will appear if the agent doesn't have `syscollector` enabled ([#879](https://github.com/wazuh/wazuh-kibana-app/pull/879)).

### Fixed

- Fixed a bug where the _Inventory_ tab was unavailable if the user reloads the page while on the _Agents > Configuration_ tab ([#845](https://github.com/wazuh/wazuh-kibana-app/pull/845)).
- Fixed some _Overview > VirusTotal_ visualizations ([#846](https://github.com/wazuh/wazuh-kibana-app/pull/846)).
- Fixed a bug where the _Settings > Extensions_ tab wasn't being properly hidden when there's no API entries inserted ([#847](https://github.com/wazuh/wazuh-kibana-app/pull/847)).
- Fixed a bug where the _Current API_ indicator on the top navbar wasn't being properly updated when the user deletes all the API entries ([#848](https://github.com/wazuh/wazuh-kibana-app/pull/848)).
- Fixed a bug where the _Agents coverage_ metric were not displaying a proper value when the manager has 0 registered agents ([#849](https://github.com/wazuh/wazuh-kibana-app/pull/849)).
- Fixed a bug where the `wazuh-basic` user role was able to update API entries (it should be forbidden) ([#853](https://github.com/wazuh/wazuh-kibana-app/pull/853)).
- Fixed a bug where the visualizations had scroll bars on the PDF reports ([#870](https://github.com/wazuh/wazuh-kibana-app/pull/870)).
- Fixed a bug on the _Dev tools_ tab where the user couldn't execute the first request block if there was blank lines above it ([#871](https://github.com/wazuh/wazuh-kibana-app/pull/871)).
- Fixed a bug on pinned filters when opening tabs where the implicit filter was the same, making them stuck and unremovable from other tabs ([#878](https://github.com/wazuh/wazuh-kibana-app/pull/878)).

## Wazuh v3.6.1 - Kibana v6.4.0 - Revision 409

### Added

- Support for Wazuh v3.6.1.

### Fixed

- Fixed a bug on the _Dev tools_ tab ([b7c79f4](https://github.com/wazuh/wazuh-kibana-app/commit/b7c79f48f06cb49b12883ec9e9337da23b49976b)).

## Wazuh v3.6.1 - Kibana v6.3.2 - Revision 408

### Added

- Support for Wazuh v3.6.1.

### Fixed

- Fixed a bug on the _Dev tools_ tab ([4ca9ed5](https://github.com/wazuh/wazuh-kibana-app/commit/4ca9ed54f1b18e5d499d950e6ff0741946701988)).

## Wazuh v3.6.0 - Kibana v6.4.0 - Revision 407

### Added

- Support for Wazuh v3.6.0.

## Wazuh v3.6.0 - Kibana v6.3.2 - Revision 406

### Added

- Support for Wazuh v3.6.0.

## Wazuh v3.5.0 - Kibana v6.4.0 - Revision 405

### Added

- Support for Elastic Stack v6.4.0 ([#813](https://github.com/wazuh/wazuh-kibana-app/pull/813)).

## Wazuh v3.5.0 - Kibana v6.3.2 - Revision 404

### Added

- Added new options to `config.yml` to change shards and replicas settings for `wazuh-monitoring` indices ([#809](https://github.com/wazuh/wazuh-kibana-app/pull/809)).
- Added more error messages for `wazuhapp.log` in case of failure when performing some crucial functions ([#812](https://github.com/wazuh/wazuh-kibana-app/pull/812)).
- Now it's possible to change replicas settings for existing `.wazuh`, `.wazuh-version` and `wazuh-monitoring` indices on the `config.yml` file ([#817](https://github.com/wazuh/wazuh-kibana-app/pull/817)).

### Changed

- App frontend code refactored and restructured ([#802](https://github.com/wazuh/wazuh-kibana-app/pull/802)).
- Now the _Overview > Security events_ tab won't show anything if the only visualization with data is _Agents status_ ([#811](https://github.com/wazuh/wazuh-kibana-app/pull/811)).

### Fixed

- Fixed a bug where the RAM status message appreared twice the first time you opened the app ([#807](https://github.com/wazuh/wazuh-kibana-app/pull/807)).
- Fixed the app UI to make the app usable on Internet Explorer 11 ([#808](https://github.com/wazuh/wazuh-kibana-app/pull/808)).

## Wazuh v3.5.0 - Kibana v6.3.2 - Revision 403

### Added

- The welcome tabs on _Overview_ and _Agents_ have been updated with a new name and description for the existing sections ([#788](https://github.com/wazuh/wazuh-kibana-app/pull/788)).
- Now the app tables will auto-resize depending on the screen height ([#792](https://github.com/wazuh/wazuh-kibana-app/pull/792)).

### Changed

- Now all the app filters on several tables will present the values in alphabetical order ([#787](https://github.com/wazuh/wazuh-kibana-app/pull/787)).

### Fixed

- Fixed a bug on _Decoders_ where clicking on the decoder wouldn't open the detail view if the `Parent decoders` filter was enabled ([#782](https://github.com/wazuh/wazuh-kibana-app/pull/782)).
- Fixed a bug on _Dev tools_ when the first line on the editor pane was empty or had a comment ([#790](https://github.com/wazuh/wazuh-kibana-app/pull/790)).
- Fixed a bug where the app was throwing multiple warning messages the first time you open it ([#791](https://github.com/wazuh/wazuh-kibana-app/pull/791)).
- Fixed a bug where clicking on a different tab from _Overview_ right after inserting the API credentials for the first time would always redirect to _Overview_ ([#791](https://github.com/wazuh/wazuh-kibana-app/pull/791)).
- Fixed a bug where the user could have a browser cookie with a reference to a non-existing API entry on Elasticsearch ([#794](https://github.com/wazuh/wazuh-kibana-app/pull/794) & [#795](https://github.com/wazuh/wazuh-kibana-app/pull/795)).

### Removed

- The cluster key has been removed from the API requests to `/manager/configuration` ([#796](https://github.com/wazuh/wazuh-kibana-app/pull/796)).

## Wazuh v3.5.0 - Kibana v6.3.1/v6.3.2 - Revision 402

### Added

- Support for Wazuh v3.5.0.
- Added new fields for _Vulnerability detector_ alerts ([#752](https://github.com/wazuh/wazuh-kibana-app/pull/752)).
- Added multi table search for `wz-table` directive. Added two new log levels for _Management > Logs_ section ([#753](https://github.com/wazuh/wazuh-kibana-app/pull/753)).

## Wazuh v3.4.0 - Kibana v6.3.1/v6.3.2 - Revision 401

### Added

- Added a few new fields for Kibana due to the new Wazuh _who-data_ feature ([#763](https://github.com/wazuh/wazuh-kibana-app/pull/763)).
- Added XML/JSON viewer for each card under _Management > Configuration_ ([#764](https://github.com/wazuh/wazuh-kibana-app/pull/764)).

### Changed

- Improved error handling for Dev tools. Also removed some unused dependencies from the _Dev tools_ tab ([#760](https://github.com/wazuh/wazuh-kibana-app/pull/760)).
- Unified origin for tab descriptions. Reviewed some grammar typos ([#765](https://github.com/wazuh/wazuh-kibana-app/pull/765)).
- Refactored agents autocomplete component. Removed unused/deprecated modules ([#766](https://github.com/wazuh/wazuh-kibana-app/pull/766)).
- Simplified route resolves section ([#768](https://github.com/wazuh/wazuh-kibana-app/pull/768)).

### Fixed

- Fixed missing cluster node filter for the visualization shown when looking for specific node under _Management > Monitoring_ section ([#758](https://github.com/wazuh/wazuh-kibana-app/pull/758)).
- Fixed missing dependency injection for `wzMisc` factory ([#768](https://github.com/wazuh/wazuh-kibana-app/pull/768)).

### Removed

- Removed `angular-aria`, `angular-md5`, `ansicolors`, `js-yaml`, `querystring` and `lodash` dependencies since Kibana includes all of them. Removed some unused images ([#768](https://github.com/wazuh/wazuh-kibana-app/pull/768)).

## Wazuh v3.4.0 - Kibana v6.3.1/v6.3.2 - Revision 400

### Added

- Support for Wazuh v3.4.0.
- Support for Elastic Stack v6.3.2.
- Support for Kuery as accepted query language ([#742](https://github.com/wazuh/wazuh-kibana-app/pull/742)).
  - This feature is experimental.
- Added new _Who data_ fields from file integrity monitoring features ([#746](https://github.com/wazuh/wazuh-kibana-app/pull/746)).
- Added tab in _Settings_ section where you can see the last logs from the Wazuh app server ([#723](https://github.com/wazuh/wazuh-kibana-app/pull/723)).

### Changed

- Fully redesigned of the welcome screen along the different app sections ([#751](https://github.com/wazuh/wazuh-kibana-app/pull/751)).
- Now any agent can go to the _Inventory_ tab regardless if it's enabled or not. The content will change properly according to the agent configuration ([#744](https://github.com/wazuh/wazuh-kibana-app/pull/744)).
- Updated the `angular-material` dependency to `1.1.10` ([#743](https://github.com/wazuh/wazuh-kibana-app/pull/743)).
- Any API entry is now removable regardless if it's the only one API entry ([#740](https://github.com/wazuh/wazuh-kibana-app/pull/740)).
- Performance has been improved regarding to agents status, they are now being fetched using _distinct_ routes from the Wazuh API ([#738](https://github.com/wazuh/wazuh-kibana-app/pull/738)).
- Improved the way we are parsing some Wazuh API errors regarding to version mismatching ([#735](https://github.com/wazuh/wazuh-kibana-app/pull/735)).

### Fixed

- Fixed wrong filters being applied in _Ruleset > Rules_ and _Ruleset > Decoders_ sections when using Lucene like filters plus path filters ([#736](https://github.com/wazuh/wazuh-kibana-app/pull/736)).
- Fixed the template checking from the healthcheck, now it allows to use custom index patterns ([#739](https://github.com/wazuh/wazuh-kibana-app/pull/739)).
- Fixed infinite white screen from _Management > Monitoring_ when the Wazuh cluster is enabled but not running ([#741](https://github.com/wazuh/wazuh-kibana-app/pull/741)).

## Wazuh v3.3.0/v3.3.1 - Kibana v6.3.1 - Revision 399

### Added

- Added a new Angular.js factory to store the Wazuh app configuration values. Also, this factory is being used by the pre-routes functions (resolves); this way we are sure about having the real configuration at any time. These pre-routes functions have been improved too ([#670](https://github.com/wazuh/wazuh-kibana-app/pull/670)).
- Added extended information for reports from _Reporting_ feature ([#701](https://github.com/wazuh/wazuh-kibana-app/pull/701)).

### Changed

- Tables have been improved. Now they are truncating long fields and adding a tooltip if needed ([#671](https://github.com/wazuh/wazuh-kibana-app/pull/671)).
- Services have been improved ([#715](https://github.com/wazuh/wazuh-kibana-app/pull/715)).
- CSV formatted files have been improved. Now they are showing a more human readable column names ([#717](https://github.com/wazuh/wazuh-kibana-app/pull/717), [#726](https://github.com/wazuh/wazuh-kibana-app/pull/726)).
- Added/Modified some visualization titles ([#728](https://github.com/wazuh/wazuh-kibana-app/pull/728)).
- Improved Discover perfomance when in background mode ([#719](https://github.com/wazuh/wazuh-kibana-app/pull/719)).
- Reports from the _Reporting_ feature have been fulyl redesigned ([#701](https://github.com/wazuh/wazuh-kibana-app/pull/701)).

### Fixed

- Fixed the top menu API indicator when checking the API connection and the manager/cluster information had been changed ([#668](https://github.com/wazuh/wazuh-kibana-app/pull/668)).
- Fixed our logger module which was not writting logs the very first time Kibana is started neither after a log rotation ([#667](https://github.com/wazuh/wazuh-kibana-app/pull/667)).
- Fixed a regular expression in the server side when parsing URLs before registering a new Wazuh API ([#690](https://github.com/wazuh/wazuh-kibana-app/pull/690)).
- Fixed filters from specific visualization regarding to _File integrity_ section ([#694](https://github.com/wazuh/wazuh-kibana-app/pull/694)).
- Fixed filters parsing when generating a report because it was not parsing negated filters as expected ([#696](https://github.com/wazuh/wazuh-kibana-app/pull/696)).
- Fixed visualization counter from _OSCAP_ tab ([#722](https://github.com/wazuh/wazuh-kibana-app/pull/722)).

### Removed

- Temporary removed CSV download from agent inventory section due to Wazuh API bug ([#727](https://github.com/wazuh/wazuh-kibana-app/pull/727)).

## Wazuh v3.3.0/v3.3.1 - Kibana v6.3.0 - Revision 398

### Added

- Improvements for latest app redesign ([#652](https://github.com/wazuh/wazuh-kibana-app/pull/652)):
  - The _Welcome_ tabs have been simplified, following a more Elastic design.
  - Added again the `md-nav-bar` component with refined styles and limited to specific sections.
  - The _Settings > Welcome_ tab has been removed. You can use the nav bar to switch tabs.
  - Minor CSS adjustments and reordering.
- Small app UI improvements ([#634](https://github.com/wazuh/wazuh-kibana-app/pull/634)):
  - Added link to _Agents Preview_ on the _Agents_ tab breadcrumbs.
  - Replaced the _Generate report_ button with a smaller one.
  - Redesigned _Management > Ruleset_ `md-chips` to look similar to Kibana filter pills.
  - Added agent information bar from _Agents > General_ to _Agents > Welcome_ too.
  - Refactored flex layout on _Welcome_ tabs to fix a height visual bug.
  - Removed duplicated loading rings on the _Agents_ tab.
- Improvements for app tables ([#627](https://github.com/wazuh/wazuh-kibana-app/pull/627)):
  - Now the current page will be highlighted.
  - The gap has been fixed to the items per page value.
  - If there are no more pages for _Next_ or _Prev_ buttons, they will be hidden.
- Improvements for app health check ([#637](https://github.com/wazuh/wazuh-kibana-app/pull/637)):
  - Improved design for the view.
  - The checks have been placed on a table, showing the current status of each one.
- Changes to our reporting feature ([#639](https://github.com/wazuh/wazuh-kibana-app/pull/639)):
  - Now the generated reports will include tables for each section.
  - Added a parser for getting Elasticsearch data table responses.
  - The reporting feature is now a separated module, and the code has been refactored.
- Improvements for app tables pagination ([#646](https://github.com/wazuh/wazuh-kibana-app/pull/646)).

### Changed

- Now the `pretty` parameter on the _Dev tools_ tab will be ignored to avoid `Unexpected error` messages ([#624](https://github.com/wazuh/wazuh-kibana-app/pull/624)).
- The `pdfkit` dependency has been replaced by `pdfmake` ([#639](https://github.com/wazuh/wazuh-kibana-app/pull/639)).
- Changed some Kibana tables for performance improvements on the reporting feature ([#644](https://github.com/wazuh/wazuh-kibana-app/pull/644)).
- Changed the method to refresh the list of known fields on the index pattern ([#650](https://github.com/wazuh/wazuh-kibana-app/pull/650)):
  - Now when restarting Kibana, the app will update the fieldset preserving the custom user fields.

### Fixed

- Fixed bug on _Agents CIS-CAT_ tab who wasn't loading the appropriate visualizations ([#626](https://github.com/wazuh/wazuh-kibana-app/pull/626)).
- Fixed a bug where sometimes the index pattern could be `undefined` during the health check process, leading into a false error message when loading the app ([#640](https://github.com/wazuh/wazuh-kibana-app/pull/640)).
- Fixed several bugs on the _Settings > API_ tab when removing, adding or editing new entries.

### Removed

- Removed the app login system ([#636](https://github.com/wazuh/wazuh-kibana-app/pull/636)):
  - This feature was unstable, experimental and untested for a long time. We'll provide much better RBAC capabilities in the future.
- Removed the new Kuery language option on Discover app search bars.
  - This feature will be restored in the future, after more Elastic v6.3.0 adaptations.

## Wazuh v3.3.0/v3.3.1 - Kibana v6.3.0 - Revision 397

### Added

- Support for Elastic Stack v6.3.0 ([#579](https://github.com/wazuh/wazuh-kibana-app/pull/579) & [#612](https://github.com/wazuh/wazuh-kibana-app/pull/612) & [#615](https://github.com/wazuh/wazuh-kibana-app/pull/615)).
- Brand-new Wazuh app redesign for the _Monitoring_ tab ([#581](https://github.com/wazuh/wazuh-kibana-app/pull/581)):
  - Refactored and optimized UI for these tabs, using a breadcrumbs-based navigability.
  - Used the same guidelines from the previous redesign for _Overview_ and _Agents_ tabs.
- New tab for _Agents_ - _Inventory_ ([#582](https://github.com/wazuh/wazuh-kibana-app/pull/582)):
  - Get information about the agent host, such as installed packages, motherboard, operating system, etc.
  - This tab will appear if the agent has the [`syscollector`](https://documentation.wazuh.com/current/user-manual/reference/ossec-conf/wodle-syscollector.html) wodle enabled.
- Brand-new extension - _CIS-CAT Alerts_ ([#601](https://github.com/wazuh/wazuh-kibana-app/pull/601)):
  - A new extension, disabled by default.
  - Visualize alerts related to the CIS-CAT benchmarks on the _Overview_ and _Agents_ tabs.
  - Get information about the last performed scan and its score.
- Several improvements for the _Dev tools_ tab ([#583](https://github.com/wazuh/wazuh-kibana-app/pull/583) & [#597](https://github.com/wazuh/wazuh-kibana-app/pull/597)):
  - Now you can insert queries using inline parameters, just like in a web browser.
  - You can combine inline parameters with JSON-like parameters.
  - If you use the same parameter on both methods with different values, the inline parameter has precedence over the other one.
  - The tab icon has been changed for a more appropriate one.
  - The `Execute query` button is now always placed on the first line of the query block.
- Refactoring for all app tables ([#582](https://github.com/wazuh/wazuh-kibana-app/pull/582)):
  - Replaced the old `wz-table` directive with a new one, along with a new data factory.
  - Now the tables are built with a pagination system.
  - Much easier method for building tables for the app.
  - Performance and stability improvements when fetching API data.
  - Now you can see the total amount of items and the elapsed time.

### Changed

- Moved some logic from the _Agents preview_ tab to the server, to avoid excessive client-side workload ([#586](https://github.com/wazuh/wazuh-kibana-app/pull/586)).
- Changed the UI to use the same loading ring across all the app tabs ([#593](https://github.com/wazuh/wazuh-kibana-app/pull/593) & [#599](https://github.com/wazuh/wazuh-kibana-app/pull/599)).
- Changed the _No results_ message across all the tabs with visualizations ([#599](https://github.com/wazuh/wazuh-kibana-app/pull/599)).

### Fixed

- Fixed a bug on the _Settings/Extensions_ tab where enabling/disabling some extensions could make other ones to be disabled ([#591](https://github.com/wazuh/wazuh-kibana-app/pull/591)).

## Wazuh v3.3.0/v3.3.1 - Kibana v6.2.4 - Revision 396

### Added

- Support for Wazuh v3.3.1.
- Brand-new Wazuh app redesign for the _Settings_ tab ([#570](https://github.com/wazuh/wazuh-kibana-app/pull/570)):
  - Refactored and optimized UI for these tabs, using a breadcrumbs-based navigability.
  - Used the same guidelines from the previous redesign for _Overview_ and _Agents_ tabs.
- Refactoring for _Overview_ and _Agents_ controllers ([#564](https://github.com/wazuh/wazuh-kibana-app/pull/564)):
  - Reduced duplicated code by splitting it into separate files.
  - Code optimization for a better performance and maintainability.
  - Added new services to provide similar functionality between different app tabs.
- Added `data.vulnerability.package.condition` to the list of known fields ([#566](https://github.com/wazuh/wazuh-kibana-app/pull/566)).

### Changed

- The `wazuh-logs` and `wazuh-monitoring` folders have been moved to the Kibana's `optimize` directory in order to avoid some error messages when using the `kibana-plugin list` command ([#563](https://github.com/wazuh/wazuh-kibana-app/pull/563)).

### Fixed

- Fixed a bug on the _Settings_ tab where updating an API entry with wrong credentials would corrupt the existing one ([#558](https://github.com/wazuh/wazuh-kibana-app/pull/558)).
- Fixed a bug on the _Settings_ tab where removing an API entry while its edit form is opened would hide the `Add API` button unless the user reloads the tab ([#558](https://github.com/wazuh/wazuh-kibana-app/pull/558)).
- Fixed some Audit visualizations on the _Overview_ and _Agents_ tabs that weren't using the same search query to show the results ([#572](https://github.com/wazuh/wazuh-kibana-app/pull/572)).
- Fixed undefined variable error on the `wz-menu` directive ([#575](https://github.com/wazuh/wazuh-kibana-app/pull/575)).

## Wazuh v3.3.0 - Kibana v6.2.4 - Revision 395

### Fixed

- Fixed a bug on the _Agent Configuration_ tab where the sync status was always `NOT SYNCHRONIZED` ([#569](https://github.com/wazuh/wazuh-kibana-app/pull/569)).

## Wazuh v3.3.0 - Kibana v6.2.4 - Revision 394

### Added

- Support for Wazuh v3.3.0.
- Updated some backend API calls to include the app version in the request header ([#560](https://github.com/wazuh/wazuh-kibana-app/pull/560)).

## Wazuh v3.2.4 - Kibana v6.2.4 - Revision 393

### Added

- Brand-new Wazuh app redesign for _Overview_ and _Agents_ tabs ([#543](https://github.com/wazuh/wazuh-kibana-app/pull/543)):
  - Updated UI for these tabs using breadcrumbs.
  - New _Welcome_ screen, presenting all the tabs to the user, with useful links to our documentation.
  - Overall design improved, adjusted font sizes and reduced HTML code.
  - This base will allow the app to increase its functionality in the future.
  - Removed the `md-nav-bar` component for a better user experience on small screens.
  - Improved app performance removing some CSS effects from some components, such as buttons.
- New filter for agent version on the _Agents Preview_ tab ([#537](https://github.com/wazuh/wazuh-kibana-app/pull/537)).
- New filter for cluster node on the _Agents Preview_ tab ([#538](https://github.com/wazuh/wazuh-kibana-app/pull/538)).

### Changed

- Now the report generation process will run in a parallel mode in the foreground ([#523](https://github.com/wazuh/wazuh-kibana-app/pull/523)).
- Replaced the usage of `$rootScope` with two new factories, along with more controller improvements ([#525](https://github.com/wazuh/wazuh-kibana-app/pull/525)).
- Now the _Extensions_ tab on _Settings_ won't edit the `.wazuh` index to modify the extensions configuration for all users ([#545](https://github.com/wazuh/wazuh-kibana-app/pull/545)).
  - This allows each new user to always start with the base extensions configuration, and modify it to its needs storing the settings on a browser cookie.
- Now the GDPR requirements description on its tab won't be loaded if the Wazuh API version is not v3.2.3 or higher ([#546](https://github.com/wazuh/wazuh-kibana-app/pull/546)).

### Fixed

- Fixed a bug where the app crashes when attempting to download huge amounts of data as CSV format ([#521](https://github.com/wazuh/wazuh-kibana-app/pull/521)).
- Fixed a bug on the Timelion visualizations from _Management/Monitoring_ which were not properly filtering and showing the cluster nodes information ([#530](https://github.com/wazuh/wazuh-kibana-app/pull/530)).
- Fixed several bugs on the loading process when switching between tabs with or without visualizations in the _Overview_ and _Agents_ tab ([#531](https://github.com/wazuh/wazuh-kibana-app/pull/531) & [#533](https://github.com/wazuh/wazuh-kibana-app/pull/533)).
- Fixed a bug on the `wazuh-monitoring` index feature when using multiple inserted APIs, along with several performance improvements ([#539](https://github.com/wazuh/wazuh-kibana-app/pull/539)).
- Fixed a bug where the OS filter on the _Agents Preview_ tab would exclude the rest of filters instead of combining them ([#552](https://github.com/wazuh/wazuh-kibana-app/pull/552)).
- Fixed a bug where the Extensions settings were restored every time the user opened the _Settings_ tab or pressed the _Set default manager_ button ([#555](https://github.com/wazuh/wazuh-kibana-app/pull/555) & [#556](https://github.com/wazuh/wazuh-kibana-app/pull/556)).

## Wazuh v3.2.3/v3.2.4 - Kibana v6.2.4 - Revision 392

### Added

- Support for Wazuh v3.2.4.
- New functionality - _Reporting_ ([#510](https://github.com/wazuh/wazuh-kibana-app/pull/510)):
  - Generate PDF logs on the _Overview_ and _Agents_ tabs, with the new button next to _Panels_ and _Discover_.
  - The report will contain the current visualizations from the tab where you generated it.
  - List all your generated reports, download or deleted them at the new _Management/Reporting_ tab.
  - **Warning:** If you leave the tab while generating a report, the process will be aborted.
- Added warning/error messages about the total RAM on the server side ([#502](https://github.com/wazuh/wazuh-kibana-app/pull/502)):
  - None of this messages will prevent the user from accessing the app, it's just a recommendation.
  - If your server has less than 2GB of RAM, you'll get an error message when opening the app.
  - If your server has between 2GB and 3GB of RAM, you'll get a warning message.
  - If your server has more than 3GB of RAM, you won't get any kind of message.
- Refactoring and added loading bar to _Manager Logs_ and _Groups_ tabs ([#505](https://github.com/wazuh/wazuh-kibana-app/pull/505)).
- Added more Syscheck options to _Management/Agents_ configuration tabs ([#509](https://github.com/wazuh/wazuh-kibana-app/pull/509)).

### Fixed

- Added more fields to the `known-fields.js` file to avoid warning messages on _Discover_ when using Filebeat for alerts forwarding ([#497](https://github.com/wazuh/wazuh-kibana-app/pull/497)).
- Fixed a bug where clicking on the _Check connection_ button on the _Settings_ tab threw an error message although the API connected successfully ([#504](https://github.com/wazuh/wazuh-kibana-app/pull/504)).
- Fixed a bug where the _Agents_ tab was not properly showing the total of agents due to the new Wazuh cluster implementation ([#517](https://github.com/wazuh/wazuh-kibana-app/pull/517)).

## Wazuh v3.2.3 - Kibana v6.2.4 - Revision 391

### Added

- Support for Wazuh v3.2.3.
- Brand-new extension - _GDPR Alerts_ ([#453](https://github.com/wazuh/wazuh-kibana-app/pull/453)):
  - A new extension, enabled by default.
  - Visualize alerts related to the GDPR compliance on the _Overview_ and _Agents_ tabs.
  - The _Ruleset_ tab has been updated to include GDPR filters on the _Rules_ subtab.
- Brand-new Management tab - _Monitoring_ ([#490](https://github.com/wazuh/wazuh-kibana-app/pull/490)):
  - Visualize your Wazuh cluster, both master and clients.
    - Get the current cluster configuration.
    - Nodes listing, sorting, searching, etc.
  - Get a more in-depth cluster status thanks to the newly added [_Timelion_](https://www.elastic.co/guide/en/kibana/current/timelion.html) visualizations.
  - The Detail view gives you a summary of the node's healthcheck.
- Brand-new tab - _Dev tools_ ([#449](https://github.com/wazuh/wazuh-kibana-app/pull/449)):
  - Find it on the top navbar, next to _Discover_.
  - Execute Wazuh API requests directly from the app.
  - This tab uses your currently selected API from _Settings_.
  - You can type different API requests on the input window, select one with the cursor, and click on the Play button to execute it.
  - You can also type comments on the input window.
- More improvements for the _Manager/Ruleset_ tab ([#446](https://github.com/wazuh/wazuh-kibana-app/pull/446)):
  - A new colour palette for regex, order and rule description arguments.
  - Added return to List view on Ruleset button while on Detail view.
  - Fixed line height on all table headers.
  - Removed unused, old code from Ruleset controllers.
- Added option on `config.yml` to enable/disable the `wazuh-monitoring` index ([#441](https://github.com/wazuh/wazuh-kibana-app/pull/441)):
  - Configure the frequency time to generate new indices.
  - The default frequency time has been increased to 1 hour.
  - When disabled, useful metrics will appear on _Overview/General_ replacing the _Agent status_ visualization.
- Added CSV exporting button to the app ([#431](https://github.com/wazuh/wazuh-kibana-app/pull/431)):
  - Implemented new logic to fetch data from the Wazuh API and download it in CSV format.
  - Currently available for the _Ruleset_, _Logs_ and _Groups_ sections on the _Manager_ tab and also the _Agents_ tab.
- More refactoring to the app backend ([#439](https://github.com/wazuh/wazuh-kibana-app/pull/439)):
  - Standardized error output from the server side.
  - Drastically reduced the error management logic on the client side.
  - Applied the _Facade_ pattern when importing/exporting modules.
  - Deleted unused/deprecated/useless methods both from server and client side.
  - Some optimizations to variable type usages.
- Refactoring to Kibana filters management ([#452](https://github.com/wazuh/wazuh-kibana-app/pull/452) & [#459](https://github.com/wazuh/wazuh-kibana-app/pull/459)):
  - Added new class to build queries from the base query.
  - The filter management is being done on controllers instead of the `discover` directive.
  - Now we are emitting specific events whenever we are fetching data or communicating to the `discover` directive.
  - The number of useless requests to fetch data has been reduced.
  - The synchronization actions are working as expected regardless the amount of data and/or the number of machine resources.
  - Fixed several bugs about filter usage and transition to different app tabs.
- Added confirmation message when the user deletes an API entry on _Settings/API_ ([#428](https://github.com/wazuh/wazuh-kibana-app/pull/428)).
- Added support for filters on the _Manager/Logs_ tab when realtime is enabled ([#433](https://github.com/wazuh/wazuh-kibana-app/pull/433)).
- Added more filter options to the Detail view on _Manager/Ruleset_ ([#434](https://github.com/wazuh/wazuh-kibana-app/pull/434)).

### Changed

- Changed OSCAP visualization to avoid clipping issues with large agent names ([#429](https://github.com/wazuh/wazuh-kibana-app/pull/429)).
- Now the related Rules or Decoders sections on _Manager/Ruleset_ will remain hidden if there isn't any data to show or while it's loading ([#434](https://github.com/wazuh/wazuh-kibana-app/pull/434)).
- Added a 200ms delay when fetching iterable data from the Wazuh API ([#445](https://github.com/wazuh/wazuh-kibana-app/pull/445) & [#450](https://github.com/wazuh/wazuh-kibana-app/pull/450)).
- Fixed several bugs related to Wazuh API timeout/cancelled requests ([#445](https://github.com/wazuh/wazuh-kibana-app/pull/445)).
- Added `ENOTFOUND`, `EHOSTUNREACH`, `EINVAL`, `EAI_AGAIN` options for API URL parameter checking ([#463](https://github.com/wazuh/wazuh-kibana-app/pull/463)).
- Now the _Settings/Extensions_ subtab won't appear unless there's at least one API inserted ([#465](https://github.com/wazuh/wazuh-kibana-app/pull/465)).
- Now the index pattern selector on _Settings/Pattern_ will also refresh the known fields when changing it ([#477](https://github.com/wazuh/wazuh-kibana-app/pull/477)).
- Changed the _Manager_ tab into _Management_ ([#490](https://github.com/wazuh/wazuh-kibana-app/pull/490)).

### Fixed

- Fixed a bug where toggling extensions after deleting an API entry could lead into an error message ([#465](https://github.com/wazuh/wazuh-kibana-app/pull/465)).
- Fixed some performance bugs on the `dataHandler` service ([#442](https://github.com/wazuh/wazuh-kibana-app/pull/442) & [#486](https://github.com/wazuh/wazuh-kibana-app/pull/442)).
- Fixed a bug when loading the _Agents preview_ tab on Safari web browser ([#447](https://github.com/wazuh/wazuh-kibana-app/pull/447)).
- Fixed a bug where a new extension (enabled by default) appears disabled when updating the app ([#456](https://github.com/wazuh/wazuh-kibana-app/pull/456)).
- Fixed a bug where pressing the Enter key on the _Discover's_ tab search bar wasn't working properly ([#488](https://github.com/wazuh/wazuh-kibana-app/pull/488)).

### Removed

- Removed the `rison` dependency from the `package.json` file ([#452](https://github.com/wazuh/wazuh-kibana-app/pull/452)).
- Removed unused Elasticsearch request to avoid problems when there's no API inserted ([#460](https://github.com/wazuh/wazuh-kibana-app/pull/460)).

## Wazuh v3.2.1/v3.2.2 - Kibana v6.2.4 - Revision 390

### Added

- Support for Wazuh v3.2.2.
- Refactoring on visualizations use and management ([#397](https://github.com/wazuh/wazuh-kibana-app/pull/397)):
  - Visualizations are no longer stored on an index, they're built and loaded on demand when needed to render the interface.
  - Refactoring on the whole app source code to use the _import/export_ paradigm.
  - Removed old functions and variables from the old visualization management logic.
  - Removed cron task to clean remaining visualizations since it's no longer needed.
  - Some Kibana functions and modules have been overridden in order to make this refactoring work.
    - This change is not intrusive in any case.
- New redesign for the _Manager/Ruleset_ tab ([#420](https://github.com/wazuh/wazuh-kibana-app/pull/420)):
  - Rules and decoders list now divided into two different sections: _List view_ and _Detail view_.
  - Removed old expandable tables to move the rule/decoder information into a new space.
  - Enable different filters on the detail view for a better search on the list view.
  - New table for related rules or decoders.
  - And finally, a bunch of minor design enhancements to the whole app.
- Added a copyright notice to the whole app source code ([#395](https://github.com/wazuh/wazuh-kibana-app/pull/395)).
- Updated `.gitignore` with the _Node_ template ([#395](https://github.com/wazuh/wazuh-kibana-app/pull/395)).
- Added new module to the `package.json` file, [`rison`](https://www.npmjs.com/package/rison) ([#404](https://github.com/wazuh/wazuh-kibana-app/pull/404)).
- Added the `errorHandler` service to the blank screen scenario ([#413](https://github.com/wazuh/wazuh-kibana-app/pull/413)):
  - Now the exact error message will be shown to the user, instead of raw JSON content.
- Added new option on the `config.yml` file to disable the new X-Pack RBAC capabilities to filter index-patterns ([#417](https://github.com/wazuh/wazuh-kibana-app/pull/417)).

### Changed

- Small minor enhancements to the user interface ([#396](https://github.com/wazuh/wazuh-kibana-app/pull/396)):
  - Reduced Wazuh app logo size.
  - Changed buttons text to not use all-capitalized letters.
  - Minor typos found in the HTML/CSS code have been fixed.
- Now the app log stores the package revision ([#417](https://github.com/wazuh/wazuh-kibana-app/pull/417)).

### Fixed

- Fixed bug where the _Agents_ tab didn't preserve the filters after reloading the page ([#404](https://github.com/wazuh/wazuh-kibana-app/pull/404)).
- Fixed a bug when using X-Pack that sometimes threw an error of false _"Not enough privileges"_ scenario ([#415](https://github.com/wazuh/wazuh-kibana-app/pull/415)).
- Fixed a bug where the Kibana Discover auto-refresh functionality was still working when viewing the _Agent configuration_ tab ([#419](https://github.com/wazuh/wazuh-kibana-app/pull/419)).

## Wazuh v3.2.1 - Kibana v6.2.4 - Revision 389

### Changed

- Changed severity and verbosity to some log messages ([#412](https://github.com/wazuh/wazuh-kibana-app/pull/412)).

### Fixed

- Fixed a bug when using the X-Pack plugin without security capabilities enabled ([#403](https://github.com/wazuh/wazuh-kibana-app/pull/403)).
- Fixed a bug when the app was trying to create `wazuh-monitoring` indices without checking the existence of the proper template ([#412](https://github.com/wazuh/wazuh-kibana-app/pull/412)).

## Wazuh v3.2.1 - Kibana v6.2.4 - Revision 388

### Added

- Support for Elastic Stack v6.2.4.
- App server fully refactored ([#360](https://github.com/wazuh/wazuh-kibana-app/pull/360)):
  - Added new classes, reduced the amount of code, removed unused functions, and several optimizations.
  - Now the app follows a more ES6 code style on multiple modules.
  - _Overview/Agents_ visualizations have been ordered into separated files and folders.
  - Now the app can use the default index defined on the `/ect/kibana/kibana.yml` file.
  - Better error handling for the visualizations directive.
  - Added a cron job to delete remaining visualizations on the `.kibana` index if so.
  - Also, we've added some changes when using the X-Pack plugin:
    - Better management of users and roles in order to use the app capabilities.
    - Prevents app loading if the currently logged user has no access to any index pattern.
- Added the `errorHandler` service to the `dataHandler` factory ([#340](https://github.com/wazuh/wazuh-kibana-app/pull/340)).
- Added Syscollector section to _Manager/Agents Configuration_ tabs ([#359](https://github.com/wazuh/wazuh-kibana-app/pull/359)).
- Added `cluster.name` field to the `wazuh-monitoring` index ([#377](https://github.com/wazuh/wazuh-kibana-app/pull/377)).

### Changed

- Increased the query size when fetching the index pattern list ([#339](https://github.com/wazuh/wazuh-kibana-app/pull/339)).
- Changed active colour for all app tables ([#347](https://github.com/wazuh/wazuh-kibana-app/pull/347)).
- Changed validation regex to accept URLs with non-numeric format ([#353](https://github.com/wazuh/wazuh-kibana-app/pull/353)).
- Changed visualization removal cron task to avoid excessive log messages when there weren't removed visualizations ([#361](https://github.com/wazuh/wazuh-kibana-app/pull/361)).
- Changed filters comparison for a safer access ([#383](https://github.com/wazuh/wazuh-kibana-app/pull/383)).
- Removed some `server.log` messages to avoid performance errors ([#384](https://github.com/wazuh/wazuh-kibana-app/pull/384)).
- Changed the way of handling the index patterns list ([#360](https://github.com/wazuh/wazuh-kibana-app/pull/360)).
- Rewritten some false error-level logs to just information-level ones ([#360](https://github.com/wazuh/wazuh-kibana-app/pull/360)).
- Changed some files from JSON to CommonJS for performance improvements ([#360](https://github.com/wazuh/wazuh-kibana-app/pull/360)).
- Replaced some code on the `kibana-discover` directive with a much cleaner statement to avoid issues on the _Agents_ tab ([#394](https://github.com/wazuh/wazuh-kibana-app/pull/394)).

### Fixed

- Fixed a bug where several `agent.id` filters were created at the same time when navigating between _Agents_ and _Groups_ with different selected agents ([#342](https://github.com/wazuh/wazuh-kibana-app/pull/342)).
- Fixed logic on the index-pattern selector which wasn't showing the currently selected pattern the very first time a user opened the app ([#345](https://github.com/wazuh/wazuh-kibana-app/pull/345)).
- Fixed a bug on the `errorHandler` service who was preventing a proper output of some Elastic-related backend error messages ([#346](https://github.com/wazuh/wazuh-kibana-app/pull/346)).
- Fixed panels flickering in the _Settings_ tab ([#348](https://github.com/wazuh/wazuh-kibana-app/pull/348)).
- Fixed a bug in the shards and replicas settings when the user sets the value to zero (0) ([#358](https://github.com/wazuh/wazuh-kibana-app/pull/358)).
- Fixed several bugs related to the upgrade process from Wazuh 2.x to the new refactored server ([#363](https://github.com/wazuh/wazuh-kibana-app/pull/363)).
- Fixed a bug in _Discover/Agents VirusTotal_ tabs to avoid conflicts with the `agent.name` field ([#379](https://github.com/wazuh/wazuh-kibana-app/pull/379)).
- Fixed a bug on the implicit filter in _Discover/Agents PCI_ tabs ([#393](https://github.com/wazuh/wazuh-kibana-app/pull/393)).

### Removed

- Removed clear API password on `checkPattern` response ([#339](https://github.com/wazuh/wazuh-kibana-app/pull/339)).
- Removed old dashboard visualizations to reduce loading times ([#360](https://github.com/wazuh/wazuh-kibana-app/pull/360)).
- Removed some unused dependencies due to the server refactoring ([#360](https://github.com/wazuh/wazuh-kibana-app/pull/360)).
- Removed completely `metricService` from the app ([#389](https://github.com/wazuh/wazuh-kibana-app/pull/389)).

## Wazuh v3.2.1 - Kibana v6.2.2/v6.2.3 - Revision 387

### Added

- New logging system ([#307](https://github.com/wazuh/wazuh-kibana-app/pull/307)):
  - New module implemented to write app logs.
  - Now a trace is stored every time the app is re/started.
  - Currently, the `initialize.js` and `monitoring.js` files work with this system.
  - Note: the logs will live under `/var/log/wazuh/wazuhapp.log` on Linux systems, on Windows systems they will live under `kibana/plugins/`. It rotates the log whenever it reaches 100MB.
- Better cookies handling ([#308](https://github.com/wazuh/wazuh-kibana-app/pull/308)):
  - New field on the `.wazuh-version` index to store the last time the Kibana server was restarted.
  - This is used to check if the cookies have consistency with the current server status.
  - Now the app is clever and takes decisions depending on new consistency checks.
- New design for the _Agents/Configuration_ tab ([#310](https://github.com/wazuh/wazuh-kibana-app/pull/310)):
  - The style is the same as the _Manager/Configuration_ tab.
  - Added two more sections: CIS-CAT and Commands ([#315](https://github.com/wazuh/wazuh-kibana-app/pull/315)).
  - Added a new card that will appear when there's no group configuration at all ([#323](https://github.com/wazuh/wazuh-kibana-app/pull/323)).
- Added _"group"_ column on the agents list in _Agents_ ([#312](https://github.com/wazuh/wazuh-kibana-app/pull/312)):
  - If you click on the group, it will redirect the user to the specified group in _Manager/Groups_.
- New option for the `config.yml` file, `ip.selector` ([#313](https://github.com/wazuh/wazuh-kibana-app/pull/313)):
  - Define if the app will show or not the index pattern selector on the top navbar.
  - This setting is set to `true` by default.
- More CSS cleanup and reordering ([#315](https://github.com/wazuh/wazuh-kibana-app/pull/315)):
  - New `typography.less` file.
  - New `layout.less` file.
  - Removed `cleaned.less` file.
  - Reordering and cleaning of existing CSS files, including removal of unused classes, renaming, and more.
  - The _Settings_ tab has been refactored to correct some visual errors with some card components.
  - Small refactoring to some components from _Manager/Ruleset_ ([#323](https://github.com/wazuh/wazuh-kibana-app/pull/323)).
- New design for the top navbar ([#326](https://github.com/wazuh/wazuh-kibana-app/pull/326)):
  - Cleaned and refactored code
  - Revamped design, smaller and with minor details to follow the rest of Wazuh app guidelines.
- New design for the wz-chip component to follow the new Wazuh app guidelines ([#323](https://github.com/wazuh/wazuh-kibana-app/pull/323)).
- Added more descriptive error messages when the user inserts bad credentials on the _Add new API_ form in the _Settings_ tab ([#331](https://github.com/wazuh/wazuh-kibana-app/pull/331)).
- Added a new CSS class to truncate overflowing text on tables and metric ribbons ([#332](https://github.com/wazuh/wazuh-kibana-app/pull/332)).
- Support for Elastic Stack v6.2.2/v6.2.3.

### Changed

- Improved the initialization system ([#317](https://github.com/wazuh/wazuh-kibana-app/pull/317)):
  - Now the app will re-create the index-pattern if the user deletes the currently used by the Wazuh app.
  - The fieldset is now automatically refreshed if the app detects mismatches.
  - Now every index-pattern is dynamically formatted (for example, to enable the URLs in the _Vulnerabilities_ tab).
  - Some code refactoring for a better handling of possible use cases.
  - And the best thing, it's no longer needed to insert the sample alert!
- Improvements and changes to index-patterns ([#320](https://github.com/wazuh/wazuh-kibana-app/pull/320) & [#333](https://github.com/wazuh/wazuh-kibana-app/pull/333)):
  - Added a new route, `/get-list`, to fetch the index pattern list.
  - Removed and changed several functions for a proper management of index-patterns.
  - Improved the compatibility with user-created index-patterns, known to have unpredictable IDs.
  - Now the app properly redirects to `/blank-screen` if the length of the index patterns list is 0.
  - Ignored custom index patterns with auto-generated ID on the initialization process.
    - Now it uses the value set on the `config.yml` file.
  - If the index pattern is no longer available, the cookie will be overwritten.
- Improvements to the monitoring module ([#322](https://github.com/wazuh/wazuh-kibana-app/pull/322)):
  - Minor refactoring to the whole module.
  - Now the `wazuh-monitoring` index pattern is regenerated if it's missing.
  - And the best thing, it's no longer needed to insert the monitoring template!
- Now the app health check system only checks if the API and app have the same `major.minor` version ([#311](https://github.com/wazuh/wazuh-kibana-app/pull/311)):
  - Previously, the API and app had to be on the same `major.minor.patch` version.
- Adjusted space between title and value in some cards showing Manager or Agent configurations ([#315](https://github.com/wazuh/wazuh-kibana-app/pull/315)).
- Changed red and green colours to more saturated ones, following Kibana style ([#315](https://github.com/wazuh/wazuh-kibana-app/pull/315)).

### Fixed

- Fixed bug in Firefox browser who was not properly showing the tables with the scroll pagination functionality ([#314](https://github.com/wazuh/wazuh-kibana-app/pull/314)).
- Fixed bug where visualizations weren't being destroyed due to ongoing renderization processes ([#316](https://github.com/wazuh/wazuh-kibana-app/pull/316)).
- Fixed several UI bugs for a better consistency and usability ([#318](https://github.com/wazuh/wazuh-kibana-app/pull/318)).
- Fixed an error where the initial index-pattern was not loaded properly the very first time you enter the app ([#328](https://github.com/wazuh/wazuh-kibana-app/pull/328)).
- Fixed an error message that appeared whenever the app was not able to found the `wazuh-monitoring` index pattern ([#328](https://github.com/wazuh/wazuh-kibana-app/pull/328)).

## Wazuh v3.2.1 - Kibana v6.2.2 - Revision 386

### Added

- New design for the _Manager/Groups_ tab ([#295](https://github.com/wazuh/wazuh-kibana-app/pull/295)).
- New design for the _Manager/Configuration_ tab ([#297](https://github.com/wazuh/wazuh-kibana-app/pull/297)).
- New design of agents statistics for the _Agents_ tab ([#299](https://github.com/wazuh/wazuh-kibana-app/pull/299)).
- Added information ribbon into _Overview/Agent SCAP_ tabs ([#303](https://github.com/wazuh/wazuh-kibana-app/pull/303)).
- Added information ribbon into _Overview/Agent VirusTotal_ tabs ([#306](https://github.com/wazuh/wazuh-kibana-app/pull/306)).
- Added information ribbon into _Overview AWS_ tab ([#306](https://github.com/wazuh/wazuh-kibana-app/pull/306)).

### Changed

- Refactoring of HTML and CSS code throughout the whole Wazuh app ([#294](https://github.com/wazuh/wazuh-kibana-app/pull/294), [#302](https://github.com/wazuh/wazuh-kibana-app/pull/302) & [#305](https://github.com/wazuh/wazuh-kibana-app/pull/305)):
  - A big milestone for the project was finally achieved with this refactoring.
  - We've removed the Bootstrap dependency from the `package.json` file.
  - We've removed and merged many duplicated rules.
  - We've removed HTML and `angular-md` overriding rules. Now we have more own-made classes to avoid undesired results on the UI.
  - Also, this update brings tons of minor bugfixes related to weird HTML code.
- Wazuh app visualizations reviewed ([#301](https://github.com/wazuh/wazuh-kibana-app/pull/301)):
  - The number of used buckets has been limited since most of the table visualizations were surpassing acceptable limits.
  - Some visualizations have been checked to see if they make complete sense on what they mean to show to the user.
- Modified some app components for better follow-up of Kibana guidelines ([#290](https://github.com/wazuh/wazuh-kibana-app/pull/290) & [#297](https://github.com/wazuh/wazuh-kibana-app/pull/297)).
  - Also, some elements were modified on the _Discover_ tab in order to correct some mismatches.

### Fixed

- Adjusted information ribbon in _Agents/General_ for large OS names ([#290](https://github.com/wazuh/wazuh-kibana-app/pull/290) & [#294](https://github.com/wazuh/wazuh-kibana-app/pull/294)).
- Fixed unsafe array access on the visualization directive when going directly into _Manager/Ruleset/Decoders_ ([#293](https://github.com/wazuh/wazuh-kibana-app/pull/293)).
- Fixed a bug where navigating between agents in the _Agents_ tab was generating duplicated `agent.id` implicit filters ([#296](https://github.com/wazuh/wazuh-kibana-app/pull/296)).
- Fixed a bug where navigating between different tabs from _Overview_ or _Agents_ while being on the _Discover_ sub-tab was causing data loss in metric watchers ([#298](https://github.com/wazuh/wazuh-kibana-app/pull/298)).
- Fixed incorrect visualization of the rule level on _Manager/Ruleset/Rules_ when the rule level is zero (0) ([#298](https://github.com/wazuh/wazuh-kibana-app/pull/298)).

### Removed

- Removed almost every `md-tooltip` component from the whole app ([#305](https://github.com/wazuh/wazuh-kibana-app/pull/305)).
- Removed unused images from the `img` folder ([#305](https://github.com/wazuh/wazuh-kibana-app/pull/305)).

## Wazuh v3.2.1 - Kibana v6.2.2 - Revision 385

### Added

- Support for Wazuh v3.2.1.
- Brand-new first redesign for the app user interface ([#278](https://github.com/wazuh/wazuh-kibana-app/pull/278)):
  - This is the very first iteration of a _work-in-progress_ UX redesign for the Wazuh app.
  - The overall interface has been refreshed, removing some unnecessary colours and shadow effects.
  - The metric visualizations have been replaced by an information ribbon under the filter search bar, reducing the amount of space they occupied.
    - A new service was implemented for a proper handling of the metric visualizations watchers ([#280](https://github.com/wazuh/wazuh-kibana-app/pull/280)).
  - The rest of the app visualizations now have a new, more detailed card design.
- New shards and replicas settings to the `config.yml` file ([#277](https://github.com/wazuh/wazuh-kibana-app/pull/277)):
  - Now you can apply custom values to the shards and replicas for the `.wazuh` and `.wazuh-version` indices.
  - This feature only works before the installation process. If you modify these settings after installing the app, they won't be applied at all.

### Changed

- Now clicking again on the _Groups_ tab on _Manager_ will properly reload the tab and redirect to the beginning ([#274](https://github.com/wazuh/wazuh-kibana-app/pull/274)).
- Now the visualizations only use the `vis-id` attribute for loading them ([#275](https://github.com/wazuh/wazuh-kibana-app/pull/275)).
- The colours from the toast messages have been replaced to follow the Elastic 6 guidelines ([#286](https://github.com/wazuh/wazuh-kibana-app/pull/286)).

### Fixed

- Fixed wrong data flow on _Agents/General_ when coming from and going to the _Groups_ tab ([#273](https://github.com/wazuh/wazuh-kibana-app/pull/273)).
- Fixed sorting on tables, now they use the sorting functionality provided by the Wazuh API ([#274](https://github.com/wazuh/wazuh-kibana-app/pull/274)).
- Fixed column width issues on some tables ([#274](https://github.com/wazuh/wazuh-kibana-app/pull/274)).
- Fixed bug in the _Agent configuration_ JSON viewer who didn't properly show the full group configuration ([#276](https://github.com/wazuh/wazuh-kibana-app/pull/276)).
- Fixed excessive loading time from some Audit visualizations ([#278](https://github.com/wazuh/wazuh-kibana-app/pull/278)).
- Fixed Play/Pause button in timepicker's auto-refresh ([#281](https://github.com/wazuh/wazuh-kibana-app/pull/281)).
- Fixed unusual scenario on visualization directive where sometimes there was duplicated implicit filters when doing a search ([#283](https://github.com/wazuh/wazuh-kibana-app/pull/283)).
- Fixed some _Overview Audit_ visualizations who were not working properly ([#285](https://github.com/wazuh/wazuh-kibana-app/pull/285)).

### Removed

- Deleted the `id` attribute from all the app visualizations ([#275](https://github.com/wazuh/wazuh-kibana-app/pull/275)).

## Wazuh v3.2.0 - Kibana v6.2.2 - Revision 384

### Added

- New directives for the Wazuh app: `wz-table`, `wz-table-header` and `wz-search-bar` ([#263](https://github.com/wazuh/wazuh-kibana-app/pull/263)):
  - Maintainable and reusable components for a better-structured app.
  - Several files have been changed, renamed and moved to new folders, following _best practices_.
  - The progress bar is now within its proper directive ([#266](https://github.com/wazuh/wazuh-kibana-app/pull/266)).
  - Minor typos and refactoring changes to the new directives.
- Support for Elastic Stack v6.2.2.

### Changed

- App buttons have been refactored. Unified CSS and HTML for buttons, providing the same structure for them ([#269](https://github.com/wazuh/wazuh-kibana-app/pull/269)).
- The API list on Settings now shows the latest inserted API at the beginning of the list ([#261](https://github.com/wazuh/wazuh-kibana-app/pull/261)).
- The check for the currently applied pattern has been improved, providing clever handling of Elasticsearch errors ([#271](https://github.com/wazuh/wazuh-kibana-app/pull/271)).
- Now on _Settings_, when the Add or Edit API form is active, if you press the other button, it will make the previous one disappear, getting a clearer interface ([#9df1e31](https://github.com/wazuh/wazuh-kibana-app/commit/9df1e317903edf01c81eba068da6d20a8a1ea7c2)).

### Fixed

- Fixed visualizations directive to properly load the _Manager/Ruleset_ visualizations ([#262](https://github.com/wazuh/wazuh-kibana-app/pull/262)).
- Fixed a bug where the classic extensions were not affected by the settings of the `config.yml` file ([#266](https://github.com/wazuh/wazuh-kibana-app/pull/266)).
- Fixed minor CSS bugs from the conversion to directives to some components ([#266](https://github.com/wazuh/wazuh-kibana-app/pull/266)).
- Fixed bug in the tables directive when accessing a member it doesn't exist ([#266](https://github.com/wazuh/wazuh-kibana-app/pull/266)).
- Fixed browser console log error when clicking the Wazuh logo on the app ([#6647fbc](https://github.com/wazuh/wazuh-kibana-app/commit/6647fbc051c2bf69df7df6e247b2b2f46963f194)).

### Removed

- Removed the `kbn-dis` directive from _Manager/Ruleset_ ([#262](https://github.com/wazuh/wazuh-kibana-app/pull/262)).
- Removed the `filters.js` and `kibana_fields_file.json` files ([#263](https://github.com/wazuh/wazuh-kibana-app/pull/263)).
- Removed the `implicitFilters` service ([#270](https://github.com/wazuh/wazuh-kibana-app/pull/270)).
- Removed visualizations loading status trace from controllers and visualization directive ([#270](https://github.com/wazuh/wazuh-kibana-app/pull/270)).

## Wazuh v3.2.0 - Kibana v6.2.1 - Revision 383

### Added

- Support for Wazuh 3.2.0.
- Compatibility with Kibana 6.1.0 to Kibana 6.2.1.
- New tab for vulnerability detector alerts.

### Changed

- The app now shows the index pattern selector only if the list length is greater than 1.
  - If it's exactly 1 shows the index pattern without a selector.
- Now the index pattern selector only shows the compatible ones.
  - It's no longer possible to select the `wazuh-monitoring` index pattern.
- Updated Bootstrap to 3.3.7.
- Improved filter propagation between Discover and the visualizations.
- Replaced the login route name from /login to /wlogin to avoid conflict with X-Pack own login route.

### Fixed

- Several CSS bugfixes for better compatibility with Kibana 6.2.1.
- Some variables changed for adapting new Wazuh API requests.
- Better error handling for some Elastic-related messages.
- Fixed browser console error from top-menu directive.
- Removed undesired md-divider from Manager/Logs.
- Adjusted the width of a column in Manager/Logs to avoid overflow issues with the text.
- Fixed a wrong situation with the visualizations when we refresh the Manager/Rules tab.

### Removed

- Removed the `travis.yml` file.

## Wazuh v3.1.0 - Kibana v6.1.3 - Revision 380

### Added

- Support for Wazuh 3.1.0.
- Compatibility with Kibana 6.1.3.
- New error handler for better app errors reporting.
- A new extension for Amazon Web Services alerts.
- A new extension for VirusTotal alerts.
- New agent configuration tab:
  - Visualize the current group configuration for the currently selected agent on the app.
  - Navigate through the different tabs to see which configuration is being used.
  - Check the synchronization status for the configuration.
  - View the current group of the agent and click on it to go to the Groups tab.
- New initial health check for checking some app components.
- New YAML config file:
  - Define the initial index pattern.
  - Define specific checks for the healthcheck.
  - Define the default extensions when adding new APIs.
- New index pattern selector dropdown on the top navbar.
  - The app will reload applying the new index pattern.
- Added new icons for some sections of the app.

### Changed

- New visualizations loader, with much better performance.
- Improved reindex process for the .wazuh index when upgrading from a 2.x-5.x version.
- Adding 365 days expiring time to the cookies.
- Change default behaviour for the config file. Now everything is commented with default values.
  - You need to edit the file, remove the comment mark and apply the desired value.
- Completely redesigned the manager configuration tab.
- Completely redesigned the groups tab.
- App tables have now unified CSS classes.

### Fixed

- Play real-time button has been fixed.
- Preventing duplicate APIs from feeding the wazuh-monitoring index.
- Fixing the check manager connection button.
- Fixing the extensions settings so they are preserved over time.
- Much more error handling messages in all the tabs.
- Fixed OS filters in agents list.
- Fixed autocomplete lists in the agents, rules and decoders list so they properly scroll.
- Many styles bugfixes for the different browsers.
- Reviewed and fixed some visualizations not showing accurate information.

### Removed

- Removed index pattern configuration from the `package.json` file.
- Removed unnecessary dependencies from the `package.json` file.

## Wazuh v3.0.0 - Kibana v6.1.0 - Revision 371

### Added

- You can configure the initial index-pattern used by the plugin in the initialPattern variable of the app's package.json.
- Auto `.wazuh` reindex from Wazuh 2.x - Kibana 5.x to Wazuh 3.x - Kibana 6.x.
  - The API credentials will be automatically migrated to the new installation.
- Dynamically changed the index-pattern used by going to the Settings -> Pattern tab.
  - Wazuh alerts compatibility auto detection.
- New loader for visualizations.
- Better performance: now the tabs use the same Discover tab, only changing the current filters.
- New Groups tab.
  - Now you can check your group configuration (search its agents and configuration files).
- The Logs tab has been improved.
  - You can sort by field and the view has been improved.
- Achieved a clearer interface with implicit filters per tab showed as unremovable chips.

### Changed

- Dynamically creating .kibana index if necessary.
- Better integration with Kibana Discover.
- Visualizations loaded at initialization time.
- New sync system to wait for Elasticsearch JS.
- Decoupling selected API and pattern from backend and moved to the client side.

## Wazuh v2.1.0 - Kibana v5.6.1 - Revision 345

### Added

- Loading icon while Wazuh loads the visualizations.
- Add/Delete/Restart agents.
- OS agent filter

### Changed

- Using genericReq when possible.

## Wazuh v2.0.1 - Kibana v5.5.1 - Revision 339

### Changed

- New index in Elasticsearch to save Wazuh set up configuration
- Short URL's is now supported
- A native base path from kibana.yml is now supported

### Fixed

- Search bar across panels now support parenthesis grouping
- Several CSS fixes for IE browser<|MERGE_RESOLUTION|>--- conflicted
+++ resolved
@@ -48,11 +48,8 @@
 - Fixed WAZUH_PROTOCOL param suggestion [#4849](https://github.com/wazuh/wazuh-kibana-app/pull/4849)
 - Raspbian OS, Ubuntu, Amazon Linux and Amazon Linux 2 commands in the wizard deploy agent now change when a different architecture is selected [#4876](https://github.com/wazuh/wazuh-kibana-app/pull/4876) [#4880](https://github.com/wazuh/wazuh-kibana-app/pull/4880)
 - Fixed a bug that caused the flyouts to close when clicking inside them [#4638](https://github.com/wazuh/wazuh-kibana-app/pull/4638)
-<<<<<<< HEAD
 - Deploy new agent section: Fixed the way macos versions and architectures were displayed, fixed the way agents were displayed, fixed the way ubuntu versions were displayed. [#4933](https://github.com/wazuh/wazuh-kibana-app/pull/4933)
-=======
 - Fixed agent installation command for macOS in the deploy new agent section. [#4968](https://github.com/wazuh/wazuh-kibana-app/pull/4968)
->>>>>>> 35cc6c23
 - Fixed vulnerabilities default last scan date formatter [#4975](https://github.com/wazuh/wazuh-kibana-app/pull/4975)
 
 ### Removed
