# Change Log

All notable changes to the Wazuh app project will be documented in this file.

<<<<<<< HEAD
## Wazuh v4.3.2 - Kibana 7.10.2, 7.16.x, 7.17.x - Revision 4303

### Changed

- Replaced how the full and partial scan dates are displayed in the `Details` panel of `Vulnerabilities/Inventory` [#4169](https://github.com/wazuh/wazuh-kibana-app/pull/4169)
=======
## Wazuh v4.3.4 - Kibana 7.10.2, 7.16.x, 7.17.x - Revision 4305

### Fixed

- Fixed a toast message with a successful process appeared when removing an agent of a group in `Management/Groups` and the agent appears in the agent list after refreshing the table [#4167](https://github.com/wazuh/wazuh-kibana-app/pull/4167)

## Wazuh v4.3.3 - Kibana 7.10.2, 7.16.x, 7.17.x - Revision 4304
>>>>>>> 6b8fb4b4

### Fixed

- Fixed Wazuh Dashboard troubleshooting url [#4150](https://github.com/wazuh/wazuh-kibana-app/pull/4150)

## Wazuh v4.3.2 - Kibana 7.10.2 , 7.16.x, 7.17.x - Revision 4303

### Added

- Support for Wazuh 4.3.2

## Wazuh v4.2.7 - Kibana 7.10.2, 7.11.2, 7.12.1, 7.13.0, 7.13.1, 7.13.2, 7.13.3, 7.13.4, 7.14.0, 7.14.1, 7.14.2 - Revision 4208

### Added

- Support for Wazuh 4.2.7

## Wazuh v4.3.1 - Kibana 7.10.2 , 7.16.x, 7.17.x - Revision 4302

### Added

- Added PowerShell version warning to Windows agent installation wizard [#4142](https://github.com/wazuh/wazuh-kibana-app/pull/4142)
- A new workflow is added to perform backports to specific branches [#4149](https://github.com/wazuh/wazuh-kibana-app/pull/4149)

### Fixed

- Fixed the falsy values are displayed as not defined and enhanced the output of `Ruleset Test` [#4141](https://github.com/wazuh/wazuh-kibana-app/pull/4141)

## Wazuh v4.3.0 - Kibana 7.10.2, 7.16.x, 7.17.x - Revision 4301

### Added

- Support for Kibana 7.16.x
- Support for Kibana 7.17.x
- Added GitHub and Office365 modules [#3557](https://github.com/wazuh/wazuh-kibana-app/pull/3557)
- Added a new `Panel` module tab for GitHub and Office365 modules 
  [#3541](https://github.com/wazuh/wazuh-kibana-app/pull/3541) 
  [#3945](https://github.com/wazuh/wazuh-kibana-app/pull/3945)
  [#3952](https://github.com/wazuh/wazuh-kibana-app/pull/3952)
- Added ability to filter the results fo the `Network Ports` table in the `Inventory data` section [#3639](https://github.com/wazuh/wazuh-kibana-app/pull/3639)
- Added new endpoint service to collect the frontend logs into a file [#3324](https://github.com/wazuh/wazuh-kibana-app/pull/3324)
- Improved the frontend handle errors strategy: UI, Toasts, console log and log in file 
  [#3327](https://github.com/wazuh/wazuh-kibana-app/pull/3327) 
  [#3321](https://github.com/wazuh/wazuh-kibana-app/pull/3321) 
  [#3367](https://github.com/wazuh/wazuh-kibana-app/pull/3367)
  [#3373](https://github.com/wazuh/wazuh-kibana-app/pull/3373)
  [#3374](https://github.com/wazuh/wazuh-kibana-app/pull/3374) 
  [#3390](https://github.com/wazuh/wazuh-kibana-app/pull/3390)  
  [#3410](https://github.com/wazuh/wazuh-kibana-app/pull/3410) 
  [#3408](https://github.com/wazuh/wazuh-kibana-app/pull/3408) 
  [#3429](https://github.com/wazuh/wazuh-kibana-app/pull/3429) 
  [#3427](https://github.com/wazuh/wazuh-kibana-app/pull/3427) 
  [#3417](https://github.com/wazuh/wazuh-kibana-app/pull/3417) 
  [#3462](https://github.com/wazuh/wazuh-kibana-app/pull/3462) 
  [#3451](https://github.com/wazuh/wazuh-kibana-app/pull/3451) 
  [#3442](https://github.com/wazuh/wazuh-kibana-app/pull/3442)
  [#3480](https://github.com/wazuh/wazuh-kibana-app/pull/3480) 
  [#3472](https://github.com/wazuh/wazuh-kibana-app/pull/3472) 
  [#3434](https://github.com/wazuh/wazuh-kibana-app/pull/3434) 
  [#3392](https://github.com/wazuh/wazuh-kibana-app/pull/3392)
  [#3404](https://github.com/wazuh/wazuh-kibana-app/pull/3404) 
  [#3432](https://github.com/wazuh/wazuh-kibana-app/pull/3432) 
  [#3415](https://github.com/wazuh/wazuh-kibana-app/pull/3415) 
  [#3469](https://github.com/wazuh/wazuh-kibana-app/pull/3469) 
  [#3448](https://github.com/wazuh/wazuh-kibana-app/pull/3448)
  [#3465](https://github.com/wazuh/wazuh-kibana-app/pull/3465)
  [#3464](https://github.com/wazuh/wazuh-kibana-app/pull/3464)
  [#3478](https://github.com/wazuh/wazuh-kibana-app/pull/3478)
  [#4116](https://github.com/wazuh/wazuh-kibana-app/pull/4116)
- Added Intelligence tab to Mitre Att&ck module [#3368](https://github.com/wazuh/wazuh-kibana-app/pull/3368) [#3344](https://github.com/wazuh/wazuh-kibana-app/pull/3344) [#3726](https://github.com/wazuh/wazuh-kibana-app/pull/3726)
- Added sample data for office365 events [#3424](https://github.com/wazuh/wazuh-kibana-app/pull/3424)
- Created a separate component to check for sample data [#3475](https://github.com/wazuh/wazuh-kibana-app/pull/3475)
- Added a new hook for getting value suggestions [#3506](https://github.com/wazuh/wazuh-kibana-app/pull/3506)
- Added dinamic simple filters and adding simple GitHub filters fields [3531](https://github.com/wazuh/wazuh-kibana-app/pull/3531)
- Added configuration viewer for Module Office365 on Management > Configuration [#3524](https://github.com/wazuh/wazuh-kibana-app/pull/3524)
- Added base Module Panel view with Office365 setup [#3518](https://github.com/wazuh/wazuh-kibana-app/pull/3518)
- Added specifics and custom filters for Office365 search bar [#3533](https://github.com/wazuh/wazuh-kibana-app/pull/3533)
- Adding Pagination and filter to drilldown tables at Office pannel [#3544](https://github.com/wazuh/wazuh-kibana-app/pull/3544).
- Simple filters change between panel and drilldown panel [#3568](https://github.com/wazuh/wazuh-kibana-app/pull/3568).
- Added new fields in Inventory table and Flyout Details [#3525](https://github.com/wazuh/wazuh-kibana-app/pull/3525)
- Added columns selector in agents table [#3691](https://github.com/wazuh/wazuh-kibana-app/pull/3691)
- Added a new workflow for create wazuh packages [#3742](https://github.com/wazuh/wazuh-kibana-app/pull/3742)
- Run `template` and `fields` checks in the health check depends on the app configuration [#3783](https://github.com/wazuh/wazuh-kibana-app/pull/3783)
- Added a toast message when there is an error creating a new group [#3804](https://github.com/wazuh/wazuh-kibana-app/pull/3804)
- Added a step to start the agent to the deploy new Windowns agent guide [#3846](https://github.com/wazuh/wazuh-kibana-app/pull/3846)
- Added 3 new panels to `Vulnerabilities/Inventory` [#3893](https://github.com/wazuh/wazuh-kibana-app/pull/3893)
- Added new fields of `Vulnerabilities` to the details flyout [#3893](https://github.com/wazuh/wazuh-kibana-app/pull/3893) [#3908](https://github.com/wazuh/wazuh-kibana-app/pull/3908)
- Added missing fields used in visualizations to the known fiels related to alerts [#3924](https://github.com/wazuh/wazuh-kibana-app/pull/3924)
- Added troubleshooting link to "index pattern was refreshed" toast [#3946](https://github.com/wazuh/wazuh-kibana-app/pull/3946)
- Added more number options to the tables widget in Modules -> "Mitre" [#4041](https://github.com/wazuh/wazuh-kibana-app/pull/4066)
- Management -> groups -> agent: Selectors appear when there are more than 3 options [#4126](https://github.com/wazuh/wazuh-kibana-app/pull/4126)

### Changed

- Changed ossec to wazuh in sample-data [#3121](https://github.com/wazuh/wazuh-kibana-app/pull/3121)
- Changed empty fields in FIM tables and `syscheck.value_name` in discovery now show an empty tag for visual clarity [#3279](https://github.com/wazuh/wazuh-kibana-app/pull/3279)
- Adapted the Mitre tactics and techniques resources to use the API endpoints [#3346](https://github.com/wazuh/wazuh-kibana-app/pull/3346)
- Moved the filterManager subscription to the hook useFilterManager [#3517](https://github.com/wazuh/wazuh-kibana-app/pull/3517)
- Change filter from is to is one of in custom searchbar [#3529](https://github.com/wazuh/wazuh-kibana-app/pull/3529)
- Refactored as module tabs and buttons are rendered [#3494](https://github.com/wazuh/wazuh-kibana-app/pull/3494)
- Updated the deprecated and added new references authd [#3663](https://github.com/wazuh/wazuh-kibana-app/pull/3663) [#3806](https://github.com/wazuh/wazuh-kibana-app/pull/3806)
- Added time subscription to Discover component [#3549](https://github.com/wazuh/wazuh-kibana-app/pull/3549)
- Refactored as module tabs and buttons are rendered [#3494](https://github.com/wazuh/wazuh-kibana-app/pull/3494)
- Testing logs using the Ruletest Test don't display the rule information if not matching a rule. [#3446](https://github.com/wazuh/wazuh-kibana-app/pull/3446)
- Changed format permissions in FIM inventory [#3649](https://github.com/wazuh/wazuh-kibana-app/pull/3649)
- Changed of request for one that does not return data that is not necessary to optimize times. [#3686](https://github.com/wazuh/wazuh-kibana-app/pull/3686) [#3728](https://github.com/wazuh/wazuh-kibana-app/pull/3728)
- Rebranding. Replaced the brand logos, set module icons with brand colors [#3788](https://github.com/wazuh/wazuh-kibana-app/pull/3788)
- Changed user for sample data management [#3795](https://github.com/wazuh/wazuh-kibana-app/pull/3795)
- Changed agent install codeblock copy button and powershell terminal warning [#3792](https://github.com/wazuh/wazuh-kibana-app/pull/3792)
- Refactored as the plugin platform name and references is managed [#3811](https://github.com/wazuh/wazuh-kibana-app/pull/3811)
- Removed `Dashboard` tab for the `Vulnerabilities` modules [#3893](https://github.com/wazuh/wazuh-kibana-app/pull/3893)
- Display all fields in the `Table` tab when expading an alert row in the alerts tables of flyouts and the `Modules/Security Events/Dashboard` table [#3908](https://github.com/wazuh/wazuh-kibana-app/pull/3908)
- Refactored the table in `Vulnerabilities/Inventory` [#3196](https://github.com/wazuh/wazuh-kibana-app/pull/3196)
- Changed Google Groups app icons  [#3949](https://github.com/wazuh/wazuh-kibana-app/pull/3949)
- Removed sorting for `Agents` or `Configuration checksum` column in the table of `Management/Groups` due to this is not supported by the API [#3857](https://github.com/wazuh/wazuh-kibana-app/pull/3857)
- Changed messages in the agent installation guide [#4040](https://github.com/wazuh/wazuh-kibana-app/pull/4040)
- Changed the default `wazuh.statistics.shards` setting from `2` to `1` [#4055](https://github.com/wazuh/wazuh-kibana-app/pull/4055)
- Removed the migration tasks in the `.wazuh` and `.wazuh-version` indices [#4098](https://github.com/wazuh/wazuh-kibana-app/pull/4098)
- Separated the actions of viewing and editing the `agent.conf` group file [#4114](https://github.com/wazuh/wazuh-kibana-app/pull/4114)

### Fixed

- Fixed creation of log files [#3384](https://github.com/wazuh/wazuh-kibana-app/pull/3384) 
- Fixed double fetching alerts count when pinnin/unpinning the agent in Mitre Att&ck/Framework [#3484](https://github.com/wazuh/wazuh-kibana-app/pull/3484)
- Query config refactor [#3490](https://github.com/wazuh/wazuh-kibana-app/pull/3490)
- Fixed rules and decoders test flyout clickout event [#3412](https://github.com/wazuh/wazuh-kibana-app/pull/3412)
- Notify when you are registering an agent without permissions [#3430](https://github.com/wazuh/wazuh-kibana-app/pull/3430)
- Remove not used `redirectRule` query param when clicking the row table on CDB Lists/Decoders [#3438](https://github.com/wazuh/wazuh-kibana-app/pull/3438)
- Fixed the code overflows over the line numbers in the API Console editor [#3439](https://github.com/wazuh/wazuh-kibana-app/pull/3439)
- Don't open the main menu when changing the seleted API or index pattern [#3440](https://github.com/wazuh/wazuh-kibana-app/pull/3440)
- Fix error message in conf managment [#3443](https://github.com/wazuh/wazuh-kibana-app/pull/3443)
- Fix size api selector when name is too long [#3445](https://github.com/wazuh/wazuh-kibana-app/pull/3445)
- Fixed error when edit a rule or decoder [#3456](https://github.com/wazuh/wazuh-kibana-app/pull/3456)
- Fixed index pattern selector doesn't display the ignored index patterns [#3458](https://github.com/wazuh/wazuh-kibana-app/pull/3458)
- Fixed error in /Management/Configuration when cluster is disabled [#3553](https://github.com/wazuh/wazuh-kibana-app/pull/3553)
- Fix the pinned filters were removed when accessing to the `Panel` tab of a module [#3565](https://github.com/wazuh/wazuh-kibana-app/pull/3565)
- Fixed multi-select component searcher handler [#3645](https://github.com/wazuh/wazuh-kibana-app/pull/3645)
- Fixed order logs properly in Management/Logs [#3609](https://github.com/wazuh/wazuh-kibana-app/pull/3609)
- Fixed the Wazuh API requests to `GET //` [#3661](https://github.com/wazuh/wazuh-kibana-app/pull/3661)
- Fixed missing mitre tactics [#3675](https://github.com/wazuh/wazuh-kibana-app/pull/3675)
- Fix CDB list view not working with IPv6 [#3488](https://github.com/wazuh/wazuh-kibana-app/pull/3488)
- Fixed the bad requests using Console tool to `PUT /active-response` API endpoint [#3466](https://github.com/wazuh/wazuh-kibana-app/pull/3466)
- Fixed group agent management table does not update on error [#3605](https://github.com/wazuh/wazuh-kibana-app/pull/3605)
- Fixed not showing packages details in agent inventory for a freeBSD agent SO [#3651](https://github.com/wazuh/wazuh-kibana-app/pull/3651)
- Fixed wazuh token deleted twice [#3652](https://github.com/wazuh/wazuh-kibana-app/pull/3652)
- Fixed handler of error on dev-tools [#3687](https://github.com/wazuh/wazuh-kibana-app/pull/3687)
- Fixed compatibility wazuh 4.3 - kibana 7.13.4 [#3685](https://github.com/wazuh/wazuh-kibana-app/pull/3685)
- Fixed registry values without agent pinned in FIM>Events [#3689](https://github.com/wazuh/wazuh-kibana-app/pull/3689)
- Fixed breadcrumbs style compatibility for Kibana 7.14.2 [#3688](https://github.com/wazuh/wazuh-kibana-app/pull/3688)
- Fixed security alerts table when filters change [#3682](https://github.com/wazuh/wazuh-kibana-app/pull/3682)
- Fixed error that shows we're using X-Pack when we have Basic [#3692](https://github.com/wazuh/wazuh-kibana-app/pull/3692)
- Fixed blank screen in Kibana 7.10.2 [#3700](https://github.com/wazuh/wazuh-kibana-app/pull/3700)
- Fixed related decoder link undefined parameters error [#3704](https://github.com/wazuh/wazuh-kibana-app/pull/3704)
- Fixing Flyouts in Kibana 7.14.2 [#3708](https://github.com/wazuh/wazuh-kibana-app/pull/3708)
- Fixing the bug of index patterns in health-check due to bad copy of a PR [#3707](https://github.com/wazuh/wazuh-kibana-app/pull/3707)
- Fixed styles and behaviour of button filter in the flyout of `Inventory` section for `Integrity monitoring` and `Vulnerabilities` modules [#3733](https://github.com/wazuh/wazuh-kibana-app/pull/3733)
- Fixed height of `Evolution` card in the `Agents` section when has no data for the selected time range [#3733](https://github.com/wazuh/wazuh-kibana-app/pull/3733)
- Fix clearing the query filter doesn't update the data in Office 365 and GitHub Panel tab [#3722](https://github.com/wazuh/wazuh-kibana-app/pull/3722)
- Fix wrong deamons in filter list [#3710](https://github.com/wazuh/wazuh-kibana-app/pull/3710)
- Fixing bug when create filename with spaces and throws a bad error [#3724](https://github.com/wazuh/wazuh-kibana-app/pull/3724)
- Fixing bug in security User flyout nonexistant unsubmitted changes warning [#3731](https://github.com/wazuh/wazuh-kibana-app/pull/3731)
- Fixing redirect to new tab when click in a link [#3732](https://github.com/wazuh/wazuh-kibana-app/pull/3732)
- Fixed missing settings in `Management/Configuration/Global configuration/Global/Main settings` [#3737](https://github.com/wazuh/wazuh-kibana-app/pull/3737)
- Fixed `Maximum call stack size exceeded` error exporting key-value pairs of a CDB List [#3738](https://github.com/wazuh/wazuh-kibana-app/pull/3738)
- Fixed regex lookahead and lookbehind for safari [#3741](https://github.com/wazuh/wazuh-kibana-app/pull/3741)
- Fixed Vulnerabilities Inventory flyout details filters [#3744](https://github.com/wazuh/wazuh-kibana-app/pull/3744)
- Removed api selector toggle from settings menu since it performed no useful function [#3604](https://github.com/wazuh/wazuh-kibana-app/pull/3604)
- Fixed the requests get [#3661](https://github.com/wazuh/wazuh-kibana-app/pull/3661)
- Fixed Dashboard PDF report error when switching pinned agent state [#3748](https://github.com/wazuh/wazuh-kibana-app/pull/3748)
- Fixed the rendering of the command to deploy new Windows agent not working in some Kibana versions [#3753](https://github.com/wazuh/wazuh-kibana-app/pull/3753)
- Fixed action buttons overlaying to the request text in Tools/API Console [#3772](https://github.com/wazuh/wazuh-kibana-app/pull/3772)
- Fix `Rule ID` value in reporting tables related to top results [#3774](https://github.com/wazuh/wazuh-kibana-app/issues/3774)
- Fixed github/office365 multi-select filters suggested values [#3787](https://github.com/wazuh/wazuh-kibana-app/pull/3787)
- Fix updating the aggregation data of Panel section when changing the time filter [#3790](https://github.com/wazuh/wazuh-kibana-app/pull/3790)
- Removed the button to remove an agent for a group in the agents' table when it is the default group [#3804](https://github.com/wazuh/wazuh-kibana-app/pull/3804)
- Fixed internal user no longer needs permission to make x-pack detection request [#3831](https://github.com/wazuh/wazuh-kibana-app/pull/3831)
- Fixed agents details card style [#3845](https://github.com/wazuh/wazuh-kibana-app/pull/3845) [#3860](https://github.com/wazuh/wazuh-kibana-app/pull/3860)
- Fixed search bar query sanitizing in PDF report [#3861](https://github.com/wazuh/wazuh-kibana-app/pull/3861)
- Fixed routing redirection in events documents discover links [#3866](https://github.com/wazuh/wazuh-kibana-app/pull/3866)
- Fixed health-check [#3868](https://github.com/wazuh/wazuh-kibana-app/pull/3868)
- Fixed refreshing agents evolution visualization [#3894](https://github.com/wazuh/wazuh-kibana-app/pull/3894)
- Fixed an error when generating PDF reports due to Wazuh API token expiration [#3881](https://github.com/wazuh/wazuh-kibana-app/pull/3881)
- Fixed the table of Vulnerabilities/Inventory doesn't reload when changing the selected agent [#3901](https://github.com/wazuh/wazuh-kibana-app/pull/3901)
- Fixed backslash breaking exported JSON result [#3909](https://github.com/wazuh/wazuh-kibana-app/pull/3909)
- Fixed the Events view multiple "The index pattern was refreshed successfully" toast [#3937](https://github.com/wazuh/wazuh-kibana-app/pull/3937)
- Fixed a rendering problem in the map visualizations [#3942](https://github.com/wazuh/wazuh-kibana-app/pull/3942)
- Parse error when using `#` character not at the beginning of the line [#3877](https://github.com/wazuh/wazuh-kibana-app/pull/3877)
- Fixed the `rule.mitre.id` cell enhancement that doesn't support values with sub techniques [#3944](https://github.com/wazuh/wazuh-kibana-app/pull/3944)
- Fixed error not working the alerts displayed when changing the selected time in some flyouts [#3947](https://github.com/wazuh/wazuh-kibana-app/pull/3947) [#4115](https://github.com/wazuh/wazuh-kibana-app/pull/4115)
- Fixed the user can not logout when the Kibana server has a basepath configurated [#3957](https://github.com/wazuh/wazuh-kibana-app/pull/3957)
- Fixed fatal cron-job error when Wazuh API is down [#3991](https://github.com/wazuh/wazuh-kibana-app/pull/3991)
- Fixed circular re-directions when API errors are handled [#4079](https://github.com/wazuh/wazuh-kibana-app/pull/4079)
- Fixed agent breadcrumb routing minor error [#4101](https://github.com/wazuh/wazuh-kibana-app/pull/4101)
- Fixed selected text not visible in API Console [#4102](https://github.com/wazuh/wazuh-kibana-app/pull/4102)
- Fixed the 'missing parameters' error on the Manager Logs [#4110](https://github.com/wazuh/wazuh-kibana-app/pull/4110)
- Fixed undefined input reference when switching between rule set view and rule files view [#4125](https://github.com/wazuh/wazuh-kibana-app/pull/4125)
- Fixed not found FIM file toast error #4124 [#4124](https://github.com/wazuh/wazuh-kibana-app/pull/4124)
- Fixed "See full error" on error toast [#4119](https://github.com/wazuh/wazuh-kibana-app/pull/4119)
- Fixed not being able to remove custom filters. [#4112](https://github.com/wazuh/wazuh-kibana-app/pull/4112)
- Fixed spinner not showing when export button is clicked in management views [#4120](https://github.com/wazuh/wazuh-kibana-app/pull/4120)
- Correction of field and value in the section: last registered agent [#4127](https://github.com/wazuh/wazuh-kibana-app/pull/4127)
- Fixed the download agent installer command [#4132] (https://github.com/wazuh/wazuh-kibana-app/pull/4132)

## Wazuh v4.2.6 - Kibana 7.10.2, 7.11.2, 7.12.1, 7.13.0, 7.13.1, 7.13.2, 7.13.3, 7.13.4, 7.14.0, 7.14.1, 7.14.2 - Revision 4207

### Added

- Support for Kibana 7.13.4
- Support for Kibana 7.14.2
- Hide the `telemetry` banner [#3709](https://github.com/wazuh/wazuh-kibana-app/pull/3709)

### Fixed

- Fixed compatibility Wazuh 4.2 - Kibana 7.13.4 [#3653](https://github.com/wazuh/wazuh-kibana-app/pull/3653)
- Fixed interative register windows agent screen error [#3654](https://github.com/wazuh/wazuh-kibana-app/pull/3654)
- Fixed breadcrumbs style compatibility for Kibana 7.14.2 [#3668](https://github.com/wazuh/wazuh-kibana-app/pull/3668)
- Fixed Wazuh token is not removed after logout in Kibana 7.13 [#3670](https://github.com/wazuh/wazuh-kibana-app/pull/3670)
- Fixed Group Configuration and Management configuration error after trying to going back after you save [#3672](https://github.com/wazuh/wazuh-kibana-app/pull/3672)
- Fixing EuiPanels in Overview Sections and disabled text in WzMenu [#3674](https://github.com/wazuh/wazuh-kibana-app/pull/3674)
- Fixing double flyout clicking in a policy [#3676](https://github.com/wazuh/wazuh-kibana-app/pull/3676)
- Fixed error conflict setting kibana settings from the health check [#3678](https://github.com/wazuh/wazuh-kibana-app/pull/3678)
- Fixed compatibility to get the valid index patterns and refresh fields for Kibana 7.10.2-7.13.4 [3681](https://github.com/wazuh/wazuh-kibana-app/pull/3681)
- Fixed wrong redirect after login [3701](https://github.com/wazuh/wazuh-kibana-app/pull/3701)
- Fixed error getting the index pattern data when there is not `attributes.fields` in the saved object [3689](https://github.com/wazuh/wazuh-kibana-app/pull/3698)


## Wazuh v4.2.4 - Kibana 7.10.2, 7.11.2, 7.12.1 - Revision 4205

### Added

- Support for Wazuh 4.2.4

### Fixed 

- Fixed a bug where the user's auth token was not deprecated on logout [#3638](https://github.com/wazuh/wazuh-kibana-app/pull/3638)

## Wazuh v4.2.3 - Kibana 7.10.2, 7.11.2, 7.12.1 - Revision 4204

### Added

- Support for Wazuh 4.2.3

## Wazuh v4.2.2 - Kibana 7.10.2 , 7.12.1 - Revision 4203

### Added

- Wazuh help links in the Kibana help menu [#3170](https://github.com/wazuh/wazuh-kibana-app/pull/3170)
- Redirect to group details using the `group` query param in the URL [#3184](https://github.com/wazuh/wazuh-kibana-app/pull/3184)
- Configuration to disable Wazuh App access from X-Pack/ODFE role [#3222](https://github.com/wazuh/wazuh-kibana-app/pull/3222) [#3292](https://github.com/wazuh/wazuh-kibana-app/pull/3292)
- Added confirmation message when closing a form [#3221](https://github.com/wazuh/wazuh-kibana-app/pull/3221)
- Improvement to hide navbar Wazuh label. [#3240](https://github.com/wazuh/wazuh-kibana-app/pull/3240)
- Add modal creating new rule/decoder [#3274](https://github.com/wazuh/wazuh-kibana-app/pull/3274)
- New functionality to change app logos [#3503](https://github.com/wazuh/wazuh-kibana-app/pull/3503)
- Added link to the upgrade guide when the Wazuh API version and the Wazuh App version mismatch [#3592](https://github.com/wazuh/wazuh-kibana-app/pull/3592)

### Changed

- Removed module titles [#3160](https://github.com/wazuh/wazuh-kibana-app/pull/3160)
- Changed default `wazuh.monitoring.creation` app setting from `d` to `w` [#3174](https://github.com/wazuh/wazuh-kibana-app/pull/3174)
- Changed default `wazuh.monitoring.shards` app setting from `2` to `1` [#3174](https://github.com/wazuh/wazuh-kibana-app/pull/3174)
- Removed Sha1 field from registry key detail [#3189](https://github.com/wazuh/wazuh-kibana-app/pull/3189)
- Removed tooltip in last breadcrumb in header breadcrumb [3250](https://github.com/wazuh/wazuh-kibana-app/pull/3250)
- Refactored the Health check component [#3197](https://github.com/wazuh/wazuh-kibana-app/pull/3197)
- Added version in package downloaded name in agent deploy command [#3210](https://github.com/wazuh/wazuh-kibana-app/issues/3210)
- Removed restriction to allow only current active agents from vulnerability inventory [#3243](https://github.com/wazuh/wazuh-kibana-app/pull/3243)
- Move API selector and Index Pattern Selector to the header bar [#3175](https://github.com/wazuh/wazuh-kibana-app/pull/3175)
- Health check actions notifications refactored and added debug mode [#3258](https://github.com/wazuh/wazuh-kibana-app/pull/3258)
- Improved visualizations object configuration readability [#3355](https://github.com/wazuh/wazuh-kibana-app/pull/3355)
- Changed the way kibana-vis hides the visualization while loading, this should prevent errors caused by having a 0 height visualization [#3349](https://github.com/wazuh/wazuh-kibana-app/pull/3349)

### Fixed

- Fixed screen flickers in Cluster visualization [#3159](https://github.com/wazuh/wazuh-kibana-app/pull/3159)
- Fixed the broken links when using `server.basePath` Kibana setting [#3161](https://github.com/wazuh/wazuh-kibana-app/pull/3161)
- Fixed filter in reports [#3173](https://github.com/wazuh/wazuh-kibana-app/pull/3173)
- Fixed typo error in Settings/Configuration [#3234](https://github.com/wazuh/wazuh-kibana-app/pull/3234)
- Fixed fields overlap in the agent summary screen [#3217](https://github.com/wazuh/wazuh-kibana-app/pull/3217)
- Fixed Ruleset Test, each request is made in a different session instead of all in the same session [#3257](https://github.com/wazuh/wazuh-kibana-app/pull/3257)
- Fixed the `Visualize` button is not displaying when expanding a field in the Events sidebar [#3237](https://github.com/wazuh/wazuh-kibana-app/pull/3237)
- Fix modules are missing in the agent menu [#3244](https://github.com/wazuh/wazuh-kibana-app/pull/3244)
- Fix improving and removing WUI error logs [#3260](https://github.com/wazuh/wazuh-kibana-app/pull/3260)
- Fix some errors of PDF reports [#3272](https://github.com/wazuh/wazuh-kibana-app/pull/3272)
- Fix TypeError when selecting macOS agent deployment in a Safari Browser [#3289](https://github.com/wazuh/wazuh-kibana-app/pull/3289)
- Fix error in how the SCA check's checks are displayed [#3297](https://github.com/wazuh/wazuh-kibana-app/pull/3297)
- Fixed message of error when add sample data fails [#3241](https://github.com/wazuh/wazuh-kibana-app/pull/3241)
- Fixed modules are missing in the agent menu [#3244](https://github.com/wazuh/wazuh-kibana-app/pull/3244)
- Fixed Alerts Summary of modules for reports [#3303](https://github.com/wazuh/wazuh-kibana-app/pull/3303)
- Fixed dark mode visualization background in pdf reports [#3315](https://github.com/wazuh/wazuh-kibana-app/pull/3315)
- Adapt Kibana integrations to Kibana 7.11 and 7.12  [#3309](https://github.com/wazuh/wazuh-kibana-app/pull/3309)
- Fixed error agent view does not render correctly  [#3306](https://github.com/wazuh/wazuh-kibana-app/pull/3306)
- Fixed miscalculation in table column width in PDF reports  [#3326](https://github.com/wazuh/wazuh-kibana-app/pull/3326)
- Normalized visData table property for 7.12 retro-compatibility  [#3323](https://github.com/wazuh/wazuh-kibana-app/pull/3323)
- Fixed error that caused the labels in certain visualizations to overlap [#3355](https://github.com/wazuh/wazuh-kibana-app/pull/3355)
- Fixed export to csv button in dashboards tables [#3358](https://github.com/wazuh/wazuh-kibana-app/pull/3358)
- Fixed Elastic UI breaking changes in 7.12 [#3345](https://github.com/wazuh/wazuh-kibana-app/pull/3345)
- Fixed Wazuh main menu and breadcrumb render issues [#3347](https://github.com/wazuh/wazuh-kibana-app/pull/3347)
- Fixed generation of huge logs from backend errors [#3397](https://github.com/wazuh/wazuh-kibana-app/pull/3397)
- Fixed vulnerabilities flyout not showing alerts if the vulnerability had a field missing [#3593](https://github.com/wazuh/wazuh-kibana-app/pull/3593)

## Wazuh v4.2.1 - Kibana 7.10.2 , 7.11.2 - Revision 4202

### Added

- Support for Wazuh 4.2.1

## Wazuh v4.2.0 - Kibana 7.10.2 , 7.11.2 - Revision 4201

### Added

- Added `Ruleset Test` section under Tools menu, and on Edit Rules/Decoders as a tool. [#1434](https://github.com/wazuh/wazuh-kibana-app/pull/1434)
- Added page size options in Security events, explore agents table [#2925](https://github.com/wazuh/wazuh-kibana-app/pull/2925)
- Added a reminder to restart cluster or manager after import a file in Rules, Decoders or CDB Lists [#3051](https://github.com/wazuh/wazuh-kibana-app/pull/3051)
- Added Agent Stats section [#3056](https://github.com/wazuh/wazuh-kibana-app/pull/3056)
- Added `logtest` PUT example on API Console [#3061](https://github.com/wazuh/wazuh-kibana-app/pull/3061)
- Added vulnerabilities inventory that affect to an agent [#3069](https://github.com/wazuh/wazuh-kibana-app/pull/3069)
- Added retry button to check api again in health check [#3109](https://github.com/wazuh/wazuh-kibana-app/pull/3109)
- Added `wazuh-statistics` template and a new mapping for these indices [#3111](https://github.com/wazuh/wazuh-kibana-app/pull/3111)
- Added link to documentation "Checking connection with Manager" in deploy new agent [#3126](https://github.com/wazuh/wazuh-kibana-app/pull/3126)
- Fixed Agent Evolution graph showing agents from multiple APIs [#3256](https://github.com/wazuh/wazuh-kibana-app/pull/3256)
- Added Disabled index pattern checks in Health Check [#3311](https://github.com/wazuh/wazuh-kibana-app/pull/3311)

### Changed

- Moved Dev Tools inside of Tools menu as Api Console.  [#1434](https://github.com/wazuh/wazuh-kibana-app/pull/1434)
- Changed position of Top users on Integrity Monitoring Top 5 user. [#2892](https://github.com/wazuh/wazuh-kibana-app/pull/2892)
- Changed user allow_run_as way of editing. [#3080](https://github.com/wazuh/wazuh-kibana-app/pull/3080)
- Rename some ossec references to Wazuh [#3046](https://github.com/wazuh/wazuh-kibana-app/pull/3046)

### Fixed

- Filter only authorized agents in Agents stats and Visualizations [#3088](https://github.com/wazuh/wazuh-kibana-app/pull/3088)
- Fixed missing `pending` status suggestion for agents [#3095](https://github.com/wazuh/wazuh-kibana-app/pull/3095)
- Index pattern setting not used for choosing from existing patterns [#3097](https://github.com/wazuh/wazuh-kibana-app/pull/3097)
- Fixed space character missing on deployment command if UDP is configured [#3108](https://github.com/wazuh/wazuh-kibana-app/pull/3108)
- Fixed statistics visualizations when a node is selected [#3110](https://github.com/wazuh/wazuh-kibana-app/pull/3110)
- Fixed Flyout date filter also changes main date filter [#3114](https://github.com/wazuh/wazuh-kibana-app/pull/3114)
- Fixed name for "TCP sessions" visualization and average metric is now a sum [#3118](https://github.com/wazuh/wazuh-kibana-app/pull/3118)
- Filter only authorized agents in Events and Security Alerts table [#3120](https://github.com/wazuh/wazuh-kibana-app/pull/3120)
- Fixed Last keep alive label is outside the panel [#3122](https://github.com/wazuh/wazuh-kibana-app/pull/3122)
- Fixed app redirect to Settings section after the health check [#3128](https://github.com/wazuh/wazuh-kibana-app/pull/3128)
- Fixed the plugin logo path in Kibana menu when use `server.basePath` setting [#3144](https://github.com/wazuh/wazuh-kibana-app/pull/3144)
- Fixed deprecated endpoint for create agent groups [3152](https://github.com/wazuh/wazuh-kibana-app/pull/3152)
- Fixed check for TCP protocol in deploy new agent [#3163](https://github.com/wazuh/wazuh-kibana-app/pull/3163)
- Fixed RBAC issue with agent group permissions [#3181](https://github.com/wazuh/wazuh-kibana-app/pull/3181)
- Fixed change index pattern from menu doesn't work [#3187](https://github.com/wazuh/wazuh-kibana-app/pull/3187)
- Conflict with the creation of the index pattern when performing the Health Check [#3232](https://github.com/wazuh/wazuh-kibana-app/pull/3232)
- Added Disabled index pattern checks in Health Check [#3311](https://github.com/wazuh/wazuh-kibana-app/pull/3311)
- Fixed windows update section in Linux Inventory PDF [#3569](https://github.com/wazuh/wazuh-kibana-app/pull/3569)
- Improving and removing unnecessary error logs [#3574](https://github.com/wazuh/wazuh-kibana-app/pull/3574)

## Wazuh v4.1.5 - Kibana 7.10.0 , 7.10.2, 7.11.2 - Revision 4108

### Fixed

- Unable to change selected index pattern from the Wazuh menu [#3330](https://github.com/wazuh/wazuh-kibana-app/pull/3330)

## Wazuh v4.1.5 - Kibana 7.10.0 , 7.10.2, 7.11.2 - Revision 4107

### Added

- Support for Kibana 7.11.2
- Added a warning message for the `Install and enroll the agent` step of `Deploy new agent` guide [#3238](https://github.com/wazuh/wazuh-kibana-app/pull/3238)

### Fixed

- Conflict with the creation of the index pattern when performing the Health Check [#3223](https://github.com/wazuh/wazuh-kibana-app/pull/3223)
- Fixing mac os agents add command [#3207](https://github.com/wazuh/wazuh-kibana-app/pull/3207)
## Wazuh v4.1.5 - Kibana 7.10.0 , 7.10.2 - Revision 4106

- Adapt for Wazuh 4.1.5

## Wazuh v4.1.4 - Kibana 7.10.0 , 7.10.2 - Revision 4105

- Adapt for Wazuh 4.1.4

## Wazuh v4.1.3 - Kibana 7.10.0 , 7.10.2 - Revision 4104

### Added

- Creation of index pattern after the default one is changes in Settings [#2985](https://github.com/wazuh/wazuh-kibana-app/pull/2985)
- Added node name of agent list and detail [#3039](https://github.com/wazuh/wazuh-kibana-app/pull/3039)
- Added loading view while the user is logging to prevent permissions prompts [#3041](https://github.com/wazuh/wazuh-kibana-app/pull/3041)
- Added custom message for each possible run_as setup [#3048](https://github.com/wazuh/wazuh-kibana-app/pull/3048)

### Changed 

- Change all dates labels to Kibana formatting time zone [#3047](https://github.com/wazuh/wazuh-kibana-app/pull/3047)
- Improve toast message when selecting a default API [#3049](https://github.com/wazuh/wazuh-kibana-app/pull/3049)
- Improve validation and prevention for caching bundles on the client-side [#3063](https://github.com/wazuh/wazuh-kibana-app/pull/3063) [#3091](https://github.com/wazuh/wazuh-kibana-app/pull/3091)

### Fixed

- Fixed unexpected behavior in Roles mapping [#3028](https://github.com/wazuh/wazuh-kibana-app/pull/3028)
- Fixed rule filter is no applied when you click on a rule id in another module.[#3057](https://github.com/wazuh/wazuh-kibana-app/pull/3057)
- Fixed bug changing master node configuration [#3062](https://github.com/wazuh/wazuh-kibana-app/pull/3062)
- Fixed wrong variable declaration for macOS agents [#3066](https://github.com/wazuh/wazuh-kibana-app/pull/3066)
- Fixed some errors in the Events table, action buttons style, and URLs disappeared [#3086](https://github.com/wazuh/wazuh-kibana-app/pull/3086)
- Fixed Rollback of invalid rule configuration file [#3084](https://github.com/wazuh/wazuh-kibana-app/pull/3084)

## Wazuh v4.1.2 - Kibana 7.10.0 , 7.10.2 - Revision 4103

- Add `run_as` setting to example host configuration in Add new API view [#3021](https://github.com/wazuh/wazuh-kibana-app/pull/3021)
- Refactor of some prompts [#3015](https://github.com/wazuh/wazuh-kibana-app/pull/3015)

### Fixed

- Fix SCA policy detail showing name and check results about another policy [#3007](https://github.com/wazuh/wazuh-kibana-app/pull/3007)
- Fixed that alerts table is empty when switching pinned agents [#3008](https://github.com/wazuh/wazuh-kibana-app/pull/3008)
- Creating a role mapping before the existing ones are loaded, the page bursts [#3013](https://github.com/wazuh/wazuh-kibana-app/pull/3013)
- Fix pagination in SCA checks table when expand some row [#3018](https://github.com/wazuh/wazuh-kibana-app/pull/3018)
- Fix manager is shown in suggestions in Agents section [#3025](https://github.com/wazuh/wazuh-kibana-app/pull/3025)
- Fix disabled loading on inventory when request fail [#3026](https://github.com/wazuh/wazuh-kibana-app/pull/3026)
- Fix restarting selected cluster instead of all of them [#3032](https://github.com/wazuh/wazuh-kibana-app/pull/3032)
- Fix pinned agents don't trigger a new filtered query [#3035](https://github.com/wazuh/wazuh-kibana-app/pull/3035)
- Overlay Wazuh menu when Kibana menu is opened or docked [#3038](https://github.com/wazuh/wazuh-kibana-app/pull/3038)
- Fix visualizations in PDF Reports with Dark mode [#2983](https://github.com/wazuh/wazuh-kibana-app/pull/2983)

## Wazuh v4.1.1 - Kibana 7.10.0 , 7.10.2 - Revision 4102

### Added

- Prompt to show the unsupported module for the selected agent [#2959](https://github.com/wazuh/wazuh-kibana-app/pull/2959)
- Added a X-Frame-Options header to the backend responses [#2977](https://github.com/wazuh/wazuh-kibana-app/pull/2977)

### Changed

- Added toast with refresh button when new fields are loaded [#2974](https://github.com/wazuh/wazuh-kibana-app/pull/2974)
- Migrated manager and cluster files endpoints and their corresponding RBAC [#2984](https://github.com/wazuh/wazuh-kibana-app/pull/2984)

### Fixed

- Fix login error when AWS Elasticsearch and ODFE is used [#2710](https://github.com/wazuh/wazuh-kibana-app/issues/2710)
- An error message is displayed when changing a group's configuration although the user has the right permissions [#2955](https://github.com/wazuh/wazuh-kibana-app/pull/2955)
- Fix Security events table is empty when switching the pinned agents [#2956](https://github.com/wazuh/wazuh-kibana-app/pull/2956)
- Fix disabled switch visual edit button when json content is empty [#2957](https://github.com/wazuh/wazuh-kibana-app/issues/2957)
- Fixed main and `More` menus for unsupported agents [#2959](https://github.com/wazuh/wazuh-kibana-app/pull/2959)
- Fixed forcing a non numeric filter value in a number type field [#2961](https://github.com/wazuh/wazuh-kibana-app/pull/2961)
- Fixed wrong number of alerts in Security Events [#2964](https://github.com/wazuh/wazuh-kibana-app/pull/2964)
- Fixed search with strange characters of agent in Management groups [#2970](https://github.com/wazuh/wazuh-kibana-app/pull/2970)
- Fix the statusCode error message [#2971](https://github.com/wazuh/wazuh-kibana-app/pull/2971)
- Fix the SCA policy stats didn't refresh [#2973](https://github.com/wazuh/wazuh-kibana-app/pull/2973)
- Fixed loading of AWS index fields even when no AWS alerts were found [#2974](https://github.com/wazuh/wazuh-kibana-app/pull/2974)
- Fix some date fields format in FIM and SCA modules [#2975](https://github.com/wazuh/wazuh-kibana-app/pull/2975)
- Fix a non-stop error in Manage agents when the user has no permissions [#2976](https://github.com/wazuh/wazuh-kibana-app/pull/2976)
- Can't edit empty rules and decoders files that already exist in the manager [#2978](https://github.com/wazuh/wazuh-kibana-app/pull/2978)
- Support for alerts index pattern with different ID and name [#2979](https://github.com/wazuh/wazuh-kibana-app/pull/2979)
- Fix the unpin agent in the selection modal [#2980](https://github.com/wazuh/wazuh-kibana-app/pull/2980)
- Fix properly logout of Wazuh API when logging out of the application (only for OpenDistro) [#2789](https://github.com/wazuh/wazuh-kibana-app/issues/2789)
- Fixed missing `&&` from macOS agent deployment command [#2989](https://github.com/wazuh/wazuh-kibana-app/issues/2989)
- Fix prompt permissions on Framework of Mitre and Inventory of Integrity monitoring. [#2967](https://github.com/wazuh/wazuh-kibana-app/issues/2967)
- Fix properly logout of Wazuh API when logging out of the application support x-pack [#2789](https://github.com/wazuh/wazuh-kibana-app/issues/2789)

## Wazuh v4.1.0 - Kibana 7.10.0 , 7.10.2 - Revision 4101

### Added

- Check the max buckets by default in healthcheck and increase them [#2901](https://github.com/wazuh/wazuh-kibana-app/pull/2901)
- Added a prompt wraning in role mapping if run_as is false or he is not allowed to use it by API [#2876](https://github.com/wazuh/wazuh-kibana-app/pull/2876)

### Changed

- Support new fields of Windows Registry at FIM inventory panel [#2679](https://github.com/wazuh/wazuh-kibana-app/issues/2679)
- Added on FIM Inventory Windows Registry registry_key and registry_value items from syscheck [#2908](https://github.com/wazuh/wazuh-kibana-app/issues/2908)
- Uncheck agents after an action in agents groups management [#2907](https://github.com/wazuh/wazuh-kibana-app/pull/2907)
- Unsave rule files when edit or create a rule with invalid content [#2944](https://github.com/wazuh/wazuh-kibana-app/pull/2944)
- Added vulnerabilities module for macos agents [#2969](https://github.com/wazuh/wazuh-kibana-app/pull/2969)

### Fixed

- Fix server error Invalid token specified: Cannot read property 'replace' of undefined [#2899](https://github.com/wazuh/wazuh-kibana-app/issues/2899)
- Fix show empty files rules and decoders: [#2923](https://github.com/wazuh/wazuh-kibana-app/issues/2923)
- Fixed wrong hover texts in CDB lists actions [#2929](https://github.com/wazuh/wazuh-kibana-app/pull/2929)
- Fixed access to forbidden agents information when exporting agents listt [2918](https://github.com/wazuh/wazuh-kibana-app/pull/2918)
- Fix the decoder detail view is not displayed [#2888](https://github.com/wazuh/wazuh-kibana-app/issues/2888)
- Fix the complex search using the Wazuh API query filter in search bars [#2930](https://github.com/wazuh/wazuh-kibana-app/issues/2930)
- Fixed validation to check userPermissions are not ready yet [#2931](https://github.com/wazuh/wazuh-kibana-app/issues/2931)
- Fixed clear visualizations manager list when switching tabs. Fixes PDF reports filters [#2932](https://github.com/wazuh/wazuh-kibana-app/pull/2932)
- Fix Strange box shadow in Export popup panel in Managment > Groups [#2886](https://github.com/wazuh/wazuh-kibana-app/issues/2886)
- Fixed wrong command on alert when data folder does not exist [#2938](https://github.com/wazuh/wazuh-kibana-app/pull/2938)
- Fix agents table OS field sorting: Changes agents table field `os_name` to `os.name,os.version` to make it sortable. [#2939](https://github.com/wazuh/wazuh-kibana-app/pull/2939)
- Fixed diff parsed datetime between agent detail and agents table [#2940](https://github.com/wazuh/wazuh-kibana-app/pull/2940)
- Allow access to Agents section with agent:group action permission [#2933](https://github.com/wazuh/wazuh-kibana-app/issues/2933)
- Fixed filters does not work on modals with search bar [#2935](https://github.com/wazuh/wazuh-kibana-app/pull/2935)
- Fix wrong package name in deploy new agent [#2942](https://github.com/wazuh/wazuh-kibana-app/issues/2942)
- Fixed number agents not show on pie onMouseEvent [#2890](https://github.com/wazuh/wazuh-kibana-app/issues/2890)
- Fixed off Kibana Query Language in search bar of Controls/Inventory modules. [#2945](https://github.com/wazuh/wazuh-kibana-app/pull/2945)
- Fixed number of agents do not show on the pie chart tooltip in agents preview [#2890](https://github.com/wazuh/wazuh-kibana-app/issues/2890)

## Wazuh v4.0.4 - Kibana 7.10.0 , 7.10.2 - Revision 4017

### Added
- Adapt the app to the new Kibana platform [#2475](https://github.com/wazuh/wazuh-kibana-app/issues/2475)
- Wazuh data directory moved from `optimize` to `data` Kibana directory [#2591](https://github.com/wazuh/wazuh-kibana-app/issues/2591)
- Show the wui_rules belong to wazuh-wui API user [#2702](https://github.com/wazuh/wazuh-kibana-app/issues/2702)

### Fixed

- Fixed Wazuh menu and agent menu for Solaris agents [#2773](https://github.com/wazuh/wazuh-kibana-app/issues/2773) [#2725](https://github.com/wazuh/wazuh-kibana-app/issues/2725)
- Fixed wrong shards and replicas for statistics indices and also fixed wrong prefix for monitoring indices [#2732](https://github.com/wazuh/wazuh-kibana-app/issues/2732)
- Report's creation dates set to 1970-01-01T00:00:00.000Z [#2772](https://github.com/wazuh/wazuh-kibana-app/issues/2772)
- Fixed bug for missing commands in ubuntu/debian and centos [#2786](https://github.com/wazuh/wazuh-kibana-app/issues/2786)
- Fixed bug that show an hour before in /security-events/dashboard [#2785](https://github.com/wazuh/wazuh-kibana-app/issues/2785) 
- Fixed permissions to access agents [#2838](https://github.com/wazuh/wazuh-kibana-app/issues/2838)
- Fix searching in groups [#2825](https://github.com/wazuh/wazuh-kibana-app/issues/2825)
- Fix the pagination in SCA ckecks table [#2815](https://github.com/wazuh/wazuh-kibana-app/issues/2815)
- Fix the SCA table with a wrong behaviour using the refresh button [#2854](https://github.com/wazuh/wazuh-kibana-app/issues/2854)
- Fix sca permissions for agents views and dashboards [#2862](https://github.com/wazuh/wazuh-kibana-app/issues/2862)
- Solaris should not show vulnerabilities module [#2829](https://github.com/wazuh/wazuh-kibana-app/issues/2829)
- Fix the settings of statistics indices creation [#2858](https://github.com/wazuh/wazuh-kibana-app/issues/2858)
- Update agents' info in Management Status after changing cluster node selected [#2828](https://github.com/wazuh/wazuh-kibana-app/issues/2828)
- Fix error when applying filter in rules from events [#2877](https://github.com/wazuh/wazuh-kibana-app/issues/2877)

### Changed

- Replaced `wazuh` Wazuh API user by `wazuh-wui` in the default configuration [#2852](https://github.com/wazuh/wazuh-kibana-app/issues/2852)
- Add agent id to the reports name in Agent Inventory and Modules [#2817](https://github.com/wazuh/wazuh-kibana-app/issues/2817)

### Adapt for Kibana 7.10.0

- Fixed filter pinned crash returning from agents [#2864](https://github.com/wazuh/wazuh-kibana-app/issues/2864)
- Fixed style in sca and regulatory compliance tables and in wz menu [#2861](https://github.com/wazuh/wazuh-kibana-app/issues/2861)
- Fix body-payload of Sample Alerts POST endpoint [#2857](https://github.com/wazuh/wazuh-kibana-app/issues/2857)
- Fixed bug in the table on Agents->Table-> Actions->Config icon [#2853](https://github.com/wazuh/wazuh-kibana-app/issues/2853)
- Fixed tooltip in the icon of view decoder file [#2850](https://github.com/wazuh/wazuh-kibana-app/issues/2850)
- Fixed bug with agent filter when it is pinned [#2846](https://github.com/wazuh/wazuh-kibana-app/issues/2846)
- Fix discovery navigation [#2845](https://github.com/wazuh/wazuh-kibana-app/issues/2845)
- Search file editor gone [#2843](https://github.com/wazuh/wazuh-kibana-app/issues/2843)
- Fix Agent Search Bar - Regex Query Interpreter [#2834](https://github.com/wazuh/wazuh-kibana-app/issues/2834)
- Fixed accordion style breaking [#2833](https://github.com/wazuh/wazuh-kibana-app/issues/2833)
- Fix metrics are not updated after a bad request in search input [#2830](https://github.com/wazuh/wazuh-kibana-app/issues/2830)
- Fix mitre framework tab crash [#2821](https://github.com/wazuh/wazuh-kibana-app/issues/2821)
- Changed ping request to default request. Added delay and while to che… [#2820](https://github.com/wazuh/wazuh-kibana-app/issues/2820)
- Removed kibana alert for security [#2806](https://github.com/wazuh/wazuh-kibana-app/issues/2806)

## Wazuh v4.0.4 - Kibana 7.10.0 , 7.10.2 - Revision 4016

### Added

- Modified agent registration adding groups and architecture [#2666](https://github.com/wazuh/wazuh-kibana-app/issues/2666) [#2652](https://github.com/wazuh/wazuh-kibana-app/issues/2652)
- Each user can only view their own reports [#2686](https://github.com/wazuh/wazuh-kibana-app/issues/2686)

### Fixed

- Create index pattern even if there aren´t available indices [#2620](https://github.com/wazuh/wazuh-kibana-app/issues/2620)
- Top bar overlayed over expanded visualizations [#2667](https://github.com/wazuh/wazuh-kibana-app/issues/2667)
- Empty inventory data in Solaris agents [#2680](https://github.com/wazuh/wazuh-kibana-app/pull/2680)
- Wrong parameters in the dev-tools autocomplete section [#2675](https://github.com/wazuh/wazuh-kibana-app/issues/2675)
- Wrong permissions on edit CDB list [#2665](https://github.com/wazuh/wazuh-kibana-app/pull/2665)
- fix(frontend): add the metafields when refreshing the index pattern [#2681](https://github.com/wazuh/wazuh-kibana-app/pull/2681)
- Error toast is showing about Elasticsearch users for environments without security [#2713](https://github.com/wazuh/wazuh-kibana-app/issues/2713)
- Error about Handler.error in Role Mapping fixed [#2702](https://github.com/wazuh/wazuh-kibana-app/issues/2702)
- Fixed message in reserved users actions [#2702](https://github.com/wazuh/wazuh-kibana-app/issues/2702)
- Error 500 on Export formatted CDB list [#2692](https://github.com/wazuh/wazuh-kibana-app/pull/2692)
- Wui rules label should have only one tooltip [#2723](https://github.com/wazuh/wazuh-kibana-app/issues/2723)
- Move upper the Wazuh item in the Kibana menu and default index pattern [#2867](https://github.com/wazuh/wazuh-kibana-app/pull/2867)


## Wazuh v4.0.4 - Kibana v7.9.1, v7.9.3 - Revision 4015

### Added

- Support for Wazuh v4.0.4

## Wazuh v4.0.3 - Kibana v7.9.1, v7.9.2, v7.9.3 - Revision 4014

### Added

- Improved management of index-pattern fields [#2630](https://github.com/wazuh/wazuh-kibana-app/issues/2630)

### Fixed

- fix(fronted): fixed the check of API and APP version in health check [#2655](https://github.com/wazuh/wazuh-kibana-app/pull/2655)
- Replace user by username key in the monitoring logic [#2654](https://github.com/wazuh/wazuh-kibana-app/pull/2654)
- Security alerts and reporting issues when using private tenants [#2639](https://github.com/wazuh/wazuh-kibana-app/issues/2639)
- Manager restart in rule editor does not work with Wazuh cluster enabled [#2640](https://github.com/wazuh/wazuh-kibana-app/issues/2640)
- fix(frontend): Empty inventory data in Solaris agents [#2680](https://github.com/wazuh/wazuh-kibana-app/pull/2680)

## Wazuh v4.0.3 - Kibana v7.9.1, v7.9.2, v7.9.3 - Revision 4013

### Added

- Support for Wazuh v4.0.3.

## Wazuh v4.0.2 - Kibana v7.9.1, v7.9.3 - Revision 4012

### Added

- Sample data indices name should take index pattern in use [#2593](https://github.com/wazuh/wazuh-kibana-app/issues/2593) 
- Added start option to macos Agents [#2653](https://github.com/wazuh/wazuh-kibana-app/pull/2653)

### Changed

- Statistics settings do not allow to configure primary shards and replicas [#2627](https://github.com/wazuh/wazuh-kibana-app/issues/2627)

## Wazuh v4.0.2 - Kibana v7.9.1, v7.9.3 - Revision 4011

### Added

- Support for Wazuh v4.0.2.

### Fixed

- The index pattern title is overwritten with its id after refreshing its fields [#2577](https://github.com/wazuh/wazuh-kibana-app/issues/2577)
- [RBAC] Issues detected when using RBAC [#2579](https://github.com/wazuh/wazuh-kibana-app/issues/2579)

## Wazuh v4.0.1 - Kibana v7.9.1, v7.9.3 - Revision 4010

### Changed

- Alerts summary table for PDF reports on all modules [#2632](https://github.com/wazuh/wazuh-kibana-app/issues/2632)
- [4.0-7.9] Run as with no wazuh-wui API user [#2576](https://github.com/wazuh/wazuh-kibana-app/issues/2576)
- Deploy a new agent interface as default interface [#2564](https://github.com/wazuh/wazuh-kibana-app/issues/2564)
- Problem in the visualization of new reserved resources of the Wazuh API [#2643](https://github.com/wazuh/wazuh-kibana-app/issues/2643)

### Fixed

- Restore the tables in the agents' reports [#2628](https://github.com/wazuh/wazuh-kibana-app/issues/2628)
- [RBAC] Issues detected when using RBAC [#2579](https://github.com/wazuh/wazuh-kibana-app/issues/2579)
- Changes done via a worker's API are overwritten [#2626](https://github.com/wazuh/wazuh-kibana-app/issues/2626)

### Fixed

- [BUGFIX] Default user field for current platform [#2633](https://github.com/wazuh/wazuh-kibana-app/pull/2633)

## Wazuh v4.0.1 - Kibana v7.9.1, v7.9.3 - Revision 4009

### Changed

- Hide empty columns of the processes table of the MacOS agents [#2570](https://github.com/wazuh/wazuh-kibana-app/pull/2570)
- Missing step in "Deploy a new agent" view [#2623](https://github.com/wazuh/wazuh-kibana-app/issues/2623)
- Implement wazuh users' CRUD [#2598](https://github.com/wazuh/wazuh-kibana-app/pull/2598)

### Fixed

- Inconsistent data in sample data alerts [#2618](https://github.com/wazuh/wazuh-kibana-app/pull/2618)

## Wazuh v4.0.1 - Kibana v7.9.1, v7.9.3 - Revision 4008

### Fixed

- Icons not align to the right in Modules > Events [#2607](https://github.com/wazuh/wazuh-kibana-app/pull/2607)
- Statistics visualizations do not show data [#2602](https://github.com/wazuh/wazuh-kibana-app/pull/2602)
- Error on loading css files [#2599](https://github.com/wazuh/wazuh-kibana-app/pull/2599)
- Fixed search filter in search bar in Module/SCA wasn't working [#2601](https://github.com/wazuh/wazuh-kibana-app/pull/2601)

## Wazuh v4.0.0 - Kibana v7.9.1, v7.9.2, v7.9.3 - Revision 4007

### Fixed

- updated macOS package URL [#2596](https://github.com/wazuh/wazuh-kibana-app/pull/2596)
- Revert "[4.0-7.9] [BUGFIX] Removed unnecessary function call" [#2597](https://github.com/wazuh/wazuh-kibana-app/pull/2597)

## Wazuh v4.0.0 - Kibana v7.9.1, v7.9.2, v7.9.3 - Revision 4006

### Fixed

- Undefined field in event view [#2588](https://github.com/wazuh/wazuh-kibana-app/issues/2588)
- Several calls to the same stats request (esAlerts) [#2586](https://github.com/wazuh/wazuh-kibana-app/issues/2586)
- The filter options popup doesn't open on click once the filter is pinned [#2581](https://github.com/wazuh/wazuh-kibana-app/issues/2581)
- The formatedFields are missing from the index-pattern of wazuh-alerts-* [#2574](https://github.com/wazuh/wazuh-kibana-app/issues/2574)


## Wazuh v4.0.0 - Kibana v7.9.3 - Revision 4005

### Added

- Support for Kibana v7.9.3

## Wazuh v4.0.0 - Kibana v7.9.1, v7.9.2 - Revision 4002

### Added

- Support for Wazuh v4.0.0.
- Support for Kibana v7.9.1 and 7.9.2.
- Support for Open Distro 1.10.1.
- Added a RBAC security layer integrated with Open Distro and X-Pack.
- Added remoted and analysisd statistics.
- Expand supported deployment variables.
- Added new configuration view settings for GCP integration.
- Added logic to change the `metafields` configuration of Kibana [#2524](https://github.com/wazuh/wazuh-kibana-app/issues/2524)

### Changed

- Migrated the default index-pattern to `wazuh-alerts-*`.
- Removed the `known-fields` functionality.
- Security Events dashboard redesinged.
- Redesigned the app settings configuration with categories.
- Moved the wazuh-registry file to Kibana optimize folder.

### Fixed

- Format options in `wazuh-alerts` index-pattern are not overwritten now.
- Prevent blank page in detaill agent view.
- Navigable agents name in Events.
- Index pattern is not being refreshed.
- Reporting fails when agent is pinned and compliance controls are visited.
- Reload rule detail doesn't work properly with the related rules.
- Fix search bar filter in Manage agent of group [#2541](https://github.com/wazuh/wazuh-kibana-app/pull/2541)

## Wazuh v3.13.2 - Kibana v7.9.1 - Revision 887

### Added

- Support for Wazuh v3.13.2

## Wazuh v3.13.2 - Kibana v7.8.0 - Revision 887
### Added

- Support for Wazuh v3.13.2

## Wazuh v3.13.1 - Kibana v7.9.1 - Revision 886

### Added

- Support for Kibana v7.9.1

## Wazuh v3.13.1 - Kibana v7.9.0 - Revision 885

### Added

- Support for Kibana v7.9.0


## Wazuh v3.13.1 - Kibana v7.8.1 - Revision 884

### Added

- Support for Kibana v7.8.1


## Wazuh v3.13.1 - Kibana v7.8.0 - Revision 883

### Added

- Support for Wazuh v3.13.1


## Wazuh v3.13.0 - Kibana v7.8.0 - Revision 881

### Added

- Support for Kibana v7.8.0


## Wazuh v3.13.0 - Kibana v7.7.0, v7.7.1 - Revision 880

### Added

- Support for Wazuh v3.13.0
- Support for Kibana v7.7.1
- Support for Open Distro 1.8
- New navigation experience with a global menu [#1965](https://github.com/wazuh/wazuh-kibana-app/issues/1965)
- Added a Breadcrumb in Kibana top nav [#2161](https://github.com/wazuh/wazuh-kibana-app/issues/2161)
- Added a new Agents Summary Screen [#1963](https://github.com/wazuh/wazuh-kibana-app/issues/1963)
- Added a new feature to add sample data to dashboards [#2115](https://github.com/wazuh/wazuh-kibana-app/issues/2115)
- Added MITRE integration [#1877](https://github.com/wazuh/wazuh-kibana-app/issues/1877)
- Added Google Cloud Platform integration [#1873](https://github.com/wazuh/wazuh-kibana-app/issues/1873)
- Added TSC integration [#2204](https://github.com/wazuh/wazuh-kibana-app/pull/2204)
- Added a new Integrity monitoring state view for agent [#2153](https://github.com/wazuh/wazuh-kibana-app/issues/2153)
- Added a new Integrity monitoring files detail view [#2156](https://github.com/wazuh/wazuh-kibana-app/issues/2156)
- Added a new component to explore Compliance requirements [#2156](https://github.com/wazuh/wazuh-kibana-app/issues/2261)

### Changed

- Code migration to React.js
- Global review of styles
- Unified Overview and Agent dashboards into new Modules [#2110](https://github.com/wazuh/wazuh-kibana-app/issues/2110)
- Changed Vulnerabilities dashboard visualizations [#2262](https://github.com/wazuh/wazuh-kibana-app/issues/2262)

### Fixed

- Open Distro tenants have been fixed and are functional now [#1890](https://github.com/wazuh/wazuh-kibana-app/issues/1890).
- Improved navigation performance [#2200](https://github.com/wazuh/wazuh-kibana-app/issues/2200).
- Avoid creating the wazuh-monitoring index pattern if it is disabled [#2100](https://github.com/wazuh/wazuh-kibana-app/issues/2100)
- SCA checks without compliance field can't be expanded [#2264](https://github.com/wazuh/wazuh-kibana-app/issues/2264)


## Wazuh v3.12.3 - Kibana v7.7.1 - Revision 876

### Added

- Support for Kibana v7.7.1


## Wazuh v3.12.3 - Kibana v7.7.0 - Revision 875

### Added

- Support for Kibana v7.7.0


## Wazuh v3.12.3 - Kibana v6.8.8, v7.6.1, v7.6.2 - Revision 874

### Added

- Support for Wazuh v3.12.3


## Wazuh v3.12.2 - Kibana v6.8.8, v7.6.1, v7.6.2 - Revision 873

### Added

- Support for Wazuh v3.12.2


## Wazuh v3.12.1 - Kibana v6.8.8, v7.6.1, v7.6.2 - Revision 872

### Added

- Support Wazuh 3.12.1
- Added new FIM settings on configuration on demand. [#2147](https://github.com/wazuh/wazuh-kibana-app/issues/2147)

### Changed

- Updated agent's variable names in deployment guides. [#2169](https://github.com/wazuh/wazuh-kibana-app/pull/2169)

### Fixed

- Pagination is now shown in table-type visualizations. [#2180](https://github.com/wazuh/wazuh-kibana-app/issues/2180)


## Wazuh v3.12.0 - Kibana v6.8.8, v7.6.2 - Revision 871

### Added

- Support for Kibana v6.8.8 and v7.6.2

## Wazuh v3.12.0 - Kibana v6.8.7, v7.4.2, v7.6.1 - Revision 870

### Added

- Support for Wazuh v3.12.0
- Added a new setting to hide manager alerts from dashboards. [#2102](https://github.com/wazuh/wazuh-kibana-app/pull/2102)
- Added a new setting to be able to change API from the top menu. [#2143](https://github.com/wazuh/wazuh-kibana-app/issues/2143)
- Added a new setting to enable/disable the known fields health check [#2037](https://github.com/wazuh/wazuh-kibana-app/pull/2037)
- Added suport for PCI 11.2.1 and 11.2.3 rules. [#2062](https://github.com/wazuh/wazuh-kibana-app/pull/2062)

### Changed

- Restructuring of the optimize/wazuh directory. Now the Wazuh configuration file (wazuh.yml) is placed on /usr/share/kibana/optimize/wazuh/config. [#2116](https://github.com/wazuh/wazuh-kibana-app/pull/2116)
- Improve performance of Dasboards reports generation. [1802344](https://github.com/wazuh/wazuh-kibana-app/commit/18023447c6279d385df84d7f4a5663ed2167fdb5)

### Fixed

- Discover time range selector is now displayed on the Cluster section. [08901df](https://github.com/wazuh/wazuh-kibana-app/commit/08901dfcbe509f17e4fab26877c8b7dae8a66bff)
- Added the win_auth_failure rule group to Authentication failure metrics. [#2099](https://github.com/wazuh/wazuh-kibana-app/pull/2099)
- Negative values in Syscheck attributes now have their correct value in reports. [7c3e84e](https://github.com/wazuh/wazuh-kibana-app/commit/7c3e84ec8f00760b4f650cfc00a885d868123f99)


## Wazuh v3.11.4 - Kibana v7.6.1 - Revision 858

### Added

- Support for Kibana v7.6.1


## Wazuh v3.11.4 - Kibana v6.8.6, v7.4.2, v7.6.0 - Revision 857

### Added

- Support for Wazuh v3.11.4


## Wazuh v3.11.3 - Kibana v7.6.0 - Revision 856

### Added

- Support for Kibana v7.6.0


## Wazuh v3.11.3 - Kibana v7.4.2 - Revision 855

### Added

- Support for Kibana v7.4.2

## Wazuh v3.11.3 - Kibana v7.5.2 - Revision 854

### Added

- Support for Wazuh v3.11.3

### Fixed

- Windows Updates table is now displayed in the Inventory Data report [#2028](https://github.com/wazuh/wazuh-kibana-app/pull/2028)


## Wazuh v3.11.2 - Kibana v7.5.2 - Revision 853

### Added

- Support for Kibana v7.5.2


## Wazuh v3.11.2 - Kibana v6.8.6, v7.3.2, v7.5.1 - Revision 852

### Added

- Support for Wazuh v3.11.2

### Changed

- Increased list filesize limit for the CDB-list [#1993](https://github.com/wazuh/wazuh-kibana-app/pull/1993)

### Fixed

- The xml validator now correctly handles the `--` string within comments [#1980](https://github.com/wazuh/wazuh-kibana-app/pull/1980)
- The AWS map visualization wasn't been loaded until the user interacts with it [dd31bd7](https://github.com/wazuh/wazuh-kibana-app/commit/dd31bd7a155354bc50fe0af22fca878607c8936a)


## Wazuh v3.11.1 - Kibana v6.8.6, v7.3.2, v7.5.1 - Revision 581

### Added
- Support for Wazuh v3.11.1.


## Wazuh v3.11.0 - Kibana v6.8.6, v7.3.2, v7.5.1 - Revision 580

### Added

- Support for Wazuh v3.11.0.
- Support for Kibana v7.5.1.
- The API credentials configuration has been moved from the .wazuh index to a wazuh.yml configuration file. Now the configuration of the API hosts is done from the file and not from the application. [#1465](https://github.com/wazuh/wazuh-kibana-app/issues/1465) [#1771](https://github.com/wazuh/wazuh-kibana-app/issues/1771).
- Upload ruleset files using a "drag and drop" component [#1770](https://github.com/wazuh/wazuh-kibana-app/issues/1770)
- Add logs for the reporting module [#1622](https://github.com/wazuh/wazuh-kibana-app/issues/1622).
- Extended the "Add new agent" guide [#1767](https://github.com/wazuh/wazuh-kibana-app/issues/1767).
- Add new table for windows hotfixes [#1932](https://github.com/wazuh/wazuh-kibana-app/pull/1932)

### Changed

- Removed Discover from top menu [#1699](https://github.com/wazuh/wazuh-kibana-app/issues/1699).
- Hide index pattern selector in case that only one exists [#1799](https://github.com/wazuh/wazuh-kibana-app/issues/1799).
- Remove visualizations legend [#1936](https://github.com/wazuh/wazuh-kibana-app/pull/1936)
- Normalize the field whodata in the group reporting [#1921](https://github.com/wazuh/wazuh-kibana-app/pull/1921)
- A message in the configuration view is ambiguous [#1870](https://github.com/wazuh/wazuh-kibana-app/issues/1870)
- Refactor syscheck table [#1941](https://github.com/wazuh/wazuh-kibana-app/pull/1941)

### Fixed

- Empty files now throws an error [#1806](https://github.com/wazuh/wazuh-kibana-app/issues/1806).
- Arguments for wazuh api requests are now validated [#1815](https://github.com/wazuh/wazuh-kibana-app/issues/1815).
- Fixed the way to check admin mode [#1838](https://github.com/wazuh/wazuh-kibana-app/issues/1838).
- Fixed error exporting as CSV the files into a group [#1833](https://github.com/wazuh/wazuh-kibana-app/issues/1833).
- Fixed XML validator false error for `<` [1882](https://github.com/wazuh/wazuh-kibana-app/issues/1882)
- Fixed "New file" editor doesn't allow saving twice [#1896](https://github.com/wazuh/wazuh-kibana-app/issues/1896)
- Fixed decoders files [#1929](https://github.com/wazuh/wazuh-kibana-app/pull/1929)
- Fixed registration guide [#1926](https://github.com/wazuh/wazuh-kibana-app/pull/1926)
- Fixed infinite load on Ciscat views [#1920](https://github.com/wazuh/wazuh-kibana-app/pull/1920), [#1916](https://github.com/wazuh/wazuh-kibana-app/pull/1916)
- Fixed missing fields in the Visualizations [#1913](https://github.com/wazuh/wazuh-kibana-app/pull/1913)
- Fixed Amazon S3 status is wrong in configuration section [#1864](https://github.com/wazuh/wazuh-kibana-app/issues/1864)
- Fixed hidden overflow in the fim configuration [#1887](https://github.com/wazuh/wazuh-kibana-app/pull/1887)
- Fixed Logo source fail after adding server.basePath [#1871](https://github.com/wazuh/wazuh-kibana-app/issues/1871)
- Fixed the documentation broken links [#1853](https://github.com/wazuh/wazuh-kibana-app/pull/1853)

## Wazuh v3.10.2 - Kibana v7.5.1 - Revision 556

### Added

- Support for Kibana v7.5.1


## Wazuh v3.10.2 - Kibana v7.5.0 - Revision 555

### Added

- Support for Kibana v7.5.0


## Wazuh v3.10.2 - Kibana v7.4.2 - Revision 549

### Added

- Support for Kibana v7.4.2


## Wazuh v3.10.2 - Kibana v7.4.1 - Revision 548

### Added

- Support for Kibana v7.4.1


## Wazuh v3.10.2 - Kibana v7.4.0 - Revision 547

### Added

- Support for Kibana v7.4.0
- Support for Wazuh v3.10.2.


## Wazuh v3.10.2 - Kibana v7.3.2 - Revision 546

### Added

- Support for Wazuh v3.10.2.


## Wazuh v3.10.1 - Kibana v7.3.2 - Revision 545

### Added

- Support for Wazuh v3.10.1.


## Wazuh v3.10.0 - Kibana v7.3.2 - Revision 543

### Added

- Support for Wazuh v3.10.0.
- Added an interactive guide for registering agents, things are now easier for the user, guiding it through the steps needed ending in a _copy & paste_ snippet for deploying his agent [#1468](https://github.com/wazuh/wazuh-kibana-app/issues/1468).
- Added new dashboards for the recently added regulatory compliance groups into the Wazuh core. They are HIPAA and NIST-800-53 [#1468](https://github.com/wazuh/wazuh-kibana-app/issues/1448), [#1638]( https://github.com/wazuh/wazuh-kibana-app/issues/1638).
- Make the app work under a custom Kibana space [#1234](https://github.com/wazuh/wazuh-kibana-app/issues/1234), [#1450](https://github.com/wazuh/wazuh-kibana-app/issues/1450).
- Added the ability to manage the app as a native plugin when using Kibana spaces, now you can safely hide/show the app depending on the selected space [#1601](https://github.com/wazuh/wazuh-kibana-app/issues/1601).
- Adapt the app the for Kibana dark mode [#1562](https://github.com/wazuh/wazuh-kibana-app/issues/1562).
- Added an alerts summary in _Overview > FIM_ panel [#1527](https://github.com/wazuh/wazuh-kibana-app/issues/1527).
- Export all the information of a Wazuh group and its related agents in a PDF document [#1341](https://github.com/wazuh/wazuh-kibana-app/issues/1341).
- Export the configuration of a certain agent as a PDF document. Supports granularity for exporting just certain sections of the configuration [#1340](https://github.com/wazuh/wazuh-kibana-app/issues/1340).


### Changed

- Reduced _Agents preview_ load time using the new API endpoint `/summary/agents` [#1687](https://github.com/wazuh/wazuh-kibana-app/pull/1687).
- Replaced most of the _md-nav-bar_ Angular.js components with React components using EUI [#1705](https://github.com/wazuh/wazuh-kibana-app/pull/1705).
- Replaced the requirements slider component with a new styled component [#1708](https://github.com/wazuh/wazuh-kibana-app/pull/1708).
- Soft deprecated the _.wazuh-version_ internal index, now the app dumps its content if applicable to a registry file, then the app removes that index. Further versions will hard deprecate this index [#1467](https://github.com/wazuh/wazuh-kibana-app/issues/1467). 
- Visualizations now don't fetch the documents _source_, also, they now use _size: 0_ for fetching [#1663](https://github.com/wazuh/wazuh-kibana-app/issues/1663).
- The app menu is now fixed on top of the view, it's not being hidden on every state change. Also, the Wazuh logo was placed in the top bar of Kibana UI [#1502](https://github.com/wazuh/wazuh-kibana-app/issues/1502).
- Improved _getTimestamp_ method not returning a promise object because it's no longer needed [014bc3a](https://github.com/wazuh/wazuh-kibana-app/commit/014b3aba0d2e9cda0c4d521f5f16faddc434a21e). Also improved main Discover listener for Wazuh not returning a promise object [bd82823](https://github.com/wazuh/wazuh-kibana-app/commit/bd8282391a402b8c567b32739cf914a0135d74bc).
- Replaced _Requirements over time_ visualizations in both PCI DSS and GDPR dashboards [35c539](https://github.com/wazuh/wazuh-kibana-app/commit/35c539eb328b3bded94aa7608f73f9cc51c235a6).
- Do not show a toaster when a visualization field was not known yet, instead, show it just in case the internal refreshing failed [19a2e7](https://github.com/wazuh/wazuh-kibana-app/commit/19a2e71006b38f6a64d3d1eb8a20b02b415d7e07).
- Minor optimizations for server logging [eb8e000](https://github.com/wazuh/wazuh-kibana-app/commit/eb8e00057dfea2dafef56319590ff832042c402d).

### Fixed

- Alerts search bar fixed for Kibana v7.3.1, queries were not being applied as expected [#1686](https://github.com/wazuh/wazuh-kibana-app/issues/1686).
- Hide attributes field from non-Windows agents in the FIM table [#1710](https://github.com/wazuh/wazuh-kibana-app/issues/1710).
- Fixed broken view in Management > Configuration > Amazon S3 > Buckets, some information was missing [#1675](https://github.com/wazuh/wazuh-kibana-app/issues/1675).
- Keep user's filters when switching from Discover to panel [#1685](https://github.com/wazuh/wazuh-kibana-app/issues/1685).
- Reduce load time and amount of data to be fetched in _Management > Cluster monitoring_ section avoiding possible timeouts [#1663](https://github.com/wazuh/wazuh-kibana-app/issues/1663).
- Restored _Remove column_ feature in Discover tabs [#1702](https://github.com/wazuh/wazuh-kibana-app/issues/1702).
- Apps using Kibana v7.3.1 had a bug once the user goes back from _Agent > FIM > Files_ to _Agent > FIM > dashboard_, filters disappear, now it's working properly [#1700](https://github.com/wazuh/wazuh-kibana-app/issues/1700).
- Fixed visual bug in _Management > Cluster monitoring_ and a button position [1e3b748](https://github.com/wazuh/wazuh-kibana-app/commit/1e3b748f11b43b2e7956b830269b6d046d74d12c).
- The app installation date was not being updated properly, now it's fixed [#1692](https://github.com/wazuh/wazuh-kibana-app/issues/1692).
- Fixed _Network interfaces_ table in Inventory section, the table was not paginating [#1474](https://github.com/wazuh/wazuh-kibana-app/issues/1474).
- Fixed APIs passwords are now obfuscated in server responses [adc3152](https://github.com/wazuh/wazuh-kibana-app/pull/1782/commits/adc31525e26b25e4cb62d81cbae70a8430728af5).


## Wazuh v3.9.5 - Kibana v6.8.2 / Kibana v7.2.1 / Kibana v7.3.0 - Revision 531

### Added

- Support for Wazuh v3.9.5

## Wazuh v3.9.4 - Kibana v6.8.1 / Kibana v6.8.2 / Kibana v7.2.0 / Kibana v7.2.1 / Kibana v7.3.0 - Revision 528

### Added

- Support for Wazuh v3.9.4
- Allow filtering by clicking a column in rules/decoders tables [0e2ddd7](https://github.com/wazuh/wazuh-kibana-app/pull/1615/commits/0e2ddd7b73f7f7975d02e97ed86ae8a0966472b4)
- Allow open file in rules table clicking on the file column [1af929d](https://github.com/wazuh/wazuh-kibana-app/pull/1615/commits/1af929d62f450f93c6733868bcb4057e16b7e279)

### Changed

- Improved app performance [#1640](https://github.com/wazuh/wazuh-kibana-app/pull/1640).
- Remove path filter from custom rules and decoders [895792e](https://github.com/wazuh/wazuh-kibana-app/pull/1615/commits/895792e6e6d9401b3293d5e16352b9abef515096)
- Show path column in rules and decoders [6f49816](https://github.com/wazuh/wazuh-kibana-app/pull/1615/commits/6f49816c71b5999d77bf9e3838443627c9be945d)
- Removed SCA overview dashboard [94ebbff](https://github.com/wazuh/wazuh-kibana-app/pull/1615/commits/94ebbff231cbfb6d793130e0b9ea855baa755a1c)
- Disabled last custom column removal [f1ef7de](https://github.com/wazuh/wazuh-kibana-app/pull/1615/commits/f1ef7de1a34bbe53a899596002e8153b95e7dc0e)
- Agents messages across sections unification [8fd7e36](https://github.com/wazuh/wazuh-kibana-app/pull/1615/commits/8fd7e36286fa9dfd03a797499af6ffbaa90b00e1)

### Fixed

- Fix check storeded apis [d6115d6](https://github.com/wazuh/wazuh-kibana-app/pull/1615/commits/d6115d6424c78f0cde2017b432a51b77186dd95a).
- Fix pci-dss console error [297080d](https://github.com/wazuh/wazuh-kibana-app/pull/1615/commits/297080d36efaea8f99b0cafd4c48845dad20495a)
- Fix error in reportingTable [85b7266](https://github.com/wazuh/wazuh-kibana-app/pull/1615/commits/85b72662cb4db44c443ed04f7c31fba57eefccaa)
- Fix filters budgets size [c7ac86a](https://github.com/wazuh/wazuh-kibana-app/pull/1615/commits/c7ac86acb3d5afaf1cf348fab09a2b8c5778a491)
- Fix missing permalink virustotal visualization [1b57529](https://github.com/wazuh/wazuh-kibana-app/pull/1615/commits/1b57529758fccdeb3ac0840e66a8aafbe4757a96)
- Improved wz-table performance [224bd6f](https://github.com/wazuh/wazuh-kibana-app/pull/1615/commits/224bd6f31235c81ba01755c3c1e120c3f86beafd)
- Fix inconsistent data between visualizations and tables in Overview Security Events [b12c600](https://github.com/wazuh/wazuh-kibana-app/pull/1615/commits/b12c600578d80d0715507dec4624a4ebc27ea573)
- Timezone applied in cluster status [a4f620d](https://github.com/wazuh/wazuh-kibana-app/pull/1615/commits/a4f620d398f5834a6d2945af892a462425ca3bec)
- Fixed Overview Security Events report when wazuh.monitoring is disabled [1c26da0](https://github.com/wazuh/wazuh-kibana-app/pull/1615/commits/1c26da05a0b6daf727e15c13b819111aa4e4e913)
- Fixes in APIs management [2143943](https://github.com/wazuh/wazuh-kibana-app/pull/1615/commits/2143943a5049cbb59bb8d6702b5a56cbe0d27a2a)
- Prevent duplicated visualization toast errors [786faf3](https://github.com/wazuh/wazuh-kibana-app/commit/786faf3e62d2cad13f512c0f873b36eca6e9787d)
- Fix not properly updated breadcrumb in ruleset section [9645903](https://github.com/wazuh/wazuh-kibana-app/commit/96459031cd4edbe047970bf0d22d0c099771879f)
- Fix badly dimensioned table in Integrity Monitoring section [9645903](https://github.com/wazuh/wazuh-kibana-app/commit/96459031cd4edbe047970bf0d22d0c099771879f)
- Fix implicit filters can be destroyed [9cf8578](https://github.com/wazuh/wazuh-kibana-app/commit/9cf85786f504f5d67edddeea6cfbf2ab577e799b)
- Windows agent dashboard doesn't show failure logon access. [d38d088](https://github.com/wazuh/wazuh-kibana-app/commit/d38d0881ac8e4294accde83d63108337b74cdd91) 
- Number of agents is not properly updated.  [f7cbbe5](https://github.com/wazuh/wazuh-kibana-app/commit/f7cbbe54394db825827715c3ad4370ac74317108) 
- Missing scrollbar on Firefox file viewer.  [df4e8f9](https://github.com/wazuh/wazuh-kibana-app/commit/df4e8f9305b35e9ee1473bed5f5d452dd3420567) 
- Agent search filter by name, lost when refreshing. [71b5274](https://github.com/wazuh/wazuh-kibana-app/commit/71b5274ccc332d8961a158587152f7badab28a95) 
- Alerts of level 12 cannot be displayed in the Summary table. [ec0e888](https://github.com/wazuh/wazuh-kibana-app/commit/ec0e8885d9f1306523afbc87de01a31f24e36309) 
- Restored query from search bar in visualizations. [439128f](https://github.com/wazuh/wazuh-kibana-app/commit/439128f0a1f65b649a9dcb81ab5804ca20f65763) 
- Fix Kibana filters loop in Firefox. [82f0f32](https://github.com/wazuh/wazuh-kibana-app/commit/82f0f32946d844ce96a28f0185f903e8e05c5589) 

## Wazuh v3.9.3 - Kibana v6.8.1 / v7.1.1 / v7.2.0 - Revision 523

### Added

- Support for Wazuh v3.9.3
- Support for Kibana v7.2.0 [#1556](https://github.com/wazuh/wazuh-kibana-app/pull/1556).

### Changed

- New design and several UI/UX changes [#1525](https://github.com/wazuh/wazuh-kibana-app/pull/1525).
- Improved error checking + syscollector performance [94d0a83](https://github.com/wazuh/wazuh-kibana-app/commit/94d0a83e43aa1d2d84ef6f87cbb76b9aefa085b3).
- Adapt Syscollector for MacOS agents [a4bf7ef](https://github.com/wazuh/wazuh-kibana-app/commit/a4bf7efc693a99b7565b5afcaa372155f15a4db9).
- Show last scan for syscollector [73f2056](https://github.com/wazuh/wazuh-kibana-app/commit/73f2056673bb289d472663397ba7097e49b7b93b).
- Extendend information for syscollector [#1585](https://github.com/wazuh/wazuh-kibana-app/issues/1585).

### Fixed

- Corrected width for agent stats [a998955](https://github.com/wazuh/wazuh-kibana-app/commit/a99895565a8854c55932ec94cffb08e1d0aa3da1).
- Fix height for the menu directive with Dynamic height [427d0f3](https://github.com/wazuh/wazuh-kibana-app/commit/427d0f3e9fa6c34287aa9e8557da99a51e0db40f).
- Fix wazuh-db and clusterd check [cddcef6](https://github.com/wazuh/wazuh-kibana-app/commit/cddcef630c5234dd6f6a495715743dfcfd4e4001).
- Fix AlertsStats when value is "0", it was showing "-" [07a3e10](https://github.com/wazuh/wazuh-kibana-app/commit/07a3e10c7f1e626ba75a55452b6c295d11fd657d).
- Fix syscollector state value [f8d3d0e](https://github.com/wazuh/wazuh-kibana-app/commit/f8d3d0eca44e67e26f79bc574495b1f4c8f751f2).
- Fix time offset for reporting table [2ef500b](https://github.com/wazuh/wazuh-kibana-app/commit/2ef500bb112e68bd4811b8e87ce8581d7c04d20f).
- Fix call to obtain GDPR requirements for specific agent [ccda846](https://github.com/wazuh/wazuh-kibana-app/commit/ccda8464b50be05bc5b3642f25f4972c8a7a2c03).
- Restore "rule.id" as a clickable field in visualizations [#1546](https://github.com/wazuh/wazuh-kibana-app/pull/1546).
- Fix timepicker in cluster monitoring [f7533ce](https://github.com/wazuh/wazuh-kibana-app/pull/1560/commits/f7533cecb6862abfb5c1d2173ec3e70ffc59804a).
- Fix several bugs [#1569](https://github.com/wazuh/wazuh-kibana-app/pull/1569).
- Fully removed "rule.id" as URL field [#1584](https://github.com/wazuh/wazuh-kibana-app/issues/1584).
- Fix filters for dashboards [#1583](https://github.com/wazuh/wazuh-kibana-app/issues/1583).
- Fix missing dependency [#1591](https://github.com/wazuh/wazuh-kibana-app/issues/1591).

## Wazuh v3.9.2 - Kibana v7.1.1 - Revision 510

### Added

- Support for Wazuh v3.9.2

### Changed

- Avoid showing more than one toaster for the same error message [7937003](https://github.com/wazuh/wazuh-kibana-app/commit/793700382798033203091d160773363323e05bb9).
- Restored "Alerts evolution - Top 5 agents" in Overview > Security events [f9305c0](https://github.com/wazuh/wazuh-kibana-app/commit/f9305c0c6acf4a31c41b1cc9684b87f79b27524f).

### Fixed

- Fix missing parameters in Dev Tools request [#1496](https://github.com/wazuh/wazuh-kibana-app/pull/1496).
- Fix "Invalid Date" for Safari and Internet Explorer [#1505](https://github.com/wazuh/wazuh-kibana-app/pull/1505).

## Wazuh v3.9.1 - Kibana v7.1.1 - Revision 509

### Added

- Support for Kibana v7.1.1
- Added overall metrics for Agents > Overview [#1479](https://github.com/wazuh/wazuh-kibana-app/pull/1479).

### Fixed

- Fixed missing dependency for Discover [43f5dd5](https://github.com/wazuh/wazuh-kibana-app/commit/43f5dd5f64065c618ba930b2a4087f0a9e706c0e).
- Fixed visualization for Agents > Overview [#1477](https://github.com/wazuh/wazuh-kibana-app/pull/1477). 
- Fixed SCA policy checks table [#1478](https://github.com/wazuh/wazuh-kibana-app/pull/1478).

## Wazuh v3.9.1 - Kibana v7.1.0 - Revision 508

### Added

- Support for Kibana v7.1.0

## Wazuh v3.9.1 - Kibana v6.8.0 - Revision 444

### Added

- Support for Wazuh v3.9.1
- Support for Kibana v6.8.0

### Fixed

- Fixed background color for some parts of the Discover directive [2dfc763](https://github.com/wazuh/wazuh-kibana-app/commit/2dfc763bfa1093fb419f118c2938f6b348562c69).
- Fixed cut values in non-resizable tables when the value is too large [cc4828f](https://github.com/wazuh/wazuh-kibana-app/commit/cc4828fbf50d4dab3dd4bb430617c1f2b13dac6a).
- Fixed handled but not shown error messages from rule editor [0aa0e17](https://github.com/wazuh/wazuh-kibana-app/commit/0aa0e17ac8678879e5066f8d83fd46f5d8edd86a).
- Minor typos corrected [fe11fb6](https://github.com/wazuh/wazuh-kibana-app/commit/fe11fb67e752368aedc89ec844ddf729eb8ad761).
- Minor fixes in agents configuration [1bc2175](https://github.com/wazuh/wazuh-kibana-app/commit/1bc217590438573e7267687655bb5939b5bb9fde).
- Fix Management > logs viewer scrolling [f458b2e](https://github.com/wazuh/wazuh-kibana-app/commit/f458b2e3294796f9cf00482b4da27984646c6398).

### Changed

- Kibana version shown in settings is now read from our package.json [c103d3e](https://github.com/wazuh/wazuh-kibana-app/commit/c103d3e782136106736c02039d28c4567b255aaa).
- Removed an old header from Settings [0197b8b](https://github.com/wazuh/wazuh-kibana-app/commit/0197b8b1abc195f275c8cd9893df84cd5569527b).
- Improved index pattern validation fields, replaced "full_log" with "rule.id" as part of the minimum required fields [dce0595](https://github.com/wazuh/wazuh-kibana-app/commit/dce059501cbd28f1294fd761da3e015e154747bc).
- Improve dynamic height for configuration editor [c318131](https://github.com/wazuh/wazuh-kibana-app/commit/c318131dfb6b5f01752593f2aa972b98c0655610).
- Add timezone for all dates shown in the app [4b8736f](https://github.com/wazuh/wazuh-kibana-app/commit/4b8736fb4e562c78505daaee042bcd798242c3f5).

## Wazuh v3.9.0 - Kibana v6.7.0 / v6.7.1 / v6.7.2 - Revision 441

### Added

- Support for Wazuh v3.9.0
- Support for Kibana v6.7.0 / v6.7.1 / v6.7.2
- Edit master and worker configuration ([#1215](https://github.com/wazuh/wazuh-kibana-app/pull/1215)).
- Edit local rules, local decoders and CDB lists ([#1212](https://github.com/wazuh/wazuh-kibana-app/pull/1212), [#1204](https://github.com/wazuh/wazuh-kibana-app/pull/1204), [#1196](https://github.com/wazuh/wazuh-kibana-app/pull/1196), [#1233](https://github.com/wazuh/wazuh-kibana-app/pull/1233), [#1304](https://github.com/wazuh/wazuh-kibana-app/pull/1304)).
- View no local rules/decoders XML files ([#1395](https://github.com/wazuh/wazuh-kibana-app/pull/1395))
- Dev Tools additions
  - Added hotkey `[shift] + [enter]` for sending query ([#1170](https://github.com/wazuh/wazuh-kibana-app/pull/1170)).
  - Added `Export JSON` button for the Dev Tools ([#1170](https://github.com/wazuh/wazuh-kibana-app/pull/1170)).
- Added refresh button for agents preview table ([#1169](https://github.com/wazuh/wazuh-kibana-app/pull/1169)).
- Added `configuration assessment` information in "Agent > Policy monitoring" ([#1227](https://github.com/wazuh/wazuh-kibana-app/pull/1227)).
- Added agents `configuration assessment` configuration section in "Agent > Configuration" ([1257](https://github.com/wazuh/wazuh-kibana-app/pull/1257))
- Restart master and worker nodes ([#1222](https://github.com/wazuh/wazuh-kibana-app/pull/1222)).
- Restart agents ([#1229](https://github.com/wazuh/wazuh-kibana-app/pull/1229)).
- Added support for more than one Wazuh monitoring pattern ([#1243](https://github.com/wazuh/wazuh-kibana-app/pull/1243))
- Added customizable interval for Wazuh monitoring indices creation ([#1243](https://github.com/wazuh/wazuh-kibana-app/pull/1243)).
- Expand visualizations ([#1246](https://github.com/wazuh/wazuh-kibana-app/pull/1246)).
- Added a dynamic table columns selector ([#1246](https://github.com/wazuh/wazuh-kibana-app/pull/1246)).
- Added resizable columns by dragging in tables ([d2bf8ee](https://github.com/wazuh/wazuh-kibana-app/commit/d2bf8ee9681ca5d6028325e165854b49214e86a3))
- Added a cron job for fetching missing fields of all valid index patterns, also merging dynamic fields every time an index pattern is refreshed by the app ([#1276](https://github.com/wazuh/wazuh-kibana-app/pull/1276)).
- Added auto-merging dynamic fields for Wazuh monitoring index patterns ([#1300](https://github.com/wazuh/wazuh-kibana-app/pull/1300))
- New server module, it's a job queue so we can add delayed jobs to be run in background, this iteration only accepts delayed Wazuh API calls ([#1283](https://github.com/wazuh/wazuh-kibana-app/pull/1283)).
- Added new way to view logs using a logs viewer ([#1292](https://github.com/wazuh/wazuh-kibana-app/pull/1292))
- Added new directive for registering agents from the UI, including instructions on "how to" ([#1321](https://github.com/wazuh/wazuh-kibana-app/pull/1321)).
- Added some Angular charts in Agents Preview and Agents SCA sections ([#1364](https://github.com/wazuh/wazuh-kibana-app/pull/1364))
- Added Docker listener settings in configuration views ([#1365](https://github.com/wazuh/wazuh-kibana-app/pull/1365))
- Added Docker dashboards for both Agents and Overview ([#1367](https://github.com/wazuh/wazuh-kibana-app/pull/1367))
- Improved app logger with debug level ([#1373](https://github.com/wazuh/wazuh-kibana-app/pull/1373))
- Introducing React components from the EUI framework

### Changed

- Escape XML special characters ([#1159](https://github.com/wazuh/wazuh-kibana-app/pull/1159)).
- Changed empty results message for Wazuh tables ([#1165](https://github.com/wazuh/wazuh-kibana-app/pull/1165)).
- Allowing the same query multiple times on the Dev Tools ([#1174](https://github.com/wazuh/wazuh-kibana-app/pull/1174))
- Refactor JSON/XML viewer for configuration tab ([#1173](https://github.com/wazuh/wazuh-kibana-app/pull/1173), [#1148](https://github.com/wazuh/wazuh-kibana-app/pull/1148)).
- Using full height for all containers when possible ([#1224](https://github.com/wazuh/wazuh-kibana-app/pull/1224)).
- Improved the way we are handling "back button" events ([#1207](https://github.com/wazuh/wazuh-kibana-app/pull/1207)).
- Changed some visualizations for FIM, GDPR, PCI, Vulnerability and Security Events ([#1206](https://github.com/wazuh/wazuh-kibana-app/pull/1206), [#1235](https://github.com/wazuh/wazuh-kibana-app/pull/1235), [#1293](https://github.com/wazuh/wazuh-kibana-app/pull/1293)).
- New design for agent header view ([#1186](https://github.com/wazuh/wazuh-kibana-app/pull/1186)).
- Not fetching data the very first time the Dev Tools are opened ([#1185](https://github.com/wazuh/wazuh-kibana-app/pull/1185)).
- Refresh all known fields for all valid index patterns if `kbn-vis` detects a broken index pattern ([ecd7c8f](https://github.com/wazuh/wazuh-kibana-app/commit/ecd7c8f98c187a350f81261d13b0d45dcec6dc5d)).
- Truncate texts and display a tooltip when they don't fit in a table cell ([7b56a87](https://github.com/wazuh/wazuh-kibana-app/commit/7b56a873f85dcba7e6838aeb2e40d9b4cf472576))
- Updated API autocomplete for Dev Tools ([#1218](https://github.com/wazuh/wazuh-kibana-app/pull/1218))
- Updated switches design to adapt it to Kibana's design ([#1253](https://github.com/wazuh/wazuh-kibana-app/pull/1253))
- Reduced the width of some table cells with little text, to give more space to the other columns ([#1263](https://github.com/wazuh/wazuh-kibana-app/pull/1263)).
- Redesign for Management > Status daemons list ([#1284](https://github.com/wazuh/wazuh-kibana-app/pull/1284)).
- Redesign for Management > Configuration, Agent > Configuration ([#1289](https://github.com/wazuh/wazuh-kibana-app/pull/1289)).
- Replaced Management > Logs table with a log viewer component ([#1292](https://github.com/wazuh/wazuh-kibana-app/pull/1292)).
- The agents list search bar now allows to switch between AND/OR operators ([#1291](https://github.com/wazuh/wazuh-kibana-app/pull/1291)).
- Improve audit dashboards ([#1374](https://github.com/wazuh/wazuh-kibana-app/pull/1374))
- Exclude agent "000" getting the last registered and the most active agents from the Wazuh API.([#1391](https://github.com/wazuh/wazuh-kibana-app/pull/1391))
- Reviewed Osquery dashboards ([#1394](https://github.com/wazuh/wazuh-kibana-app/pull/1394))
- Memory info is now a log ([#1400](https://github.com/wazuh/wazuh-kibana-app/pull/1400))
- Error toasters time is now 30000ms, warning/info are still 6000ms ([#1420](https://github.com/wazuh/wazuh-kibana-app/pull/1420))

### Fixed

- Properly handling long messages on notifier service, until now, they were using out of the card space, also we replaced some API messages with more meaningful messages ([#1168](https://github.com/wazuh/wazuh-kibana-app/pull/1168)).
- Adapted Wazuh icon for multiple browsers where it was gone ([#1208](https://github.com/wazuh/wazuh-kibana-app/pull/1208)).
- Do not fetch data from tables twice when resize window ([#1303](https://github.com/wazuh/wazuh-kibana-app/pull/1303)).
- Agent syncrhonization status is updated as we browse the configuration section ([#1305](https://github.com/wazuh/wazuh-kibana-app/pull/1305))
- Using the browser timezone for reporting documents ([#1311](https://github.com/wazuh/wazuh-kibana-app/pull/1311)).
- Wrong behaviors in the routing system when the basePath was set ([#1342](https://github.com/wazuh/wazuh-kibana-app/pull/1342))
- Do not show pagination for one-page tables ([196c5b7](https://github.com/wazuh/wazuh-kibana-app/pull/1362/commits/196c5b717583032798da7791fa4f90ec06397f68))
- Being redirected to Overview once a Kibana restart is performed ([#1378](https://github.com/wazuh/wazuh-kibana-app/pull/1378))
- Displaying the AWS services section of the aws-s3 wodle ([#1393](https://github.com/wazuh/wazuh-kibana-app/pull/1393))
- Show email configuration on the configuration on demand ([#1401](https://github.com/wazuh/wazuh-kibana-app/issues/1401))
- Show "Follow symbolic link" field in Integrity monitoring - Monitored configuration on demand ([0c9c9da](https://github.com/wazuh/wazuh-kibana-app/pull/1414/commits/0c9c9da3b951548761cd203db5ee5baa39afe26c))

## Wazuh v3.8.2 - Kibana v6.6.0 / v6.6.1 / v6.6.2 / v6.7.0 - Revision 419

### Added

- Support for Kibana v6.6.0 / v6.6.1 / v6.6.2 / v6.7.0

### Fixed

- Fixed AWS dashboard, newer JavaScript browser engines break the view due to Angular.js ([6e882fc](https://github.com/wazuh/wazuh-kibana-app/commit/6e882fc1d7efe6059e6140ff40b8a20d9c1fa51e)).
- Fixed AWS accounts visualization, using the right field now ([6e882fc](https://github.com/wazuh/wazuh-kibana-app/commit/6e882fc1d7efe6059e6140ff40b8a20d9c1fa51e)).

## Wazuh v3.8.2 - Kibana v6.5.4 - Revision 418

### Added

- Support for Wazuh v3.8.2

### Changed

- Close configuration editor only if it was successfully updated ([bc77c35](https://github.com/wazuh/wazuh-kibana-app/commit/bc77c35d8440a656d4704451ce857c9e1d36a438)).
- Replaced FIM Vega visualization with standard visualization ([554ee1c](https://github.com/wazuh/wazuh-kibana-app/commit/554ee1c4c4d75c76d82272075acf8bb62e7f9e27)).

## Wazuh v3.8.1 - Kibana v6.5.4 - Revision 417

### Added

- Support for Wazuh v3.8.1

### Changed

- Moved monitored/ignored Windows registry entries to "FIM > Monitored" and "FIM > Ignored" to avoid user confusion ([#1176](https://github.com/wazuh/wazuh-kibana-app/pull/1176)).
- Excluding managers from wazuh-monitoring indices ([#1177](https://github.com/wazuh/wazuh-kibana-app/pull/1177)).
- Escape `&` before sending group configuration ([d3aa56f](https://github.com/wazuh/wazuh-kibana-app/commit/d3aa56fa73478c60505e500db7d3a7df263081b5)).
- Improved `autoFormat` function before rendering group configuration ([f4f8144](https://github.com/wazuh/wazuh-kibana-app/commit/f4f8144eef8b93038fc897a9f16356e71029b844)).
- Now the group configuration editor doesn't exit after sending data to the Wazuh API ([5c1a3ef](https://github.com/wazuh/wazuh-kibana-app/commit/5c1a3ef9bd710a7befbed0709c4a7cf414f44f6b)).

### Fixed

- Fixed style for the error toaster for long URLs or long paths ([11b8084](https://github.com/wazuh/wazuh-kibana-app/commit/11b8084c75bbc5da36587ff31d1bc80a55fe4dfe)).

## Wazuh v3.8.0 - Kibana v6.5.4 - Revision 416

### Added

- Added group management features such as:
  - Edit the group configuration ([#1096](https://github.com/wazuh/wazuh-kibana-app/pull/1096)).
  - Add/remove groups to/from an agent ([#1096](https://github.com/wazuh/wazuh-kibana-app/pull/1096)).
  - Add/remove agents to/from a group ([#1096](https://github.com/wazuh/wazuh-kibana-app/pull/1096)).
  - Add/remove groups ([#1152](https://github.com/wazuh/wazuh-kibana-app/pull/1152)).
- New directive for tables that don't need external data sources ([#1067](https://github.com/wazuh/wazuh-kibana-app/pull/1067)).
- New search bar directive with interactive filters and suggestions ([#1058](https://github.com/wazuh/wazuh-kibana-app/pull/1058)).
- New server route `/elastic/alerts` for fetching alerts using custom parameters([#1056](https://github.com/wazuh/wazuh-kibana-app/pull/1056)).
- New table for an agent FIM monitored files, if the agent OS platform is Windows it will show two tables: files and registry ([#1032](https://github.com/wazuh/wazuh-kibana-app/pull/1032)).
- Added description to each setting under Settings > Configuration ([#1048](https://github.com/wazuh/wazuh-kibana-app/pull/1048)).
- Added a new setting to `config.yml` related to Wazuh monitoring and its index pattern ([#1095](https://github.com/wazuh/wazuh-kibana-app/pull/1095)).
- Resizable columns by dragging in Dev-tools ([#1102](https://github.com/wazuh/wazuh-kibana-app/pull/1102)).
- New feature to be able to edit config.yml file from the Settings > Configuration section view ([#1105](https://github.com/wazuh/wazuh-kibana-app/pull/1105)).
- Added a new table (network addresses) for agent inventory tab ([#1111](https://github.com/wazuh/wazuh-kibana-app/pull/1111)).
- Added `audit_key` (Who-data Audit keys) for configuration tab ([#1123](https://github.com/wazuh/wazuh-kibana-app/pull/1123)).
- Added new known fields for Kibana index pattern ([#1150](https://github.com/wazuh/wazuh-kibana-app/pull/1150)).

### Changed

- Changed Inventory tables. Now the app looks for the OS platform and it shows different tables depending on the OS platform. In addition the process state codes has been replaced to be more meaningful ([#1059](https://github.com/wazuh/wazuh-kibana-app/pull/1059)).
- Tiny rework for the AWS tab including.
- "Report" button is hidden on Discover panel ([#1047](https://github.com/wazuh/wazuh-kibana-app/pull/1047)).
- Visualizations, filters and Discover improved ([#1083](https://github.com/wazuh/wazuh-kibana-app/pull/1083)).
- Removed `popularizeField` function until https://github.com/elastic/kibana/issues/22426 is solved in order to avoid `Unable to write index pattern!` error on Discover tab ([#1085](https://github.com/wazuh/wazuh-kibana-app/pull/1085)).
- Improved Wazuh monitoring module ([#1094](https://github.com/wazuh/wazuh-kibana-app/pull/1094)).
- Added "Registered date" and "Last keep alive" in agents table allowing you to sort by these fields ([#1102](https://github.com/wazuh/wazuh-kibana-app/pull/1102)).
- Improved code quality in sections such as Ruleset > Rule and Decoder detail view simplify conditions ([#1102](https://github.com/wazuh/wazuh-kibana-app/pull/1102)).
- Replaced reporting success message ([#1102](https://github.com/wazuh/wazuh-kibana-app/pull/1102)).
- Reduced the default number of shards and the default number of replicas for the app indices ([#1113](https://github.com/wazuh/wazuh-kibana-app/pull/1113)).
- Refreshing index pattern known fields on health check controller ([#1119](https://github.com/wazuh/wazuh-kibana-app/pull/1119)).
- Less strict memory check ([786c764](https://github.com/wazuh/wazuh-kibana-app/commit/786c7642cd88083f9a77c57ed204488ecf5b710a)).
- Checking message origin in error handler ([dfec368](https://github.com/wazuh/wazuh-kibana-app/commit/dfec368d22a148b2e4437db92d71294900241961)).
- Dev tools is now showing the response as it is, like `curl` does ([#1137](https://github.com/wazuh/wazuh-kibana-app/pull/1137)).
- Removed `unknown` as valid node name ([#1149](https://github.com/wazuh/wazuh-kibana-app/pull/1149)).
- Removed `rule.id` direct filter from the rule set tables ([#1151](https://github.com/wazuh/wazuh-kibana-app/pull/1151))

### Fixed

- Restored X-Pack security logic for the .wazuh index, now it's not bypassing the X-Pack roles ([#1081](https://github.com/wazuh/wazuh-kibana-app/pull/1081))
- Avoid fetching twice the same data ([#1072](https://github.com/wazuh/wazuh-kibana-app/pull/1072), [#1061](https://github.com/wazuh/wazuh-kibana-app/pull/1061)).
- Wazuh logo adapted to low resolutions ([#1074](https://github.com/wazuh/wazuh-kibana-app/pull/1074)).
- Hide Audit, OpenSCAP tabs for non-linux agents. Fixed empty Windows events under Configuration > Log collection section. OSQuery logo has been standardized ([#1072](https://github.com/wazuh/wazuh-kibana-app/pull/1072), [#1076](https://github.com/wazuh/wazuh-kibana-app/pull/1076)).
- Fix empty values on _Overview > Security events_ when Wazuh monitoring is disabled ([#1091](https://github.com/wazuh/wazuh-kibana-app/pull/1091)).
- Fix overlapped play button in Dev-tools when the input box has a scrollbar ([#1102](https://github.com/wazuh/wazuh-kibana-app/pull/1102)).
- Fix Dev-tools behavior when parse json invalid blocks ([#1102](https://github.com/wazuh/wazuh-kibana-app/pull/1102)).
- Fixed Management > Monitoring tab frustration adding back buttons ([#1102](https://github.com/wazuh/wazuh-kibana-app/pull/1102)).
- Fix template checking when using more than one pattern ([#1104](https://github.com/wazuh/wazuh-kibana-app/pull/1104)).
- Fix infinite loop for Wazuh monitoring when the Wazuh API is not being able to give us all the agents ([5a26916](https://github.com/wazuh/wazuh-kibana-app/commit/5a2691642b40a34783d2eafb6ee24ae78b9af21a)), ([85005a1](https://github.com/wazuh/wazuh-kibana-app/commit/85005a184d4f1c3d339b7c895b5d2469f3b45171)).
- Fix rule details for `list` and `info` parameters ([#1149](https://github.com/wazuh/wazuh-kibana-app/pull/1149)).

## Wazuh v3.7.1 / v3.7.2 - Kibana v6.5.1 / v6.5.2 / v6.5.3 / v6.5.4 - Revision 415

### Added

- Support for Elastic stack v6.5.2 / v6.5.3 / v6.5.4.
- Support for Wazuh v3.7.1 / v3.7.2.
- Dev Tools module now autocompletes API endpoints ([#1030](https://github.com/wazuh/wazuh-kibana-app/pull/1030)).

### Changed

- Increased number of rows for syscollector tables ([#1033](https://github.com/wazuh/wazuh-kibana-app/pull/1033)).
- Modularized JSON/XML viewers for the configuration section ([#982](https://github.com/wazuh/wazuh-kibana-app/pull/982)).

### Fixed

- Added missing fields for syscollector network tables ([#1036](https://github.com/wazuh/wazuh-kibana-app/pull/1036)).
- Using the right API path when downloading CSV for decoders list ([#1045](https://github.com/wazuh/wazuh-kibana-app/pull/1045)).
- Including group field when downloading CSV for agents list ([#1044](https://github.com/wazuh/wazuh-kibana-app/pull/1044)).
- Preserve active tab in configuration section when refreshing the page ([#1037](https://github.com/wazuh/wazuh-kibana-app/pull/1037)).

## Wazuh v3.7.0 - Kibana v6.5.0 / v6.5.1 - Revision 414

### Added

- Support for Elastic Stack v6.5.0 / v6.5.1.
- Agent groups bar is now visible on the agent configuration section ([#1023](https://github.com/wazuh/wazuh-kibana-app/pull/1023)).
- Added a new setting for the `config.yml` file for enable/disable administrator mode ([#1019](https://github.com/wazuh/wazuh-kibana-app/pull/1019)).
  - This allows the user to perform PUT, POST, DELETE methods in our Dev Tools.

### Changed

- Refactored most front-end controllers ([#1023](https://github.com/wazuh/wazuh-kibana-app/pull/1023)).

## Wazuh v3.7.0 - Kibana v6.4.2 / v6.4.3 - Revision 413

### Added

- Support for Wazuh v3.7.0.
- Support for Elastic Stack v6.4.2 / v6.4.3.
- Brand-new interface for _Configuration_ (on both _Management_ and _Agents_ tabs) ([#914](https://github.com/wazuh/wazuh-kibana-app/pull/914)):
  - Now you can check current and real agent and manager configuration.
  - A new interface design, with more useful information and easy to understand descriptions.
  - New and more responsive JSON/XML viewers to show the configuration in raw mode.
- Brand-new extension - Osquery ([#938](https://github.com/wazuh/wazuh-kibana-app/pull/938)):
  - A new extension, disabled by default.
  - Check alerts from Wazuh's Osquery integration.
  - Check your current Osquery wodle configuration.
  - More improvements will come for this extension in the future.
- New option for Wazuh app configuration file - _Ignore index patterns_ ([#947](https://github.com/wazuh/wazuh-kibana-app/pull/947)):
  - Now the user can specify which index patterns can't be selected on the app using the new `ip.ignore` setting on the `config.yml` file.
  - The valid format is an array of strings which represents index patterns.
  - By default, this list is empty (all index patterns will be available if they use a compatible structure).
- Added a node selector for _Management > Status_ section when Wazuh cluster is enabled ([#976](https://github.com/wazuh/wazuh-kibana-app/pull/976)).
- Added quick access to _Configuration_ or _Discover_ panels for an agent on the agents list ([#939](https://github.com/wazuh/wazuh-kibana-app/pull/939)).
- Now you can click on an agent's ID on the _Discover_ panels to open its details page on the app ([#904](https://github.com/wazuh/wazuh-kibana-app/pull/904)).
- Redesigned the _Overview > Amazon AWS_ tab, using more meaningful visualizations for a better overall view of your agents' status ([#903](https://github.com/wazuh/wazuh-kibana-app/pull/903)).
- Redesigned the _Overview/Agents > Vulnerabilities_ tab, using more meaningful visualizations for a better overall view of your agents' status ([#954](https://github.com/wazuh/wazuh-kibana-app/pull/954)).
- Now everytime the user enters the _Settings_ tab, the API connection will be automatically checked ([#971](https://github.com/wazuh/wazuh-kibana-app/pull/971)).
- Added a node selector for _Management > Logs_ section when Wazuh cluster is enabled ([#980](https://github.com/wazuh/wazuh-kibana-app/pull/980)).
- Added a group selector for _Agents_ section ([#995](https://github.com/wazuh/wazuh-kibana-app/pull/995)).

### Changed

- Interface refactoring for the _Agents > Inventory data_ tab ([#924](https://github.com/wazuh/wazuh-kibana-app/pull/924)):
  - Now the tab won't be available if your agent doesn't have Syscollector enabled, and each card will be enabled or disabled depending on the current Syscollector scans configuration.
  - This will prevent situations where the user couldn't check the inventory although there was actual scan data to show on some sections.
- Added support for new multigroups feature ([#911](https://github.com/wazuh/wazuh-kibana-app/pull/911)):
  - Now the information bars on _Agents_ will show all the groups an agent belongs to.
- Now the result pane on the _Dev tools_ tab will show the error code coming from the Wazuh API ([#909](https://github.com/wazuh/wazuh-kibana-app/pull/909)).
- Changed some visualizations titles for _Overview/Agents > OpenSCAP_ tab ([#925](https://github.com/wazuh/wazuh-kibana-app/pull/925)).
- All backend routes have been renamed ([#932](https://github.com/wazuh/wazuh-kibana-app/pull/932)).
- Several improvements for Elasticsearch tests ([#933](https://github.com/wazuh/wazuh-kibana-app/pull/933)).
- Updated some strings and descriptions on the _Settings_ tab ([#934](https://github.com/wazuh/wazuh-kibana-app/pull/934)).
- Changed the date format on _Settings > Logs_ to make it more human-readable ([#944](https://github.com/wazuh/wazuh-kibana-app/pull/944)).
- Changed some labels to remove the "MD5 sum" expression, it will use "Checksum" instead ([#945](https://github.com/wazuh/wazuh-kibana-app/pull/945)).
- Added word wrapping class to group name in _Management > Groups > Group detail_ tab ([#945](https://github.com/wazuh/wazuh-kibana-app/pull/945)).
- The `wz-table` directive has been refactored ([#953](https://github.com/wazuh/wazuh-kibana-app/pull/953)).
- The `wz-table` directive now checks if a request is aborted ([#979](https://github.com/wazuh/wazuh-kibana-app/pull/979)).
- Several performance improvements ([#985](https://github.com/wazuh/wazuh-kibana-app/pull/985), [#997](https://github.com/wazuh/wazuh-kibana-app/pull/997), [#1000](https://github.com/wazuh/wazuh-kibana-app/pull/1000)).

### Fixed

- Several known fields for _Whodata_ functionality have been fixed ([#901](https://github.com/wazuh/wazuh-kibana-app/pull/901)).
- Fixed alignment bug with the _Add a filter +_ button on _Discover_ and _Agents_ tabs ([#912](https://github.com/wazuh/wazuh-kibana-app/pull/912)).
- Fixed a bug where the `Add API` form on _Settings_ didn't appear when pressing the button after editing an existing API entry ([#944](https://github.com/wazuh/wazuh-kibana-app/pull/944)).
- Fixed a bug on _Ruleset_ tab where the "Description" column was showing `0` if the rule doesn't have any description ([#948](https://github.com/wazuh/wazuh-kibana-app/pull/948)).
- Fixed wrong alignment on related Rules/Decoders tables from _Management > Ruleset_ tab ([#971](https://github.com/wazuh/wazuh-kibana-app/pull/971)).
- Fixed a bug where sometimes the error messages appeared duplicated ([#971](https://github.com/wazuh/wazuh-kibana-app/pull/971)).

### Removed

- On the _Management > Monitoring_ tab, the `Cluster enabled but not running` message won't appear as an error anymore ([#971](https://github.com/wazuh/wazuh-kibana-app/pull/971)).

## Wazuh v3.6.1 - Kibana v6.4.1 / v6.4.2 / v6.4.3 - Revision 412

### Added

- Support for Elastic Stack v6.4.1 / v6.4.2 / v6.4.3.

## Wazuh v3.6.1 - Kibana v6.4.0 - Revision 411

### Added

- Redesigned the _Overview > Integrity monitoring_ tab, using more meaningful visualizations for a better overall view of your agents' status ([#893](https://github.com/wazuh/wazuh-kibana-app/pull/893)).
- Added a new table for the _Inventory_ tab: _Processes_ ([#895](https://github.com/wazuh/wazuh-kibana-app/pull/895)).
- Improved error handling for tables. Now the table will show an error message if it wasn't able to fetch and load data ([#896](https://github.com/wazuh/wazuh-kibana-app/pull/896)).

### Changed

- The app source code has been improved, following best practices and coding guidelines ([#892](https://github.com/wazuh/wazuh-kibana-app/pull/892)).
- Included more app tests and prettifier for better code maintainability ([#883](https://github.com/wazuh/wazuh-kibana-app/pull/883) & [#885](https://github.com/wazuh/wazuh-kibana-app/pull/885)).

### Fixed

- Fixed minor visual errors on some _GDPR_, _PCI DSS_ and _Vulnerabilities_ visualizations ([#894](https://github.com/wazuh/wazuh-kibana-app/pull/894)).

## Wazuh v3.6.1 - Kibana v6.4.0 - Revision 410

### Added

- The _Inventory_ tab has been redesigned ([#873](https://github.com/wazuh/wazuh-kibana-app/pull/873)):
  - Added new network interfaces and port tables.
  - Improved design using metric information bars and intuitive status indicators.
- Added refresh functionality to the _Settings > Logs_ tab ([#852](https://github.com/wazuh/wazuh-kibana-app/pull/852)):
  - Now everytime the user opens the tab, the logs will be reloaded.
  - A new button to force the update has been added on the top left corner of the logs table.
- Added `tags` and `recursion_level` configuration options to _Management/Agent > Configuration_ tabs ([#850](https://github.com/wazuh/wazuh-kibana-app/pull/850)).
- The _Kuery_ search syntax has been added again to the app ([#851](https://github.com/wazuh/wazuh-kibana-app/pull/851)).
- Added a first batch of [_Mocha_](https://mochajs.org/) tests and other quality of code improvements to the app ([#859](https://github.com/wazuh/wazuh-kibana-app/pull/859)).
- Now you can open specific rule details (the _Management > Ruleset_ tab) when clicking on the `rule.id` value on the _Discover_ tab ([#862](https://github.com/wazuh/wazuh-kibana-app/pull/862)).
- Now you can click on the rule ID value on the _Management > Ruleset_ tab to search for related alerts on the _Discover_ tab ([#863](https://github.com/wazuh/wazuh-kibana-app/pull/863)).

### Changed

- The index pattern known fields have been updated up to 567 ([#872](https://github.com/wazuh/wazuh-kibana-app/pull/872)).
- Now the _Inventory_ tab will always be available for all agents, and a descriptive message will appear if the agent doesn't have `syscollector` enabled ([#879](https://github.com/wazuh/wazuh-kibana-app/pull/879)).

### Fixed

- Fixed a bug where the _Inventory_ tab was unavailable if the user reloads the page while on the _Agents > Configuration_ tab ([#845](https://github.com/wazuh/wazuh-kibana-app/pull/845)).
- Fixed some _Overview > VirusTotal_ visualizations ([#846](https://github.com/wazuh/wazuh-kibana-app/pull/846)).
- Fixed a bug where the _Settings > Extensions_ tab wasn't being properly hidden when there's no API entries inserted ([#847](https://github.com/wazuh/wazuh-kibana-app/pull/847)).
- Fixed a bug where the _Current API_ indicator on the top navbar wasn't being properly updated when the user deletes all the API entries ([#848](https://github.com/wazuh/wazuh-kibana-app/pull/848)).
- Fixed a bug where the _Agents coverage_ metric were not displaying a proper value when the manager has 0 registered agents ([#849](https://github.com/wazuh/wazuh-kibana-app/pull/849)).
- Fixed a bug where the `wazuh-basic` user role was able to update API entries (it should be forbidden) ([#853](https://github.com/wazuh/wazuh-kibana-app/pull/853)).
- Fixed a bug where the visualizations had scroll bars on the PDF reports ([#870](https://github.com/wazuh/wazuh-kibana-app/pull/870)).
- Fixed a bug on the _Dev tools_ tab where the user couldn't execute the first request block if there was blank lines above it ([#871](https://github.com/wazuh/wazuh-kibana-app/pull/871)).
- Fixed a bug on pinned filters when opening tabs where the implicit filter was the same, making them stuck and unremovable from other tabs ([#878](https://github.com/wazuh/wazuh-kibana-app/pull/878)).

## Wazuh v3.6.1 - Kibana v6.4.0 - Revision 409

### Added

- Support for Wazuh v3.6.1.

### Fixed

- Fixed a bug on the _Dev tools_ tab ([b7c79f4](https://github.com/wazuh/wazuh-kibana-app/commit/b7c79f48f06cb49b12883ec9e9337da23b49976b)).

## Wazuh v3.6.1 - Kibana v6.3.2 - Revision 408

### Added

- Support for Wazuh v3.6.1.

### Fixed

- Fixed a bug on the _Dev tools_ tab ([4ca9ed5](https://github.com/wazuh/wazuh-kibana-app/commit/4ca9ed54f1b18e5d499d950e6ff0741946701988)).

## Wazuh v3.6.0 - Kibana v6.4.0 - Revision 407

### Added

- Support for Wazuh v3.6.0.

## Wazuh v3.6.0 - Kibana v6.3.2 - Revision 406

### Added

- Support for Wazuh v3.6.0.

## Wazuh v3.5.0 - Kibana v6.4.0 - Revision 405

### Added

- Support for Elastic Stack v6.4.0 ([#813](https://github.com/wazuh/wazuh-kibana-app/pull/813)).

## Wazuh v3.5.0 - Kibana v6.3.2 - Revision 404

### Added

- Added new options to `config.yml` to change shards and replicas settings for `wazuh-monitoring` indices ([#809](https://github.com/wazuh/wazuh-kibana-app/pull/809)).
- Added more error messages for `wazuhapp.log` in case of failure when performing some crucial functions ([#812](https://github.com/wazuh/wazuh-kibana-app/pull/812)).
- Now it's possible to change replicas settings for existing `.wazuh`, `.wazuh-version` and `wazuh-monitoring` indices on the `config.yml` file ([#817](https://github.com/wazuh/wazuh-kibana-app/pull/817)).

### Changed

- App frontend code refactored and restructured ([#802](https://github.com/wazuh/wazuh-kibana-app/pull/802)).
- Now the _Overview > Security events_ tab won't show anything if the only visualization with data is _Agents status_ ([#811](https://github.com/wazuh/wazuh-kibana-app/pull/811)).

### Fixed

- Fixed a bug where the RAM status message appreared twice the first time you opened the app ([#807](https://github.com/wazuh/wazuh-kibana-app/pull/807)).
- Fixed the app UI to make the app usable on Internet Explorer 11 ([#808](https://github.com/wazuh/wazuh-kibana-app/pull/808)).

## Wazuh v3.5.0 - Kibana v6.3.2 - Revision 403

### Added

- The welcome tabs on _Overview_ and _Agents_ have been updated with a new name and description for the existing sections ([#788](https://github.com/wazuh/wazuh-kibana-app/pull/788)).
- Now the app tables will auto-resize depending on the screen height ([#792](https://github.com/wazuh/wazuh-kibana-app/pull/792)).

### Changed

- Now all the app filters on several tables will present the values in alphabetical order ([#787](https://github.com/wazuh/wazuh-kibana-app/pull/787)).

### Fixed

- Fixed a bug on _Decoders_ where clicking on the decoder wouldn't open the detail view if the `Parent decoders` filter was enabled ([#782](https://github.com/wazuh/wazuh-kibana-app/pull/782)).
- Fixed a bug on _Dev tools_ when the first line on the editor pane was empty or had a comment ([#790](https://github.com/wazuh/wazuh-kibana-app/pull/790)).
- Fixed a bug where the app was throwing multiple warning messages the first time you open it ([#791](https://github.com/wazuh/wazuh-kibana-app/pull/791)).
- Fixed a bug where clicking on a different tab from _Overview_ right after inserting the API credentials for the first time would always redirect to _Overview_ ([#791](https://github.com/wazuh/wazuh-kibana-app/pull/791)).
- Fixed a bug where the user could have a browser cookie with a reference to a non-existing API entry on Elasticsearch ([#794](https://github.com/wazuh/wazuh-kibana-app/pull/794) & [#795](https://github.com/wazuh/wazuh-kibana-app/pull/795)).

### Removed

- The cluster key has been removed from the API requests to `/manager/configuration` ([#796](https://github.com/wazuh/wazuh-kibana-app/pull/796)).

## Wazuh v3.5.0 - Kibana v6.3.1/v6.3.2 - Revision 402

### Added

- Support for Wazuh v3.5.0.
- Added new fields for _Vulnerability detector_ alerts ([#752](https://github.com/wazuh/wazuh-kibana-app/pull/752)).
- Added multi table search for `wz-table` directive. Added two new log levels for _Management > Logs_ section ([#753](https://github.com/wazuh/wazuh-kibana-app/pull/753)).

## Wazuh v3.4.0 - Kibana v6.3.1/v6.3.2 - Revision 401

### Added

- Added a few new fields for Kibana due to the new Wazuh _who-data_ feature ([#763](https://github.com/wazuh/wazuh-kibana-app/pull/763)).
- Added XML/JSON viewer for each card under _Management > Configuration_ ([#764](https://github.com/wazuh/wazuh-kibana-app/pull/764)).

### Changed

- Improved error handling for Dev tools. Also removed some unused dependencies from the _Dev tools_ tab ([#760](https://github.com/wazuh/wazuh-kibana-app/pull/760)).
- Unified origin for tab descriptions. Reviewed some grammar typos ([#765](https://github.com/wazuh/wazuh-kibana-app/pull/765)).
- Refactored agents autocomplete component. Removed unused/deprecated modules ([#766](https://github.com/wazuh/wazuh-kibana-app/pull/766)).
- Simplified route resolves section ([#768](https://github.com/wazuh/wazuh-kibana-app/pull/768)).

### Fixed

- Fixed missing cluster node filter for the visualization shown when looking for specific node under _Management > Monitoring_ section ([#758](https://github.com/wazuh/wazuh-kibana-app/pull/758)).
- Fixed missing dependency injection for `wzMisc` factory ([#768](https://github.com/wazuh/wazuh-kibana-app/pull/768)).

### Removed

- Removed `angular-aria`, `angular-md5`, `ansicolors`, `js-yaml`, `querystring` and `lodash` dependencies since Kibana includes all of them. Removed some unused images ([#768](https://github.com/wazuh/wazuh-kibana-app/pull/768)).

## Wazuh v3.4.0 - Kibana v6.3.1/v6.3.2 - Revision 400

### Added

- Support for Wazuh v3.4.0.
- Support for Elastic Stack v6.3.2.
- Support for Kuery as accepted query language ([#742](https://github.com/wazuh/wazuh-kibana-app/pull/742)).
  - This feature is experimental.
- Added new _Who data_ fields from file integrity monitoring features ([#746](https://github.com/wazuh/wazuh-kibana-app/pull/746)).
- Added tab in _Settings_ section where you can see the last logs from the Wazuh app server ([#723](https://github.com/wazuh/wazuh-kibana-app/pull/723)).

### Changed

- Fully redesigned of the welcome screen along the different app sections ([#751](https://github.com/wazuh/wazuh-kibana-app/pull/751)).
- Now any agent can go to the _Inventory_ tab regardless if it's enabled or not. The content will change properly according to the agent configuration ([#744](https://github.com/wazuh/wazuh-kibana-app/pull/744)).
- Updated the `angular-material` dependency to `1.1.10` ([#743](https://github.com/wazuh/wazuh-kibana-app/pull/743)).
- Any API entry is now removable regardless if it's the only one API entry ([#740](https://github.com/wazuh/wazuh-kibana-app/pull/740)).
- Performance has been improved regarding to agents status, they are now being fetched using _distinct_ routes from the Wazuh API ([#738](https://github.com/wazuh/wazuh-kibana-app/pull/738)).
- Improved the way we are parsing some Wazuh API errors regarding to version mismatching ([#735](https://github.com/wazuh/wazuh-kibana-app/pull/735)).

### Fixed

- Fixed wrong filters being applied in _Ruleset > Rules_ and _Ruleset > Decoders_ sections when using Lucene like filters plus path filters ([#736](https://github.com/wazuh/wazuh-kibana-app/pull/736)).
- Fixed the template checking from the healthcheck, now it allows to use custom index patterns ([#739](https://github.com/wazuh/wazuh-kibana-app/pull/739)).
- Fixed infinite white screen from _Management > Monitoring_ when the Wazuh cluster is enabled but not running ([#741](https://github.com/wazuh/wazuh-kibana-app/pull/741)).

## Wazuh v3.3.0/v3.3.1 - Kibana v6.3.1 - Revision 399

### Added

- Added a new Angular.js factory to store the Wazuh app configuration values. Also, this factory is being used by the pre-routes functions (resolves); this way we are sure about having the real configuration at any time. These pre-routes functions have been improved too ([#670](https://github.com/wazuh/wazuh-kibana-app/pull/670)).
- Added extended information for reports from _Reporting_ feature ([#701](https://github.com/wazuh/wazuh-kibana-app/pull/701)).

### Changed

- Tables have been improved. Now they are truncating long fields and adding a tooltip if needed ([#671](https://github.com/wazuh/wazuh-kibana-app/pull/671)).
- Services have been improved ([#715](https://github.com/wazuh/wazuh-kibana-app/pull/715)).
- CSV formatted files have been improved. Now they are showing a more human readable column names ([#717](https://github.com/wazuh/wazuh-kibana-app/pull/717), [#726](https://github.com/wazuh/wazuh-kibana-app/pull/726)).
- Added/Modified some visualization titles ([#728](https://github.com/wazuh/wazuh-kibana-app/pull/728)).
- Improved Discover perfomance when in background mode ([#719](https://github.com/wazuh/wazuh-kibana-app/pull/719)).
- Reports from the _Reporting_ feature have been fulyl redesigned ([#701](https://github.com/wazuh/wazuh-kibana-app/pull/701)).

### Fixed

- Fixed the top menu API indicator when checking the API connection and the manager/cluster information had been changed ([#668](https://github.com/wazuh/wazuh-kibana-app/pull/668)).
- Fixed our logger module which was not writting logs the very first time Kibana is started neither after a log rotation ([#667](https://github.com/wazuh/wazuh-kibana-app/pull/667)).
- Fixed a regular expression in the server side when parsing URLs before registering a new Wazuh API ([#690](https://github.com/wazuh/wazuh-kibana-app/pull/690)).
- Fixed filters from specific visualization regarding to _File integrity_ section ([#694](https://github.com/wazuh/wazuh-kibana-app/pull/694)).
- Fixed filters parsing when generating a report because it was not parsing negated filters as expected ([#696](https://github.com/wazuh/wazuh-kibana-app/pull/696)).
- Fixed visualization counter from _OSCAP_ tab ([#722](https://github.com/wazuh/wazuh-kibana-app/pull/722)).

### Removed

- Temporary removed CSV download from agent inventory section due to Wazuh API bug ([#727](https://github.com/wazuh/wazuh-kibana-app/pull/727)).

## Wazuh v3.3.0/v3.3.1 - Kibana v6.3.0 - Revision 398

### Added

- Improvements for latest app redesign ([#652](https://github.com/wazuh/wazuh-kibana-app/pull/652)):
  - The _Welcome_ tabs have been simplified, following a more Elastic design.
  - Added again the `md-nav-bar` component with refined styles and limited to specific sections.
  - The _Settings > Welcome_ tab has been removed. You can use the nav bar to switch tabs.
  - Minor CSS adjustments and reordering.
- Small app UI improvements ([#634](https://github.com/wazuh/wazuh-kibana-app/pull/634)):
  - Added link to _Agents Preview_ on the _Agents_ tab breadcrumbs.
  - Replaced the _Generate report_ button with a smaller one.
  - Redesigned _Management > Ruleset_ `md-chips` to look similar to Kibana filter pills.
  - Added agent information bar from _Agents > General_ to _Agents > Welcome_ too.
  - Refactored flex layout on _Welcome_ tabs to fix a height visual bug.
  - Removed duplicated loading rings on the _Agents_ tab.
- Improvements for app tables ([#627](https://github.com/wazuh/wazuh-kibana-app/pull/627)):
  - Now the current page will be highlighted.
  - The gap has been fixed to the items per page value.
  - If there are no more pages for _Next_ or _Prev_ buttons, they will be hidden.
- Improvements for app health check ([#637](https://github.com/wazuh/wazuh-kibana-app/pull/637)):
  - Improved design for the view.
  - The checks have been placed on a table, showing the current status of each one.
- Changes to our reporting feature ([#639](https://github.com/wazuh/wazuh-kibana-app/pull/639)):
  - Now the generated reports will include tables for each section.
  - Added a parser for getting Elasticsearch data table responses.
  - The reporting feature is now a separated module, and the code has been refactored.
- Improvements for app tables pagination ([#646](https://github.com/wazuh/wazuh-kibana-app/pull/646)).

### Changed

- Now the `pretty` parameter on the _Dev tools_ tab will be ignored to avoid `Unexpected error` messages ([#624](https://github.com/wazuh/wazuh-kibana-app/pull/624)).
- The `pdfkit` dependency has been replaced by `pdfmake` ([#639](https://github.com/wazuh/wazuh-kibana-app/pull/639)).
- Changed some Kibana tables for performance improvements on the reporting feature ([#644](https://github.com/wazuh/wazuh-kibana-app/pull/644)).
- Changed the method to refresh the list of known fields on the index pattern ([#650](https://github.com/wazuh/wazuh-kibana-app/pull/650)):
  - Now when restarting Kibana, the app will update the fieldset preserving the custom user fields.

### Fixed

- Fixed bug on _Agents CIS-CAT_ tab who wasn't loading the appropriate visualizations ([#626](https://github.com/wazuh/wazuh-kibana-app/pull/626)).
- Fixed a bug where sometimes the index pattern could be `undefined` during the health check process, leading into a false error message when loading the app ([#640](https://github.com/wazuh/wazuh-kibana-app/pull/640)).
- Fixed several bugs on the _Settings > API_ tab when removing, adding or editing new entries.

### Removed

- Removed the app login system ([#636](https://github.com/wazuh/wazuh-kibana-app/pull/636)):
  - This feature was unstable, experimental and untested for a long time. We'll provide much better RBAC capabilities in the future.
- Removed the new Kuery language option on Discover app search bars.
  - This feature will be restored in the future, after more Elastic v6.3.0 adaptations.

## Wazuh v3.3.0/v3.3.1 - Kibana v6.3.0 - Revision 397

### Added

- Support for Elastic Stack v6.3.0 ([#579](https://github.com/wazuh/wazuh-kibana-app/pull/579) & [#612](https://github.com/wazuh/wazuh-kibana-app/pull/612) & [#615](https://github.com/wazuh/wazuh-kibana-app/pull/615)).
- Brand-new Wazuh app redesign for the _Monitoring_ tab ([#581](https://github.com/wazuh/wazuh-kibana-app/pull/581)):
  - Refactored and optimized UI for these tabs, using a breadcrumbs-based navigability.
  - Used the same guidelines from the previous redesign for _Overview_ and _Agents_ tabs.
- New tab for _Agents_ - _Inventory_ ([#582](https://github.com/wazuh/wazuh-kibana-app/pull/582)):
  - Get information about the agent host, such as installed packages, motherboard, operating system, etc.
  - This tab will appear if the agent has the [`syscollector`](https://documentation.wazuh.com/current/user-manual/reference/ossec-conf/wodle-syscollector.html) wodle enabled.
- Brand-new extension - _CIS-CAT Alerts_ ([#601](https://github.com/wazuh/wazuh-kibana-app/pull/601)):
  - A new extension, disabled by default.
  - Visualize alerts related to the CIS-CAT benchmarks on the _Overview_ and _Agents_ tabs.
  - Get information about the last performed scan and its score.
- Several improvements for the _Dev tools_ tab ([#583](https://github.com/wazuh/wazuh-kibana-app/pull/583) & [#597](https://github.com/wazuh/wazuh-kibana-app/pull/597)):
  - Now you can insert queries using inline parameters, just like in a web browser.
  - You can combine inline parameters with JSON-like parameters.
  - If you use the same parameter on both methods with different values, the inline parameter has precedence over the other one.
  - The tab icon has been changed for a more appropriate one.
  - The `Execute query` button is now always placed on the first line of the query block.
- Refactoring for all app tables ([#582](https://github.com/wazuh/wazuh-kibana-app/pull/582)):
  - Replaced the old `wz-table` directive with a new one, along with a new data factory.
  - Now the tables are built with a pagination system.
  - Much easier method for building tables for the app.
  - Performance and stability improvements when fetching API data.
  - Now you can see the total amount of items and the elapsed time.

### Changed

- Moved some logic from the _Agents preview_ tab to the server, to avoid excessive client-side workload ([#586](https://github.com/wazuh/wazuh-kibana-app/pull/586)).
- Changed the UI to use the same loading ring across all the app tabs ([#593](https://github.com/wazuh/wazuh-kibana-app/pull/593) & [#599](https://github.com/wazuh/wazuh-kibana-app/pull/599)).
- Changed the _No results_ message across all the tabs with visualizations ([#599](https://github.com/wazuh/wazuh-kibana-app/pull/599)).

### Fixed

- Fixed a bug on the _Settings/Extensions_ tab where enabling/disabling some extensions could make other ones to be disabled ([#591](https://github.com/wazuh/wazuh-kibana-app/pull/591)).

## Wazuh v3.3.0/v3.3.1 - Kibana v6.2.4 - Revision 396

### Added

- Support for Wazuh v3.3.1.
- Brand-new Wazuh app redesign for the _Settings_ tab ([#570](https://github.com/wazuh/wazuh-kibana-app/pull/570)):
  - Refactored and optimized UI for these tabs, using a breadcrumbs-based navigability.
  - Used the same guidelines from the previous redesign for _Overview_ and _Agents_ tabs.
- Refactoring for _Overview_ and _Agents_ controllers ([#564](https://github.com/wazuh/wazuh-kibana-app/pull/564)):
  - Reduced duplicated code by splitting it into separate files.
  - Code optimization for a better performance and maintainability.
  - Added new services to provide similar functionality between different app tabs.
- Added `data.vulnerability.package.condition` to the list of known fields ([#566](https://github.com/wazuh/wazuh-kibana-app/pull/566)).

### Changed

- The `wazuh-logs` and `wazuh-monitoring` folders have been moved to the Kibana's `optimize` directory in order to avoid some error messages when using the `kibana-plugin list` command ([#563](https://github.com/wazuh/wazuh-kibana-app/pull/563)).

### Fixed

- Fixed a bug on the _Settings_ tab where updating an API entry with wrong credentials would corrupt the existing one ([#558](https://github.com/wazuh/wazuh-kibana-app/pull/558)).
- Fixed a bug on the _Settings_ tab where removing an API entry while its edit form is opened would hide the `Add API` button unless the user reloads the tab ([#558](https://github.com/wazuh/wazuh-kibana-app/pull/558)).
- Fixed some Audit visualizations on the _Overview_ and _Agents_ tabs that weren't using the same search query to show the results ([#572](https://github.com/wazuh/wazuh-kibana-app/pull/572)).
- Fixed undefined variable error on the `wz-menu` directive ([#575](https://github.com/wazuh/wazuh-kibana-app/pull/575)).

## Wazuh v3.3.0 - Kibana v6.2.4 - Revision 395

### Fixed

- Fixed a bug on the _Agent Configuration_ tab where the sync status was always `NOT SYNCHRONIZED` ([#569](https://github.com/wazuh/wazuh-kibana-app/pull/569)).

## Wazuh v3.3.0 - Kibana v6.2.4 - Revision 394

### Added

- Support for Wazuh v3.3.0.
- Updated some backend API calls to include the app version in the request header ([#560](https://github.com/wazuh/wazuh-kibana-app/pull/560)).

## Wazuh v3.2.4 - Kibana v6.2.4 - Revision 393

### Added

- Brand-new Wazuh app redesign for _Overview_ and _Agents_ tabs ([#543](https://github.com/wazuh/wazuh-kibana-app/pull/543)):
  - Updated UI for these tabs using breadcrumbs.
  - New _Welcome_ screen, presenting all the tabs to the user, with useful links to our documentation.
  - Overall design improved, adjusted font sizes and reduced HTML code.
  - This base will allow the app to increase its functionality in the future.
  - Removed the `md-nav-bar` component for a better user experience on small screens.
  - Improved app performance removing some CSS effects from some components, such as buttons.
- New filter for agent version on the _Agents Preview_ tab ([#537](https://github.com/wazuh/wazuh-kibana-app/pull/537)).
- New filter for cluster node on the _Agents Preview_ tab ([#538](https://github.com/wazuh/wazuh-kibana-app/pull/538)).

### Changed

- Now the report generation process will run in a parallel mode in the foreground ([#523](https://github.com/wazuh/wazuh-kibana-app/pull/523)).
- Replaced the usage of `$rootScope` with two new factories, along with more controller improvements ([#525](https://github.com/wazuh/wazuh-kibana-app/pull/525)).
- Now the _Extensions_ tab on _Settings_ won't edit the `.wazuh` index to modify the extensions configuration for all users ([#545](https://github.com/wazuh/wazuh-kibana-app/pull/545)).
  - This allows each new user to always start with the base extensions configuration, and modify it to its needs storing the settings on a browser cookie.
- Now the GDPR requirements description on its tab won't be loaded if the Wazuh API version is not v3.2.3 or higher ([#546](https://github.com/wazuh/wazuh-kibana-app/pull/546)).

### Fixed

- Fixed a bug where the app crashes when attempting to download huge amounts of data as CSV format ([#521](https://github.com/wazuh/wazuh-kibana-app/pull/521)).
- Fixed a bug on the Timelion visualizations from _Management/Monitoring_ which were not properly filtering and showing the cluster nodes information ([#530](https://github.com/wazuh/wazuh-kibana-app/pull/530)).
- Fixed several bugs on the loading process when switching between tabs with or without visualizations in the _Overview_ and _Agents_ tab ([#531](https://github.com/wazuh/wazuh-kibana-app/pull/531) & [#533](https://github.com/wazuh/wazuh-kibana-app/pull/533)).
- Fixed a bug on the `wazuh-monitoring` index feature when using multiple inserted APIs, along with several performance improvements ([#539](https://github.com/wazuh/wazuh-kibana-app/pull/539)).
- Fixed a bug where the OS filter on the _Agents Preview_ tab would exclude the rest of filters instead of combining them ([#552](https://github.com/wazuh/wazuh-kibana-app/pull/552)).
- Fixed a bug where the Extensions settings were restored every time the user opened the _Settings_ tab or pressed the _Set default manager_ button ([#555](https://github.com/wazuh/wazuh-kibana-app/pull/555) & [#556](https://github.com/wazuh/wazuh-kibana-app/pull/556)).

## Wazuh v3.2.3/v3.2.4 - Kibana v6.2.4 - Revision 392

### Added

- Support for Wazuh v3.2.4.
- New functionality - _Reporting_ ([#510](https://github.com/wazuh/wazuh-kibana-app/pull/510)):
  - Generate PDF logs on the _Overview_ and _Agents_ tabs, with the new button next to _Panels_ and _Discover_.
  - The report will contain the current visualizations from the tab where you generated it.
  - List all your generated reports, download or deleted them at the new _Management/Reporting_ tab.
  - **Warning:** If you leave the tab while generating a report, the process will be aborted.
- Added warning/error messages about the total RAM on the server side ([#502](https://github.com/wazuh/wazuh-kibana-app/pull/502)):
  - None of this messages will prevent the user from accessing the app, it's just a recommendation.
  - If your server has less than 2GB of RAM, you'll get an error message when opening the app.
  - If your server has between 2GB and 3GB of RAM, you'll get a warning message.
  - If your server has more than 3GB of RAM, you won't get any kind of message.
- Refactoring and added loading bar to _Manager Logs_ and _Groups_ tabs ([#505](https://github.com/wazuh/wazuh-kibana-app/pull/505)).
- Added more Syscheck options to _Management/Agents_ configuration tabs ([#509](https://github.com/wazuh/wazuh-kibana-app/pull/509)).

### Fixed

- Added more fields to the `known-fields.js` file to avoid warning messages on _Discover_ when using Filebeat for alerts forwarding ([#497](https://github.com/wazuh/wazuh-kibana-app/pull/497)).
- Fixed a bug where clicking on the _Check connection_ button on the _Settings_ tab threw an error message although the API connected successfully ([#504](https://github.com/wazuh/wazuh-kibana-app/pull/504)).
- Fixed a bug where the _Agents_ tab was not properly showing the total of agents due to the new Wazuh cluster implementation ([#517](https://github.com/wazuh/wazuh-kibana-app/pull/517)).

## Wazuh v3.2.3 - Kibana v6.2.4 - Revision 391

### Added

- Support for Wazuh v3.2.3.
- Brand-new extension - _GDPR Alerts_ ([#453](https://github.com/wazuh/wazuh-kibana-app/pull/453)):
  - A new extension, enabled by default.
  - Visualize alerts related to the GDPR compliance on the _Overview_ and _Agents_ tabs.
  - The _Ruleset_ tab has been updated to include GDPR filters on the _Rules_ subtab.
- Brand-new Management tab - _Monitoring_ ([#490](https://github.com/wazuh/wazuh-kibana-app/pull/490)):
  - Visualize your Wazuh cluster, both master and clients.
    - Get the current cluster configuration.
    - Nodes listing, sorting, searching, etc.
  - Get a more in-depth cluster status thanks to the newly added [_Timelion_](https://www.elastic.co/guide/en/kibana/current/timelion.html) visualizations.
  - The Detail view gives you a summary of the node's healthcheck.
- Brand-new tab - _Dev tools_ ([#449](https://github.com/wazuh/wazuh-kibana-app/pull/449)):
  - Find it on the top navbar, next to _Discover_.
  - Execute Wazuh API requests directly from the app.
  - This tab uses your currently selected API from _Settings_.
  - You can type different API requests on the input window, select one with the cursor, and click on the Play button to execute it.
  - You can also type comments on the input window.
- More improvements for the _Manager/Ruleset_ tab ([#446](https://github.com/wazuh/wazuh-kibana-app/pull/446)):
  - A new colour palette for regex, order and rule description arguments.
  - Added return to List view on Ruleset button while on Detail view.
  - Fixed line height on all table headers.
  - Removed unused, old code from Ruleset controllers.
- Added option on `config.yml` to enable/disable the `wazuh-monitoring` index ([#441](https://github.com/wazuh/wazuh-kibana-app/pull/441)):
  - Configure the frequency time to generate new indices.
  - The default frequency time has been increased to 1 hour.
  - When disabled, useful metrics will appear on _Overview/General_ replacing the _Agent status_ visualization.
- Added CSV exporting button to the app ([#431](https://github.com/wazuh/wazuh-kibana-app/pull/431)):
  - Implemented new logic to fetch data from the Wazuh API and download it in CSV format.
  - Currently available for the _Ruleset_, _Logs_ and _Groups_ sections on the _Manager_ tab and also the _Agents_ tab.
- More refactoring to the app backend ([#439](https://github.com/wazuh/wazuh-kibana-app/pull/439)):
  - Standardized error output from the server side.
  - Drastically reduced the error management logic on the client side.
  - Applied the _Facade_ pattern when importing/exporting modules.
  - Deleted unused/deprecated/useless methods both from server and client side.
  - Some optimizations to variable type usages.
- Refactoring to Kibana filters management ([#452](https://github.com/wazuh/wazuh-kibana-app/pull/452) & [#459](https://github.com/wazuh/wazuh-kibana-app/pull/459)):
  - Added new class to build queries from the base query.
  - The filter management is being done on controllers instead of the `discover` directive.
  - Now we are emitting specific events whenever we are fetching data or communicating to the `discover` directive.
  - The number of useless requests to fetch data has been reduced.
  - The synchronization actions are working as expected regardless the amount of data and/or the number of machine resources.
  - Fixed several bugs about filter usage and transition to different app tabs.
- Added confirmation message when the user deletes an API entry on _Settings/API_ ([#428](https://github.com/wazuh/wazuh-kibana-app/pull/428)).
- Added support for filters on the _Manager/Logs_ tab when realtime is enabled ([#433](https://github.com/wazuh/wazuh-kibana-app/pull/433)).
- Added more filter options to the Detail view on _Manager/Ruleset_ ([#434](https://github.com/wazuh/wazuh-kibana-app/pull/434)).

### Changed

- Changed OSCAP visualization to avoid clipping issues with large agent names ([#429](https://github.com/wazuh/wazuh-kibana-app/pull/429)).
- Now the related Rules or Decoders sections on _Manager/Ruleset_ will remain hidden if there isn't any data to show or while it's loading ([#434](https://github.com/wazuh/wazuh-kibana-app/pull/434)).
- Added a 200ms delay when fetching iterable data from the Wazuh API ([#445](https://github.com/wazuh/wazuh-kibana-app/pull/445) & [#450](https://github.com/wazuh/wazuh-kibana-app/pull/450)).
- Fixed several bugs related to Wazuh API timeout/cancelled requests ([#445](https://github.com/wazuh/wazuh-kibana-app/pull/445)).
- Added `ENOTFOUND`, `EHOSTUNREACH`, `EINVAL`, `EAI_AGAIN` options for API URL parameter checking ([#463](https://github.com/wazuh/wazuh-kibana-app/pull/463)).
- Now the _Settings/Extensions_ subtab won't appear unless there's at least one API inserted ([#465](https://github.com/wazuh/wazuh-kibana-app/pull/465)).
- Now the index pattern selector on _Settings/Pattern_ will also refresh the known fields when changing it ([#477](https://github.com/wazuh/wazuh-kibana-app/pull/477)).
- Changed the _Manager_ tab into _Management_ ([#490](https://github.com/wazuh/wazuh-kibana-app/pull/490)).

### Fixed

- Fixed a bug where toggling extensions after deleting an API entry could lead into an error message ([#465](https://github.com/wazuh/wazuh-kibana-app/pull/465)).
- Fixed some performance bugs on the `dataHandler` service ([#442](https://github.com/wazuh/wazuh-kibana-app/pull/442) & [#486](https://github.com/wazuh/wazuh-kibana-app/pull/442)).
- Fixed a bug when loading the _Agents preview_ tab on Safari web browser ([#447](https://github.com/wazuh/wazuh-kibana-app/pull/447)).
- Fixed a bug where a new extension (enabled by default) appears disabled when updating the app ([#456](https://github.com/wazuh/wazuh-kibana-app/pull/456)).
- Fixed a bug where pressing the Enter key on the _Discover's_ tab search bar wasn't working properly ([#488](https://github.com/wazuh/wazuh-kibana-app/pull/488)).

### Removed

- Removed the `rison` dependency from the `package.json` file ([#452](https://github.com/wazuh/wazuh-kibana-app/pull/452)).
- Removed unused Elasticsearch request to avoid problems when there's no API inserted ([#460](https://github.com/wazuh/wazuh-kibana-app/pull/460)).

## Wazuh v3.2.1/v3.2.2 - Kibana v6.2.4 - Revision 390

### Added

- Support for Wazuh v3.2.2.
- Refactoring on visualizations use and management ([#397](https://github.com/wazuh/wazuh-kibana-app/pull/397)):
  - Visualizations are no longer stored on an index, they're built and loaded on demand when needed to render the interface.
  - Refactoring on the whole app source code to use the _import/export_ paradigm.
  - Removed old functions and variables from the old visualization management logic.
  - Removed cron task to clean remaining visualizations since it's no longer needed.
  - Some Kibana functions and modules have been overridden in order to make this refactoring work.
    - This change is not intrusive in any case.
- New redesign for the _Manager/Ruleset_ tab ([#420](https://github.com/wazuh/wazuh-kibana-app/pull/420)):
  - Rules and decoders list now divided into two different sections: _List view_ and _Detail view_.
  - Removed old expandable tables to move the rule/decoder information into a new space.
  - Enable different filters on the detail view for a better search on the list view.
  - New table for related rules or decoders.
  - And finally, a bunch of minor design enhancements to the whole app.
- Added a copyright notice to the whole app source code ([#395](https://github.com/wazuh/wazuh-kibana-app/pull/395)).
- Updated `.gitignore` with the _Node_ template ([#395](https://github.com/wazuh/wazuh-kibana-app/pull/395)).
- Added new module to the `package.json` file, [`rison`](https://www.npmjs.com/package/rison) ([#404](https://github.com/wazuh/wazuh-kibana-app/pull/404)).
- Added the `errorHandler` service to the blank screen scenario ([#413](https://github.com/wazuh/wazuh-kibana-app/pull/413)):
  - Now the exact error message will be shown to the user, instead of raw JSON content.
- Added new option on the `config.yml` file to disable the new X-Pack RBAC capabilities to filter index-patterns ([#417](https://github.com/wazuh/wazuh-kibana-app/pull/417)).

### Changed

- Small minor enhancements to the user interface ([#396](https://github.com/wazuh/wazuh-kibana-app/pull/396)):
  - Reduced Wazuh app logo size.
  - Changed buttons text to not use all-capitalized letters.
  - Minor typos found in the HTML/CSS code have been fixed.
- Now the app log stores the package revision ([#417](https://github.com/wazuh/wazuh-kibana-app/pull/417)).

### Fixed

- Fixed bug where the _Agents_ tab didn't preserve the filters after reloading the page ([#404](https://github.com/wazuh/wazuh-kibana-app/pull/404)).
- Fixed a bug when using X-Pack that sometimes threw an error of false _"Not enough privileges"_ scenario ([#415](https://github.com/wazuh/wazuh-kibana-app/pull/415)).
- Fixed a bug where the Kibana Discover auto-refresh functionality was still working when viewing the _Agent configuration_ tab ([#419](https://github.com/wazuh/wazuh-kibana-app/pull/419)).

## Wazuh v3.2.1 - Kibana v6.2.4 - Revision 389

### Changed

- Changed severity and verbosity to some log messages ([#412](https://github.com/wazuh/wazuh-kibana-app/pull/412)).

### Fixed

- Fixed a bug when using the X-Pack plugin without security capabilities enabled ([#403](https://github.com/wazuh/wazuh-kibana-app/pull/403)).
- Fixed a bug when the app was trying to create `wazuh-monitoring` indices without checking the existence of the proper template ([#412](https://github.com/wazuh/wazuh-kibana-app/pull/412)).

## Wazuh v3.2.1 - Kibana v6.2.4 - Revision 388

### Added

- Support for Elastic Stack v6.2.4.
- App server fully refactored ([#360](https://github.com/wazuh/wazuh-kibana-app/pull/360)):
  - Added new classes, reduced the amount of code, removed unused functions, and several optimizations.
  - Now the app follows a more ES6 code style on multiple modules.
  - _Overview/Agents_ visualizations have been ordered into separated files and folders.
  - Now the app can use the default index defined on the `/ect/kibana/kibana.yml` file.
  - Better error handling for the visualizations directive.
  - Added a cron job to delete remaining visualizations on the `.kibana` index if so.
  - Also, we've added some changes when using the X-Pack plugin:
    - Better management of users and roles in order to use the app capabilities.
    - Prevents app loading if the currently logged user has no access to any index pattern.
- Added the `errorHandler` service to the `dataHandler` factory ([#340](https://github.com/wazuh/wazuh-kibana-app/pull/340)).
- Added Syscollector section to _Manager/Agents Configuration_ tabs ([#359](https://github.com/wazuh/wazuh-kibana-app/pull/359)).
- Added `cluster.name` field to the `wazuh-monitoring` index ([#377](https://github.com/wazuh/wazuh-kibana-app/pull/377)).

### Changed

- Increased the query size when fetching the index pattern list ([#339](https://github.com/wazuh/wazuh-kibana-app/pull/339)).
- Changed active colour for all app tables ([#347](https://github.com/wazuh/wazuh-kibana-app/pull/347)).
- Changed validation regex to accept URLs with non-numeric format ([#353](https://github.com/wazuh/wazuh-kibana-app/pull/353)).
- Changed visualization removal cron task to avoid excessive log messages when there weren't removed visualizations ([#361](https://github.com/wazuh/wazuh-kibana-app/pull/361)).
- Changed filters comparison for a safer access ([#383](https://github.com/wazuh/wazuh-kibana-app/pull/383)).
- Removed some `server.log` messages to avoid performance errors ([#384](https://github.com/wazuh/wazuh-kibana-app/pull/384)).
- Changed the way of handling the index patterns list ([#360](https://github.com/wazuh/wazuh-kibana-app/pull/360)).
- Rewritten some false error-level logs to just information-level ones ([#360](https://github.com/wazuh/wazuh-kibana-app/pull/360)).
- Changed some files from JSON to CommonJS for performance improvements ([#360](https://github.com/wazuh/wazuh-kibana-app/pull/360)).
- Replaced some code on the `kibana-discover` directive with a much cleaner statement to avoid issues on the _Agents_ tab ([#394](https://github.com/wazuh/wazuh-kibana-app/pull/394)).

### Fixed

- Fixed a bug where several `agent.id` filters were created at the same time when navigating between _Agents_ and _Groups_ with different selected agents ([#342](https://github.com/wazuh/wazuh-kibana-app/pull/342)).
- Fixed logic on the index-pattern selector which wasn't showing the currently selected pattern the very first time a user opened the app ([#345](https://github.com/wazuh/wazuh-kibana-app/pull/345)).
- Fixed a bug on the `errorHandler` service who was preventing a proper output of some Elastic-related backend error messages ([#346](https://github.com/wazuh/wazuh-kibana-app/pull/346)).
- Fixed panels flickering in the _Settings_ tab ([#348](https://github.com/wazuh/wazuh-kibana-app/pull/348)).
- Fixed a bug in the shards and replicas settings when the user sets the value to zero (0) ([#358](https://github.com/wazuh/wazuh-kibana-app/pull/358)).
- Fixed several bugs related to the upgrade process from Wazuh 2.x to the new refactored server ([#363](https://github.com/wazuh/wazuh-kibana-app/pull/363)).
- Fixed a bug in _Discover/Agents VirusTotal_ tabs to avoid conflicts with the `agent.name` field ([#379](https://github.com/wazuh/wazuh-kibana-app/pull/379)).
- Fixed a bug on the implicit filter in _Discover/Agents PCI_ tabs ([#393](https://github.com/wazuh/wazuh-kibana-app/pull/393)).

### Removed

- Removed clear API password on `checkPattern` response ([#339](https://github.com/wazuh/wazuh-kibana-app/pull/339)).
- Removed old dashboard visualizations to reduce loading times ([#360](https://github.com/wazuh/wazuh-kibana-app/pull/360)).
- Removed some unused dependencies due to the server refactoring ([#360](https://github.com/wazuh/wazuh-kibana-app/pull/360)).
- Removed completely `metricService` from the app ([#389](https://github.com/wazuh/wazuh-kibana-app/pull/389)).

## Wazuh v3.2.1 - Kibana v6.2.2/v6.2.3 - Revision 387

### Added

- New logging system ([#307](https://github.com/wazuh/wazuh-kibana-app/pull/307)):
  - New module implemented to write app logs.
  - Now a trace is stored every time the app is re/started.
  - Currently, the `initialize.js` and `monitoring.js` files work with this system.
  - Note: the logs will live under `/var/log/wazuh/wazuhapp.log` on Linux systems, on Windows systems they will live under `kibana/plugins/`. It rotates the log whenever it reaches 100MB.
- Better cookies handling ([#308](https://github.com/wazuh/wazuh-kibana-app/pull/308)):
  - New field on the `.wazuh-version` index to store the last time the Kibana server was restarted.
  - This is used to check if the cookies have consistency with the current server status.
  - Now the app is clever and takes decisions depending on new consistency checks.
- New design for the _Agents/Configuration_ tab ([#310](https://github.com/wazuh/wazuh-kibana-app/pull/310)):
  - The style is the same as the _Manager/Configuration_ tab.
  - Added two more sections: CIS-CAT and Commands ([#315](https://github.com/wazuh/wazuh-kibana-app/pull/315)).
  - Added a new card that will appear when there's no group configuration at all ([#323](https://github.com/wazuh/wazuh-kibana-app/pull/323)).
- Added _"group"_ column on the agents list in _Agents_ ([#312](https://github.com/wazuh/wazuh-kibana-app/pull/312)):
  - If you click on the group, it will redirect the user to the specified group in _Manager/Groups_.
- New option for the `config.yml` file, `ip.selector` ([#313](https://github.com/wazuh/wazuh-kibana-app/pull/313)):
  - Define if the app will show or not the index pattern selector on the top navbar.
  - This setting is set to `true` by default.
- More CSS cleanup and reordering ([#315](https://github.com/wazuh/wazuh-kibana-app/pull/315)):
  - New `typography.less` file.
  - New `layout.less` file.
  - Removed `cleaned.less` file.
  - Reordering and cleaning of existing CSS files, including removal of unused classes, renaming, and more.
  - The _Settings_ tab has been refactored to correct some visual errors with some card components.
  - Small refactoring to some components from _Manager/Ruleset_ ([#323](https://github.com/wazuh/wazuh-kibana-app/pull/323)).
- New design for the top navbar ([#326](https://github.com/wazuh/wazuh-kibana-app/pull/326)):
  - Cleaned and refactored code
  - Revamped design, smaller and with minor details to follow the rest of Wazuh app guidelines.
- New design for the wz-chip component to follow the new Wazuh app guidelines ([#323](https://github.com/wazuh/wazuh-kibana-app/pull/323)).
- Added more descriptive error messages when the user inserts bad credentials on the _Add new API_ form in the _Settings_ tab ([#331](https://github.com/wazuh/wazuh-kibana-app/pull/331)).
- Added a new CSS class to truncate overflowing text on tables and metric ribbons ([#332](https://github.com/wazuh/wazuh-kibana-app/pull/332)).
- Support for Elastic Stack v6.2.2/v6.2.3.

### Changed

- Improved the initialization system ([#317](https://github.com/wazuh/wazuh-kibana-app/pull/317)):
  - Now the app will re-create the index-pattern if the user deletes the currently used by the Wazuh app.
  - The fieldset is now automatically refreshed if the app detects mismatches.
  - Now every index-pattern is dynamically formatted (for example, to enable the URLs in the _Vulnerabilities_ tab).
  - Some code refactoring for a better handling of possible use cases.
  - And the best thing, it's no longer needed to insert the sample alert!
- Improvements and changes to index-patterns ([#320](https://github.com/wazuh/wazuh-kibana-app/pull/320) & [#333](https://github.com/wazuh/wazuh-kibana-app/pull/333)):
  - Added a new route, `/get-list`, to fetch the index pattern list.
  - Removed and changed several functions for a proper management of index-patterns.
  - Improved the compatibility with user-created index-patterns, known to have unpredictable IDs.
  - Now the app properly redirects to `/blank-screen` if the length of the index patterns list is 0.
  - Ignored custom index patterns with auto-generated ID on the initialization process.
    - Now it uses the value set on the `config.yml` file.
  - If the index pattern is no longer available, the cookie will be overwritten.
- Improvements to the monitoring module ([#322](https://github.com/wazuh/wazuh-kibana-app/pull/322)):
  - Minor refactoring to the whole module.
  - Now the `wazuh-monitoring` index pattern is regenerated if it's missing.
  - And the best thing, it's no longer needed to insert the monitoring template!
- Now the app health check system only checks if the API and app have the same `major.minor` version ([#311](https://github.com/wazuh/wazuh-kibana-app/pull/311)):
  - Previously, the API and app had to be on the same `major.minor.patch` version.
- Adjusted space between title and value in some cards showing Manager or Agent configurations ([#315](https://github.com/wazuh/wazuh-kibana-app/pull/315)).
- Changed red and green colours to more saturated ones, following Kibana style ([#315](https://github.com/wazuh/wazuh-kibana-app/pull/315)).

### Fixed

- Fixed bug in Firefox browser who was not properly showing the tables with the scroll pagination functionality ([#314](https://github.com/wazuh/wazuh-kibana-app/pull/314)).
- Fixed bug where visualizations weren't being destroyed due to ongoing renderization processes ([#316](https://github.com/wazuh/wazuh-kibana-app/pull/316)).
- Fixed several UI bugs for a better consistency and usability ([#318](https://github.com/wazuh/wazuh-kibana-app/pull/318)).
- Fixed an error where the initial index-pattern was not loaded properly the very first time you enter the app ([#328](https://github.com/wazuh/wazuh-kibana-app/pull/328)).
- Fixed an error message that appeared whenever the app was not able to found the `wazuh-monitoring` index pattern ([#328](https://github.com/wazuh/wazuh-kibana-app/pull/328)).

## Wazuh v3.2.1 - Kibana v6.2.2 - Revision 386

### Added

- New design for the _Manager/Groups_ tab ([#295](https://github.com/wazuh/wazuh-kibana-app/pull/295)).
- New design for the _Manager/Configuration_ tab ([#297](https://github.com/wazuh/wazuh-kibana-app/pull/297)).
- New design of agents statistics for the _Agents_ tab ([#299](https://github.com/wazuh/wazuh-kibana-app/pull/299)).
- Added information ribbon into _Overview/Agent SCAP_ tabs ([#303](https://github.com/wazuh/wazuh-kibana-app/pull/303)).
- Added information ribbon into _Overview/Agent VirusTotal_ tabs ([#306](https://github.com/wazuh/wazuh-kibana-app/pull/306)).
- Added information ribbon into _Overview AWS_ tab ([#306](https://github.com/wazuh/wazuh-kibana-app/pull/306)).

### Changed

- Refactoring of HTML and CSS code throughout the whole Wazuh app ([#294](https://github.com/wazuh/wazuh-kibana-app/pull/294), [#302](https://github.com/wazuh/wazuh-kibana-app/pull/302) & [#305](https://github.com/wazuh/wazuh-kibana-app/pull/305)):
  - A big milestone for the project was finally achieved with this refactoring.
  - We've removed the Bootstrap dependency from the `package.json` file.
  - We've removed and merged many duplicated rules.
  - We've removed HTML and `angular-md` overriding rules. Now we have more own-made classes to avoid undesired results on the UI.
  - Also, this update brings tons of minor bugfixes related to weird HTML code.
- Wazuh app visualizations reviewed ([#301](https://github.com/wazuh/wazuh-kibana-app/pull/301)):
  - The number of used buckets has been limited since most of the table visualizations were surpassing acceptable limits.
  - Some visualizations have been checked to see if they make complete sense on what they mean to show to the user.
- Modified some app components for better follow-up of Kibana guidelines ([#290](https://github.com/wazuh/wazuh-kibana-app/pull/290) & [#297](https://github.com/wazuh/wazuh-kibana-app/pull/297)).
  - Also, some elements were modified on the _Discover_ tab in order to correct some mismatches.

### Fixed

- Adjusted information ribbon in _Agents/General_ for large OS names ([#290](https://github.com/wazuh/wazuh-kibana-app/pull/290) & [#294](https://github.com/wazuh/wazuh-kibana-app/pull/294)).
- Fixed unsafe array access on the visualization directive when going directly into _Manager/Ruleset/Decoders_ ([#293](https://github.com/wazuh/wazuh-kibana-app/pull/293)).
- Fixed a bug where navigating between agents in the _Agents_ tab was generating duplicated `agent.id` implicit filters ([#296](https://github.com/wazuh/wazuh-kibana-app/pull/296)).
- Fixed a bug where navigating between different tabs from _Overview_ or _Agents_ while being on the _Discover_ sub-tab was causing data loss in metric watchers ([#298](https://github.com/wazuh/wazuh-kibana-app/pull/298)).
- Fixed incorrect visualization of the rule level on _Manager/Ruleset/Rules_ when the rule level is zero (0) ([#298](https://github.com/wazuh/wazuh-kibana-app/pull/298)).

### Removed

- Removed almost every `md-tooltip` component from the whole app ([#305](https://github.com/wazuh/wazuh-kibana-app/pull/305)).
- Removed unused images from the `img` folder ([#305](https://github.com/wazuh/wazuh-kibana-app/pull/305)).

## Wazuh v3.2.1 - Kibana v6.2.2 - Revision 385

### Added

- Support for Wazuh v3.2.1.
- Brand-new first redesign for the app user interface ([#278](https://github.com/wazuh/wazuh-kibana-app/pull/278)):
  - This is the very first iteration of a _work-in-progress_ UX redesign for the Wazuh app.
  - The overall interface has been refreshed, removing some unnecessary colours and shadow effects.
  - The metric visualizations have been replaced by an information ribbon under the filter search bar, reducing the amount of space they occupied.
    - A new service was implemented for a proper handling of the metric visualizations watchers ([#280](https://github.com/wazuh/wazuh-kibana-app/pull/280)).
  - The rest of the app visualizations now have a new, more detailed card design.
- New shards and replicas settings to the `config.yml` file ([#277](https://github.com/wazuh/wazuh-kibana-app/pull/277)):
  - Now you can apply custom values to the shards and replicas for the `.wazuh` and `.wazuh-version` indices.
  - This feature only works before the installation process. If you modify these settings after installing the app, they won't be applied at all.

### Changed

- Now clicking again on the _Groups_ tab on _Manager_ will properly reload the tab and redirect to the beginning ([#274](https://github.com/wazuh/wazuh-kibana-app/pull/274)).
- Now the visualizations only use the `vis-id` attribute for loading them ([#275](https://github.com/wazuh/wazuh-kibana-app/pull/275)).
- The colours from the toast messages have been replaced to follow the Elastic 6 guidelines ([#286](https://github.com/wazuh/wazuh-kibana-app/pull/286)).

### Fixed

- Fixed wrong data flow on _Agents/General_ when coming from and going to the _Groups_ tab ([#273](https://github.com/wazuh/wazuh-kibana-app/pull/273)).
- Fixed sorting on tables, now they use the sorting functionality provided by the Wazuh API ([#274](https://github.com/wazuh/wazuh-kibana-app/pull/274)).
- Fixed column width issues on some tables ([#274](https://github.com/wazuh/wazuh-kibana-app/pull/274)).
- Fixed bug in the _Agent configuration_ JSON viewer who didn't properly show the full group configuration ([#276](https://github.com/wazuh/wazuh-kibana-app/pull/276)).
- Fixed excessive loading time from some Audit visualizations ([#278](https://github.com/wazuh/wazuh-kibana-app/pull/278)).
- Fixed Play/Pause button in timepicker's auto-refresh ([#281](https://github.com/wazuh/wazuh-kibana-app/pull/281)).
- Fixed unusual scenario on visualization directive where sometimes there was duplicated implicit filters when doing a search ([#283](https://github.com/wazuh/wazuh-kibana-app/pull/283)).
- Fixed some _Overview Audit_ visualizations who were not working properly ([#285](https://github.com/wazuh/wazuh-kibana-app/pull/285)).

### Removed

- Deleted the `id` attribute from all the app visualizations ([#275](https://github.com/wazuh/wazuh-kibana-app/pull/275)).

## Wazuh v3.2.0 - Kibana v6.2.2 - Revision 384

### Added

- New directives for the Wazuh app: `wz-table`, `wz-table-header` and `wz-search-bar` ([#263](https://github.com/wazuh/wazuh-kibana-app/pull/263)):
  - Maintainable and reusable components for a better-structured app.
  - Several files have been changed, renamed and moved to new folders, following _best practices_.
  - The progress bar is now within its proper directive ([#266](https://github.com/wazuh/wazuh-kibana-app/pull/266)).
  - Minor typos and refactoring changes to the new directives.
- Support for Elastic Stack v6.2.2.

### Changed

- App buttons have been refactored. Unified CSS and HTML for buttons, providing the same structure for them ([#269](https://github.com/wazuh/wazuh-kibana-app/pull/269)).
- The API list on Settings now shows the latest inserted API at the beginning of the list ([#261](https://github.com/wazuh/wazuh-kibana-app/pull/261)).
- The check for the currently applied pattern has been improved, providing clever handling of Elasticsearch errors ([#271](https://github.com/wazuh/wazuh-kibana-app/pull/271)).
- Now on _Settings_, when the Add or Edit API form is active, if you press the other button, it will make the previous one disappear, getting a clearer interface ([#9df1e31](https://github.com/wazuh/wazuh-kibana-app/commit/9df1e317903edf01c81eba068da6d20a8a1ea7c2)).

### Fixed

- Fixed visualizations directive to properly load the _Manager/Ruleset_ visualizations ([#262](https://github.com/wazuh/wazuh-kibana-app/pull/262)).
- Fixed a bug where the classic extensions were not affected by the settings of the `config.yml` file ([#266](https://github.com/wazuh/wazuh-kibana-app/pull/266)).
- Fixed minor CSS bugs from the conversion to directives to some components ([#266](https://github.com/wazuh/wazuh-kibana-app/pull/266)).
- Fixed bug in the tables directive when accessing a member it doesn't exist ([#266](https://github.com/wazuh/wazuh-kibana-app/pull/266)).
- Fixed browser console log error when clicking the Wazuh logo on the app ([#6647fbc](https://github.com/wazuh/wazuh-kibana-app/commit/6647fbc051c2bf69df7df6e247b2b2f46963f194)).

### Removed

- Removed the `kbn-dis` directive from _Manager/Ruleset_ ([#262](https://github.com/wazuh/wazuh-kibana-app/pull/262)).
- Removed the `filters.js` and `kibana_fields_file.json` files ([#263](https://github.com/wazuh/wazuh-kibana-app/pull/263)).
- Removed the `implicitFilters` service ([#270](https://github.com/wazuh/wazuh-kibana-app/pull/270)).
- Removed visualizations loading status trace from controllers and visualization directive ([#270](https://github.com/wazuh/wazuh-kibana-app/pull/270)).

## Wazuh v3.2.0 - Kibana v6.2.1 - Revision 383

### Added

- Support for Wazuh 3.2.0.
- Compatibility with Kibana 6.1.0 to Kibana 6.2.1.
- New tab for vulnerability detector alerts.

### Changed

- The app now shows the index pattern selector only if the list length is greater than 1.
  - If it's exactly 1 shows the index pattern without a selector.
- Now the index pattern selector only shows the compatible ones.
  - It's no longer possible to select the `wazuh-monitoring` index pattern.
- Updated Bootstrap to 3.3.7.
- Improved filter propagation between Discover and the visualizations.
- Replaced the login route name from /login to /wlogin to avoid conflict with X-Pack own login route.

### Fixed

- Several CSS bugfixes for better compatibility with Kibana 6.2.1.
- Some variables changed for adapting new Wazuh API requests.
- Better error handling for some Elastic-related messages.
- Fixed browser console error from top-menu directive.
- Removed undesired md-divider from Manager/Logs.
- Adjusted the width of a column in Manager/Logs to avoid overflow issues with the text.
- Fixed a wrong situation with the visualizations when we refresh the Manager/Rules tab.

### Removed

- Removed the `travis.yml` file.

## Wazuh v3.1.0 - Kibana v6.1.3 - Revision 380

### Added

- Support for Wazuh 3.1.0.
- Compatibility with Kibana 6.1.3.
- New error handler for better app errors reporting.
- A new extension for Amazon Web Services alerts.
- A new extension for VirusTotal alerts.
- New agent configuration tab:
  - Visualize the current group configuration for the currently selected agent on the app.
  - Navigate through the different tabs to see which configuration is being used.
  - Check the synchronization status for the configuration.
  - View the current group of the agent and click on it to go to the Groups tab.
- New initial health check for checking some app components.
- New YAML config file:
  - Define the initial index pattern.
  - Define specific checks for the healthcheck.
  - Define the default extensions when adding new APIs.
- New index pattern selector dropdown on the top navbar.
  - The app will reload applying the new index pattern.
- Added new icons for some sections of the app.

### Changed

- New visualizations loader, with much better performance.
- Improved reindex process for the .wazuh index when upgrading from a 2.x-5.x version.
- Adding 365 days expiring time to the cookies.
- Change default behaviour for the config file. Now everything is commented with default values.
  - You need to edit the file, remove the comment mark and apply the desired value.
- Completely redesigned the manager configuration tab.
- Completely redesigned the groups tab.
- App tables have now unified CSS classes.

### Fixed

- Play real-time button has been fixed.
- Preventing duplicate APIs from feeding the wazuh-monitoring index.
- Fixing the check manager connection button.
- Fixing the extensions settings so they are preserved over time.
- Much more error handling messages in all the tabs.
- Fixed OS filters in agents list.
- Fixed autocomplete lists in the agents, rules and decoders list so they properly scroll.
- Many styles bugfixes for the different browsers.
- Reviewed and fixed some visualizations not showing accurate information.

### Removed

- Removed index pattern configuration from the `package.json` file.
- Removed unnecessary dependencies from the `package.json` file.

## Wazuh v3.0.0 - Kibana v6.1.0 - Revision 371

### Added

- You can configure the initial index-pattern used by the plugin in the initialPattern variable of the app's package.json.
- Auto `.wazuh` reindex from Wazuh 2.x - Kibana 5.x to Wazuh 3.x - Kibana 6.x.
  - The API credentials will be automatically migrated to the new installation.
- Dynamically changed the index-pattern used by going to the Settings -> Pattern tab.
  - Wazuh alerts compatibility auto detection.
- New loader for visualizations.
- Better performance: now the tabs use the same Discover tab, only changing the current filters.
- New Groups tab.
  - Now you can check your group configuration (search its agents and configuration files).
- The Logs tab has been improved.
  - You can sort by field and the view has been improved.
- Achieved a clearer interface with implicit filters per tab showed as unremovable chips.

### Changed

- Dynamically creating .kibana index if necessary.
- Better integration with Kibana Discover.
- Visualizations loaded at initialization time.
- New sync system to wait for Elasticsearch JS.
- Decoupling selected API and pattern from backend and moved to the client side.

## Wazuh v2.1.0 - Kibana v5.6.1 - Revision 345

### Added

- Loading icon while Wazuh loads the visualizations.
- Add/Delete/Restart agents.
- OS agent filter

### Changed

- Using genericReq when possible.

## Wazuh v2.0.1 - Kibana v5.5.1 - Revision 339

### Changed

- New index in Elasticsearch to save Wazuh set up configuration
- Short URL's is now supported
- A native base path from kibana.yml is now supported

### Fixed

- Search bar across panels now support parenthesis grouping
- Several CSS fixes for IE browser<|MERGE_RESOLUTION|>--- conflicted
+++ resolved
@@ -2,21 +2,17 @@
 
 All notable changes to the Wazuh app project will be documented in this file.
 
-<<<<<<< HEAD
-## Wazuh v4.3.2 - Kibana 7.10.2, 7.16.x, 7.17.x - Revision 4303
+## Wazuh v4.3.4 - Kibana 7.10.2, 7.16.x, 7.17.x - Revision 4305
 
 ### Changed
 
 - Replaced how the full and partial scan dates are displayed in the `Details` panel of `Vulnerabilities/Inventory` [#4169](https://github.com/wazuh/wazuh-kibana-app/pull/4169)
-=======
-## Wazuh v4.3.4 - Kibana 7.10.2, 7.16.x, 7.17.x - Revision 4305
 
 ### Fixed
 
 - Fixed a toast message with a successful process appeared when removing an agent of a group in `Management/Groups` and the agent appears in the agent list after refreshing the table [#4167](https://github.com/wazuh/wazuh-kibana-app/pull/4167)
 
 ## Wazuh v4.3.3 - Kibana 7.10.2, 7.16.x, 7.17.x - Revision 4304
->>>>>>> 6b8fb4b4
 
 ### Fixed
 
