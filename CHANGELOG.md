--- conflicted
+++ resolved
@@ -2,14 +2,6 @@
 
 All notable changes to the Wazuh app project will be documented in this file.
 
-<<<<<<< HEAD
-
-## Wazuh v4.3.4 - Kibana 7.10.2, 7.16.x, 7.17.x - Revision 4305
-
-### Fixed
-
-- Maintain the filters when clicking on the `Visualize` button of a document field from `<Module>/Events` and redirects to the `lens` plugin [#4157](https://github.com/wazuh/wazuh-kibana-app/pull/4157)
-=======
 ## Wazuh v4.3.4 - Kibana 7.10.2, 7.16.x, 7.17.x - Revision 4305
 
 ### Added
@@ -25,11 +17,11 @@
 
 ### Fixed
 
+- Maintain the filters when clicking on the `Visualize` button of a document field from `<Module>/Events` and redirects to the `lens` plugin [#4157](https://github.com/wazuh/wazuh-kibana-app/pull/4157)
 - Fixed that the platform visualizations didn't use some definitions related to the UI on Kibana 7.10.2 [#4166](https://github.com/wazuh/wazuh-kibana-app/pull/4166)
 - Fixed a toast message with a successful process appeared when removing an agent of a group in `Management/Groups` and the agent appears in the agent list after refreshing the table [#4167](https://github.com/wazuh/wazuh-kibana-app/pull/4167)
 - Fixed import of an empty rule or decoder file [#4176](https://github.com/wazuh/wazuh-kibana-app/pull/4176)
 - Fixed overwriting of rule and decoder imports [#4180](https://github.com/wazuh/wazuh-kibana-app/pull/4180)
->>>>>>> c1f0ea9f
 
 ## Wazuh v4.3.3 - Kibana 7.10.2, 7.16.x, 7.17.x - Revision 4304
 
