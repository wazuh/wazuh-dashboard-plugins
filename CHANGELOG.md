# Change Log

All notable changes to the Wazuh app project will be documented in this file.

<<<<<<< HEAD
## Wazuh v4.10.0 - OpenSearch Dashboards 2.16.0 - Revision 02
=======
## Wazuh v4.10.0 - OpenSearch Dashboards 2.16.0 - Revision 03
>>>>>>> a20c60a5

### Added

- Support for Wazuh 4.10.0
- Added sample data for YARA [#6964](https://github.com/wazuh/wazuh-dashboard-plugins/issues/6964)
- Added a custom filter and visualization for vulnerability.under_evaluation field [#6968](https://github.com/wazuh/wazuh-dashboard-plugins/issues/6968) [#7044](https://github.com/wazuh/wazuh-dashboard-plugins/pull/7044) [#7046](https://github.com/wazuh/wazuh-dashboard-plugins/issues/7046)
- Add vulnerabilities card to agent details page [#7058](https://github.com/wazuh/wazuh-dashboard-plugins/issues/7058)
- Added an "Agents management" menu and moved the sections: "Endpoint Groups" and "Endpoint Summary" which changed its name to "Summary".[#7112](https://github.com/wazuh/wazuh-dashboard-plugins/pull/7112)
- Added ability to filter from File Integrity Monitoring registry inventory [#7119](https://github.com/wazuh/wazuh-dashboard-plugins/pull/7119)
- Added new field columns and ability to select the visible fields in the File Integrity Monitoring Files and Registry tables [#7119](https://github.com/wazuh/wazuh-dashboard-plugins/pull/7119)
- Added filter by value to document details fields [#7081](https://github.com/wazuh/wazuh-dashboard-plugins/pull/7081)
- Added pinned agent mechanic to inventory data, stats, and configuration for consistent functionality [#7135](https://github.com/wazuh/wazuh-dashboard-plugins/pull/7135)

### Changed

- Update malware detection group values in data sources [#6963](https://github.com/wazuh/wazuh-dashboard-plugins/issues/6963)
- Changed the registration id of the Settings application for compatibility with OpenSearch Dashboard 2.16.0 [#6938](https://github.com/wazuh/wazuh-dashboard-plugins/pull/6938)
- Changed Malware detection dashboard visualizations [#6964](https://github.com/wazuh/wazuh-dashboard-plugins/issues/6964)
- Changed MITRE ATT&CK overview description [#7032](https://github.com/wazuh/wazuh-dashboard-plugins/pull/7032)
- Changed the agents summary in overview with no results to an agent deployment help message. [#7041](https://github.com/wazuh/wazuh-dashboard-plugins/pull/7041)
- Changed malware feature description [#7036](https://github.com/wazuh/wazuh-dashboard-plugins/pull/7036)
- Changed the font size of the kpi subtitles and the features descriptions [#7033](https://github.com/wazuh/wazuh-dashboard-plugins/pull/7033)
- Changed the warning icon in events view to a info icon [#7057](https://github.com/wazuh/wazuh-dashboard-plugins/pull/7057)
- Changed feature container margins to ensure consistent separation and uniform design. [#7034](https://github.com/wazuh/wazuh-dashboard-plugins/pull/7034)
- Changed the initial width to the default columns on each selected field [#7059](https://github.com/wazuh/wazuh-dashboard-plugins/issues/7059)
- Changed inventory, stats and configuration page to use tabs [#7089](https://github.com/wazuh/wazuh-dashboard-plugins/pull/7089)

### Fixed

- Fixed the filter are displayed cropped on screens of 575px to 767px in vulnerability detection module [#7047](https://github.com/wazuh/wazuh-dashboard-plugins/pull/7047)
- Fixed read-only users could not access to Statistics application [#7001](https://github.com/wazuh/wazuh-dashboard-plugins/pull/7001)
- Fixed no-agent-alert spawn with selected agent in agent-welcome view [#7029](https://github.com/wazuh/wazuh-dashboard-plugins/pull/7029)
- Fixed loading state of the agents status chart in the home overview [#7120](https://github.com/wazuh/wazuh-dashboard-plugins/pull/7120)
- Fixed security policy exception when it contained deprecated actions [#7042](https://github.com/wazuh/wazuh-dashboard-plugins/pull/7042)
- Fixed border on cells in events that disappear when clicked [#7075](https://github.com/wazuh/wazuh-dashboard-plugins/pull/7075)
- Fixed export formatted csv data with special characters from tables [#7048](https://github.com/wazuh/wazuh-dashboard-plugins/pull/7048)
- Fixed column reordering feature [#7072](https://github.com/wazuh/wazuh-dashboard-plugins/pull/7072)
- Fixed filter management to prevent hiding when adding multiple filters [#7077](https://github.com/wazuh/wazuh-dashboard-plugins/pull/7077)
- Fixed the Mitre ATT&CK exception in the agent view, the redirections of ID, Tactics, Dashboard Icon and Event Icon in the drop-down menu and the card not displaying information when the flyout was opened [#7116](https://github.com/wazuh/wazuh-dashboard-plugins/pull/7116)
- Fixed the filter are displayed cropped on screens of 575px to 767px in vulnerability detection module [#7047](https://github.com/wazuh/wazuh-dashboard-plugins/pull/7047)
- Fixed ability to filter from files inventory details flyout of File Integrity Monitoring [#7119](https://github.com/wazuh/wazuh-dashboard-plugins/pull/7119)

### Removed

- Removed agent RBAC filters from dashboard queries [#6945](https://github.com/wazuh/wazuh-dashboard-plugins/pull/6945)
- Removed GET /elastic/statistics API endpoint [#7001](https://github.com/wazuh/wazuh-dashboard-plugins/pull/7001)
- Removed density selector in wz discover and applying compact density styles to the table [#7074](https://github.com/wazuh/wazuh-dashboard-plugins/pull/7074)
- Removed VirusTotal application in favor of Malware Detection [#7038](https://github.com/wazuh/wazuh-dashboard-plugins/pull/7038)
- Removed processes state column in macOS agents [#7122](https://github.com/wazuh/wazuh-dashboard-plugins/pull/7122)

## Wazuh v4.9.2 - OpenSearch Dashboards 2.13.0 - Revision 01

### Added

- Support for Wazuh 4.9.2

### Fixed

- Fixed vulnerabilities inventory table scroll [#7128](https://github.com/wazuh/wazuh-dashboard-plugins/pull/7128)

## Wazuh v4.9.1 - OpenSearch Dashboards 2.13.0 - Revision 04

### Added

- Support for Wazuh 4.9.1
- Add feature to filter by field in the events table rows [#6977](https://github.com/wazuh/wazuh-dashboard-plugins/pull/6991)

### Fixed

- Fixed issue causing vulnerability dashboard to fail loading for read-only users [#6933](https://github.com/wazuh/wazuh-dashboard-plugins/pull/6993)
- Fixed the temporal directory variable on the the command to deploy a new Windows agent [#6905](https://github.com/wazuh/wazuh-dashboard-plugins/pull/6905)
- Fixed an error on the command to deploy a new macOS agent that could cause the registration password had a wrong value because a `\n` could be included [#6906](https://github.com/wazuh/wazuh-dashboard-plugins/pull/6906)
- Fixed rendering an active response as disabled when is active [#6901](https://github.com/wazuh/wazuh-dashboard-plugins/pull/6901)
- Fixed an error on Dev Tools when using payload properties as arrays [#6908](https://github.com/wazuh/wazuh-dashboard-plugins/pull/6908)
- Fixed of the font size in the table used in the events tab, in the Threat hunting dashboard tab and in the Vulnerabilities inventory tab [#6987](https://github.com/wazuh/wazuh-dashboard-plugins/pull/6987)
- Fixed missing link to Vulnerabilities detection and Office 365 in the agent menu of `Endpoints Summary` [#6983](https://github.com/wazuh/wazuh-dashboard-plugins/pull/6983)
- Fixed missing options depending on agent operating system in the agent configuration report [#6983](https://github.com/wazuh/wazuh-dashboard-plugins/pull/6983)
- Fixed an style that affected the Discover plugin [#6989](https://github.com/wazuh/wazuh-dashboard-plugins/pull/6989)
- Fixed a problem updating the API host registry in the GET /api/check-stored-api [#6995](https://github.com/wazuh/wazuh-dashboard-plugins/pull/6995)
- Fixed the `Open report` button of the toast and the `Download report` icon of the reporting table in Safari [#7019](https://github.com/wazuh/wazuh-dashboard-plugins/pull/7019)
- Fixed style when unnpinned an agent in endpoint summary section [#7015](https://github.com/wazuh/wazuh-dashboard-plugins/pull/7015)
- Fixed overflow style on a long value filter [#7021](https://github.com/wazuh/wazuh-dashboard-plugins/pull/7021)
- Fixed buttons enabled for a readonly user in `Endpoint groups` section [#7056](https://github.com/wazuh/wazuh-dashboard-plugins/pull/7056)
- Fixed the automatic page refresh in dashboards and prevent duplicate requests [#7090](https://github.com/wazuh/wazuh-dashboard-plugins/pull/7090)

### Changed

- Change the text of the query limit tooltip [#6981](https://github.com/wazuh/wazuh-dashboard-plugins/pull/6981)
- Upgraded the `axios` dependency to `1.7.4` [#6919](https://github.com/wazuh/wazuh-dashboard-plugins/pull/6919)
- Improved MITRE ATT&CK intelligence flyout details readability [#6954](https://github.com/wazuh/wazuh-dashboard-plugins/pull/6954)
- Upgraded Event-tab column selector showing first the picked columns [#6984](https://github.com/wazuh/wazuh-dashboard-plugins/pull/6984)
- Changed vulnerabilities.reference to links in Vulnerability Detection > Inventory columns [#6960](https://github.com/wazuh/wazuh-dashboard-plugins/pull/6960)
- Upgraded the `follow-redirects` dependency to `1.15.6` [#6982](https://github.com/wazuh/wazuh-dashboard-plugins/pull/6982)
- Changed many loading spinners in some views to loading search progress [#6956](https://github.com/wazuh/wazuh-dashboard-plugins/pull/6956)

### Removed

- Removed the PDF report footer year [#7023](https://github.com/wazuh/wazuh-dashboard-plugins/pull/7023)
- Removed the XML autoformat function group configuration due to performance [#6999](https://github.com/wazuh/wazuh-dashboard-plugins/pull/6999)
- Removed data grid tables from Threat hunting dashboard, GitHub panel and Office365 panel [#7086](https://github.com/wazuh/wazuh-dashboard-plugins/pull/7086)

## Wazuh v4.9.0 - OpenSearch Dashboards 2.13.0 - Revision 07

### Added

- Support for Wazuh 4.9.0
- Added AngularJS dependencies [#6145](https://github.com/wazuh/wazuh-dashboard-plugins/pull/6145)
- Improve fleet management by adding 'Edit Agent Groups' and 'Upgrade Agents' actions, as well as a filter to show only outdated agents [#6250](https://github.com/wazuh/wazuh-dashboard-plugins/pull/6250) [#6476](https://github.com/wazuh/wazuh-dashboard-plugins/pull/6476) [#6274](https://github.com/wazuh/wazuh-dashboard-plugins/pull/6274) [#6501](https://github.com/wazuh/wazuh-dashboard-plugins/pull/6501) [#6529](https://github.com/wazuh/wazuh-dashboard-plugins/pull/6529) [#6648](https://github.com/wazuh/wazuh-dashboard-plugins/pull/6648)
- Added propagation of updates from the table to dashboard visualizations in Endpoints summary [#6460](https://github.com/wazuh/wazuh-dashboard-plugins/pull/6460) [#6737](https://github.com/wazuh/wazuh-dashboard-plugins/pull/6737)
- Handle index pattern selector on new discover [#6499](https://github.com/wazuh/wazuh-dashboard-plugins/pull/6499)
- Added macOS log collector tab [#6545](https://github.com/wazuh/wazuh-dashboard-plugins/pull/6545)
- Added ability to disable the edition of configuration through API endpoints and UI [#6557](https://github.com/wazuh/wazuh-dashboard-plugins/issues/6557)
- Added journald log collector tab [#6572](https://github.com/wazuh/wazuh-dashboard-plugins/pull/6572)
- Added HAProxy helper settings to cluster configuration [#6653](https://github.com/wazuh/wazuh-dashboard-plugins/pull/6653)
- Added ability to open the report file or Reporting application from the toast message [#6558](https://github.com/wazuh/wazuh-dashboard-plugins/pull/6558)
- Added support for agents to Office 365 [#6558](https://github.com/wazuh/wazuh-dashboard-plugins/pull/6558)
- Added pinned agent data validation when rendering the Inventory data, Stats and Configuration tabs in Agent preview of Endpoints Summary [#6800](https://github.com/wazuh/wazuh-dashboard-plugins/pull/6800)
- Added wz-link component to make redirections [#6848](https://github.com/wazuh/wazuh-dashboard-plugins/pull/6848)
- Added embedded and customized `dom-to-image-more` dependency [#6902](https://github.com/wazuh/wazuh-dashboard-plugins/pull/6902)

### Changed

- Removed legacy embedded discover [#6120](https://github.com/wazuh/wazuh-dashboard-plugins/issues/6120)
- Allow editing groups for an agent from Endpoints Summary [#6250](https://github.com/wazuh/wazuh-dashboard-plugins/pull/6250)
- Changed how the configuration is managed in the backend side [#6337](https://github.com/wazuh/wazuh-dashboard-plugins/pull/6337) [#6573](https://github.com/wazuh/wazuh-dashboard-plugins/pull/6573)
- Changed the view of API is down and check connection to Server APIs application [#6337](https://github.com/wazuh/wazuh-dashboard-plugins/pull/6337)
- Changed the usage of the endpoint GET /groups/{group_id}/files/{file_name} [#6385](https://github.com/wazuh/wazuh-dashboard-plugins/pull/6385)
- Refactoring and redesign endpoints summary visualizations [#6268](https://github.com/wazuh/wazuh-dashboard-plugins/pull/6268) [#6832](https://github.com/wazuh/wazuh-dashboard-plugins/pull/6832)
- Moved AngularJS settings controller to ReactJS [#6580](https://github.com/wazuh/wazuh-dashboard-plugins/pull/6580)
- Moved AngularJS controller and view for manage groups to ReactJS [#6543](https://github.com/wazuh/wazuh-dashboard-plugins/pull/6543)
- Moved AngularJS controllers and views of Tools and Dev Tools to ReactJS [#6544](https://github.com/wazuh/wazuh-dashboard-plugins/pull/6544)
- Moved the AngularJS controller and template of blank screen to ReactJS component [#6538](https://github.com/wazuh/wazuh-dashboard-plugins/pull/6538)
- Moved AngularJS controller for management to ReactJS component [#6555](https://github.com/wazuh/wazuh-dashboard-plugins/pull/6555)
- Moved AngularJS controller for overview to ReactJS component [#6594](https://github.com/wazuh/wazuh-dashboard-plugins/pull/6594)
- Moved the registry data to in-memory cache [#6481](https://github.com/wazuh/wazuh-dashboard-plugins/pull/6481)
- Enhanced the validation for `enrollment.dns` on App Settings application [#6573](https://github.com/wazuh/wazuh-dashboard-plugins/pull/6573)
- Moved AngularJS controller for the agent view to ReactJS [#6618](https://github.com/wazuh/wazuh-dashboard-plugins/pull/6618)
- Implemented new data source feature on MITRE ATT&CK module [#6482](https://github.com/wazuh/wazuh-dashboard-plugins/pull/6482)
- Upgraded versions of `follow-redirects` and `es5-ext` [#6626](https://github.com/wazuh/wazuh-dashboard-plugins/pull/6626)
- Changed agent log collector socket API response controller component [#6660](https://github.com/wazuh/wazuh-dashboard-plugins/pull/6660)
- Improved margins and paddings in the Events, Inventory and Control tabs [#6708](https://github.com/wazuh/wazuh-dashboard-plugins/pull/6708)
- Refactored the search bar to correctly handle fixed and user-added filters [#6716](https://github.com/wazuh/wazuh-dashboard-plugins/pull/6716) [#6755](https://github.com/wazuh/wazuh-dashboard-plugins/pull/6755) [#6833](https://github.com/wazuh/wazuh-dashboard-plugins/pull/6833)
- Generate URL with predefined filters [#6745](https://github.com/wazuh/wazuh-dashboard-plugins/pull/6745)
- Migrated AngularJS routing to ReactJS [#6689](https://github.com/wazuh/wazuh-dashboard-plugins/pull/6689) [#6775](https://github.com/wazuh/wazuh-dashboard-plugins/pull/6775) [#6790](https://github.com/wazuh/wazuh-dashboard-plugins/pull/6790) [#6893](https://github.com/wazuh/wazuh-dashboard-plugins/pull/6893)
- Improvement of the filter management system by implementing new standard modules [#6534](https://github.com/wazuh/wazuh-dashboard-plugins/pull/6534) [#6772](https://github.com/wazuh/wazuh-dashboard-plugins/pull/6772) [#6873](https://github.com/wazuh/wazuh-dashboard-plugins/pull/6873)
- Changed permalink field in the Events tab table in Virustotal to show an external link [#6839](https://github.com/wazuh/wazuh-dashboard-plugins/pull/6839)
- Changed the logging system to use the provided by the platform [#6161](https://github.com/wazuh/wazuh-dashboard-plugins/pull/6161)
- Changed the internal control from Endpoint Groups to a control via url. [#6890](https://github.com/wazuh/wazuh-dashboard-plugins/pull/6890)
- Changed the internal control from MITRE ATT&CK > intelligence > Table to a control via url. [#6882](https://github.com/wazuh/wazuh-dashboard-plugins/pull/6882)
- Changed the display of rule details flyout to be based on URL [#6886](https://github.com/wazuh/wazuh-dashboard-plugins/pull/6886)
- Changed the order of columns on Vulnerabilities Detection > Events table [#6949](https://github.com/wazuh/wazuh-dashboard-plugins/pull/6949)

### Fixed

- Fixed the scripted fields disappear when the fields of the events index pattern was refreshed [#6237](https://github.com/wazuh/wazuh-dashboard-plugins/pull/6237)
- Fixed an error of malformed table row on the generation of PDF reports [#6558](https://github.com/wazuh/wazuh-dashboard-plugins/pull/6558)
- Fixed the sample alerts scripts to generate valid IP ranges and file hashes [#6667](https://github.com/wazuh/wazuh-dashboard-plugins/pull/6667)
- Fixed cronjob max seconds interval validation [#6730](https://github.com/wazuh/wazuh-dashboard-plugins/pull/6730)
- Fixed styles in small height viewports [#6747](https://github.com/wazuh/wazuh-dashboard-plugins/pull/6747)
- Fixed behavior in Configuration Assessment when changing API [#6770](https://github.com/wazuh/wazuh-dashboard-plugins/pull/6770)
- Fixed the fixed maximum width of the clear session button in the ruleset test view [#6871](https://github.com/wazuh/wazuh-dashboard-plugins/pull/6871)
- Fixed the width of the "last modified" column of the table in Windows Registry [#6876](https://github.com/wazuh/wazuh-dashboard-plugins/pull/6876)
- Fixed redirection to FIM > Inventory > Files from FIM > Inventory > Windows Registry when switching to non-Windows agent. [#6880](https://github.com/wazuh/wazuh-dashboard-plugins/pull/6880)

### Removed

- Removed some branding references across the application. [#6155](https://github.com/wazuh/wazuh-dashboard-plugins/pull/6155)
- Removed API endpoint GET /api/timestamp [#6481](https://github.com/wazuh/wazuh-dashboard-plugins/pull/6481)
- Removed API endpoint PUT /api/update-hostname/{id} [#6481](https://github.com/wazuh/wazuh-dashboard-plugins/pull/6481)
- Removed API endpoint DELETE /hosts/remove-orphan-entries [#6481](https://github.com/wazuh/wazuh-dashboard-plugins/pull/6481)
- Removed AngularJS component `click-action` [#6613](https://github.com/wazuh/wazuh-dashboard-plugins/pull/6613)
- Removed AngularJS service `config-handler` [#6631](https://github.com/wazuh/wazuh-dashboard-plugins/pull/6631)
- Removed legacy discover references and methods [#6646](https://github.com/wazuh/wazuh-dashboard-plugins/pull/6646)
- Removed custom EuiSuggestItem component in favor of OUI's native component [#6714](https://github.com/wazuh/wazuh-dashboard-plugins/pull/6714)
- Removed API endpoint unused endpoints from creation of old visualizations: GET /elastic/visualizations/{tab}/{pattern} and GET /elastic/visualizations/{tab}/{pattern} [#6782](https://github.com/wazuh/wazuh-dashboard-plugins/pull/6782)
- Removed `logs.level` setting [#6161](https://github.com/wazuh/wazuh-dashboard-plugins/pull/6161)
- Removed the usage of `wazuhapp-plain.log`, `wazuhapp.log`, `wazuh-ui-plain.log` and `wazuh-ui.log` files [#6161](https://github.com/wazuh/wazuh-dashboard-plugins/pull/6161)
- Removed the `App logs` application [#6161](https://github.com/wazuh/wazuh-dashboard-plugins/pull/6161)
- Removed API endpoint GET /utils/logs/ui [#6161](https://github.com/wazuh/wazuh-dashboard-plugins/pull/6161)
- Removed API endpoint GET /utils/logs [#6161](https://github.com/wazuh/wazuh-dashboard-plugins/pull/6161)
- Removed embedded `dom-to-image` dependency [#6902](https://github.com/wazuh/wazuh-dashboard-plugins/pull/6902)

## Wazuh v4.8.2 - OpenSearch Dashboards 2.10.0 - Revision 01

### Added

- Support for Wazuh 4.8.2

## Wazuh v4.8.1 - OpenSearch Dashboards 2.10.0 - Revision 04

### Added

- Support for Wazuh 4.8.1

### Fixed

- Removed the unexpected `delay` parameter on the server API requests [#6778](https://github.com/wazuh/wazuh-dashboard-plugins/pull/6778)
- Fixed home KPI links with custom or index pattern whose title is different to the id [#6777](https://github.com/wazuh/wazuh-dashboard-plugins/pull/6777)
- Fixed colors related to vulnerability severity levels on Vulnerability Detection dashboard [#6793](https://github.com/wazuh/wazuh-dashboard-plugins/pull/6793)
- Fixed pinned agent error in vulnerabilities events tab [#6827](https://github.com/wazuh/wazuh-dashboard-plugins/pull/6827)

## Wazuh v4.8.0 - OpenSearch Dashboards 2.10.0 - Revision 12

### Added

- Support for Wazuh 4.8.0
- Added the ability to check if there are available updates from the UI. [#6093](https://github.com/wazuh/wazuh-dashboard-plugins/pull/6093) [#6256](https://github.com/wazuh/wazuh-dashboard-plugins/pull/6256) [#6328](https://github.com/wazuh/wazuh-dashboard-plugins/pull/6328)
- Added remember server address check [#5791](https://github.com/wazuh/wazuh-dashboard-plugins/pull/5791)
- Added the ssl_agent_ca configuration to the SSL Settings form [#6083](https://github.com/wazuh/wazuh-dashboard-plugins/pull/6083)
- Added global vulnerabilities dashboards [#5896](https://github.com/wazuh/wazuh-dashboard-plugins/pull/5896)
- Added an agent selector to the agent view [#5840](https://github.com/wazuh/wazuh-dashboard-plugins/pull/5840)
- Added information icon with tooltip on the most active agent in the endpoint summary view [#6364](https://github.com/wazuh/wazuh-dashboard-plugins/pull/6364) [#6421](https://github.com/wazuh/wazuh-dashboard-plugins/pull/6421)
- Added a dash with a tooltip in the server APIs table when the run as is disabled [#6354](https://github.com/wazuh/wazuh-dashboard-plugins/pull/6354)

### Changed

- Moved the plugin menu to platform applications into the side menu [#5840](https://github.com/wazuh/wazuh-dashboard-plugins/pull/5840) [#6226](https://github.com/wazuh/wazuh-dashboard-plugins/pull/6226) [#6244](https://github.com/wazuh/wazuh-dashboard-plugins/pull/6244) [#6423](https://github.com/wazuh/wazuh-dashboard-plugins/pull/6423) [#6510](https://github.com/wazuh/wazuh-dashboard-plugins/pull/6510) [#6591](https://github.com/wazuh/wazuh-dashboard-plugins/pull/6591)
- Changed dashboards visualizations definitions. [#6035](https://github.com/wazuh/wazuh-dashboard-plugins/pull/6035) [#6632](https://github.com/wazuh/wazuh-dashboard-plugins/pull/6632) [#6690](https://github.com/wazuh/wazuh-dashboard-plugins/pull/6690)
- Change the display order of tabs in all modules. [#6067](https://github.com/wazuh/wazuh-dashboard-plugins/pull/6067)
- Upgraded the `axios` dependency to `1.6.1` [#6114](https://github.com/wazuh/wazuh-dashboard-plugins/pull/6114)
- Changed the API configuration title in the Server APIs section. [#6373](https://github.com/wazuh/wazuh-dashboard-plugins/pull/6373)
- Changed overview home top KPIs. [#6379](https://github.com/wazuh/wazuh-dashboard-plugins/pull/6379) [#6408](https://github.com/wazuh/wazuh-dashboard-plugins/pull/6408) [#6569](https://github.com/wazuh/wazuh-dashboard-plugins/pull/6569)
- Updated the PDF report year number. [#6492](https://github.com/wazuh/wazuh-dashboard-plugins/pull/6492)
- Changed overview home font size [#6627](https://github.com/wazuh/wazuh-dashboard-plugins/pull/6627)
- Changed endpoints summary KPIs, index pattern and APIs selects font sizes [#6702](https://github.com/wazuh/wazuh-dashboard-plugins/pull/6702)

### Fixed

- Fixed a problem with the agent menu header when the side menu is docked [#5840](https://github.com/wazuh/wazuh-dashboard-plugins/pull/5840)
- Fixed how the query filters apply on the Security Alerts table [#6102](https://github.com/wazuh/wazuh-dashboard-plugins/pull/6102)
- Fixed exception in agent view when an agent doesn't have policies [#6177](https://github.com/wazuh/wazuh-dashboard-plugins/pull/6177)
- Fixed exception in Inventory when agents don't have OS information [#6177](https://github.com/wazuh/wazuh-dashboard-plugins/pull/6177)
- Fixed pinned agent state in URL [#6177](https://github.com/wazuh/wazuh-dashboard-plugins/pull/6177)
- Fixed invalid date format in about and agent views [#6234](https://github.com/wazuh/wazuh-dashboard-plugins/pull/6234)
- Fixed script to install agents on macOS when you have password to deploy [#6305](https://github.com/wazuh/wazuh-dashboard-plugins/pull/6305)
- Fixed a problem with the address validation on Deploy New Agent [#6327](https://github.com/wazuh/wazuh-dashboard-plugins/pull/6327)
- Fixed a typo in an abbreviation for Fully Qualified Domain Name [#6333](https://github.com/wazuh/wazuh-dashboard-plugins/pull/6333)
- Fixed server statistics when cluster mode is disabled [#6352](https://github.com/wazuh/wazuh-dashboard-plugins/pull/6352)
- Fixed wrong value at server stat Archives queue usage [#6342](https://github.com/wazuh/wazuh-dashboard-plugins/pull/6342)
- Fixed the help menu, to be consistent and avoid duplication [#6374](https://github.com/wazuh/wazuh-dashboard-plugins/pull/6374)
- Fixed the axis label visual bug from dashboards [#6378](https://github.com/wazuh/wazuh-dashboard-plugins/pull/6378)
- Fixed a error pop-up spawn in MITRE ATT&CK [#6431](https://github.com/wazuh/wazuh-dashboard-plugins/pull/6431)
- Fixed minor style issues [#6484](https://github.com/wazuh/wazuh-dashboard-plugins/pull/6484) [#6489](https://github.com/wazuh/wazuh-dashboard-plugins/pull/6489) [#6587](https://github.com/wazuh/wazuh-dashboard-plugins/pull/6587) [#6868](https://github.com/wazuh/wazuh-dashboard-plugins/pull/6868)
- Fixed "View alerts of this Rule" link [#6553](https://github.com/wazuh/wazuh-dashboard-plugins/pull/6553)
- Fixed disconnected agent configuration error [#6587](https://github.com/wazuh/wazuh-dashboard-plugins/pull/6617)

### Removed

- Removed the `disabled_roles` and `customization.logo.sidebar` settings [#5840](https://github.com/wazuh/wazuh-dashboard-plugins/pull/5840)
- Removed the ability to configure the visibility of modules and removed `extensions.*` settings [#5840](https://github.com/wazuh/wazuh-dashboard-plugins/pull/5840)
- Removed the implicit filter of WQL language of the search bar UI [#6174](https://github.com/wazuh/wazuh-dashboard-plugins/pull/6174)
- Removed notice of old Discover deprecation [#6341](https://github.com/wazuh/wazuh-dashboard-plugins/pull/6341)
- Removed compilation date field from the app [#6366](https://github.com/wazuh/wazuh-dashboard-plugins/pull/6366)
- Removed WAZUH_REGISTRATION_SERVER from Windows agent deployment command [#6361](https://github.com/wazuh/wazuh-dashboard-plugins/pull/6361)

## Wazuh v4.7.5 - OpenSearch Dashboards 2.8.0 - Revision 02

### Added

- Support for Wazuh 4.7.5
- Added sanitization to custom branding SVG files [#6687](https://github.com/wazuh/wazuh-dashboard-plugins/pull/6687)

### Fixed

- Fixed a missing space in the macOS register agent command when a password is required [#6718](https://github.com/wazuh/wazuh-dashboard-plugins/pull/6718)

## Wazuh v4.7.4 - OpenSearch Dashboards 2.8.0 - Revision 02

### Added

- Support for Wazuh 4.7.4

## Wazuh v4.7.3 - OpenSearch Dashboards 2.8.0 - Revision 02

### Added

- Support for Wazuh 4.7.3

### Fixed

- Fixed CDB List import file feature [#6458](https://github.com/wazuh/wazuh-dashboard-plugins/pull/6458)

## Wazuh v4.7.2 - OpenSearch Dashboards 2.8.0 - Revision 02

### Added

- Support for Wazuh 4.7.2
- Added contextual information in the register agent commands [#6208](https://github.com/wazuh/wazuh-dashboard-plugins/pull/6208)
- Added host name and board serial information to Agents > Inventory data [#6191](https://github.com/wazuh/wazuh-dashboard-plugins/pull/6191)

### Fixed

- Fixed Agents preview page load when there are no registered agents [#6185](https://github.com/wazuh/wazuh-dashboard-plugins/pull/6185)
- Fixed the endpoint to get Wazuh server auth configuration [#6206](https://github.com/wazuh/wazuh-dashboard-plugins/pull/6206) [#6213](https://github.com/wazuh/wazuh-dashboard-plugins/pull/6213)
- Fixed error navigating back to agent in some scenarios [#6224](https://github.com/wazuh/wazuh-dashboard-plugins/pull/6224)

## Wazuh v4.7.1 - OpenSearch Dashboards 2.8.0 - Revision 03

### Added

- Support for Wazuh 4.7.1

### Fixed

- Fixed problem when using non latin characters in the username [#6076](https://github.com/wazuh/wazuh-dashboard-plugins/pull/6076)
- Fixed UI crash on retrieving log collection configuration for macos agent. [#6104](https://github.com/wazuh/wazuh-dashboard-plugins/pull/6104)
- Fixed incorrect validation of the agent name on the Deploy new agent window [#6105](https://github.com/wazuh/wazuh-dashboard-plugins/pull/6105)
- Fixed missing columns in the agents table of Groups [#6184](https://github.com/wazuh/wazuh-dashboard-plugins/pull/6184)

## Wazuh v4.7.0 - OpenSearch Dashboards 2.8.0 - Revision 04

### Added

- Support for Wazuh 4.7.0
- Added `status detail` column in the agents table. [#5680](https://github.com/wazuh/wazuh-dashboard-plugins/pull/5680)
- Added agent register wizard handle properly special characters in password [#5738](https://github.com/wazuh/wazuh-dashboard-plugins/pull/5738)

### Changed

- Changed Network ports table columns for Linux agents. [#5636](https://github.com/wazuh/wazuh-dashboard-plugins/pull/5636)
- Updated development dependencies (`@typescript-eslint/eslint-plugin, @typescript-eslint/parser, eslint, swagger-client`)[#5748](https://github.com/wazuh/wazuh-dashboard-plugins/pull/5748)
- Changed timelion type displays in the management > statistics section to line type displays. [5707](https://github.com/wazuh/wazuh-dashboard-plugins/pull/5707)

### Fixed

- Fixed problem with new or missing columns in agent table. [#5591](https://github.com/wazuh/wazuh-dashboard-plugins/pull/5591)
- Fixed the color of the agent name in the groups section in dark mode. [#5676](https://github.com/wazuh/wazuh-dashboard-plugins/pull/5676) [#6018](https://github.com/wazuh/wazuh-dashboard-plugins/pull/6018)
- Fixed the propagation event so that the flyout data, in the decoders, does not change when the button is pressed. [#5597](https://github.com/wazuh/wazuh-dashboard-plugins/pull/5597)
- Fixed the tooltips of the tables in the security section, and unnecessary requests are removed. [#5631](https://github.com/wazuh/wazuh-dashboard-plugins/pull/5631)

### Removed

- Removed views in JSON and XML formats from management settings. [#5747](https://github.com/wazuh/wazuh-dashboard-plugins/pull/5747)

## Wazuh v4.6.0 - OpenSearch Dashboards 2.8.0 - Revision 03

### Added

- Added rel="noopener noreferrer" in documentation links. [#5197](https://github.com/wazuh/wazuh-dashboard-plugins/pull/5197) [#5274](https://github.com/wazuh/wazuh-dashboard-plugins/pull/5274) [#5298](https://github.com/wazuh/wazuh-dashboard-plugins/pull/5298) [#5409](https://github.com/wazuh/wazuh-dashboard-plugins/pull/5409)
- Added `ignore` and `restrict` options to Syslog configuration. [#5203](https://github.com/wazuh/wazuh-dashboard-plugins/pull/5203)
- Added the `extensions.github` and `extensions.office` settings to the default configuration file [#5376](https://github.com/wazuh/wazuh-dashboard-plugins/pull/5376)
- Added new global error treatment (client-side) [#4163](https://github.com/wazuh/wazuh-dashboard-plugins/pull/4163)
- Added new CLI to generate API data from specification file [#5519](https://github.com/wazuh/wazuh-dashboard-plugins/pull/5519)
- Added specific RBAC permissions to Security section [#5551](https://github.com/wazuh/wazuh-dashboard-plugins/pull/5551)
- Added Refresh and Export formatted button to panels in Agents > Inventory data [#5443](https://github.com/wazuh/wazuh-dashboard-plugins/pull/5443)
- Added Refresh and Export formatted buttons to Management > Cluster > Nodes [#5491](https://github.com/wazuh/wazuh-dashboard-plugins/pull/5491)

### Changed

- Changed of regular expression in RBAC. [#5201](https://github.com/wazuh/wazuh-dashboard-plugins/pull/5201)
- Migrate the timeFilter, metaFields, maxBuckets health checks inside the pattern check. [#5384](https://github.com/wazuh/wazuh-dashboard-plugins/pull/5384)
- Changed the query to search for an agent in `management/configuration`. [#5485](https://github.com/wazuh/wazuh-dashboard-plugins/pull/5485)
- Changed the search bar in management/log to the one used in the rest of the app. [#5476](https://github.com/wazuh/wazuh-dashboard-plugins/pull/5476)
- Changed the design of the wizard to add agents. [#5457](https://github.com/wazuh/wazuh-dashboard-plugins/pull/5457)
- Changed the search bar in Management (Rules, Decoders, CDB List, Groups, Cluster > Nodes) and Modules (Vulnerabilities > Inventory, Security Configuration Assessment > Inventory > {Policy ID} > Checks, MITRE ATT&CK > Intelligence > {Resource}, Integrity monitoring > Inventory > Files, Integrity monitoring > Inventory > Registry), Agent Inventory data, Explore agent modal, Agents [#5363](https://github.com/wazuh/wazuh-dashboard-plugins/pull/5363) [#5442](https://github.com/wazuh/wazuh-dashboard-plugins/pull/5442) [#5443](https://github.com/wazuh/wazuh-dashboard-plugins/pull/5443) [#5444](https://github.com/wazuh/wazuh-dashboard-plugins/pull/5444) [#5445](https://github.com/wazuh/wazuh-dashboard-plugins/pull/5445) [#5447](https://github.com/wazuh/wazuh-dashboard-plugins/pull/5447) [#5452](https://github.com/wazuh/wazuh-dashboard-plugins/pull/5452) [#5491](https://github.com/wazuh/wazuh-dashboard-plugins/pull/5491) [#5785](https://github.com/wazuh/wazuh-dashboard-plugins/pull/5785) [#5813](https://github.com/wazuh/wazuh-dashboard-plugins/pull/5813)

### Fixed

- Fixed trailing hyphen character for OS value in the list of agents [#4828](https://github.com/wazuh/wazuh-dashboard-plugins/pull/4828)
- Fixed several typos in the code, by @jctello [#4911](https://github.com/wazuh/wazuh-dashboard-plugins/pull/4911)
- Fixed the display of more than one protocol in the Global configuration section [#4917](https://github.com/wazuh/wazuh-dashboard-plugins/pull/4917)
- Handling endpoint response was done when there is no data to show [#4918](https://github.com/wazuh/wazuh-dashboard-plugins/pull/4918)
- Fixed references to Elasticsearch in Wazuh-stack plugin [4894](https://github.com/wazuh/wazuh-dashboard-plugins/pull/4894)
- Fixed the 2 errors that appeared in console in Settings>Configuration section. [#5135](https://github.com/wazuh/wazuh-dashboard-plugins/pull/5135)
- Fixed the GitHub and Office 365 module visibility configuration for each API host was not kept when changing/upgrading the plugin [#5376](https://github.com/wazuh/wazuh-dashboard-plugins/pull/5376)
- Fixed the GitHub and Office 365 modules appear in the main menu when they were not configured [#5376](https://github.com/wazuh/wazuh-dashboard-plugins/pull/5376)
- Fixed TypeError in FIM Inventory using new error handler [#5364](https://github.com/wazuh/wazuh-dashboard-plugins/pull/5364)
- Fixed error when using invalid group configuration [#5423](https://github.com/wazuh/wazuh-dashboard-plugins/pull/5423)
- Fixed repeated requests in inventory data and configurations of an agent. [#5460](https://github.com/wazuh/wazuh-dashboard-plugins/pull/5460)
- Fixed repeated requests in the group table when adding a group or refreshing the table [#5465](https://github.com/wazuh/wazuh-dashboard-plugins/pull/5465)
- Fixed an error in the request body suggestions of API Console [#5521](https://github.com/wazuh/wazuh-dashboard-plugins/pull/5521)
- Fixed some errors related to relative dirname of rule and decoder files [#5734](https://github.com/wazuh/wazuh-dashboard-plugins/pull/5734)
- Fixed package URLs in aarch64 commands [#5879](https://github.com/wazuh/wazuh-dashboard-plugins/pull/5879)
- Fixed install macOS agent commands [5888](https://github.com/wazuh/wazuh-dashboard-plugins/pull/5888)

### Removed

- Removed deprecated request and code in agent's view [#5451](https://github.com/wazuh/wazuh-dashboard-plugins/pull/5451)
- Removed unnecessary dashboard queries caused by the deploy agent view. [#5453](https://github.com/wazuh/wazuh-dashboard-plugins/pull/5453)
- Removed repeated and unnecessary requests in security section. [#5500](https://github.com/wazuh/wazuh-dashboard-plugins/pull/5500)
- Removed scripts to generate API data from live Wazuh manager [#5519](https://github.com/wazuh/wazuh-dashboard-plugins/pull/5519)
- Removed pretty parameter from cron job requests. [#5532](https://github.com/wazuh/wazuh-dashboard-plugins/pull/5532)
- Removed unnecessary requests in `Management/Status` section. [#5528](https://github.com/wazuh/wazuh-dashboard-plugins/pull/5528)
- Removed obsolete code that caused duplicate requests to the api in `Management`. [#5485](https://github.com/wazuh/wazuh-dashboard-plugins/pull/5485)
- Removed unused embedded jquery-ui [#5592](https://github.com/wazuh/wazuh-dashboard-plugins/pull/5592)

## Wazuh v4.5.4 - OpenSearch Dashboards 2.6.0 - Revision 01

### Added

- Support for Wazuh 4.5.4

## Wazuh v4.5.3 - OpenSearch Dashboards 2.6.0 - Revision 02

### Added

- Support for Wazuh 4.5.3

### Changed

- Changed the command to install the agent on SUSE uses zypper [#5925](https://github.com/wazuh/wazuh-dashboard-plugins/pull/5925)

## Wazuh v4.5.2 - OpenSearch Dashboards 2.6.0 - Revision 02

### Added

- Support for Wazuh 4.5.2

### Fixed

- Fixed an error with the commands in the Deploy new agent section for Oracle Linux 6+ agents [#5764](https://github.com/wazuh/wazuh-dashboard-plugins/pull/5764)
- Fixed broken documentation links in `Management/Configuration` section [#5796](https://github.com/wazuh/wazuh-dashboard-plugins/pull/5796)

## Wazuh v4.5.1 - OpenSearch Dashboards 2.6.0 - Revision 03

### Added

- Add Apple Silicon architecture button to the register Agent wizard [#5478](https://github.com/wazuh/wazuh-dashboard-plugins/pull/5478)

### Fixed

- Fixed the rendering of tables that contains IPs and agent overview [#5471](https://github.com/wazuh/wazuh-dashboard-plugins/pull/5471)
- Fixed the agents active coverage stat as NaN in Details panel of Agents section [#5490](https://github.com/wazuh/wazuh-dashboard-plugins/pull/5490)
- Fixed a broken documentation link to agent labels [#5687](https://github.com/wazuh/wazuh-dashboard-plugins/pull/5687)
- Fixed the PDF report filters applied to tables [#5714](https://github.com/wazuh/wazuh-dashboard-plugins/pull/5714)
- Fixed outdated year in the PDF report footer [#5766](https://github.com/wazuh/wazuh-dashboard-plugins/pull/5766)

### Removed

- Removed the agent name in the agent info ribbon [#5497](https://github.com/wazuh/wazuh-dashboard-plugins/pull/5497)

### Changed

- Changed method to perform redirection on agent table buttons [#5539](https://github.com/wazuh/wazuh-dashboard-plugins/pull/5539)
- Changed windows agent service name in the deploy agent wizard [#5538](https://github.com/wazuh/wazuh-dashboard-plugins/pull/5538)
- Changed the requests to get the agent labels for the managers [#5687](https://github.com/wazuh/wazuh-dashboard-plugins/pull/5687)

## Wazuh v4.5.0 - OpenSearch Dashboards 2.6.0 - Revision 01

### Added

- Support for Wazuh 4.5.0

## Wazuh v4.4.5 - OpenSearch Dashboards 2.6.0 - Revision 02

### Added

- Support for Wazuh 4.4.5

## Wazuh v4.4.4 - OpenSearch Dashboards 2.6.0 - Revision 01

### Added

- Support for Wazuh 4.4.4

### Changed

- Changed the title and added a warning in the step 3 of the deploy new agent section. [#5416](https://github.com/wazuh/wazuh-dashboard-plugins/pull/5416)

## Wazuh v4.4.3 - OpenSearch Dashboards 2.6.0 - Revision 01

### Added

- Support for Wazuh 4.4.3

### Fixed

- Fixed command to install the macOS agent on the agent wizard [#5481](https://github.com/wazuh/wazuh-dashboard-plugins/pull/5481) [#5484](https://github.com/wazuh/wazuh-dashboard-plugins/pull/5484)
- Fixed command to start the macOS agent on the agent wizard [#5470](https://github.com/wazuh/wazuh-dashboard-plugins/pull/5470)

## Wazuh v4.4.2 - OpenSearch Dashboards 2.6.0 - Revision 01

### Added

- Support for Wazuh 4.4.2

### Fixed

- Fixed a problem in the backend service to get the plugin configuration [#5428](https://github.com/wazuh/wazuh-dashboard-plugins/pull/5428) [#5432](https://github.com/wazuh/wazuh-dashboard-plugins/pull/5432)

## Wazuh v4.4.1 - OpenSearch Dashboards 2.6.0 - Revision 01

### Fixed

- Fixed the search in the agent inventory data tables [#5196](https://github.com/wazuh/wazuh-dashboard-plugins/pull/5196)
- Fixed `Top 5 users` table overflow in `FIM::Dashboard` [#5334](https://github.com/wazuh/wazuh-dashboard-plugins/pull/5334)
- Fixed a visual error in the 'About' section. [#5337](https://github.com/wazuh/wazuh-dashboard-plugins/pull/5337)
- Fixed the `Anomaly and malware detection` link. [#5329](https://github.com/wazuh/wazuh-dashboard-plugins/pull/5329)
- Fixed the problem that did not allow closing the time picker when the button was clicked again in `Agents` and `Management/Statistics`. [#5341](https://github.com/wazuh/wazuh-dashboard-plugins/pull/5341)

## Wazuh v4.4.0 - OpenSearch Dashboards 2.4.0 - Revision 06

### Added

- Added the option to sort by the agent's count in the group table. [#4323](https://github.com/wazuh/wazuh-dashboard-plugins/pull/4323)
- Added agent synchronization status in the agent module. [#3874](https://github.com/wazuh/wazuh-dashboard-plugins/pull/3874) [#5143](https://github.com/wazuh/wazuh-dashboard-plugins/pull/5143) [#5177](https://github.com/wazuh/wazuh-dashboard-plugins/pull/5177)
- Added the ability to set the agent name in the installation command. [#4739](https://github.com/wazuh/wazuh-dashboard-plugins/pull/4739)
- Added validation to the plugin's settings [#4503](https://github.com/wazuh/wazuh-dashboard-plugins/pull/4503) [#4785](https://github.com/wazuh/wazuh-dashboard-plugins/pull/4785)
- Added new settings to customize the header and footer on the PDF reports [#4505](https://github.com/wazuh/wazuh-dashboard-plugins/pull/4505) [#4798](https://github.com/wazuh/wazuh-dashboard-plugins/pull/4798) [#4805](https://github.com/wazuh/wazuh-dashboard-plugins/pull/4805)
- Added a new setting to enable or disable the customization [#4507](https://github.com/wazuh/wazuh-dashboard-plugins/pull/4507)
- Added the ability to upload an image for the `customization.logo.*` settings in `Settings/Configuration` [#4504](https://github.com/wazuh/wazuh-dashboard-plugins/pull/4504)
- Added macOS support to the 'Deploy new agent' section [#4867](https://github.com/wazuh/wazuh-dashboard-plugins/pull/4867)
- Added PowerPC architecture support for redhat7, in the 'Deploy new agent' section. [#4833](https://github.com/wazuh/wazuh-dashboard-plugins/pull/4833)
- Added a centralized service to handle the requests [#4831](https://github.com/wazuh/wazuh-dashboard-plugins/pull/4831)
- Added data-test-subj property to the create-policy component [#4873](https://github.com/wazuh/wazuh-dashboard-plugins/pull/4873)
- Added a link for additional steps to enroll agents on Alpine Linux in the 'Deploy new agent' section. [#4933](https://github.com/wazuh/wazuh-dashboard-plugins/pull/4933)
- Added extra steps message and new command for Windows XP and Windows Server 2008, added alpine agent with all its steps. [#4933](https://github.com/wazuh/wazuh-dashboard-plugins/pull/4933)
- Added file saving conditions in File Editor [#4970](https://github.com/wazuh/wazuh-dashboard-plugins/pull/4970)
- Added character validation to avoid invalid agent names in the 'Deploy new agent' section. [#5021](https://github.com/wazuh/wazuh-dashboard-plugins/pull/5021) [#5028](https://github.com/wazuh/wazuh-dashboard-plugins/pull/5028)
- Added default selected options in the 'Deploy new agent' section [#5063](https://github.com/wazuh/wazuh-dashboard-plugins/pull/5063)
- Added suggestions for cluster's node and protocol to use for agent enrollment in the 'Deploy new agent' section. [#4776](https://github.com/wazuh/wazuh-dashboard-plugins/pull/4776) [#4954](https://github.com/wazuh/wazuh-dashboard-plugins/pull/4954) [#5166](https://github.com/wazuh/wazuh-dashboard-plugins/pull/5166)
- Redesign the SCA table of the agent's dashboard [#4512](https://github.com/wazuh/wazuh-dashboard-plugins/pull/4512)

### Changed

- Changed the HTTP verb from `GET` to `POST` in the requests to log in to the Wazuh API [#4103](https://github.com/wazuh/wazuh-dashboard-plugins/pull/4103)
- Changed the endpoint that updates the plugin configuration to support updating multiple settings at once. [#4501](https://github.com/wazuh/wazuh-dashboard-plugins/pull/4501)
- Improved alerts summary performance [#4376](https://github.com/wazuh/wazuh-dashboard-plugins/pull/4376) [#5071](https://github.com/wazuh/wazuh-dashboard-plugins/pull/5071) [#5131](https://github.com/wazuh/wazuh-dashboard-plugins/pull/5131)
- Improved the setting's description for the plugin displayed in the UI and the configuration file. [#4501](https://github.com/wazuh/wazuh-dashboard-plugins/pull/4501)
- Improved `Agents Overview` performance [#4363](https://github.com/wazuh/wazuh-dashboard-plugins/pull/4363) [#5076](https://github.com/wazuh/wazuh-dashboard-plugins/pull/5076)
- Improved the message displayed when there is a versions mismatch between the Wazuh API and the Wazuh app [#4529](https://github.com/wazuh/wazuh-dashboard-plugins/pull/4529) [#4964](https://github.com/wazuh/wazuh-dashboard-plugins/pull/4964)
- Updated operating systems' information in the 'Deploy new agent' section. [#4851](https://github.com/wazuh/wazuh-dashboard-plugins/pull/4851)
- Updated and unified the fetching and rendering of the SCA checks results due to changes in the Wazuh API [#5031](https://github.com/wazuh/wazuh-dashboard-plugins/pull/5031)
- Updated the `Agent details` component to the changes in the Wazuh API response. [#3874](https://github.com/wazuh/wazuh-dashboard-plugins/pull/3874)
- Updated the `Last vulnerability scan` component to the changes in the Wazuh API response [#4975](https://github.com/wazuh/wazuh-dashboard-plugins/pull/4975)
- Updated the `winston` dependency to `3.5.1` [#4985](https://github.com/wazuh/wazuh-dashboard-plugins/pull/4985)
- Updated the `mocha` dependency to `10.1.0` [#5062](https://github.com/wazuh/wazuh-dashboard-plugins/pull/5062)
- Updated the `pdfmake` dependency to `0.2.7` [#5062](https://github.com/wazuh/wazuh-dashboard-plugins/pull/5062)
- The button to export the app logs is now disabled when there are no results, instead of showing an error toast [#4992](https://github.com/wazuh/wazuh-dashboard-plugins/pull/4992)
- Independently load each dashboard from the `Agents Overview` page [#4363](https://github.com/wazuh/wazuh-dashboard-plugins/pull/4363)

### Fixed

- Fixed nested fields filtering in dashboards tables and KPIs [#4425](https://github.com/wazuh/wazuh-dashboard-plugins/pull/4425)
- Fixed nested field rendering in security alerts table details [#4428](https://github.com/wazuh/wazuh-dashboard-plugins/pull/4428)
- Fixed a bug where the Wazuh logo was used instead of the custom one [#4539](https://github.com/wazuh/wazuh-dashboard-plugins/pull/4539)
- Fixed rendering problems of the `Agent Overview` section in low resolutions [#4516](https://github.com/wazuh/wazuh-dashboard-plugins/pull/4516)
- Fixed issue when logging out from Wazuh when SAML is enabled [#4595](https://github.com/wazuh/wazuh-dashboard-plugins/issues/4595)
- Fixed server errors with code 500 when the Wazuh API is not reachable / up. [#4710](https://github.com/wazuh/wazuh-dashboard-plugins/pull/4710) [#4728](https://github.com/wazuh/wazuh-dashboard-plugins/pull/4728) [#4971](https://github.com/wazuh/wazuh-dashboard-plugins/pull/4971)
- Fixed pagination to SCA table [#4653](https://github.com/wazuh/wazuh-dashboard-plugins/issues/4653) [#5010](https://github.com/wazuh/wazuh-dashboard-plugins/pull/5010)
- Fixed `WAZUH_PROTOCOL` suggestion in the 'Deploy new agent' section. [#4849](https://github.com/wazuh/wazuh-dashboard-plugins/pull/4849)
- Fixed agent deployment instructions for HP-UX and Solaris. [#4943](https://github.com/wazuh/wazuh-dashboard-plugins/pull/4943)
- Fixed a bug that caused the flyouts to close when clicking inside them [#4638](https://github.com/wazuh/wazuh-dashboard-plugins/pull/4638) [#5046](https://github.com/wazuh/wazuh-dashboard-plugins/pull/5046)
- Fixed the manager option in the 'Deploy new agent' section [#4981](https://github.com/wazuh/wazuh-dashboard-plugins/pull/4981)
- Fixed Inventory checks table filters by stats [#4999](https://github.com/wazuh/wazuh-dashboard-plugins/pull/4999) [#5031](https://github.com/wazuh/wazuh-dashboard-plugins/pull/5031)
- Fixed commands in the 'Deploy new agent' section (most of the commands are missing '-1') [#4962](https://github.com/wazuh/wazuh-dashboard-plugins/pull/4962)
- Fixed agent installation command for macOS in the 'Deploy new agent' section. [#4968](https://github.com/wazuh/wazuh-dashboard-plugins/pull/4968)
- Fixed agent evolution chart [#4942](https://github.com/wazuh/wazuh-dashboard-plugins/pull/4942)
- Fixed Solaris command [#5035](https://github.com/wazuh/wazuh-dashboard-plugins/pull/5035)
- Fixed commands: AIX, OpenSUSE, Alpine, Suse11, Fedora, HP, Oracle Linux 5, Amazon Linux 2, CentOS5. Changed the word 'or higher' in buttons to '+'. Fixed validations for HP, Solaris and Alpine. [#5045](https://github.com/wazuh/wazuh-dashboard-plugins/pull/5045)
- Fixed error in GitHub module PDF report. [#5069](https://github.com/wazuh/wazuh-dashboard-plugins/pull/5069)
- Fixed password input in 'Deploy new agent' section [#5098](https://github.com/wazuh/wazuh-dashboard-plugins/pull/5098)
- Fixed error when clicking on the selectors of agents in the group agents management [#5094](https://github.com/wazuh/wazuh-dashboard-plugins/pull/5094)
- Fixed menu content panel is displayed in the wrong place. [5092](https://github.com/wazuh/wazuh-dashboard-plugins/pull/5092)
- Fixed greyed and disabled menu section names [#5101](https://github.com/wazuh/wazuh-dashboard-plugins/pull/5101)
- Fixed misspelling in the NIST module [#5107](https://github.com/wazuh/wazuh-dashboard-plugins/pull/5107)
- Fixed Statistic cronjob bulk document insert [#5150](https://github.com/wazuh/wazuh-dashboard-plugins/pull/5150)
- Fixed the style of the buttons showing more event information in the event view table. [#5137](https://github.com/wazuh/wazuh-dashboard-plugins/pull/5137)
- Fixed Inventory module for Solaris agents [#5144](https://github.com/wazuh/wazuh-dashboard-plugins/pull/5144)
- Fixed the module information button in Office 365 and GitHub Panel tab to open the nav drawer. [#5167](https://github.com/wazuh/wazuh-dashboard-plugins/pull/5167)
- Fixed a UI crash due to `external_references` field could be missing in some vulnerability data [#5200](https://github.com/wazuh/wazuh-dashboard-plugins/pull/5200)
- Fixed Wazuh main menu not displayed when navigation menu is locked [#5273](https://github.com/wazuh/wazuh-dashboard-plugins/pull/5273)
- Fixed 'Deploy new agent' section which used wrong secure connection property [#5285](https://github.com/wazuh/wazuh-dashboard-plugins/pull/5285) [#5295](https://github.com/wazuh/wazuh-dashboard-plugins/pull/5295)
- Fixed events view when search bar language is `lucene` [#5286](https://github.com/wazuh/wazuh-dashboard-plugins/pull/5286)
- Disabled unmapped fields filter in `Security Events` alerts table [#4929](https://github.com/wazuh/wazuh-dashboard-plugins/pull/4929)
- Raspbian OS, Ubuntu, Amazon Linux and Amazon Linux 2 commands in the 'Deploy new agent' section now change when a different architecture is selected [#4876](https://github.com/wazuh/wazuh-dashboard-plugins/pull/4876) [#4880](https://github.com/wazuh/wazuh-dashboard-plugins/pull/4880)

### Removed

- Removed custom styles for Kibana 7.9.0 [#4491](https://github.com/wazuh/wazuh-dashboard-plugins/pull/4491)
- Removed the `angular-chart.js` dependency [#4985](https://github.com/wazuh/wazuh-dashboard-plugins/pull/4985)
- Removed the `pug-loader` dependency [#5062](https://github.com/wazuh/wazuh-dashboard-plugins/pull/5062) [#5089](https://github.com/wazuh/wazuh-dashboard-plugins/pull/5089)

## Wazuh v4.3.11 - OpenSearch Dashboards 1.2.0 - Revision 4312

### Added

- Support for Wazuh 4.3.11

## Wazuh v4.3.10 - OpenSearch Dashboards 1.2.0 - Revision 4311

### Fixed

- Fixed issue when logging out from Wazuh when SAML is enabled [#4815](https://github.com/wazuh/wazuh-dashboard-plugins/issues/4815)

## Wazuh v4.3.9 - OpenSearch Dashboards 1.2.0 - Revision 4310

### Added

- Support for Wazuh 4.3.9

## Wazuh v4.3.8 - OpenSearch Dashboards 1.2.0 - Revision 4309

### Added

- Support for Wazuh 4.3.8

## Wazuh v4.3.7 - OpenSearch Dashboards 1.2.0 - Revision 4308

### Fixed

- Wazuh.yml review: fixed link to web documentation, improved in-file documentation and fixed some grammatical errors. [#4378](https://github.com/wazuh/wazuh-dashboard-plugins/pull/4378) [#4399](https://github.com/wazuh/wazuh-dashboard-plugins/pull/4399)
- Fixed an error during the generation of a group's report, if the request to the Wazuh API fails [#4350](https://github.com/wazuh/wazuh-dashboard-plugins/pull/4350)
- Fixed a problem with the group's report, when the group has no agents [#4350](https://github.com/wazuh/wazuh-dashboard-plugins/pull/4350)
- Fixed path in logo customization section [#4352](https://github.com/wazuh/wazuh-dashboard-plugins/pull/4352)
- Fixed a TypeError in Firefox. Change the Get request that was made with a Kibana core.http.get(/api/check-wazuh) resource to the WzRequest.genericReq resource and it no longer fails, also add a test capture to public/plugin.ts that wraps the request and in case of failure, the error is detected when the browser does not work with the V8 engine. [#4362](https://github.com/wazuh/wazuh-dashboard-plugins/pull/4362)
- Fixed an error of an undefined username hash related to reporting when using Kibana with X-Pack and security was disabled [#4358](https://github.com/wazuh/wazuh-dashboard-plugins/pull/4358)
- Fixed persistence of the plugin registry file between updates [#4359](https://github.com/wazuh/wazuh-dashboard-plugins/pull/4359)
- Fixed searchbar error on SCA Inventory table [#4367](https://github.com/wazuh/wazuh-dashboard-plugins/pull/4367)
- Fixed a routes loop when reinstalling Wazuh indexer [#4373](https://github.com/wazuh/wazuh-dashboard-plugins/pull/4373)

### Removed

- Removed the use of `manager_host` field related to agent information of Wazuh API responses, which is obsolete [#4350](https://github.com/wazuh/wazuh-dashboard-plugins/pull/4350)

## Wazuh v4.3.6 - OpenSearch Dashboards 1.2.0 - Revision 4307

### Fixed

- Fixed the search bar component to properly distinguish conjuntion operators (AND, OR) [#4326](https://github.com/wazuh/wazuh-dashboard-plugins/pull/4326)
- Fixed documentation link titles to match the documentation sections to redirect to [#4301](https://github.com/wazuh/wazuh-dashboard-plugins/pull/4301)
- Fixed missing documentation references to the Agent's overview, Agent's Integrity monitoring, and Agent's Inventory data sections, when the agent has never connected. [#4301](https://github.com/wazuh/wazuh-dashboard-plugins/pull/4301)
- The references to the documentation site now links to the appropriate version [#4301](https://github.com/wazuh/wazuh-dashboard-plugins/pull/4301)
- Fixed missing documentation link in the Docker Listener module [#4301](https://github.com/wazuh/wazuh-dashboard-plugins/pull/4301)
- Fixed broken links to the documentation site [#4301](https://github.com/wazuh/wazuh-dashboard-plugins/pull/4301)
- Fix Rules, Decoders and CDB lists uploaders to show errors appropriately [#4307](https://github.com/wazuh/wazuh-dashboard-plugins/pull/4307)
- Sanitize report's inputs and usernames [#4330](https://github.com/wazuh/wazuh-dashboard-plugins/pull/4330)

## Wazuh v4.3.5 - OpenSearch Dashboards 1.2.0 - Revision 4306

### Added

- Added to the interface API messages in the Ruleset test module [#4244](https://github.com/wazuh/wazuh-dashboard-plugins/pull/4244)
- Added authorization prompt in Mitre > Intelligence [#4261](https://github.com/wazuh/wazuh-dashboard-plugins/pull/4261)
- Added a more descriptive message when there is an error related to the user permissions when getting the list of index patterns in a route resolver [#4280](https://github.com/wazuh/wazuh-dashboard-plugins/pull/4280)

### Changed

- Changed the reference from Manager to Wazuh server in the guide to deploy a new agent [#4239](https://github.com/wazuh/wazuh-dashboard-plugins/pull/4239)
- Removed the filtered tags because they were not supported by the API endpoint [#4267](https://github.com/wazuh/wazuh-dashboard-plugins/pull/4267)
- Changed styles in visualizations. [#4254](https://github.com/wazuh/wazuh-dashboard-plugins/pull/4254)

### Fixed

- Fixed type error when changing screen size in agents section [#4233](https://github.com/wazuh/wazuh-dashboard-plugins/pull/4233)
- Removed a logged error that appeared when the `statistics` tasks tried to create an index with the same name, causing the second task to fail on the creation of the index because it already exists [#4235](https://github.com/wazuh/wazuh-dashboard-plugins/pull/4235)
- Fixed a UI crash due to a query with syntax errors in `Modules/Security events` [#4237](https://github.com/wazuh/wazuh-dashboard-plugins/pull/4237)
- Fixed an error when generating a module report after changing the selected agent [#4240](https://github.com/wazuh/wazuh-dashboard-plugins/pull/4240)
- Fixed an unhandled error when a Wazuh API request failed in the dev tools [#4266](https://github.com/wazuh/wazuh-dashboard-plugins/pull/4266)
- Fixed an error related to `API not available` when saving the manager configuration and restarting the manager from `Management/Configuration/Edit configuration` on manager mode [#4264](https://github.com/wazuh/wazuh-dashboard-plugins/pull/4264)
- Fixed a UI problem that required scrolling to see the logs in Management/Logs and Settings/Logs [#4253](https://github.com/wazuh/wazuh-dashboard-plugins/pull/4253)

## Wazuh v4.3.4 - OpenSearch Dashboards 1.2.0 - Revision 4305

### Added

- Added the `pending` agent status to some sections that was missing
  [#4166](https://github.com/wazuh/wazuh-dashboard-plugins/pull/4166)
  [#4188](https://github.com/wazuh/wazuh-dashboard-plugins/pull/4188)

### Changed

- Replaced the visualization of `Status` panel in `Agents` [#4166](https://github.com/wazuh/wazuh-dashboard-plugins/pull/4166)
- Replaced the visualization of policy in `Modules/Security configuration assessment/Inventory` [#4166](https://github.com/wazuh/wazuh-dashboard-plugins/pull/4166)
- Consistency in the colors and labels used for the agent status [#4166](https://github.com/wazuh/wazuh-dashboard-plugins/pull/4166) [#4199](https://github.com/wazuh/wazuh-dashboard-plugins/issues/4199)
- Replaced how the full and partial scan dates are displayed in the `Details` panel of `Vulnerabilities/Inventory` [#4169](https://github.com/wazuh/wazuh-dashboard-plugins/pull/4169)

### Fixed

- Fixed that the platform visualizations didn't use some definitions related to the UI on Kibana 7.10.2 [#4166](https://github.com/wazuh/wazuh-dashboard-plugins/pull/4166)
- Fixed a toast message with a successful process appeared when removing an agent of a group in `Management/Groups` and the agent appears in the agent list after refreshing the table [#4167](https://github.com/wazuh/wazuh-dashboard-plugins/pull/4167)
- Fixed import of an empty rule or decoder file [#4176](https://github.com/wazuh/wazuh-dashboard-plugins/pull/4176)
- Fixed overwriting of rule and decoder imports [#4180](https://github.com/wazuh/wazuh-dashboard-plugins/pull/4180)

## Wazuh v4.3.3 - OpenSearch Dashboards 1.2.0 - Revision 4304

### Fixed

- Fixed Wazuh Dashboard troubleshooting url [#4151](https://github.com/wazuh/wazuh-dashboard-plugins/pull/4151)

## Wazuh v4.3.2 - OpenSearch Dashboards 1.2.0 - Revision 4303

### Added

- Support for Wazuh 4.3.2

## Wazuh v4.3.1 - OpenSearch Dashboards 1.2.0 - Revision 4302

### Added

- Added PowerShell version warning to Windows agent installation wizard [#4142](https://github.com/wazuh/wazuh-dashboard-plugins/pull/4142)
- A new workflow is added to perform backports to specific branches [#4149](https://github.com/wazuh/wazuh-dashboard-plugins/pull/4149)

### Fixed

- Fixed the falsy values are displayed as not defined and enhanced the output of `Ruleset Test` [#4141](https://github.com/wazuh/wazuh-dashboard-plugins/pull/4141)

## Wazuh v4.3.0 - OpenSearch Dashboards 1.2.0 - Revision 4301

### Added

- Support for OpenSearch Dashboards 1.2.0
- Added GitHub and Office365 modules [#3557](https://github.com/wazuh/wazuh-dashboard-plugins/pull/3557)
- Added a new `Panel` module tab for GitHub and Office365 modules
  [#3541](https://github.com/wazuh/wazuh-dashboard-plugins/pull/3541)
  [#3945](https://github.com/wazuh/wazuh-dashboard-plugins/pull/3945)
  [#3952](https://github.com/wazuh/wazuh-dashboard-plugins/pull/3952)
- Added ability to filter the results fo the `Network Ports` table in the `Inventory data` section [#3639](https://github.com/wazuh/wazuh-dashboard-plugins/pull/3639)
- Added new endpoint service to collect the frontend logs into a file [#3324](https://github.com/wazuh/wazuh-dashboard-plugins/pull/3324)
- Improved the frontend handle errors strategy: UI, Toasts, console log and log in file
  [#3327](https://github.com/wazuh/wazuh-dashboard-plugins/pull/3327)
  [#3321](https://github.com/wazuh/wazuh-dashboard-plugins/pull/3321)
  [#3367](https://github.com/wazuh/wazuh-dashboard-plugins/pull/3367)
  [#3373](https://github.com/wazuh/wazuh-dashboard-plugins/pull/3373)
  [#3374](https://github.com/wazuh/wazuh-dashboard-plugins/pull/3374)
  [#3390](https://github.com/wazuh/wazuh-dashboard-plugins/pull/3390)
  [#3410](https://github.com/wazuh/wazuh-dashboard-plugins/pull/3410)
  [#3408](https://github.com/wazuh/wazuh-dashboard-plugins/pull/3408)
  [#3429](https://github.com/wazuh/wazuh-dashboard-plugins/pull/3429)
  [#3427](https://github.com/wazuh/wazuh-dashboard-plugins/pull/3427)
  [#3417](https://github.com/wazuh/wazuh-dashboard-plugins/pull/3417)
  [#3462](https://github.com/wazuh/wazuh-dashboard-plugins/pull/3462)
  [#3451](https://github.com/wazuh/wazuh-dashboard-plugins/pull/3451)
  [#3442](https://github.com/wazuh/wazuh-dashboard-plugins/pull/3442)
  [#3480](https://github.com/wazuh/wazuh-dashboard-plugins/pull/3480)
  [#3472](https://github.com/wazuh/wazuh-dashboard-plugins/pull/3472)
  [#3434](https://github.com/wazuh/wazuh-dashboard-plugins/pull/3434)
  [#3392](https://github.com/wazuh/wazuh-dashboard-plugins/pull/3392)
  [#3404](https://github.com/wazuh/wazuh-dashboard-plugins/pull/3404)
  [#3432](https://github.com/wazuh/wazuh-dashboard-plugins/pull/3432)
  [#3415](https://github.com/wazuh/wazuh-dashboard-plugins/pull/3415)
  [#3469](https://github.com/wazuh/wazuh-dashboard-plugins/pull/3469)
  [#3448](https://github.com/wazuh/wazuh-dashboard-plugins/pull/3448)
  [#3465](https://github.com/wazuh/wazuh-dashboard-plugins/pull/3465)
  [#3464](https://github.com/wazuh/wazuh-dashboard-plugins/pull/3464)
  [#3478](https://github.com/wazuh/wazuh-dashboard-plugins/pull/3478)
  [#4116](https://github.com/wazuh/wazuh-dashboard-plugins/pull/4116)
- Added Intelligence tab to Mitre Att&ck module [#3368](https://github.com/wazuh/wazuh-dashboard-plugins/pull/3368) [#3344](https://github.com/wazuh/wazuh-dashboard-plugins/pull/3344) [#3726](https://github.com/wazuh/wazuh-dashboard-plugins/pull/3726)
- Added sample data for office365 events [#3424](https://github.com/wazuh/wazuh-dashboard-plugins/pull/3424)
- Created a separate component to check for sample data [#3475](https://github.com/wazuh/wazuh-dashboard-plugins/pull/3475)
- Added a new hook for getting value suggestions [#3506](https://github.com/wazuh/wazuh-dashboard-plugins/pull/3506)
- Added dinamic simple filters and adding simple GitHub filters fields [3531](https://github.com/wazuh/wazuh-dashboard-plugins/pull/3531)
- Added configuration viewer for Module Office365 on Management > Configuration [#3524](https://github.com/wazuh/wazuh-dashboard-plugins/pull/3524)
- Added base Module Panel view with Office365 setup [#3518](https://github.com/wazuh/wazuh-dashboard-plugins/pull/3518)
- Added specifics and custom filters for Office365 search bar [#3533](https://github.com/wazuh/wazuh-dashboard-plugins/pull/3533)
- Adding Pagination and filter to drilldown tables at Office pannel [#3544](https://github.com/wazuh/wazuh-dashboard-plugins/pull/3544).
- Simple filters change between panel and drilldown panel [#3568](https://github.com/wazuh/wazuh-dashboard-plugins/pull/3568).
- Added new fields in Inventory table and Flyout Details [#3525](https://github.com/wazuh/wazuh-dashboard-plugins/pull/3525)
- Added columns selector in agents table [#3691](https://github.com/wazuh/wazuh-dashboard-plugins/pull/3691)
- Added a new workflow for create wazuh packages [#3742](https://github.com/wazuh/wazuh-dashboard-plugins/pull/3742)
- Run `template` and `fields` checks in the health check depends on the app configuration [#3783](https://github.com/wazuh/wazuh-dashboard-plugins/pull/3783)
- Added a toast message when there is an error creating a new group [#3804](https://github.com/wazuh/wazuh-dashboard-plugins/pull/3804)
- Added a step to start the agent to the deploy new Windowns agent guide [#3846](https://github.com/wazuh/wazuh-dashboard-plugins/pull/3846)
- Added agents windows events config tab [#3905](https://github.com/wazuh/wazuh-dashboard-plugins/pull/3905)
- Added 3 new panels to `Vulnerabilities/Inventory` [#3893](https://github.com/wazuh/wazuh-dashboard-plugins/pull/3893)
- Added new fields of `Vulnerabilities` to the details flyout [#3893](https://github.com/wazuh/wazuh-dashboard-plugins/pull/3893) [#3908](https://github.com/wazuh/wazuh-dashboard-plugins/pull/3908)
- Added missing fields used in visualizations to the known fiels related to alerts [#3924](https://github.com/wazuh/wazuh-dashboard-plugins/pull/3924)
- Added troubleshooting link to "index pattern was refreshed" toast [#3946](https://github.com/wazuh/wazuh-dashboard-plugins/pull/3946)
- Added more number options to the tables widget in Modules -> "Mitre" [#4041](https://github.com/wazuh/wazuh-dashboard-plugins/pull/4066)
- Management -> groups -> agent: Selectors appear when there are more than 3 options [#4126](https://github.com/wazuh/wazuh-dashboard-plugins/pull/4126)

### Changed

- Changed ossec to wazuh in sample-data [#3121](https://github.com/wazuh/wazuh-dashboard-plugins/pull/3121)
- Changed empty fields in FIM tables and `syscheck.value_name` in discovery now show an empty tag for visual clarity [#3279](https://github.com/wazuh/wazuh-dashboard-plugins/pull/3279)
- Adapted the Mitre tactics and techniques resources to use the API endpoints [#3346](https://github.com/wazuh/wazuh-dashboard-plugins/pull/3346)
- Moved the filterManager subscription to the hook useFilterManager [#3517](https://github.com/wazuh/wazuh-dashboard-plugins/pull/3517)
- Change filter from is to is one of in custom searchbar [#3529](https://github.com/wazuh/wazuh-dashboard-plugins/pull/3529)
- Refactored as module tabs and buttons are rendered [#3494](https://github.com/wazuh/wazuh-dashboard-plugins/pull/3494)
- Updated the deprecated and added new references authd [#3663](https://github.com/wazuh/wazuh-dashboard-plugins/pull/3663) [#3806](https://github.com/wazuh/wazuh-dashboard-plugins/pull/3806)
- Added time subscription to Discover component [#3549](https://github.com/wazuh/wazuh-dashboard-plugins/pull/3549)
- Refactored as module tabs and buttons are rendered [#3494](https://github.com/wazuh/wazuh-dashboard-plugins/pull/3494)
- Testing logs using the Ruletest Test don't display the rule information if not matching a rule. [#3446](https://github.com/wazuh/wazuh-dashboard-plugins/pull/3446)
- Changed format permissions in FIM inventory [#3649](https://github.com/wazuh/wazuh-dashboard-plugins/pull/3649)
- Changed of request for one that does not return data that is not necessary to optimize times. [#3686](https://github.com/wazuh/wazuh-dashboard-plugins/pull/3686) [#3728](https://github.com/wazuh/wazuh-dashboard-plugins/pull/3728)
- Rebranding. Replaced the brand logos, set module icons with brand colors [#3788](https://github.com/wazuh/wazuh-dashboard-plugins/pull/3788)
- Changed user for sample data management [#3795](https://github.com/wazuh/wazuh-dashboard-plugins/pull/3795)
- Changed agent install codeblock copy button and powershell terminal warning [#3792](https://github.com/wazuh/wazuh-dashboard-plugins/pull/3792)
- Refactored as the plugin platform name and references is managed [#3811](https://github.com/wazuh/wazuh-dashboard-plugins/pull/3811)
- Removed `Dashboard` tab for the `Vulnerabilities` modules [#3893](https://github.com/wazuh/wazuh-dashboard-plugins/pull/3893)
- Display all fields in the `Table` tab when expading an alert row in the alerts tables of flyouts and the `Modules/Security Events/Dashboard` table [#3908](https://github.com/wazuh/wazuh-dashboard-plugins/pull/3908)
- Refactored the table in `Vulnerabilities/Inventory` [#3196](https://github.com/wazuh/wazuh-dashboard-plugins/pull/3196)
- Changed Google Groups app icons [#3949](https://github.com/wazuh/wazuh-dashboard-plugins/pull/3949)
- Removed sorting for `Agents` or `Configuration checksum` column in the table of `Management/Groups` due to this is not supported by the API [#3857](https://github.com/wazuh/wazuh-dashboard-plugins/pull/3857)
- Changed messages in the agent installation guide [#4040](https://github.com/wazuh/wazuh-dashboard-plugins/pull/4040)
- Changed the default `wazuh.statistics.shards` setting from `2` to `1` [#4055](https://github.com/wazuh/wazuh-dashboard-plugins/pull/4055)
- Removed the migration tasks in the `.wazuh` and `.wazuh-version` indices [#4098](https://github.com/wazuh/wazuh-dashboard-plugins/pull/4098)
- Separated the actions of viewing and editing the `agent.conf` group file [#4114](https://github.com/wazuh/wazuh-dashboard-plugins/pull/4114)

### Fixed

- Fixed creation of log files [#3384](https://github.com/wazuh/wazuh-dashboard-plugins/pull/3384)
- Fixed double fetching alerts count when pinnin/unpinning the agent in Mitre Att&ck/Framework [#3484](https://github.com/wazuh/wazuh-dashboard-plugins/pull/3484)
- Query config refactor [#3490](https://github.com/wazuh/wazuh-dashboard-plugins/pull/3490)
- Fixed rules and decoders test flyout clickout event [#3412](https://github.com/wazuh/wazuh-dashboard-plugins/pull/3412)
- Notify when you are registering an agent without permissions [#3430](https://github.com/wazuh/wazuh-dashboard-plugins/pull/3430)
- Remove not used `redirectRule` query param when clicking the row table on CDB Lists/Decoders [#3438](https://github.com/wazuh/wazuh-dashboard-plugins/pull/3438)
- Fixed the code overflows over the line numbers in the API Console editor [#3439](https://github.com/wazuh/wazuh-dashboard-plugins/pull/3439)
- Don't open the main menu when changing the seleted API or index pattern [#3440](https://github.com/wazuh/wazuh-dashboard-plugins/pull/3440)
- Fix error message in conf managment [#3443](https://github.com/wazuh/wazuh-dashboard-plugins/pull/3443)
- Fix size api selector when name is too long [#3445](https://github.com/wazuh/wazuh-dashboard-plugins/pull/3445)
- Fixed error when edit a rule or decoder [#3456](https://github.com/wazuh/wazuh-dashboard-plugins/pull/3456)
- Fixed index pattern selector doesn't display the ignored index patterns [#3458](https://github.com/wazuh/wazuh-dashboard-plugins/pull/3458)
- Fixed error in /Management/Configuration when cluster is disabled [#3553](https://github.com/wazuh/wazuh-dashboard-plugins/pull/3553)
- Fix the pinned filters were removed when accessing to the `Panel` tab of a module [#3565](https://github.com/wazuh/wazuh-dashboard-plugins/pull/3565)
- Fixed multi-select component searcher handler [#3645](https://github.com/wazuh/wazuh-dashboard-plugins/pull/3645)
- Fixed order logs properly in Management/Logs [#3609](https://github.com/wazuh/wazuh-dashboard-plugins/pull/3609)
- Fixed the Wazuh API requests to `GET //` [#3661](https://github.com/wazuh/wazuh-dashboard-plugins/pull/3661)
- Fixed missing mitre tactics [#3675](https://github.com/wazuh/wazuh-dashboard-plugins/pull/3675)
- Fix CDB list view not working with IPv6 [#3488](https://github.com/wazuh/wazuh-dashboard-plugins/pull/3488)
- Fixed the bad requests using Console tool to `PUT /active-response` API endpoint [#3466](https://github.com/wazuh/wazuh-dashboard-plugins/pull/3466)
- Fixed group agent management table does not update on error [#3605](https://github.com/wazuh/wazuh-dashboard-plugins/pull/3605)
- Fixed not showing packages details in agent inventory for a freeBSD agent SO [#3651](https://github.com/wazuh/wazuh-dashboard-plugins/pull/3651)
- Fixed wazuh token deleted twice [#3652](https://github.com/wazuh/wazuh-dashboard-plugins/pull/3652)
- Fixed handler of error on dev-tools [#3687](https://github.com/wazuh/wazuh-dashboard-plugins/pull/3687)
- Fixed compatibility wazuh 4.3 - kibana 7.13.4 [#3685](https://github.com/wazuh/wazuh-dashboard-plugins/pull/3685)
- Fixed registry values without agent pinned in FIM>Events [#3689](https://github.com/wazuh/wazuh-dashboard-plugins/pull/3689)
- Fixed breadcrumbs style compatibility for Kibana 7.14.2 [#3688](https://github.com/wazuh/wazuh-dashboard-plugins/pull/3688)
- Fixed security alerts table when filters change [#3682](https://github.com/wazuh/wazuh-dashboard-plugins/pull/3682)
- Fixed error that shows we're using X-Pack when we have Basic [#3692](https://github.com/wazuh/wazuh-dashboard-plugins/pull/3692)
- Fixed blank screen in Kibana 7.10.2 [#3700](https://github.com/wazuh/wazuh-dashboard-plugins/pull/3700)
- Fixed related decoder link undefined parameters error [#3704](https://github.com/wazuh/wazuh-dashboard-plugins/pull/3704)
- Fixing Flyouts in Kibana 7.14.2 [#3708](https://github.com/wazuh/wazuh-dashboard-plugins/pull/3708)
- Fixing the bug of index patterns in health-check due to bad copy of a PR [#3707](https://github.com/wazuh/wazuh-dashboard-plugins/pull/3707)
- Fixed styles and behaviour of button filter in the flyout of `Inventory` section for `Integrity monitoring` and `Vulnerabilities` modules [#3733](https://github.com/wazuh/wazuh-dashboard-plugins/pull/3733)
- Fixed height of `Evolution` card in the `Agents` section when has no data for the selected time range [#3733](https://github.com/wazuh/wazuh-dashboard-plugins/pull/3733)
- Fix clearing the query filter doesn't update the data in Office 365 and GitHub Panel tab [#3722](https://github.com/wazuh/wazuh-dashboard-plugins/pull/3722)
- Fix wrong deamons in filter list [#3710](https://github.com/wazuh/wazuh-dashboard-plugins/pull/3710)
- Fixing bug when create filename with spaces and throws a bad error [#3724](https://github.com/wazuh/wazuh-dashboard-plugins/pull/3724)
- Fixing bug in security User flyout nonexistant unsubmitted changes warning [#3731](https://github.com/wazuh/wazuh-dashboard-plugins/pull/3731)
- Fixing redirect to new tab when click in a link [#3732](https://github.com/wazuh/wazuh-dashboard-plugins/pull/3732)
- Fixed missing settings in `Management/Configuration/Global configuration/Global/Main settings` [#3737](https://github.com/wazuh/wazuh-dashboard-plugins/pull/3737)
- Fixed `Maximum call stack size exceeded` error exporting key-value pairs of a CDB List [#3738](https://github.com/wazuh/wazuh-dashboard-plugins/pull/3738)
- Fixed regex lookahead and lookbehind for safari [#3741](https://github.com/wazuh/wazuh-dashboard-plugins/pull/3741)
- Fixed Vulnerabilities Inventory flyout details filters [#3744](https://github.com/wazuh/wazuh-dashboard-plugins/pull/3744)
- Removed api selector toggle from settings menu since it performed no useful function [#3604](https://github.com/wazuh/wazuh-dashboard-plugins/pull/3604)
- Fixed the requests get [#3661](https://github.com/wazuh/wazuh-dashboard-plugins/pull/3661)
- Fixed Dashboard PDF report error when switching pinned agent state [#3748](https://github.com/wazuh/wazuh-dashboard-plugins/pull/3748)
- Fixed the rendering of the command to deploy new Windows agent not working in some Kibana versions [#3753](https://github.com/wazuh/wazuh-dashboard-plugins/pull/3753)
- Fixed action buttons overlaying to the request text in Tools/API Console [#3772](https://github.com/wazuh/wazuh-dashboard-plugins/pull/3772)
- Fix `Rule ID` value in reporting tables related to top results [#3774](https://github.com/wazuh/wazuh-dashboard-plugins/issues/3774)
- Fixed github/office365 multi-select filters suggested values [#3787](https://github.com/wazuh/wazuh-dashboard-plugins/pull/3787)
- Fix updating the aggregation data of Panel section when changing the time filter [#3790](https://github.com/wazuh/wazuh-dashboard-plugins/pull/3790)
- Removed the button to remove an agent for a group in the agents' table when it is the default group [#3804](https://github.com/wazuh/wazuh-dashboard-plugins/pull/3804)
- Fixed internal user no longer needs permission to make x-pack detection request [#3831](https://github.com/wazuh/wazuh-dashboard-plugins/pull/3831)
- Fixed agents details card style [#3845](https://github.com/wazuh/wazuh-dashboard-plugins/pull/3845) [#3860](https://github.com/wazuh/wazuh-dashboard-plugins/pull/3860)
- Fixed search bar query sanitizing in PDF report [#3861](https://github.com/wazuh/wazuh-dashboard-plugins/pull/3861)
- Fixed routing redirection in events documents discover links [#3866](https://github.com/wazuh/wazuh-dashboard-plugins/pull/3866)
- Fixed health-check [#3868](https://github.com/wazuh/wazuh-dashboard-plugins/pull/3868)
- Fixed refreshing agents evolution visualization [#3894](https://github.com/wazuh/wazuh-dashboard-plugins/pull/3894)
- Fixed an error when generating PDF reports due to Wazuh API token expiration [#3881](https://github.com/wazuh/wazuh-dashboard-plugins/pull/3881)
- Fixed the table of Vulnerabilities/Inventory doesn't reload when changing the selected agent [#3901](https://github.com/wazuh/wazuh-dashboard-plugins/pull/3901)
- Fixed backslash breaking exported JSON result [#3909](https://github.com/wazuh/wazuh-dashboard-plugins/pull/3909)
- Fixed the Events view multiple "The index pattern was refreshed successfully" toast [#3937](https://github.com/wazuh/wazuh-dashboard-plugins/pull/3937)
- Fixed a rendering problem in the map visualizations [#3942](https://github.com/wazuh/wazuh-dashboard-plugins/pull/3942)
- Parse error when using `#` character not at the beginning of the line [#3877](https://github.com/wazuh/wazuh-dashboard-plugins/pull/3877)
- Fixed the `rule.mitre.id` cell enhancement that doesn't support values with sub techniques [#3944](https://github.com/wazuh/wazuh-dashboard-plugins/pull/3944)
- Fixed error not working the alerts displayed when changing the selected time in some flyouts [#3947](https://github.com/wazuh/wazuh-dashboard-plugins/pull/3947) [#4115](https://github.com/wazuh/wazuh-dashboard-plugins/pull/4115)
- Fixed the user can not logout when the Kibana server has a basepath configurated [#3957](https://github.com/wazuh/wazuh-dashboard-plugins/pull/3957)
- Fixed fatal cron-job error when Wazuh API is down [#3991](https://github.com/wazuh/wazuh-dashboard-plugins/pull/3991)
- Fixed circular re-directions when API errors are handled [#4079](https://github.com/wazuh/wazuh-dashboard-plugins/pull/4079)
- Fixed agent breadcrumb routing minor error [#4101](https://github.com/wazuh/wazuh-dashboard-plugins/pull/4101)
- Fixed selected text not visible in API Console [#4102](https://github.com/wazuh/wazuh-dashboard-plugins/pull/4102)
- Fixed the 'missing parameters' error on the Manager Logs [#4110](https://github.com/wazuh/wazuh-dashboard-plugins/pull/4110)
- Fixed undefined input reference when switching between rule set view and rule files view [#4125](https://github.com/wazuh/wazuh-dashboard-plugins/pull/4125)
- Fixed not found FIM file toast error #4124 [#4124](https://github.com/wazuh/wazuh-dashboard-plugins/pull/4124)
- Fixed "See full error" on error toast [#4119](https://github.com/wazuh/wazuh-dashboard-plugins/pull/4119)
- Fixed not being able to remove custom filters. [#4112](https://github.com/wazuh/wazuh-dashboard-plugins/pull/4112)
- Fixed spinner not showing when export button is clicked in management views [#4120](https://github.com/wazuh/wazuh-dashboard-plugins/pull/4120)
- Correction of field and value in the section: last registered agent [#4127](https://github.com/wazuh/wazuh-dashboard-plugins/pull/4127)
- Fixed the download agent installer command [#4132] (https://github.com/wazuh/wazuh-dashboard-plugins/pull/4132)

## Wazuh v4.2.6 - Kibana 7.10.2, 7.11.2, 7.12.1, 7.13.0, 7.13.1, 7.13.2, 7.13.3, 7.13.4, 7.14.0, 7.14.1, 7.14.2 - Revision 4207

### Added

- Support for Kibana 7.13.4
- Support for Kibana 7.14.2
- Hide the `telemetry` banner [#3709](https://github.com/wazuh/wazuh-dashboard-plugins/pull/3709)

### Fixed

- Fixed compatibility Wazuh 4.2 - Kibana 7.13.4 [#3653](https://github.com/wazuh/wazuh-dashboard-plugins/pull/3653)
- Fixed interative register windows agent screen error [#3654](https://github.com/wazuh/wazuh-dashboard-plugins/pull/3654)
- Fixed breadcrumbs style compatibility for Kibana 7.14.2 [#3668](https://github.com/wazuh/wazuh-dashboard-plugins/pull/3668)
- Fixed Wazuh token is not removed after logout in Kibana 7.13 [#3670](https://github.com/wazuh/wazuh-dashboard-plugins/pull/3670)
- Fixed Group Configuration and Management configuration error after trying to going back after you save [#3672](https://github.com/wazuh/wazuh-dashboard-plugins/pull/3672)
- Fixing EuiPanels in Overview Sections and disabled text in WzMenu [#3674](https://github.com/wazuh/wazuh-dashboard-plugins/pull/3674)
- Fixing double flyout clicking in a policy [#3676](https://github.com/wazuh/wazuh-dashboard-plugins/pull/3676)
- Fixed error conflict setting kibana settings from the health check [#3678](https://github.com/wazuh/wazuh-dashboard-plugins/pull/3678)
- Fixed compatibility to get the valid index patterns and refresh fields for Kibana 7.10.2-7.13.4 [3681](https://github.com/wazuh/wazuh-dashboard-plugins/pull/3681)
- Fixed wrong redirect after login [3701](https://github.com/wazuh/wazuh-dashboard-plugins/pull/3701)
- Fixed error getting the index pattern data when there is not `attributes.fields` in the saved object [3689](https://github.com/wazuh/wazuh-dashboard-plugins/pull/3698)

## Wazuh v4.2.4 - Kibana 7.10.2, 7.11.2, 7.12.1 - Revision 4205

### Added

- Support for Wazuh 4.2.4

### Fixed

- Fixed a bug where the user's auth token was not deprecated on logout [#3638](https://github.com/wazuh/wazuh-dashboard-plugins/pull/3638)

## Wazuh v4.2.3 - Kibana 7.10.2, 7.11.2, 7.12.1 - Revision 4204

### Added

- Support for Wazuh 4.2.3

## Wazuh v4.2.2 - Kibana 7.10.2 , 7.12.1 - Revision 4203

### Added

- Wazuh help links in the Kibana help menu [#3170](https://github.com/wazuh/wazuh-dashboard-plugins/pull/3170)
- Redirect to group details using the `group` query param in the URL [#3184](https://github.com/wazuh/wazuh-dashboard-plugins/pull/3184)
- Configuration to disable Wazuh App access from X-Pack/ODFE role [#3222](https://github.com/wazuh/wazuh-dashboard-plugins/pull/3222) [#3292](https://github.com/wazuh/wazuh-dashboard-plugins/pull/3292)
- Added confirmation message when closing a form [#3221](https://github.com/wazuh/wazuh-dashboard-plugins/pull/3221)
- Improvement to hide navbar Wazuh label. [#3240](https://github.com/wazuh/wazuh-dashboard-plugins/pull/3240)
- Add modal creating new rule/decoder [#3274](https://github.com/wazuh/wazuh-dashboard-plugins/pull/3274)
- New functionality to change app logos [#3503](https://github.com/wazuh/wazuh-dashboard-plugins/pull/3503)
- Added link to the upgrade guide when the Wazuh API version and the Wazuh App version mismatch [#3592](https://github.com/wazuh/wazuh-dashboard-plugins/pull/3592)

### Changed

- Removed module titles [#3160](https://github.com/wazuh/wazuh-dashboard-plugins/pull/3160)
- Changed default `wazuh.monitoring.creation` app setting from `d` to `w` [#3174](https://github.com/wazuh/wazuh-dashboard-plugins/pull/3174)
- Changed default `wazuh.monitoring.shards` app setting from `2` to `1` [#3174](https://github.com/wazuh/wazuh-dashboard-plugins/pull/3174)
- Removed Sha1 field from registry key detail [#3189](https://github.com/wazuh/wazuh-dashboard-plugins/pull/3189)
- Removed tooltip in last breadcrumb in header breadcrumb [3250](https://github.com/wazuh/wazuh-dashboard-plugins/pull/3250)
- Refactored the Health check component [#3197](https://github.com/wazuh/wazuh-dashboard-plugins/pull/3197)
- Added version in package downloaded name in agent deploy command [#3210](https://github.com/wazuh/wazuh-dashboard-plugins/issues/3210)
- Removed restriction to allow only current active agents from vulnerability inventory [#3243](https://github.com/wazuh/wazuh-dashboard-plugins/pull/3243)
- Move API selector and Index Pattern Selector to the header bar [#3175](https://github.com/wazuh/wazuh-dashboard-plugins/pull/3175)
- Health check actions notifications refactored and added debug mode [#3258](https://github.com/wazuh/wazuh-dashboard-plugins/pull/3258)
- Improved visualizations object configuration readability [#3355](https://github.com/wazuh/wazuh-dashboard-plugins/pull/3355)
- Changed the way kibana-vis hides the visualization while loading, this should prevent errors caused by having a 0 height visualization [#3349](https://github.com/wazuh/wazuh-dashboard-plugins/pull/3349)

### Fixed

- Fixed screen flickers in Cluster visualization [#3159](https://github.com/wazuh/wazuh-dashboard-plugins/pull/3159)
- Fixed the broken links when using `server.basePath` Kibana setting [#3161](https://github.com/wazuh/wazuh-dashboard-plugins/pull/3161)
- Fixed filter in reports [#3173](https://github.com/wazuh/wazuh-dashboard-plugins/pull/3173)
- Fixed typo error in Settings/Configuration [#3234](https://github.com/wazuh/wazuh-dashboard-plugins/pull/3234)
- Fixed fields overlap in the agent summary screen [#3217](https://github.com/wazuh/wazuh-dashboard-plugins/pull/3217)
- Fixed Ruleset Test, each request is made in a different session instead of all in the same session [#3257](https://github.com/wazuh/wazuh-dashboard-plugins/pull/3257)
- Fixed the `Visualize` button is not displaying when expanding a field in the Events sidebar [#3237](https://github.com/wazuh/wazuh-dashboard-plugins/pull/3237)
- Fix modules are missing in the agent menu [#3244](https://github.com/wazuh/wazuh-dashboard-plugins/pull/3244)
- Fix improving and removing WUI error logs [#3260](https://github.com/wazuh/wazuh-dashboard-plugins/pull/3260)
- Fix some errors of PDF reports [#3272](https://github.com/wazuh/wazuh-dashboard-plugins/pull/3272)
- Fix TypeError when selecting macOS agent deployment in a Safari Browser [#3289](https://github.com/wazuh/wazuh-dashboard-plugins/pull/3289)
- Fix error in how the SCA check's checks are displayed [#3297](https://github.com/wazuh/wazuh-dashboard-plugins/pull/3297)
- Fixed message of error when add sample data fails [#3241](https://github.com/wazuh/wazuh-dashboard-plugins/pull/3241)
- Fixed modules are missing in the agent menu [#3244](https://github.com/wazuh/wazuh-dashboard-plugins/pull/3244)
- Fixed Alerts Summary of modules for reports [#3303](https://github.com/wazuh/wazuh-dashboard-plugins/pull/3303)
- Fixed dark mode visualization background in pdf reports [#3315](https://github.com/wazuh/wazuh-dashboard-plugins/pull/3315)
- Adapt Kibana integrations to Kibana 7.11 and 7.12 [#3309](https://github.com/wazuh/wazuh-dashboard-plugins/pull/3309)
- Fixed error agent view does not render correctly [#3306](https://github.com/wazuh/wazuh-dashboard-plugins/pull/3306)
- Fixed miscalculation in table column width in PDF reports [#3326](https://github.com/wazuh/wazuh-dashboard-plugins/pull/3326)
- Normalized visData table property for 7.12 retro-compatibility [#3323](https://github.com/wazuh/wazuh-dashboard-plugins/pull/3323)
- Fixed error that caused the labels in certain visualizations to overlap [#3355](https://github.com/wazuh/wazuh-dashboard-plugins/pull/3355)
- Fixed export to csv button in dashboards tables [#3358](https://github.com/wazuh/wazuh-dashboard-plugins/pull/3358)
- Fixed Elastic UI breaking changes in 7.12 [#3345](https://github.com/wazuh/wazuh-dashboard-plugins/pull/3345)
- Fixed Wazuh main menu and breadcrumb render issues [#3347](https://github.com/wazuh/wazuh-dashboard-plugins/pull/3347)
- Fixed generation of huge logs from backend errors [#3397](https://github.com/wazuh/wazuh-dashboard-plugins/pull/3397)
- Fixed vulnerabilities flyout not showing alerts if the vulnerability had a field missing [#3593](https://github.com/wazuh/wazuh-dashboard-plugins/pull/3593)

## Wazuh v4.2.1 - Kibana 7.10.2 , 7.11.2 - Revision 4202

### Added

- Support for Wazuh 4.2.1

## Wazuh v4.2.0 - Kibana 7.10.2 , 7.11.2 - Revision 4201

### Added

- Added `Ruleset Test` section under Tools menu, and on Edit Rules/Decoders as a tool. [#1434](https://github.com/wazuh/wazuh-dashboard-plugins/pull/1434)
- Added page size options in Security events, explore agents table [#2925](https://github.com/wazuh/wazuh-dashboard-plugins/pull/2925)
- Added a reminder to restart cluster or manager after import a file in Rules, Decoders or CDB Lists [#3051](https://github.com/wazuh/wazuh-dashboard-plugins/pull/3051)
- Added Agent Stats section [#3056](https://github.com/wazuh/wazuh-dashboard-plugins/pull/3056)
- Added `logtest` PUT example on API Console [#3061](https://github.com/wazuh/wazuh-dashboard-plugins/pull/3061)
- Added vulnerabilities inventory that affect to an agent [#3069](https://github.com/wazuh/wazuh-dashboard-plugins/pull/3069)
- Added retry button to check api again in health check [#3109](https://github.com/wazuh/wazuh-dashboard-plugins/pull/3109)
- Added `wazuh-statistics` template and a new mapping for these indices [#3111](https://github.com/wazuh/wazuh-dashboard-plugins/pull/3111)
- Added link to documentation "Checking connection with Manager" in deploy new agent [#3126](https://github.com/wazuh/wazuh-dashboard-plugins/pull/3126)
- Fixed Agent Evolution graph showing agents from multiple APIs [#3256](https://github.com/wazuh/wazuh-dashboard-plugins/pull/3256)
- Added Disabled index pattern checks in Health Check [#3311](https://github.com/wazuh/wazuh-dashboard-plugins/pull/3311)

### Changed

- Moved Dev Tools inside of Tools menu as Api Console. [#1434](https://github.com/wazuh/wazuh-dashboard-plugins/pull/1434)
- Changed position of Top users on Integrity Monitoring Top 5 user. [#2892](https://github.com/wazuh/wazuh-dashboard-plugins/pull/2892)
- Changed user allow_run_as way of editing. [#3080](https://github.com/wazuh/wazuh-dashboard-plugins/pull/3080)
- Rename some ossec references to Wazuh [#3046](https://github.com/wazuh/wazuh-dashboard-plugins/pull/3046)

### Fixed

- Filter only authorized agents in Agents stats and Visualizations [#3088](https://github.com/wazuh/wazuh-dashboard-plugins/pull/3088)
- Fixed missing `pending` status suggestion for agents [#3095](https://github.com/wazuh/wazuh-dashboard-plugins/pull/3095)
- Index pattern setting not used for choosing from existing patterns [#3097](https://github.com/wazuh/wazuh-dashboard-plugins/pull/3097)
- Fixed space character missing on deployment command if UDP is configured [#3108](https://github.com/wazuh/wazuh-dashboard-plugins/pull/3108)
- Fixed statistics visualizations when a node is selected [#3110](https://github.com/wazuh/wazuh-dashboard-plugins/pull/3110)
- Fixed Flyout date filter also changes main date filter [#3114](https://github.com/wazuh/wazuh-dashboard-plugins/pull/3114)
- Fixed name for "TCP sessions" visualization and average metric is now a sum [#3118](https://github.com/wazuh/wazuh-dashboard-plugins/pull/3118)
- Filter only authorized agents in Events and Security Alerts table [#3120](https://github.com/wazuh/wazuh-dashboard-plugins/pull/3120)
- Fixed Last keep alive label is outside the panel [#3122](https://github.com/wazuh/wazuh-dashboard-plugins/pull/3122)
- Fixed app redirect to Settings section after the health check [#3128](https://github.com/wazuh/wazuh-dashboard-plugins/pull/3128)
- Fixed the plugin logo path in Kibana menu when use `server.basePath` setting [#3144](https://github.com/wazuh/wazuh-dashboard-plugins/pull/3144)
- Fixed deprecated endpoint for create agent groups [3152](https://github.com/wazuh/wazuh-dashboard-plugins/pull/3152)
- Fixed check for TCP protocol in deploy new agent [#3163](https://github.com/wazuh/wazuh-dashboard-plugins/pull/3163)
- Fixed RBAC issue with agent group permissions [#3181](https://github.com/wazuh/wazuh-dashboard-plugins/pull/3181)
- Fixed change index pattern from menu doesn't work [#3187](https://github.com/wazuh/wazuh-dashboard-plugins/pull/3187)
- Conflict with the creation of the index pattern when performing the Health Check [#3232](https://github.com/wazuh/wazuh-dashboard-plugins/pull/3232)
- Added Disabled index pattern checks in Health Check [#3311](https://github.com/wazuh/wazuh-dashboard-plugins/pull/3311)
- Fixed windows update section in Linux Inventory PDF [#3569](https://github.com/wazuh/wazuh-dashboard-plugins/pull/3569)
- Improving and removing unnecessary error logs [#3574](https://github.com/wazuh/wazuh-dashboard-plugins/pull/3574)

## Wazuh v4.1.5 - Kibana 7.10.0 , 7.10.2, 7.11.2 - Revision 4108

### Fixed

- Unable to change selected index pattern from the Wazuh menu [#3330](https://github.com/wazuh/wazuh-dashboard-plugins/pull/3330)

## Wazuh v4.1.5 - Kibana 7.10.0 , 7.10.2, 7.11.2 - Revision 4107

### Added

- Support for Kibana 7.11.2
- Added a warning message for the `Install and enroll the agent` step of `Deploy new agent` guide [#3238](https://github.com/wazuh/wazuh-dashboard-plugins/pull/3238)

### Fixed

- Conflict with the creation of the index pattern when performing the Health Check [#3223](https://github.com/wazuh/wazuh-dashboard-plugins/pull/3223)
- Fixing mac os agents add command [#3207](https://github.com/wazuh/wazuh-dashboard-plugins/pull/3207)

## Wazuh v4.1.5 - Kibana 7.10.0 , 7.10.2 - Revision 4106

- Adapt for Wazuh 4.1.5

## Wazuh v4.1.4 - Kibana 7.10.0 , 7.10.2 - Revision 4105

- Adapt for Wazuh 4.1.4

## Wazuh v4.1.3 - Kibana 7.10.0 , 7.10.2 - Revision 4104

### Added

- Creation of index pattern after the default one is changes in Settings [#2985](https://github.com/wazuh/wazuh-dashboard-plugins/pull/2985)
- Added node name of agent list and detail [#3039](https://github.com/wazuh/wazuh-dashboard-plugins/pull/3039)
- Added loading view while the user is logging to prevent permissions prompts [#3041](https://github.com/wazuh/wazuh-dashboard-plugins/pull/3041)
- Added custom message for each possible run_as setup [#3048](https://github.com/wazuh/wazuh-dashboard-plugins/pull/3048)

### Changed

- Change all dates labels to Kibana formatting time zone [#3047](https://github.com/wazuh/wazuh-dashboard-plugins/pull/3047)
- Improve toast message when selecting a default API [#3049](https://github.com/wazuh/wazuh-dashboard-plugins/pull/3049)
- Improve validation and prevention for caching bundles on the client-side [#3063](https://github.com/wazuh/wazuh-dashboard-plugins/pull/3063) [#3091](https://github.com/wazuh/wazuh-dashboard-plugins/pull/3091)

### Fixed

- Fixed unexpected behavior in Roles mapping [#3028](https://github.com/wazuh/wazuh-dashboard-plugins/pull/3028)
- Fixed rule filter is no applied when you click on a rule id in another module.[#3057](https://github.com/wazuh/wazuh-dashboard-plugins/pull/3057)
- Fixed bug changing master node configuration [#3062](https://github.com/wazuh/wazuh-dashboard-plugins/pull/3062)
- Fixed wrong variable declaration for macOS agents [#3066](https://github.com/wazuh/wazuh-dashboard-plugins/pull/3066)
- Fixed some errors in the Events table, action buttons style, and URLs disappeared [#3086](https://github.com/wazuh/wazuh-dashboard-plugins/pull/3086)
- Fixed Rollback of invalid rule configuration file [#3084](https://github.com/wazuh/wazuh-dashboard-plugins/pull/3084)

## Wazuh v4.1.2 - Kibana 7.10.0 , 7.10.2 - Revision 4103

- Add `run_as` setting to example host configuration in Add new API view [#3021](https://github.com/wazuh/wazuh-dashboard-plugins/pull/3021)
- Refactor of some prompts [#3015](https://github.com/wazuh/wazuh-dashboard-plugins/pull/3015)

### Fixed

- Fix SCA policy detail showing name and check results about another policy [#3007](https://github.com/wazuh/wazuh-dashboard-plugins/pull/3007)
- Fixed that alerts table is empty when switching pinned agents [#3008](https://github.com/wazuh/wazuh-dashboard-plugins/pull/3008)
- Creating a role mapping before the existing ones are loaded, the page bursts [#3013](https://github.com/wazuh/wazuh-dashboard-plugins/pull/3013)
- Fix pagination in SCA checks table when expand some row [#3018](https://github.com/wazuh/wazuh-dashboard-plugins/pull/3018)
- Fix manager is shown in suggestions in Agents section [#3025](https://github.com/wazuh/wazuh-dashboard-plugins/pull/3025)
- Fix disabled loading on inventory when request fail [#3026](https://github.com/wazuh/wazuh-dashboard-plugins/pull/3026)
- Fix restarting selected cluster instead of all of them [#3032](https://github.com/wazuh/wazuh-dashboard-plugins/pull/3032)
- Fix pinned agents don't trigger a new filtered query [#3035](https://github.com/wazuh/wazuh-dashboard-plugins/pull/3035)
- Overlay Wazuh menu when Kibana menu is opened or docked [#3038](https://github.com/wazuh/wazuh-dashboard-plugins/pull/3038)
- Fix visualizations in PDF Reports with Dark mode [#2983](https://github.com/wazuh/wazuh-dashboard-plugins/pull/2983)

## Wazuh v4.1.1 - Kibana 7.10.0 , 7.10.2 - Revision 4102

### Added

- Prompt to show the unsupported module for the selected agent [#2959](https://github.com/wazuh/wazuh-dashboard-plugins/pull/2959)
- Added a X-Frame-Options header to the backend responses [#2977](https://github.com/wazuh/wazuh-dashboard-plugins/pull/2977)

### Changed

- Added toast with refresh button when new fields are loaded [#2974](https://github.com/wazuh/wazuh-dashboard-plugins/pull/2974)
- Migrated manager and cluster files endpoints and their corresponding RBAC [#2984](https://github.com/wazuh/wazuh-dashboard-plugins/pull/2984)

### Fixed

- Fix login error when AWS Elasticsearch and ODFE is used [#2710](https://github.com/wazuh/wazuh-dashboard-plugins/issues/2710)
- An error message is displayed when changing a group's configuration although the user has the right permissions [#2955](https://github.com/wazuh/wazuh-dashboard-plugins/pull/2955)
- Fix Security events table is empty when switching the pinned agents [#2956](https://github.com/wazuh/wazuh-dashboard-plugins/pull/2956)
- Fix disabled switch visual edit button when json content is empty [#2957](https://github.com/wazuh/wazuh-dashboard-plugins/issues/2957)
- Fixed main and `More` menus for unsupported agents [#2959](https://github.com/wazuh/wazuh-dashboard-plugins/pull/2959)
- Fixed forcing a non numeric filter value in a number type field [#2961](https://github.com/wazuh/wazuh-dashboard-plugins/pull/2961)
- Fixed wrong number of alerts in Security Events [#2964](https://github.com/wazuh/wazuh-dashboard-plugins/pull/2964)
- Fixed search with strange characters of agent in Management groups [#2970](https://github.com/wazuh/wazuh-dashboard-plugins/pull/2970)
- Fix the statusCode error message [#2971](https://github.com/wazuh/wazuh-dashboard-plugins/pull/2971)
- Fix the SCA policy stats didn't refresh [#2973](https://github.com/wazuh/wazuh-dashboard-plugins/pull/2973)
- Fixed loading of AWS index fields even when no AWS alerts were found [#2974](https://github.com/wazuh/wazuh-dashboard-plugins/pull/2974)
- Fix some date fields format in FIM and SCA modules [#2975](https://github.com/wazuh/wazuh-dashboard-plugins/pull/2975)
- Fix a non-stop error in Manage agents when the user has no permissions [#2976](https://github.com/wazuh/wazuh-dashboard-plugins/pull/2976)
- Can't edit empty rules and decoders files that already exist in the manager [#2978](https://github.com/wazuh/wazuh-dashboard-plugins/pull/2978)
- Support for alerts index pattern with different ID and name [#2979](https://github.com/wazuh/wazuh-dashboard-plugins/pull/2979)
- Fix the unpin agent in the selection modal [#2980](https://github.com/wazuh/wazuh-dashboard-plugins/pull/2980)
- Fix properly logout of Wazuh API when logging out of the application (only for OpenDistro) [#2789](https://github.com/wazuh/wazuh-dashboard-plugins/issues/2789)
- Fixed missing `&&` from macOS agent deployment command [#2989](https://github.com/wazuh/wazuh-dashboard-plugins/issues/2989)
- Fix prompt permissions on Framework of Mitre and Inventory of Integrity monitoring. [#2967](https://github.com/wazuh/wazuh-dashboard-plugins/issues/2967)
- Fix properly logout of Wazuh API when logging out of the application support x-pack [#2789](https://github.com/wazuh/wazuh-dashboard-plugins/issues/2789)

## Wazuh v4.1.0 - Kibana 7.10.0 , 7.10.2 - Revision 4101

### Added

- Check the max buckets by default in healthcheck and increase them [#2901](https://github.com/wazuh/wazuh-dashboard-plugins/pull/2901)
- Added a prompt wraning in role mapping if run_as is false or he is not allowed to use it by API [#2876](https://github.com/wazuh/wazuh-dashboard-plugins/pull/2876)

### Changed

- Support new fields of Windows Registry at FIM inventory panel [#2679](https://github.com/wazuh/wazuh-dashboard-plugins/issues/2679)
- Added on FIM Inventory Windows Registry registry_key and registry_value items from syscheck [#2908](https://github.com/wazuh/wazuh-dashboard-plugins/issues/2908)
- Uncheck agents after an action in agents groups management [#2907](https://github.com/wazuh/wazuh-dashboard-plugins/pull/2907)
- Unsave rule files when edit or create a rule with invalid content [#2944](https://github.com/wazuh/wazuh-dashboard-plugins/pull/2944)
- Added vulnerabilities module for macos agents [#2969](https://github.com/wazuh/wazuh-dashboard-plugins/pull/2969)

### Fixed

- Fix server error Invalid token specified: Cannot read property 'replace' of undefined [#2899](https://github.com/wazuh/wazuh-dashboard-plugins/issues/2899)
- Fix show empty files rules and decoders: [#2923](https://github.com/wazuh/wazuh-dashboard-plugins/issues/2923)
- Fixed wrong hover texts in CDB lists actions [#2929](https://github.com/wazuh/wazuh-dashboard-plugins/pull/2929)
- Fixed access to forbidden agents information when exporting agents listt [2918](https://github.com/wazuh/wazuh-dashboard-plugins/pull/2918)
- Fix the decoder detail view is not displayed [#2888](https://github.com/wazuh/wazuh-dashboard-plugins/issues/2888)
- Fix the complex search using the Wazuh API query filter in search bars [#2930](https://github.com/wazuh/wazuh-dashboard-plugins/issues/2930)
- Fixed validation to check userPermissions are not ready yet [#2931](https://github.com/wazuh/wazuh-dashboard-plugins/issues/2931)
- Fixed clear visualizations manager list when switching tabs. Fixes PDF reports filters [#2932](https://github.com/wazuh/wazuh-dashboard-plugins/pull/2932)
- Fix Strange box shadow in Export popup panel in Managment > Groups [#2886](https://github.com/wazuh/wazuh-dashboard-plugins/issues/2886)
- Fixed wrong command on alert when data folder does not exist [#2938](https://github.com/wazuh/wazuh-dashboard-plugins/pull/2938)
- Fix agents table OS field sorting: Changes agents table field `os_name` to `os.name,os.version` to make it sortable. [#2939](https://github.com/wazuh/wazuh-dashboard-plugins/pull/2939)
- Fixed diff parsed datetime between agent detail and agents table [#2940](https://github.com/wazuh/wazuh-dashboard-plugins/pull/2940)
- Allow access to Agents section with agent:group action permission [#2933](https://github.com/wazuh/wazuh-dashboard-plugins/issues/2933)
- Fixed filters does not work on modals with search bar [#2935](https://github.com/wazuh/wazuh-dashboard-plugins/pull/2935)
- Fix wrong package name in deploy new agent [#2942](https://github.com/wazuh/wazuh-dashboard-plugins/issues/2942)
- Fixed number agents not show on pie onMouseEvent [#2890](https://github.com/wazuh/wazuh-dashboard-plugins/issues/2890)
- Fixed off Kibana Query Language in search bar of Controls/Inventory modules. [#2945](https://github.com/wazuh/wazuh-dashboard-plugins/pull/2945)
- Fixed number of agents do not show on the pie chart tooltip in agents preview [#2890](https://github.com/wazuh/wazuh-dashboard-plugins/issues/2890)

## Wazuh v4.0.4 - Kibana 7.10.0 , 7.10.2 - Revision 4017

### Added

- Adapt the app to the new Kibana platform [#2475](https://github.com/wazuh/wazuh-dashboard-plugins/issues/2475)
- Wazuh data directory moved from `optimize` to `data` Kibana directory [#2591](https://github.com/wazuh/wazuh-dashboard-plugins/issues/2591)
- Show the wui_rules belong to wazuh-wui API user [#2702](https://github.com/wazuh/wazuh-dashboard-plugins/issues/2702)

### Fixed

- Fixed Wazuh menu and agent menu for Solaris agents [#2773](https://github.com/wazuh/wazuh-dashboard-plugins/issues/2773) [#2725](https://github.com/wazuh/wazuh-dashboard-plugins/issues/2725)
- Fixed wrong shards and replicas for statistics indices and also fixed wrong prefix for monitoring indices [#2732](https://github.com/wazuh/wazuh-dashboard-plugins/issues/2732)
- Report's creation dates set to 1970-01-01T00:00:00.000Z [#2772](https://github.com/wazuh/wazuh-dashboard-plugins/issues/2772)
- Fixed bug for missing commands in ubuntu/debian and centos [#2786](https://github.com/wazuh/wazuh-dashboard-plugins/issues/2786)
- Fixed bug that show an hour before in /security-events/dashboard [#2785](https://github.com/wazuh/wazuh-dashboard-plugins/issues/2785)
- Fixed permissions to access agents [#2838](https://github.com/wazuh/wazuh-dashboard-plugins/issues/2838)
- Fix searching in groups [#2825](https://github.com/wazuh/wazuh-dashboard-plugins/issues/2825)
- Fix the pagination in SCA ckecks table [#2815](https://github.com/wazuh/wazuh-dashboard-plugins/issues/2815)
- Fix the SCA table with a wrong behaviour using the refresh button [#2854](https://github.com/wazuh/wazuh-dashboard-plugins/issues/2854)
- Fix sca permissions for agents views and dashboards [#2862](https://github.com/wazuh/wazuh-dashboard-plugins/issues/2862)
- Solaris should not show vulnerabilities module [#2829](https://github.com/wazuh/wazuh-dashboard-plugins/issues/2829)
- Fix the settings of statistics indices creation [#2858](https://github.com/wazuh/wazuh-dashboard-plugins/issues/2858)
- Update agents' info in Management Status after changing cluster node selected [#2828](https://github.com/wazuh/wazuh-dashboard-plugins/issues/2828)
- Fix error when applying filter in rules from events [#2877](https://github.com/wazuh/wazuh-dashboard-plugins/issues/2877)

### Changed

- Replaced `wazuh` Wazuh API user by `wazuh-wui` in the default configuration [#2852](https://github.com/wazuh/wazuh-dashboard-plugins/issues/2852)
- Add agent id to the reports name in Agent Inventory and Modules [#2817](https://github.com/wazuh/wazuh-dashboard-plugins/issues/2817)

### Adapt for Kibana 7.10.0

- Fixed filter pinned crash returning from agents [#2864](https://github.com/wazuh/wazuh-dashboard-plugins/issues/2864)
- Fixed style in sca and regulatory compliance tables and in wz menu [#2861](https://github.com/wazuh/wazuh-dashboard-plugins/issues/2861)
- Fix body-payload of Sample Alerts POST endpoint [#2857](https://github.com/wazuh/wazuh-dashboard-plugins/issues/2857)
- Fixed bug in the table on Agents->Table-> Actions->Config icon [#2853](https://github.com/wazuh/wazuh-dashboard-plugins/issues/2853)
- Fixed tooltip in the icon of view decoder file [#2850](https://github.com/wazuh/wazuh-dashboard-plugins/issues/2850)
- Fixed bug with agent filter when it is pinned [#2846](https://github.com/wazuh/wazuh-dashboard-plugins/issues/2846)
- Fix discovery navigation [#2845](https://github.com/wazuh/wazuh-dashboard-plugins/issues/2845)
- Search file editor gone [#2843](https://github.com/wazuh/wazuh-dashboard-plugins/issues/2843)
- Fix Agent Search Bar - Regex Query Interpreter [#2834](https://github.com/wazuh/wazuh-dashboard-plugins/issues/2834)
- Fixed accordion style breaking [#2833](https://github.com/wazuh/wazuh-dashboard-plugins/issues/2833)
- Fix metrics are not updated after a bad request in search input [#2830](https://github.com/wazuh/wazuh-dashboard-plugins/issues/2830)
- Fix mitre framework tab crash [#2821](https://github.com/wazuh/wazuh-dashboard-plugins/issues/2821)
- Changed ping request to default request. Added delay and while to che… [#2820](https://github.com/wazuh/wazuh-dashboard-plugins/issues/2820)
- Removed kibana alert for security [#2806](https://github.com/wazuh/wazuh-dashboard-plugins/issues/2806)

## Wazuh v4.0.4 - Kibana 7.10.0 , 7.10.2 - Revision 4016

### Added

- Modified agent registration adding groups and architecture [#2666](https://github.com/wazuh/wazuh-dashboard-plugins/issues/2666) [#2652](https://github.com/wazuh/wazuh-dashboard-plugins/issues/2652)
- Each user can only view their own reports [#2686](https://github.com/wazuh/wazuh-dashboard-plugins/issues/2686)

### Fixed

- Create index pattern even if there aren´t available indices [#2620](https://github.com/wazuh/wazuh-dashboard-plugins/issues/2620)
- Top bar overlayed over expanded visualizations [#2667](https://github.com/wazuh/wazuh-dashboard-plugins/issues/2667)
- Empty inventory data in Solaris agents [#2680](https://github.com/wazuh/wazuh-dashboard-plugins/pull/2680)
- Wrong parameters in the dev-tools autocomplete section [#2675](https://github.com/wazuh/wazuh-dashboard-plugins/issues/2675)
- Wrong permissions on edit CDB list [#2665](https://github.com/wazuh/wazuh-dashboard-plugins/pull/2665)
- fix(frontend): add the metafields when refreshing the index pattern [#2681](https://github.com/wazuh/wazuh-dashboard-plugins/pull/2681)
- Error toast is showing about Elasticsearch users for environments without security [#2713](https://github.com/wazuh/wazuh-dashboard-plugins/issues/2713)
- Error about Handler.error in Role Mapping fixed [#2702](https://github.com/wazuh/wazuh-dashboard-plugins/issues/2702)
- Fixed message in reserved users actions [#2702](https://github.com/wazuh/wazuh-dashboard-plugins/issues/2702)
- Error 500 on Export formatted CDB list [#2692](https://github.com/wazuh/wazuh-dashboard-plugins/pull/2692)
- Wui rules label should have only one tooltip [#2723](https://github.com/wazuh/wazuh-dashboard-plugins/issues/2723)
- Move upper the Wazuh item in the Kibana menu and default index pattern [#2867](https://github.com/wazuh/wazuh-dashboard-plugins/pull/2867)

## Wazuh v4.0.4 - Kibana v7.9.1, v7.9.3 - Revision 4015

### Added

- Support for Wazuh v4.0.4

## Wazuh v4.0.3 - Kibana v7.9.1, v7.9.2, v7.9.3 - Revision 4014

### Added

- Improved management of index-pattern fields [#2630](https://github.com/wazuh/wazuh-dashboard-plugins/issues/2630)

### Fixed

- fix(fronted): fixed the check of API and APP version in health check [#2655](https://github.com/wazuh/wazuh-dashboard-plugins/pull/2655)
- Replace user by username key in the monitoring logic [#2654](https://github.com/wazuh/wazuh-dashboard-plugins/pull/2654)
- Security alerts and reporting issues when using private tenants [#2639](https://github.com/wazuh/wazuh-dashboard-plugins/issues/2639)
- Manager restart in rule editor does not work with Wazuh cluster enabled [#2640](https://github.com/wazuh/wazuh-dashboard-plugins/issues/2640)
- fix(frontend): Empty inventory data in Solaris agents [#2680](https://github.com/wazuh/wazuh-dashboard-plugins/pull/2680)

## Wazuh v4.0.3 - Kibana v7.9.1, v7.9.2, v7.9.3 - Revision 4013

### Added

- Support for Wazuh v4.0.3.

## Wazuh v4.0.2 - Kibana v7.9.1, v7.9.3 - Revision 4012

### Added

- Sample data indices name should take index pattern in use [#2593](https://github.com/wazuh/wazuh-dashboard-plugins/issues/2593)
- Added start option to macos Agents [#2653](https://github.com/wazuh/wazuh-dashboard-plugins/pull/2653)

### Changed

- Statistics settings do not allow to configure primary shards and replicas [#2627](https://github.com/wazuh/wazuh-dashboard-plugins/issues/2627)

## Wazuh v4.0.2 - Kibana v7.9.1, v7.9.3 - Revision 4011

### Added

- Support for Wazuh v4.0.2.

### Fixed

- The index pattern title is overwritten with its id after refreshing its fields [#2577](https://github.com/wazuh/wazuh-dashboard-plugins/issues/2577)
- [RBAC] Issues detected when using RBAC [#2579](https://github.com/wazuh/wazuh-dashboard-plugins/issues/2579)

## Wazuh v4.0.1 - Kibana v7.9.1, v7.9.3 - Revision 4010

### Changed

- Alerts summary table for PDF reports on all modules [#2632](https://github.com/wazuh/wazuh-dashboard-plugins/issues/2632)
- [4.0-7.9] Run as with no wazuh-wui API user [#2576](https://github.com/wazuh/wazuh-dashboard-plugins/issues/2576)
- Deploy a new agent interface as default interface [#2564](https://github.com/wazuh/wazuh-dashboard-plugins/issues/2564)
- Problem in the visualization of new reserved resources of the Wazuh API [#2643](https://github.com/wazuh/wazuh-dashboard-plugins/issues/2643)

### Fixed

- Restore the tables in the agents' reports [#2628](https://github.com/wazuh/wazuh-dashboard-plugins/issues/2628)
- [RBAC] Issues detected when using RBAC [#2579](https://github.com/wazuh/wazuh-dashboard-plugins/issues/2579)
- Changes done via a worker's API are overwritten [#2626](https://github.com/wazuh/wazuh-dashboard-plugins/issues/2626)

### Fixed

- [BUGFIX] Default user field for current platform [#2633](https://github.com/wazuh/wazuh-dashboard-plugins/pull/2633)

## Wazuh v4.0.1 - Kibana v7.9.1, v7.9.3 - Revision 4009

### Changed

- Hide empty columns of the processes table of the MacOS agents [#2570](https://github.com/wazuh/wazuh-dashboard-plugins/pull/2570)
- Missing step in "Deploy a new agent" view [#2623](https://github.com/wazuh/wazuh-dashboard-plugins/issues/2623)
- Implement wazuh users' CRUD [#2598](https://github.com/wazuh/wazuh-dashboard-plugins/pull/2598)

### Fixed

- Inconsistent data in sample data alerts [#2618](https://github.com/wazuh/wazuh-dashboard-plugins/pull/2618)

## Wazuh v4.0.1 - Kibana v7.9.1, v7.9.3 - Revision 4008

### Fixed

- Icons not align to the right in Modules > Events [#2607](https://github.com/wazuh/wazuh-dashboard-plugins/pull/2607)
- Statistics visualizations do not show data [#2602](https://github.com/wazuh/wazuh-dashboard-plugins/pull/2602)
- Error on loading css files [#2599](https://github.com/wazuh/wazuh-dashboard-plugins/pull/2599)
- Fixed search filter in search bar in Module/SCA wasn't working [#2601](https://github.com/wazuh/wazuh-dashboard-plugins/pull/2601)

## Wazuh v4.0.0 - Kibana v7.9.1, v7.9.2, v7.9.3 - Revision 4007

### Fixed

- updated macOS package URL [#2596](https://github.com/wazuh/wazuh-dashboard-plugins/pull/2596)
- Revert "[4.0-7.9] [BUGFIX] Removed unnecessary function call" [#2597](https://github.com/wazuh/wazuh-dashboard-plugins/pull/2597)

## Wazuh v4.0.0 - Kibana v7.9.1, v7.9.2, v7.9.3 - Revision 4006

### Fixed

- Undefined field in event view [#2588](https://github.com/wazuh/wazuh-dashboard-plugins/issues/2588)
- Several calls to the same stats request (esAlerts) [#2586](https://github.com/wazuh/wazuh-dashboard-plugins/issues/2586)
- The filter options popup doesn't open on click once the filter is pinned [#2581](https://github.com/wazuh/wazuh-dashboard-plugins/issues/2581)
- The formatedFields are missing from the index-pattern of wazuh-alerts-\* [#2574](https://github.com/wazuh/wazuh-dashboard-plugins/issues/2574)

## Wazuh v4.0.0 - Kibana v7.9.3 - Revision 4005

### Added

- Support for Kibana v7.9.3

## Wazuh v4.0.0 - Kibana v7.9.1, v7.9.2 - Revision 4002

### Added

- Support for Wazuh v4.0.0.
- Support for Kibana v7.9.1 and 7.9.2.
- Support for Open Distro 1.10.1.
- Added a RBAC security layer integrated with Open Distro and X-Pack.
- Added remoted and analysisd statistics.
- Expand supported deployment variables.
- Added new configuration view settings for GCP integration.
- Added logic to change the `metafields` configuration of Kibana [#2524](https://github.com/wazuh/wazuh-dashboard-plugins/issues/2524)

### Changed

- Migrated the default index-pattern to `wazuh-alerts-*`.
- Removed the `known-fields` functionality.
- Security Events dashboard redesinged.
- Redesigned the app settings configuration with categories.
- Moved the wazuh-registry file to Kibana optimize folder.

### Fixed

- Format options in `wazuh-alerts` index-pattern are not overwritten now.
- Prevent blank page in detaill agent view.
- Navigable agents name in Events.
- Index pattern is not being refreshed.
- Reporting fails when agent is pinned and compliance controls are visited.
- Reload rule detail doesn't work properly with the related rules.
- Fix search bar filter in Manage agent of group [#2541](https://github.com/wazuh/wazuh-dashboard-plugins/pull/2541)

# Wazuh v3.13.6 - Kibana v7.9.2 - Revision 890

### Added

- Support for Wazuh v3.13.6

## Wazuh v3.13.5 - Kibana 7.9.2 - Revision 889

- Sanitize report's inputs and usernames [#4336](https://github.com/wazuh/wazuh-dashboard-plugins/pull/4336)

## Wazuh v3.13.2 - Kibana v7.9.1 - Revision 887

### Added

- Support for Wazuh v3.13.2

## Wazuh v3.13.2 - Kibana v7.8.0 - Revision 887

### Added

- Support for Wazuh v3.13.2

## Wazuh v3.13.1 - Kibana v7.9.1 - Revision 886

### Added

- Support for Kibana v7.9.1

## Wazuh v3.13.1 - Kibana v7.9.0 - Revision 885

### Added

- Support for Kibana v7.9.0

## Wazuh v3.13.1 - Kibana v7.8.1 - Revision 884

### Added

- Support for Kibana v7.8.1

## Wazuh v3.13.1 - Kibana v7.8.0 - Revision 883

### Added

- Support for Wazuh v3.13.1

## Wazuh v3.13.0 - Kibana v7.8.0 - Revision 881

### Added

- Support for Kibana v7.8.0

## Wazuh v3.13.0 - Kibana v7.7.0, v7.7.1 - Revision 880

### Added

- Support for Wazuh v3.13.0
- Support for Kibana v7.7.1
- Support for Open Distro 1.8
- New navigation experience with a global menu [#1965](https://github.com/wazuh/wazuh-dashboard-plugins/issues/1965)
- Added a Breadcrumb in Kibana top nav [#2161](https://github.com/wazuh/wazuh-dashboard-plugins/issues/2161)
- Added a new Agents Summary Screen [#1963](https://github.com/wazuh/wazuh-dashboard-plugins/issues/1963)
- Added a new feature to add sample data to dashboards [#2115](https://github.com/wazuh/wazuh-dashboard-plugins/issues/2115)
- Added MITRE integration [#1877](https://github.com/wazuh/wazuh-dashboard-plugins/issues/1877)
- Added Google Cloud Platform integration [#1873](https://github.com/wazuh/wazuh-dashboard-plugins/issues/1873)
- Added TSC integration [#2204](https://github.com/wazuh/wazuh-dashboard-plugins/pull/2204)
- Added a new Integrity monitoring state view for agent [#2153](https://github.com/wazuh/wazuh-dashboard-plugins/issues/2153)
- Added a new Integrity monitoring files detail view [#2156](https://github.com/wazuh/wazuh-dashboard-plugins/issues/2156)
- Added a new component to explore Compliance requirements [#2156](https://github.com/wazuh/wazuh-dashboard-plugins/issues/2261)

### Changed

- Code migration to React.js
- Global review of styles
- Unified Overview and Agent dashboards into new Modules [#2110](https://github.com/wazuh/wazuh-dashboard-plugins/issues/2110)
- Changed Vulnerabilities dashboard visualizations [#2262](https://github.com/wazuh/wazuh-dashboard-plugins/issues/2262)

### Fixed

- Open Distro tenants have been fixed and are functional now [#1890](https://github.com/wazuh/wazuh-dashboard-plugins/issues/1890).
- Improved navigation performance [#2200](https://github.com/wazuh/wazuh-dashboard-plugins/issues/2200).
- Avoid creating the wazuh-monitoring index pattern if it is disabled [#2100](https://github.com/wazuh/wazuh-dashboard-plugins/issues/2100)
- SCA checks without compliance field can't be expanded [#2264](https://github.com/wazuh/wazuh-dashboard-plugins/issues/2264)

## Wazuh v3.12.3 - Kibana v7.7.1 - Revision 876

### Added

- Support for Kibana v7.7.1

## Wazuh v3.12.3 - Kibana v7.7.0 - Revision 875

### Added

- Support for Kibana v7.7.0

## Wazuh v3.12.3 - Kibana v6.8.8, v7.6.1, v7.6.2 - Revision 874

### Added

- Support for Wazuh v3.12.3

## Wazuh v3.12.2 - Kibana v6.8.8, v7.6.1, v7.6.2 - Revision 873

### Added

- Support for Wazuh v3.12.2

## Wazuh v3.12.1 - Kibana v6.8.8, v7.6.1, v7.6.2 - Revision 872

### Added

- Support Wazuh 3.12.1
- Added new FIM settings on configuration on demand. [#2147](https://github.com/wazuh/wazuh-dashboard-plugins/issues/2147)

### Changed

- Updated agent's variable names in deployment guides. [#2169](https://github.com/wazuh/wazuh-dashboard-plugins/pull/2169)

### Fixed

- Pagination is now shown in table-type visualizations. [#2180](https://github.com/wazuh/wazuh-dashboard-plugins/issues/2180)

## Wazuh v3.12.0 - Kibana v6.8.8, v7.6.2 - Revision 871

### Added

- Support for Kibana v6.8.8 and v7.6.2

## Wazuh v3.12.0 - Kibana v6.8.7, v7.4.2, v7.6.1 - Revision 870

### Added

- Support for Wazuh v3.12.0
- Added a new setting to hide manager alerts from dashboards. [#2102](https://github.com/wazuh/wazuh-dashboard-plugins/pull/2102)
- Added a new setting to be able to change API from the top menu. [#2143](https://github.com/wazuh/wazuh-dashboard-plugins/issues/2143)
- Added a new setting to enable/disable the known fields health check [#2037](https://github.com/wazuh/wazuh-dashboard-plugins/pull/2037)
- Added suport for PCI 11.2.1 and 11.2.3 rules. [#2062](https://github.com/wazuh/wazuh-dashboard-plugins/pull/2062)

### Changed

- Restructuring of the optimize/wazuh directory. Now the Wazuh configuration file (wazuh.yml) is placed on /usr/share/kibana/optimize/wazuh/config. [#2116](https://github.com/wazuh/wazuh-dashboard-plugins/pull/2116)
- Improve performance of Dasboards reports generation. [1802344](https://github.com/wazuh/wazuh-dashboard-plugins/commit/18023447c6279d385df84d7f4a5663ed2167fdb5)

### Fixed

- Discover time range selector is now displayed on the Cluster section. [08901df](https://github.com/wazuh/wazuh-dashboard-plugins/commit/08901dfcbe509f17e4fab26877c8b7dae8a66bff)
- Added the win_auth_failure rule group to Authentication failure metrics. [#2099](https://github.com/wazuh/wazuh-dashboard-plugins/pull/2099)
- Negative values in Syscheck attributes now have their correct value in reports. [7c3e84e](https://github.com/wazuh/wazuh-dashboard-plugins/commit/7c3e84ec8f00760b4f650cfc00a885d868123f99)

## Wazuh v3.11.4 - Kibana v7.6.1 - Revision 858

### Added

- Support for Kibana v7.6.1

## Wazuh v3.11.4 - Kibana v6.8.6, v7.4.2, v7.6.0 - Revision 857

### Added

- Support for Wazuh v3.11.4

## Wazuh v3.11.3 - Kibana v7.6.0 - Revision 856

### Added

- Support for Kibana v7.6.0

## Wazuh v3.11.3 - Kibana v7.4.2 - Revision 855

### Added

- Support for Kibana v7.4.2

## Wazuh v3.11.3 - Kibana v7.5.2 - Revision 854

### Added

- Support for Wazuh v3.11.3

### Fixed

- Windows Updates table is now displayed in the Inventory Data report [#2028](https://github.com/wazuh/wazuh-dashboard-plugins/pull/2028)

## Wazuh v3.11.2 - Kibana v7.5.2 - Revision 853

### Added

- Support for Kibana v7.5.2

## Wazuh v3.11.2 - Kibana v6.8.6, v7.3.2, v7.5.1 - Revision 852

### Added

- Support for Wazuh v3.11.2

### Changed

- Increased list filesize limit for the CDB-list [#1993](https://github.com/wazuh/wazuh-dashboard-plugins/pull/1993)

### Fixed

- The xml validator now correctly handles the `--` string within comments [#1980](https://github.com/wazuh/wazuh-dashboard-plugins/pull/1980)
- The AWS map visualization wasn't been loaded until the user interacts with it [dd31bd7](https://github.com/wazuh/wazuh-dashboard-plugins/commit/dd31bd7a155354bc50fe0af22fca878607c8936a)

## Wazuh v3.11.1 - Kibana v6.8.6, v7.3.2, v7.5.1 - Revision 581

### Added

- Support for Wazuh v3.11.1.

## Wazuh v3.11.0 - Kibana v6.8.6, v7.3.2, v7.5.1 - Revision 580

### Added

- Support for Wazuh v3.11.0.
- Support for Kibana v7.5.1.
- The API credentials configuration has been moved from the .wazuh index to a wazuh.yml configuration file. Now the configuration of the API hosts is done from the file and not from the application. [#1465](https://github.com/wazuh/wazuh-dashboard-plugins/issues/1465) [#1771](https://github.com/wazuh/wazuh-dashboard-plugins/issues/1771).
- Upload ruleset files using a "drag and drop" component [#1770](https://github.com/wazuh/wazuh-dashboard-plugins/issues/1770)
- Add logs for the reporting module [#1622](https://github.com/wazuh/wazuh-dashboard-plugins/issues/1622).
- Extended the "Add new agent" guide [#1767](https://github.com/wazuh/wazuh-dashboard-plugins/issues/1767).
- Add new table for windows hotfixes [#1932](https://github.com/wazuh/wazuh-dashboard-plugins/pull/1932)

### Changed

- Removed Discover from top menu [#1699](https://github.com/wazuh/wazuh-dashboard-plugins/issues/1699).
- Hide index pattern selector in case that only one exists [#1799](https://github.com/wazuh/wazuh-dashboard-plugins/issues/1799).
- Remove visualizations legend [#1936](https://github.com/wazuh/wazuh-dashboard-plugins/pull/1936)
- Normalize the field whodata in the group reporting [#1921](https://github.com/wazuh/wazuh-dashboard-plugins/pull/1921)
- A message in the configuration view is ambiguous [#1870](https://github.com/wazuh/wazuh-dashboard-plugins/issues/1870)
- Refactor syscheck table [#1941](https://github.com/wazuh/wazuh-dashboard-plugins/pull/1941)

### Fixed

- Empty files now throws an error [#1806](https://github.com/wazuh/wazuh-dashboard-plugins/issues/1806).
- Arguments for wazuh api requests are now validated [#1815](https://github.com/wazuh/wazuh-dashboard-plugins/issues/1815).
- Fixed the way to check admin mode [#1838](https://github.com/wazuh/wazuh-dashboard-plugins/issues/1838).
- Fixed error exporting as CSV the files into a group [#1833](https://github.com/wazuh/wazuh-dashboard-plugins/issues/1833).
- Fixed XML validator false error for `<` [1882](https://github.com/wazuh/wazuh-dashboard-plugins/issues/1882)
- Fixed "New file" editor doesn't allow saving twice [#1896](https://github.com/wazuh/wazuh-dashboard-plugins/issues/1896)
- Fixed decoders files [#1929](https://github.com/wazuh/wazuh-dashboard-plugins/pull/1929)
- Fixed registration guide [#1926](https://github.com/wazuh/wazuh-dashboard-plugins/pull/1926)
- Fixed infinite load on Ciscat views [#1920](https://github.com/wazuh/wazuh-dashboard-plugins/pull/1920), [#1916](https://github.com/wazuh/wazuh-dashboard-plugins/pull/1916)
- Fixed missing fields in the Visualizations [#1913](https://github.com/wazuh/wazuh-dashboard-plugins/pull/1913)
- Fixed Amazon S3 status is wrong in configuration section [#1864](https://github.com/wazuh/wazuh-dashboard-plugins/issues/1864)
- Fixed hidden overflow in the fim configuration [#1887](https://github.com/wazuh/wazuh-dashboard-plugins/pull/1887)
- Fixed Logo source fail after adding server.basePath [#1871](https://github.com/wazuh/wazuh-dashboard-plugins/issues/1871)
- Fixed the documentation broken links [#1853](https://github.com/wazuh/wazuh-dashboard-plugins/pull/1853)

## Wazuh v3.10.2 - Kibana v7.5.1 - Revision 556

### Added

- Support for Kibana v7.5.1

## Wazuh v3.10.2 - Kibana v7.5.0 - Revision 555

### Added

- Support for Kibana v7.5.0

## Wazuh v3.10.2 - Kibana v7.4.2 - Revision 549

### Added

- Support for Kibana v7.4.2

## Wazuh v3.10.2 - Kibana v7.4.1 - Revision 548

### Added

- Support for Kibana v7.4.1

## Wazuh v3.10.2 - Kibana v7.4.0 - Revision 547

### Added

- Support for Kibana v7.4.0
- Support for Wazuh v3.10.2.

## Wazuh v3.10.2 - Kibana v7.3.2 - Revision 546

### Added

- Support for Wazuh v3.10.2.

## Wazuh v3.10.1 - Kibana v7.3.2 - Revision 545

### Added

- Support for Wazuh v3.10.1.

## Wazuh v3.10.0 - Kibana v7.3.2 - Revision 543

### Added

- Support for Wazuh v3.10.0.
- Added an interactive guide for registering agents, things are now easier for the user, guiding it through the steps needed ending in a _copy & paste_ snippet for deploying his agent [#1468](https://github.com/wazuh/wazuh-dashboard-plugins/issues/1468).
- Added new dashboards for the recently added regulatory compliance groups into the Wazuh core. They are HIPAA and NIST-800-53 [#1468](https://github.com/wazuh/wazuh-dashboard-plugins/issues/1448), [#1638](https://github.com/wazuh/wazuh-dashboard-plugins/issues/1638).
- Make the app work under a custom Kibana space [#1234](https://github.com/wazuh/wazuh-dashboard-plugins/issues/1234), [#1450](https://github.com/wazuh/wazuh-dashboard-plugins/issues/1450).
- Added the ability to manage the app as a native plugin when using Kibana spaces, now you can safely hide/show the app depending on the selected space [#1601](https://github.com/wazuh/wazuh-dashboard-plugins/issues/1601).
- Adapt the app the for Kibana dark mode [#1562](https://github.com/wazuh/wazuh-dashboard-plugins/issues/1562).
- Added an alerts summary in _Overview > FIM_ panel [#1527](https://github.com/wazuh/wazuh-dashboard-plugins/issues/1527).
- Export all the information of a Wazuh group and its related agents in a PDF document [#1341](https://github.com/wazuh/wazuh-dashboard-plugins/issues/1341).
- Export the configuration of a certain agent as a PDF document. Supports granularity for exporting just certain sections of the configuration [#1340](https://github.com/wazuh/wazuh-dashboard-plugins/issues/1340).

### Changed

- Reduced _Agents preview_ load time using the new API endpoint `/summary/agents` [#1687](https://github.com/wazuh/wazuh-dashboard-plugins/pull/1687).
- Replaced most of the _md-nav-bar_ Angular.js components with React components using EUI [#1705](https://github.com/wazuh/wazuh-dashboard-plugins/pull/1705).
- Replaced the requirements slider component with a new styled component [#1708](https://github.com/wazuh/wazuh-dashboard-plugins/pull/1708).
- Soft deprecated the _.wazuh-version_ internal index, now the app dumps its content if applicable to a registry file, then the app removes that index. Further versions will hard deprecate this index [#1467](https://github.com/wazuh/wazuh-dashboard-plugins/issues/1467).
- Visualizations now don't fetch the documents _source_, also, they now use _size: 0_ for fetching [#1663](https://github.com/wazuh/wazuh-dashboard-plugins/issues/1663).
- The app menu is now fixed on top of the view, it's not being hidden on every state change. Also, the Wazuh logo was placed in the top bar of Kibana UI [#1502](https://github.com/wazuh/wazuh-dashboard-plugins/issues/1502).
- Improved _getTimestamp_ method not returning a promise object because it's no longer needed [014bc3a](https://github.com/wazuh/wazuh-dashboard-plugins/commit/014b3aba0d2e9cda0c4d521f5f16faddc434a21e). Also improved main Discover listener for Wazuh not returning a promise object [bd82823](https://github.com/wazuh/wazuh-dashboard-plugins/commit/bd8282391a402b8c567b32739cf914a0135d74bc).
- Replaced _Requirements over time_ visualizations in both PCI DSS and GDPR dashboards [35c539](https://github.com/wazuh/wazuh-dashboard-plugins/commit/35c539eb328b3bded94aa7608f73f9cc51c235a6).
- Do not show a toaster when a visualization field was not known yet, instead, show it just in case the internal refreshing failed [19a2e7](https://github.com/wazuh/wazuh-dashboard-plugins/commit/19a2e71006b38f6a64d3d1eb8a20b02b415d7e07).
- Minor optimizations for server logging [eb8e000](https://github.com/wazuh/wazuh-dashboard-plugins/commit/eb8e00057dfea2dafef56319590ff832042c402d).

### Fixed

- Alerts search bar fixed for Kibana v7.3.1, queries were not being applied as expected [#1686](https://github.com/wazuh/wazuh-dashboard-plugins/issues/1686).
- Hide attributes field from non-Windows agents in the FIM table [#1710](https://github.com/wazuh/wazuh-dashboard-plugins/issues/1710).
- Fixed broken view in Management > Configuration > Amazon S3 > Buckets, some information was missing [#1675](https://github.com/wazuh/wazuh-dashboard-plugins/issues/1675).
- Keep user's filters when switching from Discover to panel [#1685](https://github.com/wazuh/wazuh-dashboard-plugins/issues/1685).
- Reduce load time and amount of data to be fetched in _Management > Cluster monitoring_ section avoiding possible timeouts [#1663](https://github.com/wazuh/wazuh-dashboard-plugins/issues/1663).
- Restored _Remove column_ feature in Discover tabs [#1702](https://github.com/wazuh/wazuh-dashboard-plugins/issues/1702).
- Apps using Kibana v7.3.1 had a bug once the user goes back from _Agent > FIM > Files_ to _Agent > FIM > dashboard_, filters disappear, now it's working properly [#1700](https://github.com/wazuh/wazuh-dashboard-plugins/issues/1700).
- Fixed visual bug in _Management > Cluster monitoring_ and a button position [1e3b748](https://github.com/wazuh/wazuh-dashboard-plugins/commit/1e3b748f11b43b2e7956b830269b6d046d74d12c).
- The app installation date was not being updated properly, now it's fixed [#1692](https://github.com/wazuh/wazuh-dashboard-plugins/issues/1692).
- Fixed _Network interfaces_ table in Inventory section, the table was not paginating [#1474](https://github.com/wazuh/wazuh-dashboard-plugins/issues/1474).
- Fixed APIs passwords are now obfuscated in server responses [adc3152](https://github.com/wazuh/wazuh-dashboard-plugins/pull/1782/commits/adc31525e26b25e4cb62d81cbae70a8430728af5).

## Wazuh v3.9.5 - Kibana v6.8.2 / Kibana v7.2.1 / Kibana v7.3.0 - Revision 531

### Added

- Support for Wazuh v3.9.5

## Wazuh v3.9.4 - Kibana v6.8.1 / Kibana v6.8.2 / Kibana v7.2.0 / Kibana v7.2.1 / Kibana v7.3.0 - Revision 528

### Added

- Support for Wazuh v3.9.4
- Allow filtering by clicking a column in rules/decoders tables [0e2ddd7](https://github.com/wazuh/wazuh-dashboard-plugins/pull/1615/commits/0e2ddd7b73f7f7975d02e97ed86ae8a0966472b4)
- Allow open file in rules table clicking on the file column [1af929d](https://github.com/wazuh/wazuh-dashboard-plugins/pull/1615/commits/1af929d62f450f93c6733868bcb4057e16b7e279)

### Changed

- Improved app performance [#1640](https://github.com/wazuh/wazuh-dashboard-plugins/pull/1640).
- Remove path filter from custom rules and decoders [895792e](https://github.com/wazuh/wazuh-dashboard-plugins/pull/1615/commits/895792e6e6d9401b3293d5e16352b9abef515096)
- Show path column in rules and decoders [6f49816](https://github.com/wazuh/wazuh-dashboard-plugins/pull/1615/commits/6f49816c71b5999d77bf9e3838443627c9be945d)
- Removed SCA overview dashboard [94ebbff](https://github.com/wazuh/wazuh-dashboard-plugins/pull/1615/commits/94ebbff231cbfb6d793130e0b9ea855baa755a1c)
- Disabled last custom column removal [f1ef7de](https://github.com/wazuh/wazuh-dashboard-plugins/pull/1615/commits/f1ef7de1a34bbe53a899596002e8153b95e7dc0e)
- Agents messages across sections unification [8fd7e36](https://github.com/wazuh/wazuh-dashboard-plugins/pull/1615/commits/8fd7e36286fa9dfd03a797499af6ffbaa90b00e1)

### Fixed

- Fix check storeded apis [d6115d6](https://github.com/wazuh/wazuh-dashboard-plugins/pull/1615/commits/d6115d6424c78f0cde2017b432a51b77186dd95a).
- Fix pci-dss console error [297080d](https://github.com/wazuh/wazuh-dashboard-plugins/pull/1615/commits/297080d36efaea8f99b0cafd4c48845dad20495a)
- Fix error in reportingTable [85b7266](https://github.com/wazuh/wazuh-dashboard-plugins/pull/1615/commits/85b72662cb4db44c443ed04f7c31fba57eefccaa)
- Fix filters budgets size [c7ac86a](https://github.com/wazuh/wazuh-dashboard-plugins/pull/1615/commits/c7ac86acb3d5afaf1cf348fab09a2b8c5778a491)
- Fix missing permalink virustotal visualization [1b57529](https://github.com/wazuh/wazuh-dashboard-plugins/pull/1615/commits/1b57529758fccdeb3ac0840e66a8aafbe4757a96)
- Improved wz-table performance [224bd6f](https://github.com/wazuh/wazuh-dashboard-plugins/pull/1615/commits/224bd6f31235c81ba01755c3c1e120c3f86beafd)
- Fix inconsistent data between visualizations and tables in Overview Security Events [b12c600](https://github.com/wazuh/wazuh-dashboard-plugins/pull/1615/commits/b12c600578d80d0715507dec4624a4ebc27ea573)
- Timezone applied in cluster status [a4f620d](https://github.com/wazuh/wazuh-dashboard-plugins/pull/1615/commits/a4f620d398f5834a6d2945af892a462425ca3bec)
- Fixed Overview Security Events report when wazuh.monitoring is disabled [1c26da0](https://github.com/wazuh/wazuh-dashboard-plugins/pull/1615/commits/1c26da05a0b6daf727e15c13b819111aa4e4e913)
- Fixes in APIs management [2143943](https://github.com/wazuh/wazuh-dashboard-plugins/pull/1615/commits/2143943a5049cbb59bb8d6702b5a56cbe0d27a2a)
- Prevent duplicated visualization toast errors [786faf3](https://github.com/wazuh/wazuh-dashboard-plugins/commit/786faf3e62d2cad13f512c0f873b36eca6e9787d)
- Fix not properly updated breadcrumb in ruleset section [9645903](https://github.com/wazuh/wazuh-dashboard-plugins/commit/96459031cd4edbe047970bf0d22d0c099771879f)
- Fix badly dimensioned table in Integrity Monitoring section [9645903](https://github.com/wazuh/wazuh-dashboard-plugins/commit/96459031cd4edbe047970bf0d22d0c099771879f)
- Fix implicit filters can be destroyed [9cf8578](https://github.com/wazuh/wazuh-dashboard-plugins/commit/9cf85786f504f5d67edddeea6cfbf2ab577e799b)
- Windows agent dashboard doesn't show failure logon access. [d38d088](https://github.com/wazuh/wazuh-dashboard-plugins/commit/d38d0881ac8e4294accde83d63108337b74cdd91)
- Number of agents is not properly updated. [f7cbbe5](https://github.com/wazuh/wazuh-dashboard-plugins/commit/f7cbbe54394db825827715c3ad4370ac74317108)
- Missing scrollbar on Firefox file viewer. [df4e8f9](https://github.com/wazuh/wazuh-dashboard-plugins/commit/df4e8f9305b35e9ee1473bed5f5d452dd3420567)
- Agent search filter by name, lost when refreshing. [71b5274](https://github.com/wazuh/wazuh-dashboard-plugins/commit/71b5274ccc332d8961a158587152f7badab28a95)
- Alerts of level 12 cannot be displayed in the Summary table. [ec0e888](https://github.com/wazuh/wazuh-dashboard-plugins/commit/ec0e8885d9f1306523afbc87de01a31f24e36309)
- Restored query from search bar in visualizations. [439128f](https://github.com/wazuh/wazuh-dashboard-plugins/commit/439128f0a1f65b649a9dcb81ab5804ca20f65763)
- Fix Kibana filters loop in Firefox. [82f0f32](https://github.com/wazuh/wazuh-dashboard-plugins/commit/82f0f32946d844ce96a28f0185f903e8e05c5589)

## Wazuh v3.9.3 - Kibana v6.8.1 / v7.1.1 / v7.2.0 - Revision 523

### Added

- Support for Wazuh v3.9.3
- Support for Kibana v7.2.0 [#1556](https://github.com/wazuh/wazuh-dashboard-plugins/pull/1556).

### Changed

- New design and several UI/UX changes [#1525](https://github.com/wazuh/wazuh-dashboard-plugins/pull/1525).
- Improved error checking + syscollector performance [94d0a83](https://github.com/wazuh/wazuh-dashboard-plugins/commit/94d0a83e43aa1d2d84ef6f87cbb76b9aefa085b3).
- Adapt Syscollector for MacOS agents [a4bf7ef](https://github.com/wazuh/wazuh-dashboard-plugins/commit/a4bf7efc693a99b7565b5afcaa372155f15a4db9).
- Show last scan for syscollector [73f2056](https://github.com/wazuh/wazuh-dashboard-plugins/commit/73f2056673bb289d472663397ba7097e49b7b93b).
- Extendend information for syscollector [#1585](https://github.com/wazuh/wazuh-dashboard-plugins/issues/1585).

### Fixed

- Corrected width for agent stats [a998955](https://github.com/wazuh/wazuh-dashboard-plugins/commit/a99895565a8854c55932ec94cffb08e1d0aa3da1).
- Fix height for the menu directive with Dynamic height [427d0f3](https://github.com/wazuh/wazuh-dashboard-plugins/commit/427d0f3e9fa6c34287aa9e8557da99a51e0db40f).
- Fix wazuh-db and clusterd check [cddcef6](https://github.com/wazuh/wazuh-dashboard-plugins/commit/cddcef630c5234dd6f6a495715743dfcfd4e4001).
- Fix AlertsStats when value is "0", it was showing "-" [07a3e10](https://github.com/wazuh/wazuh-dashboard-plugins/commit/07a3e10c7f1e626ba75a55452b6c295d11fd657d).
- Fix syscollector state value [f8d3d0e](https://github.com/wazuh/wazuh-dashboard-plugins/commit/f8d3d0eca44e67e26f79bc574495b1f4c8f751f2).
- Fix time offset for reporting table [2ef500b](https://github.com/wazuh/wazuh-dashboard-plugins/commit/2ef500bb112e68bd4811b8e87ce8581d7c04d20f).
- Fix call to obtain GDPR requirements for specific agent [ccda846](https://github.com/wazuh/wazuh-dashboard-plugins/commit/ccda8464b50be05bc5b3642f25f4972c8a7a2c03).
- Restore "rule.id" as a clickable field in visualizations [#1546](https://github.com/wazuh/wazuh-dashboard-plugins/pull/1546).
- Fix timepicker in cluster monitoring [f7533ce](https://github.com/wazuh/wazuh-dashboard-plugins/pull/1560/commits/f7533cecb6862abfb5c1d2173ec3e70ffc59804a).
- Fix several bugs [#1569](https://github.com/wazuh/wazuh-dashboard-plugins/pull/1569).
- Fully removed "rule.id" as URL field [#1584](https://github.com/wazuh/wazuh-dashboard-plugins/issues/1584).
- Fix filters for dashboards [#1583](https://github.com/wazuh/wazuh-dashboard-plugins/issues/1583).
- Fix missing dependency [#1591](https://github.com/wazuh/wazuh-dashboard-plugins/issues/1591).

## Wazuh v3.9.2 - Kibana v7.1.1 - Revision 510

### Added

- Support for Wazuh v3.9.2

### Changed

- Avoid showing more than one toaster for the same error message [7937003](https://github.com/wazuh/wazuh-dashboard-plugins/commit/793700382798033203091d160773363323e05bb9).
- Restored "Alerts evolution - Top 5 agents" in Overview > Security events [f9305c0](https://github.com/wazuh/wazuh-dashboard-plugins/commit/f9305c0c6acf4a31c41b1cc9684b87f79b27524f).

### Fixed

- Fix missing parameters in Dev Tools request [#1496](https://github.com/wazuh/wazuh-dashboard-plugins/pull/1496).
- Fix "Invalid Date" for Safari and Internet Explorer [#1505](https://github.com/wazuh/wazuh-dashboard-plugins/pull/1505).

## Wazuh v3.9.1 - Kibana v7.1.1 - Revision 509

### Added

- Support for Kibana v7.1.1
- Added overall metrics for Agents > Overview [#1479](https://github.com/wazuh/wazuh-dashboard-plugins/pull/1479).

### Fixed

- Fixed missing dependency for Discover [43f5dd5](https://github.com/wazuh/wazuh-dashboard-plugins/commit/43f5dd5f64065c618ba930b2a4087f0a9e706c0e).
- Fixed visualization for Agents > Overview [#1477](https://github.com/wazuh/wazuh-dashboard-plugins/pull/1477).
- Fixed SCA policy checks table [#1478](https://github.com/wazuh/wazuh-dashboard-plugins/pull/1478).

## Wazuh v3.9.1 - Kibana v7.1.0 - Revision 508

### Added

- Support for Kibana v7.1.0

## Wazuh v3.9.1 - Kibana v6.8.0 - Revision 444

### Added

- Support for Wazuh v3.9.1
- Support for Kibana v6.8.0

### Fixed

- Fixed background color for some parts of the Discover directive [2dfc763](https://github.com/wazuh/wazuh-dashboard-plugins/commit/2dfc763bfa1093fb419f118c2938f6b348562c69).
- Fixed cut values in non-resizable tables when the value is too large [cc4828f](https://github.com/wazuh/wazuh-dashboard-plugins/commit/cc4828fbf50d4dab3dd4bb430617c1f2b13dac6a).
- Fixed handled but not shown error messages from rule editor [0aa0e17](https://github.com/wazuh/wazuh-dashboard-plugins/commit/0aa0e17ac8678879e5066f8d83fd46f5d8edd86a).
- Minor typos corrected [fe11fb6](https://github.com/wazuh/wazuh-dashboard-plugins/commit/fe11fb67e752368aedc89ec844ddf729eb8ad761).
- Minor fixes in agents configuration [1bc2175](https://github.com/wazuh/wazuh-dashboard-plugins/commit/1bc217590438573e7267687655bb5939b5bb9fde).
- Fix Management > logs viewer scrolling [f458b2e](https://github.com/wazuh/wazuh-dashboard-plugins/commit/f458b2e3294796f9cf00482b4da27984646c6398).

### Changed

- Kibana version shown in settings is now read from our package.json [c103d3e](https://github.com/wazuh/wazuh-dashboard-plugins/commit/c103d3e782136106736c02039d28c4567b255aaa).
- Removed an old header from Settings [0197b8b](https://github.com/wazuh/wazuh-dashboard-plugins/commit/0197b8b1abc195f275c8cd9893df84cd5569527b).
- Improved index pattern validation fields, replaced "full_log" with "rule.id" as part of the minimum required fields [dce0595](https://github.com/wazuh/wazuh-dashboard-plugins/commit/dce059501cbd28f1294fd761da3e015e154747bc).
- Improve dynamic height for configuration editor [c318131](https://github.com/wazuh/wazuh-dashboard-plugins/commit/c318131dfb6b5f01752593f2aa972b98c0655610).
- Add timezone for all dates shown in the app [4b8736f](https://github.com/wazuh/wazuh-dashboard-plugins/commit/4b8736fb4e562c78505daaee042bcd798242c3f5).

## Wazuh v3.9.0 - Kibana v6.7.0 / v6.7.1 / v6.7.2 - Revision 441

### Added

- Support for Wazuh v3.9.0
- Support for Kibana v6.7.0 / v6.7.1 / v6.7.2
- Edit master and worker configuration ([#1215](https://github.com/wazuh/wazuh-dashboard-plugins/pull/1215)).
- Edit local rules, local decoders and CDB lists ([#1212](https://github.com/wazuh/wazuh-dashboard-plugins/pull/1212), [#1204](https://github.com/wazuh/wazuh-dashboard-plugins/pull/1204), [#1196](https://github.com/wazuh/wazuh-dashboard-plugins/pull/1196), [#1233](https://github.com/wazuh/wazuh-dashboard-plugins/pull/1233), [#1304](https://github.com/wazuh/wazuh-dashboard-plugins/pull/1304)).
- View no local rules/decoders XML files ([#1395](https://github.com/wazuh/wazuh-dashboard-plugins/pull/1395))
- Dev Tools additions
  - Added hotkey `[shift] + [enter]` for sending query ([#1170](https://github.com/wazuh/wazuh-dashboard-plugins/pull/1170)).
  - Added `Export JSON` button for the Dev Tools ([#1170](https://github.com/wazuh/wazuh-dashboard-plugins/pull/1170)).
- Added refresh button for agents preview table ([#1169](https://github.com/wazuh/wazuh-dashboard-plugins/pull/1169)).
- Added `configuration assessment` information in "Agent > Policy monitoring" ([#1227](https://github.com/wazuh/wazuh-dashboard-plugins/pull/1227)).
- Added agents `configuration assessment` configuration section in "Agent > Configuration" ([1257](https://github.com/wazuh/wazuh-dashboard-plugins/pull/1257))
- Restart master and worker nodes ([#1222](https://github.com/wazuh/wazuh-dashboard-plugins/pull/1222)).
- Restart agents ([#1229](https://github.com/wazuh/wazuh-dashboard-plugins/pull/1229)).
- Added support for more than one Wazuh monitoring pattern ([#1243](https://github.com/wazuh/wazuh-dashboard-plugins/pull/1243))
- Added customizable interval for Wazuh monitoring indices creation ([#1243](https://github.com/wazuh/wazuh-dashboard-plugins/pull/1243)).
- Expand visualizations ([#1246](https://github.com/wazuh/wazuh-dashboard-plugins/pull/1246)).
- Added a dynamic table columns selector ([#1246](https://github.com/wazuh/wazuh-dashboard-plugins/pull/1246)).
- Added resizable columns by dragging in tables ([d2bf8ee](https://github.com/wazuh/wazuh-dashboard-plugins/commit/d2bf8ee9681ca5d6028325e165854b49214e86a3))
- Added a cron job for fetching missing fields of all valid index patterns, also merging dynamic fields every time an index pattern is refreshed by the app ([#1276](https://github.com/wazuh/wazuh-dashboard-plugins/pull/1276)).
- Added auto-merging dynamic fields for Wazuh monitoring index patterns ([#1300](https://github.com/wazuh/wazuh-dashboard-plugins/pull/1300))
- New server module, it's a job queue so we can add delayed jobs to be run in background, this iteration only accepts delayed Wazuh API calls ([#1283](https://github.com/wazuh/wazuh-dashboard-plugins/pull/1283)).
- Added new way to view logs using a logs viewer ([#1292](https://github.com/wazuh/wazuh-dashboard-plugins/pull/1292))
- Added new directive for registering agents from the UI, including instructions on "how to" ([#1321](https://github.com/wazuh/wazuh-dashboard-plugins/pull/1321)).
- Added some Angular charts in Agents Preview and Agents SCA sections ([#1364](https://github.com/wazuh/wazuh-dashboard-plugins/pull/1364))
- Added Docker listener settings in configuration views ([#1365](https://github.com/wazuh/wazuh-dashboard-plugins/pull/1365))
- Added Docker dashboards for both Agents and Overview ([#1367](https://github.com/wazuh/wazuh-dashboard-plugins/pull/1367))
- Improved app logger with debug level ([#1373](https://github.com/wazuh/wazuh-dashboard-plugins/pull/1373))
- Introducing React components from the EUI framework

### Changed

- Escape XML special characters ([#1159](https://github.com/wazuh/wazuh-dashboard-plugins/pull/1159)).
- Changed empty results message for Wazuh tables ([#1165](https://github.com/wazuh/wazuh-dashboard-plugins/pull/1165)).
- Allowing the same query multiple times on the Dev Tools ([#1174](https://github.com/wazuh/wazuh-dashboard-plugins/pull/1174))
- Refactor JSON/XML viewer for configuration tab ([#1173](https://github.com/wazuh/wazuh-dashboard-plugins/pull/1173), [#1148](https://github.com/wazuh/wazuh-dashboard-plugins/pull/1148)).
- Using full height for all containers when possible ([#1224](https://github.com/wazuh/wazuh-dashboard-plugins/pull/1224)).
- Improved the way we are handling "back button" events ([#1207](https://github.com/wazuh/wazuh-dashboard-plugins/pull/1207)).
- Changed some visualizations for FIM, GDPR, PCI, Vulnerability and Security Events ([#1206](https://github.com/wazuh/wazuh-dashboard-plugins/pull/1206), [#1235](https://github.com/wazuh/wazuh-dashboard-plugins/pull/1235), [#1293](https://github.com/wazuh/wazuh-dashboard-plugins/pull/1293)).
- New design for agent header view ([#1186](https://github.com/wazuh/wazuh-dashboard-plugins/pull/1186)).
- Not fetching data the very first time the Dev Tools are opened ([#1185](https://github.com/wazuh/wazuh-dashboard-plugins/pull/1185)).
- Refresh all known fields for all valid index patterns if `kbn-vis` detects a broken index pattern ([ecd7c8f](https://github.com/wazuh/wazuh-dashboard-plugins/commit/ecd7c8f98c187a350f81261d13b0d45dcec6dc5d)).
- Truncate texts and display a tooltip when they don't fit in a table cell ([7b56a87](https://github.com/wazuh/wazuh-dashboard-plugins/commit/7b56a873f85dcba7e6838aeb2e40d9b4cf472576))
- Updated API autocomplete for Dev Tools ([#1218](https://github.com/wazuh/wazuh-dashboard-plugins/pull/1218))
- Updated switches design to adapt it to Kibana's design ([#1253](https://github.com/wazuh/wazuh-dashboard-plugins/pull/1253))
- Reduced the width of some table cells with little text, to give more space to the other columns ([#1263](https://github.com/wazuh/wazuh-dashboard-plugins/pull/1263)).
- Redesign for Management > Status daemons list ([#1284](https://github.com/wazuh/wazuh-dashboard-plugins/pull/1284)).
- Redesign for Management > Configuration, Agent > Configuration ([#1289](https://github.com/wazuh/wazuh-dashboard-plugins/pull/1289)).
- Replaced Management > Logs table with a log viewer component ([#1292](https://github.com/wazuh/wazuh-dashboard-plugins/pull/1292)).
- The agents list search bar now allows to switch between AND/OR operators ([#1291](https://github.com/wazuh/wazuh-dashboard-plugins/pull/1291)).
- Improve audit dashboards ([#1374](https://github.com/wazuh/wazuh-dashboard-plugins/pull/1374))
- Exclude agent "000" getting the last registered and the most active agents from the Wazuh API.([#1391](https://github.com/wazuh/wazuh-dashboard-plugins/pull/1391))
- Reviewed Osquery dashboards ([#1394](https://github.com/wazuh/wazuh-dashboard-plugins/pull/1394))
- Memory info is now a log ([#1400](https://github.com/wazuh/wazuh-dashboard-plugins/pull/1400))
- Error toasters time is now 30000ms, warning/info are still 6000ms ([#1420](https://github.com/wazuh/wazuh-dashboard-plugins/pull/1420))

### Fixed

- Properly handling long messages on notifier service, until now, they were using out of the card space, also we replaced some API messages with more meaningful messages ([#1168](https://github.com/wazuh/wazuh-dashboard-plugins/pull/1168)).
- Adapted Wazuh icon for multiple browsers where it was gone ([#1208](https://github.com/wazuh/wazuh-dashboard-plugins/pull/1208)).
- Do not fetch data from tables twice when resize window ([#1303](https://github.com/wazuh/wazuh-dashboard-plugins/pull/1303)).
- Agent syncrhonization status is updated as we browse the configuration section ([#1305](https://github.com/wazuh/wazuh-dashboard-plugins/pull/1305))
- Using the browser timezone for reporting documents ([#1311](https://github.com/wazuh/wazuh-dashboard-plugins/pull/1311)).
- Wrong behaviors in the routing system when the basePath was set ([#1342](https://github.com/wazuh/wazuh-dashboard-plugins/pull/1342))
- Do not show pagination for one-page tables ([196c5b7](https://github.com/wazuh/wazuh-dashboard-plugins/pull/1362/commits/196c5b717583032798da7791fa4f90ec06397f68))
- Being redirected to Overview once a Kibana restart is performed ([#1378](https://github.com/wazuh/wazuh-dashboard-plugins/pull/1378))
- Displaying the AWS services section of the aws-s3 wodle ([#1393](https://github.com/wazuh/wazuh-dashboard-plugins/pull/1393))
- Show email configuration on the configuration on demand ([#1401](https://github.com/wazuh/wazuh-dashboard-plugins/issues/1401))
- Show "Follow symbolic link" field in Integrity monitoring - Monitored configuration on demand ([0c9c9da](https://github.com/wazuh/wazuh-dashboard-plugins/pull/1414/commits/0c9c9da3b951548761cd203db5ee5baa39afe26c))

## Wazuh v3.8.2 - Kibana v6.6.0 / v6.6.1 / v6.6.2 / v6.7.0 - Revision 419

### Added

- Support for Kibana v6.6.0 / v6.6.1 / v6.6.2 / v6.7.0

### Fixed

- Fixed AWS dashboard, newer JavaScript browser engines break the view due to Angular.js ([6e882fc](https://github.com/wazuh/wazuh-dashboard-plugins/commit/6e882fc1d7efe6059e6140ff40b8a20d9c1fa51e)).
- Fixed AWS accounts visualization, using the right field now ([6e882fc](https://github.com/wazuh/wazuh-dashboard-plugins/commit/6e882fc1d7efe6059e6140ff40b8a20d9c1fa51e)).

## Wazuh v3.8.2 - Kibana v6.5.4 - Revision 418

### Added

- Support for Wazuh v3.8.2

### Changed

- Close configuration editor only if it was successfully updated ([bc77c35](https://github.com/wazuh/wazuh-dashboard-plugins/commit/bc77c35d8440a656d4704451ce857c9e1d36a438)).
- Replaced FIM Vega visualization with standard visualization ([554ee1c](https://github.com/wazuh/wazuh-dashboard-plugins/commit/554ee1c4c4d75c76d82272075acf8bb62e7f9e27)).

## Wazuh v3.8.1 - Kibana v6.5.4 - Revision 417

### Added

- Support for Wazuh v3.8.1

### Changed

- Moved monitored/ignored Windows registry entries to "FIM > Monitored" and "FIM > Ignored" to avoid user confusion ([#1176](https://github.com/wazuh/wazuh-dashboard-plugins/pull/1176)).
- Excluding managers from wazuh-monitoring indices ([#1177](https://github.com/wazuh/wazuh-dashboard-plugins/pull/1177)).
- Escape `&` before sending group configuration ([d3aa56f](https://github.com/wazuh/wazuh-dashboard-plugins/commit/d3aa56fa73478c60505e500db7d3a7df263081b5)).
- Improved `autoFormat` function before rendering group configuration ([f4f8144](https://github.com/wazuh/wazuh-dashboard-plugins/commit/f4f8144eef8b93038fc897a9f16356e71029b844)).
- Now the group configuration editor doesn't exit after sending data to the Wazuh API ([5c1a3ef](https://github.com/wazuh/wazuh-dashboard-plugins/commit/5c1a3ef9bd710a7befbed0709c4a7cf414f44f6b)).

### Fixed

- Fixed style for the error toaster for long URLs or long paths ([11b8084](https://github.com/wazuh/wazuh-dashboard-plugins/commit/11b8084c75bbc5da36587ff31d1bc80a55fe4dfe)).

## Wazuh v3.8.0 - Kibana v6.5.4 - Revision 416

### Added

- Added group management features such as:
  - Edit the group configuration ([#1096](https://github.com/wazuh/wazuh-dashboard-plugins/pull/1096)).
  - Add/remove groups to/from an agent ([#1096](https://github.com/wazuh/wazuh-dashboard-plugins/pull/1096)).
  - Add/remove agents to/from a group ([#1096](https://github.com/wazuh/wazuh-dashboard-plugins/pull/1096)).
  - Add/remove groups ([#1152](https://github.com/wazuh/wazuh-dashboard-plugins/pull/1152)).
- New directive for tables that don't need external data sources ([#1067](https://github.com/wazuh/wazuh-dashboard-plugins/pull/1067)).
- New search bar directive with interactive filters and suggestions ([#1058](https://github.com/wazuh/wazuh-dashboard-plugins/pull/1058)).
- New server route `/elastic/alerts` for fetching alerts using custom parameters([#1056](https://github.com/wazuh/wazuh-dashboard-plugins/pull/1056)).
- New table for an agent FIM monitored files, if the agent OS platform is Windows it will show two tables: files and registry ([#1032](https://github.com/wazuh/wazuh-dashboard-plugins/pull/1032)).
- Added description to each setting under Settings > Configuration ([#1048](https://github.com/wazuh/wazuh-dashboard-plugins/pull/1048)).
- Added a new setting to `config.yml` related to Wazuh monitoring and its index pattern ([#1095](https://github.com/wazuh/wazuh-dashboard-plugins/pull/1095)).
- Resizable columns by dragging in Dev-tools ([#1102](https://github.com/wazuh/wazuh-dashboard-plugins/pull/1102)).
- New feature to be able to edit config.yml file from the Settings > Configuration section view ([#1105](https://github.com/wazuh/wazuh-dashboard-plugins/pull/1105)).
- Added a new table (network addresses) for agent inventory tab ([#1111](https://github.com/wazuh/wazuh-dashboard-plugins/pull/1111)).
- Added `audit_key` (Who-data Audit keys) for configuration tab ([#1123](https://github.com/wazuh/wazuh-dashboard-plugins/pull/1123)).
- Added new known fields for Kibana index pattern ([#1150](https://github.com/wazuh/wazuh-dashboard-plugins/pull/1150)).

### Changed

- Changed Inventory tables. Now the app looks for the OS platform and it shows different tables depending on the OS platform. In addition the process state codes has been replaced to be more meaningful ([#1059](https://github.com/wazuh/wazuh-dashboard-plugins/pull/1059)).
- Tiny rework for the AWS tab including.
- "Report" button is hidden on Discover panel ([#1047](https://github.com/wazuh/wazuh-dashboard-plugins/pull/1047)).
- Visualizations, filters and Discover improved ([#1083](https://github.com/wazuh/wazuh-dashboard-plugins/pull/1083)).
- Removed `popularizeField` function until https://github.com/elastic/kibana/issues/22426 is solved in order to avoid `Unable to write index pattern!` error on Discover tab ([#1085](https://github.com/wazuh/wazuh-dashboard-plugins/pull/1085)).
- Improved Wazuh monitoring module ([#1094](https://github.com/wazuh/wazuh-dashboard-plugins/pull/1094)).
- Added "Registered date" and "Last keep alive" in agents table allowing you to sort by these fields ([#1102](https://github.com/wazuh/wazuh-dashboard-plugins/pull/1102)).
- Improved code quality in sections such as Ruleset > Rule and Decoder detail view simplify conditions ([#1102](https://github.com/wazuh/wazuh-dashboard-plugins/pull/1102)).
- Replaced reporting success message ([#1102](https://github.com/wazuh/wazuh-dashboard-plugins/pull/1102)).
- Reduced the default number of shards and the default number of replicas for the app indices ([#1113](https://github.com/wazuh/wazuh-dashboard-plugins/pull/1113)).
- Refreshing index pattern known fields on health check controller ([#1119](https://github.com/wazuh/wazuh-dashboard-plugins/pull/1119)).
- Less strict memory check ([786c764](https://github.com/wazuh/wazuh-dashboard-plugins/commit/786c7642cd88083f9a77c57ed204488ecf5b710a)).
- Checking message origin in error handler ([dfec368](https://github.com/wazuh/wazuh-dashboard-plugins/commit/dfec368d22a148b2e4437db92d71294900241961)).
- Dev tools is now showing the response as it is, like `curl` does ([#1137](https://github.com/wazuh/wazuh-dashboard-plugins/pull/1137)).
- Removed `unknown` as valid node name ([#1149](https://github.com/wazuh/wazuh-dashboard-plugins/pull/1149)).
- Removed `rule.id` direct filter from the rule set tables ([#1151](https://github.com/wazuh/wazuh-dashboard-plugins/pull/1151))

### Fixed

- Restored X-Pack security logic for the .wazuh index, now it's not bypassing the X-Pack roles ([#1081](https://github.com/wazuh/wazuh-dashboard-plugins/pull/1081))
- Avoid fetching twice the same data ([#1072](https://github.com/wazuh/wazuh-dashboard-plugins/pull/1072), [#1061](https://github.com/wazuh/wazuh-dashboard-plugins/pull/1061)).
- Wazuh logo adapted to low resolutions ([#1074](https://github.com/wazuh/wazuh-dashboard-plugins/pull/1074)).
- Hide Audit, OpenSCAP tabs for non-linux agents. Fixed empty Windows events under Configuration > Log collection section. OSQuery logo has been standardized ([#1072](https://github.com/wazuh/wazuh-dashboard-plugins/pull/1072), [#1076](https://github.com/wazuh/wazuh-dashboard-plugins/pull/1076)).
- Fix empty values on _Overview > Security events_ when Wazuh monitoring is disabled ([#1091](https://github.com/wazuh/wazuh-dashboard-plugins/pull/1091)).
- Fix overlapped play button in Dev-tools when the input box has a scrollbar ([#1102](https://github.com/wazuh/wazuh-dashboard-plugins/pull/1102)).
- Fix Dev-tools behavior when parse json invalid blocks ([#1102](https://github.com/wazuh/wazuh-dashboard-plugins/pull/1102)).
- Fixed Management > Monitoring tab frustration adding back buttons ([#1102](https://github.com/wazuh/wazuh-dashboard-plugins/pull/1102)).
- Fix template checking when using more than one pattern ([#1104](https://github.com/wazuh/wazuh-dashboard-plugins/pull/1104)).
- Fix infinite loop for Wazuh monitoring when the Wazuh API is not being able to give us all the agents ([5a26916](https://github.com/wazuh/wazuh-dashboard-plugins/commit/5a2691642b40a34783d2eafb6ee24ae78b9af21a)), ([85005a1](https://github.com/wazuh/wazuh-dashboard-plugins/commit/85005a184d4f1c3d339b7c895b5d2469f3b45171)).
- Fix rule details for `list` and `info` parameters ([#1149](https://github.com/wazuh/wazuh-dashboard-plugins/pull/1149)).

## Wazuh v3.7.1 / v3.7.2 - Kibana v6.5.1 / v6.5.2 / v6.5.3 / v6.5.4 - Revision 415

### Added

- Support for Elastic stack v6.5.2 / v6.5.3 / v6.5.4.
- Support for Wazuh v3.7.1 / v3.7.2.
- Dev Tools module now autocompletes API endpoints ([#1030](https://github.com/wazuh/wazuh-dashboard-plugins/pull/1030)).

### Changed

- Increased number of rows for syscollector tables ([#1033](https://github.com/wazuh/wazuh-dashboard-plugins/pull/1033)).
- Modularized JSON/XML viewers for the configuration section ([#982](https://github.com/wazuh/wazuh-dashboard-plugins/pull/982)).

### Fixed

- Added missing fields for syscollector network tables ([#1036](https://github.com/wazuh/wazuh-dashboard-plugins/pull/1036)).
- Using the right API path when downloading CSV for decoders list ([#1045](https://github.com/wazuh/wazuh-dashboard-plugins/pull/1045)).
- Including group field when downloading CSV for agents list ([#1044](https://github.com/wazuh/wazuh-dashboard-plugins/pull/1044)).
- Preserve active tab in configuration section when refreshing the page ([#1037](https://github.com/wazuh/wazuh-dashboard-plugins/pull/1037)).

## Wazuh v3.7.0 - Kibana v6.5.0 / v6.5.1 - Revision 414

### Added

- Support for Elastic Stack v6.5.0 / v6.5.1.
- Agent groups bar is now visible on the agent configuration section ([#1023](https://github.com/wazuh/wazuh-dashboard-plugins/pull/1023)).
- Added a new setting for the `config.yml` file for enable/disable administrator mode ([#1019](https://github.com/wazuh/wazuh-dashboard-plugins/pull/1019)).
  - This allows the user to perform PUT, POST, DELETE methods in our Dev Tools.

### Changed

- Refactored most front-end controllers ([#1023](https://github.com/wazuh/wazuh-dashboard-plugins/pull/1023)).

## Wazuh v3.7.0 - Kibana v6.4.2 / v6.4.3 - Revision 413

### Added

- Support for Wazuh v3.7.0.
- Support for Elastic Stack v6.4.2 / v6.4.3.
- Brand-new interface for _Configuration_ (on both _Management_ and _Agents_ tabs) ([#914](https://github.com/wazuh/wazuh-dashboard-plugins/pull/914)):
  - Now you can check current and real agent and manager configuration.
  - A new interface design, with more useful information and easy to understand descriptions.
  - New and more responsive JSON/XML viewers to show the configuration in raw mode.
- Brand-new extension - Osquery ([#938](https://github.com/wazuh/wazuh-dashboard-plugins/pull/938)):
  - A new extension, disabled by default.
  - Check alerts from Wazuh's Osquery integration.
  - Check your current Osquery wodle configuration.
  - More improvements will come for this extension in the future.
- New option for Wazuh app configuration file - _Ignore index patterns_ ([#947](https://github.com/wazuh/wazuh-dashboard-plugins/pull/947)):
  - Now the user can specify which index patterns can't be selected on the app using the new `ip.ignore` setting on the `config.yml` file.
  - The valid format is an array of strings which represents index patterns.
  - By default, this list is empty (all index patterns will be available if they use a compatible structure).
- Added a node selector for _Management > Status_ section when Wazuh cluster is enabled ([#976](https://github.com/wazuh/wazuh-dashboard-plugins/pull/976)).
- Added quick access to _Configuration_ or _Discover_ panels for an agent on the agents list ([#939](https://github.com/wazuh/wazuh-dashboard-plugins/pull/939)).
- Now you can click on an agent's ID on the _Discover_ panels to open its details page on the app ([#904](https://github.com/wazuh/wazuh-dashboard-plugins/pull/904)).
- Redesigned the _Overview > Amazon AWS_ tab, using more meaningful visualizations for a better overall view of your agents' status ([#903](https://github.com/wazuh/wazuh-dashboard-plugins/pull/903)).
- Redesigned the _Overview/Agents > Vulnerabilities_ tab, using more meaningful visualizations for a better overall view of your agents' status ([#954](https://github.com/wazuh/wazuh-dashboard-plugins/pull/954)).
- Now everytime the user enters the _Settings_ tab, the API connection will be automatically checked ([#971](https://github.com/wazuh/wazuh-dashboard-plugins/pull/971)).
- Added a node selector for _Management > Logs_ section when Wazuh cluster is enabled ([#980](https://github.com/wazuh/wazuh-dashboard-plugins/pull/980)).
- Added a group selector for _Agents_ section ([#995](https://github.com/wazuh/wazuh-dashboard-plugins/pull/995)).

### Changed

- Interface refactoring for the _Agents > Inventory data_ tab ([#924](https://github.com/wazuh/wazuh-dashboard-plugins/pull/924)):
  - Now the tab won't be available if your agent doesn't have Syscollector enabled, and each card will be enabled or disabled depending on the current Syscollector scans configuration.
  - This will prevent situations where the user couldn't check the inventory although there was actual scan data to show on some sections.
- Added support for new multigroups feature ([#911](https://github.com/wazuh/wazuh-dashboard-plugins/pull/911)):
  - Now the information bars on _Agents_ will show all the groups an agent belongs to.
- Now the result pane on the _Dev tools_ tab will show the error code coming from the Wazuh API ([#909](https://github.com/wazuh/wazuh-dashboard-plugins/pull/909)).
- Changed some visualizations titles for _Overview/Agents > OpenSCAP_ tab ([#925](https://github.com/wazuh/wazuh-dashboard-plugins/pull/925)).
- All backend routes have been renamed ([#932](https://github.com/wazuh/wazuh-dashboard-plugins/pull/932)).
- Several improvements for Elasticsearch tests ([#933](https://github.com/wazuh/wazuh-dashboard-plugins/pull/933)).
- Updated some strings and descriptions on the _Settings_ tab ([#934](https://github.com/wazuh/wazuh-dashboard-plugins/pull/934)).
- Changed the date format on _Settings > Logs_ to make it more human-readable ([#944](https://github.com/wazuh/wazuh-dashboard-plugins/pull/944)).
- Changed some labels to remove the "MD5 sum" expression, it will use "Checksum" instead ([#945](https://github.com/wazuh/wazuh-dashboard-plugins/pull/945)).
- Added word wrapping class to group name in _Management > Groups > Group detail_ tab ([#945](https://github.com/wazuh/wazuh-dashboard-plugins/pull/945)).
- The `wz-table` directive has been refactored ([#953](https://github.com/wazuh/wazuh-dashboard-plugins/pull/953)).
- The `wz-table` directive now checks if a request is aborted ([#979](https://github.com/wazuh/wazuh-dashboard-plugins/pull/979)).
- Several performance improvements ([#985](https://github.com/wazuh/wazuh-dashboard-plugins/pull/985), [#997](https://github.com/wazuh/wazuh-dashboard-plugins/pull/997), [#1000](https://github.com/wazuh/wazuh-dashboard-plugins/pull/1000)).

### Fixed

- Several known fields for _Whodata_ functionality have been fixed ([#901](https://github.com/wazuh/wazuh-dashboard-plugins/pull/901)).
- Fixed alignment bug with the _Add a filter +_ button on _Discover_ and _Agents_ tabs ([#912](https://github.com/wazuh/wazuh-dashboard-plugins/pull/912)).
- Fixed a bug where the `Add API` form on _Settings_ didn't appear when pressing the button after editing an existing API entry ([#944](https://github.com/wazuh/wazuh-dashboard-plugins/pull/944)).
- Fixed a bug on _Ruleset_ tab where the "Description" column was showing `0` if the rule doesn't have any description ([#948](https://github.com/wazuh/wazuh-dashboard-plugins/pull/948)).
- Fixed wrong alignment on related Rules/Decoders tables from _Management > Ruleset_ tab ([#971](https://github.com/wazuh/wazuh-dashboard-plugins/pull/971)).
- Fixed a bug where sometimes the error messages appeared duplicated ([#971](https://github.com/wazuh/wazuh-dashboard-plugins/pull/971)).

### Removed

- On the _Management > Monitoring_ tab, the `Cluster enabled but not running` message won't appear as an error anymore ([#971](https://github.com/wazuh/wazuh-dashboard-plugins/pull/971)).

## Wazuh v3.6.1 - Kibana v6.4.1 / v6.4.2 / v6.4.3 - Revision 412

### Added

- Support for Elastic Stack v6.4.1 / v6.4.2 / v6.4.3.

## Wazuh v3.6.1 - Kibana v6.4.0 - Revision 411

### Added

- Redesigned the _Overview > Integrity monitoring_ tab, using more meaningful visualizations for a better overall view of your agents' status ([#893](https://github.com/wazuh/wazuh-dashboard-plugins/pull/893)).
- Added a new table for the _Inventory_ tab: _Processes_ ([#895](https://github.com/wazuh/wazuh-dashboard-plugins/pull/895)).
- Improved error handling for tables. Now the table will show an error message if it wasn't able to fetch and load data ([#896](https://github.com/wazuh/wazuh-dashboard-plugins/pull/896)).

### Changed

- The app source code has been improved, following best practices and coding guidelines ([#892](https://github.com/wazuh/wazuh-dashboard-plugins/pull/892)).
- Included more app tests and prettifier for better code maintainability ([#883](https://github.com/wazuh/wazuh-dashboard-plugins/pull/883) & [#885](https://github.com/wazuh/wazuh-dashboard-plugins/pull/885)).

### Fixed

- Fixed minor visual errors on some _GDPR_, _PCI DSS_ and _Vulnerabilities_ visualizations ([#894](https://github.com/wazuh/wazuh-dashboard-plugins/pull/894)).

## Wazuh v3.6.1 - Kibana v6.4.0 - Revision 410

### Added

- The _Inventory_ tab has been redesigned ([#873](https://github.com/wazuh/wazuh-dashboard-plugins/pull/873)):
  - Added new network interfaces and port tables.
  - Improved design using metric information bars and intuitive status indicators.
- Added refresh functionality to the _Settings > Logs_ tab ([#852](https://github.com/wazuh/wazuh-dashboard-plugins/pull/852)):
  - Now everytime the user opens the tab, the logs will be reloaded.
  - A new button to force the update has been added on the top left corner of the logs table.
- Added `tags` and `recursion_level` configuration options to _Management/Agent > Configuration_ tabs ([#850](https://github.com/wazuh/wazuh-dashboard-plugins/pull/850)).
- The _Kuery_ search syntax has been added again to the app ([#851](https://github.com/wazuh/wazuh-dashboard-plugins/pull/851)).
- Added a first batch of [_Mocha_](https://mochajs.org/) tests and other quality of code improvements to the app ([#859](https://github.com/wazuh/wazuh-dashboard-plugins/pull/859)).
- Now you can open specific rule details (the _Management > Ruleset_ tab) when clicking on the `rule.id` value on the _Discover_ tab ([#862](https://github.com/wazuh/wazuh-dashboard-plugins/pull/862)).
- Now you can click on the rule ID value on the _Management > Ruleset_ tab to search for related alerts on the _Discover_ tab ([#863](https://github.com/wazuh/wazuh-dashboard-plugins/pull/863)).

### Changed

- The index pattern known fields have been updated up to 567 ([#872](https://github.com/wazuh/wazuh-dashboard-plugins/pull/872)).
- Now the _Inventory_ tab will always be available for all agents, and a descriptive message will appear if the agent doesn't have `syscollector` enabled ([#879](https://github.com/wazuh/wazuh-dashboard-plugins/pull/879)).

### Fixed

- Fixed a bug where the _Inventory_ tab was unavailable if the user reloads the page while on the _Agents > Configuration_ tab ([#845](https://github.com/wazuh/wazuh-dashboard-plugins/pull/845)).
- Fixed some _Overview > VirusTotal_ visualizations ([#846](https://github.com/wazuh/wazuh-dashboard-plugins/pull/846)).
- Fixed a bug where the _Settings > Extensions_ tab wasn't being properly hidden when there's no API entries inserted ([#847](https://github.com/wazuh/wazuh-dashboard-plugins/pull/847)).
- Fixed a bug where the _Current API_ indicator on the top navbar wasn't being properly updated when the user deletes all the API entries ([#848](https://github.com/wazuh/wazuh-dashboard-plugins/pull/848)).
- Fixed a bug where the _Agents coverage_ metric were not displaying a proper value when the manager has 0 registered agents ([#849](https://github.com/wazuh/wazuh-dashboard-plugins/pull/849)).
- Fixed a bug where the `wazuh-basic` user role was able to update API entries (it should be forbidden) ([#853](https://github.com/wazuh/wazuh-dashboard-plugins/pull/853)).
- Fixed a bug where the visualizations had scroll bars on the PDF reports ([#870](https://github.com/wazuh/wazuh-dashboard-plugins/pull/870)).
- Fixed a bug on the _Dev tools_ tab where the user couldn't execute the first request block if there was blank lines above it ([#871](https://github.com/wazuh/wazuh-dashboard-plugins/pull/871)).
- Fixed a bug on pinned filters when opening tabs where the implicit filter was the same, making them stuck and unremovable from other tabs ([#878](https://github.com/wazuh/wazuh-dashboard-plugins/pull/878)).

## Wazuh v3.6.1 - Kibana v6.4.0 - Revision 409

### Added

- Support for Wazuh v3.6.1.

### Fixed

- Fixed a bug on the _Dev tools_ tab ([b7c79f4](https://github.com/wazuh/wazuh-dashboard-plugins/commit/b7c79f48f06cb49b12883ec9e9337da23b49976b)).

## Wazuh v3.6.1 - Kibana v6.3.2 - Revision 408

### Added

- Support for Wazuh v3.6.1.

### Fixed

- Fixed a bug on the _Dev tools_ tab ([4ca9ed5](https://github.com/wazuh/wazuh-dashboard-plugins/commit/4ca9ed54f1b18e5d499d950e6ff0741946701988)).

## Wazuh v3.6.0 - Kibana v6.4.0 - Revision 407

### Added

- Support for Wazuh v3.6.0.

## Wazuh v3.6.0 - Kibana v6.3.2 - Revision 406

### Added

- Support for Wazuh v3.6.0.

## Wazuh v3.5.0 - Kibana v6.4.0 - Revision 405

### Added

- Support for Elastic Stack v6.4.0 ([#813](https://github.com/wazuh/wazuh-dashboard-plugins/pull/813)).

## Wazuh v3.5.0 - Kibana v6.3.2 - Revision 404

### Added

- Added new options to `config.yml` to change shards and replicas settings for `wazuh-monitoring` indices ([#809](https://github.com/wazuh/wazuh-dashboard-plugins/pull/809)).
- Added more error messages for `wazuhapp.log` in case of failure when performing some crucial functions ([#812](https://github.com/wazuh/wazuh-dashboard-plugins/pull/812)).
- Now it's possible to change replicas settings for existing `.wazuh`, `.wazuh-version` and `wazuh-monitoring` indices on the `config.yml` file ([#817](https://github.com/wazuh/wazuh-dashboard-plugins/pull/817)).

### Changed

- App frontend code refactored and restructured ([#802](https://github.com/wazuh/wazuh-dashboard-plugins/pull/802)).
- Now the _Overview > Security events_ tab won't show anything if the only visualization with data is _Agents status_ ([#811](https://github.com/wazuh/wazuh-dashboard-plugins/pull/811)).

### Fixed

- Fixed a bug where the RAM status message appreared twice the first time you opened the app ([#807](https://github.com/wazuh/wazuh-dashboard-plugins/pull/807)).
- Fixed the app UI to make the app usable on Internet Explorer 11 ([#808](https://github.com/wazuh/wazuh-dashboard-plugins/pull/808)).

## Wazuh v3.5.0 - Kibana v6.3.2 - Revision 403

### Added

- The welcome tabs on _Overview_ and _Agents_ have been updated with a new name and description for the existing sections ([#788](https://github.com/wazuh/wazuh-dashboard-plugins/pull/788)).
- Now the app tables will auto-resize depending on the screen height ([#792](https://github.com/wazuh/wazuh-dashboard-plugins/pull/792)).

### Changed

- Now all the app filters on several tables will present the values in alphabetical order ([#787](https://github.com/wazuh/wazuh-dashboard-plugins/pull/787)).

### Fixed

- Fixed a bug on _Decoders_ where clicking on the decoder wouldn't open the detail view if the `Parent decoders` filter was enabled ([#782](https://github.com/wazuh/wazuh-dashboard-plugins/pull/782)).
- Fixed a bug on _Dev tools_ when the first line on the editor pane was empty or had a comment ([#790](https://github.com/wazuh/wazuh-dashboard-plugins/pull/790)).
- Fixed a bug where the app was throwing multiple warning messages the first time you open it ([#791](https://github.com/wazuh/wazuh-dashboard-plugins/pull/791)).
- Fixed a bug where clicking on a different tab from _Overview_ right after inserting the API credentials for the first time would always redirect to _Overview_ ([#791](https://github.com/wazuh/wazuh-dashboard-plugins/pull/791)).
- Fixed a bug where the user could have a browser cookie with a reference to a non-existing API entry on Elasticsearch ([#794](https://github.com/wazuh/wazuh-dashboard-plugins/pull/794) & [#795](https://github.com/wazuh/wazuh-dashboard-plugins/pull/795)).

### Removed

- The cluster key has been removed from the API requests to `/manager/configuration` ([#796](https://github.com/wazuh/wazuh-dashboard-plugins/pull/796)).

## Wazuh v3.5.0 - Kibana v6.3.1/v6.3.2 - Revision 402

### Added

- Support for Wazuh v3.5.0.
- Added new fields for _Vulnerability detector_ alerts ([#752](https://github.com/wazuh/wazuh-dashboard-plugins/pull/752)).
- Added multi table search for `wz-table` directive. Added two new log levels for _Management > Logs_ section ([#753](https://github.com/wazuh/wazuh-dashboard-plugins/pull/753)).

## Wazuh v3.4.0 - Kibana v6.3.1/v6.3.2 - Revision 401

### Added

- Added a few new fields for Kibana due to the new Wazuh _who-data_ feature ([#763](https://github.com/wazuh/wazuh-dashboard-plugins/pull/763)).
- Added XML/JSON viewer for each card under _Management > Configuration_ ([#764](https://github.com/wazuh/wazuh-dashboard-plugins/pull/764)).

### Changed

- Improved error handling for Dev tools. Also removed some unused dependencies from the _Dev tools_ tab ([#760](https://github.com/wazuh/wazuh-dashboard-plugins/pull/760)).
- Unified origin for tab descriptions. Reviewed some grammar typos ([#765](https://github.com/wazuh/wazuh-dashboard-plugins/pull/765)).
- Refactored agents autocomplete component. Removed unused/deprecated modules ([#766](https://github.com/wazuh/wazuh-dashboard-plugins/pull/766)).
- Simplified route resolves section ([#768](https://github.com/wazuh/wazuh-dashboard-plugins/pull/768)).

### Fixed

- Fixed missing cluster node filter for the visualization shown when looking for specific node under _Management > Monitoring_ section ([#758](https://github.com/wazuh/wazuh-dashboard-plugins/pull/758)).
- Fixed missing dependency injection for `wzMisc` factory ([#768](https://github.com/wazuh/wazuh-dashboard-plugins/pull/768)).

### Removed

- Removed `angular-aria`, `angular-md5`, `ansicolors`, `js-yaml`, `querystring` and `lodash` dependencies since Kibana includes all of them. Removed some unused images ([#768](https://github.com/wazuh/wazuh-dashboard-plugins/pull/768)).

## Wazuh v3.4.0 - Kibana v6.3.1/v6.3.2 - Revision 400

### Added

- Support for Wazuh v3.4.0.
- Support for Elastic Stack v6.3.2.
- Support for Kuery as accepted query language ([#742](https://github.com/wazuh/wazuh-dashboard-plugins/pull/742)).
  - This feature is experimental.
- Added new _Who data_ fields from file integrity monitoring features ([#746](https://github.com/wazuh/wazuh-dashboard-plugins/pull/746)).
- Added tab in _Settings_ section where you can see the last logs from the Wazuh app server ([#723](https://github.com/wazuh/wazuh-dashboard-plugins/pull/723)).

### Changed

- Fully redesigned of the welcome screen along the different app sections ([#751](https://github.com/wazuh/wazuh-dashboard-plugins/pull/751)).
- Now any agent can go to the _Inventory_ tab regardless if it's enabled or not. The content will change properly according to the agent configuration ([#744](https://github.com/wazuh/wazuh-dashboard-plugins/pull/744)).
- Updated the `angular-material` dependency to `1.1.10` ([#743](https://github.com/wazuh/wazuh-dashboard-plugins/pull/743)).
- Any API entry is now removable regardless if it's the only one API entry ([#740](https://github.com/wazuh/wazuh-dashboard-plugins/pull/740)).
- Performance has been improved regarding to agents status, they are now being fetched using _distinct_ routes from the Wazuh API ([#738](https://github.com/wazuh/wazuh-dashboard-plugins/pull/738)).
- Improved the way we are parsing some Wazuh API errors regarding to version mismatching ([#735](https://github.com/wazuh/wazuh-dashboard-plugins/pull/735)).

### Fixed

- Fixed wrong filters being applied in _Ruleset > Rules_ and _Ruleset > Decoders_ sections when using Lucene like filters plus path filters ([#736](https://github.com/wazuh/wazuh-dashboard-plugins/pull/736)).
- Fixed the template checking from the healthcheck, now it allows to use custom index patterns ([#739](https://github.com/wazuh/wazuh-dashboard-plugins/pull/739)).
- Fixed infinite white screen from _Management > Monitoring_ when the Wazuh cluster is enabled but not running ([#741](https://github.com/wazuh/wazuh-dashboard-plugins/pull/741)).

## Wazuh v3.3.0/v3.3.1 - Kibana v6.3.1 - Revision 399

### Added

- Added a new Angular.js factory to store the Wazuh app configuration values. Also, this factory is being used by the pre-routes functions (resolves); this way we are sure about having the real configuration at any time. These pre-routes functions have been improved too ([#670](https://github.com/wazuh/wazuh-dashboard-plugins/pull/670)).
- Added extended information for reports from _Reporting_ feature ([#701](https://github.com/wazuh/wazuh-dashboard-plugins/pull/701)).

### Changed

- Tables have been improved. Now they are truncating long fields and adding a tooltip if needed ([#671](https://github.com/wazuh/wazuh-dashboard-plugins/pull/671)).
- Services have been improved ([#715](https://github.com/wazuh/wazuh-dashboard-plugins/pull/715)).
- CSV formatted files have been improved. Now they are showing a more human readable column names ([#717](https://github.com/wazuh/wazuh-dashboard-plugins/pull/717), [#726](https://github.com/wazuh/wazuh-dashboard-plugins/pull/726)).
- Added/Modified some visualization titles ([#728](https://github.com/wazuh/wazuh-dashboard-plugins/pull/728)).
- Improved Discover perfomance when in background mode ([#719](https://github.com/wazuh/wazuh-dashboard-plugins/pull/719)).
- Reports from the _Reporting_ feature have been fulyl redesigned ([#701](https://github.com/wazuh/wazuh-dashboard-plugins/pull/701)).

### Fixed

- Fixed the top menu API indicator when checking the API connection and the manager/cluster information had been changed ([#668](https://github.com/wazuh/wazuh-dashboard-plugins/pull/668)).
- Fixed our logger module which was not writting logs the very first time Kibana is started neither after a log rotation ([#667](https://github.com/wazuh/wazuh-dashboard-plugins/pull/667)).
- Fixed a regular expression in the server side when parsing URLs before registering a new Wazuh API ([#690](https://github.com/wazuh/wazuh-dashboard-plugins/pull/690)).
- Fixed filters from specific visualization regarding to _File integrity_ section ([#694](https://github.com/wazuh/wazuh-dashboard-plugins/pull/694)).
- Fixed filters parsing when generating a report because it was not parsing negated filters as expected ([#696](https://github.com/wazuh/wazuh-dashboard-plugins/pull/696)).
- Fixed visualization counter from _OSCAP_ tab ([#722](https://github.com/wazuh/wazuh-dashboard-plugins/pull/722)).

### Removed

- Temporary removed CSV download from agent inventory section due to Wazuh API bug ([#727](https://github.com/wazuh/wazuh-dashboard-plugins/pull/727)).

## Wazuh v3.3.0/v3.3.1 - Kibana v6.3.0 - Revision 398

### Added

- Improvements for latest app redesign ([#652](https://github.com/wazuh/wazuh-dashboard-plugins/pull/652)):
  - The _Welcome_ tabs have been simplified, following a more Elastic design.
  - Added again the `md-nav-bar` component with refined styles and limited to specific sections.
  - The _Settings > Welcome_ tab has been removed. You can use the nav bar to switch tabs.
  - Minor CSS adjustments and reordering.
- Small app UI improvements ([#634](https://github.com/wazuh/wazuh-dashboard-plugins/pull/634)):
  - Added link to _Agents Preview_ on the _Agents_ tab breadcrumbs.
  - Replaced the _Generate report_ button with a smaller one.
  - Redesigned _Management > Ruleset_ `md-chips` to look similar to Kibana filter pills.
  - Added agent information bar from _Agents > General_ to _Agents > Welcome_ too.
  - Refactored flex layout on _Welcome_ tabs to fix a height visual bug.
  - Removed duplicated loading rings on the _Agents_ tab.
- Improvements for app tables ([#627](https://github.com/wazuh/wazuh-dashboard-plugins/pull/627)):
  - Now the current page will be highlighted.
  - The gap has been fixed to the items per page value.
  - If there are no more pages for _Next_ or _Prev_ buttons, they will be hidden.
- Improvements for app health check ([#637](https://github.com/wazuh/wazuh-dashboard-plugins/pull/637)):
  - Improved design for the view.
  - The checks have been placed on a table, showing the current status of each one.
- Changes to our reporting feature ([#639](https://github.com/wazuh/wazuh-dashboard-plugins/pull/639)):
  - Now the generated reports will include tables for each section.
  - Added a parser for getting Elasticsearch data table responses.
  - The reporting feature is now a separated module, and the code has been refactored.
- Improvements for app tables pagination ([#646](https://github.com/wazuh/wazuh-dashboard-plugins/pull/646)).

### Changed

- Now the `pretty` parameter on the _Dev tools_ tab will be ignored to avoid `Unexpected error` messages ([#624](https://github.com/wazuh/wazuh-dashboard-plugins/pull/624)).
- The `pdfkit` dependency has been replaced by `pdfmake` ([#639](https://github.com/wazuh/wazuh-dashboard-plugins/pull/639)).
- Changed some Kibana tables for performance improvements on the reporting feature ([#644](https://github.com/wazuh/wazuh-dashboard-plugins/pull/644)).
- Changed the method to refresh the list of known fields on the index pattern ([#650](https://github.com/wazuh/wazuh-dashboard-plugins/pull/650)):
  - Now when restarting Kibana, the app will update the fieldset preserving the custom user fields.

### Fixed

- Fixed bug on _Agents CIS-CAT_ tab who wasn't loading the appropriate visualizations ([#626](https://github.com/wazuh/wazuh-dashboard-plugins/pull/626)).
- Fixed a bug where sometimes the index pattern could be `undefined` during the health check process, leading into a false error message when loading the app ([#640](https://github.com/wazuh/wazuh-dashboard-plugins/pull/640)).
- Fixed several bugs on the _Settings > API_ tab when removing, adding or editing new entries.

### Removed

- Removed the app login system ([#636](https://github.com/wazuh/wazuh-dashboard-plugins/pull/636)):
  - This feature was unstable, experimental and untested for a long time. We'll provide much better RBAC capabilities in the future.
- Removed the new Kuery language option on Discover app search bars.
  - This feature will be restored in the future, after more Elastic v6.3.0 adaptations.

## Wazuh v3.3.0/v3.3.1 - Kibana v6.3.0 - Revision 397

### Added

- Support for Elastic Stack v6.3.0 ([#579](https://github.com/wazuh/wazuh-dashboard-plugins/pull/579) & [#612](https://github.com/wazuh/wazuh-dashboard-plugins/pull/612) & [#615](https://github.com/wazuh/wazuh-dashboard-plugins/pull/615)).
- Brand-new Wazuh app redesign for the _Monitoring_ tab ([#581](https://github.com/wazuh/wazuh-dashboard-plugins/pull/581)):
  - Refactored and optimized UI for these tabs, using a breadcrumbs-based navigability.
  - Used the same guidelines from the previous redesign for _Overview_ and _Agents_ tabs.
- New tab for _Agents_ - _Inventory_ ([#582](https://github.com/wazuh/wazuh-dashboard-plugins/pull/582)):
  - Get information about the agent host, such as installed packages, motherboard, operating system, etc.
  - This tab will appear if the agent has the [`syscollector`](https://documentation.wazuh.com/current/user-manual/reference/ossec-conf/wodle-syscollector.html) wodle enabled.
- Brand-new extension - _CIS-CAT Alerts_ ([#601](https://github.com/wazuh/wazuh-dashboard-plugins/pull/601)):
  - A new extension, disabled by default.
  - Visualize alerts related to the CIS-CAT benchmarks on the _Overview_ and _Agents_ tabs.
  - Get information about the last performed scan and its score.
- Several improvements for the _Dev tools_ tab ([#583](https://github.com/wazuh/wazuh-dashboard-plugins/pull/583) & [#597](https://github.com/wazuh/wazuh-dashboard-plugins/pull/597)):
  - Now you can insert queries using inline parameters, just like in a web browser.
  - You can combine inline parameters with JSON-like parameters.
  - If you use the same parameter on both methods with different values, the inline parameter has precedence over the other one.
  - The tab icon has been changed for a more appropriate one.
  - The `Execute query` button is now always placed on the first line of the query block.
- Refactoring for all app tables ([#582](https://github.com/wazuh/wazuh-dashboard-plugins/pull/582)):
  - Replaced the old `wz-table` directive with a new one, along with a new data factory.
  - Now the tables are built with a pagination system.
  - Much easier method for building tables for the app.
  - Performance and stability improvements when fetching API data.
  - Now you can see the total amount of items and the elapsed time.

### Changed

- Moved some logic from the _Agents preview_ tab to the server, to avoid excessive client-side workload ([#586](https://github.com/wazuh/wazuh-dashboard-plugins/pull/586)).
- Changed the UI to use the same loading ring across all the app tabs ([#593](https://github.com/wazuh/wazuh-dashboard-plugins/pull/593) & [#599](https://github.com/wazuh/wazuh-dashboard-plugins/pull/599)).
- Changed the _No results_ message across all the tabs with visualizations ([#599](https://github.com/wazuh/wazuh-dashboard-plugins/pull/599)).

### Fixed

- Fixed a bug on the _Settings/Extensions_ tab where enabling/disabling some extensions could make other ones to be disabled ([#591](https://github.com/wazuh/wazuh-dashboard-plugins/pull/591)).

## Wazuh v3.3.0/v3.3.1 - Kibana v6.2.4 - Revision 396

### Added

- Support for Wazuh v3.3.1.
- Brand-new Wazuh app redesign for the _Settings_ tab ([#570](https://github.com/wazuh/wazuh-dashboard-plugins/pull/570)):
  - Refactored and optimized UI for these tabs, using a breadcrumbs-based navigability.
  - Used the same guidelines from the previous redesign for _Overview_ and _Agents_ tabs.
- Refactoring for _Overview_ and _Agents_ controllers ([#564](https://github.com/wazuh/wazuh-dashboard-plugins/pull/564)):
  - Reduced duplicated code by splitting it into separate files.
  - Code optimization for a better performance and maintainability.
  - Added new services to provide similar functionality between different app tabs.
- Added `data.vulnerability.package.condition` to the list of known fields ([#566](https://github.com/wazuh/wazuh-dashboard-plugins/pull/566)).

### Changed

- The `wazuh-logs` and `wazuh-monitoring` folders have been moved to the Kibana's `optimize` directory in order to avoid some error messages when using the `kibana-plugin list` command ([#563](https://github.com/wazuh/wazuh-dashboard-plugins/pull/563)).

### Fixed

- Fixed a bug on the _Settings_ tab where updating an API entry with wrong credentials would corrupt the existing one ([#558](https://github.com/wazuh/wazuh-dashboard-plugins/pull/558)).
- Fixed a bug on the _Settings_ tab where removing an API entry while its edit form is opened would hide the `Add API` button unless the user reloads the tab ([#558](https://github.com/wazuh/wazuh-dashboard-plugins/pull/558)).
- Fixed some Audit visualizations on the _Overview_ and _Agents_ tabs that weren't using the same search query to show the results ([#572](https://github.com/wazuh/wazuh-dashboard-plugins/pull/572)).
- Fixed undefined variable error on the `wz-menu` directive ([#575](https://github.com/wazuh/wazuh-dashboard-plugins/pull/575)).

## Wazuh v3.3.0 - Kibana v6.2.4 - Revision 395

### Fixed

- Fixed a bug on the _Agent Configuration_ tab where the sync status was always `NOT SYNCHRONIZED` ([#569](https://github.com/wazuh/wazuh-dashboard-plugins/pull/569)).

## Wazuh v3.3.0 - Kibana v6.2.4 - Revision 394

### Added

- Support for Wazuh v3.3.0.
- Updated some backend API calls to include the app version in the request header ([#560](https://github.com/wazuh/wazuh-dashboard-plugins/pull/560)).

## Wazuh v3.2.4 - Kibana v6.2.4 - Revision 393

### Added

- Brand-new Wazuh app redesign for _Overview_ and _Agents_ tabs ([#543](https://github.com/wazuh/wazuh-dashboard-plugins/pull/543)):
  - Updated UI for these tabs using breadcrumbs.
  - New _Welcome_ screen, presenting all the tabs to the user, with useful links to our documentation.
  - Overall design improved, adjusted font sizes and reduced HTML code.
  - This base will allow the app to increase its functionality in the future.
  - Removed the `md-nav-bar` component for a better user experience on small screens.
  - Improved app performance removing some CSS effects from some components, such as buttons.
- New filter for agent version on the _Agents Preview_ tab ([#537](https://github.com/wazuh/wazuh-dashboard-plugins/pull/537)).
- New filter for cluster node on the _Agents Preview_ tab ([#538](https://github.com/wazuh/wazuh-dashboard-plugins/pull/538)).

### Changed

- Now the report generation process will run in a parallel mode in the foreground ([#523](https://github.com/wazuh/wazuh-dashboard-plugins/pull/523)).
- Replaced the usage of `$rootScope` with two new factories, along with more controller improvements ([#525](https://github.com/wazuh/wazuh-dashboard-plugins/pull/525)).
- Now the _Extensions_ tab on _Settings_ won't edit the `.wazuh` index to modify the extensions configuration for all users ([#545](https://github.com/wazuh/wazuh-dashboard-plugins/pull/545)).
  - This allows each new user to always start with the base extensions configuration, and modify it to its needs storing the settings on a browser cookie.
- Now the GDPR requirements description on its tab won't be loaded if the Wazuh API version is not v3.2.3 or higher ([#546](https://github.com/wazuh/wazuh-dashboard-plugins/pull/546)).

### Fixed

- Fixed a bug where the app crashes when attempting to download huge amounts of data as CSV format ([#521](https://github.com/wazuh/wazuh-dashboard-plugins/pull/521)).
- Fixed a bug on the Timelion visualizations from _Management/Monitoring_ which were not properly filtering and showing the cluster nodes information ([#530](https://github.com/wazuh/wazuh-dashboard-plugins/pull/530)).
- Fixed several bugs on the loading process when switching between tabs with or without visualizations in the _Overview_ and _Agents_ tab ([#531](https://github.com/wazuh/wazuh-dashboard-plugins/pull/531) & [#533](https://github.com/wazuh/wazuh-dashboard-plugins/pull/533)).
- Fixed a bug on the `wazuh-monitoring` index feature when using multiple inserted APIs, along with several performance improvements ([#539](https://github.com/wazuh/wazuh-dashboard-plugins/pull/539)).
- Fixed a bug where the OS filter on the _Agents Preview_ tab would exclude the rest of filters instead of combining them ([#552](https://github.com/wazuh/wazuh-dashboard-plugins/pull/552)).
- Fixed a bug where the Extensions settings were restored every time the user opened the _Settings_ tab or pressed the _Set default manager_ button ([#555](https://github.com/wazuh/wazuh-dashboard-plugins/pull/555) & [#556](https://github.com/wazuh/wazuh-dashboard-plugins/pull/556)).

## Wazuh v3.2.3/v3.2.4 - Kibana v6.2.4 - Revision 392

### Added

- Support for Wazuh v3.2.4.
- New functionality - _Reporting_ ([#510](https://github.com/wazuh/wazuh-dashboard-plugins/pull/510)):
  - Generate PDF logs on the _Overview_ and _Agents_ tabs, with the new button next to _Panels_ and _Discover_.
  - The report will contain the current visualizations from the tab where you generated it.
  - List all your generated reports, download or deleted them at the new _Management/Reporting_ tab.
  - **Warning:** If you leave the tab while generating a report, the process will be aborted.
- Added warning/error messages about the total RAM on the server side ([#502](https://github.com/wazuh/wazuh-dashboard-plugins/pull/502)):
  - None of this messages will prevent the user from accessing the app, it's just a recommendation.
  - If your server has less than 2GB of RAM, you'll get an error message when opening the app.
  - If your server has between 2GB and 3GB of RAM, you'll get a warning message.
  - If your server has more than 3GB of RAM, you won't get any kind of message.
- Refactoring and added loading bar to _Manager Logs_ and _Groups_ tabs ([#505](https://github.com/wazuh/wazuh-dashboard-plugins/pull/505)).
- Added more Syscheck options to _Management/Agents_ configuration tabs ([#509](https://github.com/wazuh/wazuh-dashboard-plugins/pull/509)).

### Fixed

- Added more fields to the `known-fields.js` file to avoid warning messages on _Discover_ when using Filebeat for alerts forwarding ([#497](https://github.com/wazuh/wazuh-dashboard-plugins/pull/497)).
- Fixed a bug where clicking on the _Check connection_ button on the _Settings_ tab threw an error message although the API connected successfully ([#504](https://github.com/wazuh/wazuh-dashboard-plugins/pull/504)).
- Fixed a bug where the _Agents_ tab was not properly showing the total of agents due to the new Wazuh cluster implementation ([#517](https://github.com/wazuh/wazuh-dashboard-plugins/pull/517)).

## Wazuh v3.2.3 - Kibana v6.2.4 - Revision 391

### Added

- Support for Wazuh v3.2.3.
- Brand-new extension - _GDPR Alerts_ ([#453](https://github.com/wazuh/wazuh-dashboard-plugins/pull/453)):
  - A new extension, enabled by default.
  - Visualize alerts related to the GDPR compliance on the _Overview_ and _Agents_ tabs.
  - The _Ruleset_ tab has been updated to include GDPR filters on the _Rules_ subtab.
- Brand-new Management tab - _Monitoring_ ([#490](https://github.com/wazuh/wazuh-dashboard-plugins/pull/490)):
  - Visualize your Wazuh cluster, both master and clients.
    - Get the current cluster configuration.
    - Nodes listing, sorting, searching, etc.
  - Get a more in-depth cluster status thanks to the newly added [_Timelion_](https://www.elastic.co/guide/en/kibana/current/timelion.html) visualizations.
  - The Detail view gives you a summary of the node's healthcheck.
- Brand-new tab - _Dev tools_ ([#449](https://github.com/wazuh/wazuh-dashboard-plugins/pull/449)):
  - Find it on the top navbar, next to _Discover_.
  - Execute Wazuh API requests directly from the app.
  - This tab uses your currently selected API from _Settings_.
  - You can type different API requests on the input window, select one with the cursor, and click on the Play button to execute it.
  - You can also type comments on the input window.
- More improvements for the _Manager/Ruleset_ tab ([#446](https://github.com/wazuh/wazuh-dashboard-plugins/pull/446)):
  - A new colour palette for regex, order and rule description arguments.
  - Added return to List view on Ruleset button while on Detail view.
  - Fixed line height on all table headers.
  - Removed unused, old code from Ruleset controllers.
- Added option on `config.yml` to enable/disable the `wazuh-monitoring` index ([#441](https://github.com/wazuh/wazuh-dashboard-plugins/pull/441)):
  - Configure the frequency time to generate new indices.
  - The default frequency time has been increased to 1 hour.
  - When disabled, useful metrics will appear on _Overview/General_ replacing the _Agent status_ visualization.
- Added CSV exporting button to the app ([#431](https://github.com/wazuh/wazuh-dashboard-plugins/pull/431)):
  - Implemented new logic to fetch data from the Wazuh API and download it in CSV format.
  - Currently available for the _Ruleset_, _Logs_ and _Groups_ sections on the _Manager_ tab and also the _Agents_ tab.
- More refactoring to the app backend ([#439](https://github.com/wazuh/wazuh-dashboard-plugins/pull/439)):
  - Standardized error output from the server side.
  - Drastically reduced the error management logic on the client side.
  - Applied the _Facade_ pattern when importing/exporting modules.
  - Deleted unused/deprecated/useless methods both from server and client side.
  - Some optimizations to variable type usages.
- Refactoring to Kibana filters management ([#452](https://github.com/wazuh/wazuh-dashboard-plugins/pull/452) & [#459](https://github.com/wazuh/wazuh-dashboard-plugins/pull/459)):
  - Added new class to build queries from the base query.
  - The filter management is being done on controllers instead of the `discover` directive.
  - Now we are emitting specific events whenever we are fetching data or communicating to the `discover` directive.
  - The number of useless requests to fetch data has been reduced.
  - The synchronization actions are working as expected regardless the amount of data and/or the number of machine resources.
  - Fixed several bugs about filter usage and transition to different app tabs.
- Added confirmation message when the user deletes an API entry on _Settings/API_ ([#428](https://github.com/wazuh/wazuh-dashboard-plugins/pull/428)).
- Added support for filters on the _Manager/Logs_ tab when realtime is enabled ([#433](https://github.com/wazuh/wazuh-dashboard-plugins/pull/433)).
- Added more filter options to the Detail view on _Manager/Ruleset_ ([#434](https://github.com/wazuh/wazuh-dashboard-plugins/pull/434)).

### Changed

- Changed OSCAP visualization to avoid clipping issues with large agent names ([#429](https://github.com/wazuh/wazuh-dashboard-plugins/pull/429)).
- Now the related Rules or Decoders sections on _Manager/Ruleset_ will remain hidden if there isn't any data to show or while it's loading ([#434](https://github.com/wazuh/wazuh-dashboard-plugins/pull/434)).
- Added a 200ms delay when fetching iterable data from the Wazuh API ([#445](https://github.com/wazuh/wazuh-dashboard-plugins/pull/445) & [#450](https://github.com/wazuh/wazuh-dashboard-plugins/pull/450)).
- Fixed several bugs related to Wazuh API timeout/cancelled requests ([#445](https://github.com/wazuh/wazuh-dashboard-plugins/pull/445)).
- Added `ENOTFOUND`, `EHOSTUNREACH`, `EINVAL`, `EAI_AGAIN` options for API URL parameter checking ([#463](https://github.com/wazuh/wazuh-dashboard-plugins/pull/463)).
- Now the _Settings/Extensions_ subtab won't appear unless there's at least one API inserted ([#465](https://github.com/wazuh/wazuh-dashboard-plugins/pull/465)).
- Now the index pattern selector on _Settings/Pattern_ will also refresh the known fields when changing it ([#477](https://github.com/wazuh/wazuh-dashboard-plugins/pull/477)).
- Changed the _Manager_ tab into _Management_ ([#490](https://github.com/wazuh/wazuh-dashboard-plugins/pull/490)).

### Fixed

- Fixed a bug where toggling extensions after deleting an API entry could lead into an error message ([#465](https://github.com/wazuh/wazuh-dashboard-plugins/pull/465)).
- Fixed some performance bugs on the `dataHandler` service ([#442](https://github.com/wazuh/wazuh-dashboard-plugins/pull/442) & [#486](https://github.com/wazuh/wazuh-dashboard-plugins/pull/442)).
- Fixed a bug when loading the _Agents preview_ tab on Safari web browser ([#447](https://github.com/wazuh/wazuh-dashboard-plugins/pull/447)).
- Fixed a bug where a new extension (enabled by default) appears disabled when updating the app ([#456](https://github.com/wazuh/wazuh-dashboard-plugins/pull/456)).
- Fixed a bug where pressing the Enter key on the _Discover's_ tab search bar wasn't working properly ([#488](https://github.com/wazuh/wazuh-dashboard-plugins/pull/488)).

### Removed

- Removed the `rison` dependency from the `package.json` file ([#452](https://github.com/wazuh/wazuh-dashboard-plugins/pull/452)).
- Removed unused Elasticsearch request to avoid problems when there's no API inserted ([#460](https://github.com/wazuh/wazuh-dashboard-plugins/pull/460)).

## Wazuh v3.2.1/v3.2.2 - Kibana v6.2.4 - Revision 390

### Added

- Support for Wazuh v3.2.2.
- Refactoring on visualizations use and management ([#397](https://github.com/wazuh/wazuh-dashboard-plugins/pull/397)):
  - Visualizations are no longer stored on an index, they're built and loaded on demand when needed to render the interface.
  - Refactoring on the whole app source code to use the _import/export_ paradigm.
  - Removed old functions and variables from the old visualization management logic.
  - Removed cron task to clean remaining visualizations since it's no longer needed.
  - Some Kibana functions and modules have been overridden in order to make this refactoring work.
    - This change is not intrusive in any case.
- New redesign for the _Manager/Ruleset_ tab ([#420](https://github.com/wazuh/wazuh-dashboard-plugins/pull/420)):
  - Rules and decoders list now divided into two different sections: _List view_ and _Detail view_.
  - Removed old expandable tables to move the rule/decoder information into a new space.
  - Enable different filters on the detail view for a better search on the list view.
  - New table for related rules or decoders.
  - And finally, a bunch of minor design enhancements to the whole app.
- Added a copyright notice to the whole app source code ([#395](https://github.com/wazuh/wazuh-dashboard-plugins/pull/395)).
- Updated `.gitignore` with the _Node_ template ([#395](https://github.com/wazuh/wazuh-dashboard-plugins/pull/395)).
- Added new module to the `package.json` file, [`rison`](https://www.npmjs.com/package/rison) ([#404](https://github.com/wazuh/wazuh-dashboard-plugins/pull/404)).
- Added the `errorHandler` service to the blank screen scenario ([#413](https://github.com/wazuh/wazuh-dashboard-plugins/pull/413)):
  - Now the exact error message will be shown to the user, instead of raw JSON content.
- Added new option on the `config.yml` file to disable the new X-Pack RBAC capabilities to filter index-patterns ([#417](https://github.com/wazuh/wazuh-dashboard-plugins/pull/417)).

### Changed

- Small minor enhancements to the user interface ([#396](https://github.com/wazuh/wazuh-dashboard-plugins/pull/396)):
  - Reduced Wazuh app logo size.
  - Changed buttons text to not use all-capitalized letters.
  - Minor typos found in the HTML/CSS code have been fixed.
- Now the app log stores the package revision ([#417](https://github.com/wazuh/wazuh-dashboard-plugins/pull/417)).

### Fixed

- Fixed bug where the _Agents_ tab didn't preserve the filters after reloading the page ([#404](https://github.com/wazuh/wazuh-dashboard-plugins/pull/404)).
- Fixed a bug when using X-Pack that sometimes threw an error of false _"Not enough privileges"_ scenario ([#415](https://github.com/wazuh/wazuh-dashboard-plugins/pull/415)).
- Fixed a bug where the Kibana Discover auto-refresh functionality was still working when viewing the _Agent configuration_ tab ([#419](https://github.com/wazuh/wazuh-dashboard-plugins/pull/419)).

## Wazuh v3.2.1 - Kibana v6.2.4 - Revision 389

### Changed

- Changed severity and verbosity to some log messages ([#412](https://github.com/wazuh/wazuh-dashboard-plugins/pull/412)).

### Fixed

- Fixed a bug when using the X-Pack plugin without security capabilities enabled ([#403](https://github.com/wazuh/wazuh-dashboard-plugins/pull/403)).
- Fixed a bug when the app was trying to create `wazuh-monitoring` indices without checking the existence of the proper template ([#412](https://github.com/wazuh/wazuh-dashboard-plugins/pull/412)).

## Wazuh v3.2.1 - Kibana v6.2.4 - Revision 388

### Added

- Support for Elastic Stack v6.2.4.
- App server fully refactored ([#360](https://github.com/wazuh/wazuh-dashboard-plugins/pull/360)):
  - Added new classes, reduced the amount of code, removed unused functions, and several optimizations.
  - Now the app follows a more ES6 code style on multiple modules.
  - _Overview/Agents_ visualizations have been ordered into separated files and folders.
  - Now the app can use the default index defined on the `/ect/kibana/kibana.yml` file.
  - Better error handling for the visualizations directive.
  - Added a cron job to delete remaining visualizations on the `.kibana` index if so.
  - Also, we've added some changes when using the X-Pack plugin:
    - Better management of users and roles in order to use the app capabilities.
    - Prevents app loading if the currently logged user has no access to any index pattern.
- Added the `errorHandler` service to the `dataHandler` factory ([#340](https://github.com/wazuh/wazuh-dashboard-plugins/pull/340)).
- Added Syscollector section to _Manager/Agents Configuration_ tabs ([#359](https://github.com/wazuh/wazuh-dashboard-plugins/pull/359)).
- Added `cluster.name` field to the `wazuh-monitoring` index ([#377](https://github.com/wazuh/wazuh-dashboard-plugins/pull/377)).

### Changed

- Increased the query size when fetching the index pattern list ([#339](https://github.com/wazuh/wazuh-dashboard-plugins/pull/339)).
- Changed active colour for all app tables ([#347](https://github.com/wazuh/wazuh-dashboard-plugins/pull/347)).
- Changed validation regex to accept URLs with non-numeric format ([#353](https://github.com/wazuh/wazuh-dashboard-plugins/pull/353)).
- Changed visualization removal cron task to avoid excessive log messages when there weren't removed visualizations ([#361](https://github.com/wazuh/wazuh-dashboard-plugins/pull/361)).
- Changed filters comparison for a safer access ([#383](https://github.com/wazuh/wazuh-dashboard-plugins/pull/383)).
- Removed some `server.log` messages to avoid performance errors ([#384](https://github.com/wazuh/wazuh-dashboard-plugins/pull/384)).
- Changed the way of handling the index patterns list ([#360](https://github.com/wazuh/wazuh-dashboard-plugins/pull/360)).
- Rewritten some false error-level logs to just information-level ones ([#360](https://github.com/wazuh/wazuh-dashboard-plugins/pull/360)).
- Changed some files from JSON to CommonJS for performance improvements ([#360](https://github.com/wazuh/wazuh-dashboard-plugins/pull/360)).
- Replaced some code on the `kibana-discover` directive with a much cleaner statement to avoid issues on the _Agents_ tab ([#394](https://github.com/wazuh/wazuh-dashboard-plugins/pull/394)).

### Fixed

- Fixed a bug where several `agent.id` filters were created at the same time when navigating between _Agents_ and _Groups_ with different selected agents ([#342](https://github.com/wazuh/wazuh-dashboard-plugins/pull/342)).
- Fixed logic on the index-pattern selector which wasn't showing the currently selected pattern the very first time a user opened the app ([#345](https://github.com/wazuh/wazuh-dashboard-plugins/pull/345)).
- Fixed a bug on the `errorHandler` service who was preventing a proper output of some Elastic-related backend error messages ([#346](https://github.com/wazuh/wazuh-dashboard-plugins/pull/346)).
- Fixed panels flickering in the _Settings_ tab ([#348](https://github.com/wazuh/wazuh-dashboard-plugins/pull/348)).
- Fixed a bug in the shards and replicas settings when the user sets the value to zero (0) ([#358](https://github.com/wazuh/wazuh-dashboard-plugins/pull/358)).
- Fixed several bugs related to the upgrade process from Wazuh 2.x to the new refactored server ([#363](https://github.com/wazuh/wazuh-dashboard-plugins/pull/363)).
- Fixed a bug in _Discover/Agents VirusTotal_ tabs to avoid conflicts with the `agent.name` field ([#379](https://github.com/wazuh/wazuh-dashboard-plugins/pull/379)).
- Fixed a bug on the implicit filter in _Discover/Agents PCI_ tabs ([#393](https://github.com/wazuh/wazuh-dashboard-plugins/pull/393)).

### Removed

- Removed clear API password on `checkPattern` response ([#339](https://github.com/wazuh/wazuh-dashboard-plugins/pull/339)).
- Removed old dashboard visualizations to reduce loading times ([#360](https://github.com/wazuh/wazuh-dashboard-plugins/pull/360)).
- Removed some unused dependencies due to the server refactoring ([#360](https://github.com/wazuh/wazuh-dashboard-plugins/pull/360)).
- Removed completely `metricService` from the app ([#389](https://github.com/wazuh/wazuh-dashboard-plugins/pull/389)).

## Wazuh v3.2.1 - Kibana v6.2.2/v6.2.3 - Revision 387

### Added

- New logging system ([#307](https://github.com/wazuh/wazuh-dashboard-plugins/pull/307)):
  - New module implemented to write app logs.
  - Now a trace is stored every time the app is re/started.
  - Currently, the `initialize.js` and `monitoring.js` files work with this system.
  - Note: the logs will live under `/var/log/wazuh/wazuhapp.log` on Linux systems, on Windows systems they will live under `kibana/plugins/`. It rotates the log whenever it reaches 100MB.
- Better cookies handling ([#308](https://github.com/wazuh/wazuh-dashboard-plugins/pull/308)):
  - New field on the `.wazuh-version` index to store the last time the Kibana server was restarted.
  - This is used to check if the cookies have consistency with the current server status.
  - Now the app is clever and takes decisions depending on new consistency checks.
- New design for the _Agents/Configuration_ tab ([#310](https://github.com/wazuh/wazuh-dashboard-plugins/pull/310)):
  - The style is the same as the _Manager/Configuration_ tab.
  - Added two more sections: CIS-CAT and Commands ([#315](https://github.com/wazuh/wazuh-dashboard-plugins/pull/315)).
  - Added a new card that will appear when there's no group configuration at all ([#323](https://github.com/wazuh/wazuh-dashboard-plugins/pull/323)).
- Added _"group"_ column on the agents list in _Agents_ ([#312](https://github.com/wazuh/wazuh-dashboard-plugins/pull/312)):
  - If you click on the group, it will redirect the user to the specified group in _Manager/Groups_.
- New option for the `config.yml` file, `ip.selector` ([#313](https://github.com/wazuh/wazuh-dashboard-plugins/pull/313)):
  - Define if the app will show or not the index pattern selector on the top navbar.
  - This setting is set to `true` by default.
- More CSS cleanup and reordering ([#315](https://github.com/wazuh/wazuh-dashboard-plugins/pull/315)):
  - New `typography.less` file.
  - New `layout.less` file.
  - Removed `cleaned.less` file.
  - Reordering and cleaning of existing CSS files, including removal of unused classes, renaming, and more.
  - The _Settings_ tab has been refactored to correct some visual errors with some card components.
  - Small refactoring to some components from _Manager/Ruleset_ ([#323](https://github.com/wazuh/wazuh-dashboard-plugins/pull/323)).
- New design for the top navbar ([#326](https://github.com/wazuh/wazuh-dashboard-plugins/pull/326)):
  - Cleaned and refactored code
  - Revamped design, smaller and with minor details to follow the rest of Wazuh app guidelines.
- New design for the wz-chip component to follow the new Wazuh app guidelines ([#323](https://github.com/wazuh/wazuh-dashboard-plugins/pull/323)).
- Added more descriptive error messages when the user inserts bad credentials on the _Add new API_ form in the _Settings_ tab ([#331](https://github.com/wazuh/wazuh-dashboard-plugins/pull/331)).
- Added a new CSS class to truncate overflowing text on tables and metric ribbons ([#332](https://github.com/wazuh/wazuh-dashboard-plugins/pull/332)).
- Support for Elastic Stack v6.2.2/v6.2.3.

### Changed

- Improved the initialization system ([#317](https://github.com/wazuh/wazuh-dashboard-plugins/pull/317)):
  - Now the app will re-create the index-pattern if the user deletes the currently used by the Wazuh app.
  - The fieldset is now automatically refreshed if the app detects mismatches.
  - Now every index-pattern is dynamically formatted (for example, to enable the URLs in the _Vulnerabilities_ tab).
  - Some code refactoring for a better handling of possible use cases.
  - And the best thing, it's no longer needed to insert the sample alert!
- Improvements and changes to index-patterns ([#320](https://github.com/wazuh/wazuh-dashboard-plugins/pull/320) & [#333](https://github.com/wazuh/wazuh-dashboard-plugins/pull/333)):
  - Added a new route, `/get-list`, to fetch the index pattern list.
  - Removed and changed several functions for a proper management of index-patterns.
  - Improved the compatibility with user-created index-patterns, known to have unpredictable IDs.
  - Now the app properly redirects to `/blank-screen` if the length of the index patterns list is 0.
  - Ignored custom index patterns with auto-generated ID on the initialization process.
    - Now it uses the value set on the `config.yml` file.
  - If the index pattern is no longer available, the cookie will be overwritten.
- Improvements to the monitoring module ([#322](https://github.com/wazuh/wazuh-dashboard-plugins/pull/322)):
  - Minor refactoring to the whole module.
  - Now the `wazuh-monitoring` index pattern is regenerated if it's missing.
  - And the best thing, it's no longer needed to insert the monitoring template!
- Now the app health check system only checks if the API and app have the same `major.minor` version ([#311](https://github.com/wazuh/wazuh-dashboard-plugins/pull/311)):
  - Previously, the API and app had to be on the same `major.minor.patch` version.
- Adjusted space between title and value in some cards showing Manager or Agent configurations ([#315](https://github.com/wazuh/wazuh-dashboard-plugins/pull/315)).
- Changed red and green colours to more saturated ones, following Kibana style ([#315](https://github.com/wazuh/wazuh-dashboard-plugins/pull/315)).

### Fixed

- Fixed bug in Firefox browser who was not properly showing the tables with the scroll pagination functionality ([#314](https://github.com/wazuh/wazuh-dashboard-plugins/pull/314)).
- Fixed bug where visualizations weren't being destroyed due to ongoing renderization processes ([#316](https://github.com/wazuh/wazuh-dashboard-plugins/pull/316)).
- Fixed several UI bugs for a better consistency and usability ([#318](https://github.com/wazuh/wazuh-dashboard-plugins/pull/318)).
- Fixed an error where the initial index-pattern was not loaded properly the very first time you enter the app ([#328](https://github.com/wazuh/wazuh-dashboard-plugins/pull/328)).
- Fixed an error message that appeared whenever the app was not able to found the `wazuh-monitoring` index pattern ([#328](https://github.com/wazuh/wazuh-dashboard-plugins/pull/328)).

## Wazuh v3.2.1 - Kibana v6.2.2 - Revision 386

### Added

- New design for the _Manager/Groups_ tab ([#295](https://github.com/wazuh/wazuh-dashboard-plugins/pull/295)).
- New design for the _Manager/Configuration_ tab ([#297](https://github.com/wazuh/wazuh-dashboard-plugins/pull/297)).
- New design of agents statistics for the _Agents_ tab ([#299](https://github.com/wazuh/wazuh-dashboard-plugins/pull/299)).
- Added information ribbon into _Overview/Agent SCAP_ tabs ([#303](https://github.com/wazuh/wazuh-dashboard-plugins/pull/303)).
- Added information ribbon into _Overview/Agent VirusTotal_ tabs ([#306](https://github.com/wazuh/wazuh-dashboard-plugins/pull/306)).
- Added information ribbon into _Overview AWS_ tab ([#306](https://github.com/wazuh/wazuh-dashboard-plugins/pull/306)).

### Changed

- Refactoring of HTML and CSS code throughout the whole Wazuh app ([#294](https://github.com/wazuh/wazuh-dashboard-plugins/pull/294), [#302](https://github.com/wazuh/wazuh-dashboard-plugins/pull/302) & [#305](https://github.com/wazuh/wazuh-dashboard-plugins/pull/305)):
  - A big milestone for the project was finally achieved with this refactoring.
  - We've removed the Bootstrap dependency from the `package.json` file.
  - We've removed and merged many duplicated rules.
  - We've removed HTML and `angular-md` overriding rules. Now we have more own-made classes to avoid undesired results on the UI.
  - Also, this update brings tons of minor bugfixes related to weird HTML code.
- Wazuh app visualizations reviewed ([#301](https://github.com/wazuh/wazuh-dashboard-plugins/pull/301)):
  - The number of used buckets has been limited since most of the table visualizations were surpassing acceptable limits.
  - Some visualizations have been checked to see if they make complete sense on what they mean to show to the user.
- Modified some app components for better follow-up of Kibana guidelines ([#290](https://github.com/wazuh/wazuh-dashboard-plugins/pull/290) & [#297](https://github.com/wazuh/wazuh-dashboard-plugins/pull/297)).
  - Also, some elements were modified on the _Discover_ tab in order to correct some mismatches.

### Fixed

- Adjusted information ribbon in _Agents/General_ for large OS names ([#290](https://github.com/wazuh/wazuh-dashboard-plugins/pull/290) & [#294](https://github.com/wazuh/wazuh-dashboard-plugins/pull/294)).
- Fixed unsafe array access on the visualization directive when going directly into _Manager/Ruleset/Decoders_ ([#293](https://github.com/wazuh/wazuh-dashboard-plugins/pull/293)).
- Fixed a bug where navigating between agents in the _Agents_ tab was generating duplicated `agent.id` implicit filters ([#296](https://github.com/wazuh/wazuh-dashboard-plugins/pull/296)).
- Fixed a bug where navigating between different tabs from _Overview_ or _Agents_ while being on the _Discover_ sub-tab was causing data loss in metric watchers ([#298](https://github.com/wazuh/wazuh-dashboard-plugins/pull/298)).
- Fixed incorrect visualization of the rule level on _Manager/Ruleset/Rules_ when the rule level is zero (0) ([#298](https://github.com/wazuh/wazuh-dashboard-plugins/pull/298)).

### Removed

- Removed almost every `md-tooltip` component from the whole app ([#305](https://github.com/wazuh/wazuh-dashboard-plugins/pull/305)).
- Removed unused images from the `img` folder ([#305](https://github.com/wazuh/wazuh-dashboard-plugins/pull/305)).

## Wazuh v3.2.1 - Kibana v6.2.2 - Revision 385

### Added

- Support for Wazuh v3.2.1.
- Brand-new first redesign for the app user interface ([#278](https://github.com/wazuh/wazuh-dashboard-plugins/pull/278)):
  - This is the very first iteration of a _work-in-progress_ UX redesign for the Wazuh app.
  - The overall interface has been refreshed, removing some unnecessary colours and shadow effects.
  - The metric visualizations have been replaced by an information ribbon under the filter search bar, reducing the amount of space they occupied.
    - A new service was implemented for a proper handling of the metric visualizations watchers ([#280](https://github.com/wazuh/wazuh-dashboard-plugins/pull/280)).
  - The rest of the app visualizations now have a new, more detailed card design.
- New shards and replicas settings to the `config.yml` file ([#277](https://github.com/wazuh/wazuh-dashboard-plugins/pull/277)):
  - Now you can apply custom values to the shards and replicas for the `.wazuh` and `.wazuh-version` indices.
  - This feature only works before the installation process. If you modify these settings after installing the app, they won't be applied at all.

### Changed

- Now clicking again on the _Groups_ tab on _Manager_ will properly reload the tab and redirect to the beginning ([#274](https://github.com/wazuh/wazuh-dashboard-plugins/pull/274)).
- Now the visualizations only use the `vis-id` attribute for loading them ([#275](https://github.com/wazuh/wazuh-dashboard-plugins/pull/275)).
- The colours from the toast messages have been replaced to follow the Elastic 6 guidelines ([#286](https://github.com/wazuh/wazuh-dashboard-plugins/pull/286)).

### Fixed

- Fixed wrong data flow on _Agents/General_ when coming from and going to the _Groups_ tab ([#273](https://github.com/wazuh/wazuh-dashboard-plugins/pull/273)).
- Fixed sorting on tables, now they use the sorting functionality provided by the Wazuh API ([#274](https://github.com/wazuh/wazuh-dashboard-plugins/pull/274)).
- Fixed column width issues on some tables ([#274](https://github.com/wazuh/wazuh-dashboard-plugins/pull/274)).
- Fixed bug in the _Agent configuration_ JSON viewer who didn't properly show the full group configuration ([#276](https://github.com/wazuh/wazuh-dashboard-plugins/pull/276)).
- Fixed excessive loading time from some Audit visualizations ([#278](https://github.com/wazuh/wazuh-dashboard-plugins/pull/278)).
- Fixed Play/Pause button in timepicker's auto-refresh ([#281](https://github.com/wazuh/wazuh-dashboard-plugins/pull/281)).
- Fixed unusual scenario on visualization directive where sometimes there was duplicated implicit filters when doing a search ([#283](https://github.com/wazuh/wazuh-dashboard-plugins/pull/283)).
- Fixed some _Overview Audit_ visualizations who were not working properly ([#285](https://github.com/wazuh/wazuh-dashboard-plugins/pull/285)).

### Removed

- Deleted the `id` attribute from all the app visualizations ([#275](https://github.com/wazuh/wazuh-dashboard-plugins/pull/275)).

## Wazuh v3.2.0 - Kibana v6.2.2 - Revision 384

### Added

- New directives for the Wazuh app: `wz-table`, `wz-table-header` and `wz-search-bar` ([#263](https://github.com/wazuh/wazuh-dashboard-plugins/pull/263)):
  - Maintainable and reusable components for a better-structured app.
  - Several files have been changed, renamed and moved to new folders, following _best practices_.
  - The progress bar is now within its proper directive ([#266](https://github.com/wazuh/wazuh-dashboard-plugins/pull/266)).
  - Minor typos and refactoring changes to the new directives.
- Support for Elastic Stack v6.2.2.

### Changed

- App buttons have been refactored. Unified CSS and HTML for buttons, providing the same structure for them ([#269](https://github.com/wazuh/wazuh-dashboard-plugins/pull/269)).
- The API list on Settings now shows the latest inserted API at the beginning of the list ([#261](https://github.com/wazuh/wazuh-dashboard-plugins/pull/261)).
- The check for the currently applied pattern has been improved, providing clever handling of Elasticsearch errors ([#271](https://github.com/wazuh/wazuh-dashboard-plugins/pull/271)).
- Now on _Settings_, when the Add or Edit API form is active, if you press the other button, it will make the previous one disappear, getting a clearer interface ([#9df1e31](https://github.com/wazuh/wazuh-dashboard-plugins/commit/9df1e317903edf01c81eba068da6d20a8a1ea7c2)).

### Fixed

- Fixed visualizations directive to properly load the _Manager/Ruleset_ visualizations ([#262](https://github.com/wazuh/wazuh-dashboard-plugins/pull/262)).
- Fixed a bug where the classic extensions were not affected by the settings of the `config.yml` file ([#266](https://github.com/wazuh/wazuh-dashboard-plugins/pull/266)).
- Fixed minor CSS bugs from the conversion to directives to some components ([#266](https://github.com/wazuh/wazuh-dashboard-plugins/pull/266)).
- Fixed bug in the tables directive when accessing a member it doesn't exist ([#266](https://github.com/wazuh/wazuh-dashboard-plugins/pull/266)).
- Fixed browser console log error when clicking the Wazuh logo on the app ([#6647fbc](https://github.com/wazuh/wazuh-dashboard-plugins/commit/6647fbc051c2bf69df7df6e247b2b2f46963f194)).

### Removed

- Removed the `kbn-dis` directive from _Manager/Ruleset_ ([#262](https://github.com/wazuh/wazuh-dashboard-plugins/pull/262)).
- Removed the `filters.js` and `kibana_fields_file.json` files ([#263](https://github.com/wazuh/wazuh-dashboard-plugins/pull/263)).
- Removed the `implicitFilters` service ([#270](https://github.com/wazuh/wazuh-dashboard-plugins/pull/270)).
- Removed visualizations loading status trace from controllers and visualization directive ([#270](https://github.com/wazuh/wazuh-dashboard-plugins/pull/270)).

## Wazuh v3.2.0 - Kibana v6.2.1 - Revision 383

### Added

- Support for Wazuh 3.2.0.
- Compatibility with Kibana 6.1.0 to Kibana 6.2.1.
- New tab for vulnerability detector alerts.

### Changed

- The app now shows the index pattern selector only if the list length is greater than 1.
  - If it's exactly 1 shows the index pattern without a selector.
- Now the index pattern selector only shows the compatible ones.
  - It's no longer possible to select the `wazuh-monitoring` index pattern.
- Updated Bootstrap to 3.3.7.
- Improved filter propagation between Discover and the visualizations.
- Replaced the login route name from /login to /wlogin to avoid conflict with X-Pack own login route.

### Fixed

- Several CSS bugfixes for better compatibility with Kibana 6.2.1.
- Some variables changed for adapting new Wazuh API requests.
- Better error handling for some Elastic-related messages.
- Fixed browser console error from top-menu directive.
- Removed undesired md-divider from Manager/Logs.
- Adjusted the width of a column in Manager/Logs to avoid overflow issues with the text.
- Fixed a wrong situation with the visualizations when we refresh the Manager/Rules tab.

### Removed

- Removed the `travis.yml` file.

## Wazuh v3.1.0 - Kibana v6.1.3 - Revision 380

### Added

- Support for Wazuh 3.1.0.
- Compatibility with Kibana 6.1.3.
- New error handler for better app errors reporting.
- A new extension for Amazon Web Services alerts.
- A new extension for VirusTotal alerts.
- New agent configuration tab:
  - Visualize the current group configuration for the currently selected agent on the app.
  - Navigate through the different tabs to see which configuration is being used.
  - Check the synchronization status for the configuration.
  - View the current group of the agent and click on it to go to the Groups tab.
- New initial health check for checking some app components.
- New YAML config file:
  - Define the initial index pattern.
  - Define specific checks for the healthcheck.
  - Define the default extensions when adding new APIs.
- New index pattern selector dropdown on the top navbar.
  - The app will reload applying the new index pattern.
- Added new icons for some sections of the app.

### Changed

- New visualizations loader, with much better performance.
- Improved reindex process for the .wazuh index when upgrading from a 2.x-5.x version.
- Adding 365 days expiring time to the cookies.
- Change default behaviour for the config file. Now everything is commented with default values.
  - You need to edit the file, remove the comment mark and apply the desired value.
- Completely redesigned the manager configuration tab.
- Completely redesigned the groups tab.
- App tables have now unified CSS classes.

### Fixed

- Play real-time button has been fixed.
- Preventing duplicate APIs from feeding the wazuh-monitoring index.
- Fixing the check manager connection button.
- Fixing the extensions settings so they are preserved over time.
- Much more error handling messages in all the tabs.
- Fixed OS filters in agents list.
- Fixed autocomplete lists in the agents, rules and decoders list so they properly scroll.
- Many styles bugfixes for the different browsers.
- Reviewed and fixed some visualizations not showing accurate information.

### Removed

- Removed index pattern configuration from the `package.json` file.
- Removed unnecessary dependencies from the `package.json` file.

## Wazuh v3.0.0 - Kibana v6.1.0 - Revision 371

### Added

- You can configure the initial index-pattern used by the plugin in the initialPattern variable of the app's package.json.
- Auto `.wazuh` reindex from Wazuh 2.x - Kibana 5.x to Wazuh 3.x - Kibana 6.x.
  - The API credentials will be automatically migrated to the new installation.
- Dynamically changed the index-pattern used by going to the Settings -> Pattern tab.
  - Wazuh alerts compatibility auto detection.
- New loader for visualizations.
- Better performance: now the tabs use the same Discover tab, only changing the current filters.
- New Groups tab.
  - Now you can check your group configuration (search its agents and configuration files).
- The Logs tab has been improved.
  - You can sort by field and the view has been improved.
- Achieved a clearer interface with implicit filters per tab showed as unremovable chips.

### Changed

- Dynamically creating .kibana index if necessary.
- Better integration with Kibana Discover.
- Visualizations loaded at initialization time.
- New sync system to wait for Elasticsearch JS.
- Decoupling selected API and pattern from backend and moved to the client side.

## Wazuh v2.1.0 - Kibana v5.6.1 - Revision 345

### Added

- Loading icon while Wazuh loads the visualizations.
- Add/Delete/Restart agents.
- OS agent filter

### Changed

- Using genericReq when possible.

## Wazuh v2.0.1 - Kibana v5.5.1 - Revision 339

### Changed

- New index in Elasticsearch to save Wazuh set up configuration
- Short URL's is now supported
- A native base path from kibana.yml is now supported

### Fixed

- Search bar across panels now support parenthesis grouping
- Several CSS fixes for IE browser<|MERGE_RESOLUTION|>--- conflicted
+++ resolved
@@ -2,11 +2,7 @@
 
 All notable changes to the Wazuh app project will be documented in this file.
 
-<<<<<<< HEAD
-## Wazuh v4.10.0 - OpenSearch Dashboards 2.16.0 - Revision 02
-=======
 ## Wazuh v4.10.0 - OpenSearch Dashboards 2.16.0 - Revision 03
->>>>>>> a20c60a5
 
 ### Added
 
