--- conflicted
+++ resolved
@@ -2,18 +2,7 @@
 
 All notable changes to the Wazuh app project will be documented in this file.
 
-<<<<<<< HEAD
-## Wazuh v4.1.2 - Kibana 7.10.0 , 7.10.2 - Revision 4104
-
-### Fixed
-
-- Fix wrong variable declaration for macOS agents [#3066](https://github.com/wazuh/wazuh-kibana-app/pull/3066)
-
-
-## Wazuh v4.1.2 - Kibana 7.10.0 , 7.10.2 - Revision 4103
-=======
 ## Wazuh v4.1.3 - Kibana 7.10.0 , 7.10.2 - Revision 4104
->>>>>>> 240dd058
 
 ### Added
 
@@ -29,6 +18,7 @@
 - Fix rule filter is no applied when you click on a rule id in other module.[#3057](https://github.com/wazuh/wazuh-kibana-app/pull/3057)
 - Fixed bug changing master node configuration [#3062](https://github.com/wazuh/wazuh-kibana-app/pull/3062)
 - Improved validation and prevention for caching bundles in client side [#3063](https://github.com/wazuh/wazuh-kibana-app/pull/3063)
+- Fix wrong variable declaration for macOS agents [#3066](https://github.com/wazuh/wazuh-kibana-app/pull/3066)
 - Fix some errors in Events table, action buttons style and urls disappeared [#3086](https://github.com/wazuh/wazuh-kibana-app/pull/3086)
 - Rollback of invalid rule configuration file [#3084](https://github.com/wazuh/wazuh-kibana-app/pull/3084)
 
