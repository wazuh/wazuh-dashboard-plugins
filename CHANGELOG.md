--- conflicted
+++ resolved
@@ -94,11 +94,7 @@
 - Fixed Wazuh main menu and breadcrumb render issues [#3347](https://github.com/wazuh/wazuh-kibana-app/pull/3347)
 - Fixed generation of huge logs from backend errors [#3397](https://github.com/wazuh/wazuh-kibana-app/pull/3397)
 - Fixed vulnerabilities flyout not showing alerts if the vulnerability had a field missing [#3593](https://github.com/wazuh/wazuh-kibana-app/pull/3593)
-<<<<<<< HEAD
 - Fixed the requests get [#3661](https://github.com/wazuh/wazuh-kibana-app/pull/3661)
-=======
-- 
->>>>>>> 0e0f1daa
 
 ## Wazuh v4.2.1 - Kibana 7.10.2 , 7.11.2 - Revision 4202
 
