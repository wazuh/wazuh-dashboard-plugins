--- conflicted
+++ resolved
@@ -2,7 +2,6 @@
 
 All notable changes to the Wazuh app project will be documented in this file.
 
-<<<<<<< HEAD
 ## Wazuh v4.10.0 - OpenSearch Dashboards 2.16.0 - Revision 03
 
 ### Added
@@ -51,7 +50,7 @@
 - Removed GET /elastic/statistics API endpoint [#7001](https://github.com/wazuh/wazuh-dashboard-plugins/pull/7001)
 - Removed VirusTotal application in favor of Malware Detection [#7038](https://github.com/wazuh/wazuh-dashboard-plugins/pull/7038)
 - Removed processes state column in macOS agents [#7122](https://github.com/wazuh/wazuh-dashboard-plugins/pull/7122)
-=======
+
 ## Wazuh v4.9.2 - OpenSearch Dashboards 2.13.0 - Revision 01
 
 ### Added
@@ -61,7 +60,6 @@
 ### Fixed
 
 - Fixed vulnerabilities inventory table scroll [#7128](https://github.com/wazuh/wazuh-dashboard-plugins/pull/7128)
->>>>>>> 713f4a60
 
 ## Wazuh v4.9.1 - OpenSearch Dashboards 2.13.0 - Revision 04
 
