--- conflicted
+++ resolved
@@ -2,7 +2,6 @@
 
 All notable changes to the Wazuh app project will be documented in this file.
 
-<<<<<<< HEAD
 ## Wazuh v4.8.0 - OpenSearch Dashboards 2.10.0 - Revision 10
 
 ### Added
@@ -55,14 +54,13 @@
 - Removed notice of old Discover deprecation [#6341](https://github.com/wazuh/wazuh-dashboard-plugins/pull/6341)
 - Removed compilation date field from the app [#6366](https://github.com/wazuh/wazuh-dashboard-plugins/pull/6366)
 - Removed WAZUH_REGISTRATION_SERVER from Windows agent deployment command [#6361](https://github.com/wazuh/wazuh-dashboard-plugins/pull/6361)
-=======
+
 ## Wazuh v4.7.5 - OpenSearch Dashboards 2.8.0 - Revision 01
 
 ### Added
 
 - Support for Wazuh 4.7.5
 - Added sanitization to custom branding SVG files [#6687](https://github.com/wazuh/wazuh-dashboard-plugins/pull/6687)
->>>>>>> aabc60bd
 
 ## Wazuh v4.7.4 - OpenSearch Dashboards 2.8.0 - Revision 02
 
