--- conflicted
+++ resolved
@@ -2,7 +2,6 @@
 
 All notable changes to the Wazuh app project will be documented in this file.
 
-<<<<<<< HEAD
 ## Wazuh v4.5.0 - Kibana 7.10.2, 7.16.x, 7.17.x - Revision 4500
 
 ### Added
@@ -30,8 +29,6 @@
 - Fixed TypeError in FIM Inventory using new error handler [#5364](https://github.com/wazuh/wazuh-kibana-app/pull/5364)
 - Fixed error when using invalid group configuration [#5423](https://github.com/wazuh/wazuh-kibana-app/pull/5423)
 
-## Wazuh v4.4.1 - Kibana 7.10.2, 7.16.x, 7.17.x - Revision 01
-=======
 ## Wazuh v4.4.2 - Kibana 7.10.2, 7.16.x, 7.17.x - Revision 01
 
 ### Added
@@ -43,7 +40,6 @@
 - Fixed a problem in the backend service to get the plugin configuration [#5428](https://github.com/wazuh/wazuh-kibana-app/pull/5428)
 
 ## Wazuh v4.4.1 - Kibana 7.10.2, 7.16.x, 7.17.x - Revision 00
->>>>>>> 22bab276
 
 ### Fixed
 
