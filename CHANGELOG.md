--- conflicted
+++ resolved
@@ -2,8 +2,6 @@
 
 All notable changes to the Wazuh app project will be documented in this file.
 
-<<<<<<< HEAD
-=======
 ## Wazuh v3.2.1 - Kibana v6.2.4 - Revision 390
 
 ### Added
@@ -42,7 +40,6 @@
 -   Fixed a bug when using X-Pack that sometimes threw an error of false _"Not enough privileges"_ scenario ([#415](https://github.com/wazuh/wazuh-kibana-app/pull/415)).
 -   Fixed a bug where the Kibana Discover auto-refresh functionality was still working when viewing the _Agent configuration_ tab ([#419](https://github.com/wazuh/wazuh-kibana-app/pull/419)).
 
->>>>>>> cee6b616
 ## Wazuh v3.2.1 - Kibana v6.2.4 - Revision 389
 
 ### Changed
@@ -60,15 +57,9 @@
 
 -   Support for Elastic Stack v6.2.4.
 -   App server fully refactored ([#360](https://github.com/wazuh/wazuh-kibana-app/pull/360)):
-<<<<<<< HEAD
-    -   New added classes, reduced the amount of code, removed unused functions, and several optimizations.
-    -   Now the app follows a more ES6 code style on multiple modules.
-    -   _Overview/Agents_ visualizations have been splitted into separated files and folders.
-=======
     -   Added new classes, reduced the amount of code, removed unused functions, and several optimizations.
     -   Now the app follows a more ES6 code style on multiple modules.
     -   _Overview/Agents_ visualizations have been ordered into separated files and folders.
->>>>>>> cee6b616
     -   Now the app can use the default index defined on the `/ect/kibana/kibana.yml` file.
     -   Better error handling for the visualizations directive.
     -   Added a cron job to delete remaining visualizations on the `.kibana` index if so.
@@ -84,11 +75,7 @@
 -   Increased the query size when fetching the index pattern list ([#339](https://github.com/wazuh/wazuh-kibana-app/pull/339)).
 -   Changed active colour for all app tables ([#347](https://github.com/wazuh/wazuh-kibana-app/pull/347)).
 -   Changed validation regex to accept URLs with non-numeric format ([#353](https://github.com/wazuh/wazuh-kibana-app/pull/353)).
-<<<<<<< HEAD
--   Changed visualization removal cron task to avoid excesive log messages when there weren't removed visualizations ([#361](https://github.com/wazuh/wazuh-kibana-app/pull/361)).
-=======
 -   Changed visualization removal cron task to avoid excessive log messages when there weren't removed visualizations ([#361](https://github.com/wazuh/wazuh-kibana-app/pull/361)).
->>>>>>> cee6b616
 -   Changed filters comparison for a safer access ([#383](https://github.com/wazuh/wazuh-kibana-app/pull/383)).
 -   Removed some `server.log` messages to avoid performance errors ([#384](https://github.com/wazuh/wazuh-kibana-app/pull/384)).
 -   Changed the way of handling the index patterns list ([#360](https://github.com/wazuh/wazuh-kibana-app/pull/360)).
@@ -106,10 +93,6 @@
 -   Fixed several bugs related to the upgrade process from Wazuh 2.x to the new refactored server ([#363](https://github.com/wazuh/wazuh-kibana-app/pull/363)).
 -   Fixed a bug in _Discover/Agents VirusTotal_ tabs to avoid conflicts with the `agent.name` field ([#379](https://github.com/wazuh/wazuh-kibana-app/pull/379)).
 -   Fixed a bug on the implicit filter in _Discover/Agents PCI_ tabs ([#393](https://github.com/wazuh/wazuh-kibana-app/pull/393)).
-<<<<<<< HEAD
--   Fixed a bug on the app initialization when using X-Pack with the security plugin disabled ([#401](https://github.com/wazuh/wazuh-kibana-app/pull/401)).
-=======
->>>>>>> cee6b616
 
 ### Removed
 
@@ -125,21 +108,12 @@
 -   New logging system ([#307](https://github.com/wazuh/wazuh-kibana-app/pull/307)):
     -   New module implemented to write app logs.
     -   Now a trace is stored every time the app is re/started.
-<<<<<<< HEAD
-    -   Currently, the `initialize.js` and `monitoring.js` files works with this system.
-    -   Note: the logs will live under `/var/log/wazuh/wazuhapp.log` on Linux systems, on Windows systems they will live under `kibana/plugins/`. It rotates the log whenever it reaches 100MB.
--   Better cookies handling ([#308](https://github.com/wazuh/wazuh-kibana-app/pull/308)):
-    -   New field on the `.wazuh-version` index to store the last time the Kibana server was restarted.
-    -   This is used to check if the cookies have consistency with the current sever status.
-    -   Now the app is clever and takes decissions depending on new consistency checks.
-=======
     -   Currently, the `initialize.js` and `monitoring.js` files work with this system.
     -   Note: the logs will live under `/var/log/wazuh/wazuhapp.log` on Linux systems, on Windows systems they will live under `kibana/plugins/`. It rotates the log whenever it reaches 100MB.
 -   Better cookies handling ([#308](https://github.com/wazuh/wazuh-kibana-app/pull/308)):
     -   New field on the `.wazuh-version` index to store the last time the Kibana server was restarted.
     -   This is used to check if the cookies have consistency with the current server status.
     -   Now the app is clever and takes decisions depending on new consistency checks.
->>>>>>> cee6b616
 -   New design for the _Agents/Configuration_ tab ([#310](https://github.com/wazuh/wazuh-kibana-app/pull/310)):
     -   The style is the same as the _Manager/Configuration_ tab.
     -   Added two more sections: CIS-CAT and Commands ([#315](https://github.com/wazuh/wazuh-kibana-app/pull/315)).
@@ -170,17 +144,10 @@
     -   Now the app will re-create the index-pattern if the user deletes the currently used by the Wazuh app.
     -   The fieldset is now automatically refreshed if the app detects mismatches.
     -   Now every index-pattern is dynamically formatted (for example, to enable the URLs in the _Vulnerabilities_ tab).
-<<<<<<< HEAD
-    -   Several code refactoring for a better handling of possible use cases.
-    -   And the best thing, it's no longer needed to insert the sample alert!
--   Improvements and changes to index-patterns ([#320](https://github.com/wazuh/wazuh-kibana-app/pull/320) & [#333](https://github.com/wazuh/wazuh-kibana-app/pull/333)):
-    -   New route, `/get-list`, to fetch the index pattern list.
-=======
     -   Some code refactoring for a better handling of possible use cases.
     -   And the best thing, it's no longer needed to insert the sample alert!
 -   Improvements and changes to index-patterns ([#320](https://github.com/wazuh/wazuh-kibana-app/pull/320) & [#333](https://github.com/wazuh/wazuh-kibana-app/pull/333)):
     -   Added a new route, `/get-list`, to fetch the index pattern list.
->>>>>>> cee6b616
     -   Removed and changed several functions for a proper management of index-patterns.
     -   Improved the compatibility with user-created index-patterns, known to have unpredictable IDs.
     -   Now the app properly redirects to `/blank-screen` if the length of the index patterns list is 0.
@@ -191,22 +158,14 @@
     -   Minor refactoring to the whole module.
     -   Now the `wazuh-monitoring` index pattern is regenerated if it's missing.
     -   And the best thing, it's no longer needed to insert the monitoring template!
-<<<<<<< HEAD
--   Now the app healthcheck system only checks if the API and app have the same `major.minor` version ([#311](https://github.com/wazuh/wazuh-kibana-app/pull/311)):
-=======
 -   Now the app health check system only checks if the API and app have the same `major.minor` version ([#311](https://github.com/wazuh/wazuh-kibana-app/pull/311)):
->>>>>>> cee6b616
     -   Previously, the API and app had to be on the same `major.minor.patch` version.
 -   Adjusted space between title and value in some cards showing Manager or Agent configurations ([#315](https://github.com/wazuh/wazuh-kibana-app/pull/315)).
 -   Changed red and green colours to more saturated ones, following Kibana style ([#315](https://github.com/wazuh/wazuh-kibana-app/pull/315)).
 
 ### Fixed
 
-<<<<<<< HEAD
--   Fixed bug on Firefox browser who was not properly showing the tables with the scroll pagination functionality ([#314](https://github.com/wazuh/wazuh-kibana-app/pull/314)).
-=======
 -   Fixed bug in Firefox browser who was not properly showing the tables with the scroll pagination functionality ([#314](https://github.com/wazuh/wazuh-kibana-app/pull/314)).
->>>>>>> cee6b616
 -   Fixed bug where visualizations weren't being destroyed due to ongoing renderization processes ([#316](https://github.com/wazuh/wazuh-kibana-app/pull/316)).
 -   Fixed several UI bugs for a better consistency and usability ([#318](https://github.com/wazuh/wazuh-kibana-app/pull/318)).
 -   Fixed an error where the initial index-pattern was not loaded properly the very first time you enter the app ([#328](https://github.com/wazuh/wazuh-kibana-app/pull/328)).
@@ -230,15 +189,9 @@
     -   We've removed the Bootstrap dependency from the `package.json` file.
     -   We've removed and merged many duplicated rules.
     -   We've removed HTML and `angular-md` overriding rules. Now we have more own-made classes to avoid undesired results on the UI.
-<<<<<<< HEAD
-    -   Also, this update brings tons of minor bugfixes related with weird HTML code.
--   Wazuh app visualizations reviewed ([#301](https://github.com/wazuh/wazuh-kibana-app/pull/301)):
-    -   The number of used buckets has been limited, since most of the table visualizations were surpassing acceptable limits.
-=======
     -   Also, this update brings tons of minor bugfixes related to weird HTML code.
 -   Wazuh app visualizations reviewed ([#301](https://github.com/wazuh/wazuh-kibana-app/pull/301)):
     -   The number of used buckets has been limited since most of the table visualizations were surpassing acceptable limits.
->>>>>>> cee6b616
     -   Some visualizations have been checked to see if they make complete sense on what they mean to show to the user.
 -   Modified some app components for better follow-up of Kibana guidelines ([#290](https://github.com/wazuh/wazuh-kibana-app/pull/290) & [#297](https://github.com/wazuh/wazuh-kibana-app/pull/297)).
     -   Also, some elements were modified on the _Discover_ tab in order to correct some mismatches.
@@ -263,44 +216,27 @@
 -   Support for Wazuh v3.2.1.
 -   Brand-new first redesign for the app user interface ([#278](https://github.com/wazuh/wazuh-kibana-app/pull/278)):
     -   This is the very first iteration of a _work-in-progress_ UX redesign for the Wazuh app.
-<<<<<<< HEAD
-    -   The overall interface has been refreshed, removing some unnecessary colors and shadow effects.
-=======
     -   The overall interface has been refreshed, removing some unnecessary colours and shadow effects.
->>>>>>> cee6b616
     -   The metric visualizations have been replaced by an information ribbon under the filter search bar, reducing the amount of space they occupied.
         -   A new service was implemented for a proper handling of the metric visualizations watchers ([#280](https://github.com/wazuh/wazuh-kibana-app/pull/280)).
     -   The rest of the app visualizations now have a new, more detailed card design.
 -   New shards and replicas settings to the `config.yml` file ([#277](https://github.com/wazuh/wazuh-kibana-app/pull/277)):
     -   Now you can apply custom values to the shards and replicas for the `.wazuh` and `.wazuh-version` indices.
-<<<<<<< HEAD
-    -   This feature only works before the installation process. If you modify this settings after installing the app, they won't be applied at all.
-=======
     -   This feature only works before the installation process. If you modify these settings after installing the app, they won't be applied at all.
->>>>>>> cee6b616
 
 ### Changed
 
 -   Now clicking again on the _Groups_ tab on _Manager_ will properly reload the tab and redirect to the beginning ([#274](https://github.com/wazuh/wazuh-kibana-app/pull/274)).
 -   Now the visualizations only use the `vis-id` attribute for loading them ([#275](https://github.com/wazuh/wazuh-kibana-app/pull/275)).
-<<<<<<< HEAD
--   The colors from the toast messages have been replaced to follow the Elastic 6 guidelines ([#286](https://github.com/wazuh/wazuh-kibana-app/pull/286)).
-=======
 -   The colours from the toast messages have been replaced to follow the Elastic 6 guidelines ([#286](https://github.com/wazuh/wazuh-kibana-app/pull/286)).
->>>>>>> cee6b616
 
 ### Fixed
 
 -   Fixed wrong data flow on _Agents/General_ when coming from and going to the _Groups_ tab ([#273](https://github.com/wazuh/wazuh-kibana-app/pull/273)).
 -   Fixed sorting on tables, now they use the sorting functionality provided by the Wazuh API ([#274](https://github.com/wazuh/wazuh-kibana-app/pull/274)).
 -   Fixed column width issues on some tables ([#274](https://github.com/wazuh/wazuh-kibana-app/pull/274)).
-<<<<<<< HEAD
--   Fixed bug on the _Agent configuration_ JSON viewer who didn't properly show the full group configuration ([#276](https://github.com/wazuh/wazuh-kibana-app/pull/276)).
--   Fixed excesive loading time from some Audit visualizations ([#278](https://github.com/wazuh/wazuh-kibana-app/pull/278)).
-=======
 -   Fixed bug in the _Agent configuration_ JSON viewer who didn't properly show the full group configuration ([#276](https://github.com/wazuh/wazuh-kibana-app/pull/276)).
 -   Fixed excessive loading time from some Audit visualizations ([#278](https://github.com/wazuh/wazuh-kibana-app/pull/278)).
->>>>>>> cee6b616
 -   Fixed Play/Pause button in timepicker's auto-refresh ([#281](https://github.com/wazuh/wazuh-kibana-app/pull/281)).
 -   Fixed unusual scenario on visualization directive where sometimes there was duplicated implicit filters when doing a search ([#283](https://github.com/wazuh/wazuh-kibana-app/pull/283)).
 -   Fixed some _Overview Audit_ visualizations who were not working properly ([#285](https://github.com/wazuh/wazuh-kibana-app/pull/285)).
@@ -314,27 +250,16 @@
 ### Added
 
 -   New directives for the Wazuh app: `wz-table`, `wz-table-header` and `wz-search-bar` ([#263](https://github.com/wazuh/wazuh-kibana-app/pull/263)):
-<<<<<<< HEAD
-    -   Maintainable and reusable components for a better structured app.
-    -   Several files have been changed, renamed and moved to new folders, following _best practices_.
-    -   The progress bar is now within its proper directive ([#266](https://github.com/wazuh/wazuh-kibana-app/pull/266)).
-    -   Minor typos and refactoring changes for the new directives.
-=======
     -   Maintainable and reusable components for a better-structured app.
     -   Several files have been changed, renamed and moved to new folders, following _best practices_.
     -   The progress bar is now within its proper directive ([#266](https://github.com/wazuh/wazuh-kibana-app/pull/266)).
     -   Minor typos and refactoring changes to the new directives.
->>>>>>> cee6b616
 -   Support for Elastic Stack v6.2.2.
 
 ### Changed
 
 -   App buttons have been refactored. Unified CSS and HTML for buttons, providing the same structure for them ([#269](https://github.com/wazuh/wazuh-kibana-app/pull/269)).
-<<<<<<< HEAD
--   The API list on Settings now shows the latest inserted API at the beggining of the list ([#261](https://github.com/wazuh/wazuh-kibana-app/pull/261)).
-=======
 -   The API list on Settings now shows the latest inserted API at the beginning of the list ([#261](https://github.com/wazuh/wazuh-kibana-app/pull/261)).
->>>>>>> cee6b616
 -   The check for the currently applied pattern has been improved, providing clever handling of Elasticsearch errors ([#271](https://github.com/wazuh/wazuh-kibana-app/pull/271)).
 -   Now on _Settings_, when the Add or Edit API form is active, if you press the other button, it will make the previous one disappear, getting a clearer interface ([#9df1e31](https://github.com/wazuh/wazuh-kibana-app/commit/9df1e317903edf01c81eba068da6d20a8a1ea7c2)).
 
@@ -343,11 +268,7 @@
 -   Fixed visualizations directive to properly load the _Manager/Ruleset_ visualizations ([#262](https://github.com/wazuh/wazuh-kibana-app/pull/262)).
 -   Fixed a bug where the classic extensions were not affected by the settings of the `config.yml` file ([#266](https://github.com/wazuh/wazuh-kibana-app/pull/266)).
 -   Fixed minor CSS bugs from the conversion to directives to some components ([#266](https://github.com/wazuh/wazuh-kibana-app/pull/266)).
-<<<<<<< HEAD
--   Fixed bug on the tables directive when accessing a member it doesn't exists ([#266](https://github.com/wazuh/wazuh-kibana-app/pull/266)).
-=======
 -   Fixed bug in the tables directive when accessing a member it doesn't exist ([#266](https://github.com/wazuh/wazuh-kibana-app/pull/266)).
->>>>>>> cee6b616
 -   Fixed browser console log error when clicking the Wazuh logo on the app ([#6647fbc](https://github.com/wazuh/wazuh-kibana-app/commit/6647fbc051c2bf69df7df6e247b2b2f46963f194)).
 
 ### Removed
@@ -396,23 +317,14 @@
 -   Support for Wazuh 3.1.0.
 -   Compatibility with Kibana 6.1.3.
 -   New error handler for better app errors reporting.
-<<<<<<< HEAD
--   New extension for Amazon Web Services alerts.
--   New extension for VirusTotal alerts.
-=======
 -   A new extension for Amazon Web Services alerts.
 -   A new extension for VirusTotal alerts.
->>>>>>> cee6b616
 -   New agent configuration tab:
     -   Visualize the current group configuration for the currently selected agent on the App.
     -   Navigate through the different tabs to see which configuration is being used.
     -   Check the synchronization status for the configuration.
     -   View the current group of the agent and click on it to go to the Groups tab.
-<<<<<<< HEAD
--   New initial healthcheck for cheking some app components.
-=======
 -   New initial health check for checking some app components.
->>>>>>> cee6b616
 -   New YAML config file:
     -   Define the initial index pattern.
     -   Define specific checks for the healthcheck.
@@ -434,16 +346,6 @@
 
 ### Fixed
 
-<<<<<<< HEAD
--   Play realtime button has been fixed.
--   Preventing duplicate APIs from feeding the wazuh-monitoring index.
--   Fixing the check manager connection button.
--   Fixing the extensions settings so they are preserved over time.
--   Many more error handling messages in all the tabs.
--   Fixed OS filters in agents list.
--   Fixed autocomplete lists in the agents, rules and decoders list so they properly scroll.
--   Many style fixes for the different browsers.
-=======
 -   Play real-time button has been fixed.
 -   Preventing duplicate APIs from feeding the wazuh-monitoring index.
 -   Fixing the check manager connection button.
@@ -452,7 +354,6 @@
 -   Fixed OS filters in agents list.
 -   Fixed autocomplete lists in the agents, rules and decoders list so they properly scroll.
 -   Many styles bugfixes for the different browsers.
->>>>>>> cee6b616
 -   Reviewed and fixed some visualizations not showing accurate information.
 
 ### Removed
@@ -472,11 +373,7 @@
 -   New loader for visualizations.
 -   Better performance: now the tabs use the same Discover tab, only changing the current filters.
 -   New Groups tab.
-<<<<<<< HEAD
-    -   Now you can check your groups configuration (search its agents and configuration files).
-=======
     -   Now you can check your group configuration (search its agents and configuration files).
->>>>>>> cee6b616
 -   The Logs tab has been improved.
     -   You can sort by field and the view has been improved.
 -   Achieved a clearer interface with implicit filters per tab showed as unremovable chips.
@@ -487,11 +384,7 @@
 -   Better integration with Kibana Discover.
 -   Visualizations loaded at initialization time.
 -   New sync system to wait for Elasticsearch JS.
-<<<<<<< HEAD
--   Decoupling selected API and pattern from backend and moved to client side.
-=======
 -   Decoupling selected API and pattern from backend and moved to the client side.
->>>>>>> cee6b616
 
 ## Wazuh v2.1.0 - Kibana v5.6.1 - Revision 345
 
@@ -511,17 +404,9 @@
 
 -   New index in Elasticsearch to save Wazuh set up configuration
 -   Short URL's is now supported
-<<<<<<< HEAD
--   Native base path from kibana.yml is now supported
-
-### Fixed
-
--   Searchbar across panels now support parenthesis groupping
-=======
 -   A native base path from kibana.yml is now supported
 
 ### Fixed
 
 -   Search bar across panels now support parenthesis grouping
->>>>>>> cee6b616
 -   Several CSS fixes for IE browser