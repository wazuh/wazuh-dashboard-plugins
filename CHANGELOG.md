--- conflicted
+++ resolved
@@ -6,10 +6,7 @@
 
 ### Fixed
 
-<<<<<<< HEAD
-=======
 - Wazuh.yml review: fixed link to web documentation, improved in-file documentation and fixed some grammatical errors. [#4378](https://github.com/wazuh/wazuh-kibana-app/pull/4378)
->>>>>>> ff367a89
 - Fixed an error during the generation of a group's report, if the request to the Wazuh API fails [#4350](https://github.com/wazuh/wazuh-kibana-app/pull/4350)
 - Fixed a problem with the group's report, when the group has no agents [#4350](https://github.com/wazuh/wazuh-kibana-app/pull/4350)
 - Fixed path in logo customization section [#4352](https://github.com/wazuh/wazuh-kibana-app/pull/4352)
@@ -17,10 +14,7 @@
 - Fixed an error of an undefined username hash related to reporting when using Kibana with X-Pack and security was disabled [#4358](https://github.com/wazuh/wazuh-kibana-app/pull/4358)
 - Fixed persistence of the plugin registry file between updates [#4359](https://github.com/wazuh/wazuh-kibana-app/pull/4359)
 - Fixed searchbar error on SCA Inventory table [#4367](https://github.com/wazuh/wazuh-kibana-app/pull/4367)
-<<<<<<< HEAD
 - Fixed Wazuh restart UI [#4365](https://github.com/wazuh/wazuh-kibana-app/pull/4365)
-=======
->>>>>>> ff367a89
 
 # Removed
 
