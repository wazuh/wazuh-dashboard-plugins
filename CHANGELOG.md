--- conflicted
+++ resolved
@@ -45,6 +45,7 @@
 - Fix error in how the SCA check's checks are displayed [#](https://github.com/wazuh/wazuh-kibana-app/pull/3297)
 - Fixed message of error when add sample data fails [#3241](https://github.com/wazuh/wazuh-kibana-app/pull/3241)
 - Fixed modules are missing in the agent menu [#3244](https://github.com/wazuh/wazuh-kibana-app/pull/3244)
+- Fixed Alerts Summary of modules for reports [#3303](https://github.com/wazuh/wazuh-kibana-app/pull/3303)
 - Fixed dark mode visualization background in pdf reports [#3315](https://github.com/wazuh/wazuh-kibana-app/pull/3315)
 - Adapt Kibana integrations to Kibana 7.11 and 7.12  [#3309](https://github.com/wazuh/wazuh-kibana-app/pull/3309)
 - Fixed error agent view does not render correctly  [#3306](https://github.com/wazuh/wazuh-kibana-app/pull/3306)
@@ -69,12 +70,8 @@
 - Added retry button to check api again in health check [#3109](https://github.com/wazuh/wazuh-kibana-app/pull/3109)
 - Added `wazuh-statistics` template and a new mapping for these indices [#3111](https://github.com/wazuh/wazuh-kibana-app/pull/3111)
 - Added link to documentation "Checking connection with Manager" in deploy new agent [#3126](https://github.com/wazuh/wazuh-kibana-app/pull/3126)
-<<<<<<< HEAD
 - Fixed Agent Evolution graph showing agents from multiple APIs [#3256](https://github.com/wazuh/wazuh-kibana-app/pull/3256)
 - Added Disabled index pattern checks in Health Check [#3311](https://github.com/wazuh/wazuh-kibana-app/pull/3311)
-=======
-- Added a warning message for the `Install and enroll the agent` step of `Deploy new agent` guide [#3238](https://github.com/wazuh/wazuh-kibana-app/pull/3238)
->>>>>>> cedfcfca
 
 ### Changed
 
@@ -100,32 +97,10 @@
 - Fixed check for TCP protocol in deploy new agent [#3163](https://github.com/wazuh/wazuh-kibana-app/pull/3163)
 - Fixed RBAC issue with agent group permissions [#3181](https://github.com/wazuh/wazuh-kibana-app/pull/3181)
 - Fixed change index pattern from menu doesn't work [#3187](https://github.com/wazuh/wazuh-kibana-app/pull/3187)
-<<<<<<< HEAD
-- Fixed Alerts Summary of modules for reports [#3303](https://github.com/wazuh/wazuh-kibana-app/pull/3303)
-
-## Wazuh v4.1.5 - Kibana 7.10.0 , 7.10.2, 7.11.2 - Revision 4108
-
-### Fixed
-
-- Unable to change selected index pattern from the Wazuh menu [#3330](https://github.com/wazuh/wazuh-kibana-app/pull/3330)
-
-## Wazuh v4.1.5 - Kibana 7.10.0 , 7.10.2, 7.11.2 - Revision 4107
-
-### Added
-
-- Support for Kibana 7.11.2
-- Added a warning message for the `Install and enroll the agent` step of `Deploy new agent` guide [#3238](https://github.com/wazuh/wazuh-kibana-app/pull/3238)
-
-### Fixed
-
-- Conflict with the creation of the index pattern when performing the Health Check [#3223](https://github.com/wazuh/wazuh-kibana-app/pull/3223)
-- Fixing mac os agents add command [#3207](https://github.com/wazuh/wazuh-kibana-app/pull/3207)
-=======
 - Conflict with the creation of the index pattern when performing the Health Check [#3232](https://github.com/wazuh/wazuh-kibana-app/pull/3232)
 - Added Disabled index pattern checks in Health Check [#3311](https://github.com/wazuh/wazuh-kibana-app/pull/3311)
 - Fixed windows update section in Linux Inventory PDF [#3569](https://github.com/wazuh/wazuh-kibana-app/pull/3569)
 - Improving and removing unnecessary error logs [#3574](https://github.com/wazuh/wazuh-kibana-app/pull/3574)
->>>>>>> cedfcfca
 
 ## Wazuh v4.1.5 - Kibana 7.10.0 , 7.10.2, 7.11.2 - Revision 4108
 
