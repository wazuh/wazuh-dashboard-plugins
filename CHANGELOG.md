--- conflicted
+++ resolved
@@ -1,23 +1,13 @@
 # Change Log
 
 All notable changes to the Wazuh app project will be documented in this file.
-<<<<<<< HEAD
-## Wazuh v4.2.0 - Kibana 7.10.0 , 7.10.2 - Revision 4201
-
-### Added
-
-- Fixed The page of not having permissions appears when you update in a second [#3041](https://github.com/wazuh/wazuh-kibana-app/pull/3041)
-
-## Wazuh v4.1.1 - Kibana 7.10.0 , 7.10.2 - Revision 4103
-=======
-
 ## Wazuh v4.1.2 - Kibana 7.10.0 , 7.10.2 - Revision 4104
->>>>>>> b4028772
 
 ### Added
 
 - Creation of index pattern after the default one is changes in Settings [#2985](https://github.com/wazuh/wazuh-kibana-app/pull/2985)
 - Added node name of agent list and detail [#3039](https://github.com/wazuh/wazuh-kibana-app/pull/3039)
+- Fixed The page of not having permissions appears when you update in a second [#3041](https://github.com/wazuh/wazuh-kibana-app/pull/3041)
 
 ### Fixed
 
