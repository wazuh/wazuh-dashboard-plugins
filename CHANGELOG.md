--- conflicted
+++ resolved
@@ -2,9 +2,7 @@
 
 All notable changes to the Wazuh app project will be documented in this file.
 
-<<<<<<< HEAD
-## Wazuh v4.9.1 - OpenSearch Dashboards 2.13.0 - Revision 03
-=======
+
 ## Wazuh v4.10.0 - OpenSearch Dashboards 2.16.0 - Revision 01
 
 ## Fixed
@@ -39,8 +37,8 @@
 - Removed agent RBAC filters from dashboard queries [#6945](https://github.com/wazuh/wazuh-dashboard-plugins/pull/6945)
 - Removed GET /elastic/statistics API endpoint [#7001](https://github.com/wazuh/wazuh-dashboard-plugins/pull/7001)
 
-## Wazuh v4.9.1 - OpenSearch Dashboards 2.13.0 - Revision 01
->>>>>>> 8b188176
+## Wazuh v4.9.1 - OpenSearch Dashboards 2.13.0 - Revision 03
+
 
 ### Added
 
