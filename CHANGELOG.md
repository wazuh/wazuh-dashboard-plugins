--- conflicted
+++ resolved
@@ -2,7 +2,6 @@
 
 All notable changes to the Wazuh app project will be documented in this file.
 
-<<<<<<< HEAD
 ## Wazuh v4.9.0 - OpenSearch Dashboards 2.13.0 - Revision 01
 
 ### Added
@@ -69,10 +68,7 @@
 - Removed custom EuiSuggestItem component in favor of OUI's native component [#6714](https://github.com/wazuh/wazuh-dashboard-plugins/pull/6714)
 - Removed API endpoint unused endpoints from creation of old visualisations: GET /elastic/visualizations/{tab}/{pattern} and GET /elastic/visualizations/{tab}/{pattern} [#6782](https://github.com/wazuh/wazuh-dashboard-plugins/pull/6782)
 
-## Wazuh v4.8.1 - OpenSearch Dashboards 2.10.0 - Revision 00
-=======
 ## Wazuh v4.8.1 - OpenSearch Dashboards 2.10.0 - Revision 02
->>>>>>> f44384dd
 
 ### Added
 
