# Change Log

All notable changes to the Wazuh app project will be documented in this file.

<<<<<<< HEAD
## Wazuh v4.4.5 - Kibana 7.10.2, 7.16.x, 7.17.x - Revision 00

### Added

- Add Apple Silicon architecture button to the register Agent wizard [#5478](https://github.com/wazuh/wazuh-kibana-app/pull/5478)

### Fixed

- Fixed the rendering of tables that contains IPs and agent overview [#5471](https://github.com/wazuh/wazuh-kibana-app/pull/5471)

### Removed

- Removed the agent name in the agent info ribbon [#5497](https://github.com/wazuh/wazuh-kibana-app/pull/5497)

### Changed

- Changed windows agent service name in the deploy agent wizard [#5538](https://github.com/wazuh/wazuh-kibana-app/pull/5538)
=======
## Wazuh v4.5.0 - Kibana 7.10.2, 7.16.x, 7.17.x - Revision 01

### Added

- Support for Wazuh 4.5.0
>>>>>>> b34e85cc

## Wazuh v4.4.4 - Kibana 7.10.2, 7.16.x, 7.17.x - Revision 01

### Added

- Support for Wazuh 4.4.4

### Changed

- Changed the title and added a warning in the step 3 of the deploy new agent section. [#5416](https://github.com/wazuh/wazuh-kibana-app/pull/5416)

## Wazuh v4.4.3 - Kibana 7.10.2, 7.16.x, 7.17.x - Revision 01

### Added

- Support for Wazuh 4.4.3

### Fixed

- Fixed command to install the macOS agent on the agent wizard [#5481](https://github.com/wazuh/wazuh-kibana-app/pull/5481) [#5484](https://github.com/wazuh/wazuh-kibana-app/pull/5484)
- Fixed command to start the macOS agent on the agent wizard [#5470](https://github.com/wazuh/wazuh-kibana-app/pull/5470)

## Wazuh v4.4.2 - Kibana 7.10.2, 7.16.x, 7.17.x - Revision 01

### Added

- Support for Wazuh 4.4.2

### Fixed

- Fixed a problem in the backend service to get the plugin configuration [#5428](https://github.com/wazuh/wazuh-kibana-app/pull/5428)

## Wazuh v4.4.1 - Kibana 7.10.2, 7.16.x, 7.17.x - Revision 00

### Fixed

- Fixed the search in the agent inventory data tables [#5196](https://github.com/wazuh/wazuh-kibana-app/pull/5196)
- Fixed the `Anomaly and malware detection` link. [#5329](https://github.com/wazuh/wazuh-kibana-app/pull/5329)
- Fixed the problem that did not allow closing the time picker when the button was clicked again in `Agents` and `Management/Statistics`. [#5341](https://github.com/wazuh/wazuh-kibana-app/pull/5341)

## Wazuh v4.4.0 - Kibana 7.10.2, 7.16.x, 7.17.x - Revision 06

### Added

- Added the option to sort by the agent's count in the group table. [#4323](https://github.com/wazuh/wazuh-kibana-app/pull/4323)
- Added agent synchronization status in the agent module. [#3874](https://github.com/wazuh/wazuh-kibana-app/pull/3874) [#5143](https://github.com/wazuh/wazuh-kibana-app/pull/5143) [#5177](https://github.com/wazuh/wazuh-kibana-app/pull/5177)
- Added the ability to set the agent name in the installation command. [#4739](https://github.com/wazuh/wazuh-kibana-app/pull/4739)
- Added validation to the plugin's settings [#4503](https://github.com/wazuh/wazuh-kibana-app/pull/4503) [#4785](https://github.com/wazuh/wazuh-kibana-app/pull/4785)
- Added new settings to customize the header and footer on the PDF reports [#4505](https://github.com/wazuh/wazuh-kibana-app/pull/4505) [#4798](https://github.com/wazuh/wazuh-kibana-app/pull/4798) [#4805](https://github.com/wazuh/wazuh-kibana-app/pull/4805)
- Added a new setting to enable or disable the customization [#4507](https://github.com/wazuh/wazuh-kibana-app/pull/4507)
- Added the ability to upload an image for the `customization.logo.*` settings in `Settings/Configuration` [#4504](https://github.com/wazuh/wazuh-kibana-app/pull/4504)
- Added macOS support to the 'Deploy new agent' section [#4867](https://github.com/wazuh/wazuh-kibana-app/pull/4867)
- Added PowerPC architecture support for redhat7, in the 'Deploy new agent' section. [#4833](https://github.com/wazuh/wazuh-kibana-app/pull/4833)
- Added a centralized service to handle the requests [#4831](https://github.com/wazuh/wazuh-kibana-app/pull/4831)
- Added data-test-subj property to the create-policy component [#4873](https://github.com/wazuh/wazuh-kibana-app/pull/4873)
- Added a link for additional steps to enroll agents on Alpine Linux in the 'Deploy new agent' section. [#4933](https://github.com/wazuh/wazuh-kibana-app/pull/4933)
- Added extra steps message and new command for Windows XP and Windows Server 2008, added alpine agent with all its steps. [#4933](https://github.com/wazuh/wazuh-kibana-app/pull/4933)
- Added file saving conditions in File Editor [#4970](https://github.com/wazuh/wazuh-kibana-app/pull/4970)
- Added character validation to avoid invalid agent names in the 'Deploy new agent' section. [#5021](https://github.com/wazuh/wazuh-kibana-app/pull/5021) [#5028](https://github.com/wazuh/wazuh-kibana-app/pull/5028)
- Added default selected options in the 'Deploy new agent' section [#5063](https://github.com/wazuh/wazuh-kibana-app/pull/5063)
- Added suggestions for cluster's node and protocol to use for agent enrollment in the 'Deploy new agent' section. [#4776](https://github.com/wazuh/wazuh-kibana-app/pull/4776) [#4954](https://github.com/wazuh/wazuh-kibana-app/pull/4954) [#5166](https://github.com/wazuh/wazuh-kibana-app/pull/5166)
- Redesign the SCA table of the agent's dashboard [#4512](https://github.com/wazuh/wazuh-kibana-app/pull/4512)

### Changed

- Changed the HTTP verb from `GET` to `POST` in the requests to log in to the Wazuh API [#4103](https://github.com/wazuh/wazuh-kibana-app/pull/4103)
- Changed the endpoint that updates the plugin configuration to support updating multiple settings at once. [#4501](https://github.com/wazuh/wazuh-kibana-app/pull/4501)
- Improved alerts summary performance [#4376](https://github.com/wazuh/wazuh-kibana-app/pull/4376) [#5071](https://github.com/wazuh/wazuh-kibana-app/pull/5071) [#5131](https://github.com/wazuh/wazuh-kibana-app/pull/5131)
- Improved the setting's description for the plugin displayed in the UI and the configuration file. [#4501](https://github.com/wazuh/wazuh-kibana-app/pull/4501)
- Improved `Agents Overview` performance [#4363](https://github.com/wazuh/wazuh-kibana-app/pull/4363) [#5076](https://github.com/wazuh/wazuh-kibana-app/pull/5076)
- Improved the message displayed when there is a versions mismatch between the Wazuh API and the Wazuh app [#4529](https://github.com/wazuh/wazuh-kibana-app/pull/4529) [#4964](https://github.com/wazuh/wazuh-kibana-app/pull/4964)
- Updated operating systems' information in the 'Deploy new agent' section. [#4851](https://github.com/wazuh/wazuh-kibana-app/pull/4851)
- Updated and unified the fetching and rendering of the SCA checks results due to changes in the Wazuh API [#5031](https://github.com/wazuh/wazuh-kibana-app/pull/5031)
- Updated the `Agent details` component to the changes in the Wazuh API response. [#3874](https://github.com/wazuh/wazuh-kibana-app/pull/3874)
- Updated the `Last vulnerability scan` component to the changes in the Wazuh API response [#4975](https://github.com/wazuh/wazuh-kibana-app/pull/4975)
- Updated the `winston` dependency to `3.5.1` [#4985](https://github.com/wazuh/wazuh-kibana-app/pull/4985)
- Updated the `mocha` dependency to `10.1.0` [#5062](https://github.com/wazuh/wazuh-kibana-app/pull/5062)
- Updated the `pdfmake` dependency to `0.2.7` [#5062](https://github.com/wazuh/wazuh-kibana-app/pull/5062)
- The button to export the app logs is now disabled when there are no results, instead of showing an error toast [#4992](https://github.com/wazuh/wazuh-kibana-app/pull/4992)
- Independently load each dashboard from the `Agents Overview` page [#4363](https://github.com/wazuh/wazuh-kibana-app/pull/4363)

### Fixed

- Fixed nested fields filtering in dashboards tables and KPIs [#4425](https://github.com/wazuh/wazuh-kibana-app/pull/4425)
- Fixed nested field rendering in security alerts table details [#4428](https://github.com/wazuh/wazuh-kibana-app/pull/4428) [#4925](https://github.com/wazuh/wazuh-kibana-app/pull/4925)
- Fixed a bug where the Wazuh logo was used instead of the custom one [#4539](https://github.com/wazuh/wazuh-kibana-app/pull/4539)
- Fixed rendering problems of the `Agent Overview` section in low resolutions [#4516](https://github.com/wazuh/wazuh-kibana-app/pull/4516)
- Fixed issue when logging out from Wazuh when SAML is enabled [#4595](https://github.com/wazuh/wazuh-kibana-app/issues/4595)
- Fixed server errors with code 500 when the Wazuh API is not reachable / up. [#4710](https://github.com/wazuh/wazuh-kibana-app/pull/4710) [#4728](https://github.com/wazuh/wazuh-kibana-app/pull/4728) [#4971](https://github.com/wazuh/wazuh-kibana-app/pull/4971)
- Fixed pagination to SCA table [#4653](https://github.com/wazuh/wazuh-kibana-app/issues/4653) [#5010](https://github.com/wazuh/wazuh-kibana-app/pull/5010)
- Fixed `WAZUH_PROTOCOL` suggestion in the 'Deploy new agent' section. [#4849](https://github.com/wazuh/wazuh-kibana-app/pull/4849)
- Fixed agent deployment instructions for HP-UX and Solaris. [#4943](https://github.com/wazuh/wazuh-kibana-app/pull/4943)
- Fixed a bug that caused the flyouts to close when clicking inside them [#4638](https://github.com/wazuh/wazuh-kibana-app/pull/4638) [#5046](https://github.com/wazuh/wazuh-kibana-app/pull/5046)
- Fixed the manager option in the 'Deploy new agent' section [#4981](https://github.com/wazuh/wazuh-kibana-app/pull/4981)
- Fixed Inventory checks table filters by stats [#4999](https://github.com/wazuh/wazuh-kibana-app/pull/4999) [#5031](https://github.com/wazuh/wazuh-kibana-app/pull/5031)
- Fixed commands in the 'Deploy new agent' section (most of the commands are missing '-1') [#4962](https://github.com/wazuh/wazuh-kibana-app/pull/4962)
- Fixed agent installation command for macOS in the 'Deploy new agent' section. [#4968](https://github.com/wazuh/wazuh-kibana-app/pull/4968)
- Fixed agent evolution chart [#4942](https://github.com/wazuh/wazuh-kibana-app/pull/4942)
- Fixed Solaris command [#5035](https://github.com/wazuh/wazuh-kibana-app/pull/5035)
- Fixed commands: AIX, OpenSUSE, Alpine, Suse11, Fedora, HP, Oracle Linux 5, Amazon Linux 2, CentOS5. Changed the word 'or higher' in buttons to '+'. Fixed validations for HP, Solaris and Alpine. [#5045](https://github.com/wazuh/wazuh-kibana-app/pull/5045)
- Fixed error in GitHub module PDF report. [#5069](https://github.com/wazuh/wazuh-kibana-app/pull/5069)
- Fixed password input in 'Deploy new agent' section [#5098](https://github.com/wazuh/wazuh-kibana-app/pull/5098)
- Fixed error when clicking on the selectors of agents in the group agents management [#5094](https://github.com/wazuh/wazuh-kibana-app/pull/5094)
- Fixed menu content panel is displayed in the wrong place. [5092](https://github.com/wazuh/wazuh-kibana-app/pull/5092)
- Fixed greyed and disabled menu section names [#5101](https://github.com/wazuh/wazuh-kibana-app/pull/5101)
- Fixed misspelling in the NIST module [#5107](https://github.com/wazuh/wazuh-kibana-app/pull/5107)
- Fixed Statistic cronjob bulk document insert [#5150](https://github.com/wazuh/wazuh-kibana-app/pull/5150)
- Fixed the style of the buttons showing more event information in the event view table. [#5137](https://github.com/wazuh/wazuh-kibana-app/pull/5137)
- Fixed Inventory module for Solaris agents [#5144](https://github.com/wazuh/wazuh-kibana-app/pull/5144)
- Fixed the module information button in Office 365 and GitHub Panel tab to open the nav drawer. [#5167](https://github.com/wazuh/wazuh-kibana-app/pull/5167)
- Fixed a UI crash due to `external_references` field could be missing in some vulnerability data [#5200](https://github.com/wazuh/wazuh-kibana-app/pull/5200)
- Fixed Wazuh main menu not displayed when navigation menu is locked [#5273](https://github.com/wazuh/wazuh-kibana-app/pull/5273)
- Fixed 'Deploy new agent' section which used wrong secure connection property [#5285](https://github.com/wazuh/wazuh-kibana-app/pull/5285) [#5295](https://github.com/wazuh/wazuh-kibana-app/pull/5295)
- Disabled unmapped fields filter in `Security Events` alerts table [#4929](https://github.com/wazuh/wazuh-kibana-app/pull/4929)
- Raspbian OS, Ubuntu, Amazon Linux and Amazon Linux 2 commands in the 'Deploy new agent' section now change when a different architecture is selected [#4876](https://github.com/wazuh/wazuh-kibana-app/pull/4876) [#4880](https://github.com/wazuh/wazuh-kibana-app/pull/4880)

### Removed

- Removed unused file related to agent menu [#5103](https://github.com/wazuh/wazuh-kibana-app/pull/5103)
- Removed the `angular-chart.js` dependency [#4985](https://github.com/wazuh/wazuh-kibana-app/pull/4985)
- Removed the `pug-loader` dependency [#5062](https://github.com/wazuh/wazuh-kibana-app/pull/5062) [#5089](https://github.com/wazuh/wazuh-kibana-app/pull/5089)

## Wazuh v4.3.11 - Kibana 7.10.2, 7.16.x, 7.17.x - Revision 4312

### Added

- Support for Wazuh 4.3.11

## Wazuh v4.3.10 - Kibana 7.10.2, 7.16.x, 7.17.x - Revision 4311

### Fixed

- Fixed issue when logging out from Wazuh when SAML is enabled [#4815](https://github.com/wazuh/wazuh-kibana-app/issues/4815)

## Wazuh v4.3.9 - Kibana 7.10.2, 7.16.x, 7.17.x - Revision 4310

### Added

- Support for Wazuh 4.3.9

## Wazuh v4.3.8 - Kibana 7.10.2, 7.16.x, 7.17.x - Revision 4309

### Added

- Support for Wazuh 4.3.8

## Wazuh v4.3.7 - Kibana 7.10.2, 7.16.x, 7.17.x - Revision 4308

### Fixed

- Wazuh.yml review: fixed link to web documentation, improved in-file documentation and fixed some grammatical errors. [#4378](https://github.com/wazuh/wazuh-kibana-app/pull/4378) [#4399](https://github.com/wazuh/wazuh-kibana-app/pull/4399)
- Fixed an error during the generation of a group's report, if the request to the Wazuh API fails [#4350](https://github.com/wazuh/wazuh-kibana-app/pull/4350)
- Fixed a problem with the group's report, when the group has no agents [#4350](https://github.com/wazuh/wazuh-kibana-app/pull/4350)
- Fixed path in logo customization section [#4352](https://github.com/wazuh/wazuh-kibana-app/pull/4352)
- Fixed a TypeError in Firefox. Change the Get request that was made with a Kibana core.http.get(/api/check-wazuh) resource to the WzRequest.genericReq resource and it no longer fails, also add a test capture to public/plugin.ts that wraps the request and in case of failure, the error is detected when the browser does not work with the V8 engine. [#4362](https://github.com/wazuh/wazuh-kibana-app/pull/4362)
- Fixed an error of an undefined username hash related to reporting when using Kibana with X-Pack and security was disabled [#4358](https://github.com/wazuh/wazuh-kibana-app/pull/4358)
- Fixed persistence of the plugin registry file between updates [#4359](https://github.com/wazuh/wazuh-kibana-app/pull/4359)
- Fixed searchbar error on SCA Inventory table [#4367](https://github.com/wazuh/wazuh-kibana-app/pull/4367)
- Fixed a routes loop when reinstalling Wazuh indexer [#4373](https://github.com/wazuh/wazuh-kibana-app/pull/4373)

# Removed

- Removed the use of `manager_host` field related to agent information of Wazuh API responses, which is obsolete [#4350](https://github.com/wazuh/wazuh-kibana-app/pull/4350)

## Wazuh v4.3.6 - Kibana 7.10.2, 7.16.x, 7.17.x - Revision 4307

### Fixed

- Fixed the search bar component to properly distinguish conjuntion operators (AND, OR) [#4326](https://github.com/wazuh/wazuh-kibana-app/pull/4326)
- Fixed documentation link titles to match the documentation sections to redirect to [#4301](https://github.com/wazuh/wazuh-kibana-app/pull/4301)
- Fixed missing documentation references to the Agent's overview, Agent's Integrity monitoring, and Agent's Inventory data sections, when the agent has never connected. [#4301](https://github.com/wazuh/wazuh-kibana-app/pull/4301)
- The references to the documentation site now links to the appropriate version [#4301](https://github.com/wazuh/wazuh-kibana-app/pull/4301)
- Fixed missing documentation link in the Docker Listener module [#4301](https://github.com/wazuh/wazuh-kibana-app/pull/4301)
- Fixed broken links to the documentation site [#4301](https://github.com/wazuh/wazuh-kibana-app/pull/4301)
- Fix Rules, Decoders and CDB lists uploaders to show errors appropriately [#4307](https://github.com/wazuh/wazuh-kibana-app/pull/4307)
- Sanitize report's inputs and usernames [#4330](https://github.com/wazuh/wazuh-kibana-app/pull/4330)

## Wazuh v4.3.5 - Kibana 7.10.2, 7.16.x, 7.17.x - Revision 4306

### Added

- Added to the interface API messages in the Ruleset test module [#4244](https://github.com/wazuh/wazuh-kibana-app/pull/4244)
- Added authorization prompt in Mitre > Intelligence [#4261](https://github.com/wazuh/wazuh-kibana-app/pull/4261)
- Added a more descriptive message when there is an error related to the user permissions when getting the list of index patterns in a route resolver [#4280](https://github.com/wazuh/wazuh-kibana-app/pull/4280)

### Changed

- Changed the reference from Manager to Wazuh server in the guide to deploy a new agent [#4239](https://github.com/wazuh/wazuh-kibana-app/pull/4239)
- Removed the filtered tags because they were not supported by the API endpoint [#4267](https://github.com/wazuh/wazuh-kibana-app/pull/4267)
- Changed styles in visualizations. [#4254](https://github.com/wazuh/wazuh-kibana-app/pull/4254)

### Fixed

- Fixed type error when changing screen size in agents section [#4233](https://github.com/wazuh/wazuh-kibana-app/pull/4233)
- Removed a logged error that appeared when the `statistics` tasks tried to create an index with the same name, causing the second task to fail on the creation of the index because it already exists [#4235](https://github.com/wazuh/wazuh-kibana-app/pull/4235)
- Fixed a UI crash due to a query with syntax errors in `Modules/Security events` [#4237](https://github.com/wazuh/wazuh-kibana-app/pull/4237)
- Fixed an error when generating a module report after changing the selected agent [#4240](https://github.com/wazuh/wazuh-kibana-app/pull/4240)
- Fixed an unhandled error when a Wazuh API request failed in the dev tools [#4266](https://github.com/wazuh/wazuh-kibana-app/pull/4266)
- Fixed an error related to `API not available` when saving the manager configuration and restarting the manager from `Management/Configuration/Edit configuration` on manager mode [#4264](https://github.com/wazuh/wazuh-kibana-app/pull/4264)
- Fixed a UI problem that required scrolling to see the logs in Management/Logs and Settings/Logs [#4253](https://github.com/wazuh/wazuh-kibana-app/pull/4253)

## Wazuh v4.3.4 - Kibana 7.10.2, 7.16.x, 7.17.x - Revision 4305

### Added

- Added the `pending` agent status to some sections that was missing
  [#4166](https://github.com/wazuh/wazuh-kibana-app/pull/4166)
  [#4188](https://github.com/wazuh/wazuh-kibana-app/pull/4188)

### Changed

- Replaced the visualization of `Status` panel in `Agents` [#4166](https://github.com/wazuh/wazuh-kibana-app/pull/4166) [#4196](https://github.com/wazuh/wazuh-kibana-app/pull/4196)
- Replaced the visualization of policy in `Modules/Security configuration assessment/Inventory` [#4166](https://github.com/wazuh/wazuh-kibana-app/pull/4166)
- Consistency in the colors and labels used for the agent status [#4166](https://github.com/wazuh/wazuh-kibana-app/pull/4166) [#4199](https://github.com/wazuh/wazuh-kibana-app/issues/4199)
- Replaced how the full and partial scan dates are displayed in the `Details` panel of `Vulnerabilities/Inventory` [#4169](https://github.com/wazuh/wazuh-kibana-app/pull/4169)

### Fixed

- Maintain the filters when clicking on the `Visualize` button of a document field from `<Module>/Events` and redirects to the `lens` plugin [#4157](https://github.com/wazuh/wazuh-kibana-app/pull/4157)
- Fixed that the platform visualizations didn't use some definitions related to the UI on Kibana 7.10.2 [#4166](https://github.com/wazuh/wazuh-kibana-app/pull/4166)
- Fixed a toast message with a successful process appeared when removing an agent of a group in `Management/Groups` and the agent appears in the agent list after refreshing the table [#4167](https://github.com/wazuh/wazuh-kibana-app/pull/4167)
- Fixed import of an empty rule or decoder file [#4176](https://github.com/wazuh/wazuh-kibana-app/pull/4176)
- Fixed overwriting of rule and decoder imports [#4180](https://github.com/wazuh/wazuh-kibana-app/pull/4180)
- Fixed missing background in the status graph tooltip in agents [#4198](https://github.com/wazuh/wazuh-kibana-app/pull/4198)
- Fixed the problem allowing to remove the filters from the module [#4219](https://github.com/wazuh/wazuh-kibana-app/pull/4219)

## Wazuh v4.3.3 - Kibana 7.10.2, 7.16.x, 7.17.x - Revision 4304

### Fixed

- Fixed the implicit filters in modules can be removed [#4146](https://github.com/wazuh/wazuh-kibana-app/pull/4146)
- Fixed Wazuh Dashboard troubleshooting url [#4150](https://github.com/wazuh/wazuh-kibana-app/pull/4150)

## Wazuh v4.3.2 - Kibana 7.10.2 , 7.16.x, 7.17.x - Revision 4303

### Added

- Support for Wazuh 4.3.2

## Wazuh v4.2.7 - Kibana 7.10.2, 7.11.2, 7.12.1, 7.13.0, 7.13.1, 7.13.2, 7.13.3, 7.13.4, 7.14.0, 7.14.1, 7.14.2 - Revision 4208

### Added

- Support for Wazuh 4.2.7

## Wazuh v4.3.1 - Kibana 7.10.2 , 7.16.x, 7.17.x - Revision 4302

### Added

- Added PowerShell version warning to Windows agent installation wizard [#4142](https://github.com/wazuh/wazuh-kibana-app/pull/4142)
- A new workflow is added to perform backports to specific branches [#4149](https://github.com/wazuh/wazuh-kibana-app/pull/4149)

### Fixed

- Fixed the falsy values are displayed as not defined and enhanced the output of `Ruleset Test` [#4141](https://github.com/wazuh/wazuh-kibana-app/pull/4141)

## Wazuh v4.3.0 - Kibana 7.10.2, 7.16.x, 7.17.x - Revision 4301

### Added

- Support for Kibana 7.16.x
- Support for Kibana 7.17.x
- Added GitHub and Office365 modules [#3557](https://github.com/wazuh/wazuh-kibana-app/pull/3557)
- Added a new `Panel` module tab for GitHub and Office365 modules
  [#3541](https://github.com/wazuh/wazuh-kibana-app/pull/3541)
  [#3945](https://github.com/wazuh/wazuh-kibana-app/pull/3945)
  [#3952](https://github.com/wazuh/wazuh-kibana-app/pull/3952)
- Added ability to filter the results fo the `Network Ports` table in the `Inventory data` section [#3639](https://github.com/wazuh/wazuh-kibana-app/pull/3639)
- Added new endpoint service to collect the frontend logs into a file [#3324](https://github.com/wazuh/wazuh-kibana-app/pull/3324)
- Improved the frontend handle errors strategy: UI, Toasts, console log and log in file
  [#3327](https://github.com/wazuh/wazuh-kibana-app/pull/3327)
  [#3321](https://github.com/wazuh/wazuh-kibana-app/pull/3321)
  [#3367](https://github.com/wazuh/wazuh-kibana-app/pull/3367)
  [#3373](https://github.com/wazuh/wazuh-kibana-app/pull/3373)
  [#3374](https://github.com/wazuh/wazuh-kibana-app/pull/3374)
  [#3390](https://github.com/wazuh/wazuh-kibana-app/pull/3390)  
  [#3410](https://github.com/wazuh/wazuh-kibana-app/pull/3410)
  [#3408](https://github.com/wazuh/wazuh-kibana-app/pull/3408)
  [#3429](https://github.com/wazuh/wazuh-kibana-app/pull/3429)
  [#3427](https://github.com/wazuh/wazuh-kibana-app/pull/3427)
  [#3417](https://github.com/wazuh/wazuh-kibana-app/pull/3417)
  [#3462](https://github.com/wazuh/wazuh-kibana-app/pull/3462)
  [#3451](https://github.com/wazuh/wazuh-kibana-app/pull/3451)
  [#3442](https://github.com/wazuh/wazuh-kibana-app/pull/3442)
  [#3480](https://github.com/wazuh/wazuh-kibana-app/pull/3480)
  [#3472](https://github.com/wazuh/wazuh-kibana-app/pull/3472)
  [#3434](https://github.com/wazuh/wazuh-kibana-app/pull/3434)
  [#3392](https://github.com/wazuh/wazuh-kibana-app/pull/3392)
  [#3404](https://github.com/wazuh/wazuh-kibana-app/pull/3404)
  [#3432](https://github.com/wazuh/wazuh-kibana-app/pull/3432)
  [#3415](https://github.com/wazuh/wazuh-kibana-app/pull/3415)
  [#3469](https://github.com/wazuh/wazuh-kibana-app/pull/3469)
  [#3448](https://github.com/wazuh/wazuh-kibana-app/pull/3448)
  [#3465](https://github.com/wazuh/wazuh-kibana-app/pull/3465)
  [#3464](https://github.com/wazuh/wazuh-kibana-app/pull/3464)
  [#3478](https://github.com/wazuh/wazuh-kibana-app/pull/3478)
  [#4116](https://github.com/wazuh/wazuh-kibana-app/pull/4116)
- Added Intelligence tab to Mitre Att&ck module [#3368](https://github.com/wazuh/wazuh-kibana-app/pull/3368) [#3344](https://github.com/wazuh/wazuh-kibana-app/pull/3344) [#3726](https://github.com/wazuh/wazuh-kibana-app/pull/3726)
- Added sample data for office365 events [#3424](https://github.com/wazuh/wazuh-kibana-app/pull/3424)
- Created a separate component to check for sample data [#3475](https://github.com/wazuh/wazuh-kibana-app/pull/3475)
- Added a new hook for getting value suggestions [#3506](https://github.com/wazuh/wazuh-kibana-app/pull/3506)
- Added dinamic simple filters and adding simple GitHub filters fields [3531](https://github.com/wazuh/wazuh-kibana-app/pull/3531)
- Added configuration viewer for Module Office365 on Management > Configuration [#3524](https://github.com/wazuh/wazuh-kibana-app/pull/3524)
- Added base Module Panel view with Office365 setup [#3518](https://github.com/wazuh/wazuh-kibana-app/pull/3518)
- Added specifics and custom filters for Office365 search bar [#3533](https://github.com/wazuh/wazuh-kibana-app/pull/3533)
- Adding Pagination and filter to drilldown tables at Office pannel [#3544](https://github.com/wazuh/wazuh-kibana-app/pull/3544).
- Simple filters change between panel and drilldown panel [#3568](https://github.com/wazuh/wazuh-kibana-app/pull/3568).
- Added new fields in Inventory table and Flyout Details [#3525](https://github.com/wazuh/wazuh-kibana-app/pull/3525)
- Added columns selector in agents table [#3691](https://github.com/wazuh/wazuh-kibana-app/pull/3691)
- Added a new workflow for create wazuh packages [#3742](https://github.com/wazuh/wazuh-kibana-app/pull/3742)
- Run `template` and `fields` checks in the health check depends on the app configuration [#3783](https://github.com/wazuh/wazuh-kibana-app/pull/3783)
- Added a toast message when there is an error creating a new group [#3804](https://github.com/wazuh/wazuh-kibana-app/pull/3804)
- Added a step to start the agent to the deploy new Windowns agent guide [#3846](https://github.com/wazuh/wazuh-kibana-app/pull/3846)
- Added agents windows events config tab [#3905](https://github.com/wazuh/wazuh-kibana-app/pull/3905)
- Added 3 new panels to `Vulnerabilities/Inventory` [#3893](https://github.com/wazuh/wazuh-kibana-app/pull/3893)
- Added new fields of `Vulnerabilities` to the details flyout [#3893](https://github.com/wazuh/wazuh-kibana-app/pull/3893) [#3908](https://github.com/wazuh/wazuh-kibana-app/pull/3908)
- Added missing fields used in visualizations to the known fiels related to alerts [#3924](https://github.com/wazuh/wazuh-kibana-app/pull/3924)
- Added troubleshooting link to "index pattern was refreshed" toast [#3946](https://github.com/wazuh/wazuh-kibana-app/pull/3946)
- Added more number options to the tables widget in Modules -> "Mitre" [#4041](https://github.com/wazuh/wazuh-kibana-app/pull/4066)
- Management -> groups -> agent: Selectors appear when there are more than 3 options [#4126](https://github.com/wazuh/wazuh-kibana-app/pull/4126)

### Changed

- Changed ossec to wazuh in sample-data [#3121](https://github.com/wazuh/wazuh-kibana-app/pull/3121)
- Changed empty fields in FIM tables and `syscheck.value_name` in discovery now show an empty tag for visual clarity [#3279](https://github.com/wazuh/wazuh-kibana-app/pull/3279)
- Adapted the Mitre tactics and techniques resources to use the API endpoints [#3346](https://github.com/wazuh/wazuh-kibana-app/pull/3346)
- Moved the filterManager subscription to the hook useFilterManager [#3517](https://github.com/wazuh/wazuh-kibana-app/pull/3517)
- Change filter from is to is one of in custom searchbar [#3529](https://github.com/wazuh/wazuh-kibana-app/pull/3529)
- Refactored as module tabs and buttons are rendered [#3494](https://github.com/wazuh/wazuh-kibana-app/pull/3494)
- Updated the deprecated and added new references authd [#3663](https://github.com/wazuh/wazuh-kibana-app/pull/3663) [#3806](https://github.com/wazuh/wazuh-kibana-app/pull/3806)
- Added time subscription to Discover component [#3549](https://github.com/wazuh/wazuh-kibana-app/pull/3549)
- Refactored as module tabs and buttons are rendered [#3494](https://github.com/wazuh/wazuh-kibana-app/pull/3494)
- Testing logs using the Ruletest Test don't display the rule information if not matching a rule. [#3446](https://github.com/wazuh/wazuh-kibana-app/pull/3446)
- Changed format permissions in FIM inventory [#3649](https://github.com/wazuh/wazuh-kibana-app/pull/3649)
- Changed of request for one that does not return data that is not necessary to optimize times. [#3686](https://github.com/wazuh/wazuh-kibana-app/pull/3686) [#3728](https://github.com/wazuh/wazuh-kibana-app/pull/3728)
- Rebranding. Replaced the brand logos, set module icons with brand colors [#3788](https://github.com/wazuh/wazuh-kibana-app/pull/3788)
- Changed user for sample data management [#3795](https://github.com/wazuh/wazuh-kibana-app/pull/3795)
- Changed agent install codeblock copy button and powershell terminal warning [#3792](https://github.com/wazuh/wazuh-kibana-app/pull/3792)
- Refactored as the plugin platform name and references is managed [#3811](https://github.com/wazuh/wazuh-kibana-app/pull/3811)
- Removed `Dashboard` tab for the `Vulnerabilities` modules [#3893](https://github.com/wazuh/wazuh-kibana-app/pull/3893)
- Display all fields in the `Table` tab when expading an alert row in the alerts tables of flyouts and the `Modules/Security Events/Dashboard` table [#3908](https://github.com/wazuh/wazuh-kibana-app/pull/3908)
- Refactored the table in `Vulnerabilities/Inventory` [#3196](https://github.com/wazuh/wazuh-kibana-app/pull/3196)
- Changed Google Groups app icons [#3949](https://github.com/wazuh/wazuh-kibana-app/pull/3949)
- Removed sorting for `Agents` or `Configuration checksum` column in the table of `Management/Groups` due to this is not supported by the API [#3857](https://github.com/wazuh/wazuh-kibana-app/pull/3857)
- Changed messages in the agent installation guide [#4040](https://github.com/wazuh/wazuh-kibana-app/pull/4040)
- Changed the default `wazuh.statistics.shards` setting from `2` to `1` [#4055](https://github.com/wazuh/wazuh-kibana-app/pull/4055)
- Removed the migration tasks in the `.wazuh` and `.wazuh-version` indices [#4098](https://github.com/wazuh/wazuh-kibana-app/pull/4098)
- Separated the actions of viewing and editing the `agent.conf` group file [#4114](https://github.com/wazuh/wazuh-kibana-app/pull/4114)

### Fixed

- Fixed creation of log files [#3384](https://github.com/wazuh/wazuh-kibana-app/pull/3384)
- Fixed double fetching alerts count when pinnin/unpinning the agent in Mitre Att&ck/Framework [#3484](https://github.com/wazuh/wazuh-kibana-app/pull/3484)
- Query config refactor [#3490](https://github.com/wazuh/wazuh-kibana-app/pull/3490)
- Fixed rules and decoders test flyout clickout event [#3412](https://github.com/wazuh/wazuh-kibana-app/pull/3412)
- Notify when you are registering an agent without permissions [#3430](https://github.com/wazuh/wazuh-kibana-app/pull/3430)
- Remove not used `redirectRule` query param when clicking the row table on CDB Lists/Decoders [#3438](https://github.com/wazuh/wazuh-kibana-app/pull/3438)
- Fixed the code overflows over the line numbers in the API Console editor [#3439](https://github.com/wazuh/wazuh-kibana-app/pull/3439)
- Don't open the main menu when changing the seleted API or index pattern [#3440](https://github.com/wazuh/wazuh-kibana-app/pull/3440)
- Fix error message in conf managment [#3443](https://github.com/wazuh/wazuh-kibana-app/pull/3443)
- Fix size api selector when name is too long [#3445](https://github.com/wazuh/wazuh-kibana-app/pull/3445)
- Fixed error when edit a rule or decoder [#3456](https://github.com/wazuh/wazuh-kibana-app/pull/3456)
- Fixed index pattern selector doesn't display the ignored index patterns [#3458](https://github.com/wazuh/wazuh-kibana-app/pull/3458)
- Fixed error in /Management/Configuration when cluster is disabled [#3553](https://github.com/wazuh/wazuh-kibana-app/pull/3553)
- Fix the pinned filters were removed when accessing to the `Panel` tab of a module [#3565](https://github.com/wazuh/wazuh-kibana-app/pull/3565)
- Fixed multi-select component searcher handler [#3645](https://github.com/wazuh/wazuh-kibana-app/pull/3645)
- Fixed order logs properly in Management/Logs [#3609](https://github.com/wazuh/wazuh-kibana-app/pull/3609)
- Fixed the Wazuh API requests to `GET //` [#3661](https://github.com/wazuh/wazuh-kibana-app/pull/3661)
- Fixed missing mitre tactics [#3675](https://github.com/wazuh/wazuh-kibana-app/pull/3675)
- Fix CDB list view not working with IPv6 [#3488](https://github.com/wazuh/wazuh-kibana-app/pull/3488)
- Fixed the bad requests using Console tool to `PUT /active-response` API endpoint [#3466](https://github.com/wazuh/wazuh-kibana-app/pull/3466)
- Fixed group agent management table does not update on error [#3605](https://github.com/wazuh/wazuh-kibana-app/pull/3605)
- Fixed not showing packages details in agent inventory for a freeBSD agent SO [#3651](https://github.com/wazuh/wazuh-kibana-app/pull/3651)
- Fixed wazuh token deleted twice [#3652](https://github.com/wazuh/wazuh-kibana-app/pull/3652)
- Fixed handler of error on dev-tools [#3687](https://github.com/wazuh/wazuh-kibana-app/pull/3687)
- Fixed compatibility wazuh 4.3 - kibana 7.13.4 [#3685](https://github.com/wazuh/wazuh-kibana-app/pull/3685)
- Fixed registry values without agent pinned in FIM>Events [#3689](https://github.com/wazuh/wazuh-kibana-app/pull/3689)
- Fixed breadcrumbs style compatibility for Kibana 7.14.2 [#3688](https://github.com/wazuh/wazuh-kibana-app/pull/3688)
- Fixed security alerts table when filters change [#3682](https://github.com/wazuh/wazuh-kibana-app/pull/3682)
- Fixed error that shows we're using X-Pack when we have Basic [#3692](https://github.com/wazuh/wazuh-kibana-app/pull/3692)
- Fixed blank screen in Kibana 7.10.2 [#3700](https://github.com/wazuh/wazuh-kibana-app/pull/3700)
- Fixed related decoder link undefined parameters error [#3704](https://github.com/wazuh/wazuh-kibana-app/pull/3704)
- Fixing Flyouts in Kibana 7.14.2 [#3708](https://github.com/wazuh/wazuh-kibana-app/pull/3708)
- Fixing the bug of index patterns in health-check due to bad copy of a PR [#3707](https://github.com/wazuh/wazuh-kibana-app/pull/3707)
- Fixed styles and behaviour of button filter in the flyout of `Inventory` section for `Integrity monitoring` and `Vulnerabilities` modules [#3733](https://github.com/wazuh/wazuh-kibana-app/pull/3733)
- Fixed height of `Evolution` card in the `Agents` section when has no data for the selected time range [#3733](https://github.com/wazuh/wazuh-kibana-app/pull/3733)
- Fix clearing the query filter doesn't update the data in Office 365 and GitHub Panel tab [#3722](https://github.com/wazuh/wazuh-kibana-app/pull/3722)
- Fix wrong deamons in filter list [#3710](https://github.com/wazuh/wazuh-kibana-app/pull/3710)
- Fixing bug when create filename with spaces and throws a bad error [#3724](https://github.com/wazuh/wazuh-kibana-app/pull/3724)
- Fixing bug in security User flyout nonexistant unsubmitted changes warning [#3731](https://github.com/wazuh/wazuh-kibana-app/pull/3731)
- Fixing redirect to new tab when click in a link [#3732](https://github.com/wazuh/wazuh-kibana-app/pull/3732)
- Fixed missing settings in `Management/Configuration/Global configuration/Global/Main settings` [#3737](https://github.com/wazuh/wazuh-kibana-app/pull/3737)
- Fixed `Maximum call stack size exceeded` error exporting key-value pairs of a CDB List [#3738](https://github.com/wazuh/wazuh-kibana-app/pull/3738)
- Fixed regex lookahead and lookbehind for safari [#3741](https://github.com/wazuh/wazuh-kibana-app/pull/3741)
- Fixed Vulnerabilities Inventory flyout details filters [#3744](https://github.com/wazuh/wazuh-kibana-app/pull/3744)
- Removed api selector toggle from settings menu since it performed no useful function [#3604](https://github.com/wazuh/wazuh-kibana-app/pull/3604)
- Fixed the requests get [#3661](https://github.com/wazuh/wazuh-kibana-app/pull/3661)
- Fixed Dashboard PDF report error when switching pinned agent state [#3748](https://github.com/wazuh/wazuh-kibana-app/pull/3748)
- Fixed the rendering of the command to deploy new Windows agent not working in some Kibana versions [#3753](https://github.com/wazuh/wazuh-kibana-app/pull/3753)
- Fixed action buttons overlaying to the request text in Tools/API Console [#3772](https://github.com/wazuh/wazuh-kibana-app/pull/3772)
- Fix `Rule ID` value in reporting tables related to top results [#3774](https://github.com/wazuh/wazuh-kibana-app/issues/3774)
- Fixed github/office365 multi-select filters suggested values [#3787](https://github.com/wazuh/wazuh-kibana-app/pull/3787)
- Fix updating the aggregation data of Panel section when changing the time filter [#3790](https://github.com/wazuh/wazuh-kibana-app/pull/3790)
- Removed the button to remove an agent for a group in the agents' table when it is the default group [#3804](https://github.com/wazuh/wazuh-kibana-app/pull/3804)
- Fixed add single agent to group [#3776](https://github.com/wazuh/wazuh-kibana-app/pull/3776)
- Fix the implicit filters from the search bar can be removables [#3777](https://github.com/wazuh/wazuh-kibana-app/pull/3777)
- Fixed Office365/Github module the side panel tab [#3778](https://github.com/wazuh/wazuh-kibana-app/pull/3778)
- Fixed no wrap text in MITRE ATT&CK intelligence table [#3780](https://github.com/wazuh/wazuh-kibana-app/pull/3780)
- Fixed visualization tooltip position [#3781](https://github.com/wazuh/wazuh-kibana-app/pull/3781)
- Fixed github/office365 multi-select filters suggested values [#3787](https://github.com/wazuh/wazuh-kibana-app/pull/3787)
- Fixed the styles on the evolution card [#3796](https://github.com/wazuh/wazuh-kibana-app/pull/3796)
- Fixed internal user no longer needs permission to make x-pack detection request [#3831](https://github.com/wazuh/wazuh-kibana-app/pull/3831)
- Fixed agents details card style [#3845](https://github.com/wazuh/wazuh-kibana-app/pull/3845) [#3860](https://github.com/wazuh/wazuh-kibana-app/pull/3860)
- Fixed agents evolutions card [#3854](https://github.com/wazuh/wazuh-kibana-app/pull/3854)
- Fixed search bar query sanitizing in PDF report [#3861](https://github.com/wazuh/wazuh-kibana-app/pull/3861)
- Fixed routing redirection in events documents discover links [#3866](https://github.com/wazuh/wazuh-kibana-app/pull/3866)
- Fixed health-check [#3868](https://github.com/wazuh/wazuh-kibana-app/pull/3868)
- Fixed refreshing agents evolution visualization [#3894](https://github.com/wazuh/wazuh-kibana-app/pull/3894)
- Fixed an error when generating PDF reports due to Wazuh API token expiration [#3881](https://github.com/wazuh/wazuh-kibana-app/pull/3881)
- Fixed the table of Vulnerabilities/Inventory doesn't reload when changing the selected agent [#3901](https://github.com/wazuh/wazuh-kibana-app/pull/3901)
- Fixed backslash breaking exported JSON result [#3909](https://github.com/wazuh/wazuh-kibana-app/pull/3909)
- Fixed the Events view multiple "The index pattern was refreshed successfully" toast [#3937](https://github.com/wazuh/wazuh-kibana-app/pull/3937)
- Fixed a rendering problem in the map visualizations [#3942](https://github.com/wazuh/wazuh-kibana-app/pull/3942)
- Parse error when using `#` character not at the beginning of the line [#3877](https://github.com/wazuh/wazuh-kibana-app/pull/3877)
- Fixed the `rule.mitre.id` cell enhancement that doesn't support values with sub techniques [#3944](https://github.com/wazuh/wazuh-kibana-app/pull/3944)
- Fixed error not working the alerts displayed when changing the selected time in some flyouts [#3947](https://github.com/wazuh/wazuh-kibana-app/pull/3947) [#4115](https://github.com/wazuh/wazuh-kibana-app/pull/4115)
- Fixed the user can not logout when the Kibana server has a basepath configurated [#3957](https://github.com/wazuh/wazuh-kibana-app/pull/3957)
- Fixed fatal cron-job error when Wazuh API is down [#3991](https://github.com/wazuh/wazuh-kibana-app/pull/3991)
- Fixed circular re-directions when API errors are handled [#4079](https://github.com/wazuh/wazuh-kibana-app/pull/4079)
- Fixed agent breadcrumb routing minor error [#4101](https://github.com/wazuh/wazuh-kibana-app/pull/4101)
- Fixed selected text not visible in API Console [#4102](https://github.com/wazuh/wazuh-kibana-app/pull/4102)
- Fixed the 'missing parameters' error on the Manager Logs [#4110](https://github.com/wazuh/wazuh-kibana-app/pull/4110)
- Fixed undefined input reference when switching between rule set view and rule files view [#4125](https://github.com/wazuh/wazuh-kibana-app/pull/4125)
- Fixed not found FIM file toast error #4124 [#4124](https://github.com/wazuh/wazuh-kibana-app/pull/4124)
- Fixed "See full error" on error toast [#4119](https://github.com/wazuh/wazuh-kibana-app/pull/4119)
- Fixed not being able to remove custom filters. [#4112](https://github.com/wazuh/wazuh-kibana-app/pull/4112)
- Fixed spinner not showing when export button is clicked in management views [#4120](https://github.com/wazuh/wazuh-kibana-app/pull/4120)
- Correction of field and value in the section: last registered agent [#4127](https://github.com/wazuh/wazuh-kibana-app/pull/4127)
- Fixed the download agent installer command [#4132] (https://github.com/wazuh/wazuh-kibana-app/pull/4132)

## Wazuh v4.2.6 - Kibana 7.10.2, 7.11.2, 7.12.1, 7.13.0, 7.13.1, 7.13.2, 7.13.3, 7.13.4, 7.14.0, 7.14.1, 7.14.2 - Revision 4207

### Added

- Support for Kibana 7.13.4
- Support for Kibana 7.14.2
- Hide the `telemetry` banner [#3709](https://github.com/wazuh/wazuh-kibana-app/pull/3709)

### Fixed

- Fixed compatibility Wazuh 4.2 - Kibana 7.13.4 [#3653](https://github.com/wazuh/wazuh-kibana-app/pull/3653)
- Fixed interative register windows agent screen error [#3654](https://github.com/wazuh/wazuh-kibana-app/pull/3654)
- Fixed breadcrumbs style compatibility for Kibana 7.14.2 [#3668](https://github.com/wazuh/wazuh-kibana-app/pull/3668)
- Fixed Wazuh token is not removed after logout in Kibana 7.13 [#3670](https://github.com/wazuh/wazuh-kibana-app/pull/3670)
- Fixed Group Configuration and Management configuration error after trying to going back after you save [#3672](https://github.com/wazuh/wazuh-kibana-app/pull/3672)
- Fixing EuiPanels in Overview Sections and disabled text in WzMenu [#3674](https://github.com/wazuh/wazuh-kibana-app/pull/3674)
- Fixing double flyout clicking in a policy [#3676](https://github.com/wazuh/wazuh-kibana-app/pull/3676)
- Fixed error conflict setting kibana settings from the health check [#3678](https://github.com/wazuh/wazuh-kibana-app/pull/3678)
- Fixed compatibility to get the valid index patterns and refresh fields for Kibana 7.10.2-7.13.4 [3681](https://github.com/wazuh/wazuh-kibana-app/pull/3681)
- Fixed wrong redirect after login [3701](https://github.com/wazuh/wazuh-kibana-app/pull/3701)
- Fixed error getting the index pattern data when there is not `attributes.fields` in the saved object [3689](https://github.com/wazuh/wazuh-kibana-app/pull/3698)

## Wazuh v4.2.4 - Kibana 7.10.2, 7.11.2, 7.12.1 - Revision 4205

### Added

- Support for Wazuh 4.2.4

### Fixed

- Fixed a bug where the user's auth token was not deprecated on logout [#3638](https://github.com/wazuh/wazuh-kibana-app/pull/3638)

## Wazuh v4.2.3 - Kibana 7.10.2, 7.11.2, 7.12.1 - Revision 4204

### Added

- Support for Wazuh 4.2.3

## Wazuh v4.2.2 - Kibana 7.10.2 , 7.12.1 - Revision 4203

### Added

- Wazuh help links in the Kibana help menu [#3170](https://github.com/wazuh/wazuh-kibana-app/pull/3170)
- Redirect to group details using the `group` query param in the URL [#3184](https://github.com/wazuh/wazuh-kibana-app/pull/3184)
- Configuration to disable Wazuh App access from X-Pack/ODFE role [#3222](https://github.com/wazuh/wazuh-kibana-app/pull/3222) [#3292](https://github.com/wazuh/wazuh-kibana-app/pull/3292)
- Added confirmation message when closing a form [#3221](https://github.com/wazuh/wazuh-kibana-app/pull/3221)
- Improvement to hide navbar Wazuh label. [#3240](https://github.com/wazuh/wazuh-kibana-app/pull/3240)
- Add modal creating new rule/decoder [#3274](https://github.com/wazuh/wazuh-kibana-app/pull/3274)
- New functionality to change app logos [#3503](https://github.com/wazuh/wazuh-kibana-app/pull/3503)
- Added link to the upgrade guide when the Wazuh API version and the Wazuh App version mismatch [#3592](https://github.com/wazuh/wazuh-kibana-app/pull/3592)

### Changed

- Removed module titles [#3160](https://github.com/wazuh/wazuh-kibana-app/pull/3160)
- Changed default `wazuh.monitoring.creation` app setting from `d` to `w` [#3174](https://github.com/wazuh/wazuh-kibana-app/pull/3174)
- Changed default `wazuh.monitoring.shards` app setting from `2` to `1` [#3174](https://github.com/wazuh/wazuh-kibana-app/pull/3174)
- Removed Sha1 field from registry key detail [#3189](https://github.com/wazuh/wazuh-kibana-app/pull/3189)
- Removed tooltip in last breadcrumb in header breadcrumb [3250](https://github.com/wazuh/wazuh-kibana-app/pull/3250)
- Refactored the Health check component [#3197](https://github.com/wazuh/wazuh-kibana-app/pull/3197)
- Added version in package downloaded name in agent deploy command [#3210](https://github.com/wazuh/wazuh-kibana-app/issues/3210)
- Removed restriction to allow only current active agents from vulnerability inventory [#3243](https://github.com/wazuh/wazuh-kibana-app/pull/3243)
- Move API selector and Index Pattern Selector to the header bar [#3175](https://github.com/wazuh/wazuh-kibana-app/pull/3175)
- Health check actions notifications refactored and added debug mode [#3258](https://github.com/wazuh/wazuh-kibana-app/pull/3258)
- Improved visualizations object configuration readability [#3355](https://github.com/wazuh/wazuh-kibana-app/pull/3355)
- Changed the way kibana-vis hides the visualization while loading, this should prevent errors caused by having a 0 height visualization [#3349](https://github.com/wazuh/wazuh-kibana-app/pull/3349)

### Fixed

- Fixed screen flickers in Cluster visualization [#3159](https://github.com/wazuh/wazuh-kibana-app/pull/3159)
- Fixed the broken links when using `server.basePath` Kibana setting [#3161](https://github.com/wazuh/wazuh-kibana-app/pull/3161)
- Fixed filter in reports [#3173](https://github.com/wazuh/wazuh-kibana-app/pull/3173)
- Fixed typo error in Settings/Configuration [#3234](https://github.com/wazuh/wazuh-kibana-app/pull/3234)
- Fixed fields overlap in the agent summary screen [#3217](https://github.com/wazuh/wazuh-kibana-app/pull/3217)
- Fixed Ruleset Test, each request is made in a different session instead of all in the same session [#3257](https://github.com/wazuh/wazuh-kibana-app/pull/3257)
- Fixed the `Visualize` button is not displaying when expanding a field in the Events sidebar [#3237](https://github.com/wazuh/wazuh-kibana-app/pull/3237)
- Fix modules are missing in the agent menu [#3244](https://github.com/wazuh/wazuh-kibana-app/pull/3244)
- Fix improving and removing WUI error logs [#3260](https://github.com/wazuh/wazuh-kibana-app/pull/3260)
- Fix some errors of PDF reports [#3272](https://github.com/wazuh/wazuh-kibana-app/pull/3272)
- Fix TypeError when selecting macOS agent deployment in a Safari Browser [#3289](https://github.com/wazuh/wazuh-kibana-app/pull/3289)
- Fix error in how the SCA check's checks are displayed [#3297](https://github.com/wazuh/wazuh-kibana-app/pull/3297)
- Fixed message of error when add sample data fails [#3241](https://github.com/wazuh/wazuh-kibana-app/pull/3241)
- Fixed modules are missing in the agent menu [#3244](https://github.com/wazuh/wazuh-kibana-app/pull/3244)
- Fixed Alerts Summary of modules for reports [#3303](https://github.com/wazuh/wazuh-kibana-app/pull/3303)
- Fixed dark mode visualization background in pdf reports [#3315](https://github.com/wazuh/wazuh-kibana-app/pull/3315)
- Adapt Kibana integrations to Kibana 7.11 and 7.12 [#3309](https://github.com/wazuh/wazuh-kibana-app/pull/3309)
- Fixed error agent view does not render correctly [#3306](https://github.com/wazuh/wazuh-kibana-app/pull/3306)
- Fixed miscalculation in table column width in PDF reports [#3326](https://github.com/wazuh/wazuh-kibana-app/pull/3326)
- Normalized visData table property for 7.12 retro-compatibility [#3323](https://github.com/wazuh/wazuh-kibana-app/pull/3323)
- Fixed error that caused the labels in certain visualizations to overlap [#3355](https://github.com/wazuh/wazuh-kibana-app/pull/3355)
- Fixed export to csv button in dashboards tables [#3358](https://github.com/wazuh/wazuh-kibana-app/pull/3358)
- Fixed Elastic UI breaking changes in 7.12 [#3345](https://github.com/wazuh/wazuh-kibana-app/pull/3345)
- Fixed Wazuh main menu and breadcrumb render issues [#3347](https://github.com/wazuh/wazuh-kibana-app/pull/3347)
- Fixed generation of huge logs from backend errors [#3397](https://github.com/wazuh/wazuh-kibana-app/pull/3397)
- Fixed vulnerabilities flyout not showing alerts if the vulnerability had a field missing [#3593](https://github.com/wazuh/wazuh-kibana-app/pull/3593)

## Wazuh v4.2.1 - Kibana 7.10.2 , 7.11.2 - Revision 4202

### Added

- Support for Wazuh 4.2.1

## Wazuh v4.2.0 - Kibana 7.10.2 , 7.11.2 - Revision 4201

### Added

- Added `Ruleset Test` section under Tools menu, and on Edit Rules/Decoders as a tool. [#1434](https://github.com/wazuh/wazuh-kibana-app/pull/1434)
- Added page size options in Security events, explore agents table [#2925](https://github.com/wazuh/wazuh-kibana-app/pull/2925)
- Added a reminder to restart cluster or manager after import a file in Rules, Decoders or CDB Lists [#3051](https://github.com/wazuh/wazuh-kibana-app/pull/3051)
- Added Agent Stats section [#3056](https://github.com/wazuh/wazuh-kibana-app/pull/3056)
- Added `logtest` PUT example on API Console [#3061](https://github.com/wazuh/wazuh-kibana-app/pull/3061)
- Added vulnerabilities inventory that affect to an agent [#3069](https://github.com/wazuh/wazuh-kibana-app/pull/3069)
- Added retry button to check api again in health check [#3109](https://github.com/wazuh/wazuh-kibana-app/pull/3109)
- Added `wazuh-statistics` template and a new mapping for these indices [#3111](https://github.com/wazuh/wazuh-kibana-app/pull/3111)
- Added link to documentation "Checking connection with Manager" in deploy new agent [#3126](https://github.com/wazuh/wazuh-kibana-app/pull/3126)
- Fixed Agent Evolution graph showing agents from multiple APIs [#3256](https://github.com/wazuh/wazuh-kibana-app/pull/3256)
- Added Disabled index pattern checks in Health Check [#3311](https://github.com/wazuh/wazuh-kibana-app/pull/3311)

### Changed

- Moved Dev Tools inside of Tools menu as Api Console. [#1434](https://github.com/wazuh/wazuh-kibana-app/pull/1434)
- Changed position of Top users on Integrity Monitoring Top 5 user. [#2892](https://github.com/wazuh/wazuh-kibana-app/pull/2892)
- Changed user allow_run_as way of editing. [#3080](https://github.com/wazuh/wazuh-kibana-app/pull/3080)
- Rename some ossec references to Wazuh [#3046](https://github.com/wazuh/wazuh-kibana-app/pull/3046)

### Fixed

- Filter only authorized agents in Agents stats and Visualizations [#3088](https://github.com/wazuh/wazuh-kibana-app/pull/3088)
- Fixed missing `pending` status suggestion for agents [#3095](https://github.com/wazuh/wazuh-kibana-app/pull/3095)
- Index pattern setting not used for choosing from existing patterns [#3097](https://github.com/wazuh/wazuh-kibana-app/pull/3097)
- Fixed space character missing on deployment command if UDP is configured [#3108](https://github.com/wazuh/wazuh-kibana-app/pull/3108)
- Fixed statistics visualizations when a node is selected [#3110](https://github.com/wazuh/wazuh-kibana-app/pull/3110)
- Fixed Flyout date filter also changes main date filter [#3114](https://github.com/wazuh/wazuh-kibana-app/pull/3114)
- Fixed name for "TCP sessions" visualization and average metric is now a sum [#3118](https://github.com/wazuh/wazuh-kibana-app/pull/3118)
- Filter only authorized agents in Events and Security Alerts table [#3120](https://github.com/wazuh/wazuh-kibana-app/pull/3120)
- Fixed Last keep alive label is outside the panel [#3122](https://github.com/wazuh/wazuh-kibana-app/pull/3122)
- Fixed app redirect to Settings section after the health check [#3128](https://github.com/wazuh/wazuh-kibana-app/pull/3128)
- Fixed the plugin logo path in Kibana menu when use `server.basePath` setting [#3144](https://github.com/wazuh/wazuh-kibana-app/pull/3144)
- Fixed deprecated endpoint for create agent groups [3152](https://github.com/wazuh/wazuh-kibana-app/pull/3152)
- Fixed check for TCP protocol in deploy new agent [#3163](https://github.com/wazuh/wazuh-kibana-app/pull/3163)
- Fixed RBAC issue with agent group permissions [#3181](https://github.com/wazuh/wazuh-kibana-app/pull/3181)
- Fixed change index pattern from menu doesn't work [#3187](https://github.com/wazuh/wazuh-kibana-app/pull/3187)
- Conflict with the creation of the index pattern when performing the Health Check [#3232](https://github.com/wazuh/wazuh-kibana-app/pull/3232)
- Added Disabled index pattern checks in Health Check [#3311](https://github.com/wazuh/wazuh-kibana-app/pull/3311)
- Fixed windows update section in Linux Inventory PDF [#3569](https://github.com/wazuh/wazuh-kibana-app/pull/3569)
- Improving and removing unnecessary error logs [#3574](https://github.com/wazuh/wazuh-kibana-app/pull/3574)

## Wazuh v4.1.5 - Kibana 7.10.0 , 7.10.2, 7.11.2 - Revision 4108

### Fixed

- Unable to change selected index pattern from the Wazuh menu [#3330](https://github.com/wazuh/wazuh-kibana-app/pull/3330)

## Wazuh v4.1.5 - Kibana 7.10.0 , 7.10.2, 7.11.2 - Revision 4107

### Added

- Support for Kibana 7.11.2
- Added a warning message for the `Install and enroll the agent` step of `Deploy new agent` guide [#3238](https://github.com/wazuh/wazuh-kibana-app/pull/3238)

### Fixed

- Conflict with the creation of the index pattern when performing the Health Check [#3223](https://github.com/wazuh/wazuh-kibana-app/pull/3223)
- Fixing mac os agents add command [#3207](https://github.com/wazuh/wazuh-kibana-app/pull/3207)

## Wazuh v4.1.5 - Kibana 7.10.0 , 7.10.2 - Revision 4106

- Adapt for Wazuh 4.1.5

## Wazuh v4.1.4 - Kibana 7.10.0 , 7.10.2 - Revision 4105

- Adapt for Wazuh 4.1.4

## Wazuh v4.1.3 - Kibana 7.10.0 , 7.10.2 - Revision 4104

### Added

- Creation of index pattern after the default one is changes in Settings [#2985](https://github.com/wazuh/wazuh-kibana-app/pull/2985)
- Added node name of agent list and detail [#3039](https://github.com/wazuh/wazuh-kibana-app/pull/3039)
- Added loading view while the user is logging to prevent permissions prompts [#3041](https://github.com/wazuh/wazuh-kibana-app/pull/3041)
- Added custom message for each possible run_as setup [#3048](https://github.com/wazuh/wazuh-kibana-app/pull/3048)

### Changed

- Change all dates labels to Kibana formatting time zone [#3047](https://github.com/wazuh/wazuh-kibana-app/pull/3047)
- Improve toast message when selecting a default API [#3049](https://github.com/wazuh/wazuh-kibana-app/pull/3049)
- Improve validation and prevention for caching bundles on the client-side [#3063](https://github.com/wazuh/wazuh-kibana-app/pull/3063) [#3091](https://github.com/wazuh/wazuh-kibana-app/pull/3091)

### Fixed

- Fixed unexpected behavior in Roles mapping [#3028](https://github.com/wazuh/wazuh-kibana-app/pull/3028)
- Fixed rule filter is no applied when you click on a rule id in another module.[#3057](https://github.com/wazuh/wazuh-kibana-app/pull/3057)
- Fixed bug changing master node configuration [#3062](https://github.com/wazuh/wazuh-kibana-app/pull/3062)
- Fixed wrong variable declaration for macOS agents [#3066](https://github.com/wazuh/wazuh-kibana-app/pull/3066)
- Fixed some errors in the Events table, action buttons style, and URLs disappeared [#3086](https://github.com/wazuh/wazuh-kibana-app/pull/3086)
- Fixed Rollback of invalid rule configuration file [#3084](https://github.com/wazuh/wazuh-kibana-app/pull/3084)

## Wazuh v4.1.2 - Kibana 7.10.0 , 7.10.2 - Revision 4103

- Add `run_as` setting to example host configuration in Add new API view [#3021](https://github.com/wazuh/wazuh-kibana-app/pull/3021)
- Refactor of some prompts [#3015](https://github.com/wazuh/wazuh-kibana-app/pull/3015)

### Fixed

- Fix SCA policy detail showing name and check results about another policy [#3007](https://github.com/wazuh/wazuh-kibana-app/pull/3007)
- Fixed that alerts table is empty when switching pinned agents [#3008](https://github.com/wazuh/wazuh-kibana-app/pull/3008)
- Creating a role mapping before the existing ones are loaded, the page bursts [#3013](https://github.com/wazuh/wazuh-kibana-app/pull/3013)
- Fix pagination in SCA checks table when expand some row [#3018](https://github.com/wazuh/wazuh-kibana-app/pull/3018)
- Fix manager is shown in suggestions in Agents section [#3025](https://github.com/wazuh/wazuh-kibana-app/pull/3025)
- Fix disabled loading on inventory when request fail [#3026](https://github.com/wazuh/wazuh-kibana-app/pull/3026)
- Fix restarting selected cluster instead of all of them [#3032](https://github.com/wazuh/wazuh-kibana-app/pull/3032)
- Fix pinned agents don't trigger a new filtered query [#3035](https://github.com/wazuh/wazuh-kibana-app/pull/3035)
- Overlay Wazuh menu when Kibana menu is opened or docked [#3038](https://github.com/wazuh/wazuh-kibana-app/pull/3038)
- Fix visualizations in PDF Reports with Dark mode [#2983](https://github.com/wazuh/wazuh-kibana-app/pull/2983)

## Wazuh v4.1.1 - Kibana 7.10.0 , 7.10.2 - Revision 4102

### Added

- Prompt to show the unsupported module for the selected agent [#2959](https://github.com/wazuh/wazuh-kibana-app/pull/2959)
- Added a X-Frame-Options header to the backend responses [#2977](https://github.com/wazuh/wazuh-kibana-app/pull/2977)

### Changed

- Added toast with refresh button when new fields are loaded [#2974](https://github.com/wazuh/wazuh-kibana-app/pull/2974)
- Migrated manager and cluster files endpoints and their corresponding RBAC [#2984](https://github.com/wazuh/wazuh-kibana-app/pull/2984)

### Fixed

- Fix login error when AWS Elasticsearch and ODFE is used [#2710](https://github.com/wazuh/wazuh-kibana-app/issues/2710)
- An error message is displayed when changing a group's configuration although the user has the right permissions [#2955](https://github.com/wazuh/wazuh-kibana-app/pull/2955)
- Fix Security events table is empty when switching the pinned agents [#2956](https://github.com/wazuh/wazuh-kibana-app/pull/2956)
- Fix disabled switch visual edit button when json content is empty [#2957](https://github.com/wazuh/wazuh-kibana-app/issues/2957)
- Fixed main and `More` menus for unsupported agents [#2959](https://github.com/wazuh/wazuh-kibana-app/pull/2959)
- Fixed forcing a non numeric filter value in a number type field [#2961](https://github.com/wazuh/wazuh-kibana-app/pull/2961)
- Fixed wrong number of alerts in Security Events [#2964](https://github.com/wazuh/wazuh-kibana-app/pull/2964)
- Fixed search with strange characters of agent in Management groups [#2970](https://github.com/wazuh/wazuh-kibana-app/pull/2970)
- Fix the statusCode error message [#2971](https://github.com/wazuh/wazuh-kibana-app/pull/2971)
- Fix the SCA policy stats didn't refresh [#2973](https://github.com/wazuh/wazuh-kibana-app/pull/2973)
- Fixed loading of AWS index fields even when no AWS alerts were found [#2974](https://github.com/wazuh/wazuh-kibana-app/pull/2974)
- Fix some date fields format in FIM and SCA modules [#2975](https://github.com/wazuh/wazuh-kibana-app/pull/2975)
- Fix a non-stop error in Manage agents when the user has no permissions [#2976](https://github.com/wazuh/wazuh-kibana-app/pull/2976)
- Can't edit empty rules and decoders files that already exist in the manager [#2978](https://github.com/wazuh/wazuh-kibana-app/pull/2978)
- Support for alerts index pattern with different ID and name [#2979](https://github.com/wazuh/wazuh-kibana-app/pull/2979)
- Fix the unpin agent in the selection modal [#2980](https://github.com/wazuh/wazuh-kibana-app/pull/2980)
- Fix properly logout of Wazuh API when logging out of the application (only for OpenDistro) [#2789](https://github.com/wazuh/wazuh-kibana-app/issues/2789)
- Fixed missing `&&` from macOS agent deployment command [#2989](https://github.com/wazuh/wazuh-kibana-app/issues/2989)
- Fix prompt permissions on Framework of Mitre and Inventory of Integrity monitoring. [#2967](https://github.com/wazuh/wazuh-kibana-app/issues/2967)
- Fix properly logout of Wazuh API when logging out of the application support x-pack [#2789](https://github.com/wazuh/wazuh-kibana-app/issues/2789)

## Wazuh v4.1.0 - Kibana 7.10.0 , 7.10.2 - Revision 4101

### Added

- Check the max buckets by default in healthcheck and increase them [#2901](https://github.com/wazuh/wazuh-kibana-app/pull/2901)
- Added a prompt wraning in role mapping if run_as is false or he is not allowed to use it by API [#2876](https://github.com/wazuh/wazuh-kibana-app/pull/2876)

### Changed

- Support new fields of Windows Registry at FIM inventory panel [#2679](https://github.com/wazuh/wazuh-kibana-app/issues/2679)
- Added on FIM Inventory Windows Registry registry_key and registry_value items from syscheck [#2908](https://github.com/wazuh/wazuh-kibana-app/issues/2908)
- Uncheck agents after an action in agents groups management [#2907](https://github.com/wazuh/wazuh-kibana-app/pull/2907)
- Unsave rule files when edit or create a rule with invalid content [#2944](https://github.com/wazuh/wazuh-kibana-app/pull/2944)
- Added vulnerabilities module for macos agents [#2969](https://github.com/wazuh/wazuh-kibana-app/pull/2969)

### Fixed

- Fix server error Invalid token specified: Cannot read property 'replace' of undefined [#2899](https://github.com/wazuh/wazuh-kibana-app/issues/2899)
- Fix show empty files rules and decoders: [#2923](https://github.com/wazuh/wazuh-kibana-app/issues/2923)
- Fixed wrong hover texts in CDB lists actions [#2929](https://github.com/wazuh/wazuh-kibana-app/pull/2929)
- Fixed access to forbidden agents information when exporting agents listt [2918](https://github.com/wazuh/wazuh-kibana-app/pull/2918)
- Fix the decoder detail view is not displayed [#2888](https://github.com/wazuh/wazuh-kibana-app/issues/2888)
- Fix the complex search using the Wazuh API query filter in search bars [#2930](https://github.com/wazuh/wazuh-kibana-app/issues/2930)
- Fixed validation to check userPermissions are not ready yet [#2931](https://github.com/wazuh/wazuh-kibana-app/issues/2931)
- Fixed clear visualizations manager list when switching tabs. Fixes PDF reports filters [#2932](https://github.com/wazuh/wazuh-kibana-app/pull/2932)
- Fix Strange box shadow in Export popup panel in Managment > Groups [#2886](https://github.com/wazuh/wazuh-kibana-app/issues/2886)
- Fixed wrong command on alert when data folder does not exist [#2938](https://github.com/wazuh/wazuh-kibana-app/pull/2938)
- Fix agents table OS field sorting: Changes agents table field `os_name` to `os.name,os.version` to make it sortable. [#2939](https://github.com/wazuh/wazuh-kibana-app/pull/2939)
- Fixed diff parsed datetime between agent detail and agents table [#2940](https://github.com/wazuh/wazuh-kibana-app/pull/2940)
- Allow access to Agents section with agent:group action permission [#2933](https://github.com/wazuh/wazuh-kibana-app/issues/2933)
- Fixed filters does not work on modals with search bar [#2935](https://github.com/wazuh/wazuh-kibana-app/pull/2935)
- Fix wrong package name in deploy new agent [#2942](https://github.com/wazuh/wazuh-kibana-app/issues/2942)
- Fixed number agents not show on pie onMouseEvent [#2890](https://github.com/wazuh/wazuh-kibana-app/issues/2890)
- Fixed off Kibana Query Language in search bar of Controls/Inventory modules. [#2945](https://github.com/wazuh/wazuh-kibana-app/pull/2945)
- Fixed number of agents do not show on the pie chart tooltip in agents preview [#2890](https://github.com/wazuh/wazuh-kibana-app/issues/2890)

## Wazuh v4.0.4 - Kibana 7.10.0 , 7.10.2 - Revision 4017

### Added

- Adapt the app to the new Kibana platform [#2475](https://github.com/wazuh/wazuh-kibana-app/issues/2475)
- Wazuh data directory moved from `optimize` to `data` Kibana directory [#2591](https://github.com/wazuh/wazuh-kibana-app/issues/2591)
- Show the wui_rules belong to wazuh-wui API user [#2702](https://github.com/wazuh/wazuh-kibana-app/issues/2702)

### Fixed

- Fixed Wazuh menu and agent menu for Solaris agents [#2773](https://github.com/wazuh/wazuh-kibana-app/issues/2773) [#2725](https://github.com/wazuh/wazuh-kibana-app/issues/2725)
- Fixed wrong shards and replicas for statistics indices and also fixed wrong prefix for monitoring indices [#2732](https://github.com/wazuh/wazuh-kibana-app/issues/2732)
- Report's creation dates set to 1970-01-01T00:00:00.000Z [#2772](https://github.com/wazuh/wazuh-kibana-app/issues/2772)
- Fixed bug for missing commands in ubuntu/debian and centos [#2786](https://github.com/wazuh/wazuh-kibana-app/issues/2786)
- Fixed bug that show an hour before in /security-events/dashboard [#2785](https://github.com/wazuh/wazuh-kibana-app/issues/2785)
- Fixed permissions to access agents [#2838](https://github.com/wazuh/wazuh-kibana-app/issues/2838)
- Fix searching in groups [#2825](https://github.com/wazuh/wazuh-kibana-app/issues/2825)
- Fix the pagination in SCA ckecks table [#2815](https://github.com/wazuh/wazuh-kibana-app/issues/2815)
- Fix the SCA table with a wrong behaviour using the refresh button [#2854](https://github.com/wazuh/wazuh-kibana-app/issues/2854)
- Fix sca permissions for agents views and dashboards [#2862](https://github.com/wazuh/wazuh-kibana-app/issues/2862)
- Solaris should not show vulnerabilities module [#2829](https://github.com/wazuh/wazuh-kibana-app/issues/2829)
- Fix the settings of statistics indices creation [#2858](https://github.com/wazuh/wazuh-kibana-app/issues/2858)
- Update agents' info in Management Status after changing cluster node selected [#2828](https://github.com/wazuh/wazuh-kibana-app/issues/2828)
- Fix error when applying filter in rules from events [#2877](https://github.com/wazuh/wazuh-kibana-app/issues/2877)

### Changed

- Replaced `wazuh` Wazuh API user by `wazuh-wui` in the default configuration [#2852](https://github.com/wazuh/wazuh-kibana-app/issues/2852)
- Add agent id to the reports name in Agent Inventory and Modules [#2817](https://github.com/wazuh/wazuh-kibana-app/issues/2817)

### Adapt for Kibana 7.10.0

- Fixed filter pinned crash returning from agents [#2864](https://github.com/wazuh/wazuh-kibana-app/issues/2864)
- Fixed style in sca and regulatory compliance tables and in wz menu [#2861](https://github.com/wazuh/wazuh-kibana-app/issues/2861)
- Fix body-payload of Sample Alerts POST endpoint [#2857](https://github.com/wazuh/wazuh-kibana-app/issues/2857)
- Fixed bug in the table on Agents->Table-> Actions->Config icon [#2853](https://github.com/wazuh/wazuh-kibana-app/issues/2853)
- Fixed tooltip in the icon of view decoder file [#2850](https://github.com/wazuh/wazuh-kibana-app/issues/2850)
- Fixed bug with agent filter when it is pinned [#2846](https://github.com/wazuh/wazuh-kibana-app/issues/2846)
- Fix discovery navigation [#2845](https://github.com/wazuh/wazuh-kibana-app/issues/2845)
- Search file editor gone [#2843](https://github.com/wazuh/wazuh-kibana-app/issues/2843)
- Fix Agent Search Bar - Regex Query Interpreter [#2834](https://github.com/wazuh/wazuh-kibana-app/issues/2834)
- Fixed accordion style breaking [#2833](https://github.com/wazuh/wazuh-kibana-app/issues/2833)
- Fix metrics are not updated after a bad request in search input [#2830](https://github.com/wazuh/wazuh-kibana-app/issues/2830)
- Fix mitre framework tab crash [#2821](https://github.com/wazuh/wazuh-kibana-app/issues/2821)
- Changed ping request to default request. Added delay and while to che… [#2820](https://github.com/wazuh/wazuh-kibana-app/issues/2820)
- Removed kibana alert for security [#2806](https://github.com/wazuh/wazuh-kibana-app/issues/2806)

## Wazuh v4.0.4 - Kibana 7.10.0 , 7.10.2 - Revision 4016

### Added

- Modified agent registration adding groups and architecture [#2666](https://github.com/wazuh/wazuh-kibana-app/issues/2666) [#2652](https://github.com/wazuh/wazuh-kibana-app/issues/2652)
- Each user can only view their own reports [#2686](https://github.com/wazuh/wazuh-kibana-app/issues/2686)

### Fixed

- Create index pattern even if there aren´t available indices [#2620](https://github.com/wazuh/wazuh-kibana-app/issues/2620)
- Top bar overlayed over expanded visualizations [#2667](https://github.com/wazuh/wazuh-kibana-app/issues/2667)
- Empty inventory data in Solaris agents [#2680](https://github.com/wazuh/wazuh-kibana-app/pull/2680)
- Wrong parameters in the dev-tools autocomplete section [#2675](https://github.com/wazuh/wazuh-kibana-app/issues/2675)
- Wrong permissions on edit CDB list [#2665](https://github.com/wazuh/wazuh-kibana-app/pull/2665)
- fix(frontend): add the metafields when refreshing the index pattern [#2681](https://github.com/wazuh/wazuh-kibana-app/pull/2681)
- Error toast is showing about Elasticsearch users for environments without security [#2713](https://github.com/wazuh/wazuh-kibana-app/issues/2713)
- Error about Handler.error in Role Mapping fixed [#2702](https://github.com/wazuh/wazuh-kibana-app/issues/2702)
- Fixed message in reserved users actions [#2702](https://github.com/wazuh/wazuh-kibana-app/issues/2702)
- Error 500 on Export formatted CDB list [#2692](https://github.com/wazuh/wazuh-kibana-app/pull/2692)
- Wui rules label should have only one tooltip [#2723](https://github.com/wazuh/wazuh-kibana-app/issues/2723)
- Move upper the Wazuh item in the Kibana menu and default index pattern [#2867](https://github.com/wazuh/wazuh-kibana-app/pull/2867)

## Wazuh v4.0.4 - Kibana v7.9.1, v7.9.3 - Revision 4015

### Added

- Support for Wazuh v4.0.4

## Wazuh v4.0.3 - Kibana v7.9.1, v7.9.2, v7.9.3 - Revision 4014

### Added

- Improved management of index-pattern fields [#2630](https://github.com/wazuh/wazuh-kibana-app/issues/2630)

### Fixed

- fix(fronted): fixed the check of API and APP version in health check [#2655](https://github.com/wazuh/wazuh-kibana-app/pull/2655)
- Replace user by username key in the monitoring logic [#2654](https://github.com/wazuh/wazuh-kibana-app/pull/2654)
- Security alerts and reporting issues when using private tenants [#2639](https://github.com/wazuh/wazuh-kibana-app/issues/2639)
- Manager restart in rule editor does not work with Wazuh cluster enabled [#2640](https://github.com/wazuh/wazuh-kibana-app/issues/2640)
- fix(frontend): Empty inventory data in Solaris agents [#2680](https://github.com/wazuh/wazuh-kibana-app/pull/2680)

## Wazuh v4.0.3 - Kibana v7.9.1, v7.9.2, v7.9.3 - Revision 4013

### Added

- Support for Wazuh v4.0.3.

## Wazuh v4.0.2 - Kibana v7.9.1, v7.9.3 - Revision 4012

### Added

- Sample data indices name should take index pattern in use [#2593](https://github.com/wazuh/wazuh-kibana-app/issues/2593)
- Added start option to macos Agents [#2653](https://github.com/wazuh/wazuh-kibana-app/pull/2653)

### Changed

- Statistics settings do not allow to configure primary shards and replicas [#2627](https://github.com/wazuh/wazuh-kibana-app/issues/2627)

## Wazuh v4.0.2 - Kibana v7.9.1, v7.9.3 - Revision 4011

### Added

- Support for Wazuh v4.0.2.

### Fixed

- The index pattern title is overwritten with its id after refreshing its fields [#2577](https://github.com/wazuh/wazuh-kibana-app/issues/2577)
- [RBAC] Issues detected when using RBAC [#2579](https://github.com/wazuh/wazuh-kibana-app/issues/2579)

## Wazuh v4.0.1 - Kibana v7.9.1, v7.9.3 - Revision 4010

### Changed

- Alerts summary table for PDF reports on all modules [#2632](https://github.com/wazuh/wazuh-kibana-app/issues/2632)
- [4.0-7.9] Run as with no wazuh-wui API user [#2576](https://github.com/wazuh/wazuh-kibana-app/issues/2576)
- Deploy a new agent interface as default interface [#2564](https://github.com/wazuh/wazuh-kibana-app/issues/2564)
- Problem in the visualization of new reserved resources of the Wazuh API [#2643](https://github.com/wazuh/wazuh-kibana-app/issues/2643)

### Fixed

- Restore the tables in the agents' reports [#2628](https://github.com/wazuh/wazuh-kibana-app/issues/2628)
- [RBAC] Issues detected when using RBAC [#2579](https://github.com/wazuh/wazuh-kibana-app/issues/2579)
- Changes done via a worker's API are overwritten [#2626](https://github.com/wazuh/wazuh-kibana-app/issues/2626)

### Fixed

- [BUGFIX] Default user field for current platform [#2633](https://github.com/wazuh/wazuh-kibana-app/pull/2633)

## Wazuh v4.0.1 - Kibana v7.9.1, v7.9.3 - Revision 4009

### Changed

- Hide empty columns of the processes table of the MacOS agents [#2570](https://github.com/wazuh/wazuh-kibana-app/pull/2570)
- Missing step in "Deploy a new agent" view [#2623](https://github.com/wazuh/wazuh-kibana-app/issues/2623)
- Implement wazuh users' CRUD [#2598](https://github.com/wazuh/wazuh-kibana-app/pull/2598)

### Fixed

- Inconsistent data in sample data alerts [#2618](https://github.com/wazuh/wazuh-kibana-app/pull/2618)

## Wazuh v4.0.1 - Kibana v7.9.1, v7.9.3 - Revision 4008

### Fixed

- Icons not align to the right in Modules > Events [#2607](https://github.com/wazuh/wazuh-kibana-app/pull/2607)
- Statistics visualizations do not show data [#2602](https://github.com/wazuh/wazuh-kibana-app/pull/2602)
- Error on loading css files [#2599](https://github.com/wazuh/wazuh-kibana-app/pull/2599)
- Fixed search filter in search bar in Module/SCA wasn't working [#2601](https://github.com/wazuh/wazuh-kibana-app/pull/2601)

## Wazuh v4.0.0 - Kibana v7.9.1, v7.9.2, v7.9.3 - Revision 4007

### Fixed

- updated macOS package URL [#2596](https://github.com/wazuh/wazuh-kibana-app/pull/2596)
- Revert "[4.0-7.9] [BUGFIX] Removed unnecessary function call" [#2597](https://github.com/wazuh/wazuh-kibana-app/pull/2597)

## Wazuh v4.0.0 - Kibana v7.9.1, v7.9.2, v7.9.3 - Revision 4006

### Fixed

- Undefined field in event view [#2588](https://github.com/wazuh/wazuh-kibana-app/issues/2588)
- Several calls to the same stats request (esAlerts) [#2586](https://github.com/wazuh/wazuh-kibana-app/issues/2586)
- The filter options popup doesn't open on click once the filter is pinned [#2581](https://github.com/wazuh/wazuh-kibana-app/issues/2581)
- The formatedFields are missing from the index-pattern of wazuh-alerts-\* [#2574](https://github.com/wazuh/wazuh-kibana-app/issues/2574)

## Wazuh v4.0.0 - Kibana v7.9.3 - Revision 4005

### Added

- Support for Kibana v7.9.3

## Wazuh v4.0.0 - Kibana v7.9.1, v7.9.2 - Revision 4002

### Added

- Support for Wazuh v4.0.0.
- Support for Kibana v7.9.1 and 7.9.2.
- Support for Open Distro 1.10.1.
- Added a RBAC security layer integrated with Open Distro and X-Pack.
- Added remoted and analysisd statistics.
- Expand supported deployment variables.
- Added new configuration view settings for GCP integration.
- Added logic to change the `metafields` configuration of Kibana [#2524](https://github.com/wazuh/wazuh-kibana-app/issues/2524)

### Changed

- Migrated the default index-pattern to `wazuh-alerts-*`.
- Removed the `known-fields` functionality.
- Security Events dashboard redesinged.
- Redesigned the app settings configuration with categories.
- Moved the wazuh-registry file to Kibana optimize folder.

### Fixed

- Format options in `wazuh-alerts` index-pattern are not overwritten now.
- Prevent blank page in detaill agent view.
- Navigable agents name in Events.
- Index pattern is not being refreshed.
- Reporting fails when agent is pinned and compliance controls are visited.
- Reload rule detail doesn't work properly with the related rules.
- Fix search bar filter in Manage agent of group [#2541](https://github.com/wazuh/wazuh-kibana-app/pull/2541)

# Wazuh v3.13.6 - Kibana v7.9.2 - Revision 890

### Added

- Support for Wazuh v3.13.6

## Wazuh v3.13.5 - Kibana 7.9.2 - Revision 889

- Sanitize report's inputs and usernames [#4336](https://github.com/wazuh/wazuh-kibana-app/pull/4336)

## Wazuh v3.13.2 - Kibana v7.9.1 - Revision 887

### Added

- Support for Wazuh v3.13.2

## Wazuh v3.13.2 - Kibana v7.8.0 - Revision 887

### Added

- Support for Wazuh v3.13.2

## Wazuh v3.13.1 - Kibana v7.9.1 - Revision 886

### Added

- Support for Kibana v7.9.1

## Wazuh v3.13.1 - Kibana v7.9.0 - Revision 885

### Added

- Support for Kibana v7.9.0

## Wazuh v3.13.1 - Kibana v7.8.1 - Revision 884

### Added

- Support for Kibana v7.8.1

## Wazuh v3.13.1 - Kibana v7.8.0 - Revision 883

### Added

- Support for Wazuh v3.13.1

## Wazuh v3.13.0 - Kibana v7.8.0 - Revision 881

### Added

- Support for Kibana v7.8.0

## Wazuh v3.13.0 - Kibana v7.7.0, v7.7.1 - Revision 880

### Added

- Support for Wazuh v3.13.0
- Support for Kibana v7.7.1
- Support for Open Distro 1.8
- New navigation experience with a global menu [#1965](https://github.com/wazuh/wazuh-kibana-app/issues/1965)
- Added a Breadcrumb in Kibana top nav [#2161](https://github.com/wazuh/wazuh-kibana-app/issues/2161)
- Added a new Agents Summary Screen [#1963](https://github.com/wazuh/wazuh-kibana-app/issues/1963)
- Added a new feature to add sample data to dashboards [#2115](https://github.com/wazuh/wazuh-kibana-app/issues/2115)
- Added MITRE integration [#1877](https://github.com/wazuh/wazuh-kibana-app/issues/1877)
- Added Google Cloud Platform integration [#1873](https://github.com/wazuh/wazuh-kibana-app/issues/1873)
- Added TSC integration [#2204](https://github.com/wazuh/wazuh-kibana-app/pull/2204)
- Added a new Integrity monitoring state view for agent [#2153](https://github.com/wazuh/wazuh-kibana-app/issues/2153)
- Added a new Integrity monitoring files detail view [#2156](https://github.com/wazuh/wazuh-kibana-app/issues/2156)
- Added a new component to explore Compliance requirements [#2156](https://github.com/wazuh/wazuh-kibana-app/issues/2261)

### Changed

- Code migration to React.js
- Global review of styles
- Unified Overview and Agent dashboards into new Modules [#2110](https://github.com/wazuh/wazuh-kibana-app/issues/2110)
- Changed Vulnerabilities dashboard visualizations [#2262](https://github.com/wazuh/wazuh-kibana-app/issues/2262)

### Fixed

- Open Distro tenants have been fixed and are functional now [#1890](https://github.com/wazuh/wazuh-kibana-app/issues/1890).
- Improved navigation performance [#2200](https://github.com/wazuh/wazuh-kibana-app/issues/2200).
- Avoid creating the wazuh-monitoring index pattern if it is disabled [#2100](https://github.com/wazuh/wazuh-kibana-app/issues/2100)
- SCA checks without compliance field can't be expanded [#2264](https://github.com/wazuh/wazuh-kibana-app/issues/2264)

## Wazuh v3.12.3 - Kibana v7.7.1 - Revision 876

### Added

- Support for Kibana v7.7.1

## Wazuh v3.12.3 - Kibana v7.7.0 - Revision 875

### Added

- Support for Kibana v7.7.0

## Wazuh v3.12.3 - Kibana v6.8.8, v7.6.1, v7.6.2 - Revision 874

### Added

- Support for Wazuh v3.12.3

## Wazuh v3.12.2 - Kibana v6.8.8, v7.6.1, v7.6.2 - Revision 873

### Added

- Support for Wazuh v3.12.2

## Wazuh v3.12.1 - Kibana v6.8.8, v7.6.1, v7.6.2 - Revision 872

### Added

- Support Wazuh 3.12.1
- Added new FIM settings on configuration on demand. [#2147](https://github.com/wazuh/wazuh-kibana-app/issues/2147)

### Changed

- Updated agent's variable names in deployment guides. [#2169](https://github.com/wazuh/wazuh-kibana-app/pull/2169)

### Fixed

- Pagination is now shown in table-type visualizations. [#2180](https://github.com/wazuh/wazuh-kibana-app/issues/2180)

## Wazuh v3.12.0 - Kibana v6.8.8, v7.6.2 - Revision 871

### Added

- Support for Kibana v6.8.8 and v7.6.2

## Wazuh v3.12.0 - Kibana v6.8.7, v7.4.2, v7.6.1 - Revision 870

### Added

- Support for Wazuh v3.12.0
- Added a new setting to hide manager alerts from dashboards. [#2102](https://github.com/wazuh/wazuh-kibana-app/pull/2102)
- Added a new setting to be able to change API from the top menu. [#2143](https://github.com/wazuh/wazuh-kibana-app/issues/2143)
- Added a new setting to enable/disable the known fields health check [#2037](https://github.com/wazuh/wazuh-kibana-app/pull/2037)
- Added suport for PCI 11.2.1 and 11.2.3 rules. [#2062](https://github.com/wazuh/wazuh-kibana-app/pull/2062)

### Changed

- Restructuring of the optimize/wazuh directory. Now the Wazuh configuration file (wazuh.yml) is placed on /usr/share/kibana/optimize/wazuh/config. [#2116](https://github.com/wazuh/wazuh-kibana-app/pull/2116)
- Improve performance of Dasboards reports generation. [1802344](https://github.com/wazuh/wazuh-kibana-app/commit/18023447c6279d385df84d7f4a5663ed2167fdb5)

### Fixed

- Discover time range selector is now displayed on the Cluster section. [08901df](https://github.com/wazuh/wazuh-kibana-app/commit/08901dfcbe509f17e4fab26877c8b7dae8a66bff)
- Added the win_auth_failure rule group to Authentication failure metrics. [#2099](https://github.com/wazuh/wazuh-kibana-app/pull/2099)
- Negative values in Syscheck attributes now have their correct value in reports. [7c3e84e](https://github.com/wazuh/wazuh-kibana-app/commit/7c3e84ec8f00760b4f650cfc00a885d868123f99)

## Wazuh v3.11.4 - Kibana v7.6.1 - Revision 858

### Added

- Support for Kibana v7.6.1

## Wazuh v3.11.4 - Kibana v6.8.6, v7.4.2, v7.6.0 - Revision 857

### Added

- Support for Wazuh v3.11.4

## Wazuh v3.11.3 - Kibana v7.6.0 - Revision 856

### Added

- Support for Kibana v7.6.0

## Wazuh v3.11.3 - Kibana v7.4.2 - Revision 855

### Added

- Support for Kibana v7.4.2

## Wazuh v3.11.3 - Kibana v7.5.2 - Revision 854

### Added

- Support for Wazuh v3.11.3

### Fixed

- Windows Updates table is now displayed in the Inventory Data report [#2028](https://github.com/wazuh/wazuh-kibana-app/pull/2028)

## Wazuh v3.11.2 - Kibana v7.5.2 - Revision 853

### Added

- Support for Kibana v7.5.2

## Wazuh v3.11.2 - Kibana v6.8.6, v7.3.2, v7.5.1 - Revision 852

### Added

- Support for Wazuh v3.11.2

### Changed

- Increased list filesize limit for the CDB-list [#1993](https://github.com/wazuh/wazuh-kibana-app/pull/1993)

### Fixed

- The xml validator now correctly handles the `--` string within comments [#1980](https://github.com/wazuh/wazuh-kibana-app/pull/1980)
- The AWS map visualization wasn't been loaded until the user interacts with it [dd31bd7](https://github.com/wazuh/wazuh-kibana-app/commit/dd31bd7a155354bc50fe0af22fca878607c8936a)

## Wazuh v3.11.1 - Kibana v6.8.6, v7.3.2, v7.5.1 - Revision 581

### Added

- Support for Wazuh v3.11.1.

## Wazuh v3.11.0 - Kibana v6.8.6, v7.3.2, v7.5.1 - Revision 580

### Added

- Support for Wazuh v3.11.0.
- Support for Kibana v7.5.1.
- The API credentials configuration has been moved from the .wazuh index to a wazuh.yml configuration file. Now the configuration of the API hosts is done from the file and not from the application. [#1465](https://github.com/wazuh/wazuh-kibana-app/issues/1465) [#1771](https://github.com/wazuh/wazuh-kibana-app/issues/1771).
- Upload ruleset files using a "drag and drop" component [#1770](https://github.com/wazuh/wazuh-kibana-app/issues/1770)
- Add logs for the reporting module [#1622](https://github.com/wazuh/wazuh-kibana-app/issues/1622).
- Extended the "Add new agent" guide [#1767](https://github.com/wazuh/wazuh-kibana-app/issues/1767).
- Add new table for windows hotfixes [#1932](https://github.com/wazuh/wazuh-kibana-app/pull/1932)

### Changed

- Removed Discover from top menu [#1699](https://github.com/wazuh/wazuh-kibana-app/issues/1699).
- Hide index pattern selector in case that only one exists [#1799](https://github.com/wazuh/wazuh-kibana-app/issues/1799).
- Remove visualizations legend [#1936](https://github.com/wazuh/wazuh-kibana-app/pull/1936)
- Normalize the field whodata in the group reporting [#1921](https://github.com/wazuh/wazuh-kibana-app/pull/1921)
- A message in the configuration view is ambiguous [#1870](https://github.com/wazuh/wazuh-kibana-app/issues/1870)
- Refactor syscheck table [#1941](https://github.com/wazuh/wazuh-kibana-app/pull/1941)

### Fixed

- Empty files now throws an error [#1806](https://github.com/wazuh/wazuh-kibana-app/issues/1806).
- Arguments for wazuh api requests are now validated [#1815](https://github.com/wazuh/wazuh-kibana-app/issues/1815).
- Fixed the way to check admin mode [#1838](https://github.com/wazuh/wazuh-kibana-app/issues/1838).
- Fixed error exporting as CSV the files into a group [#1833](https://github.com/wazuh/wazuh-kibana-app/issues/1833).
- Fixed XML validator false error for `<` [1882](https://github.com/wazuh/wazuh-kibana-app/issues/1882)
- Fixed "New file" editor doesn't allow saving twice [#1896](https://github.com/wazuh/wazuh-kibana-app/issues/1896)
- Fixed decoders files [#1929](https://github.com/wazuh/wazuh-kibana-app/pull/1929)
- Fixed registration guide [#1926](https://github.com/wazuh/wazuh-kibana-app/pull/1926)
- Fixed infinite load on Ciscat views [#1920](https://github.com/wazuh/wazuh-kibana-app/pull/1920), [#1916](https://github.com/wazuh/wazuh-kibana-app/pull/1916)
- Fixed missing fields in the Visualizations [#1913](https://github.com/wazuh/wazuh-kibana-app/pull/1913)
- Fixed Amazon S3 status is wrong in configuration section [#1864](https://github.com/wazuh/wazuh-kibana-app/issues/1864)
- Fixed hidden overflow in the fim configuration [#1887](https://github.com/wazuh/wazuh-kibana-app/pull/1887)
- Fixed Logo source fail after adding server.basePath [#1871](https://github.com/wazuh/wazuh-kibana-app/issues/1871)
- Fixed the documentation broken links [#1853](https://github.com/wazuh/wazuh-kibana-app/pull/1853)

## Wazuh v3.10.2 - Kibana v7.5.1 - Revision 556

### Added

- Support for Kibana v7.5.1

## Wazuh v3.10.2 - Kibana v7.5.0 - Revision 555

### Added

- Support for Kibana v7.5.0

## Wazuh v3.10.2 - Kibana v7.4.2 - Revision 549

### Added

- Support for Kibana v7.4.2

## Wazuh v3.10.2 - Kibana v7.4.1 - Revision 548

### Added

- Support for Kibana v7.4.1

## Wazuh v3.10.2 - Kibana v7.4.0 - Revision 547

### Added

- Support for Kibana v7.4.0
- Support for Wazuh v3.10.2.

## Wazuh v3.10.2 - Kibana v7.3.2 - Revision 546

### Added

- Support for Wazuh v3.10.2.

## Wazuh v3.10.1 - Kibana v7.3.2 - Revision 545

### Added

- Support for Wazuh v3.10.1.

## Wazuh v3.10.0 - Kibana v7.3.2 - Revision 543

### Added

- Support for Wazuh v3.10.0.
- Added an interactive guide for registering agents, things are now easier for the user, guiding it through the steps needed ending in a _copy & paste_ snippet for deploying his agent [#1468](https://github.com/wazuh/wazuh-kibana-app/issues/1468).
- Added new dashboards for the recently added regulatory compliance groups into the Wazuh core. They are HIPAA and NIST-800-53 [#1468](https://github.com/wazuh/wazuh-kibana-app/issues/1448), [#1638](https://github.com/wazuh/wazuh-kibana-app/issues/1638).
- Make the app work under a custom Kibana space [#1234](https://github.com/wazuh/wazuh-kibana-app/issues/1234), [#1450](https://github.com/wazuh/wazuh-kibana-app/issues/1450).
- Added the ability to manage the app as a native plugin when using Kibana spaces, now you can safely hide/show the app depending on the selected space [#1601](https://github.com/wazuh/wazuh-kibana-app/issues/1601).
- Adapt the app the for Kibana dark mode [#1562](https://github.com/wazuh/wazuh-kibana-app/issues/1562).
- Added an alerts summary in _Overview > FIM_ panel [#1527](https://github.com/wazuh/wazuh-kibana-app/issues/1527).
- Export all the information of a Wazuh group and its related agents in a PDF document [#1341](https://github.com/wazuh/wazuh-kibana-app/issues/1341).
- Export the configuration of a certain agent as a PDF document. Supports granularity for exporting just certain sections of the configuration [#1340](https://github.com/wazuh/wazuh-kibana-app/issues/1340).

### Changed

- Reduced _Agents preview_ load time using the new API endpoint `/summary/agents` [#1687](https://github.com/wazuh/wazuh-kibana-app/pull/1687).
- Replaced most of the _md-nav-bar_ Angular.js components with React components using EUI [#1705](https://github.com/wazuh/wazuh-kibana-app/pull/1705).
- Replaced the requirements slider component with a new styled component [#1708](https://github.com/wazuh/wazuh-kibana-app/pull/1708).
- Soft deprecated the _.wazuh-version_ internal index, now the app dumps its content if applicable to a registry file, then the app removes that index. Further versions will hard deprecate this index [#1467](https://github.com/wazuh/wazuh-kibana-app/issues/1467).
- Visualizations now don't fetch the documents _source_, also, they now use _size: 0_ for fetching [#1663](https://github.com/wazuh/wazuh-kibana-app/issues/1663).
- The app menu is now fixed on top of the view, it's not being hidden on every state change. Also, the Wazuh logo was placed in the top bar of Kibana UI [#1502](https://github.com/wazuh/wazuh-kibana-app/issues/1502).
- Improved _getTimestamp_ method not returning a promise object because it's no longer needed [014bc3a](https://github.com/wazuh/wazuh-kibana-app/commit/014b3aba0d2e9cda0c4d521f5f16faddc434a21e). Also improved main Discover listener for Wazuh not returning a promise object [bd82823](https://github.com/wazuh/wazuh-kibana-app/commit/bd8282391a402b8c567b32739cf914a0135d74bc).
- Replaced _Requirements over time_ visualizations in both PCI DSS and GDPR dashboards [35c539](https://github.com/wazuh/wazuh-kibana-app/commit/35c539eb328b3bded94aa7608f73f9cc51c235a6).
- Do not show a toaster when a visualization field was not known yet, instead, show it just in case the internal refreshing failed [19a2e7](https://github.com/wazuh/wazuh-kibana-app/commit/19a2e71006b38f6a64d3d1eb8a20b02b415d7e07).
- Minor optimizations for server logging [eb8e000](https://github.com/wazuh/wazuh-kibana-app/commit/eb8e00057dfea2dafef56319590ff832042c402d).

### Fixed

- Alerts search bar fixed for Kibana v7.3.1, queries were not being applied as expected [#1686](https://github.com/wazuh/wazuh-kibana-app/issues/1686).
- Hide attributes field from non-Windows agents in the FIM table [#1710](https://github.com/wazuh/wazuh-kibana-app/issues/1710).
- Fixed broken view in Management > Configuration > Amazon S3 > Buckets, some information was missing [#1675](https://github.com/wazuh/wazuh-kibana-app/issues/1675).
- Keep user's filters when switching from Discover to panel [#1685](https://github.com/wazuh/wazuh-kibana-app/issues/1685).
- Reduce load time and amount of data to be fetched in _Management > Cluster monitoring_ section avoiding possible timeouts [#1663](https://github.com/wazuh/wazuh-kibana-app/issues/1663).
- Restored _Remove column_ feature in Discover tabs [#1702](https://github.com/wazuh/wazuh-kibana-app/issues/1702).
- Apps using Kibana v7.3.1 had a bug once the user goes back from _Agent > FIM > Files_ to _Agent > FIM > dashboard_, filters disappear, now it's working properly [#1700](https://github.com/wazuh/wazuh-kibana-app/issues/1700).
- Fixed visual bug in _Management > Cluster monitoring_ and a button position [1e3b748](https://github.com/wazuh/wazuh-kibana-app/commit/1e3b748f11b43b2e7956b830269b6d046d74d12c).
- The app installation date was not being updated properly, now it's fixed [#1692](https://github.com/wazuh/wazuh-kibana-app/issues/1692).
- Fixed _Network interfaces_ table in Inventory section, the table was not paginating [#1474](https://github.com/wazuh/wazuh-kibana-app/issues/1474).
- Fixed APIs passwords are now obfuscated in server responses [adc3152](https://github.com/wazuh/wazuh-kibana-app/pull/1782/commits/adc31525e26b25e4cb62d81cbae70a8430728af5).

## Wazuh v3.9.5 - Kibana v6.8.2 / Kibana v7.2.1 / Kibana v7.3.0 - Revision 531

### Added

- Support for Wazuh v3.9.5

## Wazuh v3.9.4 - Kibana v6.8.1 / Kibana v6.8.2 / Kibana v7.2.0 / Kibana v7.2.1 / Kibana v7.3.0 - Revision 528

### Added

- Support for Wazuh v3.9.4
- Allow filtering by clicking a column in rules/decoders tables [0e2ddd7](https://github.com/wazuh/wazuh-kibana-app/pull/1615/commits/0e2ddd7b73f7f7975d02e97ed86ae8a0966472b4)
- Allow open file in rules table clicking on the file column [1af929d](https://github.com/wazuh/wazuh-kibana-app/pull/1615/commits/1af929d62f450f93c6733868bcb4057e16b7e279)

### Changed

- Improved app performance [#1640](https://github.com/wazuh/wazuh-kibana-app/pull/1640).
- Remove path filter from custom rules and decoders [895792e](https://github.com/wazuh/wazuh-kibana-app/pull/1615/commits/895792e6e6d9401b3293d5e16352b9abef515096)
- Show path column in rules and decoders [6f49816](https://github.com/wazuh/wazuh-kibana-app/pull/1615/commits/6f49816c71b5999d77bf9e3838443627c9be945d)
- Removed SCA overview dashboard [94ebbff](https://github.com/wazuh/wazuh-kibana-app/pull/1615/commits/94ebbff231cbfb6d793130e0b9ea855baa755a1c)
- Disabled last custom column removal [f1ef7de](https://github.com/wazuh/wazuh-kibana-app/pull/1615/commits/f1ef7de1a34bbe53a899596002e8153b95e7dc0e)
- Agents messages across sections unification [8fd7e36](https://github.com/wazuh/wazuh-kibana-app/pull/1615/commits/8fd7e36286fa9dfd03a797499af6ffbaa90b00e1)

### Fixed

- Fix check storeded apis [d6115d6](https://github.com/wazuh/wazuh-kibana-app/pull/1615/commits/d6115d6424c78f0cde2017b432a51b77186dd95a).
- Fix pci-dss console error [297080d](https://github.com/wazuh/wazuh-kibana-app/pull/1615/commits/297080d36efaea8f99b0cafd4c48845dad20495a)
- Fix error in reportingTable [85b7266](https://github.com/wazuh/wazuh-kibana-app/pull/1615/commits/85b72662cb4db44c443ed04f7c31fba57eefccaa)
- Fix filters budgets size [c7ac86a](https://github.com/wazuh/wazuh-kibana-app/pull/1615/commits/c7ac86acb3d5afaf1cf348fab09a2b8c5778a491)
- Fix missing permalink virustotal visualization [1b57529](https://github.com/wazuh/wazuh-kibana-app/pull/1615/commits/1b57529758fccdeb3ac0840e66a8aafbe4757a96)
- Improved wz-table performance [224bd6f](https://github.com/wazuh/wazuh-kibana-app/pull/1615/commits/224bd6f31235c81ba01755c3c1e120c3f86beafd)
- Fix inconsistent data between visualizations and tables in Overview Security Events [b12c600](https://github.com/wazuh/wazuh-kibana-app/pull/1615/commits/b12c600578d80d0715507dec4624a4ebc27ea573)
- Timezone applied in cluster status [a4f620d](https://github.com/wazuh/wazuh-kibana-app/pull/1615/commits/a4f620d398f5834a6d2945af892a462425ca3bec)
- Fixed Overview Security Events report when wazuh.monitoring is disabled [1c26da0](https://github.com/wazuh/wazuh-kibana-app/pull/1615/commits/1c26da05a0b6daf727e15c13b819111aa4e4e913)
- Fixes in APIs management [2143943](https://github.com/wazuh/wazuh-kibana-app/pull/1615/commits/2143943a5049cbb59bb8d6702b5a56cbe0d27a2a)
- Prevent duplicated visualization toast errors [786faf3](https://github.com/wazuh/wazuh-kibana-app/commit/786faf3e62d2cad13f512c0f873b36eca6e9787d)
- Fix not properly updated breadcrumb in ruleset section [9645903](https://github.com/wazuh/wazuh-kibana-app/commit/96459031cd4edbe047970bf0d22d0c099771879f)
- Fix badly dimensioned table in Integrity Monitoring section [9645903](https://github.com/wazuh/wazuh-kibana-app/commit/96459031cd4edbe047970bf0d22d0c099771879f)
- Fix implicit filters can be destroyed [9cf8578](https://github.com/wazuh/wazuh-kibana-app/commit/9cf85786f504f5d67edddeea6cfbf2ab577e799b)
- Windows agent dashboard doesn't show failure logon access. [d38d088](https://github.com/wazuh/wazuh-kibana-app/commit/d38d0881ac8e4294accde83d63108337b74cdd91)
- Number of agents is not properly updated. [f7cbbe5](https://github.com/wazuh/wazuh-kibana-app/commit/f7cbbe54394db825827715c3ad4370ac74317108)
- Missing scrollbar on Firefox file viewer. [df4e8f9](https://github.com/wazuh/wazuh-kibana-app/commit/df4e8f9305b35e9ee1473bed5f5d452dd3420567)
- Agent search filter by name, lost when refreshing. [71b5274](https://github.com/wazuh/wazuh-kibana-app/commit/71b5274ccc332d8961a158587152f7badab28a95)
- Alerts of level 12 cannot be displayed in the Summary table. [ec0e888](https://github.com/wazuh/wazuh-kibana-app/commit/ec0e8885d9f1306523afbc87de01a31f24e36309)
- Restored query from search bar in visualizations. [439128f](https://github.com/wazuh/wazuh-kibana-app/commit/439128f0a1f65b649a9dcb81ab5804ca20f65763)
- Fix Kibana filters loop in Firefox. [82f0f32](https://github.com/wazuh/wazuh-kibana-app/commit/82f0f32946d844ce96a28f0185f903e8e05c5589)

## Wazuh v3.9.3 - Kibana v6.8.1 / v7.1.1 / v7.2.0 - Revision 523

### Added

- Support for Wazuh v3.9.3
- Support for Kibana v7.2.0 [#1556](https://github.com/wazuh/wazuh-kibana-app/pull/1556).

### Changed

- New design and several UI/UX changes [#1525](https://github.com/wazuh/wazuh-kibana-app/pull/1525).
- Improved error checking + syscollector performance [94d0a83](https://github.com/wazuh/wazuh-kibana-app/commit/94d0a83e43aa1d2d84ef6f87cbb76b9aefa085b3).
- Adapt Syscollector for MacOS agents [a4bf7ef](https://github.com/wazuh/wazuh-kibana-app/commit/a4bf7efc693a99b7565b5afcaa372155f15a4db9).
- Show last scan for syscollector [73f2056](https://github.com/wazuh/wazuh-kibana-app/commit/73f2056673bb289d472663397ba7097e49b7b93b).
- Extendend information for syscollector [#1585](https://github.com/wazuh/wazuh-kibana-app/issues/1585).

### Fixed

- Corrected width for agent stats [a998955](https://github.com/wazuh/wazuh-kibana-app/commit/a99895565a8854c55932ec94cffb08e1d0aa3da1).
- Fix height for the menu directive with Dynamic height [427d0f3](https://github.com/wazuh/wazuh-kibana-app/commit/427d0f3e9fa6c34287aa9e8557da99a51e0db40f).
- Fix wazuh-db and clusterd check [cddcef6](https://github.com/wazuh/wazuh-kibana-app/commit/cddcef630c5234dd6f6a495715743dfcfd4e4001).
- Fix AlertsStats when value is "0", it was showing "-" [07a3e10](https://github.com/wazuh/wazuh-kibana-app/commit/07a3e10c7f1e626ba75a55452b6c295d11fd657d).
- Fix syscollector state value [f8d3d0e](https://github.com/wazuh/wazuh-kibana-app/commit/f8d3d0eca44e67e26f79bc574495b1f4c8f751f2).
- Fix time offset for reporting table [2ef500b](https://github.com/wazuh/wazuh-kibana-app/commit/2ef500bb112e68bd4811b8e87ce8581d7c04d20f).
- Fix call to obtain GDPR requirements for specific agent [ccda846](https://github.com/wazuh/wazuh-kibana-app/commit/ccda8464b50be05bc5b3642f25f4972c8a7a2c03).
- Restore "rule.id" as a clickable field in visualizations [#1546](https://github.com/wazuh/wazuh-kibana-app/pull/1546).
- Fix timepicker in cluster monitoring [f7533ce](https://github.com/wazuh/wazuh-kibana-app/pull/1560/commits/f7533cecb6862abfb5c1d2173ec3e70ffc59804a).
- Fix several bugs [#1569](https://github.com/wazuh/wazuh-kibana-app/pull/1569).
- Fully removed "rule.id" as URL field [#1584](https://github.com/wazuh/wazuh-kibana-app/issues/1584).
- Fix filters for dashboards [#1583](https://github.com/wazuh/wazuh-kibana-app/issues/1583).
- Fix missing dependency [#1591](https://github.com/wazuh/wazuh-kibana-app/issues/1591).

## Wazuh v3.9.2 - Kibana v7.1.1 - Revision 510

### Added

- Support for Wazuh v3.9.2

### Changed

- Avoid showing more than one toaster for the same error message [7937003](https://github.com/wazuh/wazuh-kibana-app/commit/793700382798033203091d160773363323e05bb9).
- Restored "Alerts evolution - Top 5 agents" in Overview > Security events [f9305c0](https://github.com/wazuh/wazuh-kibana-app/commit/f9305c0c6acf4a31c41b1cc9684b87f79b27524f).

### Fixed

- Fix missing parameters in Dev Tools request [#1496](https://github.com/wazuh/wazuh-kibana-app/pull/1496).
- Fix "Invalid Date" for Safari and Internet Explorer [#1505](https://github.com/wazuh/wazuh-kibana-app/pull/1505).

## Wazuh v3.9.1 - Kibana v7.1.1 - Revision 509

### Added

- Support for Kibana v7.1.1
- Added overall metrics for Agents > Overview [#1479](https://github.com/wazuh/wazuh-kibana-app/pull/1479).

### Fixed

- Fixed missing dependency for Discover [43f5dd5](https://github.com/wazuh/wazuh-kibana-app/commit/43f5dd5f64065c618ba930b2a4087f0a9e706c0e).
- Fixed visualization for Agents > Overview [#1477](https://github.com/wazuh/wazuh-kibana-app/pull/1477).
- Fixed SCA policy checks table [#1478](https://github.com/wazuh/wazuh-kibana-app/pull/1478).

## Wazuh v3.9.1 - Kibana v7.1.0 - Revision 508

### Added

- Support for Kibana v7.1.0

## Wazuh v3.9.1 - Kibana v6.8.0 - Revision 444

### Added

- Support for Wazuh v3.9.1
- Support for Kibana v6.8.0

### Fixed

- Fixed background color for some parts of the Discover directive [2dfc763](https://github.com/wazuh/wazuh-kibana-app/commit/2dfc763bfa1093fb419f118c2938f6b348562c69).
- Fixed cut values in non-resizable tables when the value is too large [cc4828f](https://github.com/wazuh/wazuh-kibana-app/commit/cc4828fbf50d4dab3dd4bb430617c1f2b13dac6a).
- Fixed handled but not shown error messages from rule editor [0aa0e17](https://github.com/wazuh/wazuh-kibana-app/commit/0aa0e17ac8678879e5066f8d83fd46f5d8edd86a).
- Minor typos corrected [fe11fb6](https://github.com/wazuh/wazuh-kibana-app/commit/fe11fb67e752368aedc89ec844ddf729eb8ad761).
- Minor fixes in agents configuration [1bc2175](https://github.com/wazuh/wazuh-kibana-app/commit/1bc217590438573e7267687655bb5939b5bb9fde).
- Fix Management > logs viewer scrolling [f458b2e](https://github.com/wazuh/wazuh-kibana-app/commit/f458b2e3294796f9cf00482b4da27984646c6398).

### Changed

- Kibana version shown in settings is now read from our package.json [c103d3e](https://github.com/wazuh/wazuh-kibana-app/commit/c103d3e782136106736c02039d28c4567b255aaa).
- Removed an old header from Settings [0197b8b](https://github.com/wazuh/wazuh-kibana-app/commit/0197b8b1abc195f275c8cd9893df84cd5569527b).
- Improved index pattern validation fields, replaced "full_log" with "rule.id" as part of the minimum required fields [dce0595](https://github.com/wazuh/wazuh-kibana-app/commit/dce059501cbd28f1294fd761da3e015e154747bc).
- Improve dynamic height for configuration editor [c318131](https://github.com/wazuh/wazuh-kibana-app/commit/c318131dfb6b5f01752593f2aa972b98c0655610).
- Add timezone for all dates shown in the app [4b8736f](https://github.com/wazuh/wazuh-kibana-app/commit/4b8736fb4e562c78505daaee042bcd798242c3f5).

## Wazuh v3.9.0 - Kibana v6.7.0 / v6.7.1 / v6.7.2 - Revision 441

### Added

- Support for Wazuh v3.9.0
- Support for Kibana v6.7.0 / v6.7.1 / v6.7.2
- Edit master and worker configuration ([#1215](https://github.com/wazuh/wazuh-kibana-app/pull/1215)).
- Edit local rules, local decoders and CDB lists ([#1212](https://github.com/wazuh/wazuh-kibana-app/pull/1212), [#1204](https://github.com/wazuh/wazuh-kibana-app/pull/1204), [#1196](https://github.com/wazuh/wazuh-kibana-app/pull/1196), [#1233](https://github.com/wazuh/wazuh-kibana-app/pull/1233), [#1304](https://github.com/wazuh/wazuh-kibana-app/pull/1304)).
- View no local rules/decoders XML files ([#1395](https://github.com/wazuh/wazuh-kibana-app/pull/1395))
- Dev Tools additions
  - Added hotkey `[shift] + [enter]` for sending query ([#1170](https://github.com/wazuh/wazuh-kibana-app/pull/1170)).
  - Added `Export JSON` button for the Dev Tools ([#1170](https://github.com/wazuh/wazuh-kibana-app/pull/1170)).
- Added refresh button for agents preview table ([#1169](https://github.com/wazuh/wazuh-kibana-app/pull/1169)).
- Added `configuration assessment` information in "Agent > Policy monitoring" ([#1227](https://github.com/wazuh/wazuh-kibana-app/pull/1227)).
- Added agents `configuration assessment` configuration section in "Agent > Configuration" ([1257](https://github.com/wazuh/wazuh-kibana-app/pull/1257))
- Restart master and worker nodes ([#1222](https://github.com/wazuh/wazuh-kibana-app/pull/1222)).
- Restart agents ([#1229](https://github.com/wazuh/wazuh-kibana-app/pull/1229)).
- Added support for more than one Wazuh monitoring pattern ([#1243](https://github.com/wazuh/wazuh-kibana-app/pull/1243))
- Added customizable interval for Wazuh monitoring indices creation ([#1243](https://github.com/wazuh/wazuh-kibana-app/pull/1243)).
- Expand visualizations ([#1246](https://github.com/wazuh/wazuh-kibana-app/pull/1246)).
- Added a dynamic table columns selector ([#1246](https://github.com/wazuh/wazuh-kibana-app/pull/1246)).
- Added resizable columns by dragging in tables ([d2bf8ee](https://github.com/wazuh/wazuh-kibana-app/commit/d2bf8ee9681ca5d6028325e165854b49214e86a3))
- Added a cron job for fetching missing fields of all valid index patterns, also merging dynamic fields every time an index pattern is refreshed by the app ([#1276](https://github.com/wazuh/wazuh-kibana-app/pull/1276)).
- Added auto-merging dynamic fields for Wazuh monitoring index patterns ([#1300](https://github.com/wazuh/wazuh-kibana-app/pull/1300))
- New server module, it's a job queue so we can add delayed jobs to be run in background, this iteration only accepts delayed Wazuh API calls ([#1283](https://github.com/wazuh/wazuh-kibana-app/pull/1283)).
- Added new way to view logs using a logs viewer ([#1292](https://github.com/wazuh/wazuh-kibana-app/pull/1292))
- Added new directive for registering agents from the UI, including instructions on "how to" ([#1321](https://github.com/wazuh/wazuh-kibana-app/pull/1321)).
- Added some Angular charts in Agents Preview and Agents SCA sections ([#1364](https://github.com/wazuh/wazuh-kibana-app/pull/1364))
- Added Docker listener settings in configuration views ([#1365](https://github.com/wazuh/wazuh-kibana-app/pull/1365))
- Added Docker dashboards for both Agents and Overview ([#1367](https://github.com/wazuh/wazuh-kibana-app/pull/1367))
- Improved app logger with debug level ([#1373](https://github.com/wazuh/wazuh-kibana-app/pull/1373))
- Introducing React components from the EUI framework

### Changed

- Escape XML special characters ([#1159](https://github.com/wazuh/wazuh-kibana-app/pull/1159)).
- Changed empty results message for Wazuh tables ([#1165](https://github.com/wazuh/wazuh-kibana-app/pull/1165)).
- Allowing the same query multiple times on the Dev Tools ([#1174](https://github.com/wazuh/wazuh-kibana-app/pull/1174))
- Refactor JSON/XML viewer for configuration tab ([#1173](https://github.com/wazuh/wazuh-kibana-app/pull/1173), [#1148](https://github.com/wazuh/wazuh-kibana-app/pull/1148)).
- Using full height for all containers when possible ([#1224](https://github.com/wazuh/wazuh-kibana-app/pull/1224)).
- Improved the way we are handling "back button" events ([#1207](https://github.com/wazuh/wazuh-kibana-app/pull/1207)).
- Changed some visualizations for FIM, GDPR, PCI, Vulnerability and Security Events ([#1206](https://github.com/wazuh/wazuh-kibana-app/pull/1206), [#1235](https://github.com/wazuh/wazuh-kibana-app/pull/1235), [#1293](https://github.com/wazuh/wazuh-kibana-app/pull/1293)).
- New design for agent header view ([#1186](https://github.com/wazuh/wazuh-kibana-app/pull/1186)).
- Not fetching data the very first time the Dev Tools are opened ([#1185](https://github.com/wazuh/wazuh-kibana-app/pull/1185)).
- Refresh all known fields for all valid index patterns if `kbn-vis` detects a broken index pattern ([ecd7c8f](https://github.com/wazuh/wazuh-kibana-app/commit/ecd7c8f98c187a350f81261d13b0d45dcec6dc5d)).
- Truncate texts and display a tooltip when they don't fit in a table cell ([7b56a87](https://github.com/wazuh/wazuh-kibana-app/commit/7b56a873f85dcba7e6838aeb2e40d9b4cf472576))
- Updated API autocomplete for Dev Tools ([#1218](https://github.com/wazuh/wazuh-kibana-app/pull/1218))
- Updated switches design to adapt it to Kibana's design ([#1253](https://github.com/wazuh/wazuh-kibana-app/pull/1253))
- Reduced the width of some table cells with little text, to give more space to the other columns ([#1263](https://github.com/wazuh/wazuh-kibana-app/pull/1263)).
- Redesign for Management > Status daemons list ([#1284](https://github.com/wazuh/wazuh-kibana-app/pull/1284)).
- Redesign for Management > Configuration, Agent > Configuration ([#1289](https://github.com/wazuh/wazuh-kibana-app/pull/1289)).
- Replaced Management > Logs table with a log viewer component ([#1292](https://github.com/wazuh/wazuh-kibana-app/pull/1292)).
- The agents list search bar now allows to switch between AND/OR operators ([#1291](https://github.com/wazuh/wazuh-kibana-app/pull/1291)).
- Improve audit dashboards ([#1374](https://github.com/wazuh/wazuh-kibana-app/pull/1374))
- Exclude agent "000" getting the last registered and the most active agents from the Wazuh API.([#1391](https://github.com/wazuh/wazuh-kibana-app/pull/1391))
- Reviewed Osquery dashboards ([#1394](https://github.com/wazuh/wazuh-kibana-app/pull/1394))
- Memory info is now a log ([#1400](https://github.com/wazuh/wazuh-kibana-app/pull/1400))
- Error toasters time is now 30000ms, warning/info are still 6000ms ([#1420](https://github.com/wazuh/wazuh-kibana-app/pull/1420))

### Fixed

- Properly handling long messages on notifier service, until now, they were using out of the card space, also we replaced some API messages with more meaningful messages ([#1168](https://github.com/wazuh/wazuh-kibana-app/pull/1168)).
- Adapted Wazuh icon for multiple browsers where it was gone ([#1208](https://github.com/wazuh/wazuh-kibana-app/pull/1208)).
- Do not fetch data from tables twice when resize window ([#1303](https://github.com/wazuh/wazuh-kibana-app/pull/1303)).
- Agent syncrhonization status is updated as we browse the configuration section ([#1305](https://github.com/wazuh/wazuh-kibana-app/pull/1305))
- Using the browser timezone for reporting documents ([#1311](https://github.com/wazuh/wazuh-kibana-app/pull/1311)).
- Wrong behaviors in the routing system when the basePath was set ([#1342](https://github.com/wazuh/wazuh-kibana-app/pull/1342))
- Do not show pagination for one-page tables ([196c5b7](https://github.com/wazuh/wazuh-kibana-app/pull/1362/commits/196c5b717583032798da7791fa4f90ec06397f68))
- Being redirected to Overview once a Kibana restart is performed ([#1378](https://github.com/wazuh/wazuh-kibana-app/pull/1378))
- Displaying the AWS services section of the aws-s3 wodle ([#1393](https://github.com/wazuh/wazuh-kibana-app/pull/1393))
- Show email configuration on the configuration on demand ([#1401](https://github.com/wazuh/wazuh-kibana-app/issues/1401))
- Show "Follow symbolic link" field in Integrity monitoring - Monitored configuration on demand ([0c9c9da](https://github.com/wazuh/wazuh-kibana-app/pull/1414/commits/0c9c9da3b951548761cd203db5ee5baa39afe26c))

## Wazuh v3.8.2 - Kibana v6.6.0 / v6.6.1 / v6.6.2 / v6.7.0 - Revision 419

### Added

- Support for Kibana v6.6.0 / v6.6.1 / v6.6.2 / v6.7.0

### Fixed

- Fixed AWS dashboard, newer JavaScript browser engines break the view due to Angular.js ([6e882fc](https://github.com/wazuh/wazuh-kibana-app/commit/6e882fc1d7efe6059e6140ff40b8a20d9c1fa51e)).
- Fixed AWS accounts visualization, using the right field now ([6e882fc](https://github.com/wazuh/wazuh-kibana-app/commit/6e882fc1d7efe6059e6140ff40b8a20d9c1fa51e)).

## Wazuh v3.8.2 - Kibana v6.5.4 - Revision 418

### Added

- Support for Wazuh v3.8.2

### Changed

- Close configuration editor only if it was successfully updated ([bc77c35](https://github.com/wazuh/wazuh-kibana-app/commit/bc77c35d8440a656d4704451ce857c9e1d36a438)).
- Replaced FIM Vega visualization with standard visualization ([554ee1c](https://github.com/wazuh/wazuh-kibana-app/commit/554ee1c4c4d75c76d82272075acf8bb62e7f9e27)).

## Wazuh v3.8.1 - Kibana v6.5.4 - Revision 417

### Added

- Support for Wazuh v3.8.1

### Changed

- Moved monitored/ignored Windows registry entries to "FIM > Monitored" and "FIM > Ignored" to avoid user confusion ([#1176](https://github.com/wazuh/wazuh-kibana-app/pull/1176)).
- Excluding managers from wazuh-monitoring indices ([#1177](https://github.com/wazuh/wazuh-kibana-app/pull/1177)).
- Escape `&` before sending group configuration ([d3aa56f](https://github.com/wazuh/wazuh-kibana-app/commit/d3aa56fa73478c60505e500db7d3a7df263081b5)).
- Improved `autoFormat` function before rendering group configuration ([f4f8144](https://github.com/wazuh/wazuh-kibana-app/commit/f4f8144eef8b93038fc897a9f16356e71029b844)).
- Now the group configuration editor doesn't exit after sending data to the Wazuh API ([5c1a3ef](https://github.com/wazuh/wazuh-kibana-app/commit/5c1a3ef9bd710a7befbed0709c4a7cf414f44f6b)).

### Fixed

- Fixed style for the error toaster for long URLs or long paths ([11b8084](https://github.com/wazuh/wazuh-kibana-app/commit/11b8084c75bbc5da36587ff31d1bc80a55fe4dfe)).

## Wazuh v3.8.0 - Kibana v6.5.4 - Revision 416

### Added

- Added group management features such as:
  - Edit the group configuration ([#1096](https://github.com/wazuh/wazuh-kibana-app/pull/1096)).
  - Add/remove groups to/from an agent ([#1096](https://github.com/wazuh/wazuh-kibana-app/pull/1096)).
  - Add/remove agents to/from a group ([#1096](https://github.com/wazuh/wazuh-kibana-app/pull/1096)).
  - Add/remove groups ([#1152](https://github.com/wazuh/wazuh-kibana-app/pull/1152)).
- New directive for tables that don't need external data sources ([#1067](https://github.com/wazuh/wazuh-kibana-app/pull/1067)).
- New search bar directive with interactive filters and suggestions ([#1058](https://github.com/wazuh/wazuh-kibana-app/pull/1058)).
- New server route `/elastic/alerts` for fetching alerts using custom parameters([#1056](https://github.com/wazuh/wazuh-kibana-app/pull/1056)).
- New table for an agent FIM monitored files, if the agent OS platform is Windows it will show two tables: files and registry ([#1032](https://github.com/wazuh/wazuh-kibana-app/pull/1032)).
- Added description to each setting under Settings > Configuration ([#1048](https://github.com/wazuh/wazuh-kibana-app/pull/1048)).
- Added a new setting to `config.yml` related to Wazuh monitoring and its index pattern ([#1095](https://github.com/wazuh/wazuh-kibana-app/pull/1095)).
- Resizable columns by dragging in Dev-tools ([#1102](https://github.com/wazuh/wazuh-kibana-app/pull/1102)).
- New feature to be able to edit config.yml file from the Settings > Configuration section view ([#1105](https://github.com/wazuh/wazuh-kibana-app/pull/1105)).
- Added a new table (network addresses) for agent inventory tab ([#1111](https://github.com/wazuh/wazuh-kibana-app/pull/1111)).
- Added `audit_key` (Who-data Audit keys) for configuration tab ([#1123](https://github.com/wazuh/wazuh-kibana-app/pull/1123)).
- Added new known fields for Kibana index pattern ([#1150](https://github.com/wazuh/wazuh-kibana-app/pull/1150)).

### Changed

- Changed Inventory tables. Now the app looks for the OS platform and it shows different tables depending on the OS platform. In addition the process state codes has been replaced to be more meaningful ([#1059](https://github.com/wazuh/wazuh-kibana-app/pull/1059)).
- Tiny rework for the AWS tab including.
- "Report" button is hidden on Discover panel ([#1047](https://github.com/wazuh/wazuh-kibana-app/pull/1047)).
- Visualizations, filters and Discover improved ([#1083](https://github.com/wazuh/wazuh-kibana-app/pull/1083)).
- Removed `popularizeField` function until https://github.com/elastic/kibana/issues/22426 is solved in order to avoid `Unable to write index pattern!` error on Discover tab ([#1085](https://github.com/wazuh/wazuh-kibana-app/pull/1085)).
- Improved Wazuh monitoring module ([#1094](https://github.com/wazuh/wazuh-kibana-app/pull/1094)).
- Added "Registered date" and "Last keep alive" in agents table allowing you to sort by these fields ([#1102](https://github.com/wazuh/wazuh-kibana-app/pull/1102)).
- Improved code quality in sections such as Ruleset > Rule and Decoder detail view simplify conditions ([#1102](https://github.com/wazuh/wazuh-kibana-app/pull/1102)).
- Replaced reporting success message ([#1102](https://github.com/wazuh/wazuh-kibana-app/pull/1102)).
- Reduced the default number of shards and the default number of replicas for the app indices ([#1113](https://github.com/wazuh/wazuh-kibana-app/pull/1113)).
- Refreshing index pattern known fields on health check controller ([#1119](https://github.com/wazuh/wazuh-kibana-app/pull/1119)).
- Less strict memory check ([786c764](https://github.com/wazuh/wazuh-kibana-app/commit/786c7642cd88083f9a77c57ed204488ecf5b710a)).
- Checking message origin in error handler ([dfec368](https://github.com/wazuh/wazuh-kibana-app/commit/dfec368d22a148b2e4437db92d71294900241961)).
- Dev tools is now showing the response as it is, like `curl` does ([#1137](https://github.com/wazuh/wazuh-kibana-app/pull/1137)).
- Removed `unknown` as valid node name ([#1149](https://github.com/wazuh/wazuh-kibana-app/pull/1149)).
- Removed `rule.id` direct filter from the rule set tables ([#1151](https://github.com/wazuh/wazuh-kibana-app/pull/1151))

### Fixed

- Restored X-Pack security logic for the .wazuh index, now it's not bypassing the X-Pack roles ([#1081](https://github.com/wazuh/wazuh-kibana-app/pull/1081))
- Avoid fetching twice the same data ([#1072](https://github.com/wazuh/wazuh-kibana-app/pull/1072), [#1061](https://github.com/wazuh/wazuh-kibana-app/pull/1061)).
- Wazuh logo adapted to low resolutions ([#1074](https://github.com/wazuh/wazuh-kibana-app/pull/1074)).
- Hide Audit, OpenSCAP tabs for non-linux agents. Fixed empty Windows events under Configuration > Log collection section. OSQuery logo has been standardized ([#1072](https://github.com/wazuh/wazuh-kibana-app/pull/1072), [#1076](https://github.com/wazuh/wazuh-kibana-app/pull/1076)).
- Fix empty values on _Overview > Security events_ when Wazuh monitoring is disabled ([#1091](https://github.com/wazuh/wazuh-kibana-app/pull/1091)).
- Fix overlapped play button in Dev-tools when the input box has a scrollbar ([#1102](https://github.com/wazuh/wazuh-kibana-app/pull/1102)).
- Fix Dev-tools behavior when parse json invalid blocks ([#1102](https://github.com/wazuh/wazuh-kibana-app/pull/1102)).
- Fixed Management > Monitoring tab frustration adding back buttons ([#1102](https://github.com/wazuh/wazuh-kibana-app/pull/1102)).
- Fix template checking when using more than one pattern ([#1104](https://github.com/wazuh/wazuh-kibana-app/pull/1104)).
- Fix infinite loop for Wazuh monitoring when the Wazuh API is not being able to give us all the agents ([5a26916](https://github.com/wazuh/wazuh-kibana-app/commit/5a2691642b40a34783d2eafb6ee24ae78b9af21a)), ([85005a1](https://github.com/wazuh/wazuh-kibana-app/commit/85005a184d4f1c3d339b7c895b5d2469f3b45171)).
- Fix rule details for `list` and `info` parameters ([#1149](https://github.com/wazuh/wazuh-kibana-app/pull/1149)).

## Wazuh v3.7.1 / v3.7.2 - Kibana v6.5.1 / v6.5.2 / v6.5.3 / v6.5.4 - Revision 415

### Added

- Support for Elastic stack v6.5.2 / v6.5.3 / v6.5.4.
- Support for Wazuh v3.7.1 / v3.7.2.
- Dev Tools module now autocompletes API endpoints ([#1030](https://github.com/wazuh/wazuh-kibana-app/pull/1030)).

### Changed

- Increased number of rows for syscollector tables ([#1033](https://github.com/wazuh/wazuh-kibana-app/pull/1033)).
- Modularized JSON/XML viewers for the configuration section ([#982](https://github.com/wazuh/wazuh-kibana-app/pull/982)).

### Fixed

- Added missing fields for syscollector network tables ([#1036](https://github.com/wazuh/wazuh-kibana-app/pull/1036)).
- Using the right API path when downloading CSV for decoders list ([#1045](https://github.com/wazuh/wazuh-kibana-app/pull/1045)).
- Including group field when downloading CSV for agents list ([#1044](https://github.com/wazuh/wazuh-kibana-app/pull/1044)).
- Preserve active tab in configuration section when refreshing the page ([#1037](https://github.com/wazuh/wazuh-kibana-app/pull/1037)).

## Wazuh v3.7.0 - Kibana v6.5.0 / v6.5.1 - Revision 414

### Added

- Support for Elastic Stack v6.5.0 / v6.5.1.
- Agent groups bar is now visible on the agent configuration section ([#1023](https://github.com/wazuh/wazuh-kibana-app/pull/1023)).
- Added a new setting for the `config.yml` file for enable/disable administrator mode ([#1019](https://github.com/wazuh/wazuh-kibana-app/pull/1019)).
  - This allows the user to perform PUT, POST, DELETE methods in our Dev Tools.

### Changed

- Refactored most front-end controllers ([#1023](https://github.com/wazuh/wazuh-kibana-app/pull/1023)).

## Wazuh v3.7.0 - Kibana v6.4.2 / v6.4.3 - Revision 413

### Added

- Support for Wazuh v3.7.0.
- Support for Elastic Stack v6.4.2 / v6.4.3.
- Brand-new interface for _Configuration_ (on both _Management_ and _Agents_ tabs) ([#914](https://github.com/wazuh/wazuh-kibana-app/pull/914)):
  - Now you can check current and real agent and manager configuration.
  - A new interface design, with more useful information and easy to understand descriptions.
  - New and more responsive JSON/XML viewers to show the configuration in raw mode.
- Brand-new extension - Osquery ([#938](https://github.com/wazuh/wazuh-kibana-app/pull/938)):
  - A new extension, disabled by default.
  - Check alerts from Wazuh's Osquery integration.
  - Check your current Osquery wodle configuration.
  - More improvements will come for this extension in the future.
- New option for Wazuh app configuration file - _Ignore index patterns_ ([#947](https://github.com/wazuh/wazuh-kibana-app/pull/947)):
  - Now the user can specify which index patterns can't be selected on the app using the new `ip.ignore` setting on the `config.yml` file.
  - The valid format is an array of strings which represents index patterns.
  - By default, this list is empty (all index patterns will be available if they use a compatible structure).
- Added a node selector for _Management > Status_ section when Wazuh cluster is enabled ([#976](https://github.com/wazuh/wazuh-kibana-app/pull/976)).
- Added quick access to _Configuration_ or _Discover_ panels for an agent on the agents list ([#939](https://github.com/wazuh/wazuh-kibana-app/pull/939)).
- Now you can click on an agent's ID on the _Discover_ panels to open its details page on the app ([#904](https://github.com/wazuh/wazuh-kibana-app/pull/904)).
- Redesigned the _Overview > Amazon AWS_ tab, using more meaningful visualizations for a better overall view of your agents' status ([#903](https://github.com/wazuh/wazuh-kibana-app/pull/903)).
- Redesigned the _Overview/Agents > Vulnerabilities_ tab, using more meaningful visualizations for a better overall view of your agents' status ([#954](https://github.com/wazuh/wazuh-kibana-app/pull/954)).
- Now everytime the user enters the _Settings_ tab, the API connection will be automatically checked ([#971](https://github.com/wazuh/wazuh-kibana-app/pull/971)).
- Added a node selector for _Management > Logs_ section when Wazuh cluster is enabled ([#980](https://github.com/wazuh/wazuh-kibana-app/pull/980)).
- Added a group selector for _Agents_ section ([#995](https://github.com/wazuh/wazuh-kibana-app/pull/995)).

### Changed

- Interface refactoring for the _Agents > Inventory data_ tab ([#924](https://github.com/wazuh/wazuh-kibana-app/pull/924)):
  - Now the tab won't be available if your agent doesn't have Syscollector enabled, and each card will be enabled or disabled depending on the current Syscollector scans configuration.
  - This will prevent situations where the user couldn't check the inventory although there was actual scan data to show on some sections.
- Added support for new multigroups feature ([#911](https://github.com/wazuh/wazuh-kibana-app/pull/911)):
  - Now the information bars on _Agents_ will show all the groups an agent belongs to.
- Now the result pane on the _Dev tools_ tab will show the error code coming from the Wazuh API ([#909](https://github.com/wazuh/wazuh-kibana-app/pull/909)).
- Changed some visualizations titles for _Overview/Agents > OpenSCAP_ tab ([#925](https://github.com/wazuh/wazuh-kibana-app/pull/925)).
- All backend routes have been renamed ([#932](https://github.com/wazuh/wazuh-kibana-app/pull/932)).
- Several improvements for Elasticsearch tests ([#933](https://github.com/wazuh/wazuh-kibana-app/pull/933)).
- Updated some strings and descriptions on the _Settings_ tab ([#934](https://github.com/wazuh/wazuh-kibana-app/pull/934)).
- Changed the date format on _Settings > Logs_ to make it more human-readable ([#944](https://github.com/wazuh/wazuh-kibana-app/pull/944)).
- Changed some labels to remove the "MD5 sum" expression, it will use "Checksum" instead ([#945](https://github.com/wazuh/wazuh-kibana-app/pull/945)).
- Added word wrapping class to group name in _Management > Groups > Group detail_ tab ([#945](https://github.com/wazuh/wazuh-kibana-app/pull/945)).
- The `wz-table` directive has been refactored ([#953](https://github.com/wazuh/wazuh-kibana-app/pull/953)).
- The `wz-table` directive now checks if a request is aborted ([#979](https://github.com/wazuh/wazuh-kibana-app/pull/979)).
- Several performance improvements ([#985](https://github.com/wazuh/wazuh-kibana-app/pull/985), [#997](https://github.com/wazuh/wazuh-kibana-app/pull/997), [#1000](https://github.com/wazuh/wazuh-kibana-app/pull/1000)).

### Fixed

- Several known fields for _Whodata_ functionality have been fixed ([#901](https://github.com/wazuh/wazuh-kibana-app/pull/901)).
- Fixed alignment bug with the _Add a filter +_ button on _Discover_ and _Agents_ tabs ([#912](https://github.com/wazuh/wazuh-kibana-app/pull/912)).
- Fixed a bug where the `Add API` form on _Settings_ didn't appear when pressing the button after editing an existing API entry ([#944](https://github.com/wazuh/wazuh-kibana-app/pull/944)).
- Fixed a bug on _Ruleset_ tab where the "Description" column was showing `0` if the rule doesn't have any description ([#948](https://github.com/wazuh/wazuh-kibana-app/pull/948)).
- Fixed wrong alignment on related Rules/Decoders tables from _Management > Ruleset_ tab ([#971](https://github.com/wazuh/wazuh-kibana-app/pull/971)).
- Fixed a bug where sometimes the error messages appeared duplicated ([#971](https://github.com/wazuh/wazuh-kibana-app/pull/971)).

### Removed

- On the _Management > Monitoring_ tab, the `Cluster enabled but not running` message won't appear as an error anymore ([#971](https://github.com/wazuh/wazuh-kibana-app/pull/971)).

## Wazuh v3.6.1 - Kibana v6.4.1 / v6.4.2 / v6.4.3 - Revision 412

### Added

- Support for Elastic Stack v6.4.1 / v6.4.2 / v6.4.3.

## Wazuh v3.6.1 - Kibana v6.4.0 - Revision 411

### Added

- Redesigned the _Overview > Integrity monitoring_ tab, using more meaningful visualizations for a better overall view of your agents' status ([#893](https://github.com/wazuh/wazuh-kibana-app/pull/893)).
- Added a new table for the _Inventory_ tab: _Processes_ ([#895](https://github.com/wazuh/wazuh-kibana-app/pull/895)).
- Improved error handling for tables. Now the table will show an error message if it wasn't able to fetch and load data ([#896](https://github.com/wazuh/wazuh-kibana-app/pull/896)).

### Changed

- The app source code has been improved, following best practices and coding guidelines ([#892](https://github.com/wazuh/wazuh-kibana-app/pull/892)).
- Included more app tests and prettifier for better code maintainability ([#883](https://github.com/wazuh/wazuh-kibana-app/pull/883) & [#885](https://github.com/wazuh/wazuh-kibana-app/pull/885)).

### Fixed

- Fixed minor visual errors on some _GDPR_, _PCI DSS_ and _Vulnerabilities_ visualizations ([#894](https://github.com/wazuh/wazuh-kibana-app/pull/894)).

## Wazuh v3.6.1 - Kibana v6.4.0 - Revision 410

### Added

- The _Inventory_ tab has been redesigned ([#873](https://github.com/wazuh/wazuh-kibana-app/pull/873)):
  - Added new network interfaces and port tables.
  - Improved design using metric information bars and intuitive status indicators.
- Added refresh functionality to the _Settings > Logs_ tab ([#852](https://github.com/wazuh/wazuh-kibana-app/pull/852)):
  - Now everytime the user opens the tab, the logs will be reloaded.
  - A new button to force the update has been added on the top left corner of the logs table.
- Added `tags` and `recursion_level` configuration options to _Management/Agent > Configuration_ tabs ([#850](https://github.com/wazuh/wazuh-kibana-app/pull/850)).
- The _Kuery_ search syntax has been added again to the app ([#851](https://github.com/wazuh/wazuh-kibana-app/pull/851)).
- Added a first batch of [_Mocha_](https://mochajs.org/) tests and other quality of code improvements to the app ([#859](https://github.com/wazuh/wazuh-kibana-app/pull/859)).
- Now you can open specific rule details (the _Management > Ruleset_ tab) when clicking on the `rule.id` value on the _Discover_ tab ([#862](https://github.com/wazuh/wazuh-kibana-app/pull/862)).
- Now you can click on the rule ID value on the _Management > Ruleset_ tab to search for related alerts on the _Discover_ tab ([#863](https://github.com/wazuh/wazuh-kibana-app/pull/863)).

### Changed

- The index pattern known fields have been updated up to 567 ([#872](https://github.com/wazuh/wazuh-kibana-app/pull/872)).
- Now the _Inventory_ tab will always be available for all agents, and a descriptive message will appear if the agent doesn't have `syscollector` enabled ([#879](https://github.com/wazuh/wazuh-kibana-app/pull/879)).

### Fixed

- Fixed a bug where the _Inventory_ tab was unavailable if the user reloads the page while on the _Agents > Configuration_ tab ([#845](https://github.com/wazuh/wazuh-kibana-app/pull/845)).
- Fixed some _Overview > VirusTotal_ visualizations ([#846](https://github.com/wazuh/wazuh-kibana-app/pull/846)).
- Fixed a bug where the _Settings > Extensions_ tab wasn't being properly hidden when there's no API entries inserted ([#847](https://github.com/wazuh/wazuh-kibana-app/pull/847)).
- Fixed a bug where the _Current API_ indicator on the top navbar wasn't being properly updated when the user deletes all the API entries ([#848](https://github.com/wazuh/wazuh-kibana-app/pull/848)).
- Fixed a bug where the _Agents coverage_ metric were not displaying a proper value when the manager has 0 registered agents ([#849](https://github.com/wazuh/wazuh-kibana-app/pull/849)).
- Fixed a bug where the `wazuh-basic` user role was able to update API entries (it should be forbidden) ([#853](https://github.com/wazuh/wazuh-kibana-app/pull/853)).
- Fixed a bug where the visualizations had scroll bars on the PDF reports ([#870](https://github.com/wazuh/wazuh-kibana-app/pull/870)).
- Fixed a bug on the _Dev tools_ tab where the user couldn't execute the first request block if there was blank lines above it ([#871](https://github.com/wazuh/wazuh-kibana-app/pull/871)).
- Fixed a bug on pinned filters when opening tabs where the implicit filter was the same, making them stuck and unremovable from other tabs ([#878](https://github.com/wazuh/wazuh-kibana-app/pull/878)).

## Wazuh v3.6.1 - Kibana v6.4.0 - Revision 409

### Added

- Support for Wazuh v3.6.1.

### Fixed

- Fixed a bug on the _Dev tools_ tab ([b7c79f4](https://github.com/wazuh/wazuh-kibana-app/commit/b7c79f48f06cb49b12883ec9e9337da23b49976b)).

## Wazuh v3.6.1 - Kibana v6.3.2 - Revision 408

### Added

- Support for Wazuh v3.6.1.

### Fixed

- Fixed a bug on the _Dev tools_ tab ([4ca9ed5](https://github.com/wazuh/wazuh-kibana-app/commit/4ca9ed54f1b18e5d499d950e6ff0741946701988)).

## Wazuh v3.6.0 - Kibana v6.4.0 - Revision 407

### Added

- Support for Wazuh v3.6.0.

## Wazuh v3.6.0 - Kibana v6.3.2 - Revision 406

### Added

- Support for Wazuh v3.6.0.

## Wazuh v3.5.0 - Kibana v6.4.0 - Revision 405

### Added

- Support for Elastic Stack v6.4.0 ([#813](https://github.com/wazuh/wazuh-kibana-app/pull/813)).

## Wazuh v3.5.0 - Kibana v6.3.2 - Revision 404

### Added

- Added new options to `config.yml` to change shards and replicas settings for `wazuh-monitoring` indices ([#809](https://github.com/wazuh/wazuh-kibana-app/pull/809)).
- Added more error messages for `wazuhapp.log` in case of failure when performing some crucial functions ([#812](https://github.com/wazuh/wazuh-kibana-app/pull/812)).
- Now it's possible to change replicas settings for existing `.wazuh`, `.wazuh-version` and `wazuh-monitoring` indices on the `config.yml` file ([#817](https://github.com/wazuh/wazuh-kibana-app/pull/817)).

### Changed

- App frontend code refactored and restructured ([#802](https://github.com/wazuh/wazuh-kibana-app/pull/802)).
- Now the _Overview > Security events_ tab won't show anything if the only visualization with data is _Agents status_ ([#811](https://github.com/wazuh/wazuh-kibana-app/pull/811)).

### Fixed

- Fixed a bug where the RAM status message appreared twice the first time you opened the app ([#807](https://github.com/wazuh/wazuh-kibana-app/pull/807)).
- Fixed the app UI to make the app usable on Internet Explorer 11 ([#808](https://github.com/wazuh/wazuh-kibana-app/pull/808)).

## Wazuh v3.5.0 - Kibana v6.3.2 - Revision 403

### Added

- The welcome tabs on _Overview_ and _Agents_ have been updated with a new name and description for the existing sections ([#788](https://github.com/wazuh/wazuh-kibana-app/pull/788)).
- Now the app tables will auto-resize depending on the screen height ([#792](https://github.com/wazuh/wazuh-kibana-app/pull/792)).

### Changed

- Now all the app filters on several tables will present the values in alphabetical order ([#787](https://github.com/wazuh/wazuh-kibana-app/pull/787)).

### Fixed

- Fixed a bug on _Decoders_ where clicking on the decoder wouldn't open the detail view if the `Parent decoders` filter was enabled ([#782](https://github.com/wazuh/wazuh-kibana-app/pull/782)).
- Fixed a bug on _Dev tools_ when the first line on the editor pane was empty or had a comment ([#790](https://github.com/wazuh/wazuh-kibana-app/pull/790)).
- Fixed a bug where the app was throwing multiple warning messages the first time you open it ([#791](https://github.com/wazuh/wazuh-kibana-app/pull/791)).
- Fixed a bug where clicking on a different tab from _Overview_ right after inserting the API credentials for the first time would always redirect to _Overview_ ([#791](https://github.com/wazuh/wazuh-kibana-app/pull/791)).
- Fixed a bug where the user could have a browser cookie with a reference to a non-existing API entry on Elasticsearch ([#794](https://github.com/wazuh/wazuh-kibana-app/pull/794) & [#795](https://github.com/wazuh/wazuh-kibana-app/pull/795)).

### Removed

- The cluster key has been removed from the API requests to `/manager/configuration` ([#796](https://github.com/wazuh/wazuh-kibana-app/pull/796)).

## Wazuh v3.5.0 - Kibana v6.3.1/v6.3.2 - Revision 402

### Added

- Support for Wazuh v3.5.0.
- Added new fields for _Vulnerability detector_ alerts ([#752](https://github.com/wazuh/wazuh-kibana-app/pull/752)).
- Added multi table search for `wz-table` directive. Added two new log levels for _Management > Logs_ section ([#753](https://github.com/wazuh/wazuh-kibana-app/pull/753)).

## Wazuh v3.4.0 - Kibana v6.3.1/v6.3.2 - Revision 401

### Added

- Added a few new fields for Kibana due to the new Wazuh _who-data_ feature ([#763](https://github.com/wazuh/wazuh-kibana-app/pull/763)).
- Added XML/JSON viewer for each card under _Management > Configuration_ ([#764](https://github.com/wazuh/wazuh-kibana-app/pull/764)).

### Changed

- Improved error handling for Dev tools. Also removed some unused dependencies from the _Dev tools_ tab ([#760](https://github.com/wazuh/wazuh-kibana-app/pull/760)).
- Unified origin for tab descriptions. Reviewed some grammar typos ([#765](https://github.com/wazuh/wazuh-kibana-app/pull/765)).
- Refactored agents autocomplete component. Removed unused/deprecated modules ([#766](https://github.com/wazuh/wazuh-kibana-app/pull/766)).
- Simplified route resolves section ([#768](https://github.com/wazuh/wazuh-kibana-app/pull/768)).

### Fixed

- Fixed missing cluster node filter for the visualization shown when looking for specific node under _Management > Monitoring_ section ([#758](https://github.com/wazuh/wazuh-kibana-app/pull/758)).
- Fixed missing dependency injection for `wzMisc` factory ([#768](https://github.com/wazuh/wazuh-kibana-app/pull/768)).

### Removed

- Removed `angular-aria`, `angular-md5`, `ansicolors`, `js-yaml`, `querystring` and `lodash` dependencies since Kibana includes all of them. Removed some unused images ([#768](https://github.com/wazuh/wazuh-kibana-app/pull/768)).

## Wazuh v3.4.0 - Kibana v6.3.1/v6.3.2 - Revision 400

### Added

- Support for Wazuh v3.4.0.
- Support for Elastic Stack v6.3.2.
- Support for Kuery as accepted query language ([#742](https://github.com/wazuh/wazuh-kibana-app/pull/742)).
  - This feature is experimental.
- Added new _Who data_ fields from file integrity monitoring features ([#746](https://github.com/wazuh/wazuh-kibana-app/pull/746)).
- Added tab in _Settings_ section where you can see the last logs from the Wazuh app server ([#723](https://github.com/wazuh/wazuh-kibana-app/pull/723)).

### Changed

- Fully redesigned of the welcome screen along the different app sections ([#751](https://github.com/wazuh/wazuh-kibana-app/pull/751)).
- Now any agent can go to the _Inventory_ tab regardless if it's enabled or not. The content will change properly according to the agent configuration ([#744](https://github.com/wazuh/wazuh-kibana-app/pull/744)).
- Updated the `angular-material` dependency to `1.1.10` ([#743](https://github.com/wazuh/wazuh-kibana-app/pull/743)).
- Any API entry is now removable regardless if it's the only one API entry ([#740](https://github.com/wazuh/wazuh-kibana-app/pull/740)).
- Performance has been improved regarding to agents status, they are now being fetched using _distinct_ routes from the Wazuh API ([#738](https://github.com/wazuh/wazuh-kibana-app/pull/738)).
- Improved the way we are parsing some Wazuh API errors regarding to version mismatching ([#735](https://github.com/wazuh/wazuh-kibana-app/pull/735)).

### Fixed

- Fixed wrong filters being applied in _Ruleset > Rules_ and _Ruleset > Decoders_ sections when using Lucene like filters plus path filters ([#736](https://github.com/wazuh/wazuh-kibana-app/pull/736)).
- Fixed the template checking from the healthcheck, now it allows to use custom index patterns ([#739](https://github.com/wazuh/wazuh-kibana-app/pull/739)).
- Fixed infinite white screen from _Management > Monitoring_ when the Wazuh cluster is enabled but not running ([#741](https://github.com/wazuh/wazuh-kibana-app/pull/741)).

## Wazuh v3.3.0/v3.3.1 - Kibana v6.3.1 - Revision 399

### Added

- Added a new Angular.js factory to store the Wazuh app configuration values. Also, this factory is being used by the pre-routes functions (resolves); this way we are sure about having the real configuration at any time. These pre-routes functions have been improved too ([#670](https://github.com/wazuh/wazuh-kibana-app/pull/670)).
- Added extended information for reports from _Reporting_ feature ([#701](https://github.com/wazuh/wazuh-kibana-app/pull/701)).

### Changed

- Tables have been improved. Now they are truncating long fields and adding a tooltip if needed ([#671](https://github.com/wazuh/wazuh-kibana-app/pull/671)).
- Services have been improved ([#715](https://github.com/wazuh/wazuh-kibana-app/pull/715)).
- CSV formatted files have been improved. Now they are showing a more human readable column names ([#717](https://github.com/wazuh/wazuh-kibana-app/pull/717), [#726](https://github.com/wazuh/wazuh-kibana-app/pull/726)).
- Added/Modified some visualization titles ([#728](https://github.com/wazuh/wazuh-kibana-app/pull/728)).
- Improved Discover perfomance when in background mode ([#719](https://github.com/wazuh/wazuh-kibana-app/pull/719)).
- Reports from the _Reporting_ feature have been fulyl redesigned ([#701](https://github.com/wazuh/wazuh-kibana-app/pull/701)).

### Fixed

- Fixed the top menu API indicator when checking the API connection and the manager/cluster information had been changed ([#668](https://github.com/wazuh/wazuh-kibana-app/pull/668)).
- Fixed our logger module which was not writting logs the very first time Kibana is started neither after a log rotation ([#667](https://github.com/wazuh/wazuh-kibana-app/pull/667)).
- Fixed a regular expression in the server side when parsing URLs before registering a new Wazuh API ([#690](https://github.com/wazuh/wazuh-kibana-app/pull/690)).
- Fixed filters from specific visualization regarding to _File integrity_ section ([#694](https://github.com/wazuh/wazuh-kibana-app/pull/694)).
- Fixed filters parsing when generating a report because it was not parsing negated filters as expected ([#696](https://github.com/wazuh/wazuh-kibana-app/pull/696)).
- Fixed visualization counter from _OSCAP_ tab ([#722](https://github.com/wazuh/wazuh-kibana-app/pull/722)).

### Removed

- Temporary removed CSV download from agent inventory section due to Wazuh API bug ([#727](https://github.com/wazuh/wazuh-kibana-app/pull/727)).

## Wazuh v3.3.0/v3.3.1 - Kibana v6.3.0 - Revision 398

### Added

- Improvements for latest app redesign ([#652](https://github.com/wazuh/wazuh-kibana-app/pull/652)):
  - The _Welcome_ tabs have been simplified, following a more Elastic design.
  - Added again the `md-nav-bar` component with refined styles and limited to specific sections.
  - The _Settings > Welcome_ tab has been removed. You can use the nav bar to switch tabs.
  - Minor CSS adjustments and reordering.
- Small app UI improvements ([#634](https://github.com/wazuh/wazuh-kibana-app/pull/634)):
  - Added link to _Agents Preview_ on the _Agents_ tab breadcrumbs.
  - Replaced the _Generate report_ button with a smaller one.
  - Redesigned _Management > Ruleset_ `md-chips` to look similar to Kibana filter pills.
  - Added agent information bar from _Agents > General_ to _Agents > Welcome_ too.
  - Refactored flex layout on _Welcome_ tabs to fix a height visual bug.
  - Removed duplicated loading rings on the _Agents_ tab.
- Improvements for app tables ([#627](https://github.com/wazuh/wazuh-kibana-app/pull/627)):
  - Now the current page will be highlighted.
  - The gap has been fixed to the items per page value.
  - If there are no more pages for _Next_ or _Prev_ buttons, they will be hidden.
- Improvements for app health check ([#637](https://github.com/wazuh/wazuh-kibana-app/pull/637)):
  - Improved design for the view.
  - The checks have been placed on a table, showing the current status of each one.
- Changes to our reporting feature ([#639](https://github.com/wazuh/wazuh-kibana-app/pull/639)):
  - Now the generated reports will include tables for each section.
  - Added a parser for getting Elasticsearch data table responses.
  - The reporting feature is now a separated module, and the code has been refactored.
- Improvements for app tables pagination ([#646](https://github.com/wazuh/wazuh-kibana-app/pull/646)).

### Changed

- Now the `pretty` parameter on the _Dev tools_ tab will be ignored to avoid `Unexpected error` messages ([#624](https://github.com/wazuh/wazuh-kibana-app/pull/624)).
- The `pdfkit` dependency has been replaced by `pdfmake` ([#639](https://github.com/wazuh/wazuh-kibana-app/pull/639)).
- Changed some Kibana tables for performance improvements on the reporting feature ([#644](https://github.com/wazuh/wazuh-kibana-app/pull/644)).
- Changed the method to refresh the list of known fields on the index pattern ([#650](https://github.com/wazuh/wazuh-kibana-app/pull/650)):
  - Now when restarting Kibana, the app will update the fieldset preserving the custom user fields.

### Fixed

- Fixed bug on _Agents CIS-CAT_ tab who wasn't loading the appropriate visualizations ([#626](https://github.com/wazuh/wazuh-kibana-app/pull/626)).
- Fixed a bug where sometimes the index pattern could be `undefined` during the health check process, leading into a false error message when loading the app ([#640](https://github.com/wazuh/wazuh-kibana-app/pull/640)).
- Fixed several bugs on the _Settings > API_ tab when removing, adding or editing new entries.

### Removed

- Removed the app login system ([#636](https://github.com/wazuh/wazuh-kibana-app/pull/636)):
  - This feature was unstable, experimental and untested for a long time. We'll provide much better RBAC capabilities in the future.
- Removed the new Kuery language option on Discover app search bars.
  - This feature will be restored in the future, after more Elastic v6.3.0 adaptations.

## Wazuh v3.3.0/v3.3.1 - Kibana v6.3.0 - Revision 397

### Added

- Support for Elastic Stack v6.3.0 ([#579](https://github.com/wazuh/wazuh-kibana-app/pull/579) & [#612](https://github.com/wazuh/wazuh-kibana-app/pull/612) & [#615](https://github.com/wazuh/wazuh-kibana-app/pull/615)).
- Brand-new Wazuh app redesign for the _Monitoring_ tab ([#581](https://github.com/wazuh/wazuh-kibana-app/pull/581)):
  - Refactored and optimized UI for these tabs, using a breadcrumbs-based navigability.
  - Used the same guidelines from the previous redesign for _Overview_ and _Agents_ tabs.
- New tab for _Agents_ - _Inventory_ ([#582](https://github.com/wazuh/wazuh-kibana-app/pull/582)):
  - Get information about the agent host, such as installed packages, motherboard, operating system, etc.
  - This tab will appear if the agent has the [`syscollector`](https://documentation.wazuh.com/current/user-manual/reference/ossec-conf/wodle-syscollector.html) wodle enabled.
- Brand-new extension - _CIS-CAT Alerts_ ([#601](https://github.com/wazuh/wazuh-kibana-app/pull/601)):
  - A new extension, disabled by default.
  - Visualize alerts related to the CIS-CAT benchmarks on the _Overview_ and _Agents_ tabs.
  - Get information about the last performed scan and its score.
- Several improvements for the _Dev tools_ tab ([#583](https://github.com/wazuh/wazuh-kibana-app/pull/583) & [#597](https://github.com/wazuh/wazuh-kibana-app/pull/597)):
  - Now you can insert queries using inline parameters, just like in a web browser.
  - You can combine inline parameters with JSON-like parameters.
  - If you use the same parameter on both methods with different values, the inline parameter has precedence over the other one.
  - The tab icon has been changed for a more appropriate one.
  - The `Execute query` button is now always placed on the first line of the query block.
- Refactoring for all app tables ([#582](https://github.com/wazuh/wazuh-kibana-app/pull/582)):
  - Replaced the old `wz-table` directive with a new one, along with a new data factory.
  - Now the tables are built with a pagination system.
  - Much easier method for building tables for the app.
  - Performance and stability improvements when fetching API data.
  - Now you can see the total amount of items and the elapsed time.

### Changed

- Moved some logic from the _Agents preview_ tab to the server, to avoid excessive client-side workload ([#586](https://github.com/wazuh/wazuh-kibana-app/pull/586)).
- Changed the UI to use the same loading ring across all the app tabs ([#593](https://github.com/wazuh/wazuh-kibana-app/pull/593) & [#599](https://github.com/wazuh/wazuh-kibana-app/pull/599)).
- Changed the _No results_ message across all the tabs with visualizations ([#599](https://github.com/wazuh/wazuh-kibana-app/pull/599)).

### Fixed

- Fixed a bug on the _Settings/Extensions_ tab where enabling/disabling some extensions could make other ones to be disabled ([#591](https://github.com/wazuh/wazuh-kibana-app/pull/591)).

## Wazuh v3.3.0/v3.3.1 - Kibana v6.2.4 - Revision 396

### Added

- Support for Wazuh v3.3.1.
- Brand-new Wazuh app redesign for the _Settings_ tab ([#570](https://github.com/wazuh/wazuh-kibana-app/pull/570)):
  - Refactored and optimized UI for these tabs, using a breadcrumbs-based navigability.
  - Used the same guidelines from the previous redesign for _Overview_ and _Agents_ tabs.
- Refactoring for _Overview_ and _Agents_ controllers ([#564](https://github.com/wazuh/wazuh-kibana-app/pull/564)):
  - Reduced duplicated code by splitting it into separate files.
  - Code optimization for a better performance and maintainability.
  - Added new services to provide similar functionality between different app tabs.
- Added `data.vulnerability.package.condition` to the list of known fields ([#566](https://github.com/wazuh/wazuh-kibana-app/pull/566)).

### Changed

- The `wazuh-logs` and `wazuh-monitoring` folders have been moved to the Kibana's `optimize` directory in order to avoid some error messages when using the `kibana-plugin list` command ([#563](https://github.com/wazuh/wazuh-kibana-app/pull/563)).

### Fixed

- Fixed a bug on the _Settings_ tab where updating an API entry with wrong credentials would corrupt the existing one ([#558](https://github.com/wazuh/wazuh-kibana-app/pull/558)).
- Fixed a bug on the _Settings_ tab where removing an API entry while its edit form is opened would hide the `Add API` button unless the user reloads the tab ([#558](https://github.com/wazuh/wazuh-kibana-app/pull/558)).
- Fixed some Audit visualizations on the _Overview_ and _Agents_ tabs that weren't using the same search query to show the results ([#572](https://github.com/wazuh/wazuh-kibana-app/pull/572)).
- Fixed undefined variable error on the `wz-menu` directive ([#575](https://github.com/wazuh/wazuh-kibana-app/pull/575)).

## Wazuh v3.3.0 - Kibana v6.2.4 - Revision 395

### Fixed

- Fixed a bug on the _Agent Configuration_ tab where the sync status was always `NOT SYNCHRONIZED` ([#569](https://github.com/wazuh/wazuh-kibana-app/pull/569)).

## Wazuh v3.3.0 - Kibana v6.2.4 - Revision 394

### Added

- Support for Wazuh v3.3.0.
- Updated some backend API calls to include the app version in the request header ([#560](https://github.com/wazuh/wazuh-kibana-app/pull/560)).

## Wazuh v3.2.4 - Kibana v6.2.4 - Revision 393

### Added

- Brand-new Wazuh app redesign for _Overview_ and _Agents_ tabs ([#543](https://github.com/wazuh/wazuh-kibana-app/pull/543)):
  - Updated UI for these tabs using breadcrumbs.
  - New _Welcome_ screen, presenting all the tabs to the user, with useful links to our documentation.
  - Overall design improved, adjusted font sizes and reduced HTML code.
  - This base will allow the app to increase its functionality in the future.
  - Removed the `md-nav-bar` component for a better user experience on small screens.
  - Improved app performance removing some CSS effects from some components, such as buttons.
- New filter for agent version on the _Agents Preview_ tab ([#537](https://github.com/wazuh/wazuh-kibana-app/pull/537)).
- New filter for cluster node on the _Agents Preview_ tab ([#538](https://github.com/wazuh/wazuh-kibana-app/pull/538)).

### Changed

- Now the report generation process will run in a parallel mode in the foreground ([#523](https://github.com/wazuh/wazuh-kibana-app/pull/523)).
- Replaced the usage of `$rootScope` with two new factories, along with more controller improvements ([#525](https://github.com/wazuh/wazuh-kibana-app/pull/525)).
- Now the _Extensions_ tab on _Settings_ won't edit the `.wazuh` index to modify the extensions configuration for all users ([#545](https://github.com/wazuh/wazuh-kibana-app/pull/545)).
  - This allows each new user to always start with the base extensions configuration, and modify it to its needs storing the settings on a browser cookie.
- Now the GDPR requirements description on its tab won't be loaded if the Wazuh API version is not v3.2.3 or higher ([#546](https://github.com/wazuh/wazuh-kibana-app/pull/546)).

### Fixed

- Fixed a bug where the app crashes when attempting to download huge amounts of data as CSV format ([#521](https://github.com/wazuh/wazuh-kibana-app/pull/521)).
- Fixed a bug on the Timelion visualizations from _Management/Monitoring_ which were not properly filtering and showing the cluster nodes information ([#530](https://github.com/wazuh/wazuh-kibana-app/pull/530)).
- Fixed several bugs on the loading process when switching between tabs with or without visualizations in the _Overview_ and _Agents_ tab ([#531](https://github.com/wazuh/wazuh-kibana-app/pull/531) & [#533](https://github.com/wazuh/wazuh-kibana-app/pull/533)).
- Fixed a bug on the `wazuh-monitoring` index feature when using multiple inserted APIs, along with several performance improvements ([#539](https://github.com/wazuh/wazuh-kibana-app/pull/539)).
- Fixed a bug where the OS filter on the _Agents Preview_ tab would exclude the rest of filters instead of combining them ([#552](https://github.com/wazuh/wazuh-kibana-app/pull/552)).
- Fixed a bug where the Extensions settings were restored every time the user opened the _Settings_ tab or pressed the _Set default manager_ button ([#555](https://github.com/wazuh/wazuh-kibana-app/pull/555) & [#556](https://github.com/wazuh/wazuh-kibana-app/pull/556)).

## Wazuh v3.2.3/v3.2.4 - Kibana v6.2.4 - Revision 392

### Added

- Support for Wazuh v3.2.4.
- New functionality - _Reporting_ ([#510](https://github.com/wazuh/wazuh-kibana-app/pull/510)):
  - Generate PDF logs on the _Overview_ and _Agents_ tabs, with the new button next to _Panels_ and _Discover_.
  - The report will contain the current visualizations from the tab where you generated it.
  - List all your generated reports, download or deleted them at the new _Management/Reporting_ tab.
  - **Warning:** If you leave the tab while generating a report, the process will be aborted.
- Added warning/error messages about the total RAM on the server side ([#502](https://github.com/wazuh/wazuh-kibana-app/pull/502)):
  - None of this messages will prevent the user from accessing the app, it's just a recommendation.
  - If your server has less than 2GB of RAM, you'll get an error message when opening the app.
  - If your server has between 2GB and 3GB of RAM, you'll get a warning message.
  - If your server has more than 3GB of RAM, you won't get any kind of message.
- Refactoring and added loading bar to _Manager Logs_ and _Groups_ tabs ([#505](https://github.com/wazuh/wazuh-kibana-app/pull/505)).
- Added more Syscheck options to _Management/Agents_ configuration tabs ([#509](https://github.com/wazuh/wazuh-kibana-app/pull/509)).

### Fixed

- Added more fields to the `known-fields.js` file to avoid warning messages on _Discover_ when using Filebeat for alerts forwarding ([#497](https://github.com/wazuh/wazuh-kibana-app/pull/497)).
- Fixed a bug where clicking on the _Check connection_ button on the _Settings_ tab threw an error message although the API connected successfully ([#504](https://github.com/wazuh/wazuh-kibana-app/pull/504)).
- Fixed a bug where the _Agents_ tab was not properly showing the total of agents due to the new Wazuh cluster implementation ([#517](https://github.com/wazuh/wazuh-kibana-app/pull/517)).

## Wazuh v3.2.3 - Kibana v6.2.4 - Revision 391

### Added

- Support for Wazuh v3.2.3.
- Brand-new extension - _GDPR Alerts_ ([#453](https://github.com/wazuh/wazuh-kibana-app/pull/453)):
  - A new extension, enabled by default.
  - Visualize alerts related to the GDPR compliance on the _Overview_ and _Agents_ tabs.
  - The _Ruleset_ tab has been updated to include GDPR filters on the _Rules_ subtab.
- Brand-new Management tab - _Monitoring_ ([#490](https://github.com/wazuh/wazuh-kibana-app/pull/490)):
  - Visualize your Wazuh cluster, both master and clients.
    - Get the current cluster configuration.
    - Nodes listing, sorting, searching, etc.
  - Get a more in-depth cluster status thanks to the newly added [_Timelion_](https://www.elastic.co/guide/en/kibana/current/timelion.html) visualizations.
  - The Detail view gives you a summary of the node's healthcheck.
- Brand-new tab - _Dev tools_ ([#449](https://github.com/wazuh/wazuh-kibana-app/pull/449)):
  - Find it on the top navbar, next to _Discover_.
  - Execute Wazuh API requests directly from the app.
  - This tab uses your currently selected API from _Settings_.
  - You can type different API requests on the input window, select one with the cursor, and click on the Play button to execute it.
  - You can also type comments on the input window.
- More improvements for the _Manager/Ruleset_ tab ([#446](https://github.com/wazuh/wazuh-kibana-app/pull/446)):
  - A new colour palette for regex, order and rule description arguments.
  - Added return to List view on Ruleset button while on Detail view.
  - Fixed line height on all table headers.
  - Removed unused, old code from Ruleset controllers.
- Added option on `config.yml` to enable/disable the `wazuh-monitoring` index ([#441](https://github.com/wazuh/wazuh-kibana-app/pull/441)):
  - Configure the frequency time to generate new indices.
  - The default frequency time has been increased to 1 hour.
  - When disabled, useful metrics will appear on _Overview/General_ replacing the _Agent status_ visualization.
- Added CSV exporting button to the app ([#431](https://github.com/wazuh/wazuh-kibana-app/pull/431)):
  - Implemented new logic to fetch data from the Wazuh API and download it in CSV format.
  - Currently available for the _Ruleset_, _Logs_ and _Groups_ sections on the _Manager_ tab and also the _Agents_ tab.
- More refactoring to the app backend ([#439](https://github.com/wazuh/wazuh-kibana-app/pull/439)):
  - Standardized error output from the server side.
  - Drastically reduced the error management logic on the client side.
  - Applied the _Facade_ pattern when importing/exporting modules.
  - Deleted unused/deprecated/useless methods both from server and client side.
  - Some optimizations to variable type usages.
- Refactoring to Kibana filters management ([#452](https://github.com/wazuh/wazuh-kibana-app/pull/452) & [#459](https://github.com/wazuh/wazuh-kibana-app/pull/459)):
  - Added new class to build queries from the base query.
  - The filter management is being done on controllers instead of the `discover` directive.
  - Now we are emitting specific events whenever we are fetching data or communicating to the `discover` directive.
  - The number of useless requests to fetch data has been reduced.
  - The synchronization actions are working as expected regardless the amount of data and/or the number of machine resources.
  - Fixed several bugs about filter usage and transition to different app tabs.
- Added confirmation message when the user deletes an API entry on _Settings/API_ ([#428](https://github.com/wazuh/wazuh-kibana-app/pull/428)).
- Added support for filters on the _Manager/Logs_ tab when realtime is enabled ([#433](https://github.com/wazuh/wazuh-kibana-app/pull/433)).
- Added more filter options to the Detail view on _Manager/Ruleset_ ([#434](https://github.com/wazuh/wazuh-kibana-app/pull/434)).

### Changed

- Changed OSCAP visualization to avoid clipping issues with large agent names ([#429](https://github.com/wazuh/wazuh-kibana-app/pull/429)).
- Now the related Rules or Decoders sections on _Manager/Ruleset_ will remain hidden if there isn't any data to show or while it's loading ([#434](https://github.com/wazuh/wazuh-kibana-app/pull/434)).
- Added a 200ms delay when fetching iterable data from the Wazuh API ([#445](https://github.com/wazuh/wazuh-kibana-app/pull/445) & [#450](https://github.com/wazuh/wazuh-kibana-app/pull/450)).
- Fixed several bugs related to Wazuh API timeout/cancelled requests ([#445](https://github.com/wazuh/wazuh-kibana-app/pull/445)).
- Added `ENOTFOUND`, `EHOSTUNREACH`, `EINVAL`, `EAI_AGAIN` options for API URL parameter checking ([#463](https://github.com/wazuh/wazuh-kibana-app/pull/463)).
- Now the _Settings/Extensions_ subtab won't appear unless there's at least one API inserted ([#465](https://github.com/wazuh/wazuh-kibana-app/pull/465)).
- Now the index pattern selector on _Settings/Pattern_ will also refresh the known fields when changing it ([#477](https://github.com/wazuh/wazuh-kibana-app/pull/477)).
- Changed the _Manager_ tab into _Management_ ([#490](https://github.com/wazuh/wazuh-kibana-app/pull/490)).

### Fixed

- Fixed a bug where toggling extensions after deleting an API entry could lead into an error message ([#465](https://github.com/wazuh/wazuh-kibana-app/pull/465)).
- Fixed some performance bugs on the `dataHandler` service ([#442](https://github.com/wazuh/wazuh-kibana-app/pull/442) & [#486](https://github.com/wazuh/wazuh-kibana-app/pull/442)).
- Fixed a bug when loading the _Agents preview_ tab on Safari web browser ([#447](https://github.com/wazuh/wazuh-kibana-app/pull/447)).
- Fixed a bug where a new extension (enabled by default) appears disabled when updating the app ([#456](https://github.com/wazuh/wazuh-kibana-app/pull/456)).
- Fixed a bug where pressing the Enter key on the _Discover's_ tab search bar wasn't working properly ([#488](https://github.com/wazuh/wazuh-kibana-app/pull/488)).

### Removed

- Removed the `rison` dependency from the `package.json` file ([#452](https://github.com/wazuh/wazuh-kibana-app/pull/452)).
- Removed unused Elasticsearch request to avoid problems when there's no API inserted ([#460](https://github.com/wazuh/wazuh-kibana-app/pull/460)).

## Wazuh v3.2.1/v3.2.2 - Kibana v6.2.4 - Revision 390

### Added

- Support for Wazuh v3.2.2.
- Refactoring on visualizations use and management ([#397](https://github.com/wazuh/wazuh-kibana-app/pull/397)):
  - Visualizations are no longer stored on an index, they're built and loaded on demand when needed to render the interface.
  - Refactoring on the whole app source code to use the _import/export_ paradigm.
  - Removed old functions and variables from the old visualization management logic.
  - Removed cron task to clean remaining visualizations since it's no longer needed.
  - Some Kibana functions and modules have been overridden in order to make this refactoring work.
    - This change is not intrusive in any case.
- New redesign for the _Manager/Ruleset_ tab ([#420](https://github.com/wazuh/wazuh-kibana-app/pull/420)):
  - Rules and decoders list now divided into two different sections: _List view_ and _Detail view_.
  - Removed old expandable tables to move the rule/decoder information into a new space.
  - Enable different filters on the detail view for a better search on the list view.
  - New table for related rules or decoders.
  - And finally, a bunch of minor design enhancements to the whole app.
- Added a copyright notice to the whole app source code ([#395](https://github.com/wazuh/wazuh-kibana-app/pull/395)).
- Updated `.gitignore` with the _Node_ template ([#395](https://github.com/wazuh/wazuh-kibana-app/pull/395)).
- Added new module to the `package.json` file, [`rison`](https://www.npmjs.com/package/rison) ([#404](https://github.com/wazuh/wazuh-kibana-app/pull/404)).
- Added the `errorHandler` service to the blank screen scenario ([#413](https://github.com/wazuh/wazuh-kibana-app/pull/413)):
  - Now the exact error message will be shown to the user, instead of raw JSON content.
- Added new option on the `config.yml` file to disable the new X-Pack RBAC capabilities to filter index-patterns ([#417](https://github.com/wazuh/wazuh-kibana-app/pull/417)).

### Changed

- Small minor enhancements to the user interface ([#396](https://github.com/wazuh/wazuh-kibana-app/pull/396)):
  - Reduced Wazuh app logo size.
  - Changed buttons text to not use all-capitalized letters.
  - Minor typos found in the HTML/CSS code have been fixed.
- Now the app log stores the package revision ([#417](https://github.com/wazuh/wazuh-kibana-app/pull/417)).

### Fixed

- Fixed bug where the _Agents_ tab didn't preserve the filters after reloading the page ([#404](https://github.com/wazuh/wazuh-kibana-app/pull/404)).
- Fixed a bug when using X-Pack that sometimes threw an error of false _"Not enough privileges"_ scenario ([#415](https://github.com/wazuh/wazuh-kibana-app/pull/415)).
- Fixed a bug where the Kibana Discover auto-refresh functionality was still working when viewing the _Agent configuration_ tab ([#419](https://github.com/wazuh/wazuh-kibana-app/pull/419)).

## Wazuh v3.2.1 - Kibana v6.2.4 - Revision 389

### Changed

- Changed severity and verbosity to some log messages ([#412](https://github.com/wazuh/wazuh-kibana-app/pull/412)).

### Fixed

- Fixed a bug when using the X-Pack plugin without security capabilities enabled ([#403](https://github.com/wazuh/wazuh-kibana-app/pull/403)).
- Fixed a bug when the app was trying to create `wazuh-monitoring` indices without checking the existence of the proper template ([#412](https://github.com/wazuh/wazuh-kibana-app/pull/412)).

## Wazuh v3.2.1 - Kibana v6.2.4 - Revision 388

### Added

- Support for Elastic Stack v6.2.4.
- App server fully refactored ([#360](https://github.com/wazuh/wazuh-kibana-app/pull/360)):
  - Added new classes, reduced the amount of code, removed unused functions, and several optimizations.
  - Now the app follows a more ES6 code style on multiple modules.
  - _Overview/Agents_ visualizations have been ordered into separated files and folders.
  - Now the app can use the default index defined on the `/ect/kibana/kibana.yml` file.
  - Better error handling for the visualizations directive.
  - Added a cron job to delete remaining visualizations on the `.kibana` index if so.
  - Also, we've added some changes when using the X-Pack plugin:
    - Better management of users and roles in order to use the app capabilities.
    - Prevents app loading if the currently logged user has no access to any index pattern.
- Added the `errorHandler` service to the `dataHandler` factory ([#340](https://github.com/wazuh/wazuh-kibana-app/pull/340)).
- Added Syscollector section to _Manager/Agents Configuration_ tabs ([#359](https://github.com/wazuh/wazuh-kibana-app/pull/359)).
- Added `cluster.name` field to the `wazuh-monitoring` index ([#377](https://github.com/wazuh/wazuh-kibana-app/pull/377)).

### Changed

- Increased the query size when fetching the index pattern list ([#339](https://github.com/wazuh/wazuh-kibana-app/pull/339)).
- Changed active colour for all app tables ([#347](https://github.com/wazuh/wazuh-kibana-app/pull/347)).
- Changed validation regex to accept URLs with non-numeric format ([#353](https://github.com/wazuh/wazuh-kibana-app/pull/353)).
- Changed visualization removal cron task to avoid excessive log messages when there weren't removed visualizations ([#361](https://github.com/wazuh/wazuh-kibana-app/pull/361)).
- Changed filters comparison for a safer access ([#383](https://github.com/wazuh/wazuh-kibana-app/pull/383)).
- Removed some `server.log` messages to avoid performance errors ([#384](https://github.com/wazuh/wazuh-kibana-app/pull/384)).
- Changed the way of handling the index patterns list ([#360](https://github.com/wazuh/wazuh-kibana-app/pull/360)).
- Rewritten some false error-level logs to just information-level ones ([#360](https://github.com/wazuh/wazuh-kibana-app/pull/360)).
- Changed some files from JSON to CommonJS for performance improvements ([#360](https://github.com/wazuh/wazuh-kibana-app/pull/360)).
- Replaced some code on the `kibana-discover` directive with a much cleaner statement to avoid issues on the _Agents_ tab ([#394](https://github.com/wazuh/wazuh-kibana-app/pull/394)).

### Fixed

- Fixed a bug where several `agent.id` filters were created at the same time when navigating between _Agents_ and _Groups_ with different selected agents ([#342](https://github.com/wazuh/wazuh-kibana-app/pull/342)).
- Fixed logic on the index-pattern selector which wasn't showing the currently selected pattern the very first time a user opened the app ([#345](https://github.com/wazuh/wazuh-kibana-app/pull/345)).
- Fixed a bug on the `errorHandler` service who was preventing a proper output of some Elastic-related backend error messages ([#346](https://github.com/wazuh/wazuh-kibana-app/pull/346)).
- Fixed panels flickering in the _Settings_ tab ([#348](https://github.com/wazuh/wazuh-kibana-app/pull/348)).
- Fixed a bug in the shards and replicas settings when the user sets the value to zero (0) ([#358](https://github.com/wazuh/wazuh-kibana-app/pull/358)).
- Fixed several bugs related to the upgrade process from Wazuh 2.x to the new refactored server ([#363](https://github.com/wazuh/wazuh-kibana-app/pull/363)).
- Fixed a bug in _Discover/Agents VirusTotal_ tabs to avoid conflicts with the `agent.name` field ([#379](https://github.com/wazuh/wazuh-kibana-app/pull/379)).
- Fixed a bug on the implicit filter in _Discover/Agents PCI_ tabs ([#393](https://github.com/wazuh/wazuh-kibana-app/pull/393)).

### Removed

- Removed clear API password on `checkPattern` response ([#339](https://github.com/wazuh/wazuh-kibana-app/pull/339)).
- Removed old dashboard visualizations to reduce loading times ([#360](https://github.com/wazuh/wazuh-kibana-app/pull/360)).
- Removed some unused dependencies due to the server refactoring ([#360](https://github.com/wazuh/wazuh-kibana-app/pull/360)).
- Removed completely `metricService` from the app ([#389](https://github.com/wazuh/wazuh-kibana-app/pull/389)).

## Wazuh v3.2.1 - Kibana v6.2.2/v6.2.3 - Revision 387

### Added

- New logging system ([#307](https://github.com/wazuh/wazuh-kibana-app/pull/307)):
  - New module implemented to write app logs.
  - Now a trace is stored every time the app is re/started.
  - Currently, the `initialize.js` and `monitoring.js` files work with this system.
  - Note: the logs will live under `/var/log/wazuh/wazuhapp.log` on Linux systems, on Windows systems they will live under `kibana/plugins/`. It rotates the log whenever it reaches 100MB.
- Better cookies handling ([#308](https://github.com/wazuh/wazuh-kibana-app/pull/308)):
  - New field on the `.wazuh-version` index to store the last time the Kibana server was restarted.
  - This is used to check if the cookies have consistency with the current server status.
  - Now the app is clever and takes decisions depending on new consistency checks.
- New design for the _Agents/Configuration_ tab ([#310](https://github.com/wazuh/wazuh-kibana-app/pull/310)):
  - The style is the same as the _Manager/Configuration_ tab.
  - Added two more sections: CIS-CAT and Commands ([#315](https://github.com/wazuh/wazuh-kibana-app/pull/315)).
  - Added a new card that will appear when there's no group configuration at all ([#323](https://github.com/wazuh/wazuh-kibana-app/pull/323)).
- Added _"group"_ column on the agents list in _Agents_ ([#312](https://github.com/wazuh/wazuh-kibana-app/pull/312)):
  - If you click on the group, it will redirect the user to the specified group in _Manager/Groups_.
- New option for the `config.yml` file, `ip.selector` ([#313](https://github.com/wazuh/wazuh-kibana-app/pull/313)):
  - Define if the app will show or not the index pattern selector on the top navbar.
  - This setting is set to `true` by default.
- More CSS cleanup and reordering ([#315](https://github.com/wazuh/wazuh-kibana-app/pull/315)):
  - New `typography.less` file.
  - New `layout.less` file.
  - Removed `cleaned.less` file.
  - Reordering and cleaning of existing CSS files, including removal of unused classes, renaming, and more.
  - The _Settings_ tab has been refactored to correct some visual errors with some card components.
  - Small refactoring to some components from _Manager/Ruleset_ ([#323](https://github.com/wazuh/wazuh-kibana-app/pull/323)).
- New design for the top navbar ([#326](https://github.com/wazuh/wazuh-kibana-app/pull/326)):
  - Cleaned and refactored code
  - Revamped design, smaller and with minor details to follow the rest of Wazuh app guidelines.
- New design for the wz-chip component to follow the new Wazuh app guidelines ([#323](https://github.com/wazuh/wazuh-kibana-app/pull/323)).
- Added more descriptive error messages when the user inserts bad credentials on the _Add new API_ form in the _Settings_ tab ([#331](https://github.com/wazuh/wazuh-kibana-app/pull/331)).
- Added a new CSS class to truncate overflowing text on tables and metric ribbons ([#332](https://github.com/wazuh/wazuh-kibana-app/pull/332)).
- Support for Elastic Stack v6.2.2/v6.2.3.

### Changed

- Improved the initialization system ([#317](https://github.com/wazuh/wazuh-kibana-app/pull/317)):
  - Now the app will re-create the index-pattern if the user deletes the currently used by the Wazuh app.
  - The fieldset is now automatically refreshed if the app detects mismatches.
  - Now every index-pattern is dynamically formatted (for example, to enable the URLs in the _Vulnerabilities_ tab).
  - Some code refactoring for a better handling of possible use cases.
  - And the best thing, it's no longer needed to insert the sample alert!
- Improvements and changes to index-patterns ([#320](https://github.com/wazuh/wazuh-kibana-app/pull/320) & [#333](https://github.com/wazuh/wazuh-kibana-app/pull/333)):
  - Added a new route, `/get-list`, to fetch the index pattern list.
  - Removed and changed several functions for a proper management of index-patterns.
  - Improved the compatibility with user-created index-patterns, known to have unpredictable IDs.
  - Now the app properly redirects to `/blank-screen` if the length of the index patterns list is 0.
  - Ignored custom index patterns with auto-generated ID on the initialization process.
    - Now it uses the value set on the `config.yml` file.
  - If the index pattern is no longer available, the cookie will be overwritten.
- Improvements to the monitoring module ([#322](https://github.com/wazuh/wazuh-kibana-app/pull/322)):
  - Minor refactoring to the whole module.
  - Now the `wazuh-monitoring` index pattern is regenerated if it's missing.
  - And the best thing, it's no longer needed to insert the monitoring template!
- Now the app health check system only checks if the API and app have the same `major.minor` version ([#311](https://github.com/wazuh/wazuh-kibana-app/pull/311)):
  - Previously, the API and app had to be on the same `major.minor.patch` version.
- Adjusted space between title and value in some cards showing Manager or Agent configurations ([#315](https://github.com/wazuh/wazuh-kibana-app/pull/315)).
- Changed red and green colours to more saturated ones, following Kibana style ([#315](https://github.com/wazuh/wazuh-kibana-app/pull/315)).

### Fixed

- Fixed bug in Firefox browser who was not properly showing the tables with the scroll pagination functionality ([#314](https://github.com/wazuh/wazuh-kibana-app/pull/314)).
- Fixed bug where visualizations weren't being destroyed due to ongoing renderization processes ([#316](https://github.com/wazuh/wazuh-kibana-app/pull/316)).
- Fixed several UI bugs for a better consistency and usability ([#318](https://github.com/wazuh/wazuh-kibana-app/pull/318)).
- Fixed an error where the initial index-pattern was not loaded properly the very first time you enter the app ([#328](https://github.com/wazuh/wazuh-kibana-app/pull/328)).
- Fixed an error message that appeared whenever the app was not able to found the `wazuh-monitoring` index pattern ([#328](https://github.com/wazuh/wazuh-kibana-app/pull/328)).

## Wazuh v3.2.1 - Kibana v6.2.2 - Revision 386

### Added

- New design for the _Manager/Groups_ tab ([#295](https://github.com/wazuh/wazuh-kibana-app/pull/295)).
- New design for the _Manager/Configuration_ tab ([#297](https://github.com/wazuh/wazuh-kibana-app/pull/297)).
- New design of agents statistics for the _Agents_ tab ([#299](https://github.com/wazuh/wazuh-kibana-app/pull/299)).
- Added information ribbon into _Overview/Agent SCAP_ tabs ([#303](https://github.com/wazuh/wazuh-kibana-app/pull/303)).
- Added information ribbon into _Overview/Agent VirusTotal_ tabs ([#306](https://github.com/wazuh/wazuh-kibana-app/pull/306)).
- Added information ribbon into _Overview AWS_ tab ([#306](https://github.com/wazuh/wazuh-kibana-app/pull/306)).

### Changed

- Refactoring of HTML and CSS code throughout the whole Wazuh app ([#294](https://github.com/wazuh/wazuh-kibana-app/pull/294), [#302](https://github.com/wazuh/wazuh-kibana-app/pull/302) & [#305](https://github.com/wazuh/wazuh-kibana-app/pull/305)):
  - A big milestone for the project was finally achieved with this refactoring.
  - We've removed the Bootstrap dependency from the `package.json` file.
  - We've removed and merged many duplicated rules.
  - We've removed HTML and `angular-md` overriding rules. Now we have more own-made classes to avoid undesired results on the UI.
  - Also, this update brings tons of minor bugfixes related to weird HTML code.
- Wazuh app visualizations reviewed ([#301](https://github.com/wazuh/wazuh-kibana-app/pull/301)):
  - The number of used buckets has been limited since most of the table visualizations were surpassing acceptable limits.
  - Some visualizations have been checked to see if they make complete sense on what they mean to show to the user.
- Modified some app components for better follow-up of Kibana guidelines ([#290](https://github.com/wazuh/wazuh-kibana-app/pull/290) & [#297](https://github.com/wazuh/wazuh-kibana-app/pull/297)).
  - Also, some elements were modified on the _Discover_ tab in order to correct some mismatches.

### Fixed

- Adjusted information ribbon in _Agents/General_ for large OS names ([#290](https://github.com/wazuh/wazuh-kibana-app/pull/290) & [#294](https://github.com/wazuh/wazuh-kibana-app/pull/294)).
- Fixed unsafe array access on the visualization directive when going directly into _Manager/Ruleset/Decoders_ ([#293](https://github.com/wazuh/wazuh-kibana-app/pull/293)).
- Fixed a bug where navigating between agents in the _Agents_ tab was generating duplicated `agent.id` implicit filters ([#296](https://github.com/wazuh/wazuh-kibana-app/pull/296)).
- Fixed a bug where navigating between different tabs from _Overview_ or _Agents_ while being on the _Discover_ sub-tab was causing data loss in metric watchers ([#298](https://github.com/wazuh/wazuh-kibana-app/pull/298)).
- Fixed incorrect visualization of the rule level on _Manager/Ruleset/Rules_ when the rule level is zero (0) ([#298](https://github.com/wazuh/wazuh-kibana-app/pull/298)).

### Removed

- Removed almost every `md-tooltip` component from the whole app ([#305](https://github.com/wazuh/wazuh-kibana-app/pull/305)).
- Removed unused images from the `img` folder ([#305](https://github.com/wazuh/wazuh-kibana-app/pull/305)).

## Wazuh v3.2.1 - Kibana v6.2.2 - Revision 385

### Added

- Support for Wazuh v3.2.1.
- Brand-new first redesign for the app user interface ([#278](https://github.com/wazuh/wazuh-kibana-app/pull/278)):
  - This is the very first iteration of a _work-in-progress_ UX redesign for the Wazuh app.
  - The overall interface has been refreshed, removing some unnecessary colours and shadow effects.
  - The metric visualizations have been replaced by an information ribbon under the filter search bar, reducing the amount of space they occupied.
    - A new service was implemented for a proper handling of the metric visualizations watchers ([#280](https://github.com/wazuh/wazuh-kibana-app/pull/280)).
  - The rest of the app visualizations now have a new, more detailed card design.
- New shards and replicas settings to the `config.yml` file ([#277](https://github.com/wazuh/wazuh-kibana-app/pull/277)):
  - Now you can apply custom values to the shards and replicas for the `.wazuh` and `.wazuh-version` indices.
  - This feature only works before the installation process. If you modify these settings after installing the app, they won't be applied at all.

### Changed

- Now clicking again on the _Groups_ tab on _Manager_ will properly reload the tab and redirect to the beginning ([#274](https://github.com/wazuh/wazuh-kibana-app/pull/274)).
- Now the visualizations only use the `vis-id` attribute for loading them ([#275](https://github.com/wazuh/wazuh-kibana-app/pull/275)).
- The colours from the toast messages have been replaced to follow the Elastic 6 guidelines ([#286](https://github.com/wazuh/wazuh-kibana-app/pull/286)).

### Fixed

- Fixed wrong data flow on _Agents/General_ when coming from and going to the _Groups_ tab ([#273](https://github.com/wazuh/wazuh-kibana-app/pull/273)).
- Fixed sorting on tables, now they use the sorting functionality provided by the Wazuh API ([#274](https://github.com/wazuh/wazuh-kibana-app/pull/274)).
- Fixed column width issues on some tables ([#274](https://github.com/wazuh/wazuh-kibana-app/pull/274)).
- Fixed bug in the _Agent configuration_ JSON viewer who didn't properly show the full group configuration ([#276](https://github.com/wazuh/wazuh-kibana-app/pull/276)).
- Fixed excessive loading time from some Audit visualizations ([#278](https://github.com/wazuh/wazuh-kibana-app/pull/278)).
- Fixed Play/Pause button in timepicker's auto-refresh ([#281](https://github.com/wazuh/wazuh-kibana-app/pull/281)).
- Fixed unusual scenario on visualization directive where sometimes there was duplicated implicit filters when doing a search ([#283](https://github.com/wazuh/wazuh-kibana-app/pull/283)).
- Fixed some _Overview Audit_ visualizations who were not working properly ([#285](https://github.com/wazuh/wazuh-kibana-app/pull/285)).

### Removed

- Deleted the `id` attribute from all the app visualizations ([#275](https://github.com/wazuh/wazuh-kibana-app/pull/275)).

## Wazuh v3.2.0 - Kibana v6.2.2 - Revision 384

### Added

- New directives for the Wazuh app: `wz-table`, `wz-table-header` and `wz-search-bar` ([#263](https://github.com/wazuh/wazuh-kibana-app/pull/263)):
  - Maintainable and reusable components for a better-structured app.
  - Several files have been changed, renamed and moved to new folders, following _best practices_.
  - The progress bar is now within its proper directive ([#266](https://github.com/wazuh/wazuh-kibana-app/pull/266)).
  - Minor typos and refactoring changes to the new directives.
- Support for Elastic Stack v6.2.2.

### Changed

- App buttons have been refactored. Unified CSS and HTML for buttons, providing the same structure for them ([#269](https://github.com/wazuh/wazuh-kibana-app/pull/269)).
- The API list on Settings now shows the latest inserted API at the beginning of the list ([#261](https://github.com/wazuh/wazuh-kibana-app/pull/261)).
- The check for the currently applied pattern has been improved, providing clever handling of Elasticsearch errors ([#271](https://github.com/wazuh/wazuh-kibana-app/pull/271)).
- Now on _Settings_, when the Add or Edit API form is active, if you press the other button, it will make the previous one disappear, getting a clearer interface ([#9df1e31](https://github.com/wazuh/wazuh-kibana-app/commit/9df1e317903edf01c81eba068da6d20a8a1ea7c2)).

### Fixed

- Fixed visualizations directive to properly load the _Manager/Ruleset_ visualizations ([#262](https://github.com/wazuh/wazuh-kibana-app/pull/262)).
- Fixed a bug where the classic extensions were not affected by the settings of the `config.yml` file ([#266](https://github.com/wazuh/wazuh-kibana-app/pull/266)).
- Fixed minor CSS bugs from the conversion to directives to some components ([#266](https://github.com/wazuh/wazuh-kibana-app/pull/266)).
- Fixed bug in the tables directive when accessing a member it doesn't exist ([#266](https://github.com/wazuh/wazuh-kibana-app/pull/266)).
- Fixed browser console log error when clicking the Wazuh logo on the app ([#6647fbc](https://github.com/wazuh/wazuh-kibana-app/commit/6647fbc051c2bf69df7df6e247b2b2f46963f194)).

### Removed

- Removed the `kbn-dis` directive from _Manager/Ruleset_ ([#262](https://github.com/wazuh/wazuh-kibana-app/pull/262)).
- Removed the `filters.js` and `kibana_fields_file.json` files ([#263](https://github.com/wazuh/wazuh-kibana-app/pull/263)).
- Removed the `implicitFilters` service ([#270](https://github.com/wazuh/wazuh-kibana-app/pull/270)).
- Removed visualizations loading status trace from controllers and visualization directive ([#270](https://github.com/wazuh/wazuh-kibana-app/pull/270)).

## Wazuh v3.2.0 - Kibana v6.2.1 - Revision 383

### Added

- Support for Wazuh 3.2.0.
- Compatibility with Kibana 6.1.0 to Kibana 6.2.1.
- New tab for vulnerability detector alerts.

### Changed

- The app now shows the index pattern selector only if the list length is greater than 1.
  - If it's exactly 1 shows the index pattern without a selector.
- Now the index pattern selector only shows the compatible ones.
  - It's no longer possible to select the `wazuh-monitoring` index pattern.
- Updated Bootstrap to 3.3.7.
- Improved filter propagation between Discover and the visualizations.
- Replaced the login route name from /login to /wlogin to avoid conflict with X-Pack own login route.

### Fixed

- Several CSS bugfixes for better compatibility with Kibana 6.2.1.
- Some variables changed for adapting new Wazuh API requests.
- Better error handling for some Elastic-related messages.
- Fixed browser console error from top-menu directive.
- Removed undesired md-divider from Manager/Logs.
- Adjusted the width of a column in Manager/Logs to avoid overflow issues with the text.
- Fixed a wrong situation with the visualizations when we refresh the Manager/Rules tab.

### Removed

- Removed the `travis.yml` file.

## Wazuh v3.1.0 - Kibana v6.1.3 - Revision 380

### Added

- Support for Wazuh 3.1.0.
- Compatibility with Kibana 6.1.3.
- New error handler for better app errors reporting.
- A new extension for Amazon Web Services alerts.
- A new extension for VirusTotal alerts.
- New agent configuration tab:
  - Visualize the current group configuration for the currently selected agent on the app.
  - Navigate through the different tabs to see which configuration is being used.
  - Check the synchronization status for the configuration.
  - View the current group of the agent and click on it to go to the Groups tab.
- New initial health check for checking some app components.
- New YAML config file:
  - Define the initial index pattern.
  - Define specific checks for the healthcheck.
  - Define the default extensions when adding new APIs.
- New index pattern selector dropdown on the top navbar.
  - The app will reload applying the new index pattern.
- Added new icons for some sections of the app.

### Changed

- New visualizations loader, with much better performance.
- Improved reindex process for the .wazuh index when upgrading from a 2.x-5.x version.
- Adding 365 days expiring time to the cookies.
- Change default behaviour for the config file. Now everything is commented with default values.
  - You need to edit the file, remove the comment mark and apply the desired value.
- Completely redesigned the manager configuration tab.
- Completely redesigned the groups tab.
- App tables have now unified CSS classes.

### Fixed

- Play real-time button has been fixed.
- Preventing duplicate APIs from feeding the wazuh-monitoring index.
- Fixing the check manager connection button.
- Fixing the extensions settings so they are preserved over time.
- Much more error handling messages in all the tabs.
- Fixed OS filters in agents list.
- Fixed autocomplete lists in the agents, rules and decoders list so they properly scroll.
- Many styles bugfixes for the different browsers.
- Reviewed and fixed some visualizations not showing accurate information.

### Removed

- Removed index pattern configuration from the `package.json` file.
- Removed unnecessary dependencies from the `package.json` file.

## Wazuh v3.0.0 - Kibana v6.1.0 - Revision 371

### Added

- You can configure the initial index-pattern used by the plugin in the initialPattern variable of the app's package.json.
- Auto `.wazuh` reindex from Wazuh 2.x - Kibana 5.x to Wazuh 3.x - Kibana 6.x.
  - The API credentials will be automatically migrated to the new installation.
- Dynamically changed the index-pattern used by going to the Settings -> Pattern tab.
  - Wazuh alerts compatibility auto detection.
- New loader for visualizations.
- Better performance: now the tabs use the same Discover tab, only changing the current filters.
- New Groups tab.
  - Now you can check your group configuration (search its agents and configuration files).
- The Logs tab has been improved.
  - You can sort by field and the view has been improved.
- Achieved a clearer interface with implicit filters per tab showed as unremovable chips.

### Changed

- Dynamically creating .kibana index if necessary.
- Better integration with Kibana Discover.
- Visualizations loaded at initialization time.
- New sync system to wait for Elasticsearch JS.
- Decoupling selected API and pattern from backend and moved to the client side.

## Wazuh v2.1.0 - Kibana v5.6.1 - Revision 345

### Added

- Loading icon while Wazuh loads the visualizations.
- Add/Delete/Restart agents.
- OS agent filter

### Changed

- Using genericReq when possible.

## Wazuh v2.0.1 - Kibana v5.5.1 - Revision 339

### Changed

- New index in Elasticsearch to save Wazuh set up configuration
- Short URL's is now supported
- A native base path from kibana.yml is now supported

### Fixed

- Search bar across panels now support parenthesis grouping
- Several CSS fixes for IE browser<|MERGE_RESOLUTION|>--- conflicted
+++ resolved
@@ -2,8 +2,7 @@
 
 All notable changes to the Wazuh app project will be documented in this file.
 
-<<<<<<< HEAD
-## Wazuh v4.4.5 - Kibana 7.10.2, 7.16.x, 7.17.x - Revision 00
+## Wazuh v4.5.1 - Kibana 7.10.2, 7.16.x, 7.17.x - Revision 01
 
 ### Added
 
@@ -20,13 +19,11 @@
 ### Changed
 
 - Changed windows agent service name in the deploy agent wizard [#5538](https://github.com/wazuh/wazuh-kibana-app/pull/5538)
-=======
 ## Wazuh v4.5.0 - Kibana 7.10.2, 7.16.x, 7.17.x - Revision 01
 
 ### Added
 
 - Support for Wazuh 4.5.0
->>>>>>> b34e85cc
 
 ## Wazuh v4.4.4 - Kibana 7.10.2, 7.16.x, 7.17.x - Revision 01
 
