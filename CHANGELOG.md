# Change Log

All notable changes to the Wazuh app project will be documented in this file.

<<<<<<< HEAD
## Wazuh v4.3.0 - Kibana 7.10.2 , 7.11.2 - Revision 4301

### Added

- Added new endpoint service to collect the frontend logs into a file [#3324](https://github.com/wazuh/wazuh-kibana-app/pull/3324)
- Improved the frontend handle errors strategy: UI, Toasts, console log and log in file 
  [#3327](https://github.com/wazuh/wazuh-kibana-app/pull/3327) 
  [#3321](https://github.com/wazuh/wazuh-kibana-app/pull/3321) 
  [#3367](https://github.com/wazuh/wazuh-kibana-app/pull/3367) 
  [#3374](https://github.com/wazuh/wazuh-kibana-app/pull/3374) 
  [#3390](https://github.com/wazuh/wazuh-kibana-app/pull/3390)  
  [#3410](https://github.com/wazuh/wazuh-kibana-app/pull/3410) 
  [#3408](https://github.com/wazuh/wazuh-kibana-app/pull/3408) 
  [#3429](https://github.com/wazuh/wazuh-kibana-app/pull/3429) 
  [#3427](https://github.com/wazuh/wazuh-kibana-app/pull/3427) 
  [#3417](https://github.com/wazuh/wazuh-kibana-app/pull/3417) 
  [#3462](https://github.com/wazuh/wazuh-kibana-app/pull/3462) 
  [#3451](https://github.com/wazuh/wazuh-kibana-app/pull/3451) 
  [#3442](https://github.com/wazuh/wazuh-kibana-app/pull/3442)
  [#3480](https://github.com/wazuh/wazuh-kibana-app/pull/3480) 
  [#3472](https://github.com/wazuh/wazuh-kibana-app/pull/3472) 
  [#3434](https://github.com/wazuh/wazuh-kibana-app/pull/3434) 
  [#3392](https://github.com/wazuh/wazuh-kibana-app/pull/3392)
  [#3404](https://github.com/wazuh/wazuh-kibana-app/pull/3404) 
  [#3432](https://github.com/wazuh/wazuh-kibana-app/pull/3432) 
  [#3415](https://github.com/wazuh/wazuh-kibana-app/pull/3415) 
  [#3469](https://github.com/wazuh/wazuh-kibana-app/pull/3469) 
  [#3448](https://github.com/wazuh/wazuh-kibana-app/pull/3448)
  [#3465](https://github.com/wazuh/wazuh-kibana-app/pull/3465)
  [#3464](https://github.com/wazuh/wazuh-kibana-app/pull/3464)
  [#3478](https://github.com/wazuh/wazuh-kibana-app/pull/3478)
- Added fields status and type in vulnerabilities table [#3196](https://github.com/wazuh/wazuh-kibana-app/pull/3196)
- Added Intelligence tab to Mitre Att&ck module [#3368](https://github.com/wazuh/wazuh-kibana-app/pull/3368) [#3344](https://github.com/wazuh/wazuh-kibana-app/pull/3344)

### Changed

- Changed ossec to wazuh in sample-data [#3121](https://github.com/wazuh/wazuh-kibana-app/pull/3121)
- Changed empty fields in FIM tables and `syscheck.value_name` in discovery now show an empty tag for visual clarity [#3279](https://github.com/wazuh/wazuh-kibana-app/pull/3279)
- Adapted the Mitre tactics and techniques resources to use the API endpoints [#3346](https://github.com/wazuh/wazuh-kibana-app/pull/3346)
- Refactored all try catch strategy on Settings section [#3392](https://github.com/wazuh/wazuh-kibana-app/pull/3392)
- Refactored all try catch strategy on Controller/Agent section [#3404](https://github.com/wazuh/wazuh-kibana-app/pull/3404)
- Refactored all try catch value of context for ErrorOrchestrator service. [#3432](https://github.com/wazuh/wazuh-kibana-app/pull/3432)
- Refactored all try catch strategy on Controller/Groups section [#3415](https://github.com/wazuh/wazuh-kibana-app/pull/3415)
- Refactored as module tabs and buttons are rendered [#3494](https://github.com/wazuh/wazuh-kibana-app/pull/3494)

### Fixed

- Fixed creation of log files [#3384](https://github.com/wazuh/wazuh-kibana-app/pull/3384) 
- Fixed rules and decoders test flyout clickout event [#3412](https://github.com/wazuh/wazuh-kibana-app/pull/3412)
- Notify when you are registering an agent without permissions [#3430](https://github.com/wazuh/wazuh-kibana-app/pull/3430)
- Remove not used `redirectRule` query param when clicking the row table on CDB Lists/Decoders [#3438](https://github.com/wazuh/wazuh-kibana-app/pull/3438)
- Fixed the code overflows over the line numbers in the API Console editor [#3439](https://github.com/wazuh/wazuh-kibana-app/pull/3439)
- Don't open the main menu when changing the seleted API or index pattern [#3440](https://github.com/wazuh/wazuh-kibana-app/pull/3440)
- Fix error message in conf managment [#3443](https://github.com/wazuh/wazuh-kibana-app/pull/3443)
- Fix size api selector when name is too long [#3445](https://github.com/wazuh/wazuh-kibana-app/pull/3445)
- Fixed error when edit a rule or decoder [#3456](https://github.com/wazuh/wazuh-kibana-app/pull/3456)
- Fixed index pattern selector doesn't display the ignored index patterns [#3458](https://github.com/wazuh/wazuh-kibana-app/pull/3458)

## Wazuh v4.2.2 - Kibana 7.10.2 , 7.12.2 - Revision 4203
=======
## Wazuh v4.2.3 - Kibana 7.10.2 , 7.12.1 - Revision 4204

### Added

- Support for Wazuh 4.2.3

## Wazuh v4.2.2 - Kibana 7.10.2 , 7.12.1 - Revision 4203
>>>>>>> ed2c754c

### Added

- Wazuh help links in the Kibana help menu [#3170](https://github.com/wazuh/wazuh-kibana-app/pull/3170)
- Redirect to group details using the `group` query param in the URL [#3184](https://github.com/wazuh/wazuh-kibana-app/pull/3184)
- Configuration to disable Wazuh App access from X-Pack/ODFE role [#3222](https://github.com/wazuh/wazuh-kibana-app/pull/3222) [#3292](https://github.com/wazuh/wazuh-kibana-app/pull/3292)
- Added confirmation message when closing a form [#3221](https://github.com/wazuh/wazuh-kibana-app/pull/3221)
- Improvement to hide navbar Wazuh label. [#3240](https://github.com/wazuh/wazuh-kibana-app/pull/3240)
- Add modal creating new rule/decoder [#3274](https://github.com/wazuh/wazuh-kibana-app/pull/3274)
- New functionality to change app logos [#3503](https://github.com/wazuh/wazuh-kibana-app/pull/3503)
- Added link to the upgrade guide when the Wazuh API version and the Wazuh App version mismatch [#3592](https://github.com/wazuh/wazuh-kibana-app/pull/3592)

### Changed

- Removed module titles [#3160](https://github.com/wazuh/wazuh-kibana-app/pull/3160)
- Changed default `wazuh.monitoring.creation` app setting from `d` to `w` [#3174](https://github.com/wazuh/wazuh-kibana-app/pull/3174)
- Changed default `wazuh.monitoring.shards` app setting from `2` to `1` [#3174](https://github.com/wazuh/wazuh-kibana-app/pull/3174)
- Removed Sha1 field from registry key detail [#3189](https://github.com/wazuh/wazuh-kibana-app/pull/3189)
- Removed tooltip in last breadcrumb in header breadcrumb [3250](https://github.com/wazuh/wazuh-kibana-app/pull/3250)
- Refactored the Health check component [#3197](https://github.com/wazuh/wazuh-kibana-app/pull/3197)
- Added version in package downloaded name in agent deploy command [#3210](https://github.com/wazuh/wazuh-kibana-app/issues/3210)
- Removed restriction to allow only current active agents from vulnerability inventory [#3243](https://github.com/wazuh/wazuh-kibana-app/pull/3243)
- Move API selector and Index Pattern Selector to the header bar [#3175](https://github.com/wazuh/wazuh-kibana-app/pull/3175)
- Health check actions notifications refactored and added debug mode [#3258](https://github.com/wazuh/wazuh-kibana-app/pull/3258)
- Improved visualizations object configuration readability [#3355](https://github.com/wazuh/wazuh-kibana-app/pull/3355)
- Changed the way kibana-vis hides the visualization while loading, this should prevent errors caused by having a 0 height visualization [#3349](https://github.com/wazuh/wazuh-kibana-app/pull/3349)

### Fixed

- Fixed screen flickers in Cluster visualization [#3159](https://github.com/wazuh/wazuh-kibana-app/pull/3159)
- Fixed the broken links when using `server.basePath` Kibana setting [#3161](https://github.com/wazuh/wazuh-kibana-app/pull/3161)
- Fixed filter in reports [#3173](https://github.com/wazuh/wazuh-kibana-app/pull/3173)
- Fixed typo error in Settings/Configuration [#3234](https://github.com/wazuh/wazuh-kibana-app/pull/3234)
- Fixed fields overlap in the agent summary screen [#3217](https://github.com/wazuh/wazuh-kibana-app/pull/3217)
- Fixed Ruleset Test, each request is made in a different session instead of all in the same session [#3257](https://github.com/wazuh/wazuh-kibana-app/pull/3257)
- Fixed the `Visualize` button is not displaying when expanding a field in the Events sidebar [#3237](https://github.com/wazuh/wazuh-kibana-app/pull/3237)
- Fix modules are missing in the agent menu [#3244](https://github.com/wazuh/wazuh-kibana-app/pull/3244)
- Fix improving and removing WUI error logs [#3260](https://github.com/wazuh/wazuh-kibana-app/pull/3260)
- Fix some errors of PDF reports [#3272](https://github.com/wazuh/wazuh-kibana-app/pull/3272)
- Fix TypeError when selecting macOS agent deployment in a Safari Browser [#3289](https://github.com/wazuh/wazuh-kibana-app/pull/3289)
- Fix error in how the SCA check's checks are displayed [#3297](https://github.com/wazuh/wazuh-kibana-app/pull/3297)
- Fixed message of error when add sample data fails [#3241](https://github.com/wazuh/wazuh-kibana-app/pull/3241)
- Fixed modules are missing in the agent menu [#3244](https://github.com/wazuh/wazuh-kibana-app/pull/3244)
- Fixed Alerts Summary of modules for reports [#3303](https://github.com/wazuh/wazuh-kibana-app/pull/3303)
- Fixed dark mode visualization background in pdf reports [#3315](https://github.com/wazuh/wazuh-kibana-app/pull/3315)
- Adapt Kibana integrations to Kibana 7.11 and 7.12  [#3309](https://github.com/wazuh/wazuh-kibana-app/pull/3309)
- Fixed error agent view does not render correctly  [#3306](https://github.com/wazuh/wazuh-kibana-app/pull/3306)
- Fixed miscalculation in table column width in PDF reports  [#3326](https://github.com/wazuh/wazuh-kibana-app/pull/3326)
- Normalized visData table property for 7.12 retro-compatibility  [#3323](https://github.com/wazuh/wazuh-kibana-app/pull/3323)
- Fixed error that caused the labels in certain visualizations to overlap [#3355](https://github.com/wazuh/wazuh-kibana-app/pull/3355)
- Fixed export to csv button in dashboards tables [#3358](https://github.com/wazuh/wazuh-kibana-app/pull/3358)
- Fixed Elastic UI breaking changes in 7.12 [#3345](https://github.com/wazuh/wazuh-kibana-app/pull/3345)
- Fixed Wazuh main menu and breadcrumb render issues [#3347](https://github.com/wazuh/wazuh-kibana-app/pull/3347)
- Fixed generation of huge logs from backend errors [#3397](https://github.com/wazuh/wazuh-kibana-app/pull/3397)
- Fixed vulnerabilities flyout not showing alerts if the vulnerability had a field missing [#3593](https://github.com/wazuh/wazuh-kibana-app/pull/3593)

## Wazuh v4.2.1 - Kibana 7.10.2 , 7.11.2 - Revision 4202

### Added

- Support for Wazuh 4.2.1

## Wazuh v4.2.0 - Kibana 7.10.2 , 7.11.2 - Revision 4201

### Added

- Added `Ruleset Test` section under Tools menu, and on Edit Rules/Decoders as a tool. [#1434](https://github.com/wazuh/wazuh-kibana-app/pull/1434)
- Added page size options in Security events, explore agents table [#2925](https://github.com/wazuh/wazuh-kibana-app/pull/2925)
- Added a reminder to restart cluster or manager after import a file in Rules, Decoders or CDB Lists [#3051](https://github.com/wazuh/wazuh-kibana-app/pull/3051)
- Added Agent Stats section [#3056](https://github.com/wazuh/wazuh-kibana-app/pull/3056)
- Added `logtest` PUT example on API Console [#3061](https://github.com/wazuh/wazuh-kibana-app/pull/3061)
- Added vulnerabilities inventory that affect to an agent [#3069](https://github.com/wazuh/wazuh-kibana-app/pull/3069)
- Added retry button to check api again in health check [#3109](https://github.com/wazuh/wazuh-kibana-app/pull/3109)
- Added `wazuh-statistics` template and a new mapping for these indices [#3111](https://github.com/wazuh/wazuh-kibana-app/pull/3111)
- Added link to documentation "Checking connection with Manager" in deploy new agent [#3126](https://github.com/wazuh/wazuh-kibana-app/pull/3126)
- Fixed Agent Evolution graph showing agents from multiple APIs [#3256](https://github.com/wazuh/wazuh-kibana-app/pull/3256)
- Added Disabled index pattern checks in Health Check [#3311](https://github.com/wazuh/wazuh-kibana-app/pull/3311)

### Changed

- Moved Dev Tools inside of Tools menu as Api Console.  [#1434](https://github.com/wazuh/wazuh-kibana-app/pull/1434)
- Changed position of Top users on Integrity Monitoring Top 5 user. [#2892](https://github.com/wazuh/wazuh-kibana-app/pull/2892)
- Changed user allow_run_as way of editing. [#3080](https://github.com/wazuh/wazuh-kibana-app/pull/3080)
- Rename some ossec references to Wazuh [#3046](https://github.com/wazuh/wazuh-kibana-app/pull/3046)

### Fixed

- Filter only authorized agents in Agents stats and Visualizations [#3088](https://github.com/wazuh/wazuh-kibana-app/pull/3088)
- Fixed missing `pending` status suggestion for agents [#3095](https://github.com/wazuh/wazuh-kibana-app/pull/3095)
- Index pattern setting not used for choosing from existing patterns [#3097](https://github.com/wazuh/wazuh-kibana-app/pull/3097)
- Fixed space character missing on deployment command if UDP is configured [#3108](https://github.com/wazuh/wazuh-kibana-app/pull/3108)
- Fixed statistics visualizations when a node is selected [#3110](https://github.com/wazuh/wazuh-kibana-app/pull/3110)
- Fixed Flyout date filter also changes main date filter [#3114](https://github.com/wazuh/wazuh-kibana-app/pull/3114)
- Fixed name for "TCP sessions" visualization and average metric is now a sum [#3118](https://github.com/wazuh/wazuh-kibana-app/pull/3118)
- Filter only authorized agents in Events and Security Alerts table [#3120](https://github.com/wazuh/wazuh-kibana-app/pull/3120)
- Fixed Last keep alive label is outside the panel [#3122](https://github.com/wazuh/wazuh-kibana-app/pull/3122)
- Fixed app redirect to Settings section after the health check [#3128](https://github.com/wazuh/wazuh-kibana-app/pull/3128)
- Fixed the plugin logo path in Kibana menu when use `server.basePath` setting [#3144](https://github.com/wazuh/wazuh-kibana-app/pull/3144)
- Fixed deprecated endpoint for create agent groups [3152](https://github.com/wazuh/wazuh-kibana-app/pull/3152)
- Fixed check for TCP protocol in deploy new agent [#3163](https://github.com/wazuh/wazuh-kibana-app/pull/3163)
- Fixed RBAC issue with agent group permissions [#3181](https://github.com/wazuh/wazuh-kibana-app/pull/3181)
- Fixed change index pattern from menu doesn't work [#3187](https://github.com/wazuh/wazuh-kibana-app/pull/3187)
- Conflict with the creation of the index pattern when performing the Health Check [#3232](https://github.com/wazuh/wazuh-kibana-app/pull/3232)
- Added Disabled index pattern checks in Health Check [#3311](https://github.com/wazuh/wazuh-kibana-app/pull/3311)
- Fixed windows update section in Linux Inventory PDF [#3569](https://github.com/wazuh/wazuh-kibana-app/pull/3569)
- Improving and removing unnecessary error logs [#3574](https://github.com/wazuh/wazuh-kibana-app/pull/3574)

## Wazuh v4.1.5 - Kibana 7.10.0 , 7.10.2, 7.11.2 - Revision 4108

### Fixed

- Unable to change selected index pattern from the Wazuh menu [#3330](https://github.com/wazuh/wazuh-kibana-app/pull/3330)

## Wazuh v4.1.5 - Kibana 7.10.0 , 7.10.2, 7.11.2 - Revision 4107

### Added

- Support for Kibana 7.11.2
- Added a warning message for the `Install and enroll the agent` step of `Deploy new agent` guide [#3238](https://github.com/wazuh/wazuh-kibana-app/pull/3238)

### Fixed

- Conflict with the creation of the index pattern when performing the Health Check [#3223](https://github.com/wazuh/wazuh-kibana-app/pull/3223)
- Fixing mac os agents add command [#3207](https://github.com/wazuh/wazuh-kibana-app/pull/3207)
## Wazuh v4.1.5 - Kibana 7.10.0 , 7.10.2 - Revision 4106

- Adapt for Wazuh 4.1.5

## Wazuh v4.1.4 - Kibana 7.10.0 , 7.10.2 - Revision 4105

- Adapt for Wazuh 4.1.4

## Wazuh v4.1.3 - Kibana 7.10.0 , 7.10.2 - Revision 4104

### Added

- Creation of index pattern after the default one is changes in Settings [#2985](https://github.com/wazuh/wazuh-kibana-app/pull/2985)
- Added node name of agent list and detail [#3039](https://github.com/wazuh/wazuh-kibana-app/pull/3039)
- Added loading view while the user is logging to prevent permissions prompts [#3041](https://github.com/wazuh/wazuh-kibana-app/pull/3041)
- Added custom message for each possible run_as setup [#3048](https://github.com/wazuh/wazuh-kibana-app/pull/3048)

### Changed 

- Change all dates labels to Kibana formatting time zone [#3047](https://github.com/wazuh/wazuh-kibana-app/pull/3047)
- Improve toast message when selecting a default API [#3049](https://github.com/wazuh/wazuh-kibana-app/pull/3049)
- Improve validation and prevention for caching bundles on the client-side [#3063](https://github.com/wazuh/wazuh-kibana-app/pull/3063) [#3091](https://github.com/wazuh/wazuh-kibana-app/pull/3091)

### Fixed

- Fixed unexpected behavior in Roles mapping [#3028](https://github.com/wazuh/wazuh-kibana-app/pull/3028)
- Fixed rule filter is no applied when you click on a rule id in another module.[#3057](https://github.com/wazuh/wazuh-kibana-app/pull/3057)
- Fixed bug changing master node configuration [#3062](https://github.com/wazuh/wazuh-kibana-app/pull/3062)
- Fixed wrong variable declaration for macOS agents [#3066](https://github.com/wazuh/wazuh-kibana-app/pull/3066)
- Fixed some errors in the Events table, action buttons style, and URLs disappeared [#3086](https://github.com/wazuh/wazuh-kibana-app/pull/3086)
- Fixed Rollback of invalid rule configuration file [#3084](https://github.com/wazuh/wazuh-kibana-app/pull/3084)

## Wazuh v4.1.2 - Kibana 7.10.0 , 7.10.2 - Revision 4103

- Add `run_as` setting to example host configuration in Add new API view [#3021](https://github.com/wazuh/wazuh-kibana-app/pull/3021)
- Refactor of some prompts [#3015](https://github.com/wazuh/wazuh-kibana-app/pull/3015)

### Fixed

- Fix SCA policy detail showing name and check results about another policy [#3007](https://github.com/wazuh/wazuh-kibana-app/pull/3007)
- Fixed that alerts table is empty when switching pinned agents [#3008](https://github.com/wazuh/wazuh-kibana-app/pull/3008)
- Creating a role mapping before the existing ones are loaded, the page bursts [#3013](https://github.com/wazuh/wazuh-kibana-app/pull/3013)
- Fix pagination in SCA checks table when expand some row [#3018](https://github.com/wazuh/wazuh-kibana-app/pull/3018)
- Fix manager is shown in suggestions in Agents section [#3025](https://github.com/wazuh/wazuh-kibana-app/pull/3025)
- Fix disabled loading on inventory when request fail [#3026](https://github.com/wazuh/wazuh-kibana-app/pull/3026)
- Fix restarting selected cluster instead of all of them [#3032](https://github.com/wazuh/wazuh-kibana-app/pull/3032)
- Fix pinned agents don't trigger a new filtered query [#3035](https://github.com/wazuh/wazuh-kibana-app/pull/3035)
- Overlay Wazuh menu when Kibana menu is opened or docked [#3038](https://github.com/wazuh/wazuh-kibana-app/pull/3038)
- Fix visualizations in PDF Reports with Dark mode [#2983](https://github.com/wazuh/wazuh-kibana-app/pull/2983)

## Wazuh v4.1.1 - Kibana 7.10.0 , 7.10.2 - Revision 4102

### Added

- Prompt to show the unsupported module for the selected agent [#2959](https://github.com/wazuh/wazuh-kibana-app/pull/2959)
- Added a X-Frame-Options header to the backend responses [#2977](https://github.com/wazuh/wazuh-kibana-app/pull/2977)

### Changed

- Added toast with refresh button when new fields are loaded [#2974](https://github.com/wazuh/wazuh-kibana-app/pull/2974)
- Migrated manager and cluster files endpoints and their corresponding RBAC [#2984](https://github.com/wazuh/wazuh-kibana-app/pull/2984)

### Fixed

- Fix login error when AWS Elasticsearch and ODFE is used [#2710](https://github.com/wazuh/wazuh-kibana-app/issues/2710)
- An error message is displayed when changing a group's configuration although the user has the right permissions [#2955](https://github.com/wazuh/wazuh-kibana-app/pull/2955)
- Fix Security events table is empty when switching the pinned agents [#2956](https://github.com/wazuh/wazuh-kibana-app/pull/2956)
- Fix disabled switch visual edit button when json content is empty [#2957](https://github.com/wazuh/wazuh-kibana-app/issues/2957)
- Fixed main and `More` menus for unsupported agents [#2959](https://github.com/wazuh/wazuh-kibana-app/pull/2959)
- Fixed forcing a non numeric filter value in a number type field [#2961](https://github.com/wazuh/wazuh-kibana-app/pull/2961)
- Fixed wrong number of alerts in Security Events [#2964](https://github.com/wazuh/wazuh-kibana-app/pull/2964)
- Fixed search with strange characters of agent in Management groups [#2970](https://github.com/wazuh/wazuh-kibana-app/pull/2970)
- Fix the statusCode error message [#2971](https://github.com/wazuh/wazuh-kibana-app/pull/2971)
- Fix the SCA policy stats didn't refresh [#2973](https://github.com/wazuh/wazuh-kibana-app/pull/2973)
- Fixed loading of AWS index fields even when no AWS alerts were found [#2974](https://github.com/wazuh/wazuh-kibana-app/pull/2974)
- Fix some date fields format in FIM and SCA modules [#2975](https://github.com/wazuh/wazuh-kibana-app/pull/2975)
- Fix a non-stop error in Manage agents when the user has no permissions [#2976](https://github.com/wazuh/wazuh-kibana-app/pull/2976)
- Can't edit empty rules and decoders files that already exist in the manager [#2978](https://github.com/wazuh/wazuh-kibana-app/pull/2978)
- Support for alerts index pattern with different ID and name [#2979](https://github.com/wazuh/wazuh-kibana-app/pull/2979)
- Fix the unpin agent in the selection modal [#2980](https://github.com/wazuh/wazuh-kibana-app/pull/2980)
- Fix properly logout of Wazuh API when logging out of the application (only for OpenDistro) [#2789](https://github.com/wazuh/wazuh-kibana-app/issues/2789)
- Fixed missing `&&` from macOS agent deployment command [#2989](https://github.com/wazuh/wazuh-kibana-app/issues/2989)
- Fix prompt permissions on Framework of Mitre and Inventory of Integrity monitoring. [#2967](https://github.com/wazuh/wazuh-kibana-app/issues/2967)
- Fix properly logout of Wazuh API when logging out of the application support x-pack [#2789](https://github.com/wazuh/wazuh-kibana-app/issues/2789)

## Wazuh v4.1.0 - Kibana 7.10.0 , 7.10.2 - Revision 4101

### Added

- Check the max buckets by default in healthcheck and increase them [#2901](https://github.com/wazuh/wazuh-kibana-app/pull/2901)
- Added a prompt wraning in role mapping if run_as is false or he is not allowed to use it by API [#2876](https://github.com/wazuh/wazuh-kibana-app/pull/2876)

### Changed

- Support new fields of Windows Registry at FIM inventory panel [#2679](https://github.com/wazuh/wazuh-kibana-app/issues/2679)
- Added on FIM Inventory Windows Registry registry_key and registry_value items from syscheck [#2908](https://github.com/wazuh/wazuh-kibana-app/issues/2908)
- Uncheck agents after an action in agents groups management [#2907](https://github.com/wazuh/wazuh-kibana-app/pull/2907)
- Unsave rule files when edit or create a rule with invalid content [#2944](https://github.com/wazuh/wazuh-kibana-app/pull/2944)
- Added vulnerabilities module for macos agents [#2969](https://github.com/wazuh/wazuh-kibana-app/pull/2969)

### Fixed

- Fix server error Invalid token specified: Cannot read property 'replace' of undefined [#2899](https://github.com/wazuh/wazuh-kibana-app/issues/2899)
- Fix show empty files rules and decoders: [#2923](https://github.com/wazuh/wazuh-kibana-app/issues/2923)
- Fixed wrong hover texts in CDB lists actions [#2929](https://github.com/wazuh/wazuh-kibana-app/pull/2929)
- Fixed access to forbidden agents information when exporting agents listt [2918](https://github.com/wazuh/wazuh-kibana-app/pull/2918)
- Fix the decoder detail view is not displayed [#2888](https://github.com/wazuh/wazuh-kibana-app/issues/2888)
- Fix the complex search using the Wazuh API query filter in search bars [#2930](https://github.com/wazuh/wazuh-kibana-app/issues/2930)
- Fixed validation to check userPermissions are not ready yet [#2931](https://github.com/wazuh/wazuh-kibana-app/issues/2931)
- Fixed clear visualizations manager list when switching tabs. Fixes PDF reports filters [#2932](https://github.com/wazuh/wazuh-kibana-app/pull/2932)
- Fix Strange box shadow in Export popup panel in Managment > Groups [#2886](https://github.com/wazuh/wazuh-kibana-app/issues/2886)
- Fixed wrong command on alert when data folder does not exist [#2938](https://github.com/wazuh/wazuh-kibana-app/pull/2938)
- Fix agents table OS field sorting: Changes agents table field `os_name` to `os.name,os.version` to make it sortable. [#2939](https://github.com/wazuh/wazuh-kibana-app/pull/2939)
- Fixed diff parsed datetime between agent detail and agents table [#2940](https://github.com/wazuh/wazuh-kibana-app/pull/2940)
- Allow access to Agents section with agent:group action permission [#2933](https://github.com/wazuh/wazuh-kibana-app/issues/2933)
- Fixed filters does not work on modals with search bar [#2935](https://github.com/wazuh/wazuh-kibana-app/pull/2935)
- Fix wrong package name in deploy new agent [#2942](https://github.com/wazuh/wazuh-kibana-app/issues/2942)
- Fixed number agents not show on pie onMouseEvent [#2890](https://github.com/wazuh/wazuh-kibana-app/issues/2890)
- Fixed off Kibana Query Language in search bar of Controls/Inventory modules. [#2945](https://github.com/wazuh/wazuh-kibana-app/pull/2945)
- Fixed number of agents do not show on the pie chart tooltip in agents preview [#2890](https://github.com/wazuh/wazuh-kibana-app/issues/2890)

## Wazuh v4.0.4 - Kibana 7.10.0 , 7.10.2 - Revision 4017

### Added
- Adapt the app to the new Kibana platform [#2475](https://github.com/wazuh/wazuh-kibana-app/issues/2475)
- Wazuh data directory moved from `optimize` to `data` Kibana directory [#2591](https://github.com/wazuh/wazuh-kibana-app/issues/2591)
- Show the wui_rules belong to wazuh-wui API user [#2702](https://github.com/wazuh/wazuh-kibana-app/issues/2702)

### Fixed

- Fixed Wazuh menu and agent menu for Solaris agents [#2773](https://github.com/wazuh/wazuh-kibana-app/issues/2773) [#2725](https://github.com/wazuh/wazuh-kibana-app/issues/2725)
- Fixed wrong shards and replicas for statistics indices and also fixed wrong prefix for monitoring indices [#2732](https://github.com/wazuh/wazuh-kibana-app/issues/2732)
- Report's creation dates set to 1970-01-01T00:00:00.000Z [#2772](https://github.com/wazuh/wazuh-kibana-app/issues/2772)
- Fixed bug for missing commands in ubuntu/debian and centos [#2786](https://github.com/wazuh/wazuh-kibana-app/issues/2786)
- Fixed bug that show an hour before in /security-events/dashboard [#2785](https://github.com/wazuh/wazuh-kibana-app/issues/2785) 
- Fixed permissions to access agents [#2838](https://github.com/wazuh/wazuh-kibana-app/issues/2838)
- Fix searching in groups [#2825](https://github.com/wazuh/wazuh-kibana-app/issues/2825)
- Fix the pagination in SCA ckecks table [#2815](https://github.com/wazuh/wazuh-kibana-app/issues/2815)
- Fix the SCA table with a wrong behaviour using the refresh button [#2854](https://github.com/wazuh/wazuh-kibana-app/issues/2854)
- Fix sca permissions for agents views and dashboards [#2862](https://github.com/wazuh/wazuh-kibana-app/issues/2862)
- Solaris should not show vulnerabilities module [#2829](https://github.com/wazuh/wazuh-kibana-app/issues/2829)
- Fix the settings of statistics indices creation [#2858](https://github.com/wazuh/wazuh-kibana-app/issues/2858)
- Update agents' info in Management Status after changing cluster node selected [#2828](https://github.com/wazuh/wazuh-kibana-app/issues/2828)
- Fix error when applying filter in rules from events [#2877](https://github.com/wazuh/wazuh-kibana-app/issues/2877)

### Changed

- Replaced `wazuh` Wazuh API user by `wazuh-wui` in the default configuration [#2852](https://github.com/wazuh/wazuh-kibana-app/issues/2852)
- Add agent id to the reports name in Agent Inventory and Modules [#2817](https://github.com/wazuh/wazuh-kibana-app/issues/2817)

### Adapt for Kibana 7.10.0

- Fixed filter pinned crash returning from agents [#2864](https://github.com/wazuh/wazuh-kibana-app/issues/2864)
- Fixed style in sca and regulatory compliance tables and in wz menu [#2861](https://github.com/wazuh/wazuh-kibana-app/issues/2861)
- Fix body-payload of Sample Alerts POST endpoint [#2857](https://github.com/wazuh/wazuh-kibana-app/issues/2857)
- Fixed bug in the table on Agents->Table-> Actions->Config icon [#2853](https://github.com/wazuh/wazuh-kibana-app/issues/2853)
- Fixed tooltip in the icon of view decoder file [#2850](https://github.com/wazuh/wazuh-kibana-app/issues/2850)
- Fixed bug with agent filter when it is pinned [#2846](https://github.com/wazuh/wazuh-kibana-app/issues/2846)
- Fix discovery navigation [#2845](https://github.com/wazuh/wazuh-kibana-app/issues/2845)
- Search file editor gone [#2843](https://github.com/wazuh/wazuh-kibana-app/issues/2843)
- Fix Agent Search Bar - Regex Query Interpreter [#2834](https://github.com/wazuh/wazuh-kibana-app/issues/2834)
- Fixed accordion style breaking [#2833](https://github.com/wazuh/wazuh-kibana-app/issues/2833)
- Fix metrics are not updated after a bad request in search input [#2830](https://github.com/wazuh/wazuh-kibana-app/issues/2830)
- Fix mitre framework tab crash [#2821](https://github.com/wazuh/wazuh-kibana-app/issues/2821)
- Changed ping request to default request. Added delay and while to che… [#2820](https://github.com/wazuh/wazuh-kibana-app/issues/2820)
- Removed kibana alert for security [#2806](https://github.com/wazuh/wazuh-kibana-app/issues/2806)

## Wazuh v4.0.4 - Kibana 7.10.0 , 7.10.2 - Revision 4016

### Added

- Modified agent registration adding groups and architecture [#2666](https://github.com/wazuh/wazuh-kibana-app/issues/2666) [#2652](https://github.com/wazuh/wazuh-kibana-app/issues/2652)
- Each user can only view their own reports [#2686](https://github.com/wazuh/wazuh-kibana-app/issues/2686)

### Fixed

- Create index pattern even if there aren´t available indices [#2620](https://github.com/wazuh/wazuh-kibana-app/issues/2620)
- Top bar overlayed over expanded visualizations [#2667](https://github.com/wazuh/wazuh-kibana-app/issues/2667)
- Empty inventory data in Solaris agents [#2680](https://github.com/wazuh/wazuh-kibana-app/pull/2680)
- Wrong parameters in the dev-tools autocomplete section [#2675](https://github.com/wazuh/wazuh-kibana-app/issues/2675)
- Wrong permissions on edit CDB list [#2665](https://github.com/wazuh/wazuh-kibana-app/pull/2665)
- fix(frontend): add the metafields when refreshing the index pattern [#2681](https://github.com/wazuh/wazuh-kibana-app/pull/2681)
- Error toast is showing about Elasticsearch users for environments without security [#2713](https://github.com/wazuh/wazuh-kibana-app/issues/2713)
- Error about Handler.error in Role Mapping fixed [#2702](https://github.com/wazuh/wazuh-kibana-app/issues/2702)
- Fixed message in reserved users actions [#2702](https://github.com/wazuh/wazuh-kibana-app/issues/2702)
- Error 500 on Export formatted CDB list [#2692](https://github.com/wazuh/wazuh-kibana-app/pull/2692)
- Wui rules label should have only one tooltip [#2723](https://github.com/wazuh/wazuh-kibana-app/issues/2723)
- Move upper the Wazuh item in the Kibana menu and default index pattern [#2867](https://github.com/wazuh/wazuh-kibana-app/pull/2867)


## Wazuh v4.0.4 - Kibana v7.9.1, v7.9.3 - Revision 4015

### Added

- Support for Wazuh v4.0.4

## Wazuh v4.0.3 - Kibana v7.9.1, v7.9.2, v7.9.3 - Revision 4014

### Added

- Improved management of index-pattern fields [#2630](https://github.com/wazuh/wazuh-kibana-app/issues/2630)

### Fixed

- fix(fronted): fixed the check of API and APP version in health check [#2655](https://github.com/wazuh/wazuh-kibana-app/pull/2655)
- Replace user by username key in the monitoring logic [#2654](https://github.com/wazuh/wazuh-kibana-app/pull/2654)
- Security alerts and reporting issues when using private tenants [#2639](https://github.com/wazuh/wazuh-kibana-app/issues/2639)
- Manager restart in rule editor does not work with Wazuh cluster enabled [#2640](https://github.com/wazuh/wazuh-kibana-app/issues/2640)
- fix(frontend): Empty inventory data in Solaris agents [#2680](https://github.com/wazuh/wazuh-kibana-app/pull/2680)

## Wazuh v4.0.3 - Kibana v7.9.1, v7.9.2, v7.9.3 - Revision 4013

### Added

- Support for Wazuh v4.0.3.

## Wazuh v4.0.2 - Kibana v7.9.1, v7.9.3 - Revision 4012

### Added

- Sample data indices name should take index pattern in use [#2593](https://github.com/wazuh/wazuh-kibana-app/issues/2593) 
- Added start option to macos Agents [#2653](https://github.com/wazuh/wazuh-kibana-app/pull/2653)

### Changed

- Statistics settings do not allow to configure primary shards and replicas [#2627](https://github.com/wazuh/wazuh-kibana-app/issues/2627)

## Wazuh v4.0.2 - Kibana v7.9.1, v7.9.3 - Revision 4011

### Added

- Support for Wazuh v4.0.2.

### Fixed

- The index pattern title is overwritten with its id after refreshing its fields [#2577](https://github.com/wazuh/wazuh-kibana-app/issues/2577)
- [RBAC] Issues detected when using RBAC [#2579](https://github.com/wazuh/wazuh-kibana-app/issues/2579)

## Wazuh v4.0.1 - Kibana v7.9.1, v7.9.3 - Revision 4010

### Changed

- Alerts summary table for PDF reports on all modules [#2632](https://github.com/wazuh/wazuh-kibana-app/issues/2632)
- [4.0-7.9] Run as with no wazuh-wui API user [#2576](https://github.com/wazuh/wazuh-kibana-app/issues/2576)
- Deploy a new agent interface as default interface [#2564](https://github.com/wazuh/wazuh-kibana-app/issues/2564)
- Problem in the visualization of new reserved resources of the Wazuh API [#2643](https://github.com/wazuh/wazuh-kibana-app/issues/2643)

### Fixed

- Restore the tables in the agents' reports [#2628](https://github.com/wazuh/wazuh-kibana-app/issues/2628)
- [RBAC] Issues detected when using RBAC [#2579](https://github.com/wazuh/wazuh-kibana-app/issues/2579)
- Changes done via a worker's API are overwritten [#2626](https://github.com/wazuh/wazuh-kibana-app/issues/2626)

### Fixed

- [BUGFIX] Default user field for current platform [#2633](https://github.com/wazuh/wazuh-kibana-app/pull/2633)

## Wazuh v4.0.1 - Kibana v7.9.1, v7.9.3 - Revision 4009

### Changed

- Hide empty columns of the processes table of the MacOS agents [#2570](https://github.com/wazuh/wazuh-kibana-app/pull/2570)
- Missing step in "Deploy a new agent" view [#2623](https://github.com/wazuh/wazuh-kibana-app/issues/2623)
- Implement wazuh users' CRUD [#2598](https://github.com/wazuh/wazuh-kibana-app/pull/2598)

### Fixed

- Inconsistent data in sample data alerts [#2618](https://github.com/wazuh/wazuh-kibana-app/pull/2618)

## Wazuh v4.0.1 - Kibana v7.9.1, v7.9.3 - Revision 4008

### Fixed

- Icons not align to the right in Modules > Events [#2607](https://github.com/wazuh/wazuh-kibana-app/pull/2607)
- Statistics visualizations do not show data [#2602](https://github.com/wazuh/wazuh-kibana-app/pull/2602)
- Error on loading css files [#2599](https://github.com/wazuh/wazuh-kibana-app/pull/2599)
- Fixed search filter in search bar in Module/SCA wasn't working [#2601](https://github.com/wazuh/wazuh-kibana-app/pull/2601)

## Wazuh v4.0.0 - Kibana v7.9.1, v7.9.2, v7.9.3 - Revision 4007

### Fixed

- updated macOS package URL [#2596](https://github.com/wazuh/wazuh-kibana-app/pull/2596)
- Revert "[4.0-7.9] [BUGFIX] Removed unnecessary function call" [#2597](https://github.com/wazuh/wazuh-kibana-app/pull/2597)

## Wazuh v4.0.0 - Kibana v7.9.1, v7.9.2, v7.9.3 - Revision 4006

### Fixed

- Undefined field in event view [#2588](https://github.com/wazuh/wazuh-kibana-app/issues/2588)
- Several calls to the same stats request (esAlerts) [#2586](https://github.com/wazuh/wazuh-kibana-app/issues/2586)
- The filter options popup doesn't open on click once the filter is pinned [#2581](https://github.com/wazuh/wazuh-kibana-app/issues/2581)
- The formatedFields are missing from the index-pattern of wazuh-alerts-* [#2574](https://github.com/wazuh/wazuh-kibana-app/issues/2574)


## Wazuh v4.0.0 - Kibana v7.9.3 - Revision 4005

### Added

- Support for Kibana v7.9.3

## Wazuh v4.0.0 - Kibana v7.9.1, v7.9.2 - Revision 4002

### Added

- Support for Wazuh v4.0.0.
- Support for Kibana v7.9.1 and 7.9.2.
- Support for Open Distro 1.10.1.
- Added a RBAC security layer integrated with Open Distro and X-Pack.
- Added remoted and analysisd statistics.
- Expand supported deployment variables.
- Added new configuration view settings for GCP integration.
- Added logic to change the `metafields` configuration of Kibana [#2524](https://github.com/wazuh/wazuh-kibana-app/issues/2524)

### Changed

- Migrated the default index-pattern to `wazuh-alerts-*`.
- Removed the `known-fields` functionality.
- Security Events dashboard redesinged.
- Redesigned the app settings configuration with categories.
- Moved the wazuh-registry file to Kibana optimize folder.

### Fixed

- Format options in `wazuh-alerts` index-pattern are not overwritten now.
- Prevent blank page in detaill agent view.
- Navigable agents name in Events.
- Index pattern is not being refreshed.
- Reporting fails when agent is pinned and compliance controls are visited.
- Reload rule detail doesn't work properly with the related rules.
- Fix search bar filter in Manage agent of group [#2541](https://github.com/wazuh/wazuh-kibana-app/pull/2541)

## Wazuh v3.13.2 - Kibana v7.9.1 - Revision 887

### Added

- Support for Wazuh v3.13.2

## Wazuh v3.13.2 - Kibana v7.8.0 - Revision 887
### Added

- Support for Wazuh v3.13.2

## Wazuh v3.13.1 - Kibana v7.9.1 - Revision 886

### Added

- Support for Kibana v7.9.1

## Wazuh v3.13.1 - Kibana v7.9.0 - Revision 885

### Added

- Support for Kibana v7.9.0


## Wazuh v3.13.1 - Kibana v7.8.1 - Revision 884

### Added

- Support for Kibana v7.8.1


## Wazuh v3.13.1 - Kibana v7.8.0 - Revision 883

### Added

- Support for Wazuh v3.13.1


## Wazuh v3.13.0 - Kibana v7.8.0 - Revision 881

### Added

- Support for Kibana v7.8.0


## Wazuh v3.13.0 - Kibana v7.7.0, v7.7.1 - Revision 880

### Added

- Support for Wazuh v3.13.0
- Support for Kibana v7.7.1
- Support for Open Distro 1.8
- New navigation experience with a global menu [#1965](https://github.com/wazuh/wazuh-kibana-app/issues/1965)
- Added a Breadcrumb in Kibana top nav [#2161](https://github.com/wazuh/wazuh-kibana-app/issues/2161)
- Added a new Agents Summary Screen [#1963](https://github.com/wazuh/wazuh-kibana-app/issues/1963)
- Added a new feature to add sample data to dashboards [#2115](https://github.com/wazuh/wazuh-kibana-app/issues/2115)
- Added MITRE integration [#1877](https://github.com/wazuh/wazuh-kibana-app/issues/1877)
- Added Google Cloud Platform integration [#1873](https://github.com/wazuh/wazuh-kibana-app/issues/1873)
- Added TSC integration [#2204](https://github.com/wazuh/wazuh-kibana-app/pull/2204)
- Added a new Integrity monitoring state view for agent [#2153](https://github.com/wazuh/wazuh-kibana-app/issues/2153)
- Added a new Integrity monitoring files detail view [#2156](https://github.com/wazuh/wazuh-kibana-app/issues/2156)
- Added a new component to explore Compliance requirements [#2156](https://github.com/wazuh/wazuh-kibana-app/issues/2261)

### Changed

- Code migration to React.js
- Global review of styles
- Unified Overview and Agent dashboards into new Modules [#2110](https://github.com/wazuh/wazuh-kibana-app/issues/2110)
- Changed Vulnerabilities dashboard visualizations [#2262](https://github.com/wazuh/wazuh-kibana-app/issues/2262)

### Fixed

- Open Distro tenants have been fixed and are functional now [#1890](https://github.com/wazuh/wazuh-kibana-app/issues/1890).
- Improved navigation performance [#2200](https://github.com/wazuh/wazuh-kibana-app/issues/2200).
- Avoid creating the wazuh-monitoring index pattern if it is disabled [#2100](https://github.com/wazuh/wazuh-kibana-app/issues/2100)
- SCA checks without compliance field can't be expanded [#2264](https://github.com/wazuh/wazuh-kibana-app/issues/2264)


## Wazuh v3.12.3 - Kibana v7.7.1 - Revision 876

### Added

- Support for Kibana v7.7.1


## Wazuh v3.12.3 - Kibana v7.7.0 - Revision 875

### Added

- Support for Kibana v7.7.0


## Wazuh v3.12.3 - Kibana v6.8.8, v7.6.1, v7.6.2 - Revision 874

### Added

- Support for Wazuh v3.12.3


## Wazuh v3.12.2 - Kibana v6.8.8, v7.6.1, v7.6.2 - Revision 873

### Added

- Support for Wazuh v3.12.2


## Wazuh v3.12.1 - Kibana v6.8.8, v7.6.1, v7.6.2 - Revision 872

### Added

- Support Wazuh 3.12.1
- Added new FIM settings on configuration on demand. [#2147](https://github.com/wazuh/wazuh-kibana-app/issues/2147)

### Changed

- Updated agent's variable names in deployment guides. [#2169](https://github.com/wazuh/wazuh-kibana-app/pull/2169)

### Fixed

- Pagination is now shown in table-type visualizations. [#2180](https://github.com/wazuh/wazuh-kibana-app/issues/2180)


## Wazuh v3.12.0 - Kibana v6.8.8, v7.6.2 - Revision 871

### Added

- Support for Kibana v6.8.8 and v7.6.2

## Wazuh v3.12.0 - Kibana v6.8.7, v7.4.2, v7.6.1 - Revision 870

### Added

- Support for Wazuh v3.12.0
- Added a new setting to hide manager alerts from dashboards. [#2102](https://github.com/wazuh/wazuh-kibana-app/pull/2102)
- Added a new setting to be able to change API from the top menu. [#2143](https://github.com/wazuh/wazuh-kibana-app/issues/2143)
- Added a new setting to enable/disable the known fields health check [#2037](https://github.com/wazuh/wazuh-kibana-app/pull/2037)
- Added suport for PCI 11.2.1 and 11.2.3 rules. [#2062](https://github.com/wazuh/wazuh-kibana-app/pull/2062)

### Changed

- Restructuring of the optimize/wazuh directory. Now the Wazuh configuration file (wazuh.yml) is placed on /usr/share/kibana/optimize/wazuh/config. [#2116](https://github.com/wazuh/wazuh-kibana-app/pull/2116)
- Improve performance of Dasboards reports generation. [1802344](https://github.com/wazuh/wazuh-kibana-app/commit/18023447c6279d385df84d7f4a5663ed2167fdb5)

### Fixed

- Discover time range selector is now displayed on the Cluster section. [08901df](https://github.com/wazuh/wazuh-kibana-app/commit/08901dfcbe509f17e4fab26877c8b7dae8a66bff)
- Added the win_auth_failure rule group to Authentication failure metrics. [#2099](https://github.com/wazuh/wazuh-kibana-app/pull/2099)
- Negative values in Syscheck attributes now have their correct value in reports. [7c3e84e](https://github.com/wazuh/wazuh-kibana-app/commit/7c3e84ec8f00760b4f650cfc00a885d868123f99)


## Wazuh v3.11.4 - Kibana v7.6.1 - Revision 858

### Added

- Support for Kibana v7.6.1


## Wazuh v3.11.4 - Kibana v6.8.6, v7.4.2, v7.6.0 - Revision 857

### Added

- Support for Wazuh v3.11.4


## Wazuh v3.11.3 - Kibana v7.6.0 - Revision 856

### Added

- Support for Kibana v7.6.0


## Wazuh v3.11.3 - Kibana v7.4.2 - Revision 855

### Added

- Support for Kibana v7.4.2

## Wazuh v3.11.3 - Kibana v7.5.2 - Revision 854

### Added

- Support for Wazuh v3.11.3

### Fixed

- Windows Updates table is now displayed in the Inventory Data report [#2028](https://github.com/wazuh/wazuh-kibana-app/pull/2028)


## Wazuh v3.11.2 - Kibana v7.5.2 - Revision 853

### Added

- Support for Kibana v7.5.2


## Wazuh v3.11.2 - Kibana v6.8.6, v7.3.2, v7.5.1 - Revision 852

### Added

- Support for Wazuh v3.11.2

### Changed

- Increased list filesize limit for the CDB-list [#1993](https://github.com/wazuh/wazuh-kibana-app/pull/1993)

### Fixed

- The xml validator now correctly handles the `--` string within comments [#1980](https://github.com/wazuh/wazuh-kibana-app/pull/1980)
- The AWS map visualization wasn't been loaded until the user interacts with it [dd31bd7](https://github.com/wazuh/wazuh-kibana-app/commit/dd31bd7a155354bc50fe0af22fca878607c8936a)


## Wazuh v3.11.1 - Kibana v6.8.6, v7.3.2, v7.5.1 - Revision 581

### Added
- Support for Wazuh v3.11.1.


## Wazuh v3.11.0 - Kibana v6.8.6, v7.3.2, v7.5.1 - Revision 580

### Added

- Support for Wazuh v3.11.0.
- Support for Kibana v7.5.1.
- The API credentials configuration has been moved from the .wazuh index to a wazuh.yml configuration file. Now the configuration of the API hosts is done from the file and not from the application. [#1465](https://github.com/wazuh/wazuh-kibana-app/issues/1465) [#1771](https://github.com/wazuh/wazuh-kibana-app/issues/1771).
- Upload ruleset files using a "drag and drop" component [#1770](https://github.com/wazuh/wazuh-kibana-app/issues/1770)
- Add logs for the reporting module [#1622](https://github.com/wazuh/wazuh-kibana-app/issues/1622).
- Extended the "Add new agent" guide [#1767](https://github.com/wazuh/wazuh-kibana-app/issues/1767).
- Add new table for windows hotfixes [#1932](https://github.com/wazuh/wazuh-kibana-app/pull/1932)

### Changed

- Removed Discover from top menu [#1699](https://github.com/wazuh/wazuh-kibana-app/issues/1699).
- Hide index pattern selector in case that only one exists [#1799](https://github.com/wazuh/wazuh-kibana-app/issues/1799).
- Remove visualizations legend [#1936](https://github.com/wazuh/wazuh-kibana-app/pull/1936)
- Normalize the field whodata in the group reporting [#1921](https://github.com/wazuh/wazuh-kibana-app/pull/1921)
- A message in the configuration view is ambiguous [#1870](https://github.com/wazuh/wazuh-kibana-app/issues/1870)
- Refactor syscheck table [#1941](https://github.com/wazuh/wazuh-kibana-app/pull/1941)

### Fixed

- Empty files now throws an error [#1806](https://github.com/wazuh/wazuh-kibana-app/issues/1806).
- Arguments for wazuh api requests are now validated [#1815](https://github.com/wazuh/wazuh-kibana-app/issues/1815).
- Fixed the way to check admin mode [#1838](https://github.com/wazuh/wazuh-kibana-app/issues/1838).
- Fixed error exporting as CSV the files into a group [#1833](https://github.com/wazuh/wazuh-kibana-app/issues/1833).
- Fixed XML validator false error for `<` [1882](https://github.com/wazuh/wazuh-kibana-app/issues/1882)
- Fixed "New file" editor doesn't allow saving twice [#1896](https://github.com/wazuh/wazuh-kibana-app/issues/1896)
- Fixed decoders files [#1929](https://github.com/wazuh/wazuh-kibana-app/pull/1929)
- Fixed registration guide [#1926](https://github.com/wazuh/wazuh-kibana-app/pull/1926)
- Fixed infinite load on Ciscat views [#1920](https://github.com/wazuh/wazuh-kibana-app/pull/1920), [#1916](https://github.com/wazuh/wazuh-kibana-app/pull/1916)
- Fixed missing fields in the Visualizations [#1913](https://github.com/wazuh/wazuh-kibana-app/pull/1913)
- Fixed Amazon S3 status is wrong in configuration section [#1864](https://github.com/wazuh/wazuh-kibana-app/issues/1864)
- Fixed hidden overflow in the fim configuration [#1887](https://github.com/wazuh/wazuh-kibana-app/pull/1887)
- Fixed Logo source fail after adding server.basePath [#1871](https://github.com/wazuh/wazuh-kibana-app/issues/1871)
- Fixed the documentation broken links [#1853](https://github.com/wazuh/wazuh-kibana-app/pull/1853)

## Wazuh v3.10.2 - Kibana v7.5.1 - Revision 556

### Added

- Support for Kibana v7.5.1


## Wazuh v3.10.2 - Kibana v7.5.0 - Revision 555

### Added

- Support for Kibana v7.5.0


## Wazuh v3.10.2 - Kibana v7.4.2 - Revision 549

### Added

- Support for Kibana v7.4.2


## Wazuh v3.10.2 - Kibana v7.4.1 - Revision 548

### Added

- Support for Kibana v7.4.1


## Wazuh v3.10.2 - Kibana v7.4.0 - Revision 547

### Added

- Support for Kibana v7.4.0
- Support for Wazuh v3.10.2.


## Wazuh v3.10.2 - Kibana v7.3.2 - Revision 546

### Added

- Support for Wazuh v3.10.2.


## Wazuh v3.10.1 - Kibana v7.3.2 - Revision 545

### Added

- Support for Wazuh v3.10.1.


## Wazuh v3.10.0 - Kibana v7.3.2 - Revision 543

### Added

- Support for Wazuh v3.10.0.
- Added an interactive guide for registering agents, things are now easier for the user, guiding it through the steps needed ending in a _copy & paste_ snippet for deploying his agent [#1468](https://github.com/wazuh/wazuh-kibana-app/issues/1468).
- Added new dashboards for the recently added regulatory compliance groups into the Wazuh core. They are HIPAA and NIST-800-53 [#1468](https://github.com/wazuh/wazuh-kibana-app/issues/1448), [#1638]( https://github.com/wazuh/wazuh-kibana-app/issues/1638).
- Make the app work under a custom Kibana space [#1234](https://github.com/wazuh/wazuh-kibana-app/issues/1234), [#1450](https://github.com/wazuh/wazuh-kibana-app/issues/1450).
- Added the ability to manage the app as a native plugin when using Kibana spaces, now you can safely hide/show the app depending on the selected space [#1601](https://github.com/wazuh/wazuh-kibana-app/issues/1601).
- Adapt the app the for Kibana dark mode [#1562](https://github.com/wazuh/wazuh-kibana-app/issues/1562).
- Added an alerts summary in _Overview > FIM_ panel [#1527](https://github.com/wazuh/wazuh-kibana-app/issues/1527).
- Export all the information of a Wazuh group and its related agents in a PDF document [#1341](https://github.com/wazuh/wazuh-kibana-app/issues/1341).
- Export the configuration of a certain agent as a PDF document. Supports granularity for exporting just certain sections of the configuration [#1340](https://github.com/wazuh/wazuh-kibana-app/issues/1340).


### Changed

- Reduced _Agents preview_ load time using the new API endpoint `/summary/agents` [#1687](https://github.com/wazuh/wazuh-kibana-app/pull/1687).
- Replaced most of the _md-nav-bar_ Angular.js components with React components using EUI [#1705](https://github.com/wazuh/wazuh-kibana-app/pull/1705).
- Replaced the requirements slider component with a new styled component [#1708](https://github.com/wazuh/wazuh-kibana-app/pull/1708).
- Soft deprecated the _.wazuh-version_ internal index, now the app dumps its content if applicable to a registry file, then the app removes that index. Further versions will hard deprecate this index [#1467](https://github.com/wazuh/wazuh-kibana-app/issues/1467). 
- Visualizations now don't fetch the documents _source_, also, they now use _size: 0_ for fetching [#1663](https://github.com/wazuh/wazuh-kibana-app/issues/1663).
- The app menu is now fixed on top of the view, it's not being hidden on every state change. Also, the Wazuh logo was placed in the top bar of Kibana UI [#1502](https://github.com/wazuh/wazuh-kibana-app/issues/1502).
- Improved _getTimestamp_ method not returning a promise object because it's no longer needed [014bc3a](https://github.com/wazuh/wazuh-kibana-app/commit/014b3aba0d2e9cda0c4d521f5f16faddc434a21e). Also improved main Discover listener for Wazuh not returning a promise object [bd82823](https://github.com/wazuh/wazuh-kibana-app/commit/bd8282391a402b8c567b32739cf914a0135d74bc).
- Replaced _Requirements over time_ visualizations in both PCI DSS and GDPR dashboards [35c539](https://github.com/wazuh/wazuh-kibana-app/commit/35c539eb328b3bded94aa7608f73f9cc51c235a6).
- Do not show a toaster when a visualization field was not known yet, instead, show it just in case the internal refreshing failed [19a2e7](https://github.com/wazuh/wazuh-kibana-app/commit/19a2e71006b38f6a64d3d1eb8a20b02b415d7e07).
- Minor optimizations for server logging [eb8e000](https://github.com/wazuh/wazuh-kibana-app/commit/eb8e00057dfea2dafef56319590ff832042c402d).

### Fixed

- Alerts search bar fixed for Kibana v7.3.1, queries were not being applied as expected [#1686](https://github.com/wazuh/wazuh-kibana-app/issues/1686).
- Hide attributes field from non-Windows agents in the FIM table [#1710](https://github.com/wazuh/wazuh-kibana-app/issues/1710).
- Fixed broken view in Management > Configuration > Amazon S3 > Buckets, some information was missing [#1675](https://github.com/wazuh/wazuh-kibana-app/issues/1675).
- Keep user's filters when switching from Discover to panel [#1685](https://github.com/wazuh/wazuh-kibana-app/issues/1685).
- Reduce load time and amount of data to be fetched in _Management > Cluster monitoring_ section avoiding possible timeouts [#1663](https://github.com/wazuh/wazuh-kibana-app/issues/1663).
- Restored _Remove column_ feature in Discover tabs [#1702](https://github.com/wazuh/wazuh-kibana-app/issues/1702).
- Apps using Kibana v7.3.1 had a bug once the user goes back from _Agent > FIM > Files_ to _Agent > FIM > dashboard_, filters disappear, now it's working properly [#1700](https://github.com/wazuh/wazuh-kibana-app/issues/1700).
- Fixed visual bug in _Management > Cluster monitoring_ and a button position [1e3b748](https://github.com/wazuh/wazuh-kibana-app/commit/1e3b748f11b43b2e7956b830269b6d046d74d12c).
- The app installation date was not being updated properly, now it's fixed [#1692](https://github.com/wazuh/wazuh-kibana-app/issues/1692).
- Fixed _Network interfaces_ table in Inventory section, the table was not paginating [#1474](https://github.com/wazuh/wazuh-kibana-app/issues/1474).
- Fixed APIs passwords are now obfuscated in server responses [adc3152](https://github.com/wazuh/wazuh-kibana-app/pull/1782/commits/adc31525e26b25e4cb62d81cbae70a8430728af5).


## Wazuh v3.9.5 - Kibana v6.8.2 / Kibana v7.2.1 / Kibana v7.3.0 - Revision 531

### Added

- Support for Wazuh v3.9.5

## Wazuh v3.9.4 - Kibana v6.8.1 / Kibana v6.8.2 / Kibana v7.2.0 / Kibana v7.2.1 / Kibana v7.3.0 - Revision 528

### Added

- Support for Wazuh v3.9.4
- Allow filtering by clicking a column in rules/decoders tables [0e2ddd7](https://github.com/wazuh/wazuh-kibana-app/pull/1615/commits/0e2ddd7b73f7f7975d02e97ed86ae8a0966472b4)
- Allow open file in rules table clicking on the file column [1af929d](https://github.com/wazuh/wazuh-kibana-app/pull/1615/commits/1af929d62f450f93c6733868bcb4057e16b7e279)

### Changed

- Improved app performance [#1640](https://github.com/wazuh/wazuh-kibana-app/pull/1640).
- Remove path filter from custom rules and decoders [895792e](https://github.com/wazuh/wazuh-kibana-app/pull/1615/commits/895792e6e6d9401b3293d5e16352b9abef515096)
- Show path column in rules and decoders [6f49816](https://github.com/wazuh/wazuh-kibana-app/pull/1615/commits/6f49816c71b5999d77bf9e3838443627c9be945d)
- Removed SCA overview dashboard [94ebbff](https://github.com/wazuh/wazuh-kibana-app/pull/1615/commits/94ebbff231cbfb6d793130e0b9ea855baa755a1c)
- Disabled last custom column removal [f1ef7de](https://github.com/wazuh/wazuh-kibana-app/pull/1615/commits/f1ef7de1a34bbe53a899596002e8153b95e7dc0e)
- Agents messages across sections unification [8fd7e36](https://github.com/wazuh/wazuh-kibana-app/pull/1615/commits/8fd7e36286fa9dfd03a797499af6ffbaa90b00e1)

### Fixed

- Fix check storeded apis [d6115d6](https://github.com/wazuh/wazuh-kibana-app/pull/1615/commits/d6115d6424c78f0cde2017b432a51b77186dd95a).
- Fix pci-dss console error [297080d](https://github.com/wazuh/wazuh-kibana-app/pull/1615/commits/297080d36efaea8f99b0cafd4c48845dad20495a)
- Fix error in reportingTable [85b7266](https://github.com/wazuh/wazuh-kibana-app/pull/1615/commits/85b72662cb4db44c443ed04f7c31fba57eefccaa)
- Fix filters budgets size [c7ac86a](https://github.com/wazuh/wazuh-kibana-app/pull/1615/commits/c7ac86acb3d5afaf1cf348fab09a2b8c5778a491)
- Fix missing permalink virustotal visualization [1b57529](https://github.com/wazuh/wazuh-kibana-app/pull/1615/commits/1b57529758fccdeb3ac0840e66a8aafbe4757a96)
- Improved wz-table performance [224bd6f](https://github.com/wazuh/wazuh-kibana-app/pull/1615/commits/224bd6f31235c81ba01755c3c1e120c3f86beafd)
- Fix inconsistent data between visualizations and tables in Overview Security Events [b12c600](https://github.com/wazuh/wazuh-kibana-app/pull/1615/commits/b12c600578d80d0715507dec4624a4ebc27ea573)
- Timezone applied in cluster status [a4f620d](https://github.com/wazuh/wazuh-kibana-app/pull/1615/commits/a4f620d398f5834a6d2945af892a462425ca3bec)
- Fixed Overview Security Events report when wazuh.monitoring is disabled [1c26da0](https://github.com/wazuh/wazuh-kibana-app/pull/1615/commits/1c26da05a0b6daf727e15c13b819111aa4e4e913)
- Fixes in APIs management [2143943](https://github.com/wazuh/wazuh-kibana-app/pull/1615/commits/2143943a5049cbb59bb8d6702b5a56cbe0d27a2a)
- Prevent duplicated visualization toast errors [786faf3](https://github.com/wazuh/wazuh-kibana-app/commit/786faf3e62d2cad13f512c0f873b36eca6e9787d)
- Fix not properly updated breadcrumb in ruleset section [9645903](https://github.com/wazuh/wazuh-kibana-app/commit/96459031cd4edbe047970bf0d22d0c099771879f)
- Fix badly dimensioned table in Integrity Monitoring section [9645903](https://github.com/wazuh/wazuh-kibana-app/commit/96459031cd4edbe047970bf0d22d0c099771879f)
- Fix implicit filters can be destroyed [9cf8578](https://github.com/wazuh/wazuh-kibana-app/commit/9cf85786f504f5d67edddeea6cfbf2ab577e799b)
- Windows agent dashboard doesn't show failure logon access. [d38d088](https://github.com/wazuh/wazuh-kibana-app/commit/d38d0881ac8e4294accde83d63108337b74cdd91) 
- Number of agents is not properly updated.  [f7cbbe5](https://github.com/wazuh/wazuh-kibana-app/commit/f7cbbe54394db825827715c3ad4370ac74317108) 
- Missing scrollbar on Firefox file viewer.  [df4e8f9](https://github.com/wazuh/wazuh-kibana-app/commit/df4e8f9305b35e9ee1473bed5f5d452dd3420567) 
- Agent search filter by name, lost when refreshing. [71b5274](https://github.com/wazuh/wazuh-kibana-app/commit/71b5274ccc332d8961a158587152f7badab28a95) 
- Alerts of level 12 cannot be displayed in the Summary table. [ec0e888](https://github.com/wazuh/wazuh-kibana-app/commit/ec0e8885d9f1306523afbc87de01a31f24e36309) 
- Restored query from search bar in visualizations. [439128f](https://github.com/wazuh/wazuh-kibana-app/commit/439128f0a1f65b649a9dcb81ab5804ca20f65763) 
- Fix Kibana filters loop in Firefox. [82f0f32](https://github.com/wazuh/wazuh-kibana-app/commit/82f0f32946d844ce96a28f0185f903e8e05c5589) 

## Wazuh v3.9.3 - Kibana v6.8.1 / v7.1.1 / v7.2.0 - Revision 523

### Added

- Support for Wazuh v3.9.3
- Support for Kibana v7.2.0 [#1556](https://github.com/wazuh/wazuh-kibana-app/pull/1556).

### Changed

- New design and several UI/UX changes [#1525](https://github.com/wazuh/wazuh-kibana-app/pull/1525).
- Improved error checking + syscollector performance [94d0a83](https://github.com/wazuh/wazuh-kibana-app/commit/94d0a83e43aa1d2d84ef6f87cbb76b9aefa085b3).
- Adapt Syscollector for MacOS agents [a4bf7ef](https://github.com/wazuh/wazuh-kibana-app/commit/a4bf7efc693a99b7565b5afcaa372155f15a4db9).
- Show last scan for syscollector [73f2056](https://github.com/wazuh/wazuh-kibana-app/commit/73f2056673bb289d472663397ba7097e49b7b93b).
- Extendend information for syscollector [#1585](https://github.com/wazuh/wazuh-kibana-app/issues/1585).

### Fixed

- Corrected width for agent stats [a998955](https://github.com/wazuh/wazuh-kibana-app/commit/a99895565a8854c55932ec94cffb08e1d0aa3da1).
- Fix height for the menu directive with Dynamic height [427d0f3](https://github.com/wazuh/wazuh-kibana-app/commit/427d0f3e9fa6c34287aa9e8557da99a51e0db40f).
- Fix wazuh-db and clusterd check [cddcef6](https://github.com/wazuh/wazuh-kibana-app/commit/cddcef630c5234dd6f6a495715743dfcfd4e4001).
- Fix AlertsStats when value is "0", it was showing "-" [07a3e10](https://github.com/wazuh/wazuh-kibana-app/commit/07a3e10c7f1e626ba75a55452b6c295d11fd657d).
- Fix syscollector state value [f8d3d0e](https://github.com/wazuh/wazuh-kibana-app/commit/f8d3d0eca44e67e26f79bc574495b1f4c8f751f2).
- Fix time offset for reporting table [2ef500b](https://github.com/wazuh/wazuh-kibana-app/commit/2ef500bb112e68bd4811b8e87ce8581d7c04d20f).
- Fix call to obtain GDPR requirements for specific agent [ccda846](https://github.com/wazuh/wazuh-kibana-app/commit/ccda8464b50be05bc5b3642f25f4972c8a7a2c03).
- Restore "rule.id" as a clickable field in visualizations [#1546](https://github.com/wazuh/wazuh-kibana-app/pull/1546).
- Fix timepicker in cluster monitoring [f7533ce](https://github.com/wazuh/wazuh-kibana-app/pull/1560/commits/f7533cecb6862abfb5c1d2173ec3e70ffc59804a).
- Fix several bugs [#1569](https://github.com/wazuh/wazuh-kibana-app/pull/1569).
- Fully removed "rule.id" as URL field [#1584](https://github.com/wazuh/wazuh-kibana-app/issues/1584).
- Fix filters for dashboards [#1583](https://github.com/wazuh/wazuh-kibana-app/issues/1583).
- Fix missing dependency [#1591](https://github.com/wazuh/wazuh-kibana-app/issues/1591).

## Wazuh v3.9.2 - Kibana v7.1.1 - Revision 510

### Added

- Support for Wazuh v3.9.2

### Changed

- Avoid showing more than one toaster for the same error message [7937003](https://github.com/wazuh/wazuh-kibana-app/commit/793700382798033203091d160773363323e05bb9).
- Restored "Alerts evolution - Top 5 agents" in Overview > Security events [f9305c0](https://github.com/wazuh/wazuh-kibana-app/commit/f9305c0c6acf4a31c41b1cc9684b87f79b27524f).

### Fixed

- Fix missing parameters in Dev Tools request [#1496](https://github.com/wazuh/wazuh-kibana-app/pull/1496).
- Fix "Invalid Date" for Safari and Internet Explorer [#1505](https://github.com/wazuh/wazuh-kibana-app/pull/1505).

## Wazuh v3.9.1 - Kibana v7.1.1 - Revision 509

### Added

- Support for Kibana v7.1.1
- Added overall metrics for Agents > Overview [#1479](https://github.com/wazuh/wazuh-kibana-app/pull/1479).

### Fixed

- Fixed missing dependency for Discover [43f5dd5](https://github.com/wazuh/wazuh-kibana-app/commit/43f5dd5f64065c618ba930b2a4087f0a9e706c0e).
- Fixed visualization for Agents > Overview [#1477](https://github.com/wazuh/wazuh-kibana-app/pull/1477). 
- Fixed SCA policy checks table [#1478](https://github.com/wazuh/wazuh-kibana-app/pull/1478).

## Wazuh v3.9.1 - Kibana v7.1.0 - Revision 508

### Added

- Support for Kibana v7.1.0

## Wazuh v3.9.1 - Kibana v6.8.0 - Revision 444

### Added

- Support for Wazuh v3.9.1
- Support for Kibana v6.8.0

### Fixed

- Fixed background color for some parts of the Discover directive [2dfc763](https://github.com/wazuh/wazuh-kibana-app/commit/2dfc763bfa1093fb419f118c2938f6b348562c69).
- Fixed cut values in non-resizable tables when the value is too large [cc4828f](https://github.com/wazuh/wazuh-kibana-app/commit/cc4828fbf50d4dab3dd4bb430617c1f2b13dac6a).
- Fixed handled but not shown error messages from rule editor [0aa0e17](https://github.com/wazuh/wazuh-kibana-app/commit/0aa0e17ac8678879e5066f8d83fd46f5d8edd86a).
- Minor typos corrected [fe11fb6](https://github.com/wazuh/wazuh-kibana-app/commit/fe11fb67e752368aedc89ec844ddf729eb8ad761).
- Minor fixes in agents configuration [1bc2175](https://github.com/wazuh/wazuh-kibana-app/commit/1bc217590438573e7267687655bb5939b5bb9fde).
- Fix Management > logs viewer scrolling [f458b2e](https://github.com/wazuh/wazuh-kibana-app/commit/f458b2e3294796f9cf00482b4da27984646c6398).

### Changed

- Kibana version shown in settings is now read from our package.json [c103d3e](https://github.com/wazuh/wazuh-kibana-app/commit/c103d3e782136106736c02039d28c4567b255aaa).
- Removed an old header from Settings [0197b8b](https://github.com/wazuh/wazuh-kibana-app/commit/0197b8b1abc195f275c8cd9893df84cd5569527b).
- Improved index pattern validation fields, replaced "full_log" with "rule.id" as part of the minimum required fields [dce0595](https://github.com/wazuh/wazuh-kibana-app/commit/dce059501cbd28f1294fd761da3e015e154747bc).
- Improve dynamic height for configuration editor [c318131](https://github.com/wazuh/wazuh-kibana-app/commit/c318131dfb6b5f01752593f2aa972b98c0655610).
- Add timezone for all dates shown in the app [4b8736f](https://github.com/wazuh/wazuh-kibana-app/commit/4b8736fb4e562c78505daaee042bcd798242c3f5).

## Wazuh v3.9.0 - Kibana v6.7.0 / v6.7.1 / v6.7.2 - Revision 441

### Added

- Support for Wazuh v3.9.0
- Support for Kibana v6.7.0 / v6.7.1 / v6.7.2
- Edit master and worker configuration ([#1215](https://github.com/wazuh/wazuh-kibana-app/pull/1215)).
- Edit local rules, local decoders and CDB lists ([#1212](https://github.com/wazuh/wazuh-kibana-app/pull/1212), [#1204](https://github.com/wazuh/wazuh-kibana-app/pull/1204), [#1196](https://github.com/wazuh/wazuh-kibana-app/pull/1196), [#1233](https://github.com/wazuh/wazuh-kibana-app/pull/1233), [#1304](https://github.com/wazuh/wazuh-kibana-app/pull/1304)).
- View no local rules/decoders XML files ([#1395](https://github.com/wazuh/wazuh-kibana-app/pull/1395))
- Dev Tools additions
  - Added hotkey `[shift] + [enter]` for sending query ([#1170](https://github.com/wazuh/wazuh-kibana-app/pull/1170)).
  - Added `Export JSON` button for the Dev Tools ([#1170](https://github.com/wazuh/wazuh-kibana-app/pull/1170)).
- Added refresh button for agents preview table ([#1169](https://github.com/wazuh/wazuh-kibana-app/pull/1169)).
- Added `configuration assessment` information in "Agent > Policy monitoring" ([#1227](https://github.com/wazuh/wazuh-kibana-app/pull/1227)).
- Added agents `configuration assessment` configuration section in "Agent > Configuration" ([1257](https://github.com/wazuh/wazuh-kibana-app/pull/1257))
- Restart master and worker nodes ([#1222](https://github.com/wazuh/wazuh-kibana-app/pull/1222)).
- Restart agents ([#1229](https://github.com/wazuh/wazuh-kibana-app/pull/1229)).
- Added support for more than one Wazuh monitoring pattern ([#1243](https://github.com/wazuh/wazuh-kibana-app/pull/1243))
- Added customizable interval for Wazuh monitoring indices creation ([#1243](https://github.com/wazuh/wazuh-kibana-app/pull/1243)).
- Expand visualizations ([#1246](https://github.com/wazuh/wazuh-kibana-app/pull/1246)).
- Added a dynamic table columns selector ([#1246](https://github.com/wazuh/wazuh-kibana-app/pull/1246)).
- Added resizable columns by dragging in tables ([d2bf8ee](https://github.com/wazuh/wazuh-kibana-app/commit/d2bf8ee9681ca5d6028325e165854b49214e86a3))
- Added a cron job for fetching missing fields of all valid index patterns, also merging dynamic fields every time an index pattern is refreshed by the app ([#1276](https://github.com/wazuh/wazuh-kibana-app/pull/1276)).
- Added auto-merging dynamic fields for Wazuh monitoring index patterns ([#1300](https://github.com/wazuh/wazuh-kibana-app/pull/1300))
- New server module, it's a job queue so we can add delayed jobs to be run in background, this iteration only accepts delayed Wazuh API calls ([#1283](https://github.com/wazuh/wazuh-kibana-app/pull/1283)).
- Added new way to view logs using a logs viewer ([#1292](https://github.com/wazuh/wazuh-kibana-app/pull/1292))
- Added new directive for registering agents from the UI, including instructions on "how to" ([#1321](https://github.com/wazuh/wazuh-kibana-app/pull/1321)).
- Added some Angular charts in Agents Preview and Agents SCA sections ([#1364](https://github.com/wazuh/wazuh-kibana-app/pull/1364))
- Added Docker listener settings in configuration views ([#1365](https://github.com/wazuh/wazuh-kibana-app/pull/1365))
- Added Docker dashboards for both Agents and Overview ([#1367](https://github.com/wazuh/wazuh-kibana-app/pull/1367))
- Improved app logger with debug level ([#1373](https://github.com/wazuh/wazuh-kibana-app/pull/1373))
- Introducing React components from the EUI framework

### Changed

- Escape XML special characters ([#1159](https://github.com/wazuh/wazuh-kibana-app/pull/1159)).
- Changed empty results message for Wazuh tables ([#1165](https://github.com/wazuh/wazuh-kibana-app/pull/1165)).
- Allowing the same query multiple times on the Dev Tools ([#1174](https://github.com/wazuh/wazuh-kibana-app/pull/1174))
- Refactor JSON/XML viewer for configuration tab ([#1173](https://github.com/wazuh/wazuh-kibana-app/pull/1173), [#1148](https://github.com/wazuh/wazuh-kibana-app/pull/1148)).
- Using full height for all containers when possible ([#1224](https://github.com/wazuh/wazuh-kibana-app/pull/1224)).
- Improved the way we are handling "back button" events ([#1207](https://github.com/wazuh/wazuh-kibana-app/pull/1207)).
- Changed some visualizations for FIM, GDPR, PCI, Vulnerability and Security Events ([#1206](https://github.com/wazuh/wazuh-kibana-app/pull/1206), [#1235](https://github.com/wazuh/wazuh-kibana-app/pull/1235), [#1293](https://github.com/wazuh/wazuh-kibana-app/pull/1293)).
- New design for agent header view ([#1186](https://github.com/wazuh/wazuh-kibana-app/pull/1186)).
- Not fetching data the very first time the Dev Tools are opened ([#1185](https://github.com/wazuh/wazuh-kibana-app/pull/1185)).
- Refresh all known fields for all valid index patterns if `kbn-vis` detects a broken index pattern ([ecd7c8f](https://github.com/wazuh/wazuh-kibana-app/commit/ecd7c8f98c187a350f81261d13b0d45dcec6dc5d)).
- Truncate texts and display a tooltip when they don't fit in a table cell ([7b56a87](https://github.com/wazuh/wazuh-kibana-app/commit/7b56a873f85dcba7e6838aeb2e40d9b4cf472576))
- Updated API autocomplete for Dev Tools ([#1218](https://github.com/wazuh/wazuh-kibana-app/pull/1218))
- Updated switches design to adapt it to Kibana's design ([#1253](https://github.com/wazuh/wazuh-kibana-app/pull/1253))
- Reduced the width of some table cells with little text, to give more space to the other columns ([#1263](https://github.com/wazuh/wazuh-kibana-app/pull/1263)).
- Redesign for Management > Status daemons list ([#1284](https://github.com/wazuh/wazuh-kibana-app/pull/1284)).
- Redesign for Management > Configuration, Agent > Configuration ([#1289](https://github.com/wazuh/wazuh-kibana-app/pull/1289)).
- Replaced Management > Logs table with a log viewer component ([#1292](https://github.com/wazuh/wazuh-kibana-app/pull/1292)).
- The agents list search bar now allows to switch between AND/OR operators ([#1291](https://github.com/wazuh/wazuh-kibana-app/pull/1291)).
- Improve audit dashboards ([#1374](https://github.com/wazuh/wazuh-kibana-app/pull/1374))
- Exclude agent "000" getting the last registered and the most active agents from the Wazuh API.([#1391](https://github.com/wazuh/wazuh-kibana-app/pull/1391))
- Reviewed Osquery dashboards ([#1394](https://github.com/wazuh/wazuh-kibana-app/pull/1394))
- Memory info is now a log ([#1400](https://github.com/wazuh/wazuh-kibana-app/pull/1400))
- Error toasters time is now 30000ms, warning/info are still 6000ms ([#1420](https://github.com/wazuh/wazuh-kibana-app/pull/1420))

### Fixed

- Properly handling long messages on notifier service, until now, they were using out of the card space, also we replaced some API messages with more meaningful messages ([#1168](https://github.com/wazuh/wazuh-kibana-app/pull/1168)).
- Adapted Wazuh icon for multiple browsers where it was gone ([#1208](https://github.com/wazuh/wazuh-kibana-app/pull/1208)).
- Do not fetch data from tables twice when resize window ([#1303](https://github.com/wazuh/wazuh-kibana-app/pull/1303)).
- Agent syncrhonization status is updated as we browse the configuration section ([#1305](https://github.com/wazuh/wazuh-kibana-app/pull/1305))
- Using the browser timezone for reporting documents ([#1311](https://github.com/wazuh/wazuh-kibana-app/pull/1311)).
- Wrong behaviors in the routing system when the basePath was set ([#1342](https://github.com/wazuh/wazuh-kibana-app/pull/1342))
- Do not show pagination for one-page tables ([196c5b7](https://github.com/wazuh/wazuh-kibana-app/pull/1362/commits/196c5b717583032798da7791fa4f90ec06397f68))
- Being redirected to Overview once a Kibana restart is performed ([#1378](https://github.com/wazuh/wazuh-kibana-app/pull/1378))
- Displaying the AWS services section of the aws-s3 wodle ([#1393](https://github.com/wazuh/wazuh-kibana-app/pull/1393))
- Show email configuration on the configuration on demand ([#1401](https://github.com/wazuh/wazuh-kibana-app/issues/1401))
- Show "Follow symbolic link" field in Integrity monitoring - Monitored configuration on demand ([0c9c9da](https://github.com/wazuh/wazuh-kibana-app/pull/1414/commits/0c9c9da3b951548761cd203db5ee5baa39afe26c))

## Wazuh v3.8.2 - Kibana v6.6.0 / v6.6.1 / v6.6.2 / v6.7.0 - Revision 419

### Added

- Support for Kibana v6.6.0 / v6.6.1 / v6.6.2 / v6.7.0

### Fixed

- Fixed AWS dashboard, newer JavaScript browser engines break the view due to Angular.js ([6e882fc](https://github.com/wazuh/wazuh-kibana-app/commit/6e882fc1d7efe6059e6140ff40b8a20d9c1fa51e)).
- Fixed AWS accounts visualization, using the right field now ([6e882fc](https://github.com/wazuh/wazuh-kibana-app/commit/6e882fc1d7efe6059e6140ff40b8a20d9c1fa51e)).

## Wazuh v3.8.2 - Kibana v6.5.4 - Revision 418

### Added

- Support for Wazuh v3.8.2

### Changed

- Close configuration editor only if it was successfully updated ([bc77c35](https://github.com/wazuh/wazuh-kibana-app/commit/bc77c35d8440a656d4704451ce857c9e1d36a438)).
- Replaced FIM Vega visualization with standard visualization ([554ee1c](https://github.com/wazuh/wazuh-kibana-app/commit/554ee1c4c4d75c76d82272075acf8bb62e7f9e27)).

## Wazuh v3.8.1 - Kibana v6.5.4 - Revision 417

### Added

- Support for Wazuh v3.8.1

### Changed

- Moved monitored/ignored Windows registry entries to "FIM > Monitored" and "FIM > Ignored" to avoid user confusion ([#1176](https://github.com/wazuh/wazuh-kibana-app/pull/1176)).
- Excluding managers from wazuh-monitoring indices ([#1177](https://github.com/wazuh/wazuh-kibana-app/pull/1177)).
- Escape `&` before sending group configuration ([d3aa56f](https://github.com/wazuh/wazuh-kibana-app/commit/d3aa56fa73478c60505e500db7d3a7df263081b5)).
- Improved `autoFormat` function before rendering group configuration ([f4f8144](https://github.com/wazuh/wazuh-kibana-app/commit/f4f8144eef8b93038fc897a9f16356e71029b844)).
- Now the group configuration editor doesn't exit after sending data to the Wazuh API ([5c1a3ef](https://github.com/wazuh/wazuh-kibana-app/commit/5c1a3ef9bd710a7befbed0709c4a7cf414f44f6b)).

### Fixed

- Fixed style for the error toaster for long URLs or long paths ([11b8084](https://github.com/wazuh/wazuh-kibana-app/commit/11b8084c75bbc5da36587ff31d1bc80a55fe4dfe)).

## Wazuh v3.8.0 - Kibana v6.5.4 - Revision 416

### Added

- Added group management features such as:
  - Edit the group configuration ([#1096](https://github.com/wazuh/wazuh-kibana-app/pull/1096)).
  - Add/remove groups to/from an agent ([#1096](https://github.com/wazuh/wazuh-kibana-app/pull/1096)).
  - Add/remove agents to/from a group ([#1096](https://github.com/wazuh/wazuh-kibana-app/pull/1096)).
  - Add/remove groups ([#1152](https://github.com/wazuh/wazuh-kibana-app/pull/1152)).
- New directive for tables that don't need external data sources ([#1067](https://github.com/wazuh/wazuh-kibana-app/pull/1067)).
- New search bar directive with interactive filters and suggestions ([#1058](https://github.com/wazuh/wazuh-kibana-app/pull/1058)).
- New server route `/elastic/alerts` for fetching alerts using custom parameters([#1056](https://github.com/wazuh/wazuh-kibana-app/pull/1056)).
- New table for an agent FIM monitored files, if the agent OS platform is Windows it will show two tables: files and registry ([#1032](https://github.com/wazuh/wazuh-kibana-app/pull/1032)).
- Added description to each setting under Settings > Configuration ([#1048](https://github.com/wazuh/wazuh-kibana-app/pull/1048)).
- Added a new setting to `config.yml` related to Wazuh monitoring and its index pattern ([#1095](https://github.com/wazuh/wazuh-kibana-app/pull/1095)).
- Resizable columns by dragging in Dev-tools ([#1102](https://github.com/wazuh/wazuh-kibana-app/pull/1102)).
- New feature to be able to edit config.yml file from the Settings > Configuration section view ([#1105](https://github.com/wazuh/wazuh-kibana-app/pull/1105)).
- Added a new table (network addresses) for agent inventory tab ([#1111](https://github.com/wazuh/wazuh-kibana-app/pull/1111)).
- Added `audit_key` (Who-data Audit keys) for configuration tab ([#1123](https://github.com/wazuh/wazuh-kibana-app/pull/1123)).
- Added new known fields for Kibana index pattern ([#1150](https://github.com/wazuh/wazuh-kibana-app/pull/1150)).

### Changed

- Changed Inventory tables. Now the app looks for the OS platform and it shows different tables depending on the OS platform. In addition the process state codes has been replaced to be more meaningful ([#1059](https://github.com/wazuh/wazuh-kibana-app/pull/1059)).
- Tiny rework for the AWS tab including.
- "Report" button is hidden on Discover panel ([#1047](https://github.com/wazuh/wazuh-kibana-app/pull/1047)).
- Visualizations, filters and Discover improved ([#1083](https://github.com/wazuh/wazuh-kibana-app/pull/1083)).
- Removed `popularizeField` function until https://github.com/elastic/kibana/issues/22426 is solved in order to avoid `Unable to write index pattern!` error on Discover tab ([#1085](https://github.com/wazuh/wazuh-kibana-app/pull/1085)).
- Improved Wazuh monitoring module ([#1094](https://github.com/wazuh/wazuh-kibana-app/pull/1094)).
- Added "Registered date" and "Last keep alive" in agents table allowing you to sort by these fields ([#1102](https://github.com/wazuh/wazuh-kibana-app/pull/1102)).
- Improved code quality in sections such as Ruleset > Rule and Decoder detail view simplify conditions ([#1102](https://github.com/wazuh/wazuh-kibana-app/pull/1102)).
- Replaced reporting success message ([#1102](https://github.com/wazuh/wazuh-kibana-app/pull/1102)).
- Reduced the default number of shards and the default number of replicas for the app indices ([#1113](https://github.com/wazuh/wazuh-kibana-app/pull/1113)).
- Refreshing index pattern known fields on health check controller ([#1119](https://github.com/wazuh/wazuh-kibana-app/pull/1119)).
- Less strict memory check ([786c764](https://github.com/wazuh/wazuh-kibana-app/commit/786c7642cd88083f9a77c57ed204488ecf5b710a)).
- Checking message origin in error handler ([dfec368](https://github.com/wazuh/wazuh-kibana-app/commit/dfec368d22a148b2e4437db92d71294900241961)).
- Dev tools is now showing the response as it is, like `curl` does ([#1137](https://github.com/wazuh/wazuh-kibana-app/pull/1137)).
- Removed `unknown` as valid node name ([#1149](https://github.com/wazuh/wazuh-kibana-app/pull/1149)).
- Removed `rule.id` direct filter from the rule set tables ([#1151](https://github.com/wazuh/wazuh-kibana-app/pull/1151))

### Fixed

- Restored X-Pack security logic for the .wazuh index, now it's not bypassing the X-Pack roles ([#1081](https://github.com/wazuh/wazuh-kibana-app/pull/1081))
- Avoid fetching twice the same data ([#1072](https://github.com/wazuh/wazuh-kibana-app/pull/1072), [#1061](https://github.com/wazuh/wazuh-kibana-app/pull/1061)).
- Wazuh logo adapted to low resolutions ([#1074](https://github.com/wazuh/wazuh-kibana-app/pull/1074)).
- Hide Audit, OpenSCAP tabs for non-linux agents. Fixed empty Windows events under Configuration > Log collection section. OSQuery logo has been standardized ([#1072](https://github.com/wazuh/wazuh-kibana-app/pull/1072), [#1076](https://github.com/wazuh/wazuh-kibana-app/pull/1076)).
- Fix empty values on _Overview > Security events_ when Wazuh monitoring is disabled ([#1091](https://github.com/wazuh/wazuh-kibana-app/pull/1091)).
- Fix overlapped play button in Dev-tools when the input box has a scrollbar ([#1102](https://github.com/wazuh/wazuh-kibana-app/pull/1102)).
- Fix Dev-tools behavior when parse json invalid blocks ([#1102](https://github.com/wazuh/wazuh-kibana-app/pull/1102)).
- Fixed Management > Monitoring tab frustration adding back buttons ([#1102](https://github.com/wazuh/wazuh-kibana-app/pull/1102)).
- Fix template checking when using more than one pattern ([#1104](https://github.com/wazuh/wazuh-kibana-app/pull/1104)).
- Fix infinite loop for Wazuh monitoring when the Wazuh API is not being able to give us all the agents ([5a26916](https://github.com/wazuh/wazuh-kibana-app/commit/5a2691642b40a34783d2eafb6ee24ae78b9af21a)), ([85005a1](https://github.com/wazuh/wazuh-kibana-app/commit/85005a184d4f1c3d339b7c895b5d2469f3b45171)).
- Fix rule details for `list` and `info` parameters ([#1149](https://github.com/wazuh/wazuh-kibana-app/pull/1149)).

## Wazuh v3.7.1 / v3.7.2 - Kibana v6.5.1 / v6.5.2 / v6.5.3 / v6.5.4 - Revision 415

### Added

- Support for Elastic stack v6.5.2 / v6.5.3 / v6.5.4.
- Support for Wazuh v3.7.1 / v3.7.2.
- Dev Tools module now autocompletes API endpoints ([#1030](https://github.com/wazuh/wazuh-kibana-app/pull/1030)).

### Changed

- Increased number of rows for syscollector tables ([#1033](https://github.com/wazuh/wazuh-kibana-app/pull/1033)).
- Modularized JSON/XML viewers for the configuration section ([#982](https://github.com/wazuh/wazuh-kibana-app/pull/982)).

### Fixed

- Added missing fields for syscollector network tables ([#1036](https://github.com/wazuh/wazuh-kibana-app/pull/1036)).
- Using the right API path when downloading CSV for decoders list ([#1045](https://github.com/wazuh/wazuh-kibana-app/pull/1045)).
- Including group field when downloading CSV for agents list ([#1044](https://github.com/wazuh/wazuh-kibana-app/pull/1044)).
- Preserve active tab in configuration section when refreshing the page ([#1037](https://github.com/wazuh/wazuh-kibana-app/pull/1037)).

## Wazuh v3.7.0 - Kibana v6.5.0 / v6.5.1 - Revision 414

### Added

- Support for Elastic Stack v6.5.0 / v6.5.1.
- Agent groups bar is now visible on the agent configuration section ([#1023](https://github.com/wazuh/wazuh-kibana-app/pull/1023)).
- Added a new setting for the `config.yml` file for enable/disable administrator mode ([#1019](https://github.com/wazuh/wazuh-kibana-app/pull/1019)).
  - This allows the user to perform PUT, POST, DELETE methods in our Dev Tools.

### Changed

- Refactored most front-end controllers ([#1023](https://github.com/wazuh/wazuh-kibana-app/pull/1023)).

## Wazuh v3.7.0 - Kibana v6.4.2 / v6.4.3 - Revision 413

### Added

- Support for Wazuh v3.7.0.
- Support for Elastic Stack v6.4.2 / v6.4.3.
- Brand-new interface for _Configuration_ (on both _Management_ and _Agents_ tabs) ([#914](https://github.com/wazuh/wazuh-kibana-app/pull/914)):
  - Now you can check current and real agent and manager configuration.
  - A new interface design, with more useful information and easy to understand descriptions.
  - New and more responsive JSON/XML viewers to show the configuration in raw mode.
- Brand-new extension - Osquery ([#938](https://github.com/wazuh/wazuh-kibana-app/pull/938)):
  - A new extension, disabled by default.
  - Check alerts from Wazuh's Osquery integration.
  - Check your current Osquery wodle configuration.
  - More improvements will come for this extension in the future.
- New option for Wazuh app configuration file - _Ignore index patterns_ ([#947](https://github.com/wazuh/wazuh-kibana-app/pull/947)):
  - Now the user can specify which index patterns can't be selected on the app using the new `ip.ignore` setting on the `config.yml` file.
  - The valid format is an array of strings which represents index patterns.
  - By default, this list is empty (all index patterns will be available if they use a compatible structure).
- Added a node selector for _Management > Status_ section when Wazuh cluster is enabled ([#976](https://github.com/wazuh/wazuh-kibana-app/pull/976)).
- Added quick access to _Configuration_ or _Discover_ panels for an agent on the agents list ([#939](https://github.com/wazuh/wazuh-kibana-app/pull/939)).
- Now you can click on an agent's ID on the _Discover_ panels to open its details page on the app ([#904](https://github.com/wazuh/wazuh-kibana-app/pull/904)).
- Redesigned the _Overview > Amazon AWS_ tab, using more meaningful visualizations for a better overall view of your agents' status ([#903](https://github.com/wazuh/wazuh-kibana-app/pull/903)).
- Redesigned the _Overview/Agents > Vulnerabilities_ tab, using more meaningful visualizations for a better overall view of your agents' status ([#954](https://github.com/wazuh/wazuh-kibana-app/pull/954)).
- Now everytime the user enters the _Settings_ tab, the API connection will be automatically checked ([#971](https://github.com/wazuh/wazuh-kibana-app/pull/971)).
- Added a node selector for _Management > Logs_ section when Wazuh cluster is enabled ([#980](https://github.com/wazuh/wazuh-kibana-app/pull/980)).
- Added a group selector for _Agents_ section ([#995](https://github.com/wazuh/wazuh-kibana-app/pull/995)).

### Changed

- Interface refactoring for the _Agents > Inventory data_ tab ([#924](https://github.com/wazuh/wazuh-kibana-app/pull/924)):
  - Now the tab won't be available if your agent doesn't have Syscollector enabled, and each card will be enabled or disabled depending on the current Syscollector scans configuration.
  - This will prevent situations where the user couldn't check the inventory although there was actual scan data to show on some sections.
- Added support for new multigroups feature ([#911](https://github.com/wazuh/wazuh-kibana-app/pull/911)):
  - Now the information bars on _Agents_ will show all the groups an agent belongs to.
- Now the result pane on the _Dev tools_ tab will show the error code coming from the Wazuh API ([#909](https://github.com/wazuh/wazuh-kibana-app/pull/909)).
- Changed some visualizations titles for _Overview/Agents > OpenSCAP_ tab ([#925](https://github.com/wazuh/wazuh-kibana-app/pull/925)).
- All backend routes have been renamed ([#932](https://github.com/wazuh/wazuh-kibana-app/pull/932)).
- Several improvements for Elasticsearch tests ([#933](https://github.com/wazuh/wazuh-kibana-app/pull/933)).
- Updated some strings and descriptions on the _Settings_ tab ([#934](https://github.com/wazuh/wazuh-kibana-app/pull/934)).
- Changed the date format on _Settings > Logs_ to make it more human-readable ([#944](https://github.com/wazuh/wazuh-kibana-app/pull/944)).
- Changed some labels to remove the "MD5 sum" expression, it will use "Checksum" instead ([#945](https://github.com/wazuh/wazuh-kibana-app/pull/945)).
- Added word wrapping class to group name in _Management > Groups > Group detail_ tab ([#945](https://github.com/wazuh/wazuh-kibana-app/pull/945)).
- The `wz-table` directive has been refactored ([#953](https://github.com/wazuh/wazuh-kibana-app/pull/953)).
- The `wz-table` directive now checks if a request is aborted ([#979](https://github.com/wazuh/wazuh-kibana-app/pull/979)).
- Several performance improvements ([#985](https://github.com/wazuh/wazuh-kibana-app/pull/985), [#997](https://github.com/wazuh/wazuh-kibana-app/pull/997), [#1000](https://github.com/wazuh/wazuh-kibana-app/pull/1000)).

### Fixed

- Several known fields for _Whodata_ functionality have been fixed ([#901](https://github.com/wazuh/wazuh-kibana-app/pull/901)).
- Fixed alignment bug with the _Add a filter +_ button on _Discover_ and _Agents_ tabs ([#912](https://github.com/wazuh/wazuh-kibana-app/pull/912)).
- Fixed a bug where the `Add API` form on _Settings_ didn't appear when pressing the button after editing an existing API entry ([#944](https://github.com/wazuh/wazuh-kibana-app/pull/944)).
- Fixed a bug on _Ruleset_ tab where the "Description" column was showing `0` if the rule doesn't have any description ([#948](https://github.com/wazuh/wazuh-kibana-app/pull/948)).
- Fixed wrong alignment on related Rules/Decoders tables from _Management > Ruleset_ tab ([#971](https://github.com/wazuh/wazuh-kibana-app/pull/971)).
- Fixed a bug where sometimes the error messages appeared duplicated ([#971](https://github.com/wazuh/wazuh-kibana-app/pull/971)).

### Removed

- On the _Management > Monitoring_ tab, the `Cluster enabled but not running` message won't appear as an error anymore ([#971](https://github.com/wazuh/wazuh-kibana-app/pull/971)).

## Wazuh v3.6.1 - Kibana v6.4.1 / v6.4.2 / v6.4.3 - Revision 412

### Added

- Support for Elastic Stack v6.4.1 / v6.4.2 / v6.4.3.

## Wazuh v3.6.1 - Kibana v6.4.0 - Revision 411

### Added

- Redesigned the _Overview > Integrity monitoring_ tab, using more meaningful visualizations for a better overall view of your agents' status ([#893](https://github.com/wazuh/wazuh-kibana-app/pull/893)).
- Added a new table for the _Inventory_ tab: _Processes_ ([#895](https://github.com/wazuh/wazuh-kibana-app/pull/895)).
- Improved error handling for tables. Now the table will show an error message if it wasn't able to fetch and load data ([#896](https://github.com/wazuh/wazuh-kibana-app/pull/896)).

### Changed

- The app source code has been improved, following best practices and coding guidelines ([#892](https://github.com/wazuh/wazuh-kibana-app/pull/892)).
- Included more app tests and prettifier for better code maintainability ([#883](https://github.com/wazuh/wazuh-kibana-app/pull/883) & [#885](https://github.com/wazuh/wazuh-kibana-app/pull/885)).

### Fixed

- Fixed minor visual errors on some _GDPR_, _PCI DSS_ and _Vulnerabilities_ visualizations ([#894](https://github.com/wazuh/wazuh-kibana-app/pull/894)).

## Wazuh v3.6.1 - Kibana v6.4.0 - Revision 410

### Added

- The _Inventory_ tab has been redesigned ([#873](https://github.com/wazuh/wazuh-kibana-app/pull/873)):
  - Added new network interfaces and port tables.
  - Improved design using metric information bars and intuitive status indicators.
- Added refresh functionality to the _Settings > Logs_ tab ([#852](https://github.com/wazuh/wazuh-kibana-app/pull/852)):
  - Now everytime the user opens the tab, the logs will be reloaded.
  - A new button to force the update has been added on the top left corner of the logs table.
- Added `tags` and `recursion_level` configuration options to _Management/Agent > Configuration_ tabs ([#850](https://github.com/wazuh/wazuh-kibana-app/pull/850)).
- The _Kuery_ search syntax has been added again to the app ([#851](https://github.com/wazuh/wazuh-kibana-app/pull/851)).
- Added a first batch of [_Mocha_](https://mochajs.org/) tests and other quality of code improvements to the app ([#859](https://github.com/wazuh/wazuh-kibana-app/pull/859)).
- Now you can open specific rule details (the _Management > Ruleset_ tab) when clicking on the `rule.id` value on the _Discover_ tab ([#862](https://github.com/wazuh/wazuh-kibana-app/pull/862)).
- Now you can click on the rule ID value on the _Management > Ruleset_ tab to search for related alerts on the _Discover_ tab ([#863](https://github.com/wazuh/wazuh-kibana-app/pull/863)).

### Changed

- The index pattern known fields have been updated up to 567 ([#872](https://github.com/wazuh/wazuh-kibana-app/pull/872)).
- Now the _Inventory_ tab will always be available for all agents, and a descriptive message will appear if the agent doesn't have `syscollector` enabled ([#879](https://github.com/wazuh/wazuh-kibana-app/pull/879)).

### Fixed

- Fixed a bug where the _Inventory_ tab was unavailable if the user reloads the page while on the _Agents > Configuration_ tab ([#845](https://github.com/wazuh/wazuh-kibana-app/pull/845)).
- Fixed some _Overview > VirusTotal_ visualizations ([#846](https://github.com/wazuh/wazuh-kibana-app/pull/846)).
- Fixed a bug where the _Settings > Extensions_ tab wasn't being properly hidden when there's no API entries inserted ([#847](https://github.com/wazuh/wazuh-kibana-app/pull/847)).
- Fixed a bug where the _Current API_ indicator on the top navbar wasn't being properly updated when the user deletes all the API entries ([#848](https://github.com/wazuh/wazuh-kibana-app/pull/848)).
- Fixed a bug where the _Agents coverage_ metric were not displaying a proper value when the manager has 0 registered agents ([#849](https://github.com/wazuh/wazuh-kibana-app/pull/849)).
- Fixed a bug where the `wazuh-basic` user role was able to update API entries (it should be forbidden) ([#853](https://github.com/wazuh/wazuh-kibana-app/pull/853)).
- Fixed a bug where the visualizations had scroll bars on the PDF reports ([#870](https://github.com/wazuh/wazuh-kibana-app/pull/870)).
- Fixed a bug on the _Dev tools_ tab where the user couldn't execute the first request block if there was blank lines above it ([#871](https://github.com/wazuh/wazuh-kibana-app/pull/871)).
- Fixed a bug on pinned filters when opening tabs where the implicit filter was the same, making them stuck and unremovable from other tabs ([#878](https://github.com/wazuh/wazuh-kibana-app/pull/878)).

## Wazuh v3.6.1 - Kibana v6.4.0 - Revision 409

### Added

- Support for Wazuh v3.6.1.

### Fixed

- Fixed a bug on the _Dev tools_ tab ([b7c79f4](https://github.com/wazuh/wazuh-kibana-app/commit/b7c79f48f06cb49b12883ec9e9337da23b49976b)).

## Wazuh v3.6.1 - Kibana v6.3.2 - Revision 408

### Added

- Support for Wazuh v3.6.1.

### Fixed

- Fixed a bug on the _Dev tools_ tab ([4ca9ed5](https://github.com/wazuh/wazuh-kibana-app/commit/4ca9ed54f1b18e5d499d950e6ff0741946701988)).

## Wazuh v3.6.0 - Kibana v6.4.0 - Revision 407

### Added

- Support for Wazuh v3.6.0.

## Wazuh v3.6.0 - Kibana v6.3.2 - Revision 406

### Added

- Support for Wazuh v3.6.0.

## Wazuh v3.5.0 - Kibana v6.4.0 - Revision 405

### Added

- Support for Elastic Stack v6.4.0 ([#813](https://github.com/wazuh/wazuh-kibana-app/pull/813)).

## Wazuh v3.5.0 - Kibana v6.3.2 - Revision 404

### Added

- Added new options to `config.yml` to change shards and replicas settings for `wazuh-monitoring` indices ([#809](https://github.com/wazuh/wazuh-kibana-app/pull/809)).
- Added more error messages for `wazuhapp.log` in case of failure when performing some crucial functions ([#812](https://github.com/wazuh/wazuh-kibana-app/pull/812)).
- Now it's possible to change replicas settings for existing `.wazuh`, `.wazuh-version` and `wazuh-monitoring` indices on the `config.yml` file ([#817](https://github.com/wazuh/wazuh-kibana-app/pull/817)).

### Changed

- App frontend code refactored and restructured ([#802](https://github.com/wazuh/wazuh-kibana-app/pull/802)).
- Now the _Overview > Security events_ tab won't show anything if the only visualization with data is _Agents status_ ([#811](https://github.com/wazuh/wazuh-kibana-app/pull/811)).

### Fixed

- Fixed a bug where the RAM status message appreared twice the first time you opened the app ([#807](https://github.com/wazuh/wazuh-kibana-app/pull/807)).
- Fixed the app UI to make the app usable on Internet Explorer 11 ([#808](https://github.com/wazuh/wazuh-kibana-app/pull/808)).

## Wazuh v3.5.0 - Kibana v6.3.2 - Revision 403

### Added

- The welcome tabs on _Overview_ and _Agents_ have been updated with a new name and description for the existing sections ([#788](https://github.com/wazuh/wazuh-kibana-app/pull/788)).
- Now the app tables will auto-resize depending on the screen height ([#792](https://github.com/wazuh/wazuh-kibana-app/pull/792)).

### Changed

- Now all the app filters on several tables will present the values in alphabetical order ([#787](https://github.com/wazuh/wazuh-kibana-app/pull/787)).

### Fixed

- Fixed a bug on _Decoders_ where clicking on the decoder wouldn't open the detail view if the `Parent decoders` filter was enabled ([#782](https://github.com/wazuh/wazuh-kibana-app/pull/782)).
- Fixed a bug on _Dev tools_ when the first line on the editor pane was empty or had a comment ([#790](https://github.com/wazuh/wazuh-kibana-app/pull/790)).
- Fixed a bug where the app was throwing multiple warning messages the first time you open it ([#791](https://github.com/wazuh/wazuh-kibana-app/pull/791)).
- Fixed a bug where clicking on a different tab from _Overview_ right after inserting the API credentials for the first time would always redirect to _Overview_ ([#791](https://github.com/wazuh/wazuh-kibana-app/pull/791)).
- Fixed a bug where the user could have a browser cookie with a reference to a non-existing API entry on Elasticsearch ([#794](https://github.com/wazuh/wazuh-kibana-app/pull/794) & [#795](https://github.com/wazuh/wazuh-kibana-app/pull/795)).

### Removed

- The cluster key has been removed from the API requests to `/manager/configuration` ([#796](https://github.com/wazuh/wazuh-kibana-app/pull/796)).

## Wazuh v3.5.0 - Kibana v6.3.1/v6.3.2 - Revision 402

### Added

- Support for Wazuh v3.5.0.
- Added new fields for _Vulnerability detector_ alerts ([#752](https://github.com/wazuh/wazuh-kibana-app/pull/752)).
- Added multi table search for `wz-table` directive. Added two new log levels for _Management > Logs_ section ([#753](https://github.com/wazuh/wazuh-kibana-app/pull/753)).

## Wazuh v3.4.0 - Kibana v6.3.1/v6.3.2 - Revision 401

### Added

- Added a few new fields for Kibana due to the new Wazuh _who-data_ feature ([#763](https://github.com/wazuh/wazuh-kibana-app/pull/763)).
- Added XML/JSON viewer for each card under _Management > Configuration_ ([#764](https://github.com/wazuh/wazuh-kibana-app/pull/764)).

### Changed

- Improved error handling for Dev tools. Also removed some unused dependencies from the _Dev tools_ tab ([#760](https://github.com/wazuh/wazuh-kibana-app/pull/760)).
- Unified origin for tab descriptions. Reviewed some grammar typos ([#765](https://github.com/wazuh/wazuh-kibana-app/pull/765)).
- Refactored agents autocomplete component. Removed unused/deprecated modules ([#766](https://github.com/wazuh/wazuh-kibana-app/pull/766)).
- Simplified route resolves section ([#768](https://github.com/wazuh/wazuh-kibana-app/pull/768)).

### Fixed

- Fixed missing cluster node filter for the visualization shown when looking for specific node under _Management > Monitoring_ section ([#758](https://github.com/wazuh/wazuh-kibana-app/pull/758)).
- Fixed missing dependency injection for `wzMisc` factory ([#768](https://github.com/wazuh/wazuh-kibana-app/pull/768)).

### Removed

- Removed `angular-aria`, `angular-md5`, `ansicolors`, `js-yaml`, `querystring` and `lodash` dependencies since Kibana includes all of them. Removed some unused images ([#768](https://github.com/wazuh/wazuh-kibana-app/pull/768)).

## Wazuh v3.4.0 - Kibana v6.3.1/v6.3.2 - Revision 400

### Added

- Support for Wazuh v3.4.0.
- Support for Elastic Stack v6.3.2.
- Support for Kuery as accepted query language ([#742](https://github.com/wazuh/wazuh-kibana-app/pull/742)).
  - This feature is experimental.
- Added new _Who data_ fields from file integrity monitoring features ([#746](https://github.com/wazuh/wazuh-kibana-app/pull/746)).
- Added tab in _Settings_ section where you can see the last logs from the Wazuh app server ([#723](https://github.com/wazuh/wazuh-kibana-app/pull/723)).

### Changed

- Fully redesigned of the welcome screen along the different app sections ([#751](https://github.com/wazuh/wazuh-kibana-app/pull/751)).
- Now any agent can go to the _Inventory_ tab regardless if it's enabled or not. The content will change properly according to the agent configuration ([#744](https://github.com/wazuh/wazuh-kibana-app/pull/744)).
- Updated the `angular-material` dependency to `1.1.10` ([#743](https://github.com/wazuh/wazuh-kibana-app/pull/743)).
- Any API entry is now removable regardless if it's the only one API entry ([#740](https://github.com/wazuh/wazuh-kibana-app/pull/740)).
- Performance has been improved regarding to agents status, they are now being fetched using _distinct_ routes from the Wazuh API ([#738](https://github.com/wazuh/wazuh-kibana-app/pull/738)).
- Improved the way we are parsing some Wazuh API errors regarding to version mismatching ([#735](https://github.com/wazuh/wazuh-kibana-app/pull/735)).

### Fixed

- Fixed wrong filters being applied in _Ruleset > Rules_ and _Ruleset > Decoders_ sections when using Lucene like filters plus path filters ([#736](https://github.com/wazuh/wazuh-kibana-app/pull/736)).
- Fixed the template checking from the healthcheck, now it allows to use custom index patterns ([#739](https://github.com/wazuh/wazuh-kibana-app/pull/739)).
- Fixed infinite white screen from _Management > Monitoring_ when the Wazuh cluster is enabled but not running ([#741](https://github.com/wazuh/wazuh-kibana-app/pull/741)).

## Wazuh v3.3.0/v3.3.1 - Kibana v6.3.1 - Revision 399

### Added

- Added a new Angular.js factory to store the Wazuh app configuration values. Also, this factory is being used by the pre-routes functions (resolves); this way we are sure about having the real configuration at any time. These pre-routes functions have been improved too ([#670](https://github.com/wazuh/wazuh-kibana-app/pull/670)).
- Added extended information for reports from _Reporting_ feature ([#701](https://github.com/wazuh/wazuh-kibana-app/pull/701)).

### Changed

- Tables have been improved. Now they are truncating long fields and adding a tooltip if needed ([#671](https://github.com/wazuh/wazuh-kibana-app/pull/671)).
- Services have been improved ([#715](https://github.com/wazuh/wazuh-kibana-app/pull/715)).
- CSV formatted files have been improved. Now they are showing a more human readable column names ([#717](https://github.com/wazuh/wazuh-kibana-app/pull/717), [#726](https://github.com/wazuh/wazuh-kibana-app/pull/726)).
- Added/Modified some visualization titles ([#728](https://github.com/wazuh/wazuh-kibana-app/pull/728)).
- Improved Discover perfomance when in background mode ([#719](https://github.com/wazuh/wazuh-kibana-app/pull/719)).
- Reports from the _Reporting_ feature have been fulyl redesigned ([#701](https://github.com/wazuh/wazuh-kibana-app/pull/701)).

### Fixed

- Fixed the top menu API indicator when checking the API connection and the manager/cluster information had been changed ([#668](https://github.com/wazuh/wazuh-kibana-app/pull/668)).
- Fixed our logger module which was not writting logs the very first time Kibana is started neither after a log rotation ([#667](https://github.com/wazuh/wazuh-kibana-app/pull/667)).
- Fixed a regular expression in the server side when parsing URLs before registering a new Wazuh API ([#690](https://github.com/wazuh/wazuh-kibana-app/pull/690)).
- Fixed filters from specific visualization regarding to _File integrity_ section ([#694](https://github.com/wazuh/wazuh-kibana-app/pull/694)).
- Fixed filters parsing when generating a report because it was not parsing negated filters as expected ([#696](https://github.com/wazuh/wazuh-kibana-app/pull/696)).
- Fixed visualization counter from _OSCAP_ tab ([#722](https://github.com/wazuh/wazuh-kibana-app/pull/722)).

### Removed

- Temporary removed CSV download from agent inventory section due to Wazuh API bug ([#727](https://github.com/wazuh/wazuh-kibana-app/pull/727)).

## Wazuh v3.3.0/v3.3.1 - Kibana v6.3.0 - Revision 398

### Added

- Improvements for latest app redesign ([#652](https://github.com/wazuh/wazuh-kibana-app/pull/652)):
  - The _Welcome_ tabs have been simplified, following a more Elastic design.
  - Added again the `md-nav-bar` component with refined styles and limited to specific sections.
  - The _Settings > Welcome_ tab has been removed. You can use the nav bar to switch tabs.
  - Minor CSS adjustments and reordering.
- Small app UI improvements ([#634](https://github.com/wazuh/wazuh-kibana-app/pull/634)):
  - Added link to _Agents Preview_ on the _Agents_ tab breadcrumbs.
  - Replaced the _Generate report_ button with a smaller one.
  - Redesigned _Management > Ruleset_ `md-chips` to look similar to Kibana filter pills.
  - Added agent information bar from _Agents > General_ to _Agents > Welcome_ too.
  - Refactored flex layout on _Welcome_ tabs to fix a height visual bug.
  - Removed duplicated loading rings on the _Agents_ tab.
- Improvements for app tables ([#627](https://github.com/wazuh/wazuh-kibana-app/pull/627)):
  - Now the current page will be highlighted.
  - The gap has been fixed to the items per page value.
  - If there are no more pages for _Next_ or _Prev_ buttons, they will be hidden.
- Improvements for app health check ([#637](https://github.com/wazuh/wazuh-kibana-app/pull/637)):
  - Improved design for the view.
  - The checks have been placed on a table, showing the current status of each one.
- Changes to our reporting feature ([#639](https://github.com/wazuh/wazuh-kibana-app/pull/639)):
  - Now the generated reports will include tables for each section.
  - Added a parser for getting Elasticsearch data table responses.
  - The reporting feature is now a separated module, and the code has been refactored.
- Improvements for app tables pagination ([#646](https://github.com/wazuh/wazuh-kibana-app/pull/646)).

### Changed

- Now the `pretty` parameter on the _Dev tools_ tab will be ignored to avoid `Unexpected error` messages ([#624](https://github.com/wazuh/wazuh-kibana-app/pull/624)).
- The `pdfkit` dependency has been replaced by `pdfmake` ([#639](https://github.com/wazuh/wazuh-kibana-app/pull/639)).
- Changed some Kibana tables for performance improvements on the reporting feature ([#644](https://github.com/wazuh/wazuh-kibana-app/pull/644)).
- Changed the method to refresh the list of known fields on the index pattern ([#650](https://github.com/wazuh/wazuh-kibana-app/pull/650)):
  - Now when restarting Kibana, the app will update the fieldset preserving the custom user fields.

### Fixed

- Fixed bug on _Agents CIS-CAT_ tab who wasn't loading the appropriate visualizations ([#626](https://github.com/wazuh/wazuh-kibana-app/pull/626)).
- Fixed a bug where sometimes the index pattern could be `undefined` during the health check process, leading into a false error message when loading the app ([#640](https://github.com/wazuh/wazuh-kibana-app/pull/640)).
- Fixed several bugs on the _Settings > API_ tab when removing, adding or editing new entries.

### Removed

- Removed the app login system ([#636](https://github.com/wazuh/wazuh-kibana-app/pull/636)):
  - This feature was unstable, experimental and untested for a long time. We'll provide much better RBAC capabilities in the future.
- Removed the new Kuery language option on Discover app search bars.
  - This feature will be restored in the future, after more Elastic v6.3.0 adaptations.

## Wazuh v3.3.0/v3.3.1 - Kibana v6.3.0 - Revision 397

### Added

- Support for Elastic Stack v6.3.0 ([#579](https://github.com/wazuh/wazuh-kibana-app/pull/579) & [#612](https://github.com/wazuh/wazuh-kibana-app/pull/612) & [#615](https://github.com/wazuh/wazuh-kibana-app/pull/615)).
- Brand-new Wazuh app redesign for the _Monitoring_ tab ([#581](https://github.com/wazuh/wazuh-kibana-app/pull/581)):
  - Refactored and optimized UI for these tabs, using a breadcrumbs-based navigability.
  - Used the same guidelines from the previous redesign for _Overview_ and _Agents_ tabs.
- New tab for _Agents_ - _Inventory_ ([#582](https://github.com/wazuh/wazuh-kibana-app/pull/582)):
  - Get information about the agent host, such as installed packages, motherboard, operating system, etc.
  - This tab will appear if the agent has the [`syscollector`](https://documentation.wazuh.com/current/user-manual/reference/ossec-conf/wodle-syscollector.html) wodle enabled.
- Brand-new extension - _CIS-CAT Alerts_ ([#601](https://github.com/wazuh/wazuh-kibana-app/pull/601)):
  - A new extension, disabled by default.
  - Visualize alerts related to the CIS-CAT benchmarks on the _Overview_ and _Agents_ tabs.
  - Get information about the last performed scan and its score.
- Several improvements for the _Dev tools_ tab ([#583](https://github.com/wazuh/wazuh-kibana-app/pull/583) & [#597](https://github.com/wazuh/wazuh-kibana-app/pull/597)):
  - Now you can insert queries using inline parameters, just like in a web browser.
  - You can combine inline parameters with JSON-like parameters.
  - If you use the same parameter on both methods with different values, the inline parameter has precedence over the other one.
  - The tab icon has been changed for a more appropriate one.
  - The `Execute query` button is now always placed on the first line of the query block.
- Refactoring for all app tables ([#582](https://github.com/wazuh/wazuh-kibana-app/pull/582)):
  - Replaced the old `wz-table` directive with a new one, along with a new data factory.
  - Now the tables are built with a pagination system.
  - Much easier method for building tables for the app.
  - Performance and stability improvements when fetching API data.
  - Now you can see the total amount of items and the elapsed time.

### Changed

- Moved some logic from the _Agents preview_ tab to the server, to avoid excessive client-side workload ([#586](https://github.com/wazuh/wazuh-kibana-app/pull/586)).
- Changed the UI to use the same loading ring across all the app tabs ([#593](https://github.com/wazuh/wazuh-kibana-app/pull/593) & [#599](https://github.com/wazuh/wazuh-kibana-app/pull/599)).
- Changed the _No results_ message across all the tabs with visualizations ([#599](https://github.com/wazuh/wazuh-kibana-app/pull/599)).

### Fixed

- Fixed a bug on the _Settings/Extensions_ tab where enabling/disabling some extensions could make other ones to be disabled ([#591](https://github.com/wazuh/wazuh-kibana-app/pull/591)).

## Wazuh v3.3.0/v3.3.1 - Kibana v6.2.4 - Revision 396

### Added

- Support for Wazuh v3.3.1.
- Brand-new Wazuh app redesign for the _Settings_ tab ([#570](https://github.com/wazuh/wazuh-kibana-app/pull/570)):
  - Refactored and optimized UI for these tabs, using a breadcrumbs-based navigability.
  - Used the same guidelines from the previous redesign for _Overview_ and _Agents_ tabs.
- Refactoring for _Overview_ and _Agents_ controllers ([#564](https://github.com/wazuh/wazuh-kibana-app/pull/564)):
  - Reduced duplicated code by splitting it into separate files.
  - Code optimization for a better performance and maintainability.
  - Added new services to provide similar functionality between different app tabs.
- Added `data.vulnerability.package.condition` to the list of known fields ([#566](https://github.com/wazuh/wazuh-kibana-app/pull/566)).

### Changed

- The `wazuh-logs` and `wazuh-monitoring` folders have been moved to the Kibana's `optimize` directory in order to avoid some error messages when using the `kibana-plugin list` command ([#563](https://github.com/wazuh/wazuh-kibana-app/pull/563)).

### Fixed

- Fixed a bug on the _Settings_ tab where updating an API entry with wrong credentials would corrupt the existing one ([#558](https://github.com/wazuh/wazuh-kibana-app/pull/558)).
- Fixed a bug on the _Settings_ tab where removing an API entry while its edit form is opened would hide the `Add API` button unless the user reloads the tab ([#558](https://github.com/wazuh/wazuh-kibana-app/pull/558)).
- Fixed some Audit visualizations on the _Overview_ and _Agents_ tabs that weren't using the same search query to show the results ([#572](https://github.com/wazuh/wazuh-kibana-app/pull/572)).
- Fixed undefined variable error on the `wz-menu` directive ([#575](https://github.com/wazuh/wazuh-kibana-app/pull/575)).

## Wazuh v3.3.0 - Kibana v6.2.4 - Revision 395

### Fixed

- Fixed a bug on the _Agent Configuration_ tab where the sync status was always `NOT SYNCHRONIZED` ([#569](https://github.com/wazuh/wazuh-kibana-app/pull/569)).

## Wazuh v3.3.0 - Kibana v6.2.4 - Revision 394

### Added

- Support for Wazuh v3.3.0.
- Updated some backend API calls to include the app version in the request header ([#560](https://github.com/wazuh/wazuh-kibana-app/pull/560)).

## Wazuh v3.2.4 - Kibana v6.2.4 - Revision 393

### Added

- Brand-new Wazuh app redesign for _Overview_ and _Agents_ tabs ([#543](https://github.com/wazuh/wazuh-kibana-app/pull/543)):
  - Updated UI for these tabs using breadcrumbs.
  - New _Welcome_ screen, presenting all the tabs to the user, with useful links to our documentation.
  - Overall design improved, adjusted font sizes and reduced HTML code.
  - This base will allow the app to increase its functionality in the future.
  - Removed the `md-nav-bar` component for a better user experience on small screens.
  - Improved app performance removing some CSS effects from some components, such as buttons.
- New filter for agent version on the _Agents Preview_ tab ([#537](https://github.com/wazuh/wazuh-kibana-app/pull/537)).
- New filter for cluster node on the _Agents Preview_ tab ([#538](https://github.com/wazuh/wazuh-kibana-app/pull/538)).

### Changed

- Now the report generation process will run in a parallel mode in the foreground ([#523](https://github.com/wazuh/wazuh-kibana-app/pull/523)).
- Replaced the usage of `$rootScope` with two new factories, along with more controller improvements ([#525](https://github.com/wazuh/wazuh-kibana-app/pull/525)).
- Now the _Extensions_ tab on _Settings_ won't edit the `.wazuh` index to modify the extensions configuration for all users ([#545](https://github.com/wazuh/wazuh-kibana-app/pull/545)).
  - This allows each new user to always start with the base extensions configuration, and modify it to its needs storing the settings on a browser cookie.
- Now the GDPR requirements description on its tab won't be loaded if the Wazuh API version is not v3.2.3 or higher ([#546](https://github.com/wazuh/wazuh-kibana-app/pull/546)).

### Fixed

- Fixed a bug where the app crashes when attempting to download huge amounts of data as CSV format ([#521](https://github.com/wazuh/wazuh-kibana-app/pull/521)).
- Fixed a bug on the Timelion visualizations from _Management/Monitoring_ which were not properly filtering and showing the cluster nodes information ([#530](https://github.com/wazuh/wazuh-kibana-app/pull/530)).
- Fixed several bugs on the loading process when switching between tabs with or without visualizations in the _Overview_ and _Agents_ tab ([#531](https://github.com/wazuh/wazuh-kibana-app/pull/531) & [#533](https://github.com/wazuh/wazuh-kibana-app/pull/533)).
- Fixed a bug on the `wazuh-monitoring` index feature when using multiple inserted APIs, along with several performance improvements ([#539](https://github.com/wazuh/wazuh-kibana-app/pull/539)).
- Fixed a bug where the OS filter on the _Agents Preview_ tab would exclude the rest of filters instead of combining them ([#552](https://github.com/wazuh/wazuh-kibana-app/pull/552)).
- Fixed a bug where the Extensions settings were restored every time the user opened the _Settings_ tab or pressed the _Set default manager_ button ([#555](https://github.com/wazuh/wazuh-kibana-app/pull/555) & [#556](https://github.com/wazuh/wazuh-kibana-app/pull/556)).

## Wazuh v3.2.3/v3.2.4 - Kibana v6.2.4 - Revision 392

### Added

- Support for Wazuh v3.2.4.
- New functionality - _Reporting_ ([#510](https://github.com/wazuh/wazuh-kibana-app/pull/510)):
  - Generate PDF logs on the _Overview_ and _Agents_ tabs, with the new button next to _Panels_ and _Discover_.
  - The report will contain the current visualizations from the tab where you generated it.
  - List all your generated reports, download or deleted them at the new _Management/Reporting_ tab.
  - **Warning:** If you leave the tab while generating a report, the process will be aborted.
- Added warning/error messages about the total RAM on the server side ([#502](https://github.com/wazuh/wazuh-kibana-app/pull/502)):
  - None of this messages will prevent the user from accessing the app, it's just a recommendation.
  - If your server has less than 2GB of RAM, you'll get an error message when opening the app.
  - If your server has between 2GB and 3GB of RAM, you'll get a warning message.
  - If your server has more than 3GB of RAM, you won't get any kind of message.
- Refactoring and added loading bar to _Manager Logs_ and _Groups_ tabs ([#505](https://github.com/wazuh/wazuh-kibana-app/pull/505)).
- Added more Syscheck options to _Management/Agents_ configuration tabs ([#509](https://github.com/wazuh/wazuh-kibana-app/pull/509)).

### Fixed

- Added more fields to the `known-fields.js` file to avoid warning messages on _Discover_ when using Filebeat for alerts forwarding ([#497](https://github.com/wazuh/wazuh-kibana-app/pull/497)).
- Fixed a bug where clicking on the _Check connection_ button on the _Settings_ tab threw an error message although the API connected successfully ([#504](https://github.com/wazuh/wazuh-kibana-app/pull/504)).
- Fixed a bug where the _Agents_ tab was not properly showing the total of agents due to the new Wazuh cluster implementation ([#517](https://github.com/wazuh/wazuh-kibana-app/pull/517)).

## Wazuh v3.2.3 - Kibana v6.2.4 - Revision 391

### Added

- Support for Wazuh v3.2.3.
- Brand-new extension - _GDPR Alerts_ ([#453](https://github.com/wazuh/wazuh-kibana-app/pull/453)):
  - A new extension, enabled by default.
  - Visualize alerts related to the GDPR compliance on the _Overview_ and _Agents_ tabs.
  - The _Ruleset_ tab has been updated to include GDPR filters on the _Rules_ subtab.
- Brand-new Management tab - _Monitoring_ ([#490](https://github.com/wazuh/wazuh-kibana-app/pull/490)):
  - Visualize your Wazuh cluster, both master and clients.
    - Get the current cluster configuration.
    - Nodes listing, sorting, searching, etc.
  - Get a more in-depth cluster status thanks to the newly added [_Timelion_](https://www.elastic.co/guide/en/kibana/current/timelion.html) visualizations.
  - The Detail view gives you a summary of the node's healthcheck.
- Brand-new tab - _Dev tools_ ([#449](https://github.com/wazuh/wazuh-kibana-app/pull/449)):
  - Find it on the top navbar, next to _Discover_.
  - Execute Wazuh API requests directly from the app.
  - This tab uses your currently selected API from _Settings_.
  - You can type different API requests on the input window, select one with the cursor, and click on the Play button to execute it.
  - You can also type comments on the input window.
- More improvements for the _Manager/Ruleset_ tab ([#446](https://github.com/wazuh/wazuh-kibana-app/pull/446)):
  - A new colour palette for regex, order and rule description arguments.
  - Added return to List view on Ruleset button while on Detail view.
  - Fixed line height on all table headers.
  - Removed unused, old code from Ruleset controllers.
- Added option on `config.yml` to enable/disable the `wazuh-monitoring` index ([#441](https://github.com/wazuh/wazuh-kibana-app/pull/441)):
  - Configure the frequency time to generate new indices.
  - The default frequency time has been increased to 1 hour.
  - When disabled, useful metrics will appear on _Overview/General_ replacing the _Agent status_ visualization.
- Added CSV exporting button to the app ([#431](https://github.com/wazuh/wazuh-kibana-app/pull/431)):
  - Implemented new logic to fetch data from the Wazuh API and download it in CSV format.
  - Currently available for the _Ruleset_, _Logs_ and _Groups_ sections on the _Manager_ tab and also the _Agents_ tab.
- More refactoring to the app backend ([#439](https://github.com/wazuh/wazuh-kibana-app/pull/439)):
  - Standardized error output from the server side.
  - Drastically reduced the error management logic on the client side.
  - Applied the _Facade_ pattern when importing/exporting modules.
  - Deleted unused/deprecated/useless methods both from server and client side.
  - Some optimizations to variable type usages.
- Refactoring to Kibana filters management ([#452](https://github.com/wazuh/wazuh-kibana-app/pull/452) & [#459](https://github.com/wazuh/wazuh-kibana-app/pull/459)):
  - Added new class to build queries from the base query.
  - The filter management is being done on controllers instead of the `discover` directive.
  - Now we are emitting specific events whenever we are fetching data or communicating to the `discover` directive.
  - The number of useless requests to fetch data has been reduced.
  - The synchronization actions are working as expected regardless the amount of data and/or the number of machine resources.
  - Fixed several bugs about filter usage and transition to different app tabs.
- Added confirmation message when the user deletes an API entry on _Settings/API_ ([#428](https://github.com/wazuh/wazuh-kibana-app/pull/428)).
- Added support for filters on the _Manager/Logs_ tab when realtime is enabled ([#433](https://github.com/wazuh/wazuh-kibana-app/pull/433)).
- Added more filter options to the Detail view on _Manager/Ruleset_ ([#434](https://github.com/wazuh/wazuh-kibana-app/pull/434)).

### Changed

- Changed OSCAP visualization to avoid clipping issues with large agent names ([#429](https://github.com/wazuh/wazuh-kibana-app/pull/429)).
- Now the related Rules or Decoders sections on _Manager/Ruleset_ will remain hidden if there isn't any data to show or while it's loading ([#434](https://github.com/wazuh/wazuh-kibana-app/pull/434)).
- Added a 200ms delay when fetching iterable data from the Wazuh API ([#445](https://github.com/wazuh/wazuh-kibana-app/pull/445) & [#450](https://github.com/wazuh/wazuh-kibana-app/pull/450)).
- Fixed several bugs related to Wazuh API timeout/cancelled requests ([#445](https://github.com/wazuh/wazuh-kibana-app/pull/445)).
- Added `ENOTFOUND`, `EHOSTUNREACH`, `EINVAL`, `EAI_AGAIN` options for API URL parameter checking ([#463](https://github.com/wazuh/wazuh-kibana-app/pull/463)).
- Now the _Settings/Extensions_ subtab won't appear unless there's at least one API inserted ([#465](https://github.com/wazuh/wazuh-kibana-app/pull/465)).
- Now the index pattern selector on _Settings/Pattern_ will also refresh the known fields when changing it ([#477](https://github.com/wazuh/wazuh-kibana-app/pull/477)).
- Changed the _Manager_ tab into _Management_ ([#490](https://github.com/wazuh/wazuh-kibana-app/pull/490)).

### Fixed

- Fixed a bug where toggling extensions after deleting an API entry could lead into an error message ([#465](https://github.com/wazuh/wazuh-kibana-app/pull/465)).
- Fixed some performance bugs on the `dataHandler` service ([#442](https://github.com/wazuh/wazuh-kibana-app/pull/442) & [#486](https://github.com/wazuh/wazuh-kibana-app/pull/442)).
- Fixed a bug when loading the _Agents preview_ tab on Safari web browser ([#447](https://github.com/wazuh/wazuh-kibana-app/pull/447)).
- Fixed a bug where a new extension (enabled by default) appears disabled when updating the app ([#456](https://github.com/wazuh/wazuh-kibana-app/pull/456)).
- Fixed a bug where pressing the Enter key on the _Discover's_ tab search bar wasn't working properly ([#488](https://github.com/wazuh/wazuh-kibana-app/pull/488)).

### Removed

- Removed the `rison` dependency from the `package.json` file ([#452](https://github.com/wazuh/wazuh-kibana-app/pull/452)).
- Removed unused Elasticsearch request to avoid problems when there's no API inserted ([#460](https://github.com/wazuh/wazuh-kibana-app/pull/460)).

## Wazuh v3.2.1/v3.2.2 - Kibana v6.2.4 - Revision 390

### Added

- Support for Wazuh v3.2.2.
- Refactoring on visualizations use and management ([#397](https://github.com/wazuh/wazuh-kibana-app/pull/397)):
  - Visualizations are no longer stored on an index, they're built and loaded on demand when needed to render the interface.
  - Refactoring on the whole app source code to use the _import/export_ paradigm.
  - Removed old functions and variables from the old visualization management logic.
  - Removed cron task to clean remaining visualizations since it's no longer needed.
  - Some Kibana functions and modules have been overridden in order to make this refactoring work.
    - This change is not intrusive in any case.
- New redesign for the _Manager/Ruleset_ tab ([#420](https://github.com/wazuh/wazuh-kibana-app/pull/420)):
  - Rules and decoders list now divided into two different sections: _List view_ and _Detail view_.
  - Removed old expandable tables to move the rule/decoder information into a new space.
  - Enable different filters on the detail view for a better search on the list view.
  - New table for related rules or decoders.
  - And finally, a bunch of minor design enhancements to the whole app.
- Added a copyright notice to the whole app source code ([#395](https://github.com/wazuh/wazuh-kibana-app/pull/395)).
- Updated `.gitignore` with the _Node_ template ([#395](https://github.com/wazuh/wazuh-kibana-app/pull/395)).
- Added new module to the `package.json` file, [`rison`](https://www.npmjs.com/package/rison) ([#404](https://github.com/wazuh/wazuh-kibana-app/pull/404)).
- Added the `errorHandler` service to the blank screen scenario ([#413](https://github.com/wazuh/wazuh-kibana-app/pull/413)):
  - Now the exact error message will be shown to the user, instead of raw JSON content.
- Added new option on the `config.yml` file to disable the new X-Pack RBAC capabilities to filter index-patterns ([#417](https://github.com/wazuh/wazuh-kibana-app/pull/417)).

### Changed

- Small minor enhancements to the user interface ([#396](https://github.com/wazuh/wazuh-kibana-app/pull/396)):
  - Reduced Wazuh app logo size.
  - Changed buttons text to not use all-capitalized letters.
  - Minor typos found in the HTML/CSS code have been fixed.
- Now the app log stores the package revision ([#417](https://github.com/wazuh/wazuh-kibana-app/pull/417)).

### Fixed

- Fixed bug where the _Agents_ tab didn't preserve the filters after reloading the page ([#404](https://github.com/wazuh/wazuh-kibana-app/pull/404)).
- Fixed a bug when using X-Pack that sometimes threw an error of false _"Not enough privileges"_ scenario ([#415](https://github.com/wazuh/wazuh-kibana-app/pull/415)).
- Fixed a bug where the Kibana Discover auto-refresh functionality was still working when viewing the _Agent configuration_ tab ([#419](https://github.com/wazuh/wazuh-kibana-app/pull/419)).

## Wazuh v3.2.1 - Kibana v6.2.4 - Revision 389

### Changed

- Changed severity and verbosity to some log messages ([#412](https://github.com/wazuh/wazuh-kibana-app/pull/412)).

### Fixed

- Fixed a bug when using the X-Pack plugin without security capabilities enabled ([#403](https://github.com/wazuh/wazuh-kibana-app/pull/403)).
- Fixed a bug when the app was trying to create `wazuh-monitoring` indices without checking the existence of the proper template ([#412](https://github.com/wazuh/wazuh-kibana-app/pull/412)).

## Wazuh v3.2.1 - Kibana v6.2.4 - Revision 388

### Added

- Support for Elastic Stack v6.2.4.
- App server fully refactored ([#360](https://github.com/wazuh/wazuh-kibana-app/pull/360)):
  - Added new classes, reduced the amount of code, removed unused functions, and several optimizations.
  - Now the app follows a more ES6 code style on multiple modules.
  - _Overview/Agents_ visualizations have been ordered into separated files and folders.
  - Now the app can use the default index defined on the `/ect/kibana/kibana.yml` file.
  - Better error handling for the visualizations directive.
  - Added a cron job to delete remaining visualizations on the `.kibana` index if so.
  - Also, we've added some changes when using the X-Pack plugin:
    - Better management of users and roles in order to use the app capabilities.
    - Prevents app loading if the currently logged user has no access to any index pattern.
- Added the `errorHandler` service to the `dataHandler` factory ([#340](https://github.com/wazuh/wazuh-kibana-app/pull/340)).
- Added Syscollector section to _Manager/Agents Configuration_ tabs ([#359](https://github.com/wazuh/wazuh-kibana-app/pull/359)).
- Added `cluster.name` field to the `wazuh-monitoring` index ([#377](https://github.com/wazuh/wazuh-kibana-app/pull/377)).

### Changed

- Increased the query size when fetching the index pattern list ([#339](https://github.com/wazuh/wazuh-kibana-app/pull/339)).
- Changed active colour for all app tables ([#347](https://github.com/wazuh/wazuh-kibana-app/pull/347)).
- Changed validation regex to accept URLs with non-numeric format ([#353](https://github.com/wazuh/wazuh-kibana-app/pull/353)).
- Changed visualization removal cron task to avoid excessive log messages when there weren't removed visualizations ([#361](https://github.com/wazuh/wazuh-kibana-app/pull/361)).
- Changed filters comparison for a safer access ([#383](https://github.com/wazuh/wazuh-kibana-app/pull/383)).
- Removed some `server.log` messages to avoid performance errors ([#384](https://github.com/wazuh/wazuh-kibana-app/pull/384)).
- Changed the way of handling the index patterns list ([#360](https://github.com/wazuh/wazuh-kibana-app/pull/360)).
- Rewritten some false error-level logs to just information-level ones ([#360](https://github.com/wazuh/wazuh-kibana-app/pull/360)).
- Changed some files from JSON to CommonJS for performance improvements ([#360](https://github.com/wazuh/wazuh-kibana-app/pull/360)).
- Replaced some code on the `kibana-discover` directive with a much cleaner statement to avoid issues on the _Agents_ tab ([#394](https://github.com/wazuh/wazuh-kibana-app/pull/394)).

### Fixed

- Fixed a bug where several `agent.id` filters were created at the same time when navigating between _Agents_ and _Groups_ with different selected agents ([#342](https://github.com/wazuh/wazuh-kibana-app/pull/342)).
- Fixed logic on the index-pattern selector which wasn't showing the currently selected pattern the very first time a user opened the app ([#345](https://github.com/wazuh/wazuh-kibana-app/pull/345)).
- Fixed a bug on the `errorHandler` service who was preventing a proper output of some Elastic-related backend error messages ([#346](https://github.com/wazuh/wazuh-kibana-app/pull/346)).
- Fixed panels flickering in the _Settings_ tab ([#348](https://github.com/wazuh/wazuh-kibana-app/pull/348)).
- Fixed a bug in the shards and replicas settings when the user sets the value to zero (0) ([#358](https://github.com/wazuh/wazuh-kibana-app/pull/358)).
- Fixed several bugs related to the upgrade process from Wazuh 2.x to the new refactored server ([#363](https://github.com/wazuh/wazuh-kibana-app/pull/363)).
- Fixed a bug in _Discover/Agents VirusTotal_ tabs to avoid conflicts with the `agent.name` field ([#379](https://github.com/wazuh/wazuh-kibana-app/pull/379)).
- Fixed a bug on the implicit filter in _Discover/Agents PCI_ tabs ([#393](https://github.com/wazuh/wazuh-kibana-app/pull/393)).

### Removed

- Removed clear API password on `checkPattern` response ([#339](https://github.com/wazuh/wazuh-kibana-app/pull/339)).
- Removed old dashboard visualizations to reduce loading times ([#360](https://github.com/wazuh/wazuh-kibana-app/pull/360)).
- Removed some unused dependencies due to the server refactoring ([#360](https://github.com/wazuh/wazuh-kibana-app/pull/360)).
- Removed completely `metricService` from the app ([#389](https://github.com/wazuh/wazuh-kibana-app/pull/389)).

## Wazuh v3.2.1 - Kibana v6.2.2/v6.2.3 - Revision 387

### Added

- New logging system ([#307](https://github.com/wazuh/wazuh-kibana-app/pull/307)):
  - New module implemented to write app logs.
  - Now a trace is stored every time the app is re/started.
  - Currently, the `initialize.js` and `monitoring.js` files work with this system.
  - Note: the logs will live under `/var/log/wazuh/wazuhapp.log` on Linux systems, on Windows systems they will live under `kibana/plugins/`. It rotates the log whenever it reaches 100MB.
- Better cookies handling ([#308](https://github.com/wazuh/wazuh-kibana-app/pull/308)):
  - New field on the `.wazuh-version` index to store the last time the Kibana server was restarted.
  - This is used to check if the cookies have consistency with the current server status.
  - Now the app is clever and takes decisions depending on new consistency checks.
- New design for the _Agents/Configuration_ tab ([#310](https://github.com/wazuh/wazuh-kibana-app/pull/310)):
  - The style is the same as the _Manager/Configuration_ tab.
  - Added two more sections: CIS-CAT and Commands ([#315](https://github.com/wazuh/wazuh-kibana-app/pull/315)).
  - Added a new card that will appear when there's no group configuration at all ([#323](https://github.com/wazuh/wazuh-kibana-app/pull/323)).
- Added _"group"_ column on the agents list in _Agents_ ([#312](https://github.com/wazuh/wazuh-kibana-app/pull/312)):
  - If you click on the group, it will redirect the user to the specified group in _Manager/Groups_.
- New option for the `config.yml` file, `ip.selector` ([#313](https://github.com/wazuh/wazuh-kibana-app/pull/313)):
  - Define if the app will show or not the index pattern selector on the top navbar.
  - This setting is set to `true` by default.
- More CSS cleanup and reordering ([#315](https://github.com/wazuh/wazuh-kibana-app/pull/315)):
  - New `typography.less` file.
  - New `layout.less` file.
  - Removed `cleaned.less` file.
  - Reordering and cleaning of existing CSS files, including removal of unused classes, renaming, and more.
  - The _Settings_ tab has been refactored to correct some visual errors with some card components.
  - Small refactoring to some components from _Manager/Ruleset_ ([#323](https://github.com/wazuh/wazuh-kibana-app/pull/323)).
- New design for the top navbar ([#326](https://github.com/wazuh/wazuh-kibana-app/pull/326)):
  - Cleaned and refactored code
  - Revamped design, smaller and with minor details to follow the rest of Wazuh app guidelines.
- New design for the wz-chip component to follow the new Wazuh app guidelines ([#323](https://github.com/wazuh/wazuh-kibana-app/pull/323)).
- Added more descriptive error messages when the user inserts bad credentials on the _Add new API_ form in the _Settings_ tab ([#331](https://github.com/wazuh/wazuh-kibana-app/pull/331)).
- Added a new CSS class to truncate overflowing text on tables and metric ribbons ([#332](https://github.com/wazuh/wazuh-kibana-app/pull/332)).
- Support for Elastic Stack v6.2.2/v6.2.3.

### Changed

- Improved the initialization system ([#317](https://github.com/wazuh/wazuh-kibana-app/pull/317)):
  - Now the app will re-create the index-pattern if the user deletes the currently used by the Wazuh app.
  - The fieldset is now automatically refreshed if the app detects mismatches.
  - Now every index-pattern is dynamically formatted (for example, to enable the URLs in the _Vulnerabilities_ tab).
  - Some code refactoring for a better handling of possible use cases.
  - And the best thing, it's no longer needed to insert the sample alert!
- Improvements and changes to index-patterns ([#320](https://github.com/wazuh/wazuh-kibana-app/pull/320) & [#333](https://github.com/wazuh/wazuh-kibana-app/pull/333)):
  - Added a new route, `/get-list`, to fetch the index pattern list.
  - Removed and changed several functions for a proper management of index-patterns.
  - Improved the compatibility with user-created index-patterns, known to have unpredictable IDs.
  - Now the app properly redirects to `/blank-screen` if the length of the index patterns list is 0.
  - Ignored custom index patterns with auto-generated ID on the initialization process.
    - Now it uses the value set on the `config.yml` file.
  - If the index pattern is no longer available, the cookie will be overwritten.
- Improvements to the monitoring module ([#322](https://github.com/wazuh/wazuh-kibana-app/pull/322)):
  - Minor refactoring to the whole module.
  - Now the `wazuh-monitoring` index pattern is regenerated if it's missing.
  - And the best thing, it's no longer needed to insert the monitoring template!
- Now the app health check system only checks if the API and app have the same `major.minor` version ([#311](https://github.com/wazuh/wazuh-kibana-app/pull/311)):
  - Previously, the API and app had to be on the same `major.minor.patch` version.
- Adjusted space between title and value in some cards showing Manager or Agent configurations ([#315](https://github.com/wazuh/wazuh-kibana-app/pull/315)).
- Changed red and green colours to more saturated ones, following Kibana style ([#315](https://github.com/wazuh/wazuh-kibana-app/pull/315)).

### Fixed

- Fixed bug in Firefox browser who was not properly showing the tables with the scroll pagination functionality ([#314](https://github.com/wazuh/wazuh-kibana-app/pull/314)).
- Fixed bug where visualizations weren't being destroyed due to ongoing renderization processes ([#316](https://github.com/wazuh/wazuh-kibana-app/pull/316)).
- Fixed several UI bugs for a better consistency and usability ([#318](https://github.com/wazuh/wazuh-kibana-app/pull/318)).
- Fixed an error where the initial index-pattern was not loaded properly the very first time you enter the app ([#328](https://github.com/wazuh/wazuh-kibana-app/pull/328)).
- Fixed an error message that appeared whenever the app was not able to found the `wazuh-monitoring` index pattern ([#328](https://github.com/wazuh/wazuh-kibana-app/pull/328)).

## Wazuh v3.2.1 - Kibana v6.2.2 - Revision 386

### Added

- New design for the _Manager/Groups_ tab ([#295](https://github.com/wazuh/wazuh-kibana-app/pull/295)).
- New design for the _Manager/Configuration_ tab ([#297](https://github.com/wazuh/wazuh-kibana-app/pull/297)).
- New design of agents statistics for the _Agents_ tab ([#299](https://github.com/wazuh/wazuh-kibana-app/pull/299)).
- Added information ribbon into _Overview/Agent SCAP_ tabs ([#303](https://github.com/wazuh/wazuh-kibana-app/pull/303)).
- Added information ribbon into _Overview/Agent VirusTotal_ tabs ([#306](https://github.com/wazuh/wazuh-kibana-app/pull/306)).
- Added information ribbon into _Overview AWS_ tab ([#306](https://github.com/wazuh/wazuh-kibana-app/pull/306)).

### Changed

- Refactoring of HTML and CSS code throughout the whole Wazuh app ([#294](https://github.com/wazuh/wazuh-kibana-app/pull/294), [#302](https://github.com/wazuh/wazuh-kibana-app/pull/302) & [#305](https://github.com/wazuh/wazuh-kibana-app/pull/305)):
  - A big milestone for the project was finally achieved with this refactoring.
  - We've removed the Bootstrap dependency from the `package.json` file.
  - We've removed and merged many duplicated rules.
  - We've removed HTML and `angular-md` overriding rules. Now we have more own-made classes to avoid undesired results on the UI.
  - Also, this update brings tons of minor bugfixes related to weird HTML code.
- Wazuh app visualizations reviewed ([#301](https://github.com/wazuh/wazuh-kibana-app/pull/301)):
  - The number of used buckets has been limited since most of the table visualizations were surpassing acceptable limits.
  - Some visualizations have been checked to see if they make complete sense on what they mean to show to the user.
- Modified some app components for better follow-up of Kibana guidelines ([#290](https://github.com/wazuh/wazuh-kibana-app/pull/290) & [#297](https://github.com/wazuh/wazuh-kibana-app/pull/297)).
  - Also, some elements were modified on the _Discover_ tab in order to correct some mismatches.

### Fixed

- Adjusted information ribbon in _Agents/General_ for large OS names ([#290](https://github.com/wazuh/wazuh-kibana-app/pull/290) & [#294](https://github.com/wazuh/wazuh-kibana-app/pull/294)).
- Fixed unsafe array access on the visualization directive when going directly into _Manager/Ruleset/Decoders_ ([#293](https://github.com/wazuh/wazuh-kibana-app/pull/293)).
- Fixed a bug where navigating between agents in the _Agents_ tab was generating duplicated `agent.id` implicit filters ([#296](https://github.com/wazuh/wazuh-kibana-app/pull/296)).
- Fixed a bug where navigating between different tabs from _Overview_ or _Agents_ while being on the _Discover_ sub-tab was causing data loss in metric watchers ([#298](https://github.com/wazuh/wazuh-kibana-app/pull/298)).
- Fixed incorrect visualization of the rule level on _Manager/Ruleset/Rules_ when the rule level is zero (0) ([#298](https://github.com/wazuh/wazuh-kibana-app/pull/298)).

### Removed

- Removed almost every `md-tooltip` component from the whole app ([#305](https://github.com/wazuh/wazuh-kibana-app/pull/305)).
- Removed unused images from the `img` folder ([#305](https://github.com/wazuh/wazuh-kibana-app/pull/305)).

## Wazuh v3.2.1 - Kibana v6.2.2 - Revision 385

### Added

- Support for Wazuh v3.2.1.
- Brand-new first redesign for the app user interface ([#278](https://github.com/wazuh/wazuh-kibana-app/pull/278)):
  - This is the very first iteration of a _work-in-progress_ UX redesign for the Wazuh app.
  - The overall interface has been refreshed, removing some unnecessary colours and shadow effects.
  - The metric visualizations have been replaced by an information ribbon under the filter search bar, reducing the amount of space they occupied.
    - A new service was implemented for a proper handling of the metric visualizations watchers ([#280](https://github.com/wazuh/wazuh-kibana-app/pull/280)).
  - The rest of the app visualizations now have a new, more detailed card design.
- New shards and replicas settings to the `config.yml` file ([#277](https://github.com/wazuh/wazuh-kibana-app/pull/277)):
  - Now you can apply custom values to the shards and replicas for the `.wazuh` and `.wazuh-version` indices.
  - This feature only works before the installation process. If you modify these settings after installing the app, they won't be applied at all.

### Changed

- Now clicking again on the _Groups_ tab on _Manager_ will properly reload the tab and redirect to the beginning ([#274](https://github.com/wazuh/wazuh-kibana-app/pull/274)).
- Now the visualizations only use the `vis-id` attribute for loading them ([#275](https://github.com/wazuh/wazuh-kibana-app/pull/275)).
- The colours from the toast messages have been replaced to follow the Elastic 6 guidelines ([#286](https://github.com/wazuh/wazuh-kibana-app/pull/286)).

### Fixed

- Fixed wrong data flow on _Agents/General_ when coming from and going to the _Groups_ tab ([#273](https://github.com/wazuh/wazuh-kibana-app/pull/273)).
- Fixed sorting on tables, now they use the sorting functionality provided by the Wazuh API ([#274](https://github.com/wazuh/wazuh-kibana-app/pull/274)).
- Fixed column width issues on some tables ([#274](https://github.com/wazuh/wazuh-kibana-app/pull/274)).
- Fixed bug in the _Agent configuration_ JSON viewer who didn't properly show the full group configuration ([#276](https://github.com/wazuh/wazuh-kibana-app/pull/276)).
- Fixed excessive loading time from some Audit visualizations ([#278](https://github.com/wazuh/wazuh-kibana-app/pull/278)).
- Fixed Play/Pause button in timepicker's auto-refresh ([#281](https://github.com/wazuh/wazuh-kibana-app/pull/281)).
- Fixed unusual scenario on visualization directive where sometimes there was duplicated implicit filters when doing a search ([#283](https://github.com/wazuh/wazuh-kibana-app/pull/283)).
- Fixed some _Overview Audit_ visualizations who were not working properly ([#285](https://github.com/wazuh/wazuh-kibana-app/pull/285)).

### Removed

- Deleted the `id` attribute from all the app visualizations ([#275](https://github.com/wazuh/wazuh-kibana-app/pull/275)).

## Wazuh v3.2.0 - Kibana v6.2.2 - Revision 384

### Added

- New directives for the Wazuh app: `wz-table`, `wz-table-header` and `wz-search-bar` ([#263](https://github.com/wazuh/wazuh-kibana-app/pull/263)):
  - Maintainable and reusable components for a better-structured app.
  - Several files have been changed, renamed and moved to new folders, following _best practices_.
  - The progress bar is now within its proper directive ([#266](https://github.com/wazuh/wazuh-kibana-app/pull/266)).
  - Minor typos and refactoring changes to the new directives.
- Support for Elastic Stack v6.2.2.

### Changed

- App buttons have been refactored. Unified CSS and HTML for buttons, providing the same structure for them ([#269](https://github.com/wazuh/wazuh-kibana-app/pull/269)).
- The API list on Settings now shows the latest inserted API at the beginning of the list ([#261](https://github.com/wazuh/wazuh-kibana-app/pull/261)).
- The check for the currently applied pattern has been improved, providing clever handling of Elasticsearch errors ([#271](https://github.com/wazuh/wazuh-kibana-app/pull/271)).
- Now on _Settings_, when the Add or Edit API form is active, if you press the other button, it will make the previous one disappear, getting a clearer interface ([#9df1e31](https://github.com/wazuh/wazuh-kibana-app/commit/9df1e317903edf01c81eba068da6d20a8a1ea7c2)).

### Fixed

- Fixed visualizations directive to properly load the _Manager/Ruleset_ visualizations ([#262](https://github.com/wazuh/wazuh-kibana-app/pull/262)).
- Fixed a bug where the classic extensions were not affected by the settings of the `config.yml` file ([#266](https://github.com/wazuh/wazuh-kibana-app/pull/266)).
- Fixed minor CSS bugs from the conversion to directives to some components ([#266](https://github.com/wazuh/wazuh-kibana-app/pull/266)).
- Fixed bug in the tables directive when accessing a member it doesn't exist ([#266](https://github.com/wazuh/wazuh-kibana-app/pull/266)).
- Fixed browser console log error when clicking the Wazuh logo on the app ([#6647fbc](https://github.com/wazuh/wazuh-kibana-app/commit/6647fbc051c2bf69df7df6e247b2b2f46963f194)).

### Removed

- Removed the `kbn-dis` directive from _Manager/Ruleset_ ([#262](https://github.com/wazuh/wazuh-kibana-app/pull/262)).
- Removed the `filters.js` and `kibana_fields_file.json` files ([#263](https://github.com/wazuh/wazuh-kibana-app/pull/263)).
- Removed the `implicitFilters` service ([#270](https://github.com/wazuh/wazuh-kibana-app/pull/270)).
- Removed visualizations loading status trace from controllers and visualization directive ([#270](https://github.com/wazuh/wazuh-kibana-app/pull/270)).

## Wazuh v3.2.0 - Kibana v6.2.1 - Revision 383

### Added

- Support for Wazuh 3.2.0.
- Compatibility with Kibana 6.1.0 to Kibana 6.2.1.
- New tab for vulnerability detector alerts.

### Changed

- The app now shows the index pattern selector only if the list length is greater than 1.
  - If it's exactly 1 shows the index pattern without a selector.
- Now the index pattern selector only shows the compatible ones.
  - It's no longer possible to select the `wazuh-monitoring` index pattern.
- Updated Bootstrap to 3.3.7.
- Improved filter propagation between Discover and the visualizations.
- Replaced the login route name from /login to /wlogin to avoid conflict with X-Pack own login route.

### Fixed

- Several CSS bugfixes for better compatibility with Kibana 6.2.1.
- Some variables changed for adapting new Wazuh API requests.
- Better error handling for some Elastic-related messages.
- Fixed browser console error from top-menu directive.
- Removed undesired md-divider from Manager/Logs.
- Adjusted the width of a column in Manager/Logs to avoid overflow issues with the text.
- Fixed a wrong situation with the visualizations when we refresh the Manager/Rules tab.

### Removed

- Removed the `travis.yml` file.

## Wazuh v3.1.0 - Kibana v6.1.3 - Revision 380

### Added

- Support for Wazuh 3.1.0.
- Compatibility with Kibana 6.1.3.
- New error handler for better app errors reporting.
- A new extension for Amazon Web Services alerts.
- A new extension for VirusTotal alerts.
- New agent configuration tab:
  - Visualize the current group configuration for the currently selected agent on the app.
  - Navigate through the different tabs to see which configuration is being used.
  - Check the synchronization status for the configuration.
  - View the current group of the agent and click on it to go to the Groups tab.
- New initial health check for checking some app components.
- New YAML config file:
  - Define the initial index pattern.
  - Define specific checks for the healthcheck.
  - Define the default extensions when adding new APIs.
- New index pattern selector dropdown on the top navbar.
  - The app will reload applying the new index pattern.
- Added new icons for some sections of the app.

### Changed

- New visualizations loader, with much better performance.
- Improved reindex process for the .wazuh index when upgrading from a 2.x-5.x version.
- Adding 365 days expiring time to the cookies.
- Change default behaviour for the config file. Now everything is commented with default values.
  - You need to edit the file, remove the comment mark and apply the desired value.
- Completely redesigned the manager configuration tab.
- Completely redesigned the groups tab.
- App tables have now unified CSS classes.

### Fixed

- Play real-time button has been fixed.
- Preventing duplicate APIs from feeding the wazuh-monitoring index.
- Fixing the check manager connection button.
- Fixing the extensions settings so they are preserved over time.
- Much more error handling messages in all the tabs.
- Fixed OS filters in agents list.
- Fixed autocomplete lists in the agents, rules and decoders list so they properly scroll.
- Many styles bugfixes for the different browsers.
- Reviewed and fixed some visualizations not showing accurate information.

### Removed

- Removed index pattern configuration from the `package.json` file.
- Removed unnecessary dependencies from the `package.json` file.

## Wazuh v3.0.0 - Kibana v6.1.0 - Revision 371

### Added

- You can configure the initial index-pattern used by the plugin in the initialPattern variable of the app's package.json.
- Auto `.wazuh` reindex from Wazuh 2.x - Kibana 5.x to Wazuh 3.x - Kibana 6.x.
  - The API credentials will be automatically migrated to the new installation.
- Dynamically changed the index-pattern used by going to the Settings -> Pattern tab.
  - Wazuh alerts compatibility auto detection.
- New loader for visualizations.
- Better performance: now the tabs use the same Discover tab, only changing the current filters.
- New Groups tab.
  - Now you can check your group configuration (search its agents and configuration files).
- The Logs tab has been improved.
  - You can sort by field and the view has been improved.
- Achieved a clearer interface with implicit filters per tab showed as unremovable chips.

### Changed

- Dynamically creating .kibana index if necessary.
- Better integration with Kibana Discover.
- Visualizations loaded at initialization time.
- New sync system to wait for Elasticsearch JS.
- Decoupling selected API and pattern from backend and moved to the client side.

## Wazuh v2.1.0 - Kibana v5.6.1 - Revision 345

### Added

- Loading icon while Wazuh loads the visualizations.
- Add/Delete/Restart agents.
- OS agent filter

### Changed

- Using genericReq when possible.

## Wazuh v2.0.1 - Kibana v5.5.1 - Revision 339

### Changed

- New index in Elasticsearch to save Wazuh set up configuration
- Short URL's is now supported
- A native base path from kibana.yml is now supported

### Fixed

- Search bar across panels now support parenthesis grouping
- Several CSS fixes for IE browser<|MERGE_RESOLUTION|>--- conflicted
+++ resolved
@@ -2,7 +2,6 @@
 
 All notable changes to the Wazuh app project will be documented in this file.
 
-<<<<<<< HEAD
 ## Wazuh v4.3.0 - Kibana 7.10.2 , 7.11.2 - Revision 4301
 
 ### Added
@@ -61,8 +60,6 @@
 - Fixed error when edit a rule or decoder [#3456](https://github.com/wazuh/wazuh-kibana-app/pull/3456)
 - Fixed index pattern selector doesn't display the ignored index patterns [#3458](https://github.com/wazuh/wazuh-kibana-app/pull/3458)
 
-## Wazuh v4.2.2 - Kibana 7.10.2 , 7.12.2 - Revision 4203
-=======
 ## Wazuh v4.2.3 - Kibana 7.10.2 , 7.12.1 - Revision 4204
 
 ### Added
@@ -70,7 +67,6 @@
 - Support for Wazuh 4.2.3
 
 ## Wazuh v4.2.2 - Kibana 7.10.2 , 7.12.1 - Revision 4203
->>>>>>> ed2c754c
 
 ### Added
 
