--- conflicted
+++ resolved
@@ -2,9 +2,6 @@
 
 All notable changes to the Wazuh app project will be documented in this file.
 
-<<<<<<< HEAD
-## Wazuh v4.8.0 - OpenSearch Dashboards 2.10.0 - Revision 01
-=======
 ## Wazuh v4.9.0 - OpenSearch Dashboards 2.10.0 - Revision 00
 
 ### Added
@@ -19,7 +16,6 @@
 - Support for Wazuh 4.8.1
 
 ## Wazuh v4.8.0 - OpenSearch Dashboards 2.10.0 - Revision 00
->>>>>>> 10f26fb7
 
 ### Added
 
