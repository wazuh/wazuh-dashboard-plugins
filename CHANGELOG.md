# Change Log

All notable changes to the Wazuh app project will be documented in this file.
## Wazuh v4.1.2 - Kibana 7.10.0 , 7.10.2 - Revision 4103

<<<<<<< HEAD
## Wazuh v4.1.3 - Kibana 7.10.0 , 7.10.2 - Revision 4104

### Added

- Creation of index pattern after the default one is changes in Settings [#2985](https://github.com/wazuh/wazuh-kibana-app/pull/2985)
- Added node name of agent list and detail [#3039](https://github.com/wazuh/wazuh-kibana-app/pull/3039)
- Added loading view while the user is logging to prevent permissions prompts [#3041](https://github.com/wazuh/wazuh-kibana-app/pull/3041)
- Added custom message for each possible run_as setup [#3048](https://github.com/wazuh/wazuh-kibana-app/pull/3048)

### Changed 

- Change all dates labels to Kibana formatting time zone [#3047](https://github.com/wazuh/wazuh-kibana-app/pull/3047)
- Improve toast message when selecting a default API [#3049](https://github.com/wazuh/wazuh-kibana-app/pull/3049)
- Improve validation and prevention for caching bundles on the client-side [#3063](https://github.com/wazuh/wazuh-kibana-app/pull/3063) [#3091](https://github.com/wazuh/wazuh-kibana-app/pull/3091)

### Fixed

- Fixed unexpected behavior in Roles mapping [#3028](https://github.com/wazuh/wazuh-kibana-app/pull/3028)
- Fixed rule filter is no applied when you click on a rule id in another module.[#3057](https://github.com/wazuh/wazuh-kibana-app/pull/3057)
- Fixed bug changing master node configuration [#3062](https://github.com/wazuh/wazuh-kibana-app/pull/3062)
- Fixed wrong variable declaration for macOS agents [#3066](https://github.com/wazuh/wazuh-kibana-app/pull/3066)
- Fixed some errors in the Events table, action buttons style, and URLs disappeared [#3086](https://github.com/wazuh/wazuh-kibana-app/pull/3086)
- Fixed Rollback of invalid rule configuration file [#3084](https://github.com/wazuh/wazuh-kibana-app/pull/3084)

## Wazuh v4.1.2 - Kibana 7.10.0 , 7.10.2 - Revision 4103

- Add `run_as` setting to example host configuration in Add new API view [#3021](https://github.com/wazuh/wazuh-kibana-app/pull/3021)
- Refactor of some prompts [#3015](https://github.com/wazuh/wazuh-kibana-app/pull/3015)

### Fixed

- Fix SCA policy detail showing name and check results about another policy [#3007](https://github.com/wazuh/wazuh-kibana-app/pull/3007)
- Fixed that alerts table is empty when switching pinned agents [#3008](https://github.com/wazuh/wazuh-kibana-app/pull/3008)
- Creating a role mapping before the existing ones are loaded, the page bursts [#3013](https://github.com/wazuh/wazuh-kibana-app/pull/3013)
- Fix pagination in SCA checks table when expand some row [#3018](https://github.com/wazuh/wazuh-kibana-app/pull/3018)
- Fix manager is shown in suggestions in Agents section [#3025](https://github.com/wazuh/wazuh-kibana-app/pull/3025)
- Fix disabled loading on inventory when request fail [#3026](https://github.com/wazuh/wazuh-kibana-app/pull/3026)
- Fix restarting selected cluster instead of all of them [#3032](https://github.com/wazuh/wazuh-kibana-app/pull/3032)
- Fix pinned agents don't trigger a new filtered query [#3035](https://github.com/wazuh/wazuh-kibana-app/pull/3035)
- Overlay Wazuh menu when Kibana menu is opened or docked [#3038](https://github.com/wazuh/wazuh-kibana-app/pull/3038)
- Fix visualizations in PDF Reports with Dark mode [#2983](https://github.com/wazuh/wazuh-kibana-app/pull/2983)

## Wazuh v4.1.1 - Kibana 7.10.0 , 7.10.2 - Revision 4102

### Added

=======
### Added

- Refactor of some prompts [#3015](https://github.com/wazuh/wazuh-kibana-app/pull/3015)
- Add `run_as` setting to example host configuration in Add new API view [#3021](https://github.com/wazuh/wazuh-kibana-app/pull/3021)

### Fixed

- Fix SCA policy detail showing name and check results about another policy [#3007](https://github.com/wazuh/wazuh-kibana-app/pull/3007)
- Fixed that alerts table is empty when switching pinned agents [#3008](https://github.com/wazuh/wazuh-kibana-app/pull/3008)
- Creating a role mapping before the existing ones are loaded, the page bursts [#3013](https://github.com/wazuh/wazuh-kibana-app/pull/3013)
- Fix pagination in SCA checks table when expand some row [#3018](https://github.com/wazuh/wazuh-kibana-app/pull/3018)
- Fix manager is shown in suggestions in Agents section [#3025](https://github.com/wazuh/wazuh-kibana-app/pull/3025)
- Fix disabled loading on inventory when request fail [#3026](https://github.com/wazuh/wazuh-kibana-app/pull/3026)
- Fix restarting selected cluster instead of all of them [#3032](https://github.com/wazuh/wazuh-kibana-app/pull/3032)
- Fix pinned agents don't trigger a new filtered query [#3035](https://github.com/wazuh/wazuh-kibana-app/pull/3035)
- Overlay Wazuh menu when Kibana menu is opened or docked [#3038](https://github.com/wazuh/wazuh-kibana-app/pull/3038)

## Wazuh v4.1.1 - Kibana 7.10.0 , 7.10.2 - Revision 4102

### Added

>>>>>>> 0444b1b2
- Prompt to show the unsupported module for the selected agent [#2959](https://github.com/wazuh/wazuh-kibana-app/pull/2959)
- Added a X-Frame-Options header to the backend responses [#2977](https://github.com/wazuh/wazuh-kibana-app/pull/2977)

### Changed

- Added toast with refresh button when new fields are loaded [#2974](https://github.com/wazuh/wazuh-kibana-app/pull/2974)
- Migrated manager and cluster files endpoints and their corresponding RBAC [#2984](https://github.com/wazuh/wazuh-kibana-app/pull/2984)

### Fixed

- Fix login error when AWS Elasticsearch and ODFE is used [#2710](https://github.com/wazuh/wazuh-kibana-app/issues/2710)
- An error message is displayed when changing a group's configuration although the user has the right permissions [#2955](https://github.com/wazuh/wazuh-kibana-app/pull/2955)
- Fix Security events table is empty when switching the pinned agents [#2956](https://github.com/wazuh/wazuh-kibana-app/pull/2956)
- Fix disabled switch visual edit button when json content is empty [#2957](https://github.com/wazuh/wazuh-kibana-app/issues/2957)
- Fixed main and `More` menus for unsupported agents [#2959](https://github.com/wazuh/wazuh-kibana-app/pull/2959)
- Fixed forcing a non numeric filter value in a number type field [#2961](https://github.com/wazuh/wazuh-kibana-app/pull/2961)
- Fixed wrong number of alerts in Security Events [#2964](https://github.com/wazuh/wazuh-kibana-app/pull/2964)
- Fixed search with strange characters of agent in Management groups [#2970](https://github.com/wazuh/wazuh-kibana-app/pull/2970)
- Fix the statusCode error message [#2971](https://github.com/wazuh/wazuh-kibana-app/pull/2971)
- Fix the SCA policy stats didn't refresh [#2973](https://github.com/wazuh/wazuh-kibana-app/pull/2973)
- Fixed loading of AWS index fields even when no AWS alerts were found [#2974](https://github.com/wazuh/wazuh-kibana-app/pull/2974)
- Fix some date fields format in FIM and SCA modules [#2975](https://github.com/wazuh/wazuh-kibana-app/pull/2975)
- Fix a non-stop error in Manage agents when the user has no permissions [#2976](https://github.com/wazuh/wazuh-kibana-app/pull/2976)
- Can't edit empty rules and decoders files that already exist in the manager [#2978](https://github.com/wazuh/wazuh-kibana-app/pull/2978)
- Support for alerts index pattern with different ID and name [#2979](https://github.com/wazuh/wazuh-kibana-app/pull/2979)
- Fix the unpin agent in the selection modal [#2980](https://github.com/wazuh/wazuh-kibana-app/pull/2980)
- Fix properly logout of Wazuh API when logging out of the application (only for OpenDistro) [#2789](https://github.com/wazuh/wazuh-kibana-app/issues/2789)
- Fixed missing `&&` from macOS agent deployment command [#2989](https://github.com/wazuh/wazuh-kibana-app/issues/2989)
- Fix prompt permissions on Framework of Mitre and Inventory of Integrity monitoring. [#2967](https://github.com/wazuh/wazuh-kibana-app/issues/2967)
- Fix properly logout of Wazuh API when logging out of the application support x-pack [#2789](https://github.com/wazuh/wazuh-kibana-app/issues/2789)

## Wazuh v4.1.0 - Kibana 7.10.0 , 7.10.2 - Revision 4101

### Added

- Check the max buckets by default in healthcheck and increase them [#2901](https://github.com/wazuh/wazuh-kibana-app/pull/2901)
- Added a prompt wraning in role mapping if run_as is false or he is not allowed to use it by API [#2876](https://github.com/wazuh/wazuh-kibana-app/pull/2876)

### Changed

- Support new fields of Windows Registry at FIM inventory panel [#2679](https://github.com/wazuh/wazuh-kibana-app/issues/2679)
- Added on FIM Inventory Windows Registry registry_key and registry_value items from syscheck [#2908](https://github.com/wazuh/wazuh-kibana-app/issues/2908)
- Uncheck agents after an action in agents groups management [#2907](https://github.com/wazuh/wazuh-kibana-app/pull/2907)
- Unsave rule files when edit or create a rule with invalid content [#2944](https://github.com/wazuh/wazuh-kibana-app/pull/2944)
- Added vulnerabilities module for macos agents [#2969](https://github.com/wazuh/wazuh-kibana-app/pull/2969)

### Fixed

- Fix server error Invalid token specified: Cannot read property 'replace' of undefined [#2899](https://github.com/wazuh/wazuh-kibana-app/issues/2899)
- Fix show empty files rules and decoders: [#2923](https://github.com/wazuh/wazuh-kibana-app/issues/2923)
- Fixed wrong hover texts in CDB lists actions [#2929](https://github.com/wazuh/wazuh-kibana-app/pull/2929)
- Fixed access to forbidden agents information when exporting agents listt [2918](https://github.com/wazuh/wazuh-kibana-app/pull/2918)
- Fix the decoder detail view is not displayed [#2888](https://github.com/wazuh/wazuh-kibana-app/issues/2888)
- Fix the complex search using the Wazuh API query filter in search bars [#2930](https://github.com/wazuh/wazuh-kibana-app/issues/2930)
- Fixed validation to check userPermissions are not ready yet [#2931](https://github.com/wazuh/wazuh-kibana-app/issues/2931)
- Fixed clear visualizations manager list when switching tabs. Fixes PDF reports filters [#2932](https://github.com/wazuh/wazuh-kibana-app/pull/2932)
- Fix Strange box shadow in Export popup panel in Managment > Groups [#2886](https://github.com/wazuh/wazuh-kibana-app/issues/2886)
- Fixed wrong command on alert when data folder does not exist [#2938](https://github.com/wazuh/wazuh-kibana-app/pull/2938)
- Fix agents table OS field sorting: Changes agents table field `os_name` to `os.name,os.version` to make it sortable. [#2939](https://github.com/wazuh/wazuh-kibana-app/pull/2939)
- Fixed diff parsed datetime between agent detail and agents table [#2940](https://github.com/wazuh/wazuh-kibana-app/pull/2940)
- Allow access to Agents section with agent:group action permission [#2933](https://github.com/wazuh/wazuh-kibana-app/issues/2933)
- Fixed filters does not work on modals with search bar [#2935](https://github.com/wazuh/wazuh-kibana-app/pull/2935)
- Fix wrong package name in deploy new agent [#2942](https://github.com/wazuh/wazuh-kibana-app/issues/2942)
- Fixed number agents not show on pie onMouseEvent [#2890](https://github.com/wazuh/wazuh-kibana-app/issues/2890)
- Fixed off Kibana Query Language in search bar of Controls/Inventory modules. [#2945](https://github.com/wazuh/wazuh-kibana-app/pull/2945)
- Fixed number of agents do not show on the pie chart tooltip in agents preview [#2890](https://github.com/wazuh/wazuh-kibana-app/issues/2890)

## Wazuh v4.0.4 - Kibana 7.10.0 , 7.10.2 - Revision 4017

### Added
- Adapt the app to the new Kibana platform [#2475](https://github.com/wazuh/wazuh-kibana-app/issues/2475)
- Wazuh data directory moved from `optimize` to `data` Kibana directory [#2591](https://github.com/wazuh/wazuh-kibana-app/issues/2591)
- Show the wui_rules belong to wazuh-wui API user [#2702](https://github.com/wazuh/wazuh-kibana-app/issues/2702)

### Fixed

- Fixed Wazuh menu and agent menu for Solaris agents [#2773](https://github.com/wazuh/wazuh-kibana-app/issues/2773) [#2725](https://github.com/wazuh/wazuh-kibana-app/issues/2725)
- Fixed wrong shards and replicas for statistics indices and also fixed wrong prefix for monitoring indices [#2732](https://github.com/wazuh/wazuh-kibana-app/issues/2732)
- Report's creation dates set to 1970-01-01T00:00:00.000Z [#2772](https://github.com/wazuh/wazuh-kibana-app/issues/2772)
- Fixed bug for missing commands in ubuntu/debian and centos [#2786](https://github.com/wazuh/wazuh-kibana-app/issues/2786)
- Fixed bug that show an hour before in /security-events/dashboard [#2785](https://github.com/wazuh/wazuh-kibana-app/issues/2785) 
- Fixed permissions to access agents [#2838](https://github.com/wazuh/wazuh-kibana-app/issues/2838)
- Fix searching in groups [#2825](https://github.com/wazuh/wazuh-kibana-app/issues/2825)
- Fix the pagination in SCA ckecks table [#2815](https://github.com/wazuh/wazuh-kibana-app/issues/2815)
- Fix the SCA table with a wrong behaviour using the refresh button [#2854](https://github.com/wazuh/wazuh-kibana-app/issues/2854)
- Fix sca permissions for agents views and dashboards [#2862](https://github.com/wazuh/wazuh-kibana-app/issues/2862)
- Solaris should not show vulnerabilities module [#2829](https://github.com/wazuh/wazuh-kibana-app/issues/2829)
- Fix the settings of statistics indices creation [#2858](https://github.com/wazuh/wazuh-kibana-app/issues/2858)
- Update agents' info in Management Status after changing cluster node selected [#2828](https://github.com/wazuh/wazuh-kibana-app/issues/2828)
- Fix error when applying filter in rules from events [#2877](https://github.com/wazuh/wazuh-kibana-app/issues/2877)

### Changed

- Replaced `wazuh` Wazuh API user by `wazuh-wui` in the default configuration [#2852](https://github.com/wazuh/wazuh-kibana-app/issues/2852)
- Add agent id to the reports name in Agent Inventory and Modules [#2817](https://github.com/wazuh/wazuh-kibana-app/issues/2817)

### Adapt for Kibana 7.10.0

- Fixed filter pinned crash returning from agents [#2864](https://github.com/wazuh/wazuh-kibana-app/issues/2864)
- Fixed style in sca and regulatory compliance tables and in wz menu [#2861](https://github.com/wazuh/wazuh-kibana-app/issues/2861)
- Fix body-payload of Sample Alerts POST endpoint [#2857](https://github.com/wazuh/wazuh-kibana-app/issues/2857)
- Fixed bug in the table on Agents->Table-> Actions->Config icon [#2853](https://github.com/wazuh/wazuh-kibana-app/issues/2853)
- Fixed tooltip in the icon of view decoder file [#2850](https://github.com/wazuh/wazuh-kibana-app/issues/2850)
- Fixed bug with agent filter when it is pinned [#2846](https://github.com/wazuh/wazuh-kibana-app/issues/2846)
- Fix discovery navigation [#2845](https://github.com/wazuh/wazuh-kibana-app/issues/2845)
- Search file editor gone [#2843](https://github.com/wazuh/wazuh-kibana-app/issues/2843)
- Fix Agent Search Bar - Regex Query Interpreter [#2834](https://github.com/wazuh/wazuh-kibana-app/issues/2834)
- Fixed accordion style breaking [#2833](https://github.com/wazuh/wazuh-kibana-app/issues/2833)
- Fix metrics are not updated after a bad request in search input [#2830](https://github.com/wazuh/wazuh-kibana-app/issues/2830)
- Fix mitre framework tab crash [#2821](https://github.com/wazuh/wazuh-kibana-app/issues/2821)
- Changed ping request to default request. Added delay and while to che… [#2820](https://github.com/wazuh/wazuh-kibana-app/issues/2820)
- Removed kibana alert for security [#2806](https://github.com/wazuh/wazuh-kibana-app/issues/2806)

<<<<<<< HEAD
## Wazuh v4.0.4 - Kibana 7.10.0 , 7.10.2 - Revision 4016
=======
## Wazuh v4.0.4 - Kibana 7.9.1 , 7.9.3 - Revision 4016
>>>>>>> 0444b1b2

### Added

- Modified agent registration adding groups and architecture [#2666](https://github.com/wazuh/wazuh-kibana-app/issues/2666) [#2652](https://github.com/wazuh/wazuh-kibana-app/issues/2652)
- Each user can only view their own reports [#2686](https://github.com/wazuh/wazuh-kibana-app/issues/2686)

### Fixed

- Create index pattern even if there aren´t available indices [#2620](https://github.com/wazuh/wazuh-kibana-app/issues/2620)
- Top bar overlayed over expanded visualizations [#2667](https://github.com/wazuh/wazuh-kibana-app/issues/2667)
- Empty inventory data in Solaris agents [#2680](https://github.com/wazuh/wazuh-kibana-app/pull/2680)
- Wrong parameters in the dev-tools autocomplete section [#2675](https://github.com/wazuh/wazuh-kibana-app/issues/2675)
- Wrong permissions on edit CDB list [#2665](https://github.com/wazuh/wazuh-kibana-app/pull/2665)
- fix(frontend): add the metafields when refreshing the index pattern [#2681](https://github.com/wazuh/wazuh-kibana-app/pull/2681)
- Error toast is showing about Elasticsearch users for environments without security [#2713](https://github.com/wazuh/wazuh-kibana-app/issues/2713)
- Error about Handler.error in Role Mapping fixed [#2702](https://github.com/wazuh/wazuh-kibana-app/issues/2702)
- Fixed message in reserved users actions [#2702](https://github.com/wazuh/wazuh-kibana-app/issues/2702)
- Error 500 on Export formatted CDB list [#2692](https://github.com/wazuh/wazuh-kibana-app/pull/2692)
- Wui rules label should have only one tooltip [#2723](https://github.com/wazuh/wazuh-kibana-app/issues/2723)
- Move upper the Wazuh item in the Kibana menu and default index pattern [#2867](https://github.com/wazuh/wazuh-kibana-app/pull/2867)


## Wazuh v4.0.4 - Kibana v7.9.1, v7.9.3 - Revision 4015

### Added

- Support for Wazuh v4.0.4

## Wazuh v4.0.3 - Kibana v7.9.1, v7.9.2, v7.9.3 - Revision 4014

### Added

- Improved management of index-pattern fields [#2630](https://github.com/wazuh/wazuh-kibana-app/issues/2630)

### Fixed

- fix(fronted): fixed the check of API and APP version in health check [#2655](https://github.com/wazuh/wazuh-kibana-app/pull/2655)
- Replace user by username key in the monitoring logic [#2654](https://github.com/wazuh/wazuh-kibana-app/pull/2654)
- Security alerts and reporting issues when using private tenants [#2639](https://github.com/wazuh/wazuh-kibana-app/issues/2639)
- Manager restart in rule editor does not work with Wazuh cluster enabled [#2640](https://github.com/wazuh/wazuh-kibana-app/issues/2640)
- fix(frontend): Empty inventory data in Solaris agents [#2680](https://github.com/wazuh/wazuh-kibana-app/pull/2680)

## Wazuh v4.0.3 - Kibana v7.9.1, v7.9.2, v7.9.3 - Revision 4013

### Added

- Support for Wazuh v4.0.3.

## Wazuh v4.0.2 - Kibana v7.9.1, v7.9.3 - Revision 4012

### Added

- Sample data indices name should take index pattern in use [#2593](https://github.com/wazuh/wazuh-kibana-app/issues/2593) 
- Added start option to macos Agents [#2653](https://github.com/wazuh/wazuh-kibana-app/pull/2653)

### Changed

- Statistics settings do not allow to configure primary shards and replicas [#2627](https://github.com/wazuh/wazuh-kibana-app/issues/2627)

## Wazuh v4.0.2 - Kibana v7.9.1, v7.9.3 - Revision 4011

### Added

- Support for Wazuh v4.0.2.

### Fixed

- The index pattern title is overwritten with its id after refreshing its fields [#2577](https://github.com/wazuh/wazuh-kibana-app/issues/2577)
- [RBAC] Issues detected when using RBAC [#2579](https://github.com/wazuh/wazuh-kibana-app/issues/2579)

## Wazuh v4.0.1 - Kibana v7.9.1, v7.9.3 - Revision 4010

### Changed

- Alerts summary table for PDF reports on all modules [#2632](https://github.com/wazuh/wazuh-kibana-app/issues/2632)
- [4.0-7.9] Run as with no wazuh-wui API user [#2576](https://github.com/wazuh/wazuh-kibana-app/issues/2576)
- Deploy a new agent interface as default interface [#2564](https://github.com/wazuh/wazuh-kibana-app/issues/2564)
- Problem in the visualization of new reserved resources of the Wazuh API [#2643](https://github.com/wazuh/wazuh-kibana-app/issues/2643)

### Fixed

- Restore the tables in the agents' reports [#2628](https://github.com/wazuh/wazuh-kibana-app/issues/2628)
- [RBAC] Issues detected when using RBAC [#2579](https://github.com/wazuh/wazuh-kibana-app/issues/2579)
- Changes done via a worker's API are overwritten [#2626](https://github.com/wazuh/wazuh-kibana-app/issues/2626)

### Fixed

- [BUGFIX] Default user field for current platform [#2633](https://github.com/wazuh/wazuh-kibana-app/pull/2633)

## Wazuh v4.0.1 - Kibana v7.9.1, v7.9.3 - Revision 4009

### Changed

- Hide empty columns of the processes table of the MacOS agents [#2570](https://github.com/wazuh/wazuh-kibana-app/pull/2570)
- Missing step in "Deploy a new agent" view [#2623](https://github.com/wazuh/wazuh-kibana-app/issues/2623)
- Implement wazuh users' CRUD [#2598](https://github.com/wazuh/wazuh-kibana-app/pull/2598)

### Fixed

- Inconsistent data in sample data alerts [#2618](https://github.com/wazuh/wazuh-kibana-app/pull/2618)

## Wazuh v4.0.1 - Kibana v7.9.1, v7.9.3 - Revision 4008

### Fixed

- Icons not align to the right in Modules > Events [#2607](https://github.com/wazuh/wazuh-kibana-app/pull/2607)
- Statistics visualizations do not show data [#2602](https://github.com/wazuh/wazuh-kibana-app/pull/2602)
- Error on loading css files [#2599](https://github.com/wazuh/wazuh-kibana-app/pull/2599)
- Fixed search filter in search bar in Module/SCA wasn't working [#2601](https://github.com/wazuh/wazuh-kibana-app/pull/2601)

## Wazuh v4.0.0 - Kibana v7.9.1, v7.9.2, v7.9.3 - Revision 4007

### Fixed

- updated macOS package URL [#2596](https://github.com/wazuh/wazuh-kibana-app/pull/2596)
- Revert "[4.0-7.9] [BUGFIX] Removed unnecessary function call" [#2597](https://github.com/wazuh/wazuh-kibana-app/pull/2597)

## Wazuh v4.0.0 - Kibana v7.9.1, v7.9.2, v7.9.3 - Revision 4006

### Fixed

- Undefined field in event view [#2588](https://github.com/wazuh/wazuh-kibana-app/issues/2588)
- Several calls to the same stats request (esAlerts) [#2586](https://github.com/wazuh/wazuh-kibana-app/issues/2586)
- The filter options popup doesn't open on click once the filter is pinned [#2581](https://github.com/wazuh/wazuh-kibana-app/issues/2581)
- The formatedFields are missing from the index-pattern of wazuh-alerts-* [#2574](https://github.com/wazuh/wazuh-kibana-app/issues/2574)


## Wazuh v4.0.0 - Kibana v7.9.3 - Revision 4005

### Added

- Support for Kibana v7.9.3

## Wazuh v4.0.0 - Kibana v7.9.1, v7.9.2 - Revision 4002

### Added

- Support for Wazuh v4.0.0.
- Support for Kibana v7.9.1 and 7.9.2.
- Support for Open Distro 1.10.1.
- Added a RBAC security layer integrated with Open Distro and X-Pack.
- Added remoted and analysisd statistics.
- Expand supported deployment variables.
- Added new configuration view settings for GCP integration.
- Added logic to change the `metafields` configuration of Kibana [#2524](https://github.com/wazuh/wazuh-kibana-app/issues/2524)

### Changed

- Migrated the default index-pattern to `wazuh-alerts-*`.
- Removed the `known-fields` functionality.
- Security Events dashboard redesinged.
- Redesigned the app settings configuration with categories.
- Moved the wazuh-registry file to Kibana optimize folder.

### Fixed

- Format options in `wazuh-alerts` index-pattern are not overwritten now.
- Prevent blank page in detaill agent view.
- Navigable agents name in Events.
- Index pattern is not being refreshed.
- Reporting fails when agent is pinned and compliance controls are visited.
- Reload rule detail doesn't work properly with the related rules.
- Fix search bar filter in Manage agent of group [#2541](https://github.com/wazuh/wazuh-kibana-app/pull/2541)

## Wazuh v3.13.2 - Kibana v7.9.1 - Revision 887

### Added

- Support for Wazuh v3.13.2

## Wazuh v3.13.2 - Kibana v7.8.0 - Revision 887
### Added

- Support for Wazuh v3.13.2

## Wazuh v3.13.1 - Kibana v7.9.1 - Revision 886

### Added

- Support for Kibana v7.9.1

## Wazuh v3.13.1 - Kibana v7.9.0 - Revision 885

### Added

- Support for Kibana v7.9.0


## Wazuh v3.13.1 - Kibana v7.8.1 - Revision 884

### Added

- Support for Kibana v7.8.1


## Wazuh v3.13.1 - Kibana v7.8.0 - Revision 883

### Added

- Support for Wazuh v3.13.1


## Wazuh v3.13.0 - Kibana v7.8.0 - Revision 881

### Added

- Support for Kibana v7.8.0


## Wazuh v3.13.0 - Kibana v7.7.0, v7.7.1 - Revision 880

### Added

- Support for Wazuh v3.13.0
- Support for Kibana v7.7.1
- Support for Open Distro 1.8
- New navigation experience with a global menu [#1965](https://github.com/wazuh/wazuh-kibana-app/issues/1965)
- Added a Breadcrumb in Kibana top nav [#2161](https://github.com/wazuh/wazuh-kibana-app/issues/2161)
- Added a new Agents Summary Screen [#1963](https://github.com/wazuh/wazuh-kibana-app/issues/1963)
- Added a new feature to add sample data to dashboards [#2115](https://github.com/wazuh/wazuh-kibana-app/issues/2115)
- Added MITRE integration [#1877](https://github.com/wazuh/wazuh-kibana-app/issues/1877)
- Added Google Cloud Platform integration [#1873](https://github.com/wazuh/wazuh-kibana-app/issues/1873)
- Added TSC integration [#2204](https://github.com/wazuh/wazuh-kibana-app/pull/2204)
- Added a new Integrity monitoring state view for agent [#2153](https://github.com/wazuh/wazuh-kibana-app/issues/2153)
- Added a new Integrity monitoring files detail view [#2156](https://github.com/wazuh/wazuh-kibana-app/issues/2156)
- Added a new component to explore Compliance requirements [#2156](https://github.com/wazuh/wazuh-kibana-app/issues/2261)

### Changed

- Code migration to React.js
- Global review of styles
- Unified Overview and Agent dashboards into new Modules [#2110](https://github.com/wazuh/wazuh-kibana-app/issues/2110)
- Changed Vulnerabilities dashboard visualizations [#2262](https://github.com/wazuh/wazuh-kibana-app/issues/2262)

### Fixed

- Open Distro tenants have been fixed and are functional now [#1890](https://github.com/wazuh/wazuh-kibana-app/issues/1890).
- Improved navigation performance [#2200](https://github.com/wazuh/wazuh-kibana-app/issues/2200).
- Avoid creating the wazuh-monitoring index pattern if it is disabled [#2100](https://github.com/wazuh/wazuh-kibana-app/issues/2100)
- SCA checks without compliance field can't be expanded [#2264](https://github.com/wazuh/wazuh-kibana-app/issues/2264)


## Wazuh v3.12.3 - Kibana v7.7.1 - Revision 876

### Added

- Support for Kibana v7.7.1


## Wazuh v3.12.3 - Kibana v7.7.0 - Revision 875

### Added

- Support for Kibana v7.7.0


## Wazuh v3.12.3 - Kibana v6.8.8, v7.6.1, v7.6.2 - Revision 874

### Added

- Support for Wazuh v3.12.3


## Wazuh v3.12.2 - Kibana v6.8.8, v7.6.1, v7.6.2 - Revision 873

### Added

- Support for Wazuh v3.12.2


## Wazuh v3.12.1 - Kibana v6.8.8, v7.6.1, v7.6.2 - Revision 872

### Added

- Support Wazuh 3.12.1
- Added new FIM settings on configuration on demand. [#2147](https://github.com/wazuh/wazuh-kibana-app/issues/2147)

### Changed

- Updated agent's variable names in deployment guides. [#2169](https://github.com/wazuh/wazuh-kibana-app/pull/2169)

### Fixed

- Pagination is now shown in table-type visualizations. [#2180](https://github.com/wazuh/wazuh-kibana-app/issues/2180)


## Wazuh v3.12.0 - Kibana v6.8.8, v7.6.2 - Revision 871

### Added

- Support for Kibana v6.8.8 and v7.6.2

## Wazuh v3.12.0 - Kibana v6.8.7, v7.4.2, v7.6.1 - Revision 870

### Added

- Support for Wazuh v3.12.0
- Added a new setting to hide manager alerts from dashboards. [#2102](https://github.com/wazuh/wazuh-kibana-app/pull/2102)
- Added a new setting to be able to change API from the top menu. [#2143](https://github.com/wazuh/wazuh-kibana-app/issues/2143)
- Added a new setting to enable/disable the known fields health check [#2037](https://github.com/wazuh/wazuh-kibana-app/pull/2037)
- Added suport for PCI 11.2.1 and 11.2.3 rules. [#2062](https://github.com/wazuh/wazuh-kibana-app/pull/2062)

### Changed

- Restructuring of the optimize/wazuh directory. Now the Wazuh configuration file (wazuh.yml) is placed on /usr/share/kibana/optimize/wazuh/config. [#2116](https://github.com/wazuh/wazuh-kibana-app/pull/2116)
- Improve performance of Dasboards reports generation. [1802344](https://github.com/wazuh/wazuh-kibana-app/commit/18023447c6279d385df84d7f4a5663ed2167fdb5)

### Fixed

- Discover time range selector is now displayed on the Cluster section. [08901df](https://github.com/wazuh/wazuh-kibana-app/commit/08901dfcbe509f17e4fab26877c8b7dae8a66bff)
- Added the win_auth_failure rule group to Authentication failure metrics. [#2099](https://github.com/wazuh/wazuh-kibana-app/pull/2099)
- Negative values in Syscheck attributes now have their correct value in reports. [7c3e84e](https://github.com/wazuh/wazuh-kibana-app/commit/7c3e84ec8f00760b4f650cfc00a885d868123f99)


## Wazuh v3.11.4 - Kibana v7.6.1 - Revision 858

### Added

- Support for Kibana v7.6.1


## Wazuh v3.11.4 - Kibana v6.8.6, v7.4.2, v7.6.0 - Revision 857

### Added

- Support for Wazuh v3.11.4


## Wazuh v3.11.3 - Kibana v7.6.0 - Revision 856

### Added

- Support for Kibana v7.6.0


## Wazuh v3.11.3 - Kibana v7.4.2 - Revision 855

### Added

- Support for Kibana v7.4.2

## Wazuh v3.11.3 - Kibana v7.5.2 - Revision 854

### Added

- Support for Wazuh v3.11.3

### Fixed

- Windows Updates table is now displayed in the Inventory Data report [#2028](https://github.com/wazuh/wazuh-kibana-app/pull/2028)


## Wazuh v3.11.2 - Kibana v7.5.2 - Revision 853

### Added

- Support for Kibana v7.5.2


## Wazuh v3.11.2 - Kibana v6.8.6, v7.3.2, v7.5.1 - Revision 852

### Added

- Support for Wazuh v3.11.2

### Changed

- Increased list filesize limit for the CDB-list [#1993](https://github.com/wazuh/wazuh-kibana-app/pull/1993)

### Fixed

- The xml validator now correctly handles the `--` string within comments [#1980](https://github.com/wazuh/wazuh-kibana-app/pull/1980)
- The AWS map visualization wasn't been loaded until the user interacts with it [dd31bd7](https://github.com/wazuh/wazuh-kibana-app/commit/dd31bd7a155354bc50fe0af22fca878607c8936a)


## Wazuh v3.11.1 - Kibana v6.8.6, v7.3.2, v7.5.1 - Revision 581

### Added
- Support for Wazuh v3.11.1.


## Wazuh v3.11.0 - Kibana v6.8.6, v7.3.2, v7.5.1 - Revision 580

### Added

- Support for Wazuh v3.11.0.
- Support for Kibana v7.5.1.
- The API credentials configuration has been moved from the .wazuh index to a wazuh.yml configuration file. Now the configuration of the API hosts is done from the file and not from the application. [#1465](https://github.com/wazuh/wazuh-kibana-app/issues/1465) [#1771](https://github.com/wazuh/wazuh-kibana-app/issues/1771).
- Upload ruleset files using a "drag and drop" component [#1770](https://github.com/wazuh/wazuh-kibana-app/issues/1770)
- Add logs for the reporting module [#1622](https://github.com/wazuh/wazuh-kibana-app/issues/1622).
- Extended the "Add new agent" guide [#1767](https://github.com/wazuh/wazuh-kibana-app/issues/1767).
- Add new table for windows hotfixes [#1932](https://github.com/wazuh/wazuh-kibana-app/pull/1932)

### Changed

- Removed Discover from top menu [#1699](https://github.com/wazuh/wazuh-kibana-app/issues/1699).
- Hide index pattern selector in case that only one exists [#1799](https://github.com/wazuh/wazuh-kibana-app/issues/1799).
- Remove visualizations legend [#1936](https://github.com/wazuh/wazuh-kibana-app/pull/1936)
- Normalize the field whodata in the group reporting [#1921](https://github.com/wazuh/wazuh-kibana-app/pull/1921)
- A message in the configuration view is ambiguous [#1870](https://github.com/wazuh/wazuh-kibana-app/issues/1870)
- Refactor syscheck table [#1941](https://github.com/wazuh/wazuh-kibana-app/pull/1941)

### Fixed

- Empty files now throws an error [#1806](https://github.com/wazuh/wazuh-kibana-app/issues/1806).
- Arguments for wazuh api requests are now validated [#1815](https://github.com/wazuh/wazuh-kibana-app/issues/1815).
- Fixed the way to check admin mode [#1838](https://github.com/wazuh/wazuh-kibana-app/issues/1838).
- Fixed error exporting as CSV the files into a group [#1833](https://github.com/wazuh/wazuh-kibana-app/issues/1833).
- Fixed XML validator false error for `<` [1882](https://github.com/wazuh/wazuh-kibana-app/issues/1882)
- Fixed "New file" editor doesn't allow saving twice [#1896](https://github.com/wazuh/wazuh-kibana-app/issues/1896)
- Fixed decoders files [#1929](https://github.com/wazuh/wazuh-kibana-app/pull/1929)
- Fixed registration guide [#1926](https://github.com/wazuh/wazuh-kibana-app/pull/1926)
- Fixed infinite load on Ciscat views [#1920](https://github.com/wazuh/wazuh-kibana-app/pull/1920), [#1916](https://github.com/wazuh/wazuh-kibana-app/pull/1916)
- Fixed missing fields in the Visualizations [#1913](https://github.com/wazuh/wazuh-kibana-app/pull/1913)
- Fixed Amazon S3 status is wrong in configuration section [#1864](https://github.com/wazuh/wazuh-kibana-app/issues/1864)
- Fixed hidden overflow in the fim configuration [#1887](https://github.com/wazuh/wazuh-kibana-app/pull/1887)
- Fixed Logo source fail after adding server.basePath [#1871](https://github.com/wazuh/wazuh-kibana-app/issues/1871)
- Fixed the documentation broken links [#1853](https://github.com/wazuh/wazuh-kibana-app/pull/1853)

## Wazuh v3.10.2 - Kibana v7.5.1 - Revision 556

### Added

- Support for Kibana v7.5.1


## Wazuh v3.10.2 - Kibana v7.5.0 - Revision 555

### Added

- Support for Kibana v7.5.0


## Wazuh v3.10.2 - Kibana v7.4.2 - Revision 549

### Added

- Support for Kibana v7.4.2


## Wazuh v3.10.2 - Kibana v7.4.1 - Revision 548

### Added

- Support for Kibana v7.4.1


## Wazuh v3.10.2 - Kibana v7.4.0 - Revision 547

### Added

- Support for Kibana v7.4.0
- Support for Wazuh v3.10.2.


## Wazuh v3.10.2 - Kibana v7.3.2 - Revision 546

### Added

- Support for Wazuh v3.10.2.


## Wazuh v3.10.1 - Kibana v7.3.2 - Revision 545

### Added

- Support for Wazuh v3.10.1.


## Wazuh v3.10.0 - Kibana v7.3.2 - Revision 543

### Added

- Support for Wazuh v3.10.0.
- Added an interactive guide for registering agents, things are now easier for the user, guiding it through the steps needed ending in a _copy & paste_ snippet for deploying his agent [#1468](https://github.com/wazuh/wazuh-kibana-app/issues/1468).
- Added new dashboards for the recently added regulatory compliance groups into the Wazuh core. They are HIPAA and NIST-800-53 [#1468](https://github.com/wazuh/wazuh-kibana-app/issues/1448), [#1638]( https://github.com/wazuh/wazuh-kibana-app/issues/1638).
- Make the app work under a custom Kibana space [#1234](https://github.com/wazuh/wazuh-kibana-app/issues/1234), [#1450](https://github.com/wazuh/wazuh-kibana-app/issues/1450).
- Added the ability to manage the app as a native plugin when using Kibana spaces, now you can safely hide/show the app depending on the selected space [#1601](https://github.com/wazuh/wazuh-kibana-app/issues/1601).
- Adapt the app the for Kibana dark mode [#1562](https://github.com/wazuh/wazuh-kibana-app/issues/1562).
- Added an alerts summary in _Overview > FIM_ panel [#1527](https://github.com/wazuh/wazuh-kibana-app/issues/1527).
- Export all the information of a Wazuh group and its related agents in a PDF document [#1341](https://github.com/wazuh/wazuh-kibana-app/issues/1341).
- Export the configuration of a certain agent as a PDF document. Supports granularity for exporting just certain sections of the configuration [#1340](https://github.com/wazuh/wazuh-kibana-app/issues/1340).


### Changed

- Reduced _Agents preview_ load time using the new API endpoint `/summary/agents` [#1687](https://github.com/wazuh/wazuh-kibana-app/pull/1687).
- Replaced most of the _md-nav-bar_ Angular.js components with React components using EUI [#1705](https://github.com/wazuh/wazuh-kibana-app/pull/1705).
- Replaced the requirements slider component with a new styled component [#1708](https://github.com/wazuh/wazuh-kibana-app/pull/1708).
- Soft deprecated the _.wazuh-version_ internal index, now the app dumps its content if applicable to a registry file, then the app removes that index. Further versions will hard deprecate this index [#1467](https://github.com/wazuh/wazuh-kibana-app/issues/1467). 
- Visualizations now don't fetch the documents _source_, also, they now use _size: 0_ for fetching [#1663](https://github.com/wazuh/wazuh-kibana-app/issues/1663).
- The app menu is now fixed on top of the view, it's not being hidden on every state change. Also, the Wazuh logo was placed in the top bar of Kibana UI [#1502](https://github.com/wazuh/wazuh-kibana-app/issues/1502).
- Improved _getTimestamp_ method not returning a promise object because it's no longer needed [014bc3a](https://github.com/wazuh/wazuh-kibana-app/commit/014b3aba0d2e9cda0c4d521f5f16faddc434a21e). Also improved main Discover listener for Wazuh not returning a promise object [bd82823](https://github.com/wazuh/wazuh-kibana-app/commit/bd8282391a402b8c567b32739cf914a0135d74bc).
- Replaced _Requirements over time_ visualizations in both PCI DSS and GDPR dashboards [35c539](https://github.com/wazuh/wazuh-kibana-app/commit/35c539eb328b3bded94aa7608f73f9cc51c235a6).
- Do not show a toaster when a visualization field was not known yet, instead, show it just in case the internal refreshing failed [19a2e7](https://github.com/wazuh/wazuh-kibana-app/commit/19a2e71006b38f6a64d3d1eb8a20b02b415d7e07).
- Minor optimizations for server logging [eb8e000](https://github.com/wazuh/wazuh-kibana-app/commit/eb8e00057dfea2dafef56319590ff832042c402d).

### Fixed

- Alerts search bar fixed for Kibana v7.3.1, queries were not being applied as expected [#1686](https://github.com/wazuh/wazuh-kibana-app/issues/1686).
- Hide attributes field from non-Windows agents in the FIM table [#1710](https://github.com/wazuh/wazuh-kibana-app/issues/1710).
- Fixed broken view in Management > Configuration > Amazon S3 > Buckets, some information was missing [#1675](https://github.com/wazuh/wazuh-kibana-app/issues/1675).
- Keep user's filters when switching from Discover to panel [#1685](https://github.com/wazuh/wazuh-kibana-app/issues/1685).
- Reduce load time and amount of data to be fetched in _Management > Cluster monitoring_ section avoiding possible timeouts [#1663](https://github.com/wazuh/wazuh-kibana-app/issues/1663).
- Restored _Remove column_ feature in Discover tabs [#1702](https://github.com/wazuh/wazuh-kibana-app/issues/1702).
- Apps using Kibana v7.3.1 had a bug once the user goes back from _Agent > FIM > Files_ to _Agent > FIM > dashboard_, filters disappear, now it's working properly [#1700](https://github.com/wazuh/wazuh-kibana-app/issues/1700).
- Fixed visual bug in _Management > Cluster monitoring_ and a button position [1e3b748](https://github.com/wazuh/wazuh-kibana-app/commit/1e3b748f11b43b2e7956b830269b6d046d74d12c).
- The app installation date was not being updated properly, now it's fixed [#1692](https://github.com/wazuh/wazuh-kibana-app/issues/1692).
- Fixed _Network interfaces_ table in Inventory section, the table was not paginating [#1474](https://github.com/wazuh/wazuh-kibana-app/issues/1474).
- Fixed APIs passwords are now obfuscated in server responses [adc3152](https://github.com/wazuh/wazuh-kibana-app/pull/1782/commits/adc31525e26b25e4cb62d81cbae70a8430728af5).


## Wazuh v3.9.5 - Kibana v6.8.2 / Kibana v7.2.1 / Kibana v7.3.0 - Revision 531

### Added

- Support for Wazuh v3.9.5

## Wazuh v3.9.4 - Kibana v6.8.1 / Kibana v6.8.2 / Kibana v7.2.0 / Kibana v7.2.1 / Kibana v7.3.0 - Revision 528

### Added

- Support for Wazuh v3.9.4
- Allow filtering by clicking a column in rules/decoders tables [0e2ddd7](https://github.com/wazuh/wazuh-kibana-app/pull/1615/commits/0e2ddd7b73f7f7975d02e97ed86ae8a0966472b4)
- Allow open file in rules table clicking on the file column [1af929d](https://github.com/wazuh/wazuh-kibana-app/pull/1615/commits/1af929d62f450f93c6733868bcb4057e16b7e279)

### Changed

- Improved app performance [#1640](https://github.com/wazuh/wazuh-kibana-app/pull/1640).
- Remove path filter from custom rules and decoders [895792e](https://github.com/wazuh/wazuh-kibana-app/pull/1615/commits/895792e6e6d9401b3293d5e16352b9abef515096)
- Show path column in rules and decoders [6f49816](https://github.com/wazuh/wazuh-kibana-app/pull/1615/commits/6f49816c71b5999d77bf9e3838443627c9be945d)
- Removed SCA overview dashboard [94ebbff](https://github.com/wazuh/wazuh-kibana-app/pull/1615/commits/94ebbff231cbfb6d793130e0b9ea855baa755a1c)
- Disabled last custom column removal [f1ef7de](https://github.com/wazuh/wazuh-kibana-app/pull/1615/commits/f1ef7de1a34bbe53a899596002e8153b95e7dc0e)
- Agents messages across sections unification [8fd7e36](https://github.com/wazuh/wazuh-kibana-app/pull/1615/commits/8fd7e36286fa9dfd03a797499af6ffbaa90b00e1)

### Fixed

- Fix check storeded apis [d6115d6](https://github.com/wazuh/wazuh-kibana-app/pull/1615/commits/d6115d6424c78f0cde2017b432a51b77186dd95a).
- Fix pci-dss console error [297080d](https://github.com/wazuh/wazuh-kibana-app/pull/1615/commits/297080d36efaea8f99b0cafd4c48845dad20495a)
- Fix error in reportingTable [85b7266](https://github.com/wazuh/wazuh-kibana-app/pull/1615/commits/85b72662cb4db44c443ed04f7c31fba57eefccaa)
- Fix filters budgets size [c7ac86a](https://github.com/wazuh/wazuh-kibana-app/pull/1615/commits/c7ac86acb3d5afaf1cf348fab09a2b8c5778a491)
- Fix missing permalink virustotal visualization [1b57529](https://github.com/wazuh/wazuh-kibana-app/pull/1615/commits/1b57529758fccdeb3ac0840e66a8aafbe4757a96)
- Improved wz-table performance [224bd6f](https://github.com/wazuh/wazuh-kibana-app/pull/1615/commits/224bd6f31235c81ba01755c3c1e120c3f86beafd)
- Fix inconsistent data between visualizations and tables in Overview Security Events [b12c600](https://github.com/wazuh/wazuh-kibana-app/pull/1615/commits/b12c600578d80d0715507dec4624a4ebc27ea573)
- Timezone applied in cluster status [a4f620d](https://github.com/wazuh/wazuh-kibana-app/pull/1615/commits/a4f620d398f5834a6d2945af892a462425ca3bec)
- Fixed Overview Security Events report when wazuh.monitoring is disabled [1c26da0](https://github.com/wazuh/wazuh-kibana-app/pull/1615/commits/1c26da05a0b6daf727e15c13b819111aa4e4e913)
- Fixes in APIs management [2143943](https://github.com/wazuh/wazuh-kibana-app/pull/1615/commits/2143943a5049cbb59bb8d6702b5a56cbe0d27a2a)
- Prevent duplicated visualization toast errors [786faf3](https://github.com/wazuh/wazuh-kibana-app/commit/786faf3e62d2cad13f512c0f873b36eca6e9787d)
- Fix not properly updated breadcrumb in ruleset section [9645903](https://github.com/wazuh/wazuh-kibana-app/commit/96459031cd4edbe047970bf0d22d0c099771879f)
- Fix badly dimensioned table in Integrity Monitoring section [9645903](https://github.com/wazuh/wazuh-kibana-app/commit/96459031cd4edbe047970bf0d22d0c099771879f)
- Fix implicit filters can be destroyed [9cf8578](https://github.com/wazuh/wazuh-kibana-app/commit/9cf85786f504f5d67edddeea6cfbf2ab577e799b)
- Windows agent dashboard doesn't show failure logon access. [d38d088](https://github.com/wazuh/wazuh-kibana-app/commit/d38d0881ac8e4294accde83d63108337b74cdd91) 
- Number of agents is not properly updated.  [f7cbbe5](https://github.com/wazuh/wazuh-kibana-app/commit/f7cbbe54394db825827715c3ad4370ac74317108) 
- Missing scrollbar on Firefox file viewer.  [df4e8f9](https://github.com/wazuh/wazuh-kibana-app/commit/df4e8f9305b35e9ee1473bed5f5d452dd3420567) 
- Agent search filter by name, lost when refreshing. [71b5274](https://github.com/wazuh/wazuh-kibana-app/commit/71b5274ccc332d8961a158587152f7badab28a95) 
- Alerts of level 12 cannot be displayed in the Summary table. [ec0e888](https://github.com/wazuh/wazuh-kibana-app/commit/ec0e8885d9f1306523afbc87de01a31f24e36309) 
- Restored query from search bar in visualizations. [439128f](https://github.com/wazuh/wazuh-kibana-app/commit/439128f0a1f65b649a9dcb81ab5804ca20f65763) 
- Fix Kibana filters loop in Firefox. [82f0f32](https://github.com/wazuh/wazuh-kibana-app/commit/82f0f32946d844ce96a28f0185f903e8e05c5589) 

## Wazuh v3.9.3 - Kibana v6.8.1 / v7.1.1 / v7.2.0 - Revision 523

### Added

- Support for Wazuh v3.9.3
- Support for Kibana v7.2.0 [#1556](https://github.com/wazuh/wazuh-kibana-app/pull/1556).

### Changed

- New design and several UI/UX changes [#1525](https://github.com/wazuh/wazuh-kibana-app/pull/1525).
- Improved error checking + syscollector performance [94d0a83](https://github.com/wazuh/wazuh-kibana-app/commit/94d0a83e43aa1d2d84ef6f87cbb76b9aefa085b3).
- Adapt Syscollector for MacOS agents [a4bf7ef](https://github.com/wazuh/wazuh-kibana-app/commit/a4bf7efc693a99b7565b5afcaa372155f15a4db9).
- Show last scan for syscollector [73f2056](https://github.com/wazuh/wazuh-kibana-app/commit/73f2056673bb289d472663397ba7097e49b7b93b).
- Extendend information for syscollector [#1585](https://github.com/wazuh/wazuh-kibana-app/issues/1585).

### Fixed

- Corrected width for agent stats [a998955](https://github.com/wazuh/wazuh-kibana-app/commit/a99895565a8854c55932ec94cffb08e1d0aa3da1).
- Fix height for the menu directive with Dynamic height [427d0f3](https://github.com/wazuh/wazuh-kibana-app/commit/427d0f3e9fa6c34287aa9e8557da99a51e0db40f).
- Fix wazuh-db and clusterd check [cddcef6](https://github.com/wazuh/wazuh-kibana-app/commit/cddcef630c5234dd6f6a495715743dfcfd4e4001).
- Fix AlertsStats when value is "0", it was showing "-" [07a3e10](https://github.com/wazuh/wazuh-kibana-app/commit/07a3e10c7f1e626ba75a55452b6c295d11fd657d).
- Fix syscollector state value [f8d3d0e](https://github.com/wazuh/wazuh-kibana-app/commit/f8d3d0eca44e67e26f79bc574495b1f4c8f751f2).
- Fix time offset for reporting table [2ef500b](https://github.com/wazuh/wazuh-kibana-app/commit/2ef500bb112e68bd4811b8e87ce8581d7c04d20f).
- Fix call to obtain GDPR requirements for specific agent [ccda846](https://github.com/wazuh/wazuh-kibana-app/commit/ccda8464b50be05bc5b3642f25f4972c8a7a2c03).
- Restore "rule.id" as a clickable field in visualizations [#1546](https://github.com/wazuh/wazuh-kibana-app/pull/1546).
- Fix timepicker in cluster monitoring [f7533ce](https://github.com/wazuh/wazuh-kibana-app/pull/1560/commits/f7533cecb6862abfb5c1d2173ec3e70ffc59804a).
- Fix several bugs [#1569](https://github.com/wazuh/wazuh-kibana-app/pull/1569).
- Fully removed "rule.id" as URL field [#1584](https://github.com/wazuh/wazuh-kibana-app/issues/1584).
- Fix filters for dashboards [#1583](https://github.com/wazuh/wazuh-kibana-app/issues/1583).
- Fix missing dependency [#1591](https://github.com/wazuh/wazuh-kibana-app/issues/1591).

## Wazuh v3.9.2 - Kibana v7.1.1 - Revision 510

### Added

- Support for Wazuh v3.9.2

### Changed

- Avoid showing more than one toaster for the same error message [7937003](https://github.com/wazuh/wazuh-kibana-app/commit/793700382798033203091d160773363323e05bb9).
- Restored "Alerts evolution - Top 5 agents" in Overview > Security events [f9305c0](https://github.com/wazuh/wazuh-kibana-app/commit/f9305c0c6acf4a31c41b1cc9684b87f79b27524f).

### Fixed

- Fix missing parameters in Dev Tools request [#1496](https://github.com/wazuh/wazuh-kibana-app/pull/1496).
- Fix "Invalid Date" for Safari and Internet Explorer [#1505](https://github.com/wazuh/wazuh-kibana-app/pull/1505).

## Wazuh v3.9.1 - Kibana v7.1.1 - Revision 509

### Added

- Support for Kibana v7.1.1
- Added overall metrics for Agents > Overview [#1479](https://github.com/wazuh/wazuh-kibana-app/pull/1479).

### Fixed

- Fixed missing dependency for Discover [43f5dd5](https://github.com/wazuh/wazuh-kibana-app/commit/43f5dd5f64065c618ba930b2a4087f0a9e706c0e).
- Fixed visualization for Agents > Overview [#1477](https://github.com/wazuh/wazuh-kibana-app/pull/1477). 
- Fixed SCA policy checks table [#1478](https://github.com/wazuh/wazuh-kibana-app/pull/1478).

## Wazuh v3.9.1 - Kibana v7.1.0 - Revision 508

### Added

- Support for Kibana v7.1.0

## Wazuh v3.9.1 - Kibana v6.8.0 - Revision 444

### Added

- Support for Wazuh v3.9.1
- Support for Kibana v6.8.0

### Fixed

- Fixed background color for some parts of the Discover directive [2dfc763](https://github.com/wazuh/wazuh-kibana-app/commit/2dfc763bfa1093fb419f118c2938f6b348562c69).
- Fixed cut values in non-resizable tables when the value is too large [cc4828f](https://github.com/wazuh/wazuh-kibana-app/commit/cc4828fbf50d4dab3dd4bb430617c1f2b13dac6a).
- Fixed handled but not shown error messages from rule editor [0aa0e17](https://github.com/wazuh/wazuh-kibana-app/commit/0aa0e17ac8678879e5066f8d83fd46f5d8edd86a).
- Minor typos corrected [fe11fb6](https://github.com/wazuh/wazuh-kibana-app/commit/fe11fb67e752368aedc89ec844ddf729eb8ad761).
- Minor fixes in agents configuration [1bc2175](https://github.com/wazuh/wazuh-kibana-app/commit/1bc217590438573e7267687655bb5939b5bb9fde).
- Fix Management > logs viewer scrolling [f458b2e](https://github.com/wazuh/wazuh-kibana-app/commit/f458b2e3294796f9cf00482b4da27984646c6398).

### Changed

- Kibana version shown in settings is now read from our package.json [c103d3e](https://github.com/wazuh/wazuh-kibana-app/commit/c103d3e782136106736c02039d28c4567b255aaa).
- Removed an old header from Settings [0197b8b](https://github.com/wazuh/wazuh-kibana-app/commit/0197b8b1abc195f275c8cd9893df84cd5569527b).
- Improved index pattern validation fields, replaced "full_log" with "rule.id" as part of the minimum required fields [dce0595](https://github.com/wazuh/wazuh-kibana-app/commit/dce059501cbd28f1294fd761da3e015e154747bc).
- Improve dynamic height for configuration editor [c318131](https://github.com/wazuh/wazuh-kibana-app/commit/c318131dfb6b5f01752593f2aa972b98c0655610).
- Add timezone for all dates shown in the app [4b8736f](https://github.com/wazuh/wazuh-kibana-app/commit/4b8736fb4e562c78505daaee042bcd798242c3f5).

## Wazuh v3.9.0 - Kibana v6.7.0 / v6.7.1 / v6.7.2 - Revision 441

### Added

- Support for Wazuh v3.9.0
- Support for Kibana v6.7.0 / v6.7.1 / v6.7.2
- Edit master and worker configuration ([#1215](https://github.com/wazuh/wazuh-kibana-app/pull/1215)).
- Edit local rules, local decoders and CDB lists ([#1212](https://github.com/wazuh/wazuh-kibana-app/pull/1212), [#1204](https://github.com/wazuh/wazuh-kibana-app/pull/1204), [#1196](https://github.com/wazuh/wazuh-kibana-app/pull/1196), [#1233](https://github.com/wazuh/wazuh-kibana-app/pull/1233), [#1304](https://github.com/wazuh/wazuh-kibana-app/pull/1304)).
- View no local rules/decoders XML files ([#1395](https://github.com/wazuh/wazuh-kibana-app/pull/1395))
- Dev Tools additions
  - Added hotkey `[shift] + [enter]` for sending query ([#1170](https://github.com/wazuh/wazuh-kibana-app/pull/1170)).
  - Added `Export JSON` button for the Dev Tools ([#1170](https://github.com/wazuh/wazuh-kibana-app/pull/1170)).
- Added refresh button for agents preview table ([#1169](https://github.com/wazuh/wazuh-kibana-app/pull/1169)).
- Added `configuration assessment` information in "Agent > Policy monitoring" ([#1227](https://github.com/wazuh/wazuh-kibana-app/pull/1227)).
- Added agents `configuration assessment` configuration section in "Agent > Configuration" ([1257](https://github.com/wazuh/wazuh-kibana-app/pull/1257))
- Restart master and worker nodes ([#1222](https://github.com/wazuh/wazuh-kibana-app/pull/1222)).
- Restart agents ([#1229](https://github.com/wazuh/wazuh-kibana-app/pull/1229)).
- Added support for more than one Wazuh monitoring pattern ([#1243](https://github.com/wazuh/wazuh-kibana-app/pull/1243))
- Added customizable interval for Wazuh monitoring indices creation ([#1243](https://github.com/wazuh/wazuh-kibana-app/pull/1243)).
- Expand visualizations ([#1246](https://github.com/wazuh/wazuh-kibana-app/pull/1246)).
- Added a dynamic table columns selector ([#1246](https://github.com/wazuh/wazuh-kibana-app/pull/1246)).
- Added resizable columns by dragging in tables ([d2bf8ee](https://github.com/wazuh/wazuh-kibana-app/commit/d2bf8ee9681ca5d6028325e165854b49214e86a3))
- Added a cron job for fetching missing fields of all valid index patterns, also merging dynamic fields every time an index pattern is refreshed by the app ([#1276](https://github.com/wazuh/wazuh-kibana-app/pull/1276)).
- Added auto-merging dynamic fields for Wazuh monitoring index patterns ([#1300](https://github.com/wazuh/wazuh-kibana-app/pull/1300))
- New server module, it's a job queue so we can add delayed jobs to be run in background, this iteration only accepts delayed Wazuh API calls ([#1283](https://github.com/wazuh/wazuh-kibana-app/pull/1283)).
- Added new way to view logs using a logs viewer ([#1292](https://github.com/wazuh/wazuh-kibana-app/pull/1292))
- Added new directive for registering agents from the UI, including instructions on "how to" ([#1321](https://github.com/wazuh/wazuh-kibana-app/pull/1321)).
- Added some Angular charts in Agents Preview and Agents SCA sections ([#1364](https://github.com/wazuh/wazuh-kibana-app/pull/1364))
- Added Docker listener settings in configuration views ([#1365](https://github.com/wazuh/wazuh-kibana-app/pull/1365))
- Added Docker dashboards for both Agents and Overview ([#1367](https://github.com/wazuh/wazuh-kibana-app/pull/1367))
- Improved app logger with debug level ([#1373](https://github.com/wazuh/wazuh-kibana-app/pull/1373))
- Introducing React components from the EUI framework

### Changed

- Escape XML special characters ([#1159](https://github.com/wazuh/wazuh-kibana-app/pull/1159)).
- Changed empty results message for Wazuh tables ([#1165](https://github.com/wazuh/wazuh-kibana-app/pull/1165)).
- Allowing the same query multiple times on the Dev Tools ([#1174](https://github.com/wazuh/wazuh-kibana-app/pull/1174))
- Refactor JSON/XML viewer for configuration tab ([#1173](https://github.com/wazuh/wazuh-kibana-app/pull/1173), [#1148](https://github.com/wazuh/wazuh-kibana-app/pull/1148)).
- Using full height for all containers when possible ([#1224](https://github.com/wazuh/wazuh-kibana-app/pull/1224)).
- Improved the way we are handling "back button" events ([#1207](https://github.com/wazuh/wazuh-kibana-app/pull/1207)).
- Changed some visualizations for FIM, GDPR, PCI, Vulnerability and Security Events ([#1206](https://github.com/wazuh/wazuh-kibana-app/pull/1206), [#1235](https://github.com/wazuh/wazuh-kibana-app/pull/1235), [#1293](https://github.com/wazuh/wazuh-kibana-app/pull/1293)).
- New design for agent header view ([#1186](https://github.com/wazuh/wazuh-kibana-app/pull/1186)).
- Not fetching data the very first time the Dev Tools are opened ([#1185](https://github.com/wazuh/wazuh-kibana-app/pull/1185)).
- Refresh all known fields for all valid index patterns if `kbn-vis` detects a broken index pattern ([ecd7c8f](https://github.com/wazuh/wazuh-kibana-app/commit/ecd7c8f98c187a350f81261d13b0d45dcec6dc5d)).
- Truncate texts and display a tooltip when they don't fit in a table cell ([7b56a87](https://github.com/wazuh/wazuh-kibana-app/commit/7b56a873f85dcba7e6838aeb2e40d9b4cf472576))
- Updated API autocomplete for Dev Tools ([#1218](https://github.com/wazuh/wazuh-kibana-app/pull/1218))
- Updated switches design to adapt it to Kibana's design ([#1253](https://github.com/wazuh/wazuh-kibana-app/pull/1253))
- Reduced the width of some table cells with little text, to give more space to the other columns ([#1263](https://github.com/wazuh/wazuh-kibana-app/pull/1263)).
- Redesign for Management > Status daemons list ([#1284](https://github.com/wazuh/wazuh-kibana-app/pull/1284)).
- Redesign for Management > Configuration, Agent > Configuration ([#1289](https://github.com/wazuh/wazuh-kibana-app/pull/1289)).
- Replaced Management > Logs table with a log viewer component ([#1292](https://github.com/wazuh/wazuh-kibana-app/pull/1292)).
- The agents list search bar now allows to switch between AND/OR operators ([#1291](https://github.com/wazuh/wazuh-kibana-app/pull/1291)).
- Improve audit dashboards ([#1374](https://github.com/wazuh/wazuh-kibana-app/pull/1374))
- Exclude agent "000" getting the last registered and the most active agents from the Wazuh API.([#1391](https://github.com/wazuh/wazuh-kibana-app/pull/1391))
- Reviewed Osquery dashboards ([#1394](https://github.com/wazuh/wazuh-kibana-app/pull/1394))
- Memory info is now a log ([#1400](https://github.com/wazuh/wazuh-kibana-app/pull/1400))
- Error toasters time is now 30000ms, warning/info are still 6000ms ([#1420](https://github.com/wazuh/wazuh-kibana-app/pull/1420))

### Fixed

- Properly handling long messages on notifier service, until now, they were using out of the card space, also we replaced some API messages with more meaningful messages ([#1168](https://github.com/wazuh/wazuh-kibana-app/pull/1168)).
- Adapted Wazuh icon for multiple browsers where it was gone ([#1208](https://github.com/wazuh/wazuh-kibana-app/pull/1208)).
- Do not fetch data from tables twice when resize window ([#1303](https://github.com/wazuh/wazuh-kibana-app/pull/1303)).
- Agent syncrhonization status is updated as we browse the configuration section ([#1305](https://github.com/wazuh/wazuh-kibana-app/pull/1305))
- Using the browser timezone for reporting documents ([#1311](https://github.com/wazuh/wazuh-kibana-app/pull/1311)).
- Wrong behaviors in the routing system when the basePath was set ([#1342](https://github.com/wazuh/wazuh-kibana-app/pull/1342))
- Do not show pagination for one-page tables ([196c5b7](https://github.com/wazuh/wazuh-kibana-app/pull/1362/commits/196c5b717583032798da7791fa4f90ec06397f68))
- Being redirected to Overview once a Kibana restart is performed ([#1378](https://github.com/wazuh/wazuh-kibana-app/pull/1378))
- Displaying the AWS services section of the aws-s3 wodle ([#1393](https://github.com/wazuh/wazuh-kibana-app/pull/1393))
- Show email configuration on the configuration on demand ([#1401](https://github.com/wazuh/wazuh-kibana-app/issues/1401))
- Show "Follow symbolic link" field in Integrity monitoring - Monitored configuration on demand ([0c9c9da](https://github.com/wazuh/wazuh-kibana-app/pull/1414/commits/0c9c9da3b951548761cd203db5ee5baa39afe26c))

## Wazuh v3.8.2 - Kibana v6.6.0 / v6.6.1 / v6.6.2 / v6.7.0 - Revision 419

### Added

- Support for Kibana v6.6.0 / v6.6.1 / v6.6.2 / v6.7.0

### Fixed

- Fixed AWS dashboard, newer JavaScript browser engines break the view due to Angular.js ([6e882fc](https://github.com/wazuh/wazuh-kibana-app/commit/6e882fc1d7efe6059e6140ff40b8a20d9c1fa51e)).
- Fixed AWS accounts visualization, using the right field now ([6e882fc](https://github.com/wazuh/wazuh-kibana-app/commit/6e882fc1d7efe6059e6140ff40b8a20d9c1fa51e)).

## Wazuh v3.8.2 - Kibana v6.5.4 - Revision 418

### Added

- Support for Wazuh v3.8.2

### Changed

- Close configuration editor only if it was successfully updated ([bc77c35](https://github.com/wazuh/wazuh-kibana-app/commit/bc77c35d8440a656d4704451ce857c9e1d36a438)).
- Replaced FIM Vega visualization with standard visualization ([554ee1c](https://github.com/wazuh/wazuh-kibana-app/commit/554ee1c4c4d75c76d82272075acf8bb62e7f9e27)).

## Wazuh v3.8.1 - Kibana v6.5.4 - Revision 417

### Added

- Support for Wazuh v3.8.1

### Changed

- Moved monitored/ignored Windows registry entries to "FIM > Monitored" and "FIM > Ignored" to avoid user confusion ([#1176](https://github.com/wazuh/wazuh-kibana-app/pull/1176)).
- Excluding managers from wazuh-monitoring indices ([#1177](https://github.com/wazuh/wazuh-kibana-app/pull/1177)).
- Escape `&` before sending group configuration ([d3aa56f](https://github.com/wazuh/wazuh-kibana-app/commit/d3aa56fa73478c60505e500db7d3a7df263081b5)).
- Improved `autoFormat` function before rendering group configuration ([f4f8144](https://github.com/wazuh/wazuh-kibana-app/commit/f4f8144eef8b93038fc897a9f16356e71029b844)).
- Now the group configuration editor doesn't exit after sending data to the Wazuh API ([5c1a3ef](https://github.com/wazuh/wazuh-kibana-app/commit/5c1a3ef9bd710a7befbed0709c4a7cf414f44f6b)).

### Fixed

- Fixed style for the error toaster for long URLs or long paths ([11b8084](https://github.com/wazuh/wazuh-kibana-app/commit/11b8084c75bbc5da36587ff31d1bc80a55fe4dfe)).

## Wazuh v3.8.0 - Kibana v6.5.4 - Revision 416

### Added

- Added group management features such as:
  - Edit the group configuration ([#1096](https://github.com/wazuh/wazuh-kibana-app/pull/1096)).
  - Add/remove groups to/from an agent ([#1096](https://github.com/wazuh/wazuh-kibana-app/pull/1096)).
  - Add/remove agents to/from a group ([#1096](https://github.com/wazuh/wazuh-kibana-app/pull/1096)).
  - Add/remove groups ([#1152](https://github.com/wazuh/wazuh-kibana-app/pull/1152)).
- New directive for tables that don't need external data sources ([#1067](https://github.com/wazuh/wazuh-kibana-app/pull/1067)).
- New search bar directive with interactive filters and suggestions ([#1058](https://github.com/wazuh/wazuh-kibana-app/pull/1058)).
- New server route `/elastic/alerts` for fetching alerts using custom parameters([#1056](https://github.com/wazuh/wazuh-kibana-app/pull/1056)).
- New table for an agent FIM monitored files, if the agent OS platform is Windows it will show two tables: files and registry ([#1032](https://github.com/wazuh/wazuh-kibana-app/pull/1032)).
- Added description to each setting under Settings > Configuration ([#1048](https://github.com/wazuh/wazuh-kibana-app/pull/1048)).
- Added a new setting to `config.yml` related to Wazuh monitoring and its index pattern ([#1095](https://github.com/wazuh/wazuh-kibana-app/pull/1095)).
- Resizable columns by dragging in Dev-tools ([#1102](https://github.com/wazuh/wazuh-kibana-app/pull/1102)).
- New feature to be able to edit config.yml file from the Settings > Configuration section view ([#1105](https://github.com/wazuh/wazuh-kibana-app/pull/1105)).
- Added a new table (network addresses) for agent inventory tab ([#1111](https://github.com/wazuh/wazuh-kibana-app/pull/1111)).
- Added `audit_key` (Who-data Audit keys) for configuration tab ([#1123](https://github.com/wazuh/wazuh-kibana-app/pull/1123)).
- Added new known fields for Kibana index pattern ([#1150](https://github.com/wazuh/wazuh-kibana-app/pull/1150)).

### Changed

- Changed Inventory tables. Now the app looks for the OS platform and it shows different tables depending on the OS platform. In addition the process state codes has been replaced to be more meaningful ([#1059](https://github.com/wazuh/wazuh-kibana-app/pull/1059)).
- Tiny rework for the AWS tab including.
- "Report" button is hidden on Discover panel ([#1047](https://github.com/wazuh/wazuh-kibana-app/pull/1047)).
- Visualizations, filters and Discover improved ([#1083](https://github.com/wazuh/wazuh-kibana-app/pull/1083)).
- Removed `popularizeField` function until https://github.com/elastic/kibana/issues/22426 is solved in order to avoid `Unable to write index pattern!` error on Discover tab ([#1085](https://github.com/wazuh/wazuh-kibana-app/pull/1085)).
- Improved Wazuh monitoring module ([#1094](https://github.com/wazuh/wazuh-kibana-app/pull/1094)).
- Added "Registered date" and "Last keep alive" in agents table allowing you to sort by these fields ([#1102](https://github.com/wazuh/wazuh-kibana-app/pull/1102)).
- Improved code quality in sections such as Ruleset > Rule and Decoder detail view simplify conditions ([#1102](https://github.com/wazuh/wazuh-kibana-app/pull/1102)).
- Replaced reporting success message ([#1102](https://github.com/wazuh/wazuh-kibana-app/pull/1102)).
- Reduced the default number of shards and the default number of replicas for the app indices ([#1113](https://github.com/wazuh/wazuh-kibana-app/pull/1113)).
- Refreshing index pattern known fields on health check controller ([#1119](https://github.com/wazuh/wazuh-kibana-app/pull/1119)).
- Less strict memory check ([786c764](https://github.com/wazuh/wazuh-kibana-app/commit/786c7642cd88083f9a77c57ed204488ecf5b710a)).
- Checking message origin in error handler ([dfec368](https://github.com/wazuh/wazuh-kibana-app/commit/dfec368d22a148b2e4437db92d71294900241961)).
- Dev tools is now showing the response as it is, like `curl` does ([#1137](https://github.com/wazuh/wazuh-kibana-app/pull/1137)).
- Removed `unknown` as valid node name ([#1149](https://github.com/wazuh/wazuh-kibana-app/pull/1149)).
- Removed `rule.id` direct filter from the rule set tables ([#1151](https://github.com/wazuh/wazuh-kibana-app/pull/1151))

### Fixed

- Restored X-Pack security logic for the .wazuh index, now it's not bypassing the X-Pack roles ([#1081](https://github.com/wazuh/wazuh-kibana-app/pull/1081))
- Avoid fetching twice the same data ([#1072](https://github.com/wazuh/wazuh-kibana-app/pull/1072), [#1061](https://github.com/wazuh/wazuh-kibana-app/pull/1061)).
- Wazuh logo adapted to low resolutions ([#1074](https://github.com/wazuh/wazuh-kibana-app/pull/1074)).
- Hide Audit, OpenSCAP tabs for non-linux agents. Fixed empty Windows events under Configuration > Log collection section. OSQuery logo has been standardized ([#1072](https://github.com/wazuh/wazuh-kibana-app/pull/1072), [#1076](https://github.com/wazuh/wazuh-kibana-app/pull/1076)).
- Fix empty values on _Overview > Security events_ when Wazuh monitoring is disabled ([#1091](https://github.com/wazuh/wazuh-kibana-app/pull/1091)).
- Fix overlapped play button in Dev-tools when the input box has a scrollbar ([#1102](https://github.com/wazuh/wazuh-kibana-app/pull/1102)).
- Fix Dev-tools behavior when parse json invalid blocks ([#1102](https://github.com/wazuh/wazuh-kibana-app/pull/1102)).
- Fixed Management > Monitoring tab frustration adding back buttons ([#1102](https://github.com/wazuh/wazuh-kibana-app/pull/1102)).
- Fix template checking when using more than one pattern ([#1104](https://github.com/wazuh/wazuh-kibana-app/pull/1104)).
- Fix infinite loop for Wazuh monitoring when the Wazuh API is not being able to give us all the agents ([5a26916](https://github.com/wazuh/wazuh-kibana-app/commit/5a2691642b40a34783d2eafb6ee24ae78b9af21a)), ([85005a1](https://github.com/wazuh/wazuh-kibana-app/commit/85005a184d4f1c3d339b7c895b5d2469f3b45171)).
- Fix rule details for `list` and `info` parameters ([#1149](https://github.com/wazuh/wazuh-kibana-app/pull/1149)).

## Wazuh v3.7.1 / v3.7.2 - Kibana v6.5.1 / v6.5.2 / v6.5.3 / v6.5.4 - Revision 415

### Added

- Support for Elastic stack v6.5.2 / v6.5.3 / v6.5.4.
- Support for Wazuh v3.7.1 / v3.7.2.
- Dev Tools module now autocompletes API endpoints ([#1030](https://github.com/wazuh/wazuh-kibana-app/pull/1030)).

### Changed

- Increased number of rows for syscollector tables ([#1033](https://github.com/wazuh/wazuh-kibana-app/pull/1033)).
- Modularized JSON/XML viewers for the configuration section ([#982](https://github.com/wazuh/wazuh-kibana-app/pull/982)).

### Fixed

- Added missing fields for syscollector network tables ([#1036](https://github.com/wazuh/wazuh-kibana-app/pull/1036)).
- Using the right API path when downloading CSV for decoders list ([#1045](https://github.com/wazuh/wazuh-kibana-app/pull/1045)).
- Including group field when downloading CSV for agents list ([#1044](https://github.com/wazuh/wazuh-kibana-app/pull/1044)).
- Preserve active tab in configuration section when refreshing the page ([#1037](https://github.com/wazuh/wazuh-kibana-app/pull/1037)).

## Wazuh v3.7.0 - Kibana v6.5.0 / v6.5.1 - Revision 414

### Added

- Support for Elastic Stack v6.5.0 / v6.5.1.
- Agent groups bar is now visible on the agent configuration section ([#1023](https://github.com/wazuh/wazuh-kibana-app/pull/1023)).
- Added a new setting for the `config.yml` file for enable/disable administrator mode ([#1019](https://github.com/wazuh/wazuh-kibana-app/pull/1019)).
  - This allows the user to perform PUT, POST, DELETE methods in our Dev Tools.

### Changed

- Refactored most front-end controllers ([#1023](https://github.com/wazuh/wazuh-kibana-app/pull/1023)).

## Wazuh v3.7.0 - Kibana v6.4.2 / v6.4.3 - Revision 413

### Added

- Support for Wazuh v3.7.0.
- Support for Elastic Stack v6.4.2 / v6.4.3.
- Brand-new interface for _Configuration_ (on both _Management_ and _Agents_ tabs) ([#914](https://github.com/wazuh/wazuh-kibana-app/pull/914)):
  - Now you can check current and real agent and manager configuration.
  - A new interface design, with more useful information and easy to understand descriptions.
  - New and more responsive JSON/XML viewers to show the configuration in raw mode.
- Brand-new extension - Osquery ([#938](https://github.com/wazuh/wazuh-kibana-app/pull/938)):
  - A new extension, disabled by default.
  - Check alerts from Wazuh's Osquery integration.
  - Check your current Osquery wodle configuration.
  - More improvements will come for this extension in the future.
- New option for Wazuh app configuration file - _Ignore index patterns_ ([#947](https://github.com/wazuh/wazuh-kibana-app/pull/947)):
  - Now the user can specify which index patterns can't be selected on the app using the new `ip.ignore` setting on the `config.yml` file.
  - The valid format is an array of strings which represents index patterns.
  - By default, this list is empty (all index patterns will be available if they use a compatible structure).
- Added a node selector for _Management > Status_ section when Wazuh cluster is enabled ([#976](https://github.com/wazuh/wazuh-kibana-app/pull/976)).
- Added quick access to _Configuration_ or _Discover_ panels for an agent on the agents list ([#939](https://github.com/wazuh/wazuh-kibana-app/pull/939)).
- Now you can click on an agent's ID on the _Discover_ panels to open its details page on the app ([#904](https://github.com/wazuh/wazuh-kibana-app/pull/904)).
- Redesigned the _Overview > Amazon AWS_ tab, using more meaningful visualizations for a better overall view of your agents' status ([#903](https://github.com/wazuh/wazuh-kibana-app/pull/903)).
- Redesigned the _Overview/Agents > Vulnerabilities_ tab, using more meaningful visualizations for a better overall view of your agents' status ([#954](https://github.com/wazuh/wazuh-kibana-app/pull/954)).
- Now everytime the user enters the _Settings_ tab, the API connection will be automatically checked ([#971](https://github.com/wazuh/wazuh-kibana-app/pull/971)).
- Added a node selector for _Management > Logs_ section when Wazuh cluster is enabled ([#980](https://github.com/wazuh/wazuh-kibana-app/pull/980)).
- Added a group selector for _Agents_ section ([#995](https://github.com/wazuh/wazuh-kibana-app/pull/995)).

### Changed

- Interface refactoring for the _Agents > Inventory data_ tab ([#924](https://github.com/wazuh/wazuh-kibana-app/pull/924)):
  - Now the tab won't be available if your agent doesn't have Syscollector enabled, and each card will be enabled or disabled depending on the current Syscollector scans configuration.
  - This will prevent situations where the user couldn't check the inventory although there was actual scan data to show on some sections.
- Added support for new multigroups feature ([#911](https://github.com/wazuh/wazuh-kibana-app/pull/911)):
  - Now the information bars on _Agents_ will show all the groups an agent belongs to.
- Now the result pane on the _Dev tools_ tab will show the error code coming from the Wazuh API ([#909](https://github.com/wazuh/wazuh-kibana-app/pull/909)).
- Changed some visualizations titles for _Overview/Agents > OpenSCAP_ tab ([#925](https://github.com/wazuh/wazuh-kibana-app/pull/925)).
- All backend routes have been renamed ([#932](https://github.com/wazuh/wazuh-kibana-app/pull/932)).
- Several improvements for Elasticsearch tests ([#933](https://github.com/wazuh/wazuh-kibana-app/pull/933)).
- Updated some strings and descriptions on the _Settings_ tab ([#934](https://github.com/wazuh/wazuh-kibana-app/pull/934)).
- Changed the date format on _Settings > Logs_ to make it more human-readable ([#944](https://github.com/wazuh/wazuh-kibana-app/pull/944)).
- Changed some labels to remove the "MD5 sum" expression, it will use "Checksum" instead ([#945](https://github.com/wazuh/wazuh-kibana-app/pull/945)).
- Added word wrapping class to group name in _Management > Groups > Group detail_ tab ([#945](https://github.com/wazuh/wazuh-kibana-app/pull/945)).
- The `wz-table` directive has been refactored ([#953](https://github.com/wazuh/wazuh-kibana-app/pull/953)).
- The `wz-table` directive now checks if a request is aborted ([#979](https://github.com/wazuh/wazuh-kibana-app/pull/979)).
- Several performance improvements ([#985](https://github.com/wazuh/wazuh-kibana-app/pull/985), [#997](https://github.com/wazuh/wazuh-kibana-app/pull/997), [#1000](https://github.com/wazuh/wazuh-kibana-app/pull/1000)).

### Fixed

- Several known fields for _Whodata_ functionality have been fixed ([#901](https://github.com/wazuh/wazuh-kibana-app/pull/901)).
- Fixed alignment bug with the _Add a filter +_ button on _Discover_ and _Agents_ tabs ([#912](https://github.com/wazuh/wazuh-kibana-app/pull/912)).
- Fixed a bug where the `Add API` form on _Settings_ didn't appear when pressing the button after editing an existing API entry ([#944](https://github.com/wazuh/wazuh-kibana-app/pull/944)).
- Fixed a bug on _Ruleset_ tab where the "Description" column was showing `0` if the rule doesn't have any description ([#948](https://github.com/wazuh/wazuh-kibana-app/pull/948)).
- Fixed wrong alignment on related Rules/Decoders tables from _Management > Ruleset_ tab ([#971](https://github.com/wazuh/wazuh-kibana-app/pull/971)).
- Fixed a bug where sometimes the error messages appeared duplicated ([#971](https://github.com/wazuh/wazuh-kibana-app/pull/971)).

### Removed

- On the _Management > Monitoring_ tab, the `Cluster enabled but not running` message won't appear as an error anymore ([#971](https://github.com/wazuh/wazuh-kibana-app/pull/971)).

## Wazuh v3.6.1 - Kibana v6.4.1 / v6.4.2 / v6.4.3 - Revision 412

### Added

- Support for Elastic Stack v6.4.1 / v6.4.2 / v6.4.3.

## Wazuh v3.6.1 - Kibana v6.4.0 - Revision 411

### Added

- Redesigned the _Overview > Integrity monitoring_ tab, using more meaningful visualizations for a better overall view of your agents' status ([#893](https://github.com/wazuh/wazuh-kibana-app/pull/893)).
- Added a new table for the _Inventory_ tab: _Processes_ ([#895](https://github.com/wazuh/wazuh-kibana-app/pull/895)).
- Improved error handling for tables. Now the table will show an error message if it wasn't able to fetch and load data ([#896](https://github.com/wazuh/wazuh-kibana-app/pull/896)).

### Changed

- The app source code has been improved, following best practices and coding guidelines ([#892](https://github.com/wazuh/wazuh-kibana-app/pull/892)).
- Included more app tests and prettifier for better code maintainability ([#883](https://github.com/wazuh/wazuh-kibana-app/pull/883) & [#885](https://github.com/wazuh/wazuh-kibana-app/pull/885)).

### Fixed

- Fixed minor visual errors on some _GDPR_, _PCI DSS_ and _Vulnerabilities_ visualizations ([#894](https://github.com/wazuh/wazuh-kibana-app/pull/894)).

## Wazuh v3.6.1 - Kibana v6.4.0 - Revision 410

### Added

- The _Inventory_ tab has been redesigned ([#873](https://github.com/wazuh/wazuh-kibana-app/pull/873)):
  - Added new network interfaces and port tables.
  - Improved design using metric information bars and intuitive status indicators.
- Added refresh functionality to the _Settings > Logs_ tab ([#852](https://github.com/wazuh/wazuh-kibana-app/pull/852)):
  - Now everytime the user opens the tab, the logs will be reloaded.
  - A new button to force the update has been added on the top left corner of the logs table.
- Added `tags` and `recursion_level` configuration options to _Management/Agent > Configuration_ tabs ([#850](https://github.com/wazuh/wazuh-kibana-app/pull/850)).
- The _Kuery_ search syntax has been added again to the app ([#851](https://github.com/wazuh/wazuh-kibana-app/pull/851)).
- Added a first batch of [_Mocha_](https://mochajs.org/) tests and other quality of code improvements to the app ([#859](https://github.com/wazuh/wazuh-kibana-app/pull/859)).
- Now you can open specific rule details (the _Management > Ruleset_ tab) when clicking on the `rule.id` value on the _Discover_ tab ([#862](https://github.com/wazuh/wazuh-kibana-app/pull/862)).
- Now you can click on the rule ID value on the _Management > Ruleset_ tab to search for related alerts on the _Discover_ tab ([#863](https://github.com/wazuh/wazuh-kibana-app/pull/863)).

### Changed

- The index pattern known fields have been updated up to 567 ([#872](https://github.com/wazuh/wazuh-kibana-app/pull/872)).
- Now the _Inventory_ tab will always be available for all agents, and a descriptive message will appear if the agent doesn't have `syscollector` enabled ([#879](https://github.com/wazuh/wazuh-kibana-app/pull/879)).

### Fixed

- Fixed a bug where the _Inventory_ tab was unavailable if the user reloads the page while on the _Agents > Configuration_ tab ([#845](https://github.com/wazuh/wazuh-kibana-app/pull/845)).
- Fixed some _Overview > VirusTotal_ visualizations ([#846](https://github.com/wazuh/wazuh-kibana-app/pull/846)).
- Fixed a bug where the _Settings > Extensions_ tab wasn't being properly hidden when there's no API entries inserted ([#847](https://github.com/wazuh/wazuh-kibana-app/pull/847)).
- Fixed a bug where the _Current API_ indicator on the top navbar wasn't being properly updated when the user deletes all the API entries ([#848](https://github.com/wazuh/wazuh-kibana-app/pull/848)).
- Fixed a bug where the _Agents coverage_ metric were not displaying a proper value when the manager has 0 registered agents ([#849](https://github.com/wazuh/wazuh-kibana-app/pull/849)).
- Fixed a bug where the `wazuh-basic` user role was able to update API entries (it should be forbidden) ([#853](https://github.com/wazuh/wazuh-kibana-app/pull/853)).
- Fixed a bug where the visualizations had scroll bars on the PDF reports ([#870](https://github.com/wazuh/wazuh-kibana-app/pull/870)).
- Fixed a bug on the _Dev tools_ tab where the user couldn't execute the first request block if there was blank lines above it ([#871](https://github.com/wazuh/wazuh-kibana-app/pull/871)).
- Fixed a bug on pinned filters when opening tabs where the implicit filter was the same, making them stuck and unremovable from other tabs ([#878](https://github.com/wazuh/wazuh-kibana-app/pull/878)).

## Wazuh v3.6.1 - Kibana v6.4.0 - Revision 409

### Added

- Support for Wazuh v3.6.1.

### Fixed

- Fixed a bug on the _Dev tools_ tab ([b7c79f4](https://github.com/wazuh/wazuh-kibana-app/commit/b7c79f48f06cb49b12883ec9e9337da23b49976b)).

## Wazuh v3.6.1 - Kibana v6.3.2 - Revision 408

### Added

- Support for Wazuh v3.6.1.

### Fixed

- Fixed a bug on the _Dev tools_ tab ([4ca9ed5](https://github.com/wazuh/wazuh-kibana-app/commit/4ca9ed54f1b18e5d499d950e6ff0741946701988)).

## Wazuh v3.6.0 - Kibana v6.4.0 - Revision 407

### Added

- Support for Wazuh v3.6.0.

## Wazuh v3.6.0 - Kibana v6.3.2 - Revision 406

### Added

- Support for Wazuh v3.6.0.

## Wazuh v3.5.0 - Kibana v6.4.0 - Revision 405

### Added

- Support for Elastic Stack v6.4.0 ([#813](https://github.com/wazuh/wazuh-kibana-app/pull/813)).

## Wazuh v3.5.0 - Kibana v6.3.2 - Revision 404

### Added

- Added new options to `config.yml` to change shards and replicas settings for `wazuh-monitoring` indices ([#809](https://github.com/wazuh/wazuh-kibana-app/pull/809)).
- Added more error messages for `wazuhapp.log` in case of failure when performing some crucial functions ([#812](https://github.com/wazuh/wazuh-kibana-app/pull/812)).
- Now it's possible to change replicas settings for existing `.wazuh`, `.wazuh-version` and `wazuh-monitoring` indices on the `config.yml` file ([#817](https://github.com/wazuh/wazuh-kibana-app/pull/817)).

### Changed

- App frontend code refactored and restructured ([#802](https://github.com/wazuh/wazuh-kibana-app/pull/802)).
- Now the _Overview > Security events_ tab won't show anything if the only visualization with data is _Agents status_ ([#811](https://github.com/wazuh/wazuh-kibana-app/pull/811)).

### Fixed

- Fixed a bug where the RAM status message appreared twice the first time you opened the app ([#807](https://github.com/wazuh/wazuh-kibana-app/pull/807)).
- Fixed the app UI to make the app usable on Internet Explorer 11 ([#808](https://github.com/wazuh/wazuh-kibana-app/pull/808)).

## Wazuh v3.5.0 - Kibana v6.3.2 - Revision 403

### Added

- The welcome tabs on _Overview_ and _Agents_ have been updated with a new name and description for the existing sections ([#788](https://github.com/wazuh/wazuh-kibana-app/pull/788)).
- Now the app tables will auto-resize depending on the screen height ([#792](https://github.com/wazuh/wazuh-kibana-app/pull/792)).

### Changed

- Now all the app filters on several tables will present the values in alphabetical order ([#787](https://github.com/wazuh/wazuh-kibana-app/pull/787)).

### Fixed

- Fixed a bug on _Decoders_ where clicking on the decoder wouldn't open the detail view if the `Parent decoders` filter was enabled ([#782](https://github.com/wazuh/wazuh-kibana-app/pull/782)).
- Fixed a bug on _Dev tools_ when the first line on the editor pane was empty or had a comment ([#790](https://github.com/wazuh/wazuh-kibana-app/pull/790)).
- Fixed a bug where the app was throwing multiple warning messages the first time you open it ([#791](https://github.com/wazuh/wazuh-kibana-app/pull/791)).
- Fixed a bug where clicking on a different tab from _Overview_ right after inserting the API credentials for the first time would always redirect to _Overview_ ([#791](https://github.com/wazuh/wazuh-kibana-app/pull/791)).
- Fixed a bug where the user could have a browser cookie with a reference to a non-existing API entry on Elasticsearch ([#794](https://github.com/wazuh/wazuh-kibana-app/pull/794) & [#795](https://github.com/wazuh/wazuh-kibana-app/pull/795)).

### Removed

- The cluster key has been removed from the API requests to `/manager/configuration` ([#796](https://github.com/wazuh/wazuh-kibana-app/pull/796)).

## Wazuh v3.5.0 - Kibana v6.3.1/v6.3.2 - Revision 402

### Added

- Support for Wazuh v3.5.0.
- Added new fields for _Vulnerability detector_ alerts ([#752](https://github.com/wazuh/wazuh-kibana-app/pull/752)).
- Added multi table search for `wz-table` directive. Added two new log levels for _Management > Logs_ section ([#753](https://github.com/wazuh/wazuh-kibana-app/pull/753)).

## Wazuh v3.4.0 - Kibana v6.3.1/v6.3.2 - Revision 401

### Added

- Added a few new fields for Kibana due to the new Wazuh _who-data_ feature ([#763](https://github.com/wazuh/wazuh-kibana-app/pull/763)).
- Added XML/JSON viewer for each card under _Management > Configuration_ ([#764](https://github.com/wazuh/wazuh-kibana-app/pull/764)).

### Changed

- Improved error handling for Dev tools. Also removed some unused dependencies from the _Dev tools_ tab ([#760](https://github.com/wazuh/wazuh-kibana-app/pull/760)).
- Unified origin for tab descriptions. Reviewed some grammar typos ([#765](https://github.com/wazuh/wazuh-kibana-app/pull/765)).
- Refactored agents autocomplete component. Removed unused/deprecated modules ([#766](https://github.com/wazuh/wazuh-kibana-app/pull/766)).
- Simplified route resolves section ([#768](https://github.com/wazuh/wazuh-kibana-app/pull/768)).

### Fixed

- Fixed missing cluster node filter for the visualization shown when looking for specific node under _Management > Monitoring_ section ([#758](https://github.com/wazuh/wazuh-kibana-app/pull/758)).
- Fixed missing dependency injection for `wzMisc` factory ([#768](https://github.com/wazuh/wazuh-kibana-app/pull/768)).

### Removed

- Removed `angular-aria`, `angular-md5`, `ansicolors`, `js-yaml`, `querystring` and `lodash` dependencies since Kibana includes all of them. Removed some unused images ([#768](https://github.com/wazuh/wazuh-kibana-app/pull/768)).

## Wazuh v3.4.0 - Kibana v6.3.1/v6.3.2 - Revision 400

### Added

- Support for Wazuh v3.4.0.
- Support for Elastic Stack v6.3.2.
- Support for Kuery as accepted query language ([#742](https://github.com/wazuh/wazuh-kibana-app/pull/742)).
  - This feature is experimental.
- Added new _Who data_ fields from file integrity monitoring features ([#746](https://github.com/wazuh/wazuh-kibana-app/pull/746)).
- Added tab in _Settings_ section where you can see the last logs from the Wazuh app server ([#723](https://github.com/wazuh/wazuh-kibana-app/pull/723)).

### Changed

- Fully redesigned of the welcome screen along the different app sections ([#751](https://github.com/wazuh/wazuh-kibana-app/pull/751)).
- Now any agent can go to the _Inventory_ tab regardless if it's enabled or not. The content will change properly according to the agent configuration ([#744](https://github.com/wazuh/wazuh-kibana-app/pull/744)).
- Updated the `angular-material` dependency to `1.1.10` ([#743](https://github.com/wazuh/wazuh-kibana-app/pull/743)).
- Any API entry is now removable regardless if it's the only one API entry ([#740](https://github.com/wazuh/wazuh-kibana-app/pull/740)).
- Performance has been improved regarding to agents status, they are now being fetched using _distinct_ routes from the Wazuh API ([#738](https://github.com/wazuh/wazuh-kibana-app/pull/738)).
- Improved the way we are parsing some Wazuh API errors regarding to version mismatching ([#735](https://github.com/wazuh/wazuh-kibana-app/pull/735)).

### Fixed

- Fixed wrong filters being applied in _Ruleset > Rules_ and _Ruleset > Decoders_ sections when using Lucene like filters plus path filters ([#736](https://github.com/wazuh/wazuh-kibana-app/pull/736)).
- Fixed the template checking from the healthcheck, now it allows to use custom index patterns ([#739](https://github.com/wazuh/wazuh-kibana-app/pull/739)).
- Fixed infinite white screen from _Management > Monitoring_ when the Wazuh cluster is enabled but not running ([#741](https://github.com/wazuh/wazuh-kibana-app/pull/741)).

## Wazuh v3.3.0/v3.3.1 - Kibana v6.3.1 - Revision 399

### Added

- Added a new Angular.js factory to store the Wazuh app configuration values. Also, this factory is being used by the pre-routes functions (resolves); this way we are sure about having the real configuration at any time. These pre-routes functions have been improved too ([#670](https://github.com/wazuh/wazuh-kibana-app/pull/670)).
- Added extended information for reports from _Reporting_ feature ([#701](https://github.com/wazuh/wazuh-kibana-app/pull/701)).

### Changed

- Tables have been improved. Now they are truncating long fields and adding a tooltip if needed ([#671](https://github.com/wazuh/wazuh-kibana-app/pull/671)).
- Services have been improved ([#715](https://github.com/wazuh/wazuh-kibana-app/pull/715)).
- CSV formatted files have been improved. Now they are showing a more human readable column names ([#717](https://github.com/wazuh/wazuh-kibana-app/pull/717), [#726](https://github.com/wazuh/wazuh-kibana-app/pull/726)).
- Added/Modified some visualization titles ([#728](https://github.com/wazuh/wazuh-kibana-app/pull/728)).
- Improved Discover perfomance when in background mode ([#719](https://github.com/wazuh/wazuh-kibana-app/pull/719)).
- Reports from the _Reporting_ feature have been fulyl redesigned ([#701](https://github.com/wazuh/wazuh-kibana-app/pull/701)).

### Fixed

- Fixed the top menu API indicator when checking the API connection and the manager/cluster information had been changed ([#668](https://github.com/wazuh/wazuh-kibana-app/pull/668)).
- Fixed our logger module which was not writting logs the very first time Kibana is started neither after a log rotation ([#667](https://github.com/wazuh/wazuh-kibana-app/pull/667)).
- Fixed a regular expression in the server side when parsing URLs before registering a new Wazuh API ([#690](https://github.com/wazuh/wazuh-kibana-app/pull/690)).
- Fixed filters from specific visualization regarding to _File integrity_ section ([#694](https://github.com/wazuh/wazuh-kibana-app/pull/694)).
- Fixed filters parsing when generating a report because it was not parsing negated filters as expected ([#696](https://github.com/wazuh/wazuh-kibana-app/pull/696)).
- Fixed visualization counter from _OSCAP_ tab ([#722](https://github.com/wazuh/wazuh-kibana-app/pull/722)).

### Removed

- Temporary removed CSV download from agent inventory section due to Wazuh API bug ([#727](https://github.com/wazuh/wazuh-kibana-app/pull/727)).

## Wazuh v3.3.0/v3.3.1 - Kibana v6.3.0 - Revision 398

### Added

- Improvements for latest app redesign ([#652](https://github.com/wazuh/wazuh-kibana-app/pull/652)):
  - The _Welcome_ tabs have been simplified, following a more Elastic design.
  - Added again the `md-nav-bar` component with refined styles and limited to specific sections.
  - The _Settings > Welcome_ tab has been removed. You can use the nav bar to switch tabs.
  - Minor CSS adjustments and reordering.
- Small app UI improvements ([#634](https://github.com/wazuh/wazuh-kibana-app/pull/634)):
  - Added link to _Agents Preview_ on the _Agents_ tab breadcrumbs.
  - Replaced the _Generate report_ button with a smaller one.
  - Redesigned _Management > Ruleset_ `md-chips` to look similar to Kibana filter pills.
  - Added agent information bar from _Agents > General_ to _Agents > Welcome_ too.
  - Refactored flex layout on _Welcome_ tabs to fix a height visual bug.
  - Removed duplicated loading rings on the _Agents_ tab.
- Improvements for app tables ([#627](https://github.com/wazuh/wazuh-kibana-app/pull/627)):
  - Now the current page will be highlighted.
  - The gap has been fixed to the items per page value.
  - If there are no more pages for _Next_ or _Prev_ buttons, they will be hidden.
- Improvements for app health check ([#637](https://github.com/wazuh/wazuh-kibana-app/pull/637)):
  - Improved design for the view.
  - The checks have been placed on a table, showing the current status of each one.
- Changes to our reporting feature ([#639](https://github.com/wazuh/wazuh-kibana-app/pull/639)):
  - Now the generated reports will include tables for each section.
  - Added a parser for getting Elasticsearch data table responses.
  - The reporting feature is now a separated module, and the code has been refactored.
- Improvements for app tables pagination ([#646](https://github.com/wazuh/wazuh-kibana-app/pull/646)).

### Changed

- Now the `pretty` parameter on the _Dev tools_ tab will be ignored to avoid `Unexpected error` messages ([#624](https://github.com/wazuh/wazuh-kibana-app/pull/624)).
- The `pdfkit` dependency has been replaced by `pdfmake` ([#639](https://github.com/wazuh/wazuh-kibana-app/pull/639)).
- Changed some Kibana tables for performance improvements on the reporting feature ([#644](https://github.com/wazuh/wazuh-kibana-app/pull/644)).
- Changed the method to refresh the list of known fields on the index pattern ([#650](https://github.com/wazuh/wazuh-kibana-app/pull/650)):
  - Now when restarting Kibana, the app will update the fieldset preserving the custom user fields.

### Fixed

- Fixed bug on _Agents CIS-CAT_ tab who wasn't loading the appropriate visualizations ([#626](https://github.com/wazuh/wazuh-kibana-app/pull/626)).
- Fixed a bug where sometimes the index pattern could be `undefined` during the health check process, leading into a false error message when loading the app ([#640](https://github.com/wazuh/wazuh-kibana-app/pull/640)).
- Fixed several bugs on the _Settings > API_ tab when removing, adding or editing new entries.

### Removed

- Removed the app login system ([#636](https://github.com/wazuh/wazuh-kibana-app/pull/636)):
  - This feature was unstable, experimental and untested for a long time. We'll provide much better RBAC capabilities in the future.
- Removed the new Kuery language option on Discover app search bars.
  - This feature will be restored in the future, after more Elastic v6.3.0 adaptations.

## Wazuh v3.3.0/v3.3.1 - Kibana v6.3.0 - Revision 397

### Added

- Support for Elastic Stack v6.3.0 ([#579](https://github.com/wazuh/wazuh-kibana-app/pull/579) & [#612](https://github.com/wazuh/wazuh-kibana-app/pull/612) & [#615](https://github.com/wazuh/wazuh-kibana-app/pull/615)).
- Brand-new Wazuh app redesign for the _Monitoring_ tab ([#581](https://github.com/wazuh/wazuh-kibana-app/pull/581)):
  - Refactored and optimized UI for these tabs, using a breadcrumbs-based navigability.
  - Used the same guidelines from the previous redesign for _Overview_ and _Agents_ tabs.
- New tab for _Agents_ - _Inventory_ ([#582](https://github.com/wazuh/wazuh-kibana-app/pull/582)):
  - Get information about the agent host, such as installed packages, motherboard, operating system, etc.
  - This tab will appear if the agent has the [`syscollector`](https://documentation.wazuh.com/current/user-manual/reference/ossec-conf/wodle-syscollector.html) wodle enabled.
- Brand-new extension - _CIS-CAT Alerts_ ([#601](https://github.com/wazuh/wazuh-kibana-app/pull/601)):
  - A new extension, disabled by default.
  - Visualize alerts related to the CIS-CAT benchmarks on the _Overview_ and _Agents_ tabs.
  - Get information about the last performed scan and its score.
- Several improvements for the _Dev tools_ tab ([#583](https://github.com/wazuh/wazuh-kibana-app/pull/583) & [#597](https://github.com/wazuh/wazuh-kibana-app/pull/597)):
  - Now you can insert queries using inline parameters, just like in a web browser.
  - You can combine inline parameters with JSON-like parameters.
  - If you use the same parameter on both methods with different values, the inline parameter has precedence over the other one.
  - The tab icon has been changed for a more appropriate one.
  - The `Execute query` button is now always placed on the first line of the query block.
- Refactoring for all app tables ([#582](https://github.com/wazuh/wazuh-kibana-app/pull/582)):
  - Replaced the old `wz-table` directive with a new one, along with a new data factory.
  - Now the tables are built with a pagination system.
  - Much easier method for building tables for the app.
  - Performance and stability improvements when fetching API data.
  - Now you can see the total amount of items and the elapsed time.

### Changed

- Moved some logic from the _Agents preview_ tab to the server, to avoid excessive client-side workload ([#586](https://github.com/wazuh/wazuh-kibana-app/pull/586)).
- Changed the UI to use the same loading ring across all the app tabs ([#593](https://github.com/wazuh/wazuh-kibana-app/pull/593) & [#599](https://github.com/wazuh/wazuh-kibana-app/pull/599)).
- Changed the _No results_ message across all the tabs with visualizations ([#599](https://github.com/wazuh/wazuh-kibana-app/pull/599)).

### Fixed

- Fixed a bug on the _Settings/Extensions_ tab where enabling/disabling some extensions could make other ones to be disabled ([#591](https://github.com/wazuh/wazuh-kibana-app/pull/591)).

## Wazuh v3.3.0/v3.3.1 - Kibana v6.2.4 - Revision 396

### Added

- Support for Wazuh v3.3.1.
- Brand-new Wazuh app redesign for the _Settings_ tab ([#570](https://github.com/wazuh/wazuh-kibana-app/pull/570)):
  - Refactored and optimized UI for these tabs, using a breadcrumbs-based navigability.
  - Used the same guidelines from the previous redesign for _Overview_ and _Agents_ tabs.
- Refactoring for _Overview_ and _Agents_ controllers ([#564](https://github.com/wazuh/wazuh-kibana-app/pull/564)):
  - Reduced duplicated code by splitting it into separate files.
  - Code optimization for a better performance and maintainability.
  - Added new services to provide similar functionality between different app tabs.
- Added `data.vulnerability.package.condition` to the list of known fields ([#566](https://github.com/wazuh/wazuh-kibana-app/pull/566)).

### Changed

- The `wazuh-logs` and `wazuh-monitoring` folders have been moved to the Kibana's `optimize` directory in order to avoid some error messages when using the `kibana-plugin list` command ([#563](https://github.com/wazuh/wazuh-kibana-app/pull/563)).

### Fixed

- Fixed a bug on the _Settings_ tab where updating an API entry with wrong credentials would corrupt the existing one ([#558](https://github.com/wazuh/wazuh-kibana-app/pull/558)).
- Fixed a bug on the _Settings_ tab where removing an API entry while its edit form is opened would hide the `Add API` button unless the user reloads the tab ([#558](https://github.com/wazuh/wazuh-kibana-app/pull/558)).
- Fixed some Audit visualizations on the _Overview_ and _Agents_ tabs that weren't using the same search query to show the results ([#572](https://github.com/wazuh/wazuh-kibana-app/pull/572)).
- Fixed undefined variable error on the `wz-menu` directive ([#575](https://github.com/wazuh/wazuh-kibana-app/pull/575)).

## Wazuh v3.3.0 - Kibana v6.2.4 - Revision 395

### Fixed

- Fixed a bug on the _Agent Configuration_ tab where the sync status was always `NOT SYNCHRONIZED` ([#569](https://github.com/wazuh/wazuh-kibana-app/pull/569)).

## Wazuh v3.3.0 - Kibana v6.2.4 - Revision 394

### Added

- Support for Wazuh v3.3.0.
- Updated some backend API calls to include the app version in the request header ([#560](https://github.com/wazuh/wazuh-kibana-app/pull/560)).

## Wazuh v3.2.4 - Kibana v6.2.4 - Revision 393

### Added

- Brand-new Wazuh app redesign for _Overview_ and _Agents_ tabs ([#543](https://github.com/wazuh/wazuh-kibana-app/pull/543)):
  - Updated UI for these tabs using breadcrumbs.
  - New _Welcome_ screen, presenting all the tabs to the user, with useful links to our documentation.
  - Overall design improved, adjusted font sizes and reduced HTML code.
  - This base will allow the app to increase its functionality in the future.
  - Removed the `md-nav-bar` component for a better user experience on small screens.
  - Improved app performance removing some CSS effects from some components, such as buttons.
- New filter for agent version on the _Agents Preview_ tab ([#537](https://github.com/wazuh/wazuh-kibana-app/pull/537)).
- New filter for cluster node on the _Agents Preview_ tab ([#538](https://github.com/wazuh/wazuh-kibana-app/pull/538)).

### Changed

- Now the report generation process will run in a parallel mode in the foreground ([#523](https://github.com/wazuh/wazuh-kibana-app/pull/523)).
- Replaced the usage of `$rootScope` with two new factories, along with more controller improvements ([#525](https://github.com/wazuh/wazuh-kibana-app/pull/525)).
- Now the _Extensions_ tab on _Settings_ won't edit the `.wazuh` index to modify the extensions configuration for all users ([#545](https://github.com/wazuh/wazuh-kibana-app/pull/545)).
  - This allows each new user to always start with the base extensions configuration, and modify it to its needs storing the settings on a browser cookie.
- Now the GDPR requirements description on its tab won't be loaded if the Wazuh API version is not v3.2.3 or higher ([#546](https://github.com/wazuh/wazuh-kibana-app/pull/546)).

### Fixed

- Fixed a bug where the app crashes when attempting to download huge amounts of data as CSV format ([#521](https://github.com/wazuh/wazuh-kibana-app/pull/521)).
- Fixed a bug on the Timelion visualizations from _Management/Monitoring_ which were not properly filtering and showing the cluster nodes information ([#530](https://github.com/wazuh/wazuh-kibana-app/pull/530)).
- Fixed several bugs on the loading process when switching between tabs with or without visualizations in the _Overview_ and _Agents_ tab ([#531](https://github.com/wazuh/wazuh-kibana-app/pull/531) & [#533](https://github.com/wazuh/wazuh-kibana-app/pull/533)).
- Fixed a bug on the `wazuh-monitoring` index feature when using multiple inserted APIs, along with several performance improvements ([#539](https://github.com/wazuh/wazuh-kibana-app/pull/539)).
- Fixed a bug where the OS filter on the _Agents Preview_ tab would exclude the rest of filters instead of combining them ([#552](https://github.com/wazuh/wazuh-kibana-app/pull/552)).
- Fixed a bug where the Extensions settings were restored every time the user opened the _Settings_ tab or pressed the _Set default manager_ button ([#555](https://github.com/wazuh/wazuh-kibana-app/pull/555) & [#556](https://github.com/wazuh/wazuh-kibana-app/pull/556)).

## Wazuh v3.2.3/v3.2.4 - Kibana v6.2.4 - Revision 392

### Added

- Support for Wazuh v3.2.4.
- New functionality - _Reporting_ ([#510](https://github.com/wazuh/wazuh-kibana-app/pull/510)):
  - Generate PDF logs on the _Overview_ and _Agents_ tabs, with the new button next to _Panels_ and _Discover_.
  - The report will contain the current visualizations from the tab where you generated it.
  - List all your generated reports, download or deleted them at the new _Management/Reporting_ tab.
  - **Warning:** If you leave the tab while generating a report, the process will be aborted.
- Added warning/error messages about the total RAM on the server side ([#502](https://github.com/wazuh/wazuh-kibana-app/pull/502)):
  - None of this messages will prevent the user from accessing the app, it's just a recommendation.
  - If your server has less than 2GB of RAM, you'll get an error message when opening the app.
  - If your server has between 2GB and 3GB of RAM, you'll get a warning message.
  - If your server has more than 3GB of RAM, you won't get any kind of message.
- Refactoring and added loading bar to _Manager Logs_ and _Groups_ tabs ([#505](https://github.com/wazuh/wazuh-kibana-app/pull/505)).
- Added more Syscheck options to _Management/Agents_ configuration tabs ([#509](https://github.com/wazuh/wazuh-kibana-app/pull/509)).

### Fixed

- Added more fields to the `known-fields.js` file to avoid warning messages on _Discover_ when using Filebeat for alerts forwarding ([#497](https://github.com/wazuh/wazuh-kibana-app/pull/497)).
- Fixed a bug where clicking on the _Check connection_ button on the _Settings_ tab threw an error message although the API connected successfully ([#504](https://github.com/wazuh/wazuh-kibana-app/pull/504)).
- Fixed a bug where the _Agents_ tab was not properly showing the total of agents due to the new Wazuh cluster implementation ([#517](https://github.com/wazuh/wazuh-kibana-app/pull/517)).

## Wazuh v3.2.3 - Kibana v6.2.4 - Revision 391

### Added

- Support for Wazuh v3.2.3.
- Brand-new extension - _GDPR Alerts_ ([#453](https://github.com/wazuh/wazuh-kibana-app/pull/453)):
  - A new extension, enabled by default.
  - Visualize alerts related to the GDPR compliance on the _Overview_ and _Agents_ tabs.
  - The _Ruleset_ tab has been updated to include GDPR filters on the _Rules_ subtab.
- Brand-new Management tab - _Monitoring_ ([#490](https://github.com/wazuh/wazuh-kibana-app/pull/490)):
  - Visualize your Wazuh cluster, both master and clients.
    - Get the current cluster configuration.
    - Nodes listing, sorting, searching, etc.
  - Get a more in-depth cluster status thanks to the newly added [_Timelion_](https://www.elastic.co/guide/en/kibana/current/timelion.html) visualizations.
  - The Detail view gives you a summary of the node's healthcheck.
- Brand-new tab - _Dev tools_ ([#449](https://github.com/wazuh/wazuh-kibana-app/pull/449)):
  - Find it on the top navbar, next to _Discover_.
  - Execute Wazuh API requests directly from the app.
  - This tab uses your currently selected API from _Settings_.
  - You can type different API requests on the input window, select one with the cursor, and click on the Play button to execute it.
  - You can also type comments on the input window.
- More improvements for the _Manager/Ruleset_ tab ([#446](https://github.com/wazuh/wazuh-kibana-app/pull/446)):
  - A new colour palette for regex, order and rule description arguments.
  - Added return to List view on Ruleset button while on Detail view.
  - Fixed line height on all table headers.
  - Removed unused, old code from Ruleset controllers.
- Added option on `config.yml` to enable/disable the `wazuh-monitoring` index ([#441](https://github.com/wazuh/wazuh-kibana-app/pull/441)):
  - Configure the frequency time to generate new indices.
  - The default frequency time has been increased to 1 hour.
  - When disabled, useful metrics will appear on _Overview/General_ replacing the _Agent status_ visualization.
- Added CSV exporting button to the app ([#431](https://github.com/wazuh/wazuh-kibana-app/pull/431)):
  - Implemented new logic to fetch data from the Wazuh API and download it in CSV format.
  - Currently available for the _Ruleset_, _Logs_ and _Groups_ sections on the _Manager_ tab and also the _Agents_ tab.
- More refactoring to the app backend ([#439](https://github.com/wazuh/wazuh-kibana-app/pull/439)):
  - Standardized error output from the server side.
  - Drastically reduced the error management logic on the client side.
  - Applied the _Facade_ pattern when importing/exporting modules.
  - Deleted unused/deprecated/useless methods both from server and client side.
  - Some optimizations to variable type usages.
- Refactoring to Kibana filters management ([#452](https://github.com/wazuh/wazuh-kibana-app/pull/452) & [#459](https://github.com/wazuh/wazuh-kibana-app/pull/459)):
  - Added new class to build queries from the base query.
  - The filter management is being done on controllers instead of the `discover` directive.
  - Now we are emitting specific events whenever we are fetching data or communicating to the `discover` directive.
  - The number of useless requests to fetch data has been reduced.
  - The synchronization actions are working as expected regardless the amount of data and/or the number of machine resources.
  - Fixed several bugs about filter usage and transition to different app tabs.
- Added confirmation message when the user deletes an API entry on _Settings/API_ ([#428](https://github.com/wazuh/wazuh-kibana-app/pull/428)).
- Added support for filters on the _Manager/Logs_ tab when realtime is enabled ([#433](https://github.com/wazuh/wazuh-kibana-app/pull/433)).
- Added more filter options to the Detail view on _Manager/Ruleset_ ([#434](https://github.com/wazuh/wazuh-kibana-app/pull/434)).

### Changed

- Changed OSCAP visualization to avoid clipping issues with large agent names ([#429](https://github.com/wazuh/wazuh-kibana-app/pull/429)).
- Now the related Rules or Decoders sections on _Manager/Ruleset_ will remain hidden if there isn't any data to show or while it's loading ([#434](https://github.com/wazuh/wazuh-kibana-app/pull/434)).
- Added a 200ms delay when fetching iterable data from the Wazuh API ([#445](https://github.com/wazuh/wazuh-kibana-app/pull/445) & [#450](https://github.com/wazuh/wazuh-kibana-app/pull/450)).
- Fixed several bugs related to Wazuh API timeout/cancelled requests ([#445](https://github.com/wazuh/wazuh-kibana-app/pull/445)).
- Added `ENOTFOUND`, `EHOSTUNREACH`, `EINVAL`, `EAI_AGAIN` options for API URL parameter checking ([#463](https://github.com/wazuh/wazuh-kibana-app/pull/463)).
- Now the _Settings/Extensions_ subtab won't appear unless there's at least one API inserted ([#465](https://github.com/wazuh/wazuh-kibana-app/pull/465)).
- Now the index pattern selector on _Settings/Pattern_ will also refresh the known fields when changing it ([#477](https://github.com/wazuh/wazuh-kibana-app/pull/477)).
- Changed the _Manager_ tab into _Management_ ([#490](https://github.com/wazuh/wazuh-kibana-app/pull/490)).

### Fixed

- Fixed a bug where toggling extensions after deleting an API entry could lead into an error message ([#465](https://github.com/wazuh/wazuh-kibana-app/pull/465)).
- Fixed some performance bugs on the `dataHandler` service ([#442](https://github.com/wazuh/wazuh-kibana-app/pull/442) & [#486](https://github.com/wazuh/wazuh-kibana-app/pull/442)).
- Fixed a bug when loading the _Agents preview_ tab on Safari web browser ([#447](https://github.com/wazuh/wazuh-kibana-app/pull/447)).
- Fixed a bug where a new extension (enabled by default) appears disabled when updating the app ([#456](https://github.com/wazuh/wazuh-kibana-app/pull/456)).
- Fixed a bug where pressing the Enter key on the _Discover's_ tab search bar wasn't working properly ([#488](https://github.com/wazuh/wazuh-kibana-app/pull/488)).

### Removed

- Removed the `rison` dependency from the `package.json` file ([#452](https://github.com/wazuh/wazuh-kibana-app/pull/452)).
- Removed unused Elasticsearch request to avoid problems when there's no API inserted ([#460](https://github.com/wazuh/wazuh-kibana-app/pull/460)).

## Wazuh v3.2.1/v3.2.2 - Kibana v6.2.4 - Revision 390

### Added

- Support for Wazuh v3.2.2.
- Refactoring on visualizations use and management ([#397](https://github.com/wazuh/wazuh-kibana-app/pull/397)):
  - Visualizations are no longer stored on an index, they're built and loaded on demand when needed to render the interface.
  - Refactoring on the whole app source code to use the _import/export_ paradigm.
  - Removed old functions and variables from the old visualization management logic.
  - Removed cron task to clean remaining visualizations since it's no longer needed.
  - Some Kibana functions and modules have been overridden in order to make this refactoring work.
    - This change is not intrusive in any case.
- New redesign for the _Manager/Ruleset_ tab ([#420](https://github.com/wazuh/wazuh-kibana-app/pull/420)):
  - Rules and decoders list now divided into two different sections: _List view_ and _Detail view_.
  - Removed old expandable tables to move the rule/decoder information into a new space.
  - Enable different filters on the detail view for a better search on the list view.
  - New table for related rules or decoders.
  - And finally, a bunch of minor design enhancements to the whole app.
- Added a copyright notice to the whole app source code ([#395](https://github.com/wazuh/wazuh-kibana-app/pull/395)).
- Updated `.gitignore` with the _Node_ template ([#395](https://github.com/wazuh/wazuh-kibana-app/pull/395)).
- Added new module to the `package.json` file, [`rison`](https://www.npmjs.com/package/rison) ([#404](https://github.com/wazuh/wazuh-kibana-app/pull/404)).
- Added the `errorHandler` service to the blank screen scenario ([#413](https://github.com/wazuh/wazuh-kibana-app/pull/413)):
  - Now the exact error message will be shown to the user, instead of raw JSON content.
- Added new option on the `config.yml` file to disable the new X-Pack RBAC capabilities to filter index-patterns ([#417](https://github.com/wazuh/wazuh-kibana-app/pull/417)).

### Changed

- Small minor enhancements to the user interface ([#396](https://github.com/wazuh/wazuh-kibana-app/pull/396)):
  - Reduced Wazuh app logo size.
  - Changed buttons text to not use all-capitalized letters.
  - Minor typos found in the HTML/CSS code have been fixed.
- Now the app log stores the package revision ([#417](https://github.com/wazuh/wazuh-kibana-app/pull/417)).

### Fixed

- Fixed bug where the _Agents_ tab didn't preserve the filters after reloading the page ([#404](https://github.com/wazuh/wazuh-kibana-app/pull/404)).
- Fixed a bug when using X-Pack that sometimes threw an error of false _"Not enough privileges"_ scenario ([#415](https://github.com/wazuh/wazuh-kibana-app/pull/415)).
- Fixed a bug where the Kibana Discover auto-refresh functionality was still working when viewing the _Agent configuration_ tab ([#419](https://github.com/wazuh/wazuh-kibana-app/pull/419)).

## Wazuh v3.2.1 - Kibana v6.2.4 - Revision 389

### Changed

- Changed severity and verbosity to some log messages ([#412](https://github.com/wazuh/wazuh-kibana-app/pull/412)).

### Fixed

- Fixed a bug when using the X-Pack plugin without security capabilities enabled ([#403](https://github.com/wazuh/wazuh-kibana-app/pull/403)).
- Fixed a bug when the app was trying to create `wazuh-monitoring` indices without checking the existence of the proper template ([#412](https://github.com/wazuh/wazuh-kibana-app/pull/412)).

## Wazuh v3.2.1 - Kibana v6.2.4 - Revision 388

### Added

- Support for Elastic Stack v6.2.4.
- App server fully refactored ([#360](https://github.com/wazuh/wazuh-kibana-app/pull/360)):
  - Added new classes, reduced the amount of code, removed unused functions, and several optimizations.
  - Now the app follows a more ES6 code style on multiple modules.
  - _Overview/Agents_ visualizations have been ordered into separated files and folders.
  - Now the app can use the default index defined on the `/ect/kibana/kibana.yml` file.
  - Better error handling for the visualizations directive.
  - Added a cron job to delete remaining visualizations on the `.kibana` index if so.
  - Also, we've added some changes when using the X-Pack plugin:
    - Better management of users and roles in order to use the app capabilities.
    - Prevents app loading if the currently logged user has no access to any index pattern.
- Added the `errorHandler` service to the `dataHandler` factory ([#340](https://github.com/wazuh/wazuh-kibana-app/pull/340)).
- Added Syscollector section to _Manager/Agents Configuration_ tabs ([#359](https://github.com/wazuh/wazuh-kibana-app/pull/359)).
- Added `cluster.name` field to the `wazuh-monitoring` index ([#377](https://github.com/wazuh/wazuh-kibana-app/pull/377)).

### Changed

- Increased the query size when fetching the index pattern list ([#339](https://github.com/wazuh/wazuh-kibana-app/pull/339)).
- Changed active colour for all app tables ([#347](https://github.com/wazuh/wazuh-kibana-app/pull/347)).
- Changed validation regex to accept URLs with non-numeric format ([#353](https://github.com/wazuh/wazuh-kibana-app/pull/353)).
- Changed visualization removal cron task to avoid excessive log messages when there weren't removed visualizations ([#361](https://github.com/wazuh/wazuh-kibana-app/pull/361)).
- Changed filters comparison for a safer access ([#383](https://github.com/wazuh/wazuh-kibana-app/pull/383)).
- Removed some `server.log` messages to avoid performance errors ([#384](https://github.com/wazuh/wazuh-kibana-app/pull/384)).
- Changed the way of handling the index patterns list ([#360](https://github.com/wazuh/wazuh-kibana-app/pull/360)).
- Rewritten some false error-level logs to just information-level ones ([#360](https://github.com/wazuh/wazuh-kibana-app/pull/360)).
- Changed some files from JSON to CommonJS for performance improvements ([#360](https://github.com/wazuh/wazuh-kibana-app/pull/360)).
- Replaced some code on the `kibana-discover` directive with a much cleaner statement to avoid issues on the _Agents_ tab ([#394](https://github.com/wazuh/wazuh-kibana-app/pull/394)).

### Fixed

- Fixed a bug where several `agent.id` filters were created at the same time when navigating between _Agents_ and _Groups_ with different selected agents ([#342](https://github.com/wazuh/wazuh-kibana-app/pull/342)).
- Fixed logic on the index-pattern selector which wasn't showing the currently selected pattern the very first time a user opened the app ([#345](https://github.com/wazuh/wazuh-kibana-app/pull/345)).
- Fixed a bug on the `errorHandler` service who was preventing a proper output of some Elastic-related backend error messages ([#346](https://github.com/wazuh/wazuh-kibana-app/pull/346)).
- Fixed panels flickering in the _Settings_ tab ([#348](https://github.com/wazuh/wazuh-kibana-app/pull/348)).
- Fixed a bug in the shards and replicas settings when the user sets the value to zero (0) ([#358](https://github.com/wazuh/wazuh-kibana-app/pull/358)).
- Fixed several bugs related to the upgrade process from Wazuh 2.x to the new refactored server ([#363](https://github.com/wazuh/wazuh-kibana-app/pull/363)).
- Fixed a bug in _Discover/Agents VirusTotal_ tabs to avoid conflicts with the `agent.name` field ([#379](https://github.com/wazuh/wazuh-kibana-app/pull/379)).
- Fixed a bug on the implicit filter in _Discover/Agents PCI_ tabs ([#393](https://github.com/wazuh/wazuh-kibana-app/pull/393)).

### Removed

- Removed clear API password on `checkPattern` response ([#339](https://github.com/wazuh/wazuh-kibana-app/pull/339)).
- Removed old dashboard visualizations to reduce loading times ([#360](https://github.com/wazuh/wazuh-kibana-app/pull/360)).
- Removed some unused dependencies due to the server refactoring ([#360](https://github.com/wazuh/wazuh-kibana-app/pull/360)).
- Removed completely `metricService` from the app ([#389](https://github.com/wazuh/wazuh-kibana-app/pull/389)).

## Wazuh v3.2.1 - Kibana v6.2.2/v6.2.3 - Revision 387

### Added

- New logging system ([#307](https://github.com/wazuh/wazuh-kibana-app/pull/307)):
  - New module implemented to write app logs.
  - Now a trace is stored every time the app is re/started.
  - Currently, the `initialize.js` and `monitoring.js` files work with this system.
  - Note: the logs will live under `/var/log/wazuh/wazuhapp.log` on Linux systems, on Windows systems they will live under `kibana/plugins/`. It rotates the log whenever it reaches 100MB.
- Better cookies handling ([#308](https://github.com/wazuh/wazuh-kibana-app/pull/308)):
  - New field on the `.wazuh-version` index to store the last time the Kibana server was restarted.
  - This is used to check if the cookies have consistency with the current server status.
  - Now the app is clever and takes decisions depending on new consistency checks.
- New design for the _Agents/Configuration_ tab ([#310](https://github.com/wazuh/wazuh-kibana-app/pull/310)):
  - The style is the same as the _Manager/Configuration_ tab.
  - Added two more sections: CIS-CAT and Commands ([#315](https://github.com/wazuh/wazuh-kibana-app/pull/315)).
  - Added a new card that will appear when there's no group configuration at all ([#323](https://github.com/wazuh/wazuh-kibana-app/pull/323)).
- Added _"group"_ column on the agents list in _Agents_ ([#312](https://github.com/wazuh/wazuh-kibana-app/pull/312)):
  - If you click on the group, it will redirect the user to the specified group in _Manager/Groups_.
- New option for the `config.yml` file, `ip.selector` ([#313](https://github.com/wazuh/wazuh-kibana-app/pull/313)):
  - Define if the app will show or not the index pattern selector on the top navbar.
  - This setting is set to `true` by default.
- More CSS cleanup and reordering ([#315](https://github.com/wazuh/wazuh-kibana-app/pull/315)):
  - New `typography.less` file.
  - New `layout.less` file.
  - Removed `cleaned.less` file.
  - Reordering and cleaning of existing CSS files, including removal of unused classes, renaming, and more.
  - The _Settings_ tab has been refactored to correct some visual errors with some card components.
  - Small refactoring to some components from _Manager/Ruleset_ ([#323](https://github.com/wazuh/wazuh-kibana-app/pull/323)).
- New design for the top navbar ([#326](https://github.com/wazuh/wazuh-kibana-app/pull/326)):
  - Cleaned and refactored code
  - Revamped design, smaller and with minor details to follow the rest of Wazuh app guidelines.
- New design for the wz-chip component to follow the new Wazuh app guidelines ([#323](https://github.com/wazuh/wazuh-kibana-app/pull/323)).
- Added more descriptive error messages when the user inserts bad credentials on the _Add new API_ form in the _Settings_ tab ([#331](https://github.com/wazuh/wazuh-kibana-app/pull/331)).
- Added a new CSS class to truncate overflowing text on tables and metric ribbons ([#332](https://github.com/wazuh/wazuh-kibana-app/pull/332)).
- Support for Elastic Stack v6.2.2/v6.2.3.

### Changed

- Improved the initialization system ([#317](https://github.com/wazuh/wazuh-kibana-app/pull/317)):
  - Now the app will re-create the index-pattern if the user deletes the currently used by the Wazuh app.
  - The fieldset is now automatically refreshed if the app detects mismatches.
  - Now every index-pattern is dynamically formatted (for example, to enable the URLs in the _Vulnerabilities_ tab).
  - Some code refactoring for a better handling of possible use cases.
  - And the best thing, it's no longer needed to insert the sample alert!
- Improvements and changes to index-patterns ([#320](https://github.com/wazuh/wazuh-kibana-app/pull/320) & [#333](https://github.com/wazuh/wazuh-kibana-app/pull/333)):
  - Added a new route, `/get-list`, to fetch the index pattern list.
  - Removed and changed several functions for a proper management of index-patterns.
  - Improved the compatibility with user-created index-patterns, known to have unpredictable IDs.
  - Now the app properly redirects to `/blank-screen` if the length of the index patterns list is 0.
  - Ignored custom index patterns with auto-generated ID on the initialization process.
    - Now it uses the value set on the `config.yml` file.
  - If the index pattern is no longer available, the cookie will be overwritten.
- Improvements to the monitoring module ([#322](https://github.com/wazuh/wazuh-kibana-app/pull/322)):
  - Minor refactoring to the whole module.
  - Now the `wazuh-monitoring` index pattern is regenerated if it's missing.
  - And the best thing, it's no longer needed to insert the monitoring template!
- Now the app health check system only checks if the API and app have the same `major.minor` version ([#311](https://github.com/wazuh/wazuh-kibana-app/pull/311)):
  - Previously, the API and app had to be on the same `major.minor.patch` version.
- Adjusted space between title and value in some cards showing Manager or Agent configurations ([#315](https://github.com/wazuh/wazuh-kibana-app/pull/315)).
- Changed red and green colours to more saturated ones, following Kibana style ([#315](https://github.com/wazuh/wazuh-kibana-app/pull/315)).

### Fixed

- Fixed bug in Firefox browser who was not properly showing the tables with the scroll pagination functionality ([#314](https://github.com/wazuh/wazuh-kibana-app/pull/314)).
- Fixed bug where visualizations weren't being destroyed due to ongoing renderization processes ([#316](https://github.com/wazuh/wazuh-kibana-app/pull/316)).
- Fixed several UI bugs for a better consistency and usability ([#318](https://github.com/wazuh/wazuh-kibana-app/pull/318)).
- Fixed an error where the initial index-pattern was not loaded properly the very first time you enter the app ([#328](https://github.com/wazuh/wazuh-kibana-app/pull/328)).
- Fixed an error message that appeared whenever the app was not able to found the `wazuh-monitoring` index pattern ([#328](https://github.com/wazuh/wazuh-kibana-app/pull/328)).

## Wazuh v3.2.1 - Kibana v6.2.2 - Revision 386

### Added

- New design for the _Manager/Groups_ tab ([#295](https://github.com/wazuh/wazuh-kibana-app/pull/295)).
- New design for the _Manager/Configuration_ tab ([#297](https://github.com/wazuh/wazuh-kibana-app/pull/297)).
- New design of agents statistics for the _Agents_ tab ([#299](https://github.com/wazuh/wazuh-kibana-app/pull/299)).
- Added information ribbon into _Overview/Agent SCAP_ tabs ([#303](https://github.com/wazuh/wazuh-kibana-app/pull/303)).
- Added information ribbon into _Overview/Agent VirusTotal_ tabs ([#306](https://github.com/wazuh/wazuh-kibana-app/pull/306)).
- Added information ribbon into _Overview AWS_ tab ([#306](https://github.com/wazuh/wazuh-kibana-app/pull/306)).

### Changed

- Refactoring of HTML and CSS code throughout the whole Wazuh app ([#294](https://github.com/wazuh/wazuh-kibana-app/pull/294), [#302](https://github.com/wazuh/wazuh-kibana-app/pull/302) & [#305](https://github.com/wazuh/wazuh-kibana-app/pull/305)):
  - A big milestone for the project was finally achieved with this refactoring.
  - We've removed the Bootstrap dependency from the `package.json` file.
  - We've removed and merged many duplicated rules.
  - We've removed HTML and `angular-md` overriding rules. Now we have more own-made classes to avoid undesired results on the UI.
  - Also, this update brings tons of minor bugfixes related to weird HTML code.
- Wazuh app visualizations reviewed ([#301](https://github.com/wazuh/wazuh-kibana-app/pull/301)):
  - The number of used buckets has been limited since most of the table visualizations were surpassing acceptable limits.
  - Some visualizations have been checked to see if they make complete sense on what they mean to show to the user.
- Modified some app components for better follow-up of Kibana guidelines ([#290](https://github.com/wazuh/wazuh-kibana-app/pull/290) & [#297](https://github.com/wazuh/wazuh-kibana-app/pull/297)).
  - Also, some elements were modified on the _Discover_ tab in order to correct some mismatches.

### Fixed

- Adjusted information ribbon in _Agents/General_ for large OS names ([#290](https://github.com/wazuh/wazuh-kibana-app/pull/290) & [#294](https://github.com/wazuh/wazuh-kibana-app/pull/294)).
- Fixed unsafe array access on the visualization directive when going directly into _Manager/Ruleset/Decoders_ ([#293](https://github.com/wazuh/wazuh-kibana-app/pull/293)).
- Fixed a bug where navigating between agents in the _Agents_ tab was generating duplicated `agent.id` implicit filters ([#296](https://github.com/wazuh/wazuh-kibana-app/pull/296)).
- Fixed a bug where navigating between different tabs from _Overview_ or _Agents_ while being on the _Discover_ sub-tab was causing data loss in metric watchers ([#298](https://github.com/wazuh/wazuh-kibana-app/pull/298)).
- Fixed incorrect visualization of the rule level on _Manager/Ruleset/Rules_ when the rule level is zero (0) ([#298](https://github.com/wazuh/wazuh-kibana-app/pull/298)).

### Removed

- Removed almost every `md-tooltip` component from the whole app ([#305](https://github.com/wazuh/wazuh-kibana-app/pull/305)).
- Removed unused images from the `img` folder ([#305](https://github.com/wazuh/wazuh-kibana-app/pull/305)).

## Wazuh v3.2.1 - Kibana v6.2.2 - Revision 385

### Added

- Support for Wazuh v3.2.1.
- Brand-new first redesign for the app user interface ([#278](https://github.com/wazuh/wazuh-kibana-app/pull/278)):
  - This is the very first iteration of a _work-in-progress_ UX redesign for the Wazuh app.
  - The overall interface has been refreshed, removing some unnecessary colours and shadow effects.
  - The metric visualizations have been replaced by an information ribbon under the filter search bar, reducing the amount of space they occupied.
    - A new service was implemented for a proper handling of the metric visualizations watchers ([#280](https://github.com/wazuh/wazuh-kibana-app/pull/280)).
  - The rest of the app visualizations now have a new, more detailed card design.
- New shards and replicas settings to the `config.yml` file ([#277](https://github.com/wazuh/wazuh-kibana-app/pull/277)):
  - Now you can apply custom values to the shards and replicas for the `.wazuh` and `.wazuh-version` indices.
  - This feature only works before the installation process. If you modify these settings after installing the app, they won't be applied at all.

### Changed

- Now clicking again on the _Groups_ tab on _Manager_ will properly reload the tab and redirect to the beginning ([#274](https://github.com/wazuh/wazuh-kibana-app/pull/274)).
- Now the visualizations only use the `vis-id` attribute for loading them ([#275](https://github.com/wazuh/wazuh-kibana-app/pull/275)).
- The colours from the toast messages have been replaced to follow the Elastic 6 guidelines ([#286](https://github.com/wazuh/wazuh-kibana-app/pull/286)).

### Fixed

- Fixed wrong data flow on _Agents/General_ when coming from and going to the _Groups_ tab ([#273](https://github.com/wazuh/wazuh-kibana-app/pull/273)).
- Fixed sorting on tables, now they use the sorting functionality provided by the Wazuh API ([#274](https://github.com/wazuh/wazuh-kibana-app/pull/274)).
- Fixed column width issues on some tables ([#274](https://github.com/wazuh/wazuh-kibana-app/pull/274)).
- Fixed bug in the _Agent configuration_ JSON viewer who didn't properly show the full group configuration ([#276](https://github.com/wazuh/wazuh-kibana-app/pull/276)).
- Fixed excessive loading time from some Audit visualizations ([#278](https://github.com/wazuh/wazuh-kibana-app/pull/278)).
- Fixed Play/Pause button in timepicker's auto-refresh ([#281](https://github.com/wazuh/wazuh-kibana-app/pull/281)).
- Fixed unusual scenario on visualization directive where sometimes there was duplicated implicit filters when doing a search ([#283](https://github.com/wazuh/wazuh-kibana-app/pull/283)).
- Fixed some _Overview Audit_ visualizations who were not working properly ([#285](https://github.com/wazuh/wazuh-kibana-app/pull/285)).

### Removed

- Deleted the `id` attribute from all the app visualizations ([#275](https://github.com/wazuh/wazuh-kibana-app/pull/275)).

## Wazuh v3.2.0 - Kibana v6.2.2 - Revision 384

### Added

- New directives for the Wazuh app: `wz-table`, `wz-table-header` and `wz-search-bar` ([#263](https://github.com/wazuh/wazuh-kibana-app/pull/263)):
  - Maintainable and reusable components for a better-structured app.
  - Several files have been changed, renamed and moved to new folders, following _best practices_.
  - The progress bar is now within its proper directive ([#266](https://github.com/wazuh/wazuh-kibana-app/pull/266)).
  - Minor typos and refactoring changes to the new directives.
- Support for Elastic Stack v6.2.2.

### Changed

- App buttons have been refactored. Unified CSS and HTML for buttons, providing the same structure for them ([#269](https://github.com/wazuh/wazuh-kibana-app/pull/269)).
- The API list on Settings now shows the latest inserted API at the beginning of the list ([#261](https://github.com/wazuh/wazuh-kibana-app/pull/261)).
- The check for the currently applied pattern has been improved, providing clever handling of Elasticsearch errors ([#271](https://github.com/wazuh/wazuh-kibana-app/pull/271)).
- Now on _Settings_, when the Add or Edit API form is active, if you press the other button, it will make the previous one disappear, getting a clearer interface ([#9df1e31](https://github.com/wazuh/wazuh-kibana-app/commit/9df1e317903edf01c81eba068da6d20a8a1ea7c2)).

### Fixed

- Fixed visualizations directive to properly load the _Manager/Ruleset_ visualizations ([#262](https://github.com/wazuh/wazuh-kibana-app/pull/262)).
- Fixed a bug where the classic extensions were not affected by the settings of the `config.yml` file ([#266](https://github.com/wazuh/wazuh-kibana-app/pull/266)).
- Fixed minor CSS bugs from the conversion to directives to some components ([#266](https://github.com/wazuh/wazuh-kibana-app/pull/266)).
- Fixed bug in the tables directive when accessing a member it doesn't exist ([#266](https://github.com/wazuh/wazuh-kibana-app/pull/266)).
- Fixed browser console log error when clicking the Wazuh logo on the app ([#6647fbc](https://github.com/wazuh/wazuh-kibana-app/commit/6647fbc051c2bf69df7df6e247b2b2f46963f194)).

### Removed

- Removed the `kbn-dis` directive from _Manager/Ruleset_ ([#262](https://github.com/wazuh/wazuh-kibana-app/pull/262)).
- Removed the `filters.js` and `kibana_fields_file.json` files ([#263](https://github.com/wazuh/wazuh-kibana-app/pull/263)).
- Removed the `implicitFilters` service ([#270](https://github.com/wazuh/wazuh-kibana-app/pull/270)).
- Removed visualizations loading status trace from controllers and visualization directive ([#270](https://github.com/wazuh/wazuh-kibana-app/pull/270)).

## Wazuh v3.2.0 - Kibana v6.2.1 - Revision 383

### Added

- Support for Wazuh 3.2.0.
- Compatibility with Kibana 6.1.0 to Kibana 6.2.1.
- New tab for vulnerability detector alerts.

### Changed

- The app now shows the index pattern selector only if the list length is greater than 1.
  - If it's exactly 1 shows the index pattern without a selector.
- Now the index pattern selector only shows the compatible ones.
  - It's no longer possible to select the `wazuh-monitoring` index pattern.
- Updated Bootstrap to 3.3.7.
- Improved filter propagation between Discover and the visualizations.
- Replaced the login route name from /login to /wlogin to avoid conflict with X-Pack own login route.

### Fixed

- Several CSS bugfixes for better compatibility with Kibana 6.2.1.
- Some variables changed for adapting new Wazuh API requests.
- Better error handling for some Elastic-related messages.
- Fixed browser console error from top-menu directive.
- Removed undesired md-divider from Manager/Logs.
- Adjusted the width of a column in Manager/Logs to avoid overflow issues with the text.
- Fixed a wrong situation with the visualizations when we refresh the Manager/Rules tab.

### Removed

- Removed the `travis.yml` file.

## Wazuh v3.1.0 - Kibana v6.1.3 - Revision 380

### Added

- Support for Wazuh 3.1.0.
- Compatibility with Kibana 6.1.3.
- New error handler for better app errors reporting.
- A new extension for Amazon Web Services alerts.
- A new extension for VirusTotal alerts.
- New agent configuration tab:
  - Visualize the current group configuration for the currently selected agent on the app.
  - Navigate through the different tabs to see which configuration is being used.
  - Check the synchronization status for the configuration.
  - View the current group of the agent and click on it to go to the Groups tab.
- New initial health check for checking some app components.
- New YAML config file:
  - Define the initial index pattern.
  - Define specific checks for the healthcheck.
  - Define the default extensions when adding new APIs.
- New index pattern selector dropdown on the top navbar.
  - The app will reload applying the new index pattern.
- Added new icons for some sections of the app.

### Changed

- New visualizations loader, with much better performance.
- Improved reindex process for the .wazuh index when upgrading from a 2.x-5.x version.
- Adding 365 days expiring time to the cookies.
- Change default behaviour for the config file. Now everything is commented with default values.
  - You need to edit the file, remove the comment mark and apply the desired value.
- Completely redesigned the manager configuration tab.
- Completely redesigned the groups tab.
- App tables have now unified CSS classes.

### Fixed

- Play real-time button has been fixed.
- Preventing duplicate APIs from feeding the wazuh-monitoring index.
- Fixing the check manager connection button.
- Fixing the extensions settings so they are preserved over time.
- Much more error handling messages in all the tabs.
- Fixed OS filters in agents list.
- Fixed autocomplete lists in the agents, rules and decoders list so they properly scroll.
- Many styles bugfixes for the different browsers.
- Reviewed and fixed some visualizations not showing accurate information.

### Removed

- Removed index pattern configuration from the `package.json` file.
- Removed unnecessary dependencies from the `package.json` file.

## Wazuh v3.0.0 - Kibana v6.1.0 - Revision 371

### Added

- You can configure the initial index-pattern used by the plugin in the initialPattern variable of the app's package.json.
- Auto `.wazuh` reindex from Wazuh 2.x - Kibana 5.x to Wazuh 3.x - Kibana 6.x.
  - The API credentials will be automatically migrated to the new installation.
- Dynamically changed the index-pattern used by going to the Settings -> Pattern tab.
  - Wazuh alerts compatibility auto detection.
- New loader for visualizations.
- Better performance: now the tabs use the same Discover tab, only changing the current filters.
- New Groups tab.
  - Now you can check your group configuration (search its agents and configuration files).
- The Logs tab has been improved.
  - You can sort by field and the view has been improved.
- Achieved a clearer interface with implicit filters per tab showed as unremovable chips.

### Changed

- Dynamically creating .kibana index if necessary.
- Better integration with Kibana Discover.
- Visualizations loaded at initialization time.
- New sync system to wait for Elasticsearch JS.
- Decoupling selected API and pattern from backend and moved to the client side.

## Wazuh v2.1.0 - Kibana v5.6.1 - Revision 345

### Added

- Loading icon while Wazuh loads the visualizations.
- Add/Delete/Restart agents.
- OS agent filter

### Changed

- Using genericReq when possible.

## Wazuh v2.0.1 - Kibana v5.5.1 - Revision 339

### Changed

- New index in Elasticsearch to save Wazuh set up configuration
- Short URL's is now supported
- A native base path from kibana.yml is now supported

### Fixed

- Search bar across panels now support parenthesis grouping
- Several CSS fixes for IE browser<|MERGE_RESOLUTION|>--- conflicted
+++ resolved
@@ -1,9 +1,7 @@
 # Change Log
 
 All notable changes to the Wazuh app project will be documented in this file.
-## Wazuh v4.1.2 - Kibana 7.10.0 , 7.10.2 - Revision 4103
-
-<<<<<<< HEAD
+
 ## Wazuh v4.1.3 - Kibana 7.10.0 , 7.10.2 - Revision 4104
 
 ### Added
@@ -50,29 +48,6 @@
 
 ### Added
 
-=======
-### Added
-
-- Refactor of some prompts [#3015](https://github.com/wazuh/wazuh-kibana-app/pull/3015)
-- Add `run_as` setting to example host configuration in Add new API view [#3021](https://github.com/wazuh/wazuh-kibana-app/pull/3021)
-
-### Fixed
-
-- Fix SCA policy detail showing name and check results about another policy [#3007](https://github.com/wazuh/wazuh-kibana-app/pull/3007)
-- Fixed that alerts table is empty when switching pinned agents [#3008](https://github.com/wazuh/wazuh-kibana-app/pull/3008)
-- Creating a role mapping before the existing ones are loaded, the page bursts [#3013](https://github.com/wazuh/wazuh-kibana-app/pull/3013)
-- Fix pagination in SCA checks table when expand some row [#3018](https://github.com/wazuh/wazuh-kibana-app/pull/3018)
-- Fix manager is shown in suggestions in Agents section [#3025](https://github.com/wazuh/wazuh-kibana-app/pull/3025)
-- Fix disabled loading on inventory when request fail [#3026](https://github.com/wazuh/wazuh-kibana-app/pull/3026)
-- Fix restarting selected cluster instead of all of them [#3032](https://github.com/wazuh/wazuh-kibana-app/pull/3032)
-- Fix pinned agents don't trigger a new filtered query [#3035](https://github.com/wazuh/wazuh-kibana-app/pull/3035)
-- Overlay Wazuh menu when Kibana menu is opened or docked [#3038](https://github.com/wazuh/wazuh-kibana-app/pull/3038)
-
-## Wazuh v4.1.1 - Kibana 7.10.0 , 7.10.2 - Revision 4102
-
-### Added
-
->>>>>>> 0444b1b2
 - Prompt to show the unsupported module for the selected agent [#2959](https://github.com/wazuh/wazuh-kibana-app/pull/2959)
 - Added a X-Frame-Options header to the backend responses [#2977](https://github.com/wazuh/wazuh-kibana-app/pull/2977)
 
@@ -186,11 +161,7 @@
 - Changed ping request to default request. Added delay and while to che… [#2820](https://github.com/wazuh/wazuh-kibana-app/issues/2820)
 - Removed kibana alert for security [#2806](https://github.com/wazuh/wazuh-kibana-app/issues/2806)
 
-<<<<<<< HEAD
-## Wazuh v4.0.4 - Kibana 7.10.0 , 7.10.2 - Revision 4016
-=======
 ## Wazuh v4.0.4 - Kibana 7.9.1 , 7.9.3 - Revision 4016
->>>>>>> 0444b1b2
 
 ### Added
 
