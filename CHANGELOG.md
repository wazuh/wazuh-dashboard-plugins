# Change Log

All notable changes to the Wazuh app project will be documented in this file.

<<<<<<< HEAD
## Wazuh v3.9.3 - Kibana v6.8.1 / v7.1.1 - Revision 518
=======
## Wazuh v3.9.3 - Kibana v6.8.1 / v7.1.1 - Revision 517
>>>>>>> 97048d12

### Added

- Support for Wazuh v3.9.3
<<<<<<< HEAD
=======
- Support for Kibana v7.2.0 [#1556](https://github.com/wazuh/wazuh-kibana-app/pull/1556).
>>>>>>> 97048d12

### Changed

- New design and several UI/UX changes [#1525](https://github.com/wazuh/wazuh-kibana-app/pull/1525).
- Improved error checking + syscollector performance [94d0a83](https://github.com/wazuh/wazuh-kibana-app/commit/94d0a83e43aa1d2d84ef6f87cbb76b9aefa085b3).
- Adapt Syscollector for MacOS agents [a4bf7ef](https://github.com/wazuh/wazuh-kibana-app/commit/a4bf7efc693a99b7565b5afcaa372155f15a4db9).
- Show last scan for syscollector [73f2056](https://github.com/wazuh/wazuh-kibana-app/commit/73f2056673bb289d472663397ba7097e49b7b93b).

### Fixed

- Corrected width for agent stats [a998955](https://github.com/wazuh/wazuh-kibana-app/commit/a99895565a8854c55932ec94cffb08e1d0aa3da1).
- Fix height for the menu directive with Dynamic height [427d0f3](https://github.com/wazuh/wazuh-kibana-app/commit/427d0f3e9fa6c34287aa9e8557da99a51e0db40f).
- Fix wazuh-db and clusterd check [cddcef6](https://github.com/wazuh/wazuh-kibana-app/commit/cddcef630c5234dd6f6a495715743dfcfd4e4001).
- Fix AlertsStats when value is "0", it was showing "-" [07a3e10](https://github.com/wazuh/wazuh-kibana-app/commit/07a3e10c7f1e626ba75a55452b6c295d11fd657d).
- Fix syscollector state value [f8d3d0e](https://github.com/wazuh/wazuh-kibana-app/commit/f8d3d0eca44e67e26f79bc574495b1f4c8f751f2).
- Fix time offset for reporting table [2ef500b](https://github.com/wazuh/wazuh-kibana-app/commit/2ef500bb112e68bd4811b8e87ce8581d7c04d20f).
- Fix call to obtain GDPR requirements for specific agent [ccda846](https://github.com/wazuh/wazuh-kibana-app/commit/ccda8464b50be05bc5b3642f25f4972c8a7a2c03).
- Restore "rule.id" as a clickable field in visualizations [#1546](https://github.com/wazuh/wazuh-kibana-app/pull/1546).
<<<<<<< HEAD
- Fix timepicker in cluster monitoring [b6a190b](https://github.com/wazuh/wazuh-kibana-app/pull/1561/commits/b6a190bab5c8286bf7cb4caff6397ca4fed22387).
=======

>>>>>>> 97048d12

## Wazuh v3.9.2 - Kibana v7.1.1 - Revision 510

### Added

- Support for Wazuh v3.9.2

### Changed

- Avoid showing more than one toaster for the same error message [7937003](https://github.com/wazuh/wazuh-kibana-app/commit/793700382798033203091d160773363323e05bb9).
- Restored "Alerts evolution - Top 5 agents" in Overview > Security events [f9305c0](https://github.com/wazuh/wazuh-kibana-app/commit/f9305c0c6acf4a31c41b1cc9684b87f79b27524f).

### Fixed

- Fix missing parameters in Dev Tools request [#1496](https://github.com/wazuh/wazuh-kibana-app/pull/1496).
- Fix "Invalid Date" for Safari and Internet Explorer [#1505](https://github.com/wazuh/wazuh-kibana-app/pull/1505).

## Wazuh v3.9.1 - Kibana v7.1.1 - Revision 509

### Added

- Support for Kibana v7.1.1
- Added overall metrics for Agents > Overview [#1479](https://github.com/wazuh/wazuh-kibana-app/pull/1479).

### Fixed

- Fixed missing dependency for Discover [43f5dd5](https://github.com/wazuh/wazuh-kibana-app/commit/43f5dd5f64065c618ba930b2a4087f0a9e706c0e).
- Fixed visualization for Agents > Overview [#1477](https://github.com/wazuh/wazuh-kibana-app/pull/1477). 
- Fixed SCA policy checks table [#1478](https://github.com/wazuh/wazuh-kibana-app/pull/1478).

## Wazuh v3.9.1 - Kibana v7.1.0 - Revision 508

### Added

- Support for Kibana v7.1.0

## Wazuh v3.9.1 - Kibana v6.8.0 - Revision 444

### Added

- Support for Wazuh v3.9.1
- Support for Kibana v6.8.0

### Fixed

- Fixed background color for some parts of the Discover directive [2dfc763](https://github.com/wazuh/wazuh-kibana-app/commit/2dfc763bfa1093fb419f118c2938f6b348562c69).
- Fixed cut values in non-resizable tables when the value is too large [cc4828f](https://github.com/wazuh/wazuh-kibana-app/commit/cc4828fbf50d4dab3dd4bb430617c1f2b13dac6a).
- Fixed handled but not shown error messages from rule editor [0aa0e17](https://github.com/wazuh/wazuh-kibana-app/commit/0aa0e17ac8678879e5066f8d83fd46f5d8edd86a).
- Minor typos corrected [fe11fb6](https://github.com/wazuh/wazuh-kibana-app/commit/fe11fb67e752368aedc89ec844ddf729eb8ad761).
- Minor fixes in agents configuration [1bc2175](https://github.com/wazuh/wazuh-kibana-app/commit/1bc217590438573e7267687655bb5939b5bb9fde).
- Fix Management > logs viewer scrolling [f458b2e](https://github.com/wazuh/wazuh-kibana-app/commit/f458b2e3294796f9cf00482b4da27984646c6398).

### Changed

- Kibana version shown in settings is now read from our package.json [c103d3e](https://github.com/wazuh/wazuh-kibana-app/commit/c103d3e782136106736c02039d28c4567b255aaa).
- Removed an old header from Settings [0197b8b](https://github.com/wazuh/wazuh-kibana-app/commit/0197b8b1abc195f275c8cd9893df84cd5569527b).
- Improved index pattern validation fields, replaced "full_log" with "rule.id" as part of the minimum required fields [dce0595](https://github.com/wazuh/wazuh-kibana-app/commit/dce059501cbd28f1294fd761da3e015e154747bc).
- Improve dynamic height for configuration editor [c318131](https://github.com/wazuh/wazuh-kibana-app/commit/c318131dfb6b5f01752593f2aa972b98c0655610).
- Add timezone for all dates shown in the app [4b8736f](https://github.com/wazuh/wazuh-kibana-app/commit/4b8736fb4e562c78505daaee042bcd798242c3f5).

## Wazuh v3.9.0 - Kibana v6.7.0 / v6.7.1 / v6.7.2 - Revision 441

### Added

- Support for Wazuh v3.9.0
- Support for Kibana v6.7.0 / v6.7.1 / v6.7.2
- Edit master and worker configuration ([#1215](https://github.com/wazuh/wazuh-kibana-app/pull/1215)).
- Edit local rules, local decoders and CDB lists ([#1212](https://github.com/wazuh/wazuh-kibana-app/pull/1212), [#1204](https://github.com/wazuh/wazuh-kibana-app/pull/1204), [#1196](https://github.com/wazuh/wazuh-kibana-app/pull/1196), [#1233](https://github.com/wazuh/wazuh-kibana-app/pull/1233), [#1304](https://github.com/wazuh/wazuh-kibana-app/pull/1304)).
- View no local rules/decoders XML files ([#1395](https://github.com/wazuh/wazuh-kibana-app/pull/1395))
- Dev Tools additions
  - Added hotkey `[shift] + [enter]` for sending query ([#1170](https://github.com/wazuh/wazuh-kibana-app/pull/1170)).
  - Added `Export JSON` button for the Dev Tools ([#1170](https://github.com/wazuh/wazuh-kibana-app/pull/1170)).
- Added refresh button for agents preview table ([#1169](https://github.com/wazuh/wazuh-kibana-app/pull/1169)).
- Added `configuration assessment` information in "Agent > Policy monitoring" ([#1227](https://github.com/wazuh/wazuh-kibana-app/pull/1227)).
- Added agents `configuration assessment` configuration section in "Agent > Configuration" ([1257](https://github.com/wazuh/wazuh-kibana-app/pull/1257))
- Restart master and worker nodes ([#1222](https://github.com/wazuh/wazuh-kibana-app/pull/1222)).
- Restart agents ([#1229](https://github.com/wazuh/wazuh-kibana-app/pull/1229)).
- Added support for more than one Wazuh monitoring pattern ([#1243](https://github.com/wazuh/wazuh-kibana-app/pull/1243))
- Added customizable interval for Wazuh monitoring indices creation ([#1243](https://github.com/wazuh/wazuh-kibana-app/pull/1243)).
- Expand visualizations ([#1246](https://github.com/wazuh/wazuh-kibana-app/pull/1246)).
- Added a dynamic table columns selector ([#1246](https://github.com/wazuh/wazuh-kibana-app/pull/1246)).
- Added resizable columns by dragging in tables ([d2bf8ee](https://github.com/wazuh/wazuh-kibana-app/commit/d2bf8ee9681ca5d6028325e165854b49214e86a3))
- Added a cron job for fetching missing fields of all valid index patterns, also merging dynamic fields every time an index pattern is refreshed by the app ([#1276](https://github.com/wazuh/wazuh-kibana-app/pull/1276)).
- Added auto-merging dynamic fields for Wazuh monitoring index patterns ([#1300](https://github.com/wazuh/wazuh-kibana-app/pull/1300))
- New server module, it's a job queue so we can add delayed jobs to be run in background, this iteration only accepts delayed Wazuh API calls ([#1283](https://github.com/wazuh/wazuh-kibana-app/pull/1283)).
- Added new way to view logs using a logs viewer ([#1292](https://github.com/wazuh/wazuh-kibana-app/pull/1292))
- Added new directive for registering agents from the UI, including instructions on "how to" ([#1321](https://github.com/wazuh/wazuh-kibana-app/pull/1321)).
- Added some Angular charts in Agents Preview and Agents SCA sections ([#1364](https://github.com/wazuh/wazuh-kibana-app/pull/1364))
- Added Docker listener settings in configuration views ([#1365](https://github.com/wazuh/wazuh-kibana-app/pull/1365))
- Added Docker dashboards for both Agents and Overview ([#1367](https://github.com/wazuh/wazuh-kibana-app/pull/1367))
- Improved app logger with debug level ([#1373](https://github.com/wazuh/wazuh-kibana-app/pull/1373))
- Introducing React components from the EUI framework

### Changed

- Escape XML special characters ([#1159](https://github.com/wazuh/wazuh-kibana-app/pull/1159)).
- Changed empty results message for Wazuh tables ([#1165](https://github.com/wazuh/wazuh-kibana-app/pull/1165)).
- Allowing the same query multiple times on the Dev Tools ([#1174](https://github.com/wazuh/wazuh-kibana-app/pull/1174))
- Refactor JSON/XML viewer for configuration tab ([#1173](https://github.com/wazuh/wazuh-kibana-app/pull/1173), [#1148](https://github.com/wazuh/wazuh-kibana-app/pull/1148)).
- Using full height for all containers when possible ([#1224](https://github.com/wazuh/wazuh-kibana-app/pull/1224)).
- Improved the way we are handling "back button" events ([#1207](https://github.com/wazuh/wazuh-kibana-app/pull/1207)).
- Changed some visualizations for FIM, GDPR, PCI, Vulnerability and Security Events ([#1206](https://github.com/wazuh/wazuh-kibana-app/pull/1206), [#1235](https://github.com/wazuh/wazuh-kibana-app/pull/1235), [#1293](https://github.com/wazuh/wazuh-kibana-app/pull/1293)).
- New design for agent header view ([#1186](https://github.com/wazuh/wazuh-kibana-app/pull/1186)).
- Not fetching data the very first time the Dev Tools are opened ([#1185](https://github.com/wazuh/wazuh-kibana-app/pull/1185)).
- Refresh all known fields for all valid index patterns if `kbn-vis` detects a broken index pattern ([ecd7c8f](https://github.com/wazuh/wazuh-kibana-app/commit/ecd7c8f98c187a350f81261d13b0d45dcec6dc5d)).
- Truncate texts and display a tooltip when they don't fit in a table cell ([7b56a87](https://github.com/wazuh/wazuh-kibana-app/commit/7b56a873f85dcba7e6838aeb2e40d9b4cf472576))
- Updated API autocomplete for Dev Tools ([#1218](https://github.com/wazuh/wazuh-kibana-app/pull/1218))
- Updated switches design to adapt it to Kibana's design ([#1253](https://github.com/wazuh/wazuh-kibana-app/pull/1253))
- Reduced the width of some table cells with little text, to give more space to the other columns ([#1263](https://github.com/wazuh/wazuh-kibana-app/pull/1263)).
- Redesign for Management > Status daemons list ([#1284](https://github.com/wazuh/wazuh-kibana-app/pull/1284)).
- Redesign for Management > Configuration, Agent > Configuration ([#1289](https://github.com/wazuh/wazuh-kibana-app/pull/1289)).
- Replaced Management > Logs table with a log viewer component ([#1292](https://github.com/wazuh/wazuh-kibana-app/pull/1292)).
- The agents list search bar now allows to switch between AND/OR operators ([#1291](https://github.com/wazuh/wazuh-kibana-app/pull/1291)).
- Improve audit dashboards ([#1374](https://github.com/wazuh/wazuh-kibana-app/pull/1374))
- Exclude agent "000" getting the last registered and the most active agents from the Wazuh API.([#1391](https://github.com/wazuh/wazuh-kibana-app/pull/1391))
- Reviewed Osquery dashboards ([#1394](https://github.com/wazuh/wazuh-kibana-app/pull/1394))
- Memory info is now a log ([#1400](https://github.com/wazuh/wazuh-kibana-app/pull/1400))
- Error toasters time is now 30000ms, warning/info are still 6000ms ([#1420](https://github.com/wazuh/wazuh-kibana-app/pull/1420))

### Fixed

- Properly handling long messages on notifier service, until now, they were using out of the card space, also we replaced some API messages with more meaningful messages ([#1168](https://github.com/wazuh/wazuh-kibana-app/pull/1168)).
- Adapted Wazuh icon for multiple browsers where it was gone ([#1208](https://github.com/wazuh/wazuh-kibana-app/pull/1208)).
- Do not fetch data from tables twice when resize window ([#1303](https://github.com/wazuh/wazuh-kibana-app/pull/1303)).
- Agent syncrhonization status is updated as we browse the configuration section ([#1305](https://github.com/wazuh/wazuh-kibana-app/pull/1305))
- Using the browser timezone for reporting documents ([#1311](https://github.com/wazuh/wazuh-kibana-app/pull/1311)).
- Wrong behaviors in the routing system when the basePath was set ([#1342](https://github.com/wazuh/wazuh-kibana-app/pull/1342))
- Do not show pagination for one-page tables ([196c5b7](https://github.com/wazuh/wazuh-kibana-app/pull/1362/commits/196c5b717583032798da7791fa4f90ec06397f68))
- Being redirected to Overview once a Kibana restart is performed ([#1378](https://github.com/wazuh/wazuh-kibana-app/pull/1378))
- Displaying the AWS services section of the aws-s3 wodle ([#1393](https://github.com/wazuh/wazuh-kibana-app/pull/1393))
- Show email configuration on the configuration on demand ([#1401](https://github.com/wazuh/wazuh-kibana-app/issues/1401))
- Show "Follow symbolic link" field in Integrity monitoring - Monitored configuration on demand ([0c9c9da](https://github.com/wazuh/wazuh-kibana-app/pull/1414/commits/0c9c9da3b951548761cd203db5ee5baa39afe26c))

## Wazuh v3.8.2 - Kibana v6.6.0 / v6.6.1 / v6.6.2 / v6.7.0 - Revision 419

### Added

- Support for Kibana v6.6.0 / v6.6.1 / v6.6.2 / v6.7.0

### Fixed

- Fixed AWS dashboard, newer JavaScript browser engines break the view due to Angular.js ([6e882fc](https://github.com/wazuh/wazuh-kibana-app/commit/6e882fc1d7efe6059e6140ff40b8a20d9c1fa51e)).
- Fixed AWS accounts visualization, using the right field now ([6e882fc](https://github.com/wazuh/wazuh-kibana-app/commit/6e882fc1d7efe6059e6140ff40b8a20d9c1fa51e)).

## Wazuh v3.8.2 - Kibana v6.5.4 - Revision 418

### Added

- Support for Wazuh v3.8.2

### Changed

- Close configuration editor only if it was successfully updated ([bc77c35](https://github.com/wazuh/wazuh-kibana-app/commit/bc77c35d8440a656d4704451ce857c9e1d36a438)).
- Replaced FIM Vega visualization with standard visualization ([554ee1c](https://github.com/wazuh/wazuh-kibana-app/commit/554ee1c4c4d75c76d82272075acf8bb62e7f9e27)).

## Wazuh v3.8.1 - Kibana v6.5.4 - Revision 417

### Added

- Support for Wazuh v3.8.1

### Changed

- Moved monitored/ignored Windows registry entries to "FIM > Monitored" and "FIM > Ignored" to avoid user confusion ([#1176](https://github.com/wazuh/wazuh-kibana-app/pull/1176)).
- Excluding managers from wazuh-monitoring indices ([#1177](https://github.com/wazuh/wazuh-kibana-app/pull/1177)).
- Escape `&` before sending group configuration ([d3aa56f](https://github.com/wazuh/wazuh-kibana-app/commit/d3aa56fa73478c60505e500db7d3a7df263081b5)).
- Improved `autoFormat` function before rendering group configuration ([f4f8144](https://github.com/wazuh/wazuh-kibana-app/commit/f4f8144eef8b93038fc897a9f16356e71029b844)).
- Now the group configuration editor doesn't exit after sending data to the Wazuh API ([5c1a3ef](https://github.com/wazuh/wazuh-kibana-app/commit/5c1a3ef9bd710a7befbed0709c4a7cf414f44f6b)).

### Fixed

- Fixed style for the error toaster for long URLs or long paths ([11b8084](https://github.com/wazuh/wazuh-kibana-app/commit/11b8084c75bbc5da36587ff31d1bc80a55fe4dfe)).

## Wazuh v3.8.0 - Kibana v6.5.4 - Revision 416

### Added

- Added group management features such as:
  - Edit the group configuration ([#1096](https://github.com/wazuh/wazuh-kibana-app/pull/1096)).
  - Add/remove groups to/from an agent ([#1096](https://github.com/wazuh/wazuh-kibana-app/pull/1096)).
  - Add/remove agents to/from a group ([#1096](https://github.com/wazuh/wazuh-kibana-app/pull/1096)).
  - Add/remove groups ([#1152](https://github.com/wazuh/wazuh-kibana-app/pull/1152)).
- New directive for tables that don't need external data sources ([#1067](https://github.com/wazuh/wazuh-kibana-app/pull/1067)).
- New search bar directive with interactive filters and suggestions ([#1058](https://github.com/wazuh/wazuh-kibana-app/pull/1058)).
- New server route `/elastic/alerts` for fetching alerts using custom parameters([#1056](https://github.com/wazuh/wazuh-kibana-app/pull/1056)).
- New table for an agent FIM monitored files, if the agent OS platform is Windows it will show two tables: files and registry ([#1032](https://github.com/wazuh/wazuh-kibana-app/pull/1032)).
- Added description to each setting under Settings > Configuration ([#1048](https://github.com/wazuh/wazuh-kibana-app/pull/1048)).
- Added a new setting to `config.yml` related to Wazuh monitoring and its index pattern ([#1095](https://github.com/wazuh/wazuh-kibana-app/pull/1095)).
- Resizable columns by dragging in Dev-tools ([#1102](https://github.com/wazuh/wazuh-kibana-app/pull/1102)).
- New feature to be able to edit config.yml file from the Settings > Configuration section view ([#1105](https://github.com/wazuh/wazuh-kibana-app/pull/1105)).
- Added a new table (network addresses) for agent inventory tab ([#1111](https://github.com/wazuh/wazuh-kibana-app/pull/1111)).
- Added `audit_key` (Who-data Audit keys) for configuration tab ([#1123](https://github.com/wazuh/wazuh-kibana-app/pull/1123)).
- Added new known fields for Kibana index pattern ([#1150](https://github.com/wazuh/wazuh-kibana-app/pull/1150)).

### Changed

- Changed Inventory tables. Now the app looks for the OS platform and it shows different tables depending on the OS platform. In addition the process state codes has been replaced to be more meaningful ([#1059](https://github.com/wazuh/wazuh-kibana-app/pull/1059)).
- Tiny rework for the AWS tab including.
- "Report" button is hidden on Discover panel ([#1047](https://github.com/wazuh/wazuh-kibana-app/pull/1047)).
- Visualizations, filters and Discover improved ([#1083](https://github.com/wazuh/wazuh-kibana-app/pull/1083)).
- Removed `popularizeField` function until https://github.com/elastic/kibana/issues/22426 is solved in order to avoid `Unable to write index pattern!` error on Discover tab ([#1085](https://github.com/wazuh/wazuh-kibana-app/pull/1085)).
- Improved Wazuh monitoring module ([#1094](https://github.com/wazuh/wazuh-kibana-app/pull/1094)).
- Added "Registered date" and "Last keep alive" in agents table allowing you to sort by these fields ([#1102](https://github.com/wazuh/wazuh-kibana-app/pull/1102)).
- Improved code quality in sections such as Ruleset > Rule and Decoder detail view simplify conditions ([#1102](https://github.com/wazuh/wazuh-kibana-app/pull/1102)).
- Replaced reporting success message ([#1102](https://github.com/wazuh/wazuh-kibana-app/pull/1102)).
- Reduced the default number of shards and the default number of replicas for the app indices ([#1113](https://github.com/wazuh/wazuh-kibana-app/pull/1113)).
- Refreshing index pattern known fields on health check controller ([#1119](https://github.com/wazuh/wazuh-kibana-app/pull/1119)).
- Less strict memory check ([786c764](https://github.com/wazuh/wazuh-kibana-app/commit/786c7642cd88083f9a77c57ed204488ecf5b710a)).
- Checking message origin in error handler ([dfec368](https://github.com/wazuh/wazuh-kibana-app/commit/dfec368d22a148b2e4437db92d71294900241961)).
- Dev tools is now showing the response as it is, like `curl` does ([#1137](https://github.com/wazuh/wazuh-kibana-app/pull/1137)).
- Removed `unknown` as valid node name ([#1149](https://github.com/wazuh/wazuh-kibana-app/pull/1149)).
- Removed `rule.id` direct filter from the rule set tables ([#1151](https://github.com/wazuh/wazuh-kibana-app/pull/1151))

### Fixed

- Restored X-Pack security logic for the .wazuh index, now it's not bypassing the X-Pack roles ([#1081](https://github.com/wazuh/wazuh-kibana-app/pull/1081))
- Avoid fetching twice the same data ([#1072](https://github.com/wazuh/wazuh-kibana-app/pull/1072), [#1061](https://github.com/wazuh/wazuh-kibana-app/pull/1061)).
- Wazuh logo adapted to low resolutions ([#1074](https://github.com/wazuh/wazuh-kibana-app/pull/1074)).
- Hide Audit, OpenSCAP tabs for non-linux agents. Fixed empty Windows events under Configuration > Log collection section. OSQuery logo has been standardized ([#1072](https://github.com/wazuh/wazuh-kibana-app/pull/1072), [#1076](https://github.com/wazuh/wazuh-kibana-app/pull/1076)).
- Fix empty values on _Overview > Security events_ when Wazuh monitoring is disabled ([#1091](https://github.com/wazuh/wazuh-kibana-app/pull/1091)).
- Fix overlapped play button in Dev-tools when the input box has a scrollbar ([#1102](https://github.com/wazuh/wazuh-kibana-app/pull/1102)).
- Fix Dev-tools behavior when parse json invalid blocks ([#1102](https://github.com/wazuh/wazuh-kibana-app/pull/1102)).
- Fixed Management > Monitoring tab frustration adding back buttons ([#1102](https://github.com/wazuh/wazuh-kibana-app/pull/1102)).
- Fix template checking when using more than one pattern ([#1104](https://github.com/wazuh/wazuh-kibana-app/pull/1104)).
- Fix infinite loop for Wazuh monitoring when the Wazuh API is not being able to give us all the agents ([5a26916](https://github.com/wazuh/wazuh-kibana-app/commit/5a2691642b40a34783d2eafb6ee24ae78b9af21a)), ([85005a1](https://github.com/wazuh/wazuh-kibana-app/commit/85005a184d4f1c3d339b7c895b5d2469f3b45171)).
- Fix rule details for `list` and `info` parameters ([#1149](https://github.com/wazuh/wazuh-kibana-app/pull/1149)).

## Wazuh v3.7.1 / v3.7.2 - Kibana v6.5.1 / v6.5.2 / v6.5.3 / v6.5.4 - Revision 415

### Added

- Support for Elastic stack v6.5.2 / v6.5.3 / v6.5.4.
- Support for Wazuh v3.7.1 / v3.7.2.
- Dev Tools module now autocompletes API endpoints ([#1030](https://github.com/wazuh/wazuh-kibana-app/pull/1030)).

### Changed

- Increased number of rows for syscollector tables ([#1033](https://github.com/wazuh/wazuh-kibana-app/pull/1033)).
- Modularized JSON/XML viewers for the configuration section ([#982](https://github.com/wazuh/wazuh-kibana-app/pull/982)).

### Fixed

- Added missing fields for syscollector network tables ([#1036](https://github.com/wazuh/wazuh-kibana-app/pull/1036)).
- Using the right API path when downloading CSV for decoders list ([#1045](https://github.com/wazuh/wazuh-kibana-app/pull/1045)).
- Including group field when downloading CSV for agents list ([#1044](https://github.com/wazuh/wazuh-kibana-app/pull/1044)).
- Preserve active tab in configuration section when refreshing the page ([#1037](https://github.com/wazuh/wazuh-kibana-app/pull/1037)).

## Wazuh v3.7.0 - Kibana v6.5.0 / v6.5.1 - Revision 414

### Added

- Support for Elastic Stack v6.5.0 / v6.5.1.
- Agent groups bar is now visible on the agent configuration section ([#1023](https://github.com/wazuh/wazuh-kibana-app/pull/1023)).
- Added a new setting for the `config.yml` file for enable/disable administrator mode ([#1019](https://github.com/wazuh/wazuh-kibana-app/pull/1019)).
  - This allows the user to perform PUT, POST, DELETE methods in our Dev Tools.

### Changed

- Refactored most front-end controllers ([#1023](https://github.com/wazuh/wazuh-kibana-app/pull/1023)).

## Wazuh v3.7.0 - Kibana v6.4.2 / v6.4.3 - Revision 413

### Added

- Support for Wazuh v3.7.0.
- Support for Elastic Stack v6.4.2 / v6.4.3.
- Brand-new interface for _Configuration_ (on both _Management_ and _Agents_ tabs) ([#914](https://github.com/wazuh/wazuh-kibana-app/pull/914)):
  - Now you can check current and real agent and manager configuration.
  - A new interface design, with more useful information and easy to understand descriptions.
  - New and more responsive JSON/XML viewers to show the configuration in raw mode.
- Brand-new extension - Osquery ([#938](https://github.com/wazuh/wazuh-kibana-app/pull/938)):
  - A new extension, disabled by default.
  - Check alerts from Wazuh's Osquery integration.
  - Check your current Osquery wodle configuration.
  - More improvements will come for this extension in the future.
- New option for Wazuh app configuration file - _Ignore index patterns_ ([#947](https://github.com/wazuh/wazuh-kibana-app/pull/947)):
  - Now the user can specify which index patterns can't be selected on the app using the new `ip.ignore` setting on the `config.yml` file.
  - The valid format is an array of strings which represents index patterns.
  - By default, this list is empty (all index patterns will be available if they use a compatible structure).
- Added a node selector for _Management > Status_ section when Wazuh cluster is enabled ([#976](https://github.com/wazuh/wazuh-kibana-app/pull/976)).
- Added quick access to _Configuration_ or _Discover_ panels for an agent on the agents list ([#939](https://github.com/wazuh/wazuh-kibana-app/pull/939)).
- Now you can click on an agent's ID on the _Discover_ panels to open its details page on the app ([#904](https://github.com/wazuh/wazuh-kibana-app/pull/904)).
- Redesigned the _Overview > Amazon AWS_ tab, using more meaningful visualizations for a better overall view of your agents' status ([#903](https://github.com/wazuh/wazuh-kibana-app/pull/903)).
- Redesigned the _Overview/Agents > Vulnerabilities_ tab, using more meaningful visualizations for a better overall view of your agents' status ([#954](https://github.com/wazuh/wazuh-kibana-app/pull/954)).
- Now everytime the user enters the _Settings_ tab, the API connection will be automatically checked ([#971](https://github.com/wazuh/wazuh-kibana-app/pull/971)).
- Added a node selector for _Management > Logs_ section when Wazuh cluster is enabled ([#980](https://github.com/wazuh/wazuh-kibana-app/pull/980)).
- Added a group selector for _Agents_ section ([#995](https://github.com/wazuh/wazuh-kibana-app/pull/995)).

### Changed

- Interface refactoring for the _Agents > Inventory data_ tab ([#924](https://github.com/wazuh/wazuh-kibana-app/pull/924)):
  - Now the tab won't be available if your agent doesn't have Syscollector enabled, and each card will be enabled or disabled depending on the current Syscollector scans configuration.
  - This will prevent situations where the user couldn't check the inventory although there was actual scan data to show on some sections.
- Added support for new multigroups feature ([#911](https://github.com/wazuh/wazuh-kibana-app/pull/911)):
  - Now the information bars on _Agents_ will show all the groups an agent belongs to.
- Now the result pane on the _Dev tools_ tab will show the error code coming from the Wazuh API ([#909](https://github.com/wazuh/wazuh-kibana-app/pull/909)).
- Changed some visualizations titles for _Overview/Agents > OpenSCAP_ tab ([#925](https://github.com/wazuh/wazuh-kibana-app/pull/925)).
- All backend routes have been renamed ([#932](https://github.com/wazuh/wazuh-kibana-app/pull/932)).
- Several improvements for Elasticsearch tests ([#933](https://github.com/wazuh/wazuh-kibana-app/pull/933)).
- Updated some strings and descriptions on the _Settings_ tab ([#934](https://github.com/wazuh/wazuh-kibana-app/pull/934)).
- Changed the date format on _Settings > Logs_ to make it more human-readable ([#944](https://github.com/wazuh/wazuh-kibana-app/pull/944)).
- Changed some labels to remove the "MD5 sum" expression, it will use "Checksum" instead ([#945](https://github.com/wazuh/wazuh-kibana-app/pull/945)).
- Added word wrapping class to group name in _Management > Groups > Group detail_ tab ([#945](https://github.com/wazuh/wazuh-kibana-app/pull/945)).
- The `wz-table` directive has been refactored ([#953](https://github.com/wazuh/wazuh-kibana-app/pull/953)).
- The `wz-table` directive now checks if a request is aborted ([#979](https://github.com/wazuh/wazuh-kibana-app/pull/979)).
- Several performance improvements ([#985](https://github.com/wazuh/wazuh-kibana-app/pull/985), [#997](https://github.com/wazuh/wazuh-kibana-app/pull/997), [#1000](https://github.com/wazuh/wazuh-kibana-app/pull/1000)).

### Fixed

- Several known fields for _Whodata_ functionality have been fixed ([#901](https://github.com/wazuh/wazuh-kibana-app/pull/901)).
- Fixed alignment bug with the _Add a filter +_ button on _Discover_ and _Agents_ tabs ([#912](https://github.com/wazuh/wazuh-kibana-app/pull/912)).
- Fixed a bug where the `Add API` form on _Settings_ didn't appear when pressing the button after editing an existing API entry ([#944](https://github.com/wazuh/wazuh-kibana-app/pull/944)).
- Fixed a bug on _Ruleset_ tab where the "Description" column was showing `0` if the rule doesn't have any description ([#948](https://github.com/wazuh/wazuh-kibana-app/pull/948)).
- Fixed wrong alignment on related Rules/Decoders tables from _Management > Ruleset_ tab ([#971](https://github.com/wazuh/wazuh-kibana-app/pull/971)).
- Fixed a bug where sometimes the error messages appeared duplicated ([#971](https://github.com/wazuh/wazuh-kibana-app/pull/971)).

### Removed

- On the _Management > Monitoring_ tab, the `Cluster enabled but not running` message won't appear as an error anymore ([#971](https://github.com/wazuh/wazuh-kibana-app/pull/971)).

## Wazuh v3.6.1 - Kibana v6.4.1 / v6.4.2 / v6.4.3 - Revision 412

### Added

- Support for Elastic Stack v6.4.1 / v6.4.2 / v6.4.3.

## Wazuh v3.6.1 - Kibana v6.4.0 - Revision 411

### Added

- Redesigned the _Overview > Integrity monitoring_ tab, using more meaningful visualizations for a better overall view of your agents' status ([#893](https://github.com/wazuh/wazuh-kibana-app/pull/893)).
- Added a new table for the _Inventory_ tab: _Processes_ ([#895](https://github.com/wazuh/wazuh-kibana-app/pull/895)).
- Improved error handling for tables. Now the table will show an error message if it wasn't able to fetch and load data ([#896](https://github.com/wazuh/wazuh-kibana-app/pull/896)).

### Changed

- The app source code has been improved, following best practices and coding guidelines ([#892](https://github.com/wazuh/wazuh-kibana-app/pull/892)).
- Included more app tests and prettifier for better code maintainability ([#883](https://github.com/wazuh/wazuh-kibana-app/pull/883) & [#885](https://github.com/wazuh/wazuh-kibana-app/pull/885)).

### Fixed

- Fixed minor visual errors on some _GDPR_, _PCI DSS_ and _Vulnerabilities_ visualizations ([#894](https://github.com/wazuh/wazuh-kibana-app/pull/894)).

## Wazuh v3.6.1 - Kibana v6.4.0 - Revision 410

### Added

- The _Inventory_ tab has been redesigned ([#873](https://github.com/wazuh/wazuh-kibana-app/pull/873)):
  - Added new network interfaces and port tables.
  - Improved design using metric information bars and intuitive status indicators.
- Added refresh functionality to the _Settings > Logs_ tab ([#852](https://github.com/wazuh/wazuh-kibana-app/pull/852)):
  - Now everytime the user opens the tab, the logs will be reloaded.
  - A new button to force the update has been added on the top left corner of the logs table.
- Added `tags` and `recursion_level` configuration options to _Management/Agent > Configuration_ tabs ([#850](https://github.com/wazuh/wazuh-kibana-app/pull/850)).
- The _Kuery_ search syntax has been added again to the app ([#851](https://github.com/wazuh/wazuh-kibana-app/pull/851)).
- Added a first batch of [_Mocha_](https://mochajs.org/) tests and other quality of code improvements to the app ([#859](https://github.com/wazuh/wazuh-kibana-app/pull/859)).
- Now you can open specific rule details (the _Management > Ruleset_ tab) when clicking on the `rule.id` value on the _Discover_ tab ([#862](https://github.com/wazuh/wazuh-kibana-app/pull/862)).
- Now you can click on the rule ID value on the _Management > Ruleset_ tab to search for related alerts on the _Discover_ tab ([#863](https://github.com/wazuh/wazuh-kibana-app/pull/863)).

### Changed

- The index pattern known fields have been updated up to 567 ([#872](https://github.com/wazuh/wazuh-kibana-app/pull/872)).
- Now the _Inventory_ tab will always be available for all agents, and a descriptive message will appear if the agent doesn't have `syscollector` enabled ([#879](https://github.com/wazuh/wazuh-kibana-app/pull/879)).

### Fixed

- Fixed a bug where the _Inventory_ tab was unavailable if the user reloads the page while on the _Agents > Configuration_ tab ([#845](https://github.com/wazuh/wazuh-kibana-app/pull/845)).
- Fixed some _Overview > VirusTotal_ visualizations ([#846](https://github.com/wazuh/wazuh-kibana-app/pull/846)).
- Fixed a bug where the _Settings > Extensions_ tab wasn't being properly hidden when there's no API entries inserted ([#847](https://github.com/wazuh/wazuh-kibana-app/pull/847)).
- Fixed a bug where the _Current API_ indicator on the top navbar wasn't being properly updated when the user deletes all the API entries ([#848](https://github.com/wazuh/wazuh-kibana-app/pull/848)).
- Fixed a bug where the _Agents coverage_ metric were not displaying a proper value when the manager has 0 registered agents ([#849](https://github.com/wazuh/wazuh-kibana-app/pull/849)).
- Fixed a bug where the `wazuh-basic` user role was able to update API entries (it should be forbidden) ([#853](https://github.com/wazuh/wazuh-kibana-app/pull/853)).
- Fixed a bug where the visualizations had scroll bars on the PDF reports ([#870](https://github.com/wazuh/wazuh-kibana-app/pull/870)).
- Fixed a bug on the _Dev tools_ tab where the user couldn't execute the first request block if there was blank lines above it ([#871](https://github.com/wazuh/wazuh-kibana-app/pull/871)).
- Fixed a bug on pinned filters when opening tabs where the implicit filter was the same, making them stuck and unremovable from other tabs ([#878](https://github.com/wazuh/wazuh-kibana-app/pull/878)).

## Wazuh v3.6.1 - Kibana v6.4.0 - Revision 409

### Added

- Support for Wazuh v3.6.1.

### Fixed

- Fixed a bug on the _Dev tools_ tab ([b7c79f4](https://github.com/wazuh/wazuh-kibana-app/commit/b7c79f48f06cb49b12883ec9e9337da23b49976b)).

## Wazuh v3.6.1 - Kibana v6.3.2 - Revision 408

### Added

- Support for Wazuh v3.6.1.

### Fixed

- Fixed a bug on the _Dev tools_ tab ([4ca9ed5](https://github.com/wazuh/wazuh-kibana-app/commit/4ca9ed54f1b18e5d499d950e6ff0741946701988)).

## Wazuh v3.6.0 - Kibana v6.4.0 - Revision 407

### Added

- Support for Wazuh v3.6.0.

## Wazuh v3.6.0 - Kibana v6.3.2 - Revision 406

### Added

- Support for Wazuh v3.6.0.

## Wazuh v3.5.0 - Kibana v6.4.0 - Revision 405

### Added

- Support for Elastic Stack v6.4.0 ([#813](https://github.com/wazuh/wazuh-kibana-app/pull/813)).

## Wazuh v3.5.0 - Kibana v6.3.2 - Revision 404

### Added

- Added new options to `config.yml` to change shards and replicas settings for `wazuh-monitoring` indices ([#809](https://github.com/wazuh/wazuh-kibana-app/pull/809)).
- Added more error messages for `wazuhapp.log` in case of failure when performing some crucial functions ([#812](https://github.com/wazuh/wazuh-kibana-app/pull/812)).
- Now it's possible to change replicas settings for existing `.wazuh`, `.wazuh-version` and `wazuh-monitoring` indices on the `config.yml` file ([#817](https://github.com/wazuh/wazuh-kibana-app/pull/817)).

### Changed

- App frontend code refactored and restructured ([#802](https://github.com/wazuh/wazuh-kibana-app/pull/802)).
- Now the _Overview > Security events_ tab won't show anything if the only visualization with data is _Agents status_ ([#811](https://github.com/wazuh/wazuh-kibana-app/pull/811)).

### Fixed

- Fixed a bug where the RAM status message appreared twice the first time you opened the app ([#807](https://github.com/wazuh/wazuh-kibana-app/pull/807)).
- Fixed the app UI to make the app usable on Internet Explorer 11 ([#808](https://github.com/wazuh/wazuh-kibana-app/pull/808)).

## Wazuh v3.5.0 - Kibana v6.3.2 - Revision 403

### Added

- The welcome tabs on _Overview_ and _Agents_ have been updated with a new name and description for the existing sections ([#788](https://github.com/wazuh/wazuh-kibana-app/pull/788)).
- Now the app tables will auto-resize depending on the screen height ([#792](https://github.com/wazuh/wazuh-kibana-app/pull/792)).

### Changed

- Now all the app filters on several tables will present the values in alphabetical order ([#787](https://github.com/wazuh/wazuh-kibana-app/pull/787)).

### Fixed

- Fixed a bug on _Decoders_ where clicking on the decoder wouldn't open the detail view if the `Parent decoders` filter was enabled ([#782](https://github.com/wazuh/wazuh-kibana-app/pull/782)).
- Fixed a bug on _Dev tools_ when the first line on the editor pane was empty or had a comment ([#790](https://github.com/wazuh/wazuh-kibana-app/pull/790)).
- Fixed a bug where the app was throwing multiple warning messages the first time you open it ([#791](https://github.com/wazuh/wazuh-kibana-app/pull/791)).
- Fixed a bug where clicking on a different tab from _Overview_ right after inserting the API credentials for the first time would always redirect to _Overview_ ([#791](https://github.com/wazuh/wazuh-kibana-app/pull/791)).
- Fixed a bug where the user could have a browser cookie with a reference to a non-existing API entry on Elasticsearch ([#794](https://github.com/wazuh/wazuh-kibana-app/pull/794) & [#795](https://github.com/wazuh/wazuh-kibana-app/pull/795)).

### Removed

- The cluster key has been removed from the API requests to `/manager/configuration` ([#796](https://github.com/wazuh/wazuh-kibana-app/pull/796)).

## Wazuh v3.5.0 - Kibana v6.3.1/v6.3.2 - Revision 402

### Added

- Support for Wazuh v3.5.0.
- Added new fields for _Vulnerability detector_ alerts ([#752](https://github.com/wazuh/wazuh-kibana-app/pull/752)).
- Added multi table search for `wz-table` directive. Added two new log levels for _Management > Logs_ section ([#753](https://github.com/wazuh/wazuh-kibana-app/pull/753)).

## Wazuh v3.4.0 - Kibana v6.3.1/v6.3.2 - Revision 401

### Added

- Added a few new fields for Kibana due to the new Wazuh _who-data_ feature ([#763](https://github.com/wazuh/wazuh-kibana-app/pull/763)).
- Added XML/JSON viewer for each card under _Management > Configuration_ ([#764](https://github.com/wazuh/wazuh-kibana-app/pull/764)).

### Changed

- Improved error handling for Dev tools. Also removed some unused dependencies from the _Dev tools_ tab ([#760](https://github.com/wazuh/wazuh-kibana-app/pull/760)).
- Unified origin for tab descriptions. Reviewed some grammar typos ([#765](https://github.com/wazuh/wazuh-kibana-app/pull/765)).
- Refactored agents autocomplete component. Removed unused/deprecated modules ([#766](https://github.com/wazuh/wazuh-kibana-app/pull/766)).
- Simplified route resolves section ([#768](https://github.com/wazuh/wazuh-kibana-app/pull/768)).

### Fixed

- Fixed missing cluster node filter for the visualization shown when looking for specific node under _Management > Monitoring_ section ([#758](https://github.com/wazuh/wazuh-kibana-app/pull/758)).
- Fixed missing dependency injection for `wzMisc` factory ([#768](https://github.com/wazuh/wazuh-kibana-app/pull/768)).

### Removed

- Removed `angular-aria`, `angular-md5`, `ansicolors`, `js-yaml`, `querystring` and `lodash` dependencies since Kibana includes all of them. Removed some unused images ([#768](https://github.com/wazuh/wazuh-kibana-app/pull/768)).

## Wazuh v3.4.0 - Kibana v6.3.1/v6.3.2 - Revision 400

### Added

- Support for Wazuh v3.4.0.
- Support for Elastic Stack v6.3.2.
- Support for Kuery as accepted query language ([#742](https://github.com/wazuh/wazuh-kibana-app/pull/742)).
  - This feature is experimental.
- Added new _Who data_ fields from file integrity monitoring features ([#746](https://github.com/wazuh/wazuh-kibana-app/pull/746)).
- Added tab in _Settings_ section where you can see the last logs from the Wazuh app server ([#723](https://github.com/wazuh/wazuh-kibana-app/pull/723)).

### Changed

- Fully redesigned of the welcome screen along the different app sections ([#751](https://github.com/wazuh/wazuh-kibana-app/pull/751)).
- Now any agent can go to the _Inventory_ tab regardless if it's enabled or not. The content will change properly according to the agent configuration ([#744](https://github.com/wazuh/wazuh-kibana-app/pull/744)).
- Updated the `angular-material` dependency to `1.1.10` ([#743](https://github.com/wazuh/wazuh-kibana-app/pull/743)).
- Any API entry is now removable regardless if it's the only one API entry ([#740](https://github.com/wazuh/wazuh-kibana-app/pull/740)).
- Performance has been improved regarding to agents status, they are now being fetched using _distinct_ routes from the Wazuh API ([#738](https://github.com/wazuh/wazuh-kibana-app/pull/738)).
- Improved the way we are parsing some Wazuh API errors regarding to version mismatching ([#735](https://github.com/wazuh/wazuh-kibana-app/pull/735)).

### Fixed

- Fixed wrong filters being applied in _Ruleset > Rules_ and _Ruleset > Decoders_ sections when using Lucene like filters plus path filters ([#736](https://github.com/wazuh/wazuh-kibana-app/pull/736)).
- Fixed the template checking from the healthcheck, now it allows to use custom index patterns ([#739](https://github.com/wazuh/wazuh-kibana-app/pull/739)).
- Fixed infinite white screen from _Management > Monitoring_ when the Wazuh cluster is enabled but not running ([#741](https://github.com/wazuh/wazuh-kibana-app/pull/741)).

## Wazuh v3.3.0/v3.3.1 - Kibana v6.3.1 - Revision 399

### Added

- Added a new Angular.js factory to store the Wazuh app configuration values. Also, this factory is being used by the pre-routes functions (resolves); this way we are sure about having the real configuration at any time. These pre-routes functions have been improved too ([#670](https://github.com/wazuh/wazuh-kibana-app/pull/670)).
- Added extended information for reports from _Reporting_ feature ([#701](https://github.com/wazuh/wazuh-kibana-app/pull/701)).

### Changed

- Tables have been improved. Now they are truncating long fields and adding a tooltip if needed ([#671](https://github.com/wazuh/wazuh-kibana-app/pull/671)).
- Services have been improved ([#715](https://github.com/wazuh/wazuh-kibana-app/pull/715)).
- CSV formatted files have been improved. Now they are showing a more human readable column names ([#717](https://github.com/wazuh/wazuh-kibana-app/pull/717), [#726](https://github.com/wazuh/wazuh-kibana-app/pull/726)).
- Added/Modified some visualization titles ([#728](https://github.com/wazuh/wazuh-kibana-app/pull/728)).
- Improved Discover perfomance when in background mode ([#719](https://github.com/wazuh/wazuh-kibana-app/pull/719)).
- Reports from the _Reporting_ feature have been fulyl redesigned ([#701](https://github.com/wazuh/wazuh-kibana-app/pull/701)).

### Fixed

- Fixed the top menu API indicator when checking the API connection and the manager/cluster information had been changed ([#668](https://github.com/wazuh/wazuh-kibana-app/pull/668)).
- Fixed our logger module which was not writting logs the very first time Kibana is started neither after a log rotation ([#667](https://github.com/wazuh/wazuh-kibana-app/pull/667)).
- Fixed a regular expression in the server side when parsing URLs before registering a new Wazuh API ([#690](https://github.com/wazuh/wazuh-kibana-app/pull/690)).
- Fixed filters from specific visualization regarding to _File integrity_ section ([#694](https://github.com/wazuh/wazuh-kibana-app/pull/694)).
- Fixed filters parsing when generating a report because it was not parsing negated filters as expected ([#696](https://github.com/wazuh/wazuh-kibana-app/pull/696)).
- Fixed visualization counter from _OSCAP_ tab ([#722](https://github.com/wazuh/wazuh-kibana-app/pull/722)).

### Removed

- Temporary removed CSV download from agent inventory section due to Wazuh API bug ([#727](https://github.com/wazuh/wazuh-kibana-app/pull/727)).

## Wazuh v3.3.0/v3.3.1 - Kibana v6.3.0 - Revision 398

### Added

- Improvements for latest app redesign ([#652](https://github.com/wazuh/wazuh-kibana-app/pull/652)):
  - The _Welcome_ tabs have been simplified, following a more Elastic design.
  - Added again the `md-nav-bar` component with refined styles and limited to specific sections.
  - The _Settings > Welcome_ tab has been removed. You can use the nav bar to switch tabs.
  - Minor CSS adjustments and reordering.
- Small app UI improvements ([#634](https://github.com/wazuh/wazuh-kibana-app/pull/634)):
  - Added link to _Agents Preview_ on the _Agents_ tab breadcrumbs.
  - Replaced the _Generate report_ button with a smaller one.
  - Redesigned _Management > Ruleset_ `md-chips` to look similar to Kibana filter pills.
  - Added agent information bar from _Agents > General_ to _Agents > Welcome_ too.
  - Refactored flex layout on _Welcome_ tabs to fix a height visual bug.
  - Removed duplicated loading rings on the _Agents_ tab.
- Improvements for app tables ([#627](https://github.com/wazuh/wazuh-kibana-app/pull/627)):
  - Now the current page will be highlighted.
  - The gap has been fixed to the items per page value.
  - If there are no more pages for _Next_ or _Prev_ buttons, they will be hidden.
- Improvements for app health check ([#637](https://github.com/wazuh/wazuh-kibana-app/pull/637)):
  - Improved design for the view.
  - The checks have been placed on a table, showing the current status of each one.
- Changes to our reporting feature ([#639](https://github.com/wazuh/wazuh-kibana-app/pull/639)):
  - Now the generated reports will include tables for each section.
  - Added a parser for getting Elasticsearch data table responses.
  - The reporting feature is now a separated module, and the code has been refactored.
- Improvements for app tables pagination ([#646](https://github.com/wazuh/wazuh-kibana-app/pull/646)).

### Changed

- Now the `pretty` parameter on the _Dev tools_ tab will be ignored to avoid `Unexpected error` messages ([#624](https://github.com/wazuh/wazuh-kibana-app/pull/624)).
- The `pdfkit` dependency has been replaced by `pdfmake` ([#639](https://github.com/wazuh/wazuh-kibana-app/pull/639)).
- Changed some Kibana tables for performance improvements on the reporting feature ([#644](https://github.com/wazuh/wazuh-kibana-app/pull/644)).
- Changed the method to refresh the list of known fields on the index pattern ([#650](https://github.com/wazuh/wazuh-kibana-app/pull/650)):
  - Now when restarting Kibana, the app will update the fieldset preserving the custom user fields.

### Fixed

- Fixed bug on _Agents CIS-CAT_ tab who wasn't loading the appropriate visualizations ([#626](https://github.com/wazuh/wazuh-kibana-app/pull/626)).
- Fixed a bug where sometimes the index pattern could be `undefined` during the health check process, leading into a false error message when loading the app ([#640](https://github.com/wazuh/wazuh-kibana-app/pull/640)).
- Fixed several bugs on the _Settings > API_ tab when removing, adding or editing new entries.

### Removed

- Removed the app login system ([#636](https://github.com/wazuh/wazuh-kibana-app/pull/636)):
  - This feature was unstable, experimental and untested for a long time. We'll provide much better RBAC capabilities in the future.
- Removed the new Kuery language option on Discover app search bars.
  - This feature will be restored in the future, after more Elastic v6.3.0 adaptations.

## Wazuh v3.3.0/v3.3.1 - Kibana v6.3.0 - Revision 397

### Added

- Support for Elastic Stack v6.3.0 ([#579](https://github.com/wazuh/wazuh-kibana-app/pull/579) & [#612](https://github.com/wazuh/wazuh-kibana-app/pull/612) & [#615](https://github.com/wazuh/wazuh-kibana-app/pull/615)).
- Brand-new Wazuh app redesign for the _Monitoring_ tab ([#581](https://github.com/wazuh/wazuh-kibana-app/pull/581)):
  - Refactored and optimized UI for these tabs, using a breadcrumbs-based navigability.
  - Used the same guidelines from the previous redesign for _Overview_ and _Agents_ tabs.
- New tab for _Agents_ - _Inventory_ ([#582](https://github.com/wazuh/wazuh-kibana-app/pull/582)):
  - Get information about the agent host, such as installed packages, motherboard, operating system, etc.
  - This tab will appear if the agent has the [`syscollector`](https://documentation.wazuh.com/current/user-manual/reference/ossec-conf/wodle-syscollector.html) wodle enabled.
- Brand-new extension - _CIS-CAT Alerts_ ([#601](https://github.com/wazuh/wazuh-kibana-app/pull/601)):
  - A new extension, disabled by default.
  - Visualize alerts related to the CIS-CAT benchmarks on the _Overview_ and _Agents_ tabs.
  - Get information about the last performed scan and its score.
- Several improvements for the _Dev tools_ tab ([#583](https://github.com/wazuh/wazuh-kibana-app/pull/583) & [#597](https://github.com/wazuh/wazuh-kibana-app/pull/597)):
  - Now you can insert queries using inline parameters, just like in a web browser.
  - You can combine inline parameters with JSON-like parameters.
  - If you use the same parameter on both methods with different values, the inline parameter has precedence over the other one.
  - The tab icon has been changed for a more appropriate one.
  - The `Execute query` button is now always placed on the first line of the query block.
- Refactoring for all app tables ([#582](https://github.com/wazuh/wazuh-kibana-app/pull/582)):
  - Replaced the old `wz-table` directive with a new one, along with a new data factory.
  - Now the tables are built with a pagination system.
  - Much easier method for building tables for the app.
  - Performance and stability improvements when fetching API data.
  - Now you can see the total amount of items and the elapsed time.

### Changed

- Moved some logic from the _Agents preview_ tab to the server, to avoid excessive client-side workload ([#586](https://github.com/wazuh/wazuh-kibana-app/pull/586)).
- Changed the UI to use the same loading ring across all the app tabs ([#593](https://github.com/wazuh/wazuh-kibana-app/pull/593) & [#599](https://github.com/wazuh/wazuh-kibana-app/pull/599)).
- Changed the _No results_ message across all the tabs with visualizations ([#599](https://github.com/wazuh/wazuh-kibana-app/pull/599)).

### Fixed

- Fixed a bug on the _Settings/Extensions_ tab where enabling/disabling some extensions could make other ones to be disabled ([#591](https://github.com/wazuh/wazuh-kibana-app/pull/591)).

## Wazuh v3.3.0/v3.3.1 - Kibana v6.2.4 - Revision 396

### Added

- Support for Wazuh v3.3.1.
- Brand-new Wazuh app redesign for the _Settings_ tab ([#570](https://github.com/wazuh/wazuh-kibana-app/pull/570)):
  - Refactored and optimized UI for these tabs, using a breadcrumbs-based navigability.
  - Used the same guidelines from the previous redesign for _Overview_ and _Agents_ tabs.
- Refactoring for _Overview_ and _Agents_ controllers ([#564](https://github.com/wazuh/wazuh-kibana-app/pull/564)):
  - Reduced duplicated code by splitting it into separate files.
  - Code optimization for a better performance and maintainability.
  - Added new services to provide similar functionality between different app tabs.
- Added `data.vulnerability.package.condition` to the list of known fields ([#566](https://github.com/wazuh/wazuh-kibana-app/pull/566)).

### Changed

- The `wazuh-logs` and `wazuh-monitoring` folders have been moved to the Kibana's `optimize` directory in order to avoid some error messages when using the `kibana-plugin list` command ([#563](https://github.com/wazuh/wazuh-kibana-app/pull/563)).

### Fixed

- Fixed a bug on the _Settings_ tab where updating an API entry with wrong credentials would corrupt the existing one ([#558](https://github.com/wazuh/wazuh-kibana-app/pull/558)).
- Fixed a bug on the _Settings_ tab where removing an API entry while its edit form is opened would hide the `Add API` button unless the user reloads the tab ([#558](https://github.com/wazuh/wazuh-kibana-app/pull/558)).
- Fixed some Audit visualizations on the _Overview_ and _Agents_ tabs that weren't using the same search query to show the results ([#572](https://github.com/wazuh/wazuh-kibana-app/pull/572)).
- Fixed undefined variable error on the `wz-menu` directive ([#575](https://github.com/wazuh/wazuh-kibana-app/pull/575)).

## Wazuh v3.3.0 - Kibana v6.2.4 - Revision 395

### Fixed

- Fixed a bug on the _Agent Configuration_ tab where the sync status was always `NOT SYNCHRONIZED` ([#569](https://github.com/wazuh/wazuh-kibana-app/pull/569)).

## Wazuh v3.3.0 - Kibana v6.2.4 - Revision 394

### Added

- Support for Wazuh v3.3.0.
- Updated some backend API calls to include the app version in the request header ([#560](https://github.com/wazuh/wazuh-kibana-app/pull/560)).

## Wazuh v3.2.4 - Kibana v6.2.4 - Revision 393

### Added

- Brand-new Wazuh app redesign for _Overview_ and _Agents_ tabs ([#543](https://github.com/wazuh/wazuh-kibana-app/pull/543)):
  - Updated UI for these tabs using breadcrumbs.
  - New _Welcome_ screen, presenting all the tabs to the user, with useful links to our documentation.
  - Overall design improved, adjusted font sizes and reduced HTML code.
  - This base will allow the app to increase its functionality in the future.
  - Removed the `md-nav-bar` component for a better user experience on small screens.
  - Improved app performance removing some CSS effects from some components, such as buttons.
- New filter for agent version on the _Agents Preview_ tab ([#537](https://github.com/wazuh/wazuh-kibana-app/pull/537)).
- New filter for cluster node on the _Agents Preview_ tab ([#538](https://github.com/wazuh/wazuh-kibana-app/pull/538)).

### Changed

- Now the report generation process will run in a parallel mode in the foreground ([#523](https://github.com/wazuh/wazuh-kibana-app/pull/523)).
- Replaced the usage of `$rootScope` with two new factories, along with more controller improvements ([#525](https://github.com/wazuh/wazuh-kibana-app/pull/525)).
- Now the _Extensions_ tab on _Settings_ won't edit the `.wazuh` index to modify the extensions configuration for all users ([#545](https://github.com/wazuh/wazuh-kibana-app/pull/545)).
  - This allows each new user to always start with the base extensions configuration, and modify it to its needs storing the settings on a browser cookie.
- Now the GDPR requirements description on its tab won't be loaded if the Wazuh API version is not v3.2.3 or higher ([#546](https://github.com/wazuh/wazuh-kibana-app/pull/546)).

### Fixed

- Fixed a bug where the app crashes when attempting to download huge amounts of data as CSV format ([#521](https://github.com/wazuh/wazuh-kibana-app/pull/521)).
- Fixed a bug on the Timelion visualizations from _Management/Monitoring_ which were not properly filtering and showing the cluster nodes information ([#530](https://github.com/wazuh/wazuh-kibana-app/pull/530)).
- Fixed several bugs on the loading process when switching between tabs with or without visualizations in the _Overview_ and _Agents_ tab ([#531](https://github.com/wazuh/wazuh-kibana-app/pull/531) & [#533](https://github.com/wazuh/wazuh-kibana-app/pull/533)).
- Fixed a bug on the `wazuh-monitoring` index feature when using multiple inserted APIs, along with several performance improvements ([#539](https://github.com/wazuh/wazuh-kibana-app/pull/539)).
- Fixed a bug where the OS filter on the _Agents Preview_ tab would exclude the rest of filters instead of combining them ([#552](https://github.com/wazuh/wazuh-kibana-app/pull/552)).
- Fixed a bug where the Extensions settings were restored every time the user opened the _Settings_ tab or pressed the _Set default manager_ button ([#555](https://github.com/wazuh/wazuh-kibana-app/pull/555) & [#556](https://github.com/wazuh/wazuh-kibana-app/pull/556)).

## Wazuh v3.2.3/v3.2.4 - Kibana v6.2.4 - Revision 392

### Added

- Support for Wazuh v3.2.4.
- New functionality - _Reporting_ ([#510](https://github.com/wazuh/wazuh-kibana-app/pull/510)):
  - Generate PDF logs on the _Overview_ and _Agents_ tabs, with the new button next to _Panels_ and _Discover_.
  - The report will contain the current visualizations from the tab where you generated it.
  - List all your generated reports, download or deleted them at the new _Management/Reporting_ tab.
  - **Warning:** If you leave the tab while generating a report, the process will be aborted.
- Added warning/error messages about the total RAM on the server side ([#502](https://github.com/wazuh/wazuh-kibana-app/pull/502)):
  - None of this messages will prevent the user from accessing the app, it's just a recommendation.
  - If your server has less than 2GB of RAM, you'll get an error message when opening the app.
  - If your server has between 2GB and 3GB of RAM, you'll get a warning message.
  - If your server has more than 3GB of RAM, you won't get any kind of message.
- Refactoring and added loading bar to _Manager Logs_ and _Groups_ tabs ([#505](https://github.com/wazuh/wazuh-kibana-app/pull/505)).
- Added more Syscheck options to _Management/Agents_ configuration tabs ([#509](https://github.com/wazuh/wazuh-kibana-app/pull/509)).

### Fixed

- Added more fields to the `known-fields.js` file to avoid warning messages on _Discover_ when using Filebeat for alerts forwarding ([#497](https://github.com/wazuh/wazuh-kibana-app/pull/497)).
- Fixed a bug where clicking on the _Check connection_ button on the _Settings_ tab threw an error message although the API connected successfully ([#504](https://github.com/wazuh/wazuh-kibana-app/pull/504)).
- Fixed a bug where the _Agents_ tab was not properly showing the total of agents due to the new Wazuh cluster implementation ([#517](https://github.com/wazuh/wazuh-kibana-app/pull/517)).

## Wazuh v3.2.3 - Kibana v6.2.4 - Revision 391

### Added

- Support for Wazuh v3.2.3.
- Brand-new extension - _GDPR Alerts_ ([#453](https://github.com/wazuh/wazuh-kibana-app/pull/453)):
  - A new extension, enabled by default.
  - Visualize alerts related to the GDPR compliance on the _Overview_ and _Agents_ tabs.
  - The _Ruleset_ tab has been updated to include GDPR filters on the _Rules_ subtab.
- Brand-new Management tab - _Monitoring_ ([#490](https://github.com/wazuh/wazuh-kibana-app/pull/490)):
  - Visualize your Wazuh cluster, both master and clients.
    - Get the current cluster configuration.
    - Nodes listing, sorting, searching, etc.
  - Get a more in-depth cluster status thanks to the newly added [_Timelion_](https://www.elastic.co/guide/en/kibana/current/timelion.html) visualizations.
  - The Detail view gives you a summary of the node's healthcheck.
- Brand-new tab - _Dev tools_ ([#449](https://github.com/wazuh/wazuh-kibana-app/pull/449)):
  - Find it on the top navbar, next to _Discover_.
  - Execute Wazuh API requests directly from the app.
  - This tab uses your currently selected API from _Settings_.
  - You can type different API requests on the input window, select one with the cursor, and click on the Play button to execute it.
  - You can also type comments on the input window.
- More improvements for the _Manager/Ruleset_ tab ([#446](https://github.com/wazuh/wazuh-kibana-app/pull/446)):
  - A new colour palette for regex, order and rule description arguments.
  - Added return to List view on Ruleset button while on Detail view.
  - Fixed line height on all table headers.
  - Removed unused, old code from Ruleset controllers.
- Added option on `config.yml` to enable/disable the `wazuh-monitoring` index ([#441](https://github.com/wazuh/wazuh-kibana-app/pull/441)):
  - Configure the frequency time to generate new indices.
  - The default frequency time has been increased to 1 hour.
  - When disabled, useful metrics will appear on _Overview/General_ replacing the _Agent status_ visualization.
- Added CSV exporting button to the app ([#431](https://github.com/wazuh/wazuh-kibana-app/pull/431)):
  - Implemented new logic to fetch data from the Wazuh API and download it in CSV format.
  - Currently available for the _Ruleset_, _Logs_ and _Groups_ sections on the _Manager_ tab and also the _Agents_ tab.
- More refactoring to the app backend ([#439](https://github.com/wazuh/wazuh-kibana-app/pull/439)):
  - Standardized error output from the server side.
  - Drastically reduced the error management logic on the client side.
  - Applied the _Facade_ pattern when importing/exporting modules.
  - Deleted unused/deprecated/useless methods both from server and client side.
  - Some optimizations to variable type usages.
- Refactoring to Kibana filters management ([#452](https://github.com/wazuh/wazuh-kibana-app/pull/452) & [#459](https://github.com/wazuh/wazuh-kibana-app/pull/459)):
  - Added new class to build queries from the base query.
  - The filter management is being done on controllers instead of the `discover` directive.
  - Now we are emitting specific events whenever we are fetching data or communicating to the `discover` directive.
  - The number of useless requests to fetch data has been reduced.
  - The synchronization actions are working as expected regardless the amount of data and/or the number of machine resources.
  - Fixed several bugs about filter usage and transition to different app tabs.
- Added confirmation message when the user deletes an API entry on _Settings/API_ ([#428](https://github.com/wazuh/wazuh-kibana-app/pull/428)).
- Added support for filters on the _Manager/Logs_ tab when realtime is enabled ([#433](https://github.com/wazuh/wazuh-kibana-app/pull/433)).
- Added more filter options to the Detail view on _Manager/Ruleset_ ([#434](https://github.com/wazuh/wazuh-kibana-app/pull/434)).

### Changed

- Changed OSCAP visualization to avoid clipping issues with large agent names ([#429](https://github.com/wazuh/wazuh-kibana-app/pull/429)).
- Now the related Rules or Decoders sections on _Manager/Ruleset_ will remain hidden if there isn't any data to show or while it's loading ([#434](https://github.com/wazuh/wazuh-kibana-app/pull/434)).
- Added a 200ms delay when fetching iterable data from the Wazuh API ([#445](https://github.com/wazuh/wazuh-kibana-app/pull/445) & [#450](https://github.com/wazuh/wazuh-kibana-app/pull/450)).
- Fixed several bugs related to Wazuh API timeout/cancelled requests ([#445](https://github.com/wazuh/wazuh-kibana-app/pull/445)).
- Added `ENOTFOUND`, `EHOSTUNREACH`, `EINVAL`, `EAI_AGAIN` options for API URL parameter checking ([#463](https://github.com/wazuh/wazuh-kibana-app/pull/463)).
- Now the _Settings/Extensions_ subtab won't appear unless there's at least one API inserted ([#465](https://github.com/wazuh/wazuh-kibana-app/pull/465)).
- Now the index pattern selector on _Settings/Pattern_ will also refresh the known fields when changing it ([#477](https://github.com/wazuh/wazuh-kibana-app/pull/477)).
- Changed the _Manager_ tab into _Management_ ([#490](https://github.com/wazuh/wazuh-kibana-app/pull/490)).

### Fixed

- Fixed a bug where toggling extensions after deleting an API entry could lead into an error message ([#465](https://github.com/wazuh/wazuh-kibana-app/pull/465)).
- Fixed some performance bugs on the `dataHandler` service ([#442](https://github.com/wazuh/wazuh-kibana-app/pull/442) & [#486](https://github.com/wazuh/wazuh-kibana-app/pull/442)).
- Fixed a bug when loading the _Agents preview_ tab on Safari web browser ([#447](https://github.com/wazuh/wazuh-kibana-app/pull/447)).
- Fixed a bug where a new extension (enabled by default) appears disabled when updating the app ([#456](https://github.com/wazuh/wazuh-kibana-app/pull/456)).
- Fixed a bug where pressing the Enter key on the _Discover's_ tab search bar wasn't working properly ([#488](https://github.com/wazuh/wazuh-kibana-app/pull/488)).

### Removed

- Removed the `rison` dependency from the `package.json` file ([#452](https://github.com/wazuh/wazuh-kibana-app/pull/452)).
- Removed unused Elasticsearch request to avoid problems when there's no API inserted ([#460](https://github.com/wazuh/wazuh-kibana-app/pull/460)).

## Wazuh v3.2.1/v3.2.2 - Kibana v6.2.4 - Revision 390

### Added

- Support for Wazuh v3.2.2.
- Refactoring on visualizations use and management ([#397](https://github.com/wazuh/wazuh-kibana-app/pull/397)):
  - Visualizations are no longer stored on an index, they're built and loaded on demand when needed to render the interface.
  - Refactoring on the whole app source code to use the _import/export_ paradigm.
  - Removed old functions and variables from the old visualization management logic.
  - Removed cron task to clean remaining visualizations since it's no longer needed.
  - Some Kibana functions and modules have been overridden in order to make this refactoring work.
    - This change is not intrusive in any case.
- New redesign for the _Manager/Ruleset_ tab ([#420](https://github.com/wazuh/wazuh-kibana-app/pull/420)):
  - Rules and decoders list now divided into two different sections: _List view_ and _Detail view_.
  - Removed old expandable tables to move the rule/decoder information into a new space.
  - Enable different filters on the detail view for a better search on the list view.
  - New table for related rules or decoders.
  - And finally, a bunch of minor design enhancements to the whole app.
- Added a copyright notice to the whole app source code ([#395](https://github.com/wazuh/wazuh-kibana-app/pull/395)).
- Updated `.gitignore` with the _Node_ template ([#395](https://github.com/wazuh/wazuh-kibana-app/pull/395)).
- Added new module to the `package.json` file, [`rison`](https://www.npmjs.com/package/rison) ([#404](https://github.com/wazuh/wazuh-kibana-app/pull/404)).
- Added the `errorHandler` service to the blank screen scenario ([#413](https://github.com/wazuh/wazuh-kibana-app/pull/413)):
  - Now the exact error message will be shown to the user, instead of raw JSON content.
- Added new option on the `config.yml` file to disable the new X-Pack RBAC capabilities to filter index-patterns ([#417](https://github.com/wazuh/wazuh-kibana-app/pull/417)).

### Changed

- Small minor enhancements to the user interface ([#396](https://github.com/wazuh/wazuh-kibana-app/pull/396)):
  - Reduced Wazuh app logo size.
  - Changed buttons text to not use all-capitalized letters.
  - Minor typos found in the HTML/CSS code have been fixed.
- Now the app log stores the package revision ([#417](https://github.com/wazuh/wazuh-kibana-app/pull/417)).

### Fixed

- Fixed bug where the _Agents_ tab didn't preserve the filters after reloading the page ([#404](https://github.com/wazuh/wazuh-kibana-app/pull/404)).
- Fixed a bug when using X-Pack that sometimes threw an error of false _"Not enough privileges"_ scenario ([#415](https://github.com/wazuh/wazuh-kibana-app/pull/415)).
- Fixed a bug where the Kibana Discover auto-refresh functionality was still working when viewing the _Agent configuration_ tab ([#419](https://github.com/wazuh/wazuh-kibana-app/pull/419)).

## Wazuh v3.2.1 - Kibana v6.2.4 - Revision 389

### Changed

- Changed severity and verbosity to some log messages ([#412](https://github.com/wazuh/wazuh-kibana-app/pull/412)).

### Fixed

- Fixed a bug when using the X-Pack plugin without security capabilities enabled ([#403](https://github.com/wazuh/wazuh-kibana-app/pull/403)).
- Fixed a bug when the app was trying to create `wazuh-monitoring` indices without checking the existence of the proper template ([#412](https://github.com/wazuh/wazuh-kibana-app/pull/412)).

## Wazuh v3.2.1 - Kibana v6.2.4 - Revision 388

### Added

- Support for Elastic Stack v6.2.4.
- App server fully refactored ([#360](https://github.com/wazuh/wazuh-kibana-app/pull/360)):
  - Added new classes, reduced the amount of code, removed unused functions, and several optimizations.
  - Now the app follows a more ES6 code style on multiple modules.
  - _Overview/Agents_ visualizations have been ordered into separated files and folders.
  - Now the app can use the default index defined on the `/ect/kibana/kibana.yml` file.
  - Better error handling for the visualizations directive.
  - Added a cron job to delete remaining visualizations on the `.kibana` index if so.
  - Also, we've added some changes when using the X-Pack plugin:
    - Better management of users and roles in order to use the app capabilities.
    - Prevents app loading if the currently logged user has no access to any index pattern.
- Added the `errorHandler` service to the `dataHandler` factory ([#340](https://github.com/wazuh/wazuh-kibana-app/pull/340)).
- Added Syscollector section to _Manager/Agents Configuration_ tabs ([#359](https://github.com/wazuh/wazuh-kibana-app/pull/359)).
- Added `cluster.name` field to the `wazuh-monitoring` index ([#377](https://github.com/wazuh/wazuh-kibana-app/pull/377)).

### Changed

- Increased the query size when fetching the index pattern list ([#339](https://github.com/wazuh/wazuh-kibana-app/pull/339)).
- Changed active colour for all app tables ([#347](https://github.com/wazuh/wazuh-kibana-app/pull/347)).
- Changed validation regex to accept URLs with non-numeric format ([#353](https://github.com/wazuh/wazuh-kibana-app/pull/353)).
- Changed visualization removal cron task to avoid excessive log messages when there weren't removed visualizations ([#361](https://github.com/wazuh/wazuh-kibana-app/pull/361)).
- Changed filters comparison for a safer access ([#383](https://github.com/wazuh/wazuh-kibana-app/pull/383)).
- Removed some `server.log` messages to avoid performance errors ([#384](https://github.com/wazuh/wazuh-kibana-app/pull/384)).
- Changed the way of handling the index patterns list ([#360](https://github.com/wazuh/wazuh-kibana-app/pull/360)).
- Rewritten some false error-level logs to just information-level ones ([#360](https://github.com/wazuh/wazuh-kibana-app/pull/360)).
- Changed some files from JSON to CommonJS for performance improvements ([#360](https://github.com/wazuh/wazuh-kibana-app/pull/360)).
- Replaced some code on the `kibana-discover` directive with a much cleaner statement to avoid issues on the _Agents_ tab ([#394](https://github.com/wazuh/wazuh-kibana-app/pull/394)).

### Fixed

- Fixed a bug where several `agent.id` filters were created at the same time when navigating between _Agents_ and _Groups_ with different selected agents ([#342](https://github.com/wazuh/wazuh-kibana-app/pull/342)).
- Fixed logic on the index-pattern selector which wasn't showing the currently selected pattern the very first time a user opened the app ([#345](https://github.com/wazuh/wazuh-kibana-app/pull/345)).
- Fixed a bug on the `errorHandler` service who was preventing a proper output of some Elastic-related backend error messages ([#346](https://github.com/wazuh/wazuh-kibana-app/pull/346)).
- Fixed panels flickering in the _Settings_ tab ([#348](https://github.com/wazuh/wazuh-kibana-app/pull/348)).
- Fixed a bug in the shards and replicas settings when the user sets the value to zero (0) ([#358](https://github.com/wazuh/wazuh-kibana-app/pull/358)).
- Fixed several bugs related to the upgrade process from Wazuh 2.x to the new refactored server ([#363](https://github.com/wazuh/wazuh-kibana-app/pull/363)).
- Fixed a bug in _Discover/Agents VirusTotal_ tabs to avoid conflicts with the `agent.name` field ([#379](https://github.com/wazuh/wazuh-kibana-app/pull/379)).
- Fixed a bug on the implicit filter in _Discover/Agents PCI_ tabs ([#393](https://github.com/wazuh/wazuh-kibana-app/pull/393)).

### Removed

- Removed clear API password on `checkPattern` response ([#339](https://github.com/wazuh/wazuh-kibana-app/pull/339)).
- Removed old dashboard visualizations to reduce loading times ([#360](https://github.com/wazuh/wazuh-kibana-app/pull/360)).
- Removed some unused dependencies due to the server refactoring ([#360](https://github.com/wazuh/wazuh-kibana-app/pull/360)).
- Removed completely `metricService` from the app ([#389](https://github.com/wazuh/wazuh-kibana-app/pull/389)).

## Wazuh v3.2.1 - Kibana v6.2.2/v6.2.3 - Revision 387

### Added

- New logging system ([#307](https://github.com/wazuh/wazuh-kibana-app/pull/307)):
  - New module implemented to write app logs.
  - Now a trace is stored every time the app is re/started.
  - Currently, the `initialize.js` and `monitoring.js` files work with this system.
  - Note: the logs will live under `/var/log/wazuh/wazuhapp.log` on Linux systems, on Windows systems they will live under `kibana/plugins/`. It rotates the log whenever it reaches 100MB.
- Better cookies handling ([#308](https://github.com/wazuh/wazuh-kibana-app/pull/308)):
  - New field on the `.wazuh-version` index to store the last time the Kibana server was restarted.
  - This is used to check if the cookies have consistency with the current server status.
  - Now the app is clever and takes decisions depending on new consistency checks.
- New design for the _Agents/Configuration_ tab ([#310](https://github.com/wazuh/wazuh-kibana-app/pull/310)):
  - The style is the same as the _Manager/Configuration_ tab.
  - Added two more sections: CIS-CAT and Commands ([#315](https://github.com/wazuh/wazuh-kibana-app/pull/315)).
  - Added a new card that will appear when there's no group configuration at all ([#323](https://github.com/wazuh/wazuh-kibana-app/pull/323)).
- Added _"group"_ column on the agents list in _Agents_ ([#312](https://github.com/wazuh/wazuh-kibana-app/pull/312)):
  - If you click on the group, it will redirect the user to the specified group in _Manager/Groups_.
- New option for the `config.yml` file, `ip.selector` ([#313](https://github.com/wazuh/wazuh-kibana-app/pull/313)):
  - Define if the app will show or not the index pattern selector on the top navbar.
  - This setting is set to `true` by default.
- More CSS cleanup and reordering ([#315](https://github.com/wazuh/wazuh-kibana-app/pull/315)):
  - New `typography.less` file.
  - New `layout.less` file.
  - Removed `cleaned.less` file.
  - Reordering and cleaning of existing CSS files, including removal of unused classes, renaming, and more.
  - The _Settings_ tab has been refactored to correct some visual errors with some card components.
  - Small refactoring to some components from _Manager/Ruleset_ ([#323](https://github.com/wazuh/wazuh-kibana-app/pull/323)).
- New design for the top navbar ([#326](https://github.com/wazuh/wazuh-kibana-app/pull/326)):
  - Cleaned and refactored code
  - Revamped design, smaller and with minor details to follow the rest of Wazuh app guidelines.
- New design for the wz-chip component to follow the new Wazuh app guidelines ([#323](https://github.com/wazuh/wazuh-kibana-app/pull/323)).
- Added more descriptive error messages when the user inserts bad credentials on the _Add new API_ form in the _Settings_ tab ([#331](https://github.com/wazuh/wazuh-kibana-app/pull/331)).
- Added a new CSS class to truncate overflowing text on tables and metric ribbons ([#332](https://github.com/wazuh/wazuh-kibana-app/pull/332)).
- Support for Elastic Stack v6.2.2/v6.2.3.

### Changed

- Improved the initialization system ([#317](https://github.com/wazuh/wazuh-kibana-app/pull/317)):
  - Now the app will re-create the index-pattern if the user deletes the currently used by the Wazuh app.
  - The fieldset is now automatically refreshed if the app detects mismatches.
  - Now every index-pattern is dynamically formatted (for example, to enable the URLs in the _Vulnerabilities_ tab).
  - Some code refactoring for a better handling of possible use cases.
  - And the best thing, it's no longer needed to insert the sample alert!
- Improvements and changes to index-patterns ([#320](https://github.com/wazuh/wazuh-kibana-app/pull/320) & [#333](https://github.com/wazuh/wazuh-kibana-app/pull/333)):
  - Added a new route, `/get-list`, to fetch the index pattern list.
  - Removed and changed several functions for a proper management of index-patterns.
  - Improved the compatibility with user-created index-patterns, known to have unpredictable IDs.
  - Now the app properly redirects to `/blank-screen` if the length of the index patterns list is 0.
  - Ignored custom index patterns with auto-generated ID on the initialization process.
    - Now it uses the value set on the `config.yml` file.
  - If the index pattern is no longer available, the cookie will be overwritten.
- Improvements to the monitoring module ([#322](https://github.com/wazuh/wazuh-kibana-app/pull/322)):
  - Minor refactoring to the whole module.
  - Now the `wazuh-monitoring` index pattern is regenerated if it's missing.
  - And the best thing, it's no longer needed to insert the monitoring template!
- Now the app health check system only checks if the API and app have the same `major.minor` version ([#311](https://github.com/wazuh/wazuh-kibana-app/pull/311)):
  - Previously, the API and app had to be on the same `major.minor.patch` version.
- Adjusted space between title and value in some cards showing Manager or Agent configurations ([#315](https://github.com/wazuh/wazuh-kibana-app/pull/315)).
- Changed red and green colours to more saturated ones, following Kibana style ([#315](https://github.com/wazuh/wazuh-kibana-app/pull/315)).

### Fixed

- Fixed bug in Firefox browser who was not properly showing the tables with the scroll pagination functionality ([#314](https://github.com/wazuh/wazuh-kibana-app/pull/314)).
- Fixed bug where visualizations weren't being destroyed due to ongoing renderization processes ([#316](https://github.com/wazuh/wazuh-kibana-app/pull/316)).
- Fixed several UI bugs for a better consistency and usability ([#318](https://github.com/wazuh/wazuh-kibana-app/pull/318)).
- Fixed an error where the initial index-pattern was not loaded properly the very first time you enter the app ([#328](https://github.com/wazuh/wazuh-kibana-app/pull/328)).
- Fixed an error message that appeared whenever the app was not able to found the `wazuh-monitoring` index pattern ([#328](https://github.com/wazuh/wazuh-kibana-app/pull/328)).

## Wazuh v3.2.1 - Kibana v6.2.2 - Revision 386

### Added

- New design for the _Manager/Groups_ tab ([#295](https://github.com/wazuh/wazuh-kibana-app/pull/295)).
- New design for the _Manager/Configuration_ tab ([#297](https://github.com/wazuh/wazuh-kibana-app/pull/297)).
- New design of agents statistics for the _Agents_ tab ([#299](https://github.com/wazuh/wazuh-kibana-app/pull/299)).
- Added information ribbon into _Overview/Agent SCAP_ tabs ([#303](https://github.com/wazuh/wazuh-kibana-app/pull/303)).
- Added information ribbon into _Overview/Agent VirusTotal_ tabs ([#306](https://github.com/wazuh/wazuh-kibana-app/pull/306)).
- Added information ribbon into _Overview AWS_ tab ([#306](https://github.com/wazuh/wazuh-kibana-app/pull/306)).

### Changed

- Refactoring of HTML and CSS code throughout the whole Wazuh app ([#294](https://github.com/wazuh/wazuh-kibana-app/pull/294), [#302](https://github.com/wazuh/wazuh-kibana-app/pull/302) & [#305](https://github.com/wazuh/wazuh-kibana-app/pull/305)):
  - A big milestone for the project was finally achieved with this refactoring.
  - We've removed the Bootstrap dependency from the `package.json` file.
  - We've removed and merged many duplicated rules.
  - We've removed HTML and `angular-md` overriding rules. Now we have more own-made classes to avoid undesired results on the UI.
  - Also, this update brings tons of minor bugfixes related to weird HTML code.
- Wazuh app visualizations reviewed ([#301](https://github.com/wazuh/wazuh-kibana-app/pull/301)):
  - The number of used buckets has been limited since most of the table visualizations were surpassing acceptable limits.
  - Some visualizations have been checked to see if they make complete sense on what they mean to show to the user.
- Modified some app components for better follow-up of Kibana guidelines ([#290](https://github.com/wazuh/wazuh-kibana-app/pull/290) & [#297](https://github.com/wazuh/wazuh-kibana-app/pull/297)).
  - Also, some elements were modified on the _Discover_ tab in order to correct some mismatches.

### Fixed

- Adjusted information ribbon in _Agents/General_ for large OS names ([#290](https://github.com/wazuh/wazuh-kibana-app/pull/290) & [#294](https://github.com/wazuh/wazuh-kibana-app/pull/294)).
- Fixed unsafe array access on the visualization directive when going directly into _Manager/Ruleset/Decoders_ ([#293](https://github.com/wazuh/wazuh-kibana-app/pull/293)).
- Fixed a bug where navigating between agents in the _Agents_ tab was generating duplicated `agent.id` implicit filters ([#296](https://github.com/wazuh/wazuh-kibana-app/pull/296)).
- Fixed a bug where navigating between different tabs from _Overview_ or _Agents_ while being on the _Discover_ sub-tab was causing data loss in metric watchers ([#298](https://github.com/wazuh/wazuh-kibana-app/pull/298)).
- Fixed incorrect visualization of the rule level on _Manager/Ruleset/Rules_ when the rule level is zero (0) ([#298](https://github.com/wazuh/wazuh-kibana-app/pull/298)).

### Removed

- Removed almost every `md-tooltip` component from the whole app ([#305](https://github.com/wazuh/wazuh-kibana-app/pull/305)).
- Removed unused images from the `img` folder ([#305](https://github.com/wazuh/wazuh-kibana-app/pull/305)).

## Wazuh v3.2.1 - Kibana v6.2.2 - Revision 385

### Added

- Support for Wazuh v3.2.1.
- Brand-new first redesign for the app user interface ([#278](https://github.com/wazuh/wazuh-kibana-app/pull/278)):
  - This is the very first iteration of a _work-in-progress_ UX redesign for the Wazuh app.
  - The overall interface has been refreshed, removing some unnecessary colours and shadow effects.
  - The metric visualizations have been replaced by an information ribbon under the filter search bar, reducing the amount of space they occupied.
    - A new service was implemented for a proper handling of the metric visualizations watchers ([#280](https://github.com/wazuh/wazuh-kibana-app/pull/280)).
  - The rest of the app visualizations now have a new, more detailed card design.
- New shards and replicas settings to the `config.yml` file ([#277](https://github.com/wazuh/wazuh-kibana-app/pull/277)):
  - Now you can apply custom values to the shards and replicas for the `.wazuh` and `.wazuh-version` indices.
  - This feature only works before the installation process. If you modify these settings after installing the app, they won't be applied at all.

### Changed

- Now clicking again on the _Groups_ tab on _Manager_ will properly reload the tab and redirect to the beginning ([#274](https://github.com/wazuh/wazuh-kibana-app/pull/274)).
- Now the visualizations only use the `vis-id` attribute for loading them ([#275](https://github.com/wazuh/wazuh-kibana-app/pull/275)).
- The colours from the toast messages have been replaced to follow the Elastic 6 guidelines ([#286](https://github.com/wazuh/wazuh-kibana-app/pull/286)).

### Fixed

- Fixed wrong data flow on _Agents/General_ when coming from and going to the _Groups_ tab ([#273](https://github.com/wazuh/wazuh-kibana-app/pull/273)).
- Fixed sorting on tables, now they use the sorting functionality provided by the Wazuh API ([#274](https://github.com/wazuh/wazuh-kibana-app/pull/274)).
- Fixed column width issues on some tables ([#274](https://github.com/wazuh/wazuh-kibana-app/pull/274)).
- Fixed bug in the _Agent configuration_ JSON viewer who didn't properly show the full group configuration ([#276](https://github.com/wazuh/wazuh-kibana-app/pull/276)).
- Fixed excessive loading time from some Audit visualizations ([#278](https://github.com/wazuh/wazuh-kibana-app/pull/278)).
- Fixed Play/Pause button in timepicker's auto-refresh ([#281](https://github.com/wazuh/wazuh-kibana-app/pull/281)).
- Fixed unusual scenario on visualization directive where sometimes there was duplicated implicit filters when doing a search ([#283](https://github.com/wazuh/wazuh-kibana-app/pull/283)).
- Fixed some _Overview Audit_ visualizations who were not working properly ([#285](https://github.com/wazuh/wazuh-kibana-app/pull/285)).

### Removed

- Deleted the `id` attribute from all the app visualizations ([#275](https://github.com/wazuh/wazuh-kibana-app/pull/275)).

## Wazuh v3.2.0 - Kibana v6.2.2 - Revision 384

### Added

- New directives for the Wazuh app: `wz-table`, `wz-table-header` and `wz-search-bar` ([#263](https://github.com/wazuh/wazuh-kibana-app/pull/263)):
  - Maintainable and reusable components for a better-structured app.
  - Several files have been changed, renamed and moved to new folders, following _best practices_.
  - The progress bar is now within its proper directive ([#266](https://github.com/wazuh/wazuh-kibana-app/pull/266)).
  - Minor typos and refactoring changes to the new directives.
- Support for Elastic Stack v6.2.2.

### Changed

- App buttons have been refactored. Unified CSS and HTML for buttons, providing the same structure for them ([#269](https://github.com/wazuh/wazuh-kibana-app/pull/269)).
- The API list on Settings now shows the latest inserted API at the beginning of the list ([#261](https://github.com/wazuh/wazuh-kibana-app/pull/261)).
- The check for the currently applied pattern has been improved, providing clever handling of Elasticsearch errors ([#271](https://github.com/wazuh/wazuh-kibana-app/pull/271)).
- Now on _Settings_, when the Add or Edit API form is active, if you press the other button, it will make the previous one disappear, getting a clearer interface ([#9df1e31](https://github.com/wazuh/wazuh-kibana-app/commit/9df1e317903edf01c81eba068da6d20a8a1ea7c2)).

### Fixed

- Fixed visualizations directive to properly load the _Manager/Ruleset_ visualizations ([#262](https://github.com/wazuh/wazuh-kibana-app/pull/262)).
- Fixed a bug where the classic extensions were not affected by the settings of the `config.yml` file ([#266](https://github.com/wazuh/wazuh-kibana-app/pull/266)).
- Fixed minor CSS bugs from the conversion to directives to some components ([#266](https://github.com/wazuh/wazuh-kibana-app/pull/266)).
- Fixed bug in the tables directive when accessing a member it doesn't exist ([#266](https://github.com/wazuh/wazuh-kibana-app/pull/266)).
- Fixed browser console log error when clicking the Wazuh logo on the app ([#6647fbc](https://github.com/wazuh/wazuh-kibana-app/commit/6647fbc051c2bf69df7df6e247b2b2f46963f194)).

### Removed

- Removed the `kbn-dis` directive from _Manager/Ruleset_ ([#262](https://github.com/wazuh/wazuh-kibana-app/pull/262)).
- Removed the `filters.js` and `kibana_fields_file.json` files ([#263](https://github.com/wazuh/wazuh-kibana-app/pull/263)).
- Removed the `implicitFilters` service ([#270](https://github.com/wazuh/wazuh-kibana-app/pull/270)).
- Removed visualizations loading status trace from controllers and visualization directive ([#270](https://github.com/wazuh/wazuh-kibana-app/pull/270)).

## Wazuh v3.2.0 - Kibana v6.2.1 - Revision 383

### Added

- Support for Wazuh 3.2.0.
- Compatibility with Kibana 6.1.0 to Kibana 6.2.1.
- New tab for vulnerability detector alerts.

### Changed

- The app now shows the index pattern selector only if the list length is greater than 1.
  - If it's exactly 1 shows the index pattern without a selector.
- Now the index pattern selector only shows the compatible ones.
  - It's no longer possible to select the `wazuh-monitoring` index pattern.
- Updated Bootstrap to 3.3.7.
- Improved filter propagation between Discover and the visualizations.
- Replaced the login route name from /login to /wlogin to avoid conflict with X-Pack own login route.

### Fixed

- Several CSS bugfixes for better compatibility with Kibana 6.2.1.
- Some variables changed for adapting new Wazuh API requests.
- Better error handling for some Elastic-related messages.
- Fixed browser console error from top-menu directive.
- Removed undesired md-divider from Manager/Logs.
- Adjusted the width of a column in Manager/Logs to avoid overflow issues with the text.
- Fixed a wrong situation with the visualizations when we refresh the Manager/Rules tab.

### Removed

- Removed the `travis.yml` file.

## Wazuh v3.1.0 - Kibana v6.1.3 - Revision 380

### Added

- Support for Wazuh 3.1.0.
- Compatibility with Kibana 6.1.3.
- New error handler for better app errors reporting.
- A new extension for Amazon Web Services alerts.
- A new extension for VirusTotal alerts.
- New agent configuration tab:
  - Visualize the current group configuration for the currently selected agent on the app.
  - Navigate through the different tabs to see which configuration is being used.
  - Check the synchronization status for the configuration.
  - View the current group of the agent and click on it to go to the Groups tab.
- New initial health check for checking some app components.
- New YAML config file:
  - Define the initial index pattern.
  - Define specific checks for the healthcheck.
  - Define the default extensions when adding new APIs.
- New index pattern selector dropdown on the top navbar.
  - The app will reload applying the new index pattern.
- Added new icons for some sections of the app.

### Changed

- New visualizations loader, with much better performance.
- Improved reindex process for the .wazuh index when upgrading from a 2.x-5.x version.
- Adding 365 days expiring time to the cookies.
- Change default behaviour for the config file. Now everything is commented with default values.
  - You need to edit the file, remove the comment mark and apply the desired value.
- Completely redesigned the manager configuration tab.
- Completely redesigned the groups tab.
- App tables have now unified CSS classes.

### Fixed

- Play real-time button has been fixed.
- Preventing duplicate APIs from feeding the wazuh-monitoring index.
- Fixing the check manager connection button.
- Fixing the extensions settings so they are preserved over time.
- Much more error handling messages in all the tabs.
- Fixed OS filters in agents list.
- Fixed autocomplete lists in the agents, rules and decoders list so they properly scroll.
- Many styles bugfixes for the different browsers.
- Reviewed and fixed some visualizations not showing accurate information.

### Removed

- Removed index pattern configuration from the `package.json` file.
- Removed unnecessary dependencies from the `package.json` file.

## Wazuh v3.0.0 - Kibana v6.1.0 - Revision 371

### Added

- You can configure the initial index-pattern used by the plugin in the initialPattern variable of the app's package.json.
- Auto `.wazuh` reindex from Wazuh 2.x - Kibana 5.x to Wazuh 3.x - Kibana 6.x.
  - The API credentials will be automatically migrated to the new installation.
- Dynamically changed the index-pattern used by going to the Settings -> Pattern tab.
  - Wazuh alerts compatibility auto detection.
- New loader for visualizations.
- Better performance: now the tabs use the same Discover tab, only changing the current filters.
- New Groups tab.
  - Now you can check your group configuration (search its agents and configuration files).
- The Logs tab has been improved.
  - You can sort by field and the view has been improved.
- Achieved a clearer interface with implicit filters per tab showed as unremovable chips.

### Changed

- Dynamically creating .kibana index if necessary.
- Better integration with Kibana Discover.
- Visualizations loaded at initialization time.
- New sync system to wait for Elasticsearch JS.
- Decoupling selected API and pattern from backend and moved to the client side.

## Wazuh v2.1.0 - Kibana v5.6.1 - Revision 345

### Added

- Loading icon while Wazuh loads the visualizations.
- Add/Delete/Restart agents.
- OS agent filter

### Changed

- Using genericReq when possible.

## Wazuh v2.0.1 - Kibana v5.5.1 - Revision 339

### Changed

- New index in Elasticsearch to save Wazuh set up configuration
- Short URL's is now supported
- A native base path from kibana.yml is now supported

### Fixed

- Search bar across panels now support parenthesis grouping
- Several CSS fixes for IE browser<|MERGE_RESOLUTION|>--- conflicted
+++ resolved
@@ -2,19 +2,11 @@
 
 All notable changes to the Wazuh app project will be documented in this file.
 
-<<<<<<< HEAD
 ## Wazuh v3.9.3 - Kibana v6.8.1 / v7.1.1 - Revision 518
-=======
-## Wazuh v3.9.3 - Kibana v6.8.1 / v7.1.1 - Revision 517
->>>>>>> 97048d12
 
 ### Added
 
 - Support for Wazuh v3.9.3
-<<<<<<< HEAD
-=======
-- Support for Kibana v7.2.0 [#1556](https://github.com/wazuh/wazuh-kibana-app/pull/1556).
->>>>>>> 97048d12
 
 ### Changed
 
@@ -33,11 +25,8 @@
 - Fix time offset for reporting table [2ef500b](https://github.com/wazuh/wazuh-kibana-app/commit/2ef500bb112e68bd4811b8e87ce8581d7c04d20f).
 - Fix call to obtain GDPR requirements for specific agent [ccda846](https://github.com/wazuh/wazuh-kibana-app/commit/ccda8464b50be05bc5b3642f25f4972c8a7a2c03).
 - Restore "rule.id" as a clickable field in visualizations [#1546](https://github.com/wazuh/wazuh-kibana-app/pull/1546).
-<<<<<<< HEAD
 - Fix timepicker in cluster monitoring [b6a190b](https://github.com/wazuh/wazuh-kibana-app/pull/1561/commits/b6a190bab5c8286bf7cb4caff6397ca4fed22387).
-=======
-
->>>>>>> 97048d12
+- Fix several bugs [#1569](https://github.com/wazuh/wazuh-kibana-app/pull/1569).
 
 ## Wazuh v3.9.2 - Kibana v7.1.1 - Revision 510
 
