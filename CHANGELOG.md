# Change Log

All notable changes to the Wazuh app project will be documented in this file.

<<<<<<< HEAD
## Wazuh v3.8.2 - Kibana v6.6.0 / v6.6.1 / v6.6.2 / v6.7.0 - Revision 419

### Added

- Support for Kibana v6.6.0 / v6.6.1 / v6.6.2 / v6.7.0
=======
## Wazuh v3.8.2 - Kibana v6.6.0 / v6.6.1 / v6.6.2 - Revision 419

### Added

- Support for Kibana v6.6.0 / v6.6.1 / v6.6.2
>>>>>>> c3628d55

### Fixed

- Fixed AWS dashboard, newer JavaScript browser engines break the view due to Angular.js ([6e882fc](https://github.com/wazuh/wazuh-kibana-app/commit/6e882fc1d7efe6059e6140ff40b8a20d9c1fa51e)).
- Fixed AWS accounts visualization, using the right field now ([6e882fc](https://github.com/wazuh/wazuh-kibana-app/commit/6e882fc1d7efe6059e6140ff40b8a20d9c1fa51e)).

## Wazuh v3.8.2 - Kibana v6.5.4 - Revision 418

### Added

- Support for Wazuh v3.8.2

### Changed

- Close configuration editor only if it was successfully updated ([bc77c35](https://github.com/wazuh/wazuh-kibana-app/commit/bc77c35d8440a656d4704451ce857c9e1d36a438)).
- Replaced FIM Vega visualization with standard visualization ([554ee1c](https://github.com/wazuh/wazuh-kibana-app/commit/554ee1c4c4d75c76d82272075acf8bb62e7f9e27)).

## Wazuh v3.8.1 - Kibana v6.5.4 - Revision 417

### Added

- Support for Wazuh v3.8.1

### Changed

- Moved monitored/ignored Windows registry entries to "FIM > Monitored" and "FIM > Ignored" to avoid user confusion ([#1176](https://github.com/wazuh/wazuh-kibana-app/pull/1176)).
- Excluding managers from wazuh-monitoring indices ([#1177](https://github.com/wazuh/wazuh-kibana-app/pull/1177)).
- Escape `&` before sending group configuration ([d3aa56f](https://github.com/wazuh/wazuh-kibana-app/commit/d3aa56fa73478c60505e500db7d3a7df263081b5)).
- Improved `autoFormat` function before rendering group configuration ([f4f8144](https://github.com/wazuh/wazuh-kibana-app/commit/f4f8144eef8b93038fc897a9f16356e71029b844)).
- Now the group configuration editor doesn't exit after sending data to the Wazuh API ([5c1a3ef](https://github.com/wazuh/wazuh-kibana-app/commit/5c1a3ef9bd710a7befbed0709c4a7cf414f44f6b)).

### Fixed

- Fixed style for the error toaster for long URLs or long paths ([11b8084](https://github.com/wazuh/wazuh-kibana-app/commit/11b8084c75bbc5da36587ff31d1bc80a55fe4dfe)).

## Wazuh v3.8.0 - Kibana v6.5.4 - Revision 416

### Added

- Added group management features such as:
    - Edit the group configuration ([#1096](https://github.com/wazuh/wazuh-kibana-app/pull/1096)).
    - Add/remove groups to/from an agent ([#1096](https://github.com/wazuh/wazuh-kibana-app/pull/1096)).
    - Add/remove agents to/from a group ([#1096](https://github.com/wazuh/wazuh-kibana-app/pull/1096)).
    - Add/remove groups ([#1152](https://github.com/wazuh/wazuh-kibana-app/pull/1152)).
- New directive for tables that don't need external data sources ([#1067](https://github.com/wazuh/wazuh-kibana-app/pull/1067)).
- New search bar directive with interactive filters and suggestions ([#1058](https://github.com/wazuh/wazuh-kibana-app/pull/1058)).
- New server route `/elastic/alerts` for fetching alerts using custom parameters([#1056](https://github.com/wazuh/wazuh-kibana-app/pull/1056)).
- New table for an agent FIM monitored files, if the agent OS platform is Windows it will show two tables: files and registry ([#1032](https://github.com/wazuh/wazuh-kibana-app/pull/1032)).
- Added description to each setting under Settings > Configuration ([#1048](https://github.com/wazuh/wazuh-kibana-app/pull/1048)).
- Added a new setting to `config.yml` related to Wazuh monitoring and its index pattern ([#1095](https://github.com/wazuh/wazuh-kibana-app/pull/1095)).
- Resizable columns by dragging in Dev-tools ([#1102](https://github.com/wazuh/wazuh-kibana-app/pull/1102)).
- New feature to be able to edit config.yml file from the Settings > Configuration section view ([#1105](https://github.com/wazuh/wazuh-kibana-app/pull/1105)).
- Added a new table (network addresses) for agent inventory tab ([#1111](https://github.com/wazuh/wazuh-kibana-app/pull/1111)).
- Added `audit_key` (Who-data Audit keys) for configuration tab ([#1123](https://github.com/wazuh/wazuh-kibana-app/pull/1123)).
- Added new known fields for Kibana index pattern ([#1150](https://github.com/wazuh/wazuh-kibana-app/pull/1150)).

### Changed

- Changed Inventory tables. Now the app looks for the OS platform and it shows different tables depending on the OS platform. In addition the process state codes has been replaced to be more meaningful ([#1059](https://github.com/wazuh/wazuh-kibana-app/pull/1059)).
- Tiny rework for the AWS tab including.
- "Report" button is hidden on Discover panel ([#1047](https://github.com/wazuh/wazuh-kibana-app/pull/1047)).
- Visualizations, filters and Discover improved ([#1083](https://github.com/wazuh/wazuh-kibana-app/pull/1083)).
- Removed `popularizeField` function until https://github.com/elastic/kibana/issues/22426 is solved in order to avoid `Unable to write index pattern!` error on Discover tab ([#1085](https://github.com/wazuh/wazuh-kibana-app/pull/1085)).
- Improved Wazuh monitoring module ([#1094](https://github.com/wazuh/wazuh-kibana-app/pull/1094)).
- Added "Registered date" and "Last keep alive" in agents table allowing you to sort by these fields ([#1102](https://github.com/wazuh/wazuh-kibana-app/pull/1102)).
- Improved code quality in sections such as Ruleset > Rule and Decoder detail view simplify conditions ([#1102](https://github.com/wazuh/wazuh-kibana-app/pull/1102)).
- Replaced reporting success message ([#1102](https://github.com/wazuh/wazuh-kibana-app/pull/1102)).
- Reduced the default number of shards and the default number of replicas for the app indices ([#1113](https://github.com/wazuh/wazuh-kibana-app/pull/1113)).
- Refreshing index pattern known fields on health check controller ([#1119](https://github.com/wazuh/wazuh-kibana-app/pull/1119)).
- Less strict memory check ([786c764](https://github.com/wazuh/wazuh-kibana-app/commit/786c7642cd88083f9a77c57ed204488ecf5b710a)).
- Checking message origin in error handler ([dfec368](https://github.com/wazuh/wazuh-kibana-app/commit/dfec368d22a148b2e4437db92d71294900241961)).
- Dev tools is now showing the response as it is, like `curl` does ([#1137](https://github.com/wazuh/wazuh-kibana-app/pull/1137)). 
- Removed `unknown` as valid node name ([#1149](https://github.com/wazuh/wazuh-kibana-app/pull/1149)).
- Removed `rule.id` direct filter from the rule set tables ([#1151](https://github.com/wazuh/wazuh-kibana-app/pull/1151))

### Fixed

- Restored X-Pack security logic for the .wazuh index, now it's not bypassing the X-Pack roles ([#1081](https://github.com/wazuh/wazuh-kibana-app/pull/1081))
- Avoid fetching twice the same data ([#1072](https://github.com/wazuh/wazuh-kibana-app/pull/1072), [#1061](https://github.com/wazuh/wazuh-kibana-app/pull/1061)).
- Wazuh logo adapted to low resolutions ([#1074](https://github.com/wazuh/wazuh-kibana-app/pull/1074)).
- Hide Audit, OpenSCAP tabs for non-linux agents. Fixed empty Windows events under Configuration > Log collection section. OSQuery logo has been standardized ([#1072](https://github.com/wazuh/wazuh-kibana-app/pull/1072), [#1076](https://github.com/wazuh/wazuh-kibana-app/pull/1076)).
- Fix empty values on _Overview > Security events_ when Wazuh monitoring is disabled ([#1091](https://github.com/wazuh/wazuh-kibana-app/pull/1091)).
- Fix overlapped play button in Dev-tools when the input box has a scrollbar ([#1102](https://github.com/wazuh/wazuh-kibana-app/pull/1102)).
- Fix Dev-tools behavior when parse json invalid blocks ([#1102](https://github.com/wazuh/wazuh-kibana-app/pull/1102)).
- Fixed Management > Monitoring tab frustration adding back buttons ([#1102](https://github.com/wazuh/wazuh-kibana-app/pull/1102)).
- Fix template checking when using more than one pattern ([#1104](https://github.com/wazuh/wazuh-kibana-app/pull/1104)).
- Fix infinite loop for Wazuh monitoring when the Wazuh API is not being able to give us all the agents ([5a26916](https://github.com/wazuh/wazuh-kibana-app/commit/5a2691642b40a34783d2eafb6ee24ae78b9af21a)), ([85005a1](https://github.com/wazuh/wazuh-kibana-app/commit/85005a184d4f1c3d339b7c895b5d2469f3b45171)).
- Fix rule details for `list` and `info` parameters ([#1149](https://github.com/wazuh/wazuh-kibana-app/pull/1149)).

## Wazuh v3.7.1 / v3.7.2 - Kibana v6.5.1 / v6.5.2 / v6.5.3 / v6.5.4 - Revision 415

### Added

- Support for Elastic stack v6.5.2 / v6.5.3 / v6.5.4.
- Support for Wazuh v3.7.1 / v3.7.2.
- Dev Tools module now autocompletes API endpoints ([#1030](https://github.com/wazuh/wazuh-kibana-app/pull/1030)).

### Changed

- Increased number of rows for syscollector tables ([#1033](https://github.com/wazuh/wazuh-kibana-app/pull/1033)).
- Modularized JSON/XML viewers for the configuration section ([#982](https://github.com/wazuh/wazuh-kibana-app/pull/982)).

### Fixed

- Added missing fields for syscollector network tables ([#1036](https://github.com/wazuh/wazuh-kibana-app/pull/1036)).
- Using the right API path when downloading CSV for decoders list ([#1045](https://github.com/wazuh/wazuh-kibana-app/pull/1045)).
- Including group field when downloading CSV for agents list ([#1044](https://github.com/wazuh/wazuh-kibana-app/pull/1044)).
- Preserve active tab in configuration section when refreshing the page ([#1037](https://github.com/wazuh/wazuh-kibana-app/pull/1037)).

## Wazuh v3.7.0 - Kibana v6.5.0 / v6.5.1 - Revision 414

### Added

-   Support for Elastic Stack v6.5.0 / v6.5.1.
-   Agent groups bar is now visible on the agent configuration section ([#1023](https://github.com/wazuh/wazuh-kibana-app/pull/1023)).
-   Added a new setting for the `config.yml` file for enable/disable administrator mode ([#1019](https://github.com/wazuh/wazuh-kibana-app/pull/1019)).
    - This allows the user to perform PUT, POST, DELETE methods in our Dev Tools.

### Changed

-   Refactored most front-end controllers ([#1023](https://github.com/wazuh/wazuh-kibana-app/pull/1023)).


## Wazuh v3.7.0 - Kibana v6.4.2 / v6.4.3 - Revision 413

### Added

-   Support for Wazuh v3.7.0.
-   Support for Elastic Stack v6.4.2 / v6.4.3.
-   Brand-new interface for _Configuration_ (on both _Management_ and _Agents_ tabs) ([#914](https://github.com/wazuh/wazuh-kibana-app/pull/914)):
    -   Now you can check current and real agent and manager configuration.
    -   A new interface design, with more useful information and easy to understand descriptions.
    -   New and more responsive JSON/XML viewers to show the configuration in raw mode.
-   Brand-new extension - Osquery ([#938](https://github.com/wazuh/wazuh-kibana-app/pull/938)):
    -   A new extension, disabled by default.
    -   Check alerts from Wazuh's Osquery integration.
    -   Check your current Osquery wodle configuration.
    -   More improvements will come for this extension in the future.
-   New option for Wazuh app configuration file - _Ignore index patterns_ ([#947](https://github.com/wazuh/wazuh-kibana-app/pull/947)):
    -   Now the user can specify which index patterns can't be selected on the app using the new `ip.ignore` setting on the `config.yml` file.
    -   The valid format is an array of strings which represents index patterns.
    -   By default, this list is empty (all index patterns will be available if they use a compatible structure).
-   Added a node selector for _Management > Status_ section when Wazuh cluster is enabled ([#976](https://github.com/wazuh/wazuh-kibana-app/pull/976)).
-   Added quick access to _Configuration_ or _Discover_ panels for an agent on the agents list ([#939](https://github.com/wazuh/wazuh-kibana-app/pull/939)).
-   Now you can click on an agent's ID on the _Discover_ panels to open its details page on the app ([#904](https://github.com/wazuh/wazuh-kibana-app/pull/904)).
-   Redesigned the _Overview > Amazon AWS_ tab, using more meaningful visualizations for a better overall view of your agents' status ([#903](https://github.com/wazuh/wazuh-kibana-app/pull/903)).
-   Redesigned the _Overview/Agents > Vulnerabilities_ tab, using more meaningful visualizations for a better overall view of your agents' status ([#954](https://github.com/wazuh/wazuh-kibana-app/pull/954)).
-   Now everytime the user enters the _Settings_ tab, the API connection will be automatically checked ([#971](https://github.com/wazuh/wazuh-kibana-app/pull/971)).
-   Added a node selector for _Management > Logs_ section when Wazuh cluster is enabled ([#980](https://github.com/wazuh/wazuh-kibana-app/pull/980)).
-   Added a group selector for _Agents_ section ([#995](https://github.com/wazuh/wazuh-kibana-app/pull/995)).

### Changed

-   Interface refactoring for the _Agents > Inventory data_ tab ([#924](https://github.com/wazuh/wazuh-kibana-app/pull/924)):
    -   Now the tab won't be available if your agent doesn't have Syscollector enabled, and each card will be enabled or disabled depending on the current Syscollector scans configuration.
    -   This will prevent situations where the user couldn't check the inventory although there was actual scan data to show on some sections.
-   Added support for new multigroups feature ([#911](https://github.com/wazuh/wazuh-kibana-app/pull/911)):
    -   Now the information bars on _Agents_ will show all the groups an agent belongs to.
-   Now the result pane on the _Dev tools_ tab will show the error code coming from the Wazuh API ([#909](https://github.com/wazuh/wazuh-kibana-app/pull/909)).
-   Changed some visualizations titles for _Overview/Agents > OpenSCAP_ tab ([#925](https://github.com/wazuh/wazuh-kibana-app/pull/925)).
-   All backend routes have been renamed ([#932](https://github.com/wazuh/wazuh-kibana-app/pull/932)).
-   Several improvements for Elasticsearch tests ([#933](https://github.com/wazuh/wazuh-kibana-app/pull/933)).
-   Updated some strings and descriptions on the _Settings_ tab ([#934](https://github.com/wazuh/wazuh-kibana-app/pull/934)).
-   Changed the date format on _Settings > Logs_ to make it more human-readable ([#944](https://github.com/wazuh/wazuh-kibana-app/pull/944)).
-   Changed some labels to remove the "MD5 sum" expression, it will use "Checksum" instead ([#945](https://github.com/wazuh/wazuh-kibana-app/pull/945)).
-   Added word wrapping class to group name in _Management > Groups > Group detail_ tab ([#945](https://github.com/wazuh/wazuh-kibana-app/pull/945)).
-   The `wz-table` directive has been refactored ([#953](https://github.com/wazuh/wazuh-kibana-app/pull/953)).
-   The `wz-table` directive now checks if a request is aborted ([#979](https://github.com/wazuh/wazuh-kibana-app/pull/979)).
-   Several performance improvements ([#985](https://github.com/wazuh/wazuh-kibana-app/pull/985), [#997](https://github.com/wazuh/wazuh-kibana-app/pull/997), [#1000](https://github.com/wazuh/wazuh-kibana-app/pull/1000)).

### Fixed

-   Several known fields for _Whodata_ functionality have been fixed ([#901](https://github.com/wazuh/wazuh-kibana-app/pull/901)).
-   Fixed alignment bug with the _Add a filter +_ button on _Discover_ and _Agents_ tabs ([#912](https://github.com/wazuh/wazuh-kibana-app/pull/912)).
-   Fixed a bug where the `Add API` form on _Settings_ didn't appear when pressing the button after editing an existing API entry ([#944](https://github.com/wazuh/wazuh-kibana-app/pull/944)).
-   Fixed a bug on _Ruleset_ tab where the "Description" column was showing `0` if the rule doesn't have any description ([#948](https://github.com/wazuh/wazuh-kibana-app/pull/948)).
-   Fixed wrong alignment on related Rules/Decoders tables from _Management > Ruleset_ tab ([#971](https://github.com/wazuh/wazuh-kibana-app/pull/971)).
-   Fixed a bug where sometimes the error messages appeared duplicated ([#971](https://github.com/wazuh/wazuh-kibana-app/pull/971)).

### Removed

-   On the _Management > Monitoring_ tab, the `Cluster enabled but not running` message won't appear as an error anymore ([#971](https://github.com/wazuh/wazuh-kibana-app/pull/971)).

## Wazuh v3.6.1 - Kibana v6.4.1 / v6.4.2 / v6.4.3 - Revision 412

### Added

-   Support for Elastic Stack v6.4.1 / v6.4.2 / v6.4.3.

## Wazuh v3.6.1 - Kibana v6.4.0 - Revision 411

### Added

-   Redesigned the _Overview > Integrity monitoring_ tab, using more meaningful visualizations for a better overall view of your agents' status ([#893](https://github.com/wazuh/wazuh-kibana-app/pull/893)).
-   Added a new table for the _Inventory_ tab: _Processes_ ([#895](https://github.com/wazuh/wazuh-kibana-app/pull/895)).
-   Improved error handling for tables. Now the table will show an error message if it wasn't able to fetch and load data ([#896](https://github.com/wazuh/wazuh-kibana-app/pull/896)).

### Changed

-   The app source code has been improved, following best practices and coding guidelines ([#892](https://github.com/wazuh/wazuh-kibana-app/pull/892)).
-   Included more app tests and prettifier for better code maintainability ([#883](https://github.com/wazuh/wazuh-kibana-app/pull/883) & [#885](https://github.com/wazuh/wazuh-kibana-app/pull/885)).

### Fixed

-   Fixed minor visual errors on some _GDPR_, _PCI DSS_ and _Vulnerabilities_ visualizations ([#894](https://github.com/wazuh/wazuh-kibana-app/pull/894)).

## Wazuh v3.6.1 - Kibana v6.4.0 - Revision 410

### Added

-   The _Inventory_ tab has been redesigned ([#873](https://github.com/wazuh/wazuh-kibana-app/pull/873)):
    -   Added new network interfaces and port tables.
    -   Improved design using metric information bars and intuitive status indicators.
-   Added refresh functionality to the _Settings > Logs_ tab ([#852](https://github.com/wazuh/wazuh-kibana-app/pull/852)):
    -   Now everytime the user opens the tab, the logs will be reloaded.
    -   A new button to force the update has been added on the top left corner of the logs table.
-   Added `tags` and `recursion_level` configuration options to _Management/Agent > Configuration_ tabs ([#850](https://github.com/wazuh/wazuh-kibana-app/pull/850)).
-   The _Kuery_ search syntax has been added again to the app ([#851](https://github.com/wazuh/wazuh-kibana-app/pull/851)).
-   Added a first batch of [_Mocha_](https://mochajs.org/) tests and other quality of code improvements to the app ([#859](https://github.com/wazuh/wazuh-kibana-app/pull/859)).
-   Now you can open specific rule details (the _Management > Ruleset_ tab) when clicking on the `rule.id` value on the _Discover_ tab ([#862](https://github.com/wazuh/wazuh-kibana-app/pull/862)).
-   Now you can click on the rule ID value on the _Management > Ruleset_ tab to search for related alerts on the _Discover_ tab ([#863](https://github.com/wazuh/wazuh-kibana-app/pull/863)).

### Changed

-   The index pattern known fields have been updated up to 567 ([#872](https://github.com/wazuh/wazuh-kibana-app/pull/872)).
-   Now the _Inventory_ tab will always be available for all agents, and a descriptive message will appear if the agent doesn't have `syscollector` enabled ([#879](https://github.com/wazuh/wazuh-kibana-app/pull/879)).

### Fixed

-   Fixed a bug where the _Inventory_ tab was unavailable if the user reloads the page while on the _Agents > Configuration_ tab ([#845](https://github.com/wazuh/wazuh-kibana-app/pull/845)).
-   Fixed some _Overview > VirusTotal_ visualizations ([#846](https://github.com/wazuh/wazuh-kibana-app/pull/846)).
-   Fixed a bug where the _Settings > Extensions_ tab wasn't being properly hidden when there's no API entries inserted ([#847](https://github.com/wazuh/wazuh-kibana-app/pull/847)).
-   Fixed a bug where the _Current API_ indicator on the top navbar wasn't being properly updated when the user deletes all the API entries ([#848](https://github.com/wazuh/wazuh-kibana-app/pull/848)).
-   Fixed a bug where the _Agents coverage_ metric were not displaying a proper value when the manager has 0 registered agents ([#849](https://github.com/wazuh/wazuh-kibana-app/pull/849)).
-   Fixed a bug where the `wazuh-basic` user role was able to update API entries (it should be forbidden) ([#853](https://github.com/wazuh/wazuh-kibana-app/pull/853)).
-   Fixed a bug where the visualizations had scroll bars on the PDF reports ([#870](https://github.com/wazuh/wazuh-kibana-app/pull/870)).
-   Fixed a bug on the _Dev tools_ tab where the user couldn't execute the first request block if there was blank lines above it ([#871](https://github.com/wazuh/wazuh-kibana-app/pull/871)).
-   Fixed a bug on pinned filters when opening tabs where the implicit filter was the same, making them stuck and unremovable from other tabs ([#878](https://github.com/wazuh/wazuh-kibana-app/pull/878)).

## Wazuh v3.6.1 - Kibana v6.4.0 - Revision 409

### Added

-   Support for Wazuh v3.6.1.

### Fixed

-   Fixed a bug on the _Dev tools_ tab ([b7c79f4](https://github.com/wazuh/wazuh-kibana-app/commit/b7c79f48f06cb49b12883ec9e9337da23b49976b)).

## Wazuh v3.6.1 - Kibana v6.3.2 - Revision 408

### Added

-   Support for Wazuh v3.6.1.

### Fixed

-   Fixed a bug on the _Dev tools_ tab ([4ca9ed5](https://github.com/wazuh/wazuh-kibana-app/commit/4ca9ed54f1b18e5d499d950e6ff0741946701988)).

## Wazuh v3.6.0 - Kibana v6.4.0 - Revision 407

### Added

-   Support for Wazuh v3.6.0.

## Wazuh v3.6.0 - Kibana v6.3.2 - Revision 406

### Added

-   Support for Wazuh v3.6.0.

## Wazuh v3.5.0 - Kibana v6.4.0 - Revision 405

### Added

-   Support for Elastic Stack v6.4.0 ([#813](https://github.com/wazuh/wazuh-kibana-app/pull/813)).

## Wazuh v3.5.0 - Kibana v6.3.2 - Revision 404

### Added

-   Added new options to `config.yml` to change shards and replicas settings for `wazuh-monitoring` indices ([#809](https://github.com/wazuh/wazuh-kibana-app/pull/809)).
-   Added more error messages for `wazuhapp.log` in case of failure when performing some crucial functions ([#812](https://github.com/wazuh/wazuh-kibana-app/pull/812)).
-   Now it's possible to change replicas settings for existing `.wazuh`, `.wazuh-version` and `wazuh-monitoring` indices on the `config.yml` file ([#817](https://github.com/wazuh/wazuh-kibana-app/pull/817)).

### Changed

-   App frontend code refactored and restructured ([#802](https://github.com/wazuh/wazuh-kibana-app/pull/802)).
-   Now the _Overview > Security events_ tab won't show anything if the only visualization with data is _Agents status_ ([#811](https://github.com/wazuh/wazuh-kibana-app/pull/811)).

### Fixed

-   Fixed a bug where the RAM status message appreared twice the first time you opened the app ([#807](https://github.com/wazuh/wazuh-kibana-app/pull/807)).
-   Fixed the app UI to make the app usable on Internet Explorer 11 ([#808](https://github.com/wazuh/wazuh-kibana-app/pull/808)).

## Wazuh v3.5.0 - Kibana v6.3.2 - Revision 403

### Added

-   The welcome tabs on _Overview_ and _Agents_ have been updated with a new name and description for the existing sections ([#788](https://github.com/wazuh/wazuh-kibana-app/pull/788)).
-   Now the app tables will auto-resize depending on the screen height ([#792](https://github.com/wazuh/wazuh-kibana-app/pull/792)).

### Changed

-   Now all the app filters on several tables will present the values in alphabetical order ([#787](https://github.com/wazuh/wazuh-kibana-app/pull/787)).

### Fixed

-   Fixed a bug on _Decoders_ where clicking on the decoder wouldn't open the detail view if the `Parent decoders` filter was enabled ([#782](https://github.com/wazuh/wazuh-kibana-app/pull/782)).
-   Fixed a bug on _Dev tools_ when the first line on the editor pane was empty or had a comment ([#790](https://github.com/wazuh/wazuh-kibana-app/pull/790)).
-   Fixed a bug where the app was throwing multiple warning messages the first time you open it ([#791](https://github.com/wazuh/wazuh-kibana-app/pull/791)).
-   Fixed a bug where clicking on a different tab from _Overview_ right after inserting the API credentials for the first time would always redirect to _Overview_ ([#791](https://github.com/wazuh/wazuh-kibana-app/pull/791)).
-   Fixed a bug where the user could have a browser cookie with a reference to a non-existing API entry on Elasticsearch ([#794](https://github.com/wazuh/wazuh-kibana-app/pull/794) & [#795](https://github.com/wazuh/wazuh-kibana-app/pull/795)).

### Removed

-   The cluster key has been removed from the API requests to `/manager/configuration` ([#796](https://github.com/wazuh/wazuh-kibana-app/pull/796)).

## Wazuh v3.5.0 - Kibana v6.3.1/v6.3.2 - Revision 402

### Added

-   Support for Wazuh v3.5.0.
-   Added new fields for _Vulnerability detector_ alerts ([#752](https://github.com/wazuh/wazuh-kibana-app/pull/752)).
-   Added multi table search for `wz-table` directive. Added two new log levels for _Management > Logs_ section ([#753](https://github.com/wazuh/wazuh-kibana-app/pull/753)).

## Wazuh v3.4.0 - Kibana v6.3.1/v6.3.2 - Revision 401

### Added

-   Added a few new fields for Kibana due to the new Wazuh _who-data_ feature ([#763](https://github.com/wazuh/wazuh-kibana-app/pull/763)).
-   Added XML/JSON viewer for each card under _Management > Configuration_ ([#764](https://github.com/wazuh/wazuh-kibana-app/pull/764)).

### Changed

-   Improved error handling for Dev tools. Also removed some unused dependencies from the _Dev tools_ tab ([#760](https://github.com/wazuh/wazuh-kibana-app/pull/760)).
-   Unified origin for tab descriptions. Reviewed some grammar typos ([#765](https://github.com/wazuh/wazuh-kibana-app/pull/765)).
-   Refactored agents autocomplete component. Removed unused/deprecated modules ([#766](https://github.com/wazuh/wazuh-kibana-app/pull/766)).
-   Simplified route resolves section ([#768](https://github.com/wazuh/wazuh-kibana-app/pull/768)).

### Fixed

-   Fixed missing cluster node filter for the visualization shown when looking for specific node under _Management > Monitoring_ section ([#758](https://github.com/wazuh/wazuh-kibana-app/pull/758)).
-   Fixed missing dependency injection for `wzMisc` factory ([#768](https://github.com/wazuh/wazuh-kibana-app/pull/768)).

### Removed

-   Removed `angular-aria`, `angular-md5`, `ansicolors`, `js-yaml`, `querystring` and `lodash` dependencies since Kibana includes all of them. Removed some unused images ([#768](https://github.com/wazuh/wazuh-kibana-app/pull/768)).

## Wazuh v3.4.0 - Kibana v6.3.1/v6.3.2 - Revision 400

### Added

-   Support for Wazuh v3.4.0.
-   Support for Elastic Stack v6.3.2.
-   Support for Kuery as accepted query language ([#742](https://github.com/wazuh/wazuh-kibana-app/pull/742)).
    -   This feature is experimental.
-   Added new _Who data_ fields from file integrity monitoring features ([#746](https://github.com/wazuh/wazuh-kibana-app/pull/746)).
-   Added tab in _Settings_ section where you can see the last logs from the Wazuh app server ([#723](https://github.com/wazuh/wazuh-kibana-app/pull/723)).

### Changed

-   Fully redesigned of the welcome screen along the different app sections ([#751](https://github.com/wazuh/wazuh-kibana-app/pull/751)).
-   Now any agent can go to the _Inventory_ tab regardless if it's enabled or not. The content will change properly according to the agent configuration ([#744](https://github.com/wazuh/wazuh-kibana-app/pull/744)).
-   Updated the `angular-material` dependency to `1.1.10` ([#743](https://github.com/wazuh/wazuh-kibana-app/pull/743)).
-   Any API entry is now removable regardless if it's the only one API entry ([#740](https://github.com/wazuh/wazuh-kibana-app/pull/740)).
-   Performance has been improved regarding to agents status, they are now being fetched using _distinct_ routes from the Wazuh API ([#738](https://github.com/wazuh/wazuh-kibana-app/pull/738)).
-   Improved the way we are parsing some Wazuh API errors regarding to version mismatching ([#735](https://github.com/wazuh/wazuh-kibana-app/pull/735)).

### Fixed

-   Fixed wrong filters being applied in _Ruleset > Rules_ and _Ruleset > Decoders_ sections when using Lucene like filters plus path filters ([#736](https://github.com/wazuh/wazuh-kibana-app/pull/736)).
-   Fixed the template checking from the healthcheck, now it allows to use custom index patterns ([#739](https://github.com/wazuh/wazuh-kibana-app/pull/739)).
-   Fixed infinite white screen from _Management > Monitoring_ when the Wazuh cluster is enabled but not running ([#741](https://github.com/wazuh/wazuh-kibana-app/pull/741)).

## Wazuh v3.3.0/v3.3.1 - Kibana v6.3.1 - Revision 399

### Added

-   Added a new Angular.js factory to store the Wazuh app configuration values. Also, this factory is being used by the pre-routes functions (resolves); this way we are sure about having the real configuration at any time. These pre-routes functions have been improved too ([#670](https://github.com/wazuh/wazuh-kibana-app/pull/670)).
-   Added extended information for reports from _Reporting_ feature ([#701](https://github.com/wazuh/wazuh-kibana-app/pull/701)).

### Changed

-   Tables have been improved. Now they are truncating long fields and adding a tooltip if needed ([#671](https://github.com/wazuh/wazuh-kibana-app/pull/671)).
-   Services have been improved ([#715](https://github.com/wazuh/wazuh-kibana-app/pull/715)).
-   CSV formatted files have been improved. Now they are showing a more human readable column names ([#717](https://github.com/wazuh/wazuh-kibana-app/pull/717), [#726](https://github.com/wazuh/wazuh-kibana-app/pull/726)).
-   Added/Modified some visualization titles ([#728](https://github.com/wazuh/wazuh-kibana-app/pull/728)).
-   Improved Discover perfomance when in background mode ([#719](https://github.com/wazuh/wazuh-kibana-app/pull/719)).
-   Reports from the _Reporting_ feature have been fulyl redesigned ([#701](https://github.com/wazuh/wazuh-kibana-app/pull/701)).

### Fixed

-   Fixed the top menu API indicator when checking the API connection and the manager/cluster information had been changed ([#668](https://github.com/wazuh/wazuh-kibana-app/pull/668)).
-   Fixed our logger module which was not writting logs the very first time Kibana is started neither after a log rotation ([#667](https://github.com/wazuh/wazuh-kibana-app/pull/667)).
-   Fixed a regular expression in the server side when parsing URLs before registering a new Wazuh API ([#690](https://github.com/wazuh/wazuh-kibana-app/pull/690)).
-   Fixed filters from specific visualization regarding to _File integrity_ section ([#694](https://github.com/wazuh/wazuh-kibana-app/pull/694)).
-   Fixed filters parsing when generating a report because it was not parsing negated filters as expected ([#696](https://github.com/wazuh/wazuh-kibana-app/pull/696)).
-   Fixed visualization counter from _OSCAP_ tab ([#722](https://github.com/wazuh/wazuh-kibana-app/pull/722)).

### Removed

-   Temporary removed CSV download from agent inventory section due to Wazuh API bug ([#727](https://github.com/wazuh/wazuh-kibana-app/pull/727)).

## Wazuh v3.3.0/v3.3.1 - Kibana v6.3.0 - Revision 398

### Added

-   Improvements for latest app redesign ([#652](https://github.com/wazuh/wazuh-kibana-app/pull/652)):
    -   The _Welcome_ tabs have been simplified, following a more Elastic design.
    -   Added again the `md-nav-bar` component with refined styles and limited to specific sections.
    -   The _Settings > Welcome_ tab has been removed. You can use the nav bar to switch tabs.
    -   Minor CSS adjustments and reordering.
-   Small app UI improvements ([#634](https://github.com/wazuh/wazuh-kibana-app/pull/634)):
    -   Added link to _Agents Preview_ on the _Agents_ tab breadcrumbs.
    -   Replaced the _Generate report_ button with a smaller one.
    -   Redesigned _Management > Ruleset_ `md-chips` to look similar to Kibana filter pills.
    -   Added agent information bar from _Agents > General_ to _Agents > Welcome_ too.
    -   Refactored flex layout on _Welcome_ tabs to fix a height visual bug.
    -   Removed duplicated loading rings on the _Agents_ tab.
-   Improvements for app tables ([#627](https://github.com/wazuh/wazuh-kibana-app/pull/627)):
    -   Now the current page will be highlighted.
    -   The gap has been fixed to the items per page value.
    -   If there are no more pages for _Next_ or _Prev_ buttons, they will be hidden.
-   Improvements for app health check ([#637](https://github.com/wazuh/wazuh-kibana-app/pull/637)):
    -   Improved design for the view.
    -   The checks have been placed on a table, showing the current status of each one.
-   Changes to our reporting feature ([#639](https://github.com/wazuh/wazuh-kibana-app/pull/639)):
    -   Now the generated reports will include tables for each section.
    -   Added a parser for getting Elasticsearch data table responses.
    -   The reporting feature is now a separated module, and the code has been refactored.
-   Improvements for app tables pagination ([#646](https://github.com/wazuh/wazuh-kibana-app/pull/646)).

### Changed

-   Now the `pretty` parameter on the _Dev tools_ tab will be ignored to avoid `Unexpected error` messages ([#624](https://github.com/wazuh/wazuh-kibana-app/pull/624)).
-   The `pdfkit` dependency has been replaced by `pdfmake` ([#639](https://github.com/wazuh/wazuh-kibana-app/pull/639)).
-   Changed some Kibana tables for performance improvements on the reporting feature ([#644](https://github.com/wazuh/wazuh-kibana-app/pull/644)).
-   Changed the method to refresh the list of known fields on the index pattern ([#650](https://github.com/wazuh/wazuh-kibana-app/pull/650)):
    -   Now when restarting Kibana, the app will update the fieldset preserving the custom user fields.

### Fixed

-   Fixed bug on _Agents CIS-CAT_ tab who wasn't loading the appropriate visualizations ([#626](https://github.com/wazuh/wazuh-kibana-app/pull/626)).
-   Fixed a bug where sometimes the index pattern could be `undefined` during the health check process, leading into a false error message when loading the app ([#640](https://github.com/wazuh/wazuh-kibana-app/pull/640)).
-   Fixed several bugs on the _Settings > API_ tab when removing, adding or editing new entries.

### Removed

-   Removed the app login system ([#636](https://github.com/wazuh/wazuh-kibana-app/pull/636)):
    -   This feature was unstable, experimental and untested for a long time. We'll provide much better RBAC capabilities in the future.
-   Removed the new Kuery language option on Discover app search bars.
    -   This feature will be restored in the future, after more Elastic v6.3.0 adaptations.

## Wazuh v3.3.0/v3.3.1 - Kibana v6.3.0 - Revision 397

### Added

-   Support for Elastic Stack v6.3.0 ([#579](https://github.com/wazuh/wazuh-kibana-app/pull/579) & [#612](https://github.com/wazuh/wazuh-kibana-app/pull/612) & [#615](https://github.com/wazuh/wazuh-kibana-app/pull/615)).
-   Brand-new Wazuh app redesign for the _Monitoring_ tab ([#581](https://github.com/wazuh/wazuh-kibana-app/pull/581)):
    -   Refactored and optimized UI for these tabs, using a breadcrumbs-based navigability.
    -   Used the same guidelines from the previous redesign for _Overview_ and _Agents_ tabs.
-   New tab for _Agents_ - _Inventory_ ([#582](https://github.com/wazuh/wazuh-kibana-app/pull/582)):
    -   Get information about the agent host, such as installed packages, motherboard, operating system, etc.
    -   This tab will appear if the agent has the [`syscollector`](https://documentation.wazuh.com/current/user-manual/reference/ossec-conf/wodle-syscollector.html) wodle enabled.
-   Brand-new extension - _CIS-CAT Alerts_ ([#601](https://github.com/wazuh/wazuh-kibana-app/pull/601)):
    -   A new extension, disabled by default.
    -   Visualize alerts related to the CIS-CAT benchmarks on the _Overview_ and _Agents_ tabs.
    -   Get information about the last performed scan and its score.
-   Several improvements for the  _Dev tools_ tab ([#583](https://github.com/wazuh/wazuh-kibana-app/pull/583) & [#597](https://github.com/wazuh/wazuh-kibana-app/pull/597)):
    -   Now you can insert queries using inline parameters, just like in a web browser.
    -   You can combine inline parameters with JSON-like parameters.
    -   If you use the same parameter on both methods with different values, the inline parameter has precedence over the other one.
    -   The tab icon has been changed for a more appropriate one.
    -   The `Execute query` button is now always placed on the first line of the query block.
-   Refactoring for all app tables ([#582](https://github.com/wazuh/wazuh-kibana-app/pull/582)):
    -   Replaced the old `wz-table` directive with a new one, along with a new data factory.
    -   Now the tables are built with a pagination system.
    -   Much easier method for building tables for the app.
    -   Performance and stability improvements when fetching API data.
    -   Now you can see the total amount of items and the elapsed time.

### Changed

-   Moved some logic from the _Agents preview_ tab to the server, to avoid excessive client-side workload ([#586](https://github.com/wazuh/wazuh-kibana-app/pull/586)).
-   Changed the UI to use the same loading ring across all the app tabs ([#593](https://github.com/wazuh/wazuh-kibana-app/pull/593) & [#599](https://github.com/wazuh/wazuh-kibana-app/pull/599)).
-   Changed the _No results_ message across all the tabs with visualizations ([#599](https://github.com/wazuh/wazuh-kibana-app/pull/599)).

### Fixed

-   Fixed a bug on the _Settings/Extensions_ tab where enabling/disabling some extensions could make other ones to be disabled ([#591](https://github.com/wazuh/wazuh-kibana-app/pull/591)).

## Wazuh v3.3.0/v3.3.1 - Kibana v6.2.4 - Revision 396

### Added

-   Support for Wazuh v3.3.1.
-   Brand-new Wazuh app redesign for the _Settings_ tab ([#570](https://github.com/wazuh/wazuh-kibana-app/pull/570)):
    -   Refactored and optimized UI for these tabs, using a breadcrumbs-based navigability.
    -   Used the same guidelines from the previous redesign for _Overview_ and _Agents_ tabs.
-   Refactoring for _Overview_ and _Agents_ controllers ([#564](https://github.com/wazuh/wazuh-kibana-app/pull/564)):
    -   Reduced duplicated code by splitting it into separate files.
    -   Code optimization for a better performance and maintainability.
    -   Added new services to provide similar functionality between different app tabs.
-   Added `data.vulnerability.package.condition` to the list of known fields ([#566](https://github.com/wazuh/wazuh-kibana-app/pull/566)).

### Changed

-   The `wazuh-logs` and `wazuh-monitoring` folders have been moved to the Kibana's `optimize` directory in order to avoid some error messages when using the `kibana-plugin list` command ([#563](https://github.com/wazuh/wazuh-kibana-app/pull/563)).

### Fixed

-   Fixed a bug on the _Settings_ tab where updating an API entry with wrong credentials would corrupt the existing one ([#558](https://github.com/wazuh/wazuh-kibana-app/pull/558)).
-   Fixed a bug on the _Settings_ tab where removing an API entry while its edit form is opened would hide the `Add API` button unless the user reloads the tab ([#558](https://github.com/wazuh/wazuh-kibana-app/pull/558)).
-   Fixed some Audit visualizations on the _Overview_ and _Agents_ tabs that weren't using the same search query to show the results ([#572](https://github.com/wazuh/wazuh-kibana-app/pull/572)).
-   Fixed undefined variable error on the `wz-menu` directive ([#575](https://github.com/wazuh/wazuh-kibana-app/pull/575)).

## Wazuh v3.3.0 - Kibana v6.2.4 - Revision 395

### Fixed

-   Fixed a bug on the _Agent Configuration_ tab where the sync status was always `NOT SYNCHRONIZED` ([#569](https://github.com/wazuh/wazuh-kibana-app/pull/569)).

## Wazuh v3.3.0 - Kibana v6.2.4 - Revision 394

### Added

-   Support for Wazuh v3.3.0.
-   Updated some backend API calls to include the app version in the request header ([#560](https://github.com/wazuh/wazuh-kibana-app/pull/560)).

## Wazuh v3.2.4 - Kibana v6.2.4 - Revision 393

### Added

-   Brand-new Wazuh app redesign for _Overview_ and _Agents_ tabs ([#543](https://github.com/wazuh/wazuh-kibana-app/pull/543)):
    -   Updated UI for these tabs using breadcrumbs.
    -   New _Welcome_ screen, presenting all the tabs to the user, with useful links to our documentation.
    -   Overall design improved, adjusted font sizes and reduced HTML code.
    -   This base will allow the app to increase its functionality in the future.
    -   Removed the `md-nav-bar` component for a better user experience on small screens.
    -   Improved app performance removing some CSS effects from some components, such as buttons.
-   New filter for agent version on the _Agents Preview_ tab ([#537](https://github.com/wazuh/wazuh-kibana-app/pull/537)).
-   New filter for cluster node on the _Agents Preview_ tab ([#538](https://github.com/wazuh/wazuh-kibana-app/pull/538)).

### Changed

-   Now the report generation process will run in a parallel mode in the foreground ([#523](https://github.com/wazuh/wazuh-kibana-app/pull/523)).
-   Replaced the usage of `$rootScope` with two new factories, along with more controller improvements ([#525](https://github.com/wazuh/wazuh-kibana-app/pull/525)).
-   Now the _Extensions_ tab on _Settings_ won't edit the `.wazuh` index to modify the extensions configuration for all users ([#545](https://github.com/wazuh/wazuh-kibana-app/pull/545)).
    -   This allows each new user to always start with the base extensions configuration, and modify it to its needs storing the settings on a browser cookie.
-   Now the GDPR requirements description on its tab won't be loaded if the Wazuh API version is not v3.2.3 or higher ([#546](https://github.com/wazuh/wazuh-kibana-app/pull/546)).

### Fixed

-   Fixed a bug where the app crashes when attempting to download huge amounts of data as CSV format ([#521](https://github.com/wazuh/wazuh-kibana-app/pull/521)).
-   Fixed a bug on the Timelion visualizations from _Management/Monitoring_ which were not properly filtering and showing the cluster nodes information ([#530](https://github.com/wazuh/wazuh-kibana-app/pull/530)).
-   Fixed several bugs on the loading process when switching between tabs with or without visualizations in the _Overview_ and _Agents_ tab ([#531](https://github.com/wazuh/wazuh-kibana-app/pull/531) & [#533](https://github.com/wazuh/wazuh-kibana-app/pull/533)).
-   Fixed a bug on the `wazuh-monitoring` index feature when using multiple inserted APIs, along with several performance improvements ([#539](https://github.com/wazuh/wazuh-kibana-app/pull/539)).
-   Fixed a bug where the OS filter on the _Agents Preview_ tab would exclude the rest of filters instead of combining them ([#552](https://github.com/wazuh/wazuh-kibana-app/pull/552)).
-   Fixed a bug where the Extensions settings were restored every time the user opened the _Settings_ tab or pressed the _Set default manager_ button ([#555](https://github.com/wazuh/wazuh-kibana-app/pull/555) & [#556](https://github.com/wazuh/wazuh-kibana-app/pull/556)).

## Wazuh v3.2.3/v3.2.4 - Kibana v6.2.4 - Revision 392

### Added

-   Support for Wazuh v3.2.4.
-   New functionality - _Reporting_ ([#510](https://github.com/wazuh/wazuh-kibana-app/pull/510)):
    -   Generate PDF logs on the _Overview_ and _Agents_ tabs, with the new button next to _Panels_ and _Discover_.
    -   The report will contain the current visualizations from the tab where you generated it.
    -   List all your generated reports, download or deleted them at the new _Management/Reporting_ tab.
    -   **Warning:** If you leave the tab while generating a report, the process will be aborted.
-   Added warning/error messages about the total RAM on the server side ([#502](https://github.com/wazuh/wazuh-kibana-app/pull/502)):
    -   None of this messages will prevent the user from accessing the app, it's just a recommendation.
    -   If your server has less than 2GB of RAM, you'll get an error message when opening the app.
    -   If your server has between 2GB and 3GB of RAM, you'll get a warning message.
    -   If your server has more than 3GB of RAM, you won't get any kind of message.
-   Refactoring and added loading bar to _Manager Logs_ and _Groups_ tabs ([#505](https://github.com/wazuh/wazuh-kibana-app/pull/505)).
-   Added more Syscheck options to _Management/Agents_ configuration tabs ([#509](https://github.com/wazuh/wazuh-kibana-app/pull/509)).

### Fixed

-   Added more fields to the `known-fields.js` file to avoid warning messages on _Discover_ when using Filebeat for alerts forwarding ([#497](https://github.com/wazuh/wazuh-kibana-app/pull/497)).
-   Fixed a bug where clicking on the _Check connection_ button on the _Settings_ tab threw an error message although the API connected successfully ([#504](https://github.com/wazuh/wazuh-kibana-app/pull/504)).
-   Fixed a bug where the _Agents_ tab was not properly showing the total of agents due to the new Wazuh cluster implementation ([#517](https://github.com/wazuh/wazuh-kibana-app/pull/517)).

## Wazuh v3.2.3 - Kibana v6.2.4 - Revision 391

### Added

-   Support for Wazuh v3.2.3.
-   Brand-new extension - _GDPR Alerts_ ([#453](https://github.com/wazuh/wazuh-kibana-app/pull/453)):
    -   A new extension, enabled by default.
    -   Visualize alerts related to the GDPR compliance on the _Overview_ and _Agents_ tabs.
    -   The _Ruleset_ tab has been updated to include GDPR filters on the _Rules_ subtab.
-   Brand-new Management tab - _Monitoring_ ([#490](https://github.com/wazuh/wazuh-kibana-app/pull/490)):
    -   Visualize your Wazuh cluster, both master and clients.
        -   Get the current cluster configuration.
        -   Nodes listing, sorting, searching, etc.
    -   Get a more in-depth cluster status thanks to the newly added [_Timelion_](https://www.elastic.co/guide/en/kibana/current/timelion.html) visualizations.
    -   The Detail view gives you a summary of the node's healthcheck.
-   Brand-new tab - _Dev tools_ ([#449](https://github.com/wazuh/wazuh-kibana-app/pull/449)):
    -   Find it on the top navbar, next to _Discover_.
    -   Execute Wazuh API requests directly from the app.
    -   This tab uses your currently selected API from _Settings_.
    -   You can type different API requests on the input window, select one with the cursor, and click on the Play button to execute it.
    -   You can also type comments on the input window.
-   More improvements for the _Manager/Ruleset_ tab ([#446](https://github.com/wazuh/wazuh-kibana-app/pull/446)):
    -   A new colour palette for regex, order and rule description arguments.
    -   Added return to List view on Ruleset button while on Detail view.
    -   Fixed line height on all table headers.
    -   Removed unused, old code from Ruleset controllers.
-   Added option on `config.yml` to enable/disable the `wazuh-monitoring` index ([#441](https://github.com/wazuh/wazuh-kibana-app/pull/441)):
    -   Configure the frequency time to generate new indices.
    -   The default frequency time has been increased to 1 hour.
    -   When disabled, useful metrics will appear on _Overview/General_ replacing the _Agent status_ visualization.
-   Added CSV exporting button to the app ([#431](https://github.com/wazuh/wazuh-kibana-app/pull/431)):
    -   Implemented new logic to fetch data from the Wazuh API and download it in CSV format.
    -   Currently available for the _Ruleset_, _Logs_ and _Groups_ sections on the _Manager_ tab and also the _Agents_ tab.
-   More refactoring to the app backend ([#439](https://github.com/wazuh/wazuh-kibana-app/pull/439)):
    -   Standardized error output from the server side.
    -   Drastically reduced the error management logic on the client side.
    -   Applied the _Facade_ pattern when importing/exporting modules.
    -   Deleted unused/deprecated/useless methods both from server and client side.
    -   Some optimizations to variable type usages.
-   Refactoring to Kibana filters management ([#452](https://github.com/wazuh/wazuh-kibana-app/pull/452) & [#459](https://github.com/wazuh/wazuh-kibana-app/pull/459)):
    -   Added new class to build queries from the base query.
    -   The filter management is being done on controllers instead of the `discover` directive.
    -   Now we are emitting specific events whenever we are fetching data or communicating to the `discover` directive.
    -   The number of useless requests to fetch data has been reduced.
    -   The synchronization actions are working as expected regardless the amount of data and/or the number of machine resources.
    -   Fixed several bugs about filter usage and transition to different app tabs.
-   Added confirmation message when the user deletes an API entry on _Settings/API_ ([#428](https://github.com/wazuh/wazuh-kibana-app/pull/428)).
-   Added support for filters on the _Manager/Logs_ tab when realtime is enabled ([#433](https://github.com/wazuh/wazuh-kibana-app/pull/433)).
-   Added more filter options to the Detail view on _Manager/Ruleset_ ([#434](https://github.com/wazuh/wazuh-kibana-app/pull/434)).

### Changed

-   Changed OSCAP visualization to avoid clipping issues with large agent names ([#429](https://github.com/wazuh/wazuh-kibana-app/pull/429)).
-   Now the related Rules or Decoders sections on _Manager/Ruleset_ will remain hidden if there isn't any data to show or while it's loading ([#434](https://github.com/wazuh/wazuh-kibana-app/pull/434)).
-   Added a 200ms delay when fetching iterable data from the Wazuh API ([#445](https://github.com/wazuh/wazuh-kibana-app/pull/445) & [#450](https://github.com/wazuh/wazuh-kibana-app/pull/450)).
-   Fixed several bugs related to Wazuh API timeout/cancelled requests ([#445](https://github.com/wazuh/wazuh-kibana-app/pull/445)).
-   Added `ENOTFOUND`, `EHOSTUNREACH`, `EINVAL`, `EAI_AGAIN` options for API URL parameter checking ([#463](https://github.com/wazuh/wazuh-kibana-app/pull/463)).
-   Now the _Settings/Extensions_ subtab won't appear unless there's at least one API inserted ([#465](https://github.com/wazuh/wazuh-kibana-app/pull/465)).
-   Now the index pattern selector on _Settings/Pattern_ will also refresh the known fields when changing it ([#477](https://github.com/wazuh/wazuh-kibana-app/pull/477)).
-   Changed the _Manager_ tab into _Management_ ([#490](https://github.com/wazuh/wazuh-kibana-app/pull/490)).

### Fixed

-   Fixed a bug where toggling extensions after deleting an API entry could lead into an error message ([#465](https://github.com/wazuh/wazuh-kibana-app/pull/465)).
-   Fixed some performance bugs on the `dataHandler` service ([#442](https://github.com/wazuh/wazuh-kibana-app/pull/442) & [#486](https://github.com/wazuh/wazuh-kibana-app/pull/442)).
-   Fixed a bug when loading the _Agents preview_ tab on Safari web browser ([#447](https://github.com/wazuh/wazuh-kibana-app/pull/447)).
-   Fixed a bug where a new extension (enabled by default) appears disabled when updating the app ([#456](https://github.com/wazuh/wazuh-kibana-app/pull/456)).
-   Fixed a bug where pressing the Enter key on the _Discover's_ tab search bar wasn't working properly ([#488](https://github.com/wazuh/wazuh-kibana-app/pull/488)).

### Removed

-   Removed the `rison` dependency from the `package.json` file ([#452](https://github.com/wazuh/wazuh-kibana-app/pull/452)).
-   Removed unused Elasticsearch request to avoid problems when there's no API inserted ([#460](https://github.com/wazuh/wazuh-kibana-app/pull/460)).

## Wazuh v3.2.1/v3.2.2 - Kibana v6.2.4 - Revision 390

### Added

-   Support for Wazuh v3.2.2.
-   Refactoring on visualizations use and management ([#397](https://github.com/wazuh/wazuh-kibana-app/pull/397)):
    -   Visualizations are no longer stored on an index, they're built and loaded on demand when needed to render the interface.
    -   Refactoring on the whole app source code to use the _import/export_ paradigm.
    -   Removed old functions and variables from the old visualization management logic.
    -   Removed cron task to clean remaining visualizations since it's no longer needed.
    -   Some Kibana functions and modules have been overridden in order to make this refactoring work.
        -   This change is not intrusive in any case.
-   New redesign for the _Manager/Ruleset_ tab ([#420](https://github.com/wazuh/wazuh-kibana-app/pull/420)):
    -   Rules and decoders list now divided into two different sections: _List view_ and _Detail view_.
    -   Removed old expandable tables to move the rule/decoder information into a new space.
    -   Enable different filters on the detail view for a better search on the list view.
    -   New table for related rules or decoders.
    -   And finally, a bunch of minor design enhancements to the whole app.
-   Added a copyright notice to the whole app source code ([#395](https://github.com/wazuh/wazuh-kibana-app/pull/395)).
-   Updated `.gitignore` with the _Node_ template ([#395](https://github.com/wazuh/wazuh-kibana-app/pull/395)).
-   Added new module to the `package.json` file, [`rison`](https://www.npmjs.com/package/rison) ([#404](https://github.com/wazuh/wazuh-kibana-app/pull/404)).
-   Added the `errorHandler` service to the blank screen scenario ([#413](https://github.com/wazuh/wazuh-kibana-app/pull/413)):
    -   Now the exact error message will be shown to the user, instead of raw JSON content.
-   Added new option on the `config.yml` file to disable the new X-Pack RBAC capabilities to filter index-patterns ([#417](https://github.com/wazuh/wazuh-kibana-app/pull/417)).

### Changed

-   Small minor enhancements to the user interface ([#396](https://github.com/wazuh/wazuh-kibana-app/pull/396)):
    -   Reduced Wazuh app logo size.
    -   Changed buttons text to not use all-capitalized letters.
    -   Minor typos found in the HTML/CSS code have been fixed.
-   Now the app log stores the package revision ([#417](https://github.com/wazuh/wazuh-kibana-app/pull/417)).

### Fixed

-   Fixed bug where the _Agents_ tab didn't preserve the filters after reloading the page ([#404](https://github.com/wazuh/wazuh-kibana-app/pull/404)).
-   Fixed a bug when using X-Pack that sometimes threw an error of false _"Not enough privileges"_ scenario ([#415](https://github.com/wazuh/wazuh-kibana-app/pull/415)).
-   Fixed a bug where the Kibana Discover auto-refresh functionality was still working when viewing the _Agent configuration_ tab ([#419](https://github.com/wazuh/wazuh-kibana-app/pull/419)).

## Wazuh v3.2.1 - Kibana v6.2.4 - Revision 389

### Changed

-   Changed severity and verbosity to some log messages ([#412](https://github.com/wazuh/wazuh-kibana-app/pull/412)).

### Fixed

-   Fixed a bug when using the X-Pack plugin without security capabilities enabled ([#403](https://github.com/wazuh/wazuh-kibana-app/pull/403)).
-   Fixed a bug when the app was trying to create `wazuh-monitoring` indices without checking the existence of the proper template ([#412](https://github.com/wazuh/wazuh-kibana-app/pull/412)).

## Wazuh v3.2.1 - Kibana v6.2.4 - Revision 388

### Added

-   Support for Elastic Stack v6.2.4.
-   App server fully refactored ([#360](https://github.com/wazuh/wazuh-kibana-app/pull/360)):
    -   Added new classes, reduced the amount of code, removed unused functions, and several optimizations.
    -   Now the app follows a more ES6 code style on multiple modules.
    -   _Overview/Agents_ visualizations have been ordered into separated files and folders.
    -   Now the app can use the default index defined on the `/ect/kibana/kibana.yml` file.
    -   Better error handling for the visualizations directive.
    -   Added a cron job to delete remaining visualizations on the `.kibana` index if so.
    -   Also, we've added some changes when using the X-Pack plugin:
        -   Better management of users and roles in order to use the app capabilities.
        -   Prevents app loading if the currently logged user has no access to any index pattern.
-   Added the `errorHandler` service to the `dataHandler` factory ([#340](https://github.com/wazuh/wazuh-kibana-app/pull/340)).
-   Added Syscollector section to _Manager/Agents Configuration_ tabs ([#359](https://github.com/wazuh/wazuh-kibana-app/pull/359)).
-   Added `cluster.name` field to the `wazuh-monitoring` index ([#377](https://github.com/wazuh/wazuh-kibana-app/pull/377)).

### Changed

-   Increased the query size when fetching the index pattern list ([#339](https://github.com/wazuh/wazuh-kibana-app/pull/339)).
-   Changed active colour for all app tables ([#347](https://github.com/wazuh/wazuh-kibana-app/pull/347)).
-   Changed validation regex to accept URLs with non-numeric format ([#353](https://github.com/wazuh/wazuh-kibana-app/pull/353)).
-   Changed visualization removal cron task to avoid excessive log messages when there weren't removed visualizations ([#361](https://github.com/wazuh/wazuh-kibana-app/pull/361)).
-   Changed filters comparison for a safer access ([#383](https://github.com/wazuh/wazuh-kibana-app/pull/383)).
-   Removed some `server.log` messages to avoid performance errors ([#384](https://github.com/wazuh/wazuh-kibana-app/pull/384)).
-   Changed the way of handling the index patterns list ([#360](https://github.com/wazuh/wazuh-kibana-app/pull/360)).
-   Rewritten some false error-level logs to just information-level ones ([#360](https://github.com/wazuh/wazuh-kibana-app/pull/360)).
-   Changed some files from JSON to CommonJS for performance improvements ([#360](https://github.com/wazuh/wazuh-kibana-app/pull/360)).
-   Replaced some code on the `kibana-discover` directive with a much cleaner statement to avoid issues on the _Agents_ tab ([#394](https://github.com/wazuh/wazuh-kibana-app/pull/394)).

### Fixed

-   Fixed a bug where several `agent.id` filters were created at the same time when navigating between _Agents_ and _Groups_ with different selected agents ([#342](https://github.com/wazuh/wazuh-kibana-app/pull/342)).
-   Fixed logic on the index-pattern selector which wasn't showing the currently selected pattern the very first time a user opened the app ([#345](https://github.com/wazuh/wazuh-kibana-app/pull/345)).
-   Fixed a bug on the `errorHandler` service who was preventing a proper output of some Elastic-related backend error messages ([#346](https://github.com/wazuh/wazuh-kibana-app/pull/346)).
-   Fixed panels flickering in the _Settings_ tab ([#348](https://github.com/wazuh/wazuh-kibana-app/pull/348)).
-   Fixed a bug in the shards and replicas settings when the user sets the value to zero (0) ([#358](https://github.com/wazuh/wazuh-kibana-app/pull/358)).
-   Fixed several bugs related to the upgrade process from Wazuh 2.x to the new refactored server ([#363](https://github.com/wazuh/wazuh-kibana-app/pull/363)).
-   Fixed a bug in _Discover/Agents VirusTotal_ tabs to avoid conflicts with the `agent.name` field ([#379](https://github.com/wazuh/wazuh-kibana-app/pull/379)).
-   Fixed a bug on the implicit filter in _Discover/Agents PCI_ tabs ([#393](https://github.com/wazuh/wazuh-kibana-app/pull/393)).

### Removed

-   Removed clear API password on `checkPattern` response ([#339](https://github.com/wazuh/wazuh-kibana-app/pull/339)).
-   Removed old dashboard visualizations to reduce loading times ([#360](https://github.com/wazuh/wazuh-kibana-app/pull/360)).
-   Removed some unused dependencies due to the server refactoring ([#360](https://github.com/wazuh/wazuh-kibana-app/pull/360)).
-   Removed completely `metricService` from the app ([#389](https://github.com/wazuh/wazuh-kibana-app/pull/389)).

## Wazuh v3.2.1 - Kibana v6.2.2/v6.2.3 - Revision 387

### Added

-   New logging system ([#307](https://github.com/wazuh/wazuh-kibana-app/pull/307)):
    -   New module implemented to write app logs.
    -   Now a trace is stored every time the app is re/started.
    -   Currently, the `initialize.js` and `monitoring.js` files work with this system.
    -   Note: the logs will live under `/var/log/wazuh/wazuhapp.log` on Linux systems, on Windows systems they will live under `kibana/plugins/`. It rotates the log whenever it reaches 100MB.
-   Better cookies handling ([#308](https://github.com/wazuh/wazuh-kibana-app/pull/308)):
    -   New field on the `.wazuh-version` index to store the last time the Kibana server was restarted.
    -   This is used to check if the cookies have consistency with the current server status.
    -   Now the app is clever and takes decisions depending on new consistency checks.
-   New design for the _Agents/Configuration_ tab ([#310](https://github.com/wazuh/wazuh-kibana-app/pull/310)):
    -   The style is the same as the _Manager/Configuration_ tab.
    -   Added two more sections: CIS-CAT and Commands ([#315](https://github.com/wazuh/wazuh-kibana-app/pull/315)).
    -   Added a new card that will appear when there's no group configuration at all ([#323](https://github.com/wazuh/wazuh-kibana-app/pull/323)).
-   Added _"group"_ column on the agents list in _Agents_ ([#312](https://github.com/wazuh/wazuh-kibana-app/pull/312)):
    -   If you click on the group, it will redirect the user to the specified group in _Manager/Groups_.
-   New option for the `config.yml` file, `ip.selector` ([#313](https://github.com/wazuh/wazuh-kibana-app/pull/313)):
    -   Define if the app will show or not the index pattern selector on the top navbar.
    -   This setting is set to `true` by default.
-   More CSS cleanup and reordering ([#315](https://github.com/wazuh/wazuh-kibana-app/pull/315)):
    -   New `typography.less` file.
    -   New `layout.less` file.
    -   Removed `cleaned.less` file.
    -   Reordering and cleaning of existing CSS files, including removal of unused classes, renaming, and more.
    -   The _Settings_ tab has been refactored to correct some visual errors with some card components.
    -   Small refactoring to some components from _Manager/Ruleset_ ([#323](https://github.com/wazuh/wazuh-kibana-app/pull/323)).
-   New design for the top navbar ([#326](https://github.com/wazuh/wazuh-kibana-app/pull/326)):
    -   Cleaned and refactored code
    -   Revamped design, smaller and with minor details to follow the rest of Wazuh app guidelines.
-   New design for the wz-chip component to follow the new Wazuh app guidelines ([#323](https://github.com/wazuh/wazuh-kibana-app/pull/323)).
-   Added more descriptive error messages when the user inserts bad credentials on the _Add new API_ form in the _Settings_ tab ([#331](https://github.com/wazuh/wazuh-kibana-app/pull/331)).
-   Added a new CSS class to truncate overflowing text on tables and metric ribbons ([#332](https://github.com/wazuh/wazuh-kibana-app/pull/332)).
-   Support for Elastic Stack v6.2.2/v6.2.3.

### Changed

-   Improved the initialization system ([#317](https://github.com/wazuh/wazuh-kibana-app/pull/317)):
    -   Now the app will re-create the index-pattern if the user deletes the currently used by the Wazuh app.
    -   The fieldset is now automatically refreshed if the app detects mismatches.
    -   Now every index-pattern is dynamically formatted (for example, to enable the URLs in the _Vulnerabilities_ tab).
    -   Some code refactoring for a better handling of possible use cases.
    -   And the best thing, it's no longer needed to insert the sample alert!
-   Improvements and changes to index-patterns ([#320](https://github.com/wazuh/wazuh-kibana-app/pull/320) & [#333](https://github.com/wazuh/wazuh-kibana-app/pull/333)):
    -   Added a new route, `/get-list`, to fetch the index pattern list.
    -   Removed and changed several functions for a proper management of index-patterns.
    -   Improved the compatibility with user-created index-patterns, known to have unpredictable IDs.
    -   Now the app properly redirects to `/blank-screen` if the length of the index patterns list is 0.
    -   Ignored custom index patterns with auto-generated ID on the initialization process.
        -   Now it uses the value set on the `config.yml` file.
    -   If the index pattern is no longer available, the cookie will be overwritten.
-   Improvements to the monitoring module ([#322](https://github.com/wazuh/wazuh-kibana-app/pull/322)):
    -   Minor refactoring to the whole module.
    -   Now the `wazuh-monitoring` index pattern is regenerated if it's missing.
    -   And the best thing, it's no longer needed to insert the monitoring template!
-   Now the app health check system only checks if the API and app have the same `major.minor` version ([#311](https://github.com/wazuh/wazuh-kibana-app/pull/311)):
    -   Previously, the API and app had to be on the same `major.minor.patch` version.
-   Adjusted space between title and value in some cards showing Manager or Agent configurations ([#315](https://github.com/wazuh/wazuh-kibana-app/pull/315)).
-   Changed red and green colours to more saturated ones, following Kibana style ([#315](https://github.com/wazuh/wazuh-kibana-app/pull/315)).

### Fixed

-   Fixed bug in Firefox browser who was not properly showing the tables with the scroll pagination functionality ([#314](https://github.com/wazuh/wazuh-kibana-app/pull/314)).
-   Fixed bug where visualizations weren't being destroyed due to ongoing renderization processes ([#316](https://github.com/wazuh/wazuh-kibana-app/pull/316)).
-   Fixed several UI bugs for a better consistency and usability ([#318](https://github.com/wazuh/wazuh-kibana-app/pull/318)).
-   Fixed an error where the initial index-pattern was not loaded properly the very first time you enter the app ([#328](https://github.com/wazuh/wazuh-kibana-app/pull/328)).
-   Fixed an error message that appeared whenever the app was not able to found the `wazuh-monitoring` index pattern ([#328](https://github.com/wazuh/wazuh-kibana-app/pull/328)).

## Wazuh v3.2.1 - Kibana v6.2.2 - Revision 386

### Added

-   New design for the _Manager/Groups_ tab ([#295](https://github.com/wazuh/wazuh-kibana-app/pull/295)).
-   New design for the _Manager/Configuration_ tab ([#297](https://github.com/wazuh/wazuh-kibana-app/pull/297)).
-   New design of agents statistics for the _Agents_ tab ([#299](https://github.com/wazuh/wazuh-kibana-app/pull/299)).
-   Added information ribbon into _Overview/Agent SCAP_ tabs ([#303](https://github.com/wazuh/wazuh-kibana-app/pull/303)).
-   Added information ribbon into _Overview/Agent VirusTotal_ tabs ([#306](https://github.com/wazuh/wazuh-kibana-app/pull/306)).
-   Added information ribbon into _Overview AWS_ tab ([#306](https://github.com/wazuh/wazuh-kibana-app/pull/306)).

### Changed

-   Refactoring of HTML and CSS code throughout the whole Wazuh app ([#294](https://github.com/wazuh/wazuh-kibana-app/pull/294), [#302](https://github.com/wazuh/wazuh-kibana-app/pull/302) & [#305](https://github.com/wazuh/wazuh-kibana-app/pull/305)):
    -   A big milestone for the project was finally achieved with this refactoring.
    -   We've removed the Bootstrap dependency from the `package.json` file.
    -   We've removed and merged many duplicated rules.
    -   We've removed HTML and `angular-md` overriding rules. Now we have more own-made classes to avoid undesired results on the UI.
    -   Also, this update brings tons of minor bugfixes related to weird HTML code.
-   Wazuh app visualizations reviewed ([#301](https://github.com/wazuh/wazuh-kibana-app/pull/301)):
    -   The number of used buckets has been limited since most of the table visualizations were surpassing acceptable limits.
    -   Some visualizations have been checked to see if they make complete sense on what they mean to show to the user.
-   Modified some app components for better follow-up of Kibana guidelines ([#290](https://github.com/wazuh/wazuh-kibana-app/pull/290) & [#297](https://github.com/wazuh/wazuh-kibana-app/pull/297)).
    -   Also, some elements were modified on the _Discover_ tab in order to correct some mismatches.

### Fixed

-   Adjusted information ribbon in _Agents/General_ for large OS names ([#290](https://github.com/wazuh/wazuh-kibana-app/pull/290) & [#294](https://github.com/wazuh/wazuh-kibana-app/pull/294)).
-   Fixed unsafe array access on the visualization directive when going directly into _Manager/Ruleset/Decoders_ ([#293](https://github.com/wazuh/wazuh-kibana-app/pull/293)).
-   Fixed a bug where navigating between agents in the _Agents_ tab was generating duplicated `agent.id` implicit filters ([#296](https://github.com/wazuh/wazuh-kibana-app/pull/296)).
-   Fixed a bug where navigating between different tabs from _Overview_ or _Agents_ while being on the _Discover_ sub-tab was causing data loss in metric watchers ([#298](https://github.com/wazuh/wazuh-kibana-app/pull/298)).
-   Fixed incorrect visualization of the rule level on _Manager/Ruleset/Rules_ when the rule level is zero (0) ([#298](https://github.com/wazuh/wazuh-kibana-app/pull/298)).

### Removed

-   Removed almost every `md-tooltip` component from the whole app ([#305](https://github.com/wazuh/wazuh-kibana-app/pull/305)).
-   Removed unused images from the `img` folder ([#305](https://github.com/wazuh/wazuh-kibana-app/pull/305)).

## Wazuh v3.2.1 - Kibana v6.2.2 - Revision 385

### Added

-   Support for Wazuh v3.2.1.
-   Brand-new first redesign for the app user interface ([#278](https://github.com/wazuh/wazuh-kibana-app/pull/278)):
    -   This is the very first iteration of a _work-in-progress_ UX redesign for the Wazuh app.
    -   The overall interface has been refreshed, removing some unnecessary colours and shadow effects.
    -   The metric visualizations have been replaced by an information ribbon under the filter search bar, reducing the amount of space they occupied.
        -   A new service was implemented for a proper handling of the metric visualizations watchers ([#280](https://github.com/wazuh/wazuh-kibana-app/pull/280)).
    -   The rest of the app visualizations now have a new, more detailed card design.
-   New shards and replicas settings to the `config.yml` file ([#277](https://github.com/wazuh/wazuh-kibana-app/pull/277)):
    -   Now you can apply custom values to the shards and replicas for the `.wazuh` and `.wazuh-version` indices.
    -   This feature only works before the installation process. If you modify these settings after installing the app, they won't be applied at all.

### Changed

-   Now clicking again on the _Groups_ tab on _Manager_ will properly reload the tab and redirect to the beginning ([#274](https://github.com/wazuh/wazuh-kibana-app/pull/274)).
-   Now the visualizations only use the `vis-id` attribute for loading them ([#275](https://github.com/wazuh/wazuh-kibana-app/pull/275)).
-   The colours from the toast messages have been replaced to follow the Elastic 6 guidelines ([#286](https://github.com/wazuh/wazuh-kibana-app/pull/286)).

### Fixed

-   Fixed wrong data flow on _Agents/General_ when coming from and going to the _Groups_ tab ([#273](https://github.com/wazuh/wazuh-kibana-app/pull/273)).
-   Fixed sorting on tables, now they use the sorting functionality provided by the Wazuh API ([#274](https://github.com/wazuh/wazuh-kibana-app/pull/274)).
-   Fixed column width issues on some tables ([#274](https://github.com/wazuh/wazuh-kibana-app/pull/274)).
-   Fixed bug in the _Agent configuration_ JSON viewer who didn't properly show the full group configuration ([#276](https://github.com/wazuh/wazuh-kibana-app/pull/276)).
-   Fixed excessive loading time from some Audit visualizations ([#278](https://github.com/wazuh/wazuh-kibana-app/pull/278)).
-   Fixed Play/Pause button in timepicker's auto-refresh ([#281](https://github.com/wazuh/wazuh-kibana-app/pull/281)).
-   Fixed unusual scenario on visualization directive where sometimes there was duplicated implicit filters when doing a search ([#283](https://github.com/wazuh/wazuh-kibana-app/pull/283)).
-   Fixed some _Overview Audit_ visualizations who were not working properly ([#285](https://github.com/wazuh/wazuh-kibana-app/pull/285)).

### Removed

-   Deleted the `id` attribute from all the app visualizations ([#275](https://github.com/wazuh/wazuh-kibana-app/pull/275)).

## Wazuh v3.2.0 - Kibana v6.2.2 - Revision 384

### Added

-   New directives for the Wazuh app: `wz-table`, `wz-table-header` and `wz-search-bar` ([#263](https://github.com/wazuh/wazuh-kibana-app/pull/263)):
    -   Maintainable and reusable components for a better-structured app.
    -   Several files have been changed, renamed and moved to new folders, following _best practices_.
    -   The progress bar is now within its proper directive ([#266](https://github.com/wazuh/wazuh-kibana-app/pull/266)).
    -   Minor typos and refactoring changes to the new directives.
-   Support for Elastic Stack v6.2.2.

### Changed

-   App buttons have been refactored. Unified CSS and HTML for buttons, providing the same structure for them ([#269](https://github.com/wazuh/wazuh-kibana-app/pull/269)).
-   The API list on Settings now shows the latest inserted API at the beginning of the list ([#261](https://github.com/wazuh/wazuh-kibana-app/pull/261)).
-   The check for the currently applied pattern has been improved, providing clever handling of Elasticsearch errors ([#271](https://github.com/wazuh/wazuh-kibana-app/pull/271)).
-   Now on _Settings_, when the Add or Edit API form is active, if you press the other button, it will make the previous one disappear, getting a clearer interface ([#9df1e31](https://github.com/wazuh/wazuh-kibana-app/commit/9df1e317903edf01c81eba068da6d20a8a1ea7c2)).

### Fixed

-   Fixed visualizations directive to properly load the _Manager/Ruleset_ visualizations ([#262](https://github.com/wazuh/wazuh-kibana-app/pull/262)).
-   Fixed a bug where the classic extensions were not affected by the settings of the `config.yml` file ([#266](https://github.com/wazuh/wazuh-kibana-app/pull/266)).
-   Fixed minor CSS bugs from the conversion to directives to some components ([#266](https://github.com/wazuh/wazuh-kibana-app/pull/266)).
-   Fixed bug in the tables directive when accessing a member it doesn't exist ([#266](https://github.com/wazuh/wazuh-kibana-app/pull/266)).
-   Fixed browser console log error when clicking the Wazuh logo on the app ([#6647fbc](https://github.com/wazuh/wazuh-kibana-app/commit/6647fbc051c2bf69df7df6e247b2b2f46963f194)).

### Removed

-   Removed the `kbn-dis` directive from _Manager/Ruleset_ ([#262](https://github.com/wazuh/wazuh-kibana-app/pull/262)).
-   Removed the `filters.js` and `kibana_fields_file.json` files ([#263](https://github.com/wazuh/wazuh-kibana-app/pull/263)).
-   Removed the `implicitFilters` service ([#270](https://github.com/wazuh/wazuh-kibana-app/pull/270)).
-   Removed visualizations loading status trace from controllers and visualization directive ([#270](https://github.com/wazuh/wazuh-kibana-app/pull/270)).

## Wazuh v3.2.0 - Kibana v6.2.1 - Revision 383

### Added

-   Support for Wazuh 3.2.0.
-   Compatibility with Kibana 6.1.0 to Kibana 6.2.1.
-   New tab for vulnerability detector alerts.

### Changed

-   The app now shows the index pattern selector only if the list length is greater than 1.
    -   If it's exactly 1 shows the index pattern without a selector.
-   Now the index pattern selector only shows the compatible ones.
    -   It's no longer possible to select the `wazuh-monitoring` index pattern.
-   Updated Bootstrap to 3.3.7.
-   Improved filter propagation between Discover and the visualizations.
-   Replaced the login route name from /login to /wlogin to avoid conflict with X-Pack own login route.

### Fixed

-   Several CSS bugfixes for better compatibility with Kibana 6.2.1.
-   Some variables changed for adapting new Wazuh API requests.
-   Better error handling for some Elastic-related messages.
-   Fixed browser console error from top-menu directive.
-   Removed undesired md-divider from Manager/Logs.
-   Adjusted the width of a column in Manager/Logs to avoid overflow issues with the text.
-   Fixed a wrong situation with the visualizations when we refresh the Manager/Rules tab.

### Removed

-   Removed the `travis.yml` file.

## Wazuh v3.1.0 - Kibana v6.1.3 - Revision 380

### Added

-   Support for Wazuh 3.1.0.
-   Compatibility with Kibana 6.1.3.
-   New error handler for better app errors reporting.
-   A new extension for Amazon Web Services alerts.
-   A new extension for VirusTotal alerts.
-   New agent configuration tab:
    -   Visualize the current group configuration for the currently selected agent on the app.
    -   Navigate through the different tabs to see which configuration is being used.
    -   Check the synchronization status for the configuration.
    -   View the current group of the agent and click on it to go to the Groups tab.
-   New initial health check for checking some app components.
-   New YAML config file:
    -   Define the initial index pattern.
    -   Define specific checks for the healthcheck.
    -   Define the default extensions when adding new APIs.
-   New index pattern selector dropdown on the top navbar.
    -   The app will reload applying the new index pattern.
-   Added new icons for some sections of the app.

### Changed

-   New visualizations loader, with much better performance.
-   Improved reindex process for the .wazuh index when upgrading from a 2.x-5.x version.
-   Adding 365 days expiring time to the cookies.
-   Change default behaviour for the config file. Now everything is commented with default values.
    -   You need to edit the file, remove the comment mark and apply the desired value.
-   Completely redesigned the manager configuration tab.
-   Completely redesigned the groups tab.
-   App tables have now unified CSS classes.

### Fixed

-   Play real-time button has been fixed.
-   Preventing duplicate APIs from feeding the wazuh-monitoring index.
-   Fixing the check manager connection button.
-   Fixing the extensions settings so they are preserved over time.
-   Much more error handling messages in all the tabs.
-   Fixed OS filters in agents list.
-   Fixed autocomplete lists in the agents, rules and decoders list so they properly scroll.
-   Many styles bugfixes for the different browsers.
-   Reviewed and fixed some visualizations not showing accurate information.

### Removed

-   Removed index pattern configuration from the `package.json` file.
-   Removed unnecessary dependencies from the `package.json` file.

## Wazuh v3.0.0 - Kibana v6.1.0 - Revision 371

### Added

-   You can configure the initial index-pattern used by the plugin in the initialPattern variable of the app's package.json.
-   Auto `.wazuh` reindex from Wazuh 2.x - Kibana 5.x to Wazuh 3.x - Kibana 6.x.
    -   The API credentials will be automatically migrated to the new installation.
-   Dynamically changed the index-pattern used by going to the Settings -> Pattern tab.
    -   Wazuh alerts compatibility auto detection.
-   New loader for visualizations.
-   Better performance: now the tabs use the same Discover tab, only changing the current filters.
-   New Groups tab.
    -   Now you can check your group configuration (search its agents and configuration files).
-   The Logs tab has been improved.
    -   You can sort by field and the view has been improved.
-   Achieved a clearer interface with implicit filters per tab showed as unremovable chips.

### Changed

-   Dynamically creating .kibana index if necessary.
-   Better integration with Kibana Discover.
-   Visualizations loaded at initialization time.
-   New sync system to wait for Elasticsearch JS.
-   Decoupling selected API and pattern from backend and moved to the client side.

## Wazuh v2.1.0 - Kibana v5.6.1 - Revision 345

### Added

-   Loading icon while Wazuh loads the visualizations.
-   Add/Delete/Restart agents.
-   OS agent filter

### Changed

-   Using genericReq when possible.

## Wazuh v2.0.1 - Kibana v5.5.1 - Revision 339

### Changed

-   New index in Elasticsearch to save Wazuh set up configuration
-   Short URL's is now supported
-   A native base path from kibana.yml is now supported

### Fixed

-   Search bar across panels now support parenthesis grouping
-   Several CSS fixes for IE browser<|MERGE_RESOLUTION|>--- conflicted
+++ resolved
@@ -2,19 +2,12 @@
 
 All notable changes to the Wazuh app project will be documented in this file.
 
-<<<<<<< HEAD
+
 ## Wazuh v3.8.2 - Kibana v6.6.0 / v6.6.1 / v6.6.2 / v6.7.0 - Revision 419
 
 ### Added
 
 - Support for Kibana v6.6.0 / v6.6.1 / v6.6.2 / v6.7.0
-=======
-## Wazuh v3.8.2 - Kibana v6.6.0 / v6.6.1 / v6.6.2 - Revision 419
-
-### Added
-
-- Support for Kibana v6.6.0 / v6.6.1 / v6.6.2
->>>>>>> c3628d55
 
 ### Fixed
 
