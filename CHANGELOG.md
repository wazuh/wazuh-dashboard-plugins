--- conflicted
+++ resolved
@@ -6,20 +6,18 @@
 
 ### Added
 
-<<<<<<< HEAD
 - Added Tools on wazuh menu with Dev Console and Logtest [#1434](https://github.com/wazuh/wazuh-kibana-app/pull/1434)
+- Add a message to restart cluster or manager after import a file in Rules, Decoders or CDB Lists [#3051](https://github.com/wazuh/wazuh-kibana-app/pull/3051)
+- Add `logtest` PUT example on API Console [#3061](https://github.com/wazuh/wazuh-kibana-app/pull/3061)
+
+### Fixed
+
+- Fixed missing `pending` status suggestion for agents [#3095](https://github.com/wazuh/wazuh-kibana-app/pull/3095)
 
 ## Wazuh v4.1.4 - Kibana 7.10.0 , 7.10.2 - Revision 4105
 
 - Adapt for Wazuh 4.1.4
-=======
-- Add a message to restart cluster or manager after import a file in Rules, Decoders or CDB Lists [#3051](https://github.com/wazuh/wazuh-kibana-app/pull/3051)
-- Add logtest PUT example on API Console [#3061](https://github.com/wazuh/wazuh-kibana-app/pull/3061)
-
-### Fixed
-
-- Fixed missing `pending` status suggestion for agents [#3095](https://github.com/wazuh/wazuh-kibana-app/pull/3095)
->>>>>>> 276bc265
+
 
 ## Wazuh v4.1.3 - Kibana 7.10.0 , 7.10.2 - Revision 4104
 
