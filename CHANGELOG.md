# Change Log

All notable changes to the Wazuh app project will be documented in this file.

## Wazuh v4.2.0 - Kibana 7.10.0 , 7.10.2 - Revision 4201

<<<<<<< HEAD
### Changed

- Channged ossec to wazuh in sample-data [#3121](https://github.com/wazuh/wazuh-kibana-app/pull/3121)
=======
### Added

- Added Tools on wazuh menu with Dev Console and Logtest [#1434](https://github.com/wazuh/wazuh-kibana-app/pull/1434)
- Added page size options in Security events, explore agents table [#2925](https://github.com/wazuh/wazuh-kibana-app/pull/2925)
- Add a message to restart cluster or manager after import a file in Rules, Decoders or CDB Lists [#3051](https://github.com/wazuh/wazuh-kibana-app/pull/3051)
- Add `logtest` PUT example on API Console [#3061](https://github.com/wazuh/wazuh-kibana-app/pull/3061)
- New buttom to check api again in health check [#3109](https://github.com/wazuh/wazuh-kibana-app/pull/3109)

### Changed

- Changed position of Top users on Integrity Monitoring Top 5 user. [#2892](https://github.com/wazuh/wazuh-kibana-app/pull/2892)

### Fixed

- Fixed missing `pending` status suggestion for agents [#3095](https://github.com/wazuh/wazuh-kibana-app/pull/3095)
- Index pattern setting not used for choosing from existing patterns [#3097](https://github.com/wazuh/wazuh-kibana-app/pull/3097)
- Fix space character missing on deployment command if UDP is configured [#3108](https://github.com/wazuh/wazuh-kibana-app/pull/3108)
- Flyout date filter also changes main date filter [#3114](https://github.com/wazuh/wazuh-kibana-app/pull/3114)
- Fixed name for "TCP sessions" visualization and average metric is now a sum [#3118](https://github.com/wazuh/wazuh-kibana-app/pull/3118)

## Wazuh v4.1.4 - Kibana 7.10.0 , 7.10.2 - Revision 4105

- Adapt for Wazuh 4.1.4


## Wazuh v4.1.4 - Kibana 7.10.0 , 7.10.2 - Revision 4105

- Adapt for Wazuh 4.1.4
>>>>>>> db78c0a4

## Wazuh v4.1.3 - Kibana 7.10.0 , 7.10.2 - Revision 4104

### Added

- Creation of index pattern after the default one is changes in Settings [#2985](https://github.com/wazuh/wazuh-kibana-app/pull/2985)
- Added node name of agent list and detail [#3039](https://github.com/wazuh/wazuh-kibana-app/pull/3039)
- Added loading view while the user is logging to prevent permissions prompts [#3041](https://github.com/wazuh/wazuh-kibana-app/pull/3041)
- Added custom message for each possible run_as setup [#3048](https://github.com/wazuh/wazuh-kibana-app/pull/3048)

### Changed 

- Change all dates labels to Kibana formatting time zone [#3047](https://github.com/wazuh/wazuh-kibana-app/pull/3047)
- Improve toast message when selecting a default API [#3049](https://github.com/wazuh/wazuh-kibana-app/pull/3049)
- Improve validation and prevention for caching bundles on the client-side [#3063](https://github.com/wazuh/wazuh-kibana-app/pull/3063) [#3091](https://github.com/wazuh/wazuh-kibana-app/pull/3091)

### Fixed

- Fixed unexpected behavior in Roles mapping [#3028](https://github.com/wazuh/wazuh-kibana-app/pull/3028)
- Fixed rule filter is no applied when you click on a rule id in another module.[#3057](https://github.com/wazuh/wazuh-kibana-app/pull/3057)
- Fixed bug changing master node configuration [#3062](https://github.com/wazuh/wazuh-kibana-app/pull/3062)
- Fixed wrong variable declaration for macOS agents [#3066](https://github.com/wazuh/wazuh-kibana-app/pull/3066)
- Fixed some errors in the Events table, action buttons style, and URLs disappeared [#3086](https://github.com/wazuh/wazuh-kibana-app/pull/3086)
- Fixed Rollback of invalid rule configuration file [#3084](https://github.com/wazuh/wazuh-kibana-app/pull/3084)

## Wazuh v4.1.2 - Kibana 7.10.0 , 7.10.2 - Revision 4103

- Add `run_as` setting to example host configuration in Add new API view [#3021](https://github.com/wazuh/wazuh-kibana-app/pull/3021)
- Refactor of some prompts [#3015](https://github.com/wazuh/wazuh-kibana-app/pull/3015)

### Fixed

- Fix SCA policy detail showing name and check results about another policy [#3007](https://github.com/wazuh/wazuh-kibana-app/pull/3007)
- Fixed that alerts table is empty when switching pinned agents [#3008](https://github.com/wazuh/wazuh-kibana-app/pull/3008)
- Creating a role mapping before the existing ones are loaded, the page bursts [#3013](https://github.com/wazuh/wazuh-kibana-app/pull/3013)
- Fix pagination in SCA checks table when expand some row [#3018](https://github.com/wazuh/wazuh-kibana-app/pull/3018)
- Fix manager is shown in suggestions in Agents section [#3025](https://github.com/wazuh/wazuh-kibana-app/pull/3025)
- Fix disabled loading on inventory when request fail [#3026](https://github.com/wazuh/wazuh-kibana-app/pull/3026)
- Fix restarting selected cluster instead of all of them [#3032](https://github.com/wazuh/wazuh-kibana-app/pull/3032)
- Fix pinned agents don't trigger a new filtered query [#3035](https://github.com/wazuh/wazuh-kibana-app/pull/3035)
- Overlay Wazuh menu when Kibana menu is opened or docked [#3038](https://github.com/wazuh/wazuh-kibana-app/pull/3038)
- Fix visualizations in PDF Reports with Dark mode [#2983](https://github.com/wazuh/wazuh-kibana-app/pull/2983)

## Wazuh v4.1.1 - Kibana 7.10.0 , 7.10.2 - Revision 4102

### Added

- Prompt to show the unsupported module for the selected agent [#2959](https://github.com/wazuh/wazuh-kibana-app/pull/2959)
- Added a X-Frame-Options header to the backend responses [#2977](https://github.com/wazuh/wazuh-kibana-app/pull/2977)

### Changed

- Added toast with refresh button when new fields are loaded [#2974](https://github.com/wazuh/wazuh-kibana-app/pull/2974)
- Migrated manager and cluster files endpoints and their corresponding RBAC [#2984](https://github.com/wazuh/wazuh-kibana-app/pull/2984)

### Fixed

- Fix login error when AWS Elasticsearch and ODFE is used [#2710](https://github.com/wazuh/wazuh-kibana-app/issues/2710)
- An error message is displayed when changing a group's configuration although the user has the right permissions [#2955](https://github.com/wazuh/wazuh-kibana-app/pull/2955)
- Fix Security events table is empty when switching the pinned agents [#2956](https://github.com/wazuh/wazuh-kibana-app/pull/2956)
- Fix disabled switch visual edit button when json content is empty [#2957](https://github.com/wazuh/wazuh-kibana-app/issues/2957)
- Fixed main and `More` menus for unsupported agents [#2959](https://github.com/wazuh/wazuh-kibana-app/pull/2959)
- Fixed forcing a non numeric filter value in a number type field [#2961](https://github.com/wazuh/wazuh-kibana-app/pull/2961)
- Fixed wrong number of alerts in Security Events [#2964](https://github.com/wazuh/wazuh-kibana-app/pull/2964)
- Fixed search with strange characters of agent in Management groups [#2970](https://github.com/wazuh/wazuh-kibana-app/pull/2970)
- Fix the statusCode error message [#2971](https://github.com/wazuh/wazuh-kibana-app/pull/2971)
- Fix the SCA policy stats didn't refresh [#2973](https://github.com/wazuh/wazuh-kibana-app/pull/2973)
- Fixed loading of AWS index fields even when no AWS alerts were found [#2974](https://github.com/wazuh/wazuh-kibana-app/pull/2974)
- Fix some date fields format in FIM and SCA modules [#2975](https://github.com/wazuh/wazuh-kibana-app/pull/2975)
- Fix a non-stop error in Manage agents when the user has no permissions [#2976](https://github.com/wazuh/wazuh-kibana-app/pull/2976)
- Can't edit empty rules and decoders files that already exist in the manager [#2978](https://github.com/wazuh/wazuh-kibana-app/pull/2978)
- Support for alerts index pattern with different ID and name [#2979](https://github.com/wazuh/wazuh-kibana-app/pull/2979)
- Fix the unpin agent in the selection modal [#2980](https://github.com/wazuh/wazuh-kibana-app/pull/2980)
- Fix properly logout of Wazuh API when logging out of the application (only for OpenDistro) [#2789](https://github.com/wazuh/wazuh-kibana-app/issues/2789)
- Fixed missing `&&` from macOS agent deployment command [#2989](https://github.com/wazuh/wazuh-kibana-app/issues/2989)
- Fix prompt permissions on Framework of Mitre and Inventory of Integrity monitoring. [#2967](https://github.com/wazuh/wazuh-kibana-app/issues/2967)
- Fix properly logout of Wazuh API when logging out of the application support x-pack [#2789](https://github.com/wazuh/wazuh-kibana-app/issues/2789)

## Wazuh v4.1.0 - Kibana 7.10.0 , 7.10.2 - Revision 4101

### Added

- Check the max buckets by default in healthcheck and increase them [#2901](https://github.com/wazuh/wazuh-kibana-app/pull/2901)
- Added a prompt wraning in role mapping if run_as is false or he is not allowed to use it by API [#2876](https://github.com/wazuh/wazuh-kibana-app/pull/2876)

### Changed

- Support new fields of Windows Registry at FIM inventory panel [#2679](https://github.com/wazuh/wazuh-kibana-app/issues/2679)
- Added on FIM Inventory Windows Registry registry_key and registry_value items from syscheck [#2908](https://github.com/wazuh/wazuh-kibana-app/issues/2908)
- Uncheck agents after an action in agents groups management [#2907](https://github.com/wazuh/wazuh-kibana-app/pull/2907)
- Unsave rule files when edit or create a rule with invalid content [#2944](https://github.com/wazuh/wazuh-kibana-app/pull/2944)
- Added vulnerabilities module for macos agents [#2969](https://github.com/wazuh/wazuh-kibana-app/pull/2969)

### Fixed

- Fix server error Invalid token specified: Cannot read property 'replace' of undefined [#2899](https://github.com/wazuh/wazuh-kibana-app/issues/2899)
- Fix show empty files rules and decoders: [#2923](https://github.com/wazuh/wazuh-kibana-app/issues/2923)
- Fixed wrong hover texts in CDB lists actions [#2929](https://github.com/wazuh/wazuh-kibana-app/pull/2929)
- Fixed access to forbidden agents information when exporting agents listt [2918](https://github.com/wazuh/wazuh-kibana-app/pull/2918)
- Fix the decoder detail view is not displayed [#2888](https://github.com/wazuh/wazuh-kibana-app/issues/2888)
- Fix the complex search using the Wazuh API query filter in search bars [#2930](https://github.com/wazuh/wazuh-kibana-app/issues/2930)
- Fixed validation to check userPermissions are not ready yet [#2931](https://github.com/wazuh/wazuh-kibana-app/issues/2931)
- Fixed clear visualizations manager list when switching tabs. Fixes PDF reports filters [#2932](https://github.com/wazuh/wazuh-kibana-app/pull/2932)
- Fix Strange box shadow in Export popup panel in Managment > Groups [#2886](https://github.com/wazuh/wazuh-kibana-app/issues/2886)
- Fixed wrong command on alert when data folder does not exist [#2938](https://github.com/wazuh/wazuh-kibana-app/pull/2938)
- Fix agents table OS field sorting: Changes agents table field `os_name` to `os.name,os.version` to make it sortable. [#2939](https://github.com/wazuh/wazuh-kibana-app/pull/2939)
- Fixed diff parsed datetime between agent detail and agents table [#2940](https://github.com/wazuh/wazuh-kibana-app/pull/2940)
- Allow access to Agents section with agent:group action permission [#2933](https://github.com/wazuh/wazuh-kibana-app/issues/2933)
- Fixed filters does not work on modals with search bar [#2935](https://github.com/wazuh/wazuh-kibana-app/pull/2935)
- Fix wrong package name in deploy new agent [#2942](https://github.com/wazuh/wazuh-kibana-app/issues/2942)
- Fixed number agents not show on pie onMouseEvent [#2890](https://github.com/wazuh/wazuh-kibana-app/issues/2890)
- Fixed off Kibana Query Language in search bar of Controls/Inventory modules. [#2945](https://github.com/wazuh/wazuh-kibana-app/pull/2945)
- Fixed number of agents do not show on the pie chart tooltip in agents preview [#2890](https://github.com/wazuh/wazuh-kibana-app/issues/2890)

## Wazuh v4.0.4 - Kibana 7.10.0 , 7.10.2 - Revision 4017

### Added
- Adapt the app to the new Kibana platform [#2475](https://github.com/wazuh/wazuh-kibana-app/issues/2475)
- Wazuh data directory moved from `optimize` to `data` Kibana directory [#2591](https://github.com/wazuh/wazuh-kibana-app/issues/2591)
- Show the wui_rules belong to wazuh-wui API user [#2702](https://github.com/wazuh/wazuh-kibana-app/issues/2702)

### Fixed

- Fixed Wazuh menu and agent menu for Solaris agents [#2773](https://github.com/wazuh/wazuh-kibana-app/issues/2773) [#2725](https://github.com/wazuh/wazuh-kibana-app/issues/2725)
- Fixed wrong shards and replicas for statistics indices and also fixed wrong prefix for monitoring indices [#2732](https://github.com/wazuh/wazuh-kibana-app/issues/2732)
- Report's creation dates set to 1970-01-01T00:00:00.000Z [#2772](https://github.com/wazuh/wazuh-kibana-app/issues/2772)
- Fixed bug for missing commands in ubuntu/debian and centos [#2786](https://github.com/wazuh/wazuh-kibana-app/issues/2786)
- Fixed bug that show an hour before in /security-events/dashboard [#2785](https://github.com/wazuh/wazuh-kibana-app/issues/2785) 
- Fixed permissions to access agents [#2838](https://github.com/wazuh/wazuh-kibana-app/issues/2838)
- Fix searching in groups [#2825](https://github.com/wazuh/wazuh-kibana-app/issues/2825)
- Fix the pagination in SCA ckecks table [#2815](https://github.com/wazuh/wazuh-kibana-app/issues/2815)
- Fix the SCA table with a wrong behaviour using the refresh button [#2854](https://github.com/wazuh/wazuh-kibana-app/issues/2854)
- Fix sca permissions for agents views and dashboards [#2862](https://github.com/wazuh/wazuh-kibana-app/issues/2862)
- Solaris should not show vulnerabilities module [#2829](https://github.com/wazuh/wazuh-kibana-app/issues/2829)
- Fix the settings of statistics indices creation [#2858](https://github.com/wazuh/wazuh-kibana-app/issues/2858)
- Update agents' info in Management Status after changing cluster node selected [#2828](https://github.com/wazuh/wazuh-kibana-app/issues/2828)
- Fix error when applying filter in rules from events [#2877](https://github.com/wazuh/wazuh-kibana-app/issues/2877)

### Changed

- Replaced `wazuh` Wazuh API user by `wazuh-wui` in the default configuration [#2852](https://github.com/wazuh/wazuh-kibana-app/issues/2852)
- Add agent id to the reports name in Agent Inventory and Modules [#2817](https://github.com/wazuh/wazuh-kibana-app/issues/2817)

### Adapt for Kibana 7.10.0

- Fixed filter pinned crash returning from agents [#2864](https://github.com/wazuh/wazuh-kibana-app/issues/2864)
- Fixed style in sca and regulatory compliance tables and in wz menu [#2861](https://github.com/wazuh/wazuh-kibana-app/issues/2861)
- Fix body-payload of Sample Alerts POST endpoint [#2857](https://github.com/wazuh/wazuh-kibana-app/issues/2857)
- Fixed bug in the table on Agents->Table-> Actions->Config icon [#2853](https://github.com/wazuh/wazuh-kibana-app/issues/2853)
- Fixed tooltip in the icon of view decoder file [#2850](https://github.com/wazuh/wazuh-kibana-app/issues/2850)
- Fixed bug with agent filter when it is pinned [#2846](https://github.com/wazuh/wazuh-kibana-app/issues/2846)
- Fix discovery navigation [#2845](https://github.com/wazuh/wazuh-kibana-app/issues/2845)
- Search file editor gone [#2843](https://github.com/wazuh/wazuh-kibana-app/issues/2843)
- Fix Agent Search Bar - Regex Query Interpreter [#2834](https://github.com/wazuh/wazuh-kibana-app/issues/2834)
- Fixed accordion style breaking [#2833](https://github.com/wazuh/wazuh-kibana-app/issues/2833)
- Fix metrics are not updated after a bad request in search input [#2830](https://github.com/wazuh/wazuh-kibana-app/issues/2830)
- Fix mitre framework tab crash [#2821](https://github.com/wazuh/wazuh-kibana-app/issues/2821)
- Changed ping request to default request. Added delay and while to che… [#2820](https://github.com/wazuh/wazuh-kibana-app/issues/2820)
- Removed kibana alert for security [#2806](https://github.com/wazuh/wazuh-kibana-app/issues/2806)

## Wazuh v4.0.4 - Kibana v7.9.1, v7.9.3 - Revision 4016

### Added

- Modified agent registration adding groups and architecture [#2666](https://github.com/wazuh/wazuh-kibana-app/issues/2666) [#2652](https://github.com/wazuh/wazuh-kibana-app/issues/2652)
- Each user can only view their own reports [#2686](https://github.com/wazuh/wazuh-kibana-app/issues/2686)

### Fixed

- Create index pattern even if there aren´t available indices [#2620](https://github.com/wazuh/wazuh-kibana-app/issues/2620)
- Top bar overlayed over expanded visualizations [#2667](https://github.com/wazuh/wazuh-kibana-app/issues/2667)
- Empty inventory data in Solaris agents [#2680](https://github.com/wazuh/wazuh-kibana-app/pull/2680)
- Wrong parameters in the dev-tools autocomplete section [#2675](https://github.com/wazuh/wazuh-kibana-app/issues/2675)
- Wrong permissions on edit CDB list [#2665](https://github.com/wazuh/wazuh-kibana-app/pull/2665)
- fix(frontend): add the metafields when refreshing the index pattern [#2681](https://github.com/wazuh/wazuh-kibana-app/pull/2681)
- Error toast is showing about Elasticsearch users for environments without security [#2713](https://github.com/wazuh/wazuh-kibana-app/issues/2713)
- Error about Handler.error in Role Mapping fixed [#2702](https://github.com/wazuh/wazuh-kibana-app/issues/2702)
- Fixed message in reserved users actions [#2702](https://github.com/wazuh/wazuh-kibana-app/issues/2702)
- Error 500 on Export formatted CDB list [#2692](https://github.com/wazuh/wazuh-kibana-app/pull/2692)
- Wui rules label should have only one tooltip [#2723](https://github.com/wazuh/wazuh-kibana-app/issues/2723)
- Move upper the Wazuh item in the Kibana menu and default index pattern [#2867](https://github.com/wazuh/wazuh-kibana-app/pull/2867)


## Wazuh v4.0.4 - Kibana v7.9.1, v7.9.3 - Revision 4015

### Added

- Support for Wazuh v4.0.4

## Wazuh v4.0.3 - Kibana v7.9.1, v7.9.2, v7.9.3 - Revision 4014

### Added

- Improved management of index-pattern fields [#2630](https://github.com/wazuh/wazuh-kibana-app/issues/2630)

### Fixed

- fix(fronted): fixed the check of API and APP version in health check [#2655](https://github.com/wazuh/wazuh-kibana-app/pull/2655)
- Replace user by username key in the monitoring logic [#2654](https://github.com/wazuh/wazuh-kibana-app/pull/2654)
- Security alerts and reporting issues when using private tenants [#2639](https://github.com/wazuh/wazuh-kibana-app/issues/2639)
- Manager restart in rule editor does not work with Wazuh cluster enabled [#2640](https://github.com/wazuh/wazuh-kibana-app/issues/2640)
- fix(frontend): Empty inventory data in Solaris agents [#2680](https://github.com/wazuh/wazuh-kibana-app/pull/2680)

## Wazuh v4.0.3 - Kibana v7.9.1, v7.9.2, v7.9.3 - Revision 4013

### Added

- Support for Wazuh v4.0.3.

## Wazuh v4.0.2 - Kibana v7.9.1, v7.9.3 - Revision 4012

### Added

- Sample data indices name should take index pattern in use [#2593](https://github.com/wazuh/wazuh-kibana-app/issues/2593) 
- Added start option to macos Agents [#2653](https://github.com/wazuh/wazuh-kibana-app/pull/2653)

### Changed

- Statistics settings do not allow to configure primary shards and replicas [#2627](https://github.com/wazuh/wazuh-kibana-app/issues/2627)

## Wazuh v4.0.2 - Kibana v7.9.1, v7.9.3 - Revision 4011

### Added

- Support for Wazuh v4.0.2.

### Fixed

- The index pattern title is overwritten with its id after refreshing its fields [#2577](https://github.com/wazuh/wazuh-kibana-app/issues/2577)
- [RBAC] Issues detected when using RBAC [#2579](https://github.com/wazuh/wazuh-kibana-app/issues/2579)

## Wazuh v4.0.1 - Kibana v7.9.1, v7.9.3 - Revision 4010

### Changed

- Alerts summary table for PDF reports on all modules [#2632](https://github.com/wazuh/wazuh-kibana-app/issues/2632)
- [4.0-7.9] Run as with no wazuh-wui API user [#2576](https://github.com/wazuh/wazuh-kibana-app/issues/2576)
- Deploy a new agent interface as default interface [#2564](https://github.com/wazuh/wazuh-kibana-app/issues/2564)
- Problem in the visualization of new reserved resources of the Wazuh API [#2643](https://github.com/wazuh/wazuh-kibana-app/issues/2643)

### Fixed

- Restore the tables in the agents' reports [#2628](https://github.com/wazuh/wazuh-kibana-app/issues/2628)
- [RBAC] Issues detected when using RBAC [#2579](https://github.com/wazuh/wazuh-kibana-app/issues/2579)
- Changes done via a worker's API are overwritten [#2626](https://github.com/wazuh/wazuh-kibana-app/issues/2626)

### Fixed

- [BUGFIX] Default user field for current platform [#2633](https://github.com/wazuh/wazuh-kibana-app/pull/2633)

## Wazuh v4.0.1 - Kibana v7.9.1, v7.9.3 - Revision 4009

### Changed

- Hide empty columns of the processes table of the MacOS agents [#2570](https://github.com/wazuh/wazuh-kibana-app/pull/2570)
- Missing step in "Deploy a new agent" view [#2623](https://github.com/wazuh/wazuh-kibana-app/issues/2623)
- Implement wazuh users' CRUD [#2598](https://github.com/wazuh/wazuh-kibana-app/pull/2598)

### Fixed

- Inconsistent data in sample data alerts [#2618](https://github.com/wazuh/wazuh-kibana-app/pull/2618)

## Wazuh v4.0.1 - Kibana v7.9.1, v7.9.3 - Revision 4008

### Fixed

- Icons not align to the right in Modules > Events [#2607](https://github.com/wazuh/wazuh-kibana-app/pull/2607)
- Statistics visualizations do not show data [#2602](https://github.com/wazuh/wazuh-kibana-app/pull/2602)
- Error on loading css files [#2599](https://github.com/wazuh/wazuh-kibana-app/pull/2599)
- Fixed search filter in search bar in Module/SCA wasn't working [#2601](https://github.com/wazuh/wazuh-kibana-app/pull/2601)

## Wazuh v4.0.0 - Kibana v7.9.1, v7.9.2, v7.9.3 - Revision 4007

### Fixed

- updated macOS package URL [#2596](https://github.com/wazuh/wazuh-kibana-app/pull/2596)
- Revert "[4.0-7.9] [BUGFIX] Removed unnecessary function call" [#2597](https://github.com/wazuh/wazuh-kibana-app/pull/2597)

## Wazuh v4.0.0 - Kibana v7.9.1, v7.9.2, v7.9.3 - Revision 4006

### Fixed

- Undefined field in event view [#2588](https://github.com/wazuh/wazuh-kibana-app/issues/2588)
- Several calls to the same stats request (esAlerts) [#2586](https://github.com/wazuh/wazuh-kibana-app/issues/2586)
- The filter options popup doesn't open on click once the filter is pinned [#2581](https://github.com/wazuh/wazuh-kibana-app/issues/2581)
- The formatedFields are missing from the index-pattern of wazuh-alerts-* [#2574](https://github.com/wazuh/wazuh-kibana-app/issues/2574)


## Wazuh v4.0.0 - Kibana v7.9.3 - Revision 4005

### Added

- Support for Kibana v7.9.3

## Wazuh v4.0.0 - Kibana v7.9.1, v7.9.2 - Revision 4002

### Added

- Support for Wazuh v4.0.0.
- Support for Kibana v7.9.1 and 7.9.2.
- Support for Open Distro 1.10.1.
- Added a RBAC security layer integrated with Open Distro and X-Pack.
- Added remoted and analysisd statistics.
- Expand supported deployment variables.
- Added new configuration view settings for GCP integration.
- Added logic to change the `metafields` configuration of Kibana [#2524](https://github.com/wazuh/wazuh-kibana-app/issues/2524)

### Changed

- Migrated the default index-pattern to `wazuh-alerts-*`.
- Removed the `known-fields` functionality.
- Security Events dashboard redesinged.
- Redesigned the app settings configuration with categories.
- Moved the wazuh-registry file to Kibana optimize folder.

### Fixed

- Format options in `wazuh-alerts` index-pattern are not overwritten now.
- Prevent blank page in detaill agent view.
- Navigable agents name in Events.
- Index pattern is not being refreshed.
- Reporting fails when agent is pinned and compliance controls are visited.
- Reload rule detail doesn't work properly with the related rules.
- Fix search bar filter in Manage agent of group [#2541](https://github.com/wazuh/wazuh-kibana-app/pull/2541)

## Wazuh v3.13.2 - Kibana v7.9.1 - Revision 887

### Added

- Support for Wazuh v3.13.2

## Wazuh v3.13.2 - Kibana v7.8.0 - Revision 887
### Added

- Support for Wazuh v3.13.2

## Wazuh v3.13.1 - Kibana v7.9.1 - Revision 886

### Added

- Support for Kibana v7.9.1

## Wazuh v3.13.1 - Kibana v7.9.0 - Revision 885

### Added

- Support for Kibana v7.9.0


## Wazuh v3.13.1 - Kibana v7.8.1 - Revision 884

### Added

- Support for Kibana v7.8.1


## Wazuh v3.13.1 - Kibana v7.8.0 - Revision 883

### Added

- Support for Wazuh v3.13.1


## Wazuh v3.13.0 - Kibana v7.8.0 - Revision 881

### Added

- Support for Kibana v7.8.0


## Wazuh v3.13.0 - Kibana v7.7.0, v7.7.1 - Revision 880

### Added

- Support for Wazuh v3.13.0
- Support for Kibana v7.7.1
- Support for Open Distro 1.8
- New navigation experience with a global menu [#1965](https://github.com/wazuh/wazuh-kibana-app/issues/1965)
- Added a Breadcrumb in Kibana top nav [#2161](https://github.com/wazuh/wazuh-kibana-app/issues/2161)
- Added a new Agents Summary Screen [#1963](https://github.com/wazuh/wazuh-kibana-app/issues/1963)
- Added a new feature to add sample data to dashboards [#2115](https://github.com/wazuh/wazuh-kibana-app/issues/2115)
- Added MITRE integration [#1877](https://github.com/wazuh/wazuh-kibana-app/issues/1877)
- Added Google Cloud Platform integration [#1873](https://github.com/wazuh/wazuh-kibana-app/issues/1873)
- Added TSC integration [#2204](https://github.com/wazuh/wazuh-kibana-app/pull/2204)
- Added a new Integrity monitoring state view for agent [#2153](https://github.com/wazuh/wazuh-kibana-app/issues/2153)
- Added a new Integrity monitoring files detail view [#2156](https://github.com/wazuh/wazuh-kibana-app/issues/2156)
- Added a new component to explore Compliance requirements [#2156](https://github.com/wazuh/wazuh-kibana-app/issues/2261)

### Changed

- Code migration to React.js
- Global review of styles
- Unified Overview and Agent dashboards into new Modules [#2110](https://github.com/wazuh/wazuh-kibana-app/issues/2110)
- Changed Vulnerabilities dashboard visualizations [#2262](https://github.com/wazuh/wazuh-kibana-app/issues/2262)

### Fixed

- Open Distro tenants have been fixed and are functional now [#1890](https://github.com/wazuh/wazuh-kibana-app/issues/1890).
- Improved navigation performance [#2200](https://github.com/wazuh/wazuh-kibana-app/issues/2200).
- Avoid creating the wazuh-monitoring index pattern if it is disabled [#2100](https://github.com/wazuh/wazuh-kibana-app/issues/2100)
- SCA checks without compliance field can't be expanded [#2264](https://github.com/wazuh/wazuh-kibana-app/issues/2264)


## Wazuh v3.12.3 - Kibana v7.7.1 - Revision 876

### Added

- Support for Kibana v7.7.1


## Wazuh v3.12.3 - Kibana v7.7.0 - Revision 875

### Added

- Support for Kibana v7.7.0


## Wazuh v3.12.3 - Kibana v6.8.8, v7.6.1, v7.6.2 - Revision 874

### Added

- Support for Wazuh v3.12.3


## Wazuh v3.12.2 - Kibana v6.8.8, v7.6.1, v7.6.2 - Revision 873

### Added

- Support for Wazuh v3.12.2


## Wazuh v3.12.1 - Kibana v6.8.8, v7.6.1, v7.6.2 - Revision 872

### Added

- Support Wazuh 3.12.1
- Added new FIM settings on configuration on demand. [#2147](https://github.com/wazuh/wazuh-kibana-app/issues/2147)

### Changed

- Updated agent's variable names in deployment guides. [#2169](https://github.com/wazuh/wazuh-kibana-app/pull/2169)

### Fixed

- Pagination is now shown in table-type visualizations. [#2180](https://github.com/wazuh/wazuh-kibana-app/issues/2180)


## Wazuh v3.12.0 - Kibana v6.8.8, v7.6.2 - Revision 871

### Added

- Support for Kibana v6.8.8 and v7.6.2

## Wazuh v3.12.0 - Kibana v6.8.7, v7.4.2, v7.6.1 - Revision 870

### Added

- Support for Wazuh v3.12.0
- Added a new setting to hide manager alerts from dashboards. [#2102](https://github.com/wazuh/wazuh-kibana-app/pull/2102)
- Added a new setting to be able to change API from the top menu. [#2143](https://github.com/wazuh/wazuh-kibana-app/issues/2143)
- Added a new setting to enable/disable the known fields health check [#2037](https://github.com/wazuh/wazuh-kibana-app/pull/2037)
- Added suport for PCI 11.2.1 and 11.2.3 rules. [#2062](https://github.com/wazuh/wazuh-kibana-app/pull/2062)

### Changed

- Restructuring of the optimize/wazuh directory. Now the Wazuh configuration file (wazuh.yml) is placed on /usr/share/kibana/optimize/wazuh/config. [#2116](https://github.com/wazuh/wazuh-kibana-app/pull/2116)
- Improve performance of Dasboards reports generation. [1802344](https://github.com/wazuh/wazuh-kibana-app/commit/18023447c6279d385df84d7f4a5663ed2167fdb5)

### Fixed

- Discover time range selector is now displayed on the Cluster section. [08901df](https://github.com/wazuh/wazuh-kibana-app/commit/08901dfcbe509f17e4fab26877c8b7dae8a66bff)
- Added the win_auth_failure rule group to Authentication failure metrics. [#2099](https://github.com/wazuh/wazuh-kibana-app/pull/2099)
- Negative values in Syscheck attributes now have their correct value in reports. [7c3e84e](https://github.com/wazuh/wazuh-kibana-app/commit/7c3e84ec8f00760b4f650cfc00a885d868123f99)


## Wazuh v3.11.4 - Kibana v7.6.1 - Revision 858

### Added

- Support for Kibana v7.6.1


## Wazuh v3.11.4 - Kibana v6.8.6, v7.4.2, v7.6.0 - Revision 857

### Added

- Support for Wazuh v3.11.4


## Wazuh v3.11.3 - Kibana v7.6.0 - Revision 856

### Added

- Support for Kibana v7.6.0


## Wazuh v3.11.3 - Kibana v7.4.2 - Revision 855

### Added

- Support for Kibana v7.4.2

## Wazuh v3.11.3 - Kibana v7.5.2 - Revision 854

### Added

- Support for Wazuh v3.11.3

### Fixed

- Windows Updates table is now displayed in the Inventory Data report [#2028](https://github.com/wazuh/wazuh-kibana-app/pull/2028)


## Wazuh v3.11.2 - Kibana v7.5.2 - Revision 853

### Added

- Support for Kibana v7.5.2


## Wazuh v3.11.2 - Kibana v6.8.6, v7.3.2, v7.5.1 - Revision 852

### Added

- Support for Wazuh v3.11.2

### Changed

- Increased list filesize limit for the CDB-list [#1993](https://github.com/wazuh/wazuh-kibana-app/pull/1993)

### Fixed

- The xml validator now correctly handles the `--` string within comments [#1980](https://github.com/wazuh/wazuh-kibana-app/pull/1980)
- The AWS map visualization wasn't been loaded until the user interacts with it [dd31bd7](https://github.com/wazuh/wazuh-kibana-app/commit/dd31bd7a155354bc50fe0af22fca878607c8936a)


## Wazuh v3.11.1 - Kibana v6.8.6, v7.3.2, v7.5.1 - Revision 581

### Added
- Support for Wazuh v3.11.1.


## Wazuh v3.11.0 - Kibana v6.8.6, v7.3.2, v7.5.1 - Revision 580

### Added

- Support for Wazuh v3.11.0.
- Support for Kibana v7.5.1.
- The API credentials configuration has been moved from the .wazuh index to a wazuh.yml configuration file. Now the configuration of the API hosts is done from the file and not from the application. [#1465](https://github.com/wazuh/wazuh-kibana-app/issues/1465) [#1771](https://github.com/wazuh/wazuh-kibana-app/issues/1771).
- Upload ruleset files using a "drag and drop" component [#1770](https://github.com/wazuh/wazuh-kibana-app/issues/1770)
- Add logs for the reporting module [#1622](https://github.com/wazuh/wazuh-kibana-app/issues/1622).
- Extended the "Add new agent" guide [#1767](https://github.com/wazuh/wazuh-kibana-app/issues/1767).
- Add new table for windows hotfixes [#1932](https://github.com/wazuh/wazuh-kibana-app/pull/1932)

### Changed

- Removed Discover from top menu [#1699](https://github.com/wazuh/wazuh-kibana-app/issues/1699).
- Hide index pattern selector in case that only one exists [#1799](https://github.com/wazuh/wazuh-kibana-app/issues/1799).
- Remove visualizations legend [#1936](https://github.com/wazuh/wazuh-kibana-app/pull/1936)
- Normalize the field whodata in the group reporting [#1921](https://github.com/wazuh/wazuh-kibana-app/pull/1921)
- A message in the configuration view is ambiguous [#1870](https://github.com/wazuh/wazuh-kibana-app/issues/1870)
- Refactor syscheck table [#1941](https://github.com/wazuh/wazuh-kibana-app/pull/1941)

### Fixed

- Empty files now throws an error [#1806](https://github.com/wazuh/wazuh-kibana-app/issues/1806).
- Arguments for wazuh api requests are now validated [#1815](https://github.com/wazuh/wazuh-kibana-app/issues/1815).
- Fixed the way to check admin mode [#1838](https://github.com/wazuh/wazuh-kibana-app/issues/1838).
- Fixed error exporting as CSV the files into a group [#1833](https://github.com/wazuh/wazuh-kibana-app/issues/1833).
- Fixed XML validator false error for `<` [1882](https://github.com/wazuh/wazuh-kibana-app/issues/1882)
- Fixed "New file" editor doesn't allow saving twice [#1896](https://github.com/wazuh/wazuh-kibana-app/issues/1896)
- Fixed decoders files [#1929](https://github.com/wazuh/wazuh-kibana-app/pull/1929)
- Fixed registration guide [#1926](https://github.com/wazuh/wazuh-kibana-app/pull/1926)
- Fixed infinite load on Ciscat views [#1920](https://github.com/wazuh/wazuh-kibana-app/pull/1920), [#1916](https://github.com/wazuh/wazuh-kibana-app/pull/1916)
- Fixed missing fields in the Visualizations [#1913](https://github.com/wazuh/wazuh-kibana-app/pull/1913)
- Fixed Amazon S3 status is wrong in configuration section [#1864](https://github.com/wazuh/wazuh-kibana-app/issues/1864)
- Fixed hidden overflow in the fim configuration [#1887](https://github.com/wazuh/wazuh-kibana-app/pull/1887)
- Fixed Logo source fail after adding server.basePath [#1871](https://github.com/wazuh/wazuh-kibana-app/issues/1871)
- Fixed the documentation broken links [#1853](https://github.com/wazuh/wazuh-kibana-app/pull/1853)

## Wazuh v3.10.2 - Kibana v7.5.1 - Revision 556

### Added

- Support for Kibana v7.5.1


## Wazuh v3.10.2 - Kibana v7.5.0 - Revision 555

### Added

- Support for Kibana v7.5.0


## Wazuh v3.10.2 - Kibana v7.4.2 - Revision 549

### Added

- Support for Kibana v7.4.2


## Wazuh v3.10.2 - Kibana v7.4.1 - Revision 548

### Added

- Support for Kibana v7.4.1


## Wazuh v3.10.2 - Kibana v7.4.0 - Revision 547

### Added

- Support for Kibana v7.4.0
- Support for Wazuh v3.10.2.


## Wazuh v3.10.2 - Kibana v7.3.2 - Revision 546

### Added

- Support for Wazuh v3.10.2.


## Wazuh v3.10.1 - Kibana v7.3.2 - Revision 545

### Added

- Support for Wazuh v3.10.1.


## Wazuh v3.10.0 - Kibana v7.3.2 - Revision 543

### Added

- Support for Wazuh v3.10.0.
- Added an interactive guide for registering agents, things are now easier for the user, guiding it through the steps needed ending in a _copy & paste_ snippet for deploying his agent [#1468](https://github.com/wazuh/wazuh-kibana-app/issues/1468).
- Added new dashboards for the recently added regulatory compliance groups into the Wazuh core. They are HIPAA and NIST-800-53 [#1468](https://github.com/wazuh/wazuh-kibana-app/issues/1448), [#1638]( https://github.com/wazuh/wazuh-kibana-app/issues/1638).
- Make the app work under a custom Kibana space [#1234](https://github.com/wazuh/wazuh-kibana-app/issues/1234), [#1450](https://github.com/wazuh/wazuh-kibana-app/issues/1450).
- Added the ability to manage the app as a native plugin when using Kibana spaces, now you can safely hide/show the app depending on the selected space [#1601](https://github.com/wazuh/wazuh-kibana-app/issues/1601).
- Adapt the app the for Kibana dark mode [#1562](https://github.com/wazuh/wazuh-kibana-app/issues/1562).
- Added an alerts summary in _Overview > FIM_ panel [#1527](https://github.com/wazuh/wazuh-kibana-app/issues/1527).
- Export all the information of a Wazuh group and its related agents in a PDF document [#1341](https://github.com/wazuh/wazuh-kibana-app/issues/1341).
- Export the configuration of a certain agent as a PDF document. Supports granularity for exporting just certain sections of the configuration [#1340](https://github.com/wazuh/wazuh-kibana-app/issues/1340).


### Changed

- Reduced _Agents preview_ load time using the new API endpoint `/summary/agents` [#1687](https://github.com/wazuh/wazuh-kibana-app/pull/1687).
- Replaced most of the _md-nav-bar_ Angular.js components with React components using EUI [#1705](https://github.com/wazuh/wazuh-kibana-app/pull/1705).
- Replaced the requirements slider component with a new styled component [#1708](https://github.com/wazuh/wazuh-kibana-app/pull/1708).
- Soft deprecated the _.wazuh-version_ internal index, now the app dumps its content if applicable to a registry file, then the app removes that index. Further versions will hard deprecate this index [#1467](https://github.com/wazuh/wazuh-kibana-app/issues/1467). 
- Visualizations now don't fetch the documents _source_, also, they now use _size: 0_ for fetching [#1663](https://github.com/wazuh/wazuh-kibana-app/issues/1663).
- The app menu is now fixed on top of the view, it's not being hidden on every state change. Also, the Wazuh logo was placed in the top bar of Kibana UI [#1502](https://github.com/wazuh/wazuh-kibana-app/issues/1502).
- Improved _getTimestamp_ method not returning a promise object because it's no longer needed [014bc3a](https://github.com/wazuh/wazuh-kibana-app/commit/014b3aba0d2e9cda0c4d521f5f16faddc434a21e). Also improved main Discover listener for Wazuh not returning a promise object [bd82823](https://github.com/wazuh/wazuh-kibana-app/commit/bd8282391a402b8c567b32739cf914a0135d74bc).
- Replaced _Requirements over time_ visualizations in both PCI DSS and GDPR dashboards [35c539](https://github.com/wazuh/wazuh-kibana-app/commit/35c539eb328b3bded94aa7608f73f9cc51c235a6).
- Do not show a toaster when a visualization field was not known yet, instead, show it just in case the internal refreshing failed [19a2e7](https://github.com/wazuh/wazuh-kibana-app/commit/19a2e71006b38f6a64d3d1eb8a20b02b415d7e07).
- Minor optimizations for server logging [eb8e000](https://github.com/wazuh/wazuh-kibana-app/commit/eb8e00057dfea2dafef56319590ff832042c402d).

### Fixed

- Alerts search bar fixed for Kibana v7.3.1, queries were not being applied as expected [#1686](https://github.com/wazuh/wazuh-kibana-app/issues/1686).
- Hide attributes field from non-Windows agents in the FIM table [#1710](https://github.com/wazuh/wazuh-kibana-app/issues/1710).
- Fixed broken view in Management > Configuration > Amazon S3 > Buckets, some information was missing [#1675](https://github.com/wazuh/wazuh-kibana-app/issues/1675).
- Keep user's filters when switching from Discover to panel [#1685](https://github.com/wazuh/wazuh-kibana-app/issues/1685).
- Reduce load time and amount of data to be fetched in _Management > Cluster monitoring_ section avoiding possible timeouts [#1663](https://github.com/wazuh/wazuh-kibana-app/issues/1663).
- Restored _Remove column_ feature in Discover tabs [#1702](https://github.com/wazuh/wazuh-kibana-app/issues/1702).
- Apps using Kibana v7.3.1 had a bug once the user goes back from _Agent > FIM > Files_ to _Agent > FIM > dashboard_, filters disappear, now it's working properly [#1700](https://github.com/wazuh/wazuh-kibana-app/issues/1700).
- Fixed visual bug in _Management > Cluster monitoring_ and a button position [1e3b748](https://github.com/wazuh/wazuh-kibana-app/commit/1e3b748f11b43b2e7956b830269b6d046d74d12c).
- The app installation date was not being updated properly, now it's fixed [#1692](https://github.com/wazuh/wazuh-kibana-app/issues/1692).
- Fixed _Network interfaces_ table in Inventory section, the table was not paginating [#1474](https://github.com/wazuh/wazuh-kibana-app/issues/1474).
- Fixed APIs passwords are now obfuscated in server responses [adc3152](https://github.com/wazuh/wazuh-kibana-app/pull/1782/commits/adc31525e26b25e4cb62d81cbae70a8430728af5).


## Wazuh v3.9.5 - Kibana v6.8.2 / Kibana v7.2.1 / Kibana v7.3.0 - Revision 531

### Added

- Support for Wazuh v3.9.5

## Wazuh v3.9.4 - Kibana v6.8.1 / Kibana v6.8.2 / Kibana v7.2.0 / Kibana v7.2.1 / Kibana v7.3.0 - Revision 528

### Added

- Support for Wazuh v3.9.4
- Allow filtering by clicking a column in rules/decoders tables [0e2ddd7](https://github.com/wazuh/wazuh-kibana-app/pull/1615/commits/0e2ddd7b73f7f7975d02e97ed86ae8a0966472b4)
- Allow open file in rules table clicking on the file column [1af929d](https://github.com/wazuh/wazuh-kibana-app/pull/1615/commits/1af929d62f450f93c6733868bcb4057e16b7e279)

### Changed

- Improved app performance [#1640](https://github.com/wazuh/wazuh-kibana-app/pull/1640).
- Remove path filter from custom rules and decoders [895792e](https://github.com/wazuh/wazuh-kibana-app/pull/1615/commits/895792e6e6d9401b3293d5e16352b9abef515096)
- Show path column in rules and decoders [6f49816](https://github.com/wazuh/wazuh-kibana-app/pull/1615/commits/6f49816c71b5999d77bf9e3838443627c9be945d)
- Removed SCA overview dashboard [94ebbff](https://github.com/wazuh/wazuh-kibana-app/pull/1615/commits/94ebbff231cbfb6d793130e0b9ea855baa755a1c)
- Disabled last custom column removal [f1ef7de](https://github.com/wazuh/wazuh-kibana-app/pull/1615/commits/f1ef7de1a34bbe53a899596002e8153b95e7dc0e)
- Agents messages across sections unification [8fd7e36](https://github.com/wazuh/wazuh-kibana-app/pull/1615/commits/8fd7e36286fa9dfd03a797499af6ffbaa90b00e1)

### Fixed

- Fix check storeded apis [d6115d6](https://github.com/wazuh/wazuh-kibana-app/pull/1615/commits/d6115d6424c78f0cde2017b432a51b77186dd95a).
- Fix pci-dss console error [297080d](https://github.com/wazuh/wazuh-kibana-app/pull/1615/commits/297080d36efaea8f99b0cafd4c48845dad20495a)
- Fix error in reportingTable [85b7266](https://github.com/wazuh/wazuh-kibana-app/pull/1615/commits/85b72662cb4db44c443ed04f7c31fba57eefccaa)
- Fix filters budgets size [c7ac86a](https://github.com/wazuh/wazuh-kibana-app/pull/1615/commits/c7ac86acb3d5afaf1cf348fab09a2b8c5778a491)
- Fix missing permalink virustotal visualization [1b57529](https://github.com/wazuh/wazuh-kibana-app/pull/1615/commits/1b57529758fccdeb3ac0840e66a8aafbe4757a96)
- Improved wz-table performance [224bd6f](https://github.com/wazuh/wazuh-kibana-app/pull/1615/commits/224bd6f31235c81ba01755c3c1e120c3f86beafd)
- Fix inconsistent data between visualizations and tables in Overview Security Events [b12c600](https://github.com/wazuh/wazuh-kibana-app/pull/1615/commits/b12c600578d80d0715507dec4624a4ebc27ea573)
- Timezone applied in cluster status [a4f620d](https://github.com/wazuh/wazuh-kibana-app/pull/1615/commits/a4f620d398f5834a6d2945af892a462425ca3bec)
- Fixed Overview Security Events report when wazuh.monitoring is disabled [1c26da0](https://github.com/wazuh/wazuh-kibana-app/pull/1615/commits/1c26da05a0b6daf727e15c13b819111aa4e4e913)
- Fixes in APIs management [2143943](https://github.com/wazuh/wazuh-kibana-app/pull/1615/commits/2143943a5049cbb59bb8d6702b5a56cbe0d27a2a)
- Prevent duplicated visualization toast errors [786faf3](https://github.com/wazuh/wazuh-kibana-app/commit/786faf3e62d2cad13f512c0f873b36eca6e9787d)
- Fix not properly updated breadcrumb in ruleset section [9645903](https://github.com/wazuh/wazuh-kibana-app/commit/96459031cd4edbe047970bf0d22d0c099771879f)
- Fix badly dimensioned table in Integrity Monitoring section [9645903](https://github.com/wazuh/wazuh-kibana-app/commit/96459031cd4edbe047970bf0d22d0c099771879f)
- Fix implicit filters can be destroyed [9cf8578](https://github.com/wazuh/wazuh-kibana-app/commit/9cf85786f504f5d67edddeea6cfbf2ab577e799b)
- Windows agent dashboard doesn't show failure logon access. [d38d088](https://github.com/wazuh/wazuh-kibana-app/commit/d38d0881ac8e4294accde83d63108337b74cdd91) 
- Number of agents is not properly updated.  [f7cbbe5](https://github.com/wazuh/wazuh-kibana-app/commit/f7cbbe54394db825827715c3ad4370ac74317108) 
- Missing scrollbar on Firefox file viewer.  [df4e8f9](https://github.com/wazuh/wazuh-kibana-app/commit/df4e8f9305b35e9ee1473bed5f5d452dd3420567) 
- Agent search filter by name, lost when refreshing. [71b5274](https://github.com/wazuh/wazuh-kibana-app/commit/71b5274ccc332d8961a158587152f7badab28a95) 
- Alerts of level 12 cannot be displayed in the Summary table. [ec0e888](https://github.com/wazuh/wazuh-kibana-app/commit/ec0e8885d9f1306523afbc87de01a31f24e36309) 
- Restored query from search bar in visualizations. [439128f](https://github.com/wazuh/wazuh-kibana-app/commit/439128f0a1f65b649a9dcb81ab5804ca20f65763) 
- Fix Kibana filters loop in Firefox. [82f0f32](https://github.com/wazuh/wazuh-kibana-app/commit/82f0f32946d844ce96a28f0185f903e8e05c5589) 

## Wazuh v3.9.3 - Kibana v6.8.1 / v7.1.1 / v7.2.0 - Revision 523

### Added

- Support for Wazuh v3.9.3
- Support for Kibana v7.2.0 [#1556](https://github.com/wazuh/wazuh-kibana-app/pull/1556).

### Changed

- New design and several UI/UX changes [#1525](https://github.com/wazuh/wazuh-kibana-app/pull/1525).
- Improved error checking + syscollector performance [94d0a83](https://github.com/wazuh/wazuh-kibana-app/commit/94d0a83e43aa1d2d84ef6f87cbb76b9aefa085b3).
- Adapt Syscollector for MacOS agents [a4bf7ef](https://github.com/wazuh/wazuh-kibana-app/commit/a4bf7efc693a99b7565b5afcaa372155f15a4db9).
- Show last scan for syscollector [73f2056](https://github.com/wazuh/wazuh-kibana-app/commit/73f2056673bb289d472663397ba7097e49b7b93b).
- Extendend information for syscollector [#1585](https://github.com/wazuh/wazuh-kibana-app/issues/1585).

### Fixed

- Corrected width for agent stats [a998955](https://github.com/wazuh/wazuh-kibana-app/commit/a99895565a8854c55932ec94cffb08e1d0aa3da1).
- Fix height for the menu directive with Dynamic height [427d0f3](https://github.com/wazuh/wazuh-kibana-app/commit/427d0f3e9fa6c34287aa9e8557da99a51e0db40f).
- Fix wazuh-db and clusterd check [cddcef6](https://github.com/wazuh/wazuh-kibana-app/commit/cddcef630c5234dd6f6a495715743dfcfd4e4001).
- Fix AlertsStats when value is "0", it was showing "-" [07a3e10](https://github.com/wazuh/wazuh-kibana-app/commit/07a3e10c7f1e626ba75a55452b6c295d11fd657d).
- Fix syscollector state value [f8d3d0e](https://github.com/wazuh/wazuh-kibana-app/commit/f8d3d0eca44e67e26f79bc574495b1f4c8f751f2).
- Fix time offset for reporting table [2ef500b](https://github.com/wazuh/wazuh-kibana-app/commit/2ef500bb112e68bd4811b8e87ce8581d7c04d20f).
- Fix call to obtain GDPR requirements for specific agent [ccda846](https://github.com/wazuh/wazuh-kibana-app/commit/ccda8464b50be05bc5b3642f25f4972c8a7a2c03).
- Restore "rule.id" as a clickable field in visualizations [#1546](https://github.com/wazuh/wazuh-kibana-app/pull/1546).
- Fix timepicker in cluster monitoring [f7533ce](https://github.com/wazuh/wazuh-kibana-app/pull/1560/commits/f7533cecb6862abfb5c1d2173ec3e70ffc59804a).
- Fix several bugs [#1569](https://github.com/wazuh/wazuh-kibana-app/pull/1569).
- Fully removed "rule.id" as URL field [#1584](https://github.com/wazuh/wazuh-kibana-app/issues/1584).
- Fix filters for dashboards [#1583](https://github.com/wazuh/wazuh-kibana-app/issues/1583).
- Fix missing dependency [#1591](https://github.com/wazuh/wazuh-kibana-app/issues/1591).

## Wazuh v3.9.2 - Kibana v7.1.1 - Revision 510

### Added

- Support for Wazuh v3.9.2

### Changed

- Avoid showing more than one toaster for the same error message [7937003](https://github.com/wazuh/wazuh-kibana-app/commit/793700382798033203091d160773363323e05bb9).
- Restored "Alerts evolution - Top 5 agents" in Overview > Security events [f9305c0](https://github.com/wazuh/wazuh-kibana-app/commit/f9305c0c6acf4a31c41b1cc9684b87f79b27524f).

### Fixed

- Fix missing parameters in Dev Tools request [#1496](https://github.com/wazuh/wazuh-kibana-app/pull/1496).
- Fix "Invalid Date" for Safari and Internet Explorer [#1505](https://github.com/wazuh/wazuh-kibana-app/pull/1505).

## Wazuh v3.9.1 - Kibana v7.1.1 - Revision 509

### Added

- Support for Kibana v7.1.1
- Added overall metrics for Agents > Overview [#1479](https://github.com/wazuh/wazuh-kibana-app/pull/1479).

### Fixed

- Fixed missing dependency for Discover [43f5dd5](https://github.com/wazuh/wazuh-kibana-app/commit/43f5dd5f64065c618ba930b2a4087f0a9e706c0e).
- Fixed visualization for Agents > Overview [#1477](https://github.com/wazuh/wazuh-kibana-app/pull/1477). 
- Fixed SCA policy checks table [#1478](https://github.com/wazuh/wazuh-kibana-app/pull/1478).

## Wazuh v3.9.1 - Kibana v7.1.0 - Revision 508

### Added

- Support for Kibana v7.1.0

## Wazuh v3.9.1 - Kibana v6.8.0 - Revision 444

### Added

- Support for Wazuh v3.9.1
- Support for Kibana v6.8.0

### Fixed

- Fixed background color for some parts of the Discover directive [2dfc763](https://github.com/wazuh/wazuh-kibana-app/commit/2dfc763bfa1093fb419f118c2938f6b348562c69).
- Fixed cut values in non-resizable tables when the value is too large [cc4828f](https://github.com/wazuh/wazuh-kibana-app/commit/cc4828fbf50d4dab3dd4bb430617c1f2b13dac6a).
- Fixed handled but not shown error messages from rule editor [0aa0e17](https://github.com/wazuh/wazuh-kibana-app/commit/0aa0e17ac8678879e5066f8d83fd46f5d8edd86a).
- Minor typos corrected [fe11fb6](https://github.com/wazuh/wazuh-kibana-app/commit/fe11fb67e752368aedc89ec844ddf729eb8ad761).
- Minor fixes in agents configuration [1bc2175](https://github.com/wazuh/wazuh-kibana-app/commit/1bc217590438573e7267687655bb5939b5bb9fde).
- Fix Management > logs viewer scrolling [f458b2e](https://github.com/wazuh/wazuh-kibana-app/commit/f458b2e3294796f9cf00482b4da27984646c6398).

### Changed

- Kibana version shown in settings is now read from our package.json [c103d3e](https://github.com/wazuh/wazuh-kibana-app/commit/c103d3e782136106736c02039d28c4567b255aaa).
- Removed an old header from Settings [0197b8b](https://github.com/wazuh/wazuh-kibana-app/commit/0197b8b1abc195f275c8cd9893df84cd5569527b).
- Improved index pattern validation fields, replaced "full_log" with "rule.id" as part of the minimum required fields [dce0595](https://github.com/wazuh/wazuh-kibana-app/commit/dce059501cbd28f1294fd761da3e015e154747bc).
- Improve dynamic height for configuration editor [c318131](https://github.com/wazuh/wazuh-kibana-app/commit/c318131dfb6b5f01752593f2aa972b98c0655610).
- Add timezone for all dates shown in the app [4b8736f](https://github.com/wazuh/wazuh-kibana-app/commit/4b8736fb4e562c78505daaee042bcd798242c3f5).

## Wazuh v3.9.0 - Kibana v6.7.0 / v6.7.1 / v6.7.2 - Revision 441

### Added

- Support for Wazuh v3.9.0
- Support for Kibana v6.7.0 / v6.7.1 / v6.7.2
- Edit master and worker configuration ([#1215](https://github.com/wazuh/wazuh-kibana-app/pull/1215)).
- Edit local rules, local decoders and CDB lists ([#1212](https://github.com/wazuh/wazuh-kibana-app/pull/1212), [#1204](https://github.com/wazuh/wazuh-kibana-app/pull/1204), [#1196](https://github.com/wazuh/wazuh-kibana-app/pull/1196), [#1233](https://github.com/wazuh/wazuh-kibana-app/pull/1233), [#1304](https://github.com/wazuh/wazuh-kibana-app/pull/1304)).
- View no local rules/decoders XML files ([#1395](https://github.com/wazuh/wazuh-kibana-app/pull/1395))
- Dev Tools additions
  - Added hotkey `[shift] + [enter]` for sending query ([#1170](https://github.com/wazuh/wazuh-kibana-app/pull/1170)).
  - Added `Export JSON` button for the Dev Tools ([#1170](https://github.com/wazuh/wazuh-kibana-app/pull/1170)).
- Added refresh button for agents preview table ([#1169](https://github.com/wazuh/wazuh-kibana-app/pull/1169)).
- Added `configuration assessment` information in "Agent > Policy monitoring" ([#1227](https://github.com/wazuh/wazuh-kibana-app/pull/1227)).
- Added agents `configuration assessment` configuration section in "Agent > Configuration" ([1257](https://github.com/wazuh/wazuh-kibana-app/pull/1257))
- Restart master and worker nodes ([#1222](https://github.com/wazuh/wazuh-kibana-app/pull/1222)).
- Restart agents ([#1229](https://github.com/wazuh/wazuh-kibana-app/pull/1229)).
- Added support for more than one Wazuh monitoring pattern ([#1243](https://github.com/wazuh/wazuh-kibana-app/pull/1243))
- Added customizable interval for Wazuh monitoring indices creation ([#1243](https://github.com/wazuh/wazuh-kibana-app/pull/1243)).
- Expand visualizations ([#1246](https://github.com/wazuh/wazuh-kibana-app/pull/1246)).
- Added a dynamic table columns selector ([#1246](https://github.com/wazuh/wazuh-kibana-app/pull/1246)).
- Added resizable columns by dragging in tables ([d2bf8ee](https://github.com/wazuh/wazuh-kibana-app/commit/d2bf8ee9681ca5d6028325e165854b49214e86a3))
- Added a cron job for fetching missing fields of all valid index patterns, also merging dynamic fields every time an index pattern is refreshed by the app ([#1276](https://github.com/wazuh/wazuh-kibana-app/pull/1276)).
- Added auto-merging dynamic fields for Wazuh monitoring index patterns ([#1300](https://github.com/wazuh/wazuh-kibana-app/pull/1300))
- New server module, it's a job queue so we can add delayed jobs to be run in background, this iteration only accepts delayed Wazuh API calls ([#1283](https://github.com/wazuh/wazuh-kibana-app/pull/1283)).
- Added new way to view logs using a logs viewer ([#1292](https://github.com/wazuh/wazuh-kibana-app/pull/1292))
- Added new directive for registering agents from the UI, including instructions on "how to" ([#1321](https://github.com/wazuh/wazuh-kibana-app/pull/1321)).
- Added some Angular charts in Agents Preview and Agents SCA sections ([#1364](https://github.com/wazuh/wazuh-kibana-app/pull/1364))
- Added Docker listener settings in configuration views ([#1365](https://github.com/wazuh/wazuh-kibana-app/pull/1365))
- Added Docker dashboards for both Agents and Overview ([#1367](https://github.com/wazuh/wazuh-kibana-app/pull/1367))
- Improved app logger with debug level ([#1373](https://github.com/wazuh/wazuh-kibana-app/pull/1373))
- Introducing React components from the EUI framework

### Changed

- Escape XML special characters ([#1159](https://github.com/wazuh/wazuh-kibana-app/pull/1159)).
- Changed empty results message for Wazuh tables ([#1165](https://github.com/wazuh/wazuh-kibana-app/pull/1165)).
- Allowing the same query multiple times on the Dev Tools ([#1174](https://github.com/wazuh/wazuh-kibana-app/pull/1174))
- Refactor JSON/XML viewer for configuration tab ([#1173](https://github.com/wazuh/wazuh-kibana-app/pull/1173), [#1148](https://github.com/wazuh/wazuh-kibana-app/pull/1148)).
- Using full height for all containers when possible ([#1224](https://github.com/wazuh/wazuh-kibana-app/pull/1224)).
- Improved the way we are handling "back button" events ([#1207](https://github.com/wazuh/wazuh-kibana-app/pull/1207)).
- Changed some visualizations for FIM, GDPR, PCI, Vulnerability and Security Events ([#1206](https://github.com/wazuh/wazuh-kibana-app/pull/1206), [#1235](https://github.com/wazuh/wazuh-kibana-app/pull/1235), [#1293](https://github.com/wazuh/wazuh-kibana-app/pull/1293)).
- New design for agent header view ([#1186](https://github.com/wazuh/wazuh-kibana-app/pull/1186)).
- Not fetching data the very first time the Dev Tools are opened ([#1185](https://github.com/wazuh/wazuh-kibana-app/pull/1185)).
- Refresh all known fields for all valid index patterns if `kbn-vis` detects a broken index pattern ([ecd7c8f](https://github.com/wazuh/wazuh-kibana-app/commit/ecd7c8f98c187a350f81261d13b0d45dcec6dc5d)).
- Truncate texts and display a tooltip when they don't fit in a table cell ([7b56a87](https://github.com/wazuh/wazuh-kibana-app/commit/7b56a873f85dcba7e6838aeb2e40d9b4cf472576))
- Updated API autocomplete for Dev Tools ([#1218](https://github.com/wazuh/wazuh-kibana-app/pull/1218))
- Updated switches design to adapt it to Kibana's design ([#1253](https://github.com/wazuh/wazuh-kibana-app/pull/1253))
- Reduced the width of some table cells with little text, to give more space to the other columns ([#1263](https://github.com/wazuh/wazuh-kibana-app/pull/1263)).
- Redesign for Management > Status daemons list ([#1284](https://github.com/wazuh/wazuh-kibana-app/pull/1284)).
- Redesign for Management > Configuration, Agent > Configuration ([#1289](https://github.com/wazuh/wazuh-kibana-app/pull/1289)).
- Replaced Management > Logs table with a log viewer component ([#1292](https://github.com/wazuh/wazuh-kibana-app/pull/1292)).
- The agents list search bar now allows to switch between AND/OR operators ([#1291](https://github.com/wazuh/wazuh-kibana-app/pull/1291)).
- Improve audit dashboards ([#1374](https://github.com/wazuh/wazuh-kibana-app/pull/1374))
- Exclude agent "000" getting the last registered and the most active agents from the Wazuh API.([#1391](https://github.com/wazuh/wazuh-kibana-app/pull/1391))
- Reviewed Osquery dashboards ([#1394](https://github.com/wazuh/wazuh-kibana-app/pull/1394))
- Memory info is now a log ([#1400](https://github.com/wazuh/wazuh-kibana-app/pull/1400))
- Error toasters time is now 30000ms, warning/info are still 6000ms ([#1420](https://github.com/wazuh/wazuh-kibana-app/pull/1420))

### Fixed

- Properly handling long messages on notifier service, until now, they were using out of the card space, also we replaced some API messages with more meaningful messages ([#1168](https://github.com/wazuh/wazuh-kibana-app/pull/1168)).
- Adapted Wazuh icon for multiple browsers where it was gone ([#1208](https://github.com/wazuh/wazuh-kibana-app/pull/1208)).
- Do not fetch data from tables twice when resize window ([#1303](https://github.com/wazuh/wazuh-kibana-app/pull/1303)).
- Agent syncrhonization status is updated as we browse the configuration section ([#1305](https://github.com/wazuh/wazuh-kibana-app/pull/1305))
- Using the browser timezone for reporting documents ([#1311](https://github.com/wazuh/wazuh-kibana-app/pull/1311)).
- Wrong behaviors in the routing system when the basePath was set ([#1342](https://github.com/wazuh/wazuh-kibana-app/pull/1342))
- Do not show pagination for one-page tables ([196c5b7](https://github.com/wazuh/wazuh-kibana-app/pull/1362/commits/196c5b717583032798da7791fa4f90ec06397f68))
- Being redirected to Overview once a Kibana restart is performed ([#1378](https://github.com/wazuh/wazuh-kibana-app/pull/1378))
- Displaying the AWS services section of the aws-s3 wodle ([#1393](https://github.com/wazuh/wazuh-kibana-app/pull/1393))
- Show email configuration on the configuration on demand ([#1401](https://github.com/wazuh/wazuh-kibana-app/issues/1401))
- Show "Follow symbolic link" field in Integrity monitoring - Monitored configuration on demand ([0c9c9da](https://github.com/wazuh/wazuh-kibana-app/pull/1414/commits/0c9c9da3b951548761cd203db5ee5baa39afe26c))

## Wazuh v3.8.2 - Kibana v6.6.0 / v6.6.1 / v6.6.2 / v6.7.0 - Revision 419

### Added

- Support for Kibana v6.6.0 / v6.6.1 / v6.6.2 / v6.7.0

### Fixed

- Fixed AWS dashboard, newer JavaScript browser engines break the view due to Angular.js ([6e882fc](https://github.com/wazuh/wazuh-kibana-app/commit/6e882fc1d7efe6059e6140ff40b8a20d9c1fa51e)).
- Fixed AWS accounts visualization, using the right field now ([6e882fc](https://github.com/wazuh/wazuh-kibana-app/commit/6e882fc1d7efe6059e6140ff40b8a20d9c1fa51e)).

## Wazuh v3.8.2 - Kibana v6.5.4 - Revision 418

### Added

- Support for Wazuh v3.8.2

### Changed

- Close configuration editor only if it was successfully updated ([bc77c35](https://github.com/wazuh/wazuh-kibana-app/commit/bc77c35d8440a656d4704451ce857c9e1d36a438)).
- Replaced FIM Vega visualization with standard visualization ([554ee1c](https://github.com/wazuh/wazuh-kibana-app/commit/554ee1c4c4d75c76d82272075acf8bb62e7f9e27)).

## Wazuh v3.8.1 - Kibana v6.5.4 - Revision 417

### Added

- Support for Wazuh v3.8.1

### Changed

- Moved monitored/ignored Windows registry entries to "FIM > Monitored" and "FIM > Ignored" to avoid user confusion ([#1176](https://github.com/wazuh/wazuh-kibana-app/pull/1176)).
- Excluding managers from wazuh-monitoring indices ([#1177](https://github.com/wazuh/wazuh-kibana-app/pull/1177)).
- Escape `&` before sending group configuration ([d3aa56f](https://github.com/wazuh/wazuh-kibana-app/commit/d3aa56fa73478c60505e500db7d3a7df263081b5)).
- Improved `autoFormat` function before rendering group configuration ([f4f8144](https://github.com/wazuh/wazuh-kibana-app/commit/f4f8144eef8b93038fc897a9f16356e71029b844)).
- Now the group configuration editor doesn't exit after sending data to the Wazuh API ([5c1a3ef](https://github.com/wazuh/wazuh-kibana-app/commit/5c1a3ef9bd710a7befbed0709c4a7cf414f44f6b)).

### Fixed

- Fixed style for the error toaster for long URLs or long paths ([11b8084](https://github.com/wazuh/wazuh-kibana-app/commit/11b8084c75bbc5da36587ff31d1bc80a55fe4dfe)).

## Wazuh v3.8.0 - Kibana v6.5.4 - Revision 416

### Added

- Added group management features such as:
  - Edit the group configuration ([#1096](https://github.com/wazuh/wazuh-kibana-app/pull/1096)).
  - Add/remove groups to/from an agent ([#1096](https://github.com/wazuh/wazuh-kibana-app/pull/1096)).
  - Add/remove agents to/from a group ([#1096](https://github.com/wazuh/wazuh-kibana-app/pull/1096)).
  - Add/remove groups ([#1152](https://github.com/wazuh/wazuh-kibana-app/pull/1152)).
- New directive for tables that don't need external data sources ([#1067](https://github.com/wazuh/wazuh-kibana-app/pull/1067)).
- New search bar directive with interactive filters and suggestions ([#1058](https://github.com/wazuh/wazuh-kibana-app/pull/1058)).
- New server route `/elastic/alerts` for fetching alerts using custom parameters([#1056](https://github.com/wazuh/wazuh-kibana-app/pull/1056)).
- New table for an agent FIM monitored files, if the agent OS platform is Windows it will show two tables: files and registry ([#1032](https://github.com/wazuh/wazuh-kibana-app/pull/1032)).
- Added description to each setting under Settings > Configuration ([#1048](https://github.com/wazuh/wazuh-kibana-app/pull/1048)).
- Added a new setting to `config.yml` related to Wazuh monitoring and its index pattern ([#1095](https://github.com/wazuh/wazuh-kibana-app/pull/1095)).
- Resizable columns by dragging in Dev-tools ([#1102](https://github.com/wazuh/wazuh-kibana-app/pull/1102)).
- New feature to be able to edit config.yml file from the Settings > Configuration section view ([#1105](https://github.com/wazuh/wazuh-kibana-app/pull/1105)).
- Added a new table (network addresses) for agent inventory tab ([#1111](https://github.com/wazuh/wazuh-kibana-app/pull/1111)).
- Added `audit_key` (Who-data Audit keys) for configuration tab ([#1123](https://github.com/wazuh/wazuh-kibana-app/pull/1123)).
- Added new known fields for Kibana index pattern ([#1150](https://github.com/wazuh/wazuh-kibana-app/pull/1150)).

### Changed

- Changed Inventory tables. Now the app looks for the OS platform and it shows different tables depending on the OS platform. In addition the process state codes has been replaced to be more meaningful ([#1059](https://github.com/wazuh/wazuh-kibana-app/pull/1059)).
- Tiny rework for the AWS tab including.
- "Report" button is hidden on Discover panel ([#1047](https://github.com/wazuh/wazuh-kibana-app/pull/1047)).
- Visualizations, filters and Discover improved ([#1083](https://github.com/wazuh/wazuh-kibana-app/pull/1083)).
- Removed `popularizeField` function until https://github.com/elastic/kibana/issues/22426 is solved in order to avoid `Unable to write index pattern!` error on Discover tab ([#1085](https://github.com/wazuh/wazuh-kibana-app/pull/1085)).
- Improved Wazuh monitoring module ([#1094](https://github.com/wazuh/wazuh-kibana-app/pull/1094)).
- Added "Registered date" and "Last keep alive" in agents table allowing you to sort by these fields ([#1102](https://github.com/wazuh/wazuh-kibana-app/pull/1102)).
- Improved code quality in sections such as Ruleset > Rule and Decoder detail view simplify conditions ([#1102](https://github.com/wazuh/wazuh-kibana-app/pull/1102)).
- Replaced reporting success message ([#1102](https://github.com/wazuh/wazuh-kibana-app/pull/1102)).
- Reduced the default number of shards and the default number of replicas for the app indices ([#1113](https://github.com/wazuh/wazuh-kibana-app/pull/1113)).
- Refreshing index pattern known fields on health check controller ([#1119](https://github.com/wazuh/wazuh-kibana-app/pull/1119)).
- Less strict memory check ([786c764](https://github.com/wazuh/wazuh-kibana-app/commit/786c7642cd88083f9a77c57ed204488ecf5b710a)).
- Checking message origin in error handler ([dfec368](https://github.com/wazuh/wazuh-kibana-app/commit/dfec368d22a148b2e4437db92d71294900241961)).
- Dev tools is now showing the response as it is, like `curl` does ([#1137](https://github.com/wazuh/wazuh-kibana-app/pull/1137)).
- Removed `unknown` as valid node name ([#1149](https://github.com/wazuh/wazuh-kibana-app/pull/1149)).
- Removed `rule.id` direct filter from the rule set tables ([#1151](https://github.com/wazuh/wazuh-kibana-app/pull/1151))

### Fixed

- Restored X-Pack security logic for the .wazuh index, now it's not bypassing the X-Pack roles ([#1081](https://github.com/wazuh/wazuh-kibana-app/pull/1081))
- Avoid fetching twice the same data ([#1072](https://github.com/wazuh/wazuh-kibana-app/pull/1072), [#1061](https://github.com/wazuh/wazuh-kibana-app/pull/1061)).
- Wazuh logo adapted to low resolutions ([#1074](https://github.com/wazuh/wazuh-kibana-app/pull/1074)).
- Hide Audit, OpenSCAP tabs for non-linux agents. Fixed empty Windows events under Configuration > Log collection section. OSQuery logo has been standardized ([#1072](https://github.com/wazuh/wazuh-kibana-app/pull/1072), [#1076](https://github.com/wazuh/wazuh-kibana-app/pull/1076)).
- Fix empty values on _Overview > Security events_ when Wazuh monitoring is disabled ([#1091](https://github.com/wazuh/wazuh-kibana-app/pull/1091)).
- Fix overlapped play button in Dev-tools when the input box has a scrollbar ([#1102](https://github.com/wazuh/wazuh-kibana-app/pull/1102)).
- Fix Dev-tools behavior when parse json invalid blocks ([#1102](https://github.com/wazuh/wazuh-kibana-app/pull/1102)).
- Fixed Management > Monitoring tab frustration adding back buttons ([#1102](https://github.com/wazuh/wazuh-kibana-app/pull/1102)).
- Fix template checking when using more than one pattern ([#1104](https://github.com/wazuh/wazuh-kibana-app/pull/1104)).
- Fix infinite loop for Wazuh monitoring when the Wazuh API is not being able to give us all the agents ([5a26916](https://github.com/wazuh/wazuh-kibana-app/commit/5a2691642b40a34783d2eafb6ee24ae78b9af21a)), ([85005a1](https://github.com/wazuh/wazuh-kibana-app/commit/85005a184d4f1c3d339b7c895b5d2469f3b45171)).
- Fix rule details for `list` and `info` parameters ([#1149](https://github.com/wazuh/wazuh-kibana-app/pull/1149)).

## Wazuh v3.7.1 / v3.7.2 - Kibana v6.5.1 / v6.5.2 / v6.5.3 / v6.5.4 - Revision 415

### Added

- Support for Elastic stack v6.5.2 / v6.5.3 / v6.5.4.
- Support for Wazuh v3.7.1 / v3.7.2.
- Dev Tools module now autocompletes API endpoints ([#1030](https://github.com/wazuh/wazuh-kibana-app/pull/1030)).

### Changed

- Increased number of rows for syscollector tables ([#1033](https://github.com/wazuh/wazuh-kibana-app/pull/1033)).
- Modularized JSON/XML viewers for the configuration section ([#982](https://github.com/wazuh/wazuh-kibana-app/pull/982)).

### Fixed

- Added missing fields for syscollector network tables ([#1036](https://github.com/wazuh/wazuh-kibana-app/pull/1036)).
- Using the right API path when downloading CSV for decoders list ([#1045](https://github.com/wazuh/wazuh-kibana-app/pull/1045)).
- Including group field when downloading CSV for agents list ([#1044](https://github.com/wazuh/wazuh-kibana-app/pull/1044)).
- Preserve active tab in configuration section when refreshing the page ([#1037](https://github.com/wazuh/wazuh-kibana-app/pull/1037)).

## Wazuh v3.7.0 - Kibana v6.5.0 / v6.5.1 - Revision 414

### Added

- Support for Elastic Stack v6.5.0 / v6.5.1.
- Agent groups bar is now visible on the agent configuration section ([#1023](https://github.com/wazuh/wazuh-kibana-app/pull/1023)).
- Added a new setting for the `config.yml` file for enable/disable administrator mode ([#1019](https://github.com/wazuh/wazuh-kibana-app/pull/1019)).
  - This allows the user to perform PUT, POST, DELETE methods in our Dev Tools.

### Changed

- Refactored most front-end controllers ([#1023](https://github.com/wazuh/wazuh-kibana-app/pull/1023)).

## Wazuh v3.7.0 - Kibana v6.4.2 / v6.4.3 - Revision 413

### Added

- Support for Wazuh v3.7.0.
- Support for Elastic Stack v6.4.2 / v6.4.3.
- Brand-new interface for _Configuration_ (on both _Management_ and _Agents_ tabs) ([#914](https://github.com/wazuh/wazuh-kibana-app/pull/914)):
  - Now you can check current and real agent and manager configuration.
  - A new interface design, with more useful information and easy to understand descriptions.
  - New and more responsive JSON/XML viewers to show the configuration in raw mode.
- Brand-new extension - Osquery ([#938](https://github.com/wazuh/wazuh-kibana-app/pull/938)):
  - A new extension, disabled by default.
  - Check alerts from Wazuh's Osquery integration.
  - Check your current Osquery wodle configuration.
  - More improvements will come for this extension in the future.
- New option for Wazuh app configuration file - _Ignore index patterns_ ([#947](https://github.com/wazuh/wazuh-kibana-app/pull/947)):
  - Now the user can specify which index patterns can't be selected on the app using the new `ip.ignore` setting on the `config.yml` file.
  - The valid format is an array of strings which represents index patterns.
  - By default, this list is empty (all index patterns will be available if they use a compatible structure).
- Added a node selector for _Management > Status_ section when Wazuh cluster is enabled ([#976](https://github.com/wazuh/wazuh-kibana-app/pull/976)).
- Added quick access to _Configuration_ or _Discover_ panels for an agent on the agents list ([#939](https://github.com/wazuh/wazuh-kibana-app/pull/939)).
- Now you can click on an agent's ID on the _Discover_ panels to open its details page on the app ([#904](https://github.com/wazuh/wazuh-kibana-app/pull/904)).
- Redesigned the _Overview > Amazon AWS_ tab, using more meaningful visualizations for a better overall view of your agents' status ([#903](https://github.com/wazuh/wazuh-kibana-app/pull/903)).
- Redesigned the _Overview/Agents > Vulnerabilities_ tab, using more meaningful visualizations for a better overall view of your agents' status ([#954](https://github.com/wazuh/wazuh-kibana-app/pull/954)).
- Now everytime the user enters the _Settings_ tab, the API connection will be automatically checked ([#971](https://github.com/wazuh/wazuh-kibana-app/pull/971)).
- Added a node selector for _Management > Logs_ section when Wazuh cluster is enabled ([#980](https://github.com/wazuh/wazuh-kibana-app/pull/980)).
- Added a group selector for _Agents_ section ([#995](https://github.com/wazuh/wazuh-kibana-app/pull/995)).

### Changed

- Interface refactoring for the _Agents > Inventory data_ tab ([#924](https://github.com/wazuh/wazuh-kibana-app/pull/924)):
  - Now the tab won't be available if your agent doesn't have Syscollector enabled, and each card will be enabled or disabled depending on the current Syscollector scans configuration.
  - This will prevent situations where the user couldn't check the inventory although there was actual scan data to show on some sections.
- Added support for new multigroups feature ([#911](https://github.com/wazuh/wazuh-kibana-app/pull/911)):
  - Now the information bars on _Agents_ will show all the groups an agent belongs to.
- Now the result pane on the _Dev tools_ tab will show the error code coming from the Wazuh API ([#909](https://github.com/wazuh/wazuh-kibana-app/pull/909)).
- Changed some visualizations titles for _Overview/Agents > OpenSCAP_ tab ([#925](https://github.com/wazuh/wazuh-kibana-app/pull/925)).
- All backend routes have been renamed ([#932](https://github.com/wazuh/wazuh-kibana-app/pull/932)).
- Several improvements for Elasticsearch tests ([#933](https://github.com/wazuh/wazuh-kibana-app/pull/933)).
- Updated some strings and descriptions on the _Settings_ tab ([#934](https://github.com/wazuh/wazuh-kibana-app/pull/934)).
- Changed the date format on _Settings > Logs_ to make it more human-readable ([#944](https://github.com/wazuh/wazuh-kibana-app/pull/944)).
- Changed some labels to remove the "MD5 sum" expression, it will use "Checksum" instead ([#945](https://github.com/wazuh/wazuh-kibana-app/pull/945)).
- Added word wrapping class to group name in _Management > Groups > Group detail_ tab ([#945](https://github.com/wazuh/wazuh-kibana-app/pull/945)).
- The `wz-table` directive has been refactored ([#953](https://github.com/wazuh/wazuh-kibana-app/pull/953)).
- The `wz-table` directive now checks if a request is aborted ([#979](https://github.com/wazuh/wazuh-kibana-app/pull/979)).
- Several performance improvements ([#985](https://github.com/wazuh/wazuh-kibana-app/pull/985), [#997](https://github.com/wazuh/wazuh-kibana-app/pull/997), [#1000](https://github.com/wazuh/wazuh-kibana-app/pull/1000)).

### Fixed

- Several known fields for _Whodata_ functionality have been fixed ([#901](https://github.com/wazuh/wazuh-kibana-app/pull/901)).
- Fixed alignment bug with the _Add a filter +_ button on _Discover_ and _Agents_ tabs ([#912](https://github.com/wazuh/wazuh-kibana-app/pull/912)).
- Fixed a bug where the `Add API` form on _Settings_ didn't appear when pressing the button after editing an existing API entry ([#944](https://github.com/wazuh/wazuh-kibana-app/pull/944)).
- Fixed a bug on _Ruleset_ tab where the "Description" column was showing `0` if the rule doesn't have any description ([#948](https://github.com/wazuh/wazuh-kibana-app/pull/948)).
- Fixed wrong alignment on related Rules/Decoders tables from _Management > Ruleset_ tab ([#971](https://github.com/wazuh/wazuh-kibana-app/pull/971)).
- Fixed a bug where sometimes the error messages appeared duplicated ([#971](https://github.com/wazuh/wazuh-kibana-app/pull/971)).

### Removed

- On the _Management > Monitoring_ tab, the `Cluster enabled but not running` message won't appear as an error anymore ([#971](https://github.com/wazuh/wazuh-kibana-app/pull/971)).

## Wazuh v3.6.1 - Kibana v6.4.1 / v6.4.2 / v6.4.3 - Revision 412

### Added

- Support for Elastic Stack v6.4.1 / v6.4.2 / v6.4.3.

## Wazuh v3.6.1 - Kibana v6.4.0 - Revision 411

### Added

- Redesigned the _Overview > Integrity monitoring_ tab, using more meaningful visualizations for a better overall view of your agents' status ([#893](https://github.com/wazuh/wazuh-kibana-app/pull/893)).
- Added a new table for the _Inventory_ tab: _Processes_ ([#895](https://github.com/wazuh/wazuh-kibana-app/pull/895)).
- Improved error handling for tables. Now the table will show an error message if it wasn't able to fetch and load data ([#896](https://github.com/wazuh/wazuh-kibana-app/pull/896)).

### Changed

- The app source code has been improved, following best practices and coding guidelines ([#892](https://github.com/wazuh/wazuh-kibana-app/pull/892)).
- Included more app tests and prettifier for better code maintainability ([#883](https://github.com/wazuh/wazuh-kibana-app/pull/883) & [#885](https://github.com/wazuh/wazuh-kibana-app/pull/885)).

### Fixed

- Fixed minor visual errors on some _GDPR_, _PCI DSS_ and _Vulnerabilities_ visualizations ([#894](https://github.com/wazuh/wazuh-kibana-app/pull/894)).

## Wazuh v3.6.1 - Kibana v6.4.0 - Revision 410

### Added

- The _Inventory_ tab has been redesigned ([#873](https://github.com/wazuh/wazuh-kibana-app/pull/873)):
  - Added new network interfaces and port tables.
  - Improved design using metric information bars and intuitive status indicators.
- Added refresh functionality to the _Settings > Logs_ tab ([#852](https://github.com/wazuh/wazuh-kibana-app/pull/852)):
  - Now everytime the user opens the tab, the logs will be reloaded.
  - A new button to force the update has been added on the top left corner of the logs table.
- Added `tags` and `recursion_level` configuration options to _Management/Agent > Configuration_ tabs ([#850](https://github.com/wazuh/wazuh-kibana-app/pull/850)).
- The _Kuery_ search syntax has been added again to the app ([#851](https://github.com/wazuh/wazuh-kibana-app/pull/851)).
- Added a first batch of [_Mocha_](https://mochajs.org/) tests and other quality of code improvements to the app ([#859](https://github.com/wazuh/wazuh-kibana-app/pull/859)).
- Now you can open specific rule details (the _Management > Ruleset_ tab) when clicking on the `rule.id` value on the _Discover_ tab ([#862](https://github.com/wazuh/wazuh-kibana-app/pull/862)).
- Now you can click on the rule ID value on the _Management > Ruleset_ tab to search for related alerts on the _Discover_ tab ([#863](https://github.com/wazuh/wazuh-kibana-app/pull/863)).

### Changed

- The index pattern known fields have been updated up to 567 ([#872](https://github.com/wazuh/wazuh-kibana-app/pull/872)).
- Now the _Inventory_ tab will always be available for all agents, and a descriptive message will appear if the agent doesn't have `syscollector` enabled ([#879](https://github.com/wazuh/wazuh-kibana-app/pull/879)).

### Fixed

- Fixed a bug where the _Inventory_ tab was unavailable if the user reloads the page while on the _Agents > Configuration_ tab ([#845](https://github.com/wazuh/wazuh-kibana-app/pull/845)).
- Fixed some _Overview > VirusTotal_ visualizations ([#846](https://github.com/wazuh/wazuh-kibana-app/pull/846)).
- Fixed a bug where the _Settings > Extensions_ tab wasn't being properly hidden when there's no API entries inserted ([#847](https://github.com/wazuh/wazuh-kibana-app/pull/847)).
- Fixed a bug where the _Current API_ indicator on the top navbar wasn't being properly updated when the user deletes all the API entries ([#848](https://github.com/wazuh/wazuh-kibana-app/pull/848)).
- Fixed a bug where the _Agents coverage_ metric were not displaying a proper value when the manager has 0 registered agents ([#849](https://github.com/wazuh/wazuh-kibana-app/pull/849)).
- Fixed a bug where the `wazuh-basic` user role was able to update API entries (it should be forbidden) ([#853](https://github.com/wazuh/wazuh-kibana-app/pull/853)).
- Fixed a bug where the visualizations had scroll bars on the PDF reports ([#870](https://github.com/wazuh/wazuh-kibana-app/pull/870)).
- Fixed a bug on the _Dev tools_ tab where the user couldn't execute the first request block if there was blank lines above it ([#871](https://github.com/wazuh/wazuh-kibana-app/pull/871)).
- Fixed a bug on pinned filters when opening tabs where the implicit filter was the same, making them stuck and unremovable from other tabs ([#878](https://github.com/wazuh/wazuh-kibana-app/pull/878)).

## Wazuh v3.6.1 - Kibana v6.4.0 - Revision 409

### Added

- Support for Wazuh v3.6.1.

### Fixed

- Fixed a bug on the _Dev tools_ tab ([b7c79f4](https://github.com/wazuh/wazuh-kibana-app/commit/b7c79f48f06cb49b12883ec9e9337da23b49976b)).

## Wazuh v3.6.1 - Kibana v6.3.2 - Revision 408

### Added

- Support for Wazuh v3.6.1.

### Fixed

- Fixed a bug on the _Dev tools_ tab ([4ca9ed5](https://github.com/wazuh/wazuh-kibana-app/commit/4ca9ed54f1b18e5d499d950e6ff0741946701988)).

## Wazuh v3.6.0 - Kibana v6.4.0 - Revision 407

### Added

- Support for Wazuh v3.6.0.

## Wazuh v3.6.0 - Kibana v6.3.2 - Revision 406

### Added

- Support for Wazuh v3.6.0.

## Wazuh v3.5.0 - Kibana v6.4.0 - Revision 405

### Added

- Support for Elastic Stack v6.4.0 ([#813](https://github.com/wazuh/wazuh-kibana-app/pull/813)).

## Wazuh v3.5.0 - Kibana v6.3.2 - Revision 404

### Added

- Added new options to `config.yml` to change shards and replicas settings for `wazuh-monitoring` indices ([#809](https://github.com/wazuh/wazuh-kibana-app/pull/809)).
- Added more error messages for `wazuhapp.log` in case of failure when performing some crucial functions ([#812](https://github.com/wazuh/wazuh-kibana-app/pull/812)).
- Now it's possible to change replicas settings for existing `.wazuh`, `.wazuh-version` and `wazuh-monitoring` indices on the `config.yml` file ([#817](https://github.com/wazuh/wazuh-kibana-app/pull/817)).

### Changed

- App frontend code refactored and restructured ([#802](https://github.com/wazuh/wazuh-kibana-app/pull/802)).
- Now the _Overview > Security events_ tab won't show anything if the only visualization with data is _Agents status_ ([#811](https://github.com/wazuh/wazuh-kibana-app/pull/811)).

### Fixed

- Fixed a bug where the RAM status message appreared twice the first time you opened the app ([#807](https://github.com/wazuh/wazuh-kibana-app/pull/807)).
- Fixed the app UI to make the app usable on Internet Explorer 11 ([#808](https://github.com/wazuh/wazuh-kibana-app/pull/808)).

## Wazuh v3.5.0 - Kibana v6.3.2 - Revision 403

### Added

- The welcome tabs on _Overview_ and _Agents_ have been updated with a new name and description for the existing sections ([#788](https://github.com/wazuh/wazuh-kibana-app/pull/788)).
- Now the app tables will auto-resize depending on the screen height ([#792](https://github.com/wazuh/wazuh-kibana-app/pull/792)).

### Changed

- Now all the app filters on several tables will present the values in alphabetical order ([#787](https://github.com/wazuh/wazuh-kibana-app/pull/787)).

### Fixed

- Fixed a bug on _Decoders_ where clicking on the decoder wouldn't open the detail view if the `Parent decoders` filter was enabled ([#782](https://github.com/wazuh/wazuh-kibana-app/pull/782)).
- Fixed a bug on _Dev tools_ when the first line on the editor pane was empty or had a comment ([#790](https://github.com/wazuh/wazuh-kibana-app/pull/790)).
- Fixed a bug where the app was throwing multiple warning messages the first time you open it ([#791](https://github.com/wazuh/wazuh-kibana-app/pull/791)).
- Fixed a bug where clicking on a different tab from _Overview_ right after inserting the API credentials for the first time would always redirect to _Overview_ ([#791](https://github.com/wazuh/wazuh-kibana-app/pull/791)).
- Fixed a bug where the user could have a browser cookie with a reference to a non-existing API entry on Elasticsearch ([#794](https://github.com/wazuh/wazuh-kibana-app/pull/794) & [#795](https://github.com/wazuh/wazuh-kibana-app/pull/795)).

### Removed

- The cluster key has been removed from the API requests to `/manager/configuration` ([#796](https://github.com/wazuh/wazuh-kibana-app/pull/796)).

## Wazuh v3.5.0 - Kibana v6.3.1/v6.3.2 - Revision 402

### Added

- Support for Wazuh v3.5.0.
- Added new fields for _Vulnerability detector_ alerts ([#752](https://github.com/wazuh/wazuh-kibana-app/pull/752)).
- Added multi table search for `wz-table` directive. Added two new log levels for _Management > Logs_ section ([#753](https://github.com/wazuh/wazuh-kibana-app/pull/753)).

## Wazuh v3.4.0 - Kibana v6.3.1/v6.3.2 - Revision 401

### Added

- Added a few new fields for Kibana due to the new Wazuh _who-data_ feature ([#763](https://github.com/wazuh/wazuh-kibana-app/pull/763)).
- Added XML/JSON viewer for each card under _Management > Configuration_ ([#764](https://github.com/wazuh/wazuh-kibana-app/pull/764)).

### Changed

- Improved error handling for Dev tools. Also removed some unused dependencies from the _Dev tools_ tab ([#760](https://github.com/wazuh/wazuh-kibana-app/pull/760)).
- Unified origin for tab descriptions. Reviewed some grammar typos ([#765](https://github.com/wazuh/wazuh-kibana-app/pull/765)).
- Refactored agents autocomplete component. Removed unused/deprecated modules ([#766](https://github.com/wazuh/wazuh-kibana-app/pull/766)).
- Simplified route resolves section ([#768](https://github.com/wazuh/wazuh-kibana-app/pull/768)).

### Fixed

- Fixed missing cluster node filter for the visualization shown when looking for specific node under _Management > Monitoring_ section ([#758](https://github.com/wazuh/wazuh-kibana-app/pull/758)).
- Fixed missing dependency injection for `wzMisc` factory ([#768](https://github.com/wazuh/wazuh-kibana-app/pull/768)).

### Removed

- Removed `angular-aria`, `angular-md5`, `ansicolors`, `js-yaml`, `querystring` and `lodash` dependencies since Kibana includes all of them. Removed some unused images ([#768](https://github.com/wazuh/wazuh-kibana-app/pull/768)).

## Wazuh v3.4.0 - Kibana v6.3.1/v6.3.2 - Revision 400

### Added

- Support for Wazuh v3.4.0.
- Support for Elastic Stack v6.3.2.
- Support for Kuery as accepted query language ([#742](https://github.com/wazuh/wazuh-kibana-app/pull/742)).
  - This feature is experimental.
- Added new _Who data_ fields from file integrity monitoring features ([#746](https://github.com/wazuh/wazuh-kibana-app/pull/746)).
- Added tab in _Settings_ section where you can see the last logs from the Wazuh app server ([#723](https://github.com/wazuh/wazuh-kibana-app/pull/723)).

### Changed

- Fully redesigned of the welcome screen along the different app sections ([#751](https://github.com/wazuh/wazuh-kibana-app/pull/751)).
- Now any agent can go to the _Inventory_ tab regardless if it's enabled or not. The content will change properly according to the agent configuration ([#744](https://github.com/wazuh/wazuh-kibana-app/pull/744)).
- Updated the `angular-material` dependency to `1.1.10` ([#743](https://github.com/wazuh/wazuh-kibana-app/pull/743)).
- Any API entry is now removable regardless if it's the only one API entry ([#740](https://github.com/wazuh/wazuh-kibana-app/pull/740)).
- Performance has been improved regarding to agents status, they are now being fetched using _distinct_ routes from the Wazuh API ([#738](https://github.com/wazuh/wazuh-kibana-app/pull/738)).
- Improved the way we are parsing some Wazuh API errors regarding to version mismatching ([#735](https://github.com/wazuh/wazuh-kibana-app/pull/735)).

### Fixed

- Fixed wrong filters being applied in _Ruleset > Rules_ and _Ruleset > Decoders_ sections when using Lucene like filters plus path filters ([#736](https://github.com/wazuh/wazuh-kibana-app/pull/736)).
- Fixed the template checking from the healthcheck, now it allows to use custom index patterns ([#739](https://github.com/wazuh/wazuh-kibana-app/pull/739)).
- Fixed infinite white screen from _Management > Monitoring_ when the Wazuh cluster is enabled but not running ([#741](https://github.com/wazuh/wazuh-kibana-app/pull/741)).

## Wazuh v3.3.0/v3.3.1 - Kibana v6.3.1 - Revision 399

### Added

- Added a new Angular.js factory to store the Wazuh app configuration values. Also, this factory is being used by the pre-routes functions (resolves); this way we are sure about having the real configuration at any time. These pre-routes functions have been improved too ([#670](https://github.com/wazuh/wazuh-kibana-app/pull/670)).
- Added extended information for reports from _Reporting_ feature ([#701](https://github.com/wazuh/wazuh-kibana-app/pull/701)).

### Changed

- Tables have been improved. Now they are truncating long fields and adding a tooltip if needed ([#671](https://github.com/wazuh/wazuh-kibana-app/pull/671)).
- Services have been improved ([#715](https://github.com/wazuh/wazuh-kibana-app/pull/715)).
- CSV formatted files have been improved. Now they are showing a more human readable column names ([#717](https://github.com/wazuh/wazuh-kibana-app/pull/717), [#726](https://github.com/wazuh/wazuh-kibana-app/pull/726)).
- Added/Modified some visualization titles ([#728](https://github.com/wazuh/wazuh-kibana-app/pull/728)).
- Improved Discover perfomance when in background mode ([#719](https://github.com/wazuh/wazuh-kibana-app/pull/719)).
- Reports from the _Reporting_ feature have been fulyl redesigned ([#701](https://github.com/wazuh/wazuh-kibana-app/pull/701)).

### Fixed

- Fixed the top menu API indicator when checking the API connection and the manager/cluster information had been changed ([#668](https://github.com/wazuh/wazuh-kibana-app/pull/668)).
- Fixed our logger module which was not writting logs the very first time Kibana is started neither after a log rotation ([#667](https://github.com/wazuh/wazuh-kibana-app/pull/667)).
- Fixed a regular expression in the server side when parsing URLs before registering a new Wazuh API ([#690](https://github.com/wazuh/wazuh-kibana-app/pull/690)).
- Fixed filters from specific visualization regarding to _File integrity_ section ([#694](https://github.com/wazuh/wazuh-kibana-app/pull/694)).
- Fixed filters parsing when generating a report because it was not parsing negated filters as expected ([#696](https://github.com/wazuh/wazuh-kibana-app/pull/696)).
- Fixed visualization counter from _OSCAP_ tab ([#722](https://github.com/wazuh/wazuh-kibana-app/pull/722)).

### Removed

- Temporary removed CSV download from agent inventory section due to Wazuh API bug ([#727](https://github.com/wazuh/wazuh-kibana-app/pull/727)).

## Wazuh v3.3.0/v3.3.1 - Kibana v6.3.0 - Revision 398

### Added

- Improvements for latest app redesign ([#652](https://github.com/wazuh/wazuh-kibana-app/pull/652)):
  - The _Welcome_ tabs have been simplified, following a more Elastic design.
  - Added again the `md-nav-bar` component with refined styles and limited to specific sections.
  - The _Settings > Welcome_ tab has been removed. You can use the nav bar to switch tabs.
  - Minor CSS adjustments and reordering.
- Small app UI improvements ([#634](https://github.com/wazuh/wazuh-kibana-app/pull/634)):
  - Added link to _Agents Preview_ on the _Agents_ tab breadcrumbs.
  - Replaced the _Generate report_ button with a smaller one.
  - Redesigned _Management > Ruleset_ `md-chips` to look similar to Kibana filter pills.
  - Added agent information bar from _Agents > General_ to _Agents > Welcome_ too.
  - Refactored flex layout on _Welcome_ tabs to fix a height visual bug.
  - Removed duplicated loading rings on the _Agents_ tab.
- Improvements for app tables ([#627](https://github.com/wazuh/wazuh-kibana-app/pull/627)):
  - Now the current page will be highlighted.
  - The gap has been fixed to the items per page value.
  - If there are no more pages for _Next_ or _Prev_ buttons, they will be hidden.
- Improvements for app health check ([#637](https://github.com/wazuh/wazuh-kibana-app/pull/637)):
  - Improved design for the view.
  - The checks have been placed on a table, showing the current status of each one.
- Changes to our reporting feature ([#639](https://github.com/wazuh/wazuh-kibana-app/pull/639)):
  - Now the generated reports will include tables for each section.
  - Added a parser for getting Elasticsearch data table responses.
  - The reporting feature is now a separated module, and the code has been refactored.
- Improvements for app tables pagination ([#646](https://github.com/wazuh/wazuh-kibana-app/pull/646)).

### Changed

- Now the `pretty` parameter on the _Dev tools_ tab will be ignored to avoid `Unexpected error` messages ([#624](https://github.com/wazuh/wazuh-kibana-app/pull/624)).
- The `pdfkit` dependency has been replaced by `pdfmake` ([#639](https://github.com/wazuh/wazuh-kibana-app/pull/639)).
- Changed some Kibana tables for performance improvements on the reporting feature ([#644](https://github.com/wazuh/wazuh-kibana-app/pull/644)).
- Changed the method to refresh the list of known fields on the index pattern ([#650](https://github.com/wazuh/wazuh-kibana-app/pull/650)):
  - Now when restarting Kibana, the app will update the fieldset preserving the custom user fields.

### Fixed

- Fixed bug on _Agents CIS-CAT_ tab who wasn't loading the appropriate visualizations ([#626](https://github.com/wazuh/wazuh-kibana-app/pull/626)).
- Fixed a bug where sometimes the index pattern could be `undefined` during the health check process, leading into a false error message when loading the app ([#640](https://github.com/wazuh/wazuh-kibana-app/pull/640)).
- Fixed several bugs on the _Settings > API_ tab when removing, adding or editing new entries.

### Removed

- Removed the app login system ([#636](https://github.com/wazuh/wazuh-kibana-app/pull/636)):
  - This feature was unstable, experimental and untested for a long time. We'll provide much better RBAC capabilities in the future.
- Removed the new Kuery language option on Discover app search bars.
  - This feature will be restored in the future, after more Elastic v6.3.0 adaptations.

## Wazuh v3.3.0/v3.3.1 - Kibana v6.3.0 - Revision 397

### Added

- Support for Elastic Stack v6.3.0 ([#579](https://github.com/wazuh/wazuh-kibana-app/pull/579) & [#612](https://github.com/wazuh/wazuh-kibana-app/pull/612) & [#615](https://github.com/wazuh/wazuh-kibana-app/pull/615)).
- Brand-new Wazuh app redesign for the _Monitoring_ tab ([#581](https://github.com/wazuh/wazuh-kibana-app/pull/581)):
  - Refactored and optimized UI for these tabs, using a breadcrumbs-based navigability.
  - Used the same guidelines from the previous redesign for _Overview_ and _Agents_ tabs.
- New tab for _Agents_ - _Inventory_ ([#582](https://github.com/wazuh/wazuh-kibana-app/pull/582)):
  - Get information about the agent host, such as installed packages, motherboard, operating system, etc.
  - This tab will appear if the agent has the [`syscollector`](https://documentation.wazuh.com/current/user-manual/reference/ossec-conf/wodle-syscollector.html) wodle enabled.
- Brand-new extension - _CIS-CAT Alerts_ ([#601](https://github.com/wazuh/wazuh-kibana-app/pull/601)):
  - A new extension, disabled by default.
  - Visualize alerts related to the CIS-CAT benchmarks on the _Overview_ and _Agents_ tabs.
  - Get information about the last performed scan and its score.
- Several improvements for the _Dev tools_ tab ([#583](https://github.com/wazuh/wazuh-kibana-app/pull/583) & [#597](https://github.com/wazuh/wazuh-kibana-app/pull/597)):
  - Now you can insert queries using inline parameters, just like in a web browser.
  - You can combine inline parameters with JSON-like parameters.
  - If you use the same parameter on both methods with different values, the inline parameter has precedence over the other one.
  - The tab icon has been changed for a more appropriate one.
  - The `Execute query` button is now always placed on the first line of the query block.
- Refactoring for all app tables ([#582](https://github.com/wazuh/wazuh-kibana-app/pull/582)):
  - Replaced the old `wz-table` directive with a new one, along with a new data factory.
  - Now the tables are built with a pagination system.
  - Much easier method for building tables for the app.
  - Performance and stability improvements when fetching API data.
  - Now you can see the total amount of items and the elapsed time.

### Changed

- Moved some logic from the _Agents preview_ tab to the server, to avoid excessive client-side workload ([#586](https://github.com/wazuh/wazuh-kibana-app/pull/586)).
- Changed the UI to use the same loading ring across all the app tabs ([#593](https://github.com/wazuh/wazuh-kibana-app/pull/593) & [#599](https://github.com/wazuh/wazuh-kibana-app/pull/599)).
- Changed the _No results_ message across all the tabs with visualizations ([#599](https://github.com/wazuh/wazuh-kibana-app/pull/599)).

### Fixed

- Fixed a bug on the _Settings/Extensions_ tab where enabling/disabling some extensions could make other ones to be disabled ([#591](https://github.com/wazuh/wazuh-kibana-app/pull/591)).

## Wazuh v3.3.0/v3.3.1 - Kibana v6.2.4 - Revision 396

### Added

- Support for Wazuh v3.3.1.
- Brand-new Wazuh app redesign for the _Settings_ tab ([#570](https://github.com/wazuh/wazuh-kibana-app/pull/570)):
  - Refactored and optimized UI for these tabs, using a breadcrumbs-based navigability.
  - Used the same guidelines from the previous redesign for _Overview_ and _Agents_ tabs.
- Refactoring for _Overview_ and _Agents_ controllers ([#564](https://github.com/wazuh/wazuh-kibana-app/pull/564)):
  - Reduced duplicated code by splitting it into separate files.
  - Code optimization for a better performance and maintainability.
  - Added new services to provide similar functionality between different app tabs.
- Added `data.vulnerability.package.condition` to the list of known fields ([#566](https://github.com/wazuh/wazuh-kibana-app/pull/566)).

### Changed

- The `wazuh-logs` and `wazuh-monitoring` folders have been moved to the Kibana's `optimize` directory in order to avoid some error messages when using the `kibana-plugin list` command ([#563](https://github.com/wazuh/wazuh-kibana-app/pull/563)).

### Fixed

- Fixed a bug on the _Settings_ tab where updating an API entry with wrong credentials would corrupt the existing one ([#558](https://github.com/wazuh/wazuh-kibana-app/pull/558)).
- Fixed a bug on the _Settings_ tab where removing an API entry while its edit form is opened would hide the `Add API` button unless the user reloads the tab ([#558](https://github.com/wazuh/wazuh-kibana-app/pull/558)).
- Fixed some Audit visualizations on the _Overview_ and _Agents_ tabs that weren't using the same search query to show the results ([#572](https://github.com/wazuh/wazuh-kibana-app/pull/572)).
- Fixed undefined variable error on the `wz-menu` directive ([#575](https://github.com/wazuh/wazuh-kibana-app/pull/575)).

## Wazuh v3.3.0 - Kibana v6.2.4 - Revision 395

### Fixed

- Fixed a bug on the _Agent Configuration_ tab where the sync status was always `NOT SYNCHRONIZED` ([#569](https://github.com/wazuh/wazuh-kibana-app/pull/569)).

## Wazuh v3.3.0 - Kibana v6.2.4 - Revision 394

### Added

- Support for Wazuh v3.3.0.
- Updated some backend API calls to include the app version in the request header ([#560](https://github.com/wazuh/wazuh-kibana-app/pull/560)).

## Wazuh v3.2.4 - Kibana v6.2.4 - Revision 393

### Added

- Brand-new Wazuh app redesign for _Overview_ and _Agents_ tabs ([#543](https://github.com/wazuh/wazuh-kibana-app/pull/543)):
  - Updated UI for these tabs using breadcrumbs.
  - New _Welcome_ screen, presenting all the tabs to the user, with useful links to our documentation.
  - Overall design improved, adjusted font sizes and reduced HTML code.
  - This base will allow the app to increase its functionality in the future.
  - Removed the `md-nav-bar` component for a better user experience on small screens.
  - Improved app performance removing some CSS effects from some components, such as buttons.
- New filter for agent version on the _Agents Preview_ tab ([#537](https://github.com/wazuh/wazuh-kibana-app/pull/537)).
- New filter for cluster node on the _Agents Preview_ tab ([#538](https://github.com/wazuh/wazuh-kibana-app/pull/538)).

### Changed

- Now the report generation process will run in a parallel mode in the foreground ([#523](https://github.com/wazuh/wazuh-kibana-app/pull/523)).
- Replaced the usage of `$rootScope` with two new factories, along with more controller improvements ([#525](https://github.com/wazuh/wazuh-kibana-app/pull/525)).
- Now the _Extensions_ tab on _Settings_ won't edit the `.wazuh` index to modify the extensions configuration for all users ([#545](https://github.com/wazuh/wazuh-kibana-app/pull/545)).
  - This allows each new user to always start with the base extensions configuration, and modify it to its needs storing the settings on a browser cookie.
- Now the GDPR requirements description on its tab won't be loaded if the Wazuh API version is not v3.2.3 or higher ([#546](https://github.com/wazuh/wazuh-kibana-app/pull/546)).

### Fixed

- Fixed a bug where the app crashes when attempting to download huge amounts of data as CSV format ([#521](https://github.com/wazuh/wazuh-kibana-app/pull/521)).
- Fixed a bug on the Timelion visualizations from _Management/Monitoring_ which were not properly filtering and showing the cluster nodes information ([#530](https://github.com/wazuh/wazuh-kibana-app/pull/530)).
- Fixed several bugs on the loading process when switching between tabs with or without visualizations in the _Overview_ and _Agents_ tab ([#531](https://github.com/wazuh/wazuh-kibana-app/pull/531) & [#533](https://github.com/wazuh/wazuh-kibana-app/pull/533)).
- Fixed a bug on the `wazuh-monitoring` index feature when using multiple inserted APIs, along with several performance improvements ([#539](https://github.com/wazuh/wazuh-kibana-app/pull/539)).
- Fixed a bug where the OS filter on the _Agents Preview_ tab would exclude the rest of filters instead of combining them ([#552](https://github.com/wazuh/wazuh-kibana-app/pull/552)).
- Fixed a bug where the Extensions settings were restored every time the user opened the _Settings_ tab or pressed the _Set default manager_ button ([#555](https://github.com/wazuh/wazuh-kibana-app/pull/555) & [#556](https://github.com/wazuh/wazuh-kibana-app/pull/556)).

## Wazuh v3.2.3/v3.2.4 - Kibana v6.2.4 - Revision 392

### Added

- Support for Wazuh v3.2.4.
- New functionality - _Reporting_ ([#510](https://github.com/wazuh/wazuh-kibana-app/pull/510)):
  - Generate PDF logs on the _Overview_ and _Agents_ tabs, with the new button next to _Panels_ and _Discover_.
  - The report will contain the current visualizations from the tab where you generated it.
  - List all your generated reports, download or deleted them at the new _Management/Reporting_ tab.
  - **Warning:** If you leave the tab while generating a report, the process will be aborted.
- Added warning/error messages about the total RAM on the server side ([#502](https://github.com/wazuh/wazuh-kibana-app/pull/502)):
  - None of this messages will prevent the user from accessing the app, it's just a recommendation.
  - If your server has less than 2GB of RAM, you'll get an error message when opening the app.
  - If your server has between 2GB and 3GB of RAM, you'll get a warning message.
  - If your server has more than 3GB of RAM, you won't get any kind of message.
- Refactoring and added loading bar to _Manager Logs_ and _Groups_ tabs ([#505](https://github.com/wazuh/wazuh-kibana-app/pull/505)).
- Added more Syscheck options to _Management/Agents_ configuration tabs ([#509](https://github.com/wazuh/wazuh-kibana-app/pull/509)).

### Fixed

- Added more fields to the `known-fields.js` file to avoid warning messages on _Discover_ when using Filebeat for alerts forwarding ([#497](https://github.com/wazuh/wazuh-kibana-app/pull/497)).
- Fixed a bug where clicking on the _Check connection_ button on the _Settings_ tab threw an error message although the API connected successfully ([#504](https://github.com/wazuh/wazuh-kibana-app/pull/504)).
- Fixed a bug where the _Agents_ tab was not properly showing the total of agents due to the new Wazuh cluster implementation ([#517](https://github.com/wazuh/wazuh-kibana-app/pull/517)).

## Wazuh v3.2.3 - Kibana v6.2.4 - Revision 391

### Added

- Support for Wazuh v3.2.3.
- Brand-new extension - _GDPR Alerts_ ([#453](https://github.com/wazuh/wazuh-kibana-app/pull/453)):
  - A new extension, enabled by default.
  - Visualize alerts related to the GDPR compliance on the _Overview_ and _Agents_ tabs.
  - The _Ruleset_ tab has been updated to include GDPR filters on the _Rules_ subtab.
- Brand-new Management tab - _Monitoring_ ([#490](https://github.com/wazuh/wazuh-kibana-app/pull/490)):
  - Visualize your Wazuh cluster, both master and clients.
    - Get the current cluster configuration.
    - Nodes listing, sorting, searching, etc.
  - Get a more in-depth cluster status thanks to the newly added [_Timelion_](https://www.elastic.co/guide/en/kibana/current/timelion.html) visualizations.
  - The Detail view gives you a summary of the node's healthcheck.
- Brand-new tab - _Dev tools_ ([#449](https://github.com/wazuh/wazuh-kibana-app/pull/449)):
  - Find it on the top navbar, next to _Discover_.
  - Execute Wazuh API requests directly from the app.
  - This tab uses your currently selected API from _Settings_.
  - You can type different API requests on the input window, select one with the cursor, and click on the Play button to execute it.
  - You can also type comments on the input window.
- More improvements for the _Manager/Ruleset_ tab ([#446](https://github.com/wazuh/wazuh-kibana-app/pull/446)):
  - A new colour palette for regex, order and rule description arguments.
  - Added return to List view on Ruleset button while on Detail view.
  - Fixed line height on all table headers.
  - Removed unused, old code from Ruleset controllers.
- Added option on `config.yml` to enable/disable the `wazuh-monitoring` index ([#441](https://github.com/wazuh/wazuh-kibana-app/pull/441)):
  - Configure the frequency time to generate new indices.
  - The default frequency time has been increased to 1 hour.
  - When disabled, useful metrics will appear on _Overview/General_ replacing the _Agent status_ visualization.
- Added CSV exporting button to the app ([#431](https://github.com/wazuh/wazuh-kibana-app/pull/431)):
  - Implemented new logic to fetch data from the Wazuh API and download it in CSV format.
  - Currently available for the _Ruleset_, _Logs_ and _Groups_ sections on the _Manager_ tab and also the _Agents_ tab.
- More refactoring to the app backend ([#439](https://github.com/wazuh/wazuh-kibana-app/pull/439)):
  - Standardized error output from the server side.
  - Drastically reduced the error management logic on the client side.
  - Applied the _Facade_ pattern when importing/exporting modules.
  - Deleted unused/deprecated/useless methods both from server and client side.
  - Some optimizations to variable type usages.
- Refactoring to Kibana filters management ([#452](https://github.com/wazuh/wazuh-kibana-app/pull/452) & [#459](https://github.com/wazuh/wazuh-kibana-app/pull/459)):
  - Added new class to build queries from the base query.
  - The filter management is being done on controllers instead of the `discover` directive.
  - Now we are emitting specific events whenever we are fetching data or communicating to the `discover` directive.
  - The number of useless requests to fetch data has been reduced.
  - The synchronization actions are working as expected regardless the amount of data and/or the number of machine resources.
  - Fixed several bugs about filter usage and transition to different app tabs.
- Added confirmation message when the user deletes an API entry on _Settings/API_ ([#428](https://github.com/wazuh/wazuh-kibana-app/pull/428)).
- Added support for filters on the _Manager/Logs_ tab when realtime is enabled ([#433](https://github.com/wazuh/wazuh-kibana-app/pull/433)).
- Added more filter options to the Detail view on _Manager/Ruleset_ ([#434](https://github.com/wazuh/wazuh-kibana-app/pull/434)).

### Changed

- Changed OSCAP visualization to avoid clipping issues with large agent names ([#429](https://github.com/wazuh/wazuh-kibana-app/pull/429)).
- Now the related Rules or Decoders sections on _Manager/Ruleset_ will remain hidden if there isn't any data to show or while it's loading ([#434](https://github.com/wazuh/wazuh-kibana-app/pull/434)).
- Added a 200ms delay when fetching iterable data from the Wazuh API ([#445](https://github.com/wazuh/wazuh-kibana-app/pull/445) & [#450](https://github.com/wazuh/wazuh-kibana-app/pull/450)).
- Fixed several bugs related to Wazuh API timeout/cancelled requests ([#445](https://github.com/wazuh/wazuh-kibana-app/pull/445)).
- Added `ENOTFOUND`, `EHOSTUNREACH`, `EINVAL`, `EAI_AGAIN` options for API URL parameter checking ([#463](https://github.com/wazuh/wazuh-kibana-app/pull/463)).
- Now the _Settings/Extensions_ subtab won't appear unless there's at least one API inserted ([#465](https://github.com/wazuh/wazuh-kibana-app/pull/465)).
- Now the index pattern selector on _Settings/Pattern_ will also refresh the known fields when changing it ([#477](https://github.com/wazuh/wazuh-kibana-app/pull/477)).
- Changed the _Manager_ tab into _Management_ ([#490](https://github.com/wazuh/wazuh-kibana-app/pull/490)).

### Fixed

- Fixed a bug where toggling extensions after deleting an API entry could lead into an error message ([#465](https://github.com/wazuh/wazuh-kibana-app/pull/465)).
- Fixed some performance bugs on the `dataHandler` service ([#442](https://github.com/wazuh/wazuh-kibana-app/pull/442) & [#486](https://github.com/wazuh/wazuh-kibana-app/pull/442)).
- Fixed a bug when loading the _Agents preview_ tab on Safari web browser ([#447](https://github.com/wazuh/wazuh-kibana-app/pull/447)).
- Fixed a bug where a new extension (enabled by default) appears disabled when updating the app ([#456](https://github.com/wazuh/wazuh-kibana-app/pull/456)).
- Fixed a bug where pressing the Enter key on the _Discover's_ tab search bar wasn't working properly ([#488](https://github.com/wazuh/wazuh-kibana-app/pull/488)).

### Removed

- Removed the `rison` dependency from the `package.json` file ([#452](https://github.com/wazuh/wazuh-kibana-app/pull/452)).
- Removed unused Elasticsearch request to avoid problems when there's no API inserted ([#460](https://github.com/wazuh/wazuh-kibana-app/pull/460)).

## Wazuh v3.2.1/v3.2.2 - Kibana v6.2.4 - Revision 390

### Added

- Support for Wazuh v3.2.2.
- Refactoring on visualizations use and management ([#397](https://github.com/wazuh/wazuh-kibana-app/pull/397)):
  - Visualizations are no longer stored on an index, they're built and loaded on demand when needed to render the interface.
  - Refactoring on the whole app source code to use the _import/export_ paradigm.
  - Removed old functions and variables from the old visualization management logic.
  - Removed cron task to clean remaining visualizations since it's no longer needed.
  - Some Kibana functions and modules have been overridden in order to make this refactoring work.
    - This change is not intrusive in any case.
- New redesign for the _Manager/Ruleset_ tab ([#420](https://github.com/wazuh/wazuh-kibana-app/pull/420)):
  - Rules and decoders list now divided into two different sections: _List view_ and _Detail view_.
  - Removed old expandable tables to move the rule/decoder information into a new space.
  - Enable different filters on the detail view for a better search on the list view.
  - New table for related rules or decoders.
  - And finally, a bunch of minor design enhancements to the whole app.
- Added a copyright notice to the whole app source code ([#395](https://github.com/wazuh/wazuh-kibana-app/pull/395)).
- Updated `.gitignore` with the _Node_ template ([#395](https://github.com/wazuh/wazuh-kibana-app/pull/395)).
- Added new module to the `package.json` file, [`rison`](https://www.npmjs.com/package/rison) ([#404](https://github.com/wazuh/wazuh-kibana-app/pull/404)).
- Added the `errorHandler` service to the blank screen scenario ([#413](https://github.com/wazuh/wazuh-kibana-app/pull/413)):
  - Now the exact error message will be shown to the user, instead of raw JSON content.
- Added new option on the `config.yml` file to disable the new X-Pack RBAC capabilities to filter index-patterns ([#417](https://github.com/wazuh/wazuh-kibana-app/pull/417)).

### Changed

- Small minor enhancements to the user interface ([#396](https://github.com/wazuh/wazuh-kibana-app/pull/396)):
  - Reduced Wazuh app logo size.
  - Changed buttons text to not use all-capitalized letters.
  - Minor typos found in the HTML/CSS code have been fixed.
- Now the app log stores the package revision ([#417](https://github.com/wazuh/wazuh-kibana-app/pull/417)).

### Fixed

- Fixed bug where the _Agents_ tab didn't preserve the filters after reloading the page ([#404](https://github.com/wazuh/wazuh-kibana-app/pull/404)).
- Fixed a bug when using X-Pack that sometimes threw an error of false _"Not enough privileges"_ scenario ([#415](https://github.com/wazuh/wazuh-kibana-app/pull/415)).
- Fixed a bug where the Kibana Discover auto-refresh functionality was still working when viewing the _Agent configuration_ tab ([#419](https://github.com/wazuh/wazuh-kibana-app/pull/419)).

## Wazuh v3.2.1 - Kibana v6.2.4 - Revision 389

### Changed

- Changed severity and verbosity to some log messages ([#412](https://github.com/wazuh/wazuh-kibana-app/pull/412)).

### Fixed

- Fixed a bug when using the X-Pack plugin without security capabilities enabled ([#403](https://github.com/wazuh/wazuh-kibana-app/pull/403)).
- Fixed a bug when the app was trying to create `wazuh-monitoring` indices without checking the existence of the proper template ([#412](https://github.com/wazuh/wazuh-kibana-app/pull/412)).

## Wazuh v3.2.1 - Kibana v6.2.4 - Revision 388

### Added

- Support for Elastic Stack v6.2.4.
- App server fully refactored ([#360](https://github.com/wazuh/wazuh-kibana-app/pull/360)):
  - Added new classes, reduced the amount of code, removed unused functions, and several optimizations.
  - Now the app follows a more ES6 code style on multiple modules.
  - _Overview/Agents_ visualizations have been ordered into separated files and folders.
  - Now the app can use the default index defined on the `/ect/kibana/kibana.yml` file.
  - Better error handling for the visualizations directive.
  - Added a cron job to delete remaining visualizations on the `.kibana` index if so.
  - Also, we've added some changes when using the X-Pack plugin:
    - Better management of users and roles in order to use the app capabilities.
    - Prevents app loading if the currently logged user has no access to any index pattern.
- Added the `errorHandler` service to the `dataHandler` factory ([#340](https://github.com/wazuh/wazuh-kibana-app/pull/340)).
- Added Syscollector section to _Manager/Agents Configuration_ tabs ([#359](https://github.com/wazuh/wazuh-kibana-app/pull/359)).
- Added `cluster.name` field to the `wazuh-monitoring` index ([#377](https://github.com/wazuh/wazuh-kibana-app/pull/377)).

### Changed

- Increased the query size when fetching the index pattern list ([#339](https://github.com/wazuh/wazuh-kibana-app/pull/339)).
- Changed active colour for all app tables ([#347](https://github.com/wazuh/wazuh-kibana-app/pull/347)).
- Changed validation regex to accept URLs with non-numeric format ([#353](https://github.com/wazuh/wazuh-kibana-app/pull/353)).
- Changed visualization removal cron task to avoid excessive log messages when there weren't removed visualizations ([#361](https://github.com/wazuh/wazuh-kibana-app/pull/361)).
- Changed filters comparison for a safer access ([#383](https://github.com/wazuh/wazuh-kibana-app/pull/383)).
- Removed some `server.log` messages to avoid performance errors ([#384](https://github.com/wazuh/wazuh-kibana-app/pull/384)).
- Changed the way of handling the index patterns list ([#360](https://github.com/wazuh/wazuh-kibana-app/pull/360)).
- Rewritten some false error-level logs to just information-level ones ([#360](https://github.com/wazuh/wazuh-kibana-app/pull/360)).
- Changed some files from JSON to CommonJS for performance improvements ([#360](https://github.com/wazuh/wazuh-kibana-app/pull/360)).
- Replaced some code on the `kibana-discover` directive with a much cleaner statement to avoid issues on the _Agents_ tab ([#394](https://github.com/wazuh/wazuh-kibana-app/pull/394)).

### Fixed

- Fixed a bug where several `agent.id` filters were created at the same time when navigating between _Agents_ and _Groups_ with different selected agents ([#342](https://github.com/wazuh/wazuh-kibana-app/pull/342)).
- Fixed logic on the index-pattern selector which wasn't showing the currently selected pattern the very first time a user opened the app ([#345](https://github.com/wazuh/wazuh-kibana-app/pull/345)).
- Fixed a bug on the `errorHandler` service who was preventing a proper output of some Elastic-related backend error messages ([#346](https://github.com/wazuh/wazuh-kibana-app/pull/346)).
- Fixed panels flickering in the _Settings_ tab ([#348](https://github.com/wazuh/wazuh-kibana-app/pull/348)).
- Fixed a bug in the shards and replicas settings when the user sets the value to zero (0) ([#358](https://github.com/wazuh/wazuh-kibana-app/pull/358)).
- Fixed several bugs related to the upgrade process from Wazuh 2.x to the new refactored server ([#363](https://github.com/wazuh/wazuh-kibana-app/pull/363)).
- Fixed a bug in _Discover/Agents VirusTotal_ tabs to avoid conflicts with the `agent.name` field ([#379](https://github.com/wazuh/wazuh-kibana-app/pull/379)).
- Fixed a bug on the implicit filter in _Discover/Agents PCI_ tabs ([#393](https://github.com/wazuh/wazuh-kibana-app/pull/393)).

### Removed

- Removed clear API password on `checkPattern` response ([#339](https://github.com/wazuh/wazuh-kibana-app/pull/339)).
- Removed old dashboard visualizations to reduce loading times ([#360](https://github.com/wazuh/wazuh-kibana-app/pull/360)).
- Removed some unused dependencies due to the server refactoring ([#360](https://github.com/wazuh/wazuh-kibana-app/pull/360)).
- Removed completely `metricService` from the app ([#389](https://github.com/wazuh/wazuh-kibana-app/pull/389)).

## Wazuh v3.2.1 - Kibana v6.2.2/v6.2.3 - Revision 387

### Added

- New logging system ([#307](https://github.com/wazuh/wazuh-kibana-app/pull/307)):
  - New module implemented to write app logs.
  - Now a trace is stored every time the app is re/started.
  - Currently, the `initialize.js` and `monitoring.js` files work with this system.
  - Note: the logs will live under `/var/log/wazuh/wazuhapp.log` on Linux systems, on Windows systems they will live under `kibana/plugins/`. It rotates the log whenever it reaches 100MB.
- Better cookies handling ([#308](https://github.com/wazuh/wazuh-kibana-app/pull/308)):
  - New field on the `.wazuh-version` index to store the last time the Kibana server was restarted.
  - This is used to check if the cookies have consistency with the current server status.
  - Now the app is clever and takes decisions depending on new consistency checks.
- New design for the _Agents/Configuration_ tab ([#310](https://github.com/wazuh/wazuh-kibana-app/pull/310)):
  - The style is the same as the _Manager/Configuration_ tab.
  - Added two more sections: CIS-CAT and Commands ([#315](https://github.com/wazuh/wazuh-kibana-app/pull/315)).
  - Added a new card that will appear when there's no group configuration at all ([#323](https://github.com/wazuh/wazuh-kibana-app/pull/323)).
- Added _"group"_ column on the agents list in _Agents_ ([#312](https://github.com/wazuh/wazuh-kibana-app/pull/312)):
  - If you click on the group, it will redirect the user to the specified group in _Manager/Groups_.
- New option for the `config.yml` file, `ip.selector` ([#313](https://github.com/wazuh/wazuh-kibana-app/pull/313)):
  - Define if the app will show or not the index pattern selector on the top navbar.
  - This setting is set to `true` by default.
- More CSS cleanup and reordering ([#315](https://github.com/wazuh/wazuh-kibana-app/pull/315)):
  - New `typography.less` file.
  - New `layout.less` file.
  - Removed `cleaned.less` file.
  - Reordering and cleaning of existing CSS files, including removal of unused classes, renaming, and more.
  - The _Settings_ tab has been refactored to correct some visual errors with some card components.
  - Small refactoring to some components from _Manager/Ruleset_ ([#323](https://github.com/wazuh/wazuh-kibana-app/pull/323)).
- New design for the top navbar ([#326](https://github.com/wazuh/wazuh-kibana-app/pull/326)):
  - Cleaned and refactored code
  - Revamped design, smaller and with minor details to follow the rest of Wazuh app guidelines.
- New design for the wz-chip component to follow the new Wazuh app guidelines ([#323](https://github.com/wazuh/wazuh-kibana-app/pull/323)).
- Added more descriptive error messages when the user inserts bad credentials on the _Add new API_ form in the _Settings_ tab ([#331](https://github.com/wazuh/wazuh-kibana-app/pull/331)).
- Added a new CSS class to truncate overflowing text on tables and metric ribbons ([#332](https://github.com/wazuh/wazuh-kibana-app/pull/332)).
- Support for Elastic Stack v6.2.2/v6.2.3.

### Changed

- Improved the initialization system ([#317](https://github.com/wazuh/wazuh-kibana-app/pull/317)):
  - Now the app will re-create the index-pattern if the user deletes the currently used by the Wazuh app.
  - The fieldset is now automatically refreshed if the app detects mismatches.
  - Now every index-pattern is dynamically formatted (for example, to enable the URLs in the _Vulnerabilities_ tab).
  - Some code refactoring for a better handling of possible use cases.
  - And the best thing, it's no longer needed to insert the sample alert!
- Improvements and changes to index-patterns ([#320](https://github.com/wazuh/wazuh-kibana-app/pull/320) & [#333](https://github.com/wazuh/wazuh-kibana-app/pull/333)):
  - Added a new route, `/get-list`, to fetch the index pattern list.
  - Removed and changed several functions for a proper management of index-patterns.
  - Improved the compatibility with user-created index-patterns, known to have unpredictable IDs.
  - Now the app properly redirects to `/blank-screen` if the length of the index patterns list is 0.
  - Ignored custom index patterns with auto-generated ID on the initialization process.
    - Now it uses the value set on the `config.yml` file.
  - If the index pattern is no longer available, the cookie will be overwritten.
- Improvements to the monitoring module ([#322](https://github.com/wazuh/wazuh-kibana-app/pull/322)):
  - Minor refactoring to the whole module.
  - Now the `wazuh-monitoring` index pattern is regenerated if it's missing.
  - And the best thing, it's no longer needed to insert the monitoring template!
- Now the app health check system only checks if the API and app have the same `major.minor` version ([#311](https://github.com/wazuh/wazuh-kibana-app/pull/311)):
  - Previously, the API and app had to be on the same `major.minor.patch` version.
- Adjusted space between title and value in some cards showing Manager or Agent configurations ([#315](https://github.com/wazuh/wazuh-kibana-app/pull/315)).
- Changed red and green colours to more saturated ones, following Kibana style ([#315](https://github.com/wazuh/wazuh-kibana-app/pull/315)).

### Fixed

- Fixed bug in Firefox browser who was not properly showing the tables with the scroll pagination functionality ([#314](https://github.com/wazuh/wazuh-kibana-app/pull/314)).
- Fixed bug where visualizations weren't being destroyed due to ongoing renderization processes ([#316](https://github.com/wazuh/wazuh-kibana-app/pull/316)).
- Fixed several UI bugs for a better consistency and usability ([#318](https://github.com/wazuh/wazuh-kibana-app/pull/318)).
- Fixed an error where the initial index-pattern was not loaded properly the very first time you enter the app ([#328](https://github.com/wazuh/wazuh-kibana-app/pull/328)).
- Fixed an error message that appeared whenever the app was not able to found the `wazuh-monitoring` index pattern ([#328](https://github.com/wazuh/wazuh-kibana-app/pull/328)).

## Wazuh v3.2.1 - Kibana v6.2.2 - Revision 386

### Added

- New design for the _Manager/Groups_ tab ([#295](https://github.com/wazuh/wazuh-kibana-app/pull/295)).
- New design for the _Manager/Configuration_ tab ([#297](https://github.com/wazuh/wazuh-kibana-app/pull/297)).
- New design of agents statistics for the _Agents_ tab ([#299](https://github.com/wazuh/wazuh-kibana-app/pull/299)).
- Added information ribbon into _Overview/Agent SCAP_ tabs ([#303](https://github.com/wazuh/wazuh-kibana-app/pull/303)).
- Added information ribbon into _Overview/Agent VirusTotal_ tabs ([#306](https://github.com/wazuh/wazuh-kibana-app/pull/306)).
- Added information ribbon into _Overview AWS_ tab ([#306](https://github.com/wazuh/wazuh-kibana-app/pull/306)).

### Changed

- Refactoring of HTML and CSS code throughout the whole Wazuh app ([#294](https://github.com/wazuh/wazuh-kibana-app/pull/294), [#302](https://github.com/wazuh/wazuh-kibana-app/pull/302) & [#305](https://github.com/wazuh/wazuh-kibana-app/pull/305)):
  - A big milestone for the project was finally achieved with this refactoring.
  - We've removed the Bootstrap dependency from the `package.json` file.
  - We've removed and merged many duplicated rules.
  - We've removed HTML and `angular-md` overriding rules. Now we have more own-made classes to avoid undesired results on the UI.
  - Also, this update brings tons of minor bugfixes related to weird HTML code.
- Wazuh app visualizations reviewed ([#301](https://github.com/wazuh/wazuh-kibana-app/pull/301)):
  - The number of used buckets has been limited since most of the table visualizations were surpassing acceptable limits.
  - Some visualizations have been checked to see if they make complete sense on what they mean to show to the user.
- Modified some app components for better follow-up of Kibana guidelines ([#290](https://github.com/wazuh/wazuh-kibana-app/pull/290) & [#297](https://github.com/wazuh/wazuh-kibana-app/pull/297)).
  - Also, some elements were modified on the _Discover_ tab in order to correct some mismatches.

### Fixed

- Adjusted information ribbon in _Agents/General_ for large OS names ([#290](https://github.com/wazuh/wazuh-kibana-app/pull/290) & [#294](https://github.com/wazuh/wazuh-kibana-app/pull/294)).
- Fixed unsafe array access on the visualization directive when going directly into _Manager/Ruleset/Decoders_ ([#293](https://github.com/wazuh/wazuh-kibana-app/pull/293)).
- Fixed a bug where navigating between agents in the _Agents_ tab was generating duplicated `agent.id` implicit filters ([#296](https://github.com/wazuh/wazuh-kibana-app/pull/296)).
- Fixed a bug where navigating between different tabs from _Overview_ or _Agents_ while being on the _Discover_ sub-tab was causing data loss in metric watchers ([#298](https://github.com/wazuh/wazuh-kibana-app/pull/298)).
- Fixed incorrect visualization of the rule level on _Manager/Ruleset/Rules_ when the rule level is zero (0) ([#298](https://github.com/wazuh/wazuh-kibana-app/pull/298)).

### Removed

- Removed almost every `md-tooltip` component from the whole app ([#305](https://github.com/wazuh/wazuh-kibana-app/pull/305)).
- Removed unused images from the `img` folder ([#305](https://github.com/wazuh/wazuh-kibana-app/pull/305)).

## Wazuh v3.2.1 - Kibana v6.2.2 - Revision 385

### Added

- Support for Wazuh v3.2.1.
- Brand-new first redesign for the app user interface ([#278](https://github.com/wazuh/wazuh-kibana-app/pull/278)):
  - This is the very first iteration of a _work-in-progress_ UX redesign for the Wazuh app.
  - The overall interface has been refreshed, removing some unnecessary colours and shadow effects.
  - The metric visualizations have been replaced by an information ribbon under the filter search bar, reducing the amount of space they occupied.
    - A new service was implemented for a proper handling of the metric visualizations watchers ([#280](https://github.com/wazuh/wazuh-kibana-app/pull/280)).
  - The rest of the app visualizations now have a new, more detailed card design.
- New shards and replicas settings to the `config.yml` file ([#277](https://github.com/wazuh/wazuh-kibana-app/pull/277)):
  - Now you can apply custom values to the shards and replicas for the `.wazuh` and `.wazuh-version` indices.
  - This feature only works before the installation process. If you modify these settings after installing the app, they won't be applied at all.

### Changed

- Now clicking again on the _Groups_ tab on _Manager_ will properly reload the tab and redirect to the beginning ([#274](https://github.com/wazuh/wazuh-kibana-app/pull/274)).
- Now the visualizations only use the `vis-id` attribute for loading them ([#275](https://github.com/wazuh/wazuh-kibana-app/pull/275)).
- The colours from the toast messages have been replaced to follow the Elastic 6 guidelines ([#286](https://github.com/wazuh/wazuh-kibana-app/pull/286)).

### Fixed

- Fixed wrong data flow on _Agents/General_ when coming from and going to the _Groups_ tab ([#273](https://github.com/wazuh/wazuh-kibana-app/pull/273)).
- Fixed sorting on tables, now they use the sorting functionality provided by the Wazuh API ([#274](https://github.com/wazuh/wazuh-kibana-app/pull/274)).
- Fixed column width issues on some tables ([#274](https://github.com/wazuh/wazuh-kibana-app/pull/274)).
- Fixed bug in the _Agent configuration_ JSON viewer who didn't properly show the full group configuration ([#276](https://github.com/wazuh/wazuh-kibana-app/pull/276)).
- Fixed excessive loading time from some Audit visualizations ([#278](https://github.com/wazuh/wazuh-kibana-app/pull/278)).
- Fixed Play/Pause button in timepicker's auto-refresh ([#281](https://github.com/wazuh/wazuh-kibana-app/pull/281)).
- Fixed unusual scenario on visualization directive where sometimes there was duplicated implicit filters when doing a search ([#283](https://github.com/wazuh/wazuh-kibana-app/pull/283)).
- Fixed some _Overview Audit_ visualizations who were not working properly ([#285](https://github.com/wazuh/wazuh-kibana-app/pull/285)).

### Removed

- Deleted the `id` attribute from all the app visualizations ([#275](https://github.com/wazuh/wazuh-kibana-app/pull/275)).

## Wazuh v3.2.0 - Kibana v6.2.2 - Revision 384

### Added

- New directives for the Wazuh app: `wz-table`, `wz-table-header` and `wz-search-bar` ([#263](https://github.com/wazuh/wazuh-kibana-app/pull/263)):
  - Maintainable and reusable components for a better-structured app.
  - Several files have been changed, renamed and moved to new folders, following _best practices_.
  - The progress bar is now within its proper directive ([#266](https://github.com/wazuh/wazuh-kibana-app/pull/266)).
  - Minor typos and refactoring changes to the new directives.
- Support for Elastic Stack v6.2.2.

### Changed

- App buttons have been refactored. Unified CSS and HTML for buttons, providing the same structure for them ([#269](https://github.com/wazuh/wazuh-kibana-app/pull/269)).
- The API list on Settings now shows the latest inserted API at the beginning of the list ([#261](https://github.com/wazuh/wazuh-kibana-app/pull/261)).
- The check for the currently applied pattern has been improved, providing clever handling of Elasticsearch errors ([#271](https://github.com/wazuh/wazuh-kibana-app/pull/271)).
- Now on _Settings_, when the Add or Edit API form is active, if you press the other button, it will make the previous one disappear, getting a clearer interface ([#9df1e31](https://github.com/wazuh/wazuh-kibana-app/commit/9df1e317903edf01c81eba068da6d20a8a1ea7c2)).

### Fixed

- Fixed visualizations directive to properly load the _Manager/Ruleset_ visualizations ([#262](https://github.com/wazuh/wazuh-kibana-app/pull/262)).
- Fixed a bug where the classic extensions were not affected by the settings of the `config.yml` file ([#266](https://github.com/wazuh/wazuh-kibana-app/pull/266)).
- Fixed minor CSS bugs from the conversion to directives to some components ([#266](https://github.com/wazuh/wazuh-kibana-app/pull/266)).
- Fixed bug in the tables directive when accessing a member it doesn't exist ([#266](https://github.com/wazuh/wazuh-kibana-app/pull/266)).
- Fixed browser console log error when clicking the Wazuh logo on the app ([#6647fbc](https://github.com/wazuh/wazuh-kibana-app/commit/6647fbc051c2bf69df7df6e247b2b2f46963f194)).

### Removed

- Removed the `kbn-dis` directive from _Manager/Ruleset_ ([#262](https://github.com/wazuh/wazuh-kibana-app/pull/262)).
- Removed the `filters.js` and `kibana_fields_file.json` files ([#263](https://github.com/wazuh/wazuh-kibana-app/pull/263)).
- Removed the `implicitFilters` service ([#270](https://github.com/wazuh/wazuh-kibana-app/pull/270)).
- Removed visualizations loading status trace from controllers and visualization directive ([#270](https://github.com/wazuh/wazuh-kibana-app/pull/270)).

## Wazuh v3.2.0 - Kibana v6.2.1 - Revision 383

### Added

- Support for Wazuh 3.2.0.
- Compatibility with Kibana 6.1.0 to Kibana 6.2.1.
- New tab for vulnerability detector alerts.

### Changed

- The app now shows the index pattern selector only if the list length is greater than 1.
  - If it's exactly 1 shows the index pattern without a selector.
- Now the index pattern selector only shows the compatible ones.
  - It's no longer possible to select the `wazuh-monitoring` index pattern.
- Updated Bootstrap to 3.3.7.
- Improved filter propagation between Discover and the visualizations.
- Replaced the login route name from /login to /wlogin to avoid conflict with X-Pack own login route.

### Fixed

- Several CSS bugfixes for better compatibility with Kibana 6.2.1.
- Some variables changed for adapting new Wazuh API requests.
- Better error handling for some Elastic-related messages.
- Fixed browser console error from top-menu directive.
- Removed undesired md-divider from Manager/Logs.
- Adjusted the width of a column in Manager/Logs to avoid overflow issues with the text.
- Fixed a wrong situation with the visualizations when we refresh the Manager/Rules tab.

### Removed

- Removed the `travis.yml` file.

## Wazuh v3.1.0 - Kibana v6.1.3 - Revision 380

### Added

- Support for Wazuh 3.1.0.
- Compatibility with Kibana 6.1.3.
- New error handler for better app errors reporting.
- A new extension for Amazon Web Services alerts.
- A new extension for VirusTotal alerts.
- New agent configuration tab:
  - Visualize the current group configuration for the currently selected agent on the app.
  - Navigate through the different tabs to see which configuration is being used.
  - Check the synchronization status for the configuration.
  - View the current group of the agent and click on it to go to the Groups tab.
- New initial health check for checking some app components.
- New YAML config file:
  - Define the initial index pattern.
  - Define specific checks for the healthcheck.
  - Define the default extensions when adding new APIs.
- New index pattern selector dropdown on the top navbar.
  - The app will reload applying the new index pattern.
- Added new icons for some sections of the app.

### Changed

- New visualizations loader, with much better performance.
- Improved reindex process for the .wazuh index when upgrading from a 2.x-5.x version.
- Adding 365 days expiring time to the cookies.
- Change default behaviour for the config file. Now everything is commented with default values.
  - You need to edit the file, remove the comment mark and apply the desired value.
- Completely redesigned the manager configuration tab.
- Completely redesigned the groups tab.
- App tables have now unified CSS classes.

### Fixed

- Play real-time button has been fixed.
- Preventing duplicate APIs from feeding the wazuh-monitoring index.
- Fixing the check manager connection button.
- Fixing the extensions settings so they are preserved over time.
- Much more error handling messages in all the tabs.
- Fixed OS filters in agents list.
- Fixed autocomplete lists in the agents, rules and decoders list so they properly scroll.
- Many styles bugfixes for the different browsers.
- Reviewed and fixed some visualizations not showing accurate information.

### Removed

- Removed index pattern configuration from the `package.json` file.
- Removed unnecessary dependencies from the `package.json` file.

## Wazuh v3.0.0 - Kibana v6.1.0 - Revision 371

### Added

- You can configure the initial index-pattern used by the plugin in the initialPattern variable of the app's package.json.
- Auto `.wazuh` reindex from Wazuh 2.x - Kibana 5.x to Wazuh 3.x - Kibana 6.x.
  - The API credentials will be automatically migrated to the new installation.
- Dynamically changed the index-pattern used by going to the Settings -> Pattern tab.
  - Wazuh alerts compatibility auto detection.
- New loader for visualizations.
- Better performance: now the tabs use the same Discover tab, only changing the current filters.
- New Groups tab.
  - Now you can check your group configuration (search its agents and configuration files).
- The Logs tab has been improved.
  - You can sort by field and the view has been improved.
- Achieved a clearer interface with implicit filters per tab showed as unremovable chips.

### Changed

- Dynamically creating .kibana index if necessary.
- Better integration with Kibana Discover.
- Visualizations loaded at initialization time.
- New sync system to wait for Elasticsearch JS.
- Decoupling selected API and pattern from backend and moved to the client side.

## Wazuh v2.1.0 - Kibana v5.6.1 - Revision 345

### Added

- Loading icon while Wazuh loads the visualizations.
- Add/Delete/Restart agents.
- OS agent filter

### Changed

- Using genericReq when possible.

## Wazuh v2.0.1 - Kibana v5.5.1 - Revision 339

### Changed

- New index in Elasticsearch to save Wazuh set up configuration
- Short URL's is now supported
- A native base path from kibana.yml is now supported

### Fixed

- Search bar across panels now support parenthesis grouping
- Several CSS fixes for IE browser<|MERGE_RESOLUTION|>--- conflicted
+++ resolved
@@ -4,11 +4,10 @@
 
 ## Wazuh v4.2.0 - Kibana 7.10.0 , 7.10.2 - Revision 4201
 
-<<<<<<< HEAD
 ### Changed
 
 - Channged ossec to wazuh in sample-data [#3121](https://github.com/wazuh/wazuh-kibana-app/pull/3121)
-=======
+
 ### Added
 
 - Added Tools on wazuh menu with Dev Console and Logtest [#1434](https://github.com/wazuh/wazuh-kibana-app/pull/1434)
@@ -32,12 +31,6 @@
 ## Wazuh v4.1.4 - Kibana 7.10.0 , 7.10.2 - Revision 4105
 
 - Adapt for Wazuh 4.1.4
-
-
-## Wazuh v4.1.4 - Kibana 7.10.0 , 7.10.2 - Revision 4105
-
-- Adapt for Wazuh 4.1.4
->>>>>>> db78c0a4
 
 ## Wazuh v4.1.3 - Kibana 7.10.0 , 7.10.2 - Revision 4104
 
