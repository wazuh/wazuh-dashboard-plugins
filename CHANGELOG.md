--- conflicted
+++ resolved
@@ -8,10 +8,7 @@
 
 - Support for Kibana 7.13.4
 - Support for Kibana 7.14.2
-<<<<<<< HEAD
-=======
 - Hide the `telemetry` banner [#3709](https://github.com/wazuh/wazuh-kibana-app/pull/3709)
->>>>>>> e840db1a
 
 ### Fixed
 
@@ -24,11 +21,8 @@
 - Fixing double flyout clicking in a policy [#3676](https://github.com/wazuh/wazuh-kibana-app/pull/3676)
 - Fixed error conflict setting kibana settings from the health check [#3678](https://github.com/wazuh/wazuh-kibana-app/pull/3678)
 - Fixed compatibility to get the valid index patterns and refresh fields for Kibana 7.10.2-7.13.4 [3681](https://github.com/wazuh/wazuh-kibana-app/pull/3681)
-<<<<<<< HEAD
-=======
 - Fixed wrong redirect after login [3701](https://github.com/wazuh/wazuh-kibana-app/pull/3701)
 - Fixed error getting the index pattern data when there is not `attributes.fields` in the saved object [3689](https://github.com/wazuh/wazuh-kibana-app/pull/3698)
->>>>>>> e840db1a
 
 ## Wazuh v4.2.4 - Kibana 7.10.2, 7.11.2, 7.12.1 - Revision 4205
 
@@ -172,7 +166,6 @@
 
 - Conflict with the creation of the index pattern when performing the Health Check [#3223](https://github.com/wazuh/wazuh-kibana-app/pull/3223)
 - Fixing mac os agents add command [#3207](https://github.com/wazuh/wazuh-kibana-app/pull/3207)
-
 ## Wazuh v4.1.5 - Kibana 7.10.0 , 7.10.2 - Revision 4106
 
 - Adapt for Wazuh 4.1.5
