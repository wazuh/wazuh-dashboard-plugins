--- conflicted
+++ resolved
@@ -4,14 +4,6 @@
 
 ## Wazuh v4.1.0 - Kibana 7.10.0 , 7.10.2 - Revision 4101
 
-<<<<<<< HEAD
-### Fixed
-
-- Fix the decoder detail view is not displayed [#2888](https://github.com/wazuh/wazuh-kibana-app/issues/2888)
-- Allow access to Agents section with agent:group action permission [#2933](https://github.com/wazuh/wazuh-kibana-app/issues/2933)
-
-=======
->>>>>>> d63f6c21
 ### Changed
 
 - Support new fields of Windows Registry at FIM inventory panel [#2679](https://github.com/wazuh/wazuh-kibana-app/issues/2679)
@@ -32,6 +24,7 @@
 - Fixed wrong command on alert when data folder does not exist [#2938](https://github.com/wazuh/wazuh-kibana-app/pull/2938)
 - Fix agents table OS field sorting: Changes agents table field `os_name` to `os.name,os.version` to make it sortable. [#2939](https://github.com/wazuh/wazuh-kibana-app/pull/2939)
 - Fixed diff parsed datetime between agent detail and agents table [#2940](https://github.com/wazuh/wazuh-kibana-app/pull/2940)
+- Allow access to Agents section with agent:group action permission [#2933](https://github.com/wazuh/wazuh-kibana-app/issues/2933)
 
 ## Wazuh v4.0.4 - Kibana 7.10.0 , 7.10.2 - Revision 4017
 
