# Change Log

All notable changes to the Wazuh app project will be documented in this file.

## Wazuh v4.5.0 - Kibana 7.10.2, 7.16.x, 7.17.x - Revision 4500

### Added

- Added rel="noopener noreferrer" in documentation links. [#5197](https://github.com/wazuh/wazuh-kibana-app/pull/5197) [#5274](https://github.com/wazuh/wazuh-kibana-app/pull/5274) [#5298](https://github.com/wazuh/wazuh-kibana-app/pull/5298) [#5409](https://github.com/wazuh/wazuh-kibana-app/pull/5409)
- Added `ignore` and `restrict` options to Syslog configuration. [#5203](https://github.com/wazuh/wazuh-kibana-app/pull/5203)
- Added the `extensions.github` and `extensions.office` settings to the default configuration file [#5376](https://github.com/wazuh/wazuh-kibana-app/pull/5376)
- Added new global error treatment (client-side) [#4163](https://github.com/wazuh/wazuh-kibana-app/pull/4163)
- Added a description to step 3 of the deploy a new agent section. [#5419](https://github.com/wazuh/wazuh-kibana-app/pull/5419)
- Added a title to the agent name input of the deploy a new agent section. [#5429](https://github.com/wazuh/wazuh-kibana-app/pull/5429)
- Added callout below the agent name entry of the deploy a new agent section. [#5429](https://github.com/wazuh/wazuh-kibana-app/pull/5429)

### Changed

- Changed of regular expression in RBAC. [#5201](https://github.com/wazuh/wazuh-kibana-app/pull/5201)
- Migrate the timeFilter, metaFields, maxBuckets health checks inside the pattern check. [#5384](https://github.com/wazuh/wazuh-kibana-app/pull/5384)
<<<<<<< HEAD
- Changed the title to step 3 of the deploy a new agent section. [#5419](https://github.com/wazuh/wazuh-kibana-app/pull/5419)
- Changed the title of step 3 of the deploy a new agent section. [#5429](https://github.com/wazuh/wazuh-kibana-app/pull/5429)
- Changed the description of step 3 of the deploy a new agent section. [#5429](https://github.com/wazuh/wazuh-kibana-app/pull/5429)
- Changed the placeholder of the agent name input of the deploy a new agent section. [#5429](https://github.com/wazuh/wazuh-kibana-app/pull/5429)
=======
- Changed the search bar in management/log to the one used in the rest of the app. [#5476](https://github.com/wazuh/wazuh-kibana-app/pull/5476)
>>>>>>> c53b2cba

### Fixed

- Fixed trailing hyphen character for OS value in the list of agents [#4828](https://github.com/wazuh/wazuh-kibana-app/pull/4828)
- Fixed an issue that caused incorrect visualization of IPv6 addresses ([#4909](https://github.com/wazuh/wazuh-kibana-app/pull/4909)).
- Fixed several typos in the code, by @jctello [#4911](https://github.com/wazuh/wazuh-kibana-app/pull/4911)
- Fixed the display of more than one protocol in the Global configuration section [#4917](https://github.com/wazuh/wazuh-kibana-app/pull/4917)
- Handling endpoint response was done when there is no data to show [#4918]https://github.com/wazuh/wazuh-kibana-app/pull/4918
- Fixed the 2 errors that appeared in console in Settings>Configuration section. [#5135](https://github.com/wazuh/wazuh-kibana-app/pull/5135)
- Fixed the GitHub and Office 365 module visibility configuration for each API host was not kept when changing/upgrading the plugin [#5376](https://github.com/wazuh/wazuh-kibana-app/pull/5376)
- Fixed the GitHub and Office 365 modules appear in the main menu when they were not configured [#5376](https://github.com/wazuh/wazuh-kibana-app/pull/5376)
- Fixed TypeError in FIM Inventory using new error handler [#5364](https://github.com/wazuh/wazuh-kibana-app/pull/5364)
- Fixed error when using invalid group configuration [#5423](https://github.com/wazuh/wazuh-kibana-app/pull/5423)
- Fixed repeated requests in the group table when adding a group or refreshing the table [#5465](https://github.com/wazuh/wazuh-kibana-app/pull/5465)

### Removed

- Removed deprecated request and code in agent's view [#5451](https://github.com/wazuh/wazuh-kibana-app/pull/5451)
- Removed unnecessary dashboard queries caused by the deploy agent view. [#5453](https://github.com/wazuh/wazuh-kibana-app/pull/5453)

## Wazuh v4.4.3 - Kibana 7.10.2, 7.16.x, 7.17.x - Revision 01

### Added

- Support for Wazuh 4.4.3

### Fixed

- Fixed command to install the macOS agent on the agent wizard [#5481](https://github.com/wazuh/wazuh-kibana-app/pull/5481) [#5484](https://github.com/wazuh/wazuh-kibana-app/pull/5484)
- Fixed command to start the macOS agent on the agent wizard [#5470](https://github.com/wazuh/wazuh-kibana-app/pull/5470)

## Wazuh v4.4.2 - Kibana 7.10.2, 7.16.x, 7.17.x - Revision 01

### Added

- Support for Wazuh 4.4.2

### Fixed

- Fixed a problem in the backend service to get the plugin configuration [#5428](https://github.com/wazuh/wazuh-kibana-app/pull/5428)

## Wazuh v4.4.1 - Kibana 7.10.2, 7.16.x, 7.17.x - Revision 01

### Fixed

- Fixed the search in the agent inventory data tables [#5196](https://github.com/wazuh/wazuh-kibana-app/pull/5196)
- Fixed the `Anomaly and malware detection` link. [#5329](https://github.com/wazuh/wazuh-kibana-app/pull/5329)
- Fixed the problem that did not allow closing the time picker when the button was clicked again in `Agents` and `Management/Statistics`. [#5341](https://github.com/wazuh/wazuh-kibana-app/pull/5341)

## Wazuh v4.4.0 - Kibana 7.10.2, 7.16.x, 7.17.x - Revision 06

### Added

- Added the option to sort by the agent's count in the group table. [#4323](https://github.com/wazuh/wazuh-kibana-app/pull/4323)
- Added agent synchronization status in the agent module. [#3874](https://github.com/wazuh/wazuh-kibana-app/pull/3874) [#5143](https://github.com/wazuh/wazuh-kibana-app/pull/5143) [#5177](https://github.com/wazuh/wazuh-kibana-app/pull/5177)
- Added the ability to set the agent name in the installation command. [#4739](https://github.com/wazuh/wazuh-kibana-app/pull/4739)
- Added validation to the plugin's settings [#4503](https://github.com/wazuh/wazuh-kibana-app/pull/4503)[#4785](https://github.com/wazuh/wazuh-kibana-app/pull/4785)
- Added new settings to customize the header and footer on the PDF reports [#4505](https://github.com/wazuh/wazuh-kibana-app/pull/4505)[#4798](https://github.com/wazuh/wazuh-kibana-app/pull/4798)[#4805](https://github.com/wazuh/wazuh-kibana-app/pull/4805)
- Added a new setting to enable or disable the customization [#4507](https://github.com/wazuh/wazuh-kibana-app/pull/4507)
- Added the ability to upload an image for the `customization.logo.*` settings in `Settings/Configuration` [#4504](https://github.com/wazuh/wazuh-kibana-app/pull/4504)
- Added macOS support to the 'Deploy new agent' section [#4867](https://github.com/wazuh/wazuh-kibana-app/pull/4867)
- Added PowerPC architecture support for redhat7, in the 'Deploy new agent' section. [#4833](https://github.com/wazuh/wazuh-kibana-app/pull/4833)
- Added a centralized service to handle the requests [#4831](https://github.com/wazuh/wazuh-kibana-app/pull/4831)
- Added data-test-subj property to the create-policy component [#4873](https://github.com/wazuh/wazuh-kibana-app/pull/4873)
- Added a link for additional steps to enroll agents on Alpine Linux in the 'Deploy new agent' section. [#4933](https://github.com/wazuh/wazuh-kibana-app/pull/4933)
- Added extra steps message and new command for Windows XP and Windows Server 2008, added alpine agent with all its steps. [#4933](https://github.com/wazuh/wazuh-kibana-app/pull/4933)
- Added file saving conditions in File Editor [#4970](https://github.com/wazuh/wazuh-kibana-app/pull/4970)
- Added character validation to avoid invalid agent names in the 'Deploy new agent' section. [#5021](https://github.com/wazuh/wazuh-kibana-app/pull/5021) [#5028](https://github.com/wazuh/wazuh-kibana-app/pull/5028)
- Added default selected options in the 'Deploy new agent' section [#5063](https://github.com/wazuh/wazuh-kibana-app/pull/5063)
- Added suggestions for cluster's node and protocol to use for agent enrollment in the 'Deploy new agent' section. [#4776](https://github.com/wazuh/wazuh-kibana-app/pull/4776) [#4954](https://github.com/wazuh/wazuh-kibana-app/pull/4954) [#5166](https://github.com/wazuh/wazuh-kibana-app/pull/5166)
- Redesign the SCA table of the agent's dashboard [#4512](https://github.com/wazuh/wazuh-kibana-app/pull/4512)

### Changed

- Changed the HTTP verb from `GET` to `POST` in the requests to log in to the Wazuh API [#4103](https://github.com/wazuh/wazuh-kibana-app/pull/4103)
- Changed the endpoint that updates the plugin configuration to support updating multiple settings at once. [#4501](https://github.com/wazuh/wazuh-kibana-app/pull/4501)
- Improved alerts summary performance [#4376](https://github.com/wazuh/wazuh-kibana-app/pull/4376) [#5071](https://github.com/wazuh/wazuh-kibana-app/pull/5071) [#5131](https://github.com/wazuh/wazuh-kibana-app/pull/5131)
- Improved the setting's description for the plugin displayed in the UI and the configuration file. [#4501](https://github.com/wazuh/wazuh-kibana-app/pull/4501)
- Improved `Agents Overview` performance [#4363](https://github.com/wazuh/wazuh-kibana-app/pull/4363) [#5076](https://github.com/wazuh/wazuh-kibana-app/pull/5076)
- Improved the message displayed when there is a versions mismatch between the Wazuh API and the Wazuh app [#4529](https://github.com/wazuh/wazuh-kibana-app/pull/4529) [#4964](https://github.com/wazuh/wazuh-kibana-app/pull/4964)
- Updated operating systems' information in the 'Deploy new agent' section. [#4851](https://github.com/wazuh/wazuh-kibana-app/pull/4851)
- Updated and unified the fetching and rendering of the SCA checks results due to changes in the Wazuh API [#5031](https://github.com/wazuh/wazuh-kibana-app/pull/5031)
- Updated the `Agent details` component to the changes in the Wazuh API response. [#3874](https://github.com/wazuh/wazuh-kibana-app/pull/3874)
- Updated the `Last vulnerability scan` component to the changes in the Wazuh API response [#4975](https://github.com/wazuh/wazuh-kibana-app/pull/4975)
- Updated the `winston` dependency to `3.5.1` [#4985](https://github.com/wazuh/wazuh-kibana-app/pull/4985)
- Updated the `mocha` dependency to `10.1.0` [#5062](https://github.com/wazuh/wazuh-kibana-app/pull/5062)
- Updated the `pdfmake` dependency to `0.2.7` [#5062](https://github.com/wazuh/wazuh-kibana-app/pull/5062)
- The button to export the app logs is now disabled when there are no results, instead of showing an error toast [#4992](https://github.com/wazuh/wazuh-kibana-app/pull/4992)
- Independently load each dashboard from the `Agents Overview` page [#4363](https://github.com/wazuh/wazuh-kibana-app/pull/4363)

### Fixed

- Fixed nested fields filtering in dashboards tables and KPIs [#4425](https://github.com/wazuh/wazuh-kibana-app/pull/4425)
- Fixed nested field rendering in security alerts table details [#4428](https://github.com/wazuh/wazuh-kibana-app/pull/4428)
- Fixed a bug where the Wazuh logo was used instead of the custom one [#4539](https://github.com/wazuh/wazuh-kibana-app/pull/4539)
- Fixed rendering problems of the `Agent Overview` section in low resolutions [#4516](https://github.com/wazuh/wazuh-kibana-app/pull/4516)
- Fixed issue when logging out from Wazuh when SAML is enabled [#4595](https://github.com/wazuh/wazuh-kibana-app/issues/4595)
- Fixed server errors with code 500 when the Wazuh API is not reachable / up. [#4710](https://github.com/wazuh/wazuh-kibana-app/pull/4710) [#4728](https://github.com/wazuh/wazuh-kibana-app/pull/4728) [#4971](https://github.com/wazuh/wazuh-kibana-app/pull/4971)
- Fixed pagination to SCA table [#4653](https://github.com/wazuh/wazuh-kibana-app/issues/4653) [#5010](https://github.com/wazuh/wazuh-kibana-app/pull/5010)
- Fixed `WAZUH_PROTOCOL` suggestion in the 'Deploy new agent' section. [#4849](https://github.com/wazuh/wazuh-kibana-app/pull/4849)
- Fixed agent deployment instructions for HP-UX and Solaris. [#4943](https://github.com/wazuh/wazuh-kibana-app/pull/4943)
- Fixed a bug that caused the flyouts to close when clicking inside them [#4638](https://github.com/wazuh/wazuh-kibana-app/pull/4638) [#5046](https://github.com/wazuh/wazuh-kibana-app/pull/5046)
- Fixed the manager option in the 'Deploy new agent' section [#4981](https://github.com/wazuh/wazuh-kibana-app/pull/4981)
- Fixed Inventory checks table filters by stats [#4999](https://github.com/wazuh/wazuh-kibana-app/pull/4999) [#5031](https://github.com/wazuh/wazuh-kibana-app/pull/5031)
- Fixed commands in the 'Deploy new agent' section (most of the commands are missing '-1') [#4962](https://github.com/wazuh/wazuh-kibana-app/pull/4962)
- Fixed agent installation command for macOS in the 'Deploy new agent' section. [#4968](https://github.com/wazuh/wazuh-kibana-app/pull/4968)
- Fixed agent evolution chart [#4942](https://github.com/wazuh/wazuh-kibana-app/pull/4942)
- Fixed Solaris command [#5035](https://github.com/wazuh/wazuh-kibana-app/pull/5035)
- Fixed commands: AIX, OpenSUSE, Alpine, Suse11, Fedora, HP, Oracle Linux 5, Amazon Linux 2, CentOS5. Changed the word 'or higher' in buttons to '+'. Fixed validations for HP, Solaris and Alpine. [#5045](https://github.com/wazuh/wazuh-kibana-app/pull/5045)
- Fixed error in GitHub module PDF report. [#5069](https://github.com/wazuh/wazuh-kibana-app/pull/5069)
- Fixed password input in 'Deploy new agent' section [#5098](https://github.com/wazuh/wazuh-kibana-app/pull/5098)
- Fixed error when clicking on the selectors of agents in the group agents management [#5094](https://github.com/wazuh/wazuh-kibana-app/pull/5094)
- Fixed menu content panel is displayed in the wrong place. [5092](https://github.com/wazuh/wazuh-kibana-app/pull/5092)
- Fixed greyed and disabled menu section names [#5101](https://github.com/wazuh/wazuh-kibana-app/pull/5101)
- Fixed misspelling in the NIST module [#5107](https://github.com/wazuh/wazuh-kibana-app/pull/5107)
- Fixed Statistic cronjob bulk document insert [#5150](https://github.com/wazuh/wazuh-kibana-app/pull/5150)
- Fixed the style of the buttons showing more event information in the event view table. [#5137](https://github.com/wazuh/wazuh-kibana-app/pull/5137)
- Fixed Inventory module for Solaris agents [#5144](https://github.com/wazuh/wazuh-kibana-app/pull/5144)
- Fixed the module information button in Office 365 and GitHub Panel tab to open the nav drawer. [#5167](https://github.com/wazuh/wazuh-kibana-app/pull/5167)
- Fixed a UI crash due to `external_references` field could be missing in some vulnerability data [#5200](https://github.com/wazuh/wazuh-kibana-app/pull/5200)
- Fixed Wazuh main menu not displayed when navigation menu is locked [#5273](https://github.com/wazuh/wazuh-kibana-app/pull/5273)
- Fixed 'Deploy new agent' section which used wrong secure connection property [#5285](https://github.com/wazuh/wazuh-kibana-app/pull/5285) [#5295](https://github.com/wazuh/wazuh-kibana-app/pull/5295)
- Disabled unmapped fields filter in `Security Events` alerts table [#4929](https://github.com/wazuh/wazuh-kibana-app/pull/4929)
- Raspbian OS, Ubuntu, Amazon Linux and Amazon Linux 2 commands in the 'Deploy new agent' section now change when a different architecture is selected [#4876](https://github.com/wazuh/wazuh-kibana-app/pull/4876) [#4880](https://github.com/wazuh/wazuh-kibana-app/pull/4880)

### Removed

- Removed unused file related to agent menu [#5102](https://github.com/wazuh/wazuh-kibana-app/pull/5102)
- Removed the `angular-chart.js` dependency [#4985](https://github.com/wazuh/wazuh-kibana-app/pull/4985)
- Removed the `pug-loader` dependency [#5062](https://github.com/wazuh/wazuh-kibana-app/pull/5062) [#5089](https://github.com/wazuh/wazuh-kibana-app/pull/5089)

## Wazuh v4.3.11 - Kibana 7.10.2, 7.16.x, 7.17.x - Revision 4312

### Added

- Support for Wazuh 4.3.11

## Wazuh v4.3.10 - Kibana 7.10.2, 7.16.x, 7.17.x - Revision 4311

### Fixed

- Fixed issue when logging out from Wazuh when SAML is enabled [#4815](https://github.com/wazuh/wazuh-kibana-app/issues/4815)

## Wazuh v4.3.9 - Kibana 7.10.2, 7.16.x, 7.17.x - Revision 4310

### Added

- Support for Wazuh 4.3.9

## Wazuh v4.3.8 - Kibana 7.10.2, 7.16.x, 7.17.x - Revision 4309

### Added

- Support for Wazuh 4.3.8

## Wazuh v4.3.7 - Kibana 7.10.2, 7.16.x, 7.17.x - Revision 4308

### Fixed

- Wazuh.yml review: fixed link to web documentation, improved in-file documentation and fixed some grammatical errors. [#4378](https://github.com/wazuh/wazuh-kibana-app/pull/4378) [#4399](https://github.com/wazuh/wazuh-kibana-app/pull/4399)
- Fixed an error during the generation of a group's report, if the request to the Wazuh API fails [#4350](https://github.com/wazuh/wazuh-kibana-app/pull/4350)
- Fixed a problem with the group's report, when the group has no agents [#4350](https://github.com/wazuh/wazuh-kibana-app/pull/4350)
- Fixed path in logo customization section [#4352](https://github.com/wazuh/wazuh-kibana-app/pull/4352)
- Fixed a TypeError in Firefox. Change the Get request that was made with a Kibana core.http.get(/api/check-wazuh) resource to the WzRequest.genericReq resource and it no longer fails, also add a test capture to public/plugin.ts that wraps the request and in case of failure, the error is detected when the browser does not work with the V8 engine. [#4362](https://github.com/wazuh/wazuh-kibana-app/pull/4362)
- Fixed an error of an undefined username hash related to reporting when using Kibana with X-Pack and security was disabled [#4358](https://github.com/wazuh/wazuh-kibana-app/pull/4358)
- Fixed persistence of the plugin registry file between updates [#4359](https://github.com/wazuh/wazuh-kibana-app/pull/4359)
- Fixed searchbar error on SCA Inventory table [#4367](https://github.com/wazuh/wazuh-kibana-app/pull/4367)
- Fixed a routes loop when reinstalling Wazuh indexer [#4373](https://github.com/wazuh/wazuh-kibana-app/pull/4373)

# Removed

- Removed the use of `manager_host` field related to agent information of Wazuh API responses, which is obsolete [#4350](https://github.com/wazuh/wazuh-kibana-app/pull/4350)

## Wazuh v4.3.6 - Kibana 7.10.2, 7.16.x, 7.17.x - Revision 4307

### Fixed

- Fixed the search bar component to properly distinguish conjuntion operators (AND, OR) [#4326](https://github.com/wazuh/wazuh-kibana-app/pull/4326)
- Fixed documentation link titles to match the documentation sections to redirect to [#4301](https://github.com/wazuh/wazuh-kibana-app/pull/4301)
- Fixed missing documentation references to the Agent's overview, Agent's Integrity monitoring, and Agent's Inventory data sections, when the agent has never connected. [#4301](https://github.com/wazuh/wazuh-kibana-app/pull/4301)
- The references to the documentation site now links to the appropriate version [#4301](https://github.com/wazuh/wazuh-kibana-app/pull/4301)
- Fixed missing documentation link in the Docker Listener module [#4301](https://github.com/wazuh/wazuh-kibana-app/pull/4301)
- Fixed broken links to the documentation site [#4301](https://github.com/wazuh/wazuh-kibana-app/pull/4301)
- Fix Rules, Decoders and CDB lists uploaders to show errors appropriately [#4307](https://github.com/wazuh/wazuh-kibana-app/pull/4307)
- Sanitize report's inputs and usernames [#4330](https://github.com/wazuh/wazuh-kibana-app/pull/4330)

## Wazuh v4.3.5 - Kibana 7.10.2, 7.16.x, 7.17.x - Revision 4306

### Added

- Added to the interface API messages in the Ruleset test module [#4244](https://github.com/wazuh/wazuh-kibana-app/pull/4244)
- Added authorization prompt in Mitre > Intelligence [#4261](https://github.com/wazuh/wazuh-kibana-app/pull/4261)
- Added a more descriptive message when there is an error related to the user permissions when getting the list of index patterns in a route resolver [#4280](https://github.com/wazuh/wazuh-kibana-app/pull/4280)

### Changed

- Changed the reference from Manager to Wazuh server in the guide to deploy a new agent [#4239](https://github.com/wazuh/wazuh-kibana-app/pull/4239)
- Removed the filtered tags because they were not supported by the API endpoint [#4267](https://github.com/wazuh/wazuh-kibana-app/pull/4267)
- Changed styles in visualizations. [#4254](https://github.com/wazuh/wazuh-kibana-app/pull/4254)

### Fixed

- Fixed type error when changing screen size in agents section [#4233](https://github.com/wazuh/wazuh-kibana-app/pull/4233)
- Removed a logged error that appeared when the `statistics` tasks tried to create an index with the same name, causing the second task to fail on the creation of the index because it already exists [#4235](https://github.com/wazuh/wazuh-kibana-app/pull/4235)
- Fixed a UI crash due to a query with syntax errors in `Modules/Security events` [#4237](https://github.com/wazuh/wazuh-kibana-app/pull/4237)
- Fixed an error when generating a module report after changing the selected agent [#4240](https://github.com/wazuh/wazuh-kibana-app/pull/4240)
- Fixed an unhandled error when a Wazuh API request failed in the dev tools [#4266](https://github.com/wazuh/wazuh-kibana-app/pull/4266)
- Fixed an error related to `API not available` when saving the manager configuration and restarting the manager from `Management/Configuration/Edit configuration` on manager mode [#4264](https://github.com/wazuh/wazuh-kibana-app/pull/4264)
- Fixed a UI problem that required scrolling to see the logs in Management/Logs and Settings/Logs [#4253](https://github.com/wazuh/wazuh-kibana-app/pull/4253)

## Wazuh v4.3.4 - Kibana 7.10.2, 7.16.x, 7.17.x - Revision 4305

### Added

- Added the `pending` agent status to some sections that was missing
  [#4166](https://github.com/wazuh/wazuh-kibana-app/pull/4166)
  [#4188](https://github.com/wazuh/wazuh-kibana-app/pull/4188)

### Changed

- Replaced the visualization of `Status` panel in `Agents` [#4166](https://github.com/wazuh/wazuh-kibana-app/pull/4166)
- Replaced the visualization of policy in `Modules/Security configuration assessment/Inventory` [#4166](https://github.com/wazuh/wazuh-kibana-app/pull/4166)
- Consistency in the colors and labels used for the agent status [#4166](https://github.com/wazuh/wazuh-kibana-app/pull/4166) [#4199](https://github.com/wazuh/wazuh-kibana-app/issues/4199)
- Replaced how the full and partial scan dates are displayed in the `Details` panel of `Vulnerabilities/Inventory` [#4169](https://github.com/wazuh/wazuh-kibana-app/pull/4169)

### Fixed

- Fixed that the platform visualizations didn't use some definitions related to the UI on Kibana 7.10.2 [#4166](https://github.com/wazuh/wazuh-kibana-app/pull/4166)
- Fixed a toast message with a successful process appeared when removing an agent of a group in `Management/Groups` and the agent appears in the agent list after refreshing the table [#4167](https://github.com/wazuh/wazuh-kibana-app/pull/4167)
- Fixed import of an empty rule or decoder file [#4176](https://github.com/wazuh/wazuh-kibana-app/pull/4176)
- Fixed overwriting of rule and decoder imports [#4180](https://github.com/wazuh/wazuh-kibana-app/pull/4180)

## Wazuh v4.3.3 - Kibana 7.10.2, 7.16.x, 7.17.x - Revision 4304

### Fixed

- Fixed Wazuh Dashboard troubleshooting url [#4150](https://github.com/wazuh/wazuh-kibana-app/pull/4150)

## Wazuh v4.3.2 - Kibana 7.10.2 , 7.16.x, 7.17.x - Revision 4303

### Added

- Support for Wazuh 4.3.2

## Wazuh v4.2.7 - Kibana 7.10.2, 7.11.2, 7.12.1, 7.13.0, 7.13.1, 7.13.2, 7.13.3, 7.13.4, 7.14.0, 7.14.1, 7.14.2 - Revision 4208

### Added

- Support for Wazuh 4.2.7

## Wazuh v4.3.1 - Kibana 7.10.2 , 7.16.x, 7.17.x - Revision 4302

### Added

- Added PowerShell version warning to Windows agent installation wizard [#4142](https://github.com/wazuh/wazuh-kibana-app/pull/4142)
- A new workflow is added to perform backports to specific branches [#4149](https://github.com/wazuh/wazuh-kibana-app/pull/4149)

### Fixed

- Fixed the falsy values are displayed as not defined and enhanced the output of `Ruleset Test` [#4141](https://github.com/wazuh/wazuh-kibana-app/pull/4141)

## Wazuh v4.3.0 - Kibana 7.10.2, 7.16.x, 7.17.x - Revision 4301

### Added

- Support for Kibana 7.16.x
- Support for Kibana 7.17.x
- Added GitHub and Office365 modules [#3557](https://github.com/wazuh/wazuh-kibana-app/pull/3557)
- Added a new `Panel` module tab for GitHub and Office365 modules
  [#3541](https://github.com/wazuh/wazuh-kibana-app/pull/3541)
  [#3945](https://github.com/wazuh/wazuh-kibana-app/pull/3945)
  [#3952](https://github.com/wazuh/wazuh-kibana-app/pull/3952)
- Added ability to filter the results fo the `Network Ports` table in the `Inventory data` section [#3639](https://github.com/wazuh/wazuh-kibana-app/pull/3639)
- Added new endpoint service to collect the frontend logs into a file [#3324](https://github.com/wazuh/wazuh-kibana-app/pull/3324)
- Improved the frontend handle errors strategy: UI, Toasts, console log and log in file
  [#3327](https://github.com/wazuh/wazuh-kibana-app/pull/3327)
  [#3321](https://github.com/wazuh/wazuh-kibana-app/pull/3321)
  [#3367](https://github.com/wazuh/wazuh-kibana-app/pull/3367)
  [#3373](https://github.com/wazuh/wazuh-kibana-app/pull/3373)
  [#3374](https://github.com/wazuh/wazuh-kibana-app/pull/3374)
  [#3390](https://github.com/wazuh/wazuh-kibana-app/pull/3390)  
  [#3410](https://github.com/wazuh/wazuh-kibana-app/pull/3410)
  [#3408](https://github.com/wazuh/wazuh-kibana-app/pull/3408)
  [#3429](https://github.com/wazuh/wazuh-kibana-app/pull/3429)
  [#3427](https://github.com/wazuh/wazuh-kibana-app/pull/3427)
  [#3417](https://github.com/wazuh/wazuh-kibana-app/pull/3417)
  [#3462](https://github.com/wazuh/wazuh-kibana-app/pull/3462)
  [#3451](https://github.com/wazuh/wazuh-kibana-app/pull/3451)
  [#3442](https://github.com/wazuh/wazuh-kibana-app/pull/3442)
  [#3480](https://github.com/wazuh/wazuh-kibana-app/pull/3480)
  [#3472](https://github.com/wazuh/wazuh-kibana-app/pull/3472)
  [#3434](https://github.com/wazuh/wazuh-kibana-app/pull/3434)
  [#3392](https://github.com/wazuh/wazuh-kibana-app/pull/3392)
  [#3404](https://github.com/wazuh/wazuh-kibana-app/pull/3404)
  [#3432](https://github.com/wazuh/wazuh-kibana-app/pull/3432)
  [#3415](https://github.com/wazuh/wazuh-kibana-app/pull/3415)
  [#3469](https://github.com/wazuh/wazuh-kibana-app/pull/3469)
  [#3448](https://github.com/wazuh/wazuh-kibana-app/pull/3448)
  [#3465](https://github.com/wazuh/wazuh-kibana-app/pull/3465)
  [#3464](https://github.com/wazuh/wazuh-kibana-app/pull/3464)
  [#3478](https://github.com/wazuh/wazuh-kibana-app/pull/3478)
  [#4116](https://github.com/wazuh/wazuh-kibana-app/pull/4116)
- Added Intelligence tab to Mitre Att&ck module [#3368](https://github.com/wazuh/wazuh-kibana-app/pull/3368) [#3344](https://github.com/wazuh/wazuh-kibana-app/pull/3344) [#3726](https://github.com/wazuh/wazuh-kibana-app/pull/3726)
- Added sample data for office365 events [#3424](https://github.com/wazuh/wazuh-kibana-app/pull/3424)
- Created a separate component to check for sample data [#3475](https://github.com/wazuh/wazuh-kibana-app/pull/3475)
- Added a new hook for getting value suggestions [#3506](https://github.com/wazuh/wazuh-kibana-app/pull/3506)
- Added dinamic simple filters and adding simple GitHub filters fields [3531](https://github.com/wazuh/wazuh-kibana-app/pull/3531)
- Added configuration viewer for Module Office365 on Management > Configuration [#3524](https://github.com/wazuh/wazuh-kibana-app/pull/3524)
- Added base Module Panel view with Office365 setup [#3518](https://github.com/wazuh/wazuh-kibana-app/pull/3518)
- Added specifics and custom filters for Office365 search bar [#3533](https://github.com/wazuh/wazuh-kibana-app/pull/3533)
- Adding Pagination and filter to drilldown tables at Office pannel [#3544](https://github.com/wazuh/wazuh-kibana-app/pull/3544).
- Simple filters change between panel and drilldown panel [#3568](https://github.com/wazuh/wazuh-kibana-app/pull/3568).
- Added new fields in Inventory table and Flyout Details [#3525](https://github.com/wazuh/wazuh-kibana-app/pull/3525)
- Added columns selector in agents table [#3691](https://github.com/wazuh/wazuh-kibana-app/pull/3691)
- Added a new workflow for create wazuh packages [#3742](https://github.com/wazuh/wazuh-kibana-app/pull/3742)
- Run `template` and `fields` checks in the health check depends on the app configuration [#3783](https://github.com/wazuh/wazuh-kibana-app/pull/3783)
- Added a toast message when there is an error creating a new group [#3804](https://github.com/wazuh/wazuh-kibana-app/pull/3804)
- Added a step to start the agent to the deploy new Windowns agent guide [#3846](https://github.com/wazuh/wazuh-kibana-app/pull/3846)
- Added agents windows events config tab [#3905](https://github.com/wazuh/wazuh-kibana-app/pull/3905)
- Added 3 new panels to `Vulnerabilities/Inventory` [#3893](https://github.com/wazuh/wazuh-kibana-app/pull/3893)
- Added new fields of `Vulnerabilities` to the details flyout [#3893](https://github.com/wazuh/wazuh-kibana-app/pull/3893) [#3908](https://github.com/wazuh/wazuh-kibana-app/pull/3908)
- Added missing fields used in visualizations to the known fiels related to alerts [#3924](https://github.com/wazuh/wazuh-kibana-app/pull/3924)
- Added troubleshooting link to "index pattern was refreshed" toast [#3946](https://github.com/wazuh/wazuh-kibana-app/pull/3946)
- Added more number options to the tables widget in Modules -> "Mitre" [#4041](https://github.com/wazuh/wazuh-kibana-app/pull/4066)
- Management -> groups -> agent: Selectors appear when there are more than 3 options [#4126](https://github.com/wazuh/wazuh-kibana-app/pull/4126)

### Changed

- Changed ossec to wazuh in sample-data [#3121](https://github.com/wazuh/wazuh-kibana-app/pull/3121)
- Changed empty fields in FIM tables and `syscheck.value_name` in discovery now show an empty tag for visual clarity [#3279](https://github.com/wazuh/wazuh-kibana-app/pull/3279)
- Adapted the Mitre tactics and techniques resources to use the API endpoints [#3346](https://github.com/wazuh/wazuh-kibana-app/pull/3346)
- Moved the filterManager subscription to the hook useFilterManager [#3517](https://github.com/wazuh/wazuh-kibana-app/pull/3517)
- Change filter from is to is one of in custom searchbar [#3529](https://github.com/wazuh/wazuh-kibana-app/pull/3529)
- Refactored as module tabs and buttons are rendered [#3494](https://github.com/wazuh/wazuh-kibana-app/pull/3494)
- Updated the deprecated and added new references authd [#3663](https://github.com/wazuh/wazuh-kibana-app/pull/3663) [#3806](https://github.com/wazuh/wazuh-kibana-app/pull/3806)
- Added time subscription to Discover component [#3549](https://github.com/wazuh/wazuh-kibana-app/pull/3549)
- Refactored as module tabs and buttons are rendered [#3494](https://github.com/wazuh/wazuh-kibana-app/pull/3494)
- Testing logs using the Ruletest Test don't display the rule information if not matching a rule. [#3446](https://github.com/wazuh/wazuh-kibana-app/pull/3446)
- Changed format permissions in FIM inventory [#3649](https://github.com/wazuh/wazuh-kibana-app/pull/3649)
- Changed of request for one that does not return data that is not necessary to optimize times. [#3686](https://github.com/wazuh/wazuh-kibana-app/pull/3686) [#3728](https://github.com/wazuh/wazuh-kibana-app/pull/3728)
- Rebranding. Replaced the brand logos, set module icons with brand colors [#3788](https://github.com/wazuh/wazuh-kibana-app/pull/3788)
- Changed user for sample data management [#3795](https://github.com/wazuh/wazuh-kibana-app/pull/3795)
- Changed agent install codeblock copy button and powershell terminal warning [#3792](https://github.com/wazuh/wazuh-kibana-app/pull/3792)
- Refactored as the plugin platform name and references is managed [#3811](https://github.com/wazuh/wazuh-kibana-app/pull/3811)
- Removed `Dashboard` tab for the `Vulnerabilities` modules [#3893](https://github.com/wazuh/wazuh-kibana-app/pull/3893)
- Display all fields in the `Table` tab when expading an alert row in the alerts tables of flyouts and the `Modules/Security Events/Dashboard` table [#3908](https://github.com/wazuh/wazuh-kibana-app/pull/3908)
- Refactored the table in `Vulnerabilities/Inventory` [#3196](https://github.com/wazuh/wazuh-kibana-app/pull/3196)
- Changed Google Groups app icons [#3949](https://github.com/wazuh/wazuh-kibana-app/pull/3949)
- Removed sorting for `Agents` or `Configuration checksum` column in the table of `Management/Groups` due to this is not supported by the API [#3857](https://github.com/wazuh/wazuh-kibana-app/pull/3857)
- Changed messages in the agent installation guide [#4040](https://github.com/wazuh/wazuh-kibana-app/pull/4040)
- Changed the default `wazuh.statistics.shards` setting from `2` to `1` [#4055](https://github.com/wazuh/wazuh-kibana-app/pull/4055)
- Removed the migration tasks in the `.wazuh` and `.wazuh-version` indices [#4098](https://github.com/wazuh/wazuh-kibana-app/pull/4098)
- Separated the actions of viewing and editing the `agent.conf` group file [#4114](https://github.com/wazuh/wazuh-kibana-app/pull/4114)

### Fixed

- Fixed creation of log files [#3384](https://github.com/wazuh/wazuh-kibana-app/pull/3384)
- Fixed double fetching alerts count when pinnin/unpinning the agent in Mitre Att&ck/Framework [#3484](https://github.com/wazuh/wazuh-kibana-app/pull/3484)
- Query config refactor [#3490](https://github.com/wazuh/wazuh-kibana-app/pull/3490)
- Fixed rules and decoders test flyout clickout event [#3412](https://github.com/wazuh/wazuh-kibana-app/pull/3412)
- Notify when you are registering an agent without permissions [#3430](https://github.com/wazuh/wazuh-kibana-app/pull/3430)
- Remove not used `redirectRule` query param when clicking the row table on CDB Lists/Decoders [#3438](https://github.com/wazuh/wazuh-kibana-app/pull/3438)
- Fixed the code overflows over the line numbers in the API Console editor [#3439](https://github.com/wazuh/wazuh-kibana-app/pull/3439)
- Don't open the main menu when changing the seleted API or index pattern [#3440](https://github.com/wazuh/wazuh-kibana-app/pull/3440)
- Fix error message in conf managment [#3443](https://github.com/wazuh/wazuh-kibana-app/pull/3443)
- Fix size api selector when name is too long [#3445](https://github.com/wazuh/wazuh-kibana-app/pull/3445)
- Fixed error when edit a rule or decoder [#3456](https://github.com/wazuh/wazuh-kibana-app/pull/3456)
- Fixed index pattern selector doesn't display the ignored index patterns [#3458](https://github.com/wazuh/wazuh-kibana-app/pull/3458)
- Fixed error in /Management/Configuration when cluster is disabled [#3553](https://github.com/wazuh/wazuh-kibana-app/pull/3553)
- Fix the pinned filters were removed when accessing to the `Panel` tab of a module [#3565](https://github.com/wazuh/wazuh-kibana-app/pull/3565)
- Fixed multi-select component searcher handler [#3645](https://github.com/wazuh/wazuh-kibana-app/pull/3645)
- Fixed order logs properly in Management/Logs [#3609](https://github.com/wazuh/wazuh-kibana-app/pull/3609)
- Fixed the Wazuh API requests to `GET //` [#3661](https://github.com/wazuh/wazuh-kibana-app/pull/3661)
- Fixed missing mitre tactics [#3675](https://github.com/wazuh/wazuh-kibana-app/pull/3675)
- Fix CDB list view not working with IPv6 [#3488](https://github.com/wazuh/wazuh-kibana-app/pull/3488)
- Fixed the bad requests using Console tool to `PUT /active-response` API endpoint [#3466](https://github.com/wazuh/wazuh-kibana-app/pull/3466)
- Fixed group agent management table does not update on error [#3605](https://github.com/wazuh/wazuh-kibana-app/pull/3605)
- Fixed not showing packages details in agent inventory for a freeBSD agent SO [#3651](https://github.com/wazuh/wazuh-kibana-app/pull/3651)
- Fixed wazuh token deleted twice [#3652](https://github.com/wazuh/wazuh-kibana-app/pull/3652)
- Fixed handler of error on dev-tools [#3687](https://github.com/wazuh/wazuh-kibana-app/pull/3687)
- Fixed compatibility wazuh 4.3 - kibana 7.13.4 [#3685](https://github.com/wazuh/wazuh-kibana-app/pull/3685)
- Fixed registry values without agent pinned in FIM>Events [#3689](https://github.com/wazuh/wazuh-kibana-app/pull/3689)
- Fixed breadcrumbs style compatibility for Kibana 7.14.2 [#3688](https://github.com/wazuh/wazuh-kibana-app/pull/3688)
- Fixed security alerts table when filters change [#3682](https://github.com/wazuh/wazuh-kibana-app/pull/3682)
- Fixed error that shows we're using X-Pack when we have Basic [#3692](https://github.com/wazuh/wazuh-kibana-app/pull/3692)
- Fixed blank screen in Kibana 7.10.2 [#3700](https://github.com/wazuh/wazuh-kibana-app/pull/3700)
- Fixed related decoder link undefined parameters error [#3704](https://github.com/wazuh/wazuh-kibana-app/pull/3704)
- Fixing Flyouts in Kibana 7.14.2 [#3708](https://github.com/wazuh/wazuh-kibana-app/pull/3708)
- Fixing the bug of index patterns in health-check due to bad copy of a PR [#3707](https://github.com/wazuh/wazuh-kibana-app/pull/3707)
- Fixed styles and behaviour of button filter in the flyout of `Inventory` section for `Integrity monitoring` and `Vulnerabilities` modules [#3733](https://github.com/wazuh/wazuh-kibana-app/pull/3733)
- Fixed height of `Evolution` card in the `Agents` section when has no data for the selected time range [#3733](https://github.com/wazuh/wazuh-kibana-app/pull/3733)
- Fix clearing the query filter doesn't update the data in Office 365 and GitHub Panel tab [#3722](https://github.com/wazuh/wazuh-kibana-app/pull/3722)
- Fix wrong deamons in filter list [#3710](https://github.com/wazuh/wazuh-kibana-app/pull/3710)
- Fixing bug when create filename with spaces and throws a bad error [#3724](https://github.com/wazuh/wazuh-kibana-app/pull/3724)
- Fixing bug in security User flyout nonexistant unsubmitted changes warning [#3731](https://github.com/wazuh/wazuh-kibana-app/pull/3731)
- Fixing redirect to new tab when click in a link [#3732](https://github.com/wazuh/wazuh-kibana-app/pull/3732)
- Fixed missing settings in `Management/Configuration/Global configuration/Global/Main settings` [#3737](https://github.com/wazuh/wazuh-kibana-app/pull/3737)
- Fixed `Maximum call stack size exceeded` error exporting key-value pairs of a CDB List [#3738](https://github.com/wazuh/wazuh-kibana-app/pull/3738)
- Fixed regex lookahead and lookbehind for safari [#3741](https://github.com/wazuh/wazuh-kibana-app/pull/3741)
- Fixed Vulnerabilities Inventory flyout details filters [#3744](https://github.com/wazuh/wazuh-kibana-app/pull/3744)
- Removed api selector toggle from settings menu since it performed no useful function [#3604](https://github.com/wazuh/wazuh-kibana-app/pull/3604)
- Fixed the requests get [#3661](https://github.com/wazuh/wazuh-kibana-app/pull/3661)
- Fixed Dashboard PDF report error when switching pinned agent state [#3748](https://github.com/wazuh/wazuh-kibana-app/pull/3748)
- Fixed the rendering of the command to deploy new Windows agent not working in some Kibana versions [#3753](https://github.com/wazuh/wazuh-kibana-app/pull/3753)
- Fixed action buttons overlaying to the request text in Tools/API Console [#3772](https://github.com/wazuh/wazuh-kibana-app/pull/3772)
- Fix `Rule ID` value in reporting tables related to top results [#3774](https://github.com/wazuh/wazuh-kibana-app/issues/3774)
- Fixed github/office365 multi-select filters suggested values [#3787](https://github.com/wazuh/wazuh-kibana-app/pull/3787)
- Fix updating the aggregation data of Panel section when changing the time filter [#3790](https://github.com/wazuh/wazuh-kibana-app/pull/3790)
- Removed the button to remove an agent for a group in the agents' table when it is the default group [#3804](https://github.com/wazuh/wazuh-kibana-app/pull/3804)
- Fixed internal user no longer needs permission to make x-pack detection request [#3831](https://github.com/wazuh/wazuh-kibana-app/pull/3831)
- Fixed agents details card style [#3845](https://github.com/wazuh/wazuh-kibana-app/pull/3845) [#3860](https://github.com/wazuh/wazuh-kibana-app/pull/3860)
- Fixed search bar query sanitizing in PDF report [#3861](https://github.com/wazuh/wazuh-kibana-app/pull/3861)
- Fixed routing redirection in events documents discover links [#3866](https://github.com/wazuh/wazuh-kibana-app/pull/3866)
- Fixed health-check [#3868](https://github.com/wazuh/wazuh-kibana-app/pull/3868)
- Fixed refreshing agents evolution visualization [#3894](https://github.com/wazuh/wazuh-kibana-app/pull/3894)
- Fixed an error when generating PDF reports due to Wazuh API token expiration [#3881](https://github.com/wazuh/wazuh-kibana-app/pull/3881)
- Fixed the table of Vulnerabilities/Inventory doesn't reload when changing the selected agent [#3901](https://github.com/wazuh/wazuh-kibana-app/pull/3901)
- Fixed backslash breaking exported JSON result [#3909](https://github.com/wazuh/wazuh-kibana-app/pull/3909)
- Fixed the Events view multiple "The index pattern was refreshed successfully" toast [#3937](https://github.com/wazuh/wazuh-kibana-app/pull/3937)
- Fixed a rendering problem in the map visualizations [#3942](https://github.com/wazuh/wazuh-kibana-app/pull/3942)
- Parse error when using `#` character not at the beginning of the line [#3877](https://github.com/wazuh/wazuh-kibana-app/pull/3877)
- Fixed the `rule.mitre.id` cell enhancement that doesn't support values with sub techniques [#3944](https://github.com/wazuh/wazuh-kibana-app/pull/3944)
- Fixed error not working the alerts displayed when changing the selected time in some flyouts [#3947](https://github.com/wazuh/wazuh-kibana-app/pull/3947) [#4115](https://github.com/wazuh/wazuh-kibana-app/pull/4115)
- Fixed the user can not logout when the Kibana server has a basepath configurated [#3957](https://github.com/wazuh/wazuh-kibana-app/pull/3957)
- Fixed fatal cron-job error when Wazuh API is down [#3991](https://github.com/wazuh/wazuh-kibana-app/pull/3991)
- Fixed circular re-directions when API errors are handled [#4079](https://github.com/wazuh/wazuh-kibana-app/pull/4079)
- Fixed agent breadcrumb routing minor error [#4101](https://github.com/wazuh/wazuh-kibana-app/pull/4101)
- Fixed selected text not visible in API Console [#4102](https://github.com/wazuh/wazuh-kibana-app/pull/4102)
- Fixed the 'missing parameters' error on the Manager Logs [#4110](https://github.com/wazuh/wazuh-kibana-app/pull/4110)
- Fixed undefined input reference when switching between rule set view and rule files view [#4125](https://github.com/wazuh/wazuh-kibana-app/pull/4125)
- Fixed not found FIM file toast error #4124 [#4124](https://github.com/wazuh/wazuh-kibana-app/pull/4124)
- Fixed "See full error" on error toast [#4119](https://github.com/wazuh/wazuh-kibana-app/pull/4119)
- Fixed not being able to remove custom filters. [#4112](https://github.com/wazuh/wazuh-kibana-app/pull/4112)
- Fixed spinner not showing when export button is clicked in management views [#4120](https://github.com/wazuh/wazuh-kibana-app/pull/4120)
- Correction of field and value in the section: last registered agent [#4127](https://github.com/wazuh/wazuh-kibana-app/pull/4127)
- Fixed the download agent installer command [#4132] (https://github.com/wazuh/wazuh-kibana-app/pull/4132)

## Wazuh v4.2.6 - Kibana 7.10.2, 7.11.2, 7.12.1, 7.13.0, 7.13.1, 7.13.2, 7.13.3, 7.13.4, 7.14.0, 7.14.1, 7.14.2 - Revision 4207

### Added

- Support for Kibana 7.13.4
- Support for Kibana 7.14.2
- Hide the `telemetry` banner [#3709](https://github.com/wazuh/wazuh-kibana-app/pull/3709)

### Fixed

- Fixed compatibility Wazuh 4.2 - Kibana 7.13.4 [#3653](https://github.com/wazuh/wazuh-kibana-app/pull/3653)
- Fixed interative register windows agent screen error [#3654](https://github.com/wazuh/wazuh-kibana-app/pull/3654)
- Fixed breadcrumbs style compatibility for Kibana 7.14.2 [#3668](https://github.com/wazuh/wazuh-kibana-app/pull/3668)
- Fixed Wazuh token is not removed after logout in Kibana 7.13 [#3670](https://github.com/wazuh/wazuh-kibana-app/pull/3670)
- Fixed Group Configuration and Management configuration error after trying to going back after you save [#3672](https://github.com/wazuh/wazuh-kibana-app/pull/3672)
- Fixing EuiPanels in Overview Sections and disabled text in WzMenu [#3674](https://github.com/wazuh/wazuh-kibana-app/pull/3674)
- Fixing double flyout clicking in a policy [#3676](https://github.com/wazuh/wazuh-kibana-app/pull/3676)
- Fixed error conflict setting kibana settings from the health check [#3678](https://github.com/wazuh/wazuh-kibana-app/pull/3678)
- Fixed compatibility to get the valid index patterns and refresh fields for Kibana 7.10.2-7.13.4 [3681](https://github.com/wazuh/wazuh-kibana-app/pull/3681)
- Fixed wrong redirect after login [3701](https://github.com/wazuh/wazuh-kibana-app/pull/3701)
- Fixed error getting the index pattern data when there is not `attributes.fields` in the saved object [3689](https://github.com/wazuh/wazuh-kibana-app/pull/3698)

## Wazuh v4.2.4 - Kibana 7.10.2, 7.11.2, 7.12.1 - Revision 4205

### Added

- Support for Wazuh 4.2.4

### Fixed

- Fixed a bug where the user's auth token was not deprecated on logout [#3638](https://github.com/wazuh/wazuh-kibana-app/pull/3638)

## Wazuh v4.2.3 - Kibana 7.10.2, 7.11.2, 7.12.1 - Revision 4204

### Added

- Support for Wazuh 4.2.3

## Wazuh v4.2.2 - Kibana 7.10.2 , 7.12.1 - Revision 4203

### Added

- Wazuh help links in the Kibana help menu [#3170](https://github.com/wazuh/wazuh-kibana-app/pull/3170)
- Redirect to group details using the `group` query param in the URL [#3184](https://github.com/wazuh/wazuh-kibana-app/pull/3184)
- Configuration to disable Wazuh App access from X-Pack/ODFE role [#3222](https://github.com/wazuh/wazuh-kibana-app/pull/3222) [#3292](https://github.com/wazuh/wazuh-kibana-app/pull/3292)
- Added confirmation message when closing a form [#3221](https://github.com/wazuh/wazuh-kibana-app/pull/3221)
- Improvement to hide navbar Wazuh label. [#3240](https://github.com/wazuh/wazuh-kibana-app/pull/3240)
- Add modal creating new rule/decoder [#3274](https://github.com/wazuh/wazuh-kibana-app/pull/3274)
- New functionality to change app logos [#3503](https://github.com/wazuh/wazuh-kibana-app/pull/3503)
- Added link to the upgrade guide when the Wazuh API version and the Wazuh App version mismatch [#3592](https://github.com/wazuh/wazuh-kibana-app/pull/3592)

### Changed

- Removed module titles [#3160](https://github.com/wazuh/wazuh-kibana-app/pull/3160)
- Changed default `wazuh.monitoring.creation` app setting from `d` to `w` [#3174](https://github.com/wazuh/wazuh-kibana-app/pull/3174)
- Changed default `wazuh.monitoring.shards` app setting from `2` to `1` [#3174](https://github.com/wazuh/wazuh-kibana-app/pull/3174)
- Removed Sha1 field from registry key detail [#3189](https://github.com/wazuh/wazuh-kibana-app/pull/3189)
- Removed tooltip in last breadcrumb in header breadcrumb [3250](https://github.com/wazuh/wazuh-kibana-app/pull/3250)
- Refactored the Health check component [#3197](https://github.com/wazuh/wazuh-kibana-app/pull/3197)
- Added version in package downloaded name in agent deploy command [#3210](https://github.com/wazuh/wazuh-kibana-app/issues/3210)
- Removed restriction to allow only current active agents from vulnerability inventory [#3243](https://github.com/wazuh/wazuh-kibana-app/pull/3243)
- Move API selector and Index Pattern Selector to the header bar [#3175](https://github.com/wazuh/wazuh-kibana-app/pull/3175)
- Health check actions notifications refactored and added debug mode [#3258](https://github.com/wazuh/wazuh-kibana-app/pull/3258)
- Improved visualizations object configuration readability [#3355](https://github.com/wazuh/wazuh-kibana-app/pull/3355)
- Changed the way kibana-vis hides the visualization while loading, this should prevent errors caused by having a 0 height visualization [#3349](https://github.com/wazuh/wazuh-kibana-app/pull/3349)

### Fixed

- Fixed screen flickers in Cluster visualization [#3159](https://github.com/wazuh/wazuh-kibana-app/pull/3159)
- Fixed the broken links when using `server.basePath` Kibana setting [#3161](https://github.com/wazuh/wazuh-kibana-app/pull/3161)
- Fixed filter in reports [#3173](https://github.com/wazuh/wazuh-kibana-app/pull/3173)
- Fixed typo error in Settings/Configuration [#3234](https://github.com/wazuh/wazuh-kibana-app/pull/3234)
- Fixed fields overlap in the agent summary screen [#3217](https://github.com/wazuh/wazuh-kibana-app/pull/3217)
- Fixed Ruleset Test, each request is made in a different session instead of all in the same session [#3257](https://github.com/wazuh/wazuh-kibana-app/pull/3257)
- Fixed the `Visualize` button is not displaying when expanding a field in the Events sidebar [#3237](https://github.com/wazuh/wazuh-kibana-app/pull/3237)
- Fix modules are missing in the agent menu [#3244](https://github.com/wazuh/wazuh-kibana-app/pull/3244)
- Fix improving and removing WUI error logs [#3260](https://github.com/wazuh/wazuh-kibana-app/pull/3260)
- Fix some errors of PDF reports [#3272](https://github.com/wazuh/wazuh-kibana-app/pull/3272)
- Fix TypeError when selecting macOS agent deployment in a Safari Browser [#3289](https://github.com/wazuh/wazuh-kibana-app/pull/3289)
- Fix error in how the SCA check's checks are displayed [#3297](https://github.com/wazuh/wazuh-kibana-app/pull/3297)
- Fixed message of error when add sample data fails [#3241](https://github.com/wazuh/wazuh-kibana-app/pull/3241)
- Fixed modules are missing in the agent menu [#3244](https://github.com/wazuh/wazuh-kibana-app/pull/3244)
- Fixed Alerts Summary of modules for reports [#3303](https://github.com/wazuh/wazuh-kibana-app/pull/3303)
- Fixed dark mode visualization background in pdf reports [#3315](https://github.com/wazuh/wazuh-kibana-app/pull/3315)
- Adapt Kibana integrations to Kibana 7.11 and 7.12 [#3309](https://github.com/wazuh/wazuh-kibana-app/pull/3309)
- Fixed error agent view does not render correctly [#3306](https://github.com/wazuh/wazuh-kibana-app/pull/3306)
- Fixed miscalculation in table column width in PDF reports [#3326](https://github.com/wazuh/wazuh-kibana-app/pull/3326)
- Normalized visData table property for 7.12 retro-compatibility [#3323](https://github.com/wazuh/wazuh-kibana-app/pull/3323)
- Fixed error that caused the labels in certain visualizations to overlap [#3355](https://github.com/wazuh/wazuh-kibana-app/pull/3355)
- Fixed export to csv button in dashboards tables [#3358](https://github.com/wazuh/wazuh-kibana-app/pull/3358)
- Fixed Elastic UI breaking changes in 7.12 [#3345](https://github.com/wazuh/wazuh-kibana-app/pull/3345)
- Fixed Wazuh main menu and breadcrumb render issues [#3347](https://github.com/wazuh/wazuh-kibana-app/pull/3347)
- Fixed generation of huge logs from backend errors [#3397](https://github.com/wazuh/wazuh-kibana-app/pull/3397)
- Fixed vulnerabilities flyout not showing alerts if the vulnerability had a field missing [#3593](https://github.com/wazuh/wazuh-kibana-app/pull/3593)

## Wazuh v4.2.1 - Kibana 7.10.2 , 7.11.2 - Revision 4202

### Added

- Support for Wazuh 4.2.1

## Wazuh v4.2.0 - Kibana 7.10.2 , 7.11.2 - Revision 4201

### Added

- Added `Ruleset Test` section under Tools menu, and on Edit Rules/Decoders as a tool. [#1434](https://github.com/wazuh/wazuh-kibana-app/pull/1434)
- Added page size options in Security events, explore agents table [#2925](https://github.com/wazuh/wazuh-kibana-app/pull/2925)
- Added a reminder to restart cluster or manager after import a file in Rules, Decoders or CDB Lists [#3051](https://github.com/wazuh/wazuh-kibana-app/pull/3051)
- Added Agent Stats section [#3056](https://github.com/wazuh/wazuh-kibana-app/pull/3056)
- Added `logtest` PUT example on API Console [#3061](https://github.com/wazuh/wazuh-kibana-app/pull/3061)
- Added vulnerabilities inventory that affect to an agent [#3069](https://github.com/wazuh/wazuh-kibana-app/pull/3069)
- Added retry button to check api again in health check [#3109](https://github.com/wazuh/wazuh-kibana-app/pull/3109)
- Added `wazuh-statistics` template and a new mapping for these indices [#3111](https://github.com/wazuh/wazuh-kibana-app/pull/3111)
- Added link to documentation "Checking connection with Manager" in deploy new agent [#3126](https://github.com/wazuh/wazuh-kibana-app/pull/3126)
- Fixed Agent Evolution graph showing agents from multiple APIs [#3256](https://github.com/wazuh/wazuh-kibana-app/pull/3256)
- Added Disabled index pattern checks in Health Check [#3311](https://github.com/wazuh/wazuh-kibana-app/pull/3311)

### Changed

- Moved Dev Tools inside of Tools menu as Api Console. [#1434](https://github.com/wazuh/wazuh-kibana-app/pull/1434)
- Changed position of Top users on Integrity Monitoring Top 5 user. [#2892](https://github.com/wazuh/wazuh-kibana-app/pull/2892)
- Changed user allow_run_as way of editing. [#3080](https://github.com/wazuh/wazuh-kibana-app/pull/3080)
- Rename some ossec references to Wazuh [#3046](https://github.com/wazuh/wazuh-kibana-app/pull/3046)

### Fixed

- Filter only authorized agents in Agents stats and Visualizations [#3088](https://github.com/wazuh/wazuh-kibana-app/pull/3088)
- Fixed missing `pending` status suggestion for agents [#3095](https://github.com/wazuh/wazuh-kibana-app/pull/3095)
- Index pattern setting not used for choosing from existing patterns [#3097](https://github.com/wazuh/wazuh-kibana-app/pull/3097)
- Fixed space character missing on deployment command if UDP is configured [#3108](https://github.com/wazuh/wazuh-kibana-app/pull/3108)
- Fixed statistics visualizations when a node is selected [#3110](https://github.com/wazuh/wazuh-kibana-app/pull/3110)
- Fixed Flyout date filter also changes main date filter [#3114](https://github.com/wazuh/wazuh-kibana-app/pull/3114)
- Fixed name for "TCP sessions" visualization and average metric is now a sum [#3118](https://github.com/wazuh/wazuh-kibana-app/pull/3118)
- Filter only authorized agents in Events and Security Alerts table [#3120](https://github.com/wazuh/wazuh-kibana-app/pull/3120)
- Fixed Last keep alive label is outside the panel [#3122](https://github.com/wazuh/wazuh-kibana-app/pull/3122)
- Fixed app redirect to Settings section after the health check [#3128](https://github.com/wazuh/wazuh-kibana-app/pull/3128)
- Fixed the plugin logo path in Kibana menu when use `server.basePath` setting [#3144](https://github.com/wazuh/wazuh-kibana-app/pull/3144)
- Fixed deprecated endpoint for create agent groups [3152](https://github.com/wazuh/wazuh-kibana-app/pull/3152)
- Fixed check for TCP protocol in deploy new agent [#3163](https://github.com/wazuh/wazuh-kibana-app/pull/3163)
- Fixed RBAC issue with agent group permissions [#3181](https://github.com/wazuh/wazuh-kibana-app/pull/3181)
- Fixed change index pattern from menu doesn't work [#3187](https://github.com/wazuh/wazuh-kibana-app/pull/3187)
- Conflict with the creation of the index pattern when performing the Health Check [#3232](https://github.com/wazuh/wazuh-kibana-app/pull/3232)
- Added Disabled index pattern checks in Health Check [#3311](https://github.com/wazuh/wazuh-kibana-app/pull/3311)
- Fixed windows update section in Linux Inventory PDF [#3569](https://github.com/wazuh/wazuh-kibana-app/pull/3569)
- Improving and removing unnecessary error logs [#3574](https://github.com/wazuh/wazuh-kibana-app/pull/3574)

## Wazuh v4.1.5 - Kibana 7.10.0 , 7.10.2, 7.11.2 - Revision 4108

### Fixed

- Unable to change selected index pattern from the Wazuh menu [#3330](https://github.com/wazuh/wazuh-kibana-app/pull/3330)

## Wazuh v4.1.5 - Kibana 7.10.0 , 7.10.2, 7.11.2 - Revision 4107

### Added

- Support for Kibana 7.11.2
- Added a warning message for the `Install and enroll the agent` step of `Deploy new agent` guide [#3238](https://github.com/wazuh/wazuh-kibana-app/pull/3238)

### Fixed

- Conflict with the creation of the index pattern when performing the Health Check [#3223](https://github.com/wazuh/wazuh-kibana-app/pull/3223)
- Fixing mac os agents add command [#3207](https://github.com/wazuh/wazuh-kibana-app/pull/3207)

## Wazuh v4.1.5 - Kibana 7.10.0 , 7.10.2 - Revision 4106

- Adapt for Wazuh 4.1.5

## Wazuh v4.1.4 - Kibana 7.10.0 , 7.10.2 - Revision 4105

- Adapt for Wazuh 4.1.4

## Wazuh v4.1.3 - Kibana 7.10.0 , 7.10.2 - Revision 4104

### Added

- Creation of index pattern after the default one is changes in Settings [#2985](https://github.com/wazuh/wazuh-kibana-app/pull/2985)
- Added node name of agent list and detail [#3039](https://github.com/wazuh/wazuh-kibana-app/pull/3039)
- Added loading view while the user is logging to prevent permissions prompts [#3041](https://github.com/wazuh/wazuh-kibana-app/pull/3041)
- Added custom message for each possible run_as setup [#3048](https://github.com/wazuh/wazuh-kibana-app/pull/3048)

### Changed

- Change all dates labels to Kibana formatting time zone [#3047](https://github.com/wazuh/wazuh-kibana-app/pull/3047)
- Improve toast message when selecting a default API [#3049](https://github.com/wazuh/wazuh-kibana-app/pull/3049)
- Improve validation and prevention for caching bundles on the client-side [#3063](https://github.com/wazuh/wazuh-kibana-app/pull/3063) [#3091](https://github.com/wazuh/wazuh-kibana-app/pull/3091)

### Fixed

- Fixed unexpected behavior in Roles mapping [#3028](https://github.com/wazuh/wazuh-kibana-app/pull/3028)
- Fixed rule filter is no applied when you click on a rule id in another module.[#3057](https://github.com/wazuh/wazuh-kibana-app/pull/3057)
- Fixed bug changing master node configuration [#3062](https://github.com/wazuh/wazuh-kibana-app/pull/3062)
- Fixed wrong variable declaration for macOS agents [#3066](https://github.com/wazuh/wazuh-kibana-app/pull/3066)
- Fixed some errors in the Events table, action buttons style, and URLs disappeared [#3086](https://github.com/wazuh/wazuh-kibana-app/pull/3086)
- Fixed Rollback of invalid rule configuration file [#3084](https://github.com/wazuh/wazuh-kibana-app/pull/3084)

## Wazuh v4.1.2 - Kibana 7.10.0 , 7.10.2 - Revision 4103

- Add `run_as` setting to example host configuration in Add new API view [#3021](https://github.com/wazuh/wazuh-kibana-app/pull/3021)
- Refactor of some prompts [#3015](https://github.com/wazuh/wazuh-kibana-app/pull/3015)

### Fixed

- Fix SCA policy detail showing name and check results about another policy [#3007](https://github.com/wazuh/wazuh-kibana-app/pull/3007)
- Fixed that alerts table is empty when switching pinned agents [#3008](https://github.com/wazuh/wazuh-kibana-app/pull/3008)
- Creating a role mapping before the existing ones are loaded, the page bursts [#3013](https://github.com/wazuh/wazuh-kibana-app/pull/3013)
- Fix pagination in SCA checks table when expand some row [#3018](https://github.com/wazuh/wazuh-kibana-app/pull/3018)
- Fix manager is shown in suggestions in Agents section [#3025](https://github.com/wazuh/wazuh-kibana-app/pull/3025)
- Fix disabled loading on inventory when request fail [#3026](https://github.com/wazuh/wazuh-kibana-app/pull/3026)
- Fix restarting selected cluster instead of all of them [#3032](https://github.com/wazuh/wazuh-kibana-app/pull/3032)
- Fix pinned agents don't trigger a new filtered query [#3035](https://github.com/wazuh/wazuh-kibana-app/pull/3035)
- Overlay Wazuh menu when Kibana menu is opened or docked [#3038](https://github.com/wazuh/wazuh-kibana-app/pull/3038)
- Fix visualizations in PDF Reports with Dark mode [#2983](https://github.com/wazuh/wazuh-kibana-app/pull/2983)

## Wazuh v4.1.1 - Kibana 7.10.0 , 7.10.2 - Revision 4102

### Added

- Prompt to show the unsupported module for the selected agent [#2959](https://github.com/wazuh/wazuh-kibana-app/pull/2959)
- Added a X-Frame-Options header to the backend responses [#2977](https://github.com/wazuh/wazuh-kibana-app/pull/2977)

### Changed

- Added toast with refresh button when new fields are loaded [#2974](https://github.com/wazuh/wazuh-kibana-app/pull/2974)
- Migrated manager and cluster files endpoints and their corresponding RBAC [#2984](https://github.com/wazuh/wazuh-kibana-app/pull/2984)

### Fixed

- Fix login error when AWS Elasticsearch and ODFE is used [#2710](https://github.com/wazuh/wazuh-kibana-app/issues/2710)
- An error message is displayed when changing a group's configuration although the user has the right permissions [#2955](https://github.com/wazuh/wazuh-kibana-app/pull/2955)
- Fix Security events table is empty when switching the pinned agents [#2956](https://github.com/wazuh/wazuh-kibana-app/pull/2956)
- Fix disabled switch visual edit button when json content is empty [#2957](https://github.com/wazuh/wazuh-kibana-app/issues/2957)
- Fixed main and `More` menus for unsupported agents [#2959](https://github.com/wazuh/wazuh-kibana-app/pull/2959)
- Fixed forcing a non numeric filter value in a number type field [#2961](https://github.com/wazuh/wazuh-kibana-app/pull/2961)
- Fixed wrong number of alerts in Security Events [#2964](https://github.com/wazuh/wazuh-kibana-app/pull/2964)
- Fixed search with strange characters of agent in Management groups [#2970](https://github.com/wazuh/wazuh-kibana-app/pull/2970)
- Fix the statusCode error message [#2971](https://github.com/wazuh/wazuh-kibana-app/pull/2971)
- Fix the SCA policy stats didn't refresh [#2973](https://github.com/wazuh/wazuh-kibana-app/pull/2973)
- Fixed loading of AWS index fields even when no AWS alerts were found [#2974](https://github.com/wazuh/wazuh-kibana-app/pull/2974)
- Fix some date fields format in FIM and SCA modules [#2975](https://github.com/wazuh/wazuh-kibana-app/pull/2975)
- Fix a non-stop error in Manage agents when the user has no permissions [#2976](https://github.com/wazuh/wazuh-kibana-app/pull/2976)
- Can't edit empty rules and decoders files that already exist in the manager [#2978](https://github.com/wazuh/wazuh-kibana-app/pull/2978)
- Support for alerts index pattern with different ID and name [#2979](https://github.com/wazuh/wazuh-kibana-app/pull/2979)
- Fix the unpin agent in the selection modal [#2980](https://github.com/wazuh/wazuh-kibana-app/pull/2980)
- Fix properly logout of Wazuh API when logging out of the application (only for OpenDistro) [#2789](https://github.com/wazuh/wazuh-kibana-app/issues/2789)
- Fixed missing `&&` from macOS agent deployment command [#2989](https://github.com/wazuh/wazuh-kibana-app/issues/2989)
- Fix prompt permissions on Framework of Mitre and Inventory of Integrity monitoring. [#2967](https://github.com/wazuh/wazuh-kibana-app/issues/2967)
- Fix properly logout of Wazuh API when logging out of the application support x-pack [#2789](https://github.com/wazuh/wazuh-kibana-app/issues/2789)

## Wazuh v4.1.0 - Kibana 7.10.0 , 7.10.2 - Revision 4101

### Added

- Check the max buckets by default in healthcheck and increase them [#2901](https://github.com/wazuh/wazuh-kibana-app/pull/2901)
- Added a prompt wraning in role mapping if run_as is false or he is not allowed to use it by API [#2876](https://github.com/wazuh/wazuh-kibana-app/pull/2876)

### Changed

- Support new fields of Windows Registry at FIM inventory panel [#2679](https://github.com/wazuh/wazuh-kibana-app/issues/2679)
- Added on FIM Inventory Windows Registry registry_key and registry_value items from syscheck [#2908](https://github.com/wazuh/wazuh-kibana-app/issues/2908)
- Uncheck agents after an action in agents groups management [#2907](https://github.com/wazuh/wazuh-kibana-app/pull/2907)
- Unsave rule files when edit or create a rule with invalid content [#2944](https://github.com/wazuh/wazuh-kibana-app/pull/2944)
- Added vulnerabilities module for macos agents [#2969](https://github.com/wazuh/wazuh-kibana-app/pull/2969)

### Fixed

- Fix server error Invalid token specified: Cannot read property 'replace' of undefined [#2899](https://github.com/wazuh/wazuh-kibana-app/issues/2899)
- Fix show empty files rules and decoders: [#2923](https://github.com/wazuh/wazuh-kibana-app/issues/2923)
- Fixed wrong hover texts in CDB lists actions [#2929](https://github.com/wazuh/wazuh-kibana-app/pull/2929)
- Fixed access to forbidden agents information when exporting agents listt [2918](https://github.com/wazuh/wazuh-kibana-app/pull/2918)
- Fix the decoder detail view is not displayed [#2888](https://github.com/wazuh/wazuh-kibana-app/issues/2888)
- Fix the complex search using the Wazuh API query filter in search bars [#2930](https://github.com/wazuh/wazuh-kibana-app/issues/2930)
- Fixed validation to check userPermissions are not ready yet [#2931](https://github.com/wazuh/wazuh-kibana-app/issues/2931)
- Fixed clear visualizations manager list when switching tabs. Fixes PDF reports filters [#2932](https://github.com/wazuh/wazuh-kibana-app/pull/2932)
- Fix Strange box shadow in Export popup panel in Managment > Groups [#2886](https://github.com/wazuh/wazuh-kibana-app/issues/2886)
- Fixed wrong command on alert when data folder does not exist [#2938](https://github.com/wazuh/wazuh-kibana-app/pull/2938)
- Fix agents table OS field sorting: Changes agents table field `os_name` to `os.name,os.version` to make it sortable. [#2939](https://github.com/wazuh/wazuh-kibana-app/pull/2939)
- Fixed diff parsed datetime between agent detail and agents table [#2940](https://github.com/wazuh/wazuh-kibana-app/pull/2940)
- Allow access to Agents section with agent:group action permission [#2933](https://github.com/wazuh/wazuh-kibana-app/issues/2933)
- Fixed filters does not work on modals with search bar [#2935](https://github.com/wazuh/wazuh-kibana-app/pull/2935)
- Fix wrong package name in deploy new agent [#2942](https://github.com/wazuh/wazuh-kibana-app/issues/2942)
- Fixed number agents not show on pie onMouseEvent [#2890](https://github.com/wazuh/wazuh-kibana-app/issues/2890)
- Fixed off Kibana Query Language in search bar of Controls/Inventory modules. [#2945](https://github.com/wazuh/wazuh-kibana-app/pull/2945)
- Fixed number of agents do not show on the pie chart tooltip in agents preview [#2890](https://github.com/wazuh/wazuh-kibana-app/issues/2890)

## Wazuh v4.0.4 - Kibana 7.10.0 , 7.10.2 - Revision 4017

### Added

- Adapt the app to the new Kibana platform [#2475](https://github.com/wazuh/wazuh-kibana-app/issues/2475)
- Wazuh data directory moved from `optimize` to `data` Kibana directory [#2591](https://github.com/wazuh/wazuh-kibana-app/issues/2591)
- Show the wui_rules belong to wazuh-wui API user [#2702](https://github.com/wazuh/wazuh-kibana-app/issues/2702)

### Fixed

- Fixed Wazuh menu and agent menu for Solaris agents [#2773](https://github.com/wazuh/wazuh-kibana-app/issues/2773) [#2725](https://github.com/wazuh/wazuh-kibana-app/issues/2725)
- Fixed wrong shards and replicas for statistics indices and also fixed wrong prefix for monitoring indices [#2732](https://github.com/wazuh/wazuh-kibana-app/issues/2732)
- Report's creation dates set to 1970-01-01T00:00:00.000Z [#2772](https://github.com/wazuh/wazuh-kibana-app/issues/2772)
- Fixed bug for missing commands in ubuntu/debian and centos [#2786](https://github.com/wazuh/wazuh-kibana-app/issues/2786)
- Fixed bug that show an hour before in /security-events/dashboard [#2785](https://github.com/wazuh/wazuh-kibana-app/issues/2785)
- Fixed permissions to access agents [#2838](https://github.com/wazuh/wazuh-kibana-app/issues/2838)
- Fix searching in groups [#2825](https://github.com/wazuh/wazuh-kibana-app/issues/2825)
- Fix the pagination in SCA ckecks table [#2815](https://github.com/wazuh/wazuh-kibana-app/issues/2815)
- Fix the SCA table with a wrong behaviour using the refresh button [#2854](https://github.com/wazuh/wazuh-kibana-app/issues/2854)
- Fix sca permissions for agents views and dashboards [#2862](https://github.com/wazuh/wazuh-kibana-app/issues/2862)
- Solaris should not show vulnerabilities module [#2829](https://github.com/wazuh/wazuh-kibana-app/issues/2829)
- Fix the settings of statistics indices creation [#2858](https://github.com/wazuh/wazuh-kibana-app/issues/2858)
- Update agents' info in Management Status after changing cluster node selected [#2828](https://github.com/wazuh/wazuh-kibana-app/issues/2828)
- Fix error when applying filter in rules from events [#2877](https://github.com/wazuh/wazuh-kibana-app/issues/2877)

### Changed

- Replaced `wazuh` Wazuh API user by `wazuh-wui` in the default configuration [#2852](https://github.com/wazuh/wazuh-kibana-app/issues/2852)
- Add agent id to the reports name in Agent Inventory and Modules [#2817](https://github.com/wazuh/wazuh-kibana-app/issues/2817)

### Adapt for Kibana 7.10.0

- Fixed filter pinned crash returning from agents [#2864](https://github.com/wazuh/wazuh-kibana-app/issues/2864)
- Fixed style in sca and regulatory compliance tables and in wz menu [#2861](https://github.com/wazuh/wazuh-kibana-app/issues/2861)
- Fix body-payload of Sample Alerts POST endpoint [#2857](https://github.com/wazuh/wazuh-kibana-app/issues/2857)
- Fixed bug in the table on Agents->Table-> Actions->Config icon [#2853](https://github.com/wazuh/wazuh-kibana-app/issues/2853)
- Fixed tooltip in the icon of view decoder file [#2850](https://github.com/wazuh/wazuh-kibana-app/issues/2850)
- Fixed bug with agent filter when it is pinned [#2846](https://github.com/wazuh/wazuh-kibana-app/issues/2846)
- Fix discovery navigation [#2845](https://github.com/wazuh/wazuh-kibana-app/issues/2845)
- Search file editor gone [#2843](https://github.com/wazuh/wazuh-kibana-app/issues/2843)
- Fix Agent Search Bar - Regex Query Interpreter [#2834](https://github.com/wazuh/wazuh-kibana-app/issues/2834)
- Fixed accordion style breaking [#2833](https://github.com/wazuh/wazuh-kibana-app/issues/2833)
- Fix metrics are not updated after a bad request in search input [#2830](https://github.com/wazuh/wazuh-kibana-app/issues/2830)
- Fix mitre framework tab crash [#2821](https://github.com/wazuh/wazuh-kibana-app/issues/2821)
- Changed ping request to default request. Added delay and while to che… [#2820](https://github.com/wazuh/wazuh-kibana-app/issues/2820)
- Removed kibana alert for security [#2806](https://github.com/wazuh/wazuh-kibana-app/issues/2806)

## Wazuh v4.0.4 - Kibana 7.10.0 , 7.10.2 - Revision 4016

### Added

- Modified agent registration adding groups and architecture [#2666](https://github.com/wazuh/wazuh-kibana-app/issues/2666) [#2652](https://github.com/wazuh/wazuh-kibana-app/issues/2652)
- Each user can only view their own reports [#2686](https://github.com/wazuh/wazuh-kibana-app/issues/2686)

### Fixed

- Create index pattern even if there aren´t available indices [#2620](https://github.com/wazuh/wazuh-kibana-app/issues/2620)
- Top bar overlayed over expanded visualizations [#2667](https://github.com/wazuh/wazuh-kibana-app/issues/2667)
- Empty inventory data in Solaris agents [#2680](https://github.com/wazuh/wazuh-kibana-app/pull/2680)
- Wrong parameters in the dev-tools autocomplete section [#2675](https://github.com/wazuh/wazuh-kibana-app/issues/2675)
- Wrong permissions on edit CDB list [#2665](https://github.com/wazuh/wazuh-kibana-app/pull/2665)
- fix(frontend): add the metafields when refreshing the index pattern [#2681](https://github.com/wazuh/wazuh-kibana-app/pull/2681)
- Error toast is showing about Elasticsearch users for environments without security [#2713](https://github.com/wazuh/wazuh-kibana-app/issues/2713)
- Error about Handler.error in Role Mapping fixed [#2702](https://github.com/wazuh/wazuh-kibana-app/issues/2702)
- Fixed message in reserved users actions [#2702](https://github.com/wazuh/wazuh-kibana-app/issues/2702)
- Error 500 on Export formatted CDB list [#2692](https://github.com/wazuh/wazuh-kibana-app/pull/2692)
- Wui rules label should have only one tooltip [#2723](https://github.com/wazuh/wazuh-kibana-app/issues/2723)
- Move upper the Wazuh item in the Kibana menu and default index pattern [#2867](https://github.com/wazuh/wazuh-kibana-app/pull/2867)

## Wazuh v4.0.4 - Kibana v7.9.1, v7.9.3 - Revision 4015

### Added

- Support for Wazuh v4.0.4

## Wazuh v4.0.3 - Kibana v7.9.1, v7.9.2, v7.9.3 - Revision 4014

### Added

- Improved management of index-pattern fields [#2630](https://github.com/wazuh/wazuh-kibana-app/issues/2630)

### Fixed

- fix(fronted): fixed the check of API and APP version in health check [#2655](https://github.com/wazuh/wazuh-kibana-app/pull/2655)
- Replace user by username key in the monitoring logic [#2654](https://github.com/wazuh/wazuh-kibana-app/pull/2654)
- Security alerts and reporting issues when using private tenants [#2639](https://github.com/wazuh/wazuh-kibana-app/issues/2639)
- Manager restart in rule editor does not work with Wazuh cluster enabled [#2640](https://github.com/wazuh/wazuh-kibana-app/issues/2640)
- fix(frontend): Empty inventory data in Solaris agents [#2680](https://github.com/wazuh/wazuh-kibana-app/pull/2680)

## Wazuh v4.0.3 - Kibana v7.9.1, v7.9.2, v7.9.3 - Revision 4013

### Added

- Support for Wazuh v4.0.3.

## Wazuh v4.0.2 - Kibana v7.9.1, v7.9.3 - Revision 4012

### Added

- Sample data indices name should take index pattern in use [#2593](https://github.com/wazuh/wazuh-kibana-app/issues/2593)
- Added start option to macos Agents [#2653](https://github.com/wazuh/wazuh-kibana-app/pull/2653)

### Changed

- Statistics settings do not allow to configure primary shards and replicas [#2627](https://github.com/wazuh/wazuh-kibana-app/issues/2627)

## Wazuh v4.0.2 - Kibana v7.9.1, v7.9.3 - Revision 4011

### Added

- Support for Wazuh v4.0.2.

### Fixed

- The index pattern title is overwritten with its id after refreshing its fields [#2577](https://github.com/wazuh/wazuh-kibana-app/issues/2577)
- [RBAC] Issues detected when using RBAC [#2579](https://github.com/wazuh/wazuh-kibana-app/issues/2579)

## Wazuh v4.0.1 - Kibana v7.9.1, v7.9.3 - Revision 4010

### Changed

- Alerts summary table for PDF reports on all modules [#2632](https://github.com/wazuh/wazuh-kibana-app/issues/2632)
- [4.0-7.9] Run as with no wazuh-wui API user [#2576](https://github.com/wazuh/wazuh-kibana-app/issues/2576)
- Deploy a new agent interface as default interface [#2564](https://github.com/wazuh/wazuh-kibana-app/issues/2564)
- Problem in the visualization of new reserved resources of the Wazuh API [#2643](https://github.com/wazuh/wazuh-kibana-app/issues/2643)

### Fixed

- Restore the tables in the agents' reports [#2628](https://github.com/wazuh/wazuh-kibana-app/issues/2628)
- [RBAC] Issues detected when using RBAC [#2579](https://github.com/wazuh/wazuh-kibana-app/issues/2579)
- Changes done via a worker's API are overwritten [#2626](https://github.com/wazuh/wazuh-kibana-app/issues/2626)

### Fixed

- [BUGFIX] Default user field for current platform [#2633](https://github.com/wazuh/wazuh-kibana-app/pull/2633)

## Wazuh v4.0.1 - Kibana v7.9.1, v7.9.3 - Revision 4009

### Changed

- Hide empty columns of the processes table of the MacOS agents [#2570](https://github.com/wazuh/wazuh-kibana-app/pull/2570)
- Missing step in "Deploy a new agent" view [#2623](https://github.com/wazuh/wazuh-kibana-app/issues/2623)
- Implement wazuh users' CRUD [#2598](https://github.com/wazuh/wazuh-kibana-app/pull/2598)

### Fixed

- Inconsistent data in sample data alerts [#2618](https://github.com/wazuh/wazuh-kibana-app/pull/2618)

## Wazuh v4.0.1 - Kibana v7.9.1, v7.9.3 - Revision 4008

### Fixed

- Icons not align to the right in Modules > Events [#2607](https://github.com/wazuh/wazuh-kibana-app/pull/2607)
- Statistics visualizations do not show data [#2602](https://github.com/wazuh/wazuh-kibana-app/pull/2602)
- Error on loading css files [#2599](https://github.com/wazuh/wazuh-kibana-app/pull/2599)
- Fixed search filter in search bar in Module/SCA wasn't working [#2601](https://github.com/wazuh/wazuh-kibana-app/pull/2601)

## Wazuh v4.0.0 - Kibana v7.9.1, v7.9.2, v7.9.3 - Revision 4007

### Fixed

- updated macOS package URL [#2596](https://github.com/wazuh/wazuh-kibana-app/pull/2596)
- Revert "[4.0-7.9] [BUGFIX] Removed unnecessary function call" [#2597](https://github.com/wazuh/wazuh-kibana-app/pull/2597)

## Wazuh v4.0.0 - Kibana v7.9.1, v7.9.2, v7.9.3 - Revision 4006

### Fixed

- Undefined field in event view [#2588](https://github.com/wazuh/wazuh-kibana-app/issues/2588)
- Several calls to the same stats request (esAlerts) [#2586](https://github.com/wazuh/wazuh-kibana-app/issues/2586)
- The filter options popup doesn't open on click once the filter is pinned [#2581](https://github.com/wazuh/wazuh-kibana-app/issues/2581)
- The formatedFields are missing from the index-pattern of wazuh-alerts-\* [#2574](https://github.com/wazuh/wazuh-kibana-app/issues/2574)

## Wazuh v4.0.0 - Kibana v7.9.3 - Revision 4005

### Added

- Support for Kibana v7.9.3

## Wazuh v4.0.0 - Kibana v7.9.1, v7.9.2 - Revision 4002

### Added

- Support for Wazuh v4.0.0.
- Support for Kibana v7.9.1 and 7.9.2.
- Support for Open Distro 1.10.1.
- Added a RBAC security layer integrated with Open Distro and X-Pack.
- Added remoted and analysisd statistics.
- Expand supported deployment variables.
- Added new configuration view settings for GCP integration.
- Added logic to change the `metafields` configuration of Kibana [#2524](https://github.com/wazuh/wazuh-kibana-app/issues/2524)

### Changed

- Migrated the default index-pattern to `wazuh-alerts-*`.
- Removed the `known-fields` functionality.
- Security Events dashboard redesinged.
- Redesigned the app settings configuration with categories.
- Moved the wazuh-registry file to Kibana optimize folder.

### Fixed

- Format options in `wazuh-alerts` index-pattern are not overwritten now.
- Prevent blank page in detaill agent view.
- Navigable agents name in Events.
- Index pattern is not being refreshed.
- Reporting fails when agent is pinned and compliance controls are visited.
- Reload rule detail doesn't work properly with the related rules.
- Fix search bar filter in Manage agent of group [#2541](https://github.com/wazuh/wazuh-kibana-app/pull/2541)

# Wazuh v3.13.6 - Kibana v7.9.2 - Revision 890

### Added

- Support for Wazuh v3.13.6

## Wazuh v3.13.5 - Kibana 7.9.2 - Revision 889

- Sanitize report's inputs and usernames [#4336](https://github.com/wazuh/wazuh-kibana-app/pull/4336)

## Wazuh v3.13.2 - Kibana v7.9.1 - Revision 887

### Added

- Support for Wazuh v3.13.2

## Wazuh v3.13.2 - Kibana v7.8.0 - Revision 887

### Added

- Support for Wazuh v3.13.2

## Wazuh v3.13.1 - Kibana v7.9.1 - Revision 886

### Added

- Support for Kibana v7.9.1

## Wazuh v3.13.1 - Kibana v7.9.0 - Revision 885

### Added

- Support for Kibana v7.9.0

## Wazuh v3.13.1 - Kibana v7.8.1 - Revision 884

### Added

- Support for Kibana v7.8.1

## Wazuh v3.13.1 - Kibana v7.8.0 - Revision 883

### Added

- Support for Wazuh v3.13.1

## Wazuh v3.13.0 - Kibana v7.8.0 - Revision 881

### Added

- Support for Kibana v7.8.0

## Wazuh v3.13.0 - Kibana v7.7.0, v7.7.1 - Revision 880

### Added

- Support for Wazuh v3.13.0
- Support for Kibana v7.7.1
- Support for Open Distro 1.8
- New navigation experience with a global menu [#1965](https://github.com/wazuh/wazuh-kibana-app/issues/1965)
- Added a Breadcrumb in Kibana top nav [#2161](https://github.com/wazuh/wazuh-kibana-app/issues/2161)
- Added a new Agents Summary Screen [#1963](https://github.com/wazuh/wazuh-kibana-app/issues/1963)
- Added a new feature to add sample data to dashboards [#2115](https://github.com/wazuh/wazuh-kibana-app/issues/2115)
- Added MITRE integration [#1877](https://github.com/wazuh/wazuh-kibana-app/issues/1877)
- Added Google Cloud Platform integration [#1873](https://github.com/wazuh/wazuh-kibana-app/issues/1873)
- Added TSC integration [#2204](https://github.com/wazuh/wazuh-kibana-app/pull/2204)
- Added a new Integrity monitoring state view for agent [#2153](https://github.com/wazuh/wazuh-kibana-app/issues/2153)
- Added a new Integrity monitoring files detail view [#2156](https://github.com/wazuh/wazuh-kibana-app/issues/2156)
- Added a new component to explore Compliance requirements [#2156](https://github.com/wazuh/wazuh-kibana-app/issues/2261)

### Changed

- Code migration to React.js
- Global review of styles
- Unified Overview and Agent dashboards into new Modules [#2110](https://github.com/wazuh/wazuh-kibana-app/issues/2110)
- Changed Vulnerabilities dashboard visualizations [#2262](https://github.com/wazuh/wazuh-kibana-app/issues/2262)

### Fixed

- Open Distro tenants have been fixed and are functional now [#1890](https://github.com/wazuh/wazuh-kibana-app/issues/1890).
- Improved navigation performance [#2200](https://github.com/wazuh/wazuh-kibana-app/issues/2200).
- Avoid creating the wazuh-monitoring index pattern if it is disabled [#2100](https://github.com/wazuh/wazuh-kibana-app/issues/2100)
- SCA checks without compliance field can't be expanded [#2264](https://github.com/wazuh/wazuh-kibana-app/issues/2264)

## Wazuh v3.12.3 - Kibana v7.7.1 - Revision 876

### Added

- Support for Kibana v7.7.1

## Wazuh v3.12.3 - Kibana v7.7.0 - Revision 875

### Added

- Support for Kibana v7.7.0

## Wazuh v3.12.3 - Kibana v6.8.8, v7.6.1, v7.6.2 - Revision 874

### Added

- Support for Wazuh v3.12.3

## Wazuh v3.12.2 - Kibana v6.8.8, v7.6.1, v7.6.2 - Revision 873

### Added

- Support for Wazuh v3.12.2

## Wazuh v3.12.1 - Kibana v6.8.8, v7.6.1, v7.6.2 - Revision 872

### Added

- Support Wazuh 3.12.1
- Added new FIM settings on configuration on demand. [#2147](https://github.com/wazuh/wazuh-kibana-app/issues/2147)

### Changed

- Updated agent's variable names in deployment guides. [#2169](https://github.com/wazuh/wazuh-kibana-app/pull/2169)

### Fixed

- Pagination is now shown in table-type visualizations. [#2180](https://github.com/wazuh/wazuh-kibana-app/issues/2180)

## Wazuh v3.12.0 - Kibana v6.8.8, v7.6.2 - Revision 871

### Added

- Support for Kibana v6.8.8 and v7.6.2

## Wazuh v3.12.0 - Kibana v6.8.7, v7.4.2, v7.6.1 - Revision 870

### Added

- Support for Wazuh v3.12.0
- Added a new setting to hide manager alerts from dashboards. [#2102](https://github.com/wazuh/wazuh-kibana-app/pull/2102)
- Added a new setting to be able to change API from the top menu. [#2143](https://github.com/wazuh/wazuh-kibana-app/issues/2143)
- Added a new setting to enable/disable the known fields health check [#2037](https://github.com/wazuh/wazuh-kibana-app/pull/2037)
- Added suport for PCI 11.2.1 and 11.2.3 rules. [#2062](https://github.com/wazuh/wazuh-kibana-app/pull/2062)

### Changed

- Restructuring of the optimize/wazuh directory. Now the Wazuh configuration file (wazuh.yml) is placed on /usr/share/kibana/optimize/wazuh/config. [#2116](https://github.com/wazuh/wazuh-kibana-app/pull/2116)
- Improve performance of Dasboards reports generation. [1802344](https://github.com/wazuh/wazuh-kibana-app/commit/18023447c6279d385df84d7f4a5663ed2167fdb5)

### Fixed

- Discover time range selector is now displayed on the Cluster section. [08901df](https://github.com/wazuh/wazuh-kibana-app/commit/08901dfcbe509f17e4fab26877c8b7dae8a66bff)
- Added the win_auth_failure rule group to Authentication failure metrics. [#2099](https://github.com/wazuh/wazuh-kibana-app/pull/2099)
- Negative values in Syscheck attributes now have their correct value in reports. [7c3e84e](https://github.com/wazuh/wazuh-kibana-app/commit/7c3e84ec8f00760b4f650cfc00a885d868123f99)

## Wazuh v3.11.4 - Kibana v7.6.1 - Revision 858

### Added

- Support for Kibana v7.6.1

## Wazuh v3.11.4 - Kibana v6.8.6, v7.4.2, v7.6.0 - Revision 857

### Added

- Support for Wazuh v3.11.4

## Wazuh v3.11.3 - Kibana v7.6.0 - Revision 856

### Added

- Support for Kibana v7.6.0

## Wazuh v3.11.3 - Kibana v7.4.2 - Revision 855

### Added

- Support for Kibana v7.4.2

## Wazuh v3.11.3 - Kibana v7.5.2 - Revision 854

### Added

- Support for Wazuh v3.11.3

### Fixed

- Windows Updates table is now displayed in the Inventory Data report [#2028](https://github.com/wazuh/wazuh-kibana-app/pull/2028)

## Wazuh v3.11.2 - Kibana v7.5.2 - Revision 853

### Added

- Support for Kibana v7.5.2

## Wazuh v3.11.2 - Kibana v6.8.6, v7.3.2, v7.5.1 - Revision 852

### Added

- Support for Wazuh v3.11.2

### Changed

- Increased list filesize limit for the CDB-list [#1993](https://github.com/wazuh/wazuh-kibana-app/pull/1993)

### Fixed

- The xml validator now correctly handles the `--` string within comments [#1980](https://github.com/wazuh/wazuh-kibana-app/pull/1980)
- The AWS map visualization wasn't been loaded until the user interacts with it [dd31bd7](https://github.com/wazuh/wazuh-kibana-app/commit/dd31bd7a155354bc50fe0af22fca878607c8936a)

## Wazuh v3.11.1 - Kibana v6.8.6, v7.3.2, v7.5.1 - Revision 581

### Added

- Support for Wazuh v3.11.1.

## Wazuh v3.11.0 - Kibana v6.8.6, v7.3.2, v7.5.1 - Revision 580

### Added

- Support for Wazuh v3.11.0.
- Support for Kibana v7.5.1.
- The API credentials configuration has been moved from the .wazuh index to a wazuh.yml configuration file. Now the configuration of the API hosts is done from the file and not from the application. [#1465](https://github.com/wazuh/wazuh-kibana-app/issues/1465) [#1771](https://github.com/wazuh/wazuh-kibana-app/issues/1771).
- Upload ruleset files using a "drag and drop" component [#1770](https://github.com/wazuh/wazuh-kibana-app/issues/1770)
- Add logs for the reporting module [#1622](https://github.com/wazuh/wazuh-kibana-app/issues/1622).
- Extended the "Add new agent" guide [#1767](https://github.com/wazuh/wazuh-kibana-app/issues/1767).
- Add new table for windows hotfixes [#1932](https://github.com/wazuh/wazuh-kibana-app/pull/1932)

### Changed

- Removed Discover from top menu [#1699](https://github.com/wazuh/wazuh-kibana-app/issues/1699).
- Hide index pattern selector in case that only one exists [#1799](https://github.com/wazuh/wazuh-kibana-app/issues/1799).
- Remove visualizations legend [#1936](https://github.com/wazuh/wazuh-kibana-app/pull/1936)
- Normalize the field whodata in the group reporting [#1921](https://github.com/wazuh/wazuh-kibana-app/pull/1921)
- A message in the configuration view is ambiguous [#1870](https://github.com/wazuh/wazuh-kibana-app/issues/1870)
- Refactor syscheck table [#1941](https://github.com/wazuh/wazuh-kibana-app/pull/1941)

### Fixed

- Empty files now throws an error [#1806](https://github.com/wazuh/wazuh-kibana-app/issues/1806).
- Arguments for wazuh api requests are now validated [#1815](https://github.com/wazuh/wazuh-kibana-app/issues/1815).
- Fixed the way to check admin mode [#1838](https://github.com/wazuh/wazuh-kibana-app/issues/1838).
- Fixed error exporting as CSV the files into a group [#1833](https://github.com/wazuh/wazuh-kibana-app/issues/1833).
- Fixed XML validator false error for `<` [1882](https://github.com/wazuh/wazuh-kibana-app/issues/1882)
- Fixed "New file" editor doesn't allow saving twice [#1896](https://github.com/wazuh/wazuh-kibana-app/issues/1896)
- Fixed decoders files [#1929](https://github.com/wazuh/wazuh-kibana-app/pull/1929)
- Fixed registration guide [#1926](https://github.com/wazuh/wazuh-kibana-app/pull/1926)
- Fixed infinite load on Ciscat views [#1920](https://github.com/wazuh/wazuh-kibana-app/pull/1920), [#1916](https://github.com/wazuh/wazuh-kibana-app/pull/1916)
- Fixed missing fields in the Visualizations [#1913](https://github.com/wazuh/wazuh-kibana-app/pull/1913)
- Fixed Amazon S3 status is wrong in configuration section [#1864](https://github.com/wazuh/wazuh-kibana-app/issues/1864)
- Fixed hidden overflow in the fim configuration [#1887](https://github.com/wazuh/wazuh-kibana-app/pull/1887)
- Fixed Logo source fail after adding server.basePath [#1871](https://github.com/wazuh/wazuh-kibana-app/issues/1871)
- Fixed the documentation broken links [#1853](https://github.com/wazuh/wazuh-kibana-app/pull/1853)

## Wazuh v3.10.2 - Kibana v7.5.1 - Revision 556

### Added

- Support for Kibana v7.5.1

## Wazuh v3.10.2 - Kibana v7.5.0 - Revision 555

### Added

- Support for Kibana v7.5.0

## Wazuh v3.10.2 - Kibana v7.4.2 - Revision 549

### Added

- Support for Kibana v7.4.2

## Wazuh v3.10.2 - Kibana v7.4.1 - Revision 548

### Added

- Support for Kibana v7.4.1

## Wazuh v3.10.2 - Kibana v7.4.0 - Revision 547

### Added

- Support for Kibana v7.4.0
- Support for Wazuh v3.10.2.

## Wazuh v3.10.2 - Kibana v7.3.2 - Revision 546

### Added

- Support for Wazuh v3.10.2.

## Wazuh v3.10.1 - Kibana v7.3.2 - Revision 545

### Added

- Support for Wazuh v3.10.1.

## Wazuh v3.10.0 - Kibana v7.3.2 - Revision 543

### Added

- Support for Wazuh v3.10.0.
- Added an interactive guide for registering agents, things are now easier for the user, guiding it through the steps needed ending in a _copy & paste_ snippet for deploying his agent [#1468](https://github.com/wazuh/wazuh-kibana-app/issues/1468).
- Added new dashboards for the recently added regulatory compliance groups into the Wazuh core. They are HIPAA and NIST-800-53 [#1468](https://github.com/wazuh/wazuh-kibana-app/issues/1448), [#1638](https://github.com/wazuh/wazuh-kibana-app/issues/1638).
- Make the app work under a custom Kibana space [#1234](https://github.com/wazuh/wazuh-kibana-app/issues/1234), [#1450](https://github.com/wazuh/wazuh-kibana-app/issues/1450).
- Added the ability to manage the app as a native plugin when using Kibana spaces, now you can safely hide/show the app depending on the selected space [#1601](https://github.com/wazuh/wazuh-kibana-app/issues/1601).
- Adapt the app the for Kibana dark mode [#1562](https://github.com/wazuh/wazuh-kibana-app/issues/1562).
- Added an alerts summary in _Overview > FIM_ panel [#1527](https://github.com/wazuh/wazuh-kibana-app/issues/1527).
- Export all the information of a Wazuh group and its related agents in a PDF document [#1341](https://github.com/wazuh/wazuh-kibana-app/issues/1341).
- Export the configuration of a certain agent as a PDF document. Supports granularity for exporting just certain sections of the configuration [#1340](https://github.com/wazuh/wazuh-kibana-app/issues/1340).

### Changed

- Reduced _Agents preview_ load time using the new API endpoint `/summary/agents` [#1687](https://github.com/wazuh/wazuh-kibana-app/pull/1687).
- Replaced most of the _md-nav-bar_ Angular.js components with React components using EUI [#1705](https://github.com/wazuh/wazuh-kibana-app/pull/1705).
- Replaced the requirements slider component with a new styled component [#1708](https://github.com/wazuh/wazuh-kibana-app/pull/1708).
- Soft deprecated the _.wazuh-version_ internal index, now the app dumps its content if applicable to a registry file, then the app removes that index. Further versions will hard deprecate this index [#1467](https://github.com/wazuh/wazuh-kibana-app/issues/1467).
- Visualizations now don't fetch the documents _source_, also, they now use _size: 0_ for fetching [#1663](https://github.com/wazuh/wazuh-kibana-app/issues/1663).
- The app menu is now fixed on top of the view, it's not being hidden on every state change. Also, the Wazuh logo was placed in the top bar of Kibana UI [#1502](https://github.com/wazuh/wazuh-kibana-app/issues/1502).
- Improved _getTimestamp_ method not returning a promise object because it's no longer needed [014bc3a](https://github.com/wazuh/wazuh-kibana-app/commit/014b3aba0d2e9cda0c4d521f5f16faddc434a21e). Also improved main Discover listener for Wazuh not returning a promise object [bd82823](https://github.com/wazuh/wazuh-kibana-app/commit/bd8282391a402b8c567b32739cf914a0135d74bc).
- Replaced _Requirements over time_ visualizations in both PCI DSS and GDPR dashboards [35c539](https://github.com/wazuh/wazuh-kibana-app/commit/35c539eb328b3bded94aa7608f73f9cc51c235a6).
- Do not show a toaster when a visualization field was not known yet, instead, show it just in case the internal refreshing failed [19a2e7](https://github.com/wazuh/wazuh-kibana-app/commit/19a2e71006b38f6a64d3d1eb8a20b02b415d7e07).
- Minor optimizations for server logging [eb8e000](https://github.com/wazuh/wazuh-kibana-app/commit/eb8e00057dfea2dafef56319590ff832042c402d).

### Fixed

- Alerts search bar fixed for Kibana v7.3.1, queries were not being applied as expected [#1686](https://github.com/wazuh/wazuh-kibana-app/issues/1686).
- Hide attributes field from non-Windows agents in the FIM table [#1710](https://github.com/wazuh/wazuh-kibana-app/issues/1710).
- Fixed broken view in Management > Configuration > Amazon S3 > Buckets, some information was missing [#1675](https://github.com/wazuh/wazuh-kibana-app/issues/1675).
- Keep user's filters when switching from Discover to panel [#1685](https://github.com/wazuh/wazuh-kibana-app/issues/1685).
- Reduce load time and amount of data to be fetched in _Management > Cluster monitoring_ section avoiding possible timeouts [#1663](https://github.com/wazuh/wazuh-kibana-app/issues/1663).
- Restored _Remove column_ feature in Discover tabs [#1702](https://github.com/wazuh/wazuh-kibana-app/issues/1702).
- Apps using Kibana v7.3.1 had a bug once the user goes back from _Agent > FIM > Files_ to _Agent > FIM > dashboard_, filters disappear, now it's working properly [#1700](https://github.com/wazuh/wazuh-kibana-app/issues/1700).
- Fixed visual bug in _Management > Cluster monitoring_ and a button position [1e3b748](https://github.com/wazuh/wazuh-kibana-app/commit/1e3b748f11b43b2e7956b830269b6d046d74d12c).
- The app installation date was not being updated properly, now it's fixed [#1692](https://github.com/wazuh/wazuh-kibana-app/issues/1692).
- Fixed _Network interfaces_ table in Inventory section, the table was not paginating [#1474](https://github.com/wazuh/wazuh-kibana-app/issues/1474).
- Fixed APIs passwords are now obfuscated in server responses [adc3152](https://github.com/wazuh/wazuh-kibana-app/pull/1782/commits/adc31525e26b25e4cb62d81cbae70a8430728af5).

## Wazuh v3.9.5 - Kibana v6.8.2 / Kibana v7.2.1 / Kibana v7.3.0 - Revision 531

### Added

- Support for Wazuh v3.9.5

## Wazuh v3.9.4 - Kibana v6.8.1 / Kibana v6.8.2 / Kibana v7.2.0 / Kibana v7.2.1 / Kibana v7.3.0 - Revision 528

### Added

- Support for Wazuh v3.9.4
- Allow filtering by clicking a column in rules/decoders tables [0e2ddd7](https://github.com/wazuh/wazuh-kibana-app/pull/1615/commits/0e2ddd7b73f7f7975d02e97ed86ae8a0966472b4)
- Allow open file in rules table clicking on the file column [1af929d](https://github.com/wazuh/wazuh-kibana-app/pull/1615/commits/1af929d62f450f93c6733868bcb4057e16b7e279)

### Changed

- Improved app performance [#1640](https://github.com/wazuh/wazuh-kibana-app/pull/1640).
- Remove path filter from custom rules and decoders [895792e](https://github.com/wazuh/wazuh-kibana-app/pull/1615/commits/895792e6e6d9401b3293d5e16352b9abef515096)
- Show path column in rules and decoders [6f49816](https://github.com/wazuh/wazuh-kibana-app/pull/1615/commits/6f49816c71b5999d77bf9e3838443627c9be945d)
- Removed SCA overview dashboard [94ebbff](https://github.com/wazuh/wazuh-kibana-app/pull/1615/commits/94ebbff231cbfb6d793130e0b9ea855baa755a1c)
- Disabled last custom column removal [f1ef7de](https://github.com/wazuh/wazuh-kibana-app/pull/1615/commits/f1ef7de1a34bbe53a899596002e8153b95e7dc0e)
- Agents messages across sections unification [8fd7e36](https://github.com/wazuh/wazuh-kibana-app/pull/1615/commits/8fd7e36286fa9dfd03a797499af6ffbaa90b00e1)

### Fixed

- Fix check storeded apis [d6115d6](https://github.com/wazuh/wazuh-kibana-app/pull/1615/commits/d6115d6424c78f0cde2017b432a51b77186dd95a).
- Fix pci-dss console error [297080d](https://github.com/wazuh/wazuh-kibana-app/pull/1615/commits/297080d36efaea8f99b0cafd4c48845dad20495a)
- Fix error in reportingTable [85b7266](https://github.com/wazuh/wazuh-kibana-app/pull/1615/commits/85b72662cb4db44c443ed04f7c31fba57eefccaa)
- Fix filters budgets size [c7ac86a](https://github.com/wazuh/wazuh-kibana-app/pull/1615/commits/c7ac86acb3d5afaf1cf348fab09a2b8c5778a491)
- Fix missing permalink virustotal visualization [1b57529](https://github.com/wazuh/wazuh-kibana-app/pull/1615/commits/1b57529758fccdeb3ac0840e66a8aafbe4757a96)
- Improved wz-table performance [224bd6f](https://github.com/wazuh/wazuh-kibana-app/pull/1615/commits/224bd6f31235c81ba01755c3c1e120c3f86beafd)
- Fix inconsistent data between visualizations and tables in Overview Security Events [b12c600](https://github.com/wazuh/wazuh-kibana-app/pull/1615/commits/b12c600578d80d0715507dec4624a4ebc27ea573)
- Timezone applied in cluster status [a4f620d](https://github.com/wazuh/wazuh-kibana-app/pull/1615/commits/a4f620d398f5834a6d2945af892a462425ca3bec)
- Fixed Overview Security Events report when wazuh.monitoring is disabled [1c26da0](https://github.com/wazuh/wazuh-kibana-app/pull/1615/commits/1c26da05a0b6daf727e15c13b819111aa4e4e913)
- Fixes in APIs management [2143943](https://github.com/wazuh/wazuh-kibana-app/pull/1615/commits/2143943a5049cbb59bb8d6702b5a56cbe0d27a2a)
- Prevent duplicated visualization toast errors [786faf3](https://github.com/wazuh/wazuh-kibana-app/commit/786faf3e62d2cad13f512c0f873b36eca6e9787d)
- Fix not properly updated breadcrumb in ruleset section [9645903](https://github.com/wazuh/wazuh-kibana-app/commit/96459031cd4edbe047970bf0d22d0c099771879f)
- Fix badly dimensioned table in Integrity Monitoring section [9645903](https://github.com/wazuh/wazuh-kibana-app/commit/96459031cd4edbe047970bf0d22d0c099771879f)
- Fix implicit filters can be destroyed [9cf8578](https://github.com/wazuh/wazuh-kibana-app/commit/9cf85786f504f5d67edddeea6cfbf2ab577e799b)
- Windows agent dashboard doesn't show failure logon access. [d38d088](https://github.com/wazuh/wazuh-kibana-app/commit/d38d0881ac8e4294accde83d63108337b74cdd91)
- Number of agents is not properly updated. [f7cbbe5](https://github.com/wazuh/wazuh-kibana-app/commit/f7cbbe54394db825827715c3ad4370ac74317108)
- Missing scrollbar on Firefox file viewer. [df4e8f9](https://github.com/wazuh/wazuh-kibana-app/commit/df4e8f9305b35e9ee1473bed5f5d452dd3420567)
- Agent search filter by name, lost when refreshing. [71b5274](https://github.com/wazuh/wazuh-kibana-app/commit/71b5274ccc332d8961a158587152f7badab28a95)
- Alerts of level 12 cannot be displayed in the Summary table. [ec0e888](https://github.com/wazuh/wazuh-kibana-app/commit/ec0e8885d9f1306523afbc87de01a31f24e36309)
- Restored query from search bar in visualizations. [439128f](https://github.com/wazuh/wazuh-kibana-app/commit/439128f0a1f65b649a9dcb81ab5804ca20f65763)
- Fix Kibana filters loop in Firefox. [82f0f32](https://github.com/wazuh/wazuh-kibana-app/commit/82f0f32946d844ce96a28f0185f903e8e05c5589)

## Wazuh v3.9.3 - Kibana v6.8.1 / v7.1.1 / v7.2.0 - Revision 523

### Added

- Support for Wazuh v3.9.3
- Support for Kibana v7.2.0 [#1556](https://github.com/wazuh/wazuh-kibana-app/pull/1556).

### Changed

- New design and several UI/UX changes [#1525](https://github.com/wazuh/wazuh-kibana-app/pull/1525).
- Improved error checking + syscollector performance [94d0a83](https://github.com/wazuh/wazuh-kibana-app/commit/94d0a83e43aa1d2d84ef6f87cbb76b9aefa085b3).
- Adapt Syscollector for MacOS agents [a4bf7ef](https://github.com/wazuh/wazuh-kibana-app/commit/a4bf7efc693a99b7565b5afcaa372155f15a4db9).
- Show last scan for syscollector [73f2056](https://github.com/wazuh/wazuh-kibana-app/commit/73f2056673bb289d472663397ba7097e49b7b93b).
- Extendend information for syscollector [#1585](https://github.com/wazuh/wazuh-kibana-app/issues/1585).

### Fixed

- Corrected width for agent stats [a998955](https://github.com/wazuh/wazuh-kibana-app/commit/a99895565a8854c55932ec94cffb08e1d0aa3da1).
- Fix height for the menu directive with Dynamic height [427d0f3](https://github.com/wazuh/wazuh-kibana-app/commit/427d0f3e9fa6c34287aa9e8557da99a51e0db40f).
- Fix wazuh-db and clusterd check [cddcef6](https://github.com/wazuh/wazuh-kibana-app/commit/cddcef630c5234dd6f6a495715743dfcfd4e4001).
- Fix AlertsStats when value is "0", it was showing "-" [07a3e10](https://github.com/wazuh/wazuh-kibana-app/commit/07a3e10c7f1e626ba75a55452b6c295d11fd657d).
- Fix syscollector state value [f8d3d0e](https://github.com/wazuh/wazuh-kibana-app/commit/f8d3d0eca44e67e26f79bc574495b1f4c8f751f2).
- Fix time offset for reporting table [2ef500b](https://github.com/wazuh/wazuh-kibana-app/commit/2ef500bb112e68bd4811b8e87ce8581d7c04d20f).
- Fix call to obtain GDPR requirements for specific agent [ccda846](https://github.com/wazuh/wazuh-kibana-app/commit/ccda8464b50be05bc5b3642f25f4972c8a7a2c03).
- Restore "rule.id" as a clickable field in visualizations [#1546](https://github.com/wazuh/wazuh-kibana-app/pull/1546).
- Fix timepicker in cluster monitoring [f7533ce](https://github.com/wazuh/wazuh-kibana-app/pull/1560/commits/f7533cecb6862abfb5c1d2173ec3e70ffc59804a).
- Fix several bugs [#1569](https://github.com/wazuh/wazuh-kibana-app/pull/1569).
- Fully removed "rule.id" as URL field [#1584](https://github.com/wazuh/wazuh-kibana-app/issues/1584).
- Fix filters for dashboards [#1583](https://github.com/wazuh/wazuh-kibana-app/issues/1583).
- Fix missing dependency [#1591](https://github.com/wazuh/wazuh-kibana-app/issues/1591).

## Wazuh v3.9.2 - Kibana v7.1.1 - Revision 510

### Added

- Support for Wazuh v3.9.2

### Changed

- Avoid showing more than one toaster for the same error message [7937003](https://github.com/wazuh/wazuh-kibana-app/commit/793700382798033203091d160773363323e05bb9).
- Restored "Alerts evolution - Top 5 agents" in Overview > Security events [f9305c0](https://github.com/wazuh/wazuh-kibana-app/commit/f9305c0c6acf4a31c41b1cc9684b87f79b27524f).

### Fixed

- Fix missing parameters in Dev Tools request [#1496](https://github.com/wazuh/wazuh-kibana-app/pull/1496).
- Fix "Invalid Date" for Safari and Internet Explorer [#1505](https://github.com/wazuh/wazuh-kibana-app/pull/1505).

## Wazuh v3.9.1 - Kibana v7.1.1 - Revision 509

### Added

- Support for Kibana v7.1.1
- Added overall metrics for Agents > Overview [#1479](https://github.com/wazuh/wazuh-kibana-app/pull/1479).

### Fixed

- Fixed missing dependency for Discover [43f5dd5](https://github.com/wazuh/wazuh-kibana-app/commit/43f5dd5f64065c618ba930b2a4087f0a9e706c0e).
- Fixed visualization for Agents > Overview [#1477](https://github.com/wazuh/wazuh-kibana-app/pull/1477).
- Fixed SCA policy checks table [#1478](https://github.com/wazuh/wazuh-kibana-app/pull/1478).

## Wazuh v3.9.1 - Kibana v7.1.0 - Revision 508

### Added

- Support for Kibana v7.1.0

## Wazuh v3.9.1 - Kibana v6.8.0 - Revision 444

### Added

- Support for Wazuh v3.9.1
- Support for Kibana v6.8.0

### Fixed

- Fixed background color for some parts of the Discover directive [2dfc763](https://github.com/wazuh/wazuh-kibana-app/commit/2dfc763bfa1093fb419f118c2938f6b348562c69).
- Fixed cut values in non-resizable tables when the value is too large [cc4828f](https://github.com/wazuh/wazuh-kibana-app/commit/cc4828fbf50d4dab3dd4bb430617c1f2b13dac6a).
- Fixed handled but not shown error messages from rule editor [0aa0e17](https://github.com/wazuh/wazuh-kibana-app/commit/0aa0e17ac8678879e5066f8d83fd46f5d8edd86a).
- Minor typos corrected [fe11fb6](https://github.com/wazuh/wazuh-kibana-app/commit/fe11fb67e752368aedc89ec844ddf729eb8ad761).
- Minor fixes in agents configuration [1bc2175](https://github.com/wazuh/wazuh-kibana-app/commit/1bc217590438573e7267687655bb5939b5bb9fde).
- Fix Management > logs viewer scrolling [f458b2e](https://github.com/wazuh/wazuh-kibana-app/commit/f458b2e3294796f9cf00482b4da27984646c6398).

### Changed

- Kibana version shown in settings is now read from our package.json [c103d3e](https://github.com/wazuh/wazuh-kibana-app/commit/c103d3e782136106736c02039d28c4567b255aaa).
- Removed an old header from Settings [0197b8b](https://github.com/wazuh/wazuh-kibana-app/commit/0197b8b1abc195f275c8cd9893df84cd5569527b).
- Improved index pattern validation fields, replaced "full_log" with "rule.id" as part of the minimum required fields [dce0595](https://github.com/wazuh/wazuh-kibana-app/commit/dce059501cbd28f1294fd761da3e015e154747bc).
- Improve dynamic height for configuration editor [c318131](https://github.com/wazuh/wazuh-kibana-app/commit/c318131dfb6b5f01752593f2aa972b98c0655610).
- Add timezone for all dates shown in the app [4b8736f](https://github.com/wazuh/wazuh-kibana-app/commit/4b8736fb4e562c78505daaee042bcd798242c3f5).

## Wazuh v3.9.0 - Kibana v6.7.0 / v6.7.1 / v6.7.2 - Revision 441

### Added

- Support for Wazuh v3.9.0
- Support for Kibana v6.7.0 / v6.7.1 / v6.7.2
- Edit master and worker configuration ([#1215](https://github.com/wazuh/wazuh-kibana-app/pull/1215)).
- Edit local rules, local decoders and CDB lists ([#1212](https://github.com/wazuh/wazuh-kibana-app/pull/1212), [#1204](https://github.com/wazuh/wazuh-kibana-app/pull/1204), [#1196](https://github.com/wazuh/wazuh-kibana-app/pull/1196), [#1233](https://github.com/wazuh/wazuh-kibana-app/pull/1233), [#1304](https://github.com/wazuh/wazuh-kibana-app/pull/1304)).
- View no local rules/decoders XML files ([#1395](https://github.com/wazuh/wazuh-kibana-app/pull/1395))
- Dev Tools additions
  - Added hotkey `[shift] + [enter]` for sending query ([#1170](https://github.com/wazuh/wazuh-kibana-app/pull/1170)).
  - Added `Export JSON` button for the Dev Tools ([#1170](https://github.com/wazuh/wazuh-kibana-app/pull/1170)).
- Added refresh button for agents preview table ([#1169](https://github.com/wazuh/wazuh-kibana-app/pull/1169)).
- Added `configuration assessment` information in "Agent > Policy monitoring" ([#1227](https://github.com/wazuh/wazuh-kibana-app/pull/1227)).
- Added agents `configuration assessment` configuration section in "Agent > Configuration" ([1257](https://github.com/wazuh/wazuh-kibana-app/pull/1257))
- Restart master and worker nodes ([#1222](https://github.com/wazuh/wazuh-kibana-app/pull/1222)).
- Restart agents ([#1229](https://github.com/wazuh/wazuh-kibana-app/pull/1229)).
- Added support for more than one Wazuh monitoring pattern ([#1243](https://github.com/wazuh/wazuh-kibana-app/pull/1243))
- Added customizable interval for Wazuh monitoring indices creation ([#1243](https://github.com/wazuh/wazuh-kibana-app/pull/1243)).
- Expand visualizations ([#1246](https://github.com/wazuh/wazuh-kibana-app/pull/1246)).
- Added a dynamic table columns selector ([#1246](https://github.com/wazuh/wazuh-kibana-app/pull/1246)).
- Added resizable columns by dragging in tables ([d2bf8ee](https://github.com/wazuh/wazuh-kibana-app/commit/d2bf8ee9681ca5d6028325e165854b49214e86a3))
- Added a cron job for fetching missing fields of all valid index patterns, also merging dynamic fields every time an index pattern is refreshed by the app ([#1276](https://github.com/wazuh/wazuh-kibana-app/pull/1276)).
- Added auto-merging dynamic fields for Wazuh monitoring index patterns ([#1300](https://github.com/wazuh/wazuh-kibana-app/pull/1300))
- New server module, it's a job queue so we can add delayed jobs to be run in background, this iteration only accepts delayed Wazuh API calls ([#1283](https://github.com/wazuh/wazuh-kibana-app/pull/1283)).
- Added new way to view logs using a logs viewer ([#1292](https://github.com/wazuh/wazuh-kibana-app/pull/1292))
- Added new directive for registering agents from the UI, including instructions on "how to" ([#1321](https://github.com/wazuh/wazuh-kibana-app/pull/1321)).
- Added some Angular charts in Agents Preview and Agents SCA sections ([#1364](https://github.com/wazuh/wazuh-kibana-app/pull/1364))
- Added Docker listener settings in configuration views ([#1365](https://github.com/wazuh/wazuh-kibana-app/pull/1365))
- Added Docker dashboards for both Agents and Overview ([#1367](https://github.com/wazuh/wazuh-kibana-app/pull/1367))
- Improved app logger with debug level ([#1373](https://github.com/wazuh/wazuh-kibana-app/pull/1373))
- Introducing React components from the EUI framework

### Changed

- Escape XML special characters ([#1159](https://github.com/wazuh/wazuh-kibana-app/pull/1159)).
- Changed empty results message for Wazuh tables ([#1165](https://github.com/wazuh/wazuh-kibana-app/pull/1165)).
- Allowing the same query multiple times on the Dev Tools ([#1174](https://github.com/wazuh/wazuh-kibana-app/pull/1174))
- Refactor JSON/XML viewer for configuration tab ([#1173](https://github.com/wazuh/wazuh-kibana-app/pull/1173), [#1148](https://github.com/wazuh/wazuh-kibana-app/pull/1148)).
- Using full height for all containers when possible ([#1224](https://github.com/wazuh/wazuh-kibana-app/pull/1224)).
- Improved the way we are handling "back button" events ([#1207](https://github.com/wazuh/wazuh-kibana-app/pull/1207)).
- Changed some visualizations for FIM, GDPR, PCI, Vulnerability and Security Events ([#1206](https://github.com/wazuh/wazuh-kibana-app/pull/1206), [#1235](https://github.com/wazuh/wazuh-kibana-app/pull/1235), [#1293](https://github.com/wazuh/wazuh-kibana-app/pull/1293)).
- New design for agent header view ([#1186](https://github.com/wazuh/wazuh-kibana-app/pull/1186)).
- Not fetching data the very first time the Dev Tools are opened ([#1185](https://github.com/wazuh/wazuh-kibana-app/pull/1185)).
- Refresh all known fields for all valid index patterns if `kbn-vis` detects a broken index pattern ([ecd7c8f](https://github.com/wazuh/wazuh-kibana-app/commit/ecd7c8f98c187a350f81261d13b0d45dcec6dc5d)).
- Truncate texts and display a tooltip when they don't fit in a table cell ([7b56a87](https://github.com/wazuh/wazuh-kibana-app/commit/7b56a873f85dcba7e6838aeb2e40d9b4cf472576))
- Updated API autocomplete for Dev Tools ([#1218](https://github.com/wazuh/wazuh-kibana-app/pull/1218))
- Updated switches design to adapt it to Kibana's design ([#1253](https://github.com/wazuh/wazuh-kibana-app/pull/1253))
- Reduced the width of some table cells with little text, to give more space to the other columns ([#1263](https://github.com/wazuh/wazuh-kibana-app/pull/1263)).
- Redesign for Management > Status daemons list ([#1284](https://github.com/wazuh/wazuh-kibana-app/pull/1284)).
- Redesign for Management > Configuration, Agent > Configuration ([#1289](https://github.com/wazuh/wazuh-kibana-app/pull/1289)).
- Replaced Management > Logs table with a log viewer component ([#1292](https://github.com/wazuh/wazuh-kibana-app/pull/1292)).
- The agents list search bar now allows to switch between AND/OR operators ([#1291](https://github.com/wazuh/wazuh-kibana-app/pull/1291)).
- Improve audit dashboards ([#1374](https://github.com/wazuh/wazuh-kibana-app/pull/1374))
- Exclude agent "000" getting the last registered and the most active agents from the Wazuh API.([#1391](https://github.com/wazuh/wazuh-kibana-app/pull/1391))
- Reviewed Osquery dashboards ([#1394](https://github.com/wazuh/wazuh-kibana-app/pull/1394))
- Memory info is now a log ([#1400](https://github.com/wazuh/wazuh-kibana-app/pull/1400))
- Error toasters time is now 30000ms, warning/info are still 6000ms ([#1420](https://github.com/wazuh/wazuh-kibana-app/pull/1420))

### Fixed

- Properly handling long messages on notifier service, until now, they were using out of the card space, also we replaced some API messages with more meaningful messages ([#1168](https://github.com/wazuh/wazuh-kibana-app/pull/1168)).
- Adapted Wazuh icon for multiple browsers where it was gone ([#1208](https://github.com/wazuh/wazuh-kibana-app/pull/1208)).
- Do not fetch data from tables twice when resize window ([#1303](https://github.com/wazuh/wazuh-kibana-app/pull/1303)).
- Agent syncrhonization status is updated as we browse the configuration section ([#1305](https://github.com/wazuh/wazuh-kibana-app/pull/1305))
- Using the browser timezone for reporting documents ([#1311](https://github.com/wazuh/wazuh-kibana-app/pull/1311)).
- Wrong behaviors in the routing system when the basePath was set ([#1342](https://github.com/wazuh/wazuh-kibana-app/pull/1342))
- Do not show pagination for one-page tables ([196c5b7](https://github.com/wazuh/wazuh-kibana-app/pull/1362/commits/196c5b717583032798da7791fa4f90ec06397f68))
- Being redirected to Overview once a Kibana restart is performed ([#1378](https://github.com/wazuh/wazuh-kibana-app/pull/1378))
- Displaying the AWS services section of the aws-s3 wodle ([#1393](https://github.com/wazuh/wazuh-kibana-app/pull/1393))
- Show email configuration on the configuration on demand ([#1401](https://github.com/wazuh/wazuh-kibana-app/issues/1401))
- Show "Follow symbolic link" field in Integrity monitoring - Monitored configuration on demand ([0c9c9da](https://github.com/wazuh/wazuh-kibana-app/pull/1414/commits/0c9c9da3b951548761cd203db5ee5baa39afe26c))

## Wazuh v3.8.2 - Kibana v6.6.0 / v6.6.1 / v6.6.2 / v6.7.0 - Revision 419

### Added

- Support for Kibana v6.6.0 / v6.6.1 / v6.6.2 / v6.7.0

### Fixed

- Fixed AWS dashboard, newer JavaScript browser engines break the view due to Angular.js ([6e882fc](https://github.com/wazuh/wazuh-kibana-app/commit/6e882fc1d7efe6059e6140ff40b8a20d9c1fa51e)).
- Fixed AWS accounts visualization, using the right field now ([6e882fc](https://github.com/wazuh/wazuh-kibana-app/commit/6e882fc1d7efe6059e6140ff40b8a20d9c1fa51e)).

## Wazuh v3.8.2 - Kibana v6.5.4 - Revision 418

### Added

- Support for Wazuh v3.8.2

### Changed

- Close configuration editor only if it was successfully updated ([bc77c35](https://github.com/wazuh/wazuh-kibana-app/commit/bc77c35d8440a656d4704451ce857c9e1d36a438)).
- Replaced FIM Vega visualization with standard visualization ([554ee1c](https://github.com/wazuh/wazuh-kibana-app/commit/554ee1c4c4d75c76d82272075acf8bb62e7f9e27)).

## Wazuh v3.8.1 - Kibana v6.5.4 - Revision 417

### Added

- Support for Wazuh v3.8.1

### Changed

- Moved monitored/ignored Windows registry entries to "FIM > Monitored" and "FIM > Ignored" to avoid user confusion ([#1176](https://github.com/wazuh/wazuh-kibana-app/pull/1176)).
- Excluding managers from wazuh-monitoring indices ([#1177](https://github.com/wazuh/wazuh-kibana-app/pull/1177)).
- Escape `&` before sending group configuration ([d3aa56f](https://github.com/wazuh/wazuh-kibana-app/commit/d3aa56fa73478c60505e500db7d3a7df263081b5)).
- Improved `autoFormat` function before rendering group configuration ([f4f8144](https://github.com/wazuh/wazuh-kibana-app/commit/f4f8144eef8b93038fc897a9f16356e71029b844)).
- Now the group configuration editor doesn't exit after sending data to the Wazuh API ([5c1a3ef](https://github.com/wazuh/wazuh-kibana-app/commit/5c1a3ef9bd710a7befbed0709c4a7cf414f44f6b)).

### Fixed

- Fixed style for the error toaster for long URLs or long paths ([11b8084](https://github.com/wazuh/wazuh-kibana-app/commit/11b8084c75bbc5da36587ff31d1bc80a55fe4dfe)).

## Wazuh v3.8.0 - Kibana v6.5.4 - Revision 416

### Added

- Added group management features such as:
  - Edit the group configuration ([#1096](https://github.com/wazuh/wazuh-kibana-app/pull/1096)).
  - Add/remove groups to/from an agent ([#1096](https://github.com/wazuh/wazuh-kibana-app/pull/1096)).
  - Add/remove agents to/from a group ([#1096](https://github.com/wazuh/wazuh-kibana-app/pull/1096)).
  - Add/remove groups ([#1152](https://github.com/wazuh/wazuh-kibana-app/pull/1152)).
- New directive for tables that don't need external data sources ([#1067](https://github.com/wazuh/wazuh-kibana-app/pull/1067)).
- New search bar directive with interactive filters and suggestions ([#1058](https://github.com/wazuh/wazuh-kibana-app/pull/1058)).
- New server route `/elastic/alerts` for fetching alerts using custom parameters([#1056](https://github.com/wazuh/wazuh-kibana-app/pull/1056)).
- New table for an agent FIM monitored files, if the agent OS platform is Windows it will show two tables: files and registry ([#1032](https://github.com/wazuh/wazuh-kibana-app/pull/1032)).
- Added description to each setting under Settings > Configuration ([#1048](https://github.com/wazuh/wazuh-kibana-app/pull/1048)).
- Added a new setting to `config.yml` related to Wazuh monitoring and its index pattern ([#1095](https://github.com/wazuh/wazuh-kibana-app/pull/1095)).
- Resizable columns by dragging in Dev-tools ([#1102](https://github.com/wazuh/wazuh-kibana-app/pull/1102)).
- New feature to be able to edit config.yml file from the Settings > Configuration section view ([#1105](https://github.com/wazuh/wazuh-kibana-app/pull/1105)).
- Added a new table (network addresses) for agent inventory tab ([#1111](https://github.com/wazuh/wazuh-kibana-app/pull/1111)).
- Added `audit_key` (Who-data Audit keys) for configuration tab ([#1123](https://github.com/wazuh/wazuh-kibana-app/pull/1123)).
- Added new known fields for Kibana index pattern ([#1150](https://github.com/wazuh/wazuh-kibana-app/pull/1150)).

### Changed

- Changed Inventory tables. Now the app looks for the OS platform and it shows different tables depending on the OS platform. In addition the process state codes has been replaced to be more meaningful ([#1059](https://github.com/wazuh/wazuh-kibana-app/pull/1059)).
- Tiny rework for the AWS tab including.
- "Report" button is hidden on Discover panel ([#1047](https://github.com/wazuh/wazuh-kibana-app/pull/1047)).
- Visualizations, filters and Discover improved ([#1083](https://github.com/wazuh/wazuh-kibana-app/pull/1083)).
- Removed `popularizeField` function until https://github.com/elastic/kibana/issues/22426 is solved in order to avoid `Unable to write index pattern!` error on Discover tab ([#1085](https://github.com/wazuh/wazuh-kibana-app/pull/1085)).
- Improved Wazuh monitoring module ([#1094](https://github.com/wazuh/wazuh-kibana-app/pull/1094)).
- Added "Registered date" and "Last keep alive" in agents table allowing you to sort by these fields ([#1102](https://github.com/wazuh/wazuh-kibana-app/pull/1102)).
- Improved code quality in sections such as Ruleset > Rule and Decoder detail view simplify conditions ([#1102](https://github.com/wazuh/wazuh-kibana-app/pull/1102)).
- Replaced reporting success message ([#1102](https://github.com/wazuh/wazuh-kibana-app/pull/1102)).
- Reduced the default number of shards and the default number of replicas for the app indices ([#1113](https://github.com/wazuh/wazuh-kibana-app/pull/1113)).
- Refreshing index pattern known fields on health check controller ([#1119](https://github.com/wazuh/wazuh-kibana-app/pull/1119)).
- Less strict memory check ([786c764](https://github.com/wazuh/wazuh-kibana-app/commit/786c7642cd88083f9a77c57ed204488ecf5b710a)).
- Checking message origin in error handler ([dfec368](https://github.com/wazuh/wazuh-kibana-app/commit/dfec368d22a148b2e4437db92d71294900241961)).
- Dev tools is now showing the response as it is, like `curl` does ([#1137](https://github.com/wazuh/wazuh-kibana-app/pull/1137)).
- Removed `unknown` as valid node name ([#1149](https://github.com/wazuh/wazuh-kibana-app/pull/1149)).
- Removed `rule.id` direct filter from the rule set tables ([#1151](https://github.com/wazuh/wazuh-kibana-app/pull/1151))

### Fixed

- Restored X-Pack security logic for the .wazuh index, now it's not bypassing the X-Pack roles ([#1081](https://github.com/wazuh/wazuh-kibana-app/pull/1081))
- Avoid fetching twice the same data ([#1072](https://github.com/wazuh/wazuh-kibana-app/pull/1072), [#1061](https://github.com/wazuh/wazuh-kibana-app/pull/1061)).
- Wazuh logo adapted to low resolutions ([#1074](https://github.com/wazuh/wazuh-kibana-app/pull/1074)).
- Hide Audit, OpenSCAP tabs for non-linux agents. Fixed empty Windows events under Configuration > Log collection section. OSQuery logo has been standardized ([#1072](https://github.com/wazuh/wazuh-kibana-app/pull/1072), [#1076](https://github.com/wazuh/wazuh-kibana-app/pull/1076)).
- Fix empty values on _Overview > Security events_ when Wazuh monitoring is disabled ([#1091](https://github.com/wazuh/wazuh-kibana-app/pull/1091)).
- Fix overlapped play button in Dev-tools when the input box has a scrollbar ([#1102](https://github.com/wazuh/wazuh-kibana-app/pull/1102)).
- Fix Dev-tools behavior when parse json invalid blocks ([#1102](https://github.com/wazuh/wazuh-kibana-app/pull/1102)).
- Fixed Management > Monitoring tab frustration adding back buttons ([#1102](https://github.com/wazuh/wazuh-kibana-app/pull/1102)).
- Fix template checking when using more than one pattern ([#1104](https://github.com/wazuh/wazuh-kibana-app/pull/1104)).
- Fix infinite loop for Wazuh monitoring when the Wazuh API is not being able to give us all the agents ([5a26916](https://github.com/wazuh/wazuh-kibana-app/commit/5a2691642b40a34783d2eafb6ee24ae78b9af21a)), ([85005a1](https://github.com/wazuh/wazuh-kibana-app/commit/85005a184d4f1c3d339b7c895b5d2469f3b45171)).
- Fix rule details for `list` and `info` parameters ([#1149](https://github.com/wazuh/wazuh-kibana-app/pull/1149)).

## Wazuh v3.7.1 / v3.7.2 - Kibana v6.5.1 / v6.5.2 / v6.5.3 / v6.5.4 - Revision 415

### Added

- Support for Elastic stack v6.5.2 / v6.5.3 / v6.5.4.
- Support for Wazuh v3.7.1 / v3.7.2.
- Dev Tools module now autocompletes API endpoints ([#1030](https://github.com/wazuh/wazuh-kibana-app/pull/1030)).

### Changed

- Increased number of rows for syscollector tables ([#1033](https://github.com/wazuh/wazuh-kibana-app/pull/1033)).
- Modularized JSON/XML viewers for the configuration section ([#982](https://github.com/wazuh/wazuh-kibana-app/pull/982)).

### Fixed

- Added missing fields for syscollector network tables ([#1036](https://github.com/wazuh/wazuh-kibana-app/pull/1036)).
- Using the right API path when downloading CSV for decoders list ([#1045](https://github.com/wazuh/wazuh-kibana-app/pull/1045)).
- Including group field when downloading CSV for agents list ([#1044](https://github.com/wazuh/wazuh-kibana-app/pull/1044)).
- Preserve active tab in configuration section when refreshing the page ([#1037](https://github.com/wazuh/wazuh-kibana-app/pull/1037)).

## Wazuh v3.7.0 - Kibana v6.5.0 / v6.5.1 - Revision 414

### Added

- Support for Elastic Stack v6.5.0 / v6.5.1.
- Agent groups bar is now visible on the agent configuration section ([#1023](https://github.com/wazuh/wazuh-kibana-app/pull/1023)).
- Added a new setting for the `config.yml` file for enable/disable administrator mode ([#1019](https://github.com/wazuh/wazuh-kibana-app/pull/1019)).
  - This allows the user to perform PUT, POST, DELETE methods in our Dev Tools.

### Changed

- Refactored most front-end controllers ([#1023](https://github.com/wazuh/wazuh-kibana-app/pull/1023)).

## Wazuh v3.7.0 - Kibana v6.4.2 / v6.4.3 - Revision 413

### Added

- Support for Wazuh v3.7.0.
- Support for Elastic Stack v6.4.2 / v6.4.3.
- Brand-new interface for _Configuration_ (on both _Management_ and _Agents_ tabs) ([#914](https://github.com/wazuh/wazuh-kibana-app/pull/914)):
  - Now you can check current and real agent and manager configuration.
  - A new interface design, with more useful information and easy to understand descriptions.
  - New and more responsive JSON/XML viewers to show the configuration in raw mode.
- Brand-new extension - Osquery ([#938](https://github.com/wazuh/wazuh-kibana-app/pull/938)):
  - A new extension, disabled by default.
  - Check alerts from Wazuh's Osquery integration.
  - Check your current Osquery wodle configuration.
  - More improvements will come for this extension in the future.
- New option for Wazuh app configuration file - _Ignore index patterns_ ([#947](https://github.com/wazuh/wazuh-kibana-app/pull/947)):
  - Now the user can specify which index patterns can't be selected on the app using the new `ip.ignore` setting on the `config.yml` file.
  - The valid format is an array of strings which represents index patterns.
  - By default, this list is empty (all index patterns will be available if they use a compatible structure).
- Added a node selector for _Management > Status_ section when Wazuh cluster is enabled ([#976](https://github.com/wazuh/wazuh-kibana-app/pull/976)).
- Added quick access to _Configuration_ or _Discover_ panels for an agent on the agents list ([#939](https://github.com/wazuh/wazuh-kibana-app/pull/939)).
- Now you can click on an agent's ID on the _Discover_ panels to open its details page on the app ([#904](https://github.com/wazuh/wazuh-kibana-app/pull/904)).
- Redesigned the _Overview > Amazon AWS_ tab, using more meaningful visualizations for a better overall view of your agents' status ([#903](https://github.com/wazuh/wazuh-kibana-app/pull/903)).
- Redesigned the _Overview/Agents > Vulnerabilities_ tab, using more meaningful visualizations for a better overall view of your agents' status ([#954](https://github.com/wazuh/wazuh-kibana-app/pull/954)).
- Now everytime the user enters the _Settings_ tab, the API connection will be automatically checked ([#971](https://github.com/wazuh/wazuh-kibana-app/pull/971)).
- Added a node selector for _Management > Logs_ section when Wazuh cluster is enabled ([#980](https://github.com/wazuh/wazuh-kibana-app/pull/980)).
- Added a group selector for _Agents_ section ([#995](https://github.com/wazuh/wazuh-kibana-app/pull/995)).

### Changed

- Interface refactoring for the _Agents > Inventory data_ tab ([#924](https://github.com/wazuh/wazuh-kibana-app/pull/924)):
  - Now the tab won't be available if your agent doesn't have Syscollector enabled, and each card will be enabled or disabled depending on the current Syscollector scans configuration.
  - This will prevent situations where the user couldn't check the inventory although there was actual scan data to show on some sections.
- Added support for new multigroups feature ([#911](https://github.com/wazuh/wazuh-kibana-app/pull/911)):
  - Now the information bars on _Agents_ will show all the groups an agent belongs to.
- Now the result pane on the _Dev tools_ tab will show the error code coming from the Wazuh API ([#909](https://github.com/wazuh/wazuh-kibana-app/pull/909)).
- Changed some visualizations titles for _Overview/Agents > OpenSCAP_ tab ([#925](https://github.com/wazuh/wazuh-kibana-app/pull/925)).
- All backend routes have been renamed ([#932](https://github.com/wazuh/wazuh-kibana-app/pull/932)).
- Several improvements for Elasticsearch tests ([#933](https://github.com/wazuh/wazuh-kibana-app/pull/933)).
- Updated some strings and descriptions on the _Settings_ tab ([#934](https://github.com/wazuh/wazuh-kibana-app/pull/934)).
- Changed the date format on _Settings > Logs_ to make it more human-readable ([#944](https://github.com/wazuh/wazuh-kibana-app/pull/944)).
- Changed some labels to remove the "MD5 sum" expression, it will use "Checksum" instead ([#945](https://github.com/wazuh/wazuh-kibana-app/pull/945)).
- Added word wrapping class to group name in _Management > Groups > Group detail_ tab ([#945](https://github.com/wazuh/wazuh-kibana-app/pull/945)).
- The `wz-table` directive has been refactored ([#953](https://github.com/wazuh/wazuh-kibana-app/pull/953)).
- The `wz-table` directive now checks if a request is aborted ([#979](https://github.com/wazuh/wazuh-kibana-app/pull/979)).
- Several performance improvements ([#985](https://github.com/wazuh/wazuh-kibana-app/pull/985), [#997](https://github.com/wazuh/wazuh-kibana-app/pull/997), [#1000](https://github.com/wazuh/wazuh-kibana-app/pull/1000)).

### Fixed

- Several known fields for _Whodata_ functionality have been fixed ([#901](https://github.com/wazuh/wazuh-kibana-app/pull/901)).
- Fixed alignment bug with the _Add a filter +_ button on _Discover_ and _Agents_ tabs ([#912](https://github.com/wazuh/wazuh-kibana-app/pull/912)).
- Fixed a bug where the `Add API` form on _Settings_ didn't appear when pressing the button after editing an existing API entry ([#944](https://github.com/wazuh/wazuh-kibana-app/pull/944)).
- Fixed a bug on _Ruleset_ tab where the "Description" column was showing `0` if the rule doesn't have any description ([#948](https://github.com/wazuh/wazuh-kibana-app/pull/948)).
- Fixed wrong alignment on related Rules/Decoders tables from _Management > Ruleset_ tab ([#971](https://github.com/wazuh/wazuh-kibana-app/pull/971)).
- Fixed a bug where sometimes the error messages appeared duplicated ([#971](https://github.com/wazuh/wazuh-kibana-app/pull/971)).

### Removed

- On the _Management > Monitoring_ tab, the `Cluster enabled but not running` message won't appear as an error anymore ([#971](https://github.com/wazuh/wazuh-kibana-app/pull/971)).

## Wazuh v3.6.1 - Kibana v6.4.1 / v6.4.2 / v6.4.3 - Revision 412

### Added

- Support for Elastic Stack v6.4.1 / v6.4.2 / v6.4.3.

## Wazuh v3.6.1 - Kibana v6.4.0 - Revision 411

### Added

- Redesigned the _Overview > Integrity monitoring_ tab, using more meaningful visualizations for a better overall view of your agents' status ([#893](https://github.com/wazuh/wazuh-kibana-app/pull/893)).
- Added a new table for the _Inventory_ tab: _Processes_ ([#895](https://github.com/wazuh/wazuh-kibana-app/pull/895)).
- Improved error handling for tables. Now the table will show an error message if it wasn't able to fetch and load data ([#896](https://github.com/wazuh/wazuh-kibana-app/pull/896)).

### Changed

- The app source code has been improved, following best practices and coding guidelines ([#892](https://github.com/wazuh/wazuh-kibana-app/pull/892)).
- Included more app tests and prettifier for better code maintainability ([#883](https://github.com/wazuh/wazuh-kibana-app/pull/883) & [#885](https://github.com/wazuh/wazuh-kibana-app/pull/885)).

### Fixed

- Fixed minor visual errors on some _GDPR_, _PCI DSS_ and _Vulnerabilities_ visualizations ([#894](https://github.com/wazuh/wazuh-kibana-app/pull/894)).

## Wazuh v3.6.1 - Kibana v6.4.0 - Revision 410

### Added

- The _Inventory_ tab has been redesigned ([#873](https://github.com/wazuh/wazuh-kibana-app/pull/873)):
  - Added new network interfaces and port tables.
  - Improved design using metric information bars and intuitive status indicators.
- Added refresh functionality to the _Settings > Logs_ tab ([#852](https://github.com/wazuh/wazuh-kibana-app/pull/852)):
  - Now everytime the user opens the tab, the logs will be reloaded.
  - A new button to force the update has been added on the top left corner of the logs table.
- Added `tags` and `recursion_level` configuration options to _Management/Agent > Configuration_ tabs ([#850](https://github.com/wazuh/wazuh-kibana-app/pull/850)).
- The _Kuery_ search syntax has been added again to the app ([#851](https://github.com/wazuh/wazuh-kibana-app/pull/851)).
- Added a first batch of [_Mocha_](https://mochajs.org/) tests and other quality of code improvements to the app ([#859](https://github.com/wazuh/wazuh-kibana-app/pull/859)).
- Now you can open specific rule details (the _Management > Ruleset_ tab) when clicking on the `rule.id` value on the _Discover_ tab ([#862](https://github.com/wazuh/wazuh-kibana-app/pull/862)).
- Now you can click on the rule ID value on the _Management > Ruleset_ tab to search for related alerts on the _Discover_ tab ([#863](https://github.com/wazuh/wazuh-kibana-app/pull/863)).

### Changed

- The index pattern known fields have been updated up to 567 ([#872](https://github.com/wazuh/wazuh-kibana-app/pull/872)).
- Now the _Inventory_ tab will always be available for all agents, and a descriptive message will appear if the agent doesn't have `syscollector` enabled ([#879](https://github.com/wazuh/wazuh-kibana-app/pull/879)).

### Fixed

- Fixed a bug where the _Inventory_ tab was unavailable if the user reloads the page while on the _Agents > Configuration_ tab ([#845](https://github.com/wazuh/wazuh-kibana-app/pull/845)).
- Fixed some _Overview > VirusTotal_ visualizations ([#846](https://github.com/wazuh/wazuh-kibana-app/pull/846)).
- Fixed a bug where the _Settings > Extensions_ tab wasn't being properly hidden when there's no API entries inserted ([#847](https://github.com/wazuh/wazuh-kibana-app/pull/847)).
- Fixed a bug where the _Current API_ indicator on the top navbar wasn't being properly updated when the user deletes all the API entries ([#848](https://github.com/wazuh/wazuh-kibana-app/pull/848)).
- Fixed a bug where the _Agents coverage_ metric were not displaying a proper value when the manager has 0 registered agents ([#849](https://github.com/wazuh/wazuh-kibana-app/pull/849)).
- Fixed a bug where the `wazuh-basic` user role was able to update API entries (it should be forbidden) ([#853](https://github.com/wazuh/wazuh-kibana-app/pull/853)).
- Fixed a bug where the visualizations had scroll bars on the PDF reports ([#870](https://github.com/wazuh/wazuh-kibana-app/pull/870)).
- Fixed a bug on the _Dev tools_ tab where the user couldn't execute the first request block if there was blank lines above it ([#871](https://github.com/wazuh/wazuh-kibana-app/pull/871)).
- Fixed a bug on pinned filters when opening tabs where the implicit filter was the same, making them stuck and unremovable from other tabs ([#878](https://github.com/wazuh/wazuh-kibana-app/pull/878)).

## Wazuh v3.6.1 - Kibana v6.4.0 - Revision 409

### Added

- Support for Wazuh v3.6.1.

### Fixed

- Fixed a bug on the _Dev tools_ tab ([b7c79f4](https://github.com/wazuh/wazuh-kibana-app/commit/b7c79f48f06cb49b12883ec9e9337da23b49976b)).

## Wazuh v3.6.1 - Kibana v6.3.2 - Revision 408

### Added

- Support for Wazuh v3.6.1.

### Fixed

- Fixed a bug on the _Dev tools_ tab ([4ca9ed5](https://github.com/wazuh/wazuh-kibana-app/commit/4ca9ed54f1b18e5d499d950e6ff0741946701988)).

## Wazuh v3.6.0 - Kibana v6.4.0 - Revision 407

### Added

- Support for Wazuh v3.6.0.

## Wazuh v3.6.0 - Kibana v6.3.2 - Revision 406

### Added

- Support for Wazuh v3.6.0.

## Wazuh v3.5.0 - Kibana v6.4.0 - Revision 405

### Added

- Support for Elastic Stack v6.4.0 ([#813](https://github.com/wazuh/wazuh-kibana-app/pull/813)).

## Wazuh v3.5.0 - Kibana v6.3.2 - Revision 404

### Added

- Added new options to `config.yml` to change shards and replicas settings for `wazuh-monitoring` indices ([#809](https://github.com/wazuh/wazuh-kibana-app/pull/809)).
- Added more error messages for `wazuhapp.log` in case of failure when performing some crucial functions ([#812](https://github.com/wazuh/wazuh-kibana-app/pull/812)).
- Now it's possible to change replicas settings for existing `.wazuh`, `.wazuh-version` and `wazuh-monitoring` indices on the `config.yml` file ([#817](https://github.com/wazuh/wazuh-kibana-app/pull/817)).

### Changed

- App frontend code refactored and restructured ([#802](https://github.com/wazuh/wazuh-kibana-app/pull/802)).
- Now the _Overview > Security events_ tab won't show anything if the only visualization with data is _Agents status_ ([#811](https://github.com/wazuh/wazuh-kibana-app/pull/811)).

### Fixed

- Fixed a bug where the RAM status message appreared twice the first time you opened the app ([#807](https://github.com/wazuh/wazuh-kibana-app/pull/807)).
- Fixed the app UI to make the app usable on Internet Explorer 11 ([#808](https://github.com/wazuh/wazuh-kibana-app/pull/808)).

## Wazuh v3.5.0 - Kibana v6.3.2 - Revision 403

### Added

- The welcome tabs on _Overview_ and _Agents_ have been updated with a new name and description for the existing sections ([#788](https://github.com/wazuh/wazuh-kibana-app/pull/788)).
- Now the app tables will auto-resize depending on the screen height ([#792](https://github.com/wazuh/wazuh-kibana-app/pull/792)).

### Changed

- Now all the app filters on several tables will present the values in alphabetical order ([#787](https://github.com/wazuh/wazuh-kibana-app/pull/787)).

### Fixed

- Fixed a bug on _Decoders_ where clicking on the decoder wouldn't open the detail view if the `Parent decoders` filter was enabled ([#782](https://github.com/wazuh/wazuh-kibana-app/pull/782)).
- Fixed a bug on _Dev tools_ when the first line on the editor pane was empty or had a comment ([#790](https://github.com/wazuh/wazuh-kibana-app/pull/790)).
- Fixed a bug where the app was throwing multiple warning messages the first time you open it ([#791](https://github.com/wazuh/wazuh-kibana-app/pull/791)).
- Fixed a bug where clicking on a different tab from _Overview_ right after inserting the API credentials for the first time would always redirect to _Overview_ ([#791](https://github.com/wazuh/wazuh-kibana-app/pull/791)).
- Fixed a bug where the user could have a browser cookie with a reference to a non-existing API entry on Elasticsearch ([#794](https://github.com/wazuh/wazuh-kibana-app/pull/794) & [#795](https://github.com/wazuh/wazuh-kibana-app/pull/795)).

### Removed

- The cluster key has been removed from the API requests to `/manager/configuration` ([#796](https://github.com/wazuh/wazuh-kibana-app/pull/796)).

## Wazuh v3.5.0 - Kibana v6.3.1/v6.3.2 - Revision 402

### Added

- Support for Wazuh v3.5.0.
- Added new fields for _Vulnerability detector_ alerts ([#752](https://github.com/wazuh/wazuh-kibana-app/pull/752)).
- Added multi table search for `wz-table` directive. Added two new log levels for _Management > Logs_ section ([#753](https://github.com/wazuh/wazuh-kibana-app/pull/753)).

## Wazuh v3.4.0 - Kibana v6.3.1/v6.3.2 - Revision 401

### Added

- Added a few new fields for Kibana due to the new Wazuh _who-data_ feature ([#763](https://github.com/wazuh/wazuh-kibana-app/pull/763)).
- Added XML/JSON viewer for each card under _Management > Configuration_ ([#764](https://github.com/wazuh/wazuh-kibana-app/pull/764)).

### Changed

- Improved error handling for Dev tools. Also removed some unused dependencies from the _Dev tools_ tab ([#760](https://github.com/wazuh/wazuh-kibana-app/pull/760)).
- Unified origin for tab descriptions. Reviewed some grammar typos ([#765](https://github.com/wazuh/wazuh-kibana-app/pull/765)).
- Refactored agents autocomplete component. Removed unused/deprecated modules ([#766](https://github.com/wazuh/wazuh-kibana-app/pull/766)).
- Simplified route resolves section ([#768](https://github.com/wazuh/wazuh-kibana-app/pull/768)).

### Fixed

- Fixed missing cluster node filter for the visualization shown when looking for specific node under _Management > Monitoring_ section ([#758](https://github.com/wazuh/wazuh-kibana-app/pull/758)).
- Fixed missing dependency injection for `wzMisc` factory ([#768](https://github.com/wazuh/wazuh-kibana-app/pull/768)).

### Removed

- Removed `angular-aria`, `angular-md5`, `ansicolors`, `js-yaml`, `querystring` and `lodash` dependencies since Kibana includes all of them. Removed some unused images ([#768](https://github.com/wazuh/wazuh-kibana-app/pull/768)).

## Wazuh v3.4.0 - Kibana v6.3.1/v6.3.2 - Revision 400

### Added

- Support for Wazuh v3.4.0.
- Support for Elastic Stack v6.3.2.
- Support for Kuery as accepted query language ([#742](https://github.com/wazuh/wazuh-kibana-app/pull/742)).
  - This feature is experimental.
- Added new _Who data_ fields from file integrity monitoring features ([#746](https://github.com/wazuh/wazuh-kibana-app/pull/746)).
- Added tab in _Settings_ section where you can see the last logs from the Wazuh app server ([#723](https://github.com/wazuh/wazuh-kibana-app/pull/723)).

### Changed

- Fully redesigned of the welcome screen along the different app sections ([#751](https://github.com/wazuh/wazuh-kibana-app/pull/751)).
- Now any agent can go to the _Inventory_ tab regardless if it's enabled or not. The content will change properly according to the agent configuration ([#744](https://github.com/wazuh/wazuh-kibana-app/pull/744)).
- Updated the `angular-material` dependency to `1.1.10` ([#743](https://github.com/wazuh/wazuh-kibana-app/pull/743)).
- Any API entry is now removable regardless if it's the only one API entry ([#740](https://github.com/wazuh/wazuh-kibana-app/pull/740)).
- Performance has been improved regarding to agents status, they are now being fetched using _distinct_ routes from the Wazuh API ([#738](https://github.com/wazuh/wazuh-kibana-app/pull/738)).
- Improved the way we are parsing some Wazuh API errors regarding to version mismatching ([#735](https://github.com/wazuh/wazuh-kibana-app/pull/735)).

### Fixed

- Fixed wrong filters being applied in _Ruleset > Rules_ and _Ruleset > Decoders_ sections when using Lucene like filters plus path filters ([#736](https://github.com/wazuh/wazuh-kibana-app/pull/736)).
- Fixed the template checking from the healthcheck, now it allows to use custom index patterns ([#739](https://github.com/wazuh/wazuh-kibana-app/pull/739)).
- Fixed infinite white screen from _Management > Monitoring_ when the Wazuh cluster is enabled but not running ([#741](https://github.com/wazuh/wazuh-kibana-app/pull/741)).

## Wazuh v3.3.0/v3.3.1 - Kibana v6.3.1 - Revision 399

### Added

- Added a new Angular.js factory to store the Wazuh app configuration values. Also, this factory is being used by the pre-routes functions (resolves); this way we are sure about having the real configuration at any time. These pre-routes functions have been improved too ([#670](https://github.com/wazuh/wazuh-kibana-app/pull/670)).
- Added extended information for reports from _Reporting_ feature ([#701](https://github.com/wazuh/wazuh-kibana-app/pull/701)).

### Changed

- Tables have been improved. Now they are truncating long fields and adding a tooltip if needed ([#671](https://github.com/wazuh/wazuh-kibana-app/pull/671)).
- Services have been improved ([#715](https://github.com/wazuh/wazuh-kibana-app/pull/715)).
- CSV formatted files have been improved. Now they are showing a more human readable column names ([#717](https://github.com/wazuh/wazuh-kibana-app/pull/717), [#726](https://github.com/wazuh/wazuh-kibana-app/pull/726)).
- Added/Modified some visualization titles ([#728](https://github.com/wazuh/wazuh-kibana-app/pull/728)).
- Improved Discover perfomance when in background mode ([#719](https://github.com/wazuh/wazuh-kibana-app/pull/719)).
- Reports from the _Reporting_ feature have been fulyl redesigned ([#701](https://github.com/wazuh/wazuh-kibana-app/pull/701)).

### Fixed

- Fixed the top menu API indicator when checking the API connection and the manager/cluster information had been changed ([#668](https://github.com/wazuh/wazuh-kibana-app/pull/668)).
- Fixed our logger module which was not writting logs the very first time Kibana is started neither after a log rotation ([#667](https://github.com/wazuh/wazuh-kibana-app/pull/667)).
- Fixed a regular expression in the server side when parsing URLs before registering a new Wazuh API ([#690](https://github.com/wazuh/wazuh-kibana-app/pull/690)).
- Fixed filters from specific visualization regarding to _File integrity_ section ([#694](https://github.com/wazuh/wazuh-kibana-app/pull/694)).
- Fixed filters parsing when generating a report because it was not parsing negated filters as expected ([#696](https://github.com/wazuh/wazuh-kibana-app/pull/696)).
- Fixed visualization counter from _OSCAP_ tab ([#722](https://github.com/wazuh/wazuh-kibana-app/pull/722)).

### Removed

- Temporary removed CSV download from agent inventory section due to Wazuh API bug ([#727](https://github.com/wazuh/wazuh-kibana-app/pull/727)).

## Wazuh v3.3.0/v3.3.1 - Kibana v6.3.0 - Revision 398

### Added

- Improvements for latest app redesign ([#652](https://github.com/wazuh/wazuh-kibana-app/pull/652)):
  - The _Welcome_ tabs have been simplified, following a more Elastic design.
  - Added again the `md-nav-bar` component with refined styles and limited to specific sections.
  - The _Settings > Welcome_ tab has been removed. You can use the nav bar to switch tabs.
  - Minor CSS adjustments and reordering.
- Small app UI improvements ([#634](https://github.com/wazuh/wazuh-kibana-app/pull/634)):
  - Added link to _Agents Preview_ on the _Agents_ tab breadcrumbs.
  - Replaced the _Generate report_ button with a smaller one.
  - Redesigned _Management > Ruleset_ `md-chips` to look similar to Kibana filter pills.
  - Added agent information bar from _Agents > General_ to _Agents > Welcome_ too.
  - Refactored flex layout on _Welcome_ tabs to fix a height visual bug.
  - Removed duplicated loading rings on the _Agents_ tab.
- Improvements for app tables ([#627](https://github.com/wazuh/wazuh-kibana-app/pull/627)):
  - Now the current page will be highlighted.
  - The gap has been fixed to the items per page value.
  - If there are no more pages for _Next_ or _Prev_ buttons, they will be hidden.
- Improvements for app health check ([#637](https://github.com/wazuh/wazuh-kibana-app/pull/637)):
  - Improved design for the view.
  - The checks have been placed on a table, showing the current status of each one.
- Changes to our reporting feature ([#639](https://github.com/wazuh/wazuh-kibana-app/pull/639)):
  - Now the generated reports will include tables for each section.
  - Added a parser for getting Elasticsearch data table responses.
  - The reporting feature is now a separated module, and the code has been refactored.
- Improvements for app tables pagination ([#646](https://github.com/wazuh/wazuh-kibana-app/pull/646)).

### Changed

- Now the `pretty` parameter on the _Dev tools_ tab will be ignored to avoid `Unexpected error` messages ([#624](https://github.com/wazuh/wazuh-kibana-app/pull/624)).
- The `pdfkit` dependency has been replaced by `pdfmake` ([#639](https://github.com/wazuh/wazuh-kibana-app/pull/639)).
- Changed some Kibana tables for performance improvements on the reporting feature ([#644](https://github.com/wazuh/wazuh-kibana-app/pull/644)).
- Changed the method to refresh the list of known fields on the index pattern ([#650](https://github.com/wazuh/wazuh-kibana-app/pull/650)):
  - Now when restarting Kibana, the app will update the fieldset preserving the custom user fields.

### Fixed

- Fixed bug on _Agents CIS-CAT_ tab who wasn't loading the appropriate visualizations ([#626](https://github.com/wazuh/wazuh-kibana-app/pull/626)).
- Fixed a bug where sometimes the index pattern could be `undefined` during the health check process, leading into a false error message when loading the app ([#640](https://github.com/wazuh/wazuh-kibana-app/pull/640)).
- Fixed several bugs on the _Settings > API_ tab when removing, adding or editing new entries.

### Removed

- Removed the app login system ([#636](https://github.com/wazuh/wazuh-kibana-app/pull/636)):
  - This feature was unstable, experimental and untested for a long time. We'll provide much better RBAC capabilities in the future.
- Removed the new Kuery language option on Discover app search bars.
  - This feature will be restored in the future, after more Elastic v6.3.0 adaptations.

## Wazuh v3.3.0/v3.3.1 - Kibana v6.3.0 - Revision 397

### Added

- Support for Elastic Stack v6.3.0 ([#579](https://github.com/wazuh/wazuh-kibana-app/pull/579) & [#612](https://github.com/wazuh/wazuh-kibana-app/pull/612) & [#615](https://github.com/wazuh/wazuh-kibana-app/pull/615)).
- Brand-new Wazuh app redesign for the _Monitoring_ tab ([#581](https://github.com/wazuh/wazuh-kibana-app/pull/581)):
  - Refactored and optimized UI for these tabs, using a breadcrumbs-based navigability.
  - Used the same guidelines from the previous redesign for _Overview_ and _Agents_ tabs.
- New tab for _Agents_ - _Inventory_ ([#582](https://github.com/wazuh/wazuh-kibana-app/pull/582)):
  - Get information about the agent host, such as installed packages, motherboard, operating system, etc.
  - This tab will appear if the agent has the [`syscollector`](https://documentation.wazuh.com/current/user-manual/reference/ossec-conf/wodle-syscollector.html) wodle enabled.
- Brand-new extension - _CIS-CAT Alerts_ ([#601](https://github.com/wazuh/wazuh-kibana-app/pull/601)):
  - A new extension, disabled by default.
  - Visualize alerts related to the CIS-CAT benchmarks on the _Overview_ and _Agents_ tabs.
  - Get information about the last performed scan and its score.
- Several improvements for the _Dev tools_ tab ([#583](https://github.com/wazuh/wazuh-kibana-app/pull/583) & [#597](https://github.com/wazuh/wazuh-kibana-app/pull/597)):
  - Now you can insert queries using inline parameters, just like in a web browser.
  - You can combine inline parameters with JSON-like parameters.
  - If you use the same parameter on both methods with different values, the inline parameter has precedence over the other one.
  - The tab icon has been changed for a more appropriate one.
  - The `Execute query` button is now always placed on the first line of the query block.
- Refactoring for all app tables ([#582](https://github.com/wazuh/wazuh-kibana-app/pull/582)):
  - Replaced the old `wz-table` directive with a new one, along with a new data factory.
  - Now the tables are built with a pagination system.
  - Much easier method for building tables for the app.
  - Performance and stability improvements when fetching API data.
  - Now you can see the total amount of items and the elapsed time.

### Changed

- Moved some logic from the _Agents preview_ tab to the server, to avoid excessive client-side workload ([#586](https://github.com/wazuh/wazuh-kibana-app/pull/586)).
- Changed the UI to use the same loading ring across all the app tabs ([#593](https://github.com/wazuh/wazuh-kibana-app/pull/593) & [#599](https://github.com/wazuh/wazuh-kibana-app/pull/599)).
- Changed the _No results_ message across all the tabs with visualizations ([#599](https://github.com/wazuh/wazuh-kibana-app/pull/599)).

### Fixed

- Fixed a bug on the _Settings/Extensions_ tab where enabling/disabling some extensions could make other ones to be disabled ([#591](https://github.com/wazuh/wazuh-kibana-app/pull/591)).

## Wazuh v3.3.0/v3.3.1 - Kibana v6.2.4 - Revision 396

### Added

- Support for Wazuh v3.3.1.
- Brand-new Wazuh app redesign for the _Settings_ tab ([#570](https://github.com/wazuh/wazuh-kibana-app/pull/570)):
  - Refactored and optimized UI for these tabs, using a breadcrumbs-based navigability.
  - Used the same guidelines from the previous redesign for _Overview_ and _Agents_ tabs.
- Refactoring for _Overview_ and _Agents_ controllers ([#564](https://github.com/wazuh/wazuh-kibana-app/pull/564)):
  - Reduced duplicated code by splitting it into separate files.
  - Code optimization for a better performance and maintainability.
  - Added new services to provide similar functionality between different app tabs.
- Added `data.vulnerability.package.condition` to the list of known fields ([#566](https://github.com/wazuh/wazuh-kibana-app/pull/566)).

### Changed

- The `wazuh-logs` and `wazuh-monitoring` folders have been moved to the Kibana's `optimize` directory in order to avoid some error messages when using the `kibana-plugin list` command ([#563](https://github.com/wazuh/wazuh-kibana-app/pull/563)).

### Fixed

- Fixed a bug on the _Settings_ tab where updating an API entry with wrong credentials would corrupt the existing one ([#558](https://github.com/wazuh/wazuh-kibana-app/pull/558)).
- Fixed a bug on the _Settings_ tab where removing an API entry while its edit form is opened would hide the `Add API` button unless the user reloads the tab ([#558](https://github.com/wazuh/wazuh-kibana-app/pull/558)).
- Fixed some Audit visualizations on the _Overview_ and _Agents_ tabs that weren't using the same search query to show the results ([#572](https://github.com/wazuh/wazuh-kibana-app/pull/572)).
- Fixed undefined variable error on the `wz-menu` directive ([#575](https://github.com/wazuh/wazuh-kibana-app/pull/575)).

## Wazuh v3.3.0 - Kibana v6.2.4 - Revision 395

### Fixed

- Fixed a bug on the _Agent Configuration_ tab where the sync status was always `NOT SYNCHRONIZED` ([#569](https://github.com/wazuh/wazuh-kibana-app/pull/569)).

## Wazuh v3.3.0 - Kibana v6.2.4 - Revision 394

### Added

- Support for Wazuh v3.3.0.
- Updated some backend API calls to include the app version in the request header ([#560](https://github.com/wazuh/wazuh-kibana-app/pull/560)).

## Wazuh v3.2.4 - Kibana v6.2.4 - Revision 393

### Added

- Brand-new Wazuh app redesign for _Overview_ and _Agents_ tabs ([#543](https://github.com/wazuh/wazuh-kibana-app/pull/543)):
  - Updated UI for these tabs using breadcrumbs.
  - New _Welcome_ screen, presenting all the tabs to the user, with useful links to our documentation.
  - Overall design improved, adjusted font sizes and reduced HTML code.
  - This base will allow the app to increase its functionality in the future.
  - Removed the `md-nav-bar` component for a better user experience on small screens.
  - Improved app performance removing some CSS effects from some components, such as buttons.
- New filter for agent version on the _Agents Preview_ tab ([#537](https://github.com/wazuh/wazuh-kibana-app/pull/537)).
- New filter for cluster node on the _Agents Preview_ tab ([#538](https://github.com/wazuh/wazuh-kibana-app/pull/538)).

### Changed

- Now the report generation process will run in a parallel mode in the foreground ([#523](https://github.com/wazuh/wazuh-kibana-app/pull/523)).
- Replaced the usage of `$rootScope` with two new factories, along with more controller improvements ([#525](https://github.com/wazuh/wazuh-kibana-app/pull/525)).
- Now the _Extensions_ tab on _Settings_ won't edit the `.wazuh` index to modify the extensions configuration for all users ([#545](https://github.com/wazuh/wazuh-kibana-app/pull/545)).
  - This allows each new user to always start with the base extensions configuration, and modify it to its needs storing the settings on a browser cookie.
- Now the GDPR requirements description on its tab won't be loaded if the Wazuh API version is not v3.2.3 or higher ([#546](https://github.com/wazuh/wazuh-kibana-app/pull/546)).

### Fixed

- Fixed a bug where the app crashes when attempting to download huge amounts of data as CSV format ([#521](https://github.com/wazuh/wazuh-kibana-app/pull/521)).
- Fixed a bug on the Timelion visualizations from _Management/Monitoring_ which were not properly filtering and showing the cluster nodes information ([#530](https://github.com/wazuh/wazuh-kibana-app/pull/530)).
- Fixed several bugs on the loading process when switching between tabs with or without visualizations in the _Overview_ and _Agents_ tab ([#531](https://github.com/wazuh/wazuh-kibana-app/pull/531) & [#533](https://github.com/wazuh/wazuh-kibana-app/pull/533)).
- Fixed a bug on the `wazuh-monitoring` index feature when using multiple inserted APIs, along with several performance improvements ([#539](https://github.com/wazuh/wazuh-kibana-app/pull/539)).
- Fixed a bug where the OS filter on the _Agents Preview_ tab would exclude the rest of filters instead of combining them ([#552](https://github.com/wazuh/wazuh-kibana-app/pull/552)).
- Fixed a bug where the Extensions settings were restored every time the user opened the _Settings_ tab or pressed the _Set default manager_ button ([#555](https://github.com/wazuh/wazuh-kibana-app/pull/555) & [#556](https://github.com/wazuh/wazuh-kibana-app/pull/556)).

## Wazuh v3.2.3/v3.2.4 - Kibana v6.2.4 - Revision 392

### Added

- Support for Wazuh v3.2.4.
- New functionality - _Reporting_ ([#510](https://github.com/wazuh/wazuh-kibana-app/pull/510)):
  - Generate PDF logs on the _Overview_ and _Agents_ tabs, with the new button next to _Panels_ and _Discover_.
  - The report will contain the current visualizations from the tab where you generated it.
  - List all your generated reports, download or deleted them at the new _Management/Reporting_ tab.
  - **Warning:** If you leave the tab while generating a report, the process will be aborted.
- Added warning/error messages about the total RAM on the server side ([#502](https://github.com/wazuh/wazuh-kibana-app/pull/502)):
  - None of this messages will prevent the user from accessing the app, it's just a recommendation.
  - If your server has less than 2GB of RAM, you'll get an error message when opening the app.
  - If your server has between 2GB and 3GB of RAM, you'll get a warning message.
  - If your server has more than 3GB of RAM, you won't get any kind of message.
- Refactoring and added loading bar to _Manager Logs_ and _Groups_ tabs ([#505](https://github.com/wazuh/wazuh-kibana-app/pull/505)).
- Added more Syscheck options to _Management/Agents_ configuration tabs ([#509](https://github.com/wazuh/wazuh-kibana-app/pull/509)).

### Fixed

- Added more fields to the `known-fields.js` file to avoid warning messages on _Discover_ when using Filebeat for alerts forwarding ([#497](https://github.com/wazuh/wazuh-kibana-app/pull/497)).
- Fixed a bug where clicking on the _Check connection_ button on the _Settings_ tab threw an error message although the API connected successfully ([#504](https://github.com/wazuh/wazuh-kibana-app/pull/504)).
- Fixed a bug where the _Agents_ tab was not properly showing the total of agents due to the new Wazuh cluster implementation ([#517](https://github.com/wazuh/wazuh-kibana-app/pull/517)).

## Wazuh v3.2.3 - Kibana v6.2.4 - Revision 391

### Added

- Support for Wazuh v3.2.3.
- Brand-new extension - _GDPR Alerts_ ([#453](https://github.com/wazuh/wazuh-kibana-app/pull/453)):
  - A new extension, enabled by default.
  - Visualize alerts related to the GDPR compliance on the _Overview_ and _Agents_ tabs.
  - The _Ruleset_ tab has been updated to include GDPR filters on the _Rules_ subtab.
- Brand-new Management tab - _Monitoring_ ([#490](https://github.com/wazuh/wazuh-kibana-app/pull/490)):
  - Visualize your Wazuh cluster, both master and clients.
    - Get the current cluster configuration.
    - Nodes listing, sorting, searching, etc.
  - Get a more in-depth cluster status thanks to the newly added [_Timelion_](https://www.elastic.co/guide/en/kibana/current/timelion.html) visualizations.
  - The Detail view gives you a summary of the node's healthcheck.
- Brand-new tab - _Dev tools_ ([#449](https://github.com/wazuh/wazuh-kibana-app/pull/449)):
  - Find it on the top navbar, next to _Discover_.
  - Execute Wazuh API requests directly from the app.
  - This tab uses your currently selected API from _Settings_.
  - You can type different API requests on the input window, select one with the cursor, and click on the Play button to execute it.
  - You can also type comments on the input window.
- More improvements for the _Manager/Ruleset_ tab ([#446](https://github.com/wazuh/wazuh-kibana-app/pull/446)):
  - A new colour palette for regex, order and rule description arguments.
  - Added return to List view on Ruleset button while on Detail view.
  - Fixed line height on all table headers.
  - Removed unused, old code from Ruleset controllers.
- Added option on `config.yml` to enable/disable the `wazuh-monitoring` index ([#441](https://github.com/wazuh/wazuh-kibana-app/pull/441)):
  - Configure the frequency time to generate new indices.
  - The default frequency time has been increased to 1 hour.
  - When disabled, useful metrics will appear on _Overview/General_ replacing the _Agent status_ visualization.
- Added CSV exporting button to the app ([#431](https://github.com/wazuh/wazuh-kibana-app/pull/431)):
  - Implemented new logic to fetch data from the Wazuh API and download it in CSV format.
  - Currently available for the _Ruleset_, _Logs_ and _Groups_ sections on the _Manager_ tab and also the _Agents_ tab.
- More refactoring to the app backend ([#439](https://github.com/wazuh/wazuh-kibana-app/pull/439)):
  - Standardized error output from the server side.
  - Drastically reduced the error management logic on the client side.
  - Applied the _Facade_ pattern when importing/exporting modules.
  - Deleted unused/deprecated/useless methods both from server and client side.
  - Some optimizations to variable type usages.
- Refactoring to Kibana filters management ([#452](https://github.com/wazuh/wazuh-kibana-app/pull/452) & [#459](https://github.com/wazuh/wazuh-kibana-app/pull/459)):
  - Added new class to build queries from the base query.
  - The filter management is being done on controllers instead of the `discover` directive.
  - Now we are emitting specific events whenever we are fetching data or communicating to the `discover` directive.
  - The number of useless requests to fetch data has been reduced.
  - The synchronization actions are working as expected regardless the amount of data and/or the number of machine resources.
  - Fixed several bugs about filter usage and transition to different app tabs.
- Added confirmation message when the user deletes an API entry on _Settings/API_ ([#428](https://github.com/wazuh/wazuh-kibana-app/pull/428)).
- Added support for filters on the _Manager/Logs_ tab when realtime is enabled ([#433](https://github.com/wazuh/wazuh-kibana-app/pull/433)).
- Added more filter options to the Detail view on _Manager/Ruleset_ ([#434](https://github.com/wazuh/wazuh-kibana-app/pull/434)).

### Changed

- Changed OSCAP visualization to avoid clipping issues with large agent names ([#429](https://github.com/wazuh/wazuh-kibana-app/pull/429)).
- Now the related Rules or Decoders sections on _Manager/Ruleset_ will remain hidden if there isn't any data to show or while it's loading ([#434](https://github.com/wazuh/wazuh-kibana-app/pull/434)).
- Added a 200ms delay when fetching iterable data from the Wazuh API ([#445](https://github.com/wazuh/wazuh-kibana-app/pull/445) & [#450](https://github.com/wazuh/wazuh-kibana-app/pull/450)).
- Fixed several bugs related to Wazuh API timeout/cancelled requests ([#445](https://github.com/wazuh/wazuh-kibana-app/pull/445)).
- Added `ENOTFOUND`, `EHOSTUNREACH`, `EINVAL`, `EAI_AGAIN` options for API URL parameter checking ([#463](https://github.com/wazuh/wazuh-kibana-app/pull/463)).
- Now the _Settings/Extensions_ subtab won't appear unless there's at least one API inserted ([#465](https://github.com/wazuh/wazuh-kibana-app/pull/465)).
- Now the index pattern selector on _Settings/Pattern_ will also refresh the known fields when changing it ([#477](https://github.com/wazuh/wazuh-kibana-app/pull/477)).
- Changed the _Manager_ tab into _Management_ ([#490](https://github.com/wazuh/wazuh-kibana-app/pull/490)).

### Fixed

- Fixed a bug where toggling extensions after deleting an API entry could lead into an error message ([#465](https://github.com/wazuh/wazuh-kibana-app/pull/465)).
- Fixed some performance bugs on the `dataHandler` service ([#442](https://github.com/wazuh/wazuh-kibana-app/pull/442) & [#486](https://github.com/wazuh/wazuh-kibana-app/pull/442)).
- Fixed a bug when loading the _Agents preview_ tab on Safari web browser ([#447](https://github.com/wazuh/wazuh-kibana-app/pull/447)).
- Fixed a bug where a new extension (enabled by default) appears disabled when updating the app ([#456](https://github.com/wazuh/wazuh-kibana-app/pull/456)).
- Fixed a bug where pressing the Enter key on the _Discover's_ tab search bar wasn't working properly ([#488](https://github.com/wazuh/wazuh-kibana-app/pull/488)).

### Removed

- Removed the `rison` dependency from the `package.json` file ([#452](https://github.com/wazuh/wazuh-kibana-app/pull/452)).
- Removed unused Elasticsearch request to avoid problems when there's no API inserted ([#460](https://github.com/wazuh/wazuh-kibana-app/pull/460)).

## Wazuh v3.2.1/v3.2.2 - Kibana v6.2.4 - Revision 390

### Added

- Support for Wazuh v3.2.2.
- Refactoring on visualizations use and management ([#397](https://github.com/wazuh/wazuh-kibana-app/pull/397)):
  - Visualizations are no longer stored on an index, they're built and loaded on demand when needed to render the interface.
  - Refactoring on the whole app source code to use the _import/export_ paradigm.
  - Removed old functions and variables from the old visualization management logic.
  - Removed cron task to clean remaining visualizations since it's no longer needed.
  - Some Kibana functions and modules have been overridden in order to make this refactoring work.
    - This change is not intrusive in any case.
- New redesign for the _Manager/Ruleset_ tab ([#420](https://github.com/wazuh/wazuh-kibana-app/pull/420)):
  - Rules and decoders list now divided into two different sections: _List view_ and _Detail view_.
  - Removed old expandable tables to move the rule/decoder information into a new space.
  - Enable different filters on the detail view for a better search on the list view.
  - New table for related rules or decoders.
  - And finally, a bunch of minor design enhancements to the whole app.
- Added a copyright notice to the whole app source code ([#395](https://github.com/wazuh/wazuh-kibana-app/pull/395)).
- Updated `.gitignore` with the _Node_ template ([#395](https://github.com/wazuh/wazuh-kibana-app/pull/395)).
- Added new module to the `package.json` file, [`rison`](https://www.npmjs.com/package/rison) ([#404](https://github.com/wazuh/wazuh-kibana-app/pull/404)).
- Added the `errorHandler` service to the blank screen scenario ([#413](https://github.com/wazuh/wazuh-kibana-app/pull/413)):
  - Now the exact error message will be shown to the user, instead of raw JSON content.
- Added new option on the `config.yml` file to disable the new X-Pack RBAC capabilities to filter index-patterns ([#417](https://github.com/wazuh/wazuh-kibana-app/pull/417)).

### Changed

- Small minor enhancements to the user interface ([#396](https://github.com/wazuh/wazuh-kibana-app/pull/396)):
  - Reduced Wazuh app logo size.
  - Changed buttons text to not use all-capitalized letters.
  - Minor typos found in the HTML/CSS code have been fixed.
- Now the app log stores the package revision ([#417](https://github.com/wazuh/wazuh-kibana-app/pull/417)).

### Fixed

- Fixed bug where the _Agents_ tab didn't preserve the filters after reloading the page ([#404](https://github.com/wazuh/wazuh-kibana-app/pull/404)).
- Fixed a bug when using X-Pack that sometimes threw an error of false _"Not enough privileges"_ scenario ([#415](https://github.com/wazuh/wazuh-kibana-app/pull/415)).
- Fixed a bug where the Kibana Discover auto-refresh functionality was still working when viewing the _Agent configuration_ tab ([#419](https://github.com/wazuh/wazuh-kibana-app/pull/419)).

## Wazuh v3.2.1 - Kibana v6.2.4 - Revision 389

### Changed

- Changed severity and verbosity to some log messages ([#412](https://github.com/wazuh/wazuh-kibana-app/pull/412)).

### Fixed

- Fixed a bug when using the X-Pack plugin without security capabilities enabled ([#403](https://github.com/wazuh/wazuh-kibana-app/pull/403)).
- Fixed a bug when the app was trying to create `wazuh-monitoring` indices without checking the existence of the proper template ([#412](https://github.com/wazuh/wazuh-kibana-app/pull/412)).

## Wazuh v3.2.1 - Kibana v6.2.4 - Revision 388

### Added

- Support for Elastic Stack v6.2.4.
- App server fully refactored ([#360](https://github.com/wazuh/wazuh-kibana-app/pull/360)):
  - Added new classes, reduced the amount of code, removed unused functions, and several optimizations.
  - Now the app follows a more ES6 code style on multiple modules.
  - _Overview/Agents_ visualizations have been ordered into separated files and folders.
  - Now the app can use the default index defined on the `/ect/kibana/kibana.yml` file.
  - Better error handling for the visualizations directive.
  - Added a cron job to delete remaining visualizations on the `.kibana` index if so.
  - Also, we've added some changes when using the X-Pack plugin:
    - Better management of users and roles in order to use the app capabilities.
    - Prevents app loading if the currently logged user has no access to any index pattern.
- Added the `errorHandler` service to the `dataHandler` factory ([#340](https://github.com/wazuh/wazuh-kibana-app/pull/340)).
- Added Syscollector section to _Manager/Agents Configuration_ tabs ([#359](https://github.com/wazuh/wazuh-kibana-app/pull/359)).
- Added `cluster.name` field to the `wazuh-monitoring` index ([#377](https://github.com/wazuh/wazuh-kibana-app/pull/377)).

### Changed

- Increased the query size when fetching the index pattern list ([#339](https://github.com/wazuh/wazuh-kibana-app/pull/339)).
- Changed active colour for all app tables ([#347](https://github.com/wazuh/wazuh-kibana-app/pull/347)).
- Changed validation regex to accept URLs with non-numeric format ([#353](https://github.com/wazuh/wazuh-kibana-app/pull/353)).
- Changed visualization removal cron task to avoid excessive log messages when there weren't removed visualizations ([#361](https://github.com/wazuh/wazuh-kibana-app/pull/361)).
- Changed filters comparison for a safer access ([#383](https://github.com/wazuh/wazuh-kibana-app/pull/383)).
- Removed some `server.log` messages to avoid performance errors ([#384](https://github.com/wazuh/wazuh-kibana-app/pull/384)).
- Changed the way of handling the index patterns list ([#360](https://github.com/wazuh/wazuh-kibana-app/pull/360)).
- Rewritten some false error-level logs to just information-level ones ([#360](https://github.com/wazuh/wazuh-kibana-app/pull/360)).
- Changed some files from JSON to CommonJS for performance improvements ([#360](https://github.com/wazuh/wazuh-kibana-app/pull/360)).
- Replaced some code on the `kibana-discover` directive with a much cleaner statement to avoid issues on the _Agents_ tab ([#394](https://github.com/wazuh/wazuh-kibana-app/pull/394)).

### Fixed

- Fixed a bug where several `agent.id` filters were created at the same time when navigating between _Agents_ and _Groups_ with different selected agents ([#342](https://github.com/wazuh/wazuh-kibana-app/pull/342)).
- Fixed logic on the index-pattern selector which wasn't showing the currently selected pattern the very first time a user opened the app ([#345](https://github.com/wazuh/wazuh-kibana-app/pull/345)).
- Fixed a bug on the `errorHandler` service who was preventing a proper output of some Elastic-related backend error messages ([#346](https://github.com/wazuh/wazuh-kibana-app/pull/346)).
- Fixed panels flickering in the _Settings_ tab ([#348](https://github.com/wazuh/wazuh-kibana-app/pull/348)).
- Fixed a bug in the shards and replicas settings when the user sets the value to zero (0) ([#358](https://github.com/wazuh/wazuh-kibana-app/pull/358)).
- Fixed several bugs related to the upgrade process from Wazuh 2.x to the new refactored server ([#363](https://github.com/wazuh/wazuh-kibana-app/pull/363)).
- Fixed a bug in _Discover/Agents VirusTotal_ tabs to avoid conflicts with the `agent.name` field ([#379](https://github.com/wazuh/wazuh-kibana-app/pull/379)).
- Fixed a bug on the implicit filter in _Discover/Agents PCI_ tabs ([#393](https://github.com/wazuh/wazuh-kibana-app/pull/393)).

### Removed

- Removed clear API password on `checkPattern` response ([#339](https://github.com/wazuh/wazuh-kibana-app/pull/339)).
- Removed old dashboard visualizations to reduce loading times ([#360](https://github.com/wazuh/wazuh-kibana-app/pull/360)).
- Removed some unused dependencies due to the server refactoring ([#360](https://github.com/wazuh/wazuh-kibana-app/pull/360)).
- Removed completely `metricService` from the app ([#389](https://github.com/wazuh/wazuh-kibana-app/pull/389)).

## Wazuh v3.2.1 - Kibana v6.2.2/v6.2.3 - Revision 387

### Added

- New logging system ([#307](https://github.com/wazuh/wazuh-kibana-app/pull/307)):
  - New module implemented to write app logs.
  - Now a trace is stored every time the app is re/started.
  - Currently, the `initialize.js` and `monitoring.js` files work with this system.
  - Note: the logs will live under `/var/log/wazuh/wazuhapp.log` on Linux systems, on Windows systems they will live under `kibana/plugins/`. It rotates the log whenever it reaches 100MB.
- Better cookies handling ([#308](https://github.com/wazuh/wazuh-kibana-app/pull/308)):
  - New field on the `.wazuh-version` index to store the last time the Kibana server was restarted.
  - This is used to check if the cookies have consistency with the current server status.
  - Now the app is clever and takes decisions depending on new consistency checks.
- New design for the _Agents/Configuration_ tab ([#310](https://github.com/wazuh/wazuh-kibana-app/pull/310)):
  - The style is the same as the _Manager/Configuration_ tab.
  - Added two more sections: CIS-CAT and Commands ([#315](https://github.com/wazuh/wazuh-kibana-app/pull/315)).
  - Added a new card that will appear when there's no group configuration at all ([#323](https://github.com/wazuh/wazuh-kibana-app/pull/323)).
- Added _"group"_ column on the agents list in _Agents_ ([#312](https://github.com/wazuh/wazuh-kibana-app/pull/312)):
  - If you click on the group, it will redirect the user to the specified group in _Manager/Groups_.
- New option for the `config.yml` file, `ip.selector` ([#313](https://github.com/wazuh/wazuh-kibana-app/pull/313)):
  - Define if the app will show or not the index pattern selector on the top navbar.
  - This setting is set to `true` by default.
- More CSS cleanup and reordering ([#315](https://github.com/wazuh/wazuh-kibana-app/pull/315)):
  - New `typography.less` file.
  - New `layout.less` file.
  - Removed `cleaned.less` file.
  - Reordering and cleaning of existing CSS files, including removal of unused classes, renaming, and more.
  - The _Settings_ tab has been refactored to correct some visual errors with some card components.
  - Small refactoring to some components from _Manager/Ruleset_ ([#323](https://github.com/wazuh/wazuh-kibana-app/pull/323)).
- New design for the top navbar ([#326](https://github.com/wazuh/wazuh-kibana-app/pull/326)):
  - Cleaned and refactored code
  - Revamped design, smaller and with minor details to follow the rest of Wazuh app guidelines.
- New design for the wz-chip component to follow the new Wazuh app guidelines ([#323](https://github.com/wazuh/wazuh-kibana-app/pull/323)).
- Added more descriptive error messages when the user inserts bad credentials on the _Add new API_ form in the _Settings_ tab ([#331](https://github.com/wazuh/wazuh-kibana-app/pull/331)).
- Added a new CSS class to truncate overflowing text on tables and metric ribbons ([#332](https://github.com/wazuh/wazuh-kibana-app/pull/332)).
- Support for Elastic Stack v6.2.2/v6.2.3.

### Changed

- Improved the initialization system ([#317](https://github.com/wazuh/wazuh-kibana-app/pull/317)):
  - Now the app will re-create the index-pattern if the user deletes the currently used by the Wazuh app.
  - The fieldset is now automatically refreshed if the app detects mismatches.
  - Now every index-pattern is dynamically formatted (for example, to enable the URLs in the _Vulnerabilities_ tab).
  - Some code refactoring for a better handling of possible use cases.
  - And the best thing, it's no longer needed to insert the sample alert!
- Improvements and changes to index-patterns ([#320](https://github.com/wazuh/wazuh-kibana-app/pull/320) & [#333](https://github.com/wazuh/wazuh-kibana-app/pull/333)):
  - Added a new route, `/get-list`, to fetch the index pattern list.
  - Removed and changed several functions for a proper management of index-patterns.
  - Improved the compatibility with user-created index-patterns, known to have unpredictable IDs.
  - Now the app properly redirects to `/blank-screen` if the length of the index patterns list is 0.
  - Ignored custom index patterns with auto-generated ID on the initialization process.
    - Now it uses the value set on the `config.yml` file.
  - If the index pattern is no longer available, the cookie will be overwritten.
- Improvements to the monitoring module ([#322](https://github.com/wazuh/wazuh-kibana-app/pull/322)):
  - Minor refactoring to the whole module.
  - Now the `wazuh-monitoring` index pattern is regenerated if it's missing.
  - And the best thing, it's no longer needed to insert the monitoring template!
- Now the app health check system only checks if the API and app have the same `major.minor` version ([#311](https://github.com/wazuh/wazuh-kibana-app/pull/311)):
  - Previously, the API and app had to be on the same `major.minor.patch` version.
- Adjusted space between title and value in some cards showing Manager or Agent configurations ([#315](https://github.com/wazuh/wazuh-kibana-app/pull/315)).
- Changed red and green colours to more saturated ones, following Kibana style ([#315](https://github.com/wazuh/wazuh-kibana-app/pull/315)).

### Fixed

- Fixed bug in Firefox browser who was not properly showing the tables with the scroll pagination functionality ([#314](https://github.com/wazuh/wazuh-kibana-app/pull/314)).
- Fixed bug where visualizations weren't being destroyed due to ongoing renderization processes ([#316](https://github.com/wazuh/wazuh-kibana-app/pull/316)).
- Fixed several UI bugs for a better consistency and usability ([#318](https://github.com/wazuh/wazuh-kibana-app/pull/318)).
- Fixed an error where the initial index-pattern was not loaded properly the very first time you enter the app ([#328](https://github.com/wazuh/wazuh-kibana-app/pull/328)).
- Fixed an error message that appeared whenever the app was not able to found the `wazuh-monitoring` index pattern ([#328](https://github.com/wazuh/wazuh-kibana-app/pull/328)).

## Wazuh v3.2.1 - Kibana v6.2.2 - Revision 386

### Added

- New design for the _Manager/Groups_ tab ([#295](https://github.com/wazuh/wazuh-kibana-app/pull/295)).
- New design for the _Manager/Configuration_ tab ([#297](https://github.com/wazuh/wazuh-kibana-app/pull/297)).
- New design of agents statistics for the _Agents_ tab ([#299](https://github.com/wazuh/wazuh-kibana-app/pull/299)).
- Added information ribbon into _Overview/Agent SCAP_ tabs ([#303](https://github.com/wazuh/wazuh-kibana-app/pull/303)).
- Added information ribbon into _Overview/Agent VirusTotal_ tabs ([#306](https://github.com/wazuh/wazuh-kibana-app/pull/306)).
- Added information ribbon into _Overview AWS_ tab ([#306](https://github.com/wazuh/wazuh-kibana-app/pull/306)).

### Changed

- Refactoring of HTML and CSS code throughout the whole Wazuh app ([#294](https://github.com/wazuh/wazuh-kibana-app/pull/294), [#302](https://github.com/wazuh/wazuh-kibana-app/pull/302) & [#305](https://github.com/wazuh/wazuh-kibana-app/pull/305)):
  - A big milestone for the project was finally achieved with this refactoring.
  - We've removed the Bootstrap dependency from the `package.json` file.
  - We've removed and merged many duplicated rules.
  - We've removed HTML and `angular-md` overriding rules. Now we have more own-made classes to avoid undesired results on the UI.
  - Also, this update brings tons of minor bugfixes related to weird HTML code.
- Wazuh app visualizations reviewed ([#301](https://github.com/wazuh/wazuh-kibana-app/pull/301)):
  - The number of used buckets has been limited since most of the table visualizations were surpassing acceptable limits.
  - Some visualizations have been checked to see if they make complete sense on what they mean to show to the user.
- Modified some app components for better follow-up of Kibana guidelines ([#290](https://github.com/wazuh/wazuh-kibana-app/pull/290) & [#297](https://github.com/wazuh/wazuh-kibana-app/pull/297)).
  - Also, some elements were modified on the _Discover_ tab in order to correct some mismatches.

### Fixed

- Adjusted information ribbon in _Agents/General_ for large OS names ([#290](https://github.com/wazuh/wazuh-kibana-app/pull/290) & [#294](https://github.com/wazuh/wazuh-kibana-app/pull/294)).
- Fixed unsafe array access on the visualization directive when going directly into _Manager/Ruleset/Decoders_ ([#293](https://github.com/wazuh/wazuh-kibana-app/pull/293)).
- Fixed a bug where navigating between agents in the _Agents_ tab was generating duplicated `agent.id` implicit filters ([#296](https://github.com/wazuh/wazuh-kibana-app/pull/296)).
- Fixed a bug where navigating between different tabs from _Overview_ or _Agents_ while being on the _Discover_ sub-tab was causing data loss in metric watchers ([#298](https://github.com/wazuh/wazuh-kibana-app/pull/298)).
- Fixed incorrect visualization of the rule level on _Manager/Ruleset/Rules_ when the rule level is zero (0) ([#298](https://github.com/wazuh/wazuh-kibana-app/pull/298)).

### Removed

- Removed almost every `md-tooltip` component from the whole app ([#305](https://github.com/wazuh/wazuh-kibana-app/pull/305)).
- Removed unused images from the `img` folder ([#305](https://github.com/wazuh/wazuh-kibana-app/pull/305)).

## Wazuh v3.2.1 - Kibana v6.2.2 - Revision 385

### Added

- Support for Wazuh v3.2.1.
- Brand-new first redesign for the app user interface ([#278](https://github.com/wazuh/wazuh-kibana-app/pull/278)):
  - This is the very first iteration of a _work-in-progress_ UX redesign for the Wazuh app.
  - The overall interface has been refreshed, removing some unnecessary colours and shadow effects.
  - The metric visualizations have been replaced by an information ribbon under the filter search bar, reducing the amount of space they occupied.
    - A new service was implemented for a proper handling of the metric visualizations watchers ([#280](https://github.com/wazuh/wazuh-kibana-app/pull/280)).
  - The rest of the app visualizations now have a new, more detailed card design.
- New shards and replicas settings to the `config.yml` file ([#277](https://github.com/wazuh/wazuh-kibana-app/pull/277)):
  - Now you can apply custom values to the shards and replicas for the `.wazuh` and `.wazuh-version` indices.
  - This feature only works before the installation process. If you modify these settings after installing the app, they won't be applied at all.

### Changed

- Now clicking again on the _Groups_ tab on _Manager_ will properly reload the tab and redirect to the beginning ([#274](https://github.com/wazuh/wazuh-kibana-app/pull/274)).
- Now the visualizations only use the `vis-id` attribute for loading them ([#275](https://github.com/wazuh/wazuh-kibana-app/pull/275)).
- The colours from the toast messages have been replaced to follow the Elastic 6 guidelines ([#286](https://github.com/wazuh/wazuh-kibana-app/pull/286)).

### Fixed

- Fixed wrong data flow on _Agents/General_ when coming from and going to the _Groups_ tab ([#273](https://github.com/wazuh/wazuh-kibana-app/pull/273)).
- Fixed sorting on tables, now they use the sorting functionality provided by the Wazuh API ([#274](https://github.com/wazuh/wazuh-kibana-app/pull/274)).
- Fixed column width issues on some tables ([#274](https://github.com/wazuh/wazuh-kibana-app/pull/274)).
- Fixed bug in the _Agent configuration_ JSON viewer who didn't properly show the full group configuration ([#276](https://github.com/wazuh/wazuh-kibana-app/pull/276)).
- Fixed excessive loading time from some Audit visualizations ([#278](https://github.com/wazuh/wazuh-kibana-app/pull/278)).
- Fixed Play/Pause button in timepicker's auto-refresh ([#281](https://github.com/wazuh/wazuh-kibana-app/pull/281)).
- Fixed unusual scenario on visualization directive where sometimes there was duplicated implicit filters when doing a search ([#283](https://github.com/wazuh/wazuh-kibana-app/pull/283)).
- Fixed some _Overview Audit_ visualizations who were not working properly ([#285](https://github.com/wazuh/wazuh-kibana-app/pull/285)).

### Removed

- Deleted the `id` attribute from all the app visualizations ([#275](https://github.com/wazuh/wazuh-kibana-app/pull/275)).

## Wazuh v3.2.0 - Kibana v6.2.2 - Revision 384

### Added

- New directives for the Wazuh app: `wz-table`, `wz-table-header` and `wz-search-bar` ([#263](https://github.com/wazuh/wazuh-kibana-app/pull/263)):
  - Maintainable and reusable components for a better-structured app.
  - Several files have been changed, renamed and moved to new folders, following _best practices_.
  - The progress bar is now within its proper directive ([#266](https://github.com/wazuh/wazuh-kibana-app/pull/266)).
  - Minor typos and refactoring changes to the new directives.
- Support for Elastic Stack v6.2.2.

### Changed

- App buttons have been refactored. Unified CSS and HTML for buttons, providing the same structure for them ([#269](https://github.com/wazuh/wazuh-kibana-app/pull/269)).
- The API list on Settings now shows the latest inserted API at the beginning of the list ([#261](https://github.com/wazuh/wazuh-kibana-app/pull/261)).
- The check for the currently applied pattern has been improved, providing clever handling of Elasticsearch errors ([#271](https://github.com/wazuh/wazuh-kibana-app/pull/271)).
- Now on _Settings_, when the Add or Edit API form is active, if you press the other button, it will make the previous one disappear, getting a clearer interface ([#9df1e31](https://github.com/wazuh/wazuh-kibana-app/commit/9df1e317903edf01c81eba068da6d20a8a1ea7c2)).

### Fixed

- Fixed visualizations directive to properly load the _Manager/Ruleset_ visualizations ([#262](https://github.com/wazuh/wazuh-kibana-app/pull/262)).
- Fixed a bug where the classic extensions were not affected by the settings of the `config.yml` file ([#266](https://github.com/wazuh/wazuh-kibana-app/pull/266)).
- Fixed minor CSS bugs from the conversion to directives to some components ([#266](https://github.com/wazuh/wazuh-kibana-app/pull/266)).
- Fixed bug in the tables directive when accessing a member it doesn't exist ([#266](https://github.com/wazuh/wazuh-kibana-app/pull/266)).
- Fixed browser console log error when clicking the Wazuh logo on the app ([#6647fbc](https://github.com/wazuh/wazuh-kibana-app/commit/6647fbc051c2bf69df7df6e247b2b2f46963f194)).

### Removed

- Removed the `kbn-dis` directive from _Manager/Ruleset_ ([#262](https://github.com/wazuh/wazuh-kibana-app/pull/262)).
- Removed the `filters.js` and `kibana_fields_file.json` files ([#263](https://github.com/wazuh/wazuh-kibana-app/pull/263)).
- Removed the `implicitFilters` service ([#270](https://github.com/wazuh/wazuh-kibana-app/pull/270)).
- Removed visualizations loading status trace from controllers and visualization directive ([#270](https://github.com/wazuh/wazuh-kibana-app/pull/270)).

## Wazuh v3.2.0 - Kibana v6.2.1 - Revision 383

### Added

- Support for Wazuh 3.2.0.
- Compatibility with Kibana 6.1.0 to Kibana 6.2.1.
- New tab for vulnerability detector alerts.

### Changed

- The app now shows the index pattern selector only if the list length is greater than 1.
  - If it's exactly 1 shows the index pattern without a selector.
- Now the index pattern selector only shows the compatible ones.
  - It's no longer possible to select the `wazuh-monitoring` index pattern.
- Updated Bootstrap to 3.3.7.
- Improved filter propagation between Discover and the visualizations.
- Replaced the login route name from /login to /wlogin to avoid conflict with X-Pack own login route.

### Fixed

- Several CSS bugfixes for better compatibility with Kibana 6.2.1.
- Some variables changed for adapting new Wazuh API requests.
- Better error handling for some Elastic-related messages.
- Fixed browser console error from top-menu directive.
- Removed undesired md-divider from Manager/Logs.
- Adjusted the width of a column in Manager/Logs to avoid overflow issues with the text.
- Fixed a wrong situation with the visualizations when we refresh the Manager/Rules tab.

### Removed

- Removed the `travis.yml` file.

## Wazuh v3.1.0 - Kibana v6.1.3 - Revision 380

### Added

- Support for Wazuh 3.1.0.
- Compatibility with Kibana 6.1.3.
- New error handler for better app errors reporting.
- A new extension for Amazon Web Services alerts.
- A new extension for VirusTotal alerts.
- New agent configuration tab:
  - Visualize the current group configuration for the currently selected agent on the app.
  - Navigate through the different tabs to see which configuration is being used.
  - Check the synchronization status for the configuration.
  - View the current group of the agent and click on it to go to the Groups tab.
- New initial health check for checking some app components.
- New YAML config file:
  - Define the initial index pattern.
  - Define specific checks for the healthcheck.
  - Define the default extensions when adding new APIs.
- New index pattern selector dropdown on the top navbar.
  - The app will reload applying the new index pattern.
- Added new icons for some sections of the app.

### Changed

- New visualizations loader, with much better performance.
- Improved reindex process for the .wazuh index when upgrading from a 2.x-5.x version.
- Adding 365 days expiring time to the cookies.
- Change default behaviour for the config file. Now everything is commented with default values.
  - You need to edit the file, remove the comment mark and apply the desired value.
- Completely redesigned the manager configuration tab.
- Completely redesigned the groups tab.
- App tables have now unified CSS classes.

### Fixed

- Play real-time button has been fixed.
- Preventing duplicate APIs from feeding the wazuh-monitoring index.
- Fixing the check manager connection button.
- Fixing the extensions settings so they are preserved over time.
- Much more error handling messages in all the tabs.
- Fixed OS filters in agents list.
- Fixed autocomplete lists in the agents, rules and decoders list so they properly scroll.
- Many styles bugfixes for the different browsers.
- Reviewed and fixed some visualizations not showing accurate information.

### Removed

- Removed index pattern configuration from the `package.json` file.
- Removed unnecessary dependencies from the `package.json` file.

## Wazuh v3.0.0 - Kibana v6.1.0 - Revision 371

### Added

- You can configure the initial index-pattern used by the plugin in the initialPattern variable of the app's package.json.
- Auto `.wazuh` reindex from Wazuh 2.x - Kibana 5.x to Wazuh 3.x - Kibana 6.x.
  - The API credentials will be automatically migrated to the new installation.
- Dynamically changed the index-pattern used by going to the Settings -> Pattern tab.
  - Wazuh alerts compatibility auto detection.
- New loader for visualizations.
- Better performance: now the tabs use the same Discover tab, only changing the current filters.
- New Groups tab.
  - Now you can check your group configuration (search its agents and configuration files).
- The Logs tab has been improved.
  - You can sort by field and the view has been improved.
- Achieved a clearer interface with implicit filters per tab showed as unremovable chips.

### Changed

- Dynamically creating .kibana index if necessary.
- Better integration with Kibana Discover.
- Visualizations loaded at initialization time.
- New sync system to wait for Elasticsearch JS.
- Decoupling selected API and pattern from backend and moved to the client side.

## Wazuh v2.1.0 - Kibana v5.6.1 - Revision 345

### Added

- Loading icon while Wazuh loads the visualizations.
- Add/Delete/Restart agents.
- OS agent filter

### Changed

- Using genericReq when possible.

## Wazuh v2.0.1 - Kibana v5.5.1 - Revision 339

### Changed

- New index in Elasticsearch to save Wazuh set up configuration
- Short URL's is now supported
- A native base path from kibana.yml is now supported

### Fixed

- Search bar across panels now support parenthesis grouping
- Several CSS fixes for IE browser<|MERGE_RESOLUTION|>--- conflicted
+++ resolved
@@ -18,14 +18,11 @@
 
 - Changed of regular expression in RBAC. [#5201](https://github.com/wazuh/wazuh-kibana-app/pull/5201)
 - Migrate the timeFilter, metaFields, maxBuckets health checks inside the pattern check. [#5384](https://github.com/wazuh/wazuh-kibana-app/pull/5384)
-<<<<<<< HEAD
 - Changed the title to step 3 of the deploy a new agent section. [#5419](https://github.com/wazuh/wazuh-kibana-app/pull/5419)
 - Changed the title of step 3 of the deploy a new agent section. [#5429](https://github.com/wazuh/wazuh-kibana-app/pull/5429)
 - Changed the description of step 3 of the deploy a new agent section. [#5429](https://github.com/wazuh/wazuh-kibana-app/pull/5429)
 - Changed the placeholder of the agent name input of the deploy a new agent section. [#5429](https://github.com/wazuh/wazuh-kibana-app/pull/5429)
-=======
 - Changed the search bar in management/log to the one used in the rest of the app. [#5476](https://github.com/wazuh/wazuh-kibana-app/pull/5476)
->>>>>>> c53b2cba
 
 ### Fixed
 
