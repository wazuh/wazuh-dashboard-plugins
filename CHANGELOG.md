--- conflicted
+++ resolved
@@ -2,17 +2,13 @@
 
 All notable changes to the Wazuh app project will be documented in this file.
 
-<<<<<<< HEAD
 ## Wazuh v4.10.1 - OpenSearch Dashboards 2.16.0 - Revision 00
 
 ### Added
 
 - Support for Wazuh 4.10.1
 
-## Wazuh v4.10.0 - OpenSearch Dashboards 2.16.0 - Revision 07
-=======
 ## Wazuh v4.10.0 - OpenSearch Dashboards 2.16.0 - Revision 08
->>>>>>> 6e73afef
 
 ### Added
 
