# Change Log

All notable changes to the Wazuh app project will be documented in this file.

## Wazuh v4.3.7 - Kibana 7.10.2, 7.16.x, 7.17.x - Revision 4308

### Fixed

- Fixed an error during the generation of a group's report, if the request to the Wazuh API fails [#4350](https://github.com/wazuh/wazuh-kibana-app/pull/4350)
- Fixed a problem with the group's report, when the group has no agents [#4350](https://github.com/wazuh/wazuh-kibana-app/pull/4350)
- Fixed path in logo customization section [#4352](https://github.com/wazuh/wazuh-kibana-app/pull/4352)
<<<<<<< HEAD
- Fixed a TypeError in Firefox. Change the Get request that was made with a Kibana core.http.get(/api/check-wazuh) resource to the WzRequest.genericReq resource and it no longer fails, also add a test capture to public/plugin.ts that wraps the request and in case of failure, the error is detected when the browser does not work with the V8 engine. [#4362](https://github.com/wazuh/wazuh-kibana-app/pull/4362)
=======
>>>>>>> 9beca04a
- Fixed an error of an undefined username hash related to reporting when using Kibana with X-Pack and security was disabled [#4358](https://github.com/wazuh/wazuh-kibana-app/pull/4358)
- Fixed persistence of the plugin registry file between updates [#4359](https://github.com/wazuh/wazuh-kibana-app/pull/4359)
- Fixed searchbar error on SCA Inventory table [#4367](https://github.com/wazuh/wazuh-kibana-app/pull/4367)

# Removed

- Removed the use of `manager_host` field related to agent information of Wazuh API responses, which is obsolete [#4350](https://github.com/wazuh/wazuh-kibana-app/pull/4350)

## Wazuh v4.3.6 - Kibana 7.10.2, 7.16.x, 7.17.x - Revision 4307

### Fixed

- Fixed the search bar component to properly distinguish conjuntion operators (AND, OR) [#4326](https://github.com/wazuh/wazuh-kibana-app/pull/4326)
- Fixed documentation link titles to match the documentation sections to redirect to [#4301](https://github.com/wazuh/wazuh-kibana-app/pull/4301)
- Fixed missing documentation references to the Agent's overview, Agent's Integrity monitoring, and Agent's Inventory data sections, when the agent has never connected. [#4301](https://github.com/wazuh/wazuh-kibana-app/pull/4301)
- The references to the documentation site now links to the appropriate version [#4301](https://github.com/wazuh/wazuh-kibana-app/pull/4301)
- Fixed missing documentation link in the Docker Listener module [#4301](https://github.com/wazuh/wazuh-kibana-app/pull/4301)
- Fixed broken links to the documentation site [#4301](https://github.com/wazuh/wazuh-kibana-app/pull/4301)
- Fix Rules, Decoders and CDB lists uploaders to show errors appropriately [#4307](https://github.com/wazuh/wazuh-kibana-app/pull/4307)
- Sanitize report's inputs and usernames [#4330](https://github.com/wazuh/wazuh-kibana-app/pull/4330)

## Wazuh v4.3.5 - Kibana 7.10.2, 7.16.x, 7.17.x - Revision 4306

### Added

- Added to the interface API messages in the Ruleset test module [#4244](https://github.com/wazuh/wazuh-kibana-app/pull/4244)
- Added authorization prompt in Mitre > Intelligence [#4261](https://github.com/wazuh/wazuh-kibana-app/pull/4261)
- Added a more descriptive message when there is an error related to the user permissions when getting the list of index patterns in a route resolver [#4280](https://github.com/wazuh/wazuh-kibana-app/pull/4280)

### Changed

- Changed the reference from Manager to Wazuh server in the guide to deploy a new agent [#4239](https://github.com/wazuh/wazuh-kibana-app/pull/4239)
- Removed the filtered tags because they were not supported by the API endpoint [#4267](https://github.com/wazuh/wazuh-kibana-app/pull/4267)
- Changed styles in visualizations. [#4254](https://github.com/wazuh/wazuh-kibana-app/pull/4254)

### Fixed

- Fixed type error when changing screen size in agents section [#4233](https://github.com/wazuh/wazuh-kibana-app/pull/4233)
- Removed a logged error that appeared when the `statistics` tasks tried to create an index with the same name, causing the second task to fail on the creation of the index because it already exists [#4235](https://github.com/wazuh/wazuh-kibana-app/pull/4235)
- Fixed a UI crash due to a query with syntax errors in `Modules/Security events` [#4237](https://github.com/wazuh/wazuh-kibana-app/pull/4237)
- Fixed an error when generating a module report after changing the selected agent [#4240](https://github.com/wazuh/wazuh-kibana-app/pull/4240)
- Fixed an unhandled error when a Wazuh API request failed in the dev tools [#4266](https://github.com/wazuh/wazuh-kibana-app/pull/4266)
- Fixed an error related to `API not available` when saving the manager configuration and restarting the manager from `Management/Configuration/Edit configuration` on manager mode [#4264](https://github.com/wazuh/wazuh-kibana-app/pull/4264)
- Fixed a UI problem that required scrolling to see the logs in Management/Logs and Settings/Logs [#4253](https://github.com/wazuh/wazuh-kibana-app/pull/4253)

## Wazuh v4.3.4 - Kibana 7.10.2, 7.16.x, 7.17.x - Revision 4305

### Added

- Added the `pending` agent status to some sections that was missing
  [#4166](https://github.com/wazuh/wazuh-kibana-app/pull/4166)
  [#4188](https://github.com/wazuh/wazuh-kibana-app/pull/4188)

### Changed

- Replaced the visualization of `Status` panel in `Agents` [#4166](https://github.com/wazuh/wazuh-kibana-app/pull/4166) [#4196](https://github.com/wazuh/wazuh-kibana-app/pull/4196)
- Replaced the visualization of policy in `Modules/Security configuration assessment/Inventory` [#4166](https://github.com/wazuh/wazuh-kibana-app/pull/4166)
- Consistency in the colors and labels used for the agent status [#4166](https://github.com/wazuh/wazuh-kibana-app/pull/4166)
- Replaced how the full and partial scan dates are displayed in the `Details` panel of `Vulnerabilities/Inventory` [#4169](https://github.com/wazuh/wazuh-kibana-app/pull/4169)

### Fixed

- Maintain the filters when clicking on the `Visualize` button of a document field from `<Module>/Events` and redirects to the `lens` plugin [#4157](https://github.com/wazuh/wazuh-kibana-app/pull/4157)
- Fixed that the platform visualizations didn't use some definitions related to the UI on Kibana 7.10.2 [#4166](https://github.com/wazuh/wazuh-kibana-app/pull/4166)
- Fixed a toast message with a successful process appeared when removing an agent of a group in `Management/Groups` and the agent appears in the agent list after refreshing the table [#4167](https://github.com/wazuh/wazuh-kibana-app/pull/4167)
- Fixed import of an empty rule or decoder file [#4176](https://github.com/wazuh/wazuh-kibana-app/pull/4176)
- Fixed overwriting of rule and decoder imports [#4180](https://github.com/wazuh/wazuh-kibana-app/pull/4180)
- Fixed missing background in the status graph tooltip in agents [#4198](https://github.com/wazuh/wazuh-kibana-app/pull/4198)
- Fixed the problem allowing to remove the filters from the module [#4219](https://github.com/wazuh/wazuh-kibana-app/pull/4219)

## Wazuh v4.3.3 - Kibana 7.10.2, 7.16.x, 7.17.x - Revision 4304

### Fixed

- Fixed the implicit filters in modules can be removed [#4146](https://github.com/wazuh/wazuh-kibana-app/pull/4146)
- Fixed Wazuh Dashboard troubleshooting url [#4150](https://github.com/wazuh/wazuh-kibana-app/pull/4150)

## Wazuh v4.3.2 - Kibana 7.10.2 , 7.16.x, 7.17.x - Revision 4303

### Added

- Support for Wazuh 4.3.2

## Wazuh v4.2.7 - Kibana 7.10.2, 7.11.2, 7.12.1, 7.13.0, 7.13.1, 7.13.2, 7.13.3, 7.13.4, 7.14.0, 7.14.1, 7.14.2 - Revision 4208

### Added

- Support for Wazuh 4.2.7

## Wazuh v4.3.1 - Kibana 7.10.2 , 7.16.x, 7.17.x - Revision 4302

### Added

- Added PowerShell version warning to Windows agent installation wizard [#4142](https://github.com/wazuh/wazuh-kibana-app/pull/4142)
- A new workflow is added to perform backports to specific branches [#4149](https://github.com/wazuh/wazuh-kibana-app/pull/4149)

### Fixed

- Fixed the falsy values are displayed as not defined and enhanced the output of `Ruleset Test` [#4141](https://github.com/wazuh/wazuh-kibana-app/pull/4141)

## Wazuh v4.3.0 - Kibana 7.10.2, 7.16.x, 7.17.x - Revision 4301

### Added

- Support for Kibana 7.16.x
- Support for Kibana 7.17.x
- Added GitHub and Office365 modules [#3557](https://github.com/wazuh/wazuh-kibana-app/pull/3557)
- Added a new `Panel` module tab for GitHub and Office365 modules
  [#3541](https://github.com/wazuh/wazuh-kibana-app/pull/3541)
  [#3945](https://github.com/wazuh/wazuh-kibana-app/pull/3945)
  [#3952](https://github.com/wazuh/wazuh-kibana-app/pull/3952)
- Added ability to filter the results fo the `Network Ports` table in the `Inventory data` section [#3639](https://github.com/wazuh/wazuh-kibana-app/pull/3639)
- Added new endpoint service to collect the frontend logs into a file [#3324](https://github.com/wazuh/wazuh-kibana-app/pull/3324)
- Improved the frontend handle errors strategy: UI, Toasts, console log and log in file
  [#3327](https://github.com/wazuh/wazuh-kibana-app/pull/3327)
  [#3321](https://github.com/wazuh/wazuh-kibana-app/pull/3321)
  [#3367](https://github.com/wazuh/wazuh-kibana-app/pull/3367)
  [#3373](https://github.com/wazuh/wazuh-kibana-app/pull/3373)
  [#3374](https://github.com/wazuh/wazuh-kibana-app/pull/3374)
  [#3390](https://github.com/wazuh/wazuh-kibana-app/pull/3390)  
  [#3410](https://github.com/wazuh/wazuh-kibana-app/pull/3410)
  [#3408](https://github.com/wazuh/wazuh-kibana-app/pull/3408)
  [#3429](https://github.com/wazuh/wazuh-kibana-app/pull/3429)
  [#3427](https://github.com/wazuh/wazuh-kibana-app/pull/3427)
  [#3417](https://github.com/wazuh/wazuh-kibana-app/pull/3417)
  [#3462](https://github.com/wazuh/wazuh-kibana-app/pull/3462)
  [#3451](https://github.com/wazuh/wazuh-kibana-app/pull/3451)
  [#3442](https://github.com/wazuh/wazuh-kibana-app/pull/3442)
  [#3480](https://github.com/wazuh/wazuh-kibana-app/pull/3480)
  [#3472](https://github.com/wazuh/wazuh-kibana-app/pull/3472)
  [#3434](https://github.com/wazuh/wazuh-kibana-app/pull/3434)
  [#3392](https://github.com/wazuh/wazuh-kibana-app/pull/3392)
  [#3404](https://github.com/wazuh/wazuh-kibana-app/pull/3404)
  [#3432](https://github.com/wazuh/wazuh-kibana-app/pull/3432)
  [#3415](https://github.com/wazuh/wazuh-kibana-app/pull/3415)
  [#3469](https://github.com/wazuh/wazuh-kibana-app/pull/3469)
  [#3448](https://github.com/wazuh/wazuh-kibana-app/pull/3448)
  [#3465](https://github.com/wazuh/wazuh-kibana-app/pull/3465)
  [#3464](https://github.com/wazuh/wazuh-kibana-app/pull/3464)
  [#3478](https://github.com/wazuh/wazuh-kibana-app/pull/3478)
  [#4116](https://github.com/wazuh/wazuh-kibana-app/pull/4116)
- Added Intelligence tab to Mitre Att&ck module [#3368](https://github.com/wazuh/wazuh-kibana-app/pull/3368) [#3344](https://github.com/wazuh/wazuh-kibana-app/pull/3344) [#3726](https://github.com/wazuh/wazuh-kibana-app/pull/3726)
- Added sample data for office365 events [#3424](https://github.com/wazuh/wazuh-kibana-app/pull/3424)
- Created a separate component to check for sample data [#3475](https://github.com/wazuh/wazuh-kibana-app/pull/3475)
- Added a new hook for getting value suggestions [#3506](https://github.com/wazuh/wazuh-kibana-app/pull/3506)
- Added dinamic simple filters and adding simple GitHub filters fields [3531](https://github.com/wazuh/wazuh-kibana-app/pull/3531)
- Added configuration viewer for Module Office365 on Management > Configuration [#3524](https://github.com/wazuh/wazuh-kibana-app/pull/3524)
- Added base Module Panel view with Office365 setup [#3518](https://github.com/wazuh/wazuh-kibana-app/pull/3518)
- Added specifics and custom filters for Office365 search bar [#3533](https://github.com/wazuh/wazuh-kibana-app/pull/3533)
- Adding Pagination and filter to drilldown tables at Office pannel [#3544](https://github.com/wazuh/wazuh-kibana-app/pull/3544).
- Simple filters change between panel and drilldown panel [#3568](https://github.com/wazuh/wazuh-kibana-app/pull/3568).
- Added new fields in Inventory table and Flyout Details [#3525](https://github.com/wazuh/wazuh-kibana-app/pull/3525)
- Added columns selector in agents table [#3691](https://github.com/wazuh/wazuh-kibana-app/pull/3691)
- Added a new workflow for create wazuh packages [#3742](https://github.com/wazuh/wazuh-kibana-app/pull/3742)
- Run `template` and `fields` checks in the health check depends on the app configuration [#3783](https://github.com/wazuh/wazuh-kibana-app/pull/3783)
- Added a toast message when there is an error creating a new group [#3804](https://github.com/wazuh/wazuh-kibana-app/pull/3804)
- Added a step to start the agent to the deploy new Windowns agent guide [#3846](https://github.com/wazuh/wazuh-kibana-app/pull/3846)
- Added 3 new panels to `Vulnerabilities/Inventory` [#3893](https://github.com/wazuh/wazuh-kibana-app/pull/3893)
- Added new fields of `Vulnerabilities` to the details flyout [#3893](https://github.com/wazuh/wazuh-kibana-app/pull/3893) [#3908](https://github.com/wazuh/wazuh-kibana-app/pull/3908)
- Added missing fields used in visualizations to the known fiels related to alerts [#3924](https://github.com/wazuh/wazuh-kibana-app/pull/3924)
- Added troubleshooting link to "index pattern was refreshed" toast [#3946](https://github.com/wazuh/wazuh-kibana-app/pull/3946)
- Added more number options to the tables widget in Modules -> "Mitre" [#4041](https://github.com/wazuh/wazuh-kibana-app/pull/4066)
- Management -> groups -> agent: Selectors appear when there are more than 3 options [#4126](https://github.com/wazuh/wazuh-kibana-app/pull/4126)

### Changed

- Changed ossec to wazuh in sample-data [#3121](https://github.com/wazuh/wazuh-kibana-app/pull/3121)
- Changed empty fields in FIM tables and `syscheck.value_name` in discovery now show an empty tag for visual clarity [#3279](https://github.com/wazuh/wazuh-kibana-app/pull/3279)
- Adapted the Mitre tactics and techniques resources to use the API endpoints [#3346](https://github.com/wazuh/wazuh-kibana-app/pull/3346)
- Moved the filterManager subscription to the hook useFilterManager [#3517](https://github.com/wazuh/wazuh-kibana-app/pull/3517)
- Change filter from is to is one of in custom searchbar [#3529](https://github.com/wazuh/wazuh-kibana-app/pull/3529)
- Refactored as module tabs and buttons are rendered [#3494](https://github.com/wazuh/wazuh-kibana-app/pull/3494)
- Updated the deprecated and added new references authd [#3663](https://github.com/wazuh/wazuh-kibana-app/pull/3663) [#3806](https://github.com/wazuh/wazuh-kibana-app/pull/3806)
- Added time subscription to Discover component [#3549](https://github.com/wazuh/wazuh-kibana-app/pull/3549)
- Refactored as module tabs and buttons are rendered [#3494](https://github.com/wazuh/wazuh-kibana-app/pull/3494)
- Testing logs using the Ruletest Test don't display the rule information if not matching a rule. [#3446](https://github.com/wazuh/wazuh-kibana-app/pull/3446)
- Changed format permissions in FIM inventory [#3649](https://github.com/wazuh/wazuh-kibana-app/pull/3649)
- Changed of request for one that does not return data that is not necessary to optimize times. [#3686](https://github.com/wazuh/wazuh-kibana-app/pull/3686) [#3728](https://github.com/wazuh/wazuh-kibana-app/pull/3728)
- Rebranding. Replaced the brand logos, set module icons with brand colors [#3788](https://github.com/wazuh/wazuh-kibana-app/pull/3788)
- Changed user for sample data management [#3795](https://github.com/wazuh/wazuh-kibana-app/pull/3795)
- Changed agent install codeblock copy button and powershell terminal warning [#3792](https://github.com/wazuh/wazuh-kibana-app/pull/3792)
- Refactored as the plugin platform name and references is managed [#3811](https://github.com/wazuh/wazuh-kibana-app/pull/3811)
- Removed `Dashboard` tab for the `Vulnerabilities` modules [#3893](https://github.com/wazuh/wazuh-kibana-app/pull/3893)
- Display all fields in the `Table` tab when expading an alert row in the alerts tables of flyouts and the `Modules/Security Events/Dashboard` table [#3908](https://github.com/wazuh/wazuh-kibana-app/pull/3908)
- Refactored the table in `Vulnerabilities/Inventory` [#3196](https://github.com/wazuh/wazuh-kibana-app/pull/3196)
- Changed Google Groups app icons [#3949](https://github.com/wazuh/wazuh-kibana-app/pull/3949)
- Removed sorting for `Agents` or `Configuration checksum` column in the table of `Management/Groups` due to this is not supported by the API [#3857](https://github.com/wazuh/wazuh-kibana-app/pull/3857)
- Changed messages in the agent installation guide [#4040](https://github.com/wazuh/wazuh-kibana-app/pull/4040)
- Changed the default `wazuh.statistics.shards` setting from `2` to `1` [#4055](https://github.com/wazuh/wazuh-kibana-app/pull/4055)
- Removed the migration tasks in the `.wazuh` and `.wazuh-version` indices [#4098](https://github.com/wazuh/wazuh-kibana-app/pull/4098)
- Separated the actions of viewing and editing the `agent.conf` group file [#4114](https://github.com/wazuh/wazuh-kibana-app/pull/4114)

### Fixed

- Fixed creation of log files [#3384](https://github.com/wazuh/wazuh-kibana-app/pull/3384)
- Fixed double fetching alerts count when pinnin/unpinning the agent in Mitre Att&ck/Framework [#3484](https://github.com/wazuh/wazuh-kibana-app/pull/3484)
- Query config refactor [#3490](https://github.com/wazuh/wazuh-kibana-app/pull/3490)
- Fixed rules and decoders test flyout clickout event [#3412](https://github.com/wazuh/wazuh-kibana-app/pull/3412)
- Notify when you are registering an agent without permissions [#3430](https://github.com/wazuh/wazuh-kibana-app/pull/3430)
- Remove not used `redirectRule` query param when clicking the row table on CDB Lists/Decoders [#3438](https://github.com/wazuh/wazuh-kibana-app/pull/3438)
- Fixed the code overflows over the line numbers in the API Console editor [#3439](https://github.com/wazuh/wazuh-kibana-app/pull/3439)
- Don't open the main menu when changing the seleted API or index pattern [#3440](https://github.com/wazuh/wazuh-kibana-app/pull/3440)
- Fix error message in conf managment [#3443](https://github.com/wazuh/wazuh-kibana-app/pull/3443)
- Fix size api selector when name is too long [#3445](https://github.com/wazuh/wazuh-kibana-app/pull/3445)
- Fixed error when edit a rule or decoder [#3456](https://github.com/wazuh/wazuh-kibana-app/pull/3456)
- Fixed index pattern selector doesn't display the ignored index patterns [#3458](https://github.com/wazuh/wazuh-kibana-app/pull/3458)
- Fixed error in /Management/Configuration when cluster is disabled [#3553](https://github.com/wazuh/wazuh-kibana-app/pull/3553)
- Fix the pinned filters were removed when accessing to the `Panel` tab of a module [#3565](https://github.com/wazuh/wazuh-kibana-app/pull/3565)
- Fixed multi-select component searcher handler [#3645](https://github.com/wazuh/wazuh-kibana-app/pull/3645)
- Fixed order logs properly in Management/Logs [#3609](https://github.com/wazuh/wazuh-kibana-app/pull/3609)
- Fixed the Wazuh API requests to `GET //` [#3661](https://github.com/wazuh/wazuh-kibana-app/pull/3661)
- Fixed missing mitre tactics [#3675](https://github.com/wazuh/wazuh-kibana-app/pull/3675)
- Fix CDB list view not working with IPv6 [#3488](https://github.com/wazuh/wazuh-kibana-app/pull/3488)
- Fixed the bad requests using Console tool to `PUT /active-response` API endpoint [#3466](https://github.com/wazuh/wazuh-kibana-app/pull/3466)
- Fixed group agent management table does not update on error [#3605](https://github.com/wazuh/wazuh-kibana-app/pull/3605)
- Fixed not showing packages details in agent inventory for a freeBSD agent SO [#3651](https://github.com/wazuh/wazuh-kibana-app/pull/3651)
- Fixed wazuh token deleted twice [#3652](https://github.com/wazuh/wazuh-kibana-app/pull/3652)
- Fixed handler of error on dev-tools [#3687](https://github.com/wazuh/wazuh-kibana-app/pull/3687)
- Fixed compatibility wazuh 4.3 - kibana 7.13.4 [#3685](https://github.com/wazuh/wazuh-kibana-app/pull/3685)
- Fixed registry values without agent pinned in FIM>Events [#3689](https://github.com/wazuh/wazuh-kibana-app/pull/3689)
- Fixed breadcrumbs style compatibility for Kibana 7.14.2 [#3688](https://github.com/wazuh/wazuh-kibana-app/pull/3688)
- Fixed security alerts table when filters change [#3682](https://github.com/wazuh/wazuh-kibana-app/pull/3682)
- Fixed error that shows we're using X-Pack when we have Basic [#3692](https://github.com/wazuh/wazuh-kibana-app/pull/3692)
- Fixed blank screen in Kibana 7.10.2 [#3700](https://github.com/wazuh/wazuh-kibana-app/pull/3700)
- Fixed related decoder link undefined parameters error [#3704](https://github.com/wazuh/wazuh-kibana-app/pull/3704)
- Fixing Flyouts in Kibana 7.14.2 [#3708](https://github.com/wazuh/wazuh-kibana-app/pull/3708)
- Fixing the bug of index patterns in health-check due to bad copy of a PR [#3707](https://github.com/wazuh/wazuh-kibana-app/pull/3707)
- Fixed styles and behaviour of button filter in the flyout of `Inventory` section for `Integrity monitoring` and `Vulnerabilities` modules [#3733](https://github.com/wazuh/wazuh-kibana-app/pull/3733)
- Fixed height of `Evolution` card in the `Agents` section when has no data for the selected time range [#3733](https://github.com/wazuh/wazuh-kibana-app/pull/3733)
- Fix clearing the query filter doesn't update the data in Office 365 and GitHub Panel tab [#3722](https://github.com/wazuh/wazuh-kibana-app/pull/3722)
- Fix wrong deamons in filter list [#3710](https://github.com/wazuh/wazuh-kibana-app/pull/3710)
- Fixing bug when create filename with spaces and throws a bad error [#3724](https://github.com/wazuh/wazuh-kibana-app/pull/3724)
- Fixing bug in security User flyout nonexistant unsubmitted changes warning [#3731](https://github.com/wazuh/wazuh-kibana-app/pull/3731)
- Fixing redirect to new tab when click in a link [#3732](https://github.com/wazuh/wazuh-kibana-app/pull/3732)
- Fixed missing settings in `Management/Configuration/Global configuration/Global/Main settings` [#3737](https://github.com/wazuh/wazuh-kibana-app/pull/3737)
- Fixed `Maximum call stack size exceeded` error exporting key-value pairs of a CDB List [#3738](https://github.com/wazuh/wazuh-kibana-app/pull/3738)
- Fixed regex lookahead and lookbehind for safari [#3741](https://github.com/wazuh/wazuh-kibana-app/pull/3741)
- Fixed Vulnerabilities Inventory flyout details filters [#3744](https://github.com/wazuh/wazuh-kibana-app/pull/3744)
- Removed api selector toggle from settings menu since it performed no useful function [#3604](https://github.com/wazuh/wazuh-kibana-app/pull/3604)
- Fixed the requests get [#3661](https://github.com/wazuh/wazuh-kibana-app/pull/3661)
- Fixed Dashboard PDF report error when switching pinned agent state [#3748](https://github.com/wazuh/wazuh-kibana-app/pull/3748)
- Fixed the rendering of the command to deploy new Windows agent not working in some Kibana versions [#3753](https://github.com/wazuh/wazuh-kibana-app/pull/3753)
- Fixed action buttons overlaying to the request text in Tools/API Console [#3772](https://github.com/wazuh/wazuh-kibana-app/pull/3772)
- Fix `Rule ID` value in reporting tables related to top results [#3774](https://github.com/wazuh/wazuh-kibana-app/issues/3774)
- Fixed github/office365 multi-select filters suggested values [#3787](https://github.com/wazuh/wazuh-kibana-app/pull/3787)
- Fix updating the aggregation data of Panel section when changing the time filter [#3790](https://github.com/wazuh/wazuh-kibana-app/pull/3790)
- Removed the button to remove an agent for a group in the agents' table when it is the default group [#3804](https://github.com/wazuh/wazuh-kibana-app/pull/3804)
- Fixed add single agent to group [#3776](https://github.com/wazuh/wazuh-kibana-app/pull/3776)
- Fix the implicit filters from the search bar can be removables [#3777](https://github.com/wazuh/wazuh-kibana-app/pull/3777)
- Fixed Office365/Github module the side panel tab [#3778](https://github.com/wazuh/wazuh-kibana-app/pull/3778)
- Fixed no wrap text in MITRE ATT&CK intelligence table [#3780](https://github.com/wazuh/wazuh-kibana-app/pull/3780)
- Fixed visualization tooltip position [#3781](https://github.com/wazuh/wazuh-kibana-app/pull/3781)
- Fixed github/office365 multi-select filters suggested values [#3787](https://github.com/wazuh/wazuh-kibana-app/pull/3787)
- Fixed the styles on the evolution card [#3796](https://github.com/wazuh/wazuh-kibana-app/pull/3796)
- Fixed internal user no longer needs permission to make x-pack detection request [#3831](https://github.com/wazuh/wazuh-kibana-app/pull/3831)
- Fixed agents details card style [#3845](https://github.com/wazuh/wazuh-kibana-app/pull/3845) [#3860](https://github.com/wazuh/wazuh-kibana-app/pull/3860)
- Fixed agents evolutions card [#3854](https://github.com/wazuh/wazuh-kibana-app/pull/3854)
- Fixed search bar query sanitizing in PDF report [#3861](https://github.com/wazuh/wazuh-kibana-app/pull/3861)
- Fixed routing redirection in events documents discover links [#3866](https://github.com/wazuh/wazuh-kibana-app/pull/3866)
- Fixed health-check [#3868](https://github.com/wazuh/wazuh-kibana-app/pull/3868)
- Fixed refreshing agents evolution visualization [#3894](https://github.com/wazuh/wazuh-kibana-app/pull/3894)
- Fixed an error when generating PDF reports due to Wazuh API token expiration [#3881](https://github.com/wazuh/wazuh-kibana-app/pull/3881)
- Fixed the table of Vulnerabilities/Inventory doesn't reload when changing the selected agent [#3901](https://github.com/wazuh/wazuh-kibana-app/pull/3901)
- Fixed backslash breaking exported JSON result [#3909](https://github.com/wazuh/wazuh-kibana-app/pull/3909)
- Fixed the Events view multiple "The index pattern was refreshed successfully" toast [#3937](https://github.com/wazuh/wazuh-kibana-app/pull/3937)
- Fixed a rendering problem in the map visualizations [#3942](https://github.com/wazuh/wazuh-kibana-app/pull/3942)
- Parse error when using `#` character not at the beginning of the line [#3877](https://github.com/wazuh/wazuh-kibana-app/pull/3877)
- Fixed the `rule.mitre.id` cell enhancement that doesn't support values with sub techniques [#3944](https://github.com/wazuh/wazuh-kibana-app/pull/3944)
- Fixed error not working the alerts displayed when changing the selected time in some flyouts [#3947](https://github.com/wazuh/wazuh-kibana-app/pull/3947) [#4115](https://github.com/wazuh/wazuh-kibana-app/pull/4115)
- Fixed the user can not logout when the Kibana server has a basepath configurated [#3957](https://github.com/wazuh/wazuh-kibana-app/pull/3957)
- Fixed fatal cron-job error when Wazuh API is down [#3991](https://github.com/wazuh/wazuh-kibana-app/pull/3991)
- Fixed circular re-directions when API errors are handled [#4079](https://github.com/wazuh/wazuh-kibana-app/pull/4079)
- Fixed agent breadcrumb routing minor error [#4101](https://github.com/wazuh/wazuh-kibana-app/pull/4101)
- Fixed selected text not visible in API Console [#4102](https://github.com/wazuh/wazuh-kibana-app/pull/4102)
- Fixed the 'missing parameters' error on the Manager Logs [#4110](https://github.com/wazuh/wazuh-kibana-app/pull/4110)
- Fixed undefined input reference when switching between rule set view and rule files view [#4125](https://github.com/wazuh/wazuh-kibana-app/pull/4125)
- Fixed not found FIM file toast error #4124 [#4124](https://github.com/wazuh/wazuh-kibana-app/pull/4124)
- Fixed "See full error" on error toast [#4119](https://github.com/wazuh/wazuh-kibana-app/pull/4119)
- Fixed not being able to remove custom filters. [#4112](https://github.com/wazuh/wazuh-kibana-app/pull/4112)
- Fixed spinner not showing when export button is clicked in management views [#4120](https://github.com/wazuh/wazuh-kibana-app/pull/4120)
- Correction of field and value in the section: last registered agent [#4127](https://github.com/wazuh/wazuh-kibana-app/pull/4127)
- Fixed the download agent installer command [#4132] (https://github.com/wazuh/wazuh-kibana-app/pull/4132)

## Wazuh v4.2.6 - Kibana 7.10.2, 7.11.2, 7.12.1, 7.13.0, 7.13.1, 7.13.2, 7.13.3, 7.13.4, 7.14.0, 7.14.1, 7.14.2 - Revision 4207

### Added

- Support for Kibana 7.13.4
- Support for Kibana 7.14.2
- Hide the `telemetry` banner [#3709](https://github.com/wazuh/wazuh-kibana-app/pull/3709)

### Fixed

- Fixed compatibility Wazuh 4.2 - Kibana 7.13.4 [#3653](https://github.com/wazuh/wazuh-kibana-app/pull/3653)
- Fixed interative register windows agent screen error [#3654](https://github.com/wazuh/wazuh-kibana-app/pull/3654)
- Fixed breadcrumbs style compatibility for Kibana 7.14.2 [#3668](https://github.com/wazuh/wazuh-kibana-app/pull/3668)
- Fixed Wazuh token is not removed after logout in Kibana 7.13 [#3670](https://github.com/wazuh/wazuh-kibana-app/pull/3670)
- Fixed Group Configuration and Management configuration error after trying to going back after you save [#3672](https://github.com/wazuh/wazuh-kibana-app/pull/3672)
- Fixing EuiPanels in Overview Sections and disabled text in WzMenu [#3674](https://github.com/wazuh/wazuh-kibana-app/pull/3674)
- Fixing double flyout clicking in a policy [#3676](https://github.com/wazuh/wazuh-kibana-app/pull/3676)
- Fixed error conflict setting kibana settings from the health check [#3678](https://github.com/wazuh/wazuh-kibana-app/pull/3678)
- Fixed compatibility to get the valid index patterns and refresh fields for Kibana 7.10.2-7.13.4 [3681](https://github.com/wazuh/wazuh-kibana-app/pull/3681)
- Fixed wrong redirect after login [3701](https://github.com/wazuh/wazuh-kibana-app/pull/3701)
- Fixed error getting the index pattern data when there is not `attributes.fields` in the saved object [3689](https://github.com/wazuh/wazuh-kibana-app/pull/3698)

## Wazuh v4.2.4 - Kibana 7.10.2, 7.11.2, 7.12.1 - Revision 4205

### Added

- Support for Wazuh 4.2.4

### Fixed

- Fixed a bug where the user's auth token was not deprecated on logout [#3638](https://github.com/wazuh/wazuh-kibana-app/pull/3638)

## Wazuh v4.2.3 - Kibana 7.10.2, 7.11.2, 7.12.1 - Revision 4204

### Added

- Support for Wazuh 4.2.3

## Wazuh v4.2.2 - Kibana 7.10.2 , 7.12.1 - Revision 4203

### Added

- Wazuh help links in the Kibana help menu [#3170](https://github.com/wazuh/wazuh-kibana-app/pull/3170)
- Redirect to group details using the `group` query param in the URL [#3184](https://github.com/wazuh/wazuh-kibana-app/pull/3184)
- Configuration to disable Wazuh App access from X-Pack/ODFE role [#3222](https://github.com/wazuh/wazuh-kibana-app/pull/3222) [#3292](https://github.com/wazuh/wazuh-kibana-app/pull/3292)
- Added confirmation message when closing a form [#3221](https://github.com/wazuh/wazuh-kibana-app/pull/3221)
- Improvement to hide navbar Wazuh label. [#3240](https://github.com/wazuh/wazuh-kibana-app/pull/3240)
- Add modal creating new rule/decoder [#3274](https://github.com/wazuh/wazuh-kibana-app/pull/3274)
- New functionality to change app logos [#3503](https://github.com/wazuh/wazuh-kibana-app/pull/3503)
- Added link to the upgrade guide when the Wazuh API version and the Wazuh App version mismatch [#3592](https://github.com/wazuh/wazuh-kibana-app/pull/3592)

### Changed

- Removed module titles [#3160](https://github.com/wazuh/wazuh-kibana-app/pull/3160)
- Changed default `wazuh.monitoring.creation` app setting from `d` to `w` [#3174](https://github.com/wazuh/wazuh-kibana-app/pull/3174)
- Changed default `wazuh.monitoring.shards` app setting from `2` to `1` [#3174](https://github.com/wazuh/wazuh-kibana-app/pull/3174)
- Removed Sha1 field from registry key detail [#3189](https://github.com/wazuh/wazuh-kibana-app/pull/3189)
- Removed tooltip in last breadcrumb in header breadcrumb [3250](https://github.com/wazuh/wazuh-kibana-app/pull/3250)
- Refactored the Health check component [#3197](https://github.com/wazuh/wazuh-kibana-app/pull/3197)
- Added version in package downloaded name in agent deploy command [#3210](https://github.com/wazuh/wazuh-kibana-app/issues/3210)
- Removed restriction to allow only current active agents from vulnerability inventory [#3243](https://github.com/wazuh/wazuh-kibana-app/pull/3243)
- Move API selector and Index Pattern Selector to the header bar [#3175](https://github.com/wazuh/wazuh-kibana-app/pull/3175)
- Health check actions notifications refactored and added debug mode [#3258](https://github.com/wazuh/wazuh-kibana-app/pull/3258)
- Improved visualizations object configuration readability [#3355](https://github.com/wazuh/wazuh-kibana-app/pull/3355)
- Changed the way kibana-vis hides the visualization while loading, this should prevent errors caused by having a 0 height visualization [#3349](https://github.com/wazuh/wazuh-kibana-app/pull/3349)

### Fixed

- Fixed screen flickers in Cluster visualization [#3159](https://github.com/wazuh/wazuh-kibana-app/pull/3159)
- Fixed the broken links when using `server.basePath` Kibana setting [#3161](https://github.com/wazuh/wazuh-kibana-app/pull/3161)
- Fixed filter in reports [#3173](https://github.com/wazuh/wazuh-kibana-app/pull/3173)
- Fixed typo error in Settings/Configuration [#3234](https://github.com/wazuh/wazuh-kibana-app/pull/3234)
- Fixed fields overlap in the agent summary screen [#3217](https://github.com/wazuh/wazuh-kibana-app/pull/3217)
- Fixed Ruleset Test, each request is made in a different session instead of all in the same session [#3257](https://github.com/wazuh/wazuh-kibana-app/pull/3257)
- Fixed the `Visualize` button is not displaying when expanding a field in the Events sidebar [#3237](https://github.com/wazuh/wazuh-kibana-app/pull/3237)
- Fix modules are missing in the agent menu [#3244](https://github.com/wazuh/wazuh-kibana-app/pull/3244)
- Fix improving and removing WUI error logs [#3260](https://github.com/wazuh/wazuh-kibana-app/pull/3260)
- Fix some errors of PDF reports [#3272](https://github.com/wazuh/wazuh-kibana-app/pull/3272)
- Fix TypeError when selecting macOS agent deployment in a Safari Browser [#3289](https://github.com/wazuh/wazuh-kibana-app/pull/3289)
- Fix error in how the SCA check's checks are displayed [#3297](https://github.com/wazuh/wazuh-kibana-app/pull/3297)
- Fixed message of error when add sample data fails [#3241](https://github.com/wazuh/wazuh-kibana-app/pull/3241)
- Fixed modules are missing in the agent menu [#3244](https://github.com/wazuh/wazuh-kibana-app/pull/3244)
- Fixed Alerts Summary of modules for reports [#3303](https://github.com/wazuh/wazuh-kibana-app/pull/3303)
- Fixed dark mode visualization background in pdf reports [#3315](https://github.com/wazuh/wazuh-kibana-app/pull/3315)
- Adapt Kibana integrations to Kibana 7.11 and 7.12 [#3309](https://github.com/wazuh/wazuh-kibana-app/pull/3309)
- Fixed error agent view does not render correctly [#3306](https://github.com/wazuh/wazuh-kibana-app/pull/3306)
- Fixed miscalculation in table column width in PDF reports [#3326](https://github.com/wazuh/wazuh-kibana-app/pull/3326)
- Normalized visData table property for 7.12 retro-compatibility [#3323](https://github.com/wazuh/wazuh-kibana-app/pull/3323)
- Fixed error that caused the labels in certain visualizations to overlap [#3355](https://github.com/wazuh/wazuh-kibana-app/pull/3355)
- Fixed export to csv button in dashboards tables [#3358](https://github.com/wazuh/wazuh-kibana-app/pull/3358)
- Fixed Elastic UI breaking changes in 7.12 [#3345](https://github.com/wazuh/wazuh-kibana-app/pull/3345)
- Fixed Wazuh main menu and breadcrumb render issues [#3347](https://github.com/wazuh/wazuh-kibana-app/pull/3347)
- Fixed generation of huge logs from backend errors [#3397](https://github.com/wazuh/wazuh-kibana-app/pull/3397)
- Fixed vulnerabilities flyout not showing alerts if the vulnerability had a field missing [#3593](https://github.com/wazuh/wazuh-kibana-app/pull/3593)

## Wazuh v4.2.1 - Kibana 7.10.2 , 7.11.2 - Revision 4202

### Added

- Support for Wazuh 4.2.1

## Wazuh v4.2.0 - Kibana 7.10.2 , 7.11.2 - Revision 4201

### Added

- Added `Ruleset Test` section under Tools menu, and on Edit Rules/Decoders as a tool. [#1434](https://github.com/wazuh/wazuh-kibana-app/pull/1434)
- Added page size options in Security events, explore agents table [#2925](https://github.com/wazuh/wazuh-kibana-app/pull/2925)
- Added a reminder to restart cluster or manager after import a file in Rules, Decoders or CDB Lists [#3051](https://github.com/wazuh/wazuh-kibana-app/pull/3051)
- Added Agent Stats section [#3056](https://github.com/wazuh/wazuh-kibana-app/pull/3056)
- Added `logtest` PUT example on API Console [#3061](https://github.com/wazuh/wazuh-kibana-app/pull/3061)
- Added vulnerabilities inventory that affect to an agent [#3069](https://github.com/wazuh/wazuh-kibana-app/pull/3069)
- Added retry button to check api again in health check [#3109](https://github.com/wazuh/wazuh-kibana-app/pull/3109)
- Added `wazuh-statistics` template and a new mapping for these indices [#3111](https://github.com/wazuh/wazuh-kibana-app/pull/3111)
- Added link to documentation "Checking connection with Manager" in deploy new agent [#3126](https://github.com/wazuh/wazuh-kibana-app/pull/3126)
- Fixed Agent Evolution graph showing agents from multiple APIs [#3256](https://github.com/wazuh/wazuh-kibana-app/pull/3256)
- Added Disabled index pattern checks in Health Check [#3311](https://github.com/wazuh/wazuh-kibana-app/pull/3311)

### Changed

- Moved Dev Tools inside of Tools menu as Api Console. [#1434](https://github.com/wazuh/wazuh-kibana-app/pull/1434)
- Changed position of Top users on Integrity Monitoring Top 5 user. [#2892](https://github.com/wazuh/wazuh-kibana-app/pull/2892)
- Changed user allow_run_as way of editing. [#3080](https://github.com/wazuh/wazuh-kibana-app/pull/3080)
- Rename some ossec references to Wazuh [#3046](https://github.com/wazuh/wazuh-kibana-app/pull/3046)

### Fixed

- Filter only authorized agents in Agents stats and Visualizations [#3088](https://github.com/wazuh/wazuh-kibana-app/pull/3088)
- Fixed missing `pending` status suggestion for agents [#3095](https://github.com/wazuh/wazuh-kibana-app/pull/3095)
- Index pattern setting not used for choosing from existing patterns [#3097](https://github.com/wazuh/wazuh-kibana-app/pull/3097)
- Fixed space character missing on deployment command if UDP is configured [#3108](https://github.com/wazuh/wazuh-kibana-app/pull/3108)
- Fixed statistics visualizations when a node is selected [#3110](https://github.com/wazuh/wazuh-kibana-app/pull/3110)
- Fixed Flyout date filter also changes main date filter [#3114](https://github.com/wazuh/wazuh-kibana-app/pull/3114)
- Fixed name for "TCP sessions" visualization and average metric is now a sum [#3118](https://github.com/wazuh/wazuh-kibana-app/pull/3118)
- Filter only authorized agents in Events and Security Alerts table [#3120](https://github.com/wazuh/wazuh-kibana-app/pull/3120)
- Fixed Last keep alive label is outside the panel [#3122](https://github.com/wazuh/wazuh-kibana-app/pull/3122)
- Fixed app redirect to Settings section after the health check [#3128](https://github.com/wazuh/wazuh-kibana-app/pull/3128)
- Fixed the plugin logo path in Kibana menu when use `server.basePath` setting [#3144](https://github.com/wazuh/wazuh-kibana-app/pull/3144)
- Fixed deprecated endpoint for create agent groups [3152](https://github.com/wazuh/wazuh-kibana-app/pull/3152)
- Fixed check for TCP protocol in deploy new agent [#3163](https://github.com/wazuh/wazuh-kibana-app/pull/3163)
- Fixed RBAC issue with agent group permissions [#3181](https://github.com/wazuh/wazuh-kibana-app/pull/3181)
- Fixed change index pattern from menu doesn't work [#3187](https://github.com/wazuh/wazuh-kibana-app/pull/3187)
- Conflict with the creation of the index pattern when performing the Health Check [#3232](https://github.com/wazuh/wazuh-kibana-app/pull/3232)
- Added Disabled index pattern checks in Health Check [#3311](https://github.com/wazuh/wazuh-kibana-app/pull/3311)
- Fixed windows update section in Linux Inventory PDF [#3569](https://github.com/wazuh/wazuh-kibana-app/pull/3569)
- Improving and removing unnecessary error logs [#3574](https://github.com/wazuh/wazuh-kibana-app/pull/3574)

## Wazuh v4.1.5 - Kibana 7.10.0 , 7.10.2, 7.11.2 - Revision 4108

### Fixed

- Unable to change selected index pattern from the Wazuh menu [#3330](https://github.com/wazuh/wazuh-kibana-app/pull/3330)

## Wazuh v4.1.5 - Kibana 7.10.0 , 7.10.2, 7.11.2 - Revision 4107

### Added

- Support for Kibana 7.11.2
- Added a warning message for the `Install and enroll the agent` step of `Deploy new agent` guide [#3238](https://github.com/wazuh/wazuh-kibana-app/pull/3238)

### Fixed

- Conflict with the creation of the index pattern when performing the Health Check [#3223](https://github.com/wazuh/wazuh-kibana-app/pull/3223)
- Fixing mac os agents add command [#3207](https://github.com/wazuh/wazuh-kibana-app/pull/3207)

## Wazuh v4.1.5 - Kibana 7.10.0 , 7.10.2 - Revision 4106

- Adapt for Wazuh 4.1.5

## Wazuh v4.1.4 - Kibana 7.10.0 , 7.10.2 - Revision 4105

- Adapt for Wazuh 4.1.4

## Wazuh v4.1.3 - Kibana 7.10.0 , 7.10.2 - Revision 4104

### Added

- Creation of index pattern after the default one is changes in Settings [#2985](https://github.com/wazuh/wazuh-kibana-app/pull/2985)
- Added node name of agent list and detail [#3039](https://github.com/wazuh/wazuh-kibana-app/pull/3039)
- Added loading view while the user is logging to prevent permissions prompts [#3041](https://github.com/wazuh/wazuh-kibana-app/pull/3041)
- Added custom message for each possible run_as setup [#3048](https://github.com/wazuh/wazuh-kibana-app/pull/3048)

### Changed

- Change all dates labels to Kibana formatting time zone [#3047](https://github.com/wazuh/wazuh-kibana-app/pull/3047)
- Improve toast message when selecting a default API [#3049](https://github.com/wazuh/wazuh-kibana-app/pull/3049)
- Improve validation and prevention for caching bundles on the client-side [#3063](https://github.com/wazuh/wazuh-kibana-app/pull/3063) [#3091](https://github.com/wazuh/wazuh-kibana-app/pull/3091)

### Fixed

- Fixed unexpected behavior in Roles mapping [#3028](https://github.com/wazuh/wazuh-kibana-app/pull/3028)
- Fixed rule filter is no applied when you click on a rule id in another module.[#3057](https://github.com/wazuh/wazuh-kibana-app/pull/3057)
- Fixed bug changing master node configuration [#3062](https://github.com/wazuh/wazuh-kibana-app/pull/3062)
- Fixed wrong variable declaration for macOS agents [#3066](https://github.com/wazuh/wazuh-kibana-app/pull/3066)
- Fixed some errors in the Events table, action buttons style, and URLs disappeared [#3086](https://github.com/wazuh/wazuh-kibana-app/pull/3086)
- Fixed Rollback of invalid rule configuration file [#3084](https://github.com/wazuh/wazuh-kibana-app/pull/3084)

## Wazuh v4.1.2 - Kibana 7.10.0 , 7.10.2 - Revision 4103

- Add `run_as` setting to example host configuration in Add new API view [#3021](https://github.com/wazuh/wazuh-kibana-app/pull/3021)
- Refactor of some prompts [#3015](https://github.com/wazuh/wazuh-kibana-app/pull/3015)

### Fixed

- Fix SCA policy detail showing name and check results about another policy [#3007](https://github.com/wazuh/wazuh-kibana-app/pull/3007)
- Fixed that alerts table is empty when switching pinned agents [#3008](https://github.com/wazuh/wazuh-kibana-app/pull/3008)
- Creating a role mapping before the existing ones are loaded, the page bursts [#3013](https://github.com/wazuh/wazuh-kibana-app/pull/3013)
- Fix pagination in SCA checks table when expand some row [#3018](https://github.com/wazuh/wazuh-kibana-app/pull/3018)
- Fix manager is shown in suggestions in Agents section [#3025](https://github.com/wazuh/wazuh-kibana-app/pull/3025)
- Fix disabled loading on inventory when request fail [#3026](https://github.com/wazuh/wazuh-kibana-app/pull/3026)
- Fix restarting selected cluster instead of all of them [#3032](https://github.com/wazuh/wazuh-kibana-app/pull/3032)
- Fix pinned agents don't trigger a new filtered query [#3035](https://github.com/wazuh/wazuh-kibana-app/pull/3035)
- Overlay Wazuh menu when Kibana menu is opened or docked [#3038](https://github.com/wazuh/wazuh-kibana-app/pull/3038)
- Fix visualizations in PDF Reports with Dark mode [#2983](https://github.com/wazuh/wazuh-kibana-app/pull/2983)

## Wazuh v4.1.1 - Kibana 7.10.0 , 7.10.2 - Revision 4102

### Added

- Prompt to show the unsupported module for the selected agent [#2959](https://github.com/wazuh/wazuh-kibana-app/pull/2959)
- Added a X-Frame-Options header to the backend responses [#2977](https://github.com/wazuh/wazuh-kibana-app/pull/2977)

### Changed

- Added toast with refresh button when new fields are loaded [#2974](https://github.com/wazuh/wazuh-kibana-app/pull/2974)
- Migrated manager and cluster files endpoints and their corresponding RBAC [#2984](https://github.com/wazuh/wazuh-kibana-app/pull/2984)

### Fixed

- Fix login error when AWS Elasticsearch and ODFE is used [#2710](https://github.com/wazuh/wazuh-kibana-app/issues/2710)
- An error message is displayed when changing a group's configuration although the user has the right permissions [#2955](https://github.com/wazuh/wazuh-kibana-app/pull/2955)
- Fix Security events table is empty when switching the pinned agents [#2956](https://github.com/wazuh/wazuh-kibana-app/pull/2956)
- Fix disabled switch visual edit button when json content is empty [#2957](https://github.com/wazuh/wazuh-kibana-app/issues/2957)
- Fixed main and `More` menus for unsupported agents [#2959](https://github.com/wazuh/wazuh-kibana-app/pull/2959)
- Fixed forcing a non numeric filter value in a number type field [#2961](https://github.com/wazuh/wazuh-kibana-app/pull/2961)
- Fixed wrong number of alerts in Security Events [#2964](https://github.com/wazuh/wazuh-kibana-app/pull/2964)
- Fixed search with strange characters of agent in Management groups [#2970](https://github.com/wazuh/wazuh-kibana-app/pull/2970)
- Fix the statusCode error message [#2971](https://github.com/wazuh/wazuh-kibana-app/pull/2971)
- Fix the SCA policy stats didn't refresh [#2973](https://github.com/wazuh/wazuh-kibana-app/pull/2973)
- Fixed loading of AWS index fields even when no AWS alerts were found [#2974](https://github.com/wazuh/wazuh-kibana-app/pull/2974)
- Fix some date fields format in FIM and SCA modules [#2975](https://github.com/wazuh/wazuh-kibana-app/pull/2975)
- Fix a non-stop error in Manage agents when the user has no permissions [#2976](https://github.com/wazuh/wazuh-kibana-app/pull/2976)
- Can't edit empty rules and decoders files that already exist in the manager [#2978](https://github.com/wazuh/wazuh-kibana-app/pull/2978)
- Support for alerts index pattern with different ID and name [#2979](https://github.com/wazuh/wazuh-kibana-app/pull/2979)
- Fix the unpin agent in the selection modal [#2980](https://github.com/wazuh/wazuh-kibana-app/pull/2980)
- Fix properly logout of Wazuh API when logging out of the application (only for OpenDistro) [#2789](https://github.com/wazuh/wazuh-kibana-app/issues/2789)
- Fixed missing `&&` from macOS agent deployment command [#2989](https://github.com/wazuh/wazuh-kibana-app/issues/2989)
- Fix prompt permissions on Framework of Mitre and Inventory of Integrity monitoring. [#2967](https://github.com/wazuh/wazuh-kibana-app/issues/2967)
- Fix properly logout of Wazuh API when logging out of the application support x-pack [#2789](https://github.com/wazuh/wazuh-kibana-app/issues/2789)

## Wazuh v4.1.0 - Kibana 7.10.0 , 7.10.2 - Revision 4101

### Added

- Check the max buckets by default in healthcheck and increase them [#2901](https://github.com/wazuh/wazuh-kibana-app/pull/2901)
- Added a prompt wraning in role mapping if run_as is false or he is not allowed to use it by API [#2876](https://github.com/wazuh/wazuh-kibana-app/pull/2876)

### Changed

- Support new fields of Windows Registry at FIM inventory panel [#2679](https://github.com/wazuh/wazuh-kibana-app/issues/2679)
- Added on FIM Inventory Windows Registry registry_key and registry_value items from syscheck [#2908](https://github.com/wazuh/wazuh-kibana-app/issues/2908)
- Uncheck agents after an action in agents groups management [#2907](https://github.com/wazuh/wazuh-kibana-app/pull/2907)
- Unsave rule files when edit or create a rule with invalid content [#2944](https://github.com/wazuh/wazuh-kibana-app/pull/2944)
- Added vulnerabilities module for macos agents [#2969](https://github.com/wazuh/wazuh-kibana-app/pull/2969)

### Fixed

- Fix server error Invalid token specified: Cannot read property 'replace' of undefined [#2899](https://github.com/wazuh/wazuh-kibana-app/issues/2899)
- Fix show empty files rules and decoders: [#2923](https://github.com/wazuh/wazuh-kibana-app/issues/2923)
- Fixed wrong hover texts in CDB lists actions [#2929](https://github.com/wazuh/wazuh-kibana-app/pull/2929)
- Fixed access to forbidden agents information when exporting agents listt [2918](https://github.com/wazuh/wazuh-kibana-app/pull/2918)
- Fix the decoder detail view is not displayed [#2888](https://github.com/wazuh/wazuh-kibana-app/issues/2888)
- Fix the complex search using the Wazuh API query filter in search bars [#2930](https://github.com/wazuh/wazuh-kibana-app/issues/2930)
- Fixed validation to check userPermissions are not ready yet [#2931](https://github.com/wazuh/wazuh-kibana-app/issues/2931)
- Fixed clear visualizations manager list when switching tabs. Fixes PDF reports filters [#2932](https://github.com/wazuh/wazuh-kibana-app/pull/2932)
- Fix Strange box shadow in Export popup panel in Managment > Groups [#2886](https://github.com/wazuh/wazuh-kibana-app/issues/2886)
- Fixed wrong command on alert when data folder does not exist [#2938](https://github.com/wazuh/wazuh-kibana-app/pull/2938)
- Fix agents table OS field sorting: Changes agents table field `os_name` to `os.name,os.version` to make it sortable. [#2939](https://github.com/wazuh/wazuh-kibana-app/pull/2939)
- Fixed diff parsed datetime between agent detail and agents table [#2940](https://github.com/wazuh/wazuh-kibana-app/pull/2940)
- Allow access to Agents section with agent:group action permission [#2933](https://github.com/wazuh/wazuh-kibana-app/issues/2933)
- Fixed filters does not work on modals with search bar [#2935](https://github.com/wazuh/wazuh-kibana-app/pull/2935)
- Fix wrong package name in deploy new agent [#2942](https://github.com/wazuh/wazuh-kibana-app/issues/2942)
- Fixed number agents not show on pie onMouseEvent [#2890](https://github.com/wazuh/wazuh-kibana-app/issues/2890)
- Fixed off Kibana Query Language in search bar of Controls/Inventory modules. [#2945](https://github.com/wazuh/wazuh-kibana-app/pull/2945)
- Fixed number of agents do not show on the pie chart tooltip in agents preview [#2890](https://github.com/wazuh/wazuh-kibana-app/issues/2890)

## Wazuh v4.0.4 - Kibana 7.10.0 , 7.10.2 - Revision 4017

### Added

- Adapt the app to the new Kibana platform [#2475](https://github.com/wazuh/wazuh-kibana-app/issues/2475)
- Wazuh data directory moved from `optimize` to `data` Kibana directory [#2591](https://github.com/wazuh/wazuh-kibana-app/issues/2591)
- Show the wui_rules belong to wazuh-wui API user [#2702](https://github.com/wazuh/wazuh-kibana-app/issues/2702)

### Fixed

- Fixed Wazuh menu and agent menu for Solaris agents [#2773](https://github.com/wazuh/wazuh-kibana-app/issues/2773) [#2725](https://github.com/wazuh/wazuh-kibana-app/issues/2725)
- Fixed wrong shards and replicas for statistics indices and also fixed wrong prefix for monitoring indices [#2732](https://github.com/wazuh/wazuh-kibana-app/issues/2732)
- Report's creation dates set to 1970-01-01T00:00:00.000Z [#2772](https://github.com/wazuh/wazuh-kibana-app/issues/2772)
- Fixed bug for missing commands in ubuntu/debian and centos [#2786](https://github.com/wazuh/wazuh-kibana-app/issues/2786)
- Fixed bug that show an hour before in /security-events/dashboard [#2785](https://github.com/wazuh/wazuh-kibana-app/issues/2785)
- Fixed permissions to access agents [#2838](https://github.com/wazuh/wazuh-kibana-app/issues/2838)
- Fix searching in groups [#2825](https://github.com/wazuh/wazuh-kibana-app/issues/2825)
- Fix the pagination in SCA ckecks table [#2815](https://github.com/wazuh/wazuh-kibana-app/issues/2815)
- Fix the SCA table with a wrong behaviour using the refresh button [#2854](https://github.com/wazuh/wazuh-kibana-app/issues/2854)
- Fix sca permissions for agents views and dashboards [#2862](https://github.com/wazuh/wazuh-kibana-app/issues/2862)
- Solaris should not show vulnerabilities module [#2829](https://github.com/wazuh/wazuh-kibana-app/issues/2829)
- Fix the settings of statistics indices creation [#2858](https://github.com/wazuh/wazuh-kibana-app/issues/2858)
- Update agents' info in Management Status after changing cluster node selected [#2828](https://github.com/wazuh/wazuh-kibana-app/issues/2828)
- Fix error when applying filter in rules from events [#2877](https://github.com/wazuh/wazuh-kibana-app/issues/2877)

### Changed

- Replaced `wazuh` Wazuh API user by `wazuh-wui` in the default configuration [#2852](https://github.com/wazuh/wazuh-kibana-app/issues/2852)
- Add agent id to the reports name in Agent Inventory and Modules [#2817](https://github.com/wazuh/wazuh-kibana-app/issues/2817)

### Adapt for Kibana 7.10.0

- Fixed filter pinned crash returning from agents [#2864](https://github.com/wazuh/wazuh-kibana-app/issues/2864)
- Fixed style in sca and regulatory compliance tables and in wz menu [#2861](https://github.com/wazuh/wazuh-kibana-app/issues/2861)
- Fix body-payload of Sample Alerts POST endpoint [#2857](https://github.com/wazuh/wazuh-kibana-app/issues/2857)
- Fixed bug in the table on Agents->Table-> Actions->Config icon [#2853](https://github.com/wazuh/wazuh-kibana-app/issues/2853)
- Fixed tooltip in the icon of view decoder file [#2850](https://github.com/wazuh/wazuh-kibana-app/issues/2850)
- Fixed bug with agent filter when it is pinned [#2846](https://github.com/wazuh/wazuh-kibana-app/issues/2846)
- Fix discovery navigation [#2845](https://github.com/wazuh/wazuh-kibana-app/issues/2845)
- Search file editor gone [#2843](https://github.com/wazuh/wazuh-kibana-app/issues/2843)
- Fix Agent Search Bar - Regex Query Interpreter [#2834](https://github.com/wazuh/wazuh-kibana-app/issues/2834)
- Fixed accordion style breaking [#2833](https://github.com/wazuh/wazuh-kibana-app/issues/2833)
- Fix metrics are not updated after a bad request in search input [#2830](https://github.com/wazuh/wazuh-kibana-app/issues/2830)
- Fix mitre framework tab crash [#2821](https://github.com/wazuh/wazuh-kibana-app/issues/2821)
- Changed ping request to default request. Added delay and while to che… [#2820](https://github.com/wazuh/wazuh-kibana-app/issues/2820)
- Removed kibana alert for security [#2806](https://github.com/wazuh/wazuh-kibana-app/issues/2806)

## Wazuh v4.0.4 - Kibana 7.10.0 , 7.10.2 - Revision 4016

### Added

- Modified agent registration adding groups and architecture [#2666](https://github.com/wazuh/wazuh-kibana-app/issues/2666) [#2652](https://github.com/wazuh/wazuh-kibana-app/issues/2652)
- Each user can only view their own reports [#2686](https://github.com/wazuh/wazuh-kibana-app/issues/2686)

### Fixed

- Create index pattern even if there aren´t available indices [#2620](https://github.com/wazuh/wazuh-kibana-app/issues/2620)
- Top bar overlayed over expanded visualizations [#2667](https://github.com/wazuh/wazuh-kibana-app/issues/2667)
- Empty inventory data in Solaris agents [#2680](https://github.com/wazuh/wazuh-kibana-app/pull/2680)
- Wrong parameters in the dev-tools autocomplete section [#2675](https://github.com/wazuh/wazuh-kibana-app/issues/2675)
- Wrong permissions on edit CDB list [#2665](https://github.com/wazuh/wazuh-kibana-app/pull/2665)
- fix(frontend): add the metafields when refreshing the index pattern [#2681](https://github.com/wazuh/wazuh-kibana-app/pull/2681)
- Error toast is showing about Elasticsearch users for environments without security [#2713](https://github.com/wazuh/wazuh-kibana-app/issues/2713)
- Error about Handler.error in Role Mapping fixed [#2702](https://github.com/wazuh/wazuh-kibana-app/issues/2702)
- Fixed message in reserved users actions [#2702](https://github.com/wazuh/wazuh-kibana-app/issues/2702)
- Error 500 on Export formatted CDB list [#2692](https://github.com/wazuh/wazuh-kibana-app/pull/2692)
- Wui rules label should have only one tooltip [#2723](https://github.com/wazuh/wazuh-kibana-app/issues/2723)
- Move upper the Wazuh item in the Kibana menu and default index pattern [#2867](https://github.com/wazuh/wazuh-kibana-app/pull/2867)

## Wazuh v4.0.4 - Kibana v7.9.1, v7.9.3 - Revision 4015

### Added

- Support for Wazuh v4.0.4

## Wazuh v4.0.3 - Kibana v7.9.1, v7.9.2, v7.9.3 - Revision 4014

### Added

- Improved management of index-pattern fields [#2630](https://github.com/wazuh/wazuh-kibana-app/issues/2630)

### Fixed

- fix(fronted): fixed the check of API and APP version in health check [#2655](https://github.com/wazuh/wazuh-kibana-app/pull/2655)
- Replace user by username key in the monitoring logic [#2654](https://github.com/wazuh/wazuh-kibana-app/pull/2654)
- Security alerts and reporting issues when using private tenants [#2639](https://github.com/wazuh/wazuh-kibana-app/issues/2639)
- Manager restart in rule editor does not work with Wazuh cluster enabled [#2640](https://github.com/wazuh/wazuh-kibana-app/issues/2640)
- fix(frontend): Empty inventory data in Solaris agents [#2680](https://github.com/wazuh/wazuh-kibana-app/pull/2680)

## Wazuh v4.0.3 - Kibana v7.9.1, v7.9.2, v7.9.3 - Revision 4013

### Added

- Support for Wazuh v4.0.3.

## Wazuh v4.0.2 - Kibana v7.9.1, v7.9.3 - Revision 4012

### Added

- Sample data indices name should take index pattern in use [#2593](https://github.com/wazuh/wazuh-kibana-app/issues/2593)
- Added start option to macos Agents [#2653](https://github.com/wazuh/wazuh-kibana-app/pull/2653)

### Changed

- Statistics settings do not allow to configure primary shards and replicas [#2627](https://github.com/wazuh/wazuh-kibana-app/issues/2627)

## Wazuh v4.0.2 - Kibana v7.9.1, v7.9.3 - Revision 4011

### Added

- Support for Wazuh v4.0.2.

### Fixed

- The index pattern title is overwritten with its id after refreshing its fields [#2577](https://github.com/wazuh/wazuh-kibana-app/issues/2577)
- [RBAC] Issues detected when using RBAC [#2579](https://github.com/wazuh/wazuh-kibana-app/issues/2579)

## Wazuh v4.0.1 - Kibana v7.9.1, v7.9.3 - Revision 4010

### Changed

- Alerts summary table for PDF reports on all modules [#2632](https://github.com/wazuh/wazuh-kibana-app/issues/2632)
- [4.0-7.9] Run as with no wazuh-wui API user [#2576](https://github.com/wazuh/wazuh-kibana-app/issues/2576)
- Deploy a new agent interface as default interface [#2564](https://github.com/wazuh/wazuh-kibana-app/issues/2564)
- Problem in the visualization of new reserved resources of the Wazuh API [#2643](https://github.com/wazuh/wazuh-kibana-app/issues/2643)

### Fixed

- Restore the tables in the agents' reports [#2628](https://github.com/wazuh/wazuh-kibana-app/issues/2628)
- [RBAC] Issues detected when using RBAC [#2579](https://github.com/wazuh/wazuh-kibana-app/issues/2579)
- Changes done via a worker's API are overwritten [#2626](https://github.com/wazuh/wazuh-kibana-app/issues/2626)

### Fixed

- [BUGFIX] Default user field for current platform [#2633](https://github.com/wazuh/wazuh-kibana-app/pull/2633)

## Wazuh v4.0.1 - Kibana v7.9.1, v7.9.3 - Revision 4009

### Changed

- Hide empty columns of the processes table of the MacOS agents [#2570](https://github.com/wazuh/wazuh-kibana-app/pull/2570)
- Missing step in "Deploy a new agent" view [#2623](https://github.com/wazuh/wazuh-kibana-app/issues/2623)
- Implement wazuh users' CRUD [#2598](https://github.com/wazuh/wazuh-kibana-app/pull/2598)

### Fixed

- Inconsistent data in sample data alerts [#2618](https://github.com/wazuh/wazuh-kibana-app/pull/2618)

## Wazuh v4.0.1 - Kibana v7.9.1, v7.9.3 - Revision 4008

### Fixed

- Icons not align to the right in Modules > Events [#2607](https://github.com/wazuh/wazuh-kibana-app/pull/2607)
- Statistics visualizations do not show data [#2602](https://github.com/wazuh/wazuh-kibana-app/pull/2602)
- Error on loading css files [#2599](https://github.com/wazuh/wazuh-kibana-app/pull/2599)
- Fixed search filter in search bar in Module/SCA wasn't working [#2601](https://github.com/wazuh/wazuh-kibana-app/pull/2601)

## Wazuh v4.0.0 - Kibana v7.9.1, v7.9.2, v7.9.3 - Revision 4007

### Fixed

- updated macOS package URL [#2596](https://github.com/wazuh/wazuh-kibana-app/pull/2596)
- Revert "[4.0-7.9] [BUGFIX] Removed unnecessary function call" [#2597](https://github.com/wazuh/wazuh-kibana-app/pull/2597)

## Wazuh v4.0.0 - Kibana v7.9.1, v7.9.2, v7.9.3 - Revision 4006

### Fixed

- Undefined field in event view [#2588](https://github.com/wazuh/wazuh-kibana-app/issues/2588)
- Several calls to the same stats request (esAlerts) [#2586](https://github.com/wazuh/wazuh-kibana-app/issues/2586)
- The filter options popup doesn't open on click once the filter is pinned [#2581](https://github.com/wazuh/wazuh-kibana-app/issues/2581)
- The formatedFields are missing from the index-pattern of wazuh-alerts-\* [#2574](https://github.com/wazuh/wazuh-kibana-app/issues/2574)

## Wazuh v4.0.0 - Kibana v7.9.3 - Revision 4005

### Added

- Support for Kibana v7.9.3

## Wazuh v4.0.0 - Kibana v7.9.1, v7.9.2 - Revision 4002

### Added

- Support for Wazuh v4.0.0.
- Support for Kibana v7.9.1 and 7.9.2.
- Support for Open Distro 1.10.1.
- Added a RBAC security layer integrated with Open Distro and X-Pack.
- Added remoted and analysisd statistics.
- Expand supported deployment variables.
- Added new configuration view settings for GCP integration.
- Added logic to change the `metafields` configuration of Kibana [#2524](https://github.com/wazuh/wazuh-kibana-app/issues/2524)

### Changed

- Migrated the default index-pattern to `wazuh-alerts-*`.
- Removed the `known-fields` functionality.
- Security Events dashboard redesinged.
- Redesigned the app settings configuration with categories.
- Moved the wazuh-registry file to Kibana optimize folder.

### Fixed

- Format options in `wazuh-alerts` index-pattern are not overwritten now.
- Prevent blank page in detaill agent view.
- Navigable agents name in Events.
- Index pattern is not being refreshed.
- Reporting fails when agent is pinned and compliance controls are visited.
- Reload rule detail doesn't work properly with the related rules.
- Fix search bar filter in Manage agent of group [#2541](https://github.com/wazuh/wazuh-kibana-app/pull/2541)

## Wazuh v3.13.2 - Kibana v7.9.1 - Revision 887

### Added

- Support for Wazuh v3.13.2

## Wazuh v3.13.2 - Kibana v7.8.0 - Revision 887

### Added

- Support for Wazuh v3.13.2

## Wazuh v3.13.1 - Kibana v7.9.1 - Revision 886

### Added

- Support for Kibana v7.9.1

## Wazuh v3.13.1 - Kibana v7.9.0 - Revision 885

### Added

- Support for Kibana v7.9.0

## Wazuh v3.13.1 - Kibana v7.8.1 - Revision 884

### Added

- Support for Kibana v7.8.1

## Wazuh v3.13.1 - Kibana v7.8.0 - Revision 883

### Added

- Support for Wazuh v3.13.1

## Wazuh v3.13.0 - Kibana v7.8.0 - Revision 881

### Added

- Support for Kibana v7.8.0

## Wazuh v3.13.0 - Kibana v7.7.0, v7.7.1 - Revision 880

### Added

- Support for Wazuh v3.13.0
- Support for Kibana v7.7.1
- Support for Open Distro 1.8
- New navigation experience with a global menu [#1965](https://github.com/wazuh/wazuh-kibana-app/issues/1965)
- Added a Breadcrumb in Kibana top nav [#2161](https://github.com/wazuh/wazuh-kibana-app/issues/2161)
- Added a new Agents Summary Screen [#1963](https://github.com/wazuh/wazuh-kibana-app/issues/1963)
- Added a new feature to add sample data to dashboards [#2115](https://github.com/wazuh/wazuh-kibana-app/issues/2115)
- Added MITRE integration [#1877](https://github.com/wazuh/wazuh-kibana-app/issues/1877)
- Added Google Cloud Platform integration [#1873](https://github.com/wazuh/wazuh-kibana-app/issues/1873)
- Added TSC integration [#2204](https://github.com/wazuh/wazuh-kibana-app/pull/2204)
- Added a new Integrity monitoring state view for agent [#2153](https://github.com/wazuh/wazuh-kibana-app/issues/2153)
- Added a new Integrity monitoring files detail view [#2156](https://github.com/wazuh/wazuh-kibana-app/issues/2156)
- Added a new component to explore Compliance requirements [#2156](https://github.com/wazuh/wazuh-kibana-app/issues/2261)

### Changed

- Code migration to React.js
- Global review of styles
- Unified Overview and Agent dashboards into new Modules [#2110](https://github.com/wazuh/wazuh-kibana-app/issues/2110)
- Changed Vulnerabilities dashboard visualizations [#2262](https://github.com/wazuh/wazuh-kibana-app/issues/2262)

### Fixed

- Open Distro tenants have been fixed and are functional now [#1890](https://github.com/wazuh/wazuh-kibana-app/issues/1890).
- Improved navigation performance [#2200](https://github.com/wazuh/wazuh-kibana-app/issues/2200).
- Avoid creating the wazuh-monitoring index pattern if it is disabled [#2100](https://github.com/wazuh/wazuh-kibana-app/issues/2100)
- SCA checks without compliance field can't be expanded [#2264](https://github.com/wazuh/wazuh-kibana-app/issues/2264)

## Wazuh v3.12.3 - Kibana v7.7.1 - Revision 876

### Added

- Support for Kibana v7.7.1

## Wazuh v3.12.3 - Kibana v7.7.0 - Revision 875

### Added

- Support for Kibana v7.7.0

## Wazuh v3.12.3 - Kibana v6.8.8, v7.6.1, v7.6.2 - Revision 874

### Added

- Support for Wazuh v3.12.3

## Wazuh v3.12.2 - Kibana v6.8.8, v7.6.1, v7.6.2 - Revision 873

### Added

- Support for Wazuh v3.12.2

## Wazuh v3.12.1 - Kibana v6.8.8, v7.6.1, v7.6.2 - Revision 872

### Added

- Support Wazuh 3.12.1
- Added new FIM settings on configuration on demand. [#2147](https://github.com/wazuh/wazuh-kibana-app/issues/2147)

### Changed

- Updated agent's variable names in deployment guides. [#2169](https://github.com/wazuh/wazuh-kibana-app/pull/2169)

### Fixed

- Pagination is now shown in table-type visualizations. [#2180](https://github.com/wazuh/wazuh-kibana-app/issues/2180)

## Wazuh v3.12.0 - Kibana v6.8.8, v7.6.2 - Revision 871

### Added

- Support for Kibana v6.8.8 and v7.6.2

## Wazuh v3.12.0 - Kibana v6.8.7, v7.4.2, v7.6.1 - Revision 870

### Added

- Support for Wazuh v3.12.0
- Added a new setting to hide manager alerts from dashboards. [#2102](https://github.com/wazuh/wazuh-kibana-app/pull/2102)
- Added a new setting to be able to change API from the top menu. [#2143](https://github.com/wazuh/wazuh-kibana-app/issues/2143)
- Added a new setting to enable/disable the known fields health check [#2037](https://github.com/wazuh/wazuh-kibana-app/pull/2037)
- Added suport for PCI 11.2.1 and 11.2.3 rules. [#2062](https://github.com/wazuh/wazuh-kibana-app/pull/2062)

### Changed

- Restructuring of the optimize/wazuh directory. Now the Wazuh configuration file (wazuh.yml) is placed on /usr/share/kibana/optimize/wazuh/config. [#2116](https://github.com/wazuh/wazuh-kibana-app/pull/2116)
- Improve performance of Dasboards reports generation. [1802344](https://github.com/wazuh/wazuh-kibana-app/commit/18023447c6279d385df84d7f4a5663ed2167fdb5)

### Fixed

- Discover time range selector is now displayed on the Cluster section. [08901df](https://github.com/wazuh/wazuh-kibana-app/commit/08901dfcbe509f17e4fab26877c8b7dae8a66bff)
- Added the win_auth_failure rule group to Authentication failure metrics. [#2099](https://github.com/wazuh/wazuh-kibana-app/pull/2099)
- Negative values in Syscheck attributes now have their correct value in reports. [7c3e84e](https://github.com/wazuh/wazuh-kibana-app/commit/7c3e84ec8f00760b4f650cfc00a885d868123f99)

## Wazuh v3.11.4 - Kibana v7.6.1 - Revision 858

### Added

- Support for Kibana v7.6.1

## Wazuh v3.11.4 - Kibana v6.8.6, v7.4.2, v7.6.0 - Revision 857

### Added

- Support for Wazuh v3.11.4

## Wazuh v3.11.3 - Kibana v7.6.0 - Revision 856

### Added

- Support for Kibana v7.6.0

## Wazuh v3.11.3 - Kibana v7.4.2 - Revision 855

### Added

- Support for Kibana v7.4.2

## Wazuh v3.11.3 - Kibana v7.5.2 - Revision 854

### Added

- Support for Wazuh v3.11.3

### Fixed

- Windows Updates table is now displayed in the Inventory Data report [#2028](https://github.com/wazuh/wazuh-kibana-app/pull/2028)

## Wazuh v3.11.2 - Kibana v7.5.2 - Revision 853

### Added

- Support for Kibana v7.5.2

## Wazuh v3.11.2 - Kibana v6.8.6, v7.3.2, v7.5.1 - Revision 852

### Added

- Support for Wazuh v3.11.2

### Changed

- Increased list filesize limit for the CDB-list [#1993](https://github.com/wazuh/wazuh-kibana-app/pull/1993)

### Fixed

- The xml validator now correctly handles the `--` string within comments [#1980](https://github.com/wazuh/wazuh-kibana-app/pull/1980)
- The AWS map visualization wasn't been loaded until the user interacts with it [dd31bd7](https://github.com/wazuh/wazuh-kibana-app/commit/dd31bd7a155354bc50fe0af22fca878607c8936a)

## Wazuh v3.11.1 - Kibana v6.8.6, v7.3.2, v7.5.1 - Revision 581

### Added

- Support for Wazuh v3.11.1.

## Wazuh v3.11.0 - Kibana v6.8.6, v7.3.2, v7.5.1 - Revision 580

### Added

- Support for Wazuh v3.11.0.
- Support for Kibana v7.5.1.
- The API credentials configuration has been moved from the .wazuh index to a wazuh.yml configuration file. Now the configuration of the API hosts is done from the file and not from the application. [#1465](https://github.com/wazuh/wazuh-kibana-app/issues/1465) [#1771](https://github.com/wazuh/wazuh-kibana-app/issues/1771).
- Upload ruleset files using a "drag and drop" component [#1770](https://github.com/wazuh/wazuh-kibana-app/issues/1770)
- Add logs for the reporting module [#1622](https://github.com/wazuh/wazuh-kibana-app/issues/1622).
- Extended the "Add new agent" guide [#1767](https://github.com/wazuh/wazuh-kibana-app/issues/1767).
- Add new table for windows hotfixes [#1932](https://github.com/wazuh/wazuh-kibana-app/pull/1932)

### Changed

- Removed Discover from top menu [#1699](https://github.com/wazuh/wazuh-kibana-app/issues/1699).
- Hide index pattern selector in case that only one exists [#1799](https://github.com/wazuh/wazuh-kibana-app/issues/1799).
- Remove visualizations legend [#1936](https://github.com/wazuh/wazuh-kibana-app/pull/1936)
- Normalize the field whodata in the group reporting [#1921](https://github.com/wazuh/wazuh-kibana-app/pull/1921)
- A message in the configuration view is ambiguous [#1870](https://github.com/wazuh/wazuh-kibana-app/issues/1870)
- Refactor syscheck table [#1941](https://github.com/wazuh/wazuh-kibana-app/pull/1941)

### Fixed

- Empty files now throws an error [#1806](https://github.com/wazuh/wazuh-kibana-app/issues/1806).
- Arguments for wazuh api requests are now validated [#1815](https://github.com/wazuh/wazuh-kibana-app/issues/1815).
- Fixed the way to check admin mode [#1838](https://github.com/wazuh/wazuh-kibana-app/issues/1838).
- Fixed error exporting as CSV the files into a group [#1833](https://github.com/wazuh/wazuh-kibana-app/issues/1833).
- Fixed XML validator false error for `<` [1882](https://github.com/wazuh/wazuh-kibana-app/issues/1882)
- Fixed "New file" editor doesn't allow saving twice [#1896](https://github.com/wazuh/wazuh-kibana-app/issues/1896)
- Fixed decoders files [#1929](https://github.com/wazuh/wazuh-kibana-app/pull/1929)
- Fixed registration guide [#1926](https://github.com/wazuh/wazuh-kibana-app/pull/1926)
- Fixed infinite load on Ciscat views [#1920](https://github.com/wazuh/wazuh-kibana-app/pull/1920), [#1916](https://github.com/wazuh/wazuh-kibana-app/pull/1916)
- Fixed missing fields in the Visualizations [#1913](https://github.com/wazuh/wazuh-kibana-app/pull/1913)
- Fixed Amazon S3 status is wrong in configuration section [#1864](https://github.com/wazuh/wazuh-kibana-app/issues/1864)
- Fixed hidden overflow in the fim configuration [#1887](https://github.com/wazuh/wazuh-kibana-app/pull/1887)
- Fixed Logo source fail after adding server.basePath [#1871](https://github.com/wazuh/wazuh-kibana-app/issues/1871)
- Fixed the documentation broken links [#1853](https://github.com/wazuh/wazuh-kibana-app/pull/1853)

## Wazuh v3.10.2 - Kibana v7.5.1 - Revision 556

### Added

- Support for Kibana v7.5.1

## Wazuh v3.10.2 - Kibana v7.5.0 - Revision 555

### Added

- Support for Kibana v7.5.0

## Wazuh v3.10.2 - Kibana v7.4.2 - Revision 549

### Added

- Support for Kibana v7.4.2

## Wazuh v3.10.2 - Kibana v7.4.1 - Revision 548

### Added

- Support for Kibana v7.4.1

## Wazuh v3.10.2 - Kibana v7.4.0 - Revision 547

### Added

- Support for Kibana v7.4.0
- Support for Wazuh v3.10.2.

## Wazuh v3.10.2 - Kibana v7.3.2 - Revision 546

### Added

- Support for Wazuh v3.10.2.

## Wazuh v3.10.1 - Kibana v7.3.2 - Revision 545

### Added

- Support for Wazuh v3.10.1.

## Wazuh v3.10.0 - Kibana v7.3.2 - Revision 543

### Added

- Support for Wazuh v3.10.0.
- Added an interactive guide for registering agents, things are now easier for the user, guiding it through the steps needed ending in a _copy & paste_ snippet for deploying his agent [#1468](https://github.com/wazuh/wazuh-kibana-app/issues/1468).
- Added new dashboards for the recently added regulatory compliance groups into the Wazuh core. They are HIPAA and NIST-800-53 [#1468](https://github.com/wazuh/wazuh-kibana-app/issues/1448), [#1638](https://github.com/wazuh/wazuh-kibana-app/issues/1638).
- Make the app work under a custom Kibana space [#1234](https://github.com/wazuh/wazuh-kibana-app/issues/1234), [#1450](https://github.com/wazuh/wazuh-kibana-app/issues/1450).
- Added the ability to manage the app as a native plugin when using Kibana spaces, now you can safely hide/show the app depending on the selected space [#1601](https://github.com/wazuh/wazuh-kibana-app/issues/1601).
- Adapt the app the for Kibana dark mode [#1562](https://github.com/wazuh/wazuh-kibana-app/issues/1562).
- Added an alerts summary in _Overview > FIM_ panel [#1527](https://github.com/wazuh/wazuh-kibana-app/issues/1527).
- Export all the information of a Wazuh group and its related agents in a PDF document [#1341](https://github.com/wazuh/wazuh-kibana-app/issues/1341).
- Export the configuration of a certain agent as a PDF document. Supports granularity for exporting just certain sections of the configuration [#1340](https://github.com/wazuh/wazuh-kibana-app/issues/1340).

### Changed

- Reduced _Agents preview_ load time using the new API endpoint `/summary/agents` [#1687](https://github.com/wazuh/wazuh-kibana-app/pull/1687).
- Replaced most of the _md-nav-bar_ Angular.js components with React components using EUI [#1705](https://github.com/wazuh/wazuh-kibana-app/pull/1705).
- Replaced the requirements slider component with a new styled component [#1708](https://github.com/wazuh/wazuh-kibana-app/pull/1708).
- Soft deprecated the _.wazuh-version_ internal index, now the app dumps its content if applicable to a registry file, then the app removes that index. Further versions will hard deprecate this index [#1467](https://github.com/wazuh/wazuh-kibana-app/issues/1467).
- Visualizations now don't fetch the documents _source_, also, they now use _size: 0_ for fetching [#1663](https://github.com/wazuh/wazuh-kibana-app/issues/1663).
- The app menu is now fixed on top of the view, it's not being hidden on every state change. Also, the Wazuh logo was placed in the top bar of Kibana UI [#1502](https://github.com/wazuh/wazuh-kibana-app/issues/1502).
- Improved _getTimestamp_ method not returning a promise object because it's no longer needed [014bc3a](https://github.com/wazuh/wazuh-kibana-app/commit/014b3aba0d2e9cda0c4d521f5f16faddc434a21e). Also improved main Discover listener for Wazuh not returning a promise object [bd82823](https://github.com/wazuh/wazuh-kibana-app/commit/bd8282391a402b8c567b32739cf914a0135d74bc).
- Replaced _Requirements over time_ visualizations in both PCI DSS and GDPR dashboards [35c539](https://github.com/wazuh/wazuh-kibana-app/commit/35c539eb328b3bded94aa7608f73f9cc51c235a6).
- Do not show a toaster when a visualization field was not known yet, instead, show it just in case the internal refreshing failed [19a2e7](https://github.com/wazuh/wazuh-kibana-app/commit/19a2e71006b38f6a64d3d1eb8a20b02b415d7e07).
- Minor optimizations for server logging [eb8e000](https://github.com/wazuh/wazuh-kibana-app/commit/eb8e00057dfea2dafef56319590ff832042c402d).

### Fixed

- Alerts search bar fixed for Kibana v7.3.1, queries were not being applied as expected [#1686](https://github.com/wazuh/wazuh-kibana-app/issues/1686).
- Hide attributes field from non-Windows agents in the FIM table [#1710](https://github.com/wazuh/wazuh-kibana-app/issues/1710).
- Fixed broken view in Management > Configuration > Amazon S3 > Buckets, some information was missing [#1675](https://github.com/wazuh/wazuh-kibana-app/issues/1675).
- Keep user's filters when switching from Discover to panel [#1685](https://github.com/wazuh/wazuh-kibana-app/issues/1685).
- Reduce load time and amount of data to be fetched in _Management > Cluster monitoring_ section avoiding possible timeouts [#1663](https://github.com/wazuh/wazuh-kibana-app/issues/1663).
- Restored _Remove column_ feature in Discover tabs [#1702](https://github.com/wazuh/wazuh-kibana-app/issues/1702).
- Apps using Kibana v7.3.1 had a bug once the user goes back from _Agent > FIM > Files_ to _Agent > FIM > dashboard_, filters disappear, now it's working properly [#1700](https://github.com/wazuh/wazuh-kibana-app/issues/1700).
- Fixed visual bug in _Management > Cluster monitoring_ and a button position [1e3b748](https://github.com/wazuh/wazuh-kibana-app/commit/1e3b748f11b43b2e7956b830269b6d046d74d12c).
- The app installation date was not being updated properly, now it's fixed [#1692](https://github.com/wazuh/wazuh-kibana-app/issues/1692).
- Fixed _Network interfaces_ table in Inventory section, the table was not paginating [#1474](https://github.com/wazuh/wazuh-kibana-app/issues/1474).
- Fixed APIs passwords are now obfuscated in server responses [adc3152](https://github.com/wazuh/wazuh-kibana-app/pull/1782/commits/adc31525e26b25e4cb62d81cbae70a8430728af5).

## Wazuh v3.9.5 - Kibana v6.8.2 / Kibana v7.2.1 / Kibana v7.3.0 - Revision 531

### Added

- Support for Wazuh v3.9.5

## Wazuh v3.9.4 - Kibana v6.8.1 / Kibana v6.8.2 / Kibana v7.2.0 / Kibana v7.2.1 / Kibana v7.3.0 - Revision 528

### Added

- Support for Wazuh v3.9.4
- Allow filtering by clicking a column in rules/decoders tables [0e2ddd7](https://github.com/wazuh/wazuh-kibana-app/pull/1615/commits/0e2ddd7b73f7f7975d02e97ed86ae8a0966472b4)
- Allow open file in rules table clicking on the file column [1af929d](https://github.com/wazuh/wazuh-kibana-app/pull/1615/commits/1af929d62f450f93c6733868bcb4057e16b7e279)

### Changed

- Improved app performance [#1640](https://github.com/wazuh/wazuh-kibana-app/pull/1640).
- Remove path filter from custom rules and decoders [895792e](https://github.com/wazuh/wazuh-kibana-app/pull/1615/commits/895792e6e6d9401b3293d5e16352b9abef515096)
- Show path column in rules and decoders [6f49816](https://github.com/wazuh/wazuh-kibana-app/pull/1615/commits/6f49816c71b5999d77bf9e3838443627c9be945d)
- Removed SCA overview dashboard [94ebbff](https://github.com/wazuh/wazuh-kibana-app/pull/1615/commits/94ebbff231cbfb6d793130e0b9ea855baa755a1c)
- Disabled last custom column removal [f1ef7de](https://github.com/wazuh/wazuh-kibana-app/pull/1615/commits/f1ef7de1a34bbe53a899596002e8153b95e7dc0e)
- Agents messages across sections unification [8fd7e36](https://github.com/wazuh/wazuh-kibana-app/pull/1615/commits/8fd7e36286fa9dfd03a797499af6ffbaa90b00e1)

### Fixed

- Fix check storeded apis [d6115d6](https://github.com/wazuh/wazuh-kibana-app/pull/1615/commits/d6115d6424c78f0cde2017b432a51b77186dd95a).
- Fix pci-dss console error [297080d](https://github.com/wazuh/wazuh-kibana-app/pull/1615/commits/297080d36efaea8f99b0cafd4c48845dad20495a)
- Fix error in reportingTable [85b7266](https://github.com/wazuh/wazuh-kibana-app/pull/1615/commits/85b72662cb4db44c443ed04f7c31fba57eefccaa)
- Fix filters budgets size [c7ac86a](https://github.com/wazuh/wazuh-kibana-app/pull/1615/commits/c7ac86acb3d5afaf1cf348fab09a2b8c5778a491)
- Fix missing permalink virustotal visualization [1b57529](https://github.com/wazuh/wazuh-kibana-app/pull/1615/commits/1b57529758fccdeb3ac0840e66a8aafbe4757a96)
- Improved wz-table performance [224bd6f](https://github.com/wazuh/wazuh-kibana-app/pull/1615/commits/224bd6f31235c81ba01755c3c1e120c3f86beafd)
- Fix inconsistent data between visualizations and tables in Overview Security Events [b12c600](https://github.com/wazuh/wazuh-kibana-app/pull/1615/commits/b12c600578d80d0715507dec4624a4ebc27ea573)
- Timezone applied in cluster status [a4f620d](https://github.com/wazuh/wazuh-kibana-app/pull/1615/commits/a4f620d398f5834a6d2945af892a462425ca3bec)
- Fixed Overview Security Events report when wazuh.monitoring is disabled [1c26da0](https://github.com/wazuh/wazuh-kibana-app/pull/1615/commits/1c26da05a0b6daf727e15c13b819111aa4e4e913)
- Fixes in APIs management [2143943](https://github.com/wazuh/wazuh-kibana-app/pull/1615/commits/2143943a5049cbb59bb8d6702b5a56cbe0d27a2a)
- Prevent duplicated visualization toast errors [786faf3](https://github.com/wazuh/wazuh-kibana-app/commit/786faf3e62d2cad13f512c0f873b36eca6e9787d)
- Fix not properly updated breadcrumb in ruleset section [9645903](https://github.com/wazuh/wazuh-kibana-app/commit/96459031cd4edbe047970bf0d22d0c099771879f)
- Fix badly dimensioned table in Integrity Monitoring section [9645903](https://github.com/wazuh/wazuh-kibana-app/commit/96459031cd4edbe047970bf0d22d0c099771879f)
- Fix implicit filters can be destroyed [9cf8578](https://github.com/wazuh/wazuh-kibana-app/commit/9cf85786f504f5d67edddeea6cfbf2ab577e799b)
- Windows agent dashboard doesn't show failure logon access. [d38d088](https://github.com/wazuh/wazuh-kibana-app/commit/d38d0881ac8e4294accde83d63108337b74cdd91)
- Number of agents is not properly updated. [f7cbbe5](https://github.com/wazuh/wazuh-kibana-app/commit/f7cbbe54394db825827715c3ad4370ac74317108)
- Missing scrollbar on Firefox file viewer. [df4e8f9](https://github.com/wazuh/wazuh-kibana-app/commit/df4e8f9305b35e9ee1473bed5f5d452dd3420567)
- Agent search filter by name, lost when refreshing. [71b5274](https://github.com/wazuh/wazuh-kibana-app/commit/71b5274ccc332d8961a158587152f7badab28a95)
- Alerts of level 12 cannot be displayed in the Summary table. [ec0e888](https://github.com/wazuh/wazuh-kibana-app/commit/ec0e8885d9f1306523afbc87de01a31f24e36309)
- Restored query from search bar in visualizations. [439128f](https://github.com/wazuh/wazuh-kibana-app/commit/439128f0a1f65b649a9dcb81ab5804ca20f65763)
- Fix Kibana filters loop in Firefox. [82f0f32](https://github.com/wazuh/wazuh-kibana-app/commit/82f0f32946d844ce96a28f0185f903e8e05c5589)

## Wazuh v3.9.3 - Kibana v6.8.1 / v7.1.1 / v7.2.0 - Revision 523

### Added

- Support for Wazuh v3.9.3
- Support for Kibana v7.2.0 [#1556](https://github.com/wazuh/wazuh-kibana-app/pull/1556).

### Changed

- New design and several UI/UX changes [#1525](https://github.com/wazuh/wazuh-kibana-app/pull/1525).
- Improved error checking + syscollector performance [94d0a83](https://github.com/wazuh/wazuh-kibana-app/commit/94d0a83e43aa1d2d84ef6f87cbb76b9aefa085b3).
- Adapt Syscollector for MacOS agents [a4bf7ef](https://github.com/wazuh/wazuh-kibana-app/commit/a4bf7efc693a99b7565b5afcaa372155f15a4db9).
- Show last scan for syscollector [73f2056](https://github.com/wazuh/wazuh-kibana-app/commit/73f2056673bb289d472663397ba7097e49b7b93b).
- Extendend information for syscollector [#1585](https://github.com/wazuh/wazuh-kibana-app/issues/1585).

### Fixed

- Corrected width for agent stats [a998955](https://github.com/wazuh/wazuh-kibana-app/commit/a99895565a8854c55932ec94cffb08e1d0aa3da1).
- Fix height for the menu directive with Dynamic height [427d0f3](https://github.com/wazuh/wazuh-kibana-app/commit/427d0f3e9fa6c34287aa9e8557da99a51e0db40f).
- Fix wazuh-db and clusterd check [cddcef6](https://github.com/wazuh/wazuh-kibana-app/commit/cddcef630c5234dd6f6a495715743dfcfd4e4001).
- Fix AlertsStats when value is "0", it was showing "-" [07a3e10](https://github.com/wazuh/wazuh-kibana-app/commit/07a3e10c7f1e626ba75a55452b6c295d11fd657d).
- Fix syscollector state value [f8d3d0e](https://github.com/wazuh/wazuh-kibana-app/commit/f8d3d0eca44e67e26f79bc574495b1f4c8f751f2).
- Fix time offset for reporting table [2ef500b](https://github.com/wazuh/wazuh-kibana-app/commit/2ef500bb112e68bd4811b8e87ce8581d7c04d20f).
- Fix call to obtain GDPR requirements for specific agent [ccda846](https://github.com/wazuh/wazuh-kibana-app/commit/ccda8464b50be05bc5b3642f25f4972c8a7a2c03).
- Restore "rule.id" as a clickable field in visualizations [#1546](https://github.com/wazuh/wazuh-kibana-app/pull/1546).
- Fix timepicker in cluster monitoring [f7533ce](https://github.com/wazuh/wazuh-kibana-app/pull/1560/commits/f7533cecb6862abfb5c1d2173ec3e70ffc59804a).
- Fix several bugs [#1569](https://github.com/wazuh/wazuh-kibana-app/pull/1569).
- Fully removed "rule.id" as URL field [#1584](https://github.com/wazuh/wazuh-kibana-app/issues/1584).
- Fix filters for dashboards [#1583](https://github.com/wazuh/wazuh-kibana-app/issues/1583).
- Fix missing dependency [#1591](https://github.com/wazuh/wazuh-kibana-app/issues/1591).

## Wazuh v3.9.2 - Kibana v7.1.1 - Revision 510

### Added

- Support for Wazuh v3.9.2

### Changed

- Avoid showing more than one toaster for the same error message [7937003](https://github.com/wazuh/wazuh-kibana-app/commit/793700382798033203091d160773363323e05bb9).
- Restored "Alerts evolution - Top 5 agents" in Overview > Security events [f9305c0](https://github.com/wazuh/wazuh-kibana-app/commit/f9305c0c6acf4a31c41b1cc9684b87f79b27524f).

### Fixed

- Fix missing parameters in Dev Tools request [#1496](https://github.com/wazuh/wazuh-kibana-app/pull/1496).
- Fix "Invalid Date" for Safari and Internet Explorer [#1505](https://github.com/wazuh/wazuh-kibana-app/pull/1505).

## Wazuh v3.9.1 - Kibana v7.1.1 - Revision 509

### Added

- Support for Kibana v7.1.1
- Added overall metrics for Agents > Overview [#1479](https://github.com/wazuh/wazuh-kibana-app/pull/1479).

### Fixed

- Fixed missing dependency for Discover [43f5dd5](https://github.com/wazuh/wazuh-kibana-app/commit/43f5dd5f64065c618ba930b2a4087f0a9e706c0e).
- Fixed visualization for Agents > Overview [#1477](https://github.com/wazuh/wazuh-kibana-app/pull/1477).
- Fixed SCA policy checks table [#1478](https://github.com/wazuh/wazuh-kibana-app/pull/1478).

## Wazuh v3.9.1 - Kibana v7.1.0 - Revision 508

### Added

- Support for Kibana v7.1.0

## Wazuh v3.9.1 - Kibana v6.8.0 - Revision 444

### Added

- Support for Wazuh v3.9.1
- Support for Kibana v6.8.0

### Fixed

- Fixed background color for some parts of the Discover directive [2dfc763](https://github.com/wazuh/wazuh-kibana-app/commit/2dfc763bfa1093fb419f118c2938f6b348562c69).
- Fixed cut values in non-resizable tables when the value is too large [cc4828f](https://github.com/wazuh/wazuh-kibana-app/commit/cc4828fbf50d4dab3dd4bb430617c1f2b13dac6a).
- Fixed handled but not shown error messages from rule editor [0aa0e17](https://github.com/wazuh/wazuh-kibana-app/commit/0aa0e17ac8678879e5066f8d83fd46f5d8edd86a).
- Minor typos corrected [fe11fb6](https://github.com/wazuh/wazuh-kibana-app/commit/fe11fb67e752368aedc89ec844ddf729eb8ad761).
- Minor fixes in agents configuration [1bc2175](https://github.com/wazuh/wazuh-kibana-app/commit/1bc217590438573e7267687655bb5939b5bb9fde).
- Fix Management > logs viewer scrolling [f458b2e](https://github.com/wazuh/wazuh-kibana-app/commit/f458b2e3294796f9cf00482b4da27984646c6398).

### Changed

- Kibana version shown in settings is now read from our package.json [c103d3e](https://github.com/wazuh/wazuh-kibana-app/commit/c103d3e782136106736c02039d28c4567b255aaa).
- Removed an old header from Settings [0197b8b](https://github.com/wazuh/wazuh-kibana-app/commit/0197b8b1abc195f275c8cd9893df84cd5569527b).
- Improved index pattern validation fields, replaced "full_log" with "rule.id" as part of the minimum required fields [dce0595](https://github.com/wazuh/wazuh-kibana-app/commit/dce059501cbd28f1294fd761da3e015e154747bc).
- Improve dynamic height for configuration editor [c318131](https://github.com/wazuh/wazuh-kibana-app/commit/c318131dfb6b5f01752593f2aa972b98c0655610).
- Add timezone for all dates shown in the app [4b8736f](https://github.com/wazuh/wazuh-kibana-app/commit/4b8736fb4e562c78505daaee042bcd798242c3f5).

## Wazuh v3.9.0 - Kibana v6.7.0 / v6.7.1 / v6.7.2 - Revision 441

### Added

- Support for Wazuh v3.9.0
- Support for Kibana v6.7.0 / v6.7.1 / v6.7.2
- Edit master and worker configuration ([#1215](https://github.com/wazuh/wazuh-kibana-app/pull/1215)).
- Edit local rules, local decoders and CDB lists ([#1212](https://github.com/wazuh/wazuh-kibana-app/pull/1212), [#1204](https://github.com/wazuh/wazuh-kibana-app/pull/1204), [#1196](https://github.com/wazuh/wazuh-kibana-app/pull/1196), [#1233](https://github.com/wazuh/wazuh-kibana-app/pull/1233), [#1304](https://github.com/wazuh/wazuh-kibana-app/pull/1304)).
- View no local rules/decoders XML files ([#1395](https://github.com/wazuh/wazuh-kibana-app/pull/1395))
- Dev Tools additions
  - Added hotkey `[shift] + [enter]` for sending query ([#1170](https://github.com/wazuh/wazuh-kibana-app/pull/1170)).
  - Added `Export JSON` button for the Dev Tools ([#1170](https://github.com/wazuh/wazuh-kibana-app/pull/1170)).
- Added refresh button for agents preview table ([#1169](https://github.com/wazuh/wazuh-kibana-app/pull/1169)).
- Added `configuration assessment` information in "Agent > Policy monitoring" ([#1227](https://github.com/wazuh/wazuh-kibana-app/pull/1227)).
- Added agents `configuration assessment` configuration section in "Agent > Configuration" ([1257](https://github.com/wazuh/wazuh-kibana-app/pull/1257))
- Restart master and worker nodes ([#1222](https://github.com/wazuh/wazuh-kibana-app/pull/1222)).
- Restart agents ([#1229](https://github.com/wazuh/wazuh-kibana-app/pull/1229)).
- Added support for more than one Wazuh monitoring pattern ([#1243](https://github.com/wazuh/wazuh-kibana-app/pull/1243))
- Added customizable interval for Wazuh monitoring indices creation ([#1243](https://github.com/wazuh/wazuh-kibana-app/pull/1243)).
- Expand visualizations ([#1246](https://github.com/wazuh/wazuh-kibana-app/pull/1246)).
- Added a dynamic table columns selector ([#1246](https://github.com/wazuh/wazuh-kibana-app/pull/1246)).
- Added resizable columns by dragging in tables ([d2bf8ee](https://github.com/wazuh/wazuh-kibana-app/commit/d2bf8ee9681ca5d6028325e165854b49214e86a3))
- Added a cron job for fetching missing fields of all valid index patterns, also merging dynamic fields every time an index pattern is refreshed by the app ([#1276](https://github.com/wazuh/wazuh-kibana-app/pull/1276)).
- Added auto-merging dynamic fields for Wazuh monitoring index patterns ([#1300](https://github.com/wazuh/wazuh-kibana-app/pull/1300))
- New server module, it's a job queue so we can add delayed jobs to be run in background, this iteration only accepts delayed Wazuh API calls ([#1283](https://github.com/wazuh/wazuh-kibana-app/pull/1283)).
- Added new way to view logs using a logs viewer ([#1292](https://github.com/wazuh/wazuh-kibana-app/pull/1292))
- Added new directive for registering agents from the UI, including instructions on "how to" ([#1321](https://github.com/wazuh/wazuh-kibana-app/pull/1321)).
- Added some Angular charts in Agents Preview and Agents SCA sections ([#1364](https://github.com/wazuh/wazuh-kibana-app/pull/1364))
- Added Docker listener settings in configuration views ([#1365](https://github.com/wazuh/wazuh-kibana-app/pull/1365))
- Added Docker dashboards for both Agents and Overview ([#1367](https://github.com/wazuh/wazuh-kibana-app/pull/1367))
- Improved app logger with debug level ([#1373](https://github.com/wazuh/wazuh-kibana-app/pull/1373))
- Introducing React components from the EUI framework

### Changed

- Escape XML special characters ([#1159](https://github.com/wazuh/wazuh-kibana-app/pull/1159)).
- Changed empty results message for Wazuh tables ([#1165](https://github.com/wazuh/wazuh-kibana-app/pull/1165)).
- Allowing the same query multiple times on the Dev Tools ([#1174](https://github.com/wazuh/wazuh-kibana-app/pull/1174))
- Refactor JSON/XML viewer for configuration tab ([#1173](https://github.com/wazuh/wazuh-kibana-app/pull/1173), [#1148](https://github.com/wazuh/wazuh-kibana-app/pull/1148)).
- Using full height for all containers when possible ([#1224](https://github.com/wazuh/wazuh-kibana-app/pull/1224)).
- Improved the way we are handling "back button" events ([#1207](https://github.com/wazuh/wazuh-kibana-app/pull/1207)).
- Changed some visualizations for FIM, GDPR, PCI, Vulnerability and Security Events ([#1206](https://github.com/wazuh/wazuh-kibana-app/pull/1206), [#1235](https://github.com/wazuh/wazuh-kibana-app/pull/1235), [#1293](https://github.com/wazuh/wazuh-kibana-app/pull/1293)).
- New design for agent header view ([#1186](https://github.com/wazuh/wazuh-kibana-app/pull/1186)).
- Not fetching data the very first time the Dev Tools are opened ([#1185](https://github.com/wazuh/wazuh-kibana-app/pull/1185)).
- Refresh all known fields for all valid index patterns if `kbn-vis` detects a broken index pattern ([ecd7c8f](https://github.com/wazuh/wazuh-kibana-app/commit/ecd7c8f98c187a350f81261d13b0d45dcec6dc5d)).
- Truncate texts and display a tooltip when they don't fit in a table cell ([7b56a87](https://github.com/wazuh/wazuh-kibana-app/commit/7b56a873f85dcba7e6838aeb2e40d9b4cf472576))
- Updated API autocomplete for Dev Tools ([#1218](https://github.com/wazuh/wazuh-kibana-app/pull/1218))
- Updated switches design to adapt it to Kibana's design ([#1253](https://github.com/wazuh/wazuh-kibana-app/pull/1253))
- Reduced the width of some table cells with little text, to give more space to the other columns ([#1263](https://github.com/wazuh/wazuh-kibana-app/pull/1263)).
- Redesign for Management > Status daemons list ([#1284](https://github.com/wazuh/wazuh-kibana-app/pull/1284)).
- Redesign for Management > Configuration, Agent > Configuration ([#1289](https://github.com/wazuh/wazuh-kibana-app/pull/1289)).
- Replaced Management > Logs table with a log viewer component ([#1292](https://github.com/wazuh/wazuh-kibana-app/pull/1292)).
- The agents list search bar now allows to switch between AND/OR operators ([#1291](https://github.com/wazuh/wazuh-kibana-app/pull/1291)).
- Improve audit dashboards ([#1374](https://github.com/wazuh/wazuh-kibana-app/pull/1374))
- Exclude agent "000" getting the last registered and the most active agents from the Wazuh API.([#1391](https://github.com/wazuh/wazuh-kibana-app/pull/1391))
- Reviewed Osquery dashboards ([#1394](https://github.com/wazuh/wazuh-kibana-app/pull/1394))
- Memory info is now a log ([#1400](https://github.com/wazuh/wazuh-kibana-app/pull/1400))
- Error toasters time is now 30000ms, warning/info are still 6000ms ([#1420](https://github.com/wazuh/wazuh-kibana-app/pull/1420))

### Fixed

- Properly handling long messages on notifier service, until now, they were using out of the card space, also we replaced some API messages with more meaningful messages ([#1168](https://github.com/wazuh/wazuh-kibana-app/pull/1168)).
- Adapted Wazuh icon for multiple browsers where it was gone ([#1208](https://github.com/wazuh/wazuh-kibana-app/pull/1208)).
- Do not fetch data from tables twice when resize window ([#1303](https://github.com/wazuh/wazuh-kibana-app/pull/1303)).
- Agent syncrhonization status is updated as we browse the configuration section ([#1305](https://github.com/wazuh/wazuh-kibana-app/pull/1305))
- Using the browser timezone for reporting documents ([#1311](https://github.com/wazuh/wazuh-kibana-app/pull/1311)).
- Wrong behaviors in the routing system when the basePath was set ([#1342](https://github.com/wazuh/wazuh-kibana-app/pull/1342))
- Do not show pagination for one-page tables ([196c5b7](https://github.com/wazuh/wazuh-kibana-app/pull/1362/commits/196c5b717583032798da7791fa4f90ec06397f68))
- Being redirected to Overview once a Kibana restart is performed ([#1378](https://github.com/wazuh/wazuh-kibana-app/pull/1378))
- Displaying the AWS services section of the aws-s3 wodle ([#1393](https://github.com/wazuh/wazuh-kibana-app/pull/1393))
- Show email configuration on the configuration on demand ([#1401](https://github.com/wazuh/wazuh-kibana-app/issues/1401))
- Show "Follow symbolic link" field in Integrity monitoring - Monitored configuration on demand ([0c9c9da](https://github.com/wazuh/wazuh-kibana-app/pull/1414/commits/0c9c9da3b951548761cd203db5ee5baa39afe26c))

## Wazuh v3.8.2 - Kibana v6.6.0 / v6.6.1 / v6.6.2 / v6.7.0 - Revision 419

### Added

- Support for Kibana v6.6.0 / v6.6.1 / v6.6.2 / v6.7.0

### Fixed

- Fixed AWS dashboard, newer JavaScript browser engines break the view due to Angular.js ([6e882fc](https://github.com/wazuh/wazuh-kibana-app/commit/6e882fc1d7efe6059e6140ff40b8a20d9c1fa51e)).
- Fixed AWS accounts visualization, using the right field now ([6e882fc](https://github.com/wazuh/wazuh-kibana-app/commit/6e882fc1d7efe6059e6140ff40b8a20d9c1fa51e)).

## Wazuh v3.8.2 - Kibana v6.5.4 - Revision 418

### Added

- Support for Wazuh v3.8.2

### Changed

- Close configuration editor only if it was successfully updated ([bc77c35](https://github.com/wazuh/wazuh-kibana-app/commit/bc77c35d8440a656d4704451ce857c9e1d36a438)).
- Replaced FIM Vega visualization with standard visualization ([554ee1c](https://github.com/wazuh/wazuh-kibana-app/commit/554ee1c4c4d75c76d82272075acf8bb62e7f9e27)).

## Wazuh v3.8.1 - Kibana v6.5.4 - Revision 417

### Added

- Support for Wazuh v3.8.1

### Changed

- Moved monitored/ignored Windows registry entries to "FIM > Monitored" and "FIM > Ignored" to avoid user confusion ([#1176](https://github.com/wazuh/wazuh-kibana-app/pull/1176)).
- Excluding managers from wazuh-monitoring indices ([#1177](https://github.com/wazuh/wazuh-kibana-app/pull/1177)).
- Escape `&` before sending group configuration ([d3aa56f](https://github.com/wazuh/wazuh-kibana-app/commit/d3aa56fa73478c60505e500db7d3a7df263081b5)).
- Improved `autoFormat` function before rendering group configuration ([f4f8144](https://github.com/wazuh/wazuh-kibana-app/commit/f4f8144eef8b93038fc897a9f16356e71029b844)).
- Now the group configuration editor doesn't exit after sending data to the Wazuh API ([5c1a3ef](https://github.com/wazuh/wazuh-kibana-app/commit/5c1a3ef9bd710a7befbed0709c4a7cf414f44f6b)).

### Fixed

- Fixed style for the error toaster for long URLs or long paths ([11b8084](https://github.com/wazuh/wazuh-kibana-app/commit/11b8084c75bbc5da36587ff31d1bc80a55fe4dfe)).

## Wazuh v3.8.0 - Kibana v6.5.4 - Revision 416

### Added

- Added group management features such as:
  - Edit the group configuration ([#1096](https://github.com/wazuh/wazuh-kibana-app/pull/1096)).
  - Add/remove groups to/from an agent ([#1096](https://github.com/wazuh/wazuh-kibana-app/pull/1096)).
  - Add/remove agents to/from a group ([#1096](https://github.com/wazuh/wazuh-kibana-app/pull/1096)).
  - Add/remove groups ([#1152](https://github.com/wazuh/wazuh-kibana-app/pull/1152)).
- New directive for tables that don't need external data sources ([#1067](https://github.com/wazuh/wazuh-kibana-app/pull/1067)).
- New search bar directive with interactive filters and suggestions ([#1058](https://github.com/wazuh/wazuh-kibana-app/pull/1058)).
- New server route `/elastic/alerts` for fetching alerts using custom parameters([#1056](https://github.com/wazuh/wazuh-kibana-app/pull/1056)).
- New table for an agent FIM monitored files, if the agent OS platform is Windows it will show two tables: files and registry ([#1032](https://github.com/wazuh/wazuh-kibana-app/pull/1032)).
- Added description to each setting under Settings > Configuration ([#1048](https://github.com/wazuh/wazuh-kibana-app/pull/1048)).
- Added a new setting to `config.yml` related to Wazuh monitoring and its index pattern ([#1095](https://github.com/wazuh/wazuh-kibana-app/pull/1095)).
- Resizable columns by dragging in Dev-tools ([#1102](https://github.com/wazuh/wazuh-kibana-app/pull/1102)).
- New feature to be able to edit config.yml file from the Settings > Configuration section view ([#1105](https://github.com/wazuh/wazuh-kibana-app/pull/1105)).
- Added a new table (network addresses) for agent inventory tab ([#1111](https://github.com/wazuh/wazuh-kibana-app/pull/1111)).
- Added `audit_key` (Who-data Audit keys) for configuration tab ([#1123](https://github.com/wazuh/wazuh-kibana-app/pull/1123)).
- Added new known fields for Kibana index pattern ([#1150](https://github.com/wazuh/wazuh-kibana-app/pull/1150)).

### Changed

- Changed Inventory tables. Now the app looks for the OS platform and it shows different tables depending on the OS platform. In addition the process state codes has been replaced to be more meaningful ([#1059](https://github.com/wazuh/wazuh-kibana-app/pull/1059)).
- Tiny rework for the AWS tab including.
- "Report" button is hidden on Discover panel ([#1047](https://github.com/wazuh/wazuh-kibana-app/pull/1047)).
- Visualizations, filters and Discover improved ([#1083](https://github.com/wazuh/wazuh-kibana-app/pull/1083)).
- Removed `popularizeField` function until https://github.com/elastic/kibana/issues/22426 is solved in order to avoid `Unable to write index pattern!` error on Discover tab ([#1085](https://github.com/wazuh/wazuh-kibana-app/pull/1085)).
- Improved Wazuh monitoring module ([#1094](https://github.com/wazuh/wazuh-kibana-app/pull/1094)).
- Added "Registered date" and "Last keep alive" in agents table allowing you to sort by these fields ([#1102](https://github.com/wazuh/wazuh-kibana-app/pull/1102)).
- Improved code quality in sections such as Ruleset > Rule and Decoder detail view simplify conditions ([#1102](https://github.com/wazuh/wazuh-kibana-app/pull/1102)).
- Replaced reporting success message ([#1102](https://github.com/wazuh/wazuh-kibana-app/pull/1102)).
- Reduced the default number of shards and the default number of replicas for the app indices ([#1113](https://github.com/wazuh/wazuh-kibana-app/pull/1113)).
- Refreshing index pattern known fields on health check controller ([#1119](https://github.com/wazuh/wazuh-kibana-app/pull/1119)).
- Less strict memory check ([786c764](https://github.com/wazuh/wazuh-kibana-app/commit/786c7642cd88083f9a77c57ed204488ecf5b710a)).
- Checking message origin in error handler ([dfec368](https://github.com/wazuh/wazuh-kibana-app/commit/dfec368d22a148b2e4437db92d71294900241961)).
- Dev tools is now showing the response as it is, like `curl` does ([#1137](https://github.com/wazuh/wazuh-kibana-app/pull/1137)).
- Removed `unknown` as valid node name ([#1149](https://github.com/wazuh/wazuh-kibana-app/pull/1149)).
- Removed `rule.id` direct filter from the rule set tables ([#1151](https://github.com/wazuh/wazuh-kibana-app/pull/1151))

### Fixed

- Restored X-Pack security logic for the .wazuh index, now it's not bypassing the X-Pack roles ([#1081](https://github.com/wazuh/wazuh-kibana-app/pull/1081))
- Avoid fetching twice the same data ([#1072](https://github.com/wazuh/wazuh-kibana-app/pull/1072), [#1061](https://github.com/wazuh/wazuh-kibana-app/pull/1061)).
- Wazuh logo adapted to low resolutions ([#1074](https://github.com/wazuh/wazuh-kibana-app/pull/1074)).
- Hide Audit, OpenSCAP tabs for non-linux agents. Fixed empty Windows events under Configuration > Log collection section. OSQuery logo has been standardized ([#1072](https://github.com/wazuh/wazuh-kibana-app/pull/1072), [#1076](https://github.com/wazuh/wazuh-kibana-app/pull/1076)).
- Fix empty values on _Overview > Security events_ when Wazuh monitoring is disabled ([#1091](https://github.com/wazuh/wazuh-kibana-app/pull/1091)).
- Fix overlapped play button in Dev-tools when the input box has a scrollbar ([#1102](https://github.com/wazuh/wazuh-kibana-app/pull/1102)).
- Fix Dev-tools behavior when parse json invalid blocks ([#1102](https://github.com/wazuh/wazuh-kibana-app/pull/1102)).
- Fixed Management > Monitoring tab frustration adding back buttons ([#1102](https://github.com/wazuh/wazuh-kibana-app/pull/1102)).
- Fix template checking when using more than one pattern ([#1104](https://github.com/wazuh/wazuh-kibana-app/pull/1104)).
- Fix infinite loop for Wazuh monitoring when the Wazuh API is not being able to give us all the agents ([5a26916](https://github.com/wazuh/wazuh-kibana-app/commit/5a2691642b40a34783d2eafb6ee24ae78b9af21a)), ([85005a1](https://github.com/wazuh/wazuh-kibana-app/commit/85005a184d4f1c3d339b7c895b5d2469f3b45171)).
- Fix rule details for `list` and `info` parameters ([#1149](https://github.com/wazuh/wazuh-kibana-app/pull/1149)).

## Wazuh v3.7.1 / v3.7.2 - Kibana v6.5.1 / v6.5.2 / v6.5.3 / v6.5.4 - Revision 415

### Added

- Support for Elastic stack v6.5.2 / v6.5.3 / v6.5.4.
- Support for Wazuh v3.7.1 / v3.7.2.
- Dev Tools module now autocompletes API endpoints ([#1030](https://github.com/wazuh/wazuh-kibana-app/pull/1030)).

### Changed

- Increased number of rows for syscollector tables ([#1033](https://github.com/wazuh/wazuh-kibana-app/pull/1033)).
- Modularized JSON/XML viewers for the configuration section ([#982](https://github.com/wazuh/wazuh-kibana-app/pull/982)).

### Fixed

- Added missing fields for syscollector network tables ([#1036](https://github.com/wazuh/wazuh-kibana-app/pull/1036)).
- Using the right API path when downloading CSV for decoders list ([#1045](https://github.com/wazuh/wazuh-kibana-app/pull/1045)).
- Including group field when downloading CSV for agents list ([#1044](https://github.com/wazuh/wazuh-kibana-app/pull/1044)).
- Preserve active tab in configuration section when refreshing the page ([#1037](https://github.com/wazuh/wazuh-kibana-app/pull/1037)).

## Wazuh v3.7.0 - Kibana v6.5.0 / v6.5.1 - Revision 414

### Added

- Support for Elastic Stack v6.5.0 / v6.5.1.
- Agent groups bar is now visible on the agent configuration section ([#1023](https://github.com/wazuh/wazuh-kibana-app/pull/1023)).
- Added a new setting for the `config.yml` file for enable/disable administrator mode ([#1019](https://github.com/wazuh/wazuh-kibana-app/pull/1019)).
  - This allows the user to perform PUT, POST, DELETE methods in our Dev Tools.

### Changed

- Refactored most front-end controllers ([#1023](https://github.com/wazuh/wazuh-kibana-app/pull/1023)).

## Wazuh v3.7.0 - Kibana v6.4.2 / v6.4.3 - Revision 413

### Added

- Support for Wazuh v3.7.0.
- Support for Elastic Stack v6.4.2 / v6.4.3.
- Brand-new interface for _Configuration_ (on both _Management_ and _Agents_ tabs) ([#914](https://github.com/wazuh/wazuh-kibana-app/pull/914)):
  - Now you can check current and real agent and manager configuration.
  - A new interface design, with more useful information and easy to understand descriptions.
  - New and more responsive JSON/XML viewers to show the configuration in raw mode.
- Brand-new extension - Osquery ([#938](https://github.com/wazuh/wazuh-kibana-app/pull/938)):
  - A new extension, disabled by default.
  - Check alerts from Wazuh's Osquery integration.
  - Check your current Osquery wodle configuration.
  - More improvements will come for this extension in the future.
- New option for Wazuh app configuration file - _Ignore index patterns_ ([#947](https://github.com/wazuh/wazuh-kibana-app/pull/947)):
  - Now the user can specify which index patterns can't be selected on the app using the new `ip.ignore` setting on the `config.yml` file.
  - The valid format is an array of strings which represents index patterns.
  - By default, this list is empty (all index patterns will be available if they use a compatible structure).
- Added a node selector for _Management > Status_ section when Wazuh cluster is enabled ([#976](https://github.com/wazuh/wazuh-kibana-app/pull/976)).
- Added quick access to _Configuration_ or _Discover_ panels for an agent on the agents list ([#939](https://github.com/wazuh/wazuh-kibana-app/pull/939)).
- Now you can click on an agent's ID on the _Discover_ panels to open its details page on the app ([#904](https://github.com/wazuh/wazuh-kibana-app/pull/904)).
- Redesigned the _Overview > Amazon AWS_ tab, using more meaningful visualizations for a better overall view of your agents' status ([#903](https://github.com/wazuh/wazuh-kibana-app/pull/903)).
- Redesigned the _Overview/Agents > Vulnerabilities_ tab, using more meaningful visualizations for a better overall view of your agents' status ([#954](https://github.com/wazuh/wazuh-kibana-app/pull/954)).
- Now everytime the user enters the _Settings_ tab, the API connection will be automatically checked ([#971](https://github.com/wazuh/wazuh-kibana-app/pull/971)).
- Added a node selector for _Management > Logs_ section when Wazuh cluster is enabled ([#980](https://github.com/wazuh/wazuh-kibana-app/pull/980)).
- Added a group selector for _Agents_ section ([#995](https://github.com/wazuh/wazuh-kibana-app/pull/995)).

### Changed

- Interface refactoring for the _Agents > Inventory data_ tab ([#924](https://github.com/wazuh/wazuh-kibana-app/pull/924)):
  - Now the tab won't be available if your agent doesn't have Syscollector enabled, and each card will be enabled or disabled depending on the current Syscollector scans configuration.
  - This will prevent situations where the user couldn't check the inventory although there was actual scan data to show on some sections.
- Added support for new multigroups feature ([#911](https://github.com/wazuh/wazuh-kibana-app/pull/911)):
  - Now the information bars on _Agents_ will show all the groups an agent belongs to.
- Now the result pane on the _Dev tools_ tab will show the error code coming from the Wazuh API ([#909](https://github.com/wazuh/wazuh-kibana-app/pull/909)).
- Changed some visualizations titles for _Overview/Agents > OpenSCAP_ tab ([#925](https://github.com/wazuh/wazuh-kibana-app/pull/925)).
- All backend routes have been renamed ([#932](https://github.com/wazuh/wazuh-kibana-app/pull/932)).
- Several improvements for Elasticsearch tests ([#933](https://github.com/wazuh/wazuh-kibana-app/pull/933)).
- Updated some strings and descriptions on the _Settings_ tab ([#934](https://github.com/wazuh/wazuh-kibana-app/pull/934)).
- Changed the date format on _Settings > Logs_ to make it more human-readable ([#944](https://github.com/wazuh/wazuh-kibana-app/pull/944)).
- Changed some labels to remove the "MD5 sum" expression, it will use "Checksum" instead ([#945](https://github.com/wazuh/wazuh-kibana-app/pull/945)).
- Added word wrapping class to group name in _Management > Groups > Group detail_ tab ([#945](https://github.com/wazuh/wazuh-kibana-app/pull/945)).
- The `wz-table` directive has been refactored ([#953](https://github.com/wazuh/wazuh-kibana-app/pull/953)).
- The `wz-table` directive now checks if a request is aborted ([#979](https://github.com/wazuh/wazuh-kibana-app/pull/979)).
- Several performance improvements ([#985](https://github.com/wazuh/wazuh-kibana-app/pull/985), [#997](https://github.com/wazuh/wazuh-kibana-app/pull/997), [#1000](https://github.com/wazuh/wazuh-kibana-app/pull/1000)).

### Fixed

- Several known fields for _Whodata_ functionality have been fixed ([#901](https://github.com/wazuh/wazuh-kibana-app/pull/901)).
- Fixed alignment bug with the _Add a filter +_ button on _Discover_ and _Agents_ tabs ([#912](https://github.com/wazuh/wazuh-kibana-app/pull/912)).
- Fixed a bug where the `Add API` form on _Settings_ didn't appear when pressing the button after editing an existing API entry ([#944](https://github.com/wazuh/wazuh-kibana-app/pull/944)).
- Fixed a bug on _Ruleset_ tab where the "Description" column was showing `0` if the rule doesn't have any description ([#948](https://github.com/wazuh/wazuh-kibana-app/pull/948)).
- Fixed wrong alignment on related Rules/Decoders tables from _Management > Ruleset_ tab ([#971](https://github.com/wazuh/wazuh-kibana-app/pull/971)).
- Fixed a bug where sometimes the error messages appeared duplicated ([#971](https://github.com/wazuh/wazuh-kibana-app/pull/971)).

### Removed

- On the _Management > Monitoring_ tab, the `Cluster enabled but not running` message won't appear as an error anymore ([#971](https://github.com/wazuh/wazuh-kibana-app/pull/971)).

## Wazuh v3.6.1 - Kibana v6.4.1 / v6.4.2 / v6.4.3 - Revision 412

### Added

- Support for Elastic Stack v6.4.1 / v6.4.2 / v6.4.3.

## Wazuh v3.6.1 - Kibana v6.4.0 - Revision 411

### Added

- Redesigned the _Overview > Integrity monitoring_ tab, using more meaningful visualizations for a better overall view of your agents' status ([#893](https://github.com/wazuh/wazuh-kibana-app/pull/893)).
- Added a new table for the _Inventory_ tab: _Processes_ ([#895](https://github.com/wazuh/wazuh-kibana-app/pull/895)).
- Improved error handling for tables. Now the table will show an error message if it wasn't able to fetch and load data ([#896](https://github.com/wazuh/wazuh-kibana-app/pull/896)).

### Changed

- The app source code has been improved, following best practices and coding guidelines ([#892](https://github.com/wazuh/wazuh-kibana-app/pull/892)).
- Included more app tests and prettifier for better code maintainability ([#883](https://github.com/wazuh/wazuh-kibana-app/pull/883) & [#885](https://github.com/wazuh/wazuh-kibana-app/pull/885)).

### Fixed

- Fixed minor visual errors on some _GDPR_, _PCI DSS_ and _Vulnerabilities_ visualizations ([#894](https://github.com/wazuh/wazuh-kibana-app/pull/894)).

## Wazuh v3.6.1 - Kibana v6.4.0 - Revision 410

### Added

- The _Inventory_ tab has been redesigned ([#873](https://github.com/wazuh/wazuh-kibana-app/pull/873)):
  - Added new network interfaces and port tables.
  - Improved design using metric information bars and intuitive status indicators.
- Added refresh functionality to the _Settings > Logs_ tab ([#852](https://github.com/wazuh/wazuh-kibana-app/pull/852)):
  - Now everytime the user opens the tab, the logs will be reloaded.
  - A new button to force the update has been added on the top left corner of the logs table.
- Added `tags` and `recursion_level` configuration options to _Management/Agent > Configuration_ tabs ([#850](https://github.com/wazuh/wazuh-kibana-app/pull/850)).
- The _Kuery_ search syntax has been added again to the app ([#851](https://github.com/wazuh/wazuh-kibana-app/pull/851)).
- Added a first batch of [_Mocha_](https://mochajs.org/) tests and other quality of code improvements to the app ([#859](https://github.com/wazuh/wazuh-kibana-app/pull/859)).
- Now you can open specific rule details (the _Management > Ruleset_ tab) when clicking on the `rule.id` value on the _Discover_ tab ([#862](https://github.com/wazuh/wazuh-kibana-app/pull/862)).
- Now you can click on the rule ID value on the _Management > Ruleset_ tab to search for related alerts on the _Discover_ tab ([#863](https://github.com/wazuh/wazuh-kibana-app/pull/863)).

### Changed

- The index pattern known fields have been updated up to 567 ([#872](https://github.com/wazuh/wazuh-kibana-app/pull/872)).
- Now the _Inventory_ tab will always be available for all agents, and a descriptive message will appear if the agent doesn't have `syscollector` enabled ([#879](https://github.com/wazuh/wazuh-kibana-app/pull/879)).

### Fixed

- Fixed a bug where the _Inventory_ tab was unavailable if the user reloads the page while on the _Agents > Configuration_ tab ([#845](https://github.com/wazuh/wazuh-kibana-app/pull/845)).
- Fixed some _Overview > VirusTotal_ visualizations ([#846](https://github.com/wazuh/wazuh-kibana-app/pull/846)).
- Fixed a bug where the _Settings > Extensions_ tab wasn't being properly hidden when there's no API entries inserted ([#847](https://github.com/wazuh/wazuh-kibana-app/pull/847)).
- Fixed a bug where the _Current API_ indicator on the top navbar wasn't being properly updated when the user deletes all the API entries ([#848](https://github.com/wazuh/wazuh-kibana-app/pull/848)).
- Fixed a bug where the _Agents coverage_ metric were not displaying a proper value when the manager has 0 registered agents ([#849](https://github.com/wazuh/wazuh-kibana-app/pull/849)).
- Fixed a bug where the `wazuh-basic` user role was able to update API entries (it should be forbidden) ([#853](https://github.com/wazuh/wazuh-kibana-app/pull/853)).
- Fixed a bug where the visualizations had scroll bars on the PDF reports ([#870](https://github.com/wazuh/wazuh-kibana-app/pull/870)).
- Fixed a bug on the _Dev tools_ tab where the user couldn't execute the first request block if there was blank lines above it ([#871](https://github.com/wazuh/wazuh-kibana-app/pull/871)).
- Fixed a bug on pinned filters when opening tabs where the implicit filter was the same, making them stuck and unremovable from other tabs ([#878](https://github.com/wazuh/wazuh-kibana-app/pull/878)).

## Wazuh v3.6.1 - Kibana v6.4.0 - Revision 409

### Added

- Support for Wazuh v3.6.1.

### Fixed

- Fixed a bug on the _Dev tools_ tab ([b7c79f4](https://github.com/wazuh/wazuh-kibana-app/commit/b7c79f48f06cb49b12883ec9e9337da23b49976b)).

## Wazuh v3.6.1 - Kibana v6.3.2 - Revision 408

### Added

- Support for Wazuh v3.6.1.

### Fixed

- Fixed a bug on the _Dev tools_ tab ([4ca9ed5](https://github.com/wazuh/wazuh-kibana-app/commit/4ca9ed54f1b18e5d499d950e6ff0741946701988)).

## Wazuh v3.6.0 - Kibana v6.4.0 - Revision 407

### Added

- Support for Wazuh v3.6.0.

## Wazuh v3.6.0 - Kibana v6.3.2 - Revision 406

### Added

- Support for Wazuh v3.6.0.

## Wazuh v3.5.0 - Kibana v6.4.0 - Revision 405

### Added

- Support for Elastic Stack v6.4.0 ([#813](https://github.com/wazuh/wazuh-kibana-app/pull/813)).

## Wazuh v3.5.0 - Kibana v6.3.2 - Revision 404

### Added

- Added new options to `config.yml` to change shards and replicas settings for `wazuh-monitoring` indices ([#809](https://github.com/wazuh/wazuh-kibana-app/pull/809)).
- Added more error messages for `wazuhapp.log` in case of failure when performing some crucial functions ([#812](https://github.com/wazuh/wazuh-kibana-app/pull/812)).
- Now it's possible to change replicas settings for existing `.wazuh`, `.wazuh-version` and `wazuh-monitoring` indices on the `config.yml` file ([#817](https://github.com/wazuh/wazuh-kibana-app/pull/817)).

### Changed

- App frontend code refactored and restructured ([#802](https://github.com/wazuh/wazuh-kibana-app/pull/802)).
- Now the _Overview > Security events_ tab won't show anything if the only visualization with data is _Agents status_ ([#811](https://github.com/wazuh/wazuh-kibana-app/pull/811)).

### Fixed

- Fixed a bug where the RAM status message appreared twice the first time you opened the app ([#807](https://github.com/wazuh/wazuh-kibana-app/pull/807)).
- Fixed the app UI to make the app usable on Internet Explorer 11 ([#808](https://github.com/wazuh/wazuh-kibana-app/pull/808)).

## Wazuh v3.5.0 - Kibana v6.3.2 - Revision 403

### Added

- The welcome tabs on _Overview_ and _Agents_ have been updated with a new name and description for the existing sections ([#788](https://github.com/wazuh/wazuh-kibana-app/pull/788)).
- Now the app tables will auto-resize depending on the screen height ([#792](https://github.com/wazuh/wazuh-kibana-app/pull/792)).

### Changed

- Now all the app filters on several tables will present the values in alphabetical order ([#787](https://github.com/wazuh/wazuh-kibana-app/pull/787)).

### Fixed

- Fixed a bug on _Decoders_ where clicking on the decoder wouldn't open the detail view if the `Parent decoders` filter was enabled ([#782](https://github.com/wazuh/wazuh-kibana-app/pull/782)).
- Fixed a bug on _Dev tools_ when the first line on the editor pane was empty or had a comment ([#790](https://github.com/wazuh/wazuh-kibana-app/pull/790)).
- Fixed a bug where the app was throwing multiple warning messages the first time you open it ([#791](https://github.com/wazuh/wazuh-kibana-app/pull/791)).
- Fixed a bug where clicking on a different tab from _Overview_ right after inserting the API credentials for the first time would always redirect to _Overview_ ([#791](https://github.com/wazuh/wazuh-kibana-app/pull/791)).
- Fixed a bug where the user could have a browser cookie with a reference to a non-existing API entry on Elasticsearch ([#794](https://github.com/wazuh/wazuh-kibana-app/pull/794) & [#795](https://github.com/wazuh/wazuh-kibana-app/pull/795)).

### Removed

- The cluster key has been removed from the API requests to `/manager/configuration` ([#796](https://github.com/wazuh/wazuh-kibana-app/pull/796)).

## Wazuh v3.5.0 - Kibana v6.3.1/v6.3.2 - Revision 402

### Added

- Support for Wazuh v3.5.0.
- Added new fields for _Vulnerability detector_ alerts ([#752](https://github.com/wazuh/wazuh-kibana-app/pull/752)).
- Added multi table search for `wz-table` directive. Added two new log levels for _Management > Logs_ section ([#753](https://github.com/wazuh/wazuh-kibana-app/pull/753)).

## Wazuh v3.4.0 - Kibana v6.3.1/v6.3.2 - Revision 401

### Added

- Added a few new fields for Kibana due to the new Wazuh _who-data_ feature ([#763](https://github.com/wazuh/wazuh-kibana-app/pull/763)).
- Added XML/JSON viewer for each card under _Management > Configuration_ ([#764](https://github.com/wazuh/wazuh-kibana-app/pull/764)).

### Changed

- Improved error handling for Dev tools. Also removed some unused dependencies from the _Dev tools_ tab ([#760](https://github.com/wazuh/wazuh-kibana-app/pull/760)).
- Unified origin for tab descriptions. Reviewed some grammar typos ([#765](https://github.com/wazuh/wazuh-kibana-app/pull/765)).
- Refactored agents autocomplete component. Removed unused/deprecated modules ([#766](https://github.com/wazuh/wazuh-kibana-app/pull/766)).
- Simplified route resolves section ([#768](https://github.com/wazuh/wazuh-kibana-app/pull/768)).

### Fixed

- Fixed missing cluster node filter for the visualization shown when looking for specific node under _Management > Monitoring_ section ([#758](https://github.com/wazuh/wazuh-kibana-app/pull/758)).
- Fixed missing dependency injection for `wzMisc` factory ([#768](https://github.com/wazuh/wazuh-kibana-app/pull/768)).

### Removed

- Removed `angular-aria`, `angular-md5`, `ansicolors`, `js-yaml`, `querystring` and `lodash` dependencies since Kibana includes all of them. Removed some unused images ([#768](https://github.com/wazuh/wazuh-kibana-app/pull/768)).

## Wazuh v3.4.0 - Kibana v6.3.1/v6.3.2 - Revision 400

### Added

- Support for Wazuh v3.4.0.
- Support for Elastic Stack v6.3.2.
- Support for Kuery as accepted query language ([#742](https://github.com/wazuh/wazuh-kibana-app/pull/742)).
  - This feature is experimental.
- Added new _Who data_ fields from file integrity monitoring features ([#746](https://github.com/wazuh/wazuh-kibana-app/pull/746)).
- Added tab in _Settings_ section where you can see the last logs from the Wazuh app server ([#723](https://github.com/wazuh/wazuh-kibana-app/pull/723)).

### Changed

- Fully redesigned of the welcome screen along the different app sections ([#751](https://github.com/wazuh/wazuh-kibana-app/pull/751)).
- Now any agent can go to the _Inventory_ tab regardless if it's enabled or not. The content will change properly according to the agent configuration ([#744](https://github.com/wazuh/wazuh-kibana-app/pull/744)).
- Updated the `angular-material` dependency to `1.1.10` ([#743](https://github.com/wazuh/wazuh-kibana-app/pull/743)).
- Any API entry is now removable regardless if it's the only one API entry ([#740](https://github.com/wazuh/wazuh-kibana-app/pull/740)).
- Performance has been improved regarding to agents status, they are now being fetched using _distinct_ routes from the Wazuh API ([#738](https://github.com/wazuh/wazuh-kibana-app/pull/738)).
- Improved the way we are parsing some Wazuh API errors regarding to version mismatching ([#735](https://github.com/wazuh/wazuh-kibana-app/pull/735)).

### Fixed

- Fixed wrong filters being applied in _Ruleset > Rules_ and _Ruleset > Decoders_ sections when using Lucene like filters plus path filters ([#736](https://github.com/wazuh/wazuh-kibana-app/pull/736)).
- Fixed the template checking from the healthcheck, now it allows to use custom index patterns ([#739](https://github.com/wazuh/wazuh-kibana-app/pull/739)).
- Fixed infinite white screen from _Management > Monitoring_ when the Wazuh cluster is enabled but not running ([#741](https://github.com/wazuh/wazuh-kibana-app/pull/741)).

## Wazuh v3.3.0/v3.3.1 - Kibana v6.3.1 - Revision 399

### Added

- Added a new Angular.js factory to store the Wazuh app configuration values. Also, this factory is being used by the pre-routes functions (resolves); this way we are sure about having the real configuration at any time. These pre-routes functions have been improved too ([#670](https://github.com/wazuh/wazuh-kibana-app/pull/670)).
- Added extended information for reports from _Reporting_ feature ([#701](https://github.com/wazuh/wazuh-kibana-app/pull/701)).

### Changed

- Tables have been improved. Now they are truncating long fields and adding a tooltip if needed ([#671](https://github.com/wazuh/wazuh-kibana-app/pull/671)).
- Services have been improved ([#715](https://github.com/wazuh/wazuh-kibana-app/pull/715)).
- CSV formatted files have been improved. Now they are showing a more human readable column names ([#717](https://github.com/wazuh/wazuh-kibana-app/pull/717), [#726](https://github.com/wazuh/wazuh-kibana-app/pull/726)).
- Added/Modified some visualization titles ([#728](https://github.com/wazuh/wazuh-kibana-app/pull/728)).
- Improved Discover perfomance when in background mode ([#719](https://github.com/wazuh/wazuh-kibana-app/pull/719)).
- Reports from the _Reporting_ feature have been fulyl redesigned ([#701](https://github.com/wazuh/wazuh-kibana-app/pull/701)).

### Fixed

- Fixed the top menu API indicator when checking the API connection and the manager/cluster information had been changed ([#668](https://github.com/wazuh/wazuh-kibana-app/pull/668)).
- Fixed our logger module which was not writting logs the very first time Kibana is started neither after a log rotation ([#667](https://github.com/wazuh/wazuh-kibana-app/pull/667)).
- Fixed a regular expression in the server side when parsing URLs before registering a new Wazuh API ([#690](https://github.com/wazuh/wazuh-kibana-app/pull/690)).
- Fixed filters from specific visualization regarding to _File integrity_ section ([#694](https://github.com/wazuh/wazuh-kibana-app/pull/694)).
- Fixed filters parsing when generating a report because it was not parsing negated filters as expected ([#696](https://github.com/wazuh/wazuh-kibana-app/pull/696)).
- Fixed visualization counter from _OSCAP_ tab ([#722](https://github.com/wazuh/wazuh-kibana-app/pull/722)).

### Removed

- Temporary removed CSV download from agent inventory section due to Wazuh API bug ([#727](https://github.com/wazuh/wazuh-kibana-app/pull/727)).

## Wazuh v3.3.0/v3.3.1 - Kibana v6.3.0 - Revision 398

### Added

- Improvements for latest app redesign ([#652](https://github.com/wazuh/wazuh-kibana-app/pull/652)):
  - The _Welcome_ tabs have been simplified, following a more Elastic design.
  - Added again the `md-nav-bar` component with refined styles and limited to specific sections.
  - The _Settings > Welcome_ tab has been removed. You can use the nav bar to switch tabs.
  - Minor CSS adjustments and reordering.
- Small app UI improvements ([#634](https://github.com/wazuh/wazuh-kibana-app/pull/634)):
  - Added link to _Agents Preview_ on the _Agents_ tab breadcrumbs.
  - Replaced the _Generate report_ button with a smaller one.
  - Redesigned _Management > Ruleset_ `md-chips` to look similar to Kibana filter pills.
  - Added agent information bar from _Agents > General_ to _Agents > Welcome_ too.
  - Refactored flex layout on _Welcome_ tabs to fix a height visual bug.
  - Removed duplicated loading rings on the _Agents_ tab.
- Improvements for app tables ([#627](https://github.com/wazuh/wazuh-kibana-app/pull/627)):
  - Now the current page will be highlighted.
  - The gap has been fixed to the items per page value.
  - If there are no more pages for _Next_ or _Prev_ buttons, they will be hidden.
- Improvements for app health check ([#637](https://github.com/wazuh/wazuh-kibana-app/pull/637)):
  - Improved design for the view.
  - The checks have been placed on a table, showing the current status of each one.
- Changes to our reporting feature ([#639](https://github.com/wazuh/wazuh-kibana-app/pull/639)):
  - Now the generated reports will include tables for each section.
  - Added a parser for getting Elasticsearch data table responses.
  - The reporting feature is now a separated module, and the code has been refactored.
- Improvements for app tables pagination ([#646](https://github.com/wazuh/wazuh-kibana-app/pull/646)).

### Changed

- Now the `pretty` parameter on the _Dev tools_ tab will be ignored to avoid `Unexpected error` messages ([#624](https://github.com/wazuh/wazuh-kibana-app/pull/624)).
- The `pdfkit` dependency has been replaced by `pdfmake` ([#639](https://github.com/wazuh/wazuh-kibana-app/pull/639)).
- Changed some Kibana tables for performance improvements on the reporting feature ([#644](https://github.com/wazuh/wazuh-kibana-app/pull/644)).
- Changed the method to refresh the list of known fields on the index pattern ([#650](https://github.com/wazuh/wazuh-kibana-app/pull/650)):
  - Now when restarting Kibana, the app will update the fieldset preserving the custom user fields.

### Fixed

- Fixed bug on _Agents CIS-CAT_ tab who wasn't loading the appropriate visualizations ([#626](https://github.com/wazuh/wazuh-kibana-app/pull/626)).
- Fixed a bug where sometimes the index pattern could be `undefined` during the health check process, leading into a false error message when loading the app ([#640](https://github.com/wazuh/wazuh-kibana-app/pull/640)).
- Fixed several bugs on the _Settings > API_ tab when removing, adding or editing new entries.

### Removed

- Removed the app login system ([#636](https://github.com/wazuh/wazuh-kibana-app/pull/636)):
  - This feature was unstable, experimental and untested for a long time. We'll provide much better RBAC capabilities in the future.
- Removed the new Kuery language option on Discover app search bars.
  - This feature will be restored in the future, after more Elastic v6.3.0 adaptations.

## Wazuh v3.3.0/v3.3.1 - Kibana v6.3.0 - Revision 397

### Added

- Support for Elastic Stack v6.3.0 ([#579](https://github.com/wazuh/wazuh-kibana-app/pull/579) & [#612](https://github.com/wazuh/wazuh-kibana-app/pull/612) & [#615](https://github.com/wazuh/wazuh-kibana-app/pull/615)).
- Brand-new Wazuh app redesign for the _Monitoring_ tab ([#581](https://github.com/wazuh/wazuh-kibana-app/pull/581)):
  - Refactored and optimized UI for these tabs, using a breadcrumbs-based navigability.
  - Used the same guidelines from the previous redesign for _Overview_ and _Agents_ tabs.
- New tab for _Agents_ - _Inventory_ ([#582](https://github.com/wazuh/wazuh-kibana-app/pull/582)):
  - Get information about the agent host, such as installed packages, motherboard, operating system, etc.
  - This tab will appear if the agent has the [`syscollector`](https://documentation.wazuh.com/current/user-manual/reference/ossec-conf/wodle-syscollector.html) wodle enabled.
- Brand-new extension - _CIS-CAT Alerts_ ([#601](https://github.com/wazuh/wazuh-kibana-app/pull/601)):
  - A new extension, disabled by default.
  - Visualize alerts related to the CIS-CAT benchmarks on the _Overview_ and _Agents_ tabs.
  - Get information about the last performed scan and its score.
- Several improvements for the _Dev tools_ tab ([#583](https://github.com/wazuh/wazuh-kibana-app/pull/583) & [#597](https://github.com/wazuh/wazuh-kibana-app/pull/597)):
  - Now you can insert queries using inline parameters, just like in a web browser.
  - You can combine inline parameters with JSON-like parameters.
  - If you use the same parameter on both methods with different values, the inline parameter has precedence over the other one.
  - The tab icon has been changed for a more appropriate one.
  - The `Execute query` button is now always placed on the first line of the query block.
- Refactoring for all app tables ([#582](https://github.com/wazuh/wazuh-kibana-app/pull/582)):
  - Replaced the old `wz-table` directive with a new one, along with a new data factory.
  - Now the tables are built with a pagination system.
  - Much easier method for building tables for the app.
  - Performance and stability improvements when fetching API data.
  - Now you can see the total amount of items and the elapsed time.

### Changed

- Moved some logic from the _Agents preview_ tab to the server, to avoid excessive client-side workload ([#586](https://github.com/wazuh/wazuh-kibana-app/pull/586)).
- Changed the UI to use the same loading ring across all the app tabs ([#593](https://github.com/wazuh/wazuh-kibana-app/pull/593) & [#599](https://github.com/wazuh/wazuh-kibana-app/pull/599)).
- Changed the _No results_ message across all the tabs with visualizations ([#599](https://github.com/wazuh/wazuh-kibana-app/pull/599)).

### Fixed

- Fixed a bug on the _Settings/Extensions_ tab where enabling/disabling some extensions could make other ones to be disabled ([#591](https://github.com/wazuh/wazuh-kibana-app/pull/591)).

## Wazuh v3.3.0/v3.3.1 - Kibana v6.2.4 - Revision 396

### Added

- Support for Wazuh v3.3.1.
- Brand-new Wazuh app redesign for the _Settings_ tab ([#570](https://github.com/wazuh/wazuh-kibana-app/pull/570)):
  - Refactored and optimized UI for these tabs, using a breadcrumbs-based navigability.
  - Used the same guidelines from the previous redesign for _Overview_ and _Agents_ tabs.
- Refactoring for _Overview_ and _Agents_ controllers ([#564](https://github.com/wazuh/wazuh-kibana-app/pull/564)):
  - Reduced duplicated code by splitting it into separate files.
  - Code optimization for a better performance and maintainability.
  - Added new services to provide similar functionality between different app tabs.
- Added `data.vulnerability.package.condition` to the list of known fields ([#566](https://github.com/wazuh/wazuh-kibana-app/pull/566)).

### Changed

- The `wazuh-logs` and `wazuh-monitoring` folders have been moved to the Kibana's `optimize` directory in order to avoid some error messages when using the `kibana-plugin list` command ([#563](https://github.com/wazuh/wazuh-kibana-app/pull/563)).

### Fixed

- Fixed a bug on the _Settings_ tab where updating an API entry with wrong credentials would corrupt the existing one ([#558](https://github.com/wazuh/wazuh-kibana-app/pull/558)).
- Fixed a bug on the _Settings_ tab where removing an API entry while its edit form is opened would hide the `Add API` button unless the user reloads the tab ([#558](https://github.com/wazuh/wazuh-kibana-app/pull/558)).
- Fixed some Audit visualizations on the _Overview_ and _Agents_ tabs that weren't using the same search query to show the results ([#572](https://github.com/wazuh/wazuh-kibana-app/pull/572)).
- Fixed undefined variable error on the `wz-menu` directive ([#575](https://github.com/wazuh/wazuh-kibana-app/pull/575)).

## Wazuh v3.3.0 - Kibana v6.2.4 - Revision 395

### Fixed

- Fixed a bug on the _Agent Configuration_ tab where the sync status was always `NOT SYNCHRONIZED` ([#569](https://github.com/wazuh/wazuh-kibana-app/pull/569)).

## Wazuh v3.3.0 - Kibana v6.2.4 - Revision 394

### Added

- Support for Wazuh v3.3.0.
- Updated some backend API calls to include the app version in the request header ([#560](https://github.com/wazuh/wazuh-kibana-app/pull/560)).

## Wazuh v3.2.4 - Kibana v6.2.4 - Revision 393

### Added

- Brand-new Wazuh app redesign for _Overview_ and _Agents_ tabs ([#543](https://github.com/wazuh/wazuh-kibana-app/pull/543)):
  - Updated UI for these tabs using breadcrumbs.
  - New _Welcome_ screen, presenting all the tabs to the user, with useful links to our documentation.
  - Overall design improved, adjusted font sizes and reduced HTML code.
  - This base will allow the app to increase its functionality in the future.
  - Removed the `md-nav-bar` component for a better user experience on small screens.
  - Improved app performance removing some CSS effects from some components, such as buttons.
- New filter for agent version on the _Agents Preview_ tab ([#537](https://github.com/wazuh/wazuh-kibana-app/pull/537)).
- New filter for cluster node on the _Agents Preview_ tab ([#538](https://github.com/wazuh/wazuh-kibana-app/pull/538)).

### Changed

- Now the report generation process will run in a parallel mode in the foreground ([#523](https://github.com/wazuh/wazuh-kibana-app/pull/523)).
- Replaced the usage of `$rootScope` with two new factories, along with more controller improvements ([#525](https://github.com/wazuh/wazuh-kibana-app/pull/525)).
- Now the _Extensions_ tab on _Settings_ won't edit the `.wazuh` index to modify the extensions configuration for all users ([#545](https://github.com/wazuh/wazuh-kibana-app/pull/545)).
  - This allows each new user to always start with the base extensions configuration, and modify it to its needs storing the settings on a browser cookie.
- Now the GDPR requirements description on its tab won't be loaded if the Wazuh API version is not v3.2.3 or higher ([#546](https://github.com/wazuh/wazuh-kibana-app/pull/546)).

### Fixed

- Fixed a bug where the app crashes when attempting to download huge amounts of data as CSV format ([#521](https://github.com/wazuh/wazuh-kibana-app/pull/521)).
- Fixed a bug on the Timelion visualizations from _Management/Monitoring_ which were not properly filtering and showing the cluster nodes information ([#530](https://github.com/wazuh/wazuh-kibana-app/pull/530)).
- Fixed several bugs on the loading process when switching between tabs with or without visualizations in the _Overview_ and _Agents_ tab ([#531](https://github.com/wazuh/wazuh-kibana-app/pull/531) & [#533](https://github.com/wazuh/wazuh-kibana-app/pull/533)).
- Fixed a bug on the `wazuh-monitoring` index feature when using multiple inserted APIs, along with several performance improvements ([#539](https://github.com/wazuh/wazuh-kibana-app/pull/539)).
- Fixed a bug where the OS filter on the _Agents Preview_ tab would exclude the rest of filters instead of combining them ([#552](https://github.com/wazuh/wazuh-kibana-app/pull/552)).
- Fixed a bug where the Extensions settings were restored every time the user opened the _Settings_ tab or pressed the _Set default manager_ button ([#555](https://github.com/wazuh/wazuh-kibana-app/pull/555) & [#556](https://github.com/wazuh/wazuh-kibana-app/pull/556)).

## Wazuh v3.2.3/v3.2.4 - Kibana v6.2.4 - Revision 392

### Added

- Support for Wazuh v3.2.4.
- New functionality - _Reporting_ ([#510](https://github.com/wazuh/wazuh-kibana-app/pull/510)):
  - Generate PDF logs on the _Overview_ and _Agents_ tabs, with the new button next to _Panels_ and _Discover_.
  - The report will contain the current visualizations from the tab where you generated it.
  - List all your generated reports, download or deleted them at the new _Management/Reporting_ tab.
  - **Warning:** If you leave the tab while generating a report, the process will be aborted.
- Added warning/error messages about the total RAM on the server side ([#502](https://github.com/wazuh/wazuh-kibana-app/pull/502)):
  - None of this messages will prevent the user from accessing the app, it's just a recommendation.
  - If your server has less than 2GB of RAM, you'll get an error message when opening the app.
  - If your server has between 2GB and 3GB of RAM, you'll get a warning message.
  - If your server has more than 3GB of RAM, you won't get any kind of message.
- Refactoring and added loading bar to _Manager Logs_ and _Groups_ tabs ([#505](https://github.com/wazuh/wazuh-kibana-app/pull/505)).
- Added more Syscheck options to _Management/Agents_ configuration tabs ([#509](https://github.com/wazuh/wazuh-kibana-app/pull/509)).

### Fixed

- Added more fields to the `known-fields.js` file to avoid warning messages on _Discover_ when using Filebeat for alerts forwarding ([#497](https://github.com/wazuh/wazuh-kibana-app/pull/497)).
- Fixed a bug where clicking on the _Check connection_ button on the _Settings_ tab threw an error message although the API connected successfully ([#504](https://github.com/wazuh/wazuh-kibana-app/pull/504)).
- Fixed a bug where the _Agents_ tab was not properly showing the total of agents due to the new Wazuh cluster implementation ([#517](https://github.com/wazuh/wazuh-kibana-app/pull/517)).

## Wazuh v3.2.3 - Kibana v6.2.4 - Revision 391

### Added

- Support for Wazuh v3.2.3.
- Brand-new extension - _GDPR Alerts_ ([#453](https://github.com/wazuh/wazuh-kibana-app/pull/453)):
  - A new extension, enabled by default.
  - Visualize alerts related to the GDPR compliance on the _Overview_ and _Agents_ tabs.
  - The _Ruleset_ tab has been updated to include GDPR filters on the _Rules_ subtab.
- Brand-new Management tab - _Monitoring_ ([#490](https://github.com/wazuh/wazuh-kibana-app/pull/490)):
  - Visualize your Wazuh cluster, both master and clients.
    - Get the current cluster configuration.
    - Nodes listing, sorting, searching, etc.
  - Get a more in-depth cluster status thanks to the newly added [_Timelion_](https://www.elastic.co/guide/en/kibana/current/timelion.html) visualizations.
  - The Detail view gives you a summary of the node's healthcheck.
- Brand-new tab - _Dev tools_ ([#449](https://github.com/wazuh/wazuh-kibana-app/pull/449)):
  - Find it on the top navbar, next to _Discover_.
  - Execute Wazuh API requests directly from the app.
  - This tab uses your currently selected API from _Settings_.
  - You can type different API requests on the input window, select one with the cursor, and click on the Play button to execute it.
  - You can also type comments on the input window.
- More improvements for the _Manager/Ruleset_ tab ([#446](https://github.com/wazuh/wazuh-kibana-app/pull/446)):
  - A new colour palette for regex, order and rule description arguments.
  - Added return to List view on Ruleset button while on Detail view.
  - Fixed line height on all table headers.
  - Removed unused, old code from Ruleset controllers.
- Added option on `config.yml` to enable/disable the `wazuh-monitoring` index ([#441](https://github.com/wazuh/wazuh-kibana-app/pull/441)):
  - Configure the frequency time to generate new indices.
  - The default frequency time has been increased to 1 hour.
  - When disabled, useful metrics will appear on _Overview/General_ replacing the _Agent status_ visualization.
- Added CSV exporting button to the app ([#431](https://github.com/wazuh/wazuh-kibana-app/pull/431)):
  - Implemented new logic to fetch data from the Wazuh API and download it in CSV format.
  - Currently available for the _Ruleset_, _Logs_ and _Groups_ sections on the _Manager_ tab and also the _Agents_ tab.
- More refactoring to the app backend ([#439](https://github.com/wazuh/wazuh-kibana-app/pull/439)):
  - Standardized error output from the server side.
  - Drastically reduced the error management logic on the client side.
  - Applied the _Facade_ pattern when importing/exporting modules.
  - Deleted unused/deprecated/useless methods both from server and client side.
  - Some optimizations to variable type usages.
- Refactoring to Kibana filters management ([#452](https://github.com/wazuh/wazuh-kibana-app/pull/452) & [#459](https://github.com/wazuh/wazuh-kibana-app/pull/459)):
  - Added new class to build queries from the base query.
  - The filter management is being done on controllers instead of the `discover` directive.
  - Now we are emitting specific events whenever we are fetching data or communicating to the `discover` directive.
  - The number of useless requests to fetch data has been reduced.
  - The synchronization actions are working as expected regardless the amount of data and/or the number of machine resources.
  - Fixed several bugs about filter usage and transition to different app tabs.
- Added confirmation message when the user deletes an API entry on _Settings/API_ ([#428](https://github.com/wazuh/wazuh-kibana-app/pull/428)).
- Added support for filters on the _Manager/Logs_ tab when realtime is enabled ([#433](https://github.com/wazuh/wazuh-kibana-app/pull/433)).
- Added more filter options to the Detail view on _Manager/Ruleset_ ([#434](https://github.com/wazuh/wazuh-kibana-app/pull/434)).

### Changed

- Changed OSCAP visualization to avoid clipping issues with large agent names ([#429](https://github.com/wazuh/wazuh-kibana-app/pull/429)).
- Now the related Rules or Decoders sections on _Manager/Ruleset_ will remain hidden if there isn't any data to show or while it's loading ([#434](https://github.com/wazuh/wazuh-kibana-app/pull/434)).
- Added a 200ms delay when fetching iterable data from the Wazuh API ([#445](https://github.com/wazuh/wazuh-kibana-app/pull/445) & [#450](https://github.com/wazuh/wazuh-kibana-app/pull/450)).
- Fixed several bugs related to Wazuh API timeout/cancelled requests ([#445](https://github.com/wazuh/wazuh-kibana-app/pull/445)).
- Added `ENOTFOUND`, `EHOSTUNREACH`, `EINVAL`, `EAI_AGAIN` options for API URL parameter checking ([#463](https://github.com/wazuh/wazuh-kibana-app/pull/463)).
- Now the _Settings/Extensions_ subtab won't appear unless there's at least one API inserted ([#465](https://github.com/wazuh/wazuh-kibana-app/pull/465)).
- Now the index pattern selector on _Settings/Pattern_ will also refresh the known fields when changing it ([#477](https://github.com/wazuh/wazuh-kibana-app/pull/477)).
- Changed the _Manager_ tab into _Management_ ([#490](https://github.com/wazuh/wazuh-kibana-app/pull/490)).

### Fixed

- Fixed a bug where toggling extensions after deleting an API entry could lead into an error message ([#465](https://github.com/wazuh/wazuh-kibana-app/pull/465)).
- Fixed some performance bugs on the `dataHandler` service ([#442](https://github.com/wazuh/wazuh-kibana-app/pull/442) & [#486](https://github.com/wazuh/wazuh-kibana-app/pull/442)).
- Fixed a bug when loading the _Agents preview_ tab on Safari web browser ([#447](https://github.com/wazuh/wazuh-kibana-app/pull/447)).
- Fixed a bug where a new extension (enabled by default) appears disabled when updating the app ([#456](https://github.com/wazuh/wazuh-kibana-app/pull/456)).
- Fixed a bug where pressing the Enter key on the _Discover's_ tab search bar wasn't working properly ([#488](https://github.com/wazuh/wazuh-kibana-app/pull/488)).

### Removed

- Removed the `rison` dependency from the `package.json` file ([#452](https://github.com/wazuh/wazuh-kibana-app/pull/452)).
- Removed unused Elasticsearch request to avoid problems when there's no API inserted ([#460](https://github.com/wazuh/wazuh-kibana-app/pull/460)).

## Wazuh v3.2.1/v3.2.2 - Kibana v6.2.4 - Revision 390

### Added

- Support for Wazuh v3.2.2.
- Refactoring on visualizations use and management ([#397](https://github.com/wazuh/wazuh-kibana-app/pull/397)):
  - Visualizations are no longer stored on an index, they're built and loaded on demand when needed to render the interface.
  - Refactoring on the whole app source code to use the _import/export_ paradigm.
  - Removed old functions and variables from the old visualization management logic.
  - Removed cron task to clean remaining visualizations since it's no longer needed.
  - Some Kibana functions and modules have been overridden in order to make this refactoring work.
    - This change is not intrusive in any case.
- New redesign for the _Manager/Ruleset_ tab ([#420](https://github.com/wazuh/wazuh-kibana-app/pull/420)):
  - Rules and decoders list now divided into two different sections: _List view_ and _Detail view_.
  - Removed old expandable tables to move the rule/decoder information into a new space.
  - Enable different filters on the detail view for a better search on the list view.
  - New table for related rules or decoders.
  - And finally, a bunch of minor design enhancements to the whole app.
- Added a copyright notice to the whole app source code ([#395](https://github.com/wazuh/wazuh-kibana-app/pull/395)).
- Updated `.gitignore` with the _Node_ template ([#395](https://github.com/wazuh/wazuh-kibana-app/pull/395)).
- Added new module to the `package.json` file, [`rison`](https://www.npmjs.com/package/rison) ([#404](https://github.com/wazuh/wazuh-kibana-app/pull/404)).
- Added the `errorHandler` service to the blank screen scenario ([#413](https://github.com/wazuh/wazuh-kibana-app/pull/413)):
  - Now the exact error message will be shown to the user, instead of raw JSON content.
- Added new option on the `config.yml` file to disable the new X-Pack RBAC capabilities to filter index-patterns ([#417](https://github.com/wazuh/wazuh-kibana-app/pull/417)).

### Changed

- Small minor enhancements to the user interface ([#396](https://github.com/wazuh/wazuh-kibana-app/pull/396)):
  - Reduced Wazuh app logo size.
  - Changed buttons text to not use all-capitalized letters.
  - Minor typos found in the HTML/CSS code have been fixed.
- Now the app log stores the package revision ([#417](https://github.com/wazuh/wazuh-kibana-app/pull/417)).

### Fixed

- Fixed bug where the _Agents_ tab didn't preserve the filters after reloading the page ([#404](https://github.com/wazuh/wazuh-kibana-app/pull/404)).
- Fixed a bug when using X-Pack that sometimes threw an error of false _"Not enough privileges"_ scenario ([#415](https://github.com/wazuh/wazuh-kibana-app/pull/415)).
- Fixed a bug where the Kibana Discover auto-refresh functionality was still working when viewing the _Agent configuration_ tab ([#419](https://github.com/wazuh/wazuh-kibana-app/pull/419)).

## Wazuh v3.2.1 - Kibana v6.2.4 - Revision 389

### Changed

- Changed severity and verbosity to some log messages ([#412](https://github.com/wazuh/wazuh-kibana-app/pull/412)).

### Fixed

- Fixed a bug when using the X-Pack plugin without security capabilities enabled ([#403](https://github.com/wazuh/wazuh-kibana-app/pull/403)).
- Fixed a bug when the app was trying to create `wazuh-monitoring` indices without checking the existence of the proper template ([#412](https://github.com/wazuh/wazuh-kibana-app/pull/412)).

## Wazuh v3.2.1 - Kibana v6.2.4 - Revision 388

### Added

- Support for Elastic Stack v6.2.4.
- App server fully refactored ([#360](https://github.com/wazuh/wazuh-kibana-app/pull/360)):
  - Added new classes, reduced the amount of code, removed unused functions, and several optimizations.
  - Now the app follows a more ES6 code style on multiple modules.
  - _Overview/Agents_ visualizations have been ordered into separated files and folders.
  - Now the app can use the default index defined on the `/ect/kibana/kibana.yml` file.
  - Better error handling for the visualizations directive.
  - Added a cron job to delete remaining visualizations on the `.kibana` index if so.
  - Also, we've added some changes when using the X-Pack plugin:
    - Better management of users and roles in order to use the app capabilities.
    - Prevents app loading if the currently logged user has no access to any index pattern.
- Added the `errorHandler` service to the `dataHandler` factory ([#340](https://github.com/wazuh/wazuh-kibana-app/pull/340)).
- Added Syscollector section to _Manager/Agents Configuration_ tabs ([#359](https://github.com/wazuh/wazuh-kibana-app/pull/359)).
- Added `cluster.name` field to the `wazuh-monitoring` index ([#377](https://github.com/wazuh/wazuh-kibana-app/pull/377)).

### Changed

- Increased the query size when fetching the index pattern list ([#339](https://github.com/wazuh/wazuh-kibana-app/pull/339)).
- Changed active colour for all app tables ([#347](https://github.com/wazuh/wazuh-kibana-app/pull/347)).
- Changed validation regex to accept URLs with non-numeric format ([#353](https://github.com/wazuh/wazuh-kibana-app/pull/353)).
- Changed visualization removal cron task to avoid excessive log messages when there weren't removed visualizations ([#361](https://github.com/wazuh/wazuh-kibana-app/pull/361)).
- Changed filters comparison for a safer access ([#383](https://github.com/wazuh/wazuh-kibana-app/pull/383)).
- Removed some `server.log` messages to avoid performance errors ([#384](https://github.com/wazuh/wazuh-kibana-app/pull/384)).
- Changed the way of handling the index patterns list ([#360](https://github.com/wazuh/wazuh-kibana-app/pull/360)).
- Rewritten some false error-level logs to just information-level ones ([#360](https://github.com/wazuh/wazuh-kibana-app/pull/360)).
- Changed some files from JSON to CommonJS for performance improvements ([#360](https://github.com/wazuh/wazuh-kibana-app/pull/360)).
- Replaced some code on the `kibana-discover` directive with a much cleaner statement to avoid issues on the _Agents_ tab ([#394](https://github.com/wazuh/wazuh-kibana-app/pull/394)).

### Fixed

- Fixed a bug where several `agent.id` filters were created at the same time when navigating between _Agents_ and _Groups_ with different selected agents ([#342](https://github.com/wazuh/wazuh-kibana-app/pull/342)).
- Fixed logic on the index-pattern selector which wasn't showing the currently selected pattern the very first time a user opened the app ([#345](https://github.com/wazuh/wazuh-kibana-app/pull/345)).
- Fixed a bug on the `errorHandler` service who was preventing a proper output of some Elastic-related backend error messages ([#346](https://github.com/wazuh/wazuh-kibana-app/pull/346)).
- Fixed panels flickering in the _Settings_ tab ([#348](https://github.com/wazuh/wazuh-kibana-app/pull/348)).
- Fixed a bug in the shards and replicas settings when the user sets the value to zero (0) ([#358](https://github.com/wazuh/wazuh-kibana-app/pull/358)).
- Fixed several bugs related to the upgrade process from Wazuh 2.x to the new refactored server ([#363](https://github.com/wazuh/wazuh-kibana-app/pull/363)).
- Fixed a bug in _Discover/Agents VirusTotal_ tabs to avoid conflicts with the `agent.name` field ([#379](https://github.com/wazuh/wazuh-kibana-app/pull/379)).
- Fixed a bug on the implicit filter in _Discover/Agents PCI_ tabs ([#393](https://github.com/wazuh/wazuh-kibana-app/pull/393)).

### Removed

- Removed clear API password on `checkPattern` response ([#339](https://github.com/wazuh/wazuh-kibana-app/pull/339)).
- Removed old dashboard visualizations to reduce loading times ([#360](https://github.com/wazuh/wazuh-kibana-app/pull/360)).
- Removed some unused dependencies due to the server refactoring ([#360](https://github.com/wazuh/wazuh-kibana-app/pull/360)).
- Removed completely `metricService` from the app ([#389](https://github.com/wazuh/wazuh-kibana-app/pull/389)).

## Wazuh v3.2.1 - Kibana v6.2.2/v6.2.3 - Revision 387

### Added

- New logging system ([#307](https://github.com/wazuh/wazuh-kibana-app/pull/307)):
  - New module implemented to write app logs.
  - Now a trace is stored every time the app is re/started.
  - Currently, the `initialize.js` and `monitoring.js` files work with this system.
  - Note: the logs will live under `/var/log/wazuh/wazuhapp.log` on Linux systems, on Windows systems they will live under `kibana/plugins/`. It rotates the log whenever it reaches 100MB.
- Better cookies handling ([#308](https://github.com/wazuh/wazuh-kibana-app/pull/308)):
  - New field on the `.wazuh-version` index to store the last time the Kibana server was restarted.
  - This is used to check if the cookies have consistency with the current server status.
  - Now the app is clever and takes decisions depending on new consistency checks.
- New design for the _Agents/Configuration_ tab ([#310](https://github.com/wazuh/wazuh-kibana-app/pull/310)):
  - The style is the same as the _Manager/Configuration_ tab.
  - Added two more sections: CIS-CAT and Commands ([#315](https://github.com/wazuh/wazuh-kibana-app/pull/315)).
  - Added a new card that will appear when there's no group configuration at all ([#323](https://github.com/wazuh/wazuh-kibana-app/pull/323)).
- Added _"group"_ column on the agents list in _Agents_ ([#312](https://github.com/wazuh/wazuh-kibana-app/pull/312)):
  - If you click on the group, it will redirect the user to the specified group in _Manager/Groups_.
- New option for the `config.yml` file, `ip.selector` ([#313](https://github.com/wazuh/wazuh-kibana-app/pull/313)):
  - Define if the app will show or not the index pattern selector on the top navbar.
  - This setting is set to `true` by default.
- More CSS cleanup and reordering ([#315](https://github.com/wazuh/wazuh-kibana-app/pull/315)):
  - New `typography.less` file.
  - New `layout.less` file.
  - Removed `cleaned.less` file.
  - Reordering and cleaning of existing CSS files, including removal of unused classes, renaming, and more.
  - The _Settings_ tab has been refactored to correct some visual errors with some card components.
  - Small refactoring to some components from _Manager/Ruleset_ ([#323](https://github.com/wazuh/wazuh-kibana-app/pull/323)).
- New design for the top navbar ([#326](https://github.com/wazuh/wazuh-kibana-app/pull/326)):
  - Cleaned and refactored code
  - Revamped design, smaller and with minor details to follow the rest of Wazuh app guidelines.
- New design for the wz-chip component to follow the new Wazuh app guidelines ([#323](https://github.com/wazuh/wazuh-kibana-app/pull/323)).
- Added more descriptive error messages when the user inserts bad credentials on the _Add new API_ form in the _Settings_ tab ([#331](https://github.com/wazuh/wazuh-kibana-app/pull/331)).
- Added a new CSS class to truncate overflowing text on tables and metric ribbons ([#332](https://github.com/wazuh/wazuh-kibana-app/pull/332)).
- Support for Elastic Stack v6.2.2/v6.2.3.

### Changed

- Improved the initialization system ([#317](https://github.com/wazuh/wazuh-kibana-app/pull/317)):
  - Now the app will re-create the index-pattern if the user deletes the currently used by the Wazuh app.
  - The fieldset is now automatically refreshed if the app detects mismatches.
  - Now every index-pattern is dynamically formatted (for example, to enable the URLs in the _Vulnerabilities_ tab).
  - Some code refactoring for a better handling of possible use cases.
  - And the best thing, it's no longer needed to insert the sample alert!
- Improvements and changes to index-patterns ([#320](https://github.com/wazuh/wazuh-kibana-app/pull/320) & [#333](https://github.com/wazuh/wazuh-kibana-app/pull/333)):
  - Added a new route, `/get-list`, to fetch the index pattern list.
  - Removed and changed several functions for a proper management of index-patterns.
  - Improved the compatibility with user-created index-patterns, known to have unpredictable IDs.
  - Now the app properly redirects to `/blank-screen` if the length of the index patterns list is 0.
  - Ignored custom index patterns with auto-generated ID on the initialization process.
    - Now it uses the value set on the `config.yml` file.
  - If the index pattern is no longer available, the cookie will be overwritten.
- Improvements to the monitoring module ([#322](https://github.com/wazuh/wazuh-kibana-app/pull/322)):
  - Minor refactoring to the whole module.
  - Now the `wazuh-monitoring` index pattern is regenerated if it's missing.
  - And the best thing, it's no longer needed to insert the monitoring template!
- Now the app health check system only checks if the API and app have the same `major.minor` version ([#311](https://github.com/wazuh/wazuh-kibana-app/pull/311)):
  - Previously, the API and app had to be on the same `major.minor.patch` version.
- Adjusted space between title and value in some cards showing Manager or Agent configurations ([#315](https://github.com/wazuh/wazuh-kibana-app/pull/315)).
- Changed red and green colours to more saturated ones, following Kibana style ([#315](https://github.com/wazuh/wazuh-kibana-app/pull/315)).

### Fixed

- Fixed bug in Firefox browser who was not properly showing the tables with the scroll pagination functionality ([#314](https://github.com/wazuh/wazuh-kibana-app/pull/314)).
- Fixed bug where visualizations weren't being destroyed due to ongoing renderization processes ([#316](https://github.com/wazuh/wazuh-kibana-app/pull/316)).
- Fixed several UI bugs for a better consistency and usability ([#318](https://github.com/wazuh/wazuh-kibana-app/pull/318)).
- Fixed an error where the initial index-pattern was not loaded properly the very first time you enter the app ([#328](https://github.com/wazuh/wazuh-kibana-app/pull/328)).
- Fixed an error message that appeared whenever the app was not able to found the `wazuh-monitoring` index pattern ([#328](https://github.com/wazuh/wazuh-kibana-app/pull/328)).

## Wazuh v3.2.1 - Kibana v6.2.2 - Revision 386

### Added

- New design for the _Manager/Groups_ tab ([#295](https://github.com/wazuh/wazuh-kibana-app/pull/295)).
- New design for the _Manager/Configuration_ tab ([#297](https://github.com/wazuh/wazuh-kibana-app/pull/297)).
- New design of agents statistics for the _Agents_ tab ([#299](https://github.com/wazuh/wazuh-kibana-app/pull/299)).
- Added information ribbon into _Overview/Agent SCAP_ tabs ([#303](https://github.com/wazuh/wazuh-kibana-app/pull/303)).
- Added information ribbon into _Overview/Agent VirusTotal_ tabs ([#306](https://github.com/wazuh/wazuh-kibana-app/pull/306)).
- Added information ribbon into _Overview AWS_ tab ([#306](https://github.com/wazuh/wazuh-kibana-app/pull/306)).

### Changed

- Refactoring of HTML and CSS code throughout the whole Wazuh app ([#294](https://github.com/wazuh/wazuh-kibana-app/pull/294), [#302](https://github.com/wazuh/wazuh-kibana-app/pull/302) & [#305](https://github.com/wazuh/wazuh-kibana-app/pull/305)):
  - A big milestone for the project was finally achieved with this refactoring.
  - We've removed the Bootstrap dependency from the `package.json` file.
  - We've removed and merged many duplicated rules.
  - We've removed HTML and `angular-md` overriding rules. Now we have more own-made classes to avoid undesired results on the UI.
  - Also, this update brings tons of minor bugfixes related to weird HTML code.
- Wazuh app visualizations reviewed ([#301](https://github.com/wazuh/wazuh-kibana-app/pull/301)):
  - The number of used buckets has been limited since most of the table visualizations were surpassing acceptable limits.
  - Some visualizations have been checked to see if they make complete sense on what they mean to show to the user.
- Modified some app components for better follow-up of Kibana guidelines ([#290](https://github.com/wazuh/wazuh-kibana-app/pull/290) & [#297](https://github.com/wazuh/wazuh-kibana-app/pull/297)).
  - Also, some elements were modified on the _Discover_ tab in order to correct some mismatches.

### Fixed

- Adjusted information ribbon in _Agents/General_ for large OS names ([#290](https://github.com/wazuh/wazuh-kibana-app/pull/290) & [#294](https://github.com/wazuh/wazuh-kibana-app/pull/294)).
- Fixed unsafe array access on the visualization directive when going directly into _Manager/Ruleset/Decoders_ ([#293](https://github.com/wazuh/wazuh-kibana-app/pull/293)).
- Fixed a bug where navigating between agents in the _Agents_ tab was generating duplicated `agent.id` implicit filters ([#296](https://github.com/wazuh/wazuh-kibana-app/pull/296)).
- Fixed a bug where navigating between different tabs from _Overview_ or _Agents_ while being on the _Discover_ sub-tab was causing data loss in metric watchers ([#298](https://github.com/wazuh/wazuh-kibana-app/pull/298)).
- Fixed incorrect visualization of the rule level on _Manager/Ruleset/Rules_ when the rule level is zero (0) ([#298](https://github.com/wazuh/wazuh-kibana-app/pull/298)).

### Removed

- Removed almost every `md-tooltip` component from the whole app ([#305](https://github.com/wazuh/wazuh-kibana-app/pull/305)).
- Removed unused images from the `img` folder ([#305](https://github.com/wazuh/wazuh-kibana-app/pull/305)).

## Wazuh v3.2.1 - Kibana v6.2.2 - Revision 385

### Added

- Support for Wazuh v3.2.1.
- Brand-new first redesign for the app user interface ([#278](https://github.com/wazuh/wazuh-kibana-app/pull/278)):
  - This is the very first iteration of a _work-in-progress_ UX redesign for the Wazuh app.
  - The overall interface has been refreshed, removing some unnecessary colours and shadow effects.
  - The metric visualizations have been replaced by an information ribbon under the filter search bar, reducing the amount of space they occupied.
    - A new service was implemented for a proper handling of the metric visualizations watchers ([#280](https://github.com/wazuh/wazuh-kibana-app/pull/280)).
  - The rest of the app visualizations now have a new, more detailed card design.
- New shards and replicas settings to the `config.yml` file ([#277](https://github.com/wazuh/wazuh-kibana-app/pull/277)):
  - Now you can apply custom values to the shards and replicas for the `.wazuh` and `.wazuh-version` indices.
  - This feature only works before the installation process. If you modify these settings after installing the app, they won't be applied at all.

### Changed

- Now clicking again on the _Groups_ tab on _Manager_ will properly reload the tab and redirect to the beginning ([#274](https://github.com/wazuh/wazuh-kibana-app/pull/274)).
- Now the visualizations only use the `vis-id` attribute for loading them ([#275](https://github.com/wazuh/wazuh-kibana-app/pull/275)).
- The colours from the toast messages have been replaced to follow the Elastic 6 guidelines ([#286](https://github.com/wazuh/wazuh-kibana-app/pull/286)).

### Fixed

- Fixed wrong data flow on _Agents/General_ when coming from and going to the _Groups_ tab ([#273](https://github.com/wazuh/wazuh-kibana-app/pull/273)).
- Fixed sorting on tables, now they use the sorting functionality provided by the Wazuh API ([#274](https://github.com/wazuh/wazuh-kibana-app/pull/274)).
- Fixed column width issues on some tables ([#274](https://github.com/wazuh/wazuh-kibana-app/pull/274)).
- Fixed bug in the _Agent configuration_ JSON viewer who didn't properly show the full group configuration ([#276](https://github.com/wazuh/wazuh-kibana-app/pull/276)).
- Fixed excessive loading time from some Audit visualizations ([#278](https://github.com/wazuh/wazuh-kibana-app/pull/278)).
- Fixed Play/Pause button in timepicker's auto-refresh ([#281](https://github.com/wazuh/wazuh-kibana-app/pull/281)).
- Fixed unusual scenario on visualization directive where sometimes there was duplicated implicit filters when doing a search ([#283](https://github.com/wazuh/wazuh-kibana-app/pull/283)).
- Fixed some _Overview Audit_ visualizations who were not working properly ([#285](https://github.com/wazuh/wazuh-kibana-app/pull/285)).

### Removed

- Deleted the `id` attribute from all the app visualizations ([#275](https://github.com/wazuh/wazuh-kibana-app/pull/275)).

## Wazuh v3.2.0 - Kibana v6.2.2 - Revision 384

### Added

- New directives for the Wazuh app: `wz-table`, `wz-table-header` and `wz-search-bar` ([#263](https://github.com/wazuh/wazuh-kibana-app/pull/263)):
  - Maintainable and reusable components for a better-structured app.
  - Several files have been changed, renamed and moved to new folders, following _best practices_.
  - The progress bar is now within its proper directive ([#266](https://github.com/wazuh/wazuh-kibana-app/pull/266)).
  - Minor typos and refactoring changes to the new directives.
- Support for Elastic Stack v6.2.2.

### Changed

- App buttons have been refactored. Unified CSS and HTML for buttons, providing the same structure for them ([#269](https://github.com/wazuh/wazuh-kibana-app/pull/269)).
- The API list on Settings now shows the latest inserted API at the beginning of the list ([#261](https://github.com/wazuh/wazuh-kibana-app/pull/261)).
- The check for the currently applied pattern has been improved, providing clever handling of Elasticsearch errors ([#271](https://github.com/wazuh/wazuh-kibana-app/pull/271)).
- Now on _Settings_, when the Add or Edit API form is active, if you press the other button, it will make the previous one disappear, getting a clearer interface ([#9df1e31](https://github.com/wazuh/wazuh-kibana-app/commit/9df1e317903edf01c81eba068da6d20a8a1ea7c2)).

### Fixed

- Fixed visualizations directive to properly load the _Manager/Ruleset_ visualizations ([#262](https://github.com/wazuh/wazuh-kibana-app/pull/262)).
- Fixed a bug where the classic extensions were not affected by the settings of the `config.yml` file ([#266](https://github.com/wazuh/wazuh-kibana-app/pull/266)).
- Fixed minor CSS bugs from the conversion to directives to some components ([#266](https://github.com/wazuh/wazuh-kibana-app/pull/266)).
- Fixed bug in the tables directive when accessing a member it doesn't exist ([#266](https://github.com/wazuh/wazuh-kibana-app/pull/266)).
- Fixed browser console log error when clicking the Wazuh logo on the app ([#6647fbc](https://github.com/wazuh/wazuh-kibana-app/commit/6647fbc051c2bf69df7df6e247b2b2f46963f194)).

### Removed

- Removed the `kbn-dis` directive from _Manager/Ruleset_ ([#262](https://github.com/wazuh/wazuh-kibana-app/pull/262)).
- Removed the `filters.js` and `kibana_fields_file.json` files ([#263](https://github.com/wazuh/wazuh-kibana-app/pull/263)).
- Removed the `implicitFilters` service ([#270](https://github.com/wazuh/wazuh-kibana-app/pull/270)).
- Removed visualizations loading status trace from controllers and visualization directive ([#270](https://github.com/wazuh/wazuh-kibana-app/pull/270)).

## Wazuh v3.2.0 - Kibana v6.2.1 - Revision 383

### Added

- Support for Wazuh 3.2.0.
- Compatibility with Kibana 6.1.0 to Kibana 6.2.1.
- New tab for vulnerability detector alerts.

### Changed

- The app now shows the index pattern selector only if the list length is greater than 1.
  - If it's exactly 1 shows the index pattern without a selector.
- Now the index pattern selector only shows the compatible ones.
  - It's no longer possible to select the `wazuh-monitoring` index pattern.
- Updated Bootstrap to 3.3.7.
- Improved filter propagation between Discover and the visualizations.
- Replaced the login route name from /login to /wlogin to avoid conflict with X-Pack own login route.

### Fixed

- Several CSS bugfixes for better compatibility with Kibana 6.2.1.
- Some variables changed for adapting new Wazuh API requests.
- Better error handling for some Elastic-related messages.
- Fixed browser console error from top-menu directive.
- Removed undesired md-divider from Manager/Logs.
- Adjusted the width of a column in Manager/Logs to avoid overflow issues with the text.
- Fixed a wrong situation with the visualizations when we refresh the Manager/Rules tab.

### Removed

- Removed the `travis.yml` file.

## Wazuh v3.1.0 - Kibana v6.1.3 - Revision 380

### Added

- Support for Wazuh 3.1.0.
- Compatibility with Kibana 6.1.3.
- New error handler for better app errors reporting.
- A new extension for Amazon Web Services alerts.
- A new extension for VirusTotal alerts.
- New agent configuration tab:
  - Visualize the current group configuration for the currently selected agent on the app.
  - Navigate through the different tabs to see which configuration is being used.
  - Check the synchronization status for the configuration.
  - View the current group of the agent and click on it to go to the Groups tab.
- New initial health check for checking some app components.
- New YAML config file:
  - Define the initial index pattern.
  - Define specific checks for the healthcheck.
  - Define the default extensions when adding new APIs.
- New index pattern selector dropdown on the top navbar.
  - The app will reload applying the new index pattern.
- Added new icons for some sections of the app.

### Changed

- New visualizations loader, with much better performance.
- Improved reindex process for the .wazuh index when upgrading from a 2.x-5.x version.
- Adding 365 days expiring time to the cookies.
- Change default behaviour for the config file. Now everything is commented with default values.
  - You need to edit the file, remove the comment mark and apply the desired value.
- Completely redesigned the manager configuration tab.
- Completely redesigned the groups tab.
- App tables have now unified CSS classes.

### Fixed

- Play real-time button has been fixed.
- Preventing duplicate APIs from feeding the wazuh-monitoring index.
- Fixing the check manager connection button.
- Fixing the extensions settings so they are preserved over time.
- Much more error handling messages in all the tabs.
- Fixed OS filters in agents list.
- Fixed autocomplete lists in the agents, rules and decoders list so they properly scroll.
- Many styles bugfixes for the different browsers.
- Reviewed and fixed some visualizations not showing accurate information.

### Removed

- Removed index pattern configuration from the `package.json` file.
- Removed unnecessary dependencies from the `package.json` file.

## Wazuh v3.0.0 - Kibana v6.1.0 - Revision 371

### Added

- You can configure the initial index-pattern used by the plugin in the initialPattern variable of the app's package.json.
- Auto `.wazuh` reindex from Wazuh 2.x - Kibana 5.x to Wazuh 3.x - Kibana 6.x.
  - The API credentials will be automatically migrated to the new installation.
- Dynamically changed the index-pattern used by going to the Settings -> Pattern tab.
  - Wazuh alerts compatibility auto detection.
- New loader for visualizations.
- Better performance: now the tabs use the same Discover tab, only changing the current filters.
- New Groups tab.
  - Now you can check your group configuration (search its agents and configuration files).
- The Logs tab has been improved.
  - You can sort by field and the view has been improved.
- Achieved a clearer interface with implicit filters per tab showed as unremovable chips.

### Changed

- Dynamically creating .kibana index if necessary.
- Better integration with Kibana Discover.
- Visualizations loaded at initialization time.
- New sync system to wait for Elasticsearch JS.
- Decoupling selected API and pattern from backend and moved to the client side.

## Wazuh v2.1.0 - Kibana v5.6.1 - Revision 345

### Added

- Loading icon while Wazuh loads the visualizations.
- Add/Delete/Restart agents.
- OS agent filter

### Changed

- Using genericReq when possible.

## Wazuh v2.0.1 - Kibana v5.5.1 - Revision 339

### Changed

- New index in Elasticsearch to save Wazuh set up configuration
- Short URL's is now supported
- A native base path from kibana.yml is now supported

### Fixed

- Search bar across panels now support parenthesis grouping
- Several CSS fixes for IE browser<|MERGE_RESOLUTION|>--- conflicted
+++ resolved
@@ -9,10 +9,7 @@
 - Fixed an error during the generation of a group's report, if the request to the Wazuh API fails [#4350](https://github.com/wazuh/wazuh-kibana-app/pull/4350)
 - Fixed a problem with the group's report, when the group has no agents [#4350](https://github.com/wazuh/wazuh-kibana-app/pull/4350)
 - Fixed path in logo customization section [#4352](https://github.com/wazuh/wazuh-kibana-app/pull/4352)
-<<<<<<< HEAD
 - Fixed a TypeError in Firefox. Change the Get request that was made with a Kibana core.http.get(/api/check-wazuh) resource to the WzRequest.genericReq resource and it no longer fails, also add a test capture to public/plugin.ts that wraps the request and in case of failure, the error is detected when the browser does not work with the V8 engine. [#4362](https://github.com/wazuh/wazuh-kibana-app/pull/4362)
-=======
->>>>>>> 9beca04a
 - Fixed an error of an undefined username hash related to reporting when using Kibana with X-Pack and security was disabled [#4358](https://github.com/wazuh/wazuh-kibana-app/pull/4358)
 - Fixed persistence of the plugin registry file between updates [#4359](https://github.com/wazuh/wazuh-kibana-app/pull/4359)
 - Fixed searchbar error on SCA Inventory table [#4367](https://github.com/wazuh/wazuh-kibana-app/pull/4367)
