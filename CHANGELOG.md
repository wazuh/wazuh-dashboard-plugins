--- conflicted
+++ resolved
@@ -12,11 +12,9 @@
 ### Changed
 
 - Support new fields of Windows Registry at FIM inventory panel [#2679](https://github.com/wazuh/wazuh-kibana-app/issues/2679)
-<<<<<<< HEAD
-- Unsave rule files when edit or create a rule with a invalid content [#2944](https://github.com/wazuh/wazuh-kibana-app/pull/2944)
-=======
 - Added on FIM Inventory Windows Registry registry_key and registry_value items from syscheck [#2908](https://github.com/wazuh/wazuh-kibana-app/issues/2908)
 - Uncheck agents after an action in agents groups management [#2907](https://github.com/wazuh/wazuh-kibana-app/pull/2907)
+- Unsave rule files when edit or create a rule with invalid content [#2944](https://github.com/wazuh/wazuh-kibana-app/pull/2944)
 
 ### Fixed
 
@@ -35,8 +33,7 @@
 - Allow access to Agents section with agent:group action permission [#2933](https://github.com/wazuh/wazuh-kibana-app/issues/2933)
 - Fixed filters does not work on modals with search bar [#2935](https://github.com/wazuh/wazuh-kibana-app/pull/2935)
 - Fix wrong package name in deploy new agent [#2942](https://github.com/wazuh/wazuh-kibana-app/issues/2942)
-- Fixed number agents not show on pie onMouseEvent [#2890](https://github.com/wazuh/wazuh-kibana-app/issues/2890)
->>>>>>> 093ff949
+- Fixed number of agents do not show on the pie chart tooltip in agents preview [#2890](https://github.com/wazuh/wazuh-kibana-app/issues/2890)
 
 ## Wazuh v4.0.4 - Kibana 7.10.0 , 7.10.2 - Revision 4017
 
