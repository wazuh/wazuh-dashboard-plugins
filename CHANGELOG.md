# Change Log

All notable changes to the Wazuh app project will be documented in this file.

<<<<<<< HEAD
## Wazuh v4.8.1 - OpenSearch Dashboards 2.10.0 - Revision 00

### Added

- Support for Wazuh 4.8.1

## Wazuh v4.8.0 - OpenSearch Dashboards 2.10.0 - Revision 02
=======
## Wazuh v4.8.0 - OpenSearch Dashboards 2.10.0 - Revision 03
>>>>>>> cc6e6540

### Added

- Support for Wazuh 4.8.0
- Added the ability to check if there are available updates from the UI. [#6093](https://github.com/wazuh/wazuh-dashboard-plugins/pull/6093) [#6256](https://github.com/wazuh/wazuh-dashboard-plugins/pull/6256) [#6328](https://github.com/wazuh/wazuh-dashboard-plugins/pull/6328)
- Added remember server address check [#5791](https://github.com/wazuh/wazuh-dashboard-plugins/pull/5791)
- Added the ssl_agent_ca configuration to the SSL Settings form [#6083](https://github.com/wazuh/wazuh-dashboard-plugins/pull/6083)
- Added global vulnerabilities dashboards [#5896](https://github.com/wazuh/wazuh-dashboard-plugins/pull/5896) [#6179](https://github.com/wazuh/wazuh-dashboard-plugins/pull/6179) [#6173](https://github.com/wazuh/wazuh-dashboard-plugins/pull/6173) [#6147](https://github.com/wazuh/wazuh-dashboard-plugins/pull/6147) [#6231](https://github.com/wazuh/wazuh-dashboard-plugins/pull/6231) [#6246](https://github.com/wazuh/wazuh-dashboard-plugins/pull/6246) [#6321](https://github.com/wazuh/wazuh-dashboard-plugins/pull/6321) [#6338](https://github.com/wazuh/wazuh-dashboard-plugins/pull/6338) [#6356](https://github.com/wazuh/wazuh-dashboard-plugins/pull/6356)
- Added an agent selector to the IT Hygiene application [#5840](https://github.com/wazuh/wazuh-dashboard-plugins/pull/5840)
- Added query results limit when the search exceed 10000 hits [#6106](https://github.com/wazuh/wazuh-dashboard-plugins/pull/6106)
- Added a redirection button to Endpoint Summary from IT Hygiene application [#6176](https://github.com/wazuh/wazuh-dashboard-plugins/pull/6176)
- Added information icon with tooltip on the most active agent in the endpoint summary view [#6364](https://github.com/wazuh/wazuh-dashboard-plugins/pull/6364)
- Added a dash with a tooltip in the server APIs table when the run as is disabled [#6354](https://github.com/wazuh/wazuh-dashboard-plugins/pull/6354)

### Changed

- Moved the plugin menu to platform applications into the side menu [#5840](https://github.com/wazuh/wazuh-dashboard-plugins/pull/5840) [#6226](https://github.com/wazuh/wazuh-dashboard-plugins/pull/6226) [#6244](https://github.com/wazuh/wazuh-dashboard-plugins/pull/6244)
- Changed dashboards. [#6035](https://github.com/wazuh/wazuh-dashboard-plugins/pull/6035)
- Change the display order of tabs in all modules. [#6067](https://github.com/wazuh/wazuh-dashboard-plugins/pull/6067)
- Upgraded the `axios` dependency to `1.6.1` [#5062](https://github.com/wazuh/wazuh-dashboard-plugins/pull/5062)
- Changed the api configuration title in the Server APIs section. [#6373](https://github.com/wazuh/wazuh-dashboard-plugins/pull/6373)
- Changed overview home top KPIs. [#6379](https://github.com/wazuh/wazuh-dashboard-plugins/pull/6379)

### Fixed

- Fixed a problem with the agent menu header when the side menu is docked [#5840](https://github.com/wazuh/wazuh-dashboard-plugins/pull/5840)
- Fixed how the query filters apply on the Security Alerts table [#6102](https://github.com/wazuh/wazuh-dashboard-plugins/pull/6102)
- Fixed exception in IT-Hygiene when an agent doesn't have policies [#6177](https://github.com/wazuh/wazuh-dashboard-plugins/pull/6177)
- Fixed exception in Inventory when agents don't have OS information [#6177](https://github.com/wazuh/wazuh-dashboard-plugins/pull/6177)
- Fixed pinned agent state in URL [#6177](https://github.com/wazuh/wazuh-dashboard-plugins/pull/6177)
- Fixed invalid date format in about and agent views [#6234](https://github.com/wazuh/wazuh-dashboard-plugins/pull/6234)
- Fixed script to install agents on macOS when you have password to deploy [#6305](https://github.com/wazuh/wazuh-dashboard-plugins/pull/6305)
- Fixed a problem with the address validation on Deploy New Agent [#6327](https://github.com/wazuh/wazuh-dashboard-plugins/pull/6327)
- Fixed a typo in an abbreviation for Fully Qualified Domain Name [#6333](https://github.com/wazuh/wazuh-dashboard-plugins/pull/6333)
- Fixed server statistics when cluster mode is disabled [#6352](https://github.com/wazuh/wazuh-dashboard-plugins/pull/6352)
- Fixed unnecessary scrolling in Vulnerability Inventory table [#6345](https://github.com/wazuh/wazuh-dashboard-plugins/pull/6345)
- Fixed wrong value at server stat Archives queue usage [#6342](https://github.com/wazuh/wazuh-dashboard-plugins/pull/6342)
- Fixed the inventory data table when maximized and the docked menu [#6344](https://github.com/wazuh/wazuh-dashboard-plugins/pull/6344)
- Fixed implicit filter close button in the search bar [#6346](https://github.com/wazuh/wazuh-dashboard-plugins/pull/6346)
- Fixed the help menu, to be consistent and avoid duplication [#6374](https://github.com/wazuh/wazuh-dashboard-plugins/pull/6374)
- Fixed the axis label visual bug from dashboards [#6378](https://github.com/wazuh/wazuh-dashboard-plugins/pull/6378)

### Removed

- Removed the `disabled_roles` and `customization.logo.sidebar` settings [#5840](https://github.com/wazuh/wazuh-dashboard-plugins/pull/5840)
- Removed the ability to configure the visibility of modules and removed `extensions.*` settings [#5840](https://github.com/wazuh/wazuh-dashboard-plugins/pull/5840)
- Removed the application menu in the IT Hygiene application [#6176](https://github.com/wazuh/wazuh-dashboard-plugins/pull/6176)
- Removed the implicit filter of WQL language of the search bar UI [#6174](https://github.com/wazuh/wazuh-dashboard-plugins/pull/6174)
- Removed notice of old Discover deprecation [#6341](https://github.com/wazuh/wazuh-dashboard-plugins/pull/6341)
- Removed compilation date field from the app [#6366](https://github.com/wazuh/wazuh-dashboard-plugins/pull/6366)
- Removed WAZUH_REGISTRATION_SERVER from Windows agent deployment command [#6361](https://github.com/wazuh/wazuh-dashboard-plugins/pull/6361)

## Wazuh v4.7.2 - OpenSearch Dashboards 2.8.0 - Revision 02

### Added

- Support for Wazuh 4.7.2
- Added contextual information in the register agent commands [#6208](https://github.com/wazuh/wazuh-dashboard-plugins/pull/6208)
- Added host name and board serial information to Agents > Inventory data [#6191](https://github.com/wazuh/wazuh-dashboard-plugins/pull/6191)

### Fixed

- Fixed Agents preview page load when there are no registered agents [#6185](https://github.com/wazuh/wazuh-dashboard-plugins/pull/6185)
- Fixed the endpoint to get Wazuh server auth configuration [#6206](https://github.com/wazuh/wazuh-dashboard-plugins/pull/6206) [#6213](https://github.com/wazuh/wazuh-dashboard-plugins/pull/6213)
- Fixed error navigating back to agent in some scenarios [#6224](https://github.com/wazuh/wazuh-dashboard-plugins/pull/6224)

## Wazuh v4.7.1 - OpenSearch Dashboards 2.8.0 - Revision 03

### Added

- Support for Wazuh 4.7.1

### Fixed

- Fixed problem when using non latin characters in the username [#6076](https://github.com/wazuh/wazuh-dashboard-plugins/pull/6076)
- Fixed UI crash on retrieving log collection configuration for macos agent. [#6104](https://github.com/wazuh/wazuh-dashboard-plugins/pull/6104)
- Fixed incorrect validation of the agent name on the Deploy new agent window [#6105](https://github.com/wazuh/wazuh-dashboard-plugins/pull/6105)
- Fixed missing columns in the agents table of Groups [#6184](https://github.com/wazuh/wazuh-dashboard-plugins/pull/6184)

## Wazuh v4.7.0 - OpenSearch Dashboards 2.8.0 - Revision 04

### Added

- Support for Wazuh 4.7.0
- Added `status detail` column in the agents table. [#5680](https://github.com/wazuh/wazuh-dashboard-plugins/pull/5680)
- Added agent register wizard handle properly special characters in password [#5738](https://github.com/wazuh/wazuh-dashboard-plugins/pull/5738)

### Changed

- Changed Network ports table columns for Linux agents. [#5636](https://github.com/wazuh/wazuh-dashboard-plugins/pull/5636)
- Updated development dependencies (`@typescript-eslint/eslint-plugin, @typescript-eslint/parser, eslint, swagger-client`)[#5748](https://github.com/wazuh/wazuh-dashboard-plugins/pull/5748)
- Changed timelion type displays in the management > statistics section to line type displays. [5707](https://github.com/wazuh/wazuh-dashboard-plugins/pull/5707)

### Fixed

- Fixed problem with new or missing columns in agent table. [#5591](https://github.com/wazuh/wazuh-dashboard-plugins/pull/5591)
- Fixed the color of the agent name in the groups section in dark mode. [#5676](https://github.com/wazuh/wazuh-dashboard-plugins/pull/5676) [#6018](https://github.com/wazuh/wazuh-dashboard-plugins/pull/6018)
- Fixed the propagation event so that the flyout data, in the decoders, does not change when the button is pressed. [#5597](https://github.com/wazuh/wazuh-dashboard-plugins/pull/5597)
- Fixed the tooltips of the tables in the security section, and unnecessary requests are removed. [#5631](https://github.com/wazuh/wazuh-dashboard-plugins/pull/5631)

### Removed

- Removed views in JSON and XML formats from management settings. [#5747](https://github.com/wazuh/wazuh-dashboard-plugins/pull/5747)

## Wazuh v4.6.0 - OpenSearch Dashboards 2.8.0 - Revision 03

### Added

- Added rel="noopener noreferrer" in documentation links. [#5197](https://github.com/wazuh/wazuh-dashboard-plugins/pull/5197) [#5274](https://github.com/wazuh/wazuh-dashboard-plugins/pull/5274) [#5298](https://github.com/wazuh/wazuh-dashboard-plugins/pull/5298) [#5409](https://github.com/wazuh/wazuh-dashboard-plugins/pull/5409)
- Added `ignore` and `restrict` options to Syslog configuration. [#5203](https://github.com/wazuh/wazuh-dashboard-plugins/pull/5203)
- Added the `extensions.github` and `extensions.office` settings to the default configuration file [#5376](https://github.com/wazuh/wazuh-dashboard-plugins/pull/5376)
- Added new global error treatment (client-side) [#4163](https://github.com/wazuh/wazuh-dashboard-plugins/pull/4163)
- Added new CLI to generate API data from specification file [#5519](https://github.com/wazuh/wazuh-dashboard-plugins/pull/5519)
- Added specific RBAC permissions to Security section [#5551](https://github.com/wazuh/wazuh-dashboard-plugins/pull/5551)
- Added Refresh and Export formatted button to panels in Agents > Inventory data [#5443](https://github.com/wazuh/wazuh-dashboard-plugins/pull/5443)
- Added Refresh and Export formatted buttons to Management > Cluster > Nodes [#5491](https://github.com/wazuh/wazuh-dashboard-plugins/pull/5491)

### Changed

- Changed of regular expression in RBAC. [#5201](https://github.com/wazuh/wazuh-dashboard-plugins/pull/5201)
- Migrate the timeFilter, metaFields, maxBuckets health checks inside the pattern check. [#5384](https://github.com/wazuh/wazuh-dashboard-plugins/pull/5384)
- Changed the query to search for an agent in `management/configuration`. [#5485](https://github.com/wazuh/wazuh-dashboard-plugins/pull/5485)
- Changed the search bar in management/log to the one used in the rest of the app. [#5476](https://github.com/wazuh/wazuh-dashboard-plugins/pull/5476)
- Changed the design of the wizard to add agents. [#5457](https://github.com/wazuh/wazuh-dashboard-plugins/pull/5457)
- Changed the search bar in Management (Rules, Decoders, CDB List, Groups, Cluster > Nodes) and Modules (Vulnerabilities > Inventory, Security Configuration Assessment > Inventory > {Policy ID} > Checks, MITRE ATT&CK > Intelligence > {Resource}, Integrity monitoring > Inventory > Files, Integrity monitoring > Inventory > Registry), Agent Inventory data, Explore agent modal, Agents [#5363](https://github.com/wazuh/wazuh-dashboard-plugins/pull/5363) [#5442](https://github.com/wazuh/wazuh-dashboard-plugins/pull/5442) [#5443](https://github.com/wazuh/wazuh-dashboard-plugins/pull/5443) [#5444](https://github.com/wazuh/wazuh-dashboard-plugins/pull/5444) [#5445](https://github.com/wazuh/wazuh-dashboard-plugins/pull/5445) [#5447](https://github.com/wazuh/wazuh-dashboard-plugins/pull/5447) [#5452](https://github.com/wazuh/wazuh-dashboard-plugins/pull/5452) [#5491](https://github.com/wazuh/wazuh-dashboard-plugins/pull/5491) [#5785](https://github.com/wazuh/wazuh-dashboard-plugins/pull/5785) [#5813](https://github.com/wazuh/wazuh-dashboard-plugins/pull/5813)

### Fixed

- Fixed trailing hyphen character for OS value in the list of agents [#4828](https://github.com/wazuh/wazuh-dashboard-plugins/pull/4828)
- Fixed several typos in the code, by @jctello [#4911](https://github.com/wazuh/wazuh-dashboard-plugins/pull/4911)
- Fixed the display of more than one protocol in the Global configuration section [#4917](https://github.com/wazuh/wazuh-dashboard-plugins/pull/4917)
- Handling endpoint response was done when there is no data to show [#4918](https://github.com/wazuh/wazuh-dashboard-plugins/pull/4918)
- Fixed references to Elasticsearch in Wazuh-stack plugin [4894](https://github.com/wazuh/wazuh-dashboard-plugins/pull/4894)
- Fixed the 2 errors that appeared in console in Settings>Configuration section. [#5135](https://github.com/wazuh/wazuh-dashboard-plugins/pull/5135)
- Fixed the GitHub and Office 365 module visibility configuration for each API host was not kept when changing/upgrading the plugin [#5376](https://github.com/wazuh/wazuh-dashboard-plugins/pull/5376)
- Fixed the GitHub and Office 365 modules appear in the main menu when they were not configured [#5376](https://github.com/wazuh/wazuh-dashboard-plugins/pull/5376)
- Fixed TypeError in FIM Inventory using new error handler [#5364](https://github.com/wazuh/wazuh-dashboard-plugins/pull/5364)
- Fixed error when using invalid group configuration [#5423](https://github.com/wazuh/wazuh-dashboard-plugins/pull/5423)
- Fixed repeated requests in inventory data and configurations of an agent. [#5460](https://github.com/wazuh/wazuh-dashboard-plugins/pull/5460)
- Fixed repeated requests in the group table when adding a group or refreshing the table [#5465](https://github.com/wazuh/wazuh-dashboard-plugins/pull/5465)
- Fixed an error in the request body suggestions of API Console [#5521](https://github.com/wazuh/wazuh-dashboard-plugins/pull/5521)
- Fixed some errors related to relative dirname of rule and decoder files [#5734](https://github.com/wazuh/wazuh-dashboard-plugins/pull/5734)
- Fixed package URLs in aarch64 commands [#5879](https://github.com/wazuh/wazuh-dashboard-plugins/pull/5879)
- Fixed install macOS agent commands [5888](https://github.com/wazuh/wazuh-dashboard-plugins/pull/5888)

### Removed

- Removed deprecated request and code in agent's view [#5451](https://github.com/wazuh/wazuh-dashboard-plugins/pull/5451)
- Removed unnecessary dashboard queries caused by the deploy agent view. [#5453](https://github.com/wazuh/wazuh-dashboard-plugins/pull/5453)
- Removed repeated and unnecessary requests in security section. [#5500](https://github.com/wazuh/wazuh-dashboard-plugins/pull/5500)
- Removed scripts to generate API data from live Wazuh manager [#5519](https://github.com/wazuh/wazuh-dashboard-plugins/pull/5519)
- Removed pretty parameter from cron job requests. [#5532](https://github.com/wazuh/wazuh-dashboard-plugins/pull/5532)
- Removed unnecessary requests in `Management/Status` section. [#5528](https://github.com/wazuh/wazuh-dashboard-plugins/pull/5528)
- Removed obsolete code that caused duplicate requests to the api in `Management`. [#5485](https://github.com/wazuh/wazuh-dashboard-plugins/pull/5485)
- Removed unused embedded jquery-ui [#5592](https://github.com/wazuh/wazuh-dashboard-plugins/pull/5592)

## Wazuh v4.5.4 - OpenSearch Dashboards 2.6.0 - Revision 01

### Added

- Support for Wazuh 4.5.4

## Wazuh v4.5.3 - OpenSearch Dashboards 2.6.0 - Revision 02

### Added

- Support for Wazuh 4.5.3

### Changed

- Changed the command to install the agent on SUSE uses zypper [#5925](https://github.com/wazuh/wazuh-dashboard-plugins/pull/5925)

## Wazuh v4.5.2 - OpenSearch Dashboards 2.6.0 - Revision 02

### Added

- Support for Wazuh 4.5.2

### Fixed

- Fixed an error with the commands in the Deploy new agent section for Oracle Linux 6+ agents [#5764](https://github.com/wazuh/wazuh-dashboard-plugins/pull/5764)
- Fixed broken documentation links in `Management/Configuration` section [#5796](https://github.com/wazuh/wazuh-dashboard-plugins/pull/5796)

## Wazuh v4.5.1 - OpenSearch Dashboards 2.6.0 - Revision 03

### Added

- Add Apple Silicon architecture button to the register Agent wizard [#5478](https://github.com/wazuh/wazuh-dashboard-plugins/pull/5478)

### Fixed

- Fixed the rendering of tables that contains IPs and agent overview [#5471](https://github.com/wazuh/wazuh-dashboard-plugins/pull/5471)
- Fixed the agents active coverage stat as NaN in Details panel of Agents section [#5490](https://github.com/wazuh/wazuh-dashboard-plugins/pull/5490)
- Fixed a broken documentation link to agent labels [#5687](https://github.com/wazuh/wazuh-dashboard-plugins/pull/5687)
- Fixed the PDF report filters applied to tables [#5714](https://github.com/wazuh/wazuh-dashboard-plugins/pull/5714)
- Fixed outdated year in the PDF report footer [#5766](https://github.com/wazuh/wazuh-dashboard-plugins/pull/5766)

### Removed

- Removed the agent name in the agent info ribbon [#5497](https://github.com/wazuh/wazuh-dashboard-plugins/pull/5497)

### Changed

- Changed method to perform redirection on agent table buttons [#5539](https://github.com/wazuh/wazuh-dashboard-plugins/pull/5539)
- Changed windows agent service name in the deploy agent wizard [#5538](https://github.com/wazuh/wazuh-dashboard-plugins/pull/5538)
- Changed the requests to get the agent labels for the managers [#5687](https://github.com/wazuh/wazuh-dashboard-plugins/pull/5687)

## Wazuh v4.5.0 - OpenSearch Dashboards 2.6.0 - Revision 01

### Added

- Support for Wazuh 4.5.0

## Wazuh v4.4.5 - OpenSearch Dashboards 2.6.0 - Revision 02

### Added

- Support for Wazuh 4.4.5

## Wazuh v4.4.4 - OpenSearch Dashboards 2.6.0 - Revision 01

### Added

- Support for Wazuh 4.4.4

### Changed

- Changed the title and added a warning in the step 3 of the deploy new agent section. [#5416](https://github.com/wazuh/wazuh-dashboard-plugins/pull/5416)

## Wazuh v4.4.3 - OpenSearch Dashboards 2.6.0 - Revision 01

### Added

- Support for Wazuh 4.4.3

### Fixed

- Fixed command to install the macOS agent on the agent wizard [#5481](https://github.com/wazuh/wazuh-dashboard-plugins/pull/5481) [#5484](https://github.com/wazuh/wazuh-dashboard-plugins/pull/5484)
- Fixed command to start the macOS agent on the agent wizard [#5470](https://github.com/wazuh/wazuh-dashboard-plugins/pull/5470)

## Wazuh v4.4.2 - OpenSearch Dashboards 2.6.0 - Revision 01

### Added

- Support for Wazuh 4.4.2

### Fixed

- Fixed a problem in the backend service to get the plugin configuration [#5428](https://github.com/wazuh/wazuh-dashboard-plugins/pull/5428) [#5432](https://github.com/wazuh/wazuh-dashboard-plugins/pull/5432)

## Wazuh v4.4.1 - OpenSearch Dashboards 2.6.0 - Revision 01

### Fixed

- Fixed the search in the agent inventory data tables [#5196](https://github.com/wazuh/wazuh-dashboard-plugins/pull/5196)
- Fixed `Top 5 users` table overflow in `FIM::Dashboard` [#5334](https://github.com/wazuh/wazuh-dashboard-plugins/pull/5334)
- Fixed a visual error in the 'About' section. [#5337](https://github.com/wazuh/wazuh-dashboard-plugins/pull/5337)
- Fixed the `Anomaly and malware detection` link. [#5329](https://github.com/wazuh/wazuh-dashboard-plugins/pull/5329)
- Fixed the problem that did not allow closing the time picker when the button was clicked again in `Agents` and `Management/Statistics`. [#5341](https://github.com/wazuh/wazuh-dashboard-plugins/pull/5341)

## Wazuh v4.4.0 - OpenSearch Dashboards 2.4.0 - Revision 06

### Added

- Added the option to sort by the agent's count in the group table. [#4323](https://github.com/wazuh/wazuh-dashboard-plugins/pull/4323)
- Added agent synchronization status in the agent module. [#3874](https://github.com/wazuh/wazuh-dashboard-plugins/pull/3874) [#5143](https://github.com/wazuh/wazuh-dashboard-plugins/pull/5143) [#5177](https://github.com/wazuh/wazuh-dashboard-plugins/pull/5177)
- Added the ability to set the agent name in the installation command. [#4739](https://github.com/wazuh/wazuh-dashboard-plugins/pull/4739)
- Added validation to the plugin's settings [#4503](https://github.com/wazuh/wazuh-dashboard-plugins/pull/4503) [#4785](https://github.com/wazuh/wazuh-dashboard-plugins/pull/4785)
- Added new settings to customize the header and footer on the PDF reports [#4505](https://github.com/wazuh/wazuh-dashboard-plugins/pull/4505) [#4798](https://github.com/wazuh/wazuh-dashboard-plugins/pull/4798) [#4805](https://github.com/wazuh/wazuh-dashboard-plugins/pull/4805)
- Added a new setting to enable or disable the customization [#4507](https://github.com/wazuh/wazuh-dashboard-plugins/pull/4507)
- Added the ability to upload an image for the `customization.logo.*` settings in `Settings/Configuration` [#4504](https://github.com/wazuh/wazuh-dashboard-plugins/pull/4504)
- Added macOS support to the 'Deploy new agent' section [#4867](https://github.com/wazuh/wazuh-dashboard-plugins/pull/4867)
- Added PowerPC architecture support for redhat7, in the 'Deploy new agent' section. [#4833](https://github.com/wazuh/wazuh-dashboard-plugins/pull/4833)
- Added a centralized service to handle the requests [#4831](https://github.com/wazuh/wazuh-dashboard-plugins/pull/4831)
- Added data-test-subj property to the create-policy component [#4873](https://github.com/wazuh/wazuh-dashboard-plugins/pull/4873)
- Added a link for additional steps to enroll agents on Alpine Linux in the 'Deploy new agent' section. [#4933](https://github.com/wazuh/wazuh-dashboard-plugins/pull/4933)
- Added extra steps message and new command for Windows XP and Windows Server 2008, added alpine agent with all its steps. [#4933](https://github.com/wazuh/wazuh-dashboard-plugins/pull/4933)
- Added file saving conditions in File Editor [#4970](https://github.com/wazuh/wazuh-dashboard-plugins/pull/4970)
- Added character validation to avoid invalid agent names in the 'Deploy new agent' section. [#5021](https://github.com/wazuh/wazuh-dashboard-plugins/pull/5021) [#5028](https://github.com/wazuh/wazuh-dashboard-plugins/pull/5028)
- Added default selected options in the 'Deploy new agent' section [#5063](https://github.com/wazuh/wazuh-dashboard-plugins/pull/5063)
- Added suggestions for cluster's node and protocol to use for agent enrollment in the 'Deploy new agent' section. [#4776](https://github.com/wazuh/wazuh-dashboard-plugins/pull/4776) [#4954](https://github.com/wazuh/wazuh-dashboard-plugins/pull/4954) [#5166](https://github.com/wazuh/wazuh-dashboard-plugins/pull/5166)
- Redesign the SCA table of the agent's dashboard [#4512](https://github.com/wazuh/wazuh-dashboard-plugins/pull/4512)

### Changed

- Changed the HTTP verb from `GET` to `POST` in the requests to log in to the Wazuh API [#4103](https://github.com/wazuh/wazuh-dashboard-plugins/pull/4103)
- Changed the endpoint that updates the plugin configuration to support updating multiple settings at once. [#4501](https://github.com/wazuh/wazuh-dashboard-plugins/pull/4501)
- Improved alerts summary performance [#4376](https://github.com/wazuh/wazuh-dashboard-plugins/pull/4376) [#5071](https://github.com/wazuh/wazuh-dashboard-plugins/pull/5071) [#5131](https://github.com/wazuh/wazuh-dashboard-plugins/pull/5131)
- Improved the setting's description for the plugin displayed in the UI and the configuration file. [#4501](https://github.com/wazuh/wazuh-dashboard-plugins/pull/4501)
- Improved `Agents Overview` performance [#4363](https://github.com/wazuh/wazuh-dashboard-plugins/pull/4363) [#5076](https://github.com/wazuh/wazuh-dashboard-plugins/pull/5076)
- Improved the message displayed when there is a versions mismatch between the Wazuh API and the Wazuh app [#4529](https://github.com/wazuh/wazuh-dashboard-plugins/pull/4529) [#4964](https://github.com/wazuh/wazuh-dashboard-plugins/pull/4964)
- Updated operating systems' information in the 'Deploy new agent' section. [#4851](https://github.com/wazuh/wazuh-dashboard-plugins/pull/4851)
- Updated and unified the fetching and rendering of the SCA checks results due to changes in the Wazuh API [#5031](https://github.com/wazuh/wazuh-dashboard-plugins/pull/5031)
- Updated the `Agent details` component to the changes in the Wazuh API response. [#3874](https://github.com/wazuh/wazuh-dashboard-plugins/pull/3874)
- Updated the `Last vulnerability scan` component to the changes in the Wazuh API response [#4975](https://github.com/wazuh/wazuh-dashboard-plugins/pull/4975)
- Updated the `winston` dependency to `3.5.1` [#4985](https://github.com/wazuh/wazuh-dashboard-plugins/pull/4985)
- Updated the `mocha` dependency to `10.1.0` [#5062](https://github.com/wazuh/wazuh-dashboard-plugins/pull/5062)
- Updated the `pdfmake` dependency to `0.2.7` [#5062](https://github.com/wazuh/wazuh-dashboard-plugins/pull/5062)
- The button to export the app logs is now disabled when there are no results, instead of showing an error toast [#4992](https://github.com/wazuh/wazuh-dashboard-plugins/pull/4992)
- Independently load each dashboard from the `Agents Overview` page [#4363](https://github.com/wazuh/wazuh-dashboard-plugins/pull/4363)

### Fixed

- Fixed nested fields filtering in dashboards tables and KPIs [#4425](https://github.com/wazuh/wazuh-dashboard-plugins/pull/4425)
- Fixed nested field rendering in security alerts table details [#4428](https://github.com/wazuh/wazuh-dashboard-plugins/pull/4428)
- Fixed a bug where the Wazuh logo was used instead of the custom one [#4539](https://github.com/wazuh/wazuh-dashboard-plugins/pull/4539)
- Fixed rendering problems of the `Agent Overview` section in low resolutions [#4516](https://github.com/wazuh/wazuh-dashboard-plugins/pull/4516)
- Fixed issue when logging out from Wazuh when SAML is enabled [#4595](https://github.com/wazuh/wazuh-dashboard-plugins/issues/4595)
- Fixed server errors with code 500 when the Wazuh API is not reachable / up. [#4710](https://github.com/wazuh/wazuh-dashboard-plugins/pull/4710) [#4728](https://github.com/wazuh/wazuh-dashboard-plugins/pull/4728) [#4971](https://github.com/wazuh/wazuh-dashboard-plugins/pull/4971)
- Fixed pagination to SCA table [#4653](https://github.com/wazuh/wazuh-dashboard-plugins/issues/4653) [#5010](https://github.com/wazuh/wazuh-dashboard-plugins/pull/5010)
- Fixed `WAZUH_PROTOCOL` suggestion in the 'Deploy new agent' section. [#4849](https://github.com/wazuh/wazuh-dashboard-plugins/pull/4849)
- Fixed agent deployment instructions for HP-UX and Solaris. [#4943](https://github.com/wazuh/wazuh-dashboard-plugins/pull/4943)
- Fixed a bug that caused the flyouts to close when clicking inside them [#4638](https://github.com/wazuh/wazuh-dashboard-plugins/pull/4638) [#5046](https://github.com/wazuh/wazuh-dashboard-plugins/pull/5046)
- Fixed the manager option in the 'Deploy new agent' section [#4981](https://github.com/wazuh/wazuh-dashboard-plugins/pull/4981)
- Fixed Inventory checks table filters by stats [#4999](https://github.com/wazuh/wazuh-dashboard-plugins/pull/4999) [#5031](https://github.com/wazuh/wazuh-dashboard-plugins/pull/5031)
- Fixed commands in the 'Deploy new agent' section (most of the commands are missing '-1') [#4962](https://github.com/wazuh/wazuh-dashboard-plugins/pull/4962)
- Fixed agent installation command for macOS in the 'Deploy new agent' section. [#4968](https://github.com/wazuh/wazuh-dashboard-plugins/pull/4968)
- Fixed agent evolution chart [#4942](https://github.com/wazuh/wazuh-dashboard-plugins/pull/4942)
- Fixed Solaris command [#5035](https://github.com/wazuh/wazuh-dashboard-plugins/pull/5035)
- Fixed commands: AIX, OpenSUSE, Alpine, Suse11, Fedora, HP, Oracle Linux 5, Amazon Linux 2, CentOS5. Changed the word 'or higher' in buttons to '+'. Fixed validations for HP, Solaris and Alpine. [#5045](https://github.com/wazuh/wazuh-dashboard-plugins/pull/5045)
- Fixed error in GitHub module PDF report. [#5069](https://github.com/wazuh/wazuh-dashboard-plugins/pull/5069)
- Fixed password input in 'Deploy new agent' section [#5098](https://github.com/wazuh/wazuh-dashboard-plugins/pull/5098)
- Fixed error when clicking on the selectors of agents in the group agents management [#5094](https://github.com/wazuh/wazuh-dashboard-plugins/pull/5094)
- Fixed menu content panel is displayed in the wrong place. [5092](https://github.com/wazuh/wazuh-dashboard-plugins/pull/5092)
- Fixed greyed and disabled menu section names [#5101](https://github.com/wazuh/wazuh-dashboard-plugins/pull/5101)
- Fixed misspelling in the NIST module [#5107](https://github.com/wazuh/wazuh-dashboard-plugins/pull/5107)
- Fixed Statistic cronjob bulk document insert [#5150](https://github.com/wazuh/wazuh-dashboard-plugins/pull/5150)
- Fixed the style of the buttons showing more event information in the event view table. [#5137](https://github.com/wazuh/wazuh-dashboard-plugins/pull/5137)
- Fixed Inventory module for Solaris agents [#5144](https://github.com/wazuh/wazuh-dashboard-plugins/pull/5144)
- Fixed the module information button in Office 365 and GitHub Panel tab to open the nav drawer. [#5167](https://github.com/wazuh/wazuh-dashboard-plugins/pull/5167)
- Fixed a UI crash due to `external_references` field could be missing in some vulnerability data [#5200](https://github.com/wazuh/wazuh-dashboard-plugins/pull/5200)
- Fixed Wazuh main menu not displayed when navigation menu is locked [#5273](https://github.com/wazuh/wazuh-dashboard-plugins/pull/5273)
- Fixed 'Deploy new agent' section which used wrong secure connection property [#5285](https://github.com/wazuh/wazuh-dashboard-plugins/pull/5285) [#5295](https://github.com/wazuh/wazuh-dashboard-plugins/pull/5295)
- Fixed events view when search bar language is `lucene` [#5286](https://github.com/wazuh/wazuh-dashboard-plugins/pull/5286)
- Disabled unmapped fields filter in `Security Events` alerts table [#4929](https://github.com/wazuh/wazuh-dashboard-plugins/pull/4929)
- Raspbian OS, Ubuntu, Amazon Linux and Amazon Linux 2 commands in the 'Deploy new agent' section now change when a different architecture is selected [#4876](https://github.com/wazuh/wazuh-dashboard-plugins/pull/4876) [#4880](https://github.com/wazuh/wazuh-dashboard-plugins/pull/4880)

### Removed

- Removed custom styles for Kibana 7.9.0 [#4491](https://github.com/wazuh/wazuh-dashboard-plugins/pull/4491)
- Removed the `angular-chart.js` dependency [#4985](https://github.com/wazuh/wazuh-dashboard-plugins/pull/4985)
- Removed the `pug-loader` dependency [#5062](https://github.com/wazuh/wazuh-dashboard-plugins/pull/5062) [#5089](https://github.com/wazuh/wazuh-dashboard-plugins/pull/5089)

## Wazuh v4.3.11 - OpenSearch Dashboards 1.2.0 - Revision 4312

### Added

- Support for Wazuh 4.3.11

## Wazuh v4.3.10 - OpenSearch Dashboards 1.2.0 - Revision 4311

### Fixed

- Fixed issue when logging out from Wazuh when SAML is enabled [#4815](https://github.com/wazuh/wazuh-dashboard-plugins/issues/4815)

## Wazuh v4.3.9 - OpenSearch Dashboards 1.2.0 - Revision 4310

### Added

- Support for Wazuh 4.3.9

## Wazuh v4.3.8 - OpenSearch Dashboards 1.2.0 - Revision 4309

### Added

- Support for Wazuh 4.3.8

## Wazuh v4.3.7 - OpenSearch Dashboards 1.2.0 - Revision 4308

### Fixed

- Wazuh.yml review: fixed link to web documentation, improved in-file documentation and fixed some grammatical errors. [#4378](https://github.com/wazuh/wazuh-dashboard-plugins/pull/4378) [#4399](https://github.com/wazuh/wazuh-dashboard-plugins/pull/4399)
- Fixed an error during the generation of a group's report, if the request to the Wazuh API fails [#4350](https://github.com/wazuh/wazuh-dashboard-plugins/pull/4350)
- Fixed a problem with the group's report, when the group has no agents [#4350](https://github.com/wazuh/wazuh-dashboard-plugins/pull/4350)
- Fixed path in logo customization section [#4352](https://github.com/wazuh/wazuh-dashboard-plugins/pull/4352)
- Fixed a TypeError in Firefox. Change the Get request that was made with a Kibana core.http.get(/api/check-wazuh) resource to the WzRequest.genericReq resource and it no longer fails, also add a test capture to public/plugin.ts that wraps the request and in case of failure, the error is detected when the browser does not work with the V8 engine. [#4362](https://github.com/wazuh/wazuh-dashboard-plugins/pull/4362)
- Fixed an error of an undefined username hash related to reporting when using Kibana with X-Pack and security was disabled [#4358](https://github.com/wazuh/wazuh-dashboard-plugins/pull/4358)
- Fixed persistence of the plugin registry file between updates [#4359](https://github.com/wazuh/wazuh-dashboard-plugins/pull/4359)
- Fixed searchbar error on SCA Inventory table [#4367](https://github.com/wazuh/wazuh-dashboard-plugins/pull/4367)
- Fixed a routes loop when reinstalling Wazuh indexer [#4373](https://github.com/wazuh/wazuh-dashboard-plugins/pull/4373)

### Removed

- Removed the use of `manager_host` field related to agent information of Wazuh API responses, which is obsolete [#4350](https://github.com/wazuh/wazuh-dashboard-plugins/pull/4350)

## Wazuh v4.3.6 - OpenSearch Dashboards 1.2.0 - Revision 4307

### Fixed

- Fixed the search bar component to properly distinguish conjuntion operators (AND, OR) [#4326](https://github.com/wazuh/wazuh-dashboard-plugins/pull/4326)
- Fixed documentation link titles to match the documentation sections to redirect to [#4301](https://github.com/wazuh/wazuh-dashboard-plugins/pull/4301)
- Fixed missing documentation references to the Agent's overview, Agent's Integrity monitoring, and Agent's Inventory data sections, when the agent has never connected. [#4301](https://github.com/wazuh/wazuh-dashboard-plugins/pull/4301)
- The references to the documentation site now links to the appropriate version [#4301](https://github.com/wazuh/wazuh-dashboard-plugins/pull/4301)
- Fixed missing documentation link in the Docker Listener module [#4301](https://github.com/wazuh/wazuh-dashboard-plugins/pull/4301)
- Fixed broken links to the documentation site [#4301](https://github.com/wazuh/wazuh-dashboard-plugins/pull/4301)
- Fix Rules, Decoders and CDB lists uploaders to show errors appropriately [#4307](https://github.com/wazuh/wazuh-dashboard-plugins/pull/4307)
- Sanitize report's inputs and usernames [#4330](https://github.com/wazuh/wazuh-dashboard-plugins/pull/4330)

## Wazuh v4.3.5 - OpenSearch Dashboards 1.2.0 - Revision 4306

### Added

- Added to the interface API messages in the Ruleset test module [#4244](https://github.com/wazuh/wazuh-dashboard-plugins/pull/4244)
- Added authorization prompt in Mitre > Intelligence [#4261](https://github.com/wazuh/wazuh-dashboard-plugins/pull/4261)
- Added a more descriptive message when there is an error related to the user permissions when getting the list of index patterns in a route resolver [#4280](https://github.com/wazuh/wazuh-dashboard-plugins/pull/4280)

### Changed

- Changed the reference from Manager to Wazuh server in the guide to deploy a new agent [#4239](https://github.com/wazuh/wazuh-dashboard-plugins/pull/4239)
- Removed the filtered tags because they were not supported by the API endpoint [#4267](https://github.com/wazuh/wazuh-dashboard-plugins/pull/4267)
- Changed styles in visualizations. [#4254](https://github.com/wazuh/wazuh-dashboard-plugins/pull/4254)

### Fixed

- Fixed type error when changing screen size in agents section [#4233](https://github.com/wazuh/wazuh-dashboard-plugins/pull/4233)
- Removed a logged error that appeared when the `statistics` tasks tried to create an index with the same name, causing the second task to fail on the creation of the index because it already exists [#4235](https://github.com/wazuh/wazuh-dashboard-plugins/pull/4235)
- Fixed a UI crash due to a query with syntax errors in `Modules/Security events` [#4237](https://github.com/wazuh/wazuh-dashboard-plugins/pull/4237)
- Fixed an error when generating a module report after changing the selected agent [#4240](https://github.com/wazuh/wazuh-dashboard-plugins/pull/4240)
- Fixed an unhandled error when a Wazuh API request failed in the dev tools [#4266](https://github.com/wazuh/wazuh-dashboard-plugins/pull/4266)
- Fixed an error related to `API not available` when saving the manager configuration and restarting the manager from `Management/Configuration/Edit configuration` on manager mode [#4264](https://github.com/wazuh/wazuh-dashboard-plugins/pull/4264)
- Fixed a UI problem that required scrolling to see the logs in Management/Logs and Settings/Logs [#4253](https://github.com/wazuh/wazuh-dashboard-plugins/pull/4253)

## Wazuh v4.3.4 - OpenSearch Dashboards 1.2.0 - Revision 4305

### Added

- Added the `pending` agent status to some sections that was missing
  [#4166](https://github.com/wazuh/wazuh-dashboard-plugins/pull/4166)
  [#4188](https://github.com/wazuh/wazuh-dashboard-plugins/pull/4188)

### Changed

- Replaced the visualization of `Status` panel in `Agents` [#4166](https://github.com/wazuh/wazuh-dashboard-plugins/pull/4166)
- Replaced the visualization of policy in `Modules/Security configuration assessment/Inventory` [#4166](https://github.com/wazuh/wazuh-dashboard-plugins/pull/4166)
- Consistency in the colors and labels used for the agent status [#4166](https://github.com/wazuh/wazuh-dashboard-plugins/pull/4166) [#4199](https://github.com/wazuh/wazuh-dashboard-plugins/issues/4199)
- Replaced how the full and partial scan dates are displayed in the `Details` panel of `Vulnerabilities/Inventory` [#4169](https://github.com/wazuh/wazuh-dashboard-plugins/pull/4169)

### Fixed

- Fixed that the platform visualizations didn't use some definitions related to the UI on Kibana 7.10.2 [#4166](https://github.com/wazuh/wazuh-dashboard-plugins/pull/4166)
- Fixed a toast message with a successful process appeared when removing an agent of a group in `Management/Groups` and the agent appears in the agent list after refreshing the table [#4167](https://github.com/wazuh/wazuh-dashboard-plugins/pull/4167)
- Fixed import of an empty rule or decoder file [#4176](https://github.com/wazuh/wazuh-dashboard-plugins/pull/4176)
- Fixed overwriting of rule and decoder imports [#4180](https://github.com/wazuh/wazuh-dashboard-plugins/pull/4180)

## Wazuh v4.3.3 - OpenSearch Dashboards 1.2.0 - Revision 4304

### Fixed

- Fixed Wazuh Dashboard troubleshooting url [#4151](https://github.com/wazuh/wazuh-dashboard-plugins/pull/4151)

## Wazuh v4.3.2 - OpenSearch Dashboards 1.2.0 - Revision 4303

### Added

- Support for Wazuh 4.3.2

## Wazuh v4.3.1 - OpenSearch Dashboards 1.2.0 - Revision 4302

### Added

- Added PowerShell version warning to Windows agent installation wizard [#4142](https://github.com/wazuh/wazuh-dashboard-plugins/pull/4142)
- A new workflow is added to perform backports to specific branches [#4149](https://github.com/wazuh/wazuh-dashboard-plugins/pull/4149)

### Fixed

- Fixed the falsy values are displayed as not defined and enhanced the output of `Ruleset Test` [#4141](https://github.com/wazuh/wazuh-dashboard-plugins/pull/4141)

## Wazuh v4.3.0 - OpenSearch Dashboards 1.2.0 - Revision 4301

### Added

- Support for OpenSearch Dashboards 1.2.0
- Added GitHub and Office365 modules [#3557](https://github.com/wazuh/wazuh-dashboard-plugins/pull/3557)
- Added a new `Panel` module tab for GitHub and Office365 modules
  [#3541](https://github.com/wazuh/wazuh-dashboard-plugins/pull/3541)
  [#3945](https://github.com/wazuh/wazuh-dashboard-plugins/pull/3945)
  [#3952](https://github.com/wazuh/wazuh-dashboard-plugins/pull/3952)
- Added ability to filter the results fo the `Network Ports` table in the `Inventory data` section [#3639](https://github.com/wazuh/wazuh-dashboard-plugins/pull/3639)
- Added new endpoint service to collect the frontend logs into a file [#3324](https://github.com/wazuh/wazuh-dashboard-plugins/pull/3324)
- Improved the frontend handle errors strategy: UI, Toasts, console log and log in file
  [#3327](https://github.com/wazuh/wazuh-dashboard-plugins/pull/3327)
  [#3321](https://github.com/wazuh/wazuh-dashboard-plugins/pull/3321)
  [#3367](https://github.com/wazuh/wazuh-dashboard-plugins/pull/3367)
  [#3373](https://github.com/wazuh/wazuh-dashboard-plugins/pull/3373)
  [#3374](https://github.com/wazuh/wazuh-dashboard-plugins/pull/3374)
  [#3390](https://github.com/wazuh/wazuh-dashboard-plugins/pull/3390)  
  [#3410](https://github.com/wazuh/wazuh-dashboard-plugins/pull/3410)
  [#3408](https://github.com/wazuh/wazuh-dashboard-plugins/pull/3408)
  [#3429](https://github.com/wazuh/wazuh-dashboard-plugins/pull/3429)
  [#3427](https://github.com/wazuh/wazuh-dashboard-plugins/pull/3427)
  [#3417](https://github.com/wazuh/wazuh-dashboard-plugins/pull/3417)
  [#3462](https://github.com/wazuh/wazuh-dashboard-plugins/pull/3462)
  [#3451](https://github.com/wazuh/wazuh-dashboard-plugins/pull/3451)
  [#3442](https://github.com/wazuh/wazuh-dashboard-plugins/pull/3442)
  [#3480](https://github.com/wazuh/wazuh-dashboard-plugins/pull/3480)
  [#3472](https://github.com/wazuh/wazuh-dashboard-plugins/pull/3472)
  [#3434](https://github.com/wazuh/wazuh-dashboard-plugins/pull/3434)
  [#3392](https://github.com/wazuh/wazuh-dashboard-plugins/pull/3392)
  [#3404](https://github.com/wazuh/wazuh-dashboard-plugins/pull/3404)
  [#3432](https://github.com/wazuh/wazuh-dashboard-plugins/pull/3432)
  [#3415](https://github.com/wazuh/wazuh-dashboard-plugins/pull/3415)
  [#3469](https://github.com/wazuh/wazuh-dashboard-plugins/pull/3469)
  [#3448](https://github.com/wazuh/wazuh-dashboard-plugins/pull/3448)
  [#3465](https://github.com/wazuh/wazuh-dashboard-plugins/pull/3465)
  [#3464](https://github.com/wazuh/wazuh-dashboard-plugins/pull/3464)
  [#3478](https://github.com/wazuh/wazuh-dashboard-plugins/pull/3478)
  [#4116](https://github.com/wazuh/wazuh-dashboard-plugins/pull/4116)
- Added Intelligence tab to Mitre Att&ck module [#3368](https://github.com/wazuh/wazuh-dashboard-plugins/pull/3368) [#3344](https://github.com/wazuh/wazuh-dashboard-plugins/pull/3344) [#3726](https://github.com/wazuh/wazuh-dashboard-plugins/pull/3726)
- Added sample data for office365 events [#3424](https://github.com/wazuh/wazuh-dashboard-plugins/pull/3424)
- Created a separate component to check for sample data [#3475](https://github.com/wazuh/wazuh-dashboard-plugins/pull/3475)
- Added a new hook for getting value suggestions [#3506](https://github.com/wazuh/wazuh-dashboard-plugins/pull/3506)
- Added dinamic simple filters and adding simple GitHub filters fields [3531](https://github.com/wazuh/wazuh-dashboard-plugins/pull/3531)
- Added configuration viewer for Module Office365 on Management > Configuration [#3524](https://github.com/wazuh/wazuh-dashboard-plugins/pull/3524)
- Added base Module Panel view with Office365 setup [#3518](https://github.com/wazuh/wazuh-dashboard-plugins/pull/3518)
- Added specifics and custom filters for Office365 search bar [#3533](https://github.com/wazuh/wazuh-dashboard-plugins/pull/3533)
- Adding Pagination and filter to drilldown tables at Office pannel [#3544](https://github.com/wazuh/wazuh-dashboard-plugins/pull/3544).
- Simple filters change between panel and drilldown panel [#3568](https://github.com/wazuh/wazuh-dashboard-plugins/pull/3568).
- Added new fields in Inventory table and Flyout Details [#3525](https://github.com/wazuh/wazuh-dashboard-plugins/pull/3525)
- Added columns selector in agents table [#3691](https://github.com/wazuh/wazuh-dashboard-plugins/pull/3691)
- Added a new workflow for create wazuh packages [#3742](https://github.com/wazuh/wazuh-dashboard-plugins/pull/3742)
- Run `template` and `fields` checks in the health check depends on the app configuration [#3783](https://github.com/wazuh/wazuh-dashboard-plugins/pull/3783)
- Added a toast message when there is an error creating a new group [#3804](https://github.com/wazuh/wazuh-dashboard-plugins/pull/3804)
- Added a step to start the agent to the deploy new Windowns agent guide [#3846](https://github.com/wazuh/wazuh-dashboard-plugins/pull/3846)
- Added agents windows events config tab [#3905](https://github.com/wazuh/wazuh-dashboard-plugins/pull/3905)
- Added 3 new panels to `Vulnerabilities/Inventory` [#3893](https://github.com/wazuh/wazuh-dashboard-plugins/pull/3893)
- Added new fields of `Vulnerabilities` to the details flyout [#3893](https://github.com/wazuh/wazuh-dashboard-plugins/pull/3893) [#3908](https://github.com/wazuh/wazuh-dashboard-plugins/pull/3908)
- Added missing fields used in visualizations to the known fiels related to alerts [#3924](https://github.com/wazuh/wazuh-dashboard-plugins/pull/3924)
- Added troubleshooting link to "index pattern was refreshed" toast [#3946](https://github.com/wazuh/wazuh-dashboard-plugins/pull/3946)
- Added more number options to the tables widget in Modules -> "Mitre" [#4041](https://github.com/wazuh/wazuh-dashboard-plugins/pull/4066)
- Management -> groups -> agent: Selectors appear when there are more than 3 options [#4126](https://github.com/wazuh/wazuh-dashboard-plugins/pull/4126)

### Changed

- Changed ossec to wazuh in sample-data [#3121](https://github.com/wazuh/wazuh-dashboard-plugins/pull/3121)
- Changed empty fields in FIM tables and `syscheck.value_name` in discovery now show an empty tag for visual clarity [#3279](https://github.com/wazuh/wazuh-dashboard-plugins/pull/3279)
- Adapted the Mitre tactics and techniques resources to use the API endpoints [#3346](https://github.com/wazuh/wazuh-dashboard-plugins/pull/3346)
- Moved the filterManager subscription to the hook useFilterManager [#3517](https://github.com/wazuh/wazuh-dashboard-plugins/pull/3517)
- Change filter from is to is one of in custom searchbar [#3529](https://github.com/wazuh/wazuh-dashboard-plugins/pull/3529)
- Refactored as module tabs and buttons are rendered [#3494](https://github.com/wazuh/wazuh-dashboard-plugins/pull/3494)
- Updated the deprecated and added new references authd [#3663](https://github.com/wazuh/wazuh-dashboard-plugins/pull/3663) [#3806](https://github.com/wazuh/wazuh-dashboard-plugins/pull/3806)
- Added time subscription to Discover component [#3549](https://github.com/wazuh/wazuh-dashboard-plugins/pull/3549)
- Refactored as module tabs and buttons are rendered [#3494](https://github.com/wazuh/wazuh-dashboard-plugins/pull/3494)
- Testing logs using the Ruletest Test don't display the rule information if not matching a rule. [#3446](https://github.com/wazuh/wazuh-dashboard-plugins/pull/3446)
- Changed format permissions in FIM inventory [#3649](https://github.com/wazuh/wazuh-dashboard-plugins/pull/3649)
- Changed of request for one that does not return data that is not necessary to optimize times. [#3686](https://github.com/wazuh/wazuh-dashboard-plugins/pull/3686) [#3728](https://github.com/wazuh/wazuh-dashboard-plugins/pull/3728)
- Rebranding. Replaced the brand logos, set module icons with brand colors [#3788](https://github.com/wazuh/wazuh-dashboard-plugins/pull/3788)
- Changed user for sample data management [#3795](https://github.com/wazuh/wazuh-dashboard-plugins/pull/3795)
- Changed agent install codeblock copy button and powershell terminal warning [#3792](https://github.com/wazuh/wazuh-dashboard-plugins/pull/3792)
- Refactored as the plugin platform name and references is managed [#3811](https://github.com/wazuh/wazuh-dashboard-plugins/pull/3811)
- Removed `Dashboard` tab for the `Vulnerabilities` modules [#3893](https://github.com/wazuh/wazuh-dashboard-plugins/pull/3893)
- Display all fields in the `Table` tab when expading an alert row in the alerts tables of flyouts and the `Modules/Security Events/Dashboard` table [#3908](https://github.com/wazuh/wazuh-dashboard-plugins/pull/3908)
- Refactored the table in `Vulnerabilities/Inventory` [#3196](https://github.com/wazuh/wazuh-dashboard-plugins/pull/3196)
- Changed Google Groups app icons [#3949](https://github.com/wazuh/wazuh-dashboard-plugins/pull/3949)
- Removed sorting for `Agents` or `Configuration checksum` column in the table of `Management/Groups` due to this is not supported by the API [#3857](https://github.com/wazuh/wazuh-dashboard-plugins/pull/3857)
- Changed messages in the agent installation guide [#4040](https://github.com/wazuh/wazuh-dashboard-plugins/pull/4040)
- Changed the default `wazuh.statistics.shards` setting from `2` to `1` [#4055](https://github.com/wazuh/wazuh-dashboard-plugins/pull/4055)
- Removed the migration tasks in the `.wazuh` and `.wazuh-version` indices [#4098](https://github.com/wazuh/wazuh-dashboard-plugins/pull/4098)
- Separated the actions of viewing and editing the `agent.conf` group file [#4114](https://github.com/wazuh/wazuh-dashboard-plugins/pull/4114)

### Fixed

- Fixed creation of log files [#3384](https://github.com/wazuh/wazuh-dashboard-plugins/pull/3384)
- Fixed double fetching alerts count when pinnin/unpinning the agent in Mitre Att&ck/Framework [#3484](https://github.com/wazuh/wazuh-dashboard-plugins/pull/3484)
- Query config refactor [#3490](https://github.com/wazuh/wazuh-dashboard-plugins/pull/3490)
- Fixed rules and decoders test flyout clickout event [#3412](https://github.com/wazuh/wazuh-dashboard-plugins/pull/3412)
- Notify when you are registering an agent without permissions [#3430](https://github.com/wazuh/wazuh-dashboard-plugins/pull/3430)
- Remove not used `redirectRule` query param when clicking the row table on CDB Lists/Decoders [#3438](https://github.com/wazuh/wazuh-dashboard-plugins/pull/3438)
- Fixed the code overflows over the line numbers in the API Console editor [#3439](https://github.com/wazuh/wazuh-dashboard-plugins/pull/3439)
- Don't open the main menu when changing the seleted API or index pattern [#3440](https://github.com/wazuh/wazuh-dashboard-plugins/pull/3440)
- Fix error message in conf managment [#3443](https://github.com/wazuh/wazuh-dashboard-plugins/pull/3443)
- Fix size api selector when name is too long [#3445](https://github.com/wazuh/wazuh-dashboard-plugins/pull/3445)
- Fixed error when edit a rule or decoder [#3456](https://github.com/wazuh/wazuh-dashboard-plugins/pull/3456)
- Fixed index pattern selector doesn't display the ignored index patterns [#3458](https://github.com/wazuh/wazuh-dashboard-plugins/pull/3458)
- Fixed error in /Management/Configuration when cluster is disabled [#3553](https://github.com/wazuh/wazuh-dashboard-plugins/pull/3553)
- Fix the pinned filters were removed when accessing to the `Panel` tab of a module [#3565](https://github.com/wazuh/wazuh-dashboard-plugins/pull/3565)
- Fixed multi-select component searcher handler [#3645](https://github.com/wazuh/wazuh-dashboard-plugins/pull/3645)
- Fixed order logs properly in Management/Logs [#3609](https://github.com/wazuh/wazuh-dashboard-plugins/pull/3609)
- Fixed the Wazuh API requests to `GET //` [#3661](https://github.com/wazuh/wazuh-dashboard-plugins/pull/3661)
- Fixed missing mitre tactics [#3675](https://github.com/wazuh/wazuh-dashboard-plugins/pull/3675)
- Fix CDB list view not working with IPv6 [#3488](https://github.com/wazuh/wazuh-dashboard-plugins/pull/3488)
- Fixed the bad requests using Console tool to `PUT /active-response` API endpoint [#3466](https://github.com/wazuh/wazuh-dashboard-plugins/pull/3466)
- Fixed group agent management table does not update on error [#3605](https://github.com/wazuh/wazuh-dashboard-plugins/pull/3605)
- Fixed not showing packages details in agent inventory for a freeBSD agent SO [#3651](https://github.com/wazuh/wazuh-dashboard-plugins/pull/3651)
- Fixed wazuh token deleted twice [#3652](https://github.com/wazuh/wazuh-dashboard-plugins/pull/3652)
- Fixed handler of error on dev-tools [#3687](https://github.com/wazuh/wazuh-dashboard-plugins/pull/3687)
- Fixed compatibility wazuh 4.3 - kibana 7.13.4 [#3685](https://github.com/wazuh/wazuh-dashboard-plugins/pull/3685)
- Fixed registry values without agent pinned in FIM>Events [#3689](https://github.com/wazuh/wazuh-dashboard-plugins/pull/3689)
- Fixed breadcrumbs style compatibility for Kibana 7.14.2 [#3688](https://github.com/wazuh/wazuh-dashboard-plugins/pull/3688)
- Fixed security alerts table when filters change [#3682](https://github.com/wazuh/wazuh-dashboard-plugins/pull/3682)
- Fixed error that shows we're using X-Pack when we have Basic [#3692](https://github.com/wazuh/wazuh-dashboard-plugins/pull/3692)
- Fixed blank screen in Kibana 7.10.2 [#3700](https://github.com/wazuh/wazuh-dashboard-plugins/pull/3700)
- Fixed related decoder link undefined parameters error [#3704](https://github.com/wazuh/wazuh-dashboard-plugins/pull/3704)
- Fixing Flyouts in Kibana 7.14.2 [#3708](https://github.com/wazuh/wazuh-dashboard-plugins/pull/3708)
- Fixing the bug of index patterns in health-check due to bad copy of a PR [#3707](https://github.com/wazuh/wazuh-dashboard-plugins/pull/3707)
- Fixed styles and behaviour of button filter in the flyout of `Inventory` section for `Integrity monitoring` and `Vulnerabilities` modules [#3733](https://github.com/wazuh/wazuh-dashboard-plugins/pull/3733)
- Fixed height of `Evolution` card in the `Agents` section when has no data for the selected time range [#3733](https://github.com/wazuh/wazuh-dashboard-plugins/pull/3733)
- Fix clearing the query filter doesn't update the data in Office 365 and GitHub Panel tab [#3722](https://github.com/wazuh/wazuh-dashboard-plugins/pull/3722)
- Fix wrong deamons in filter list [#3710](https://github.com/wazuh/wazuh-dashboard-plugins/pull/3710)
- Fixing bug when create filename with spaces and throws a bad error [#3724](https://github.com/wazuh/wazuh-dashboard-plugins/pull/3724)
- Fixing bug in security User flyout nonexistant unsubmitted changes warning [#3731](https://github.com/wazuh/wazuh-dashboard-plugins/pull/3731)
- Fixing redirect to new tab when click in a link [#3732](https://github.com/wazuh/wazuh-dashboard-plugins/pull/3732)
- Fixed missing settings in `Management/Configuration/Global configuration/Global/Main settings` [#3737](https://github.com/wazuh/wazuh-dashboard-plugins/pull/3737)
- Fixed `Maximum call stack size exceeded` error exporting key-value pairs of a CDB List [#3738](https://github.com/wazuh/wazuh-dashboard-plugins/pull/3738)
- Fixed regex lookahead and lookbehind for safari [#3741](https://github.com/wazuh/wazuh-dashboard-plugins/pull/3741)
- Fixed Vulnerabilities Inventory flyout details filters [#3744](https://github.com/wazuh/wazuh-dashboard-plugins/pull/3744)
- Removed api selector toggle from settings menu since it performed no useful function [#3604](https://github.com/wazuh/wazuh-dashboard-plugins/pull/3604)
- Fixed the requests get [#3661](https://github.com/wazuh/wazuh-dashboard-plugins/pull/3661)
- Fixed Dashboard PDF report error when switching pinned agent state [#3748](https://github.com/wazuh/wazuh-dashboard-plugins/pull/3748)
- Fixed the rendering of the command to deploy new Windows agent not working in some Kibana versions [#3753](https://github.com/wazuh/wazuh-dashboard-plugins/pull/3753)
- Fixed action buttons overlaying to the request text in Tools/API Console [#3772](https://github.com/wazuh/wazuh-dashboard-plugins/pull/3772)
- Fix `Rule ID` value in reporting tables related to top results [#3774](https://github.com/wazuh/wazuh-dashboard-plugins/issues/3774)
- Fixed github/office365 multi-select filters suggested values [#3787](https://github.com/wazuh/wazuh-dashboard-plugins/pull/3787)
- Fix updating the aggregation data of Panel section when changing the time filter [#3790](https://github.com/wazuh/wazuh-dashboard-plugins/pull/3790)
- Removed the button to remove an agent for a group in the agents' table when it is the default group [#3804](https://github.com/wazuh/wazuh-dashboard-plugins/pull/3804)
- Fixed internal user no longer needs permission to make x-pack detection request [#3831](https://github.com/wazuh/wazuh-dashboard-plugins/pull/3831)
- Fixed agents details card style [#3845](https://github.com/wazuh/wazuh-dashboard-plugins/pull/3845) [#3860](https://github.com/wazuh/wazuh-dashboard-plugins/pull/3860)
- Fixed search bar query sanitizing in PDF report [#3861](https://github.com/wazuh/wazuh-dashboard-plugins/pull/3861)
- Fixed routing redirection in events documents discover links [#3866](https://github.com/wazuh/wazuh-dashboard-plugins/pull/3866)
- Fixed health-check [#3868](https://github.com/wazuh/wazuh-dashboard-plugins/pull/3868)
- Fixed refreshing agents evolution visualization [#3894](https://github.com/wazuh/wazuh-dashboard-plugins/pull/3894)
- Fixed an error when generating PDF reports due to Wazuh API token expiration [#3881](https://github.com/wazuh/wazuh-dashboard-plugins/pull/3881)
- Fixed the table of Vulnerabilities/Inventory doesn't reload when changing the selected agent [#3901](https://github.com/wazuh/wazuh-dashboard-plugins/pull/3901)
- Fixed backslash breaking exported JSON result [#3909](https://github.com/wazuh/wazuh-dashboard-plugins/pull/3909)
- Fixed the Events view multiple "The index pattern was refreshed successfully" toast [#3937](https://github.com/wazuh/wazuh-dashboard-plugins/pull/3937)
- Fixed a rendering problem in the map visualizations [#3942](https://github.com/wazuh/wazuh-dashboard-plugins/pull/3942)
- Parse error when using `#` character not at the beginning of the line [#3877](https://github.com/wazuh/wazuh-dashboard-plugins/pull/3877)
- Fixed the `rule.mitre.id` cell enhancement that doesn't support values with sub techniques [#3944](https://github.com/wazuh/wazuh-dashboard-plugins/pull/3944)
- Fixed error not working the alerts displayed when changing the selected time in some flyouts [#3947](https://github.com/wazuh/wazuh-dashboard-plugins/pull/3947) [#4115](https://github.com/wazuh/wazuh-dashboard-plugins/pull/4115)
- Fixed the user can not logout when the Kibana server has a basepath configurated [#3957](https://github.com/wazuh/wazuh-dashboard-plugins/pull/3957)
- Fixed fatal cron-job error when Wazuh API is down [#3991](https://github.com/wazuh/wazuh-dashboard-plugins/pull/3991)
- Fixed circular re-directions when API errors are handled [#4079](https://github.com/wazuh/wazuh-dashboard-plugins/pull/4079)
- Fixed agent breadcrumb routing minor error [#4101](https://github.com/wazuh/wazuh-dashboard-plugins/pull/4101)
- Fixed selected text not visible in API Console [#4102](https://github.com/wazuh/wazuh-dashboard-plugins/pull/4102)
- Fixed the 'missing parameters' error on the Manager Logs [#4110](https://github.com/wazuh/wazuh-dashboard-plugins/pull/4110)
- Fixed undefined input reference when switching between rule set view and rule files view [#4125](https://github.com/wazuh/wazuh-dashboard-plugins/pull/4125)
- Fixed not found FIM file toast error #4124 [#4124](https://github.com/wazuh/wazuh-dashboard-plugins/pull/4124)
- Fixed "See full error" on error toast [#4119](https://github.com/wazuh/wazuh-dashboard-plugins/pull/4119)
- Fixed not being able to remove custom filters. [#4112](https://github.com/wazuh/wazuh-dashboard-plugins/pull/4112)
- Fixed spinner not showing when export button is clicked in management views [#4120](https://github.com/wazuh/wazuh-dashboard-plugins/pull/4120)
- Correction of field and value in the section: last registered agent [#4127](https://github.com/wazuh/wazuh-dashboard-plugins/pull/4127)
- Fixed the download agent installer command [#4132] (https://github.com/wazuh/wazuh-dashboard-plugins/pull/4132)

## Wazuh v4.2.6 - Kibana 7.10.2, 7.11.2, 7.12.1, 7.13.0, 7.13.1, 7.13.2, 7.13.3, 7.13.4, 7.14.0, 7.14.1, 7.14.2 - Revision 4207

### Added

- Support for Kibana 7.13.4
- Support for Kibana 7.14.2
- Hide the `telemetry` banner [#3709](https://github.com/wazuh/wazuh-dashboard-plugins/pull/3709)

### Fixed

- Fixed compatibility Wazuh 4.2 - Kibana 7.13.4 [#3653](https://github.com/wazuh/wazuh-dashboard-plugins/pull/3653)
- Fixed interative register windows agent screen error [#3654](https://github.com/wazuh/wazuh-dashboard-plugins/pull/3654)
- Fixed breadcrumbs style compatibility for Kibana 7.14.2 [#3668](https://github.com/wazuh/wazuh-dashboard-plugins/pull/3668)
- Fixed Wazuh token is not removed after logout in Kibana 7.13 [#3670](https://github.com/wazuh/wazuh-dashboard-plugins/pull/3670)
- Fixed Group Configuration and Management configuration error after trying to going back after you save [#3672](https://github.com/wazuh/wazuh-dashboard-plugins/pull/3672)
- Fixing EuiPanels in Overview Sections and disabled text in WzMenu [#3674](https://github.com/wazuh/wazuh-dashboard-plugins/pull/3674)
- Fixing double flyout clicking in a policy [#3676](https://github.com/wazuh/wazuh-dashboard-plugins/pull/3676)
- Fixed error conflict setting kibana settings from the health check [#3678](https://github.com/wazuh/wazuh-dashboard-plugins/pull/3678)
- Fixed compatibility to get the valid index patterns and refresh fields for Kibana 7.10.2-7.13.4 [3681](https://github.com/wazuh/wazuh-dashboard-plugins/pull/3681)
- Fixed wrong redirect after login [3701](https://github.com/wazuh/wazuh-dashboard-plugins/pull/3701)
- Fixed error getting the index pattern data when there is not `attributes.fields` in the saved object [3689](https://github.com/wazuh/wazuh-dashboard-plugins/pull/3698)

## Wazuh v4.2.4 - Kibana 7.10.2, 7.11.2, 7.12.1 - Revision 4205

### Added

- Support for Wazuh 4.2.4

### Fixed

- Fixed a bug where the user's auth token was not deprecated on logout [#3638](https://github.com/wazuh/wazuh-dashboard-plugins/pull/3638)

## Wazuh v4.2.3 - Kibana 7.10.2, 7.11.2, 7.12.1 - Revision 4204

### Added

- Support for Wazuh 4.2.3

## Wazuh v4.2.2 - Kibana 7.10.2 , 7.12.1 - Revision 4203

### Added

- Wazuh help links in the Kibana help menu [#3170](https://github.com/wazuh/wazuh-dashboard-plugins/pull/3170)
- Redirect to group details using the `group` query param in the URL [#3184](https://github.com/wazuh/wazuh-dashboard-plugins/pull/3184)
- Configuration to disable Wazuh App access from X-Pack/ODFE role [#3222](https://github.com/wazuh/wazuh-dashboard-plugins/pull/3222) [#3292](https://github.com/wazuh/wazuh-dashboard-plugins/pull/3292)
- Added confirmation message when closing a form [#3221](https://github.com/wazuh/wazuh-dashboard-plugins/pull/3221)
- Improvement to hide navbar Wazuh label. [#3240](https://github.com/wazuh/wazuh-dashboard-plugins/pull/3240)
- Add modal creating new rule/decoder [#3274](https://github.com/wazuh/wazuh-dashboard-plugins/pull/3274)
- New functionality to change app logos [#3503](https://github.com/wazuh/wazuh-dashboard-plugins/pull/3503)
- Added link to the upgrade guide when the Wazuh API version and the Wazuh App version mismatch [#3592](https://github.com/wazuh/wazuh-dashboard-plugins/pull/3592)

### Changed

- Removed module titles [#3160](https://github.com/wazuh/wazuh-dashboard-plugins/pull/3160)
- Changed default `wazuh.monitoring.creation` app setting from `d` to `w` [#3174](https://github.com/wazuh/wazuh-dashboard-plugins/pull/3174)
- Changed default `wazuh.monitoring.shards` app setting from `2` to `1` [#3174](https://github.com/wazuh/wazuh-dashboard-plugins/pull/3174)
- Removed Sha1 field from registry key detail [#3189](https://github.com/wazuh/wazuh-dashboard-plugins/pull/3189)
- Removed tooltip in last breadcrumb in header breadcrumb [3250](https://github.com/wazuh/wazuh-dashboard-plugins/pull/3250)
- Refactored the Health check component [#3197](https://github.com/wazuh/wazuh-dashboard-plugins/pull/3197)
- Added version in package downloaded name in agent deploy command [#3210](https://github.com/wazuh/wazuh-dashboard-plugins/issues/3210)
- Removed restriction to allow only current active agents from vulnerability inventory [#3243](https://github.com/wazuh/wazuh-dashboard-plugins/pull/3243)
- Move API selector and Index Pattern Selector to the header bar [#3175](https://github.com/wazuh/wazuh-dashboard-plugins/pull/3175)
- Health check actions notifications refactored and added debug mode [#3258](https://github.com/wazuh/wazuh-dashboard-plugins/pull/3258)
- Improved visualizations object configuration readability [#3355](https://github.com/wazuh/wazuh-dashboard-plugins/pull/3355)
- Changed the way kibana-vis hides the visualization while loading, this should prevent errors caused by having a 0 height visualization [#3349](https://github.com/wazuh/wazuh-dashboard-plugins/pull/3349)

### Fixed

- Fixed screen flickers in Cluster visualization [#3159](https://github.com/wazuh/wazuh-dashboard-plugins/pull/3159)
- Fixed the broken links when using `server.basePath` Kibana setting [#3161](https://github.com/wazuh/wazuh-dashboard-plugins/pull/3161)
- Fixed filter in reports [#3173](https://github.com/wazuh/wazuh-dashboard-plugins/pull/3173)
- Fixed typo error in Settings/Configuration [#3234](https://github.com/wazuh/wazuh-dashboard-plugins/pull/3234)
- Fixed fields overlap in the agent summary screen [#3217](https://github.com/wazuh/wazuh-dashboard-plugins/pull/3217)
- Fixed Ruleset Test, each request is made in a different session instead of all in the same session [#3257](https://github.com/wazuh/wazuh-dashboard-plugins/pull/3257)
- Fixed the `Visualize` button is not displaying when expanding a field in the Events sidebar [#3237](https://github.com/wazuh/wazuh-dashboard-plugins/pull/3237)
- Fix modules are missing in the agent menu [#3244](https://github.com/wazuh/wazuh-dashboard-plugins/pull/3244)
- Fix improving and removing WUI error logs [#3260](https://github.com/wazuh/wazuh-dashboard-plugins/pull/3260)
- Fix some errors of PDF reports [#3272](https://github.com/wazuh/wazuh-dashboard-plugins/pull/3272)
- Fix TypeError when selecting macOS agent deployment in a Safari Browser [#3289](https://github.com/wazuh/wazuh-dashboard-plugins/pull/3289)
- Fix error in how the SCA check's checks are displayed [#3297](https://github.com/wazuh/wazuh-dashboard-plugins/pull/3297)
- Fixed message of error when add sample data fails [#3241](https://github.com/wazuh/wazuh-dashboard-plugins/pull/3241)
- Fixed modules are missing in the agent menu [#3244](https://github.com/wazuh/wazuh-dashboard-plugins/pull/3244)
- Fixed Alerts Summary of modules for reports [#3303](https://github.com/wazuh/wazuh-dashboard-plugins/pull/3303)
- Fixed dark mode visualization background in pdf reports [#3315](https://github.com/wazuh/wazuh-dashboard-plugins/pull/3315)
- Adapt Kibana integrations to Kibana 7.11 and 7.12 [#3309](https://github.com/wazuh/wazuh-dashboard-plugins/pull/3309)
- Fixed error agent view does not render correctly [#3306](https://github.com/wazuh/wazuh-dashboard-plugins/pull/3306)
- Fixed miscalculation in table column width in PDF reports [#3326](https://github.com/wazuh/wazuh-dashboard-plugins/pull/3326)
- Normalized visData table property for 7.12 retro-compatibility [#3323](https://github.com/wazuh/wazuh-dashboard-plugins/pull/3323)
- Fixed error that caused the labels in certain visualizations to overlap [#3355](https://github.com/wazuh/wazuh-dashboard-plugins/pull/3355)
- Fixed export to csv button in dashboards tables [#3358](https://github.com/wazuh/wazuh-dashboard-plugins/pull/3358)
- Fixed Elastic UI breaking changes in 7.12 [#3345](https://github.com/wazuh/wazuh-dashboard-plugins/pull/3345)
- Fixed Wazuh main menu and breadcrumb render issues [#3347](https://github.com/wazuh/wazuh-dashboard-plugins/pull/3347)
- Fixed generation of huge logs from backend errors [#3397](https://github.com/wazuh/wazuh-dashboard-plugins/pull/3397)
- Fixed vulnerabilities flyout not showing alerts if the vulnerability had a field missing [#3593](https://github.com/wazuh/wazuh-dashboard-plugins/pull/3593)

## Wazuh v4.2.1 - Kibana 7.10.2 , 7.11.2 - Revision 4202

### Added

- Support for Wazuh 4.2.1

## Wazuh v4.2.0 - Kibana 7.10.2 , 7.11.2 - Revision 4201

### Added

- Added `Ruleset Test` section under Tools menu, and on Edit Rules/Decoders as a tool. [#1434](https://github.com/wazuh/wazuh-dashboard-plugins/pull/1434)
- Added page size options in Security events, explore agents table [#2925](https://github.com/wazuh/wazuh-dashboard-plugins/pull/2925)
- Added a reminder to restart cluster or manager after import a file in Rules, Decoders or CDB Lists [#3051](https://github.com/wazuh/wazuh-dashboard-plugins/pull/3051)
- Added Agent Stats section [#3056](https://github.com/wazuh/wazuh-dashboard-plugins/pull/3056)
- Added `logtest` PUT example on API Console [#3061](https://github.com/wazuh/wazuh-dashboard-plugins/pull/3061)
- Added vulnerabilities inventory that affect to an agent [#3069](https://github.com/wazuh/wazuh-dashboard-plugins/pull/3069)
- Added retry button to check api again in health check [#3109](https://github.com/wazuh/wazuh-dashboard-plugins/pull/3109)
- Added `wazuh-statistics` template and a new mapping for these indices [#3111](https://github.com/wazuh/wazuh-dashboard-plugins/pull/3111)
- Added link to documentation "Checking connection with Manager" in deploy new agent [#3126](https://github.com/wazuh/wazuh-dashboard-plugins/pull/3126)
- Fixed Agent Evolution graph showing agents from multiple APIs [#3256](https://github.com/wazuh/wazuh-dashboard-plugins/pull/3256)
- Added Disabled index pattern checks in Health Check [#3311](https://github.com/wazuh/wazuh-dashboard-plugins/pull/3311)

### Changed

- Moved Dev Tools inside of Tools menu as Api Console. [#1434](https://github.com/wazuh/wazuh-dashboard-plugins/pull/1434)
- Changed position of Top users on Integrity Monitoring Top 5 user. [#2892](https://github.com/wazuh/wazuh-dashboard-plugins/pull/2892)
- Changed user allow_run_as way of editing. [#3080](https://github.com/wazuh/wazuh-dashboard-plugins/pull/3080)
- Rename some ossec references to Wazuh [#3046](https://github.com/wazuh/wazuh-dashboard-plugins/pull/3046)

### Fixed

- Filter only authorized agents in Agents stats and Visualizations [#3088](https://github.com/wazuh/wazuh-dashboard-plugins/pull/3088)
- Fixed missing `pending` status suggestion for agents [#3095](https://github.com/wazuh/wazuh-dashboard-plugins/pull/3095)
- Index pattern setting not used for choosing from existing patterns [#3097](https://github.com/wazuh/wazuh-dashboard-plugins/pull/3097)
- Fixed space character missing on deployment command if UDP is configured [#3108](https://github.com/wazuh/wazuh-dashboard-plugins/pull/3108)
- Fixed statistics visualizations when a node is selected [#3110](https://github.com/wazuh/wazuh-dashboard-plugins/pull/3110)
- Fixed Flyout date filter also changes main date filter [#3114](https://github.com/wazuh/wazuh-dashboard-plugins/pull/3114)
- Fixed name for "TCP sessions" visualization and average metric is now a sum [#3118](https://github.com/wazuh/wazuh-dashboard-plugins/pull/3118)
- Filter only authorized agents in Events and Security Alerts table [#3120](https://github.com/wazuh/wazuh-dashboard-plugins/pull/3120)
- Fixed Last keep alive label is outside the panel [#3122](https://github.com/wazuh/wazuh-dashboard-plugins/pull/3122)
- Fixed app redirect to Settings section after the health check [#3128](https://github.com/wazuh/wazuh-dashboard-plugins/pull/3128)
- Fixed the plugin logo path in Kibana menu when use `server.basePath` setting [#3144](https://github.com/wazuh/wazuh-dashboard-plugins/pull/3144)
- Fixed deprecated endpoint for create agent groups [3152](https://github.com/wazuh/wazuh-dashboard-plugins/pull/3152)
- Fixed check for TCP protocol in deploy new agent [#3163](https://github.com/wazuh/wazuh-dashboard-plugins/pull/3163)
- Fixed RBAC issue with agent group permissions [#3181](https://github.com/wazuh/wazuh-dashboard-plugins/pull/3181)
- Fixed change index pattern from menu doesn't work [#3187](https://github.com/wazuh/wazuh-dashboard-plugins/pull/3187)
- Conflict with the creation of the index pattern when performing the Health Check [#3232](https://github.com/wazuh/wazuh-dashboard-plugins/pull/3232)
- Added Disabled index pattern checks in Health Check [#3311](https://github.com/wazuh/wazuh-dashboard-plugins/pull/3311)
- Fixed windows update section in Linux Inventory PDF [#3569](https://github.com/wazuh/wazuh-dashboard-plugins/pull/3569)
- Improving and removing unnecessary error logs [#3574](https://github.com/wazuh/wazuh-dashboard-plugins/pull/3574)

## Wazuh v4.1.5 - Kibana 7.10.0 , 7.10.2, 7.11.2 - Revision 4108

### Fixed

- Unable to change selected index pattern from the Wazuh menu [#3330](https://github.com/wazuh/wazuh-dashboard-plugins/pull/3330)

## Wazuh v4.1.5 - Kibana 7.10.0 , 7.10.2, 7.11.2 - Revision 4107

### Added

- Support for Kibana 7.11.2
- Added a warning message for the `Install and enroll the agent` step of `Deploy new agent` guide [#3238](https://github.com/wazuh/wazuh-dashboard-plugins/pull/3238)

### Fixed

- Conflict with the creation of the index pattern when performing the Health Check [#3223](https://github.com/wazuh/wazuh-dashboard-plugins/pull/3223)
- Fixing mac os agents add command [#3207](https://github.com/wazuh/wazuh-dashboard-plugins/pull/3207)

## Wazuh v4.1.5 - Kibana 7.10.0 , 7.10.2 - Revision 4106

- Adapt for Wazuh 4.1.5

## Wazuh v4.1.4 - Kibana 7.10.0 , 7.10.2 - Revision 4105

- Adapt for Wazuh 4.1.4

## Wazuh v4.1.3 - Kibana 7.10.0 , 7.10.2 - Revision 4104

### Added

- Creation of index pattern after the default one is changes in Settings [#2985](https://github.com/wazuh/wazuh-dashboard-plugins/pull/2985)
- Added node name of agent list and detail [#3039](https://github.com/wazuh/wazuh-dashboard-plugins/pull/3039)
- Added loading view while the user is logging to prevent permissions prompts [#3041](https://github.com/wazuh/wazuh-dashboard-plugins/pull/3041)
- Added custom message for each possible run_as setup [#3048](https://github.com/wazuh/wazuh-dashboard-plugins/pull/3048)

### Changed

- Change all dates labels to Kibana formatting time zone [#3047](https://github.com/wazuh/wazuh-dashboard-plugins/pull/3047)
- Improve toast message when selecting a default API [#3049](https://github.com/wazuh/wazuh-dashboard-plugins/pull/3049)
- Improve validation and prevention for caching bundles on the client-side [#3063](https://github.com/wazuh/wazuh-dashboard-plugins/pull/3063) [#3091](https://github.com/wazuh/wazuh-dashboard-plugins/pull/3091)

### Fixed

- Fixed unexpected behavior in Roles mapping [#3028](https://github.com/wazuh/wazuh-dashboard-plugins/pull/3028)
- Fixed rule filter is no applied when you click on a rule id in another module.[#3057](https://github.com/wazuh/wazuh-dashboard-plugins/pull/3057)
- Fixed bug changing master node configuration [#3062](https://github.com/wazuh/wazuh-dashboard-plugins/pull/3062)
- Fixed wrong variable declaration for macOS agents [#3066](https://github.com/wazuh/wazuh-dashboard-plugins/pull/3066)
- Fixed some errors in the Events table, action buttons style, and URLs disappeared [#3086](https://github.com/wazuh/wazuh-dashboard-plugins/pull/3086)
- Fixed Rollback of invalid rule configuration file [#3084](https://github.com/wazuh/wazuh-dashboard-plugins/pull/3084)

## Wazuh v4.1.2 - Kibana 7.10.0 , 7.10.2 - Revision 4103

- Add `run_as` setting to example host configuration in Add new API view [#3021](https://github.com/wazuh/wazuh-dashboard-plugins/pull/3021)
- Refactor of some prompts [#3015](https://github.com/wazuh/wazuh-dashboard-plugins/pull/3015)

### Fixed

- Fix SCA policy detail showing name and check results about another policy [#3007](https://github.com/wazuh/wazuh-dashboard-plugins/pull/3007)
- Fixed that alerts table is empty when switching pinned agents [#3008](https://github.com/wazuh/wazuh-dashboard-plugins/pull/3008)
- Creating a role mapping before the existing ones are loaded, the page bursts [#3013](https://github.com/wazuh/wazuh-dashboard-plugins/pull/3013)
- Fix pagination in SCA checks table when expand some row [#3018](https://github.com/wazuh/wazuh-dashboard-plugins/pull/3018)
- Fix manager is shown in suggestions in Agents section [#3025](https://github.com/wazuh/wazuh-dashboard-plugins/pull/3025)
- Fix disabled loading on inventory when request fail [#3026](https://github.com/wazuh/wazuh-dashboard-plugins/pull/3026)
- Fix restarting selected cluster instead of all of them [#3032](https://github.com/wazuh/wazuh-dashboard-plugins/pull/3032)
- Fix pinned agents don't trigger a new filtered query [#3035](https://github.com/wazuh/wazuh-dashboard-plugins/pull/3035)
- Overlay Wazuh menu when Kibana menu is opened or docked [#3038](https://github.com/wazuh/wazuh-dashboard-plugins/pull/3038)
- Fix visualizations in PDF Reports with Dark mode [#2983](https://github.com/wazuh/wazuh-dashboard-plugins/pull/2983)

## Wazuh v4.1.1 - Kibana 7.10.0 , 7.10.2 - Revision 4102

### Added

- Prompt to show the unsupported module for the selected agent [#2959](https://github.com/wazuh/wazuh-dashboard-plugins/pull/2959)
- Added a X-Frame-Options header to the backend responses [#2977](https://github.com/wazuh/wazuh-dashboard-plugins/pull/2977)

### Changed

- Added toast with refresh button when new fields are loaded [#2974](https://github.com/wazuh/wazuh-dashboard-plugins/pull/2974)
- Migrated manager and cluster files endpoints and their corresponding RBAC [#2984](https://github.com/wazuh/wazuh-dashboard-plugins/pull/2984)

### Fixed

- Fix login error when AWS Elasticsearch and ODFE is used [#2710](https://github.com/wazuh/wazuh-dashboard-plugins/issues/2710)
- An error message is displayed when changing a group's configuration although the user has the right permissions [#2955](https://github.com/wazuh/wazuh-dashboard-plugins/pull/2955)
- Fix Security events table is empty when switching the pinned agents [#2956](https://github.com/wazuh/wazuh-dashboard-plugins/pull/2956)
- Fix disabled switch visual edit button when json content is empty [#2957](https://github.com/wazuh/wazuh-dashboard-plugins/issues/2957)
- Fixed main and `More` menus for unsupported agents [#2959](https://github.com/wazuh/wazuh-dashboard-plugins/pull/2959)
- Fixed forcing a non numeric filter value in a number type field [#2961](https://github.com/wazuh/wazuh-dashboard-plugins/pull/2961)
- Fixed wrong number of alerts in Security Events [#2964](https://github.com/wazuh/wazuh-dashboard-plugins/pull/2964)
- Fixed search with strange characters of agent in Management groups [#2970](https://github.com/wazuh/wazuh-dashboard-plugins/pull/2970)
- Fix the statusCode error message [#2971](https://github.com/wazuh/wazuh-dashboard-plugins/pull/2971)
- Fix the SCA policy stats didn't refresh [#2973](https://github.com/wazuh/wazuh-dashboard-plugins/pull/2973)
- Fixed loading of AWS index fields even when no AWS alerts were found [#2974](https://github.com/wazuh/wazuh-dashboard-plugins/pull/2974)
- Fix some date fields format in FIM and SCA modules [#2975](https://github.com/wazuh/wazuh-dashboard-plugins/pull/2975)
- Fix a non-stop error in Manage agents when the user has no permissions [#2976](https://github.com/wazuh/wazuh-dashboard-plugins/pull/2976)
- Can't edit empty rules and decoders files that already exist in the manager [#2978](https://github.com/wazuh/wazuh-dashboard-plugins/pull/2978)
- Support for alerts index pattern with different ID and name [#2979](https://github.com/wazuh/wazuh-dashboard-plugins/pull/2979)
- Fix the unpin agent in the selection modal [#2980](https://github.com/wazuh/wazuh-dashboard-plugins/pull/2980)
- Fix properly logout of Wazuh API when logging out of the application (only for OpenDistro) [#2789](https://github.com/wazuh/wazuh-dashboard-plugins/issues/2789)
- Fixed missing `&&` from macOS agent deployment command [#2989](https://github.com/wazuh/wazuh-dashboard-plugins/issues/2989)
- Fix prompt permissions on Framework of Mitre and Inventory of Integrity monitoring. [#2967](https://github.com/wazuh/wazuh-dashboard-plugins/issues/2967)
- Fix properly logout of Wazuh API when logging out of the application support x-pack [#2789](https://github.com/wazuh/wazuh-dashboard-plugins/issues/2789)

## Wazuh v4.1.0 - Kibana 7.10.0 , 7.10.2 - Revision 4101

### Added

- Check the max buckets by default in healthcheck and increase them [#2901](https://github.com/wazuh/wazuh-dashboard-plugins/pull/2901)
- Added a prompt wraning in role mapping if run_as is false or he is not allowed to use it by API [#2876](https://github.com/wazuh/wazuh-dashboard-plugins/pull/2876)

### Changed

- Support new fields of Windows Registry at FIM inventory panel [#2679](https://github.com/wazuh/wazuh-dashboard-plugins/issues/2679)
- Added on FIM Inventory Windows Registry registry_key and registry_value items from syscheck [#2908](https://github.com/wazuh/wazuh-dashboard-plugins/issues/2908)
- Uncheck agents after an action in agents groups management [#2907](https://github.com/wazuh/wazuh-dashboard-plugins/pull/2907)
- Unsave rule files when edit or create a rule with invalid content [#2944](https://github.com/wazuh/wazuh-dashboard-plugins/pull/2944)
- Added vulnerabilities module for macos agents [#2969](https://github.com/wazuh/wazuh-dashboard-plugins/pull/2969)

### Fixed

- Fix server error Invalid token specified: Cannot read property 'replace' of undefined [#2899](https://github.com/wazuh/wazuh-dashboard-plugins/issues/2899)
- Fix show empty files rules and decoders: [#2923](https://github.com/wazuh/wazuh-dashboard-plugins/issues/2923)
- Fixed wrong hover texts in CDB lists actions [#2929](https://github.com/wazuh/wazuh-dashboard-plugins/pull/2929)
- Fixed access to forbidden agents information when exporting agents listt [2918](https://github.com/wazuh/wazuh-dashboard-plugins/pull/2918)
- Fix the decoder detail view is not displayed [#2888](https://github.com/wazuh/wazuh-dashboard-plugins/issues/2888)
- Fix the complex search using the Wazuh API query filter in search bars [#2930](https://github.com/wazuh/wazuh-dashboard-plugins/issues/2930)
- Fixed validation to check userPermissions are not ready yet [#2931](https://github.com/wazuh/wazuh-dashboard-plugins/issues/2931)
- Fixed clear visualizations manager list when switching tabs. Fixes PDF reports filters [#2932](https://github.com/wazuh/wazuh-dashboard-plugins/pull/2932)
- Fix Strange box shadow in Export popup panel in Managment > Groups [#2886](https://github.com/wazuh/wazuh-dashboard-plugins/issues/2886)
- Fixed wrong command on alert when data folder does not exist [#2938](https://github.com/wazuh/wazuh-dashboard-plugins/pull/2938)
- Fix agents table OS field sorting: Changes agents table field `os_name` to `os.name,os.version` to make it sortable. [#2939](https://github.com/wazuh/wazuh-dashboard-plugins/pull/2939)
- Fixed diff parsed datetime between agent detail and agents table [#2940](https://github.com/wazuh/wazuh-dashboard-plugins/pull/2940)
- Allow access to Agents section with agent:group action permission [#2933](https://github.com/wazuh/wazuh-dashboard-plugins/issues/2933)
- Fixed filters does not work on modals with search bar [#2935](https://github.com/wazuh/wazuh-dashboard-plugins/pull/2935)
- Fix wrong package name in deploy new agent [#2942](https://github.com/wazuh/wazuh-dashboard-plugins/issues/2942)
- Fixed number agents not show on pie onMouseEvent [#2890](https://github.com/wazuh/wazuh-dashboard-plugins/issues/2890)
- Fixed off Kibana Query Language in search bar of Controls/Inventory modules. [#2945](https://github.com/wazuh/wazuh-dashboard-plugins/pull/2945)
- Fixed number of agents do not show on the pie chart tooltip in agents preview [#2890](https://github.com/wazuh/wazuh-dashboard-plugins/issues/2890)

## Wazuh v4.0.4 - Kibana 7.10.0 , 7.10.2 - Revision 4017

### Added

- Adapt the app to the new Kibana platform [#2475](https://github.com/wazuh/wazuh-dashboard-plugins/issues/2475)
- Wazuh data directory moved from `optimize` to `data` Kibana directory [#2591](https://github.com/wazuh/wazuh-dashboard-plugins/issues/2591)
- Show the wui_rules belong to wazuh-wui API user [#2702](https://github.com/wazuh/wazuh-dashboard-plugins/issues/2702)

### Fixed

- Fixed Wazuh menu and agent menu for Solaris agents [#2773](https://github.com/wazuh/wazuh-dashboard-plugins/issues/2773) [#2725](https://github.com/wazuh/wazuh-dashboard-plugins/issues/2725)
- Fixed wrong shards and replicas for statistics indices and also fixed wrong prefix for monitoring indices [#2732](https://github.com/wazuh/wazuh-dashboard-plugins/issues/2732)
- Report's creation dates set to 1970-01-01T00:00:00.000Z [#2772](https://github.com/wazuh/wazuh-dashboard-plugins/issues/2772)
- Fixed bug for missing commands in ubuntu/debian and centos [#2786](https://github.com/wazuh/wazuh-dashboard-plugins/issues/2786)
- Fixed bug that show an hour before in /security-events/dashboard [#2785](https://github.com/wazuh/wazuh-dashboard-plugins/issues/2785)
- Fixed permissions to access agents [#2838](https://github.com/wazuh/wazuh-dashboard-plugins/issues/2838)
- Fix searching in groups [#2825](https://github.com/wazuh/wazuh-dashboard-plugins/issues/2825)
- Fix the pagination in SCA ckecks table [#2815](https://github.com/wazuh/wazuh-dashboard-plugins/issues/2815)
- Fix the SCA table with a wrong behaviour using the refresh button [#2854](https://github.com/wazuh/wazuh-dashboard-plugins/issues/2854)
- Fix sca permissions for agents views and dashboards [#2862](https://github.com/wazuh/wazuh-dashboard-plugins/issues/2862)
- Solaris should not show vulnerabilities module [#2829](https://github.com/wazuh/wazuh-dashboard-plugins/issues/2829)
- Fix the settings of statistics indices creation [#2858](https://github.com/wazuh/wazuh-dashboard-plugins/issues/2858)
- Update agents' info in Management Status after changing cluster node selected [#2828](https://github.com/wazuh/wazuh-dashboard-plugins/issues/2828)
- Fix error when applying filter in rules from events [#2877](https://github.com/wazuh/wazuh-dashboard-plugins/issues/2877)

### Changed

- Replaced `wazuh` Wazuh API user by `wazuh-wui` in the default configuration [#2852](https://github.com/wazuh/wazuh-dashboard-plugins/issues/2852)
- Add agent id to the reports name in Agent Inventory and Modules [#2817](https://github.com/wazuh/wazuh-dashboard-plugins/issues/2817)

### Adapt for Kibana 7.10.0

- Fixed filter pinned crash returning from agents [#2864](https://github.com/wazuh/wazuh-dashboard-plugins/issues/2864)
- Fixed style in sca and regulatory compliance tables and in wz menu [#2861](https://github.com/wazuh/wazuh-dashboard-plugins/issues/2861)
- Fix body-payload of Sample Alerts POST endpoint [#2857](https://github.com/wazuh/wazuh-dashboard-plugins/issues/2857)
- Fixed bug in the table on Agents->Table-> Actions->Config icon [#2853](https://github.com/wazuh/wazuh-dashboard-plugins/issues/2853)
- Fixed tooltip in the icon of view decoder file [#2850](https://github.com/wazuh/wazuh-dashboard-plugins/issues/2850)
- Fixed bug with agent filter when it is pinned [#2846](https://github.com/wazuh/wazuh-dashboard-plugins/issues/2846)
- Fix discovery navigation [#2845](https://github.com/wazuh/wazuh-dashboard-plugins/issues/2845)
- Search file editor gone [#2843](https://github.com/wazuh/wazuh-dashboard-plugins/issues/2843)
- Fix Agent Search Bar - Regex Query Interpreter [#2834](https://github.com/wazuh/wazuh-dashboard-plugins/issues/2834)
- Fixed accordion style breaking [#2833](https://github.com/wazuh/wazuh-dashboard-plugins/issues/2833)
- Fix metrics are not updated after a bad request in search input [#2830](https://github.com/wazuh/wazuh-dashboard-plugins/issues/2830)
- Fix mitre framework tab crash [#2821](https://github.com/wazuh/wazuh-dashboard-plugins/issues/2821)
- Changed ping request to default request. Added delay and while to che… [#2820](https://github.com/wazuh/wazuh-dashboard-plugins/issues/2820)
- Removed kibana alert for security [#2806](https://github.com/wazuh/wazuh-dashboard-plugins/issues/2806)

## Wazuh v4.0.4 - Kibana 7.10.0 , 7.10.2 - Revision 4016

### Added

- Modified agent registration adding groups and architecture [#2666](https://github.com/wazuh/wazuh-dashboard-plugins/issues/2666) [#2652](https://github.com/wazuh/wazuh-dashboard-plugins/issues/2652)
- Each user can only view their own reports [#2686](https://github.com/wazuh/wazuh-dashboard-plugins/issues/2686)

### Fixed

- Create index pattern even if there aren´t available indices [#2620](https://github.com/wazuh/wazuh-dashboard-plugins/issues/2620)
- Top bar overlayed over expanded visualizations [#2667](https://github.com/wazuh/wazuh-dashboard-plugins/issues/2667)
- Empty inventory data in Solaris agents [#2680](https://github.com/wazuh/wazuh-dashboard-plugins/pull/2680)
- Wrong parameters in the dev-tools autocomplete section [#2675](https://github.com/wazuh/wazuh-dashboard-plugins/issues/2675)
- Wrong permissions on edit CDB list [#2665](https://github.com/wazuh/wazuh-dashboard-plugins/pull/2665)
- fix(frontend): add the metafields when refreshing the index pattern [#2681](https://github.com/wazuh/wazuh-dashboard-plugins/pull/2681)
- Error toast is showing about Elasticsearch users for environments without security [#2713](https://github.com/wazuh/wazuh-dashboard-plugins/issues/2713)
- Error about Handler.error in Role Mapping fixed [#2702](https://github.com/wazuh/wazuh-dashboard-plugins/issues/2702)
- Fixed message in reserved users actions [#2702](https://github.com/wazuh/wazuh-dashboard-plugins/issues/2702)
- Error 500 on Export formatted CDB list [#2692](https://github.com/wazuh/wazuh-dashboard-plugins/pull/2692)
- Wui rules label should have only one tooltip [#2723](https://github.com/wazuh/wazuh-dashboard-plugins/issues/2723)
- Move upper the Wazuh item in the Kibana menu and default index pattern [#2867](https://github.com/wazuh/wazuh-dashboard-plugins/pull/2867)

## Wazuh v4.0.4 - Kibana v7.9.1, v7.9.3 - Revision 4015

### Added

- Support for Wazuh v4.0.4

## Wazuh v4.0.3 - Kibana v7.9.1, v7.9.2, v7.9.3 - Revision 4014

### Added

- Improved management of index-pattern fields [#2630](https://github.com/wazuh/wazuh-dashboard-plugins/issues/2630)

### Fixed

- fix(fronted): fixed the check of API and APP version in health check [#2655](https://github.com/wazuh/wazuh-dashboard-plugins/pull/2655)
- Replace user by username key in the monitoring logic [#2654](https://github.com/wazuh/wazuh-dashboard-plugins/pull/2654)
- Security alerts and reporting issues when using private tenants [#2639](https://github.com/wazuh/wazuh-dashboard-plugins/issues/2639)
- Manager restart in rule editor does not work with Wazuh cluster enabled [#2640](https://github.com/wazuh/wazuh-dashboard-plugins/issues/2640)
- fix(frontend): Empty inventory data in Solaris agents [#2680](https://github.com/wazuh/wazuh-dashboard-plugins/pull/2680)

## Wazuh v4.0.3 - Kibana v7.9.1, v7.9.2, v7.9.3 - Revision 4013

### Added

- Support for Wazuh v4.0.3.

## Wazuh v4.0.2 - Kibana v7.9.1, v7.9.3 - Revision 4012

### Added

- Sample data indices name should take index pattern in use [#2593](https://github.com/wazuh/wazuh-dashboard-plugins/issues/2593)
- Added start option to macos Agents [#2653](https://github.com/wazuh/wazuh-dashboard-plugins/pull/2653)

### Changed

- Statistics settings do not allow to configure primary shards and replicas [#2627](https://github.com/wazuh/wazuh-dashboard-plugins/issues/2627)

## Wazuh v4.0.2 - Kibana v7.9.1, v7.9.3 - Revision 4011

### Added

- Support for Wazuh v4.0.2.

### Fixed

- The index pattern title is overwritten with its id after refreshing its fields [#2577](https://github.com/wazuh/wazuh-dashboard-plugins/issues/2577)
- [RBAC] Issues detected when using RBAC [#2579](https://github.com/wazuh/wazuh-dashboard-plugins/issues/2579)

## Wazuh v4.0.1 - Kibana v7.9.1, v7.9.3 - Revision 4010

### Changed

- Alerts summary table for PDF reports on all modules [#2632](https://github.com/wazuh/wazuh-dashboard-plugins/issues/2632)
- [4.0-7.9] Run as with no wazuh-wui API user [#2576](https://github.com/wazuh/wazuh-dashboard-plugins/issues/2576)
- Deploy a new agent interface as default interface [#2564](https://github.com/wazuh/wazuh-dashboard-plugins/issues/2564)
- Problem in the visualization of new reserved resources of the Wazuh API [#2643](https://github.com/wazuh/wazuh-dashboard-plugins/issues/2643)

### Fixed

- Restore the tables in the agents' reports [#2628](https://github.com/wazuh/wazuh-dashboard-plugins/issues/2628)
- [RBAC] Issues detected when using RBAC [#2579](https://github.com/wazuh/wazuh-dashboard-plugins/issues/2579)
- Changes done via a worker's API are overwritten [#2626](https://github.com/wazuh/wazuh-dashboard-plugins/issues/2626)

### Fixed

- [BUGFIX] Default user field for current platform [#2633](https://github.com/wazuh/wazuh-dashboard-plugins/pull/2633)

## Wazuh v4.0.1 - Kibana v7.9.1, v7.9.3 - Revision 4009

### Changed

- Hide empty columns of the processes table of the MacOS agents [#2570](https://github.com/wazuh/wazuh-dashboard-plugins/pull/2570)
- Missing step in "Deploy a new agent" view [#2623](https://github.com/wazuh/wazuh-dashboard-plugins/issues/2623)
- Implement wazuh users' CRUD [#2598](https://github.com/wazuh/wazuh-dashboard-plugins/pull/2598)

### Fixed

- Inconsistent data in sample data alerts [#2618](https://github.com/wazuh/wazuh-dashboard-plugins/pull/2618)

## Wazuh v4.0.1 - Kibana v7.9.1, v7.9.3 - Revision 4008

### Fixed

- Icons not align to the right in Modules > Events [#2607](https://github.com/wazuh/wazuh-dashboard-plugins/pull/2607)
- Statistics visualizations do not show data [#2602](https://github.com/wazuh/wazuh-dashboard-plugins/pull/2602)
- Error on loading css files [#2599](https://github.com/wazuh/wazuh-dashboard-plugins/pull/2599)
- Fixed search filter in search bar in Module/SCA wasn't working [#2601](https://github.com/wazuh/wazuh-dashboard-plugins/pull/2601)

## Wazuh v4.0.0 - Kibana v7.9.1, v7.9.2, v7.9.3 - Revision 4007

### Fixed

- updated macOS package URL [#2596](https://github.com/wazuh/wazuh-dashboard-plugins/pull/2596)
- Revert "[4.0-7.9] [BUGFIX] Removed unnecessary function call" [#2597](https://github.com/wazuh/wazuh-dashboard-plugins/pull/2597)

## Wazuh v4.0.0 - Kibana v7.9.1, v7.9.2, v7.9.3 - Revision 4006

### Fixed

- Undefined field in event view [#2588](https://github.com/wazuh/wazuh-dashboard-plugins/issues/2588)
- Several calls to the same stats request (esAlerts) [#2586](https://github.com/wazuh/wazuh-dashboard-plugins/issues/2586)
- The filter options popup doesn't open on click once the filter is pinned [#2581](https://github.com/wazuh/wazuh-dashboard-plugins/issues/2581)
- The formatedFields are missing from the index-pattern of wazuh-alerts-\* [#2574](https://github.com/wazuh/wazuh-dashboard-plugins/issues/2574)

## Wazuh v4.0.0 - Kibana v7.9.3 - Revision 4005

### Added

- Support for Kibana v7.9.3

## Wazuh v4.0.0 - Kibana v7.9.1, v7.9.2 - Revision 4002

### Added

- Support for Wazuh v4.0.0.
- Support for Kibana v7.9.1 and 7.9.2.
- Support for Open Distro 1.10.1.
- Added a RBAC security layer integrated with Open Distro and X-Pack.
- Added remoted and analysisd statistics.
- Expand supported deployment variables.
- Added new configuration view settings for GCP integration.
- Added logic to change the `metafields` configuration of Kibana [#2524](https://github.com/wazuh/wazuh-dashboard-plugins/issues/2524)

### Changed

- Migrated the default index-pattern to `wazuh-alerts-*`.
- Removed the `known-fields` functionality.
- Security Events dashboard redesinged.
- Redesigned the app settings configuration with categories.
- Moved the wazuh-registry file to Kibana optimize folder.

### Fixed

- Format options in `wazuh-alerts` index-pattern are not overwritten now.
- Prevent blank page in detaill agent view.
- Navigable agents name in Events.
- Index pattern is not being refreshed.
- Reporting fails when agent is pinned and compliance controls are visited.
- Reload rule detail doesn't work properly with the related rules.
- Fix search bar filter in Manage agent of group [#2541](https://github.com/wazuh/wazuh-dashboard-plugins/pull/2541)

# Wazuh v3.13.6 - Kibana v7.9.2 - Revision 890

### Added

- Support for Wazuh v3.13.6

## Wazuh v3.13.5 - Kibana 7.9.2 - Revision 889

- Sanitize report's inputs and usernames [#4336](https://github.com/wazuh/wazuh-dashboard-plugins/pull/4336)

## Wazuh v3.13.2 - Kibana v7.9.1 - Revision 887

### Added

- Support for Wazuh v3.13.2

## Wazuh v3.13.2 - Kibana v7.8.0 - Revision 887

### Added

- Support for Wazuh v3.13.2

## Wazuh v3.13.1 - Kibana v7.9.1 - Revision 886

### Added

- Support for Kibana v7.9.1

## Wazuh v3.13.1 - Kibana v7.9.0 - Revision 885

### Added

- Support for Kibana v7.9.0

## Wazuh v3.13.1 - Kibana v7.8.1 - Revision 884

### Added

- Support for Kibana v7.8.1

## Wazuh v3.13.1 - Kibana v7.8.0 - Revision 883

### Added

- Support for Wazuh v3.13.1

## Wazuh v3.13.0 - Kibana v7.8.0 - Revision 881

### Added

- Support for Kibana v7.8.0

## Wazuh v3.13.0 - Kibana v7.7.0, v7.7.1 - Revision 880

### Added

- Support for Wazuh v3.13.0
- Support for Kibana v7.7.1
- Support for Open Distro 1.8
- New navigation experience with a global menu [#1965](https://github.com/wazuh/wazuh-dashboard-plugins/issues/1965)
- Added a Breadcrumb in Kibana top nav [#2161](https://github.com/wazuh/wazuh-dashboard-plugins/issues/2161)
- Added a new Agents Summary Screen [#1963](https://github.com/wazuh/wazuh-dashboard-plugins/issues/1963)
- Added a new feature to add sample data to dashboards [#2115](https://github.com/wazuh/wazuh-dashboard-plugins/issues/2115)
- Added MITRE integration [#1877](https://github.com/wazuh/wazuh-dashboard-plugins/issues/1877)
- Added Google Cloud Platform integration [#1873](https://github.com/wazuh/wazuh-dashboard-plugins/issues/1873)
- Added TSC integration [#2204](https://github.com/wazuh/wazuh-dashboard-plugins/pull/2204)
- Added a new Integrity monitoring state view for agent [#2153](https://github.com/wazuh/wazuh-dashboard-plugins/issues/2153)
- Added a new Integrity monitoring files detail view [#2156](https://github.com/wazuh/wazuh-dashboard-plugins/issues/2156)
- Added a new component to explore Compliance requirements [#2156](https://github.com/wazuh/wazuh-dashboard-plugins/issues/2261)

### Changed

- Code migration to React.js
- Global review of styles
- Unified Overview and Agent dashboards into new Modules [#2110](https://github.com/wazuh/wazuh-dashboard-plugins/issues/2110)
- Changed Vulnerabilities dashboard visualizations [#2262](https://github.com/wazuh/wazuh-dashboard-plugins/issues/2262)

### Fixed

- Open Distro tenants have been fixed and are functional now [#1890](https://github.com/wazuh/wazuh-dashboard-plugins/issues/1890).
- Improved navigation performance [#2200](https://github.com/wazuh/wazuh-dashboard-plugins/issues/2200).
- Avoid creating the wazuh-monitoring index pattern if it is disabled [#2100](https://github.com/wazuh/wazuh-dashboard-plugins/issues/2100)
- SCA checks without compliance field can't be expanded [#2264](https://github.com/wazuh/wazuh-dashboard-plugins/issues/2264)

## Wazuh v3.12.3 - Kibana v7.7.1 - Revision 876

### Added

- Support for Kibana v7.7.1

## Wazuh v3.12.3 - Kibana v7.7.0 - Revision 875

### Added

- Support for Kibana v7.7.0

## Wazuh v3.12.3 - Kibana v6.8.8, v7.6.1, v7.6.2 - Revision 874

### Added

- Support for Wazuh v3.12.3

## Wazuh v3.12.2 - Kibana v6.8.8, v7.6.1, v7.6.2 - Revision 873

### Added

- Support for Wazuh v3.12.2

## Wazuh v3.12.1 - Kibana v6.8.8, v7.6.1, v7.6.2 - Revision 872

### Added

- Support Wazuh 3.12.1
- Added new FIM settings on configuration on demand. [#2147](https://github.com/wazuh/wazuh-dashboard-plugins/issues/2147)

### Changed

- Updated agent's variable names in deployment guides. [#2169](https://github.com/wazuh/wazuh-dashboard-plugins/pull/2169)

### Fixed

- Pagination is now shown in table-type visualizations. [#2180](https://github.com/wazuh/wazuh-dashboard-plugins/issues/2180)

## Wazuh v3.12.0 - Kibana v6.8.8, v7.6.2 - Revision 871

### Added

- Support for Kibana v6.8.8 and v7.6.2

## Wazuh v3.12.0 - Kibana v6.8.7, v7.4.2, v7.6.1 - Revision 870

### Added

- Support for Wazuh v3.12.0
- Added a new setting to hide manager alerts from dashboards. [#2102](https://github.com/wazuh/wazuh-dashboard-plugins/pull/2102)
- Added a new setting to be able to change API from the top menu. [#2143](https://github.com/wazuh/wazuh-dashboard-plugins/issues/2143)
- Added a new setting to enable/disable the known fields health check [#2037](https://github.com/wazuh/wazuh-dashboard-plugins/pull/2037)
- Added suport for PCI 11.2.1 and 11.2.3 rules. [#2062](https://github.com/wazuh/wazuh-dashboard-plugins/pull/2062)

### Changed

- Restructuring of the optimize/wazuh directory. Now the Wazuh configuration file (wazuh.yml) is placed on /usr/share/kibana/optimize/wazuh/config. [#2116](https://github.com/wazuh/wazuh-dashboard-plugins/pull/2116)
- Improve performance of Dasboards reports generation. [1802344](https://github.com/wazuh/wazuh-dashboard-plugins/commit/18023447c6279d385df84d7f4a5663ed2167fdb5)

### Fixed

- Discover time range selector is now displayed on the Cluster section. [08901df](https://github.com/wazuh/wazuh-dashboard-plugins/commit/08901dfcbe509f17e4fab26877c8b7dae8a66bff)
- Added the win_auth_failure rule group to Authentication failure metrics. [#2099](https://github.com/wazuh/wazuh-dashboard-plugins/pull/2099)
- Negative values in Syscheck attributes now have their correct value in reports. [7c3e84e](https://github.com/wazuh/wazuh-dashboard-plugins/commit/7c3e84ec8f00760b4f650cfc00a885d868123f99)

## Wazuh v3.11.4 - Kibana v7.6.1 - Revision 858

### Added

- Support for Kibana v7.6.1

## Wazuh v3.11.4 - Kibana v6.8.6, v7.4.2, v7.6.0 - Revision 857

### Added

- Support for Wazuh v3.11.4

## Wazuh v3.11.3 - Kibana v7.6.0 - Revision 856

### Added

- Support for Kibana v7.6.0

## Wazuh v3.11.3 - Kibana v7.4.2 - Revision 855

### Added

- Support for Kibana v7.4.2

## Wazuh v3.11.3 - Kibana v7.5.2 - Revision 854

### Added

- Support for Wazuh v3.11.3

### Fixed

- Windows Updates table is now displayed in the Inventory Data report [#2028](https://github.com/wazuh/wazuh-dashboard-plugins/pull/2028)

## Wazuh v3.11.2 - Kibana v7.5.2 - Revision 853

### Added

- Support for Kibana v7.5.2

## Wazuh v3.11.2 - Kibana v6.8.6, v7.3.2, v7.5.1 - Revision 852

### Added

- Support for Wazuh v3.11.2

### Changed

- Increased list filesize limit for the CDB-list [#1993](https://github.com/wazuh/wazuh-dashboard-plugins/pull/1993)

### Fixed

- The xml validator now correctly handles the `--` string within comments [#1980](https://github.com/wazuh/wazuh-dashboard-plugins/pull/1980)
- The AWS map visualization wasn't been loaded until the user interacts with it [dd31bd7](https://github.com/wazuh/wazuh-dashboard-plugins/commit/dd31bd7a155354bc50fe0af22fca878607c8936a)

## Wazuh v3.11.1 - Kibana v6.8.6, v7.3.2, v7.5.1 - Revision 581

### Added

- Support for Wazuh v3.11.1.

## Wazuh v3.11.0 - Kibana v6.8.6, v7.3.2, v7.5.1 - Revision 580

### Added

- Support for Wazuh v3.11.0.
- Support for Kibana v7.5.1.
- The API credentials configuration has been moved from the .wazuh index to a wazuh.yml configuration file. Now the configuration of the API hosts is done from the file and not from the application. [#1465](https://github.com/wazuh/wazuh-dashboard-plugins/issues/1465) [#1771](https://github.com/wazuh/wazuh-dashboard-plugins/issues/1771).
- Upload ruleset files using a "drag and drop" component [#1770](https://github.com/wazuh/wazuh-dashboard-plugins/issues/1770)
- Add logs for the reporting module [#1622](https://github.com/wazuh/wazuh-dashboard-plugins/issues/1622).
- Extended the "Add new agent" guide [#1767](https://github.com/wazuh/wazuh-dashboard-plugins/issues/1767).
- Add new table for windows hotfixes [#1932](https://github.com/wazuh/wazuh-dashboard-plugins/pull/1932)

### Changed

- Removed Discover from top menu [#1699](https://github.com/wazuh/wazuh-dashboard-plugins/issues/1699).
- Hide index pattern selector in case that only one exists [#1799](https://github.com/wazuh/wazuh-dashboard-plugins/issues/1799).
- Remove visualizations legend [#1936](https://github.com/wazuh/wazuh-dashboard-plugins/pull/1936)
- Normalize the field whodata in the group reporting [#1921](https://github.com/wazuh/wazuh-dashboard-plugins/pull/1921)
- A message in the configuration view is ambiguous [#1870](https://github.com/wazuh/wazuh-dashboard-plugins/issues/1870)
- Refactor syscheck table [#1941](https://github.com/wazuh/wazuh-dashboard-plugins/pull/1941)

### Fixed

- Empty files now throws an error [#1806](https://github.com/wazuh/wazuh-dashboard-plugins/issues/1806).
- Arguments for wazuh api requests are now validated [#1815](https://github.com/wazuh/wazuh-dashboard-plugins/issues/1815).
- Fixed the way to check admin mode [#1838](https://github.com/wazuh/wazuh-dashboard-plugins/issues/1838).
- Fixed error exporting as CSV the files into a group [#1833](https://github.com/wazuh/wazuh-dashboard-plugins/issues/1833).
- Fixed XML validator false error for `<` [1882](https://github.com/wazuh/wazuh-dashboard-plugins/issues/1882)
- Fixed "New file" editor doesn't allow saving twice [#1896](https://github.com/wazuh/wazuh-dashboard-plugins/issues/1896)
- Fixed decoders files [#1929](https://github.com/wazuh/wazuh-dashboard-plugins/pull/1929)
- Fixed registration guide [#1926](https://github.com/wazuh/wazuh-dashboard-plugins/pull/1926)
- Fixed infinite load on Ciscat views [#1920](https://github.com/wazuh/wazuh-dashboard-plugins/pull/1920), [#1916](https://github.com/wazuh/wazuh-dashboard-plugins/pull/1916)
- Fixed missing fields in the Visualizations [#1913](https://github.com/wazuh/wazuh-dashboard-plugins/pull/1913)
- Fixed Amazon S3 status is wrong in configuration section [#1864](https://github.com/wazuh/wazuh-dashboard-plugins/issues/1864)
- Fixed hidden overflow in the fim configuration [#1887](https://github.com/wazuh/wazuh-dashboard-plugins/pull/1887)
- Fixed Logo source fail after adding server.basePath [#1871](https://github.com/wazuh/wazuh-dashboard-plugins/issues/1871)
- Fixed the documentation broken links [#1853](https://github.com/wazuh/wazuh-dashboard-plugins/pull/1853)

## Wazuh v3.10.2 - Kibana v7.5.1 - Revision 556

### Added

- Support for Kibana v7.5.1

## Wazuh v3.10.2 - Kibana v7.5.0 - Revision 555

### Added

- Support for Kibana v7.5.0

## Wazuh v3.10.2 - Kibana v7.4.2 - Revision 549

### Added

- Support for Kibana v7.4.2

## Wazuh v3.10.2 - Kibana v7.4.1 - Revision 548

### Added

- Support for Kibana v7.4.1

## Wazuh v3.10.2 - Kibana v7.4.0 - Revision 547

### Added

- Support for Kibana v7.4.0
- Support for Wazuh v3.10.2.

## Wazuh v3.10.2 - Kibana v7.3.2 - Revision 546

### Added

- Support for Wazuh v3.10.2.

## Wazuh v3.10.1 - Kibana v7.3.2 - Revision 545

### Added

- Support for Wazuh v3.10.1.

## Wazuh v3.10.0 - Kibana v7.3.2 - Revision 543

### Added

- Support for Wazuh v3.10.0.
- Added an interactive guide for registering agents, things are now easier for the user, guiding it through the steps needed ending in a _copy & paste_ snippet for deploying his agent [#1468](https://github.com/wazuh/wazuh-dashboard-plugins/issues/1468).
- Added new dashboards for the recently added regulatory compliance groups into the Wazuh core. They are HIPAA and NIST-800-53 [#1468](https://github.com/wazuh/wazuh-dashboard-plugins/issues/1448), [#1638](https://github.com/wazuh/wazuh-dashboard-plugins/issues/1638).
- Make the app work under a custom Kibana space [#1234](https://github.com/wazuh/wazuh-dashboard-plugins/issues/1234), [#1450](https://github.com/wazuh/wazuh-dashboard-plugins/issues/1450).
- Added the ability to manage the app as a native plugin when using Kibana spaces, now you can safely hide/show the app depending on the selected space [#1601](https://github.com/wazuh/wazuh-dashboard-plugins/issues/1601).
- Adapt the app the for Kibana dark mode [#1562](https://github.com/wazuh/wazuh-dashboard-plugins/issues/1562).
- Added an alerts summary in _Overview > FIM_ panel [#1527](https://github.com/wazuh/wazuh-dashboard-plugins/issues/1527).
- Export all the information of a Wazuh group and its related agents in a PDF document [#1341](https://github.com/wazuh/wazuh-dashboard-plugins/issues/1341).
- Export the configuration of a certain agent as a PDF document. Supports granularity for exporting just certain sections of the configuration [#1340](https://github.com/wazuh/wazuh-dashboard-plugins/issues/1340).

### Changed

- Reduced _Agents preview_ load time using the new API endpoint `/summary/agents` [#1687](https://github.com/wazuh/wazuh-dashboard-plugins/pull/1687).
- Replaced most of the _md-nav-bar_ Angular.js components with React components using EUI [#1705](https://github.com/wazuh/wazuh-dashboard-plugins/pull/1705).
- Replaced the requirements slider component with a new styled component [#1708](https://github.com/wazuh/wazuh-dashboard-plugins/pull/1708).
- Soft deprecated the _.wazuh-version_ internal index, now the app dumps its content if applicable to a registry file, then the app removes that index. Further versions will hard deprecate this index [#1467](https://github.com/wazuh/wazuh-dashboard-plugins/issues/1467).
- Visualizations now don't fetch the documents _source_, also, they now use _size: 0_ for fetching [#1663](https://github.com/wazuh/wazuh-dashboard-plugins/issues/1663).
- The app menu is now fixed on top of the view, it's not being hidden on every state change. Also, the Wazuh logo was placed in the top bar of Kibana UI [#1502](https://github.com/wazuh/wazuh-dashboard-plugins/issues/1502).
- Improved _getTimestamp_ method not returning a promise object because it's no longer needed [014bc3a](https://github.com/wazuh/wazuh-dashboard-plugins/commit/014b3aba0d2e9cda0c4d521f5f16faddc434a21e). Also improved main Discover listener for Wazuh not returning a promise object [bd82823](https://github.com/wazuh/wazuh-dashboard-plugins/commit/bd8282391a402b8c567b32739cf914a0135d74bc).
- Replaced _Requirements over time_ visualizations in both PCI DSS and GDPR dashboards [35c539](https://github.com/wazuh/wazuh-dashboard-plugins/commit/35c539eb328b3bded94aa7608f73f9cc51c235a6).
- Do not show a toaster when a visualization field was not known yet, instead, show it just in case the internal refreshing failed [19a2e7](https://github.com/wazuh/wazuh-dashboard-plugins/commit/19a2e71006b38f6a64d3d1eb8a20b02b415d7e07).
- Minor optimizations for server logging [eb8e000](https://github.com/wazuh/wazuh-dashboard-plugins/commit/eb8e00057dfea2dafef56319590ff832042c402d).

### Fixed

- Alerts search bar fixed for Kibana v7.3.1, queries were not being applied as expected [#1686](https://github.com/wazuh/wazuh-dashboard-plugins/issues/1686).
- Hide attributes field from non-Windows agents in the FIM table [#1710](https://github.com/wazuh/wazuh-dashboard-plugins/issues/1710).
- Fixed broken view in Management > Configuration > Amazon S3 > Buckets, some information was missing [#1675](https://github.com/wazuh/wazuh-dashboard-plugins/issues/1675).
- Keep user's filters when switching from Discover to panel [#1685](https://github.com/wazuh/wazuh-dashboard-plugins/issues/1685).
- Reduce load time and amount of data to be fetched in _Management > Cluster monitoring_ section avoiding possible timeouts [#1663](https://github.com/wazuh/wazuh-dashboard-plugins/issues/1663).
- Restored _Remove column_ feature in Discover tabs [#1702](https://github.com/wazuh/wazuh-dashboard-plugins/issues/1702).
- Apps using Kibana v7.3.1 had a bug once the user goes back from _Agent > FIM > Files_ to _Agent > FIM > dashboard_, filters disappear, now it's working properly [#1700](https://github.com/wazuh/wazuh-dashboard-plugins/issues/1700).
- Fixed visual bug in _Management > Cluster monitoring_ and a button position [1e3b748](https://github.com/wazuh/wazuh-dashboard-plugins/commit/1e3b748f11b43b2e7956b830269b6d046d74d12c).
- The app installation date was not being updated properly, now it's fixed [#1692](https://github.com/wazuh/wazuh-dashboard-plugins/issues/1692).
- Fixed _Network interfaces_ table in Inventory section, the table was not paginating [#1474](https://github.com/wazuh/wazuh-dashboard-plugins/issues/1474).
- Fixed APIs passwords are now obfuscated in server responses [adc3152](https://github.com/wazuh/wazuh-dashboard-plugins/pull/1782/commits/adc31525e26b25e4cb62d81cbae70a8430728af5).

## Wazuh v3.9.5 - Kibana v6.8.2 / Kibana v7.2.1 / Kibana v7.3.0 - Revision 531

### Added

- Support for Wazuh v3.9.5

## Wazuh v3.9.4 - Kibana v6.8.1 / Kibana v6.8.2 / Kibana v7.2.0 / Kibana v7.2.1 / Kibana v7.3.0 - Revision 528

### Added

- Support for Wazuh v3.9.4
- Allow filtering by clicking a column in rules/decoders tables [0e2ddd7](https://github.com/wazuh/wazuh-dashboard-plugins/pull/1615/commits/0e2ddd7b73f7f7975d02e97ed86ae8a0966472b4)
- Allow open file in rules table clicking on the file column [1af929d](https://github.com/wazuh/wazuh-dashboard-plugins/pull/1615/commits/1af929d62f450f93c6733868bcb4057e16b7e279)

### Changed

- Improved app performance [#1640](https://github.com/wazuh/wazuh-dashboard-plugins/pull/1640).
- Remove path filter from custom rules and decoders [895792e](https://github.com/wazuh/wazuh-dashboard-plugins/pull/1615/commits/895792e6e6d9401b3293d5e16352b9abef515096)
- Show path column in rules and decoders [6f49816](https://github.com/wazuh/wazuh-dashboard-plugins/pull/1615/commits/6f49816c71b5999d77bf9e3838443627c9be945d)
- Removed SCA overview dashboard [94ebbff](https://github.com/wazuh/wazuh-dashboard-plugins/pull/1615/commits/94ebbff231cbfb6d793130e0b9ea855baa755a1c)
- Disabled last custom column removal [f1ef7de](https://github.com/wazuh/wazuh-dashboard-plugins/pull/1615/commits/f1ef7de1a34bbe53a899596002e8153b95e7dc0e)
- Agents messages across sections unification [8fd7e36](https://github.com/wazuh/wazuh-dashboard-plugins/pull/1615/commits/8fd7e36286fa9dfd03a797499af6ffbaa90b00e1)

### Fixed

- Fix check storeded apis [d6115d6](https://github.com/wazuh/wazuh-dashboard-plugins/pull/1615/commits/d6115d6424c78f0cde2017b432a51b77186dd95a).
- Fix pci-dss console error [297080d](https://github.com/wazuh/wazuh-dashboard-plugins/pull/1615/commits/297080d36efaea8f99b0cafd4c48845dad20495a)
- Fix error in reportingTable [85b7266](https://github.com/wazuh/wazuh-dashboard-plugins/pull/1615/commits/85b72662cb4db44c443ed04f7c31fba57eefccaa)
- Fix filters budgets size [c7ac86a](https://github.com/wazuh/wazuh-dashboard-plugins/pull/1615/commits/c7ac86acb3d5afaf1cf348fab09a2b8c5778a491)
- Fix missing permalink virustotal visualization [1b57529](https://github.com/wazuh/wazuh-dashboard-plugins/pull/1615/commits/1b57529758fccdeb3ac0840e66a8aafbe4757a96)
- Improved wz-table performance [224bd6f](https://github.com/wazuh/wazuh-dashboard-plugins/pull/1615/commits/224bd6f31235c81ba01755c3c1e120c3f86beafd)
- Fix inconsistent data between visualizations and tables in Overview Security Events [b12c600](https://github.com/wazuh/wazuh-dashboard-plugins/pull/1615/commits/b12c600578d80d0715507dec4624a4ebc27ea573)
- Timezone applied in cluster status [a4f620d](https://github.com/wazuh/wazuh-dashboard-plugins/pull/1615/commits/a4f620d398f5834a6d2945af892a462425ca3bec)
- Fixed Overview Security Events report when wazuh.monitoring is disabled [1c26da0](https://github.com/wazuh/wazuh-dashboard-plugins/pull/1615/commits/1c26da05a0b6daf727e15c13b819111aa4e4e913)
- Fixes in APIs management [2143943](https://github.com/wazuh/wazuh-dashboard-plugins/pull/1615/commits/2143943a5049cbb59bb8d6702b5a56cbe0d27a2a)
- Prevent duplicated visualization toast errors [786faf3](https://github.com/wazuh/wazuh-dashboard-plugins/commit/786faf3e62d2cad13f512c0f873b36eca6e9787d)
- Fix not properly updated breadcrumb in ruleset section [9645903](https://github.com/wazuh/wazuh-dashboard-plugins/commit/96459031cd4edbe047970bf0d22d0c099771879f)
- Fix badly dimensioned table in Integrity Monitoring section [9645903](https://github.com/wazuh/wazuh-dashboard-plugins/commit/96459031cd4edbe047970bf0d22d0c099771879f)
- Fix implicit filters can be destroyed [9cf8578](https://github.com/wazuh/wazuh-dashboard-plugins/commit/9cf85786f504f5d67edddeea6cfbf2ab577e799b)
- Windows agent dashboard doesn't show failure logon access. [d38d088](https://github.com/wazuh/wazuh-dashboard-plugins/commit/d38d0881ac8e4294accde83d63108337b74cdd91)
- Number of agents is not properly updated. [f7cbbe5](https://github.com/wazuh/wazuh-dashboard-plugins/commit/f7cbbe54394db825827715c3ad4370ac74317108)
- Missing scrollbar on Firefox file viewer. [df4e8f9](https://github.com/wazuh/wazuh-dashboard-plugins/commit/df4e8f9305b35e9ee1473bed5f5d452dd3420567)
- Agent search filter by name, lost when refreshing. [71b5274](https://github.com/wazuh/wazuh-dashboard-plugins/commit/71b5274ccc332d8961a158587152f7badab28a95)
- Alerts of level 12 cannot be displayed in the Summary table. [ec0e888](https://github.com/wazuh/wazuh-dashboard-plugins/commit/ec0e8885d9f1306523afbc87de01a31f24e36309)
- Restored query from search bar in visualizations. [439128f](https://github.com/wazuh/wazuh-dashboard-plugins/commit/439128f0a1f65b649a9dcb81ab5804ca20f65763)
- Fix Kibana filters loop in Firefox. [82f0f32](https://github.com/wazuh/wazuh-dashboard-plugins/commit/82f0f32946d844ce96a28f0185f903e8e05c5589)

## Wazuh v3.9.3 - Kibana v6.8.1 / v7.1.1 / v7.2.0 - Revision 523

### Added

- Support for Wazuh v3.9.3
- Support for Kibana v7.2.0 [#1556](https://github.com/wazuh/wazuh-dashboard-plugins/pull/1556).

### Changed

- New design and several UI/UX changes [#1525](https://github.com/wazuh/wazuh-dashboard-plugins/pull/1525).
- Improved error checking + syscollector performance [94d0a83](https://github.com/wazuh/wazuh-dashboard-plugins/commit/94d0a83e43aa1d2d84ef6f87cbb76b9aefa085b3).
- Adapt Syscollector for MacOS agents [a4bf7ef](https://github.com/wazuh/wazuh-dashboard-plugins/commit/a4bf7efc693a99b7565b5afcaa372155f15a4db9).
- Show last scan for syscollector [73f2056](https://github.com/wazuh/wazuh-dashboard-plugins/commit/73f2056673bb289d472663397ba7097e49b7b93b).
- Extendend information for syscollector [#1585](https://github.com/wazuh/wazuh-dashboard-plugins/issues/1585).

### Fixed

- Corrected width for agent stats [a998955](https://github.com/wazuh/wazuh-dashboard-plugins/commit/a99895565a8854c55932ec94cffb08e1d0aa3da1).
- Fix height for the menu directive with Dynamic height [427d0f3](https://github.com/wazuh/wazuh-dashboard-plugins/commit/427d0f3e9fa6c34287aa9e8557da99a51e0db40f).
- Fix wazuh-db and clusterd check [cddcef6](https://github.com/wazuh/wazuh-dashboard-plugins/commit/cddcef630c5234dd6f6a495715743dfcfd4e4001).
- Fix AlertsStats when value is "0", it was showing "-" [07a3e10](https://github.com/wazuh/wazuh-dashboard-plugins/commit/07a3e10c7f1e626ba75a55452b6c295d11fd657d).
- Fix syscollector state value [f8d3d0e](https://github.com/wazuh/wazuh-dashboard-plugins/commit/f8d3d0eca44e67e26f79bc574495b1f4c8f751f2).
- Fix time offset for reporting table [2ef500b](https://github.com/wazuh/wazuh-dashboard-plugins/commit/2ef500bb112e68bd4811b8e87ce8581d7c04d20f).
- Fix call to obtain GDPR requirements for specific agent [ccda846](https://github.com/wazuh/wazuh-dashboard-plugins/commit/ccda8464b50be05bc5b3642f25f4972c8a7a2c03).
- Restore "rule.id" as a clickable field in visualizations [#1546](https://github.com/wazuh/wazuh-dashboard-plugins/pull/1546).
- Fix timepicker in cluster monitoring [f7533ce](https://github.com/wazuh/wazuh-dashboard-plugins/pull/1560/commits/f7533cecb6862abfb5c1d2173ec3e70ffc59804a).
- Fix several bugs [#1569](https://github.com/wazuh/wazuh-dashboard-plugins/pull/1569).
- Fully removed "rule.id" as URL field [#1584](https://github.com/wazuh/wazuh-dashboard-plugins/issues/1584).
- Fix filters for dashboards [#1583](https://github.com/wazuh/wazuh-dashboard-plugins/issues/1583).
- Fix missing dependency [#1591](https://github.com/wazuh/wazuh-dashboard-plugins/issues/1591).

## Wazuh v3.9.2 - Kibana v7.1.1 - Revision 510

### Added

- Support for Wazuh v3.9.2

### Changed

- Avoid showing more than one toaster for the same error message [7937003](https://github.com/wazuh/wazuh-dashboard-plugins/commit/793700382798033203091d160773363323e05bb9).
- Restored "Alerts evolution - Top 5 agents" in Overview > Security events [f9305c0](https://github.com/wazuh/wazuh-dashboard-plugins/commit/f9305c0c6acf4a31c41b1cc9684b87f79b27524f).

### Fixed

- Fix missing parameters in Dev Tools request [#1496](https://github.com/wazuh/wazuh-dashboard-plugins/pull/1496).
- Fix "Invalid Date" for Safari and Internet Explorer [#1505](https://github.com/wazuh/wazuh-dashboard-plugins/pull/1505).

## Wazuh v3.9.1 - Kibana v7.1.1 - Revision 509

### Added

- Support for Kibana v7.1.1
- Added overall metrics for Agents > Overview [#1479](https://github.com/wazuh/wazuh-dashboard-plugins/pull/1479).

### Fixed

- Fixed missing dependency for Discover [43f5dd5](https://github.com/wazuh/wazuh-dashboard-plugins/commit/43f5dd5f64065c618ba930b2a4087f0a9e706c0e).
- Fixed visualization for Agents > Overview [#1477](https://github.com/wazuh/wazuh-dashboard-plugins/pull/1477).
- Fixed SCA policy checks table [#1478](https://github.com/wazuh/wazuh-dashboard-plugins/pull/1478).

## Wazuh v3.9.1 - Kibana v7.1.0 - Revision 508

### Added

- Support for Kibana v7.1.0

## Wazuh v3.9.1 - Kibana v6.8.0 - Revision 444

### Added

- Support for Wazuh v3.9.1
- Support for Kibana v6.8.0

### Fixed

- Fixed background color for some parts of the Discover directive [2dfc763](https://github.com/wazuh/wazuh-dashboard-plugins/commit/2dfc763bfa1093fb419f118c2938f6b348562c69).
- Fixed cut values in non-resizable tables when the value is too large [cc4828f](https://github.com/wazuh/wazuh-dashboard-plugins/commit/cc4828fbf50d4dab3dd4bb430617c1f2b13dac6a).
- Fixed handled but not shown error messages from rule editor [0aa0e17](https://github.com/wazuh/wazuh-dashboard-plugins/commit/0aa0e17ac8678879e5066f8d83fd46f5d8edd86a).
- Minor typos corrected [fe11fb6](https://github.com/wazuh/wazuh-dashboard-plugins/commit/fe11fb67e752368aedc89ec844ddf729eb8ad761).
- Minor fixes in agents configuration [1bc2175](https://github.com/wazuh/wazuh-dashboard-plugins/commit/1bc217590438573e7267687655bb5939b5bb9fde).
- Fix Management > logs viewer scrolling [f458b2e](https://github.com/wazuh/wazuh-dashboard-plugins/commit/f458b2e3294796f9cf00482b4da27984646c6398).

### Changed

- Kibana version shown in settings is now read from our package.json [c103d3e](https://github.com/wazuh/wazuh-dashboard-plugins/commit/c103d3e782136106736c02039d28c4567b255aaa).
- Removed an old header from Settings [0197b8b](https://github.com/wazuh/wazuh-dashboard-plugins/commit/0197b8b1abc195f275c8cd9893df84cd5569527b).
- Improved index pattern validation fields, replaced "full_log" with "rule.id" as part of the minimum required fields [dce0595](https://github.com/wazuh/wazuh-dashboard-plugins/commit/dce059501cbd28f1294fd761da3e015e154747bc).
- Improve dynamic height for configuration editor [c318131](https://github.com/wazuh/wazuh-dashboard-plugins/commit/c318131dfb6b5f01752593f2aa972b98c0655610).
- Add timezone for all dates shown in the app [4b8736f](https://github.com/wazuh/wazuh-dashboard-plugins/commit/4b8736fb4e562c78505daaee042bcd798242c3f5).

## Wazuh v3.9.0 - Kibana v6.7.0 / v6.7.1 / v6.7.2 - Revision 441

### Added

- Support for Wazuh v3.9.0
- Support for Kibana v6.7.0 / v6.7.1 / v6.7.2
- Edit master and worker configuration ([#1215](https://github.com/wazuh/wazuh-dashboard-plugins/pull/1215)).
- Edit local rules, local decoders and CDB lists ([#1212](https://github.com/wazuh/wazuh-dashboard-plugins/pull/1212), [#1204](https://github.com/wazuh/wazuh-dashboard-plugins/pull/1204), [#1196](https://github.com/wazuh/wazuh-dashboard-plugins/pull/1196), [#1233](https://github.com/wazuh/wazuh-dashboard-plugins/pull/1233), [#1304](https://github.com/wazuh/wazuh-dashboard-plugins/pull/1304)).
- View no local rules/decoders XML files ([#1395](https://github.com/wazuh/wazuh-dashboard-plugins/pull/1395))
- Dev Tools additions
  - Added hotkey `[shift] + [enter]` for sending query ([#1170](https://github.com/wazuh/wazuh-dashboard-plugins/pull/1170)).
  - Added `Export JSON` button for the Dev Tools ([#1170](https://github.com/wazuh/wazuh-dashboard-plugins/pull/1170)).
- Added refresh button for agents preview table ([#1169](https://github.com/wazuh/wazuh-dashboard-plugins/pull/1169)).
- Added `configuration assessment` information in "Agent > Policy monitoring" ([#1227](https://github.com/wazuh/wazuh-dashboard-plugins/pull/1227)).
- Added agents `configuration assessment` configuration section in "Agent > Configuration" ([1257](https://github.com/wazuh/wazuh-dashboard-plugins/pull/1257))
- Restart master and worker nodes ([#1222](https://github.com/wazuh/wazuh-dashboard-plugins/pull/1222)).
- Restart agents ([#1229](https://github.com/wazuh/wazuh-dashboard-plugins/pull/1229)).
- Added support for more than one Wazuh monitoring pattern ([#1243](https://github.com/wazuh/wazuh-dashboard-plugins/pull/1243))
- Added customizable interval for Wazuh monitoring indices creation ([#1243](https://github.com/wazuh/wazuh-dashboard-plugins/pull/1243)).
- Expand visualizations ([#1246](https://github.com/wazuh/wazuh-dashboard-plugins/pull/1246)).
- Added a dynamic table columns selector ([#1246](https://github.com/wazuh/wazuh-dashboard-plugins/pull/1246)).
- Added resizable columns by dragging in tables ([d2bf8ee](https://github.com/wazuh/wazuh-dashboard-plugins/commit/d2bf8ee9681ca5d6028325e165854b49214e86a3))
- Added a cron job for fetching missing fields of all valid index patterns, also merging dynamic fields every time an index pattern is refreshed by the app ([#1276](https://github.com/wazuh/wazuh-dashboard-plugins/pull/1276)).
- Added auto-merging dynamic fields for Wazuh monitoring index patterns ([#1300](https://github.com/wazuh/wazuh-dashboard-plugins/pull/1300))
- New server module, it's a job queue so we can add delayed jobs to be run in background, this iteration only accepts delayed Wazuh API calls ([#1283](https://github.com/wazuh/wazuh-dashboard-plugins/pull/1283)).
- Added new way to view logs using a logs viewer ([#1292](https://github.com/wazuh/wazuh-dashboard-plugins/pull/1292))
- Added new directive for registering agents from the UI, including instructions on "how to" ([#1321](https://github.com/wazuh/wazuh-dashboard-plugins/pull/1321)).
- Added some Angular charts in Agents Preview and Agents SCA sections ([#1364](https://github.com/wazuh/wazuh-dashboard-plugins/pull/1364))
- Added Docker listener settings in configuration views ([#1365](https://github.com/wazuh/wazuh-dashboard-plugins/pull/1365))
- Added Docker dashboards for both Agents and Overview ([#1367](https://github.com/wazuh/wazuh-dashboard-plugins/pull/1367))
- Improved app logger with debug level ([#1373](https://github.com/wazuh/wazuh-dashboard-plugins/pull/1373))
- Introducing React components from the EUI framework

### Changed

- Escape XML special characters ([#1159](https://github.com/wazuh/wazuh-dashboard-plugins/pull/1159)).
- Changed empty results message for Wazuh tables ([#1165](https://github.com/wazuh/wazuh-dashboard-plugins/pull/1165)).
- Allowing the same query multiple times on the Dev Tools ([#1174](https://github.com/wazuh/wazuh-dashboard-plugins/pull/1174))
- Refactor JSON/XML viewer for configuration tab ([#1173](https://github.com/wazuh/wazuh-dashboard-plugins/pull/1173), [#1148](https://github.com/wazuh/wazuh-dashboard-plugins/pull/1148)).
- Using full height for all containers when possible ([#1224](https://github.com/wazuh/wazuh-dashboard-plugins/pull/1224)).
- Improved the way we are handling "back button" events ([#1207](https://github.com/wazuh/wazuh-dashboard-plugins/pull/1207)).
- Changed some visualizations for FIM, GDPR, PCI, Vulnerability and Security Events ([#1206](https://github.com/wazuh/wazuh-dashboard-plugins/pull/1206), [#1235](https://github.com/wazuh/wazuh-dashboard-plugins/pull/1235), [#1293](https://github.com/wazuh/wazuh-dashboard-plugins/pull/1293)).
- New design for agent header view ([#1186](https://github.com/wazuh/wazuh-dashboard-plugins/pull/1186)).
- Not fetching data the very first time the Dev Tools are opened ([#1185](https://github.com/wazuh/wazuh-dashboard-plugins/pull/1185)).
- Refresh all known fields for all valid index patterns if `kbn-vis` detects a broken index pattern ([ecd7c8f](https://github.com/wazuh/wazuh-dashboard-plugins/commit/ecd7c8f98c187a350f81261d13b0d45dcec6dc5d)).
- Truncate texts and display a tooltip when they don't fit in a table cell ([7b56a87](https://github.com/wazuh/wazuh-dashboard-plugins/commit/7b56a873f85dcba7e6838aeb2e40d9b4cf472576))
- Updated API autocomplete for Dev Tools ([#1218](https://github.com/wazuh/wazuh-dashboard-plugins/pull/1218))
- Updated switches design to adapt it to Kibana's design ([#1253](https://github.com/wazuh/wazuh-dashboard-plugins/pull/1253))
- Reduced the width of some table cells with little text, to give more space to the other columns ([#1263](https://github.com/wazuh/wazuh-dashboard-plugins/pull/1263)).
- Redesign for Management > Status daemons list ([#1284](https://github.com/wazuh/wazuh-dashboard-plugins/pull/1284)).
- Redesign for Management > Configuration, Agent > Configuration ([#1289](https://github.com/wazuh/wazuh-dashboard-plugins/pull/1289)).
- Replaced Management > Logs table with a log viewer component ([#1292](https://github.com/wazuh/wazuh-dashboard-plugins/pull/1292)).
- The agents list search bar now allows to switch between AND/OR operators ([#1291](https://github.com/wazuh/wazuh-dashboard-plugins/pull/1291)).
- Improve audit dashboards ([#1374](https://github.com/wazuh/wazuh-dashboard-plugins/pull/1374))
- Exclude agent "000" getting the last registered and the most active agents from the Wazuh API.([#1391](https://github.com/wazuh/wazuh-dashboard-plugins/pull/1391))
- Reviewed Osquery dashboards ([#1394](https://github.com/wazuh/wazuh-dashboard-plugins/pull/1394))
- Memory info is now a log ([#1400](https://github.com/wazuh/wazuh-dashboard-plugins/pull/1400))
- Error toasters time is now 30000ms, warning/info are still 6000ms ([#1420](https://github.com/wazuh/wazuh-dashboard-plugins/pull/1420))

### Fixed

- Properly handling long messages on notifier service, until now, they were using out of the card space, also we replaced some API messages with more meaningful messages ([#1168](https://github.com/wazuh/wazuh-dashboard-plugins/pull/1168)).
- Adapted Wazuh icon for multiple browsers where it was gone ([#1208](https://github.com/wazuh/wazuh-dashboard-plugins/pull/1208)).
- Do not fetch data from tables twice when resize window ([#1303](https://github.com/wazuh/wazuh-dashboard-plugins/pull/1303)).
- Agent syncrhonization status is updated as we browse the configuration section ([#1305](https://github.com/wazuh/wazuh-dashboard-plugins/pull/1305))
- Using the browser timezone for reporting documents ([#1311](https://github.com/wazuh/wazuh-dashboard-plugins/pull/1311)).
- Wrong behaviors in the routing system when the basePath was set ([#1342](https://github.com/wazuh/wazuh-dashboard-plugins/pull/1342))
- Do not show pagination for one-page tables ([196c5b7](https://github.com/wazuh/wazuh-dashboard-plugins/pull/1362/commits/196c5b717583032798da7791fa4f90ec06397f68))
- Being redirected to Overview once a Kibana restart is performed ([#1378](https://github.com/wazuh/wazuh-dashboard-plugins/pull/1378))
- Displaying the AWS services section of the aws-s3 wodle ([#1393](https://github.com/wazuh/wazuh-dashboard-plugins/pull/1393))
- Show email configuration on the configuration on demand ([#1401](https://github.com/wazuh/wazuh-dashboard-plugins/issues/1401))
- Show "Follow symbolic link" field in Integrity monitoring - Monitored configuration on demand ([0c9c9da](https://github.com/wazuh/wazuh-dashboard-plugins/pull/1414/commits/0c9c9da3b951548761cd203db5ee5baa39afe26c))

## Wazuh v3.8.2 - Kibana v6.6.0 / v6.6.1 / v6.6.2 / v6.7.0 - Revision 419

### Added

- Support for Kibana v6.6.0 / v6.6.1 / v6.6.2 / v6.7.0

### Fixed

- Fixed AWS dashboard, newer JavaScript browser engines break the view due to Angular.js ([6e882fc](https://github.com/wazuh/wazuh-dashboard-plugins/commit/6e882fc1d7efe6059e6140ff40b8a20d9c1fa51e)).
- Fixed AWS accounts visualization, using the right field now ([6e882fc](https://github.com/wazuh/wazuh-dashboard-plugins/commit/6e882fc1d7efe6059e6140ff40b8a20d9c1fa51e)).

## Wazuh v3.8.2 - Kibana v6.5.4 - Revision 418

### Added

- Support for Wazuh v3.8.2

### Changed

- Close configuration editor only if it was successfully updated ([bc77c35](https://github.com/wazuh/wazuh-dashboard-plugins/commit/bc77c35d8440a656d4704451ce857c9e1d36a438)).
- Replaced FIM Vega visualization with standard visualization ([554ee1c](https://github.com/wazuh/wazuh-dashboard-plugins/commit/554ee1c4c4d75c76d82272075acf8bb62e7f9e27)).

## Wazuh v3.8.1 - Kibana v6.5.4 - Revision 417

### Added

- Support for Wazuh v3.8.1

### Changed

- Moved monitored/ignored Windows registry entries to "FIM > Monitored" and "FIM > Ignored" to avoid user confusion ([#1176](https://github.com/wazuh/wazuh-dashboard-plugins/pull/1176)).
- Excluding managers from wazuh-monitoring indices ([#1177](https://github.com/wazuh/wazuh-dashboard-plugins/pull/1177)).
- Escape `&` before sending group configuration ([d3aa56f](https://github.com/wazuh/wazuh-dashboard-plugins/commit/d3aa56fa73478c60505e500db7d3a7df263081b5)).
- Improved `autoFormat` function before rendering group configuration ([f4f8144](https://github.com/wazuh/wazuh-dashboard-plugins/commit/f4f8144eef8b93038fc897a9f16356e71029b844)).
- Now the group configuration editor doesn't exit after sending data to the Wazuh API ([5c1a3ef](https://github.com/wazuh/wazuh-dashboard-plugins/commit/5c1a3ef9bd710a7befbed0709c4a7cf414f44f6b)).

### Fixed

- Fixed style for the error toaster for long URLs or long paths ([11b8084](https://github.com/wazuh/wazuh-dashboard-plugins/commit/11b8084c75bbc5da36587ff31d1bc80a55fe4dfe)).

## Wazuh v3.8.0 - Kibana v6.5.4 - Revision 416

### Added

- Added group management features such as:
  - Edit the group configuration ([#1096](https://github.com/wazuh/wazuh-dashboard-plugins/pull/1096)).
  - Add/remove groups to/from an agent ([#1096](https://github.com/wazuh/wazuh-dashboard-plugins/pull/1096)).
  - Add/remove agents to/from a group ([#1096](https://github.com/wazuh/wazuh-dashboard-plugins/pull/1096)).
  - Add/remove groups ([#1152](https://github.com/wazuh/wazuh-dashboard-plugins/pull/1152)).
- New directive for tables that don't need external data sources ([#1067](https://github.com/wazuh/wazuh-dashboard-plugins/pull/1067)).
- New search bar directive with interactive filters and suggestions ([#1058](https://github.com/wazuh/wazuh-dashboard-plugins/pull/1058)).
- New server route `/elastic/alerts` for fetching alerts using custom parameters([#1056](https://github.com/wazuh/wazuh-dashboard-plugins/pull/1056)).
- New table for an agent FIM monitored files, if the agent OS platform is Windows it will show two tables: files and registry ([#1032](https://github.com/wazuh/wazuh-dashboard-plugins/pull/1032)).
- Added description to each setting under Settings > Configuration ([#1048](https://github.com/wazuh/wazuh-dashboard-plugins/pull/1048)).
- Added a new setting to `config.yml` related to Wazuh monitoring and its index pattern ([#1095](https://github.com/wazuh/wazuh-dashboard-plugins/pull/1095)).
- Resizable columns by dragging in Dev-tools ([#1102](https://github.com/wazuh/wazuh-dashboard-plugins/pull/1102)).
- New feature to be able to edit config.yml file from the Settings > Configuration section view ([#1105](https://github.com/wazuh/wazuh-dashboard-plugins/pull/1105)).
- Added a new table (network addresses) for agent inventory tab ([#1111](https://github.com/wazuh/wazuh-dashboard-plugins/pull/1111)).
- Added `audit_key` (Who-data Audit keys) for configuration tab ([#1123](https://github.com/wazuh/wazuh-dashboard-plugins/pull/1123)).
- Added new known fields for Kibana index pattern ([#1150](https://github.com/wazuh/wazuh-dashboard-plugins/pull/1150)).

### Changed

- Changed Inventory tables. Now the app looks for the OS platform and it shows different tables depending on the OS platform. In addition the process state codes has been replaced to be more meaningful ([#1059](https://github.com/wazuh/wazuh-dashboard-plugins/pull/1059)).
- Tiny rework for the AWS tab including.
- "Report" button is hidden on Discover panel ([#1047](https://github.com/wazuh/wazuh-dashboard-plugins/pull/1047)).
- Visualizations, filters and Discover improved ([#1083](https://github.com/wazuh/wazuh-dashboard-plugins/pull/1083)).
- Removed `popularizeField` function until https://github.com/elastic/kibana/issues/22426 is solved in order to avoid `Unable to write index pattern!` error on Discover tab ([#1085](https://github.com/wazuh/wazuh-dashboard-plugins/pull/1085)).
- Improved Wazuh monitoring module ([#1094](https://github.com/wazuh/wazuh-dashboard-plugins/pull/1094)).
- Added "Registered date" and "Last keep alive" in agents table allowing you to sort by these fields ([#1102](https://github.com/wazuh/wazuh-dashboard-plugins/pull/1102)).
- Improved code quality in sections such as Ruleset > Rule and Decoder detail view simplify conditions ([#1102](https://github.com/wazuh/wazuh-dashboard-plugins/pull/1102)).
- Replaced reporting success message ([#1102](https://github.com/wazuh/wazuh-dashboard-plugins/pull/1102)).
- Reduced the default number of shards and the default number of replicas for the app indices ([#1113](https://github.com/wazuh/wazuh-dashboard-plugins/pull/1113)).
- Refreshing index pattern known fields on health check controller ([#1119](https://github.com/wazuh/wazuh-dashboard-plugins/pull/1119)).
- Less strict memory check ([786c764](https://github.com/wazuh/wazuh-dashboard-plugins/commit/786c7642cd88083f9a77c57ed204488ecf5b710a)).
- Checking message origin in error handler ([dfec368](https://github.com/wazuh/wazuh-dashboard-plugins/commit/dfec368d22a148b2e4437db92d71294900241961)).
- Dev tools is now showing the response as it is, like `curl` does ([#1137](https://github.com/wazuh/wazuh-dashboard-plugins/pull/1137)).
- Removed `unknown` as valid node name ([#1149](https://github.com/wazuh/wazuh-dashboard-plugins/pull/1149)).
- Removed `rule.id` direct filter from the rule set tables ([#1151](https://github.com/wazuh/wazuh-dashboard-plugins/pull/1151))

### Fixed

- Restored X-Pack security logic for the .wazuh index, now it's not bypassing the X-Pack roles ([#1081](https://github.com/wazuh/wazuh-dashboard-plugins/pull/1081))
- Avoid fetching twice the same data ([#1072](https://github.com/wazuh/wazuh-dashboard-plugins/pull/1072), [#1061](https://github.com/wazuh/wazuh-dashboard-plugins/pull/1061)).
- Wazuh logo adapted to low resolutions ([#1074](https://github.com/wazuh/wazuh-dashboard-plugins/pull/1074)).
- Hide Audit, OpenSCAP tabs for non-linux agents. Fixed empty Windows events under Configuration > Log collection section. OSQuery logo has been standardized ([#1072](https://github.com/wazuh/wazuh-dashboard-plugins/pull/1072), [#1076](https://github.com/wazuh/wazuh-dashboard-plugins/pull/1076)).
- Fix empty values on _Overview > Security events_ when Wazuh monitoring is disabled ([#1091](https://github.com/wazuh/wazuh-dashboard-plugins/pull/1091)).
- Fix overlapped play button in Dev-tools when the input box has a scrollbar ([#1102](https://github.com/wazuh/wazuh-dashboard-plugins/pull/1102)).
- Fix Dev-tools behavior when parse json invalid blocks ([#1102](https://github.com/wazuh/wazuh-dashboard-plugins/pull/1102)).
- Fixed Management > Monitoring tab frustration adding back buttons ([#1102](https://github.com/wazuh/wazuh-dashboard-plugins/pull/1102)).
- Fix template checking when using more than one pattern ([#1104](https://github.com/wazuh/wazuh-dashboard-plugins/pull/1104)).
- Fix infinite loop for Wazuh monitoring when the Wazuh API is not being able to give us all the agents ([5a26916](https://github.com/wazuh/wazuh-dashboard-plugins/commit/5a2691642b40a34783d2eafb6ee24ae78b9af21a)), ([85005a1](https://github.com/wazuh/wazuh-dashboard-plugins/commit/85005a184d4f1c3d339b7c895b5d2469f3b45171)).
- Fix rule details for `list` and `info` parameters ([#1149](https://github.com/wazuh/wazuh-dashboard-plugins/pull/1149)).

## Wazuh v3.7.1 / v3.7.2 - Kibana v6.5.1 / v6.5.2 / v6.5.3 / v6.5.4 - Revision 415

### Added

- Support for Elastic stack v6.5.2 / v6.5.3 / v6.5.4.
- Support for Wazuh v3.7.1 / v3.7.2.
- Dev Tools module now autocompletes API endpoints ([#1030](https://github.com/wazuh/wazuh-dashboard-plugins/pull/1030)).

### Changed

- Increased number of rows for syscollector tables ([#1033](https://github.com/wazuh/wazuh-dashboard-plugins/pull/1033)).
- Modularized JSON/XML viewers for the configuration section ([#982](https://github.com/wazuh/wazuh-dashboard-plugins/pull/982)).

### Fixed

- Added missing fields for syscollector network tables ([#1036](https://github.com/wazuh/wazuh-dashboard-plugins/pull/1036)).
- Using the right API path when downloading CSV for decoders list ([#1045](https://github.com/wazuh/wazuh-dashboard-plugins/pull/1045)).
- Including group field when downloading CSV for agents list ([#1044](https://github.com/wazuh/wazuh-dashboard-plugins/pull/1044)).
- Preserve active tab in configuration section when refreshing the page ([#1037](https://github.com/wazuh/wazuh-dashboard-plugins/pull/1037)).

## Wazuh v3.7.0 - Kibana v6.5.0 / v6.5.1 - Revision 414

### Added

- Support for Elastic Stack v6.5.0 / v6.5.1.
- Agent groups bar is now visible on the agent configuration section ([#1023](https://github.com/wazuh/wazuh-dashboard-plugins/pull/1023)).
- Added a new setting for the `config.yml` file for enable/disable administrator mode ([#1019](https://github.com/wazuh/wazuh-dashboard-plugins/pull/1019)).
  - This allows the user to perform PUT, POST, DELETE methods in our Dev Tools.

### Changed

- Refactored most front-end controllers ([#1023](https://github.com/wazuh/wazuh-dashboard-plugins/pull/1023)).

## Wazuh v3.7.0 - Kibana v6.4.2 / v6.4.3 - Revision 413

### Added

- Support for Wazuh v3.7.0.
- Support for Elastic Stack v6.4.2 / v6.4.3.
- Brand-new interface for _Configuration_ (on both _Management_ and _Agents_ tabs) ([#914](https://github.com/wazuh/wazuh-dashboard-plugins/pull/914)):
  - Now you can check current and real agent and manager configuration.
  - A new interface design, with more useful information and easy to understand descriptions.
  - New and more responsive JSON/XML viewers to show the configuration in raw mode.
- Brand-new extension - Osquery ([#938](https://github.com/wazuh/wazuh-dashboard-plugins/pull/938)):
  - A new extension, disabled by default.
  - Check alerts from Wazuh's Osquery integration.
  - Check your current Osquery wodle configuration.
  - More improvements will come for this extension in the future.
- New option for Wazuh app configuration file - _Ignore index patterns_ ([#947](https://github.com/wazuh/wazuh-dashboard-plugins/pull/947)):
  - Now the user can specify which index patterns can't be selected on the app using the new `ip.ignore` setting on the `config.yml` file.
  - The valid format is an array of strings which represents index patterns.
  - By default, this list is empty (all index patterns will be available if they use a compatible structure).
- Added a node selector for _Management > Status_ section when Wazuh cluster is enabled ([#976](https://github.com/wazuh/wazuh-dashboard-plugins/pull/976)).
- Added quick access to _Configuration_ or _Discover_ panels for an agent on the agents list ([#939](https://github.com/wazuh/wazuh-dashboard-plugins/pull/939)).
- Now you can click on an agent's ID on the _Discover_ panels to open its details page on the app ([#904](https://github.com/wazuh/wazuh-dashboard-plugins/pull/904)).
- Redesigned the _Overview > Amazon AWS_ tab, using more meaningful visualizations for a better overall view of your agents' status ([#903](https://github.com/wazuh/wazuh-dashboard-plugins/pull/903)).
- Redesigned the _Overview/Agents > Vulnerabilities_ tab, using more meaningful visualizations for a better overall view of your agents' status ([#954](https://github.com/wazuh/wazuh-dashboard-plugins/pull/954)).
- Now everytime the user enters the _Settings_ tab, the API connection will be automatically checked ([#971](https://github.com/wazuh/wazuh-dashboard-plugins/pull/971)).
- Added a node selector for _Management > Logs_ section when Wazuh cluster is enabled ([#980](https://github.com/wazuh/wazuh-dashboard-plugins/pull/980)).
- Added a group selector for _Agents_ section ([#995](https://github.com/wazuh/wazuh-dashboard-plugins/pull/995)).

### Changed

- Interface refactoring for the _Agents > Inventory data_ tab ([#924](https://github.com/wazuh/wazuh-dashboard-plugins/pull/924)):
  - Now the tab won't be available if your agent doesn't have Syscollector enabled, and each card will be enabled or disabled depending on the current Syscollector scans configuration.
  - This will prevent situations where the user couldn't check the inventory although there was actual scan data to show on some sections.
- Added support for new multigroups feature ([#911](https://github.com/wazuh/wazuh-dashboard-plugins/pull/911)):
  - Now the information bars on _Agents_ will show all the groups an agent belongs to.
- Now the result pane on the _Dev tools_ tab will show the error code coming from the Wazuh API ([#909](https://github.com/wazuh/wazuh-dashboard-plugins/pull/909)).
- Changed some visualizations titles for _Overview/Agents > OpenSCAP_ tab ([#925](https://github.com/wazuh/wazuh-dashboard-plugins/pull/925)).
- All backend routes have been renamed ([#932](https://github.com/wazuh/wazuh-dashboard-plugins/pull/932)).
- Several improvements for Elasticsearch tests ([#933](https://github.com/wazuh/wazuh-dashboard-plugins/pull/933)).
- Updated some strings and descriptions on the _Settings_ tab ([#934](https://github.com/wazuh/wazuh-dashboard-plugins/pull/934)).
- Changed the date format on _Settings > Logs_ to make it more human-readable ([#944](https://github.com/wazuh/wazuh-dashboard-plugins/pull/944)).
- Changed some labels to remove the "MD5 sum" expression, it will use "Checksum" instead ([#945](https://github.com/wazuh/wazuh-dashboard-plugins/pull/945)).
- Added word wrapping class to group name in _Management > Groups > Group detail_ tab ([#945](https://github.com/wazuh/wazuh-dashboard-plugins/pull/945)).
- The `wz-table` directive has been refactored ([#953](https://github.com/wazuh/wazuh-dashboard-plugins/pull/953)).
- The `wz-table` directive now checks if a request is aborted ([#979](https://github.com/wazuh/wazuh-dashboard-plugins/pull/979)).
- Several performance improvements ([#985](https://github.com/wazuh/wazuh-dashboard-plugins/pull/985), [#997](https://github.com/wazuh/wazuh-dashboard-plugins/pull/997), [#1000](https://github.com/wazuh/wazuh-dashboard-plugins/pull/1000)).

### Fixed

- Several known fields for _Whodata_ functionality have been fixed ([#901](https://github.com/wazuh/wazuh-dashboard-plugins/pull/901)).
- Fixed alignment bug with the _Add a filter +_ button on _Discover_ and _Agents_ tabs ([#912](https://github.com/wazuh/wazuh-dashboard-plugins/pull/912)).
- Fixed a bug where the `Add API` form on _Settings_ didn't appear when pressing the button after editing an existing API entry ([#944](https://github.com/wazuh/wazuh-dashboard-plugins/pull/944)).
- Fixed a bug on _Ruleset_ tab where the "Description" column was showing `0` if the rule doesn't have any description ([#948](https://github.com/wazuh/wazuh-dashboard-plugins/pull/948)).
- Fixed wrong alignment on related Rules/Decoders tables from _Management > Ruleset_ tab ([#971](https://github.com/wazuh/wazuh-dashboard-plugins/pull/971)).
- Fixed a bug where sometimes the error messages appeared duplicated ([#971](https://github.com/wazuh/wazuh-dashboard-plugins/pull/971)).

### Removed

- On the _Management > Monitoring_ tab, the `Cluster enabled but not running` message won't appear as an error anymore ([#971](https://github.com/wazuh/wazuh-dashboard-plugins/pull/971)).

## Wazuh v3.6.1 - Kibana v6.4.1 / v6.4.2 / v6.4.3 - Revision 412

### Added

- Support for Elastic Stack v6.4.1 / v6.4.2 / v6.4.3.

## Wazuh v3.6.1 - Kibana v6.4.0 - Revision 411

### Added

- Redesigned the _Overview > Integrity monitoring_ tab, using more meaningful visualizations for a better overall view of your agents' status ([#893](https://github.com/wazuh/wazuh-dashboard-plugins/pull/893)).
- Added a new table for the _Inventory_ tab: _Processes_ ([#895](https://github.com/wazuh/wazuh-dashboard-plugins/pull/895)).
- Improved error handling for tables. Now the table will show an error message if it wasn't able to fetch and load data ([#896](https://github.com/wazuh/wazuh-dashboard-plugins/pull/896)).

### Changed

- The app source code has been improved, following best practices and coding guidelines ([#892](https://github.com/wazuh/wazuh-dashboard-plugins/pull/892)).
- Included more app tests and prettifier for better code maintainability ([#883](https://github.com/wazuh/wazuh-dashboard-plugins/pull/883) & [#885](https://github.com/wazuh/wazuh-dashboard-plugins/pull/885)).

### Fixed

- Fixed minor visual errors on some _GDPR_, _PCI DSS_ and _Vulnerabilities_ visualizations ([#894](https://github.com/wazuh/wazuh-dashboard-plugins/pull/894)).

## Wazuh v3.6.1 - Kibana v6.4.0 - Revision 410

### Added

- The _Inventory_ tab has been redesigned ([#873](https://github.com/wazuh/wazuh-dashboard-plugins/pull/873)):
  - Added new network interfaces and port tables.
  - Improved design using metric information bars and intuitive status indicators.
- Added refresh functionality to the _Settings > Logs_ tab ([#852](https://github.com/wazuh/wazuh-dashboard-plugins/pull/852)):
  - Now everytime the user opens the tab, the logs will be reloaded.
  - A new button to force the update has been added on the top left corner of the logs table.
- Added `tags` and `recursion_level` configuration options to _Management/Agent > Configuration_ tabs ([#850](https://github.com/wazuh/wazuh-dashboard-plugins/pull/850)).
- The _Kuery_ search syntax has been added again to the app ([#851](https://github.com/wazuh/wazuh-dashboard-plugins/pull/851)).
- Added a first batch of [_Mocha_](https://mochajs.org/) tests and other quality of code improvements to the app ([#859](https://github.com/wazuh/wazuh-dashboard-plugins/pull/859)).
- Now you can open specific rule details (the _Management > Ruleset_ tab) when clicking on the `rule.id` value on the _Discover_ tab ([#862](https://github.com/wazuh/wazuh-dashboard-plugins/pull/862)).
- Now you can click on the rule ID value on the _Management > Ruleset_ tab to search for related alerts on the _Discover_ tab ([#863](https://github.com/wazuh/wazuh-dashboard-plugins/pull/863)).

### Changed

- The index pattern known fields have been updated up to 567 ([#872](https://github.com/wazuh/wazuh-dashboard-plugins/pull/872)).
- Now the _Inventory_ tab will always be available for all agents, and a descriptive message will appear if the agent doesn't have `syscollector` enabled ([#879](https://github.com/wazuh/wazuh-dashboard-plugins/pull/879)).

### Fixed

- Fixed a bug where the _Inventory_ tab was unavailable if the user reloads the page while on the _Agents > Configuration_ tab ([#845](https://github.com/wazuh/wazuh-dashboard-plugins/pull/845)).
- Fixed some _Overview > VirusTotal_ visualizations ([#846](https://github.com/wazuh/wazuh-dashboard-plugins/pull/846)).
- Fixed a bug where the _Settings > Extensions_ tab wasn't being properly hidden when there's no API entries inserted ([#847](https://github.com/wazuh/wazuh-dashboard-plugins/pull/847)).
- Fixed a bug where the _Current API_ indicator on the top navbar wasn't being properly updated when the user deletes all the API entries ([#848](https://github.com/wazuh/wazuh-dashboard-plugins/pull/848)).
- Fixed a bug where the _Agents coverage_ metric were not displaying a proper value when the manager has 0 registered agents ([#849](https://github.com/wazuh/wazuh-dashboard-plugins/pull/849)).
- Fixed a bug where the `wazuh-basic` user role was able to update API entries (it should be forbidden) ([#853](https://github.com/wazuh/wazuh-dashboard-plugins/pull/853)).
- Fixed a bug where the visualizations had scroll bars on the PDF reports ([#870](https://github.com/wazuh/wazuh-dashboard-plugins/pull/870)).
- Fixed a bug on the _Dev tools_ tab where the user couldn't execute the first request block if there was blank lines above it ([#871](https://github.com/wazuh/wazuh-dashboard-plugins/pull/871)).
- Fixed a bug on pinned filters when opening tabs where the implicit filter was the same, making them stuck and unremovable from other tabs ([#878](https://github.com/wazuh/wazuh-dashboard-plugins/pull/878)).

## Wazuh v3.6.1 - Kibana v6.4.0 - Revision 409

### Added

- Support for Wazuh v3.6.1.

### Fixed

- Fixed a bug on the _Dev tools_ tab ([b7c79f4](https://github.com/wazuh/wazuh-dashboard-plugins/commit/b7c79f48f06cb49b12883ec9e9337da23b49976b)).

## Wazuh v3.6.1 - Kibana v6.3.2 - Revision 408

### Added

- Support for Wazuh v3.6.1.

### Fixed

- Fixed a bug on the _Dev tools_ tab ([4ca9ed5](https://github.com/wazuh/wazuh-dashboard-plugins/commit/4ca9ed54f1b18e5d499d950e6ff0741946701988)).

## Wazuh v3.6.0 - Kibana v6.4.0 - Revision 407

### Added

- Support for Wazuh v3.6.0.

## Wazuh v3.6.0 - Kibana v6.3.2 - Revision 406

### Added

- Support for Wazuh v3.6.0.

## Wazuh v3.5.0 - Kibana v6.4.0 - Revision 405

### Added

- Support for Elastic Stack v6.4.0 ([#813](https://github.com/wazuh/wazuh-dashboard-plugins/pull/813)).

## Wazuh v3.5.0 - Kibana v6.3.2 - Revision 404

### Added

- Added new options to `config.yml` to change shards and replicas settings for `wazuh-monitoring` indices ([#809](https://github.com/wazuh/wazuh-dashboard-plugins/pull/809)).
- Added more error messages for `wazuhapp.log` in case of failure when performing some crucial functions ([#812](https://github.com/wazuh/wazuh-dashboard-plugins/pull/812)).
- Now it's possible to change replicas settings for existing `.wazuh`, `.wazuh-version` and `wazuh-monitoring` indices on the `config.yml` file ([#817](https://github.com/wazuh/wazuh-dashboard-plugins/pull/817)).

### Changed

- App frontend code refactored and restructured ([#802](https://github.com/wazuh/wazuh-dashboard-plugins/pull/802)).
- Now the _Overview > Security events_ tab won't show anything if the only visualization with data is _Agents status_ ([#811](https://github.com/wazuh/wazuh-dashboard-plugins/pull/811)).

### Fixed

- Fixed a bug where the RAM status message appreared twice the first time you opened the app ([#807](https://github.com/wazuh/wazuh-dashboard-plugins/pull/807)).
- Fixed the app UI to make the app usable on Internet Explorer 11 ([#808](https://github.com/wazuh/wazuh-dashboard-plugins/pull/808)).

## Wazuh v3.5.0 - Kibana v6.3.2 - Revision 403

### Added

- The welcome tabs on _Overview_ and _Agents_ have been updated with a new name and description for the existing sections ([#788](https://github.com/wazuh/wazuh-dashboard-plugins/pull/788)).
- Now the app tables will auto-resize depending on the screen height ([#792](https://github.com/wazuh/wazuh-dashboard-plugins/pull/792)).

### Changed

- Now all the app filters on several tables will present the values in alphabetical order ([#787](https://github.com/wazuh/wazuh-dashboard-plugins/pull/787)).

### Fixed

- Fixed a bug on _Decoders_ where clicking on the decoder wouldn't open the detail view if the `Parent decoders` filter was enabled ([#782](https://github.com/wazuh/wazuh-dashboard-plugins/pull/782)).
- Fixed a bug on _Dev tools_ when the first line on the editor pane was empty or had a comment ([#790](https://github.com/wazuh/wazuh-dashboard-plugins/pull/790)).
- Fixed a bug where the app was throwing multiple warning messages the first time you open it ([#791](https://github.com/wazuh/wazuh-dashboard-plugins/pull/791)).
- Fixed a bug where clicking on a different tab from _Overview_ right after inserting the API credentials for the first time would always redirect to _Overview_ ([#791](https://github.com/wazuh/wazuh-dashboard-plugins/pull/791)).
- Fixed a bug where the user could have a browser cookie with a reference to a non-existing API entry on Elasticsearch ([#794](https://github.com/wazuh/wazuh-dashboard-plugins/pull/794) & [#795](https://github.com/wazuh/wazuh-dashboard-plugins/pull/795)).

### Removed

- The cluster key has been removed from the API requests to `/manager/configuration` ([#796](https://github.com/wazuh/wazuh-dashboard-plugins/pull/796)).

## Wazuh v3.5.0 - Kibana v6.3.1/v6.3.2 - Revision 402

### Added

- Support for Wazuh v3.5.0.
- Added new fields for _Vulnerability detector_ alerts ([#752](https://github.com/wazuh/wazuh-dashboard-plugins/pull/752)).
- Added multi table search for `wz-table` directive. Added two new log levels for _Management > Logs_ section ([#753](https://github.com/wazuh/wazuh-dashboard-plugins/pull/753)).

## Wazuh v3.4.0 - Kibana v6.3.1/v6.3.2 - Revision 401

### Added

- Added a few new fields for Kibana due to the new Wazuh _who-data_ feature ([#763](https://github.com/wazuh/wazuh-dashboard-plugins/pull/763)).
- Added XML/JSON viewer for each card under _Management > Configuration_ ([#764](https://github.com/wazuh/wazuh-dashboard-plugins/pull/764)).

### Changed

- Improved error handling for Dev tools. Also removed some unused dependencies from the _Dev tools_ tab ([#760](https://github.com/wazuh/wazuh-dashboard-plugins/pull/760)).
- Unified origin for tab descriptions. Reviewed some grammar typos ([#765](https://github.com/wazuh/wazuh-dashboard-plugins/pull/765)).
- Refactored agents autocomplete component. Removed unused/deprecated modules ([#766](https://github.com/wazuh/wazuh-dashboard-plugins/pull/766)).
- Simplified route resolves section ([#768](https://github.com/wazuh/wazuh-dashboard-plugins/pull/768)).

### Fixed

- Fixed missing cluster node filter for the visualization shown when looking for specific node under _Management > Monitoring_ section ([#758](https://github.com/wazuh/wazuh-dashboard-plugins/pull/758)).
- Fixed missing dependency injection for `wzMisc` factory ([#768](https://github.com/wazuh/wazuh-dashboard-plugins/pull/768)).

### Removed

- Removed `angular-aria`, `angular-md5`, `ansicolors`, `js-yaml`, `querystring` and `lodash` dependencies since Kibana includes all of them. Removed some unused images ([#768](https://github.com/wazuh/wazuh-dashboard-plugins/pull/768)).

## Wazuh v3.4.0 - Kibana v6.3.1/v6.3.2 - Revision 400

### Added

- Support for Wazuh v3.4.0.
- Support for Elastic Stack v6.3.2.
- Support for Kuery as accepted query language ([#742](https://github.com/wazuh/wazuh-dashboard-plugins/pull/742)).
  - This feature is experimental.
- Added new _Who data_ fields from file integrity monitoring features ([#746](https://github.com/wazuh/wazuh-dashboard-plugins/pull/746)).
- Added tab in _Settings_ section where you can see the last logs from the Wazuh app server ([#723](https://github.com/wazuh/wazuh-dashboard-plugins/pull/723)).

### Changed

- Fully redesigned of the welcome screen along the different app sections ([#751](https://github.com/wazuh/wazuh-dashboard-plugins/pull/751)).
- Now any agent can go to the _Inventory_ tab regardless if it's enabled or not. The content will change properly according to the agent configuration ([#744](https://github.com/wazuh/wazuh-dashboard-plugins/pull/744)).
- Updated the `angular-material` dependency to `1.1.10` ([#743](https://github.com/wazuh/wazuh-dashboard-plugins/pull/743)).
- Any API entry is now removable regardless if it's the only one API entry ([#740](https://github.com/wazuh/wazuh-dashboard-plugins/pull/740)).
- Performance has been improved regarding to agents status, they are now being fetched using _distinct_ routes from the Wazuh API ([#738](https://github.com/wazuh/wazuh-dashboard-plugins/pull/738)).
- Improved the way we are parsing some Wazuh API errors regarding to version mismatching ([#735](https://github.com/wazuh/wazuh-dashboard-plugins/pull/735)).

### Fixed

- Fixed wrong filters being applied in _Ruleset > Rules_ and _Ruleset > Decoders_ sections when using Lucene like filters plus path filters ([#736](https://github.com/wazuh/wazuh-dashboard-plugins/pull/736)).
- Fixed the template checking from the healthcheck, now it allows to use custom index patterns ([#739](https://github.com/wazuh/wazuh-dashboard-plugins/pull/739)).
- Fixed infinite white screen from _Management > Monitoring_ when the Wazuh cluster is enabled but not running ([#741](https://github.com/wazuh/wazuh-dashboard-plugins/pull/741)).

## Wazuh v3.3.0/v3.3.1 - Kibana v6.3.1 - Revision 399

### Added

- Added a new Angular.js factory to store the Wazuh app configuration values. Also, this factory is being used by the pre-routes functions (resolves); this way we are sure about having the real configuration at any time. These pre-routes functions have been improved too ([#670](https://github.com/wazuh/wazuh-dashboard-plugins/pull/670)).
- Added extended information for reports from _Reporting_ feature ([#701](https://github.com/wazuh/wazuh-dashboard-plugins/pull/701)).

### Changed

- Tables have been improved. Now they are truncating long fields and adding a tooltip if needed ([#671](https://github.com/wazuh/wazuh-dashboard-plugins/pull/671)).
- Services have been improved ([#715](https://github.com/wazuh/wazuh-dashboard-plugins/pull/715)).
- CSV formatted files have been improved. Now they are showing a more human readable column names ([#717](https://github.com/wazuh/wazuh-dashboard-plugins/pull/717), [#726](https://github.com/wazuh/wazuh-dashboard-plugins/pull/726)).
- Added/Modified some visualization titles ([#728](https://github.com/wazuh/wazuh-dashboard-plugins/pull/728)).
- Improved Discover perfomance when in background mode ([#719](https://github.com/wazuh/wazuh-dashboard-plugins/pull/719)).
- Reports from the _Reporting_ feature have been fulyl redesigned ([#701](https://github.com/wazuh/wazuh-dashboard-plugins/pull/701)).

### Fixed

- Fixed the top menu API indicator when checking the API connection and the manager/cluster information had been changed ([#668](https://github.com/wazuh/wazuh-dashboard-plugins/pull/668)).
- Fixed our logger module which was not writting logs the very first time Kibana is started neither after a log rotation ([#667](https://github.com/wazuh/wazuh-dashboard-plugins/pull/667)).
- Fixed a regular expression in the server side when parsing URLs before registering a new Wazuh API ([#690](https://github.com/wazuh/wazuh-dashboard-plugins/pull/690)).
- Fixed filters from specific visualization regarding to _File integrity_ section ([#694](https://github.com/wazuh/wazuh-dashboard-plugins/pull/694)).
- Fixed filters parsing when generating a report because it was not parsing negated filters as expected ([#696](https://github.com/wazuh/wazuh-dashboard-plugins/pull/696)).
- Fixed visualization counter from _OSCAP_ tab ([#722](https://github.com/wazuh/wazuh-dashboard-plugins/pull/722)).

### Removed

- Temporary removed CSV download from agent inventory section due to Wazuh API bug ([#727](https://github.com/wazuh/wazuh-dashboard-plugins/pull/727)).

## Wazuh v3.3.0/v3.3.1 - Kibana v6.3.0 - Revision 398

### Added

- Improvements for latest app redesign ([#652](https://github.com/wazuh/wazuh-dashboard-plugins/pull/652)):
  - The _Welcome_ tabs have been simplified, following a more Elastic design.
  - Added again the `md-nav-bar` component with refined styles and limited to specific sections.
  - The _Settings > Welcome_ tab has been removed. You can use the nav bar to switch tabs.
  - Minor CSS adjustments and reordering.
- Small app UI improvements ([#634](https://github.com/wazuh/wazuh-dashboard-plugins/pull/634)):
  - Added link to _Agents Preview_ on the _Agents_ tab breadcrumbs.
  - Replaced the _Generate report_ button with a smaller one.
  - Redesigned _Management > Ruleset_ `md-chips` to look similar to Kibana filter pills.
  - Added agent information bar from _Agents > General_ to _Agents > Welcome_ too.
  - Refactored flex layout on _Welcome_ tabs to fix a height visual bug.
  - Removed duplicated loading rings on the _Agents_ tab.
- Improvements for app tables ([#627](https://github.com/wazuh/wazuh-dashboard-plugins/pull/627)):
  - Now the current page will be highlighted.
  - The gap has been fixed to the items per page value.
  - If there are no more pages for _Next_ or _Prev_ buttons, they will be hidden.
- Improvements for app health check ([#637](https://github.com/wazuh/wazuh-dashboard-plugins/pull/637)):
  - Improved design for the view.
  - The checks have been placed on a table, showing the current status of each one.
- Changes to our reporting feature ([#639](https://github.com/wazuh/wazuh-dashboard-plugins/pull/639)):
  - Now the generated reports will include tables for each section.
  - Added a parser for getting Elasticsearch data table responses.
  - The reporting feature is now a separated module, and the code has been refactored.
- Improvements for app tables pagination ([#646](https://github.com/wazuh/wazuh-dashboard-plugins/pull/646)).

### Changed

- Now the `pretty` parameter on the _Dev tools_ tab will be ignored to avoid `Unexpected error` messages ([#624](https://github.com/wazuh/wazuh-dashboard-plugins/pull/624)).
- The `pdfkit` dependency has been replaced by `pdfmake` ([#639](https://github.com/wazuh/wazuh-dashboard-plugins/pull/639)).
- Changed some Kibana tables for performance improvements on the reporting feature ([#644](https://github.com/wazuh/wazuh-dashboard-plugins/pull/644)).
- Changed the method to refresh the list of known fields on the index pattern ([#650](https://github.com/wazuh/wazuh-dashboard-plugins/pull/650)):
  - Now when restarting Kibana, the app will update the fieldset preserving the custom user fields.

### Fixed

- Fixed bug on _Agents CIS-CAT_ tab who wasn't loading the appropriate visualizations ([#626](https://github.com/wazuh/wazuh-dashboard-plugins/pull/626)).
- Fixed a bug where sometimes the index pattern could be `undefined` during the health check process, leading into a false error message when loading the app ([#640](https://github.com/wazuh/wazuh-dashboard-plugins/pull/640)).
- Fixed several bugs on the _Settings > API_ tab when removing, adding or editing new entries.

### Removed

- Removed the app login system ([#636](https://github.com/wazuh/wazuh-dashboard-plugins/pull/636)):
  - This feature was unstable, experimental and untested for a long time. We'll provide much better RBAC capabilities in the future.
- Removed the new Kuery language option on Discover app search bars.
  - This feature will be restored in the future, after more Elastic v6.3.0 adaptations.

## Wazuh v3.3.0/v3.3.1 - Kibana v6.3.0 - Revision 397

### Added

- Support for Elastic Stack v6.3.0 ([#579](https://github.com/wazuh/wazuh-dashboard-plugins/pull/579) & [#612](https://github.com/wazuh/wazuh-dashboard-plugins/pull/612) & [#615](https://github.com/wazuh/wazuh-dashboard-plugins/pull/615)).
- Brand-new Wazuh app redesign for the _Monitoring_ tab ([#581](https://github.com/wazuh/wazuh-dashboard-plugins/pull/581)):
  - Refactored and optimized UI for these tabs, using a breadcrumbs-based navigability.
  - Used the same guidelines from the previous redesign for _Overview_ and _Agents_ tabs.
- New tab for _Agents_ - _Inventory_ ([#582](https://github.com/wazuh/wazuh-dashboard-plugins/pull/582)):
  - Get information about the agent host, such as installed packages, motherboard, operating system, etc.
  - This tab will appear if the agent has the [`syscollector`](https://documentation.wazuh.com/current/user-manual/reference/ossec-conf/wodle-syscollector.html) wodle enabled.
- Brand-new extension - _CIS-CAT Alerts_ ([#601](https://github.com/wazuh/wazuh-dashboard-plugins/pull/601)):
  - A new extension, disabled by default.
  - Visualize alerts related to the CIS-CAT benchmarks on the _Overview_ and _Agents_ tabs.
  - Get information about the last performed scan and its score.
- Several improvements for the _Dev tools_ tab ([#583](https://github.com/wazuh/wazuh-dashboard-plugins/pull/583) & [#597](https://github.com/wazuh/wazuh-dashboard-plugins/pull/597)):
  - Now you can insert queries using inline parameters, just like in a web browser.
  - You can combine inline parameters with JSON-like parameters.
  - If you use the same parameter on both methods with different values, the inline parameter has precedence over the other one.
  - The tab icon has been changed for a more appropriate one.
  - The `Execute query` button is now always placed on the first line of the query block.
- Refactoring for all app tables ([#582](https://github.com/wazuh/wazuh-dashboard-plugins/pull/582)):
  - Replaced the old `wz-table` directive with a new one, along with a new data factory.
  - Now the tables are built with a pagination system.
  - Much easier method for building tables for the app.
  - Performance and stability improvements when fetching API data.
  - Now you can see the total amount of items and the elapsed time.

### Changed

- Moved some logic from the _Agents preview_ tab to the server, to avoid excessive client-side workload ([#586](https://github.com/wazuh/wazuh-dashboard-plugins/pull/586)).
- Changed the UI to use the same loading ring across all the app tabs ([#593](https://github.com/wazuh/wazuh-dashboard-plugins/pull/593) & [#599](https://github.com/wazuh/wazuh-dashboard-plugins/pull/599)).
- Changed the _No results_ message across all the tabs with visualizations ([#599](https://github.com/wazuh/wazuh-dashboard-plugins/pull/599)).

### Fixed

- Fixed a bug on the _Settings/Extensions_ tab where enabling/disabling some extensions could make other ones to be disabled ([#591](https://github.com/wazuh/wazuh-dashboard-plugins/pull/591)).

## Wazuh v3.3.0/v3.3.1 - Kibana v6.2.4 - Revision 396

### Added

- Support for Wazuh v3.3.1.
- Brand-new Wazuh app redesign for the _Settings_ tab ([#570](https://github.com/wazuh/wazuh-dashboard-plugins/pull/570)):
  - Refactored and optimized UI for these tabs, using a breadcrumbs-based navigability.
  - Used the same guidelines from the previous redesign for _Overview_ and _Agents_ tabs.
- Refactoring for _Overview_ and _Agents_ controllers ([#564](https://github.com/wazuh/wazuh-dashboard-plugins/pull/564)):
  - Reduced duplicated code by splitting it into separate files.
  - Code optimization for a better performance and maintainability.
  - Added new services to provide similar functionality between different app tabs.
- Added `data.vulnerability.package.condition` to the list of known fields ([#566](https://github.com/wazuh/wazuh-dashboard-plugins/pull/566)).

### Changed

- The `wazuh-logs` and `wazuh-monitoring` folders have been moved to the Kibana's `optimize` directory in order to avoid some error messages when using the `kibana-plugin list` command ([#563](https://github.com/wazuh/wazuh-dashboard-plugins/pull/563)).

### Fixed

- Fixed a bug on the _Settings_ tab where updating an API entry with wrong credentials would corrupt the existing one ([#558](https://github.com/wazuh/wazuh-dashboard-plugins/pull/558)).
- Fixed a bug on the _Settings_ tab where removing an API entry while its edit form is opened would hide the `Add API` button unless the user reloads the tab ([#558](https://github.com/wazuh/wazuh-dashboard-plugins/pull/558)).
- Fixed some Audit visualizations on the _Overview_ and _Agents_ tabs that weren't using the same search query to show the results ([#572](https://github.com/wazuh/wazuh-dashboard-plugins/pull/572)).
- Fixed undefined variable error on the `wz-menu` directive ([#575](https://github.com/wazuh/wazuh-dashboard-plugins/pull/575)).

## Wazuh v3.3.0 - Kibana v6.2.4 - Revision 395

### Fixed

- Fixed a bug on the _Agent Configuration_ tab where the sync status was always `NOT SYNCHRONIZED` ([#569](https://github.com/wazuh/wazuh-dashboard-plugins/pull/569)).

## Wazuh v3.3.0 - Kibana v6.2.4 - Revision 394

### Added

- Support for Wazuh v3.3.0.
- Updated some backend API calls to include the app version in the request header ([#560](https://github.com/wazuh/wazuh-dashboard-plugins/pull/560)).

## Wazuh v3.2.4 - Kibana v6.2.4 - Revision 393

### Added

- Brand-new Wazuh app redesign for _Overview_ and _Agents_ tabs ([#543](https://github.com/wazuh/wazuh-dashboard-plugins/pull/543)):
  - Updated UI for these tabs using breadcrumbs.
  - New _Welcome_ screen, presenting all the tabs to the user, with useful links to our documentation.
  - Overall design improved, adjusted font sizes and reduced HTML code.
  - This base will allow the app to increase its functionality in the future.
  - Removed the `md-nav-bar` component for a better user experience on small screens.
  - Improved app performance removing some CSS effects from some components, such as buttons.
- New filter for agent version on the _Agents Preview_ tab ([#537](https://github.com/wazuh/wazuh-dashboard-plugins/pull/537)).
- New filter for cluster node on the _Agents Preview_ tab ([#538](https://github.com/wazuh/wazuh-dashboard-plugins/pull/538)).

### Changed

- Now the report generation process will run in a parallel mode in the foreground ([#523](https://github.com/wazuh/wazuh-dashboard-plugins/pull/523)).
- Replaced the usage of `$rootScope` with two new factories, along with more controller improvements ([#525](https://github.com/wazuh/wazuh-dashboard-plugins/pull/525)).
- Now the _Extensions_ tab on _Settings_ won't edit the `.wazuh` index to modify the extensions configuration for all users ([#545](https://github.com/wazuh/wazuh-dashboard-plugins/pull/545)).
  - This allows each new user to always start with the base extensions configuration, and modify it to its needs storing the settings on a browser cookie.
- Now the GDPR requirements description on its tab won't be loaded if the Wazuh API version is not v3.2.3 or higher ([#546](https://github.com/wazuh/wazuh-dashboard-plugins/pull/546)).

### Fixed

- Fixed a bug where the app crashes when attempting to download huge amounts of data as CSV format ([#521](https://github.com/wazuh/wazuh-dashboard-plugins/pull/521)).
- Fixed a bug on the Timelion visualizations from _Management/Monitoring_ which were not properly filtering and showing the cluster nodes information ([#530](https://github.com/wazuh/wazuh-dashboard-plugins/pull/530)).
- Fixed several bugs on the loading process when switching between tabs with or without visualizations in the _Overview_ and _Agents_ tab ([#531](https://github.com/wazuh/wazuh-dashboard-plugins/pull/531) & [#533](https://github.com/wazuh/wazuh-dashboard-plugins/pull/533)).
- Fixed a bug on the `wazuh-monitoring` index feature when using multiple inserted APIs, along with several performance improvements ([#539](https://github.com/wazuh/wazuh-dashboard-plugins/pull/539)).
- Fixed a bug where the OS filter on the _Agents Preview_ tab would exclude the rest of filters instead of combining them ([#552](https://github.com/wazuh/wazuh-dashboard-plugins/pull/552)).
- Fixed a bug where the Extensions settings were restored every time the user opened the _Settings_ tab or pressed the _Set default manager_ button ([#555](https://github.com/wazuh/wazuh-dashboard-plugins/pull/555) & [#556](https://github.com/wazuh/wazuh-dashboard-plugins/pull/556)).

## Wazuh v3.2.3/v3.2.4 - Kibana v6.2.4 - Revision 392

### Added

- Support for Wazuh v3.2.4.
- New functionality - _Reporting_ ([#510](https://github.com/wazuh/wazuh-dashboard-plugins/pull/510)):
  - Generate PDF logs on the _Overview_ and _Agents_ tabs, with the new button next to _Panels_ and _Discover_.
  - The report will contain the current visualizations from the tab where you generated it.
  - List all your generated reports, download or deleted them at the new _Management/Reporting_ tab.
  - **Warning:** If you leave the tab while generating a report, the process will be aborted.
- Added warning/error messages about the total RAM on the server side ([#502](https://github.com/wazuh/wazuh-dashboard-plugins/pull/502)):
  - None of this messages will prevent the user from accessing the app, it's just a recommendation.
  - If your server has less than 2GB of RAM, you'll get an error message when opening the app.
  - If your server has between 2GB and 3GB of RAM, you'll get a warning message.
  - If your server has more than 3GB of RAM, you won't get any kind of message.
- Refactoring and added loading bar to _Manager Logs_ and _Groups_ tabs ([#505](https://github.com/wazuh/wazuh-dashboard-plugins/pull/505)).
- Added more Syscheck options to _Management/Agents_ configuration tabs ([#509](https://github.com/wazuh/wazuh-dashboard-plugins/pull/509)).

### Fixed

- Added more fields to the `known-fields.js` file to avoid warning messages on _Discover_ when using Filebeat for alerts forwarding ([#497](https://github.com/wazuh/wazuh-dashboard-plugins/pull/497)).
- Fixed a bug where clicking on the _Check connection_ button on the _Settings_ tab threw an error message although the API connected successfully ([#504](https://github.com/wazuh/wazuh-dashboard-plugins/pull/504)).
- Fixed a bug where the _Agents_ tab was not properly showing the total of agents due to the new Wazuh cluster implementation ([#517](https://github.com/wazuh/wazuh-dashboard-plugins/pull/517)).

## Wazuh v3.2.3 - Kibana v6.2.4 - Revision 391

### Added

- Support for Wazuh v3.2.3.
- Brand-new extension - _GDPR Alerts_ ([#453](https://github.com/wazuh/wazuh-dashboard-plugins/pull/453)):
  - A new extension, enabled by default.
  - Visualize alerts related to the GDPR compliance on the _Overview_ and _Agents_ tabs.
  - The _Ruleset_ tab has been updated to include GDPR filters on the _Rules_ subtab.
- Brand-new Management tab - _Monitoring_ ([#490](https://github.com/wazuh/wazuh-dashboard-plugins/pull/490)):
  - Visualize your Wazuh cluster, both master and clients.
    - Get the current cluster configuration.
    - Nodes listing, sorting, searching, etc.
  - Get a more in-depth cluster status thanks to the newly added [_Timelion_](https://www.elastic.co/guide/en/kibana/current/timelion.html) visualizations.
  - The Detail view gives you a summary of the node's healthcheck.
- Brand-new tab - _Dev tools_ ([#449](https://github.com/wazuh/wazuh-dashboard-plugins/pull/449)):
  - Find it on the top navbar, next to _Discover_.
  - Execute Wazuh API requests directly from the app.
  - This tab uses your currently selected API from _Settings_.
  - You can type different API requests on the input window, select one with the cursor, and click on the Play button to execute it.
  - You can also type comments on the input window.
- More improvements for the _Manager/Ruleset_ tab ([#446](https://github.com/wazuh/wazuh-dashboard-plugins/pull/446)):
  - A new colour palette for regex, order and rule description arguments.
  - Added return to List view on Ruleset button while on Detail view.
  - Fixed line height on all table headers.
  - Removed unused, old code from Ruleset controllers.
- Added option on `config.yml` to enable/disable the `wazuh-monitoring` index ([#441](https://github.com/wazuh/wazuh-dashboard-plugins/pull/441)):
  - Configure the frequency time to generate new indices.
  - The default frequency time has been increased to 1 hour.
  - When disabled, useful metrics will appear on _Overview/General_ replacing the _Agent status_ visualization.
- Added CSV exporting button to the app ([#431](https://github.com/wazuh/wazuh-dashboard-plugins/pull/431)):
  - Implemented new logic to fetch data from the Wazuh API and download it in CSV format.
  - Currently available for the _Ruleset_, _Logs_ and _Groups_ sections on the _Manager_ tab and also the _Agents_ tab.
- More refactoring to the app backend ([#439](https://github.com/wazuh/wazuh-dashboard-plugins/pull/439)):
  - Standardized error output from the server side.
  - Drastically reduced the error management logic on the client side.
  - Applied the _Facade_ pattern when importing/exporting modules.
  - Deleted unused/deprecated/useless methods both from server and client side.
  - Some optimizations to variable type usages.
- Refactoring to Kibana filters management ([#452](https://github.com/wazuh/wazuh-dashboard-plugins/pull/452) & [#459](https://github.com/wazuh/wazuh-dashboard-plugins/pull/459)):
  - Added new class to build queries from the base query.
  - The filter management is being done on controllers instead of the `discover` directive.
  - Now we are emitting specific events whenever we are fetching data or communicating to the `discover` directive.
  - The number of useless requests to fetch data has been reduced.
  - The synchronization actions are working as expected regardless the amount of data and/or the number of machine resources.
  - Fixed several bugs about filter usage and transition to different app tabs.
- Added confirmation message when the user deletes an API entry on _Settings/API_ ([#428](https://github.com/wazuh/wazuh-dashboard-plugins/pull/428)).
- Added support for filters on the _Manager/Logs_ tab when realtime is enabled ([#433](https://github.com/wazuh/wazuh-dashboard-plugins/pull/433)).
- Added more filter options to the Detail view on _Manager/Ruleset_ ([#434](https://github.com/wazuh/wazuh-dashboard-plugins/pull/434)).

### Changed

- Changed OSCAP visualization to avoid clipping issues with large agent names ([#429](https://github.com/wazuh/wazuh-dashboard-plugins/pull/429)).
- Now the related Rules or Decoders sections on _Manager/Ruleset_ will remain hidden if there isn't any data to show or while it's loading ([#434](https://github.com/wazuh/wazuh-dashboard-plugins/pull/434)).
- Added a 200ms delay when fetching iterable data from the Wazuh API ([#445](https://github.com/wazuh/wazuh-dashboard-plugins/pull/445) & [#450](https://github.com/wazuh/wazuh-dashboard-plugins/pull/450)).
- Fixed several bugs related to Wazuh API timeout/cancelled requests ([#445](https://github.com/wazuh/wazuh-dashboard-plugins/pull/445)).
- Added `ENOTFOUND`, `EHOSTUNREACH`, `EINVAL`, `EAI_AGAIN` options for API URL parameter checking ([#463](https://github.com/wazuh/wazuh-dashboard-plugins/pull/463)).
- Now the _Settings/Extensions_ subtab won't appear unless there's at least one API inserted ([#465](https://github.com/wazuh/wazuh-dashboard-plugins/pull/465)).
- Now the index pattern selector on _Settings/Pattern_ will also refresh the known fields when changing it ([#477](https://github.com/wazuh/wazuh-dashboard-plugins/pull/477)).
- Changed the _Manager_ tab into _Management_ ([#490](https://github.com/wazuh/wazuh-dashboard-plugins/pull/490)).

### Fixed

- Fixed a bug where toggling extensions after deleting an API entry could lead into an error message ([#465](https://github.com/wazuh/wazuh-dashboard-plugins/pull/465)).
- Fixed some performance bugs on the `dataHandler` service ([#442](https://github.com/wazuh/wazuh-dashboard-plugins/pull/442) & [#486](https://github.com/wazuh/wazuh-dashboard-plugins/pull/442)).
- Fixed a bug when loading the _Agents preview_ tab on Safari web browser ([#447](https://github.com/wazuh/wazuh-dashboard-plugins/pull/447)).
- Fixed a bug where a new extension (enabled by default) appears disabled when updating the app ([#456](https://github.com/wazuh/wazuh-dashboard-plugins/pull/456)).
- Fixed a bug where pressing the Enter key on the _Discover's_ tab search bar wasn't working properly ([#488](https://github.com/wazuh/wazuh-dashboard-plugins/pull/488)).

### Removed

- Removed the `rison` dependency from the `package.json` file ([#452](https://github.com/wazuh/wazuh-dashboard-plugins/pull/452)).
- Removed unused Elasticsearch request to avoid problems when there's no API inserted ([#460](https://github.com/wazuh/wazuh-dashboard-plugins/pull/460)).

## Wazuh v3.2.1/v3.2.2 - Kibana v6.2.4 - Revision 390

### Added

- Support for Wazuh v3.2.2.
- Refactoring on visualizations use and management ([#397](https://github.com/wazuh/wazuh-dashboard-plugins/pull/397)):
  - Visualizations are no longer stored on an index, they're built and loaded on demand when needed to render the interface.
  - Refactoring on the whole app source code to use the _import/export_ paradigm.
  - Removed old functions and variables from the old visualization management logic.
  - Removed cron task to clean remaining visualizations since it's no longer needed.
  - Some Kibana functions and modules have been overridden in order to make this refactoring work.
    - This change is not intrusive in any case.
- New redesign for the _Manager/Ruleset_ tab ([#420](https://github.com/wazuh/wazuh-dashboard-plugins/pull/420)):
  - Rules and decoders list now divided into two different sections: _List view_ and _Detail view_.
  - Removed old expandable tables to move the rule/decoder information into a new space.
  - Enable different filters on the detail view for a better search on the list view.
  - New table for related rules or decoders.
  - And finally, a bunch of minor design enhancements to the whole app.
- Added a copyright notice to the whole app source code ([#395](https://github.com/wazuh/wazuh-dashboard-plugins/pull/395)).
- Updated `.gitignore` with the _Node_ template ([#395](https://github.com/wazuh/wazuh-dashboard-plugins/pull/395)).
- Added new module to the `package.json` file, [`rison`](https://www.npmjs.com/package/rison) ([#404](https://github.com/wazuh/wazuh-dashboard-plugins/pull/404)).
- Added the `errorHandler` service to the blank screen scenario ([#413](https://github.com/wazuh/wazuh-dashboard-plugins/pull/413)):
  - Now the exact error message will be shown to the user, instead of raw JSON content.
- Added new option on the `config.yml` file to disable the new X-Pack RBAC capabilities to filter index-patterns ([#417](https://github.com/wazuh/wazuh-dashboard-plugins/pull/417)).

### Changed

- Small minor enhancements to the user interface ([#396](https://github.com/wazuh/wazuh-dashboard-plugins/pull/396)):
  - Reduced Wazuh app logo size.
  - Changed buttons text to not use all-capitalized letters.
  - Minor typos found in the HTML/CSS code have been fixed.
- Now the app log stores the package revision ([#417](https://github.com/wazuh/wazuh-dashboard-plugins/pull/417)).

### Fixed

- Fixed bug where the _Agents_ tab didn't preserve the filters after reloading the page ([#404](https://github.com/wazuh/wazuh-dashboard-plugins/pull/404)).
- Fixed a bug when using X-Pack that sometimes threw an error of false _"Not enough privileges"_ scenario ([#415](https://github.com/wazuh/wazuh-dashboard-plugins/pull/415)).
- Fixed a bug where the Kibana Discover auto-refresh functionality was still working when viewing the _Agent configuration_ tab ([#419](https://github.com/wazuh/wazuh-dashboard-plugins/pull/419)).

## Wazuh v3.2.1 - Kibana v6.2.4 - Revision 389

### Changed

- Changed severity and verbosity to some log messages ([#412](https://github.com/wazuh/wazuh-dashboard-plugins/pull/412)).

### Fixed

- Fixed a bug when using the X-Pack plugin without security capabilities enabled ([#403](https://github.com/wazuh/wazuh-dashboard-plugins/pull/403)).
- Fixed a bug when the app was trying to create `wazuh-monitoring` indices without checking the existence of the proper template ([#412](https://github.com/wazuh/wazuh-dashboard-plugins/pull/412)).

## Wazuh v3.2.1 - Kibana v6.2.4 - Revision 388

### Added

- Support for Elastic Stack v6.2.4.
- App server fully refactored ([#360](https://github.com/wazuh/wazuh-dashboard-plugins/pull/360)):
  - Added new classes, reduced the amount of code, removed unused functions, and several optimizations.
  - Now the app follows a more ES6 code style on multiple modules.
  - _Overview/Agents_ visualizations have been ordered into separated files and folders.
  - Now the app can use the default index defined on the `/ect/kibana/kibana.yml` file.
  - Better error handling for the visualizations directive.
  - Added a cron job to delete remaining visualizations on the `.kibana` index if so.
  - Also, we've added some changes when using the X-Pack plugin:
    - Better management of users and roles in order to use the app capabilities.
    - Prevents app loading if the currently logged user has no access to any index pattern.
- Added the `errorHandler` service to the `dataHandler` factory ([#340](https://github.com/wazuh/wazuh-dashboard-plugins/pull/340)).
- Added Syscollector section to _Manager/Agents Configuration_ tabs ([#359](https://github.com/wazuh/wazuh-dashboard-plugins/pull/359)).
- Added `cluster.name` field to the `wazuh-monitoring` index ([#377](https://github.com/wazuh/wazuh-dashboard-plugins/pull/377)).

### Changed

- Increased the query size when fetching the index pattern list ([#339](https://github.com/wazuh/wazuh-dashboard-plugins/pull/339)).
- Changed active colour for all app tables ([#347](https://github.com/wazuh/wazuh-dashboard-plugins/pull/347)).
- Changed validation regex to accept URLs with non-numeric format ([#353](https://github.com/wazuh/wazuh-dashboard-plugins/pull/353)).
- Changed visualization removal cron task to avoid excessive log messages when there weren't removed visualizations ([#361](https://github.com/wazuh/wazuh-dashboard-plugins/pull/361)).
- Changed filters comparison for a safer access ([#383](https://github.com/wazuh/wazuh-dashboard-plugins/pull/383)).
- Removed some `server.log` messages to avoid performance errors ([#384](https://github.com/wazuh/wazuh-dashboard-plugins/pull/384)).
- Changed the way of handling the index patterns list ([#360](https://github.com/wazuh/wazuh-dashboard-plugins/pull/360)).
- Rewritten some false error-level logs to just information-level ones ([#360](https://github.com/wazuh/wazuh-dashboard-plugins/pull/360)).
- Changed some files from JSON to CommonJS for performance improvements ([#360](https://github.com/wazuh/wazuh-dashboard-plugins/pull/360)).
- Replaced some code on the `kibana-discover` directive with a much cleaner statement to avoid issues on the _Agents_ tab ([#394](https://github.com/wazuh/wazuh-dashboard-plugins/pull/394)).

### Fixed

- Fixed a bug where several `agent.id` filters were created at the same time when navigating between _Agents_ and _Groups_ with different selected agents ([#342](https://github.com/wazuh/wazuh-dashboard-plugins/pull/342)).
- Fixed logic on the index-pattern selector which wasn't showing the currently selected pattern the very first time a user opened the app ([#345](https://github.com/wazuh/wazuh-dashboard-plugins/pull/345)).
- Fixed a bug on the `errorHandler` service who was preventing a proper output of some Elastic-related backend error messages ([#346](https://github.com/wazuh/wazuh-dashboard-plugins/pull/346)).
- Fixed panels flickering in the _Settings_ tab ([#348](https://github.com/wazuh/wazuh-dashboard-plugins/pull/348)).
- Fixed a bug in the shards and replicas settings when the user sets the value to zero (0) ([#358](https://github.com/wazuh/wazuh-dashboard-plugins/pull/358)).
- Fixed several bugs related to the upgrade process from Wazuh 2.x to the new refactored server ([#363](https://github.com/wazuh/wazuh-dashboard-plugins/pull/363)).
- Fixed a bug in _Discover/Agents VirusTotal_ tabs to avoid conflicts with the `agent.name` field ([#379](https://github.com/wazuh/wazuh-dashboard-plugins/pull/379)).
- Fixed a bug on the implicit filter in _Discover/Agents PCI_ tabs ([#393](https://github.com/wazuh/wazuh-dashboard-plugins/pull/393)).

### Removed

- Removed clear API password on `checkPattern` response ([#339](https://github.com/wazuh/wazuh-dashboard-plugins/pull/339)).
- Removed old dashboard visualizations to reduce loading times ([#360](https://github.com/wazuh/wazuh-dashboard-plugins/pull/360)).
- Removed some unused dependencies due to the server refactoring ([#360](https://github.com/wazuh/wazuh-dashboard-plugins/pull/360)).
- Removed completely `metricService` from the app ([#389](https://github.com/wazuh/wazuh-dashboard-plugins/pull/389)).

## Wazuh v3.2.1 - Kibana v6.2.2/v6.2.3 - Revision 387

### Added

- New logging system ([#307](https://github.com/wazuh/wazuh-dashboard-plugins/pull/307)):
  - New module implemented to write app logs.
  - Now a trace is stored every time the app is re/started.
  - Currently, the `initialize.js` and `monitoring.js` files work with this system.
  - Note: the logs will live under `/var/log/wazuh/wazuhapp.log` on Linux systems, on Windows systems they will live under `kibana/plugins/`. It rotates the log whenever it reaches 100MB.
- Better cookies handling ([#308](https://github.com/wazuh/wazuh-dashboard-plugins/pull/308)):
  - New field on the `.wazuh-version` index to store the last time the Kibana server was restarted.
  - This is used to check if the cookies have consistency with the current server status.
  - Now the app is clever and takes decisions depending on new consistency checks.
- New design for the _Agents/Configuration_ tab ([#310](https://github.com/wazuh/wazuh-dashboard-plugins/pull/310)):
  - The style is the same as the _Manager/Configuration_ tab.
  - Added two more sections: CIS-CAT and Commands ([#315](https://github.com/wazuh/wazuh-dashboard-plugins/pull/315)).
  - Added a new card that will appear when there's no group configuration at all ([#323](https://github.com/wazuh/wazuh-dashboard-plugins/pull/323)).
- Added _"group"_ column on the agents list in _Agents_ ([#312](https://github.com/wazuh/wazuh-dashboard-plugins/pull/312)):
  - If you click on the group, it will redirect the user to the specified group in _Manager/Groups_.
- New option for the `config.yml` file, `ip.selector` ([#313](https://github.com/wazuh/wazuh-dashboard-plugins/pull/313)):
  - Define if the app will show or not the index pattern selector on the top navbar.
  - This setting is set to `true` by default.
- More CSS cleanup and reordering ([#315](https://github.com/wazuh/wazuh-dashboard-plugins/pull/315)):
  - New `typography.less` file.
  - New `layout.less` file.
  - Removed `cleaned.less` file.
  - Reordering and cleaning of existing CSS files, including removal of unused classes, renaming, and more.
  - The _Settings_ tab has been refactored to correct some visual errors with some card components.
  - Small refactoring to some components from _Manager/Ruleset_ ([#323](https://github.com/wazuh/wazuh-dashboard-plugins/pull/323)).
- New design for the top navbar ([#326](https://github.com/wazuh/wazuh-dashboard-plugins/pull/326)):
  - Cleaned and refactored code
  - Revamped design, smaller and with minor details to follow the rest of Wazuh app guidelines.
- New design for the wz-chip component to follow the new Wazuh app guidelines ([#323](https://github.com/wazuh/wazuh-dashboard-plugins/pull/323)).
- Added more descriptive error messages when the user inserts bad credentials on the _Add new API_ form in the _Settings_ tab ([#331](https://github.com/wazuh/wazuh-dashboard-plugins/pull/331)).
- Added a new CSS class to truncate overflowing text on tables and metric ribbons ([#332](https://github.com/wazuh/wazuh-dashboard-plugins/pull/332)).
- Support for Elastic Stack v6.2.2/v6.2.3.

### Changed

- Improved the initialization system ([#317](https://github.com/wazuh/wazuh-dashboard-plugins/pull/317)):
  - Now the app will re-create the index-pattern if the user deletes the currently used by the Wazuh app.
  - The fieldset is now automatically refreshed if the app detects mismatches.
  - Now every index-pattern is dynamically formatted (for example, to enable the URLs in the _Vulnerabilities_ tab).
  - Some code refactoring for a better handling of possible use cases.
  - And the best thing, it's no longer needed to insert the sample alert!
- Improvements and changes to index-patterns ([#320](https://github.com/wazuh/wazuh-dashboard-plugins/pull/320) & [#333](https://github.com/wazuh/wazuh-dashboard-plugins/pull/333)):
  - Added a new route, `/get-list`, to fetch the index pattern list.
  - Removed and changed several functions for a proper management of index-patterns.
  - Improved the compatibility with user-created index-patterns, known to have unpredictable IDs.
  - Now the app properly redirects to `/blank-screen` if the length of the index patterns list is 0.
  - Ignored custom index patterns with auto-generated ID on the initialization process.
    - Now it uses the value set on the `config.yml` file.
  - If the index pattern is no longer available, the cookie will be overwritten.
- Improvements to the monitoring module ([#322](https://github.com/wazuh/wazuh-dashboard-plugins/pull/322)):
  - Minor refactoring to the whole module.
  - Now the `wazuh-monitoring` index pattern is regenerated if it's missing.
  - And the best thing, it's no longer needed to insert the monitoring template!
- Now the app health check system only checks if the API and app have the same `major.minor` version ([#311](https://github.com/wazuh/wazuh-dashboard-plugins/pull/311)):
  - Previously, the API and app had to be on the same `major.minor.patch` version.
- Adjusted space between title and value in some cards showing Manager or Agent configurations ([#315](https://github.com/wazuh/wazuh-dashboard-plugins/pull/315)).
- Changed red and green colours to more saturated ones, following Kibana style ([#315](https://github.com/wazuh/wazuh-dashboard-plugins/pull/315)).

### Fixed

- Fixed bug in Firefox browser who was not properly showing the tables with the scroll pagination functionality ([#314](https://github.com/wazuh/wazuh-dashboard-plugins/pull/314)).
- Fixed bug where visualizations weren't being destroyed due to ongoing renderization processes ([#316](https://github.com/wazuh/wazuh-dashboard-plugins/pull/316)).
- Fixed several UI bugs for a better consistency and usability ([#318](https://github.com/wazuh/wazuh-dashboard-plugins/pull/318)).
- Fixed an error where the initial index-pattern was not loaded properly the very first time you enter the app ([#328](https://github.com/wazuh/wazuh-dashboard-plugins/pull/328)).
- Fixed an error message that appeared whenever the app was not able to found the `wazuh-monitoring` index pattern ([#328](https://github.com/wazuh/wazuh-dashboard-plugins/pull/328)).

## Wazuh v3.2.1 - Kibana v6.2.2 - Revision 386

### Added

- New design for the _Manager/Groups_ tab ([#295](https://github.com/wazuh/wazuh-dashboard-plugins/pull/295)).
- New design for the _Manager/Configuration_ tab ([#297](https://github.com/wazuh/wazuh-dashboard-plugins/pull/297)).
- New design of agents statistics for the _Agents_ tab ([#299](https://github.com/wazuh/wazuh-dashboard-plugins/pull/299)).
- Added information ribbon into _Overview/Agent SCAP_ tabs ([#303](https://github.com/wazuh/wazuh-dashboard-plugins/pull/303)).
- Added information ribbon into _Overview/Agent VirusTotal_ tabs ([#306](https://github.com/wazuh/wazuh-dashboard-plugins/pull/306)).
- Added information ribbon into _Overview AWS_ tab ([#306](https://github.com/wazuh/wazuh-dashboard-plugins/pull/306)).

### Changed

- Refactoring of HTML and CSS code throughout the whole Wazuh app ([#294](https://github.com/wazuh/wazuh-dashboard-plugins/pull/294), [#302](https://github.com/wazuh/wazuh-dashboard-plugins/pull/302) & [#305](https://github.com/wazuh/wazuh-dashboard-plugins/pull/305)):
  - A big milestone for the project was finally achieved with this refactoring.
  - We've removed the Bootstrap dependency from the `package.json` file.
  - We've removed and merged many duplicated rules.
  - We've removed HTML and `angular-md` overriding rules. Now we have more own-made classes to avoid undesired results on the UI.
  - Also, this update brings tons of minor bugfixes related to weird HTML code.
- Wazuh app visualizations reviewed ([#301](https://github.com/wazuh/wazuh-dashboard-plugins/pull/301)):
  - The number of used buckets has been limited since most of the table visualizations were surpassing acceptable limits.
  - Some visualizations have been checked to see if they make complete sense on what they mean to show to the user.
- Modified some app components for better follow-up of Kibana guidelines ([#290](https://github.com/wazuh/wazuh-dashboard-plugins/pull/290) & [#297](https://github.com/wazuh/wazuh-dashboard-plugins/pull/297)).
  - Also, some elements were modified on the _Discover_ tab in order to correct some mismatches.

### Fixed

- Adjusted information ribbon in _Agents/General_ for large OS names ([#290](https://github.com/wazuh/wazuh-dashboard-plugins/pull/290) & [#294](https://github.com/wazuh/wazuh-dashboard-plugins/pull/294)).
- Fixed unsafe array access on the visualization directive when going directly into _Manager/Ruleset/Decoders_ ([#293](https://github.com/wazuh/wazuh-dashboard-plugins/pull/293)).
- Fixed a bug where navigating between agents in the _Agents_ tab was generating duplicated `agent.id` implicit filters ([#296](https://github.com/wazuh/wazuh-dashboard-plugins/pull/296)).
- Fixed a bug where navigating between different tabs from _Overview_ or _Agents_ while being on the _Discover_ sub-tab was causing data loss in metric watchers ([#298](https://github.com/wazuh/wazuh-dashboard-plugins/pull/298)).
- Fixed incorrect visualization of the rule level on _Manager/Ruleset/Rules_ when the rule level is zero (0) ([#298](https://github.com/wazuh/wazuh-dashboard-plugins/pull/298)).

### Removed

- Removed almost every `md-tooltip` component from the whole app ([#305](https://github.com/wazuh/wazuh-dashboard-plugins/pull/305)).
- Removed unused images from the `img` folder ([#305](https://github.com/wazuh/wazuh-dashboard-plugins/pull/305)).

## Wazuh v3.2.1 - Kibana v6.2.2 - Revision 385

### Added

- Support for Wazuh v3.2.1.
- Brand-new first redesign for the app user interface ([#278](https://github.com/wazuh/wazuh-dashboard-plugins/pull/278)):
  - This is the very first iteration of a _work-in-progress_ UX redesign for the Wazuh app.
  - The overall interface has been refreshed, removing some unnecessary colours and shadow effects.
  - The metric visualizations have been replaced by an information ribbon under the filter search bar, reducing the amount of space they occupied.
    - A new service was implemented for a proper handling of the metric visualizations watchers ([#280](https://github.com/wazuh/wazuh-dashboard-plugins/pull/280)).
  - The rest of the app visualizations now have a new, more detailed card design.
- New shards and replicas settings to the `config.yml` file ([#277](https://github.com/wazuh/wazuh-dashboard-plugins/pull/277)):
  - Now you can apply custom values to the shards and replicas for the `.wazuh` and `.wazuh-version` indices.
  - This feature only works before the installation process. If you modify these settings after installing the app, they won't be applied at all.

### Changed

- Now clicking again on the _Groups_ tab on _Manager_ will properly reload the tab and redirect to the beginning ([#274](https://github.com/wazuh/wazuh-dashboard-plugins/pull/274)).
- Now the visualizations only use the `vis-id` attribute for loading them ([#275](https://github.com/wazuh/wazuh-dashboard-plugins/pull/275)).
- The colours from the toast messages have been replaced to follow the Elastic 6 guidelines ([#286](https://github.com/wazuh/wazuh-dashboard-plugins/pull/286)).

### Fixed

- Fixed wrong data flow on _Agents/General_ when coming from and going to the _Groups_ tab ([#273](https://github.com/wazuh/wazuh-dashboard-plugins/pull/273)).
- Fixed sorting on tables, now they use the sorting functionality provided by the Wazuh API ([#274](https://github.com/wazuh/wazuh-dashboard-plugins/pull/274)).
- Fixed column width issues on some tables ([#274](https://github.com/wazuh/wazuh-dashboard-plugins/pull/274)).
- Fixed bug in the _Agent configuration_ JSON viewer who didn't properly show the full group configuration ([#276](https://github.com/wazuh/wazuh-dashboard-plugins/pull/276)).
- Fixed excessive loading time from some Audit visualizations ([#278](https://github.com/wazuh/wazuh-dashboard-plugins/pull/278)).
- Fixed Play/Pause button in timepicker's auto-refresh ([#281](https://github.com/wazuh/wazuh-dashboard-plugins/pull/281)).
- Fixed unusual scenario on visualization directive where sometimes there was duplicated implicit filters when doing a search ([#283](https://github.com/wazuh/wazuh-dashboard-plugins/pull/283)).
- Fixed some _Overview Audit_ visualizations who were not working properly ([#285](https://github.com/wazuh/wazuh-dashboard-plugins/pull/285)).

### Removed

- Deleted the `id` attribute from all the app visualizations ([#275](https://github.com/wazuh/wazuh-dashboard-plugins/pull/275)).

## Wazuh v3.2.0 - Kibana v6.2.2 - Revision 384

### Added

- New directives for the Wazuh app: `wz-table`, `wz-table-header` and `wz-search-bar` ([#263](https://github.com/wazuh/wazuh-dashboard-plugins/pull/263)):
  - Maintainable and reusable components for a better-structured app.
  - Several files have been changed, renamed and moved to new folders, following _best practices_.
  - The progress bar is now within its proper directive ([#266](https://github.com/wazuh/wazuh-dashboard-plugins/pull/266)).
  - Minor typos and refactoring changes to the new directives.
- Support for Elastic Stack v6.2.2.

### Changed

- App buttons have been refactored. Unified CSS and HTML for buttons, providing the same structure for them ([#269](https://github.com/wazuh/wazuh-dashboard-plugins/pull/269)).
- The API list on Settings now shows the latest inserted API at the beginning of the list ([#261](https://github.com/wazuh/wazuh-dashboard-plugins/pull/261)).
- The check for the currently applied pattern has been improved, providing clever handling of Elasticsearch errors ([#271](https://github.com/wazuh/wazuh-dashboard-plugins/pull/271)).
- Now on _Settings_, when the Add or Edit API form is active, if you press the other button, it will make the previous one disappear, getting a clearer interface ([#9df1e31](https://github.com/wazuh/wazuh-dashboard-plugins/commit/9df1e317903edf01c81eba068da6d20a8a1ea7c2)).

### Fixed

- Fixed visualizations directive to properly load the _Manager/Ruleset_ visualizations ([#262](https://github.com/wazuh/wazuh-dashboard-plugins/pull/262)).
- Fixed a bug where the classic extensions were not affected by the settings of the `config.yml` file ([#266](https://github.com/wazuh/wazuh-dashboard-plugins/pull/266)).
- Fixed minor CSS bugs from the conversion to directives to some components ([#266](https://github.com/wazuh/wazuh-dashboard-plugins/pull/266)).
- Fixed bug in the tables directive when accessing a member it doesn't exist ([#266](https://github.com/wazuh/wazuh-dashboard-plugins/pull/266)).
- Fixed browser console log error when clicking the Wazuh logo on the app ([#6647fbc](https://github.com/wazuh/wazuh-dashboard-plugins/commit/6647fbc051c2bf69df7df6e247b2b2f46963f194)).

### Removed

- Removed the `kbn-dis` directive from _Manager/Ruleset_ ([#262](https://github.com/wazuh/wazuh-dashboard-plugins/pull/262)).
- Removed the `filters.js` and `kibana_fields_file.json` files ([#263](https://github.com/wazuh/wazuh-dashboard-plugins/pull/263)).
- Removed the `implicitFilters` service ([#270](https://github.com/wazuh/wazuh-dashboard-plugins/pull/270)).
- Removed visualizations loading status trace from controllers and visualization directive ([#270](https://github.com/wazuh/wazuh-dashboard-plugins/pull/270)).

## Wazuh v3.2.0 - Kibana v6.2.1 - Revision 383

### Added

- Support for Wazuh 3.2.0.
- Compatibility with Kibana 6.1.0 to Kibana 6.2.1.
- New tab for vulnerability detector alerts.

### Changed

- The app now shows the index pattern selector only if the list length is greater than 1.
  - If it's exactly 1 shows the index pattern without a selector.
- Now the index pattern selector only shows the compatible ones.
  - It's no longer possible to select the `wazuh-monitoring` index pattern.
- Updated Bootstrap to 3.3.7.
- Improved filter propagation between Discover and the visualizations.
- Replaced the login route name from /login to /wlogin to avoid conflict with X-Pack own login route.

### Fixed

- Several CSS bugfixes for better compatibility with Kibana 6.2.1.
- Some variables changed for adapting new Wazuh API requests.
- Better error handling for some Elastic-related messages.
- Fixed browser console error from top-menu directive.
- Removed undesired md-divider from Manager/Logs.
- Adjusted the width of a column in Manager/Logs to avoid overflow issues with the text.
- Fixed a wrong situation with the visualizations when we refresh the Manager/Rules tab.

### Removed

- Removed the `travis.yml` file.

## Wazuh v3.1.0 - Kibana v6.1.3 - Revision 380

### Added

- Support for Wazuh 3.1.0.
- Compatibility with Kibana 6.1.3.
- New error handler for better app errors reporting.
- A new extension for Amazon Web Services alerts.
- A new extension for VirusTotal alerts.
- New agent configuration tab:
  - Visualize the current group configuration for the currently selected agent on the app.
  - Navigate through the different tabs to see which configuration is being used.
  - Check the synchronization status for the configuration.
  - View the current group of the agent and click on it to go to the Groups tab.
- New initial health check for checking some app components.
- New YAML config file:
  - Define the initial index pattern.
  - Define specific checks for the healthcheck.
  - Define the default extensions when adding new APIs.
- New index pattern selector dropdown on the top navbar.
  - The app will reload applying the new index pattern.
- Added new icons for some sections of the app.

### Changed

- New visualizations loader, with much better performance.
- Improved reindex process for the .wazuh index when upgrading from a 2.x-5.x version.
- Adding 365 days expiring time to the cookies.
- Change default behaviour for the config file. Now everything is commented with default values.
  - You need to edit the file, remove the comment mark and apply the desired value.
- Completely redesigned the manager configuration tab.
- Completely redesigned the groups tab.
- App tables have now unified CSS classes.

### Fixed

- Play real-time button has been fixed.
- Preventing duplicate APIs from feeding the wazuh-monitoring index.
- Fixing the check manager connection button.
- Fixing the extensions settings so they are preserved over time.
- Much more error handling messages in all the tabs.
- Fixed OS filters in agents list.
- Fixed autocomplete lists in the agents, rules and decoders list so they properly scroll.
- Many styles bugfixes for the different browsers.
- Reviewed and fixed some visualizations not showing accurate information.

### Removed

- Removed index pattern configuration from the `package.json` file.
- Removed unnecessary dependencies from the `package.json` file.

## Wazuh v3.0.0 - Kibana v6.1.0 - Revision 371

### Added

- You can configure the initial index-pattern used by the plugin in the initialPattern variable of the app's package.json.
- Auto `.wazuh` reindex from Wazuh 2.x - Kibana 5.x to Wazuh 3.x - Kibana 6.x.
  - The API credentials will be automatically migrated to the new installation.
- Dynamically changed the index-pattern used by going to the Settings -> Pattern tab.
  - Wazuh alerts compatibility auto detection.
- New loader for visualizations.
- Better performance: now the tabs use the same Discover tab, only changing the current filters.
- New Groups tab.
  - Now you can check your group configuration (search its agents and configuration files).
- The Logs tab has been improved.
  - You can sort by field and the view has been improved.
- Achieved a clearer interface with implicit filters per tab showed as unremovable chips.

### Changed

- Dynamically creating .kibana index if necessary.
- Better integration with Kibana Discover.
- Visualizations loaded at initialization time.
- New sync system to wait for Elasticsearch JS.
- Decoupling selected API and pattern from backend and moved to the client side.

## Wazuh v2.1.0 - Kibana v5.6.1 - Revision 345

### Added

- Loading icon while Wazuh loads the visualizations.
- Add/Delete/Restart agents.
- OS agent filter

### Changed

- Using genericReq when possible.

## Wazuh v2.0.1 - Kibana v5.5.1 - Revision 339

### Changed

- New index in Elasticsearch to save Wazuh set up configuration
- Short URL's is now supported
- A native base path from kibana.yml is now supported

### Fixed

- Search bar across panels now support parenthesis grouping
- Several CSS fixes for IE browser<|MERGE_RESOLUTION|>--- conflicted
+++ resolved
@@ -2,17 +2,13 @@
 
 All notable changes to the Wazuh app project will be documented in this file.
 
-<<<<<<< HEAD
 ## Wazuh v4.8.1 - OpenSearch Dashboards 2.10.0 - Revision 00
 
 ### Added
 
 - Support for Wazuh 4.8.1
 
-## Wazuh v4.8.0 - OpenSearch Dashboards 2.10.0 - Revision 02
-=======
 ## Wazuh v4.8.0 - OpenSearch Dashboards 2.10.0 - Revision 03
->>>>>>> cc6e6540
 
 ### Added
 
