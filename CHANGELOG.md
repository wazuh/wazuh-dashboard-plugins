--- conflicted
+++ resolved
@@ -6,13 +6,11 @@
 ### Added
 
 - Refactor of some prompts [#3015](https://github.com/wazuh/wazuh-kibana-app/pull/3015)
-<<<<<<< HEAD
 - Added node name of agent list and detail [#3039](https://github.com/wazuh/wazuh-kibana-app/pull/3039)
 
 ## Wazuh v4.1.1 - Kibana 7.10.0 , 7.10.2 - Revision 4103
-=======
+
 - Add `run_as` setting to example host configuration in Add new API view [#3021](https://github.com/wazuh/wazuh-kibana-app/pull/3021)
->>>>>>> ccdc4210
 
 ### Fixed
 
