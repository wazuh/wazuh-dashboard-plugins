# Change Log

All notable changes to the Wazuh app project will be documented in this file.

## Wazuh v4.3.0 - Kibana 7.10.2 , 7.16.x, 7.17.x - Revision 4301

### Added

- Support for Kibana 7.16.3
- Support for Kibana 7.17.0
- Added GitHub and Office365 modules [#3557](https://github.com/wazuh/wazuh-kibana-app/pull/3557)
- Added a new `Panel` module tab for GitHub and Office365 modules 
  [#3541](https://github.com/wazuh/wazuh-kibana-app/pull/3541) 
  [#3945](https://github.com/wazuh/wazuh-kibana-app/pull/3945)
  [#3952](https://github.com/wazuh/wazuh-kibana-app/pull/3952)
- Added ability to filter the results fo the `Network Ports` table in the `Inventory data` section [#3639](https://github.com/wazuh/wazuh-kibana-app/pull/3639)
- Added new endpoint service to collect the frontend logs into a file [#3324](https://github.com/wazuh/wazuh-kibana-app/pull/3324)
- Improved the frontend handle errors strategy: UI, Toasts, console log and log in file 
  [#3327](https://github.com/wazuh/wazuh-kibana-app/pull/3327) 
  [#3321](https://github.com/wazuh/wazuh-kibana-app/pull/3321) 
  [#3367](https://github.com/wazuh/wazuh-kibana-app/pull/3367)
  [#3373](https://github.com/wazuh/wazuh-kibana-app/pull/3373)
  [#3374](https://github.com/wazuh/wazuh-kibana-app/pull/3374) 
  [#3390](https://github.com/wazuh/wazuh-kibana-app/pull/3390)  
  [#3410](https://github.com/wazuh/wazuh-kibana-app/pull/3410) 
  [#3408](https://github.com/wazuh/wazuh-kibana-app/pull/3408) 
  [#3429](https://github.com/wazuh/wazuh-kibana-app/pull/3429) 
  [#3427](https://github.com/wazuh/wazuh-kibana-app/pull/3427) 
  [#3417](https://github.com/wazuh/wazuh-kibana-app/pull/3417) 
  [#3462](https://github.com/wazuh/wazuh-kibana-app/pull/3462) 
  [#3451](https://github.com/wazuh/wazuh-kibana-app/pull/3451) 
  [#3442](https://github.com/wazuh/wazuh-kibana-app/pull/3442)
  [#3480](https://github.com/wazuh/wazuh-kibana-app/pull/3480) 
  [#3472](https://github.com/wazuh/wazuh-kibana-app/pull/3472) 
  [#3434](https://github.com/wazuh/wazuh-kibana-app/pull/3434) 
  [#3392](https://github.com/wazuh/wazuh-kibana-app/pull/3392)
  [#3404](https://github.com/wazuh/wazuh-kibana-app/pull/3404) 
  [#3432](https://github.com/wazuh/wazuh-kibana-app/pull/3432) 
  [#3415](https://github.com/wazuh/wazuh-kibana-app/pull/3415) 
  [#3469](https://github.com/wazuh/wazuh-kibana-app/pull/3469) 
  [#3448](https://github.com/wazuh/wazuh-kibana-app/pull/3448)
  [#3465](https://github.com/wazuh/wazuh-kibana-app/pull/3465)
  [#3464](https://github.com/wazuh/wazuh-kibana-app/pull/3464)
  [#3478](https://github.com/wazuh/wazuh-kibana-app/pull/3478)
- Added Intelligence tab to Mitre Att&ck module [#3368](https://github.com/wazuh/wazuh-kibana-app/pull/3368) [#3344](https://github.com/wazuh/wazuh-kibana-app/pull/3344) [#3726](https://github.com/wazuh/wazuh-kibana-app/pull/3726)
- Added sample data for office365 events [#3424](https://github.com/wazuh/wazuh-kibana-app/pull/3424)
- Created a separate component to check for sample data [#3475](https://github.com/wazuh/wazuh-kibana-app/pull/3475)
- Added a new hook for getting value suggestions [#3506](https://github.com/wazuh/wazuh-kibana-app/pull/3506)
- Added dinamic simple filters and adding simple GitHub filters fields [3531](https://github.com/wazuh/wazuh-kibana-app/pull/3531)
- Added configuration viewer for Module Office365 on Management > Configuration [#3524](https://github.com/wazuh/wazuh-kibana-app/pull/3524)
- Added base Module Panel view with Office365 setup [#3518](https://github.com/wazuh/wazuh-kibana-app/pull/3518)
- Added specifics and custom filters for Office365 search bar [#3533](https://github.com/wazuh/wazuh-kibana-app/pull/3533)
- Adding Pagination and filter to drilldown tables at Office pannel [#3544](https://github.com/wazuh/wazuh-kibana-app/pull/3544).
- Simple filters change between panel and drilldown panel [#3568](https://github.com/wazuh/wazuh-kibana-app/pull/3568).
- Added new fields in Inventory table and Flyout Details [#3525](https://github.com/wazuh/wazuh-kibana-app/pull/3525)
- Added columns selector in agents table [#3691](https://github.com/wazuh/wazuh-kibana-app/pull/3691)
- Added a new workflow for create wazuh packages [#3742](https://github.com/wazuh/wazuh-kibana-app/pull/3742)
- Run `template` and `fields` checks in the health check depends on the app configuration [#3783](https://github.com/wazuh/wazuh-kibana-app/pull/3783)
- Added a toast message when there is an error creating a new group [#3804](https://github.com/wazuh/wazuh-kibana-app/pull/3804)
- Added a step to start the agent to the deploy new Windowns agent guide [#3846](https://github.com/wazuh/wazuh-kibana-app/pull/3846)
- Added 3 new panels to `Vulnerabilities/Inventory` [#3893](https://github.com/wazuh/wazuh-kibana-app/pull/3893)
- Added new fields of `Vulnerabilities` to the details flyout [#3893](https://github.com/wazuh/wazuh-kibana-app/pull/3893) [#3908](https://github.com/wazuh/wazuh-kibana-app/pull/3908)
- Added missing fields used in visualizations to the known fiels related to alerts [#3924](https://github.com/wazuh/wazuh-kibana-app/pull/3924)
- Added troubleshooting link to "index pattern was refreshed" toast [#3946](https://github.com/wazuh/wazuh-kibana-app/pull/3946)
- Added more number options to the tables widget in Modules -> "Mitre" [#4041](https://github.com/wazuh/wazuh-kibana-app/pull/4066)

### Changed

- Changed ossec to wazuh in sample-data [#3121](https://github.com/wazuh/wazuh-kibana-app/pull/3121)
- Changed empty fields in FIM tables and `syscheck.value_name` in discovery now show an empty tag for visual clarity [#3279](https://github.com/wazuh/wazuh-kibana-app/pull/3279)
- Adapted the Mitre tactics and techniques resources to use the API endpoints [#3346](https://github.com/wazuh/wazuh-kibana-app/pull/3346)
- Moved the filterManager subscription to the hook useFilterManager [#3517](https://github.com/wazuh/wazuh-kibana-app/pull/3517)
- Change filter from is to is one of in custom searchbar [#3529](https://github.com/wazuh/wazuh-kibana-app/pull/3529)
- Refactored as module tabs and buttons are rendered [#3494](https://github.com/wazuh/wazuh-kibana-app/pull/3494)
- Updated the deprecated and added new references authd [#3663](https://github.com/wazuh/wazuh-kibana-app/pull/3663) [#3806](https://github.com/wazuh/wazuh-kibana-app/pull/3806)
- Added time subscription to Discover component [#3549](https://github.com/wazuh/wazuh-kibana-app/pull/3549)
- Refactored as module tabs and buttons are rendered [#3494](https://github.com/wazuh/wazuh-kibana-app/pull/3494)
- Testing logs using the Ruletest Test don't display the rule information if not matching a rule. [#3446](https://github.com/wazuh/wazuh-kibana-app/pull/3446)
- Changed format permissions in FIM inventory [#3649](https://github.com/wazuh/wazuh-kibana-app/pull/3649)
- Changed of request for one that does not return data that is not necessary to optimize times. [#3686](https://github.com/wazuh/wazuh-kibana-app/pull/3686) [#3728](https://github.com/wazuh/wazuh-kibana-app/pull/3728)
- Rebranding. Replaced the brand logos, set module icons with brand colors [#3788](https://github.com/wazuh/wazuh-kibana-app/pull/3788)
- Changed user for sample data management [#3795](https://github.com/wazuh/wazuh-kibana-app/pull/3795)
- Changed agent install codeblock copy button and powershell terminal warning [#3792](https://github.com/wazuh/wazuh-kibana-app/pull/3792)
- Refactored as the plugin platform name and references is managed [#3811](https://github.com/wazuh/wazuh-kibana-app/pull/3811)
- Removed `Dashboard` tab for the `Vulnerabilities` modules [#3893](https://github.com/wazuh/wazuh-kibana-app/pull/3893)
- Display all fields in the `Table` tab when expading an alert row in the alerts tables of flyouts and the `Modules/Security Events/Dashboard` table [#3908](https://github.com/wazuh/wazuh-kibana-app/pull/3908)
- Refactored the table in `Vulnerabilities/Inventory` [#3196](https://github.com/wazuh/wazuh-kibana-app/pull/3196)
- Changed Google Groups app icons  [#3949](https://github.com/wazuh/wazuh-kibana-app/pull/3949)
- Removed sorting for `Agents` or `Configuration checksum` column in the table of `Management/Groups` due to this is not supported by the API [#3857](https://github.com/wazuh/wazuh-kibana-app/pull/3857)
- Changed the default `wazuh.statistics.shards` setting from `2` to `1` [#4055](https://github.com/wazuh/wazuh-kibana-app/pull/4055)
- Removed the migration tasks in the `.wazuh` and `.wazuh-version` indices [#4098](https://github.com/wazuh/wazuh-kibana-app/pull/4098)

### Fixed

- Fixed creation of log files [#3384](https://github.com/wazuh/wazuh-kibana-app/pull/3384) 
- Fixed double fetching alerts count when pinnin/unpinning the agent in Mitre Att&ck/Framework [#3484](https://github.com/wazuh/wazuh-kibana-app/pull/3484)
- Query config refactor [#3490](https://github.com/wazuh/wazuh-kibana-app/pull/3490)
- Fixed rules and decoders test flyout clickout event [#3412](https://github.com/wazuh/wazuh-kibana-app/pull/3412)
- Notify when you are registering an agent without permissions [#3430](https://github.com/wazuh/wazuh-kibana-app/pull/3430)
- Remove not used `redirectRule` query param when clicking the row table on CDB Lists/Decoders [#3438](https://github.com/wazuh/wazuh-kibana-app/pull/3438)
- Fixed the code overflows over the line numbers in the API Console editor [#3439](https://github.com/wazuh/wazuh-kibana-app/pull/3439)
- Don't open the main menu when changing the seleted API or index pattern [#3440](https://github.com/wazuh/wazuh-kibana-app/pull/3440)
- Fix error message in conf managment [#3443](https://github.com/wazuh/wazuh-kibana-app/pull/3443)
- Fix size api selector when name is too long [#3445](https://github.com/wazuh/wazuh-kibana-app/pull/3445)
- Fixed error when edit a rule or decoder [#3456](https://github.com/wazuh/wazuh-kibana-app/pull/3456)
- Fixed index pattern selector doesn't display the ignored index patterns [#3458](https://github.com/wazuh/wazuh-kibana-app/pull/3458)
- Fixed error in /Management/Configuration when cluster is disabled [#3553](https://github.com/wazuh/wazuh-kibana-app/pull/3553)
- Fix the pinned filters were removed when accessing to the `Panel` tab of a module [#3565](https://github.com/wazuh/wazuh-kibana-app/pull/3565)
- Fixed multi-select component searcher handler [#3645](https://github.com/wazuh/wazuh-kibana-app/pull/3645)
- Fixed order logs properly in Management/Logs [#3609](https://github.com/wazuh/wazuh-kibana-app/pull/3609)
- Fixed the Wazuh API requests to `GET //` [#3661](https://github.com/wazuh/wazuh-kibana-app/pull/3661)
- Fixed missing mitre tactics [#3675](https://github.com/wazuh/wazuh-kibana-app/pull/3675)
- Fix CDB list view not working with IPv6 [#3488](https://github.com/wazuh/wazuh-kibana-app/pull/3488)
- Fixed the bad requests using Console tool to `PUT /active-response` API endpoint [#3466](https://github.com/wazuh/wazuh-kibana-app/pull/3466)
- Fixed group agent management table does not update on error [#3605](https://github.com/wazuh/wazuh-kibana-app/pull/3605)
- Fixed not showing packages details in agent inventory for a freeBSD agent SO [#3651](https://github.com/wazuh/wazuh-kibana-app/pull/3651)
- Fixed wazuh token deleted twice [#3652](https://github.com/wazuh/wazuh-kibana-app/pull/3652)
- Fixed handler of error on dev-tools [#3687](https://github.com/wazuh/wazuh-kibana-app/pull/3687)
- Fixed compatibility wazuh 4.3 - kibana 7.13.4 [#3685](https://github.com/wazuh/wazuh-kibana-app/pull/3685)
- Fixed registry values without agent pinned in FIM>Events [#3689](https://github.com/wazuh/wazuh-kibana-app/pull/3689)
- Fixed breadcrumbs style compatibility for Kibana 7.14.2 [#3688](https://github.com/wazuh/wazuh-kibana-app/pull/3688)
- Fixed security alerts table when filters change [#3682](https://github.com/wazuh/wazuh-kibana-app/pull/3682)
- Fixed error that shows we're using X-Pack when we have Basic [#3692](https://github.com/wazuh/wazuh-kibana-app/pull/3692)
- Fixed blank screen in Kibana 7.10.2 [#3700](https://github.com/wazuh/wazuh-kibana-app/pull/3700)
- Fixed related decoder link undefined parameters error [#3704](https://github.com/wazuh/wazuh-kibana-app/pull/3704)
- Fixing Flyouts in Kibana 7.14.2 [#3708](https://github.com/wazuh/wazuh-kibana-app/pull/3708)
- Fixing the bug of index patterns in health-check due to bad copy of a PR [#3707](https://github.com/wazuh/wazuh-kibana-app/pull/3707)
- Fixed styles and behaviour of button filter in the flyout of `Inventory` section for `Integrity monitoring` and `Vulnerabilities` modules [#3733](https://github.com/wazuh/wazuh-kibana-app/pull/3733)
- Fixed height of `Evolution` card in the `Agents` section when has no data for the selected time range [#3733](https://github.com/wazuh/wazuh-kibana-app/pull/3733)
- Fix clearing the query filter doesn't update the data in Office 365 and GitHub Panel tab [#3722](https://github.com/wazuh/wazuh-kibana-app/pull/3722)
- Fix wrong deamons in filter list [#3710](https://github.com/wazuh/wazuh-kibana-app/pull/3710)
- Fixing bug when create filename with spaces and throws a bad error [#3724](https://github.com/wazuh/wazuh-kibana-app/pull/3724)
- Fixing bug in security User flyout nonexistant unsubmitted changes warning [#3731](https://github.com/wazuh/wazuh-kibana-app/pull/3731)
- Fixing redirect to new tab when click in a link [#3732](https://github.com/wazuh/wazuh-kibana-app/pull/3732)
- Fixed missing settings in `Management/Configuration/Global configuration/Global/Main settings` [#3737](https://github.com/wazuh/wazuh-kibana-app/pull/3737)
- Fixed `Maximum call stack size exceeded` error exporting key-value pairs of a CDB List [#3738](https://github.com/wazuh/wazuh-kibana-app/pull/3738)
- Fixed regex lookahead and lookbehind for safari [#3741](https://github.com/wazuh/wazuh-kibana-app/pull/3741)
- Fixed Vulnerabilities Inventory flyout details filters [#3744](https://github.com/wazuh/wazuh-kibana-app/pull/3744)
- Removed api selector toggle from settings menu since it performed no useful function [#3604](https://github.com/wazuh/wazuh-kibana-app/pull/3604)
- Fixed the requests get [#3661](https://github.com/wazuh/wazuh-kibana-app/pull/3661)
- Fixed Dashboard PDF report error when switching pinned agent state [#3748](https://github.com/wazuh/wazuh-kibana-app/pull/3748)
- Fixed the rendering of the command to deploy new Windows agent not working in some Kibana versions [#3753](https://github.com/wazuh/wazuh-kibana-app/pull/3753)
- Fixed action buttons overlaying to the request text in Tools/API Console [#3772](https://github.com/wazuh/wazuh-kibana-app/pull/3772)
- Fix `Rule ID` value in reporting tables related to top results [#3774](https://github.com/wazuh/wazuh-kibana-app/issues/3774)
- Fixed github/office365 multi-select filters suggested values [#3787](https://github.com/wazuh/wazuh-kibana-app/pull/3787)
- Fix updating the aggregation data of Panel section when changing the time filter [#3790](https://github.com/wazuh/wazuh-kibana-app/pull/3790)
- Removed the button to remove an agent for a group in the agents' table when it is the default group [#3804](https://github.com/wazuh/wazuh-kibana-app/pull/3804)
- Fixed internal user no longer needs permission to make x-pack detection request [#3831](https://github.com/wazuh/wazuh-kibana-app/pull/3831)
- Fixed agents details card style [#3845](https://github.com/wazuh/wazuh-kibana-app/pull/3845) [#3860](https://github.com/wazuh/wazuh-kibana-app/pull/3860)
- Fixed search bar query sanitizing in PDF report [#3861](https://github.com/wazuh/wazuh-kibana-app/pull/3861)
- Fixed routing redirection in events documents discover links [#3866](https://github.com/wazuh/wazuh-kibana-app/pull/3866)
- Fixed health-check [#3868](https://github.com/wazuh/wazuh-kibana-app/pull/3868)
- Fixed an error when generating PDF reports due to Wazuh API token expiration [#3881](https://github.com/wazuh/wazuh-kibana-app/pull/3881)
- Fixed the table of Vulnerabilities/Inventory doesn't reload when changing the selected agent [#3901](https://github.com/wazuh/wazuh-kibana-app/pull/3901)
- Fixed backslash breaking exported JSON result [#3909](https://github.com/wazuh/wazuh-kibana-app/pull/3909)
- Fixed the Events view multiple "The index pattern was refreshed successfully" toast [#3937](https://github.com/wazuh/wazuh-kibana-app/pull/3937)
- Fixed a rendering problem in the map visualizations [#3942](https://github.com/wazuh/wazuh-kibana-app/pull/3942)
- Parse error when using `#` character not at the beginning of the line [#3877](https://github.com/wazuh/wazuh-kibana-app/pull/3877)
- Fixed the `rule.mitre.id` cell enhancement that doesn't support values with sub techniques [#3944](https://github.com/wazuh/wazuh-kibana-app/pull/3944)
- Fixed error not working the alerts displayed when changin the selected time in some flyouts [#3947](https://github.com/wazuh/wazuh-kibana-app/pull/3947)
- Fixed the user can not logout when the Kibana server has a basepath configurated [#3957](https://github.com/wazuh/wazuh-kibana-app/pull/3957)
- Fixed fatal cron-job error when Wazuh API is down [#3991](https://github.com/wazuh/wazuh-kibana-app/pull/3991)
<<<<<<< HEAD
- Fixed circular re-directions when API errors are handled [#4079](https://github.com/wazuh/wazuh-kibana-app/pull/4079)
=======
- Fixed agent breadcrumb routing minor error [#4101](https://github.com/wazuh/wazuh-kibana-app/pull/4101)
- Fixed selected text not visible in API Console [#4102](https://github.com/wazuh/wazuh-kibana-app/pull/4102)
>>>>>>> 512a7184

## Wazuh v4.2.6 - Kibana 7.10.2, 7.11.2, 7.12.1, 7.13.0, 7.13.1, 7.13.2, 7.13.3, 7.13.4, 7.14.0, 7.14.1, 7.14.2 - Revision 4207

### Added

- Support for Wazuh 4.2.6

## Wazuh v4.2.5 - Kibana 7.10.2, 7.11.2, 7.12.1, 7.13.0, 7.13.1, 7.13.2, 7.13.3, 7.13.4, 7.14.0, 7.14.1, 7.14.2 - Revision 4206

### Added

- Support for Kibana 7.13.4
- Support for Kibana 7.14.2
- Hide the `telemetry` banner [#3709](https://github.com/wazuh/wazuh-kibana-app/pull/3709)

### Fixed

- Fixed compatibility Wazuh 4.2 - Kibana 7.13.4 [#3653](https://github.com/wazuh/wazuh-kibana-app/pull/3653)
- Fixed interative register windows agent screen error [#3654](https://github.com/wazuh/wazuh-kibana-app/pull/3654)
- Fixed breadcrumbs style compatibility for Kibana 7.14.2 [#3668](https://github.com/wazuh/wazuh-kibana-app/pull/3668)
- Fixed Wazuh token is not removed after logout in Kibana 7.13 [#3670](https://github.com/wazuh/wazuh-kibana-app/pull/3670)
- Fixed Group Configuration and Management configuration error after trying to going back after you save [#3672](https://github.com/wazuh/wazuh-kibana-app/pull/3672)
- Fixing EuiPanels in Overview Sections and disabled text in WzMenu [#3674](https://github.com/wazuh/wazuh-kibana-app/pull/3674)
- Fixing double flyout clicking in a policy [#3676](https://github.com/wazuh/wazuh-kibana-app/pull/3676)
- Fixed error conflict setting kibana settings from the health check [#3678](https://github.com/wazuh/wazuh-kibana-app/pull/3678)
- Fixed compatibility to get the valid index patterns and refresh fields for Kibana 7.10.2-7.13.4 [3681](https://github.com/wazuh/wazuh-kibana-app/pull/3681)
- Fixed wrong redirect after login [3701](https://github.com/wazuh/wazuh-kibana-app/pull/3701)
- Fixed error getting the index pattern data when there is not `attributes.fields` in the saved object [3689](https://github.com/wazuh/wazuh-kibana-app/pull/3698)


## Wazuh v4.2.4 - Kibana 7.10.2, 7.11.2, 7.12.1 - Revision 4205

### Added

- Support for Wazuh 4.2.4

### Fixed 

- Fixed a bug where the user's auth token was not deprecated on logout [#3638](https://github.com/wazuh/wazuh-kibana-app/pull/3638)

## Wazuh v4.2.3 - Kibana 7.10.2, 7.11.2, 7.12.1 - Revision 4204

### Added

- Support for Wazuh 4.2.3

## Wazuh v4.2.2 - Kibana 7.10.2 , 7.12.1 - Revision 4203

### Added

- Wazuh help links in the Kibana help menu [#3170](https://github.com/wazuh/wazuh-kibana-app/pull/3170)
- Redirect to group details using the `group` query param in the URL [#3184](https://github.com/wazuh/wazuh-kibana-app/pull/3184)
- Configuration to disable Wazuh App access from X-Pack/ODFE role [#3222](https://github.com/wazuh/wazuh-kibana-app/pull/3222) [#3292](https://github.com/wazuh/wazuh-kibana-app/pull/3292)
- Added confirmation message when closing a form [#3221](https://github.com/wazuh/wazuh-kibana-app/pull/3221)
- Improvement to hide navbar Wazuh label. [#3240](https://github.com/wazuh/wazuh-kibana-app/pull/3240)
- Add modal creating new rule/decoder [#3274](https://github.com/wazuh/wazuh-kibana-app/pull/3274)
- New functionality to change app logos [#3503](https://github.com/wazuh/wazuh-kibana-app/pull/3503)
- Added link to the upgrade guide when the Wazuh API version and the Wazuh App version mismatch [#3592](https://github.com/wazuh/wazuh-kibana-app/pull/3592)

### Changed

- Removed module titles [#3160](https://github.com/wazuh/wazuh-kibana-app/pull/3160)
- Changed default `wazuh.monitoring.creation` app setting from `d` to `w` [#3174](https://github.com/wazuh/wazuh-kibana-app/pull/3174)
- Changed default `wazuh.monitoring.shards` app setting from `2` to `1` [#3174](https://github.com/wazuh/wazuh-kibana-app/pull/3174)
- Removed Sha1 field from registry key detail [#3189](https://github.com/wazuh/wazuh-kibana-app/pull/3189)
- Removed tooltip in last breadcrumb in header breadcrumb [3250](https://github.com/wazuh/wazuh-kibana-app/pull/3250)
- Refactored the Health check component [#3197](https://github.com/wazuh/wazuh-kibana-app/pull/3197)
- Added version in package downloaded name in agent deploy command [#3210](https://github.com/wazuh/wazuh-kibana-app/issues/3210)
- Removed restriction to allow only current active agents from vulnerability inventory [#3243](https://github.com/wazuh/wazuh-kibana-app/pull/3243)
- Move API selector and Index Pattern Selector to the header bar [#3175](https://github.com/wazuh/wazuh-kibana-app/pull/3175)
- Health check actions notifications refactored and added debug mode [#3258](https://github.com/wazuh/wazuh-kibana-app/pull/3258)
- Improved visualizations object configuration readability [#3355](https://github.com/wazuh/wazuh-kibana-app/pull/3355)
- Changed the way kibana-vis hides the visualization while loading, this should prevent errors caused by having a 0 height visualization [#3349](https://github.com/wazuh/wazuh-kibana-app/pull/3349)

### Fixed

- Fixed screen flickers in Cluster visualization [#3159](https://github.com/wazuh/wazuh-kibana-app/pull/3159)
- Fixed the broken links when using `server.basePath` Kibana setting [#3161](https://github.com/wazuh/wazuh-kibana-app/pull/3161)
- Fixed filter in reports [#3173](https://github.com/wazuh/wazuh-kibana-app/pull/3173)
- Fixed typo error in Settings/Configuration [#3234](https://github.com/wazuh/wazuh-kibana-app/pull/3234)
- Fixed fields overlap in the agent summary screen [#3217](https://github.com/wazuh/wazuh-kibana-app/pull/3217)
- Fixed Ruleset Test, each request is made in a different session instead of all in the same session [#3257](https://github.com/wazuh/wazuh-kibana-app/pull/3257)
- Fixed the `Visualize` button is not displaying when expanding a field in the Events sidebar [#3237](https://github.com/wazuh/wazuh-kibana-app/pull/3237)
- Fix modules are missing in the agent menu [#3244](https://github.com/wazuh/wazuh-kibana-app/pull/3244)
- Fix improving and removing WUI error logs [#3260](https://github.com/wazuh/wazuh-kibana-app/pull/3260)
- Fix some errors of PDF reports [#3272](https://github.com/wazuh/wazuh-kibana-app/pull/3272)
- Fix TypeError when selecting macOS agent deployment in a Safari Browser [#3289](https://github.com/wazuh/wazuh-kibana-app/pull/3289)
- Fix error in how the SCA check's checks are displayed [#3297](https://github.com/wazuh/wazuh-kibana-app/pull/3297)
- Fixed message of error when add sample data fails [#3241](https://github.com/wazuh/wazuh-kibana-app/pull/3241)
- Fixed modules are missing in the agent menu [#3244](https://github.com/wazuh/wazuh-kibana-app/pull/3244)
- Fixed Alerts Summary of modules for reports [#3303](https://github.com/wazuh/wazuh-kibana-app/pull/3303)
- Fixed dark mode visualization background in pdf reports [#3315](https://github.com/wazuh/wazuh-kibana-app/pull/3315)
- Adapt Kibana integrations to Kibana 7.11 and 7.12  [#3309](https://github.com/wazuh/wazuh-kibana-app/pull/3309)
- Fixed error agent view does not render correctly  [#3306](https://github.com/wazuh/wazuh-kibana-app/pull/3306)
- Fixed miscalculation in table column width in PDF reports  [#3326](https://github.com/wazuh/wazuh-kibana-app/pull/3326)
- Normalized visData table property for 7.12 retro-compatibility  [#3323](https://github.com/wazuh/wazuh-kibana-app/pull/3323)
- Fixed error that caused the labels in certain visualizations to overlap [#3355](https://github.com/wazuh/wazuh-kibana-app/pull/3355)
- Fixed export to csv button in dashboards tables [#3358](https://github.com/wazuh/wazuh-kibana-app/pull/3358)
- Fixed Elastic UI breaking changes in 7.12 [#3345](https://github.com/wazuh/wazuh-kibana-app/pull/3345)
- Fixed Wazuh main menu and breadcrumb render issues [#3347](https://github.com/wazuh/wazuh-kibana-app/pull/3347)
- Fixed generation of huge logs from backend errors [#3397](https://github.com/wazuh/wazuh-kibana-app/pull/3397)
- Fixed vulnerabilities flyout not showing alerts if the vulnerability had a field missing [#3593](https://github.com/wazuh/wazuh-kibana-app/pull/3593)

## Wazuh v4.2.1 - Kibana 7.10.2 , 7.11.2 - Revision 4202

### Added

- Support for Wazuh 4.2.1

## Wazuh v4.2.0 - Kibana 7.10.2 , 7.11.2 - Revision 4201

### Added

- Added `Ruleset Test` section under Tools menu, and on Edit Rules/Decoders as a tool. [#1434](https://github.com/wazuh/wazuh-kibana-app/pull/1434)
- Added page size options in Security events, explore agents table [#2925](https://github.com/wazuh/wazuh-kibana-app/pull/2925)
- Added a reminder to restart cluster or manager after import a file in Rules, Decoders or CDB Lists [#3051](https://github.com/wazuh/wazuh-kibana-app/pull/3051)
- Added Agent Stats section [#3056](https://github.com/wazuh/wazuh-kibana-app/pull/3056)
- Added `logtest` PUT example on API Console [#3061](https://github.com/wazuh/wazuh-kibana-app/pull/3061)
- Added vulnerabilities inventory that affect to an agent [#3069](https://github.com/wazuh/wazuh-kibana-app/pull/3069)
- Added retry button to check api again in health check [#3109](https://github.com/wazuh/wazuh-kibana-app/pull/3109)
- Added `wazuh-statistics` template and a new mapping for these indices [#3111](https://github.com/wazuh/wazuh-kibana-app/pull/3111)
- Added link to documentation "Checking connection with Manager" in deploy new agent [#3126](https://github.com/wazuh/wazuh-kibana-app/pull/3126)
- Fixed Agent Evolution graph showing agents from multiple APIs [#3256](https://github.com/wazuh/wazuh-kibana-app/pull/3256)
- Added Disabled index pattern checks in Health Check [#3311](https://github.com/wazuh/wazuh-kibana-app/pull/3311)

### Changed

- Moved Dev Tools inside of Tools menu as Api Console.  [#1434](https://github.com/wazuh/wazuh-kibana-app/pull/1434)
- Changed position of Top users on Integrity Monitoring Top 5 user. [#2892](https://github.com/wazuh/wazuh-kibana-app/pull/2892)
- Changed user allow_run_as way of editing. [#3080](https://github.com/wazuh/wazuh-kibana-app/pull/3080)
- Rename some ossec references to Wazuh [#3046](https://github.com/wazuh/wazuh-kibana-app/pull/3046)

### Fixed

- Filter only authorized agents in Agents stats and Visualizations [#3088](https://github.com/wazuh/wazuh-kibana-app/pull/3088)
- Fixed missing `pending` status suggestion for agents [#3095](https://github.com/wazuh/wazuh-kibana-app/pull/3095)
- Index pattern setting not used for choosing from existing patterns [#3097](https://github.com/wazuh/wazuh-kibana-app/pull/3097)
- Fixed space character missing on deployment command if UDP is configured [#3108](https://github.com/wazuh/wazuh-kibana-app/pull/3108)
- Fixed statistics visualizations when a node is selected [#3110](https://github.com/wazuh/wazuh-kibana-app/pull/3110)
- Fixed Flyout date filter also changes main date filter [#3114](https://github.com/wazuh/wazuh-kibana-app/pull/3114)
- Fixed name for "TCP sessions" visualization and average metric is now a sum [#3118](https://github.com/wazuh/wazuh-kibana-app/pull/3118)
- Filter only authorized agents in Events and Security Alerts table [#3120](https://github.com/wazuh/wazuh-kibana-app/pull/3120)
- Fixed Last keep alive label is outside the panel [#3122](https://github.com/wazuh/wazuh-kibana-app/pull/3122)
- Fixed app redirect to Settings section after the health check [#3128](https://github.com/wazuh/wazuh-kibana-app/pull/3128)
- Fixed the plugin logo path in Kibana menu when use `server.basePath` setting [#3144](https://github.com/wazuh/wazuh-kibana-app/pull/3144)
- Fixed deprecated endpoint for create agent groups [3152](https://github.com/wazuh/wazuh-kibana-app/pull/3152)
- Fixed check for TCP protocol in deploy new agent [#3163](https://github.com/wazuh/wazuh-kibana-app/pull/3163)
- Fixed RBAC issue with agent group permissions [#3181](https://github.com/wazuh/wazuh-kibana-app/pull/3181)
- Fixed change index pattern from menu doesn't work [#3187](https://github.com/wazuh/wazuh-kibana-app/pull/3187)
- Conflict with the creation of the index pattern when performing the Health Check [#3232](https://github.com/wazuh/wazuh-kibana-app/pull/3232)
- Added Disabled index pattern checks in Health Check [#3311](https://github.com/wazuh/wazuh-kibana-app/pull/3311)
- Fixed windows update section in Linux Inventory PDF [#3569](https://github.com/wazuh/wazuh-kibana-app/pull/3569)
- Improving and removing unnecessary error logs [#3574](https://github.com/wazuh/wazuh-kibana-app/pull/3574)

## Wazuh v4.1.5 - Kibana 7.10.0 , 7.10.2, 7.11.2 - Revision 4108

### Fixed

- Unable to change selected index pattern from the Wazuh menu [#3330](https://github.com/wazuh/wazuh-kibana-app/pull/3330)

## Wazuh v4.1.5 - Kibana 7.10.0 , 7.10.2, 7.11.2 - Revision 4107

### Added

- Support for Kibana 7.11.2
- Added a warning message for the `Install and enroll the agent` step of `Deploy new agent` guide [#3238](https://github.com/wazuh/wazuh-kibana-app/pull/3238)

### Fixed

- Conflict with the creation of the index pattern when performing the Health Check [#3223](https://github.com/wazuh/wazuh-kibana-app/pull/3223)
- Fixing mac os agents add command [#3207](https://github.com/wazuh/wazuh-kibana-app/pull/3207)
## Wazuh v4.1.5 - Kibana 7.10.0 , 7.10.2 - Revision 4106

- Adapt for Wazuh 4.1.5

## Wazuh v4.1.4 - Kibana 7.10.0 , 7.10.2 - Revision 4105

- Adapt for Wazuh 4.1.4

## Wazuh v4.1.3 - Kibana 7.10.0 , 7.10.2 - Revision 4104

### Added

- Creation of index pattern after the default one is changes in Settings [#2985](https://github.com/wazuh/wazuh-kibana-app/pull/2985)
- Added node name of agent list and detail [#3039](https://github.com/wazuh/wazuh-kibana-app/pull/3039)
- Added loading view while the user is logging to prevent permissions prompts [#3041](https://github.com/wazuh/wazuh-kibana-app/pull/3041)
- Added custom message for each possible run_as setup [#3048](https://github.com/wazuh/wazuh-kibana-app/pull/3048)

### Changed 

- Change all dates labels to Kibana formatting time zone [#3047](https://github.com/wazuh/wazuh-kibana-app/pull/3047)
- Improve toast message when selecting a default API [#3049](https://github.com/wazuh/wazuh-kibana-app/pull/3049)
- Improve validation and prevention for caching bundles on the client-side [#3063](https://github.com/wazuh/wazuh-kibana-app/pull/3063) [#3091](https://github.com/wazuh/wazuh-kibana-app/pull/3091)

### Fixed

- Fixed unexpected behavior in Roles mapping [#3028](https://github.com/wazuh/wazuh-kibana-app/pull/3028)
- Fixed rule filter is no applied when you click on a rule id in another module.[#3057](https://github.com/wazuh/wazuh-kibana-app/pull/3057)
- Fixed bug changing master node configuration [#3062](https://github.com/wazuh/wazuh-kibana-app/pull/3062)
- Fixed wrong variable declaration for macOS agents [#3066](https://github.com/wazuh/wazuh-kibana-app/pull/3066)
- Fixed some errors in the Events table, action buttons style, and URLs disappeared [#3086](https://github.com/wazuh/wazuh-kibana-app/pull/3086)
- Fixed Rollback of invalid rule configuration file [#3084](https://github.com/wazuh/wazuh-kibana-app/pull/3084)

## Wazuh v4.1.2 - Kibana 7.10.0 , 7.10.2 - Revision 4103

- Add `run_as` setting to example host configuration in Add new API view [#3021](https://github.com/wazuh/wazuh-kibana-app/pull/3021)
- Refactor of some prompts [#3015](https://github.com/wazuh/wazuh-kibana-app/pull/3015)

### Fixed

- Fix SCA policy detail showing name and check results about another policy [#3007](https://github.com/wazuh/wazuh-kibana-app/pull/3007)
- Fixed that alerts table is empty when switching pinned agents [#3008](https://github.com/wazuh/wazuh-kibana-app/pull/3008)
- Creating a role mapping before the existing ones are loaded, the page bursts [#3013](https://github.com/wazuh/wazuh-kibana-app/pull/3013)
- Fix pagination in SCA checks table when expand some row [#3018](https://github.com/wazuh/wazuh-kibana-app/pull/3018)
- Fix manager is shown in suggestions in Agents section [#3025](https://github.com/wazuh/wazuh-kibana-app/pull/3025)
- Fix disabled loading on inventory when request fail [#3026](https://github.com/wazuh/wazuh-kibana-app/pull/3026)
- Fix restarting selected cluster instead of all of them [#3032](https://github.com/wazuh/wazuh-kibana-app/pull/3032)
- Fix pinned agents don't trigger a new filtered query [#3035](https://github.com/wazuh/wazuh-kibana-app/pull/3035)
- Overlay Wazuh menu when Kibana menu is opened or docked [#3038](https://github.com/wazuh/wazuh-kibana-app/pull/3038)
- Fix visualizations in PDF Reports with Dark mode [#2983](https://github.com/wazuh/wazuh-kibana-app/pull/2983)

## Wazuh v4.1.1 - Kibana 7.10.0 , 7.10.2 - Revision 4102

### Added

- Prompt to show the unsupported module for the selected agent [#2959](https://github.com/wazuh/wazuh-kibana-app/pull/2959)
- Added a X-Frame-Options header to the backend responses [#2977](https://github.com/wazuh/wazuh-kibana-app/pull/2977)

### Changed

- Added toast with refresh button when new fields are loaded [#2974](https://github.com/wazuh/wazuh-kibana-app/pull/2974)
- Migrated manager and cluster files endpoints and their corresponding RBAC [#2984](https://github.com/wazuh/wazuh-kibana-app/pull/2984)

### Fixed

- Fix login error when AWS Elasticsearch and ODFE is used [#2710](https://github.com/wazuh/wazuh-kibana-app/issues/2710)
- An error message is displayed when changing a group's configuration although the user has the right permissions [#2955](https://github.com/wazuh/wazuh-kibana-app/pull/2955)
- Fix Security events table is empty when switching the pinned agents [#2956](https://github.com/wazuh/wazuh-kibana-app/pull/2956)
- Fix disabled switch visual edit button when json content is empty [#2957](https://github.com/wazuh/wazuh-kibana-app/issues/2957)
- Fixed main and `More` menus for unsupported agents [#2959](https://github.com/wazuh/wazuh-kibana-app/pull/2959)
- Fixed forcing a non numeric filter value in a number type field [#2961](https://github.com/wazuh/wazuh-kibana-app/pull/2961)
- Fixed wrong number of alerts in Security Events [#2964](https://github.com/wazuh/wazuh-kibana-app/pull/2964)
- Fixed search with strange characters of agent in Management groups [#2970](https://github.com/wazuh/wazuh-kibana-app/pull/2970)
- Fix the statusCode error message [#2971](https://github.com/wazuh/wazuh-kibana-app/pull/2971)
- Fix the SCA policy stats didn't refresh [#2973](https://github.com/wazuh/wazuh-kibana-app/pull/2973)
- Fixed loading of AWS index fields even when no AWS alerts were found [#2974](https://github.com/wazuh/wazuh-kibana-app/pull/2974)
- Fix some date fields format in FIM and SCA modules [#2975](https://github.com/wazuh/wazuh-kibana-app/pull/2975)
- Fix a non-stop error in Manage agents when the user has no permissions [#2976](https://github.com/wazuh/wazuh-kibana-app/pull/2976)
- Can't edit empty rules and decoders files that already exist in the manager [#2978](https://github.com/wazuh/wazuh-kibana-app/pull/2978)
- Support for alerts index pattern with different ID and name [#2979](https://github.com/wazuh/wazuh-kibana-app/pull/2979)
- Fix the unpin agent in the selection modal [#2980](https://github.com/wazuh/wazuh-kibana-app/pull/2980)
- Fix properly logout of Wazuh API when logging out of the application (only for OpenDistro) [#2789](https://github.com/wazuh/wazuh-kibana-app/issues/2789)
- Fixed missing `&&` from macOS agent deployment command [#2989](https://github.com/wazuh/wazuh-kibana-app/issues/2989)
- Fix prompt permissions on Framework of Mitre and Inventory of Integrity monitoring. [#2967](https://github.com/wazuh/wazuh-kibana-app/issues/2967)
- Fix properly logout of Wazuh API when logging out of the application support x-pack [#2789](https://github.com/wazuh/wazuh-kibana-app/issues/2789)

## Wazuh v4.1.0 - Kibana 7.10.0 , 7.10.2 - Revision 4101

### Added

- Check the max buckets by default in healthcheck and increase them [#2901](https://github.com/wazuh/wazuh-kibana-app/pull/2901)
- Added a prompt wraning in role mapping if run_as is false or he is not allowed to use it by API [#2876](https://github.com/wazuh/wazuh-kibana-app/pull/2876)

### Changed

- Support new fields of Windows Registry at FIM inventory panel [#2679](https://github.com/wazuh/wazuh-kibana-app/issues/2679)
- Added on FIM Inventory Windows Registry registry_key and registry_value items from syscheck [#2908](https://github.com/wazuh/wazuh-kibana-app/issues/2908)
- Uncheck agents after an action in agents groups management [#2907](https://github.com/wazuh/wazuh-kibana-app/pull/2907)
- Unsave rule files when edit or create a rule with invalid content [#2944](https://github.com/wazuh/wazuh-kibana-app/pull/2944)
- Added vulnerabilities module for macos agents [#2969](https://github.com/wazuh/wazuh-kibana-app/pull/2969)

### Fixed

- Fix server error Invalid token specified: Cannot read property 'replace' of undefined [#2899](https://github.com/wazuh/wazuh-kibana-app/issues/2899)
- Fix show empty files rules and decoders: [#2923](https://github.com/wazuh/wazuh-kibana-app/issues/2923)
- Fixed wrong hover texts in CDB lists actions [#2929](https://github.com/wazuh/wazuh-kibana-app/pull/2929)
- Fixed access to forbidden agents information when exporting agents listt [2918](https://github.com/wazuh/wazuh-kibana-app/pull/2918)
- Fix the decoder detail view is not displayed [#2888](https://github.com/wazuh/wazuh-kibana-app/issues/2888)
- Fix the complex search using the Wazuh API query filter in search bars [#2930](https://github.com/wazuh/wazuh-kibana-app/issues/2930)
- Fixed validation to check userPermissions are not ready yet [#2931](https://github.com/wazuh/wazuh-kibana-app/issues/2931)
- Fixed clear visualizations manager list when switching tabs. Fixes PDF reports filters [#2932](https://github.com/wazuh/wazuh-kibana-app/pull/2932)
- Fix Strange box shadow in Export popup panel in Managment > Groups [#2886](https://github.com/wazuh/wazuh-kibana-app/issues/2886)
- Fixed wrong command on alert when data folder does not exist [#2938](https://github.com/wazuh/wazuh-kibana-app/pull/2938)
- Fix agents table OS field sorting: Changes agents table field `os_name` to `os.name,os.version` to make it sortable. [#2939](https://github.com/wazuh/wazuh-kibana-app/pull/2939)
- Fixed diff parsed datetime between agent detail and agents table [#2940](https://github.com/wazuh/wazuh-kibana-app/pull/2940)
- Allow access to Agents section with agent:group action permission [#2933](https://github.com/wazuh/wazuh-kibana-app/issues/2933)
- Fixed filters does not work on modals with search bar [#2935](https://github.com/wazuh/wazuh-kibana-app/pull/2935)
- Fix wrong package name in deploy new agent [#2942](https://github.com/wazuh/wazuh-kibana-app/issues/2942)
- Fixed number agents not show on pie onMouseEvent [#2890](https://github.com/wazuh/wazuh-kibana-app/issues/2890)
- Fixed off Kibana Query Language in search bar of Controls/Inventory modules. [#2945](https://github.com/wazuh/wazuh-kibana-app/pull/2945)
- Fixed number of agents do not show on the pie chart tooltip in agents preview [#2890](https://github.com/wazuh/wazuh-kibana-app/issues/2890)

## Wazuh v4.0.4 - Kibana 7.10.0 , 7.10.2 - Revision 4017

### Added
- Adapt the app to the new Kibana platform [#2475](https://github.com/wazuh/wazuh-kibana-app/issues/2475)
- Wazuh data directory moved from `optimize` to `data` Kibana directory [#2591](https://github.com/wazuh/wazuh-kibana-app/issues/2591)
- Show the wui_rules belong to wazuh-wui API user [#2702](https://github.com/wazuh/wazuh-kibana-app/issues/2702)

### Fixed

- Fixed Wazuh menu and agent menu for Solaris agents [#2773](https://github.com/wazuh/wazuh-kibana-app/issues/2773) [#2725](https://github.com/wazuh/wazuh-kibana-app/issues/2725)
- Fixed wrong shards and replicas for statistics indices and also fixed wrong prefix for monitoring indices [#2732](https://github.com/wazuh/wazuh-kibana-app/issues/2732)
- Report's creation dates set to 1970-01-01T00:00:00.000Z [#2772](https://github.com/wazuh/wazuh-kibana-app/issues/2772)
- Fixed bug for missing commands in ubuntu/debian and centos [#2786](https://github.com/wazuh/wazuh-kibana-app/issues/2786)
- Fixed bug that show an hour before in /security-events/dashboard [#2785](https://github.com/wazuh/wazuh-kibana-app/issues/2785) 
- Fixed permissions to access agents [#2838](https://github.com/wazuh/wazuh-kibana-app/issues/2838)
- Fix searching in groups [#2825](https://github.com/wazuh/wazuh-kibana-app/issues/2825)
- Fix the pagination in SCA ckecks table [#2815](https://github.com/wazuh/wazuh-kibana-app/issues/2815)
- Fix the SCA table with a wrong behaviour using the refresh button [#2854](https://github.com/wazuh/wazuh-kibana-app/issues/2854)
- Fix sca permissions for agents views and dashboards [#2862](https://github.com/wazuh/wazuh-kibana-app/issues/2862)
- Solaris should not show vulnerabilities module [#2829](https://github.com/wazuh/wazuh-kibana-app/issues/2829)
- Fix the settings of statistics indices creation [#2858](https://github.com/wazuh/wazuh-kibana-app/issues/2858)
- Update agents' info in Management Status after changing cluster node selected [#2828](https://github.com/wazuh/wazuh-kibana-app/issues/2828)
- Fix error when applying filter in rules from events [#2877](https://github.com/wazuh/wazuh-kibana-app/issues/2877)

### Changed

- Replaced `wazuh` Wazuh API user by `wazuh-wui` in the default configuration [#2852](https://github.com/wazuh/wazuh-kibana-app/issues/2852)
- Add agent id to the reports name in Agent Inventory and Modules [#2817](https://github.com/wazuh/wazuh-kibana-app/issues/2817)

### Adapt for Kibana 7.10.0

- Fixed filter pinned crash returning from agents [#2864](https://github.com/wazuh/wazuh-kibana-app/issues/2864)
- Fixed style in sca and regulatory compliance tables and in wz menu [#2861](https://github.com/wazuh/wazuh-kibana-app/issues/2861)
- Fix body-payload of Sample Alerts POST endpoint [#2857](https://github.com/wazuh/wazuh-kibana-app/issues/2857)
- Fixed bug in the table on Agents->Table-> Actions->Config icon [#2853](https://github.com/wazuh/wazuh-kibana-app/issues/2853)
- Fixed tooltip in the icon of view decoder file [#2850](https://github.com/wazuh/wazuh-kibana-app/issues/2850)
- Fixed bug with agent filter when it is pinned [#2846](https://github.com/wazuh/wazuh-kibana-app/issues/2846)
- Fix discovery navigation [#2845](https://github.com/wazuh/wazuh-kibana-app/issues/2845)
- Search file editor gone [#2843](https://github.com/wazuh/wazuh-kibana-app/issues/2843)
- Fix Agent Search Bar - Regex Query Interpreter [#2834](https://github.com/wazuh/wazuh-kibana-app/issues/2834)
- Fixed accordion style breaking [#2833](https://github.com/wazuh/wazuh-kibana-app/issues/2833)
- Fix metrics are not updated after a bad request in search input [#2830](https://github.com/wazuh/wazuh-kibana-app/issues/2830)
- Fix mitre framework tab crash [#2821](https://github.com/wazuh/wazuh-kibana-app/issues/2821)
- Changed ping request to default request. Added delay and while to che… [#2820](https://github.com/wazuh/wazuh-kibana-app/issues/2820)
- Removed kibana alert for security [#2806](https://github.com/wazuh/wazuh-kibana-app/issues/2806)

## Wazuh v4.0.4 - Kibana 7.10.0 , 7.10.2 - Revision 4016

### Added

- Modified agent registration adding groups and architecture [#2666](https://github.com/wazuh/wazuh-kibana-app/issues/2666) [#2652](https://github.com/wazuh/wazuh-kibana-app/issues/2652)
- Each user can only view their own reports [#2686](https://github.com/wazuh/wazuh-kibana-app/issues/2686)

### Fixed

- Create index pattern even if there aren´t available indices [#2620](https://github.com/wazuh/wazuh-kibana-app/issues/2620)
- Top bar overlayed over expanded visualizations [#2667](https://github.com/wazuh/wazuh-kibana-app/issues/2667)
- Empty inventory data in Solaris agents [#2680](https://github.com/wazuh/wazuh-kibana-app/pull/2680)
- Wrong parameters in the dev-tools autocomplete section [#2675](https://github.com/wazuh/wazuh-kibana-app/issues/2675)
- Wrong permissions on edit CDB list [#2665](https://github.com/wazuh/wazuh-kibana-app/pull/2665)
- fix(frontend): add the metafields when refreshing the index pattern [#2681](https://github.com/wazuh/wazuh-kibana-app/pull/2681)
- Error toast is showing about Elasticsearch users for environments without security [#2713](https://github.com/wazuh/wazuh-kibana-app/issues/2713)
- Error about Handler.error in Role Mapping fixed [#2702](https://github.com/wazuh/wazuh-kibana-app/issues/2702)
- Fixed message in reserved users actions [#2702](https://github.com/wazuh/wazuh-kibana-app/issues/2702)
- Error 500 on Export formatted CDB list [#2692](https://github.com/wazuh/wazuh-kibana-app/pull/2692)
- Wui rules label should have only one tooltip [#2723](https://github.com/wazuh/wazuh-kibana-app/issues/2723)
- Move upper the Wazuh item in the Kibana menu and default index pattern [#2867](https://github.com/wazuh/wazuh-kibana-app/pull/2867)


## Wazuh v4.0.4 - Kibana v7.9.1, v7.9.3 - Revision 4015

### Added

- Support for Wazuh v4.0.4

## Wazuh v4.0.3 - Kibana v7.9.1, v7.9.2, v7.9.3 - Revision 4014

### Added

- Improved management of index-pattern fields [#2630](https://github.com/wazuh/wazuh-kibana-app/issues/2630)

### Fixed

- fix(fronted): fixed the check of API and APP version in health check [#2655](https://github.com/wazuh/wazuh-kibana-app/pull/2655)
- Replace user by username key in the monitoring logic [#2654](https://github.com/wazuh/wazuh-kibana-app/pull/2654)
- Security alerts and reporting issues when using private tenants [#2639](https://github.com/wazuh/wazuh-kibana-app/issues/2639)
- Manager restart in rule editor does not work with Wazuh cluster enabled [#2640](https://github.com/wazuh/wazuh-kibana-app/issues/2640)
- fix(frontend): Empty inventory data in Solaris agents [#2680](https://github.com/wazuh/wazuh-kibana-app/pull/2680)

## Wazuh v4.0.3 - Kibana v7.9.1, v7.9.2, v7.9.3 - Revision 4013

### Added

- Support for Wazuh v4.0.3.

## Wazuh v4.0.2 - Kibana v7.9.1, v7.9.3 - Revision 4012

### Added

- Sample data indices name should take index pattern in use [#2593](https://github.com/wazuh/wazuh-kibana-app/issues/2593) 
- Added start option to macos Agents [#2653](https://github.com/wazuh/wazuh-kibana-app/pull/2653)

### Changed

- Statistics settings do not allow to configure primary shards and replicas [#2627](https://github.com/wazuh/wazuh-kibana-app/issues/2627)

## Wazuh v4.0.2 - Kibana v7.9.1, v7.9.3 - Revision 4011

### Added

- Support for Wazuh v4.0.2.

### Fixed

- The index pattern title is overwritten with its id after refreshing its fields [#2577](https://github.com/wazuh/wazuh-kibana-app/issues/2577)
- [RBAC] Issues detected when using RBAC [#2579](https://github.com/wazuh/wazuh-kibana-app/issues/2579)

## Wazuh v4.0.1 - Kibana v7.9.1, v7.9.3 - Revision 4010

### Changed

- Alerts summary table for PDF reports on all modules [#2632](https://github.com/wazuh/wazuh-kibana-app/issues/2632)
- [4.0-7.9] Run as with no wazuh-wui API user [#2576](https://github.com/wazuh/wazuh-kibana-app/issues/2576)
- Deploy a new agent interface as default interface [#2564](https://github.com/wazuh/wazuh-kibana-app/issues/2564)
- Problem in the visualization of new reserved resources of the Wazuh API [#2643](https://github.com/wazuh/wazuh-kibana-app/issues/2643)

### Fixed

- Restore the tables in the agents' reports [#2628](https://github.com/wazuh/wazuh-kibana-app/issues/2628)
- [RBAC] Issues detected when using RBAC [#2579](https://github.com/wazuh/wazuh-kibana-app/issues/2579)
- Changes done via a worker's API are overwritten [#2626](https://github.com/wazuh/wazuh-kibana-app/issues/2626)

### Fixed

- [BUGFIX] Default user field for current platform [#2633](https://github.com/wazuh/wazuh-kibana-app/pull/2633)

## Wazuh v4.0.1 - Kibana v7.9.1, v7.9.3 - Revision 4009

### Changed

- Hide empty columns of the processes table of the MacOS agents [#2570](https://github.com/wazuh/wazuh-kibana-app/pull/2570)
- Missing step in "Deploy a new agent" view [#2623](https://github.com/wazuh/wazuh-kibana-app/issues/2623)
- Implement wazuh users' CRUD [#2598](https://github.com/wazuh/wazuh-kibana-app/pull/2598)

### Fixed

- Inconsistent data in sample data alerts [#2618](https://github.com/wazuh/wazuh-kibana-app/pull/2618)

## Wazuh v4.0.1 - Kibana v7.9.1, v7.9.3 - Revision 4008

### Fixed

- Icons not align to the right in Modules > Events [#2607](https://github.com/wazuh/wazuh-kibana-app/pull/2607)
- Statistics visualizations do not show data [#2602](https://github.com/wazuh/wazuh-kibana-app/pull/2602)
- Error on loading css files [#2599](https://github.com/wazuh/wazuh-kibana-app/pull/2599)
- Fixed search filter in search bar in Module/SCA wasn't working [#2601](https://github.com/wazuh/wazuh-kibana-app/pull/2601)

## Wazuh v4.0.0 - Kibana v7.9.1, v7.9.2, v7.9.3 - Revision 4007

### Fixed

- updated macOS package URL [#2596](https://github.com/wazuh/wazuh-kibana-app/pull/2596)
- Revert "[4.0-7.9] [BUGFIX] Removed unnecessary function call" [#2597](https://github.com/wazuh/wazuh-kibana-app/pull/2597)

## Wazuh v4.0.0 - Kibana v7.9.1, v7.9.2, v7.9.3 - Revision 4006

### Fixed

- Undefined field in event view [#2588](https://github.com/wazuh/wazuh-kibana-app/issues/2588)
- Several calls to the same stats request (esAlerts) [#2586](https://github.com/wazuh/wazuh-kibana-app/issues/2586)
- The filter options popup doesn't open on click once the filter is pinned [#2581](https://github.com/wazuh/wazuh-kibana-app/issues/2581)
- The formatedFields are missing from the index-pattern of wazuh-alerts-* [#2574](https://github.com/wazuh/wazuh-kibana-app/issues/2574)


## Wazuh v4.0.0 - Kibana v7.9.3 - Revision 4005

### Added

- Support for Kibana v7.9.3

## Wazuh v4.0.0 - Kibana v7.9.1, v7.9.2 - Revision 4002

### Added

- Support for Wazuh v4.0.0.
- Support for Kibana v7.9.1 and 7.9.2.
- Support for Open Distro 1.10.1.
- Added a RBAC security layer integrated with Open Distro and X-Pack.
- Added remoted and analysisd statistics.
- Expand supported deployment variables.
- Added new configuration view settings for GCP integration.
- Added logic to change the `metafields` configuration of Kibana [#2524](https://github.com/wazuh/wazuh-kibana-app/issues/2524)

### Changed

- Migrated the default index-pattern to `wazuh-alerts-*`.
- Removed the `known-fields` functionality.
- Security Events dashboard redesinged.
- Redesigned the app settings configuration with categories.
- Moved the wazuh-registry file to Kibana optimize folder.

### Fixed

- Format options in `wazuh-alerts` index-pattern are not overwritten now.
- Prevent blank page in detaill agent view.
- Navigable agents name in Events.
- Index pattern is not being refreshed.
- Reporting fails when agent is pinned and compliance controls are visited.
- Reload rule detail doesn't work properly with the related rules.
- Fix search bar filter in Manage agent of group [#2541](https://github.com/wazuh/wazuh-kibana-app/pull/2541)

## Wazuh v3.13.2 - Kibana v7.9.1 - Revision 887

### Added

- Support for Wazuh v3.13.2

## Wazuh v3.13.2 - Kibana v7.8.0 - Revision 887
### Added

- Support for Wazuh v3.13.2

## Wazuh v3.13.1 - Kibana v7.9.1 - Revision 886

### Added

- Support for Kibana v7.9.1

## Wazuh v3.13.1 - Kibana v7.9.0 - Revision 885

### Added

- Support for Kibana v7.9.0


## Wazuh v3.13.1 - Kibana v7.8.1 - Revision 884

### Added

- Support for Kibana v7.8.1


## Wazuh v3.13.1 - Kibana v7.8.0 - Revision 883

### Added

- Support for Wazuh v3.13.1


## Wazuh v3.13.0 - Kibana v7.8.0 - Revision 881

### Added

- Support for Kibana v7.8.0


## Wazuh v3.13.0 - Kibana v7.7.0, v7.7.1 - Revision 880

### Added

- Support for Wazuh v3.13.0
- Support for Kibana v7.7.1
- Support for Open Distro 1.8
- New navigation experience with a global menu [#1965](https://github.com/wazuh/wazuh-kibana-app/issues/1965)
- Added a Breadcrumb in Kibana top nav [#2161](https://github.com/wazuh/wazuh-kibana-app/issues/2161)
- Added a new Agents Summary Screen [#1963](https://github.com/wazuh/wazuh-kibana-app/issues/1963)
- Added a new feature to add sample data to dashboards [#2115](https://github.com/wazuh/wazuh-kibana-app/issues/2115)
- Added MITRE integration [#1877](https://github.com/wazuh/wazuh-kibana-app/issues/1877)
- Added Google Cloud Platform integration [#1873](https://github.com/wazuh/wazuh-kibana-app/issues/1873)
- Added TSC integration [#2204](https://github.com/wazuh/wazuh-kibana-app/pull/2204)
- Added a new Integrity monitoring state view for agent [#2153](https://github.com/wazuh/wazuh-kibana-app/issues/2153)
- Added a new Integrity monitoring files detail view [#2156](https://github.com/wazuh/wazuh-kibana-app/issues/2156)
- Added a new component to explore Compliance requirements [#2156](https://github.com/wazuh/wazuh-kibana-app/issues/2261)

### Changed

- Code migration to React.js
- Global review of styles
- Unified Overview and Agent dashboards into new Modules [#2110](https://github.com/wazuh/wazuh-kibana-app/issues/2110)
- Changed Vulnerabilities dashboard visualizations [#2262](https://github.com/wazuh/wazuh-kibana-app/issues/2262)

### Fixed

- Open Distro tenants have been fixed and are functional now [#1890](https://github.com/wazuh/wazuh-kibana-app/issues/1890).
- Improved navigation performance [#2200](https://github.com/wazuh/wazuh-kibana-app/issues/2200).
- Avoid creating the wazuh-monitoring index pattern if it is disabled [#2100](https://github.com/wazuh/wazuh-kibana-app/issues/2100)
- SCA checks without compliance field can't be expanded [#2264](https://github.com/wazuh/wazuh-kibana-app/issues/2264)


## Wazuh v3.12.3 - Kibana v7.7.1 - Revision 876

### Added

- Support for Kibana v7.7.1


## Wazuh v3.12.3 - Kibana v7.7.0 - Revision 875

### Added

- Support for Kibana v7.7.0


## Wazuh v3.12.3 - Kibana v6.8.8, v7.6.1, v7.6.2 - Revision 874

### Added

- Support for Wazuh v3.12.3


## Wazuh v3.12.2 - Kibana v6.8.8, v7.6.1, v7.6.2 - Revision 873

### Added

- Support for Wazuh v3.12.2


## Wazuh v3.12.1 - Kibana v6.8.8, v7.6.1, v7.6.2 - Revision 872

### Added

- Support Wazuh 3.12.1
- Added new FIM settings on configuration on demand. [#2147](https://github.com/wazuh/wazuh-kibana-app/issues/2147)

### Changed

- Updated agent's variable names in deployment guides. [#2169](https://github.com/wazuh/wazuh-kibana-app/pull/2169)

### Fixed

- Pagination is now shown in table-type visualizations. [#2180](https://github.com/wazuh/wazuh-kibana-app/issues/2180)


## Wazuh v3.12.0 - Kibana v6.8.8, v7.6.2 - Revision 871

### Added

- Support for Kibana v6.8.8 and v7.6.2

## Wazuh v3.12.0 - Kibana v6.8.7, v7.4.2, v7.6.1 - Revision 870

### Added

- Support for Wazuh v3.12.0
- Added a new setting to hide manager alerts from dashboards. [#2102](https://github.com/wazuh/wazuh-kibana-app/pull/2102)
- Added a new setting to be able to change API from the top menu. [#2143](https://github.com/wazuh/wazuh-kibana-app/issues/2143)
- Added a new setting to enable/disable the known fields health check [#2037](https://github.com/wazuh/wazuh-kibana-app/pull/2037)
- Added suport for PCI 11.2.1 and 11.2.3 rules. [#2062](https://github.com/wazuh/wazuh-kibana-app/pull/2062)

### Changed

- Restructuring of the optimize/wazuh directory. Now the Wazuh configuration file (wazuh.yml) is placed on /usr/share/kibana/optimize/wazuh/config. [#2116](https://github.com/wazuh/wazuh-kibana-app/pull/2116)
- Improve performance of Dasboards reports generation. [1802344](https://github.com/wazuh/wazuh-kibana-app/commit/18023447c6279d385df84d7f4a5663ed2167fdb5)

### Fixed

- Discover time range selector is now displayed on the Cluster section. [08901df](https://github.com/wazuh/wazuh-kibana-app/commit/08901dfcbe509f17e4fab26877c8b7dae8a66bff)
- Added the win_auth_failure rule group to Authentication failure metrics. [#2099](https://github.com/wazuh/wazuh-kibana-app/pull/2099)
- Negative values in Syscheck attributes now have their correct value in reports. [7c3e84e](https://github.com/wazuh/wazuh-kibana-app/commit/7c3e84ec8f00760b4f650cfc00a885d868123f99)


## Wazuh v3.11.4 - Kibana v7.6.1 - Revision 858

### Added

- Support for Kibana v7.6.1


## Wazuh v3.11.4 - Kibana v6.8.6, v7.4.2, v7.6.0 - Revision 857

### Added

- Support for Wazuh v3.11.4


## Wazuh v3.11.3 - Kibana v7.6.0 - Revision 856

### Added

- Support for Kibana v7.6.0


## Wazuh v3.11.3 - Kibana v7.4.2 - Revision 855

### Added

- Support for Kibana v7.4.2

## Wazuh v3.11.3 - Kibana v7.5.2 - Revision 854

### Added

- Support for Wazuh v3.11.3

### Fixed

- Windows Updates table is now displayed in the Inventory Data report [#2028](https://github.com/wazuh/wazuh-kibana-app/pull/2028)


## Wazuh v3.11.2 - Kibana v7.5.2 - Revision 853

### Added

- Support for Kibana v7.5.2


## Wazuh v3.11.2 - Kibana v6.8.6, v7.3.2, v7.5.1 - Revision 852

### Added

- Support for Wazuh v3.11.2

### Changed

- Increased list filesize limit for the CDB-list [#1993](https://github.com/wazuh/wazuh-kibana-app/pull/1993)

### Fixed

- The xml validator now correctly handles the `--` string within comments [#1980](https://github.com/wazuh/wazuh-kibana-app/pull/1980)
- The AWS map visualization wasn't been loaded until the user interacts with it [dd31bd7](https://github.com/wazuh/wazuh-kibana-app/commit/dd31bd7a155354bc50fe0af22fca878607c8936a)


## Wazuh v3.11.1 - Kibana v6.8.6, v7.3.2, v7.5.1 - Revision 581

### Added
- Support for Wazuh v3.11.1.


## Wazuh v3.11.0 - Kibana v6.8.6, v7.3.2, v7.5.1 - Revision 580

### Added

- Support for Wazuh v3.11.0.
- Support for Kibana v7.5.1.
- The API credentials configuration has been moved from the .wazuh index to a wazuh.yml configuration file. Now the configuration of the API hosts is done from the file and not from the application. [#1465](https://github.com/wazuh/wazuh-kibana-app/issues/1465) [#1771](https://github.com/wazuh/wazuh-kibana-app/issues/1771).
- Upload ruleset files using a "drag and drop" component [#1770](https://github.com/wazuh/wazuh-kibana-app/issues/1770)
- Add logs for the reporting module [#1622](https://github.com/wazuh/wazuh-kibana-app/issues/1622).
- Extended the "Add new agent" guide [#1767](https://github.com/wazuh/wazuh-kibana-app/issues/1767).
- Add new table for windows hotfixes [#1932](https://github.com/wazuh/wazuh-kibana-app/pull/1932)

### Changed

- Removed Discover from top menu [#1699](https://github.com/wazuh/wazuh-kibana-app/issues/1699).
- Hide index pattern selector in case that only one exists [#1799](https://github.com/wazuh/wazuh-kibana-app/issues/1799).
- Remove visualizations legend [#1936](https://github.com/wazuh/wazuh-kibana-app/pull/1936)
- Normalize the field whodata in the group reporting [#1921](https://github.com/wazuh/wazuh-kibana-app/pull/1921)
- A message in the configuration view is ambiguous [#1870](https://github.com/wazuh/wazuh-kibana-app/issues/1870)
- Refactor syscheck table [#1941](https://github.com/wazuh/wazuh-kibana-app/pull/1941)

### Fixed

- Empty files now throws an error [#1806](https://github.com/wazuh/wazuh-kibana-app/issues/1806).
- Arguments for wazuh api requests are now validated [#1815](https://github.com/wazuh/wazuh-kibana-app/issues/1815).
- Fixed the way to check admin mode [#1838](https://github.com/wazuh/wazuh-kibana-app/issues/1838).
- Fixed error exporting as CSV the files into a group [#1833](https://github.com/wazuh/wazuh-kibana-app/issues/1833).
- Fixed XML validator false error for `<` [1882](https://github.com/wazuh/wazuh-kibana-app/issues/1882)
- Fixed "New file" editor doesn't allow saving twice [#1896](https://github.com/wazuh/wazuh-kibana-app/issues/1896)
- Fixed decoders files [#1929](https://github.com/wazuh/wazuh-kibana-app/pull/1929)
- Fixed registration guide [#1926](https://github.com/wazuh/wazuh-kibana-app/pull/1926)
- Fixed infinite load on Ciscat views [#1920](https://github.com/wazuh/wazuh-kibana-app/pull/1920), [#1916](https://github.com/wazuh/wazuh-kibana-app/pull/1916)
- Fixed missing fields in the Visualizations [#1913](https://github.com/wazuh/wazuh-kibana-app/pull/1913)
- Fixed Amazon S3 status is wrong in configuration section [#1864](https://github.com/wazuh/wazuh-kibana-app/issues/1864)
- Fixed hidden overflow in the fim configuration [#1887](https://github.com/wazuh/wazuh-kibana-app/pull/1887)
- Fixed Logo source fail after adding server.basePath [#1871](https://github.com/wazuh/wazuh-kibana-app/issues/1871)
- Fixed the documentation broken links [#1853](https://github.com/wazuh/wazuh-kibana-app/pull/1853)

## Wazuh v3.10.2 - Kibana v7.5.1 - Revision 556

### Added

- Support for Kibana v7.5.1


## Wazuh v3.10.2 - Kibana v7.5.0 - Revision 555

### Added

- Support for Kibana v7.5.0


## Wazuh v3.10.2 - Kibana v7.4.2 - Revision 549

### Added

- Support for Kibana v7.4.2


## Wazuh v3.10.2 - Kibana v7.4.1 - Revision 548

### Added

- Support for Kibana v7.4.1


## Wazuh v3.10.2 - Kibana v7.4.0 - Revision 547

### Added

- Support for Kibana v7.4.0
- Support for Wazuh v3.10.2.


## Wazuh v3.10.2 - Kibana v7.3.2 - Revision 546

### Added

- Support for Wazuh v3.10.2.


## Wazuh v3.10.1 - Kibana v7.3.2 - Revision 545

### Added

- Support for Wazuh v3.10.1.


## Wazuh v3.10.0 - Kibana v7.3.2 - Revision 543

### Added

- Support for Wazuh v3.10.0.
- Added an interactive guide for registering agents, things are now easier for the user, guiding it through the steps needed ending in a _copy & paste_ snippet for deploying his agent [#1468](https://github.com/wazuh/wazuh-kibana-app/issues/1468).
- Added new dashboards for the recently added regulatory compliance groups into the Wazuh core. They are HIPAA and NIST-800-53 [#1468](https://github.com/wazuh/wazuh-kibana-app/issues/1448), [#1638]( https://github.com/wazuh/wazuh-kibana-app/issues/1638).
- Make the app work under a custom Kibana space [#1234](https://github.com/wazuh/wazuh-kibana-app/issues/1234), [#1450](https://github.com/wazuh/wazuh-kibana-app/issues/1450).
- Added the ability to manage the app as a native plugin when using Kibana spaces, now you can safely hide/show the app depending on the selected space [#1601](https://github.com/wazuh/wazuh-kibana-app/issues/1601).
- Adapt the app the for Kibana dark mode [#1562](https://github.com/wazuh/wazuh-kibana-app/issues/1562).
- Added an alerts summary in _Overview > FIM_ panel [#1527](https://github.com/wazuh/wazuh-kibana-app/issues/1527).
- Export all the information of a Wazuh group and its related agents in a PDF document [#1341](https://github.com/wazuh/wazuh-kibana-app/issues/1341).
- Export the configuration of a certain agent as a PDF document. Supports granularity for exporting just certain sections of the configuration [#1340](https://github.com/wazuh/wazuh-kibana-app/issues/1340).


### Changed

- Reduced _Agents preview_ load time using the new API endpoint `/summary/agents` [#1687](https://github.com/wazuh/wazuh-kibana-app/pull/1687).
- Replaced most of the _md-nav-bar_ Angular.js components with React components using EUI [#1705](https://github.com/wazuh/wazuh-kibana-app/pull/1705).
- Replaced the requirements slider component with a new styled component [#1708](https://github.com/wazuh/wazuh-kibana-app/pull/1708).
- Soft deprecated the _.wazuh-version_ internal index, now the app dumps its content if applicable to a registry file, then the app removes that index. Further versions will hard deprecate this index [#1467](https://github.com/wazuh/wazuh-kibana-app/issues/1467). 
- Visualizations now don't fetch the documents _source_, also, they now use _size: 0_ for fetching [#1663](https://github.com/wazuh/wazuh-kibana-app/issues/1663).
- The app menu is now fixed on top of the view, it's not being hidden on every state change. Also, the Wazuh logo was placed in the top bar of Kibana UI [#1502](https://github.com/wazuh/wazuh-kibana-app/issues/1502).
- Improved _getTimestamp_ method not returning a promise object because it's no longer needed [014bc3a](https://github.com/wazuh/wazuh-kibana-app/commit/014b3aba0d2e9cda0c4d521f5f16faddc434a21e). Also improved main Discover listener for Wazuh not returning a promise object [bd82823](https://github.com/wazuh/wazuh-kibana-app/commit/bd8282391a402b8c567b32739cf914a0135d74bc).
- Replaced _Requirements over time_ visualizations in both PCI DSS and GDPR dashboards [35c539](https://github.com/wazuh/wazuh-kibana-app/commit/35c539eb328b3bded94aa7608f73f9cc51c235a6).
- Do not show a toaster when a visualization field was not known yet, instead, show it just in case the internal refreshing failed [19a2e7](https://github.com/wazuh/wazuh-kibana-app/commit/19a2e71006b38f6a64d3d1eb8a20b02b415d7e07).
- Minor optimizations for server logging [eb8e000](https://github.com/wazuh/wazuh-kibana-app/commit/eb8e00057dfea2dafef56319590ff832042c402d).

### Fixed

- Alerts search bar fixed for Kibana v7.3.1, queries were not being applied as expected [#1686](https://github.com/wazuh/wazuh-kibana-app/issues/1686).
- Hide attributes field from non-Windows agents in the FIM table [#1710](https://github.com/wazuh/wazuh-kibana-app/issues/1710).
- Fixed broken view in Management > Configuration > Amazon S3 > Buckets, some information was missing [#1675](https://github.com/wazuh/wazuh-kibana-app/issues/1675).
- Keep user's filters when switching from Discover to panel [#1685](https://github.com/wazuh/wazuh-kibana-app/issues/1685).
- Reduce load time and amount of data to be fetched in _Management > Cluster monitoring_ section avoiding possible timeouts [#1663](https://github.com/wazuh/wazuh-kibana-app/issues/1663).
- Restored _Remove column_ feature in Discover tabs [#1702](https://github.com/wazuh/wazuh-kibana-app/issues/1702).
- Apps using Kibana v7.3.1 had a bug once the user goes back from _Agent > FIM > Files_ to _Agent > FIM > dashboard_, filters disappear, now it's working properly [#1700](https://github.com/wazuh/wazuh-kibana-app/issues/1700).
- Fixed visual bug in _Management > Cluster monitoring_ and a button position [1e3b748](https://github.com/wazuh/wazuh-kibana-app/commit/1e3b748f11b43b2e7956b830269b6d046d74d12c).
- The app installation date was not being updated properly, now it's fixed [#1692](https://github.com/wazuh/wazuh-kibana-app/issues/1692).
- Fixed _Network interfaces_ table in Inventory section, the table was not paginating [#1474](https://github.com/wazuh/wazuh-kibana-app/issues/1474).
- Fixed APIs passwords are now obfuscated in server responses [adc3152](https://github.com/wazuh/wazuh-kibana-app/pull/1782/commits/adc31525e26b25e4cb62d81cbae70a8430728af5).


## Wazuh v3.9.5 - Kibana v6.8.2 / Kibana v7.2.1 / Kibana v7.3.0 - Revision 531

### Added

- Support for Wazuh v3.9.5

## Wazuh v3.9.4 - Kibana v6.8.1 / Kibana v6.8.2 / Kibana v7.2.0 / Kibana v7.2.1 / Kibana v7.3.0 - Revision 528

### Added

- Support for Wazuh v3.9.4
- Allow filtering by clicking a column in rules/decoders tables [0e2ddd7](https://github.com/wazuh/wazuh-kibana-app/pull/1615/commits/0e2ddd7b73f7f7975d02e97ed86ae8a0966472b4)
- Allow open file in rules table clicking on the file column [1af929d](https://github.com/wazuh/wazuh-kibana-app/pull/1615/commits/1af929d62f450f93c6733868bcb4057e16b7e279)

### Changed

- Improved app performance [#1640](https://github.com/wazuh/wazuh-kibana-app/pull/1640).
- Remove path filter from custom rules and decoders [895792e](https://github.com/wazuh/wazuh-kibana-app/pull/1615/commits/895792e6e6d9401b3293d5e16352b9abef515096)
- Show path column in rules and decoders [6f49816](https://github.com/wazuh/wazuh-kibana-app/pull/1615/commits/6f49816c71b5999d77bf9e3838443627c9be945d)
- Removed SCA overview dashboard [94ebbff](https://github.com/wazuh/wazuh-kibana-app/pull/1615/commits/94ebbff231cbfb6d793130e0b9ea855baa755a1c)
- Disabled last custom column removal [f1ef7de](https://github.com/wazuh/wazuh-kibana-app/pull/1615/commits/f1ef7de1a34bbe53a899596002e8153b95e7dc0e)
- Agents messages across sections unification [8fd7e36](https://github.com/wazuh/wazuh-kibana-app/pull/1615/commits/8fd7e36286fa9dfd03a797499af6ffbaa90b00e1)

### Fixed

- Fix check storeded apis [d6115d6](https://github.com/wazuh/wazuh-kibana-app/pull/1615/commits/d6115d6424c78f0cde2017b432a51b77186dd95a).
- Fix pci-dss console error [297080d](https://github.com/wazuh/wazuh-kibana-app/pull/1615/commits/297080d36efaea8f99b0cafd4c48845dad20495a)
- Fix error in reportingTable [85b7266](https://github.com/wazuh/wazuh-kibana-app/pull/1615/commits/85b72662cb4db44c443ed04f7c31fba57eefccaa)
- Fix filters budgets size [c7ac86a](https://github.com/wazuh/wazuh-kibana-app/pull/1615/commits/c7ac86acb3d5afaf1cf348fab09a2b8c5778a491)
- Fix missing permalink virustotal visualization [1b57529](https://github.com/wazuh/wazuh-kibana-app/pull/1615/commits/1b57529758fccdeb3ac0840e66a8aafbe4757a96)
- Improved wz-table performance [224bd6f](https://github.com/wazuh/wazuh-kibana-app/pull/1615/commits/224bd6f31235c81ba01755c3c1e120c3f86beafd)
- Fix inconsistent data between visualizations and tables in Overview Security Events [b12c600](https://github.com/wazuh/wazuh-kibana-app/pull/1615/commits/b12c600578d80d0715507dec4624a4ebc27ea573)
- Timezone applied in cluster status [a4f620d](https://github.com/wazuh/wazuh-kibana-app/pull/1615/commits/a4f620d398f5834a6d2945af892a462425ca3bec)
- Fixed Overview Security Events report when wazuh.monitoring is disabled [1c26da0](https://github.com/wazuh/wazuh-kibana-app/pull/1615/commits/1c26da05a0b6daf727e15c13b819111aa4e4e913)
- Fixes in APIs management [2143943](https://github.com/wazuh/wazuh-kibana-app/pull/1615/commits/2143943a5049cbb59bb8d6702b5a56cbe0d27a2a)
- Prevent duplicated visualization toast errors [786faf3](https://github.com/wazuh/wazuh-kibana-app/commit/786faf3e62d2cad13f512c0f873b36eca6e9787d)
- Fix not properly updated breadcrumb in ruleset section [9645903](https://github.com/wazuh/wazuh-kibana-app/commit/96459031cd4edbe047970bf0d22d0c099771879f)
- Fix badly dimensioned table in Integrity Monitoring section [9645903](https://github.com/wazuh/wazuh-kibana-app/commit/96459031cd4edbe047970bf0d22d0c099771879f)
- Fix implicit filters can be destroyed [9cf8578](https://github.com/wazuh/wazuh-kibana-app/commit/9cf85786f504f5d67edddeea6cfbf2ab577e799b)
- Windows agent dashboard doesn't show failure logon access. [d38d088](https://github.com/wazuh/wazuh-kibana-app/commit/d38d0881ac8e4294accde83d63108337b74cdd91) 
- Number of agents is not properly updated.  [f7cbbe5](https://github.com/wazuh/wazuh-kibana-app/commit/f7cbbe54394db825827715c3ad4370ac74317108) 
- Missing scrollbar on Firefox file viewer.  [df4e8f9](https://github.com/wazuh/wazuh-kibana-app/commit/df4e8f9305b35e9ee1473bed5f5d452dd3420567) 
- Agent search filter by name, lost when refreshing. [71b5274](https://github.com/wazuh/wazuh-kibana-app/commit/71b5274ccc332d8961a158587152f7badab28a95) 
- Alerts of level 12 cannot be displayed in the Summary table. [ec0e888](https://github.com/wazuh/wazuh-kibana-app/commit/ec0e8885d9f1306523afbc87de01a31f24e36309) 
- Restored query from search bar in visualizations. [439128f](https://github.com/wazuh/wazuh-kibana-app/commit/439128f0a1f65b649a9dcb81ab5804ca20f65763) 
- Fix Kibana filters loop in Firefox. [82f0f32](https://github.com/wazuh/wazuh-kibana-app/commit/82f0f32946d844ce96a28f0185f903e8e05c5589) 

## Wazuh v3.9.3 - Kibana v6.8.1 / v7.1.1 / v7.2.0 - Revision 523

### Added

- Support for Wazuh v3.9.3
- Support for Kibana v7.2.0 [#1556](https://github.com/wazuh/wazuh-kibana-app/pull/1556).

### Changed

- New design and several UI/UX changes [#1525](https://github.com/wazuh/wazuh-kibana-app/pull/1525).
- Improved error checking + syscollector performance [94d0a83](https://github.com/wazuh/wazuh-kibana-app/commit/94d0a83e43aa1d2d84ef6f87cbb76b9aefa085b3).
- Adapt Syscollector for MacOS agents [a4bf7ef](https://github.com/wazuh/wazuh-kibana-app/commit/a4bf7efc693a99b7565b5afcaa372155f15a4db9).
- Show last scan for syscollector [73f2056](https://github.com/wazuh/wazuh-kibana-app/commit/73f2056673bb289d472663397ba7097e49b7b93b).
- Extendend information for syscollector [#1585](https://github.com/wazuh/wazuh-kibana-app/issues/1585).

### Fixed

- Corrected width for agent stats [a998955](https://github.com/wazuh/wazuh-kibana-app/commit/a99895565a8854c55932ec94cffb08e1d0aa3da1).
- Fix height for the menu directive with Dynamic height [427d0f3](https://github.com/wazuh/wazuh-kibana-app/commit/427d0f3e9fa6c34287aa9e8557da99a51e0db40f).
- Fix wazuh-db and clusterd check [cddcef6](https://github.com/wazuh/wazuh-kibana-app/commit/cddcef630c5234dd6f6a495715743dfcfd4e4001).
- Fix AlertsStats when value is "0", it was showing "-" [07a3e10](https://github.com/wazuh/wazuh-kibana-app/commit/07a3e10c7f1e626ba75a55452b6c295d11fd657d).
- Fix syscollector state value [f8d3d0e](https://github.com/wazuh/wazuh-kibana-app/commit/f8d3d0eca44e67e26f79bc574495b1f4c8f751f2).
- Fix time offset for reporting table [2ef500b](https://github.com/wazuh/wazuh-kibana-app/commit/2ef500bb112e68bd4811b8e87ce8581d7c04d20f).
- Fix call to obtain GDPR requirements for specific agent [ccda846](https://github.com/wazuh/wazuh-kibana-app/commit/ccda8464b50be05bc5b3642f25f4972c8a7a2c03).
- Restore "rule.id" as a clickable field in visualizations [#1546](https://github.com/wazuh/wazuh-kibana-app/pull/1546).
- Fix timepicker in cluster monitoring [f7533ce](https://github.com/wazuh/wazuh-kibana-app/pull/1560/commits/f7533cecb6862abfb5c1d2173ec3e70ffc59804a).
- Fix several bugs [#1569](https://github.com/wazuh/wazuh-kibana-app/pull/1569).
- Fully removed "rule.id" as URL field [#1584](https://github.com/wazuh/wazuh-kibana-app/issues/1584).
- Fix filters for dashboards [#1583](https://github.com/wazuh/wazuh-kibana-app/issues/1583).
- Fix missing dependency [#1591](https://github.com/wazuh/wazuh-kibana-app/issues/1591).

## Wazuh v3.9.2 - Kibana v7.1.1 - Revision 510

### Added

- Support for Wazuh v3.9.2

### Changed

- Avoid showing more than one toaster for the same error message [7937003](https://github.com/wazuh/wazuh-kibana-app/commit/793700382798033203091d160773363323e05bb9).
- Restored "Alerts evolution - Top 5 agents" in Overview > Security events [f9305c0](https://github.com/wazuh/wazuh-kibana-app/commit/f9305c0c6acf4a31c41b1cc9684b87f79b27524f).

### Fixed

- Fix missing parameters in Dev Tools request [#1496](https://github.com/wazuh/wazuh-kibana-app/pull/1496).
- Fix "Invalid Date" for Safari and Internet Explorer [#1505](https://github.com/wazuh/wazuh-kibana-app/pull/1505).

## Wazuh v3.9.1 - Kibana v7.1.1 - Revision 509

### Added

- Support for Kibana v7.1.1
- Added overall metrics for Agents > Overview [#1479](https://github.com/wazuh/wazuh-kibana-app/pull/1479).

### Fixed

- Fixed missing dependency for Discover [43f5dd5](https://github.com/wazuh/wazuh-kibana-app/commit/43f5dd5f64065c618ba930b2a4087f0a9e706c0e).
- Fixed visualization for Agents > Overview [#1477](https://github.com/wazuh/wazuh-kibana-app/pull/1477). 
- Fixed SCA policy checks table [#1478](https://github.com/wazuh/wazuh-kibana-app/pull/1478).

## Wazuh v3.9.1 - Kibana v7.1.0 - Revision 508

### Added

- Support for Kibana v7.1.0

## Wazuh v3.9.1 - Kibana v6.8.0 - Revision 444

### Added

- Support for Wazuh v3.9.1
- Support for Kibana v6.8.0

### Fixed

- Fixed background color for some parts of the Discover directive [2dfc763](https://github.com/wazuh/wazuh-kibana-app/commit/2dfc763bfa1093fb419f118c2938f6b348562c69).
- Fixed cut values in non-resizable tables when the value is too large [cc4828f](https://github.com/wazuh/wazuh-kibana-app/commit/cc4828fbf50d4dab3dd4bb430617c1f2b13dac6a).
- Fixed handled but not shown error messages from rule editor [0aa0e17](https://github.com/wazuh/wazuh-kibana-app/commit/0aa0e17ac8678879e5066f8d83fd46f5d8edd86a).
- Minor typos corrected [fe11fb6](https://github.com/wazuh/wazuh-kibana-app/commit/fe11fb67e752368aedc89ec844ddf729eb8ad761).
- Minor fixes in agents configuration [1bc2175](https://github.com/wazuh/wazuh-kibana-app/commit/1bc217590438573e7267687655bb5939b5bb9fde).
- Fix Management > logs viewer scrolling [f458b2e](https://github.com/wazuh/wazuh-kibana-app/commit/f458b2e3294796f9cf00482b4da27984646c6398).

### Changed

- Kibana version shown in settings is now read from our package.json [c103d3e](https://github.com/wazuh/wazuh-kibana-app/commit/c103d3e782136106736c02039d28c4567b255aaa).
- Removed an old header from Settings [0197b8b](https://github.com/wazuh/wazuh-kibana-app/commit/0197b8b1abc195f275c8cd9893df84cd5569527b).
- Improved index pattern validation fields, replaced "full_log" with "rule.id" as part of the minimum required fields [dce0595](https://github.com/wazuh/wazuh-kibana-app/commit/dce059501cbd28f1294fd761da3e015e154747bc).
- Improve dynamic height for configuration editor [c318131](https://github.com/wazuh/wazuh-kibana-app/commit/c318131dfb6b5f01752593f2aa972b98c0655610).
- Add timezone for all dates shown in the app [4b8736f](https://github.com/wazuh/wazuh-kibana-app/commit/4b8736fb4e562c78505daaee042bcd798242c3f5).

## Wazuh v3.9.0 - Kibana v6.7.0 / v6.7.1 / v6.7.2 - Revision 441

### Added

- Support for Wazuh v3.9.0
- Support for Kibana v6.7.0 / v6.7.1 / v6.7.2
- Edit master and worker configuration ([#1215](https://github.com/wazuh/wazuh-kibana-app/pull/1215)).
- Edit local rules, local decoders and CDB lists ([#1212](https://github.com/wazuh/wazuh-kibana-app/pull/1212), [#1204](https://github.com/wazuh/wazuh-kibana-app/pull/1204), [#1196](https://github.com/wazuh/wazuh-kibana-app/pull/1196), [#1233](https://github.com/wazuh/wazuh-kibana-app/pull/1233), [#1304](https://github.com/wazuh/wazuh-kibana-app/pull/1304)).
- View no local rules/decoders XML files ([#1395](https://github.com/wazuh/wazuh-kibana-app/pull/1395))
- Dev Tools additions
  - Added hotkey `[shift] + [enter]` for sending query ([#1170](https://github.com/wazuh/wazuh-kibana-app/pull/1170)).
  - Added `Export JSON` button for the Dev Tools ([#1170](https://github.com/wazuh/wazuh-kibana-app/pull/1170)).
- Added refresh button for agents preview table ([#1169](https://github.com/wazuh/wazuh-kibana-app/pull/1169)).
- Added `configuration assessment` information in "Agent > Policy monitoring" ([#1227](https://github.com/wazuh/wazuh-kibana-app/pull/1227)).
- Added agents `configuration assessment` configuration section in "Agent > Configuration" ([1257](https://github.com/wazuh/wazuh-kibana-app/pull/1257))
- Restart master and worker nodes ([#1222](https://github.com/wazuh/wazuh-kibana-app/pull/1222)).
- Restart agents ([#1229](https://github.com/wazuh/wazuh-kibana-app/pull/1229)).
- Added support for more than one Wazuh monitoring pattern ([#1243](https://github.com/wazuh/wazuh-kibana-app/pull/1243))
- Added customizable interval for Wazuh monitoring indices creation ([#1243](https://github.com/wazuh/wazuh-kibana-app/pull/1243)).
- Expand visualizations ([#1246](https://github.com/wazuh/wazuh-kibana-app/pull/1246)).
- Added a dynamic table columns selector ([#1246](https://github.com/wazuh/wazuh-kibana-app/pull/1246)).
- Added resizable columns by dragging in tables ([d2bf8ee](https://github.com/wazuh/wazuh-kibana-app/commit/d2bf8ee9681ca5d6028325e165854b49214e86a3))
- Added a cron job for fetching missing fields of all valid index patterns, also merging dynamic fields every time an index pattern is refreshed by the app ([#1276](https://github.com/wazuh/wazuh-kibana-app/pull/1276)).
- Added auto-merging dynamic fields for Wazuh monitoring index patterns ([#1300](https://github.com/wazuh/wazuh-kibana-app/pull/1300))
- New server module, it's a job queue so we can add delayed jobs to be run in background, this iteration only accepts delayed Wazuh API calls ([#1283](https://github.com/wazuh/wazuh-kibana-app/pull/1283)).
- Added new way to view logs using a logs viewer ([#1292](https://github.com/wazuh/wazuh-kibana-app/pull/1292))
- Added new directive for registering agents from the UI, including instructions on "how to" ([#1321](https://github.com/wazuh/wazuh-kibana-app/pull/1321)).
- Added some Angular charts in Agents Preview and Agents SCA sections ([#1364](https://github.com/wazuh/wazuh-kibana-app/pull/1364))
- Added Docker listener settings in configuration views ([#1365](https://github.com/wazuh/wazuh-kibana-app/pull/1365))
- Added Docker dashboards for both Agents and Overview ([#1367](https://github.com/wazuh/wazuh-kibana-app/pull/1367))
- Improved app logger with debug level ([#1373](https://github.com/wazuh/wazuh-kibana-app/pull/1373))
- Introducing React components from the EUI framework

### Changed

- Escape XML special characters ([#1159](https://github.com/wazuh/wazuh-kibana-app/pull/1159)).
- Changed empty results message for Wazuh tables ([#1165](https://github.com/wazuh/wazuh-kibana-app/pull/1165)).
- Allowing the same query multiple times on the Dev Tools ([#1174](https://github.com/wazuh/wazuh-kibana-app/pull/1174))
- Refactor JSON/XML viewer for configuration tab ([#1173](https://github.com/wazuh/wazuh-kibana-app/pull/1173), [#1148](https://github.com/wazuh/wazuh-kibana-app/pull/1148)).
- Using full height for all containers when possible ([#1224](https://github.com/wazuh/wazuh-kibana-app/pull/1224)).
- Improved the way we are handling "back button" events ([#1207](https://github.com/wazuh/wazuh-kibana-app/pull/1207)).
- Changed some visualizations for FIM, GDPR, PCI, Vulnerability and Security Events ([#1206](https://github.com/wazuh/wazuh-kibana-app/pull/1206), [#1235](https://github.com/wazuh/wazuh-kibana-app/pull/1235), [#1293](https://github.com/wazuh/wazuh-kibana-app/pull/1293)).
- New design for agent header view ([#1186](https://github.com/wazuh/wazuh-kibana-app/pull/1186)).
- Not fetching data the very first time the Dev Tools are opened ([#1185](https://github.com/wazuh/wazuh-kibana-app/pull/1185)).
- Refresh all known fields for all valid index patterns if `kbn-vis` detects a broken index pattern ([ecd7c8f](https://github.com/wazuh/wazuh-kibana-app/commit/ecd7c8f98c187a350f81261d13b0d45dcec6dc5d)).
- Truncate texts and display a tooltip when they don't fit in a table cell ([7b56a87](https://github.com/wazuh/wazuh-kibana-app/commit/7b56a873f85dcba7e6838aeb2e40d9b4cf472576))
- Updated API autocomplete for Dev Tools ([#1218](https://github.com/wazuh/wazuh-kibana-app/pull/1218))
- Updated switches design to adapt it to Kibana's design ([#1253](https://github.com/wazuh/wazuh-kibana-app/pull/1253))
- Reduced the width of some table cells with little text, to give more space to the other columns ([#1263](https://github.com/wazuh/wazuh-kibana-app/pull/1263)).
- Redesign for Management > Status daemons list ([#1284](https://github.com/wazuh/wazuh-kibana-app/pull/1284)).
- Redesign for Management > Configuration, Agent > Configuration ([#1289](https://github.com/wazuh/wazuh-kibana-app/pull/1289)).
- Replaced Management > Logs table with a log viewer component ([#1292](https://github.com/wazuh/wazuh-kibana-app/pull/1292)).
- The agents list search bar now allows to switch between AND/OR operators ([#1291](https://github.com/wazuh/wazuh-kibana-app/pull/1291)).
- Improve audit dashboards ([#1374](https://github.com/wazuh/wazuh-kibana-app/pull/1374))
- Exclude agent "000" getting the last registered and the most active agents from the Wazuh API.([#1391](https://github.com/wazuh/wazuh-kibana-app/pull/1391))
- Reviewed Osquery dashboards ([#1394](https://github.com/wazuh/wazuh-kibana-app/pull/1394))
- Memory info is now a log ([#1400](https://github.com/wazuh/wazuh-kibana-app/pull/1400))
- Error toasters time is now 30000ms, warning/info are still 6000ms ([#1420](https://github.com/wazuh/wazuh-kibana-app/pull/1420))

### Fixed

- Properly handling long messages on notifier service, until now, they were using out of the card space, also we replaced some API messages with more meaningful messages ([#1168](https://github.com/wazuh/wazuh-kibana-app/pull/1168)).
- Adapted Wazuh icon for multiple browsers where it was gone ([#1208](https://github.com/wazuh/wazuh-kibana-app/pull/1208)).
- Do not fetch data from tables twice when resize window ([#1303](https://github.com/wazuh/wazuh-kibana-app/pull/1303)).
- Agent syncrhonization status is updated as we browse the configuration section ([#1305](https://github.com/wazuh/wazuh-kibana-app/pull/1305))
- Using the browser timezone for reporting documents ([#1311](https://github.com/wazuh/wazuh-kibana-app/pull/1311)).
- Wrong behaviors in the routing system when the basePath was set ([#1342](https://github.com/wazuh/wazuh-kibana-app/pull/1342))
- Do not show pagination for one-page tables ([196c5b7](https://github.com/wazuh/wazuh-kibana-app/pull/1362/commits/196c5b717583032798da7791fa4f90ec06397f68))
- Being redirected to Overview once a Kibana restart is performed ([#1378](https://github.com/wazuh/wazuh-kibana-app/pull/1378))
- Displaying the AWS services section of the aws-s3 wodle ([#1393](https://github.com/wazuh/wazuh-kibana-app/pull/1393))
- Show email configuration on the configuration on demand ([#1401](https://github.com/wazuh/wazuh-kibana-app/issues/1401))
- Show "Follow symbolic link" field in Integrity monitoring - Monitored configuration on demand ([0c9c9da](https://github.com/wazuh/wazuh-kibana-app/pull/1414/commits/0c9c9da3b951548761cd203db5ee5baa39afe26c))

## Wazuh v3.8.2 - Kibana v6.6.0 / v6.6.1 / v6.6.2 / v6.7.0 - Revision 419

### Added

- Support for Kibana v6.6.0 / v6.6.1 / v6.6.2 / v6.7.0

### Fixed

- Fixed AWS dashboard, newer JavaScript browser engines break the view due to Angular.js ([6e882fc](https://github.com/wazuh/wazuh-kibana-app/commit/6e882fc1d7efe6059e6140ff40b8a20d9c1fa51e)).
- Fixed AWS accounts visualization, using the right field now ([6e882fc](https://github.com/wazuh/wazuh-kibana-app/commit/6e882fc1d7efe6059e6140ff40b8a20d9c1fa51e)).

## Wazuh v3.8.2 - Kibana v6.5.4 - Revision 418

### Added

- Support for Wazuh v3.8.2

### Changed

- Close configuration editor only if it was successfully updated ([bc77c35](https://github.com/wazuh/wazuh-kibana-app/commit/bc77c35d8440a656d4704451ce857c9e1d36a438)).
- Replaced FIM Vega visualization with standard visualization ([554ee1c](https://github.com/wazuh/wazuh-kibana-app/commit/554ee1c4c4d75c76d82272075acf8bb62e7f9e27)).

## Wazuh v3.8.1 - Kibana v6.5.4 - Revision 417

### Added

- Support for Wazuh v3.8.1

### Changed

- Moved monitored/ignored Windows registry entries to "FIM > Monitored" and "FIM > Ignored" to avoid user confusion ([#1176](https://github.com/wazuh/wazuh-kibana-app/pull/1176)).
- Excluding managers from wazuh-monitoring indices ([#1177](https://github.com/wazuh/wazuh-kibana-app/pull/1177)).
- Escape `&` before sending group configuration ([d3aa56f](https://github.com/wazuh/wazuh-kibana-app/commit/d3aa56fa73478c60505e500db7d3a7df263081b5)).
- Improved `autoFormat` function before rendering group configuration ([f4f8144](https://github.com/wazuh/wazuh-kibana-app/commit/f4f8144eef8b93038fc897a9f16356e71029b844)).
- Now the group configuration editor doesn't exit after sending data to the Wazuh API ([5c1a3ef](https://github.com/wazuh/wazuh-kibana-app/commit/5c1a3ef9bd710a7befbed0709c4a7cf414f44f6b)).

### Fixed

- Fixed style for the error toaster for long URLs or long paths ([11b8084](https://github.com/wazuh/wazuh-kibana-app/commit/11b8084c75bbc5da36587ff31d1bc80a55fe4dfe)).

## Wazuh v3.8.0 - Kibana v6.5.4 - Revision 416

### Added

- Added group management features such as:
  - Edit the group configuration ([#1096](https://github.com/wazuh/wazuh-kibana-app/pull/1096)).
  - Add/remove groups to/from an agent ([#1096](https://github.com/wazuh/wazuh-kibana-app/pull/1096)).
  - Add/remove agents to/from a group ([#1096](https://github.com/wazuh/wazuh-kibana-app/pull/1096)).
  - Add/remove groups ([#1152](https://github.com/wazuh/wazuh-kibana-app/pull/1152)).
- New directive for tables that don't need external data sources ([#1067](https://github.com/wazuh/wazuh-kibana-app/pull/1067)).
- New search bar directive with interactive filters and suggestions ([#1058](https://github.com/wazuh/wazuh-kibana-app/pull/1058)).
- New server route `/elastic/alerts` for fetching alerts using custom parameters([#1056](https://github.com/wazuh/wazuh-kibana-app/pull/1056)).
- New table for an agent FIM monitored files, if the agent OS platform is Windows it will show two tables: files and registry ([#1032](https://github.com/wazuh/wazuh-kibana-app/pull/1032)).
- Added description to each setting under Settings > Configuration ([#1048](https://github.com/wazuh/wazuh-kibana-app/pull/1048)).
- Added a new setting to `config.yml` related to Wazuh monitoring and its index pattern ([#1095](https://github.com/wazuh/wazuh-kibana-app/pull/1095)).
- Resizable columns by dragging in Dev-tools ([#1102](https://github.com/wazuh/wazuh-kibana-app/pull/1102)).
- New feature to be able to edit config.yml file from the Settings > Configuration section view ([#1105](https://github.com/wazuh/wazuh-kibana-app/pull/1105)).
- Added a new table (network addresses) for agent inventory tab ([#1111](https://github.com/wazuh/wazuh-kibana-app/pull/1111)).
- Added `audit_key` (Who-data Audit keys) for configuration tab ([#1123](https://github.com/wazuh/wazuh-kibana-app/pull/1123)).
- Added new known fields for Kibana index pattern ([#1150](https://github.com/wazuh/wazuh-kibana-app/pull/1150)).

### Changed

- Changed Inventory tables. Now the app looks for the OS platform and it shows different tables depending on the OS platform. In addition the process state codes has been replaced to be more meaningful ([#1059](https://github.com/wazuh/wazuh-kibana-app/pull/1059)).
- Tiny rework for the AWS tab including.
- "Report" button is hidden on Discover panel ([#1047](https://github.com/wazuh/wazuh-kibana-app/pull/1047)).
- Visualizations, filters and Discover improved ([#1083](https://github.com/wazuh/wazuh-kibana-app/pull/1083)).
- Removed `popularizeField` function until https://github.com/elastic/kibana/issues/22426 is solved in order to avoid `Unable to write index pattern!` error on Discover tab ([#1085](https://github.com/wazuh/wazuh-kibana-app/pull/1085)).
- Improved Wazuh monitoring module ([#1094](https://github.com/wazuh/wazuh-kibana-app/pull/1094)).
- Added "Registered date" and "Last keep alive" in agents table allowing you to sort by these fields ([#1102](https://github.com/wazuh/wazuh-kibana-app/pull/1102)).
- Improved code quality in sections such as Ruleset > Rule and Decoder detail view simplify conditions ([#1102](https://github.com/wazuh/wazuh-kibana-app/pull/1102)).
- Replaced reporting success message ([#1102](https://github.com/wazuh/wazuh-kibana-app/pull/1102)).
- Reduced the default number of shards and the default number of replicas for the app indices ([#1113](https://github.com/wazuh/wazuh-kibana-app/pull/1113)).
- Refreshing index pattern known fields on health check controller ([#1119](https://github.com/wazuh/wazuh-kibana-app/pull/1119)).
- Less strict memory check ([786c764](https://github.com/wazuh/wazuh-kibana-app/commit/786c7642cd88083f9a77c57ed204488ecf5b710a)).
- Checking message origin in error handler ([dfec368](https://github.com/wazuh/wazuh-kibana-app/commit/dfec368d22a148b2e4437db92d71294900241961)).
- Dev tools is now showing the response as it is, like `curl` does ([#1137](https://github.com/wazuh/wazuh-kibana-app/pull/1137)).
- Removed `unknown` as valid node name ([#1149](https://github.com/wazuh/wazuh-kibana-app/pull/1149)).
- Removed `rule.id` direct filter from the rule set tables ([#1151](https://github.com/wazuh/wazuh-kibana-app/pull/1151))

### Fixed

- Restored X-Pack security logic for the .wazuh index, now it's not bypassing the X-Pack roles ([#1081](https://github.com/wazuh/wazuh-kibana-app/pull/1081))
- Avoid fetching twice the same data ([#1072](https://github.com/wazuh/wazuh-kibana-app/pull/1072), [#1061](https://github.com/wazuh/wazuh-kibana-app/pull/1061)).
- Wazuh logo adapted to low resolutions ([#1074](https://github.com/wazuh/wazuh-kibana-app/pull/1074)).
- Hide Audit, OpenSCAP tabs for non-linux agents. Fixed empty Windows events under Configuration > Log collection section. OSQuery logo has been standardized ([#1072](https://github.com/wazuh/wazuh-kibana-app/pull/1072), [#1076](https://github.com/wazuh/wazuh-kibana-app/pull/1076)).
- Fix empty values on _Overview > Security events_ when Wazuh monitoring is disabled ([#1091](https://github.com/wazuh/wazuh-kibana-app/pull/1091)).
- Fix overlapped play button in Dev-tools when the input box has a scrollbar ([#1102](https://github.com/wazuh/wazuh-kibana-app/pull/1102)).
- Fix Dev-tools behavior when parse json invalid blocks ([#1102](https://github.com/wazuh/wazuh-kibana-app/pull/1102)).
- Fixed Management > Monitoring tab frustration adding back buttons ([#1102](https://github.com/wazuh/wazuh-kibana-app/pull/1102)).
- Fix template checking when using more than one pattern ([#1104](https://github.com/wazuh/wazuh-kibana-app/pull/1104)).
- Fix infinite loop for Wazuh monitoring when the Wazuh API is not being able to give us all the agents ([5a26916](https://github.com/wazuh/wazuh-kibana-app/commit/5a2691642b40a34783d2eafb6ee24ae78b9af21a)), ([85005a1](https://github.com/wazuh/wazuh-kibana-app/commit/85005a184d4f1c3d339b7c895b5d2469f3b45171)).
- Fix rule details for `list` and `info` parameters ([#1149](https://github.com/wazuh/wazuh-kibana-app/pull/1149)).

## Wazuh v3.7.1 / v3.7.2 - Kibana v6.5.1 / v6.5.2 / v6.5.3 / v6.5.4 - Revision 415

### Added

- Support for Elastic stack v6.5.2 / v6.5.3 / v6.5.4.
- Support for Wazuh v3.7.1 / v3.7.2.
- Dev Tools module now autocompletes API endpoints ([#1030](https://github.com/wazuh/wazuh-kibana-app/pull/1030)).

### Changed

- Increased number of rows for syscollector tables ([#1033](https://github.com/wazuh/wazuh-kibana-app/pull/1033)).
- Modularized JSON/XML viewers for the configuration section ([#982](https://github.com/wazuh/wazuh-kibana-app/pull/982)).

### Fixed

- Added missing fields for syscollector network tables ([#1036](https://github.com/wazuh/wazuh-kibana-app/pull/1036)).
- Using the right API path when downloading CSV for decoders list ([#1045](https://github.com/wazuh/wazuh-kibana-app/pull/1045)).
- Including group field when downloading CSV for agents list ([#1044](https://github.com/wazuh/wazuh-kibana-app/pull/1044)).
- Preserve active tab in configuration section when refreshing the page ([#1037](https://github.com/wazuh/wazuh-kibana-app/pull/1037)).

## Wazuh v3.7.0 - Kibana v6.5.0 / v6.5.1 - Revision 414

### Added

- Support for Elastic Stack v6.5.0 / v6.5.1.
- Agent groups bar is now visible on the agent configuration section ([#1023](https://github.com/wazuh/wazuh-kibana-app/pull/1023)).
- Added a new setting for the `config.yml` file for enable/disable administrator mode ([#1019](https://github.com/wazuh/wazuh-kibana-app/pull/1019)).
  - This allows the user to perform PUT, POST, DELETE methods in our Dev Tools.

### Changed

- Refactored most front-end controllers ([#1023](https://github.com/wazuh/wazuh-kibana-app/pull/1023)).

## Wazuh v3.7.0 - Kibana v6.4.2 / v6.4.3 - Revision 413

### Added

- Support for Wazuh v3.7.0.
- Support for Elastic Stack v6.4.2 / v6.4.3.
- Brand-new interface for _Configuration_ (on both _Management_ and _Agents_ tabs) ([#914](https://github.com/wazuh/wazuh-kibana-app/pull/914)):
  - Now you can check current and real agent and manager configuration.
  - A new interface design, with more useful information and easy to understand descriptions.
  - New and more responsive JSON/XML viewers to show the configuration in raw mode.
- Brand-new extension - Osquery ([#938](https://github.com/wazuh/wazuh-kibana-app/pull/938)):
  - A new extension, disabled by default.
  - Check alerts from Wazuh's Osquery integration.
  - Check your current Osquery wodle configuration.
  - More improvements will come for this extension in the future.
- New option for Wazuh app configuration file - _Ignore index patterns_ ([#947](https://github.com/wazuh/wazuh-kibana-app/pull/947)):
  - Now the user can specify which index patterns can't be selected on the app using the new `ip.ignore` setting on the `config.yml` file.
  - The valid format is an array of strings which represents index patterns.
  - By default, this list is empty (all index patterns will be available if they use a compatible structure).
- Added a node selector for _Management > Status_ section when Wazuh cluster is enabled ([#976](https://github.com/wazuh/wazuh-kibana-app/pull/976)).
- Added quick access to _Configuration_ or _Discover_ panels for an agent on the agents list ([#939](https://github.com/wazuh/wazuh-kibana-app/pull/939)).
- Now you can click on an agent's ID on the _Discover_ panels to open its details page on the app ([#904](https://github.com/wazuh/wazuh-kibana-app/pull/904)).
- Redesigned the _Overview > Amazon AWS_ tab, using more meaningful visualizations for a better overall view of your agents' status ([#903](https://github.com/wazuh/wazuh-kibana-app/pull/903)).
- Redesigned the _Overview/Agents > Vulnerabilities_ tab, using more meaningful visualizations for a better overall view of your agents' status ([#954](https://github.com/wazuh/wazuh-kibana-app/pull/954)).
- Now everytime the user enters the _Settings_ tab, the API connection will be automatically checked ([#971](https://github.com/wazuh/wazuh-kibana-app/pull/971)).
- Added a node selector for _Management > Logs_ section when Wazuh cluster is enabled ([#980](https://github.com/wazuh/wazuh-kibana-app/pull/980)).
- Added a group selector for _Agents_ section ([#995](https://github.com/wazuh/wazuh-kibana-app/pull/995)).

### Changed

- Interface refactoring for the _Agents > Inventory data_ tab ([#924](https://github.com/wazuh/wazuh-kibana-app/pull/924)):
  - Now the tab won't be available if your agent doesn't have Syscollector enabled, and each card will be enabled or disabled depending on the current Syscollector scans configuration.
  - This will prevent situations where the user couldn't check the inventory although there was actual scan data to show on some sections.
- Added support for new multigroups feature ([#911](https://github.com/wazuh/wazuh-kibana-app/pull/911)):
  - Now the information bars on _Agents_ will show all the groups an agent belongs to.
- Now the result pane on the _Dev tools_ tab will show the error code coming from the Wazuh API ([#909](https://github.com/wazuh/wazuh-kibana-app/pull/909)).
- Changed some visualizations titles for _Overview/Agents > OpenSCAP_ tab ([#925](https://github.com/wazuh/wazuh-kibana-app/pull/925)).
- All backend routes have been renamed ([#932](https://github.com/wazuh/wazuh-kibana-app/pull/932)).
- Several improvements for Elasticsearch tests ([#933](https://github.com/wazuh/wazuh-kibana-app/pull/933)).
- Updated some strings and descriptions on the _Settings_ tab ([#934](https://github.com/wazuh/wazuh-kibana-app/pull/934)).
- Changed the date format on _Settings > Logs_ to make it more human-readable ([#944](https://github.com/wazuh/wazuh-kibana-app/pull/944)).
- Changed some labels to remove the "MD5 sum" expression, it will use "Checksum" instead ([#945](https://github.com/wazuh/wazuh-kibana-app/pull/945)).
- Added word wrapping class to group name in _Management > Groups > Group detail_ tab ([#945](https://github.com/wazuh/wazuh-kibana-app/pull/945)).
- The `wz-table` directive has been refactored ([#953](https://github.com/wazuh/wazuh-kibana-app/pull/953)).
- The `wz-table` directive now checks if a request is aborted ([#979](https://github.com/wazuh/wazuh-kibana-app/pull/979)).
- Several performance improvements ([#985](https://github.com/wazuh/wazuh-kibana-app/pull/985), [#997](https://github.com/wazuh/wazuh-kibana-app/pull/997), [#1000](https://github.com/wazuh/wazuh-kibana-app/pull/1000)).

### Fixed

- Several known fields for _Whodata_ functionality have been fixed ([#901](https://github.com/wazuh/wazuh-kibana-app/pull/901)).
- Fixed alignment bug with the _Add a filter +_ button on _Discover_ and _Agents_ tabs ([#912](https://github.com/wazuh/wazuh-kibana-app/pull/912)).
- Fixed a bug where the `Add API` form on _Settings_ didn't appear when pressing the button after editing an existing API entry ([#944](https://github.com/wazuh/wazuh-kibana-app/pull/944)).
- Fixed a bug on _Ruleset_ tab where the "Description" column was showing `0` if the rule doesn't have any description ([#948](https://github.com/wazuh/wazuh-kibana-app/pull/948)).
- Fixed wrong alignment on related Rules/Decoders tables from _Management > Ruleset_ tab ([#971](https://github.com/wazuh/wazuh-kibana-app/pull/971)).
- Fixed a bug where sometimes the error messages appeared duplicated ([#971](https://github.com/wazuh/wazuh-kibana-app/pull/971)).

### Removed

- On the _Management > Monitoring_ tab, the `Cluster enabled but not running` message won't appear as an error anymore ([#971](https://github.com/wazuh/wazuh-kibana-app/pull/971)).

## Wazuh v3.6.1 - Kibana v6.4.1 / v6.4.2 / v6.4.3 - Revision 412

### Added

- Support for Elastic Stack v6.4.1 / v6.4.2 / v6.4.3.

## Wazuh v3.6.1 - Kibana v6.4.0 - Revision 411

### Added

- Redesigned the _Overview > Integrity monitoring_ tab, using more meaningful visualizations for a better overall view of your agents' status ([#893](https://github.com/wazuh/wazuh-kibana-app/pull/893)).
- Added a new table for the _Inventory_ tab: _Processes_ ([#895](https://github.com/wazuh/wazuh-kibana-app/pull/895)).
- Improved error handling for tables. Now the table will show an error message if it wasn't able to fetch and load data ([#896](https://github.com/wazuh/wazuh-kibana-app/pull/896)).

### Changed

- The app source code has been improved, following best practices and coding guidelines ([#892](https://github.com/wazuh/wazuh-kibana-app/pull/892)).
- Included more app tests and prettifier for better code maintainability ([#883](https://github.com/wazuh/wazuh-kibana-app/pull/883) & [#885](https://github.com/wazuh/wazuh-kibana-app/pull/885)).

### Fixed

- Fixed minor visual errors on some _GDPR_, _PCI DSS_ and _Vulnerabilities_ visualizations ([#894](https://github.com/wazuh/wazuh-kibana-app/pull/894)).

## Wazuh v3.6.1 - Kibana v6.4.0 - Revision 410

### Added

- The _Inventory_ tab has been redesigned ([#873](https://github.com/wazuh/wazuh-kibana-app/pull/873)):
  - Added new network interfaces and port tables.
  - Improved design using metric information bars and intuitive status indicators.
- Added refresh functionality to the _Settings > Logs_ tab ([#852](https://github.com/wazuh/wazuh-kibana-app/pull/852)):
  - Now everytime the user opens the tab, the logs will be reloaded.
  - A new button to force the update has been added on the top left corner of the logs table.
- Added `tags` and `recursion_level` configuration options to _Management/Agent > Configuration_ tabs ([#850](https://github.com/wazuh/wazuh-kibana-app/pull/850)).
- The _Kuery_ search syntax has been added again to the app ([#851](https://github.com/wazuh/wazuh-kibana-app/pull/851)).
- Added a first batch of [_Mocha_](https://mochajs.org/) tests and other quality of code improvements to the app ([#859](https://github.com/wazuh/wazuh-kibana-app/pull/859)).
- Now you can open specific rule details (the _Management > Ruleset_ tab) when clicking on the `rule.id` value on the _Discover_ tab ([#862](https://github.com/wazuh/wazuh-kibana-app/pull/862)).
- Now you can click on the rule ID value on the _Management > Ruleset_ tab to search for related alerts on the _Discover_ tab ([#863](https://github.com/wazuh/wazuh-kibana-app/pull/863)).

### Changed

- The index pattern known fields have been updated up to 567 ([#872](https://github.com/wazuh/wazuh-kibana-app/pull/872)).
- Now the _Inventory_ tab will always be available for all agents, and a descriptive message will appear if the agent doesn't have `syscollector` enabled ([#879](https://github.com/wazuh/wazuh-kibana-app/pull/879)).

### Fixed

- Fixed a bug where the _Inventory_ tab was unavailable if the user reloads the page while on the _Agents > Configuration_ tab ([#845](https://github.com/wazuh/wazuh-kibana-app/pull/845)).
- Fixed some _Overview > VirusTotal_ visualizations ([#846](https://github.com/wazuh/wazuh-kibana-app/pull/846)).
- Fixed a bug where the _Settings > Extensions_ tab wasn't being properly hidden when there's no API entries inserted ([#847](https://github.com/wazuh/wazuh-kibana-app/pull/847)).
- Fixed a bug where the _Current API_ indicator on the top navbar wasn't being properly updated when the user deletes all the API entries ([#848](https://github.com/wazuh/wazuh-kibana-app/pull/848)).
- Fixed a bug where the _Agents coverage_ metric were not displaying a proper value when the manager has 0 registered agents ([#849](https://github.com/wazuh/wazuh-kibana-app/pull/849)).
- Fixed a bug where the `wazuh-basic` user role was able to update API entries (it should be forbidden) ([#853](https://github.com/wazuh/wazuh-kibana-app/pull/853)).
- Fixed a bug where the visualizations had scroll bars on the PDF reports ([#870](https://github.com/wazuh/wazuh-kibana-app/pull/870)).
- Fixed a bug on the _Dev tools_ tab where the user couldn't execute the first request block if there was blank lines above it ([#871](https://github.com/wazuh/wazuh-kibana-app/pull/871)).
- Fixed a bug on pinned filters when opening tabs where the implicit filter was the same, making them stuck and unremovable from other tabs ([#878](https://github.com/wazuh/wazuh-kibana-app/pull/878)).

## Wazuh v3.6.1 - Kibana v6.4.0 - Revision 409

### Added

- Support for Wazuh v3.6.1.

### Fixed

- Fixed a bug on the _Dev tools_ tab ([b7c79f4](https://github.com/wazuh/wazuh-kibana-app/commit/b7c79f48f06cb49b12883ec9e9337da23b49976b)).

## Wazuh v3.6.1 - Kibana v6.3.2 - Revision 408

### Added

- Support for Wazuh v3.6.1.

### Fixed

- Fixed a bug on the _Dev tools_ tab ([4ca9ed5](https://github.com/wazuh/wazuh-kibana-app/commit/4ca9ed54f1b18e5d499d950e6ff0741946701988)).

## Wazuh v3.6.0 - Kibana v6.4.0 - Revision 407

### Added

- Support for Wazuh v3.6.0.

## Wazuh v3.6.0 - Kibana v6.3.2 - Revision 406

### Added

- Support for Wazuh v3.6.0.

## Wazuh v3.5.0 - Kibana v6.4.0 - Revision 405

### Added

- Support for Elastic Stack v6.4.0 ([#813](https://github.com/wazuh/wazuh-kibana-app/pull/813)).

## Wazuh v3.5.0 - Kibana v6.3.2 - Revision 404

### Added

- Added new options to `config.yml` to change shards and replicas settings for `wazuh-monitoring` indices ([#809](https://github.com/wazuh/wazuh-kibana-app/pull/809)).
- Added more error messages for `wazuhapp.log` in case of failure when performing some crucial functions ([#812](https://github.com/wazuh/wazuh-kibana-app/pull/812)).
- Now it's possible to change replicas settings for existing `.wazuh`, `.wazuh-version` and `wazuh-monitoring` indices on the `config.yml` file ([#817](https://github.com/wazuh/wazuh-kibana-app/pull/817)).

### Changed

- App frontend code refactored and restructured ([#802](https://github.com/wazuh/wazuh-kibana-app/pull/802)).
- Now the _Overview > Security events_ tab won't show anything if the only visualization with data is _Agents status_ ([#811](https://github.com/wazuh/wazuh-kibana-app/pull/811)).

### Fixed

- Fixed a bug where the RAM status message appreared twice the first time you opened the app ([#807](https://github.com/wazuh/wazuh-kibana-app/pull/807)).
- Fixed the app UI to make the app usable on Internet Explorer 11 ([#808](https://github.com/wazuh/wazuh-kibana-app/pull/808)).

## Wazuh v3.5.0 - Kibana v6.3.2 - Revision 403

### Added

- The welcome tabs on _Overview_ and _Agents_ have been updated with a new name and description for the existing sections ([#788](https://github.com/wazuh/wazuh-kibana-app/pull/788)).
- Now the app tables will auto-resize depending on the screen height ([#792](https://github.com/wazuh/wazuh-kibana-app/pull/792)).

### Changed

- Now all the app filters on several tables will present the values in alphabetical order ([#787](https://github.com/wazuh/wazuh-kibana-app/pull/787)).

### Fixed

- Fixed a bug on _Decoders_ where clicking on the decoder wouldn't open the detail view if the `Parent decoders` filter was enabled ([#782](https://github.com/wazuh/wazuh-kibana-app/pull/782)).
- Fixed a bug on _Dev tools_ when the first line on the editor pane was empty or had a comment ([#790](https://github.com/wazuh/wazuh-kibana-app/pull/790)).
- Fixed a bug where the app was throwing multiple warning messages the first time you open it ([#791](https://github.com/wazuh/wazuh-kibana-app/pull/791)).
- Fixed a bug where clicking on a different tab from _Overview_ right after inserting the API credentials for the first time would always redirect to _Overview_ ([#791](https://github.com/wazuh/wazuh-kibana-app/pull/791)).
- Fixed a bug where the user could have a browser cookie with a reference to a non-existing API entry on Elasticsearch ([#794](https://github.com/wazuh/wazuh-kibana-app/pull/794) & [#795](https://github.com/wazuh/wazuh-kibana-app/pull/795)).

### Removed

- The cluster key has been removed from the API requests to `/manager/configuration` ([#796](https://github.com/wazuh/wazuh-kibana-app/pull/796)).

## Wazuh v3.5.0 - Kibana v6.3.1/v6.3.2 - Revision 402

### Added

- Support for Wazuh v3.5.0.
- Added new fields for _Vulnerability detector_ alerts ([#752](https://github.com/wazuh/wazuh-kibana-app/pull/752)).
- Added multi table search for `wz-table` directive. Added two new log levels for _Management > Logs_ section ([#753](https://github.com/wazuh/wazuh-kibana-app/pull/753)).

## Wazuh v3.4.0 - Kibana v6.3.1/v6.3.2 - Revision 401

### Added

- Added a few new fields for Kibana due to the new Wazuh _who-data_ feature ([#763](https://github.com/wazuh/wazuh-kibana-app/pull/763)).
- Added XML/JSON viewer for each card under _Management > Configuration_ ([#764](https://github.com/wazuh/wazuh-kibana-app/pull/764)).

### Changed

- Improved error handling for Dev tools. Also removed some unused dependencies from the _Dev tools_ tab ([#760](https://github.com/wazuh/wazuh-kibana-app/pull/760)).
- Unified origin for tab descriptions. Reviewed some grammar typos ([#765](https://github.com/wazuh/wazuh-kibana-app/pull/765)).
- Refactored agents autocomplete component. Removed unused/deprecated modules ([#766](https://github.com/wazuh/wazuh-kibana-app/pull/766)).
- Simplified route resolves section ([#768](https://github.com/wazuh/wazuh-kibana-app/pull/768)).

### Fixed

- Fixed missing cluster node filter for the visualization shown when looking for specific node under _Management > Monitoring_ section ([#758](https://github.com/wazuh/wazuh-kibana-app/pull/758)).
- Fixed missing dependency injection for `wzMisc` factory ([#768](https://github.com/wazuh/wazuh-kibana-app/pull/768)).

### Removed

- Removed `angular-aria`, `angular-md5`, `ansicolors`, `js-yaml`, `querystring` and `lodash` dependencies since Kibana includes all of them. Removed some unused images ([#768](https://github.com/wazuh/wazuh-kibana-app/pull/768)).

## Wazuh v3.4.0 - Kibana v6.3.1/v6.3.2 - Revision 400

### Added

- Support for Wazuh v3.4.0.
- Support for Elastic Stack v6.3.2.
- Support for Kuery as accepted query language ([#742](https://github.com/wazuh/wazuh-kibana-app/pull/742)).
  - This feature is experimental.
- Added new _Who data_ fields from file integrity monitoring features ([#746](https://github.com/wazuh/wazuh-kibana-app/pull/746)).
- Added tab in _Settings_ section where you can see the last logs from the Wazuh app server ([#723](https://github.com/wazuh/wazuh-kibana-app/pull/723)).

### Changed

- Fully redesigned of the welcome screen along the different app sections ([#751](https://github.com/wazuh/wazuh-kibana-app/pull/751)).
- Now any agent can go to the _Inventory_ tab regardless if it's enabled or not. The content will change properly according to the agent configuration ([#744](https://github.com/wazuh/wazuh-kibana-app/pull/744)).
- Updated the `angular-material` dependency to `1.1.10` ([#743](https://github.com/wazuh/wazuh-kibana-app/pull/743)).
- Any API entry is now removable regardless if it's the only one API entry ([#740](https://github.com/wazuh/wazuh-kibana-app/pull/740)).
- Performance has been improved regarding to agents status, they are now being fetched using _distinct_ routes from the Wazuh API ([#738](https://github.com/wazuh/wazuh-kibana-app/pull/738)).
- Improved the way we are parsing some Wazuh API errors regarding to version mismatching ([#735](https://github.com/wazuh/wazuh-kibana-app/pull/735)).

### Fixed

- Fixed wrong filters being applied in _Ruleset > Rules_ and _Ruleset > Decoders_ sections when using Lucene like filters plus path filters ([#736](https://github.com/wazuh/wazuh-kibana-app/pull/736)).
- Fixed the template checking from the healthcheck, now it allows to use custom index patterns ([#739](https://github.com/wazuh/wazuh-kibana-app/pull/739)).
- Fixed infinite white screen from _Management > Monitoring_ when the Wazuh cluster is enabled but not running ([#741](https://github.com/wazuh/wazuh-kibana-app/pull/741)).

## Wazuh v3.3.0/v3.3.1 - Kibana v6.3.1 - Revision 399

### Added

- Added a new Angular.js factory to store the Wazuh app configuration values. Also, this factory is being used by the pre-routes functions (resolves); this way we are sure about having the real configuration at any time. These pre-routes functions have been improved too ([#670](https://github.com/wazuh/wazuh-kibana-app/pull/670)).
- Added extended information for reports from _Reporting_ feature ([#701](https://github.com/wazuh/wazuh-kibana-app/pull/701)).

### Changed

- Tables have been improved. Now they are truncating long fields and adding a tooltip if needed ([#671](https://github.com/wazuh/wazuh-kibana-app/pull/671)).
- Services have been improved ([#715](https://github.com/wazuh/wazuh-kibana-app/pull/715)).
- CSV formatted files have been improved. Now they are showing a more human readable column names ([#717](https://github.com/wazuh/wazuh-kibana-app/pull/717), [#726](https://github.com/wazuh/wazuh-kibana-app/pull/726)).
- Added/Modified some visualization titles ([#728](https://github.com/wazuh/wazuh-kibana-app/pull/728)).
- Improved Discover perfomance when in background mode ([#719](https://github.com/wazuh/wazuh-kibana-app/pull/719)).
- Reports from the _Reporting_ feature have been fulyl redesigned ([#701](https://github.com/wazuh/wazuh-kibana-app/pull/701)).

### Fixed

- Fixed the top menu API indicator when checking the API connection and the manager/cluster information had been changed ([#668](https://github.com/wazuh/wazuh-kibana-app/pull/668)).
- Fixed our logger module which was not writting logs the very first time Kibana is started neither after a log rotation ([#667](https://github.com/wazuh/wazuh-kibana-app/pull/667)).
- Fixed a regular expression in the server side when parsing URLs before registering a new Wazuh API ([#690](https://github.com/wazuh/wazuh-kibana-app/pull/690)).
- Fixed filters from specific visualization regarding to _File integrity_ section ([#694](https://github.com/wazuh/wazuh-kibana-app/pull/694)).
- Fixed filters parsing when generating a report because it was not parsing negated filters as expected ([#696](https://github.com/wazuh/wazuh-kibana-app/pull/696)).
- Fixed visualization counter from _OSCAP_ tab ([#722](https://github.com/wazuh/wazuh-kibana-app/pull/722)).

### Removed

- Temporary removed CSV download from agent inventory section due to Wazuh API bug ([#727](https://github.com/wazuh/wazuh-kibana-app/pull/727)).

## Wazuh v3.3.0/v3.3.1 - Kibana v6.3.0 - Revision 398

### Added

- Improvements for latest app redesign ([#652](https://github.com/wazuh/wazuh-kibana-app/pull/652)):
  - The _Welcome_ tabs have been simplified, following a more Elastic design.
  - Added again the `md-nav-bar` component with refined styles and limited to specific sections.
  - The _Settings > Welcome_ tab has been removed. You can use the nav bar to switch tabs.
  - Minor CSS adjustments and reordering.
- Small app UI improvements ([#634](https://github.com/wazuh/wazuh-kibana-app/pull/634)):
  - Added link to _Agents Preview_ on the _Agents_ tab breadcrumbs.
  - Replaced the _Generate report_ button with a smaller one.
  - Redesigned _Management > Ruleset_ `md-chips` to look similar to Kibana filter pills.
  - Added agent information bar from _Agents > General_ to _Agents > Welcome_ too.
  - Refactored flex layout on _Welcome_ tabs to fix a height visual bug.
  - Removed duplicated loading rings on the _Agents_ tab.
- Improvements for app tables ([#627](https://github.com/wazuh/wazuh-kibana-app/pull/627)):
  - Now the current page will be highlighted.
  - The gap has been fixed to the items per page value.
  - If there are no more pages for _Next_ or _Prev_ buttons, they will be hidden.
- Improvements for app health check ([#637](https://github.com/wazuh/wazuh-kibana-app/pull/637)):
  - Improved design for the view.
  - The checks have been placed on a table, showing the current status of each one.
- Changes to our reporting feature ([#639](https://github.com/wazuh/wazuh-kibana-app/pull/639)):
  - Now the generated reports will include tables for each section.
  - Added a parser for getting Elasticsearch data table responses.
  - The reporting feature is now a separated module, and the code has been refactored.
- Improvements for app tables pagination ([#646](https://github.com/wazuh/wazuh-kibana-app/pull/646)).

### Changed

- Now the `pretty` parameter on the _Dev tools_ tab will be ignored to avoid `Unexpected error` messages ([#624](https://github.com/wazuh/wazuh-kibana-app/pull/624)).
- The `pdfkit` dependency has been replaced by `pdfmake` ([#639](https://github.com/wazuh/wazuh-kibana-app/pull/639)).
- Changed some Kibana tables for performance improvements on the reporting feature ([#644](https://github.com/wazuh/wazuh-kibana-app/pull/644)).
- Changed the method to refresh the list of known fields on the index pattern ([#650](https://github.com/wazuh/wazuh-kibana-app/pull/650)):
  - Now when restarting Kibana, the app will update the fieldset preserving the custom user fields.

### Fixed

- Fixed bug on _Agents CIS-CAT_ tab who wasn't loading the appropriate visualizations ([#626](https://github.com/wazuh/wazuh-kibana-app/pull/626)).
- Fixed a bug where sometimes the index pattern could be `undefined` during the health check process, leading into a false error message when loading the app ([#640](https://github.com/wazuh/wazuh-kibana-app/pull/640)).
- Fixed several bugs on the _Settings > API_ tab when removing, adding or editing new entries.

### Removed

- Removed the app login system ([#636](https://github.com/wazuh/wazuh-kibana-app/pull/636)):
  - This feature was unstable, experimental and untested for a long time. We'll provide much better RBAC capabilities in the future.
- Removed the new Kuery language option on Discover app search bars.
  - This feature will be restored in the future, after more Elastic v6.3.0 adaptations.

## Wazuh v3.3.0/v3.3.1 - Kibana v6.3.0 - Revision 397

### Added

- Support for Elastic Stack v6.3.0 ([#579](https://github.com/wazuh/wazuh-kibana-app/pull/579) & [#612](https://github.com/wazuh/wazuh-kibana-app/pull/612) & [#615](https://github.com/wazuh/wazuh-kibana-app/pull/615)).
- Brand-new Wazuh app redesign for the _Monitoring_ tab ([#581](https://github.com/wazuh/wazuh-kibana-app/pull/581)):
  - Refactored and optimized UI for these tabs, using a breadcrumbs-based navigability.
  - Used the same guidelines from the previous redesign for _Overview_ and _Agents_ tabs.
- New tab for _Agents_ - _Inventory_ ([#582](https://github.com/wazuh/wazuh-kibana-app/pull/582)):
  - Get information about the agent host, such as installed packages, motherboard, operating system, etc.
  - This tab will appear if the agent has the [`syscollector`](https://documentation.wazuh.com/current/user-manual/reference/ossec-conf/wodle-syscollector.html) wodle enabled.
- Brand-new extension - _CIS-CAT Alerts_ ([#601](https://github.com/wazuh/wazuh-kibana-app/pull/601)):
  - A new extension, disabled by default.
  - Visualize alerts related to the CIS-CAT benchmarks on the _Overview_ and _Agents_ tabs.
  - Get information about the last performed scan and its score.
- Several improvements for the _Dev tools_ tab ([#583](https://github.com/wazuh/wazuh-kibana-app/pull/583) & [#597](https://github.com/wazuh/wazuh-kibana-app/pull/597)):
  - Now you can insert queries using inline parameters, just like in a web browser.
  - You can combine inline parameters with JSON-like parameters.
  - If you use the same parameter on both methods with different values, the inline parameter has precedence over the other one.
  - The tab icon has been changed for a more appropriate one.
  - The `Execute query` button is now always placed on the first line of the query block.
- Refactoring for all app tables ([#582](https://github.com/wazuh/wazuh-kibana-app/pull/582)):
  - Replaced the old `wz-table` directive with a new one, along with a new data factory.
  - Now the tables are built with a pagination system.
  - Much easier method for building tables for the app.
  - Performance and stability improvements when fetching API data.
  - Now you can see the total amount of items and the elapsed time.

### Changed

- Moved some logic from the _Agents preview_ tab to the server, to avoid excessive client-side workload ([#586](https://github.com/wazuh/wazuh-kibana-app/pull/586)).
- Changed the UI to use the same loading ring across all the app tabs ([#593](https://github.com/wazuh/wazuh-kibana-app/pull/593) & [#599](https://github.com/wazuh/wazuh-kibana-app/pull/599)).
- Changed the _No results_ message across all the tabs with visualizations ([#599](https://github.com/wazuh/wazuh-kibana-app/pull/599)).

### Fixed

- Fixed a bug on the _Settings/Extensions_ tab where enabling/disabling some extensions could make other ones to be disabled ([#591](https://github.com/wazuh/wazuh-kibana-app/pull/591)).

## Wazuh v3.3.0/v3.3.1 - Kibana v6.2.4 - Revision 396

### Added

- Support for Wazuh v3.3.1.
- Brand-new Wazuh app redesign for the _Settings_ tab ([#570](https://github.com/wazuh/wazuh-kibana-app/pull/570)):
  - Refactored and optimized UI for these tabs, using a breadcrumbs-based navigability.
  - Used the same guidelines from the previous redesign for _Overview_ and _Agents_ tabs.
- Refactoring for _Overview_ and _Agents_ controllers ([#564](https://github.com/wazuh/wazuh-kibana-app/pull/564)):
  - Reduced duplicated code by splitting it into separate files.
  - Code optimization for a better performance and maintainability.
  - Added new services to provide similar functionality between different app tabs.
- Added `data.vulnerability.package.condition` to the list of known fields ([#566](https://github.com/wazuh/wazuh-kibana-app/pull/566)).

### Changed

- The `wazuh-logs` and `wazuh-monitoring` folders have been moved to the Kibana's `optimize` directory in order to avoid some error messages when using the `kibana-plugin list` command ([#563](https://github.com/wazuh/wazuh-kibana-app/pull/563)).

### Fixed

- Fixed a bug on the _Settings_ tab where updating an API entry with wrong credentials would corrupt the existing one ([#558](https://github.com/wazuh/wazuh-kibana-app/pull/558)).
- Fixed a bug on the _Settings_ tab where removing an API entry while its edit form is opened would hide the `Add API` button unless the user reloads the tab ([#558](https://github.com/wazuh/wazuh-kibana-app/pull/558)).
- Fixed some Audit visualizations on the _Overview_ and _Agents_ tabs that weren't using the same search query to show the results ([#572](https://github.com/wazuh/wazuh-kibana-app/pull/572)).
- Fixed undefined variable error on the `wz-menu` directive ([#575](https://github.com/wazuh/wazuh-kibana-app/pull/575)).

## Wazuh v3.3.0 - Kibana v6.2.4 - Revision 395

### Fixed

- Fixed a bug on the _Agent Configuration_ tab where the sync status was always `NOT SYNCHRONIZED` ([#569](https://github.com/wazuh/wazuh-kibana-app/pull/569)).

## Wazuh v3.3.0 - Kibana v6.2.4 - Revision 394

### Added

- Support for Wazuh v3.3.0.
- Updated some backend API calls to include the app version in the request header ([#560](https://github.com/wazuh/wazuh-kibana-app/pull/560)).

## Wazuh v3.2.4 - Kibana v6.2.4 - Revision 393

### Added

- Brand-new Wazuh app redesign for _Overview_ and _Agents_ tabs ([#543](https://github.com/wazuh/wazuh-kibana-app/pull/543)):
  - Updated UI for these tabs using breadcrumbs.
  - New _Welcome_ screen, presenting all the tabs to the user, with useful links to our documentation.
  - Overall design improved, adjusted font sizes and reduced HTML code.
  - This base will allow the app to increase its functionality in the future.
  - Removed the `md-nav-bar` component for a better user experience on small screens.
  - Improved app performance removing some CSS effects from some components, such as buttons.
- New filter for agent version on the _Agents Preview_ tab ([#537](https://github.com/wazuh/wazuh-kibana-app/pull/537)).
- New filter for cluster node on the _Agents Preview_ tab ([#538](https://github.com/wazuh/wazuh-kibana-app/pull/538)).

### Changed

- Now the report generation process will run in a parallel mode in the foreground ([#523](https://github.com/wazuh/wazuh-kibana-app/pull/523)).
- Replaced the usage of `$rootScope` with two new factories, along with more controller improvements ([#525](https://github.com/wazuh/wazuh-kibana-app/pull/525)).
- Now the _Extensions_ tab on _Settings_ won't edit the `.wazuh` index to modify the extensions configuration for all users ([#545](https://github.com/wazuh/wazuh-kibana-app/pull/545)).
  - This allows each new user to always start with the base extensions configuration, and modify it to its needs storing the settings on a browser cookie.
- Now the GDPR requirements description on its tab won't be loaded if the Wazuh API version is not v3.2.3 or higher ([#546](https://github.com/wazuh/wazuh-kibana-app/pull/546)).

### Fixed

- Fixed a bug where the app crashes when attempting to download huge amounts of data as CSV format ([#521](https://github.com/wazuh/wazuh-kibana-app/pull/521)).
- Fixed a bug on the Timelion visualizations from _Management/Monitoring_ which were not properly filtering and showing the cluster nodes information ([#530](https://github.com/wazuh/wazuh-kibana-app/pull/530)).
- Fixed several bugs on the loading process when switching between tabs with or without visualizations in the _Overview_ and _Agents_ tab ([#531](https://github.com/wazuh/wazuh-kibana-app/pull/531) & [#533](https://github.com/wazuh/wazuh-kibana-app/pull/533)).
- Fixed a bug on the `wazuh-monitoring` index feature when using multiple inserted APIs, along with several performance improvements ([#539](https://github.com/wazuh/wazuh-kibana-app/pull/539)).
- Fixed a bug where the OS filter on the _Agents Preview_ tab would exclude the rest of filters instead of combining them ([#552](https://github.com/wazuh/wazuh-kibana-app/pull/552)).
- Fixed a bug where the Extensions settings were restored every time the user opened the _Settings_ tab or pressed the _Set default manager_ button ([#555](https://github.com/wazuh/wazuh-kibana-app/pull/555) & [#556](https://github.com/wazuh/wazuh-kibana-app/pull/556)).

## Wazuh v3.2.3/v3.2.4 - Kibana v6.2.4 - Revision 392

### Added

- Support for Wazuh v3.2.4.
- New functionality - _Reporting_ ([#510](https://github.com/wazuh/wazuh-kibana-app/pull/510)):
  - Generate PDF logs on the _Overview_ and _Agents_ tabs, with the new button next to _Panels_ and _Discover_.
  - The report will contain the current visualizations from the tab where you generated it.
  - List all your generated reports, download or deleted them at the new _Management/Reporting_ tab.
  - **Warning:** If you leave the tab while generating a report, the process will be aborted.
- Added warning/error messages about the total RAM on the server side ([#502](https://github.com/wazuh/wazuh-kibana-app/pull/502)):
  - None of this messages will prevent the user from accessing the app, it's just a recommendation.
  - If your server has less than 2GB of RAM, you'll get an error message when opening the app.
  - If your server has between 2GB and 3GB of RAM, you'll get a warning message.
  - If your server has more than 3GB of RAM, you won't get any kind of message.
- Refactoring and added loading bar to _Manager Logs_ and _Groups_ tabs ([#505](https://github.com/wazuh/wazuh-kibana-app/pull/505)).
- Added more Syscheck options to _Management/Agents_ configuration tabs ([#509](https://github.com/wazuh/wazuh-kibana-app/pull/509)).

### Fixed

- Added more fields to the `known-fields.js` file to avoid warning messages on _Discover_ when using Filebeat for alerts forwarding ([#497](https://github.com/wazuh/wazuh-kibana-app/pull/497)).
- Fixed a bug where clicking on the _Check connection_ button on the _Settings_ tab threw an error message although the API connected successfully ([#504](https://github.com/wazuh/wazuh-kibana-app/pull/504)).
- Fixed a bug where the _Agents_ tab was not properly showing the total of agents due to the new Wazuh cluster implementation ([#517](https://github.com/wazuh/wazuh-kibana-app/pull/517)).

## Wazuh v3.2.3 - Kibana v6.2.4 - Revision 391

### Added

- Support for Wazuh v3.2.3.
- Brand-new extension - _GDPR Alerts_ ([#453](https://github.com/wazuh/wazuh-kibana-app/pull/453)):
  - A new extension, enabled by default.
  - Visualize alerts related to the GDPR compliance on the _Overview_ and _Agents_ tabs.
  - The _Ruleset_ tab has been updated to include GDPR filters on the _Rules_ subtab.
- Brand-new Management tab - _Monitoring_ ([#490](https://github.com/wazuh/wazuh-kibana-app/pull/490)):
  - Visualize your Wazuh cluster, both master and clients.
    - Get the current cluster configuration.
    - Nodes listing, sorting, searching, etc.
  - Get a more in-depth cluster status thanks to the newly added [_Timelion_](https://www.elastic.co/guide/en/kibana/current/timelion.html) visualizations.
  - The Detail view gives you a summary of the node's healthcheck.
- Brand-new tab - _Dev tools_ ([#449](https://github.com/wazuh/wazuh-kibana-app/pull/449)):
  - Find it on the top navbar, next to _Discover_.
  - Execute Wazuh API requests directly from the app.
  - This tab uses your currently selected API from _Settings_.
  - You can type different API requests on the input window, select one with the cursor, and click on the Play button to execute it.
  - You can also type comments on the input window.
- More improvements for the _Manager/Ruleset_ tab ([#446](https://github.com/wazuh/wazuh-kibana-app/pull/446)):
  - A new colour palette for regex, order and rule description arguments.
  - Added return to List view on Ruleset button while on Detail view.
  - Fixed line height on all table headers.
  - Removed unused, old code from Ruleset controllers.
- Added option on `config.yml` to enable/disable the `wazuh-monitoring` index ([#441](https://github.com/wazuh/wazuh-kibana-app/pull/441)):
  - Configure the frequency time to generate new indices.
  - The default frequency time has been increased to 1 hour.
  - When disabled, useful metrics will appear on _Overview/General_ replacing the _Agent status_ visualization.
- Added CSV exporting button to the app ([#431](https://github.com/wazuh/wazuh-kibana-app/pull/431)):
  - Implemented new logic to fetch data from the Wazuh API and download it in CSV format.
  - Currently available for the _Ruleset_, _Logs_ and _Groups_ sections on the _Manager_ tab and also the _Agents_ tab.
- More refactoring to the app backend ([#439](https://github.com/wazuh/wazuh-kibana-app/pull/439)):
  - Standardized error output from the server side.
  - Drastically reduced the error management logic on the client side.
  - Applied the _Facade_ pattern when importing/exporting modules.
  - Deleted unused/deprecated/useless methods both from server and client side.
  - Some optimizations to variable type usages.
- Refactoring to Kibana filters management ([#452](https://github.com/wazuh/wazuh-kibana-app/pull/452) & [#459](https://github.com/wazuh/wazuh-kibana-app/pull/459)):
  - Added new class to build queries from the base query.
  - The filter management is being done on controllers instead of the `discover` directive.
  - Now we are emitting specific events whenever we are fetching data or communicating to the `discover` directive.
  - The number of useless requests to fetch data has been reduced.
  - The synchronization actions are working as expected regardless the amount of data and/or the number of machine resources.
  - Fixed several bugs about filter usage and transition to different app tabs.
- Added confirmation message when the user deletes an API entry on _Settings/API_ ([#428](https://github.com/wazuh/wazuh-kibana-app/pull/428)).
- Added support for filters on the _Manager/Logs_ tab when realtime is enabled ([#433](https://github.com/wazuh/wazuh-kibana-app/pull/433)).
- Added more filter options to the Detail view on _Manager/Ruleset_ ([#434](https://github.com/wazuh/wazuh-kibana-app/pull/434)).

### Changed

- Changed OSCAP visualization to avoid clipping issues with large agent names ([#429](https://github.com/wazuh/wazuh-kibana-app/pull/429)).
- Now the related Rules or Decoders sections on _Manager/Ruleset_ will remain hidden if there isn't any data to show or while it's loading ([#434](https://github.com/wazuh/wazuh-kibana-app/pull/434)).
- Added a 200ms delay when fetching iterable data from the Wazuh API ([#445](https://github.com/wazuh/wazuh-kibana-app/pull/445) & [#450](https://github.com/wazuh/wazuh-kibana-app/pull/450)).
- Fixed several bugs related to Wazuh API timeout/cancelled requests ([#445](https://github.com/wazuh/wazuh-kibana-app/pull/445)).
- Added `ENOTFOUND`, `EHOSTUNREACH`, `EINVAL`, `EAI_AGAIN` options for API URL parameter checking ([#463](https://github.com/wazuh/wazuh-kibana-app/pull/463)).
- Now the _Settings/Extensions_ subtab won't appear unless there's at least one API inserted ([#465](https://github.com/wazuh/wazuh-kibana-app/pull/465)).
- Now the index pattern selector on _Settings/Pattern_ will also refresh the known fields when changing it ([#477](https://github.com/wazuh/wazuh-kibana-app/pull/477)).
- Changed the _Manager_ tab into _Management_ ([#490](https://github.com/wazuh/wazuh-kibana-app/pull/490)).

### Fixed

- Fixed a bug where toggling extensions after deleting an API entry could lead into an error message ([#465](https://github.com/wazuh/wazuh-kibana-app/pull/465)).
- Fixed some performance bugs on the `dataHandler` service ([#442](https://github.com/wazuh/wazuh-kibana-app/pull/442) & [#486](https://github.com/wazuh/wazuh-kibana-app/pull/442)).
- Fixed a bug when loading the _Agents preview_ tab on Safari web browser ([#447](https://github.com/wazuh/wazuh-kibana-app/pull/447)).
- Fixed a bug where a new extension (enabled by default) appears disabled when updating the app ([#456](https://github.com/wazuh/wazuh-kibana-app/pull/456)).
- Fixed a bug where pressing the Enter key on the _Discover's_ tab search bar wasn't working properly ([#488](https://github.com/wazuh/wazuh-kibana-app/pull/488)).

### Removed

- Removed the `rison` dependency from the `package.json` file ([#452](https://github.com/wazuh/wazuh-kibana-app/pull/452)).
- Removed unused Elasticsearch request to avoid problems when there's no API inserted ([#460](https://github.com/wazuh/wazuh-kibana-app/pull/460)).

## Wazuh v3.2.1/v3.2.2 - Kibana v6.2.4 - Revision 390

### Added

- Support for Wazuh v3.2.2.
- Refactoring on visualizations use and management ([#397](https://github.com/wazuh/wazuh-kibana-app/pull/397)):
  - Visualizations are no longer stored on an index, they're built and loaded on demand when needed to render the interface.
  - Refactoring on the whole app source code to use the _import/export_ paradigm.
  - Removed old functions and variables from the old visualization management logic.
  - Removed cron task to clean remaining visualizations since it's no longer needed.
  - Some Kibana functions and modules have been overridden in order to make this refactoring work.
    - This change is not intrusive in any case.
- New redesign for the _Manager/Ruleset_ tab ([#420](https://github.com/wazuh/wazuh-kibana-app/pull/420)):
  - Rules and decoders list now divided into two different sections: _List view_ and _Detail view_.
  - Removed old expandable tables to move the rule/decoder information into a new space.
  - Enable different filters on the detail view for a better search on the list view.
  - New table for related rules or decoders.
  - And finally, a bunch of minor design enhancements to the whole app.
- Added a copyright notice to the whole app source code ([#395](https://github.com/wazuh/wazuh-kibana-app/pull/395)).
- Updated `.gitignore` with the _Node_ template ([#395](https://github.com/wazuh/wazuh-kibana-app/pull/395)).
- Added new module to the `package.json` file, [`rison`](https://www.npmjs.com/package/rison) ([#404](https://github.com/wazuh/wazuh-kibana-app/pull/404)).
- Added the `errorHandler` service to the blank screen scenario ([#413](https://github.com/wazuh/wazuh-kibana-app/pull/413)):
  - Now the exact error message will be shown to the user, instead of raw JSON content.
- Added new option on the `config.yml` file to disable the new X-Pack RBAC capabilities to filter index-patterns ([#417](https://github.com/wazuh/wazuh-kibana-app/pull/417)).

### Changed

- Small minor enhancements to the user interface ([#396](https://github.com/wazuh/wazuh-kibana-app/pull/396)):
  - Reduced Wazuh app logo size.
  - Changed buttons text to not use all-capitalized letters.
  - Minor typos found in the HTML/CSS code have been fixed.
- Now the app log stores the package revision ([#417](https://github.com/wazuh/wazuh-kibana-app/pull/417)).

### Fixed

- Fixed bug where the _Agents_ tab didn't preserve the filters after reloading the page ([#404](https://github.com/wazuh/wazuh-kibana-app/pull/404)).
- Fixed a bug when using X-Pack that sometimes threw an error of false _"Not enough privileges"_ scenario ([#415](https://github.com/wazuh/wazuh-kibana-app/pull/415)).
- Fixed a bug where the Kibana Discover auto-refresh functionality was still working when viewing the _Agent configuration_ tab ([#419](https://github.com/wazuh/wazuh-kibana-app/pull/419)).

## Wazuh v3.2.1 - Kibana v6.2.4 - Revision 389

### Changed

- Changed severity and verbosity to some log messages ([#412](https://github.com/wazuh/wazuh-kibana-app/pull/412)).

### Fixed

- Fixed a bug when using the X-Pack plugin without security capabilities enabled ([#403](https://github.com/wazuh/wazuh-kibana-app/pull/403)).
- Fixed a bug when the app was trying to create `wazuh-monitoring` indices without checking the existence of the proper template ([#412](https://github.com/wazuh/wazuh-kibana-app/pull/412)).

## Wazuh v3.2.1 - Kibana v6.2.4 - Revision 388

### Added

- Support for Elastic Stack v6.2.4.
- App server fully refactored ([#360](https://github.com/wazuh/wazuh-kibana-app/pull/360)):
  - Added new classes, reduced the amount of code, removed unused functions, and several optimizations.
  - Now the app follows a more ES6 code style on multiple modules.
  - _Overview/Agents_ visualizations have been ordered into separated files and folders.
  - Now the app can use the default index defined on the `/ect/kibana/kibana.yml` file.
  - Better error handling for the visualizations directive.
  - Added a cron job to delete remaining visualizations on the `.kibana` index if so.
  - Also, we've added some changes when using the X-Pack plugin:
    - Better management of users and roles in order to use the app capabilities.
    - Prevents app loading if the currently logged user has no access to any index pattern.
- Added the `errorHandler` service to the `dataHandler` factory ([#340](https://github.com/wazuh/wazuh-kibana-app/pull/340)).
- Added Syscollector section to _Manager/Agents Configuration_ tabs ([#359](https://github.com/wazuh/wazuh-kibana-app/pull/359)).
- Added `cluster.name` field to the `wazuh-monitoring` index ([#377](https://github.com/wazuh/wazuh-kibana-app/pull/377)).

### Changed

- Increased the query size when fetching the index pattern list ([#339](https://github.com/wazuh/wazuh-kibana-app/pull/339)).
- Changed active colour for all app tables ([#347](https://github.com/wazuh/wazuh-kibana-app/pull/347)).
- Changed validation regex to accept URLs with non-numeric format ([#353](https://github.com/wazuh/wazuh-kibana-app/pull/353)).
- Changed visualization removal cron task to avoid excessive log messages when there weren't removed visualizations ([#361](https://github.com/wazuh/wazuh-kibana-app/pull/361)).
- Changed filters comparison for a safer access ([#383](https://github.com/wazuh/wazuh-kibana-app/pull/383)).
- Removed some `server.log` messages to avoid performance errors ([#384](https://github.com/wazuh/wazuh-kibana-app/pull/384)).
- Changed the way of handling the index patterns list ([#360](https://github.com/wazuh/wazuh-kibana-app/pull/360)).
- Rewritten some false error-level logs to just information-level ones ([#360](https://github.com/wazuh/wazuh-kibana-app/pull/360)).
- Changed some files from JSON to CommonJS for performance improvements ([#360](https://github.com/wazuh/wazuh-kibana-app/pull/360)).
- Replaced some code on the `kibana-discover` directive with a much cleaner statement to avoid issues on the _Agents_ tab ([#394](https://github.com/wazuh/wazuh-kibana-app/pull/394)).

### Fixed

- Fixed a bug where several `agent.id` filters were created at the same time when navigating between _Agents_ and _Groups_ with different selected agents ([#342](https://github.com/wazuh/wazuh-kibana-app/pull/342)).
- Fixed logic on the index-pattern selector which wasn't showing the currently selected pattern the very first time a user opened the app ([#345](https://github.com/wazuh/wazuh-kibana-app/pull/345)).
- Fixed a bug on the `errorHandler` service who was preventing a proper output of some Elastic-related backend error messages ([#346](https://github.com/wazuh/wazuh-kibana-app/pull/346)).
- Fixed panels flickering in the _Settings_ tab ([#348](https://github.com/wazuh/wazuh-kibana-app/pull/348)).
- Fixed a bug in the shards and replicas settings when the user sets the value to zero (0) ([#358](https://github.com/wazuh/wazuh-kibana-app/pull/358)).
- Fixed several bugs related to the upgrade process from Wazuh 2.x to the new refactored server ([#363](https://github.com/wazuh/wazuh-kibana-app/pull/363)).
- Fixed a bug in _Discover/Agents VirusTotal_ tabs to avoid conflicts with the `agent.name` field ([#379](https://github.com/wazuh/wazuh-kibana-app/pull/379)).
- Fixed a bug on the implicit filter in _Discover/Agents PCI_ tabs ([#393](https://github.com/wazuh/wazuh-kibana-app/pull/393)).

### Removed

- Removed clear API password on `checkPattern` response ([#339](https://github.com/wazuh/wazuh-kibana-app/pull/339)).
- Removed old dashboard visualizations to reduce loading times ([#360](https://github.com/wazuh/wazuh-kibana-app/pull/360)).
- Removed some unused dependencies due to the server refactoring ([#360](https://github.com/wazuh/wazuh-kibana-app/pull/360)).
- Removed completely `metricService` from the app ([#389](https://github.com/wazuh/wazuh-kibana-app/pull/389)).

## Wazuh v3.2.1 - Kibana v6.2.2/v6.2.3 - Revision 387

### Added

- New logging system ([#307](https://github.com/wazuh/wazuh-kibana-app/pull/307)):
  - New module implemented to write app logs.
  - Now a trace is stored every time the app is re/started.
  - Currently, the `initialize.js` and `monitoring.js` files work with this system.
  - Note: the logs will live under `/var/log/wazuh/wazuhapp.log` on Linux systems, on Windows systems they will live under `kibana/plugins/`. It rotates the log whenever it reaches 100MB.
- Better cookies handling ([#308](https://github.com/wazuh/wazuh-kibana-app/pull/308)):
  - New field on the `.wazuh-version` index to store the last time the Kibana server was restarted.
  - This is used to check if the cookies have consistency with the current server status.
  - Now the app is clever and takes decisions depending on new consistency checks.
- New design for the _Agents/Configuration_ tab ([#310](https://github.com/wazuh/wazuh-kibana-app/pull/310)):
  - The style is the same as the _Manager/Configuration_ tab.
  - Added two more sections: CIS-CAT and Commands ([#315](https://github.com/wazuh/wazuh-kibana-app/pull/315)).
  - Added a new card that will appear when there's no group configuration at all ([#323](https://github.com/wazuh/wazuh-kibana-app/pull/323)).
- Added _"group"_ column on the agents list in _Agents_ ([#312](https://github.com/wazuh/wazuh-kibana-app/pull/312)):
  - If you click on the group, it will redirect the user to the specified group in _Manager/Groups_.
- New option for the `config.yml` file, `ip.selector` ([#313](https://github.com/wazuh/wazuh-kibana-app/pull/313)):
  - Define if the app will show or not the index pattern selector on the top navbar.
  - This setting is set to `true` by default.
- More CSS cleanup and reordering ([#315](https://github.com/wazuh/wazuh-kibana-app/pull/315)):
  - New `typography.less` file.
  - New `layout.less` file.
  - Removed `cleaned.less` file.
  - Reordering and cleaning of existing CSS files, including removal of unused classes, renaming, and more.
  - The _Settings_ tab has been refactored to correct some visual errors with some card components.
  - Small refactoring to some components from _Manager/Ruleset_ ([#323](https://github.com/wazuh/wazuh-kibana-app/pull/323)).
- New design for the top navbar ([#326](https://github.com/wazuh/wazuh-kibana-app/pull/326)):
  - Cleaned and refactored code
  - Revamped design, smaller and with minor details to follow the rest of Wazuh app guidelines.
- New design for the wz-chip component to follow the new Wazuh app guidelines ([#323](https://github.com/wazuh/wazuh-kibana-app/pull/323)).
- Added more descriptive error messages when the user inserts bad credentials on the _Add new API_ form in the _Settings_ tab ([#331](https://github.com/wazuh/wazuh-kibana-app/pull/331)).
- Added a new CSS class to truncate overflowing text on tables and metric ribbons ([#332](https://github.com/wazuh/wazuh-kibana-app/pull/332)).
- Support for Elastic Stack v6.2.2/v6.2.3.

### Changed

- Improved the initialization system ([#317](https://github.com/wazuh/wazuh-kibana-app/pull/317)):
  - Now the app will re-create the index-pattern if the user deletes the currently used by the Wazuh app.
  - The fieldset is now automatically refreshed if the app detects mismatches.
  - Now every index-pattern is dynamically formatted (for example, to enable the URLs in the _Vulnerabilities_ tab).
  - Some code refactoring for a better handling of possible use cases.
  - And the best thing, it's no longer needed to insert the sample alert!
- Improvements and changes to index-patterns ([#320](https://github.com/wazuh/wazuh-kibana-app/pull/320) & [#333](https://github.com/wazuh/wazuh-kibana-app/pull/333)):
  - Added a new route, `/get-list`, to fetch the index pattern list.
  - Removed and changed several functions for a proper management of index-patterns.
  - Improved the compatibility with user-created index-patterns, known to have unpredictable IDs.
  - Now the app properly redirects to `/blank-screen` if the length of the index patterns list is 0.
  - Ignored custom index patterns with auto-generated ID on the initialization process.
    - Now it uses the value set on the `config.yml` file.
  - If the index pattern is no longer available, the cookie will be overwritten.
- Improvements to the monitoring module ([#322](https://github.com/wazuh/wazuh-kibana-app/pull/322)):
  - Minor refactoring to the whole module.
  - Now the `wazuh-monitoring` index pattern is regenerated if it's missing.
  - And the best thing, it's no longer needed to insert the monitoring template!
- Now the app health check system only checks if the API and app have the same `major.minor` version ([#311](https://github.com/wazuh/wazuh-kibana-app/pull/311)):
  - Previously, the API and app had to be on the same `major.minor.patch` version.
- Adjusted space between title and value in some cards showing Manager or Agent configurations ([#315](https://github.com/wazuh/wazuh-kibana-app/pull/315)).
- Changed red and green colours to more saturated ones, following Kibana style ([#315](https://github.com/wazuh/wazuh-kibana-app/pull/315)).

### Fixed

- Fixed bug in Firefox browser who was not properly showing the tables with the scroll pagination functionality ([#314](https://github.com/wazuh/wazuh-kibana-app/pull/314)).
- Fixed bug where visualizations weren't being destroyed due to ongoing renderization processes ([#316](https://github.com/wazuh/wazuh-kibana-app/pull/316)).
- Fixed several UI bugs for a better consistency and usability ([#318](https://github.com/wazuh/wazuh-kibana-app/pull/318)).
- Fixed an error where the initial index-pattern was not loaded properly the very first time you enter the app ([#328](https://github.com/wazuh/wazuh-kibana-app/pull/328)).
- Fixed an error message that appeared whenever the app was not able to found the `wazuh-monitoring` index pattern ([#328](https://github.com/wazuh/wazuh-kibana-app/pull/328)).

## Wazuh v3.2.1 - Kibana v6.2.2 - Revision 386

### Added

- New design for the _Manager/Groups_ tab ([#295](https://github.com/wazuh/wazuh-kibana-app/pull/295)).
- New design for the _Manager/Configuration_ tab ([#297](https://github.com/wazuh/wazuh-kibana-app/pull/297)).
- New design of agents statistics for the _Agents_ tab ([#299](https://github.com/wazuh/wazuh-kibana-app/pull/299)).
- Added information ribbon into _Overview/Agent SCAP_ tabs ([#303](https://github.com/wazuh/wazuh-kibana-app/pull/303)).
- Added information ribbon into _Overview/Agent VirusTotal_ tabs ([#306](https://github.com/wazuh/wazuh-kibana-app/pull/306)).
- Added information ribbon into _Overview AWS_ tab ([#306](https://github.com/wazuh/wazuh-kibana-app/pull/306)).

### Changed

- Refactoring of HTML and CSS code throughout the whole Wazuh app ([#294](https://github.com/wazuh/wazuh-kibana-app/pull/294), [#302](https://github.com/wazuh/wazuh-kibana-app/pull/302) & [#305](https://github.com/wazuh/wazuh-kibana-app/pull/305)):
  - A big milestone for the project was finally achieved with this refactoring.
  - We've removed the Bootstrap dependency from the `package.json` file.
  - We've removed and merged many duplicated rules.
  - We've removed HTML and `angular-md` overriding rules. Now we have more own-made classes to avoid undesired results on the UI.
  - Also, this update brings tons of minor bugfixes related to weird HTML code.
- Wazuh app visualizations reviewed ([#301](https://github.com/wazuh/wazuh-kibana-app/pull/301)):
  - The number of used buckets has been limited since most of the table visualizations were surpassing acceptable limits.
  - Some visualizations have been checked to see if they make complete sense on what they mean to show to the user.
- Modified some app components for better follow-up of Kibana guidelines ([#290](https://github.com/wazuh/wazuh-kibana-app/pull/290) & [#297](https://github.com/wazuh/wazuh-kibana-app/pull/297)).
  - Also, some elements were modified on the _Discover_ tab in order to correct some mismatches.

### Fixed

- Adjusted information ribbon in _Agents/General_ for large OS names ([#290](https://github.com/wazuh/wazuh-kibana-app/pull/290) & [#294](https://github.com/wazuh/wazuh-kibana-app/pull/294)).
- Fixed unsafe array access on the visualization directive when going directly into _Manager/Ruleset/Decoders_ ([#293](https://github.com/wazuh/wazuh-kibana-app/pull/293)).
- Fixed a bug where navigating between agents in the _Agents_ tab was generating duplicated `agent.id` implicit filters ([#296](https://github.com/wazuh/wazuh-kibana-app/pull/296)).
- Fixed a bug where navigating between different tabs from _Overview_ or _Agents_ while being on the _Discover_ sub-tab was causing data loss in metric watchers ([#298](https://github.com/wazuh/wazuh-kibana-app/pull/298)).
- Fixed incorrect visualization of the rule level on _Manager/Ruleset/Rules_ when the rule level is zero (0) ([#298](https://github.com/wazuh/wazuh-kibana-app/pull/298)).

### Removed

- Removed almost every `md-tooltip` component from the whole app ([#305](https://github.com/wazuh/wazuh-kibana-app/pull/305)).
- Removed unused images from the `img` folder ([#305](https://github.com/wazuh/wazuh-kibana-app/pull/305)).

## Wazuh v3.2.1 - Kibana v6.2.2 - Revision 385

### Added

- Support for Wazuh v3.2.1.
- Brand-new first redesign for the app user interface ([#278](https://github.com/wazuh/wazuh-kibana-app/pull/278)):
  - This is the very first iteration of a _work-in-progress_ UX redesign for the Wazuh app.
  - The overall interface has been refreshed, removing some unnecessary colours and shadow effects.
  - The metric visualizations have been replaced by an information ribbon under the filter search bar, reducing the amount of space they occupied.
    - A new service was implemented for a proper handling of the metric visualizations watchers ([#280](https://github.com/wazuh/wazuh-kibana-app/pull/280)).
  - The rest of the app visualizations now have a new, more detailed card design.
- New shards and replicas settings to the `config.yml` file ([#277](https://github.com/wazuh/wazuh-kibana-app/pull/277)):
  - Now you can apply custom values to the shards and replicas for the `.wazuh` and `.wazuh-version` indices.
  - This feature only works before the installation process. If you modify these settings after installing the app, they won't be applied at all.

### Changed

- Now clicking again on the _Groups_ tab on _Manager_ will properly reload the tab and redirect to the beginning ([#274](https://github.com/wazuh/wazuh-kibana-app/pull/274)).
- Now the visualizations only use the `vis-id` attribute for loading them ([#275](https://github.com/wazuh/wazuh-kibana-app/pull/275)).
- The colours from the toast messages have been replaced to follow the Elastic 6 guidelines ([#286](https://github.com/wazuh/wazuh-kibana-app/pull/286)).

### Fixed

- Fixed wrong data flow on _Agents/General_ when coming from and going to the _Groups_ tab ([#273](https://github.com/wazuh/wazuh-kibana-app/pull/273)).
- Fixed sorting on tables, now they use the sorting functionality provided by the Wazuh API ([#274](https://github.com/wazuh/wazuh-kibana-app/pull/274)).
- Fixed column width issues on some tables ([#274](https://github.com/wazuh/wazuh-kibana-app/pull/274)).
- Fixed bug in the _Agent configuration_ JSON viewer who didn't properly show the full group configuration ([#276](https://github.com/wazuh/wazuh-kibana-app/pull/276)).
- Fixed excessive loading time from some Audit visualizations ([#278](https://github.com/wazuh/wazuh-kibana-app/pull/278)).
- Fixed Play/Pause button in timepicker's auto-refresh ([#281](https://github.com/wazuh/wazuh-kibana-app/pull/281)).
- Fixed unusual scenario on visualization directive where sometimes there was duplicated implicit filters when doing a search ([#283](https://github.com/wazuh/wazuh-kibana-app/pull/283)).
- Fixed some _Overview Audit_ visualizations who were not working properly ([#285](https://github.com/wazuh/wazuh-kibana-app/pull/285)).

### Removed

- Deleted the `id` attribute from all the app visualizations ([#275](https://github.com/wazuh/wazuh-kibana-app/pull/275)).

## Wazuh v3.2.0 - Kibana v6.2.2 - Revision 384

### Added

- New directives for the Wazuh app: `wz-table`, `wz-table-header` and `wz-search-bar` ([#263](https://github.com/wazuh/wazuh-kibana-app/pull/263)):
  - Maintainable and reusable components for a better-structured app.
  - Several files have been changed, renamed and moved to new folders, following _best practices_.
  - The progress bar is now within its proper directive ([#266](https://github.com/wazuh/wazuh-kibana-app/pull/266)).
  - Minor typos and refactoring changes to the new directives.
- Support for Elastic Stack v6.2.2.

### Changed

- App buttons have been refactored. Unified CSS and HTML for buttons, providing the same structure for them ([#269](https://github.com/wazuh/wazuh-kibana-app/pull/269)).
- The API list on Settings now shows the latest inserted API at the beginning of the list ([#261](https://github.com/wazuh/wazuh-kibana-app/pull/261)).
- The check for the currently applied pattern has been improved, providing clever handling of Elasticsearch errors ([#271](https://github.com/wazuh/wazuh-kibana-app/pull/271)).
- Now on _Settings_, when the Add or Edit API form is active, if you press the other button, it will make the previous one disappear, getting a clearer interface ([#9df1e31](https://github.com/wazuh/wazuh-kibana-app/commit/9df1e317903edf01c81eba068da6d20a8a1ea7c2)).

### Fixed

- Fixed visualizations directive to properly load the _Manager/Ruleset_ visualizations ([#262](https://github.com/wazuh/wazuh-kibana-app/pull/262)).
- Fixed a bug where the classic extensions were not affected by the settings of the `config.yml` file ([#266](https://github.com/wazuh/wazuh-kibana-app/pull/266)).
- Fixed minor CSS bugs from the conversion to directives to some components ([#266](https://github.com/wazuh/wazuh-kibana-app/pull/266)).
- Fixed bug in the tables directive when accessing a member it doesn't exist ([#266](https://github.com/wazuh/wazuh-kibana-app/pull/266)).
- Fixed browser console log error when clicking the Wazuh logo on the app ([#6647fbc](https://github.com/wazuh/wazuh-kibana-app/commit/6647fbc051c2bf69df7df6e247b2b2f46963f194)).

### Removed

- Removed the `kbn-dis` directive from _Manager/Ruleset_ ([#262](https://github.com/wazuh/wazuh-kibana-app/pull/262)).
- Removed the `filters.js` and `kibana_fields_file.json` files ([#263](https://github.com/wazuh/wazuh-kibana-app/pull/263)).
- Removed the `implicitFilters` service ([#270](https://github.com/wazuh/wazuh-kibana-app/pull/270)).
- Removed visualizations loading status trace from controllers and visualization directive ([#270](https://github.com/wazuh/wazuh-kibana-app/pull/270)).

## Wazuh v3.2.0 - Kibana v6.2.1 - Revision 383

### Added

- Support for Wazuh 3.2.0.
- Compatibility with Kibana 6.1.0 to Kibana 6.2.1.
- New tab for vulnerability detector alerts.

### Changed

- The app now shows the index pattern selector only if the list length is greater than 1.
  - If it's exactly 1 shows the index pattern without a selector.
- Now the index pattern selector only shows the compatible ones.
  - It's no longer possible to select the `wazuh-monitoring` index pattern.
- Updated Bootstrap to 3.3.7.
- Improved filter propagation between Discover and the visualizations.
- Replaced the login route name from /login to /wlogin to avoid conflict with X-Pack own login route.

### Fixed

- Several CSS bugfixes for better compatibility with Kibana 6.2.1.
- Some variables changed for adapting new Wazuh API requests.
- Better error handling for some Elastic-related messages.
- Fixed browser console error from top-menu directive.
- Removed undesired md-divider from Manager/Logs.
- Adjusted the width of a column in Manager/Logs to avoid overflow issues with the text.
- Fixed a wrong situation with the visualizations when we refresh the Manager/Rules tab.

### Removed

- Removed the `travis.yml` file.

## Wazuh v3.1.0 - Kibana v6.1.3 - Revision 380

### Added

- Support for Wazuh 3.1.0.
- Compatibility with Kibana 6.1.3.
- New error handler for better app errors reporting.
- A new extension for Amazon Web Services alerts.
- A new extension for VirusTotal alerts.
- New agent configuration tab:
  - Visualize the current group configuration for the currently selected agent on the app.
  - Navigate through the different tabs to see which configuration is being used.
  - Check the synchronization status for the configuration.
  - View the current group of the agent and click on it to go to the Groups tab.
- New initial health check for checking some app components.
- New YAML config file:
  - Define the initial index pattern.
  - Define specific checks for the healthcheck.
  - Define the default extensions when adding new APIs.
- New index pattern selector dropdown on the top navbar.
  - The app will reload applying the new index pattern.
- Added new icons for some sections of the app.

### Changed

- New visualizations loader, with much better performance.
- Improved reindex process for the .wazuh index when upgrading from a 2.x-5.x version.
- Adding 365 days expiring time to the cookies.
- Change default behaviour for the config file. Now everything is commented with default values.
  - You need to edit the file, remove the comment mark and apply the desired value.
- Completely redesigned the manager configuration tab.
- Completely redesigned the groups tab.
- App tables have now unified CSS classes.

### Fixed

- Play real-time button has been fixed.
- Preventing duplicate APIs from feeding the wazuh-monitoring index.
- Fixing the check manager connection button.
- Fixing the extensions settings so they are preserved over time.
- Much more error handling messages in all the tabs.
- Fixed OS filters in agents list.
- Fixed autocomplete lists in the agents, rules and decoders list so they properly scroll.
- Many styles bugfixes for the different browsers.
- Reviewed and fixed some visualizations not showing accurate information.

### Removed

- Removed index pattern configuration from the `package.json` file.
- Removed unnecessary dependencies from the `package.json` file.

## Wazuh v3.0.0 - Kibana v6.1.0 - Revision 371

### Added

- You can configure the initial index-pattern used by the plugin in the initialPattern variable of the app's package.json.
- Auto `.wazuh` reindex from Wazuh 2.x - Kibana 5.x to Wazuh 3.x - Kibana 6.x.
  - The API credentials will be automatically migrated to the new installation.
- Dynamically changed the index-pattern used by going to the Settings -> Pattern tab.
  - Wazuh alerts compatibility auto detection.
- New loader for visualizations.
- Better performance: now the tabs use the same Discover tab, only changing the current filters.
- New Groups tab.
  - Now you can check your group configuration (search its agents and configuration files).
- The Logs tab has been improved.
  - You can sort by field and the view has been improved.
- Achieved a clearer interface with implicit filters per tab showed as unremovable chips.

### Changed

- Dynamically creating .kibana index if necessary.
- Better integration with Kibana Discover.
- Visualizations loaded at initialization time.
- New sync system to wait for Elasticsearch JS.
- Decoupling selected API and pattern from backend and moved to the client side.

## Wazuh v2.1.0 - Kibana v5.6.1 - Revision 345

### Added

- Loading icon while Wazuh loads the visualizations.
- Add/Delete/Restart agents.
- OS agent filter

### Changed

- Using genericReq when possible.

## Wazuh v2.0.1 - Kibana v5.5.1 - Revision 339

### Changed

- New index in Elasticsearch to save Wazuh set up configuration
- Short URL's is now supported
- A native base path from kibana.yml is now supported

### Fixed

- Search bar across panels now support parenthesis grouping
- Several CSS fixes for IE browser<|MERGE_RESOLUTION|>--- conflicted
+++ resolved
@@ -160,12 +160,9 @@
 - Fixed error not working the alerts displayed when changin the selected time in some flyouts [#3947](https://github.com/wazuh/wazuh-kibana-app/pull/3947)
 - Fixed the user can not logout when the Kibana server has a basepath configurated [#3957](https://github.com/wazuh/wazuh-kibana-app/pull/3957)
 - Fixed fatal cron-job error when Wazuh API is down [#3991](https://github.com/wazuh/wazuh-kibana-app/pull/3991)
-<<<<<<< HEAD
 - Fixed circular re-directions when API errors are handled [#4079](https://github.com/wazuh/wazuh-kibana-app/pull/4079)
-=======
 - Fixed agent breadcrumb routing minor error [#4101](https://github.com/wazuh/wazuh-kibana-app/pull/4101)
 - Fixed selected text not visible in API Console [#4102](https://github.com/wazuh/wazuh-kibana-app/pull/4102)
->>>>>>> 512a7184
 
 ## Wazuh v4.2.6 - Kibana 7.10.2, 7.11.2, 7.12.1, 7.13.0, 7.13.1, 7.13.2, 7.13.3, 7.13.4, 7.14.0, 7.14.1, 7.14.2 - Revision 4207
 
