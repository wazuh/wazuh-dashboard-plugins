--- conflicted
+++ resolved
@@ -2,15 +2,12 @@
 
 All notable changes to the Wazuh app project will be documented in this file.
 
-<<<<<<< HEAD
-## Wazuh v4.3.2 - Kibana 7.10.2, 7.16.x, 7.17.x - Revision 4301
+## Wazuh v4.3.3 - Kibana 7.10.2, 7.16.x, 7.17.x - Revision 4304
 
 ### Fixed
 
 - Fixed Wazuh Dashboard troubleshooting url [#4150](https://github.com/wazuh/wazuh-kibana-app/pull/4150)
 
-## Wazuh v4.3.1 - Kibana 7.10.2, 7.16.x, 7.17.x - Revision 4302
-=======
 ## Wazuh v4.3.2 - Kibana 7.10.2 , 7.16.x, 7.17.x - Revision 4303
 
 ### Added
@@ -24,7 +21,6 @@
 - Support for Wazuh 4.2.7
 
 ## Wazuh v4.3.1 - Kibana 7.10.2 , 7.16.x, 7.17.x - Revision 4302
->>>>>>> a4e8ad23
 
 ### Added
 
