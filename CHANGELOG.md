--- conflicted
+++ resolved
@@ -2,9 +2,6 @@
 
 All notable changes to the Wazuh app project will be documented in this file.
 
-<<<<<<< HEAD
-## Wazuh v4.13.0 - OpenSearch Dashboards 2.19.2 - Revision 04
-=======
 ## Wazuh v4.13.1 - OpenSearch Dashboards 2.19.2 - Revision 00
 
 ### Added
@@ -21,8 +18,7 @@
 - Fixed a problem in the expanded table row that allowed to see not updated inforamtion if using the Refresh button [#7544](https://github.com/wazuh/wazuh-dashboard-plugins/pull/7544)
 - Fixed a bug that caused a format issue in csv reports [#7550](https://github.com/wazuh/wazuh-dashboard-plugins/pull/7550)
 
-## Wazuh v4.13.0 - OpenSearch Dashboards 2.19.2 - Revision 01
->>>>>>> f26d95d5
+## Wazuh v4.13.0 - OpenSearch Dashboards 2.19.2 - Revision 04
 
 ### Added
 
