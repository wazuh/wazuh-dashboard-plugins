--- conflicted
+++ resolved
@@ -17,18 +17,12 @@
 
 ### Fixed
 
-<<<<<<< HEAD
-- Fixed Wazuh restart UI [#4433](https://github.com/wazuh/wazuh-kibana-app/pull/4433)
-
-
-## Wazuh v4.3.7 - OpenSearch Dashboards 1.2.0 - Revision 4308
-=======
 - Improved Agents Overview performance [#4363](https://github.com/wazuh/wazuh-kibana-app/pull/4363)
 - Fixed nested fields filtering in dashboards tables and KPIs [#4425](https://github.com/wazuh/wazuh-kibana-app/pull/4425)
 - Fixed nested field rendering in security alerts table details [#4428](https://github.com/wazuh/wazuh-kibana-app/pull/4428)
-
-## Wazuh v4.3.7 - Kibana 7.10.2, 7.16.x, 7.17.x - Revision 4308
->>>>>>> 3c4eb96f
+- Fixed Wazuh restart UI [#4433](https://github.com/wazuh/wazuh-kibana-app/pull/4433)
+
+## Wazuh v4.3.7 - OpenSearch Dashboards 1.2.0 - Revision 4308
 
 ### Fixed
 
