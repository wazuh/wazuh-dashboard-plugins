--- conflicted
+++ resolved
@@ -10,11 +10,10 @@
 
 ### Fixed
 
-<<<<<<< HEAD
+
 - Fixed windows-agent-deployment-command from deploy new agent [#6905](https://github.com/wazuh/wazuh-dashboard-plugins/pull/6905)
-=======
 - Fixed rendering an active response as disabled when is active [#6901](https://github.com/wazuh/wazuh-dashboard-plugins/pull/6901)
->>>>>>> 5360fa7e
+
 
 ## Wazuh v4.9.0 - OpenSearch Dashboards 2.13.0 - Revision 03
 
